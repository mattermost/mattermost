// Copyright (c) 2015-present Mattermost, Inc. All Rights Reserved.
// See License.txt for license information.

package model

import (
	"encoding/json"
	"io"
	"net/http"
	"net/url"
	"regexp"
	"strings"
	"time"
)

const (
	CONN_SECURITY_NONE     = ""
	CONN_SECURITY_PLAIN    = "PLAIN"
	CONN_SECURITY_TLS      = "TLS"
	CONN_SECURITY_STARTTLS = "STARTTLS"

	IMAGE_DRIVER_LOCAL = "local"
	IMAGE_DRIVER_S3    = "amazons3"

	DATABASE_DRIVER_SQLITE   = "sqlite3"
	DATABASE_DRIVER_MYSQL    = "mysql"
	DATABASE_DRIVER_POSTGRES = "postgres"

	MINIO_ACCESS_KEY = "minioaccesskey"
	MINIO_SECRET_KEY = "miniosecretkey"
	MINIO_BUCKET     = "mattermost-test"

	PASSWORD_MAXIMUM_LENGTH = 64
	PASSWORD_MINIMUM_LENGTH = 5

	SERVICE_GITLAB    = "gitlab"
	SERVICE_GOOGLE    = "google"
	SERVICE_OFFICE365 = "office365"

	GENERIC_NO_CHANNEL_NOTIFICATION = "generic_no_channel"
	GENERIC_NOTIFICATION            = "generic"
	FULL_NOTIFICATION               = "full"

	DIRECT_MESSAGE_ANY  = "any"
	DIRECT_MESSAGE_TEAM = "team"

	SHOW_USERNAME          = "username"
	SHOW_NICKNAME_FULLNAME = "nickname_full_name"
	SHOW_FULLNAME          = "full_name"

	PERMISSIONS_ALL           = "all"
	PERMISSIONS_CHANNEL_ADMIN = "channel_admin"
	PERMISSIONS_TEAM_ADMIN    = "team_admin"
	PERMISSIONS_SYSTEM_ADMIN  = "system_admin"

	FAKE_SETTING = "********************************"

	RESTRICT_EMOJI_CREATION_ALL          = "all"
	RESTRICT_EMOJI_CREATION_ADMIN        = "admin"
	RESTRICT_EMOJI_CREATION_SYSTEM_ADMIN = "system_admin"

	PERMISSIONS_DELETE_POST_ALL          = "all"
	PERMISSIONS_DELETE_POST_TEAM_ADMIN   = "team_admin"
	PERMISSIONS_DELETE_POST_SYSTEM_ADMIN = "system_admin"

	ALLOW_EDIT_POST_ALWAYS     = "always"
	ALLOW_EDIT_POST_NEVER      = "never"
	ALLOW_EDIT_POST_TIME_LIMIT = "time_limit"

	GROUP_UNREAD_CHANNELS_DISABLED    = "disabled"
	GROUP_UNREAD_CHANNELS_DEFAULT_ON  = "default_on"
	GROUP_UNREAD_CHANNELS_DEFAULT_OFF = "default_off"

	EMAIL_BATCHING_BUFFER_SIZE = 256
	EMAIL_BATCHING_INTERVAL    = 30

	EMAIL_NOTIFICATION_CONTENTS_FULL    = "full"
	EMAIL_NOTIFICATION_CONTENTS_GENERIC = "generic"

	SITENAME_MAX_LENGTH = 30

	SERVICE_SETTINGS_DEFAULT_SITE_URL           = "http://localhost:8065"
	SERVICE_SETTINGS_DEFAULT_TLS_CERT_FILE      = ""
	SERVICE_SETTINGS_DEFAULT_TLS_KEY_FILE       = ""
	SERVICE_SETTINGS_DEFAULT_READ_TIMEOUT       = 300
	SERVICE_SETTINGS_DEFAULT_WRITE_TIMEOUT      = 300
	SERVICE_SETTINGS_DEFAULT_MAX_LOGIN_ATTEMPTS = 10
	SERVICE_SETTINGS_DEFAULT_ALLOW_CORS_FROM    = ""
	SERVICE_SETTINGS_DEFAULT_LISTEN_AND_ADDRESS = ":8065"

	TEAM_SETTINGS_DEFAULT_SITE_NAME                = "Mattermost"
	TEAM_SETTINGS_DEFAULT_MAX_USERS_PER_TEAM       = 50
	TEAM_SETTINGS_DEFAULT_CUSTOM_BRAND_TEXT        = ""
	TEAM_SETTINGS_DEFAULT_CUSTOM_DESCRIPTION_TEXT  = ""
	TEAM_SETTINGS_DEFAULT_USER_STATUS_AWAY_TIMEOUT = 300

	SQL_SETTINGS_DEFAULT_DATA_SOURCE = "mmuser:mostest@tcp(dockerhost:3306)/mattermost_test?charset=utf8mb4,utf8&readTimeout=30s&writeTimeout=30s"

	EMAIL_SETTINGS_DEFAULT_FEEDBACK_ORGANIZATION = ""

	SUPPORT_SETTINGS_DEFAULT_TERMS_OF_SERVICE_LINK = "https://about.mattermost.com/default-terms/"
	SUPPORT_SETTINGS_DEFAULT_PRIVACY_POLICY_LINK   = "https://about.mattermost.com/default-privacy-policy/"
	SUPPORT_SETTINGS_DEFAULT_ABOUT_LINK            = "https://about.mattermost.com/default-about/"
	SUPPORT_SETTINGS_DEFAULT_HELP_LINK             = "https://about.mattermost.com/default-help/"
	SUPPORT_SETTINGS_DEFAULT_REPORT_A_PROBLEM_LINK = "https://about.mattermost.com/default-report-a-problem/"
	SUPPORT_SETTINGS_DEFAULT_SUPPORT_EMAIL         = "feedback@mattermost.com"

	LDAP_SETTINGS_DEFAULT_FIRST_NAME_ATTRIBUTE = ""
	LDAP_SETTINGS_DEFAULT_LAST_NAME_ATTRIBUTE  = ""
	LDAP_SETTINGS_DEFAULT_EMAIL_ATTRIBUTE      = ""
	LDAP_SETTINGS_DEFAULT_USERNAME_ATTRIBUTE   = ""
	LDAP_SETTINGS_DEFAULT_NICKNAME_ATTRIBUTE   = ""
	LDAP_SETTINGS_DEFAULT_ID_ATTRIBUTE         = ""
	LDAP_SETTINGS_DEFAULT_POSITION_ATTRIBUTE   = ""
	LDAP_SETTINGS_DEFAULT_LOGIN_FIELD_NAME     = ""

	SAML_SETTINGS_DEFAULT_FIRST_NAME_ATTRIBUTE = ""
	SAML_SETTINGS_DEFAULT_LAST_NAME_ATTRIBUTE  = ""
	SAML_SETTINGS_DEFAULT_EMAIL_ATTRIBUTE      = ""
	SAML_SETTINGS_DEFAULT_USERNAME_ATTRIBUTE   = ""
	SAML_SETTINGS_DEFAULT_NICKNAME_ATTRIBUTE   = ""
	SAML_SETTINGS_DEFAULT_LOCALE_ATTRIBUTE     = ""
	SAML_SETTINGS_DEFAULT_POSITION_ATTRIBUTE   = ""

	NATIVEAPP_SETTINGS_DEFAULT_APP_DOWNLOAD_LINK         = "https://about.mattermost.com/downloads/"
	NATIVEAPP_SETTINGS_DEFAULT_ANDROID_APP_DOWNLOAD_LINK = "https://about.mattermost.com/mattermost-android-app/"
	NATIVEAPP_SETTINGS_DEFAULT_IOS_APP_DOWNLOAD_LINK     = "https://about.mattermost.com/mattermost-ios-app/"

	WEBRTC_SETTINGS_DEFAULT_STUN_URI = ""
	WEBRTC_SETTINGS_DEFAULT_TURN_URI = ""

	ANALYTICS_SETTINGS_DEFAULT_MAX_USERS_FOR_STATISTICS = 2500

	ANNOUNCEMENT_SETTINGS_DEFAULT_BANNER_COLOR      = "#f2a93b"
	ANNOUNCEMENT_SETTINGS_DEFAULT_BANNER_TEXT_COLOR = "#333333"

	TEAM_SETTINGS_DEFAULT_TEAM_TEXT = "default"

	ELASTICSEARCH_SETTINGS_DEFAULT_CONNECTION_URL                    = "http://dockerhost:9200"
	ELASTICSEARCH_SETTINGS_DEFAULT_USERNAME                          = "elastic"
	ELASTICSEARCH_SETTINGS_DEFAULT_PASSWORD                          = "changeme"
	ELASTICSEARCH_SETTINGS_DEFAULT_POST_INDEX_REPLICAS               = 1
	ELASTICSEARCH_SETTINGS_DEFAULT_POST_INDEX_SHARDS                 = 1
	ELASTICSEARCH_SETTINGS_DEFAULT_AGGREGATE_POSTS_AFTER_DAYS        = 365
	ELASTICSEARCH_SETTINGS_DEFAULT_POSTS_AGGREGATOR_JOB_START_TIME   = "03:00"
	ELASTICSEARCH_SETTINGS_DEFAULT_INDEX_PREFIX                      = ""
	ELASTICSEARCH_SETTINGS_DEFAULT_LIVE_INDEXING_BATCH_SIZE          = 1
	ELASTICSEARCH_SETTINGS_DEFAULT_BULK_INDEXING_TIME_WINDOW_SECONDS = 3600
	ELASTICSEARCH_SETTINGS_DEFAULT_REQUEST_TIMEOUT_SECONDS           = 30

	DATA_RETENTION_SETTINGS_DEFAULT_MESSAGE_RETENTION_DAYS  = 365
	DATA_RETENTION_SETTINGS_DEFAULT_FILE_RETENTION_DAYS     = 365
	DATA_RETENTION_SETTINGS_DEFAULT_DELETION_JOB_START_TIME = "02:00"

	PLUGIN_SETTINGS_DEFAULT_DIRECTORY        = "./plugins"
	PLUGIN_SETTINGS_DEFAULT_CLIENT_DIRECTORY = "./client/plugins"

	TIMEZONE_SETTINGS_DEFAULT_SUPPORTED_TIMEZONES_PATH = "timezones.json"

	COMPLIANCE_EXPORT_TYPE_ACTIANCE    = "actiance"
	COMPLIANCE_EXPORT_TYPE_GLOBALRELAY = "globalrelay"
	GLOBALRELAY_CUSTOMER_TYPE_A9       = "A9"
	GLOBALRELAY_CUSTOMER_TYPE_A10      = "A10"
)

type ServiceSettings struct {
	SiteURL                                           *string
	WebsocketURL                                      *string
	LicenseFileLocation                               *string
	ListenAddress                                     *string
	ConnectionSecurity                                *string
	TLSCertFile                                       *string
	TLSKeyFile                                        *string
	UseLetsEncrypt                                    *bool
	LetsEncryptCertificateCacheFile                   *string
	Forward80To443                                    *bool
	ReadTimeout                                       *int
	WriteTimeout                                      *int
	MaximumLoginAttempts                              *int
	GoroutineHealthThreshold                          *int
	GoogleDeveloperKey                                *string
	EnableOAuthServiceProvider                        *bool
	EnableIncomingWebhooks                            *bool
	EnableOutgoingWebhooks                            *bool
	EnableCommands                                    *bool
	EnableOnlyAdminIntegrations                       *bool
<<<<<<< HEAD
	EnablePostUsernameOverride                        *bool
	EnablePostIconOverride                            *bool
	EnableAPIv3                                       *bool
=======
	EnablePostUsernameOverride                        bool
	EnablePostIconOverride                            bool
>>>>>>> 260d7a0f
	EnableLinkPreviews                                *bool
	EnableTesting                                     *bool
	EnableDeveloper                                   *bool
	EnableSecurityFixAlert                            *bool
	EnableInsecureOutgoingConnections                 *bool
	AllowedUntrustedInternalConnections               *string
	EnableMultifactorAuthentication                   *bool
	EnforceMultifactorAuthentication                  *bool
	EnableUserAccessTokens                            *bool
	AllowCorsFrom                                     *string
	AllowCookiesForSubdomains                         *bool
	SessionLengthWebInDays                            *int
	SessionLengthMobileInDays                         *int
	SessionLengthSSOInDays                            *int
	SessionCacheInMinutes                             *int
	SessionIdleTimeoutInMinutes                       *int
	WebsocketSecurePort                               *int
	WebsocketPort                                     *int
	WebserverMode                                     *string
	EnableCustomEmoji                                 *bool
	EnableEmojiPicker                                 *bool
	RestrictCustomEmojiCreation                       *string
	RestrictPostDelete                                *string
	AllowEditPost                                     *string
	PostEditTimeLimit                                 *int
	TimeBetweenUserTypingUpdatesMilliseconds          *int64
	EnablePostSearch                                  *bool
	EnableUserTypingMessages                          *bool
	EnableChannelViewedMessages                       *bool
	EnableUserStatuses                                *bool
	ExperimentalEnableAuthenticationTransfer          *bool
	ClusterLogTimeoutMilliseconds                     *int
	CloseUnusedDirectMessages                         *bool
	EnablePreviewFeatures                             *bool
	EnableTutorial                                    *bool
	ExperimentalEnableDefaultChannelLeaveJoinMessages *bool
	ExperimentalGroupUnreadChannels                   *string
	ImageProxyType                                    *string
	ImageProxyURL                                     *string
	ImageProxyOptions                                 *string
	EnableAPITeamDeletion                             *bool
}

func (s *ServiceSettings) SetDefaults() {
	if s.SiteURL == nil {
		s.SiteURL = NewString(SERVICE_SETTINGS_DEFAULT_SITE_URL)
	}

	if s.WebsocketURL == nil {
		s.WebsocketURL = NewString("")
	}

	if s.LicenseFileLocation == nil {
		s.LicenseFileLocation = NewString("")
	}

	if s.ListenAddress == nil {
		s.ListenAddress = NewString(SERVICE_SETTINGS_DEFAULT_LISTEN_AND_ADDRESS)
	}

<<<<<<< HEAD
	if s.EnableAPIv3 == nil {
		s.EnableAPIv3 = NewBool(false)
	}

=======
>>>>>>> 260d7a0f
	if s.EnableLinkPreviews == nil {
		s.EnableLinkPreviews = NewBool(false)
	}

	if s.EnableTesting == nil {
		s.EnableTesting = NewBool(false)
	}

	if s.EnableDeveloper == nil {
		s.EnableDeveloper = NewBool(false)
	}

	if s.EnableSecurityFixAlert == nil {
		s.EnableSecurityFixAlert = NewBool(true)
	}

	if s.EnableInsecureOutgoingConnections == nil {
		s.EnableInsecureOutgoingConnections = NewBool(false)
	}

	if s.AllowedUntrustedInternalConnections == nil {
		s.AllowedUntrustedInternalConnections = NewString("")
	}

	if s.EnableMultifactorAuthentication == nil {
		s.EnableMultifactorAuthentication = NewBool(false)
	}

	if s.EnforceMultifactorAuthentication == nil {
		s.EnforceMultifactorAuthentication = NewBool(false)
	}

	if s.EnableUserAccessTokens == nil {
		s.EnableUserAccessTokens = NewBool(false)
	}

	if s.GoroutineHealthThreshold == nil {
		s.GoroutineHealthThreshold = NewInt(-1)
	}

	if s.GoogleDeveloperKey == nil {
		s.GoogleDeveloperKey = NewString("")
	}

	if s.EnableOAuthServiceProvider == nil {
		s.EnableOAuthServiceProvider = NewBool(false)
	}

	if s.EnableIncomingWebhooks == nil {
		s.EnableIncomingWebhooks = NewBool(true)
	}

	if s.EnableIncomingWebhooks == nil {
		s.EnableIncomingWebhooks = NewBool(true)
	}

	if s.EnableOutgoingWebhooks == nil {
		s.EnableOutgoingWebhooks = NewBool(true)
	}

	if s.ConnectionSecurity == nil {
		s.ConnectionSecurity = NewString("")
	}

	if s.TLSKeyFile == nil {
		s.TLSKeyFile = NewString(SERVICE_SETTINGS_DEFAULT_TLS_KEY_FILE)
	}

	if s.TLSCertFile == nil {
		s.TLSCertFile = NewString(SERVICE_SETTINGS_DEFAULT_TLS_CERT_FILE)
	}

	if s.UseLetsEncrypt == nil {
		s.UseLetsEncrypt = NewBool(false)
	}

	if s.LetsEncryptCertificateCacheFile == nil {
		s.LetsEncryptCertificateCacheFile = NewString("./config/letsencrypt.cache")
	}

	if s.ReadTimeout == nil {
		s.ReadTimeout = NewInt(SERVICE_SETTINGS_DEFAULT_READ_TIMEOUT)
	}

	if s.WriteTimeout == nil {
		s.WriteTimeout = NewInt(SERVICE_SETTINGS_DEFAULT_WRITE_TIMEOUT)
	}

	if s.MaximumLoginAttempts == nil {
		s.MaximumLoginAttempts = NewInt(SERVICE_SETTINGS_DEFAULT_MAX_LOGIN_ATTEMPTS)
	}

	if s.Forward80To443 == nil {
		s.Forward80To443 = NewBool(false)
	}

	if s.TimeBetweenUserTypingUpdatesMilliseconds == nil {
		s.TimeBetweenUserTypingUpdatesMilliseconds = NewInt64(5000)
	}

	if s.EnablePostSearch == nil {
		s.EnablePostSearch = NewBool(true)
	}

	if s.EnableUserTypingMessages == nil {
		s.EnableUserTypingMessages = NewBool(true)
	}

	if s.EnableChannelViewedMessages == nil {
		s.EnableChannelViewedMessages = NewBool(true)
	}

	if s.EnableUserStatuses == nil {
		s.EnableUserStatuses = NewBool(true)
	}

	if s.ClusterLogTimeoutMilliseconds == nil {
		s.ClusterLogTimeoutMilliseconds = NewInt(2000)
	}

	if s.CloseUnusedDirectMessages == nil {
		s.CloseUnusedDirectMessages = NewBool(false)
	}

	if s.EnableTutorial == nil {
		s.EnableTutorial = NewBool(true)
	}

	if s.SessionLengthWebInDays == nil {
		s.SessionLengthWebInDays = NewInt(30)
	}

	if s.SessionLengthMobileInDays == nil {
		s.SessionLengthMobileInDays = NewInt(30)
	}

	if s.SessionLengthSSOInDays == nil {
		s.SessionLengthSSOInDays = NewInt(30)
	}

	if s.SessionCacheInMinutes == nil {
		s.SessionCacheInMinutes = NewInt(10)
	}

	if s.SessionIdleTimeoutInMinutes == nil {
		s.SessionIdleTimeoutInMinutes = NewInt(0)
	}

	if s.EnableCommands == nil {
		s.EnableCommands = NewBool(true)
	}

	if s.EnableOnlyAdminIntegrations == nil {
		s.EnableOnlyAdminIntegrations = NewBool(true)
	}

	if s.EnablePostUsernameOverride == nil {
		s.EnablePostUsernameOverride = NewBool(false)
	}

	if s.EnablePostIconOverride == nil {
		s.EnablePostIconOverride = NewBool(false)
	}

	if s.WebsocketPort == nil {
		s.WebsocketPort = NewInt(80)
	}

	if s.WebsocketSecurePort == nil {
		s.WebsocketSecurePort = NewInt(443)
	}

	if s.AllowCorsFrom == nil {
		s.AllowCorsFrom = NewString(SERVICE_SETTINGS_DEFAULT_ALLOW_CORS_FROM)
	}

	if s.AllowCookiesForSubdomains == nil {
		s.AllowCookiesForSubdomains = NewBool(false)
	}

	if s.WebserverMode == nil {
		s.WebserverMode = NewString("gzip")
	} else if *s.WebserverMode == "regular" {
		*s.WebserverMode = "gzip"
	}

	if s.EnableCustomEmoji == nil {
		s.EnableCustomEmoji = NewBool(false)
	}

	if s.EnableEmojiPicker == nil {
		s.EnableEmojiPicker = NewBool(true)
	}

	if s.RestrictCustomEmojiCreation == nil {
		s.RestrictCustomEmojiCreation = NewString(RESTRICT_EMOJI_CREATION_ALL)
	}

	if s.RestrictPostDelete == nil {
		s.RestrictPostDelete = NewString(PERMISSIONS_DELETE_POST_ALL)
	}

	if s.AllowEditPost == nil {
		s.AllowEditPost = NewString(ALLOW_EDIT_POST_ALWAYS)
	}

	if s.ExperimentalEnableAuthenticationTransfer == nil {
		s.ExperimentalEnableAuthenticationTransfer = NewBool(true)
	}

	if s.PostEditTimeLimit == nil {
		s.PostEditTimeLimit = NewInt(-1)
	}

	if s.EnablePreviewFeatures == nil {
		s.EnablePreviewFeatures = NewBool(true)
	}

	if s.ExperimentalEnableDefaultChannelLeaveJoinMessages == nil {
		s.ExperimentalEnableDefaultChannelLeaveJoinMessages = NewBool(true)
	}

	if s.ExperimentalGroupUnreadChannels == nil {
		s.ExperimentalGroupUnreadChannels = NewString(GROUP_UNREAD_CHANNELS_DISABLED)
	} else if *s.ExperimentalGroupUnreadChannels == "0" {
		s.ExperimentalGroupUnreadChannels = NewString(GROUP_UNREAD_CHANNELS_DISABLED)
	} else if *s.ExperimentalGroupUnreadChannels == "1" {
		s.ExperimentalGroupUnreadChannels = NewString(GROUP_UNREAD_CHANNELS_DEFAULT_ON)
	}

	if s.ImageProxyType == nil {
		s.ImageProxyType = NewString("")
	}

	if s.ImageProxyURL == nil {
		s.ImageProxyURL = NewString("")
	}

	if s.ImageProxyOptions == nil {
		s.ImageProxyOptions = NewString("")
	}

	if s.EnableAPITeamDeletion == nil {
		s.EnableAPITeamDeletion = NewBool(false)
	}
}

type ClusterSettings struct {
	Enable                      *bool
	ClusterName                 *string
	OverrideHostname            *string
	UseIpAddress                *bool
	UseExperimentalGossip       *bool
	ReadOnlyConfig              *bool
	GossipPort                  *int
	StreamingPort               *int
	MaxIdleConns                *int
	MaxIdleConnsPerHost         *int
	IdleConnTimeoutMilliseconds *int
}

func (s *ClusterSettings) SetDefaults() {
	if s.Enable == nil {
		s.Enable = NewBool(false)
	}

	if s.ClusterName == nil {
		s.ClusterName = NewString("")
	}

	if s.OverrideHostname == nil {
		s.OverrideHostname = NewString("")
	}

	if s.UseIpAddress == nil {
		s.UseIpAddress = NewBool(true)
	}

	if s.UseExperimentalGossip == nil {
		s.UseExperimentalGossip = NewBool(false)
	}

	if s.ReadOnlyConfig == nil {
		s.ReadOnlyConfig = NewBool(true)
	}

	if s.GossipPort == nil {
		s.GossipPort = NewInt(8074)
	}

	if s.StreamingPort == nil {
		s.StreamingPort = NewInt(8075)
	}

	if s.MaxIdleConns == nil {
		s.MaxIdleConns = NewInt(100)
	}

	if s.MaxIdleConnsPerHost == nil {
		s.MaxIdleConnsPerHost = NewInt(128)
	}

	if s.IdleConnTimeoutMilliseconds == nil {
		s.IdleConnTimeoutMilliseconds = NewInt(90000)
	}
}

type MetricsSettings struct {
	Enable           *bool
	BlockProfileRate *int
	ListenAddress    *string
}

func (s *MetricsSettings) SetDefaults() {
	if s.ListenAddress == nil {
		s.ListenAddress = NewString(":8067")
	}

	if s.Enable == nil {
		s.Enable = NewBool(false)
	}

	if s.BlockProfileRate == nil {
		s.BlockProfileRate = NewInt(0)
	}
}

type AnalyticsSettings struct {
	MaxUsersForStatistics *int
}

func (s *AnalyticsSettings) SetDefaults() {
	if s.MaxUsersForStatistics == nil {
		s.MaxUsersForStatistics = NewInt(ANALYTICS_SETTINGS_DEFAULT_MAX_USERS_FOR_STATISTICS)
	}
}

type SSOSettings struct {
	Enable          *bool
	Secret          *string
	Id              *string
	Scope           *string
	AuthEndpoint    *string
	TokenEndpoint   *string
	UserApiEndpoint *string
}

func (s *SSOSettings) setDefaults() {
	if s.Enable == nil {
		s.Enable = NewBool(false)
	}

	if s.Secret == nil {
		s.Secret = NewString("")
	}

	if s.Id == nil {
		s.Id = NewString("")
	}

	if s.Scope == nil {
		s.Scope = NewString("")
	}

	if s.AuthEndpoint == nil {
		s.AuthEndpoint = NewString("")
	}

	if s.TokenEndpoint == nil {
		s.TokenEndpoint = NewString("")
	}

	if s.UserApiEndpoint == nil {
		s.UserApiEndpoint = NewString("")
	}
}

type SqlSettings struct {
	DriverName               *string
	DataSource               *string
	DataSourceReplicas       []string
	DataSourceSearchReplicas []string
	MaxIdleConns             *int
	MaxOpenConns             *int
	Trace                    *bool
	AtRestEncryptKey         *string
	QueryTimeout             *int
}

func (s *SqlSettings) SetDefaults() {
	if s.DriverName == nil {
		s.DriverName = NewString(DATABASE_DRIVER_MYSQL)
	}

	if s.DataSource == nil {
		s.DataSource = NewString(SQL_SETTINGS_DEFAULT_DATA_SOURCE)
	}

	if s.DataSourceReplicas == nil {
		s.DataSourceReplicas = []string{}
	}

	if s.DataSourceSearchReplicas == nil {
		s.DataSourceSearchReplicas = []string{}
	}

	if s.AtRestEncryptKey == nil {
		s.AtRestEncryptKey = NewString(NewRandomString(32))
	}

	if s.MaxIdleConns == nil {
		s.MaxIdleConns = NewInt(20)
	}

	if s.MaxOpenConns == nil {
		s.MaxOpenConns = NewInt(300)
	}

	if s.Trace == nil {
		s.Trace = NewBool(false)
	}

	if s.QueryTimeout == nil {
		s.QueryTimeout = NewInt(30)
	}
}

type LogSettings struct {
<<<<<<< HEAD
	EnableConsole          *bool
	ConsoleLevel           *string
	EnableFile             *bool
	FileLevel              *string
	FileFormat             *string
	FileLocation           *string
	EnableWebhookDebugging *bool
=======
	EnableConsole          bool
	ConsoleLevel           string
	ConsoleJson            *bool
	EnableFile             bool
	FileLevel              string
	FileJson               *bool
	FileLocation           string
	EnableWebhookDebugging bool
>>>>>>> 260d7a0f
	EnableDiagnostics      *bool
}

func (s *LogSettings) SetDefaults() {
	if s.EnableConsole == nil {
		s.EnableConsole = NewBool(true)
	}

	if s.ConsoleLevel == nil {
		s.ConsoleLevel = NewString("DEBUG")
	}

	if s.EnableFile == nil {
		s.EnableFile = NewBool(true)
	}

	if s.FileLevel == nil {
		s.FileLevel = NewString("INFO")
	}

	if s.FileFormat == nil {
		s.FileFormat = NewString("")
	}

	if s.FileLocation == nil {
		s.FileLocation = NewString("")
	}

	if s.EnableWebhookDebugging == nil {
		s.EnableWebhookDebugging = NewBool(true)
	}

	if s.EnableDiagnostics == nil {
		s.EnableDiagnostics = NewBool(true)
	}

	if s.ConsoleJson == nil {
		s.ConsoleJson = NewBool(true)
	}

	if s.FileJson == nil {
		s.FileJson = NewBool(true)
	}
}

type PasswordSettings struct {
	MinimumLength *int
	Lowercase     *bool
	Number        *bool
	Uppercase     *bool
	Symbol        *bool
}

func (s *PasswordSettings) SetDefaults() {
	if s.MinimumLength == nil {
		s.MinimumLength = NewInt(PASSWORD_MINIMUM_LENGTH)
	}

	if s.Lowercase == nil {
		s.Lowercase = NewBool(false)
	}

	if s.Number == nil {
		s.Number = NewBool(false)
	}

	if s.Uppercase == nil {
		s.Uppercase = NewBool(false)
	}

	if s.Symbol == nil {
		s.Symbol = NewBool(false)
	}
}

type FileSettings struct {
	EnableFileAttachments   *bool
	EnableMobileUpload      *bool
	EnableMobileDownload    *bool
	MaxFileSize             *int64
	DriverName              *string
	Directory               *string
	EnablePublicLink        *bool
	PublicLinkSalt          *string
	InitialFont             *string
	AmazonS3AccessKeyId     *string
	AmazonS3SecretAccessKey *string
	AmazonS3Bucket          *string
	AmazonS3Region          *string
	AmazonS3Endpoint        *string
	AmazonS3SSL             *bool
	AmazonS3SignV2          *bool
	AmazonS3SSE             *bool
	AmazonS3Trace           *bool
}

func (s *FileSettings) SetDefaults() {
	if s.EnableFileAttachments == nil {
		s.EnableFileAttachments = NewBool(true)
	}

	if s.EnableMobileUpload == nil {
		s.EnableMobileUpload = NewBool(true)
	}

	if s.EnableMobileDownload == nil {
		s.EnableMobileDownload = NewBool(true)
	}

	if s.MaxFileSize == nil {
		s.MaxFileSize = NewInt64(52428800) // 50 MB
	}

	if s.DriverName == nil {
		s.DriverName = NewString(IMAGE_DRIVER_LOCAL)
	}

	if s.Directory == nil {
		s.Directory = NewString("./data/")
	}

	if s.EnablePublicLink == nil {
		s.EnablePublicLink = NewBool(false)
	}

	if s.PublicLinkSalt == nil || len(*s.PublicLinkSalt) == 0 {
		s.PublicLinkSalt = NewString(NewRandomString(32))
	}

	if s.InitialFont == nil {
		// Defaults to "luximbi.ttf"
		s.InitialFont = NewString("luximbi.ttf")
	}

	if s.AmazonS3AccessKeyId == nil {
		s.AmazonS3AccessKeyId = NewString("")
	}

	if s.AmazonS3SecretAccessKey == nil {
		s.AmazonS3SecretAccessKey = NewString("")
	}

	if s.AmazonS3Bucket == nil {
		s.AmazonS3Bucket = NewString("")
	}

	if s.AmazonS3Region == nil {
		s.AmazonS3Region = NewString("")
	}

	if s.AmazonS3Endpoint == nil || len(*s.AmazonS3Endpoint) == 0{
		// Defaults to "s3.amazonaws.com"
		s.AmazonS3Endpoint = NewString("s3.amazonaws.com")
	}

	if s.AmazonS3SSL == nil {
		s.AmazonS3SSL = NewBool(true) // Secure by default.
	}

	if s.AmazonS3SignV2 == nil {
		s.AmazonS3SignV2 = new(bool)
		// Signature v2 is not enabled by default.
	}

	if s.AmazonS3SSE == nil {
		s.AmazonS3SSE = NewBool(false) // Not Encrypted by default.
	}

	if s.AmazonS3Trace == nil {
		s.AmazonS3Trace = NewBool(false)
	}

}

type EmailSettings struct {
	EnableSignUpWithEmail             *bool
	EnableSignInWithEmail             *bool
	EnableSignInWithUsername          *bool
	SendEmailNotifications            *bool
	UseChannelInEmailNotifications    *bool
	RequireEmailVerification          *bool
	FeedbackName                      *string
	FeedbackEmail                     *string
	FeedbackOrganization              *string
	EnableSMTPAuth                    *bool
	SMTPUsername                      *string
	SMTPPassword                      *string
	SMTPServer                        *string
	SMTPPort                          *string
	ConnectionSecurity                *string
	InviteSalt                        *string
	SendPushNotifications             *bool
	PushNotificationServer            *string
	PushNotificationContents          *string
	EnableEmailBatching               *bool
	EmailBatchingBufferSize           *int
	EmailBatchingInterval             *int
	EnablePreviewModeBanner           *bool
	SkipServerCertificateVerification *bool
	EmailNotificationContentsType     *string
	LoginButtonColor                  *string
	LoginButtonBorderColor            *string
	LoginButtonTextColor              *string
}

func (s *EmailSettings) SetDefaults() {
	if s.EnableSignUpWithEmail == nil {
		s.EnableSignUpWithEmail = NewBool(true)
	}

	if s.EnableSignInWithEmail == nil {
		s.EnableSignInWithEmail = NewBool(*s.EnableSignUpWithEmail)
	}

	if s.EnableSignInWithUsername == nil {
		s.EnableSignInWithUsername = NewBool(true)
	}

	if s.SendEmailNotifications == nil {
		s.SendEmailNotifications = NewBool(true)
	}

	if s.UseChannelInEmailNotifications == nil {
		s.UseChannelInEmailNotifications = NewBool(false)
	}

	if s.RequireEmailVerification == nil {
		s.RequireEmailVerification = NewBool(false)
	}

	if s.FeedbackName == nil {
		s.FeedbackName = NewString("")
	}

	if s.FeedbackEmail == nil {
		s.FeedbackEmail = NewString("test@example.com")
	}

	if s.FeedbackOrganization == nil {
		s.FeedbackOrganization = NewString(EMAIL_SETTINGS_DEFAULT_FEEDBACK_ORGANIZATION)
	}

	if s.EnableSMTPAuth == nil {
		if s.ConnectionSecurity == nil || *s.ConnectionSecurity == CONN_SECURITY_NONE {
			s.EnableSMTPAuth = NewBool(false)
		} else {
			s.EnableSMTPAuth = NewBool(true)
		}
	}

	if s.SMTPUsername == nil {
		s.SMTPUsername = NewString("")
	}

	if s.SMTPPassword == nil {
		s.SMTPPassword = NewString("")
	}

	if s.SMTPServer == nil || len(*s.SMTPServer) == 0 {
		s.SMTPServer = NewString("dockerhost")
	}

	if s.SMTPPort == nil || len(*s.SMTPPort) == 0 {
		s.SMTPPort = NewString("2500")
	}

	if s.ConnectionSecurity == nil || *s.ConnectionSecurity == CONN_SECURITY_PLAIN {
		s.ConnectionSecurity = NewString(CONN_SECURITY_NONE)
	}

	if s.InviteSalt == nil || len(*s.InviteSalt) == 0 {
		s.InviteSalt = NewString(NewRandomString(32))
	}

	if s.SendPushNotifications == nil {
		s.SendPushNotifications = NewBool(false)
	}

	if s.PushNotificationServer == nil {
		s.PushNotificationServer = NewString("")
	}

	if s.PushNotificationContents == nil {
		s.PushNotificationContents = NewString(GENERIC_NOTIFICATION)
	}

	if s.EnableEmailBatching == nil {
		s.EnableEmailBatching = NewBool(false)
	}

	if s.EmailBatchingBufferSize == nil {
		s.EmailBatchingBufferSize = NewInt(EMAIL_BATCHING_BUFFER_SIZE)
	}

	if s.EmailBatchingInterval == nil {
		s.EmailBatchingInterval = NewInt(EMAIL_BATCHING_INTERVAL)
	}

<<<<<<< HEAD
=======
	if s.EnablePreviewModeBanner == nil {
		s.EnablePreviewModeBanner = NewBool(true)
	}

	if s.EnableSMTPAuth == nil {
		s.EnableSMTPAuth = new(bool)
		if s.ConnectionSecurity == CONN_SECURITY_NONE {
			*s.EnableSMTPAuth = false
		} else {
			*s.EnableSMTPAuth = true
		}
	}

	if s.ConnectionSecurity == CONN_SECURITY_PLAIN {
		s.ConnectionSecurity = CONN_SECURITY_NONE
	}

>>>>>>> 260d7a0f
	if s.SkipServerCertificateVerification == nil {
		s.SkipServerCertificateVerification = NewBool(false)
	}

	if s.EmailNotificationContentsType == nil {
		s.EmailNotificationContentsType = NewString(EMAIL_NOTIFICATION_CONTENTS_FULL)
	}

	if s.LoginButtonColor == nil {
		s.LoginButtonColor = NewString("#0000")
	}

	if s.LoginButtonBorderColor == nil {
		s.LoginButtonBorderColor = NewString("#2389D7")
	}

	if s.LoginButtonTextColor == nil {
		s.LoginButtonTextColor = NewString("#2389D7")
	}
}

type RateLimitSettings struct {
	Enable           *bool
	PerSec           *int
	MaxBurst         *int
	MemoryStoreSize  *int
	VaryByRemoteAddr *bool
	VaryByUser       *bool
	VaryByHeader     string
}

func (s *RateLimitSettings) SetDefaults() {
	if s.Enable == nil {
		s.Enable = NewBool(false)
	}

	if s.PerSec == nil {
		s.PerSec = NewInt(10)
	}

	if s.MaxBurst == nil {
		s.MaxBurst = NewInt(100)
	}

	if s.MemoryStoreSize == nil {
		s.MemoryStoreSize = NewInt(10000)
	}

	if s.VaryByRemoteAddr == nil {
		s.VaryByRemoteAddr = NewBool(true)
	}

	if s.VaryByUser == nil {
		s.VaryByUser = NewBool(false)
	}
}

type PrivacySettings struct {
	ShowEmailAddress *bool
	ShowFullName     *bool
}

func (s *PrivacySettings) setDefaults() {
	if s.ShowEmailAddress == nil {
		s.ShowEmailAddress = NewBool(true)
	}

	if s.ShowFullName == nil {
		s.ShowFullName = NewBool(true)
	}
}

type SupportSettings struct {
	TermsOfServiceLink *string
	PrivacyPolicyLink  *string
	AboutLink          *string
	HelpLink           *string
	ReportAProblemLink *string
	SupportEmail       *string
}

func (s *SupportSettings) SetDefaults() {
	if !IsSafeLink(s.TermsOfServiceLink) {
		*s.TermsOfServiceLink = SUPPORT_SETTINGS_DEFAULT_TERMS_OF_SERVICE_LINK
	}

	if s.TermsOfServiceLink == nil {
		s.TermsOfServiceLink = NewString(SUPPORT_SETTINGS_DEFAULT_TERMS_OF_SERVICE_LINK)
	}

	if !IsSafeLink(s.PrivacyPolicyLink) {
		*s.PrivacyPolicyLink = ""
	}

	if s.PrivacyPolicyLink == nil {
		s.PrivacyPolicyLink = NewString(SUPPORT_SETTINGS_DEFAULT_PRIVACY_POLICY_LINK)
	}

	if !IsSafeLink(s.AboutLink) {
		*s.AboutLink = ""
	}

	if s.AboutLink == nil {
		s.AboutLink = NewString(SUPPORT_SETTINGS_DEFAULT_ABOUT_LINK)
	}

	if !IsSafeLink(s.HelpLink) {
		*s.HelpLink = ""
	}

	if s.HelpLink == nil {
		s.HelpLink = NewString(SUPPORT_SETTINGS_DEFAULT_HELP_LINK)
	}

	if !IsSafeLink(s.ReportAProblemLink) {
		*s.ReportAProblemLink = ""
	}

	if s.ReportAProblemLink == nil {
		s.ReportAProblemLink = NewString(SUPPORT_SETTINGS_DEFAULT_REPORT_A_PROBLEM_LINK)
	}

	if s.SupportEmail == nil {
		s.SupportEmail = NewString(SUPPORT_SETTINGS_DEFAULT_SUPPORT_EMAIL)
	}
}

type AnnouncementSettings struct {
	EnableBanner         *bool
	BannerText           *string
	BannerColor          *string
	BannerTextColor      *string
	AllowBannerDismissal *bool
}

func (s *AnnouncementSettings) SetDefaults() {
	if s.EnableBanner == nil {
		s.EnableBanner = NewBool(false)
	}

	if s.BannerText == nil {
		s.BannerText = NewString("")
	}

	if s.BannerColor == nil {
		s.BannerColor = NewString(ANNOUNCEMENT_SETTINGS_DEFAULT_BANNER_COLOR)
	}

	if s.BannerTextColor == nil {
		s.BannerTextColor = NewString(ANNOUNCEMENT_SETTINGS_DEFAULT_BANNER_TEXT_COLOR)
	}

	if s.AllowBannerDismissal == nil {
		s.AllowBannerDismissal = NewBool(true)
	}
}

type ThemeSettings struct {
	EnableThemeSelection *bool
	DefaultTheme         *string
	AllowCustomThemes    *bool
	AllowedThemes        []string
}

func (s *ThemeSettings) SetDefaults() {
	if s.EnableThemeSelection == nil {
		s.EnableThemeSelection = NewBool(true)
	}

	if s.DefaultTheme == nil {
		s.DefaultTheme = NewString(TEAM_SETTINGS_DEFAULT_TEAM_TEXT)
	}

	if s.AllowCustomThemes == nil {
		s.AllowCustomThemes = NewBool(true)
	}

	if s.AllowedThemes == nil {
		s.AllowedThemes = []string{}
	}
}

type TeamSettings struct {
	SiteName                            *string
	MaxUsersPerTeam                     *int
	EnableTeamCreation                  *bool
	EnableUserCreation                  *bool
	EnableOpenServer                    *bool
<<<<<<< HEAD
	RestrictCreationToDomains           *string
=======
	EnableUserDeactivation              *bool
	RestrictCreationToDomains           string
>>>>>>> 260d7a0f
	EnableCustomBrand                   *bool
	CustomBrandText                     *string
	CustomDescriptionText               *string
	RestrictDirectMessage               *string
	RestrictTeamInvite                  *string
	RestrictPublicChannelManagement     *string
	RestrictPrivateChannelManagement    *string
	RestrictPublicChannelCreation       *string
	RestrictPrivateChannelCreation      *string
	RestrictPublicChannelDeletion       *string
	RestrictPrivateChannelDeletion      *string
	RestrictPrivateChannelManageMembers *string
	EnableXToLeaveChannelsFromLHS       *bool
	UserStatusAwayTimeout               *int64
	MaxChannelsPerTeam                  *int64
	MaxNotificationsPerChannel          *int64
	EnableConfirmNotificationsToChannel *bool
	TeammateNameDisplay                 *string
	ExperimentalEnableAutomaticReplies  *bool
	ExperimentalHideTownSquareinLHS     *bool
	ExperimentalTownSquareIsReadOnly    *bool
	ExperimentalPrimaryTeam             *string
}

func (s *TeamSettings) SetDefaults() {

	if s.SiteName == nil {
		s.SiteName = NewString(TEAM_SETTINGS_DEFAULT_SITE_NAME)
	}

	if s.MaxUsersPerTeam == nil {
		s.MaxUsersPerTeam = NewInt(TEAM_SETTINGS_DEFAULT_MAX_USERS_PER_TEAM)
	}

	if s.EnableTeamCreation == nil {
		s.EnableTeamCreation = NewBool(true)
	}

	if s.EnableUserCreation == nil {
		s.EnableUserCreation = NewBool(true)
	}

	if s.EnableOpenServer == nil {
		s.EnableOpenServer = NewBool(false)
	}

	if s.RestrictCreationToDomains == nil {
		s.RestrictCreationToDomains = NewString("")
	}

	if s.EnableCustomBrand == nil {
		s.EnableCustomBrand = NewBool(false)
	}

	if s.EnableUserDeactivation == nil {
		s.EnableUserDeactivation = NewBool(false)
	}

	if s.CustomBrandText == nil {
		s.CustomBrandText = NewString(TEAM_SETTINGS_DEFAULT_CUSTOM_BRAND_TEXT)
	}

	if s.CustomDescriptionText == nil {
		s.CustomDescriptionText = NewString(TEAM_SETTINGS_DEFAULT_CUSTOM_DESCRIPTION_TEXT)
	}

	if s.RestrictDirectMessage == nil {
		s.RestrictDirectMessage = NewString(DIRECT_MESSAGE_ANY)
	}

	if s.RestrictTeamInvite == nil {
		s.RestrictTeamInvite = NewString(PERMISSIONS_ALL)
	}

	if s.RestrictPublicChannelManagement == nil {
		s.RestrictPublicChannelManagement = NewString(PERMISSIONS_ALL)
	}

	if s.RestrictPrivateChannelManagement == nil {
		s.RestrictPrivateChannelManagement = NewString(PERMISSIONS_ALL)
	}

	if s.RestrictPublicChannelCreation == nil {
		s.RestrictPublicChannelCreation = new(string)
		// If this setting does not exist, assume migration from <3.6, so use management setting as default.
		if *s.RestrictPublicChannelManagement == PERMISSIONS_CHANNEL_ADMIN {
			*s.RestrictPublicChannelCreation = PERMISSIONS_TEAM_ADMIN
		} else {
			*s.RestrictPublicChannelCreation = *s.RestrictPublicChannelManagement
		}
	}

	if s.RestrictPrivateChannelCreation == nil {
		// If this setting does not exist, assume migration from <3.6, so use management setting as default.
		if *s.RestrictPrivateChannelManagement == PERMISSIONS_CHANNEL_ADMIN {
			s.RestrictPrivateChannelCreation = NewString(PERMISSIONS_TEAM_ADMIN)
		} else {
			s.RestrictPrivateChannelCreation = NewString(*s.RestrictPrivateChannelManagement)
		}
	}

	if s.RestrictPublicChannelDeletion == nil {
		// If this setting does not exist, assume migration from <3.6, so use management setting as default.
		s.RestrictPublicChannelDeletion = NewString(*s.RestrictPublicChannelManagement)
	}

	if s.RestrictPrivateChannelDeletion == nil {
		// If this setting does not exist, assume migration from <3.6, so use management setting as default.
		s.RestrictPrivateChannelDeletion = NewString(*s.RestrictPrivateChannelManagement)
	}

	if s.RestrictPrivateChannelManageMembers == nil {
		s.RestrictPrivateChannelManageMembers = NewString(PERMISSIONS_ALL)
	}

	if s.EnableXToLeaveChannelsFromLHS == nil {
		s.EnableXToLeaveChannelsFromLHS = NewBool(false)
	}

	if s.UserStatusAwayTimeout == nil {
		s.UserStatusAwayTimeout = NewInt64(TEAM_SETTINGS_DEFAULT_USER_STATUS_AWAY_TIMEOUT)
	}

	if s.MaxChannelsPerTeam == nil {
		s.MaxChannelsPerTeam = NewInt64(2000)
	}

	if s.MaxNotificationsPerChannel == nil {
		s.MaxNotificationsPerChannel = NewInt64(1000)
	}

	if s.EnableConfirmNotificationsToChannel == nil {
		s.EnableConfirmNotificationsToChannel = NewBool(true)
	}

	if s.ExperimentalEnableAutomaticReplies == nil {
		s.ExperimentalEnableAutomaticReplies = NewBool(false)
	}

	if s.ExperimentalHideTownSquareinLHS == nil {
		s.ExperimentalHideTownSquareinLHS = NewBool(false)
	}

	if s.ExperimentalTownSquareIsReadOnly == nil {
		s.ExperimentalTownSquareIsReadOnly = NewBool(false)
	}

	if s.ExperimentalPrimaryTeam == nil {
		s.ExperimentalPrimaryTeam = NewString("")
	}

<<<<<<< HEAD
=======
	if s.EnableTeamCreation == nil {
		s.EnableTeamCreation = NewBool(true)
	}

	if s.EnableUserCreation == nil {
		s.EnableUserCreation = NewBool(true)
	}

>>>>>>> 260d7a0f
}

type ClientRequirements struct {
	AndroidLatestVersion string
	AndroidMinVersion    string
	DesktopLatestVersion string
	DesktopMinVersion    string
	IosLatestVersion     string
	IosMinVersion        string
}

type LdapSettings struct {
	// Basic
	Enable             *bool
	EnableSync         *bool
	LdapServer         *string
	LdapPort           *int
	ConnectionSecurity *string
	BaseDN             *string
	BindUsername       *string
	BindPassword       *string

	// Filtering
	UserFilter *string

	// User Mapping
	FirstNameAttribute *string
	LastNameAttribute  *string
	EmailAttribute     *string
	UsernameAttribute  *string
	NicknameAttribute  *string
	IdAttribute        *string
	PositionAttribute  *string
	LoginIdAttribute   *string

	// Synchronization
	SyncIntervalMinutes *int

	// Advanced
	SkipCertificateVerification *bool
	QueryTimeout                *int
	MaxPageSize                 *int

	// Customization
	LoginFieldName *string

	LoginButtonColor       *string
	LoginButtonBorderColor *string
	LoginButtonTextColor   *string
}

func (s *LdapSettings) SetDefaults() {
	if s.Enable == nil {
		s.Enable = NewBool(false)
	}

	// When unset should default to LDAP Enabled
	if s.EnableSync == nil {
		s.EnableSync = NewBool(*s.Enable)
	}

	if s.LdapServer == nil {
		s.LdapServer = NewString("")
	}

	if s.LdapPort == nil {
		s.LdapPort = NewInt(389)
	}

	if s.ConnectionSecurity == nil {
		s.ConnectionSecurity = NewString("")
	}

	if s.BaseDN == nil {
		s.BaseDN = NewString("")
	}

	if s.BindUsername == nil {
		s.BindUsername = NewString("")
	}

	if s.BindPassword == nil {
		s.BindPassword = NewString("")
	}

	if s.UserFilter == nil {
		s.UserFilter = NewString("")
	}

	if s.FirstNameAttribute == nil {
		s.FirstNameAttribute = NewString(LDAP_SETTINGS_DEFAULT_FIRST_NAME_ATTRIBUTE)
	}

	if s.LastNameAttribute == nil {
		s.LastNameAttribute = NewString(LDAP_SETTINGS_DEFAULT_LAST_NAME_ATTRIBUTE)
	}

	if s.EmailAttribute == nil {
		s.EmailAttribute = NewString(LDAP_SETTINGS_DEFAULT_EMAIL_ATTRIBUTE)
	}

	if s.UsernameAttribute == nil {
		s.UsernameAttribute = NewString(LDAP_SETTINGS_DEFAULT_USERNAME_ATTRIBUTE)
	}

	if s.NicknameAttribute == nil {
		s.NicknameAttribute = NewString(LDAP_SETTINGS_DEFAULT_NICKNAME_ATTRIBUTE)
	}

	if s.IdAttribute == nil {
		s.IdAttribute = NewString(LDAP_SETTINGS_DEFAULT_ID_ATTRIBUTE)
	}

	if s.PositionAttribute == nil {
		s.PositionAttribute = NewString(LDAP_SETTINGS_DEFAULT_POSITION_ATTRIBUTE)
	}

	// For those upgrading to the version when LoginIdAttribute was added
	// they need IdAttribute == LoginIdAttribute not to break
	if s.LoginIdAttribute == nil {
		s.LoginIdAttribute = s.IdAttribute
	}

	if s.SyncIntervalMinutes == nil {
		s.SyncIntervalMinutes = NewInt(60)
	}

	if s.SkipCertificateVerification == nil {
		s.SkipCertificateVerification = NewBool(false)
	}

	if s.QueryTimeout == nil {
		s.QueryTimeout = NewInt(60)
	}

	if s.MaxPageSize == nil {
		s.MaxPageSize = NewInt(0)
	}

	if s.LoginFieldName == nil {
		s.LoginFieldName = NewString(LDAP_SETTINGS_DEFAULT_LOGIN_FIELD_NAME)
	}

	if s.LoginButtonColor == nil {
		s.LoginButtonColor = NewString("#0000")
	}

	if s.LoginButtonBorderColor == nil {
		s.LoginButtonBorderColor = NewString("#2389D7")
	}

	if s.LoginButtonTextColor == nil {
		s.LoginButtonTextColor = NewString("#2389D7")
	}
}

type ComplianceSettings struct {
	Enable      *bool
	Directory   *string
	EnableDaily *bool
}

func (s *ComplianceSettings) SetDefaults() {
	if s.Enable == nil {
		s.Enable = NewBool(false)
	}

	if s.Directory == nil {
		s.Directory = NewString("./data/")
	}

	if s.EnableDaily == nil {
		s.EnableDaily = NewBool(false)
	}
}

type LocalizationSettings struct {
	DefaultServerLocale *string
	DefaultClientLocale *string
	AvailableLocales    *string
}

func (s *LocalizationSettings) SetDefaults() {
	if s.DefaultServerLocale == nil {
		s.DefaultServerLocale = NewString(DEFAULT_LOCALE)
	}

	if s.DefaultClientLocale == nil {
		s.DefaultClientLocale = NewString(DEFAULT_LOCALE)
	}

	if s.AvailableLocales == nil {
		s.AvailableLocales = NewString("")
	}
}

type SamlSettings struct {
	// Basic
	Enable             *bool
	EnableSyncWithLdap *bool

	Verify  *bool
	Encrypt *bool

	IdpUrl                      *string
	IdpDescriptorUrl            *string
	AssertionConsumerServiceURL *string

	ScopingIDPProviderId *string
	ScopingIDPName       *string

	IdpCertificateFile    *string
	PublicCertificateFile *string
	PrivateKeyFile        *string

	// User Mapping
	FirstNameAttribute *string
	LastNameAttribute  *string
	EmailAttribute     *string
	UsernameAttribute  *string
	NicknameAttribute  *string
	LocaleAttribute    *string
	PositionAttribute  *string

	LoginButtonText *string

	LoginButtonColor       *string
	LoginButtonBorderColor *string
	LoginButtonTextColor   *string
}

func (s *SamlSettings) SetDefaults() {
	if s.Enable == nil {
		s.Enable = NewBool(false)
	}

	if s.EnableSyncWithLdap == nil {
		s.EnableSyncWithLdap = NewBool(false)
	}

	if s.Verify == nil {
		s.Verify = NewBool(true)
	}

	if s.Encrypt == nil {
		s.Encrypt = NewBool(true)
	}

	if s.IdpUrl == nil {
		s.IdpUrl = NewString("")
	}

	if s.IdpDescriptorUrl == nil {
		s.IdpDescriptorUrl = NewString("")
	}

	if s.IdpCertificateFile == nil {
		s.IdpCertificateFile = NewString("")
	}

	if s.PublicCertificateFile == nil {
		s.PublicCertificateFile = NewString("")
	}

	if s.PrivateKeyFile == nil {
		s.PrivateKeyFile = NewString("")
	}

	if s.AssertionConsumerServiceURL == nil {
		s.AssertionConsumerServiceURL = NewString("")
	}

	if s.ScopingIDPProviderId == nil {
		s.ScopingIDPProviderId = NewString("")
	}

	if s.ScopingIDPName == nil {
		s.ScopingIDPName = NewString("")
	}

	if s.LoginButtonText == nil || *s.LoginButtonText == "" {
		s.LoginButtonText = NewString(USER_AUTH_SERVICE_SAML_TEXT)
	}

	if s.FirstNameAttribute == nil {
		s.FirstNameAttribute = NewString(SAML_SETTINGS_DEFAULT_FIRST_NAME_ATTRIBUTE)
	}

	if s.LastNameAttribute == nil {
		s.LastNameAttribute = NewString(SAML_SETTINGS_DEFAULT_LAST_NAME_ATTRIBUTE)
	}

	if s.EmailAttribute == nil {
		s.EmailAttribute = NewString(SAML_SETTINGS_DEFAULT_EMAIL_ATTRIBUTE)
	}

	if s.UsernameAttribute == nil {
		s.UsernameAttribute = NewString(SAML_SETTINGS_DEFAULT_USERNAME_ATTRIBUTE)
	}

	if s.NicknameAttribute == nil {
		s.NicknameAttribute = NewString(SAML_SETTINGS_DEFAULT_NICKNAME_ATTRIBUTE)
	}

	if s.PositionAttribute == nil {
		s.PositionAttribute = NewString(SAML_SETTINGS_DEFAULT_POSITION_ATTRIBUTE)
	}

	if s.LocaleAttribute == nil {
		s.LocaleAttribute = NewString(SAML_SETTINGS_DEFAULT_LOCALE_ATTRIBUTE)
	}

	if s.LoginButtonColor == nil {
		s.LoginButtonColor = NewString("#34a28b")
	}

	if s.LoginButtonBorderColor == nil {
		s.LoginButtonBorderColor = NewString("#2389D7")
	}

	if s.LoginButtonTextColor == nil {
		s.LoginButtonTextColor = NewString("#ffffff")
	}
}

type NativeAppSettings struct {
	AppDownloadLink        *string
	AndroidAppDownloadLink *string
	IosAppDownloadLink     *string
}

func (s *NativeAppSettings) SetDefaults() {
	if s.AppDownloadLink == nil {
		s.AppDownloadLink = NewString(NATIVEAPP_SETTINGS_DEFAULT_APP_DOWNLOAD_LINK)
	}

	if s.AndroidAppDownloadLink == nil {
		s.AndroidAppDownloadLink = NewString(NATIVEAPP_SETTINGS_DEFAULT_ANDROID_APP_DOWNLOAD_LINK)
	}

	if s.IosAppDownloadLink == nil {
		s.IosAppDownloadLink = NewString(NATIVEAPP_SETTINGS_DEFAULT_IOS_APP_DOWNLOAD_LINK)
	}
}

type WebrtcSettings struct {
	Enable              *bool
	GatewayWebsocketUrl *string
	GatewayAdminUrl     *string
	GatewayAdminSecret  *string
	StunURI             *string
	TurnURI             *string
	TurnUsername        *string
	TurnSharedKey       *string
}

func (s *WebrtcSettings) SetDefaults() {
	if s.Enable == nil {
		s.Enable = NewBool(false)
	}

	if s.GatewayWebsocketUrl == nil {
		s.GatewayWebsocketUrl = NewString("")
	}

	if s.GatewayAdminUrl == nil {
		s.GatewayAdminUrl = NewString("")
	}

	if s.GatewayAdminSecret == nil {
		s.GatewayAdminSecret = NewString("")
	}

	if s.StunURI == nil {
		s.StunURI = NewString(WEBRTC_SETTINGS_DEFAULT_STUN_URI)
	}

	if s.TurnURI == nil {
		s.TurnURI = NewString(WEBRTC_SETTINGS_DEFAULT_TURN_URI)
	}

	if s.TurnUsername == nil {
		s.TurnUsername = NewString("")
	}

	if s.TurnSharedKey == nil {
		s.TurnSharedKey = NewString("")
	}
}

type ElasticsearchSettings struct {
	ConnectionUrl                 *string
	Username                      *string
	Password                      *string
	EnableIndexing                *bool
	EnableSearching               *bool
	Sniff                         *bool
	PostIndexReplicas             *int
	PostIndexShards               *int
	AggregatePostsAfterDays       *int
	PostsAggregatorJobStartTime   *string
	IndexPrefix                   *string
	LiveIndexingBatchSize         *int
	BulkIndexingTimeWindowSeconds *int
	RequestTimeoutSeconds         *int
}

func (s *ElasticsearchSettings) SetDefaults() {
	if s.ConnectionUrl == nil {
		s.ConnectionUrl = NewString(ELASTICSEARCH_SETTINGS_DEFAULT_CONNECTION_URL)
	}

	if s.Username == nil {
		s.Username = NewString(ELASTICSEARCH_SETTINGS_DEFAULT_USERNAME)
	}

	if s.Password == nil {
		s.Password = NewString(ELASTICSEARCH_SETTINGS_DEFAULT_PASSWORD)
	}

	if s.EnableIndexing == nil {
		s.EnableIndexing = NewBool(false)
	}

	if s.EnableSearching == nil {
		s.EnableSearching = NewBool(false)
	}

	if s.Sniff == nil {
		s.Sniff = NewBool(true)
	}

	if s.PostIndexReplicas == nil {
		s.PostIndexReplicas = NewInt(ELASTICSEARCH_SETTINGS_DEFAULT_POST_INDEX_REPLICAS)
	}

	if s.PostIndexShards == nil {
		s.PostIndexShards = NewInt(ELASTICSEARCH_SETTINGS_DEFAULT_POST_INDEX_SHARDS)
	}

	if s.AggregatePostsAfterDays == nil {
		s.AggregatePostsAfterDays = NewInt(ELASTICSEARCH_SETTINGS_DEFAULT_AGGREGATE_POSTS_AFTER_DAYS)
	}

	if s.PostsAggregatorJobStartTime == nil {
		s.PostsAggregatorJobStartTime = NewString(ELASTICSEARCH_SETTINGS_DEFAULT_POSTS_AGGREGATOR_JOB_START_TIME)
	}

	if s.IndexPrefix == nil {
		s.IndexPrefix = NewString(ELASTICSEARCH_SETTINGS_DEFAULT_INDEX_PREFIX)
	}

	if s.LiveIndexingBatchSize == nil {
		s.LiveIndexingBatchSize = NewInt(ELASTICSEARCH_SETTINGS_DEFAULT_LIVE_INDEXING_BATCH_SIZE)
	}

	if s.BulkIndexingTimeWindowSeconds == nil {
		s.BulkIndexingTimeWindowSeconds = NewInt(ELASTICSEARCH_SETTINGS_DEFAULT_BULK_INDEXING_TIME_WINDOW_SECONDS)
	}

	if s.RequestTimeoutSeconds == nil {
		s.RequestTimeoutSeconds = NewInt(ELASTICSEARCH_SETTINGS_DEFAULT_REQUEST_TIMEOUT_SECONDS)
	}
}

type DataRetentionSettings struct {
	EnableMessageDeletion *bool
	EnableFileDeletion    *bool
	MessageRetentionDays  *int
	FileRetentionDays     *int
	DeletionJobStartTime  *string
}

func (s *DataRetentionSettings) SetDefaults() {
	if s.EnableMessageDeletion == nil {
		s.EnableMessageDeletion = NewBool(false)
	}

	if s.EnableFileDeletion == nil {
		s.EnableFileDeletion = NewBool(false)
	}

	if s.MessageRetentionDays == nil {
		s.MessageRetentionDays = NewInt(DATA_RETENTION_SETTINGS_DEFAULT_MESSAGE_RETENTION_DAYS)
	}

	if s.FileRetentionDays == nil {
		s.FileRetentionDays = NewInt(DATA_RETENTION_SETTINGS_DEFAULT_FILE_RETENTION_DAYS)
	}

	if s.DeletionJobStartTime == nil {
		s.DeletionJobStartTime = NewString(DATA_RETENTION_SETTINGS_DEFAULT_DELETION_JOB_START_TIME)
	}
}

type JobSettings struct {
	RunJobs      *bool
	RunScheduler *bool
}

func (s *JobSettings) SetDefaults() {
	if s.RunJobs == nil {
		s.RunJobs = NewBool(true)
	}

	if s.RunScheduler == nil {
		s.RunScheduler = NewBool(true)
	}
}

type PluginState struct {
	Enable bool
}

type PluginSettings struct {
	Enable          *bool
	EnableUploads   *bool
	Directory       *string
	ClientDirectory *string
	Plugins         map[string]interface{}
	PluginStates    map[string]*PluginState
}

func (s *PluginSettings) SetDefaults() {
	if s.Enable == nil {
		s.Enable = NewBool(true)
	}

	if s.EnableUploads == nil {
		s.EnableUploads = NewBool(false)
	}

	if s.Directory == nil {
		s.Directory = NewString(PLUGIN_SETTINGS_DEFAULT_DIRECTORY)
	}

	if *s.Directory == "" {
		*s.Directory = PLUGIN_SETTINGS_DEFAULT_DIRECTORY
	}

	if s.ClientDirectory == nil {
		s.ClientDirectory = NewString(PLUGIN_SETTINGS_DEFAULT_CLIENT_DIRECTORY)
	}

	if *s.ClientDirectory == "" {
		*s.ClientDirectory = PLUGIN_SETTINGS_DEFAULT_CLIENT_DIRECTORY
	}

	if s.Plugins == nil {
		s.Plugins = make(map[string]interface{})
	}

	if s.PluginStates == nil {
		s.PluginStates = make(map[string]*PluginState)
	}
}

type GlobalRelayMessageExportSettings struct {
	CustomerType *string // must be either A9 or A10, dictates SMTP server url
	SmtpUsername *string
	SmtpPassword *string
	EmailAddress *string // the address to send messages to
}

func (s *GlobalRelayMessageExportSettings) SetDefaults() {
	if s.CustomerType == nil {
		s.CustomerType = NewString(GLOBALRELAY_CUSTOMER_TYPE_A9)
	}
	if s.SmtpUsername == nil {
		s.SmtpUsername = NewString("")
	}
	if s.SmtpPassword == nil {
		s.SmtpPassword = NewString("")
	}
	if s.EmailAddress == nil {
		s.EmailAddress = NewString("")
	}
}

type MessageExportSettings struct {
	EnableExport        *bool
	ExportFormat        *string
	DailyRunTime        *string
	ExportFromTimestamp *int64
	BatchSize           *int

	// formatter-specific settings - these are only expected to be non-nil if ExportFormat is set to the associated format
	GlobalRelaySettings *GlobalRelayMessageExportSettings
}

func (s *MessageExportSettings) SetDefaults() {
	if s.EnableExport == nil {
		s.EnableExport = NewBool(false)
	}

	if s.ExportFormat == nil {
		s.ExportFormat = NewString(COMPLIANCE_EXPORT_TYPE_ACTIANCE)
	}

	if s.DailyRunTime == nil {
		s.DailyRunTime = NewString("01:00")
	}

	if s.ExportFromTimestamp == nil {
		s.ExportFromTimestamp = NewInt64(0)
	}

	if s.EnableExport != nil && *s.EnableExport && *s.ExportFromTimestamp == int64(0) {
		// when the feature is enabled via the System Console, use the current timestamp as the start time for future exports
		s.ExportFromTimestamp = NewInt64(GetMillis())
	} else if s.EnableExport != nil && !*s.EnableExport {
		// when the feature is disabled, reset the timestamp so that the timestamp will be set if the feature is re-enabled
		s.ExportFromTimestamp = NewInt64(0)
	}

	if s.BatchSize == nil {
		s.BatchSize = NewInt(10000)
	}

	if s.GlobalRelaySettings == nil {
		s.GlobalRelaySettings = &GlobalRelayMessageExportSettings{}
	}
	s.GlobalRelaySettings.SetDefaults()
}

type DisplaySettings struct {
	CustomUrlSchemes     *[]string
	ExperimentalTimezone *bool
}

func (s *DisplaySettings) SetDefaults() {
	if s.CustomUrlSchemes == nil {
		customUrlSchemes := []string{}
		s.CustomUrlSchemes = &customUrlSchemes
	}

	if s.ExperimentalTimezone == nil {
		s.ExperimentalTimezone = NewBool(false)
	}
}

type TimezoneSettings struct {
	SupportedTimezonesPath *string
}

func (s *TimezoneSettings) SetDefaults() {
	if s.SupportedTimezonesPath == nil {
		s.SupportedTimezonesPath = NewString(TIMEZONE_SETTINGS_DEFAULT_SUPPORTED_TIMEZONES_PATH)
	}
}

type ConfigFunc func() *Config

type Config struct {
	ServiceSettings       ServiceSettings
	TeamSettings          TeamSettings
	ClientRequirements    ClientRequirements
	SqlSettings           SqlSettings
	LogSettings           LogSettings
	PasswordSettings      PasswordSettings
	FileSettings          FileSettings
	EmailSettings         EmailSettings
	RateLimitSettings     RateLimitSettings
	PrivacySettings       PrivacySettings
	SupportSettings       SupportSettings
	AnnouncementSettings  AnnouncementSettings
	ThemeSettings         ThemeSettings
	GitLabSettings        SSOSettings
	GoogleSettings        SSOSettings
	Office365Settings     SSOSettings
	LdapSettings          LdapSettings
	ComplianceSettings    ComplianceSettings
	LocalizationSettings  LocalizationSettings
	SamlSettings          SamlSettings
	NativeAppSettings     NativeAppSettings
	ClusterSettings       ClusterSettings
	MetricsSettings       MetricsSettings
	AnalyticsSettings     AnalyticsSettings
	WebrtcSettings        WebrtcSettings
	ElasticsearchSettings ElasticsearchSettings
	DataRetentionSettings DataRetentionSettings
	MessageExportSettings MessageExportSettings
	JobSettings           JobSettings
	PluginSettings        PluginSettings
	DisplaySettings       DisplaySettings
	TimezoneSettings      TimezoneSettings
}

func (o *Config) Clone() *Config {
	var ret Config
	if err := json.Unmarshal([]byte(o.ToJson()), &ret); err != nil {
		panic(err)
	}
	return &ret
}

func (o *Config) ToJson() string {
	b, _ := json.Marshal(o)
	return string(b)
}

func (o *Config) GetSSOService(service string) *SSOSettings {
	switch service {
	case SERVICE_GITLAB:
		return &o.GitLabSettings
	case SERVICE_GOOGLE:
		return &o.GoogleSettings
	case SERVICE_OFFICE365:
		return &o.Office365Settings
	}

	return nil
}

func ConfigFromJson(data io.Reader) *Config {
	var o *Config
	json.NewDecoder(data).Decode(&o)
	return o
}

func (o *Config) SetDefaults() {
	o.LdapSettings.SetDefaults()
	o.SamlSettings.SetDefaults()

	if o.TeamSettings.TeammateNameDisplay == nil {
		o.TeamSettings.TeammateNameDisplay = NewString(SHOW_USERNAME)

		if *o.SamlSettings.Enable || *o.LdapSettings.Enable {
			*o.TeamSettings.TeammateNameDisplay = SHOW_FULLNAME
		}
	}

	o.SqlSettings.SetDefaults()
	o.FileSettings.SetDefaults()
	o.EmailSettings.SetDefaults()
	o.PrivacySettings.setDefaults()
	o.Office365Settings.setDefaults()
	o.GitLabSettings.setDefaults()
	o.GoogleSettings.setDefaults()
	o.ServiceSettings.SetDefaults()
	o.PasswordSettings.SetDefaults()
	o.TeamSettings.SetDefaults()
	o.MetricsSettings.SetDefaults()
	o.SupportSettings.SetDefaults()
	o.AnnouncementSettings.SetDefaults()
	o.ThemeSettings.SetDefaults()
	o.ClusterSettings.SetDefaults()
	o.PluginSettings.SetDefaults()
	o.AnalyticsSettings.SetDefaults()
	o.ComplianceSettings.SetDefaults()
	o.LocalizationSettings.SetDefaults()
	o.ElasticsearchSettings.SetDefaults()
	o.NativeAppSettings.SetDefaults()
	o.DataRetentionSettings.SetDefaults()
	o.RateLimitSettings.SetDefaults()
	o.LogSettings.SetDefaults()
	o.JobSettings.SetDefaults()
	o.WebrtcSettings.SetDefaults()
	o.MessageExportSettings.SetDefaults()
	o.TimezoneSettings.SetDefaults()
	o.DisplaySettings.SetDefaults()
}

func (o *Config) IsValid() *AppError {
	if len(*o.ServiceSettings.SiteURL) == 0 && *o.EmailSettings.EnableEmailBatching {
		return NewAppError("Config.IsValid", "model.config.is_valid.site_url_email_batching.app_error", nil, "", http.StatusBadRequest)
	}

	if *o.ClusterSettings.Enable && *o.EmailSettings.EnableEmailBatching {
		return NewAppError("Config.IsValid", "model.config.is_valid.cluster_email_batching.app_error", nil, "", http.StatusBadRequest)
	}

	if len(*o.ServiceSettings.SiteURL) == 0 && *o.ServiceSettings.AllowCookiesForSubdomains {
		return NewAppError("Config.IsValid", "Allowing cookies for subdomains requires SiteURL to be set.", nil, "", http.StatusBadRequest)
	}

	if err := o.TeamSettings.isValid(); err != nil {
		return err
	}

	if err := o.SqlSettings.isValid(); err != nil {
		return err
	}

	if err := o.FileSettings.isValid(); err != nil {
		return err
	}

	if err := o.EmailSettings.isValid(); err != nil {
		return err
	}

	if err := o.LdapSettings.isValid(); err != nil {
		return err
	}

	if err := o.SamlSettings.isValid(); err != nil {
		return err
	}

	if *o.PasswordSettings.MinimumLength < PASSWORD_MINIMUM_LENGTH || *o.PasswordSettings.MinimumLength > PASSWORD_MAXIMUM_LENGTH {
		return NewAppError("Config.IsValid", "model.config.is_valid.password_length.app_error", map[string]interface{}{"MinLength": PASSWORD_MINIMUM_LENGTH, "MaxLength": PASSWORD_MAXIMUM_LENGTH}, "", http.StatusBadRequest)
	}

	if err := o.RateLimitSettings.isValid(); err != nil {
		return err
	}

	if err := o.WebrtcSettings.isValid(); err != nil {
		return err
	}

	if err := o.ServiceSettings.isValid(); err != nil {
		return err
	}

	if err := o.ElasticsearchSettings.isValid(); err != nil {
		return err
	}

	if err := o.DataRetentionSettings.isValid(); err != nil {
		return err
	}

	if err := o.LocalizationSettings.isValid(); err != nil {
		return err
	}

	if err := o.MessageExportSettings.isValid(o.FileSettings); err != nil {
		return err
	}

	if err := o.DisplaySettings.isValid(); err != nil {
		return err
	}

	return nil
}

func (ts *TeamSettings) isValid() *AppError {
	if *ts.MaxUsersPerTeam <= 0 {
		return NewAppError("Config.IsValid", "model.config.is_valid.max_users.app_error", nil, "", http.StatusBadRequest)
	}

	if *ts.MaxChannelsPerTeam <= 0 {
		return NewAppError("Config.IsValid", "model.config.is_valid.max_channels.app_error", nil, "", http.StatusBadRequest)
	}

	if *ts.MaxNotificationsPerChannel <= 0 {
		return NewAppError("Config.IsValid", "model.config.is_valid.max_notify_per_channel.app_error", nil, "", http.StatusBadRequest)
	}

	if !(*ts.RestrictDirectMessage == DIRECT_MESSAGE_ANY || *ts.RestrictDirectMessage == DIRECT_MESSAGE_TEAM) {
		return NewAppError("Config.IsValid", "model.config.is_valid.restrict_direct_message.app_error", nil, "", http.StatusBadRequest)
	}

	if !(*ts.TeammateNameDisplay == SHOW_FULLNAME || *ts.TeammateNameDisplay == SHOW_NICKNAME_FULLNAME || *ts.TeammateNameDisplay == SHOW_USERNAME) {
		return NewAppError("Config.IsValid", "model.config.is_valid.teammate_name_display.app_error", nil, "", http.StatusBadRequest)
	}

	if len(*ts.SiteName) > SITENAME_MAX_LENGTH {
		return NewAppError("Config.IsValid", "model.config.is_valid.sitename_length.app_error", map[string]interface{}{"MaxLength": SITENAME_MAX_LENGTH}, "", http.StatusBadRequest)
	}

	return nil
}

func (ss *SqlSettings) isValid() *AppError {
	if len(*ss.AtRestEncryptKey) < 32 {
		return NewAppError("Config.IsValid", "model.config.is_valid.encrypt_sql.app_error", nil, "", http.StatusBadRequest)
	}

	if !(*ss.DriverName == DATABASE_DRIVER_MYSQL || *ss.DriverName == DATABASE_DRIVER_POSTGRES) {
		return NewAppError("Config.IsValid", "model.config.is_valid.sql_driver.app_error", nil, "", http.StatusBadRequest)
	}

	if *ss.MaxIdleConns <= 0 {
		return NewAppError("Config.IsValid", "model.config.is_valid.sql_idle.app_error", nil, "", http.StatusBadRequest)
	}

	if *ss.QueryTimeout <= 0 {
		return NewAppError("Config.IsValid", "model.config.is_valid.sql_query_timeout.app_error", nil, "", http.StatusBadRequest)
	}

	if len(*ss.DataSource) == 0 {
		return NewAppError("Config.IsValid", "model.config.is_valid.sql_data_src.app_error", nil, "", http.StatusBadRequest)
	}

	if *ss.MaxOpenConns <= 0 {
		return NewAppError("Config.IsValid", "model.config.is_valid.sql_max_conn.app_error", nil, "", http.StatusBadRequest)
	}

	return nil
}

func (fs *FileSettings) isValid() *AppError {
	if *fs.MaxFileSize <= 0 {
		return NewAppError("Config.IsValid", "model.config.is_valid.max_file_size.app_error", nil, "", http.StatusBadRequest)
	}

	if !(*fs.DriverName == IMAGE_DRIVER_LOCAL || *fs.DriverName == IMAGE_DRIVER_S3) {
		return NewAppError("Config.IsValid", "model.config.is_valid.file_driver.app_error", nil, "", http.StatusBadRequest)
	}

	if len(*fs.PublicLinkSalt) < 32 {
		return NewAppError("Config.IsValid", "model.config.is_valid.file_salt.app_error", nil, "", http.StatusBadRequest)
	}

	return nil
}

func (es *EmailSettings) isValid() *AppError {
	if !(*es.ConnectionSecurity == CONN_SECURITY_NONE || *es.ConnectionSecurity == CONN_SECURITY_TLS || *es.ConnectionSecurity == CONN_SECURITY_STARTTLS || *es.ConnectionSecurity == CONN_SECURITY_PLAIN) {
		return NewAppError("Config.IsValid", "model.config.is_valid.email_security.app_error", nil, "", http.StatusBadRequest)
	}

	if len(*es.InviteSalt) < 32 {
		return NewAppError("Config.IsValid", "model.config.is_valid.email_salt.app_error", nil, "", http.StatusBadRequest)
	}

	if *es.EmailBatchingBufferSize <= 0 {
		return NewAppError("Config.IsValid", "model.config.is_valid.email_batching_buffer_size.app_error", nil, "", http.StatusBadRequest)
	}

	if *es.EmailBatchingInterval < 30 {
		return NewAppError("Config.IsValid", "model.config.is_valid.email_batching_interval.app_error", nil, "", http.StatusBadRequest)
	}

	if !(*es.EmailNotificationContentsType == EMAIL_NOTIFICATION_CONTENTS_FULL || *es.EmailNotificationContentsType == EMAIL_NOTIFICATION_CONTENTS_GENERIC) {
		return NewAppError("Config.IsValid", "model.config.is_valid.email_notification_contents_type.app_error", nil, "", http.StatusBadRequest)
	}

	return nil
}

func (rls *RateLimitSettings) isValid() *AppError {
	if *rls.MemoryStoreSize <= 0 {
		return NewAppError("Config.IsValid", "model.config.is_valid.rate_mem.app_error", nil, "", http.StatusBadRequest)
	}

	if *rls.PerSec <= 0 {
		return NewAppError("Config.IsValid", "model.config.is_valid.rate_sec.app_error", nil, "", http.StatusBadRequest)
	}

	if *rls.MaxBurst <= 0 {
		return NewAppError("Config.IsValid", "model.config.is_valid.max_burst.app_error", nil, "", http.StatusBadRequest)
	}

	return nil
}

func (ls *LdapSettings) isValid() *AppError {
	if !(*ls.ConnectionSecurity == CONN_SECURITY_NONE || *ls.ConnectionSecurity == CONN_SECURITY_TLS || *ls.ConnectionSecurity == CONN_SECURITY_STARTTLS) {
		return NewAppError("Config.IsValid", "model.config.is_valid.ldap_security.app_error", nil, "", http.StatusBadRequest)
	}

	if *ls.SyncIntervalMinutes <= 0 {
		return NewAppError("Config.IsValid", "model.config.is_valid.ldap_sync_interval.app_error", nil, "", http.StatusBadRequest)
	}

	if *ls.MaxPageSize < 0 {
		return NewAppError("Config.IsValid", "model.config.is_valid.ldap_max_page_size.app_error", nil, "", http.StatusBadRequest)
	}

	if *ls.Enable {
		if *ls.LdapServer == "" {
			return NewAppError("Config.IsValid", "model.config.is_valid.ldap_server", nil, "", http.StatusBadRequest)
		}

		if *ls.BaseDN == "" {
			return NewAppError("Config.IsValid", "model.config.is_valid.ldap_basedn", nil, "", http.StatusBadRequest)
		}

		if *ls.EmailAttribute == "" {
			return NewAppError("Config.IsValid", "model.config.is_valid.ldap_email", nil, "", http.StatusBadRequest)
		}

		if *ls.UsernameAttribute == "" {
			return NewAppError("Config.IsValid", "model.config.is_valid.ldap_username", nil, "", http.StatusBadRequest)
		}

		if *ls.IdAttribute == "" {
			return NewAppError("Config.IsValid", "model.config.is_valid.ldap_id", nil, "", http.StatusBadRequest)
		}

		if *ls.LoginIdAttribute == "" {
			return NewAppError("Config.IsValid", "model.config.is_valid.ldap_login_id", nil, "", http.StatusBadRequest)
		}
	}

	return nil
}

func (ss *SamlSettings) isValid() *AppError {
	if *ss.Enable {
		if len(*ss.IdpUrl) == 0 || !IsValidHttpUrl(*ss.IdpUrl) {
			return NewAppError("Config.IsValid", "model.config.is_valid.saml_idp_url.app_error", nil, "", http.StatusBadRequest)
		}

		if len(*ss.IdpDescriptorUrl) == 0 || !IsValidHttpUrl(*ss.IdpDescriptorUrl) {
			return NewAppError("Config.IsValid", "model.config.is_valid.saml_idp_descriptor_url.app_error", nil, "", http.StatusBadRequest)
		}

		if len(*ss.IdpCertificateFile) == 0 {
			return NewAppError("Config.IsValid", "model.config.is_valid.saml_idp_cert.app_error", nil, "", http.StatusBadRequest)
		}

		if len(*ss.EmailAttribute) == 0 {
			return NewAppError("Config.IsValid", "model.config.is_valid.saml_email_attribute.app_error", nil, "", http.StatusBadRequest)
		}

		if len(*ss.UsernameAttribute) == 0 {
			return NewAppError("Config.IsValid", "model.config.is_valid.saml_username_attribute.app_error", nil, "", http.StatusBadRequest)
		}

		if *ss.Verify {
			if len(*ss.AssertionConsumerServiceURL) == 0 || !IsValidHttpUrl(*ss.AssertionConsumerServiceURL) {
				return NewAppError("Config.IsValid", "model.config.is_valid.saml_assertion_consumer_service_url.app_error", nil, "", http.StatusBadRequest)
			}
		}

		if *ss.Encrypt {
			if len(*ss.PrivateKeyFile) == 0 {
				return NewAppError("Config.IsValid", "model.config.is_valid.saml_private_key.app_error", nil, "", http.StatusBadRequest)
			}

			if len(*ss.PublicCertificateFile) == 0 {
				return NewAppError("Config.IsValid", "model.config.is_valid.saml_public_cert.app_error", nil, "", http.StatusBadRequest)
			}
		}

		if len(*ss.EmailAttribute) == 0 {
			return NewAppError("Config.IsValid", "model.config.is_valid.saml_email_attribute.app_error", nil, "", http.StatusBadRequest)
		}
	}

	return nil
}

func (ws *WebrtcSettings) isValid() *AppError {
	if *ws.Enable {
		if len(*ws.GatewayWebsocketUrl) == 0 || !IsValidWebsocketUrl(*ws.GatewayWebsocketUrl) {
			return NewAppError("Config.IsValid", "model.config.is_valid.webrtc_gateway_ws_url.app_error", nil, "", http.StatusBadRequest)
		} else if len(*ws.GatewayAdminUrl) == 0 || !IsValidHttpUrl(*ws.GatewayAdminUrl) {
			return NewAppError("Config.IsValid", "model.config.is_valid.webrtc_gateway_admin_url.app_error", nil, "", http.StatusBadRequest)
		} else if len(*ws.GatewayAdminSecret) == 0 {
			return NewAppError("Config.IsValid", "model.config.is_valid.webrtc_gateway_admin_secret.app_error", nil, "", http.StatusBadRequest)
		} else if len(*ws.StunURI) != 0 && !IsValidTurnOrStunServer(*ws.StunURI) {
			return NewAppError("Config.IsValid", "model.config.is_valid.webrtc_stun_uri.app_error", nil, "", http.StatusBadRequest)
		} else if len(*ws.TurnURI) != 0 {
			if !IsValidTurnOrStunServer(*ws.TurnURI) {
				return NewAppError("Config.IsValid", "model.config.is_valid.webrtc_turn_uri.app_error", nil, "", http.StatusBadRequest)
			}
			if len(*ws.TurnUsername) == 0 {
				return NewAppError("Config.IsValid", "model.config.is_valid.webrtc_turn_username.app_error", nil, "", http.StatusBadRequest)
			} else if len(*ws.TurnSharedKey) == 0 {
				return NewAppError("Config.IsValid", "model.config.is_valid.webrtc_turn_shared_key.app_error", nil, "", http.StatusBadRequest)
			}
		}
	}

	return nil
}

func (ss *ServiceSettings) isValid() *AppError {
	if !(*ss.ConnectionSecurity == CONN_SECURITY_NONE || *ss.ConnectionSecurity == CONN_SECURITY_TLS) {
		return NewAppError("Config.IsValid", "model.config.is_valid.webserver_security.app_error", nil, "", http.StatusBadRequest)
	}

	if *ss.ReadTimeout <= 0 {
		return NewAppError("Config.IsValid", "model.config.is_valid.read_timeout.app_error", nil, "", http.StatusBadRequest)
	}

	if *ss.WriteTimeout <= 0 {
		return NewAppError("Config.IsValid", "model.config.is_valid.write_timeout.app_error", nil, "", http.StatusBadRequest)
	}

	if *ss.TimeBetweenUserTypingUpdatesMilliseconds < 1000 {
		return NewAppError("Config.IsValid", "model.config.is_valid.time_between_user_typing.app_error", nil, "", http.StatusBadRequest)
	}

	if *ss.MaximumLoginAttempts <= 0 {
		return NewAppError("Config.IsValid", "model.config.is_valid.login_attempts.app_error", nil, "", http.StatusBadRequest)
	}

	if len(*ss.SiteURL) != 0 {
		if _, err := url.ParseRequestURI(*ss.SiteURL); err != nil {
			return NewAppError("Config.IsValid", "model.config.is_valid.site_url.app_error", nil, "", http.StatusBadRequest)
		}
	}

	if len(*ss.WebsocketURL) != 0 {
		if _, err := url.ParseRequestURI(*ss.WebsocketURL); err != nil {
			return NewAppError("Config.IsValid", "model.config.is_valid.websocket_url.app_error", nil, "", http.StatusBadRequest)
		}
	}

	if len(*ss.ListenAddress) == 0 {
		return NewAppError("Config.IsValid", "model.config.is_valid.listen_address.app_error", nil, "", http.StatusBadRequest)
	}

	if *ss.ExperimentalGroupUnreadChannels != GROUP_UNREAD_CHANNELS_DISABLED &&
		*ss.ExperimentalGroupUnreadChannels != GROUP_UNREAD_CHANNELS_DEFAULT_ON &&
		*ss.ExperimentalGroupUnreadChannels != GROUP_UNREAD_CHANNELS_DEFAULT_OFF {
		return NewAppError("Config.IsValid", "model.config.is_valid.group_unread_channels.app_error", nil, "", http.StatusBadRequest)
	}

	switch *ss.ImageProxyType {
	case "":
	case "atmos/camo":
		if *ss.ImageProxyOptions == "" {
			return NewAppError("Config.IsValid", "model.config.is_valid.atmos_camo_image_proxy_options.app_error", nil, "", http.StatusBadRequest)
		}
	default:
		return NewAppError("Config.IsValid", "model.config.is_valid.image_proxy_type.app_error", nil, "", http.StatusBadRequest)
	}

	return nil
}

func (ess *ElasticsearchSettings) isValid() *AppError {
	if *ess.EnableIndexing {
		if len(*ess.ConnectionUrl) == 0 {
			return NewAppError("Config.IsValid", "model.config.is_valid.elastic_search.connection_url.app_error", nil, "", http.StatusBadRequest)
		}
	}

	if *ess.EnableSearching && !*ess.EnableIndexing {
		return NewAppError("Config.IsValid", "model.config.is_valid.elastic_search.enable_searching.app_error", nil, "", http.StatusBadRequest)
	}

	if *ess.AggregatePostsAfterDays < 1 {
		return NewAppError("Config.IsValid", "model.config.is_valid.elastic_search.aggregate_posts_after_days.app_error", nil, "", http.StatusBadRequest)
	}

	if _, err := time.Parse("15:04", *ess.PostsAggregatorJobStartTime); err != nil {
		return NewAppError("Config.IsValid", "model.config.is_valid.elastic_search.posts_aggregator_job_start_time.app_error", nil, err.Error(), http.StatusBadRequest)
	}

	if *ess.LiveIndexingBatchSize < 1 {
		return NewAppError("Config.IsValid", "model.config.is_valid.elastic_search.live_indexing_batch_size.app_error", nil, "", http.StatusBadRequest)
	}

	if *ess.BulkIndexingTimeWindowSeconds < 1 {
		return NewAppError("Config.IsValid", "model.config.is_valid.elastic_search.bulk_indexing_time_window_seconds.app_error", nil, "", http.StatusBadRequest)
	}

	if *ess.RequestTimeoutSeconds < 1 {
		return NewAppError("Config.IsValid", "model.config.is_valid.elastic_search.request_timeout_seconds.app_error", nil, "", http.StatusBadRequest)
	}

	return nil
}

func (drs *DataRetentionSettings) isValid() *AppError {
	if *drs.MessageRetentionDays <= 0 {
		return NewAppError("Config.IsValid", "model.config.is_valid.data_retention.message_retention_days_too_low.app_error", nil, "", http.StatusBadRequest)
	}

	if *drs.FileRetentionDays <= 0 {
		return NewAppError("Config.IsValid", "model.config.is_valid.data_retention.file_retention_days_too_low.app_error", nil, "", http.StatusBadRequest)
	}

	if _, err := time.Parse("15:04", *drs.DeletionJobStartTime); err != nil {
		return NewAppError("Config.IsValid", "model.config.is_valid.data_retention.deletion_job_start_time.app_error", nil, err.Error(), http.StatusBadRequest)
	}

	return nil
}

func (ls *LocalizationSettings) isValid() *AppError {
	if len(*ls.AvailableLocales) > 0 {
		if !strings.Contains(*ls.AvailableLocales, *ls.DefaultClientLocale) {
			return NewAppError("Config.IsValid", "model.config.is_valid.localization.available_locales.app_error", nil, "", http.StatusBadRequest)
		}
	}

	return nil
}

func (mes *MessageExportSettings) isValid(fs FileSettings) *AppError {
	if mes.EnableExport == nil {
		return NewAppError("Config.IsValid", "model.config.is_valid.message_export.enable.app_error", nil, "", http.StatusBadRequest)
	}
	if *mes.EnableExport {
		if mes.ExportFromTimestamp == nil || *mes.ExportFromTimestamp < 0 || *mes.ExportFromTimestamp > GetMillis() {
			return NewAppError("Config.IsValid", "model.config.is_valid.message_export.export_from.app_error", nil, "", http.StatusBadRequest)
		} else if mes.DailyRunTime == nil {
			return NewAppError("Config.IsValid", "model.config.is_valid.message_export.daily_runtime.app_error", nil, "", http.StatusBadRequest)
		} else if _, err := time.Parse("15:04", *mes.DailyRunTime); err != nil {
			return NewAppError("Config.IsValid", "model.config.is_valid.message_export.daily_runtime.app_error", nil, err.Error(), http.StatusBadRequest)
		} else if mes.BatchSize == nil || *mes.BatchSize < 0 {
			return NewAppError("Config.IsValid", "model.config.is_valid.message_export.batch_size.app_error", nil, "", http.StatusBadRequest)
		} else if mes.ExportFormat == nil || (*mes.ExportFormat != COMPLIANCE_EXPORT_TYPE_ACTIANCE && *mes.ExportFormat != COMPLIANCE_EXPORT_TYPE_GLOBALRELAY) {
			return NewAppError("Config.IsValid", "model.config.is_valid.message_export.export_type.app_error", nil, "", http.StatusBadRequest)
		}

		if *mes.ExportFormat == COMPLIANCE_EXPORT_TYPE_GLOBALRELAY {
			if mes.GlobalRelaySettings == nil {
				return NewAppError("Config.IsValid", "model.config.is_valid.message_export.global_relay.config_missing.app_error", nil, "", http.StatusBadRequest)
			} else if mes.GlobalRelaySettings.CustomerType == nil || (*mes.GlobalRelaySettings.CustomerType != GLOBALRELAY_CUSTOMER_TYPE_A9 && *mes.GlobalRelaySettings.CustomerType != GLOBALRELAY_CUSTOMER_TYPE_A10) {
				return NewAppError("Config.IsValid", "model.config.is_valid.message_export.global_relay.customer_type.app_error", nil, "", http.StatusBadRequest)
			} else if mes.GlobalRelaySettings.EmailAddress == nil || !strings.Contains(*mes.GlobalRelaySettings.EmailAddress, "@") {
				// validating email addresses is hard - just make sure it contains an '@' sign
				// see https://stackoverflow.com/questions/201323/using-a-regular-expression-to-validate-an-email-address
				return NewAppError("Config.IsValid", "model.config.is_valid.message_export.global_relay.email_address.app_error", nil, "", http.StatusBadRequest)
			} else if mes.GlobalRelaySettings.SmtpUsername == nil || *mes.GlobalRelaySettings.SmtpUsername == "" {
				return NewAppError("Config.IsValid", "model.config.is_valid.message_export.global_relay.smtp_username.app_error", nil, "", http.StatusBadRequest)
			} else if mes.GlobalRelaySettings.SmtpPassword == nil || *mes.GlobalRelaySettings.SmtpPassword == "" {
				return NewAppError("Config.IsValid", "model.config.is_valid.message_export.global_relay.smtp_password.app_error", nil, "", http.StatusBadRequest)
			}
		}
	}
	return nil
}

func (ds *DisplaySettings) isValid() *AppError {
	if len(*ds.CustomUrlSchemes) != 0 {
		validProtocolPattern := regexp.MustCompile(`(?i)^\s*[a-z][a-z0-9+.-]*\s*$`)

		for _, scheme := range *ds.CustomUrlSchemes {
			if !validProtocolPattern.MatchString(scheme) {
				return NewAppError(
					"Config.IsValid",
					"model.config.is_valid.display.custom_url_schemes.app_error",
					map[string]interface{}{"Protocol": scheme},
					"",
					http.StatusBadRequest,
				)
			}
		}
	}

	return nil
}

func (o *Config) GetSanitizeOptions() map[string]bool {
	options := map[string]bool{}
	options["fullname"] = *o.PrivacySettings.ShowFullName
	options["email"] = *o.PrivacySettings.ShowEmailAddress

	return options
}

func (o *Config) Sanitize() {
	if o.LdapSettings.BindPassword != nil && len(*o.LdapSettings.BindPassword) > 0 {
		*o.LdapSettings.BindPassword = FAKE_SETTING
	}

	*o.FileSettings.PublicLinkSalt = FAKE_SETTING
	if len(*o.FileSettings.AmazonS3SecretAccessKey) > 0 {
		*o.FileSettings.AmazonS3SecretAccessKey = FAKE_SETTING
	}

	*o.EmailSettings.InviteSalt = FAKE_SETTING
	if len(*o.EmailSettings.SMTPPassword) > 0 {
		*o.EmailSettings.SMTPPassword = FAKE_SETTING
	}

	if len(*o.GitLabSettings.Secret) > 0 {
		*o.GitLabSettings.Secret = FAKE_SETTING
	}

	*o.SqlSettings.DataSource = FAKE_SETTING
	*o.SqlSettings.AtRestEncryptKey = FAKE_SETTING

	for i := range o.SqlSettings.DataSourceReplicas {
		o.SqlSettings.DataSourceReplicas[i] = FAKE_SETTING
	}

	for i := range o.SqlSettings.DataSourceSearchReplicas {
		o.SqlSettings.DataSourceSearchReplicas[i] = FAKE_SETTING
	}

	*o.ElasticsearchSettings.Password = FAKE_SETTING
}<|MERGE_RESOLUTION|>--- conflicted
+++ resolved
@@ -184,14 +184,8 @@
 	EnableOutgoingWebhooks                            *bool
 	EnableCommands                                    *bool
 	EnableOnlyAdminIntegrations                       *bool
-<<<<<<< HEAD
 	EnablePostUsernameOverride                        *bool
 	EnablePostIconOverride                            *bool
-	EnableAPIv3                                       *bool
-=======
-	EnablePostUsernameOverride                        bool
-	EnablePostIconOverride                            bool
->>>>>>> 260d7a0f
 	EnableLinkPreviews                                *bool
 	EnableTesting                                     *bool
 	EnableDeveloper                                   *bool
@@ -252,13 +246,6 @@
 		s.ListenAddress = NewString(SERVICE_SETTINGS_DEFAULT_LISTEN_AND_ADDRESS)
 	}
 
-<<<<<<< HEAD
-	if s.EnableAPIv3 == nil {
-		s.EnableAPIv3 = NewBool(false)
-	}
-
-=======
->>>>>>> 260d7a0f
 	if s.EnableLinkPreviews == nil {
 		s.EnableLinkPreviews = NewBool(false)
 	}
@@ -687,24 +674,15 @@
 }
 
 type LogSettings struct {
-<<<<<<< HEAD
 	EnableConsole          *bool
 	ConsoleLevel           *string
+	ConsoleJson            *bool
 	EnableFile             *bool
 	FileLevel              *string
+	FileJson               *bool
 	FileFormat             *string
 	FileLocation           *string
 	EnableWebhookDebugging *bool
-=======
-	EnableConsole          bool
-	ConsoleLevel           string
-	ConsoleJson            *bool
-	EnableFile             bool
-	FileLevel              string
-	FileJson               *bool
-	FileLocation           string
-	EnableWebhookDebugging bool
->>>>>>> 260d7a0f
 	EnableDiagnostics      *bool
 }
 
@@ -1003,8 +981,6 @@
 		s.EmailBatchingInterval = NewInt(EMAIL_BATCHING_INTERVAL)
 	}
 
-<<<<<<< HEAD
-=======
 	if s.EnablePreviewModeBanner == nil {
 		s.EnablePreviewModeBanner = NewBool(true)
 	}
@@ -1022,7 +998,6 @@
 		s.ConnectionSecurity = CONN_SECURITY_NONE
 	}
 
->>>>>>> 260d7a0f
 	if s.SkipServerCertificateVerification == nil {
 		s.SkipServerCertificateVerification = NewBool(false)
 	}
@@ -1211,12 +1186,8 @@
 	EnableTeamCreation                  *bool
 	EnableUserCreation                  *bool
 	EnableOpenServer                    *bool
-<<<<<<< HEAD
+	EnableUserDeactivation              *bool
 	RestrictCreationToDomains           *string
-=======
-	EnableUserDeactivation              *bool
-	RestrictCreationToDomains           string
->>>>>>> 260d7a0f
 	EnableCustomBrand                   *bool
 	CustomBrandText                     *string
 	CustomDescriptionText               *string
@@ -1368,8 +1339,6 @@
 		s.ExperimentalPrimaryTeam = NewString("")
 	}
 
-<<<<<<< HEAD
-=======
 	if s.EnableTeamCreation == nil {
 		s.EnableTeamCreation = NewBool(true)
 	}
@@ -1378,7 +1347,6 @@
 		s.EnableUserCreation = NewBool(true)
 	}
 
->>>>>>> 260d7a0f
 }
 
 type ClientRequirements struct {

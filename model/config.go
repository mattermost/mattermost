// Copyright (c) 2015-present Mattermost, Inc. All Rights Reserved.
// See LICENSE.txt for license information.

package model

import (
	"crypto/tls"
	"encoding/json"
	"io"
	"math"
	"net"
	"net/http"
	"net/url"
	"os"
	"reflect"
	"regexp"
	"strconv"
	"strings"
	"time"

	"github.com/mattermost/ldap"
	"github.com/mattermost/mattermost-server/v5/mlog"
)

const (
	CONN_SECURITY_NONE     = ""
	CONN_SECURITY_PLAIN    = "PLAIN"
	CONN_SECURITY_TLS      = "TLS"
	CONN_SECURITY_STARTTLS = "STARTTLS"

	IMAGE_DRIVER_LOCAL = "local"
	IMAGE_DRIVER_S3    = "amazons3"

	DATABASE_DRIVER_SQLITE   = "sqlite3"
	DATABASE_DRIVER_MYSQL    = "mysql"
	DATABASE_DRIVER_POSTGRES = "postgres"

	MINIO_ACCESS_KEY = "minioaccesskey"
	MINIO_SECRET_KEY = "miniosecretkey"
	MINIO_BUCKET     = "mattermost-test"

	PASSWORD_MAXIMUM_LENGTH = 64
	PASSWORD_MINIMUM_LENGTH = 5

	SERVICE_GITLAB    = "gitlab"
	SERVICE_GOOGLE    = "google"
	SERVICE_OFFICE365 = "office365"

	GENERIC_NO_CHANNEL_NOTIFICATION = "generic_no_channel"
	GENERIC_NOTIFICATION            = "generic"
	GENERIC_NOTIFICATION_SERVER     = "https://push-test.mattermost.com"
	MM_SUPPORT_ADDRESS              = "support@mattermost.com"
	FULL_NOTIFICATION               = "full"
	ID_LOADED_NOTIFICATION          = "id_loaded"

	DIRECT_MESSAGE_ANY  = "any"
	DIRECT_MESSAGE_TEAM = "team"

	SHOW_USERNAME          = "username"
	SHOW_NICKNAME_FULLNAME = "nickname_full_name"
	SHOW_FULLNAME          = "full_name"

	PERMISSIONS_ALL           = "all"
	PERMISSIONS_CHANNEL_ADMIN = "channel_admin"
	PERMISSIONS_TEAM_ADMIN    = "team_admin"
	PERMISSIONS_SYSTEM_ADMIN  = "system_admin"

	FAKE_SETTING = "********************************"

	RESTRICT_EMOJI_CREATION_ALL          = "all"
	RESTRICT_EMOJI_CREATION_ADMIN        = "admin"
	RESTRICT_EMOJI_CREATION_SYSTEM_ADMIN = "system_admin"

	PERMISSIONS_DELETE_POST_ALL          = "all"
	PERMISSIONS_DELETE_POST_TEAM_ADMIN   = "team_admin"
	PERMISSIONS_DELETE_POST_SYSTEM_ADMIN = "system_admin"

	ALLOW_EDIT_POST_ALWAYS     = "always"
	ALLOW_EDIT_POST_NEVER      = "never"
	ALLOW_EDIT_POST_TIME_LIMIT = "time_limit"

	GROUP_UNREAD_CHANNELS_DISABLED    = "disabled"
	GROUP_UNREAD_CHANNELS_DEFAULT_ON  = "default_on"
	GROUP_UNREAD_CHANNELS_DEFAULT_OFF = "default_off"

	EMAIL_BATCHING_BUFFER_SIZE = 256
	EMAIL_BATCHING_INTERVAL    = 30

	EMAIL_NOTIFICATION_CONTENTS_FULL    = "full"
	EMAIL_NOTIFICATION_CONTENTS_GENERIC = "generic"

	SITENAME_MAX_LENGTH = 30

	SERVICE_SETTINGS_DEFAULT_SITE_URL           = "http://localhost:8065"
	SERVICE_SETTINGS_DEFAULT_TLS_CERT_FILE      = ""
	SERVICE_SETTINGS_DEFAULT_TLS_KEY_FILE       = ""
	SERVICE_SETTINGS_DEFAULT_READ_TIMEOUT       = 300
	SERVICE_SETTINGS_DEFAULT_WRITE_TIMEOUT      = 300
	SERVICE_SETTINGS_DEFAULT_IDLE_TIMEOUT       = 60
	SERVICE_SETTINGS_DEFAULT_MAX_LOGIN_ATTEMPTS = 10
	SERVICE_SETTINGS_DEFAULT_ALLOW_CORS_FROM    = ""
	SERVICE_SETTINGS_DEFAULT_LISTEN_AND_ADDRESS = ":8065"
	SERVICE_SETTINGS_DEFAULT_GFYCAT_API_KEY     = "2_KtH_W5"
	SERVICE_SETTINGS_DEFAULT_GFYCAT_API_SECRET  = "3wLVZPiswc3DnaiaFoLkDvB4X0IV6CpMkj4tf2inJRsBY6-FnkT08zGmppWFgeof"

	TEAM_SETTINGS_DEFAULT_SITE_NAME                = "Mattermost"
	TEAM_SETTINGS_DEFAULT_MAX_USERS_PER_TEAM       = 50
	TEAM_SETTINGS_DEFAULT_CUSTOM_BRAND_TEXT        = ""
	TEAM_SETTINGS_DEFAULT_CUSTOM_DESCRIPTION_TEXT  = ""
	TEAM_SETTINGS_DEFAULT_USER_STATUS_AWAY_TIMEOUT = 300

	SQL_SETTINGS_DEFAULT_DATA_SOURCE = "postgres://mmuser:mostest@localhost/mattermost_test?sslmode=disable&connect_timeout=10"

	FILE_SETTINGS_DEFAULT_DIRECTORY = "./data/"

	EMAIL_SETTINGS_DEFAULT_FEEDBACK_ORGANIZATION = ""

	SUPPORT_SETTINGS_DEFAULT_TERMS_OF_SERVICE_LINK = "https://about.mattermost.com/default-terms/"
	SUPPORT_SETTINGS_DEFAULT_PRIVACY_POLICY_LINK   = "https://about.mattermost.com/default-privacy-policy/"
	SUPPORT_SETTINGS_DEFAULT_ABOUT_LINK            = "https://about.mattermost.com/default-about/"
	SUPPORT_SETTINGS_DEFAULT_HELP_LINK             = "https://about.mattermost.com/default-help/"
	SUPPORT_SETTINGS_DEFAULT_REPORT_A_PROBLEM_LINK = "https://about.mattermost.com/default-report-a-problem/"
	SUPPORT_SETTINGS_DEFAULT_SUPPORT_EMAIL         = "feedback@mattermost.com"
	SUPPORT_SETTINGS_DEFAULT_RE_ACCEPTANCE_PERIOD  = 365

	LDAP_SETTINGS_DEFAULT_FIRST_NAME_ATTRIBUTE         = ""
	LDAP_SETTINGS_DEFAULT_LAST_NAME_ATTRIBUTE          = ""
	LDAP_SETTINGS_DEFAULT_EMAIL_ATTRIBUTE              = ""
	LDAP_SETTINGS_DEFAULT_USERNAME_ATTRIBUTE           = ""
	LDAP_SETTINGS_DEFAULT_NICKNAME_ATTRIBUTE           = ""
	LDAP_SETTINGS_DEFAULT_ID_ATTRIBUTE                 = ""
	LDAP_SETTINGS_DEFAULT_POSITION_ATTRIBUTE           = ""
	LDAP_SETTINGS_DEFAULT_LOGIN_FIELD_NAME             = ""
	LDAP_SETTINGS_DEFAULT_GROUP_DISPLAY_NAME_ATTRIBUTE = ""
	LDAP_SETTINGS_DEFAULT_GROUP_ID_ATTRIBUTE           = ""
	LDAP_SETTINGS_DEFAULT_PICTURE_ATTRIBUTE            = ""

	SAML_SETTINGS_DEFAULT_ID_ATTRIBUTE         = ""
	SAML_SETTINGS_DEFAULT_GUEST_ATTRIBUTE      = ""
	SAML_SETTINGS_DEFAULT_ADMIN_ATTRIBUTE      = ""
	SAML_SETTINGS_DEFAULT_FIRST_NAME_ATTRIBUTE = ""
	SAML_SETTINGS_DEFAULT_LAST_NAME_ATTRIBUTE  = ""
	SAML_SETTINGS_DEFAULT_EMAIL_ATTRIBUTE      = ""
	SAML_SETTINGS_DEFAULT_USERNAME_ATTRIBUTE   = ""
	SAML_SETTINGS_DEFAULT_NICKNAME_ATTRIBUTE   = ""
	SAML_SETTINGS_DEFAULT_LOCALE_ATTRIBUTE     = ""
	SAML_SETTINGS_DEFAULT_POSITION_ATTRIBUTE   = ""

	SAML_SETTINGS_SIGNATURE_ALGORITHM_SHA1    = "RSAwithSHA1"
	SAML_SETTINGS_SIGNATURE_ALGORITHM_SHA256  = "RSAwithSHA256"
	SAML_SETTINGS_SIGNATURE_ALGORITHM_SHA512  = "RSAwithSHA512"
	SAML_SETTINGS_DEFAULT_SIGNATURE_ALGORITHM = SAML_SETTINGS_SIGNATURE_ALGORITHM_SHA1

	SAML_SETTINGS_CANONICAL_ALGORITHM_C14N    = "Canonical1.0"
	SAML_SETTINGS_CANONICAL_ALGORITHM_C14N11  = "Canonical1.1"
	SAML_SETTINGS_DEFAULT_CANONICAL_ALGORITHM = SAML_SETTINGS_CANONICAL_ALGORITHM_C14N

	NATIVEAPP_SETTINGS_DEFAULT_APP_DOWNLOAD_LINK         = "https://mattermost.com/download/#mattermostApps"
	NATIVEAPP_SETTINGS_DEFAULT_ANDROID_APP_DOWNLOAD_LINK = "https://about.mattermost.com/mattermost-android-app/"
	NATIVEAPP_SETTINGS_DEFAULT_IOS_APP_DOWNLOAD_LINK     = "https://about.mattermost.com/mattermost-ios-app/"

	EXPERIMENTAL_SETTINGS_DEFAULT_LINK_METADATA_TIMEOUT_MILLISECONDS = 5000

	ANALYTICS_SETTINGS_DEFAULT_MAX_USERS_FOR_STATISTICS = 2500

	ANNOUNCEMENT_SETTINGS_DEFAULT_BANNER_COLOR                    = "#f2a93b"
	ANNOUNCEMENT_SETTINGS_DEFAULT_BANNER_TEXT_COLOR               = "#333333"
	ANNOUNCEMENT_SETTINGS_DEFAULT_NOTICES_JSON_URL                = "https://notices.mattermost.com/"
	ANNOUNCEMENT_SETTINGS_DEFAULT_NOTICES_FETCH_FREQUENCY_SECONDS = 3600

	TEAM_SETTINGS_DEFAULT_TEAM_TEXT = "default"

	ELASTICSEARCH_SETTINGS_DEFAULT_CONNECTION_URL                    = "http://localhost:9200"
	ELASTICSEARCH_SETTINGS_DEFAULT_USERNAME                          = "elastic"
	ELASTICSEARCH_SETTINGS_DEFAULT_PASSWORD                          = "changeme"
	ELASTICSEARCH_SETTINGS_DEFAULT_POST_INDEX_REPLICAS               = 1
	ELASTICSEARCH_SETTINGS_DEFAULT_POST_INDEX_SHARDS                 = 1
	ELASTICSEARCH_SETTINGS_DEFAULT_CHANNEL_INDEX_REPLICAS            = 1
	ELASTICSEARCH_SETTINGS_DEFAULT_CHANNEL_INDEX_SHARDS              = 1
	ELASTICSEARCH_SETTINGS_DEFAULT_USER_INDEX_REPLICAS               = 1
	ELASTICSEARCH_SETTINGS_DEFAULT_USER_INDEX_SHARDS                 = 1
	ELASTICSEARCH_SETTINGS_DEFAULT_AGGREGATE_POSTS_AFTER_DAYS        = 365
	ELASTICSEARCH_SETTINGS_DEFAULT_POSTS_AGGREGATOR_JOB_START_TIME   = "03:00"
	ELASTICSEARCH_SETTINGS_DEFAULT_INDEX_PREFIX                      = ""
	ELASTICSEARCH_SETTINGS_DEFAULT_LIVE_INDEXING_BATCH_SIZE          = 1
	ELASTICSEARCH_SETTINGS_DEFAULT_BULK_INDEXING_TIME_WINDOW_SECONDS = 3600
	ELASTICSEARCH_SETTINGS_DEFAULT_REQUEST_TIMEOUT_SECONDS           = 30

	BLEVE_SETTINGS_DEFAULT_INDEX_DIR                         = ""
	BLEVE_SETTINGS_DEFAULT_BULK_INDEXING_TIME_WINDOW_SECONDS = 3600

	DATA_RETENTION_SETTINGS_DEFAULT_MESSAGE_RETENTION_DAYS  = 365
	DATA_RETENTION_SETTINGS_DEFAULT_FILE_RETENTION_DAYS     = 365
	DATA_RETENTION_SETTINGS_DEFAULT_DELETION_JOB_START_TIME = "02:00"

	PLUGIN_SETTINGS_DEFAULT_DIRECTORY          = "./plugins"
	PLUGIN_SETTINGS_DEFAULT_CLIENT_DIRECTORY   = "./client/plugins"
	PLUGIN_SETTINGS_DEFAULT_ENABLE_MARKETPLACE = true
	PLUGIN_SETTINGS_DEFAULT_MARKETPLACE_URL    = "https://api.integrations.mattermost.com"
	PLUGIN_SETTINGS_OLD_MARKETPLACE_URL        = "https://marketplace.integrations.mattermost.com"

	COMPLIANCE_EXPORT_TYPE_CSV             = "csv"
	COMPLIANCE_EXPORT_TYPE_ACTIANCE        = "actiance"
	COMPLIANCE_EXPORT_TYPE_GLOBALRELAY     = "globalrelay"
	COMPLIANCE_EXPORT_TYPE_GLOBALRELAY_ZIP = "globalrelay-zip"
	GLOBALRELAY_CUSTOMER_TYPE_A9           = "A9"
	GLOBALRELAY_CUSTOMER_TYPE_A10          = "A10"

	CLIENT_SIDE_CERT_CHECK_PRIMARY_AUTH   = "primary"
	CLIENT_SIDE_CERT_CHECK_SECONDARY_AUTH = "secondary"

	IMAGE_PROXY_TYPE_LOCAL      = "local"
	IMAGE_PROXY_TYPE_ATMOS_CAMO = "atmos/camo"

	GOOGLE_SETTINGS_DEFAULT_SCOPE             = "profile email"
	GOOGLE_SETTINGS_DEFAULT_AUTH_ENDPOINT     = "https://accounts.google.com/o/oauth2/v2/auth"
	GOOGLE_SETTINGS_DEFAULT_TOKEN_ENDPOINT    = "https://www.googleapis.com/oauth2/v4/token"
	GOOGLE_SETTINGS_DEFAULT_USER_API_ENDPOINT = "https://people.googleapis.com/v1/people/me?personFields=names,emailAddresses,nicknames,metadata"

	OFFICE365_SETTINGS_DEFAULT_SCOPE             = "User.Read"
	OFFICE365_SETTINGS_DEFAULT_AUTH_ENDPOINT     = "https://login.microsoftonline.com/common/oauth2/v2.0/authorize"
	OFFICE365_SETTINGS_DEFAULT_TOKEN_ENDPOINT    = "https://login.microsoftonline.com/common/oauth2/v2.0/token"
	OFFICE365_SETTINGS_DEFAULT_USER_API_ENDPOINT = "https://graph.microsoft.com/v1.0/me"

	CLOUD_SETTINGS_DEFAULT_CWS_URL = "https://customers.mattermost.com"

	LOCAL_MODE_SOCKET_PATH = "/var/tmp/mattermost_local.socket"
)

var ServerTLSSupportedCiphers = map[string]uint16{
	"TLS_RSA_WITH_RC4_128_SHA":                tls.TLS_RSA_WITH_RC4_128_SHA,
	"TLS_RSA_WITH_3DES_EDE_CBC_SHA":           tls.TLS_RSA_WITH_3DES_EDE_CBC_SHA,
	"TLS_RSA_WITH_AES_128_CBC_SHA":            tls.TLS_RSA_WITH_AES_128_CBC_SHA,
	"TLS_RSA_WITH_AES_256_CBC_SHA":            tls.TLS_RSA_WITH_AES_256_CBC_SHA,
	"TLS_RSA_WITH_AES_128_CBC_SHA256":         tls.TLS_RSA_WITH_AES_128_CBC_SHA256,
	"TLS_RSA_WITH_AES_128_GCM_SHA256":         tls.TLS_RSA_WITH_AES_128_GCM_SHA256,
	"TLS_RSA_WITH_AES_256_GCM_SHA384":         tls.TLS_RSA_WITH_AES_256_GCM_SHA384,
	"TLS_ECDHE_ECDSA_WITH_RC4_128_SHA":        tls.TLS_ECDHE_ECDSA_WITH_RC4_128_SHA,
	"TLS_ECDHE_ECDSA_WITH_AES_128_CBC_SHA":    tls.TLS_ECDHE_ECDSA_WITH_AES_128_CBC_SHA,
	"TLS_ECDHE_ECDSA_WITH_AES_256_CBC_SHA":    tls.TLS_ECDHE_ECDSA_WITH_AES_256_CBC_SHA,
	"TLS_ECDHE_RSA_WITH_RC4_128_SHA":          tls.TLS_ECDHE_RSA_WITH_RC4_128_SHA,
	"TLS_ECDHE_RSA_WITH_3DES_EDE_CBC_SHA":     tls.TLS_ECDHE_RSA_WITH_3DES_EDE_CBC_SHA,
	"TLS_ECDHE_RSA_WITH_AES_128_CBC_SHA":      tls.TLS_ECDHE_RSA_WITH_AES_128_CBC_SHA,
	"TLS_ECDHE_RSA_WITH_AES_256_CBC_SHA":      tls.TLS_ECDHE_RSA_WITH_AES_256_CBC_SHA,
	"TLS_ECDHE_ECDSA_WITH_AES_128_CBC_SHA256": tls.TLS_ECDHE_ECDSA_WITH_AES_128_CBC_SHA256,
	"TLS_ECDHE_RSA_WITH_AES_128_CBC_SHA256":   tls.TLS_ECDHE_RSA_WITH_AES_128_CBC_SHA256,
	"TLS_ECDHE_RSA_WITH_AES_128_GCM_SHA256":   tls.TLS_ECDHE_RSA_WITH_AES_128_GCM_SHA256,
	"TLS_ECDHE_ECDSA_WITH_AES_128_GCM_SHA256": tls.TLS_ECDHE_ECDSA_WITH_AES_128_GCM_SHA256,
	"TLS_ECDHE_RSA_WITH_AES_256_GCM_SHA384":   tls.TLS_ECDHE_RSA_WITH_AES_256_GCM_SHA384,
	"TLS_ECDHE_ECDSA_WITH_AES_256_GCM_SHA384": tls.TLS_ECDHE_ECDSA_WITH_AES_256_GCM_SHA384,
	"TLS_ECDHE_RSA_WITH_CHACHA20_POLY1305":    tls.TLS_ECDHE_RSA_WITH_CHACHA20_POLY1305,
	"TLS_ECDHE_ECDSA_WITH_CHACHA20_POLY1305":  tls.TLS_ECDHE_ECDSA_WITH_CHACHA20_POLY1305,
}

type ServiceSettings struct {
	SiteURL                                           *string  `access:"environment,authentication,write_restrictable"`
	WebsocketURL                                      *string  `access:"write_restrictable,cloud_restrictable"`
	LicenseFileLocation                               *string  `access:"write_restrictable,cloud_restrictable"`
	ListenAddress                                     *string  `access:"environment,write_restrictable,cloud_restrictable"`
	ConnectionSecurity                                *string  `access:"environment,write_restrictable,cloud_restrictable"`
	TLSCertFile                                       *string  `access:"environment,write_restrictable,cloud_restrictable"`
	TLSKeyFile                                        *string  `access:"environment,write_restrictable,cloud_restrictable"`
	TLSMinVer                                         *string  `access:"write_restrictable,cloud_restrictable"`
	TLSStrictTransport                                *bool    `access:"write_restrictable,cloud_restrictable"`
	TLSStrictTransportMaxAge                          *int64   `access:"write_restrictable,cloud_restrictable"`
	TLSOverwriteCiphers                               []string `access:"write_restrictable,cloud_restrictable"`
	UseLetsEncrypt                                    *bool    `access:"environment,write_restrictable,cloud_restrictable"`
	LetsEncryptCertificateCacheFile                   *string  `access:"environment,write_restrictable,cloud_restrictable"`
	Forward80To443                                    *bool    `access:"environment,write_restrictable,cloud_restrictable"`
	TrustedProxyIPHeader                              []string `access:"write_restrictable,cloud_restrictable"`
	ReadTimeout                                       *int     `access:"environment,write_restrictable,cloud_restrictable"`
	WriteTimeout                                      *int     `access:"environment,write_restrictable,cloud_restrictable"`
	IdleTimeout                                       *int     `access:"write_restrictable,cloud_restrictable"`
	MaximumLoginAttempts                              *int     `access:"authentication,write_restrictable,cloud_restrictable"`
	GoroutineHealthThreshold                          *int     `access:"write_restrictable,cloud_restrictable"`
	GoogleDeveloperKey                                *string  `access:"site,write_restrictable,cloud_restrictable"`
	EnableOAuthServiceProvider                        *bool    `access:"integrations"`
	EnableIncomingWebhooks                            *bool    `access:"integrations"`
	EnableOutgoingWebhooks                            *bool    `access:"integrations"`
	EnableCommands                                    *bool    `access:"integrations"`
	DEPRECATED_DO_NOT_USE_EnableOnlyAdminIntegrations *bool    `json:"EnableOnlyAdminIntegrations" mapstructure:"EnableOnlyAdminIntegrations"` // This field is deprecated and must not be used.
	EnablePostUsernameOverride                        *bool    `access:"integrations"`
	EnablePostIconOverride                            *bool    `access:"integrations"`
	EnableLinkPreviews                                *bool    `access:"site"`
	EnableTesting                                     *bool    `access:"environment,write_restrictable,cloud_restrictable"`
	EnableDeveloper                                   *bool    `access:"environment,write_restrictable,cloud_restrictable"`
	EnableOpenTracing                                 *bool    `access:"write_restrictable,cloud_restrictable"`
	EnableSecurityFixAlert                            *bool    `access:"environment,write_restrictable,cloud_restrictable"`
	EnableInsecureOutgoingConnections                 *bool    `access:"environment,write_restrictable,cloud_restrictable"`
	AllowedUntrustedInternalConnections               *string  `access:"environment,write_restrictable,cloud_restrictable"`
	EnableMultifactorAuthentication                   *bool    `access:"authentication"`
	EnforceMultifactorAuthentication                  *bool    `access:"authentication"`
	EnableUserAccessTokens                            *bool    `access:"integrations"`
	AllowCorsFrom                                     *string  `access:"integrations,write_restrictable,cloud_restrictable"`
	CorsExposedHeaders                                *string  `access:"integrations,write_restrictable,cloud_restrictable"`
	CorsAllowCredentials                              *bool    `access:"integrations,write_restrictable,cloud_restrictable"`
	CorsDebug                                         *bool    `access:"integrations,write_restrictable,cloud_restrictable"`
	AllowCookiesForSubdomains                         *bool    `access:"write_restrictable,cloud_restrictable"`
	ExtendSessionLengthWithActivity                   *bool    `access:"environment,write_restrictable,cloud_restrictable"`
	SessionLengthWebInDays                            *int     `access:"environment,write_restrictable,cloud_restrictable"`
	SessionLengthMobileInDays                         *int     `access:"environment,write_restrictable,cloud_restrictable"`
	SessionLengthSSOInDays                            *int     `access:"environment,write_restrictable,cloud_restrictable"`
	SessionCacheInMinutes                             *int     `access:"environment,write_restrictable,cloud_restrictable"`
	SessionIdleTimeoutInMinutes                       *int     `access:"environment,write_restrictable,cloud_restrictable"`
	WebsocketSecurePort                               *int     `access:"write_restrictable,cloud_restrictable"`
	WebsocketPort                                     *int     `access:"write_restrictable,cloud_restrictable"`
	WebserverMode                                     *string  `access:"environment,write_restrictable,cloud_restrictable"`
	EnableCustomEmoji                                 *bool    `access:"site"`
	EnableEmojiPicker                                 *bool    `access:"site"`
	EnableGifPicker                                   *bool    `access:"integrations"`
	GfycatApiKey                                      *string  `access:"integrations"`
	GfycatApiSecret                                   *string  `access:"integrations"`
	DEPRECATED_DO_NOT_USE_RestrictCustomEmojiCreation *string  `json:"RestrictCustomEmojiCreation" mapstructure:"RestrictCustomEmojiCreation"` // This field is deprecated and must not be used.
	DEPRECATED_DO_NOT_USE_RestrictPostDelete          *string  `json:"RestrictPostDelete" mapstructure:"RestrictPostDelete"`                   // This field is deprecated and must not be used.
	DEPRECATED_DO_NOT_USE_AllowEditPost               *string  `json:"AllowEditPost" mapstructure:"AllowEditPost"`                             // This field is deprecated and must not be used.
	PostEditTimeLimit                                 *int     `access:"user_management_permissions"`
	TimeBetweenUserTypingUpdatesMilliseconds          *int64   `access:"experimental,write_restrictable,cloud_restrictable"`
	EnablePostSearch                                  *bool    `access:"write_restrictable,cloud_restrictable"`
	MinimumHashtagLength                              *int     `access:"environment,write_restrictable,cloud_restrictable"`
	EnableUserTypingMessages                          *bool    `access:"experimental,write_restrictable,cloud_restrictable"`
	EnableChannelViewedMessages                       *bool    `access:"experimental,write_restrictable,cloud_restrictable"`
	EnableUserStatuses                                *bool    `access:"write_restrictable,cloud_restrictable"`
	ExperimentalEnableAuthenticationTransfer          *bool    `access:"experimental,write_restrictable,cloud_restrictable"`
	ClusterLogTimeoutMilliseconds                     *int     `access:"write_restrictable,cloud_restrictable"`
	CloseUnusedDirectMessages                         *bool    `access:"experimental"`
	EnablePreviewFeatures                             *bool    `access:"experimental"`
	EnableTutorial                                    *bool    `access:"experimental"`
	ExperimentalEnableDefaultChannelLeaveJoinMessages *bool    `access:"experimental"`
	ExperimentalGroupUnreadChannels                   *string  `access:"experimental"`
	ExperimentalChannelOrganization                   *bool    `access:"experimental"`
	ExperimentalChannelSidebarOrganization            *string  `access:"experimental"`
	ExperimentalDataPrefetch                          *bool    `access:"experimental"`
	DEPRECATED_DO_NOT_USE_ImageProxyType              *string  `json:"ImageProxyType" mapstructure:"ImageProxyType"`       // This field is deprecated and must not be used.
	DEPRECATED_DO_NOT_USE_ImageProxyURL               *string  `json:"ImageProxyURL" mapstructure:"ImageProxyURL"`         // This field is deprecated and must not be used.
	DEPRECATED_DO_NOT_USE_ImageProxyOptions           *string  `json:"ImageProxyOptions" mapstructure:"ImageProxyOptions"` // This field is deprecated and must not be used.
	EnableAPITeamDeletion                             *bool
	EnableAPIUserDeletion                             *bool
	ExperimentalEnableHardenedMode                    *bool `access:"experimental"`
	DisableLegacyMFA                                  *bool `access:"write_restrictable,cloud_restrictable"`
	ExperimentalStrictCSRFEnforcement                 *bool `access:"experimental,write_restrictable,cloud_restrictable"`
	EnableEmailInvitations                            *bool `access:"authentication"`
	DisableBotsWhenOwnerIsDeactivated                 *bool `access:"integrations,write_restrictable,cloud_restrictable"`
	EnableBotAccountCreation                          *bool `access:"integrations"`
	EnableSVGs                                        *bool `access:"site"`
	EnableLatex                                       *bool `access:"site"`
	EnableAPIChannelDeletion                          *bool
	EnableLocalMode                                   *bool
	LocalModeSocketLocation                           *string
	EnableAWSMetering                                 *bool
}

func (s *ServiceSettings) SetDefaults(isUpdate bool) {
	if s.EnableEmailInvitations == nil {
		// If the site URL is also not present then assume this is a clean install
		if s.SiteURL == nil {
			s.EnableEmailInvitations = NewBool(false)
		} else {
			s.EnableEmailInvitations = NewBool(true)
		}
	}

	if s.SiteURL == nil {
		if s.EnableDeveloper != nil && *s.EnableDeveloper {
			s.SiteURL = NewString(SERVICE_SETTINGS_DEFAULT_SITE_URL)
		} else {
			s.SiteURL = NewString("")
		}
	}

	if s.WebsocketURL == nil {
		s.WebsocketURL = NewString("")
	}

	if s.LicenseFileLocation == nil {
		s.LicenseFileLocation = NewString("")
	}

	if s.ListenAddress == nil {
		s.ListenAddress = NewString(SERVICE_SETTINGS_DEFAULT_LISTEN_AND_ADDRESS)
	}

	if s.EnableLinkPreviews == nil {
		s.EnableLinkPreviews = NewBool(true)
	}

	if s.EnableTesting == nil {
		s.EnableTesting = NewBool(false)
	}

	if s.EnableDeveloper == nil {
		s.EnableDeveloper = NewBool(false)
	}

	if s.EnableOpenTracing == nil {
		s.EnableOpenTracing = NewBool(false)
	}

	if s.EnableSecurityFixAlert == nil {
		s.EnableSecurityFixAlert = NewBool(true)
	}

	if s.EnableInsecureOutgoingConnections == nil {
		s.EnableInsecureOutgoingConnections = NewBool(false)
	}

	if s.AllowedUntrustedInternalConnections == nil {
		s.AllowedUntrustedInternalConnections = NewString("")
	}

	if s.EnableMultifactorAuthentication == nil {
		s.EnableMultifactorAuthentication = NewBool(false)
	}

	if s.EnforceMultifactorAuthentication == nil {
		s.EnforceMultifactorAuthentication = NewBool(false)
	}

	if s.EnableUserAccessTokens == nil {
		s.EnableUserAccessTokens = NewBool(false)
	}

	if s.GoroutineHealthThreshold == nil {
		s.GoroutineHealthThreshold = NewInt(-1)
	}

	if s.GoogleDeveloperKey == nil {
		s.GoogleDeveloperKey = NewString("")
	}

	if s.EnableOAuthServiceProvider == nil {
		s.EnableOAuthServiceProvider = NewBool(false)
	}

	if s.EnableIncomingWebhooks == nil {
		s.EnableIncomingWebhooks = NewBool(true)
	}

	if s.EnableOutgoingWebhooks == nil {
		s.EnableOutgoingWebhooks = NewBool(true)
	}

	if s.ConnectionSecurity == nil {
		s.ConnectionSecurity = NewString("")
	}

	if s.TLSKeyFile == nil {
		s.TLSKeyFile = NewString(SERVICE_SETTINGS_DEFAULT_TLS_KEY_FILE)
	}

	if s.TLSCertFile == nil {
		s.TLSCertFile = NewString(SERVICE_SETTINGS_DEFAULT_TLS_CERT_FILE)
	}

	if s.TLSMinVer == nil {
		s.TLSMinVer = NewString("1.2")
	}

	if s.TLSStrictTransport == nil {
		s.TLSStrictTransport = NewBool(false)
	}

	if s.TLSStrictTransportMaxAge == nil {
		s.TLSStrictTransportMaxAge = NewInt64(63072000)
	}

	if s.TLSOverwriteCiphers == nil {
		s.TLSOverwriteCiphers = []string{}
	}

	if s.UseLetsEncrypt == nil {
		s.UseLetsEncrypt = NewBool(false)
	}

	if s.LetsEncryptCertificateCacheFile == nil {
		s.LetsEncryptCertificateCacheFile = NewString("./config/letsencrypt.cache")
	}

	if s.ReadTimeout == nil {
		s.ReadTimeout = NewInt(SERVICE_SETTINGS_DEFAULT_READ_TIMEOUT)
	}

	if s.WriteTimeout == nil {
		s.WriteTimeout = NewInt(SERVICE_SETTINGS_DEFAULT_WRITE_TIMEOUT)
	}

	if s.IdleTimeout == nil {
		s.IdleTimeout = NewInt(SERVICE_SETTINGS_DEFAULT_IDLE_TIMEOUT)
	}

	if s.MaximumLoginAttempts == nil {
		s.MaximumLoginAttempts = NewInt(SERVICE_SETTINGS_DEFAULT_MAX_LOGIN_ATTEMPTS)
	}

	if s.Forward80To443 == nil {
		s.Forward80To443 = NewBool(false)
	}

	if isUpdate {
		// When updating an existing configuration, ensure that defaults are set.
		if s.TrustedProxyIPHeader == nil {
			s.TrustedProxyIPHeader = []string{HEADER_FORWARDED, HEADER_REAL_IP}
		}
	} else {
		// When generating a blank configuration, leave the list empty.
		s.TrustedProxyIPHeader = []string{}
	}

	if s.TimeBetweenUserTypingUpdatesMilliseconds == nil {
		s.TimeBetweenUserTypingUpdatesMilliseconds = NewInt64(5000)
	}

	if s.EnablePostSearch == nil {
		s.EnablePostSearch = NewBool(true)
	}

	if s.MinimumHashtagLength == nil {
		s.MinimumHashtagLength = NewInt(3)
	}

	if s.EnableUserTypingMessages == nil {
		s.EnableUserTypingMessages = NewBool(true)
	}

	if s.EnableChannelViewedMessages == nil {
		s.EnableChannelViewedMessages = NewBool(true)
	}

	if s.EnableUserStatuses == nil {
		s.EnableUserStatuses = NewBool(true)
	}

	if s.ClusterLogTimeoutMilliseconds == nil {
		s.ClusterLogTimeoutMilliseconds = NewInt(2000)
	}

	if s.CloseUnusedDirectMessages == nil {
		s.CloseUnusedDirectMessages = NewBool(false)
	}

	if s.EnableTutorial == nil {
		s.EnableTutorial = NewBool(true)
	}

	// Must be manually enabled for existing installations.
	if s.ExtendSessionLengthWithActivity == nil {
		s.ExtendSessionLengthWithActivity = NewBool(!isUpdate)
	}

	if s.SessionLengthWebInDays == nil {
		if isUpdate {
			s.SessionLengthWebInDays = NewInt(180)
		} else {
			s.SessionLengthWebInDays = NewInt(30)
		}
	}

	if s.SessionLengthMobileInDays == nil {
		if isUpdate {
			s.SessionLengthMobileInDays = NewInt(180)
		} else {
			s.SessionLengthMobileInDays = NewInt(30)
		}
	}

	if s.SessionLengthSSOInDays == nil {
		s.SessionLengthSSOInDays = NewInt(30)
	}

	if s.SessionCacheInMinutes == nil {
		s.SessionCacheInMinutes = NewInt(10)
	}

	if s.SessionIdleTimeoutInMinutes == nil {
		s.SessionIdleTimeoutInMinutes = NewInt(43200)
	}

	if s.EnableCommands == nil {
		s.EnableCommands = NewBool(true)
	}

	if s.DEPRECATED_DO_NOT_USE_EnableOnlyAdminIntegrations == nil {
		s.DEPRECATED_DO_NOT_USE_EnableOnlyAdminIntegrations = NewBool(true)
	}

	if s.EnablePostUsernameOverride == nil {
		s.EnablePostUsernameOverride = NewBool(false)
	}

	if s.EnablePostIconOverride == nil {
		s.EnablePostIconOverride = NewBool(false)
	}

	if s.WebsocketPort == nil {
		s.WebsocketPort = NewInt(80)
	}

	if s.WebsocketSecurePort == nil {
		s.WebsocketSecurePort = NewInt(443)
	}

	if s.AllowCorsFrom == nil {
		s.AllowCorsFrom = NewString(SERVICE_SETTINGS_DEFAULT_ALLOW_CORS_FROM)
	}

	if s.CorsExposedHeaders == nil {
		s.CorsExposedHeaders = NewString("")
	}

	if s.CorsAllowCredentials == nil {
		s.CorsAllowCredentials = NewBool(false)
	}

	if s.CorsDebug == nil {
		s.CorsDebug = NewBool(false)
	}

	if s.AllowCookiesForSubdomains == nil {
		s.AllowCookiesForSubdomains = NewBool(false)
	}

	if s.WebserverMode == nil {
		s.WebserverMode = NewString("gzip")
	} else if *s.WebserverMode == "regular" {
		*s.WebserverMode = "gzip"
	}

	if s.EnableCustomEmoji == nil {
		s.EnableCustomEmoji = NewBool(true)
	}

	if s.EnableEmojiPicker == nil {
		s.EnableEmojiPicker = NewBool(true)
	}

	if s.EnableGifPicker == nil {
		s.EnableGifPicker = NewBool(true)
	}

	if s.GfycatApiKey == nil || *s.GfycatApiKey == "" {
		s.GfycatApiKey = NewString(SERVICE_SETTINGS_DEFAULT_GFYCAT_API_KEY)
	}

	if s.GfycatApiSecret == nil || *s.GfycatApiSecret == "" {
		s.GfycatApiSecret = NewString(SERVICE_SETTINGS_DEFAULT_GFYCAT_API_SECRET)
	}

	if s.DEPRECATED_DO_NOT_USE_RestrictCustomEmojiCreation == nil {
		s.DEPRECATED_DO_NOT_USE_RestrictCustomEmojiCreation = NewString(RESTRICT_EMOJI_CREATION_ALL)
	}

	if s.DEPRECATED_DO_NOT_USE_RestrictPostDelete == nil {
		s.DEPRECATED_DO_NOT_USE_RestrictPostDelete = NewString(PERMISSIONS_DELETE_POST_ALL)
	}

	if s.DEPRECATED_DO_NOT_USE_AllowEditPost == nil {
		s.DEPRECATED_DO_NOT_USE_AllowEditPost = NewString(ALLOW_EDIT_POST_ALWAYS)
	}

	if s.ExperimentalEnableAuthenticationTransfer == nil {
		s.ExperimentalEnableAuthenticationTransfer = NewBool(true)
	}

	if s.PostEditTimeLimit == nil {
		s.PostEditTimeLimit = NewInt(-1)
	}

	if s.EnablePreviewFeatures == nil {
		s.EnablePreviewFeatures = NewBool(true)
	}

	if s.ExperimentalEnableDefaultChannelLeaveJoinMessages == nil {
		s.ExperimentalEnableDefaultChannelLeaveJoinMessages = NewBool(true)
	}

	if s.ExperimentalGroupUnreadChannels == nil {
		s.ExperimentalGroupUnreadChannels = NewString(GROUP_UNREAD_CHANNELS_DISABLED)
	} else if *s.ExperimentalGroupUnreadChannels == "0" {
		s.ExperimentalGroupUnreadChannels = NewString(GROUP_UNREAD_CHANNELS_DISABLED)
	} else if *s.ExperimentalGroupUnreadChannels == "1" {
		s.ExperimentalGroupUnreadChannels = NewString(GROUP_UNREAD_CHANNELS_DEFAULT_ON)
	}

	if s.ExperimentalChannelOrganization == nil {
		experimentalUnreadEnabled := *s.ExperimentalGroupUnreadChannels != GROUP_UNREAD_CHANNELS_DISABLED
		s.ExperimentalChannelOrganization = NewBool(experimentalUnreadEnabled)
	}

	if s.ExperimentalChannelSidebarOrganization == nil {
		s.ExperimentalChannelSidebarOrganization = NewString("disabled")
	}

	if s.ExperimentalDataPrefetch == nil {
		s.ExperimentalDataPrefetch = NewBool(true)
	}

	if s.DEPRECATED_DO_NOT_USE_ImageProxyType == nil {
		s.DEPRECATED_DO_NOT_USE_ImageProxyType = NewString("")
	}

	if s.DEPRECATED_DO_NOT_USE_ImageProxyURL == nil {
		s.DEPRECATED_DO_NOT_USE_ImageProxyURL = NewString("")
	}

	if s.DEPRECATED_DO_NOT_USE_ImageProxyOptions == nil {
		s.DEPRECATED_DO_NOT_USE_ImageProxyOptions = NewString("")
	}

	if s.EnableAPITeamDeletion == nil {
		s.EnableAPITeamDeletion = NewBool(false)
	}

	if s.EnableAPIUserDeletion == nil {
		s.EnableAPIUserDeletion = NewBool(false)
	}

	if s.EnableAPIChannelDeletion == nil {
		s.EnableAPIChannelDeletion = NewBool(false)
	}

	if s.ExperimentalEnableHardenedMode == nil {
		s.ExperimentalEnableHardenedMode = NewBool(false)
	}

	if s.DisableLegacyMFA == nil {
		s.DisableLegacyMFA = NewBool(!isUpdate)
	}

	if s.ExperimentalStrictCSRFEnforcement == nil {
		s.ExperimentalStrictCSRFEnforcement = NewBool(false)
	}

	if s.DisableBotsWhenOwnerIsDeactivated == nil {
		s.DisableBotsWhenOwnerIsDeactivated = NewBool(true)
	}

	if s.EnableBotAccountCreation == nil {
		s.EnableBotAccountCreation = NewBool(false)
	}

	if s.EnableSVGs == nil {
		if isUpdate {
			s.EnableSVGs = NewBool(true)
		} else {
			s.EnableSVGs = NewBool(false)
		}
	}

	if s.EnableLatex == nil {
		if isUpdate {
			s.EnableLatex = NewBool(true)
		} else {
			s.EnableLatex = NewBool(false)
		}
	}

	if s.EnableLocalMode == nil {
		s.EnableLocalMode = NewBool(false)
	}

	if s.LocalModeSocketLocation == nil {
		s.LocalModeSocketLocation = NewString(LOCAL_MODE_SOCKET_PATH)
	}

	if s.EnableAWSMetering == nil {
		s.EnableAWSMetering = NewBool(false)
	}
}

type ClusterSettings struct {
	Enable                             *bool   `access:"environment,write_restrictable"`
	ClusterName                        *string `access:"environment,write_restrictable,cloud_restrictable"`
	OverrideHostname                   *string `access:"environment,write_restrictable,cloud_restrictable"`
	NetworkInterface                   *string `access:"environment,write_restrictable,cloud_restrictable"`
	BindAddress                        *string `access:"environment,write_restrictable,cloud_restrictable"`
	AdvertiseAddress                   *string `access:"environment,write_restrictable,cloud_restrictable"`
	UseIpAddress                       *bool   `access:"environment,write_restrictable,cloud_restrictable"`
	UseExperimentalGossip              *bool   `access:"environment,write_restrictable,cloud_restrictable"`
	EnableExperimentalGossipEncryption *bool   `access:"environment,write_restrictable,cloud_restrictable"`
	ReadOnlyConfig                     *bool   `access:"environment,write_restrictable,cloud_restrictable"`
	GossipPort                         *int    `access:"environment,write_restrictable,cloud_restrictable"`
	StreamingPort                      *int    `access:"environment,write_restrictable,cloud_restrictable"`
	MaxIdleConns                       *int    `access:"environment,write_restrictable,cloud_restrictable"`
	MaxIdleConnsPerHost                *int    `access:"environment,write_restrictable,cloud_restrictable"`
	IdleConnTimeoutMilliseconds        *int    `access:"environment,write_restrictable,cloud_restrictable"`
}

func (s *ClusterSettings) SetDefaults() {
	if s.Enable == nil {
		s.Enable = NewBool(false)
	}

	if s.ClusterName == nil {
		s.ClusterName = NewString("")
	}

	if s.OverrideHostname == nil {
		s.OverrideHostname = NewString("")
	}

	if s.NetworkInterface == nil {
		s.NetworkInterface = NewString("")
	}

	if s.BindAddress == nil {
		s.BindAddress = NewString("")
	}

	if s.AdvertiseAddress == nil {
		s.AdvertiseAddress = NewString("")
	}

	if s.UseIpAddress == nil {
		s.UseIpAddress = NewBool(true)
	}

	if s.UseExperimentalGossip == nil {
		s.UseExperimentalGossip = NewBool(false)
	}

	if s.EnableExperimentalGossipEncryption == nil {
		s.EnableExperimentalGossipEncryption = NewBool(false)
	}

	if s.ReadOnlyConfig == nil {
		s.ReadOnlyConfig = NewBool(true)
	}

	if s.GossipPort == nil {
		s.GossipPort = NewInt(8074)
	}

	if s.StreamingPort == nil {
		s.StreamingPort = NewInt(8075)
	}

	if s.MaxIdleConns == nil {
		s.MaxIdleConns = NewInt(100)
	}

	if s.MaxIdleConnsPerHost == nil {
		s.MaxIdleConnsPerHost = NewInt(128)
	}

	if s.IdleConnTimeoutMilliseconds == nil {
		s.IdleConnTimeoutMilliseconds = NewInt(90000)
	}
}

type MetricsSettings struct {
	Enable           *bool   `access:"environment,write_restrictable,cloud_restrictable"`
	BlockProfileRate *int    `access:"environment,write_restrictable,cloud_restrictable"`
	ListenAddress    *string `access:"environment,write_restrictable,cloud_restrictable"`
}

func (s *MetricsSettings) SetDefaults() {
	if s.ListenAddress == nil {
		s.ListenAddress = NewString(":8067")
	}

	if s.Enable == nil {
		s.Enable = NewBool(false)
	}

	if s.BlockProfileRate == nil {
		s.BlockProfileRate = NewInt(0)
	}
}

type ExperimentalSettings struct {
	ClientSideCertEnable            *bool   `access:"experimental,cloud_restrictable"`
	ClientSideCertCheck             *string `access:"experimental,cloud_restrictable"`
	EnableClickToReply              *bool   `access:"experimental,write_restrictable,cloud_restrictable"`
	LinkMetadataTimeoutMilliseconds *int64  `access:"experimental,write_restrictable,cloud_restrictable"`
	RestrictSystemAdmin             *bool   `access:"experimental,write_restrictable"`
<<<<<<< HEAD
	UseNewSAMLLibrary               *bool   `access:"experimental"`
	CloudUserLimit                  *int64  `access:"experimental,write_restrictable"`
	CloudBilling                    *bool   `access:"experimental,write_restrictable"`
	EnableSharedChannels            *bool   `access:"experimental"`
=======
	UseNewSAMLLibrary               *bool   `access:"experimental,cloud_restrictable"`
	CloudUserLimit                  *int64  `access:"experimental,write_restrictable,cloud_restrictable"`
	CloudBilling                    *bool   `access:"experimental,write_restrictable,cloud_restrictable"`
>>>>>>> ab816b18
}

func (s *ExperimentalSettings) SetDefaults() {
	if s.ClientSideCertEnable == nil {
		s.ClientSideCertEnable = NewBool(false)
	}

	if s.ClientSideCertCheck == nil {
		s.ClientSideCertCheck = NewString(CLIENT_SIDE_CERT_CHECK_SECONDARY_AUTH)
	}

	if s.EnableClickToReply == nil {
		s.EnableClickToReply = NewBool(false)
	}

	if s.LinkMetadataTimeoutMilliseconds == nil {
		s.LinkMetadataTimeoutMilliseconds = NewInt64(EXPERIMENTAL_SETTINGS_DEFAULT_LINK_METADATA_TIMEOUT_MILLISECONDS)
	}

	if s.RestrictSystemAdmin == nil {
		s.RestrictSystemAdmin = NewBool(false)
	}

	if s.CloudUserLimit == nil {
		// User limit 0 is treated as no limit
		s.CloudUserLimit = NewInt64(0)
	}

	if s.CloudBilling == nil {
		s.CloudBilling = NewBool(false)
	}

	if s.UseNewSAMLLibrary == nil {
		s.UseNewSAMLLibrary = NewBool(false)
	}

	if s.EnableSharedChannels == nil {
		s.EnableSharedChannels = NewBool(false)
	}
}

type AnalyticsSettings struct {
	MaxUsersForStatistics *int `access:"write_restrictable,cloud_restrictable"`
}

func (s *AnalyticsSettings) SetDefaults() {
	if s.MaxUsersForStatistics == nil {
		s.MaxUsersForStatistics = NewInt(ANALYTICS_SETTINGS_DEFAULT_MAX_USERS_FOR_STATISTICS)
	}
}

type SSOSettings struct {
	Enable          *bool   `access:"authentication"`
	Secret          *string `access:"authentication"`
	Id              *string `access:"authentication"`
	Scope           *string `access:"authentication"`
	AuthEndpoint    *string `access:"authentication"`
	TokenEndpoint   *string `access:"authentication"`
	UserApiEndpoint *string `access:"authentication"`
}

func (s *SSOSettings) setDefaults(scope, authEndpoint, tokenEndpoint, userApiEndpoint string) {
	if s.Enable == nil {
		s.Enable = NewBool(false)
	}

	if s.Secret == nil {
		s.Secret = NewString("")
	}

	if s.Id == nil {
		s.Id = NewString("")
	}

	if s.Scope == nil {
		s.Scope = NewString(scope)
	}

	if s.AuthEndpoint == nil {
		s.AuthEndpoint = NewString(authEndpoint)
	}

	if s.TokenEndpoint == nil {
		s.TokenEndpoint = NewString(tokenEndpoint)
	}

	if s.UserApiEndpoint == nil {
		s.UserApiEndpoint = NewString(userApiEndpoint)
	}
}

type Office365Settings struct {
	Enable          *bool   `access:"authentication"`
	Secret          *string `access:"authentication"`
	Id              *string `access:"authentication"`
	Scope           *string `access:"authentication"`
	AuthEndpoint    *string `access:"authentication"`
	TokenEndpoint   *string `access:"authentication"`
	UserApiEndpoint *string `access:"authentication"`
	DirectoryId     *string `access:"authentication"`
}

func (s *Office365Settings) setDefaults() {
	if s.Enable == nil {
		s.Enable = NewBool(false)
	}

	if s.Id == nil {
		s.Id = NewString("")
	}

	if s.Secret == nil {
		s.Secret = NewString("")
	}

	if s.Scope == nil {
		s.Scope = NewString(OFFICE365_SETTINGS_DEFAULT_SCOPE)
	}

	if s.AuthEndpoint == nil {
		s.AuthEndpoint = NewString(OFFICE365_SETTINGS_DEFAULT_AUTH_ENDPOINT)
	}

	if s.TokenEndpoint == nil {
		s.TokenEndpoint = NewString(OFFICE365_SETTINGS_DEFAULT_TOKEN_ENDPOINT)
	}

	if s.UserApiEndpoint == nil {
		s.UserApiEndpoint = NewString(OFFICE365_SETTINGS_DEFAULT_USER_API_ENDPOINT)
	}

	if s.DirectoryId == nil {
		s.DirectoryId = NewString("")
	}
}

func (s *Office365Settings) SSOSettings() *SSOSettings {
	ssoSettings := SSOSettings{}
	ssoSettings.Enable = s.Enable
	ssoSettings.Secret = s.Secret
	ssoSettings.Id = s.Id
	ssoSettings.Scope = s.Scope
	ssoSettings.AuthEndpoint = s.AuthEndpoint
	ssoSettings.TokenEndpoint = s.TokenEndpoint
	ssoSettings.UserApiEndpoint = s.UserApiEndpoint
	return &ssoSettings
}

type SqlSettings struct {
	DriverName                  *string  `access:"environment,write_restrictable,cloud_restrictable"`
	DataSource                  *string  `access:"environment,write_restrictable,cloud_restrictable"`
	DataSourceReplicas          []string `access:"environment,write_restrictable,cloud_restrictable"`
	DataSourceSearchReplicas    []string `access:"environment,write_restrictable,cloud_restrictable"`
	MaxIdleConns                *int     `access:"environment,write_restrictable,cloud_restrictable"`
	ConnMaxLifetimeMilliseconds *int     `access:"environment,write_restrictable,cloud_restrictable"`
	MaxOpenConns                *int     `access:"environment,write_restrictable,cloud_restrictable"`
	Trace                       *bool    `access:"environment,write_restrictable,cloud_restrictable"`
	AtRestEncryptKey            *string  `access:"environment,write_restrictable,cloud_restrictable"`
	QueryTimeout                *int     `access:"environment,write_restrictable,cloud_restrictable"`
	DisableDatabaseSearch       *bool    `access:"environment,write_restrictable,cloud_restrictable"`
}

func (s *SqlSettings) SetDefaults(isUpdate bool) {
	if s.DriverName == nil {
		s.DriverName = NewString(DATABASE_DRIVER_POSTGRES)
	}

	if s.DataSource == nil {
		s.DataSource = NewString(SQL_SETTINGS_DEFAULT_DATA_SOURCE)
	}

	if s.DataSourceReplicas == nil {
		s.DataSourceReplicas = []string{}
	}

	if s.DataSourceSearchReplicas == nil {
		s.DataSourceSearchReplicas = []string{}
	}

	if isUpdate {
		// When updating an existing configuration, ensure an encryption key has been specified.
		if s.AtRestEncryptKey == nil || len(*s.AtRestEncryptKey) == 0 {
			s.AtRestEncryptKey = NewString(NewRandomString(32))
		}
	} else {
		// When generating a blank configuration, leave this key empty to be generated on server start.
		s.AtRestEncryptKey = NewString("")
	}

	if s.MaxIdleConns == nil {
		s.MaxIdleConns = NewInt(20)
	}

	if s.MaxOpenConns == nil {
		s.MaxOpenConns = NewInt(300)
	}

	if s.ConnMaxLifetimeMilliseconds == nil {
		s.ConnMaxLifetimeMilliseconds = NewInt(3600000)
	}

	if s.Trace == nil {
		s.Trace = NewBool(false)
	}

	if s.QueryTimeout == nil {
		s.QueryTimeout = NewInt(30)
	}

	if s.DisableDatabaseSearch == nil {
		s.DisableDatabaseSearch = NewBool(false)
	}
}

type LogSettings struct {
	EnableConsole          *bool   `access:"environment,write_restrictable,cloud_restrictable"`
	ConsoleLevel           *string `access:"environment,write_restrictable,cloud_restrictable"`
	ConsoleJson            *bool   `access:"environment,write_restrictable,cloud_restrictable"`
	EnableFile             *bool   `access:"environment,write_restrictable,cloud_restrictable"`
	FileLevel              *string `access:"environment,write_restrictable,cloud_restrictable"`
	FileJson               *bool   `access:"environment,write_restrictable,cloud_restrictable"`
	FileLocation           *string `access:"environment,write_restrictable,cloud_restrictable"`
	EnableWebhookDebugging *bool   `access:"environment,write_restrictable,cloud_restrictable"`
	EnableDiagnostics      *bool   `access:"environment,write_restrictable,cloud_restrictable"`
	EnableSentry           *bool   `access:"environment,write_restrictable,cloud_restrictable"`
	AdvancedLoggingConfig  *string `access:"environment,write_restrictable,cloud_restrictable"`
}

func (s *LogSettings) SetDefaults() {
	if s.EnableConsole == nil {
		s.EnableConsole = NewBool(true)
	}

	if s.ConsoleLevel == nil {
		s.ConsoleLevel = NewString("DEBUG")
	}

	if s.EnableFile == nil {
		s.EnableFile = NewBool(true)
	}

	if s.FileLevel == nil {
		s.FileLevel = NewString("INFO")
	}

	if s.FileLocation == nil {
		s.FileLocation = NewString("")
	}

	if s.EnableWebhookDebugging == nil {
		s.EnableWebhookDebugging = NewBool(true)
	}

	if s.EnableDiagnostics == nil {
		s.EnableDiagnostics = NewBool(true)
	}

	if s.EnableSentry == nil {
		s.EnableSentry = NewBool(*s.EnableDiagnostics)
	}

	if s.ConsoleJson == nil {
		s.ConsoleJson = NewBool(true)
	}

	if s.FileJson == nil {
		s.FileJson = NewBool(true)
	}

	if s.AdvancedLoggingConfig == nil {
		s.AdvancedLoggingConfig = NewString("")
	}
}

type ExperimentalAuditSettings struct {
	FileEnabled           *bool   `access:"experimental,write_restrictable,cloud_restrictable"`
	FileName              *string `access:"experimental,write_restrictable,cloud_restrictable"`
	FileMaxSizeMB         *int    `access:"experimental,write_restrictable,cloud_restrictable"`
	FileMaxAgeDays        *int    `access:"experimental,write_restrictable,cloud_restrictable"`
	FileMaxBackups        *int    `access:"experimental,write_restrictable,cloud_restrictable"`
	FileCompress          *bool   `access:"experimental,write_restrictable,cloud_restrictable"`
	FileMaxQueueSize      *int    `access:"experimental,write_restrictable,cloud_restrictable"`
	AdvancedLoggingConfig *string `access:"experimental,write_restrictable,cloud_restrictable"`
}

func (s *ExperimentalAuditSettings) SetDefaults() {
	if s.FileEnabled == nil {
		s.FileEnabled = NewBool(false)
	}

	if s.FileName == nil {
		s.FileName = NewString("")
	}

	if s.FileMaxSizeMB == nil {
		s.FileMaxSizeMB = NewInt(100)
	}

	if s.FileMaxAgeDays == nil {
		s.FileMaxAgeDays = NewInt(0) // no limit on age
	}

	if s.FileMaxBackups == nil { // no limit on number of backups
		s.FileMaxBackups = NewInt(0)
	}

	if s.FileCompress == nil {
		s.FileCompress = NewBool(false)
	}

	if s.FileMaxQueueSize == nil {
		s.FileMaxQueueSize = NewInt(1000)
	}

	if s.AdvancedLoggingConfig == nil {
		s.AdvancedLoggingConfig = NewString("")
	}
}

type NotificationLogSettings struct {
	EnableConsole         *bool   `access:"write_restrictable,cloud_restrictable"`
	ConsoleLevel          *string `access:"write_restrictable,cloud_restrictable"`
	ConsoleJson           *bool   `access:"write_restrictable,cloud_restrictable"`
	EnableFile            *bool   `access:"write_restrictable,cloud_restrictable"`
	FileLevel             *string `access:"write_restrictable,cloud_restrictable"`
	FileJson              *bool   `access:"write_restrictable,cloud_restrictable"`
	FileLocation          *string `access:"write_restrictable,cloud_restrictable"`
	AdvancedLoggingConfig *string `access:"write_restrictable,cloud_restrictable"`
}

func (s *NotificationLogSettings) SetDefaults() {
	if s.EnableConsole == nil {
		s.EnableConsole = NewBool(true)
	}

	if s.ConsoleLevel == nil {
		s.ConsoleLevel = NewString("DEBUG")
	}

	if s.EnableFile == nil {
		s.EnableFile = NewBool(true)
	}

	if s.FileLevel == nil {
		s.FileLevel = NewString("INFO")
	}

	if s.FileLocation == nil {
		s.FileLocation = NewString("")
	}

	if s.ConsoleJson == nil {
		s.ConsoleJson = NewBool(true)
	}

	if s.FileJson == nil {
		s.FileJson = NewBool(true)
	}

	if s.AdvancedLoggingConfig == nil {
		s.AdvancedLoggingConfig = NewString("")
	}
}

type PasswordSettings struct {
	MinimumLength *int  `access:"authentication"`
	Lowercase     *bool `access:"authentication"`
	Number        *bool `access:"authentication"`
	Uppercase     *bool `access:"authentication"`
	Symbol        *bool `access:"authentication"`
}

func (s *PasswordSettings) SetDefaults() {
	if s.MinimumLength == nil {
		s.MinimumLength = NewInt(10)
	}

	if s.Lowercase == nil {
		s.Lowercase = NewBool(true)
	}

	if s.Number == nil {
		s.Number = NewBool(true)
	}

	if s.Uppercase == nil {
		s.Uppercase = NewBool(true)
	}

	if s.Symbol == nil {
		s.Symbol = NewBool(true)
	}
}

type FileSettings struct {
	EnableFileAttachments   *bool   `access:"site,cloud_restrictable"`
	EnableMobileUpload      *bool   `access:"site,cloud_restrictable"`
	EnableMobileDownload    *bool   `access:"site,cloud_restrictable"`
	MaxFileSize             *int64  `access:"environment,cloud_restrictable"`
	DriverName              *string `access:"environment,write_restrictable,cloud_restrictable"`
	Directory               *string `access:"environment,write_restrictable,cloud_restrictable"`
	EnablePublicLink        *bool   `access:"site,cloud_restrictable"`
	PublicLinkSalt          *string `access:"site,cloud_restrictable"`
	InitialFont             *string `access:"environment,cloud_restrictable"`
	AmazonS3AccessKeyId     *string `access:"environment,write_restrictable,cloud_restrictable"`
	AmazonS3SecretAccessKey *string `access:"environment,write_restrictable,cloud_restrictable"`
	AmazonS3Bucket          *string `access:"environment,write_restrictable,cloud_restrictable"`
	AmazonS3PathPrefix      *string `access:"environment,write_restrictable,cloud_restrictable"`
	AmazonS3Region          *string `access:"environment,write_restrictable,cloud_restrictable"`
	AmazonS3Endpoint        *string `access:"environment,write_restrictable,cloud_restrictable"`
	AmazonS3SSL             *bool   `access:"environment,write_restrictable,cloud_restrictable"`
	AmazonS3SignV2          *bool   `access:"environment,write_restrictable,cloud_restrictable"`
	AmazonS3SSE             *bool   `access:"environment,write_restrictable,cloud_restrictable"`
	AmazonS3Trace           *bool   `access:"environment,write_restrictable,cloud_restrictable"`
}

func (s *FileSettings) SetDefaults(isUpdate bool) {
	if s.EnableFileAttachments == nil {
		s.EnableFileAttachments = NewBool(true)
	}

	if s.EnableMobileUpload == nil {
		s.EnableMobileUpload = NewBool(true)
	}

	if s.EnableMobileDownload == nil {
		s.EnableMobileDownload = NewBool(true)
	}

	if s.MaxFileSize == nil {
		s.MaxFileSize = NewInt64(52428800) // 50 MB
	}

	if s.DriverName == nil {
		s.DriverName = NewString(IMAGE_DRIVER_LOCAL)
	}

	if s.Directory == nil || *s.Directory == "" {
		s.Directory = NewString(FILE_SETTINGS_DEFAULT_DIRECTORY)
	}

	if s.EnablePublicLink == nil {
		s.EnablePublicLink = NewBool(false)
	}

	if isUpdate {
		// When updating an existing configuration, ensure link salt has been specified.
		if s.PublicLinkSalt == nil || len(*s.PublicLinkSalt) == 0 {
			s.PublicLinkSalt = NewString(NewRandomString(32))
		}
	} else {
		// When generating a blank configuration, leave link salt empty to be generated on server start.
		s.PublicLinkSalt = NewString("")
	}

	if s.InitialFont == nil {
		// Defaults to "nunito-bold.ttf"
		s.InitialFont = NewString("nunito-bold.ttf")
	}

	if s.AmazonS3AccessKeyId == nil {
		s.AmazonS3AccessKeyId = NewString("")
	}

	if s.AmazonS3SecretAccessKey == nil {
		s.AmazonS3SecretAccessKey = NewString("")
	}

	if s.AmazonS3Bucket == nil {
		s.AmazonS3Bucket = NewString("")
	}

	if s.AmazonS3PathPrefix == nil {
		s.AmazonS3PathPrefix = NewString("")
	}

	if s.AmazonS3Region == nil {
		s.AmazonS3Region = NewString("")
	}

	if s.AmazonS3Endpoint == nil || len(*s.AmazonS3Endpoint) == 0 {
		// Defaults to "s3.amazonaws.com"
		s.AmazonS3Endpoint = NewString("s3.amazonaws.com")
	}

	if s.AmazonS3SSL == nil {
		s.AmazonS3SSL = NewBool(true) // Secure by default.
	}

	if s.AmazonS3SignV2 == nil {
		s.AmazonS3SignV2 = new(bool)
		// Signature v2 is not enabled by default.
	}

	if s.AmazonS3SSE == nil {
		s.AmazonS3SSE = NewBool(false) // Not Encrypted by default.
	}

	if s.AmazonS3Trace == nil {
		s.AmazonS3Trace = NewBool(false)
	}
}

type EmailSettings struct {
	EnableSignUpWithEmail             *bool   `access:"authentication"`
	EnableSignInWithEmail             *bool   `access:"authentication"`
	EnableSignInWithUsername          *bool   `access:"authentication"`
	SendEmailNotifications            *bool   `access:"site"`
	UseChannelInEmailNotifications    *bool   `access:"experimental"`
	RequireEmailVerification          *bool   `access:"authentication"`
	FeedbackName                      *string `access:"site"`
	FeedbackEmail                     *string `access:"site,cloud_restrictable"`
	ReplyToAddress                    *string `access:"site,cloud_restrictable"`
	FeedbackOrganization              *string `access:"site"`
	EnableSMTPAuth                    *bool   `access:"environment,write_restrictable,cloud_restrictable"`
	SMTPUsername                      *string `access:"environment,write_restrictable,cloud_restrictable"`
	SMTPPassword                      *string `access:"environment,write_restrictable,cloud_restrictable"`
	SMTPServer                        *string `access:"environment,write_restrictable,cloud_restrictable"`
	SMTPPort                          *string `access:"environment,write_restrictable,cloud_restrictable"`
	SMTPServerTimeout                 *int    `access:"cloud_restrictable"`
	ConnectionSecurity                *string `access:"environment,write_restrictable,cloud_restrictable"`
	SendPushNotifications             *bool   `access:"environment"`
	PushNotificationServer            *string `access:"environment"`
	PushNotificationContents          *string `access:"site"`
	PushNotificationBuffer            *int
	EnableEmailBatching               *bool   `access:"site"`
	EmailBatchingBufferSize           *int    `access:"experimental"`
	EmailBatchingInterval             *int    `access:"experimental"`
	EnablePreviewModeBanner           *bool   `access:"site"`
	SkipServerCertificateVerification *bool   `access:"environment,write_restrictable,cloud_restrictable"`
	EmailNotificationContentsType     *string `access:"site"`
	LoginButtonColor                  *string `access:"experimental"`
	LoginButtonBorderColor            *string `access:"experimental"`
	LoginButtonTextColor              *string `access:"experimental"`
}

func (s *EmailSettings) SetDefaults(isUpdate bool) {
	if s.EnableSignUpWithEmail == nil {
		s.EnableSignUpWithEmail = NewBool(true)
	}

	if s.EnableSignInWithEmail == nil {
		s.EnableSignInWithEmail = NewBool(*s.EnableSignUpWithEmail)
	}

	if s.EnableSignInWithUsername == nil {
		s.EnableSignInWithUsername = NewBool(true)
	}

	if s.SendEmailNotifications == nil {
		s.SendEmailNotifications = NewBool(true)
	}

	if s.UseChannelInEmailNotifications == nil {
		s.UseChannelInEmailNotifications = NewBool(false)
	}

	if s.RequireEmailVerification == nil {
		s.RequireEmailVerification = NewBool(false)
	}

	if s.FeedbackName == nil {
		s.FeedbackName = NewString("")
	}

	if s.FeedbackEmail == nil {
		s.FeedbackEmail = NewString("test@example.com")
	}

	if s.ReplyToAddress == nil {
		s.ReplyToAddress = NewString("test@example.com")
	}

	if s.FeedbackOrganization == nil {
		s.FeedbackOrganization = NewString(EMAIL_SETTINGS_DEFAULT_FEEDBACK_ORGANIZATION)
	}

	if s.EnableSMTPAuth == nil {
		if s.ConnectionSecurity == nil || *s.ConnectionSecurity == CONN_SECURITY_NONE {
			s.EnableSMTPAuth = NewBool(false)
		} else {
			s.EnableSMTPAuth = NewBool(true)
		}
	}

	if s.SMTPUsername == nil {
		s.SMTPUsername = NewString("")
	}

	if s.SMTPPassword == nil {
		s.SMTPPassword = NewString("")
	}

	if s.SMTPServer == nil || len(*s.SMTPServer) == 0 {
		s.SMTPServer = NewString("localhost")
	}

	if s.SMTPPort == nil || len(*s.SMTPPort) == 0 {
		s.SMTPPort = NewString("10025")
	}

	if s.SMTPServerTimeout == nil || *s.SMTPServerTimeout == 0 {
		s.SMTPServerTimeout = NewInt(10)
	}

	if s.ConnectionSecurity == nil || *s.ConnectionSecurity == CONN_SECURITY_PLAIN {
		s.ConnectionSecurity = NewString(CONN_SECURITY_NONE)
	}

	if s.SendPushNotifications == nil {
		s.SendPushNotifications = NewBool(!isUpdate)
	}

	if s.PushNotificationServer == nil {
		if isUpdate {
			s.PushNotificationServer = NewString("")
		} else {
			s.PushNotificationServer = NewString(GENERIC_NOTIFICATION_SERVER)
		}
	}

	if s.PushNotificationContents == nil {
		s.PushNotificationContents = NewString(FULL_NOTIFICATION)
	}

	if s.PushNotificationBuffer == nil {
		s.PushNotificationBuffer = NewInt(1000)
	}

	if s.EnableEmailBatching == nil {
		s.EnableEmailBatching = NewBool(false)
	}

	if s.EmailBatchingBufferSize == nil {
		s.EmailBatchingBufferSize = NewInt(EMAIL_BATCHING_BUFFER_SIZE)
	}

	if s.EmailBatchingInterval == nil {
		s.EmailBatchingInterval = NewInt(EMAIL_BATCHING_INTERVAL)
	}

	if s.EnablePreviewModeBanner == nil {
		s.EnablePreviewModeBanner = NewBool(true)
	}

	if s.EnableSMTPAuth == nil {
		if *s.ConnectionSecurity == CONN_SECURITY_NONE {
			s.EnableSMTPAuth = NewBool(false)
		} else {
			s.EnableSMTPAuth = NewBool(true)
		}
	}

	if *s.ConnectionSecurity == CONN_SECURITY_PLAIN {
		*s.ConnectionSecurity = CONN_SECURITY_NONE
	}

	if s.SkipServerCertificateVerification == nil {
		s.SkipServerCertificateVerification = NewBool(false)
	}

	if s.EmailNotificationContentsType == nil {
		s.EmailNotificationContentsType = NewString(EMAIL_NOTIFICATION_CONTENTS_FULL)
	}

	if s.LoginButtonColor == nil {
		s.LoginButtonColor = NewString("#0000")
	}

	if s.LoginButtonBorderColor == nil {
		s.LoginButtonBorderColor = NewString("#2389D7")
	}

	if s.LoginButtonTextColor == nil {
		s.LoginButtonTextColor = NewString("#2389D7")
	}
}

type RateLimitSettings struct {
	Enable           *bool  `access:"environment,write_restrictable,cloud_restrictable"`
	PerSec           *int   `access:"environment,write_restrictable,cloud_restrictable"`
	MaxBurst         *int   `access:"environment,write_restrictable,cloud_restrictable"`
	MemoryStoreSize  *int   `access:"environment,write_restrictable,cloud_restrictable"`
	VaryByRemoteAddr *bool  `access:"environment,write_restrictable,cloud_restrictable"`
	VaryByUser       *bool  `access:"environment,write_restrictable,cloud_restrictable"`
	VaryByHeader     string `access:"environment,write_restrictable,cloud_restrictable"`
}

func (s *RateLimitSettings) SetDefaults() {
	if s.Enable == nil {
		s.Enable = NewBool(false)
	}

	if s.PerSec == nil {
		s.PerSec = NewInt(10)
	}

	if s.MaxBurst == nil {
		s.MaxBurst = NewInt(100)
	}

	if s.MemoryStoreSize == nil {
		s.MemoryStoreSize = NewInt(10000)
	}

	if s.VaryByRemoteAddr == nil {
		s.VaryByRemoteAddr = NewBool(true)
	}

	if s.VaryByUser == nil {
		s.VaryByUser = NewBool(false)
	}
}

type PrivacySettings struct {
	ShowEmailAddress *bool `access:"site"`
	ShowFullName     *bool `access:"site"`
}

func (s *PrivacySettings) setDefaults() {
	if s.ShowEmailAddress == nil {
		s.ShowEmailAddress = NewBool(true)
	}

	if s.ShowFullName == nil {
		s.ShowFullName = NewBool(true)
	}
}

type SupportSettings struct {
	TermsOfServiceLink                     *string `access:"site,write_restrictable,cloud_restrictable"`
	PrivacyPolicyLink                      *string `access:"site,write_restrictable,cloud_restrictable"`
	AboutLink                              *string `access:"site,write_restrictable,cloud_restrictable"`
	HelpLink                               *string `access:"site,write_restrictable,cloud_restrictable"`
	ReportAProblemLink                     *string `access:"site,write_restrictable,cloud_restrictable"`
	SupportEmail                           *string `access:"site"`
	CustomTermsOfServiceEnabled            *bool   `access:"compliance"`
	CustomTermsOfServiceReAcceptancePeriod *int    `access:"compliance"`
	EnableAskCommunityLink                 *bool   `access:"site"`
}

func (s *SupportSettings) SetDefaults() {
	if !IsSafeLink(s.TermsOfServiceLink) {
		*s.TermsOfServiceLink = SUPPORT_SETTINGS_DEFAULT_TERMS_OF_SERVICE_LINK
	}

	if s.TermsOfServiceLink == nil {
		s.TermsOfServiceLink = NewString(SUPPORT_SETTINGS_DEFAULT_TERMS_OF_SERVICE_LINK)
	}

	if !IsSafeLink(s.PrivacyPolicyLink) {
		*s.PrivacyPolicyLink = ""
	}

	if s.PrivacyPolicyLink == nil {
		s.PrivacyPolicyLink = NewString(SUPPORT_SETTINGS_DEFAULT_PRIVACY_POLICY_LINK)
	}

	if !IsSafeLink(s.AboutLink) {
		*s.AboutLink = ""
	}

	if s.AboutLink == nil {
		s.AboutLink = NewString(SUPPORT_SETTINGS_DEFAULT_ABOUT_LINK)
	}

	if !IsSafeLink(s.HelpLink) {
		*s.HelpLink = ""
	}

	if s.HelpLink == nil {
		s.HelpLink = NewString(SUPPORT_SETTINGS_DEFAULT_HELP_LINK)
	}

	if !IsSafeLink(s.ReportAProblemLink) {
		*s.ReportAProblemLink = ""
	}

	if s.ReportAProblemLink == nil {
		s.ReportAProblemLink = NewString(SUPPORT_SETTINGS_DEFAULT_REPORT_A_PROBLEM_LINK)
	}

	if s.SupportEmail == nil {
		s.SupportEmail = NewString(SUPPORT_SETTINGS_DEFAULT_SUPPORT_EMAIL)
	}

	if s.CustomTermsOfServiceEnabled == nil {
		s.CustomTermsOfServiceEnabled = NewBool(false)
	}

	if s.CustomTermsOfServiceReAcceptancePeriod == nil {
		s.CustomTermsOfServiceReAcceptancePeriod = NewInt(SUPPORT_SETTINGS_DEFAULT_RE_ACCEPTANCE_PERIOD)
	}

	if s.EnableAskCommunityLink == nil {
		s.EnableAskCommunityLink = NewBool(true)
	}
}

type AnnouncementSettings struct {
	EnableBanner          *bool   `access:"site"`
	BannerText            *string `access:"site"`
	BannerColor           *string `access:"site"`
	BannerTextColor       *string `access:"site"`
	AllowBannerDismissal  *bool   `access:"site"`
	AdminNoticesEnabled   *bool   `access:"site"`
	UserNoticesEnabled    *bool   `access:"site"`
	NoticesURL            *string `access:"site,write_restrictable"`
	NoticesFetchFrequency *int    `access:"site,write_restrictable"`
	NoticesSkipCache      *bool   `access:"site,write_restrictable"`
}

func (s *AnnouncementSettings) SetDefaults() {
	if s.EnableBanner == nil {
		s.EnableBanner = NewBool(false)
	}

	if s.BannerText == nil {
		s.BannerText = NewString("")
	}

	if s.BannerColor == nil {
		s.BannerColor = NewString(ANNOUNCEMENT_SETTINGS_DEFAULT_BANNER_COLOR)
	}

	if s.BannerTextColor == nil {
		s.BannerTextColor = NewString(ANNOUNCEMENT_SETTINGS_DEFAULT_BANNER_TEXT_COLOR)
	}

	if s.AllowBannerDismissal == nil {
		s.AllowBannerDismissal = NewBool(true)
	}

	if s.AdminNoticesEnabled == nil {
		s.AdminNoticesEnabled = NewBool(true)
	}

	if s.UserNoticesEnabled == nil {
		s.UserNoticesEnabled = NewBool(true)
	}
	if s.NoticesURL == nil {
		s.NoticesURL = NewString(ANNOUNCEMENT_SETTINGS_DEFAULT_NOTICES_JSON_URL)
	}
	if s.NoticesSkipCache == nil {
		s.NoticesSkipCache = NewBool(false)
	}
	if s.NoticesFetchFrequency == nil {
		s.NoticesFetchFrequency = NewInt(ANNOUNCEMENT_SETTINGS_DEFAULT_NOTICES_FETCH_FREQUENCY_SECONDS)
	}

}

type ThemeSettings struct {
	EnableThemeSelection *bool   `access:"experimental"`
	DefaultTheme         *string `access:"experimental"`
	AllowCustomThemes    *bool   `access:"experimental"`
	AllowedThemes        []string
}

func (s *ThemeSettings) SetDefaults() {
	if s.EnableThemeSelection == nil {
		s.EnableThemeSelection = NewBool(true)
	}

	if s.DefaultTheme == nil {
		s.DefaultTheme = NewString(TEAM_SETTINGS_DEFAULT_TEAM_TEXT)
	}

	if s.AllowCustomThemes == nil {
		s.AllowCustomThemes = NewBool(true)
	}

	if s.AllowedThemes == nil {
		s.AllowedThemes = []string{}
	}
}

type TeamSettings struct {
	SiteName                                                  *string  `access:"site"`
	MaxUsersPerTeam                                           *int     `access:"site"`
	DEPRECATED_DO_NOT_USE_EnableTeamCreation                  *bool    `json:"EnableTeamCreation" mapstructure:"EnableTeamCreation"` // This field is deprecated and must not be used.
	EnableUserCreation                                        *bool    `access:"authentication"`
	EnableOpenServer                                          *bool    `access:"authentication"`
	EnableUserDeactivation                                    *bool    `access:"experimental"`
	RestrictCreationToDomains                                 *string  `access:"authentication"`
	EnableCustomBrand                                         *bool    `access:"site"`
	CustomBrandText                                           *string  `access:"site"`
	CustomDescriptionText                                     *string  `access:"site"`
	RestrictDirectMessage                                     *string  `access:"site"`
	DEPRECATED_DO_NOT_USE_RestrictTeamInvite                  *string  `json:"RestrictTeamInvite" mapstructure:"RestrictTeamInvite"`                                   // This field is deprecated and must not be used.
	DEPRECATED_DO_NOT_USE_RestrictPublicChannelManagement     *string  `json:"RestrictPublicChannelManagement" mapstructure:"RestrictPublicChannelManagement"`         // This field is deprecated and must not be used.
	DEPRECATED_DO_NOT_USE_RestrictPrivateChannelManagement    *string  `json:"RestrictPrivateChannelManagement" mapstructure:"RestrictPrivateChannelManagement"`       // This field is deprecated and must not be used.
	DEPRECATED_DO_NOT_USE_RestrictPublicChannelCreation       *string  `json:"RestrictPublicChannelCreation" mapstructure:"RestrictPublicChannelCreation"`             // This field is deprecated and must not be used.
	DEPRECATED_DO_NOT_USE_RestrictPrivateChannelCreation      *string  `json:"RestrictPrivateChannelCreation" mapstructure:"RestrictPrivateChannelCreation"`           // This field is deprecated and must not be used.
	DEPRECATED_DO_NOT_USE_RestrictPublicChannelDeletion       *string  `json:"RestrictPublicChannelDeletion" mapstructure:"RestrictPublicChannelDeletion"`             // This field is deprecated and must not be used.
	DEPRECATED_DO_NOT_USE_RestrictPrivateChannelDeletion      *string  `json:"RestrictPrivateChannelDeletion" mapstructure:"RestrictPrivateChannelDeletion"`           // This field is deprecated and must not be used.
	DEPRECATED_DO_NOT_USE_RestrictPrivateChannelManageMembers *string  `json:"RestrictPrivateChannelManageMembers" mapstructure:"RestrictPrivateChannelManageMembers"` // This field is deprecated and must not be used.
	EnableXToLeaveChannelsFromLHS                             *bool    `access:"experimental"`
	UserStatusAwayTimeout                                     *int64   `access:"experimental"`
	MaxChannelsPerTeam                                        *int64   `access:"site"`
	MaxNotificationsPerChannel                                *int64   `access:"environment"`
	EnableConfirmNotificationsToChannel                       *bool    `access:"site"`
	TeammateNameDisplay                                       *string  `access:"site"`
	ExperimentalViewArchivedChannels                          *bool    `access:"experimental,site"`
	ExperimentalEnableAutomaticReplies                        *bool    `access:"experimental"`
	ExperimentalHideTownSquareinLHS                           *bool    `access:"experimental"`
	ExperimentalTownSquareIsReadOnly                          *bool    `access:"experimental"`
	LockTeammateNameDisplay                                   *bool    `access:"site"`
	ExperimentalPrimaryTeam                                   *string  `access:"experimental"`
	ExperimentalDefaultChannels                               []string `access:"experimental"`
}

func (s *TeamSettings) SetDefaults() {

	if s.SiteName == nil || *s.SiteName == "" {
		s.SiteName = NewString(TEAM_SETTINGS_DEFAULT_SITE_NAME)
	}

	if s.MaxUsersPerTeam == nil {
		s.MaxUsersPerTeam = NewInt(TEAM_SETTINGS_DEFAULT_MAX_USERS_PER_TEAM)
	}

	if s.DEPRECATED_DO_NOT_USE_EnableTeamCreation == nil {
		s.DEPRECATED_DO_NOT_USE_EnableTeamCreation = NewBool(true)
	}

	if s.EnableUserCreation == nil {
		s.EnableUserCreation = NewBool(true)
	}

	if s.EnableOpenServer == nil {
		s.EnableOpenServer = NewBool(false)
	}

	if s.RestrictCreationToDomains == nil {
		s.RestrictCreationToDomains = NewString("")
	}

	if s.EnableCustomBrand == nil {
		s.EnableCustomBrand = NewBool(false)
	}

	if s.EnableUserDeactivation == nil {
		s.EnableUserDeactivation = NewBool(false)
	}

	if s.CustomBrandText == nil {
		s.CustomBrandText = NewString(TEAM_SETTINGS_DEFAULT_CUSTOM_BRAND_TEXT)
	}

	if s.CustomDescriptionText == nil {
		s.CustomDescriptionText = NewString(TEAM_SETTINGS_DEFAULT_CUSTOM_DESCRIPTION_TEXT)
	}

	if s.RestrictDirectMessage == nil {
		s.RestrictDirectMessage = NewString(DIRECT_MESSAGE_ANY)
	}

	if s.DEPRECATED_DO_NOT_USE_RestrictTeamInvite == nil {
		s.DEPRECATED_DO_NOT_USE_RestrictTeamInvite = NewString(PERMISSIONS_ALL)
	}

	if s.DEPRECATED_DO_NOT_USE_RestrictPublicChannelManagement == nil {
		s.DEPRECATED_DO_NOT_USE_RestrictPublicChannelManagement = NewString(PERMISSIONS_ALL)
	}

	if s.DEPRECATED_DO_NOT_USE_RestrictPrivateChannelManagement == nil {
		s.DEPRECATED_DO_NOT_USE_RestrictPrivateChannelManagement = NewString(PERMISSIONS_ALL)
	}

	if s.DEPRECATED_DO_NOT_USE_RestrictPublicChannelCreation == nil {
		s.DEPRECATED_DO_NOT_USE_RestrictPublicChannelCreation = new(string)
		// If this setting does not exist, assume migration from <3.6, so use management setting as default.
		if *s.DEPRECATED_DO_NOT_USE_RestrictPublicChannelManagement == PERMISSIONS_CHANNEL_ADMIN {
			*s.DEPRECATED_DO_NOT_USE_RestrictPublicChannelCreation = PERMISSIONS_TEAM_ADMIN
		} else {
			*s.DEPRECATED_DO_NOT_USE_RestrictPublicChannelCreation = *s.DEPRECATED_DO_NOT_USE_RestrictPublicChannelManagement
		}
	}

	if s.DEPRECATED_DO_NOT_USE_RestrictPrivateChannelCreation == nil {
		// If this setting does not exist, assume migration from <3.6, so use management setting as default.
		if *s.DEPRECATED_DO_NOT_USE_RestrictPrivateChannelManagement == PERMISSIONS_CHANNEL_ADMIN {
			s.DEPRECATED_DO_NOT_USE_RestrictPrivateChannelCreation = NewString(PERMISSIONS_TEAM_ADMIN)
		} else {
			s.DEPRECATED_DO_NOT_USE_RestrictPrivateChannelCreation = NewString(*s.DEPRECATED_DO_NOT_USE_RestrictPrivateChannelManagement)
		}
	}

	if s.DEPRECATED_DO_NOT_USE_RestrictPublicChannelDeletion == nil {
		// If this setting does not exist, assume migration from <3.6, so use management setting as default.
		s.DEPRECATED_DO_NOT_USE_RestrictPublicChannelDeletion = NewString(*s.DEPRECATED_DO_NOT_USE_RestrictPublicChannelManagement)
	}

	if s.DEPRECATED_DO_NOT_USE_RestrictPrivateChannelDeletion == nil {
		// If this setting does not exist, assume migration from <3.6, so use management setting as default.
		s.DEPRECATED_DO_NOT_USE_RestrictPrivateChannelDeletion = NewString(*s.DEPRECATED_DO_NOT_USE_RestrictPrivateChannelManagement)
	}

	if s.DEPRECATED_DO_NOT_USE_RestrictPrivateChannelManageMembers == nil {
		s.DEPRECATED_DO_NOT_USE_RestrictPrivateChannelManageMembers = NewString(PERMISSIONS_ALL)
	}

	if s.EnableXToLeaveChannelsFromLHS == nil {
		s.EnableXToLeaveChannelsFromLHS = NewBool(false)
	}

	if s.UserStatusAwayTimeout == nil {
		s.UserStatusAwayTimeout = NewInt64(TEAM_SETTINGS_DEFAULT_USER_STATUS_AWAY_TIMEOUT)
	}

	if s.MaxChannelsPerTeam == nil {
		s.MaxChannelsPerTeam = NewInt64(2000)
	}

	if s.MaxNotificationsPerChannel == nil {
		s.MaxNotificationsPerChannel = NewInt64(1000)
	}

	if s.EnableConfirmNotificationsToChannel == nil {
		s.EnableConfirmNotificationsToChannel = NewBool(true)
	}

	if s.ExperimentalEnableAutomaticReplies == nil {
		s.ExperimentalEnableAutomaticReplies = NewBool(false)
	}

	if s.ExperimentalHideTownSquareinLHS == nil {
		s.ExperimentalHideTownSquareinLHS = NewBool(false)
	}

	if s.ExperimentalTownSquareIsReadOnly == nil {
		s.ExperimentalTownSquareIsReadOnly = NewBool(false)
	}

	if s.ExperimentalPrimaryTeam == nil {
		s.ExperimentalPrimaryTeam = NewString("")
	}

	if s.ExperimentalDefaultChannels == nil {
		s.ExperimentalDefaultChannels = []string{}
	}

	if s.DEPRECATED_DO_NOT_USE_EnableTeamCreation == nil {
		s.DEPRECATED_DO_NOT_USE_EnableTeamCreation = NewBool(true)
	}

	if s.EnableUserCreation == nil {
		s.EnableUserCreation = NewBool(true)
	}

	if s.ExperimentalViewArchivedChannels == nil {
		s.ExperimentalViewArchivedChannels = NewBool(true)
	}

	if s.LockTeammateNameDisplay == nil {
		s.LockTeammateNameDisplay = NewBool(false)
	}
}

type ClientRequirements struct {
	AndroidLatestVersion string `access:"write_restrictable,cloud_restrictable"`
	AndroidMinVersion    string `access:"write_restrictable,cloud_restrictable"`
	DesktopLatestVersion string `access:"write_restrictable,cloud_restrictable"`
	DesktopMinVersion    string `access:"write_restrictable,cloud_restrictable"`
	IosLatestVersion     string `access:"write_restrictable,cloud_restrictable"`
	IosMinVersion        string `access:"write_restrictable,cloud_restrictable"`
}

type LdapSettings struct {
	// Basic
	Enable             *bool   `access:"authentication"`
	EnableSync         *bool   `access:"authentication"`
	LdapServer         *string `access:"authentication"`
	LdapPort           *int    `access:"authentication"`
	ConnectionSecurity *string `access:"authentication"`
	BaseDN             *string `access:"authentication"`
	BindUsername       *string `access:"authentication"`
	BindPassword       *string `access:"authentication"`

	// Filtering
	UserFilter        *string `access:"authentication"`
	GroupFilter       *string `access:"authentication"`
	GuestFilter       *string `access:"authentication"`
	EnableAdminFilter *bool
	AdminFilter       *string

	// Group Mapping
	GroupDisplayNameAttribute *string `access:"authentication"`
	GroupIdAttribute          *string `access:"authentication"`

	// User Mapping
	FirstNameAttribute *string `access:"authentication"`
	LastNameAttribute  *string `access:"authentication"`
	EmailAttribute     *string `access:"authentication"`
	UsernameAttribute  *string `access:"authentication"`
	NicknameAttribute  *string `access:"authentication"`
	IdAttribute        *string `access:"authentication"`
	PositionAttribute  *string `access:"authentication"`
	LoginIdAttribute   *string `access:"authentication"`
	PictureAttribute   *string `access:"authentication"`

	// Synchronization
	SyncIntervalMinutes *int `access:"authentication"`

	// Advanced
	SkipCertificateVerification *bool   `access:"authentication"`
	PublicCertificateFile       *string `access:"authentication"`
	PrivateKeyFile              *string `access:"authentication"`
	QueryTimeout                *int    `access:"authentication"`
	MaxPageSize                 *int    `access:"authentication"`

	// Customization
	LoginFieldName *string `access:"authentication"`

	LoginButtonColor       *string `access:"authentication"`
	LoginButtonBorderColor *string `access:"authentication"`
	LoginButtonTextColor   *string `access:"authentication"`

	Trace *bool `access:"authentication"`
}

func (s *LdapSettings) SetDefaults() {
	if s.Enable == nil {
		s.Enable = NewBool(false)
	}

	// When unset should default to LDAP Enabled
	if s.EnableSync == nil {
		s.EnableSync = NewBool(*s.Enable)
	}

	if s.EnableAdminFilter == nil {
		s.EnableAdminFilter = NewBool(false)
	}

	if s.LdapServer == nil {
		s.LdapServer = NewString("")
	}

	if s.LdapPort == nil {
		s.LdapPort = NewInt(389)
	}

	if s.ConnectionSecurity == nil {
		s.ConnectionSecurity = NewString("")
	}

	if s.PublicCertificateFile == nil {
		s.PublicCertificateFile = NewString("")
	}

	if s.PrivateKeyFile == nil {
		s.PrivateKeyFile = NewString("")
	}

	if s.BaseDN == nil {
		s.BaseDN = NewString("")
	}

	if s.BindUsername == nil {
		s.BindUsername = NewString("")
	}

	if s.BindPassword == nil {
		s.BindPassword = NewString("")
	}

	if s.UserFilter == nil {
		s.UserFilter = NewString("")
	}

	if s.GuestFilter == nil {
		s.GuestFilter = NewString("")
	}

	if s.AdminFilter == nil {
		s.AdminFilter = NewString("")
	}

	if s.GroupFilter == nil {
		s.GroupFilter = NewString("")
	}

	if s.GroupDisplayNameAttribute == nil {
		s.GroupDisplayNameAttribute = NewString(LDAP_SETTINGS_DEFAULT_GROUP_DISPLAY_NAME_ATTRIBUTE)
	}

	if s.GroupIdAttribute == nil {
		s.GroupIdAttribute = NewString(LDAP_SETTINGS_DEFAULT_GROUP_ID_ATTRIBUTE)
	}

	if s.FirstNameAttribute == nil {
		s.FirstNameAttribute = NewString(LDAP_SETTINGS_DEFAULT_FIRST_NAME_ATTRIBUTE)
	}

	if s.LastNameAttribute == nil {
		s.LastNameAttribute = NewString(LDAP_SETTINGS_DEFAULT_LAST_NAME_ATTRIBUTE)
	}

	if s.EmailAttribute == nil {
		s.EmailAttribute = NewString(LDAP_SETTINGS_DEFAULT_EMAIL_ATTRIBUTE)
	}

	if s.UsernameAttribute == nil {
		s.UsernameAttribute = NewString(LDAP_SETTINGS_DEFAULT_USERNAME_ATTRIBUTE)
	}

	if s.NicknameAttribute == nil {
		s.NicknameAttribute = NewString(LDAP_SETTINGS_DEFAULT_NICKNAME_ATTRIBUTE)
	}

	if s.IdAttribute == nil {
		s.IdAttribute = NewString(LDAP_SETTINGS_DEFAULT_ID_ATTRIBUTE)
	}

	if s.PositionAttribute == nil {
		s.PositionAttribute = NewString(LDAP_SETTINGS_DEFAULT_POSITION_ATTRIBUTE)
	}

	if s.PictureAttribute == nil {
		s.PictureAttribute = NewString(LDAP_SETTINGS_DEFAULT_PICTURE_ATTRIBUTE)
	}

	// For those upgrading to the version when LoginIdAttribute was added
	// they need IdAttribute == LoginIdAttribute not to break
	if s.LoginIdAttribute == nil {
		s.LoginIdAttribute = s.IdAttribute
	}

	if s.SyncIntervalMinutes == nil {
		s.SyncIntervalMinutes = NewInt(60)
	}

	if s.SkipCertificateVerification == nil {
		s.SkipCertificateVerification = NewBool(false)
	}

	if s.QueryTimeout == nil {
		s.QueryTimeout = NewInt(60)
	}

	if s.MaxPageSize == nil {
		s.MaxPageSize = NewInt(0)
	}

	if s.LoginFieldName == nil {
		s.LoginFieldName = NewString(LDAP_SETTINGS_DEFAULT_LOGIN_FIELD_NAME)
	}

	if s.LoginButtonColor == nil {
		s.LoginButtonColor = NewString("#0000")
	}

	if s.LoginButtonBorderColor == nil {
		s.LoginButtonBorderColor = NewString("#2389D7")
	}

	if s.LoginButtonTextColor == nil {
		s.LoginButtonTextColor = NewString("#2389D7")
	}

	if s.Trace == nil {
		s.Trace = NewBool(false)
	}
}

type ComplianceSettings struct {
	Enable      *bool   `access:"compliance"`
	Directory   *string `access:"compliance"`
	EnableDaily *bool   `access:"compliance"`
}

func (s *ComplianceSettings) SetDefaults() {
	if s.Enable == nil {
		s.Enable = NewBool(false)
	}

	if s.Directory == nil {
		s.Directory = NewString("./data/")
	}

	if s.EnableDaily == nil {
		s.EnableDaily = NewBool(false)
	}
}

type LocalizationSettings struct {
	DefaultServerLocale *string `access:"site"`
	DefaultClientLocale *string `access:"site"`
	AvailableLocales    *string `access:"site"`
}

func (s *LocalizationSettings) SetDefaults() {
	if s.DefaultServerLocale == nil {
		s.DefaultServerLocale = NewString(DEFAULT_LOCALE)
	}

	if s.DefaultClientLocale == nil {
		s.DefaultClientLocale = NewString(DEFAULT_LOCALE)
	}

	if s.AvailableLocales == nil {
		s.AvailableLocales = NewString("")
	}
}

type SamlSettings struct {
	// Basic
	Enable                        *bool `access:"authentication"`
	EnableSyncWithLdap            *bool `access:"authentication"`
	EnableSyncWithLdapIncludeAuth *bool `access:"authentication"`

	Verify      *bool `access:"authentication"`
	Encrypt     *bool `access:"authentication"`
	SignRequest *bool `access:"authentication"`

	IdpUrl                      *string `access:"authentication"`
	IdpDescriptorUrl            *string `access:"authentication"`
	IdpMetadataUrl              *string `access:"authentication"`
	ServiceProviderIdentifier   *string `access:"authentication"`
	AssertionConsumerServiceURL *string `access:"authentication"`

	SignatureAlgorithm *string `access:"authentication"`
	CanonicalAlgorithm *string `access:"authentication"`

	ScopingIDPProviderId *string `access:"authentication"`
	ScopingIDPName       *string `access:"authentication"`

	IdpCertificateFile    *string `access:"authentication"`
	PublicCertificateFile *string `access:"authentication"`
	PrivateKeyFile        *string `access:"authentication"`

	// User Mapping
	IdAttribute          *string `access:"authentication"`
	GuestAttribute       *string `access:"authentication"`
	EnableAdminAttribute *bool   `access:"authentication"`
	AdminAttribute       *string `access:"authentication"`
	FirstNameAttribute   *string `access:"authentication"`
	LastNameAttribute    *string `access:"authentication"`
	EmailAttribute       *string `access:"authentication"`
	UsernameAttribute    *string `access:"authentication"`
	NicknameAttribute    *string `access:"authentication"`
	LocaleAttribute      *string `access:"authentication"`
	PositionAttribute    *string `access:"authentication"`

	LoginButtonText *string `access:"authentication"`

	LoginButtonColor       *string `access:"authentication"`
	LoginButtonBorderColor *string `access:"authentication"`
	LoginButtonTextColor   *string `access:"authentication"`
}

func (s *SamlSettings) SetDefaults() {
	if s.Enable == nil {
		s.Enable = NewBool(false)
	}

	if s.EnableSyncWithLdap == nil {
		s.EnableSyncWithLdap = NewBool(false)
	}

	if s.EnableSyncWithLdapIncludeAuth == nil {
		s.EnableSyncWithLdapIncludeAuth = NewBool(false)
	}

	if s.EnableAdminAttribute == nil {
		s.EnableAdminAttribute = NewBool(false)
	}

	if s.Verify == nil {
		s.Verify = NewBool(true)
	}

	if s.Encrypt == nil {
		s.Encrypt = NewBool(true)
	}

	if s.SignRequest == nil {
		s.SignRequest = NewBool(false)
	}

	if s.SignatureAlgorithm == nil {
		s.SignatureAlgorithm = NewString(SAML_SETTINGS_DEFAULT_SIGNATURE_ALGORITHM)
	}

	if s.CanonicalAlgorithm == nil {
		s.CanonicalAlgorithm = NewString(SAML_SETTINGS_DEFAULT_CANONICAL_ALGORITHM)
	}

	if s.IdpUrl == nil {
		s.IdpUrl = NewString("")
	}

	if s.IdpDescriptorUrl == nil {
		s.IdpDescriptorUrl = NewString("")
	}

	if s.ServiceProviderIdentifier == nil {
		if s.IdpDescriptorUrl != nil {
			s.ServiceProviderIdentifier = NewString(*s.IdpDescriptorUrl)
		} else {
			s.ServiceProviderIdentifier = NewString("")
		}
	}

	if s.IdpMetadataUrl == nil {
		s.IdpMetadataUrl = NewString("")
	}

	if s.IdpCertificateFile == nil {
		s.IdpCertificateFile = NewString("")
	}

	if s.PublicCertificateFile == nil {
		s.PublicCertificateFile = NewString("")
	}

	if s.PrivateKeyFile == nil {
		s.PrivateKeyFile = NewString("")
	}

	if s.AssertionConsumerServiceURL == nil {
		s.AssertionConsumerServiceURL = NewString("")
	}

	if s.ScopingIDPProviderId == nil {
		s.ScopingIDPProviderId = NewString("")
	}

	if s.ScopingIDPName == nil {
		s.ScopingIDPName = NewString("")
	}

	if s.LoginButtonText == nil || *s.LoginButtonText == "" {
		s.LoginButtonText = NewString(USER_AUTH_SERVICE_SAML_TEXT)
	}

	if s.IdAttribute == nil {
		s.IdAttribute = NewString(SAML_SETTINGS_DEFAULT_ID_ATTRIBUTE)
	}

	if s.GuestAttribute == nil {
		s.GuestAttribute = NewString(SAML_SETTINGS_DEFAULT_GUEST_ATTRIBUTE)
	}
	if s.AdminAttribute == nil {
		s.AdminAttribute = NewString(SAML_SETTINGS_DEFAULT_ADMIN_ATTRIBUTE)
	}
	if s.FirstNameAttribute == nil {
		s.FirstNameAttribute = NewString(SAML_SETTINGS_DEFAULT_FIRST_NAME_ATTRIBUTE)
	}

	if s.LastNameAttribute == nil {
		s.LastNameAttribute = NewString(SAML_SETTINGS_DEFAULT_LAST_NAME_ATTRIBUTE)
	}

	if s.EmailAttribute == nil {
		s.EmailAttribute = NewString(SAML_SETTINGS_DEFAULT_EMAIL_ATTRIBUTE)
	}

	if s.UsernameAttribute == nil {
		s.UsernameAttribute = NewString(SAML_SETTINGS_DEFAULT_USERNAME_ATTRIBUTE)
	}

	if s.NicknameAttribute == nil {
		s.NicknameAttribute = NewString(SAML_SETTINGS_DEFAULT_NICKNAME_ATTRIBUTE)
	}

	if s.PositionAttribute == nil {
		s.PositionAttribute = NewString(SAML_SETTINGS_DEFAULT_POSITION_ATTRIBUTE)
	}

	if s.LocaleAttribute == nil {
		s.LocaleAttribute = NewString(SAML_SETTINGS_DEFAULT_LOCALE_ATTRIBUTE)
	}

	if s.LoginButtonColor == nil {
		s.LoginButtonColor = NewString("#34a28b")
	}

	if s.LoginButtonBorderColor == nil {
		s.LoginButtonBorderColor = NewString("#2389D7")
	}

	if s.LoginButtonTextColor == nil {
		s.LoginButtonTextColor = NewString("#ffffff")
	}
}

type NativeAppSettings struct {
	AppDownloadLink        *string `access:"site,write_restrictable,cloud_restrictable"`
	AndroidAppDownloadLink *string `access:"site,write_restrictable,cloud_restrictable"`
	IosAppDownloadLink     *string `access:"site,write_restrictable,cloud_restrictable"`
}

func (s *NativeAppSettings) SetDefaults() {
	if s.AppDownloadLink == nil {
		s.AppDownloadLink = NewString(NATIVEAPP_SETTINGS_DEFAULT_APP_DOWNLOAD_LINK)
	}

	if s.AndroidAppDownloadLink == nil {
		s.AndroidAppDownloadLink = NewString(NATIVEAPP_SETTINGS_DEFAULT_ANDROID_APP_DOWNLOAD_LINK)
	}

	if s.IosAppDownloadLink == nil {
		s.IosAppDownloadLink = NewString(NATIVEAPP_SETTINGS_DEFAULT_IOS_APP_DOWNLOAD_LINK)
	}
}

type ElasticsearchSettings struct {
	ConnectionUrl                 *string `access:"environment,write_restrictable,cloud_restrictable"`
	Username                      *string `access:"environment,write_restrictable,cloud_restrictable"`
	Password                      *string `access:"environment,write_restrictable,cloud_restrictable"`
	EnableIndexing                *bool   `access:"environment,write_restrictable,cloud_restrictable"`
	EnableSearching               *bool   `access:"environment,write_restrictable,cloud_restrictable"`
	EnableAutocomplete            *bool   `access:"environment,write_restrictable,cloud_restrictable"`
	Sniff                         *bool   `access:"environment,write_restrictable,cloud_restrictable"`
	PostIndexReplicas             *int    `access:"environment,write_restrictable,cloud_restrictable"`
	PostIndexShards               *int    `access:"environment,write_restrictable,cloud_restrictable"`
	ChannelIndexReplicas          *int    `access:"environment,write_restrictable,cloud_restrictable"`
	ChannelIndexShards            *int    `access:"environment,write_restrictable,cloud_restrictable"`
	UserIndexReplicas             *int    `access:"environment,write_restrictable,cloud_restrictable"`
	UserIndexShards               *int    `access:"environment,write_restrictable,cloud_restrictable"`
	AggregatePostsAfterDays       *int    `access:"environment,write_restrictable,cloud_restrictable"`
	PostsAggregatorJobStartTime   *string `access:"environment,write_restrictable,cloud_restrictable"`
	IndexPrefix                   *string `access:"environment,write_restrictable,cloud_restrictable"`
	LiveIndexingBatchSize         *int    `access:"environment,write_restrictable,cloud_restrictable"`
	BulkIndexingTimeWindowSeconds *int    `access:"environment,write_restrictable,cloud_restrictable"`
	RequestTimeoutSeconds         *int    `access:"environment,write_restrictable,cloud_restrictable"`
	SkipTLSVerification           *bool   `access:"environment,write_restrictable,cloud_restrictable"`
	Trace                         *string `access:"environment,write_restrictable,cloud_restrictable"`
}

func (s *ElasticsearchSettings) SetDefaults() {
	if s.ConnectionUrl == nil {
		s.ConnectionUrl = NewString(ELASTICSEARCH_SETTINGS_DEFAULT_CONNECTION_URL)
	}

	if s.Username == nil {
		s.Username = NewString(ELASTICSEARCH_SETTINGS_DEFAULT_USERNAME)
	}

	if s.Password == nil {
		s.Password = NewString(ELASTICSEARCH_SETTINGS_DEFAULT_PASSWORD)
	}

	if s.EnableIndexing == nil {
		s.EnableIndexing = NewBool(false)
	}

	if s.EnableSearching == nil {
		s.EnableSearching = NewBool(false)
	}

	if s.EnableAutocomplete == nil {
		s.EnableAutocomplete = NewBool(false)
	}

	if s.Sniff == nil {
		s.Sniff = NewBool(true)
	}

	if s.PostIndexReplicas == nil {
		s.PostIndexReplicas = NewInt(ELASTICSEARCH_SETTINGS_DEFAULT_POST_INDEX_REPLICAS)
	}

	if s.PostIndexShards == nil {
		s.PostIndexShards = NewInt(ELASTICSEARCH_SETTINGS_DEFAULT_POST_INDEX_SHARDS)
	}

	if s.ChannelIndexReplicas == nil {
		s.ChannelIndexReplicas = NewInt(ELASTICSEARCH_SETTINGS_DEFAULT_CHANNEL_INDEX_REPLICAS)
	}

	if s.ChannelIndexShards == nil {
		s.ChannelIndexShards = NewInt(ELASTICSEARCH_SETTINGS_DEFAULT_CHANNEL_INDEX_SHARDS)
	}

	if s.UserIndexReplicas == nil {
		s.UserIndexReplicas = NewInt(ELASTICSEARCH_SETTINGS_DEFAULT_USER_INDEX_REPLICAS)
	}

	if s.UserIndexShards == nil {
		s.UserIndexShards = NewInt(ELASTICSEARCH_SETTINGS_DEFAULT_USER_INDEX_SHARDS)
	}

	if s.AggregatePostsAfterDays == nil {
		s.AggregatePostsAfterDays = NewInt(ELASTICSEARCH_SETTINGS_DEFAULT_AGGREGATE_POSTS_AFTER_DAYS)
	}

	if s.PostsAggregatorJobStartTime == nil {
		s.PostsAggregatorJobStartTime = NewString(ELASTICSEARCH_SETTINGS_DEFAULT_POSTS_AGGREGATOR_JOB_START_TIME)
	}

	if s.IndexPrefix == nil {
		s.IndexPrefix = NewString(ELASTICSEARCH_SETTINGS_DEFAULT_INDEX_PREFIX)
	}

	if s.LiveIndexingBatchSize == nil {
		s.LiveIndexingBatchSize = NewInt(ELASTICSEARCH_SETTINGS_DEFAULT_LIVE_INDEXING_BATCH_SIZE)
	}

	if s.BulkIndexingTimeWindowSeconds == nil {
		s.BulkIndexingTimeWindowSeconds = NewInt(ELASTICSEARCH_SETTINGS_DEFAULT_BULK_INDEXING_TIME_WINDOW_SECONDS)
	}

	if s.RequestTimeoutSeconds == nil {
		s.RequestTimeoutSeconds = NewInt(ELASTICSEARCH_SETTINGS_DEFAULT_REQUEST_TIMEOUT_SECONDS)
	}

	if s.SkipTLSVerification == nil {
		s.SkipTLSVerification = NewBool(false)
	}

	if s.Trace == nil {
		s.Trace = NewString("")
	}
}

type BleveSettings struct {
	IndexDir                      *string `access:"experimental"`
	EnableIndexing                *bool   `access:"experimental"`
	EnableSearching               *bool   `access:"experimental"`
	EnableAutocomplete            *bool   `access:"experimental"`
	BulkIndexingTimeWindowSeconds *int    `access:"experimental"`
}

func (bs *BleveSettings) SetDefaults() {
	if bs.IndexDir == nil {
		bs.IndexDir = NewString(BLEVE_SETTINGS_DEFAULT_INDEX_DIR)
	}

	if bs.EnableIndexing == nil {
		bs.EnableIndexing = NewBool(false)
	}

	if bs.EnableSearching == nil {
		bs.EnableSearching = NewBool(false)
	}

	if bs.EnableAutocomplete == nil {
		bs.EnableAutocomplete = NewBool(false)
	}

	if bs.BulkIndexingTimeWindowSeconds == nil {
		bs.BulkIndexingTimeWindowSeconds = NewInt(BLEVE_SETTINGS_DEFAULT_BULK_INDEXING_TIME_WINDOW_SECONDS)
	}
}

type DataRetentionSettings struct {
	EnableMessageDeletion *bool   `access:"compliance"`
	EnableFileDeletion    *bool   `access:"compliance"`
	MessageRetentionDays  *int    `access:"compliance"`
	FileRetentionDays     *int    `access:"compliance"`
	DeletionJobStartTime  *string `access:"compliance"`
}

func (s *DataRetentionSettings) SetDefaults() {
	if s.EnableMessageDeletion == nil {
		s.EnableMessageDeletion = NewBool(false)
	}

	if s.EnableFileDeletion == nil {
		s.EnableFileDeletion = NewBool(false)
	}

	if s.MessageRetentionDays == nil {
		s.MessageRetentionDays = NewInt(DATA_RETENTION_SETTINGS_DEFAULT_MESSAGE_RETENTION_DAYS)
	}

	if s.FileRetentionDays == nil {
		s.FileRetentionDays = NewInt(DATA_RETENTION_SETTINGS_DEFAULT_FILE_RETENTION_DAYS)
	}

	if s.DeletionJobStartTime == nil {
		s.DeletionJobStartTime = NewString(DATA_RETENTION_SETTINGS_DEFAULT_DELETION_JOB_START_TIME)
	}
}

type JobSettings struct {
	RunJobs      *bool `access:"write_restrictable,cloud_restrictable"`
	RunScheduler *bool `access:"write_restrictable,cloud_restrictable"`
}

func (s *JobSettings) SetDefaults() {
	if s.RunJobs == nil {
		s.RunJobs = NewBool(true)
	}

	if s.RunScheduler == nil {
		s.RunScheduler = NewBool(true)
	}
}

type CloudSettings struct {
	CWSUrl *string `access:"environment,write_restrictable"`
}

func (s *CloudSettings) SetDefaults() {
	if s.CWSUrl == nil {
		s.CWSUrl = NewString(CLOUD_SETTINGS_DEFAULT_CWS_URL)
	}
}

type PluginState struct {
	Enable bool
}

type PluginSettings struct {
	Enable                      *bool                             `access:"plugins,write_restrictable,cloud_restrictable"`
	EnableUploads               *bool                             `access:"plugins,write_restrictable,cloud_restrictable"`
	AllowInsecureDownloadUrl    *bool                             `access:"plugins,write_restrictable,cloud_restrictable"`
	EnableHealthCheck           *bool                             `access:"plugins,write_restrictable,cloud_restrictable"`
	Directory                   *string                           `access:"plugins,write_restrictable,cloud_restrictable"`
	ClientDirectory             *string                           `access:"plugins,write_restrictable,cloud_restrictable"`
	Plugins                     map[string]map[string]interface{} `access:"plugins"`
	PluginStates                map[string]*PluginState           `access:"plugins"`
	EnableMarketplace           *bool                             `access:"plugins,write_restrictable,cloud_restrictable"`
	EnableRemoteMarketplace     *bool                             `access:"plugins,write_restrictable,cloud_restrictable"`
	AutomaticPrepackagedPlugins *bool                             `access:"plugins,write_restrictable,cloud_restrictable"`
	RequirePluginSignature      *bool                             `access:"plugins,write_restrictable,cloud_restrictable"`
	MarketplaceUrl              *string                           `access:"plugins,write_restrictable,cloud_restrictable"`
	SignaturePublicKeyFiles     []string                          `access:"plugins,write_restrictable,cloud_restrictable"`
}

func (s *PluginSettings) SetDefaults(ls LogSettings) {
	if s.Enable == nil {
		s.Enable = NewBool(true)
	}

	if s.EnableUploads == nil {
		s.EnableUploads = NewBool(false)
	}

	if s.AllowInsecureDownloadUrl == nil {
		s.AllowInsecureDownloadUrl = NewBool(false)
	}

	if s.EnableHealthCheck == nil {
		s.EnableHealthCheck = NewBool(true)
	}

	if s.Directory == nil || *s.Directory == "" {
		s.Directory = NewString(PLUGIN_SETTINGS_DEFAULT_DIRECTORY)
	}

	if s.ClientDirectory == nil || *s.ClientDirectory == "" {
		s.ClientDirectory = NewString(PLUGIN_SETTINGS_DEFAULT_CLIENT_DIRECTORY)
	}

	if s.Plugins == nil {
		s.Plugins = make(map[string]map[string]interface{})
	}

	if s.PluginStates == nil {
		s.PluginStates = make(map[string]*PluginState)
	}

	if s.PluginStates["com.mattermost.nps"] == nil {
		// Enable the NPS plugin by default if diagnostics are enabled
		s.PluginStates["com.mattermost.nps"] = &PluginState{Enable: ls.EnableDiagnostics == nil || *ls.EnableDiagnostics}
	}

	if s.PluginStates["com.mattermost.plugin-incident-response"] == nil {
		// Enable the incident response plugin by default
		s.PluginStates["com.mattermost.plugin-incident-response"] = &PluginState{Enable: true}
	}

	if s.EnableMarketplace == nil {
		s.EnableMarketplace = NewBool(PLUGIN_SETTINGS_DEFAULT_ENABLE_MARKETPLACE)
	}

	if s.EnableRemoteMarketplace == nil {
		s.EnableRemoteMarketplace = NewBool(true)
	}

	if s.AutomaticPrepackagedPlugins == nil {
		s.AutomaticPrepackagedPlugins = NewBool(true)
	}

	if s.MarketplaceUrl == nil || *s.MarketplaceUrl == "" || *s.MarketplaceUrl == PLUGIN_SETTINGS_OLD_MARKETPLACE_URL {
		s.MarketplaceUrl = NewString(PLUGIN_SETTINGS_DEFAULT_MARKETPLACE_URL)
	}

	if s.RequirePluginSignature == nil {
		s.RequirePluginSignature = NewBool(false)
	}

	if s.SignaturePublicKeyFiles == nil {
		s.SignaturePublicKeyFiles = []string{}
	}
}

type GlobalRelayMessageExportSettings struct {
	CustomerType      *string `access:"compliance"` // must be either A9 or A10, dictates SMTP server url
	SmtpUsername      *string `access:"compliance"`
	SmtpPassword      *string `access:"compliance"`
	EmailAddress      *string `access:"compliance"` // the address to send messages to
	SMTPServerTimeout *int    `access:"compliance"`
}

func (s *GlobalRelayMessageExportSettings) SetDefaults() {
	if s.CustomerType == nil {
		s.CustomerType = NewString(GLOBALRELAY_CUSTOMER_TYPE_A9)
	}
	if s.SmtpUsername == nil {
		s.SmtpUsername = NewString("")
	}
	if s.SmtpPassword == nil {
		s.SmtpPassword = NewString("")
	}
	if s.EmailAddress == nil {
		s.EmailAddress = NewString("")
	}
	if s.SMTPServerTimeout == nil || *s.SMTPServerTimeout == 0 {
		s.SMTPServerTimeout = NewInt(1800)
	}
}

type MessageExportSettings struct {
	EnableExport          *bool   `access:"compliance"`
	ExportFormat          *string `access:"compliance"`
	DailyRunTime          *string `access:"compliance"`
	ExportFromTimestamp   *int64  `access:"compliance"`
	BatchSize             *int    `access:"compliance"`
	DownloadExportResults *bool   `access:"compliance"`

	// formatter-specific settings - these are only expected to be non-nil if ExportFormat is set to the associated format
	GlobalRelaySettings *GlobalRelayMessageExportSettings
}

func (s *MessageExportSettings) SetDefaults() {
	if s.EnableExport == nil {
		s.EnableExport = NewBool(false)
	}

	if s.DownloadExportResults == nil {
		s.DownloadExportResults = NewBool(false)
	}

	if s.ExportFormat == nil {
		s.ExportFormat = NewString(COMPLIANCE_EXPORT_TYPE_ACTIANCE)
	}

	if s.DailyRunTime == nil {
		s.DailyRunTime = NewString("01:00")
	}

	if s.ExportFromTimestamp == nil {
		s.ExportFromTimestamp = NewInt64(0)
	}

	if s.BatchSize == nil {
		s.BatchSize = NewInt(10000)
	}

	if s.GlobalRelaySettings == nil {
		s.GlobalRelaySettings = &GlobalRelayMessageExportSettings{}
	}
	s.GlobalRelaySettings.SetDefaults()
}

type DisplaySettings struct {
	CustomUrlSchemes     []string `access:"site"`
	ExperimentalTimezone *bool    `access:"experimental"`
}

func (s *DisplaySettings) SetDefaults() {
	if s.CustomUrlSchemes == nil {
		customUrlSchemes := []string{}
		s.CustomUrlSchemes = customUrlSchemes
	}

	if s.ExperimentalTimezone == nil {
		s.ExperimentalTimezone = NewBool(true)
	}
}

type GuestAccountsSettings struct {
	Enable                           *bool   `access:"authentication"`
	AllowEmailAccounts               *bool   `access:"authentication"`
	EnforceMultifactorAuthentication *bool   `access:"authentication"`
	RestrictCreationToDomains        *string `access:"authentication"`
}

func (s *GuestAccountsSettings) SetDefaults() {
	if s.Enable == nil {
		s.Enable = NewBool(false)
	}

	if s.AllowEmailAccounts == nil {
		s.AllowEmailAccounts = NewBool(true)
	}

	if s.EnforceMultifactorAuthentication == nil {
		s.EnforceMultifactorAuthentication = NewBool(false)
	}

	if s.RestrictCreationToDomains == nil {
		s.RestrictCreationToDomains = NewString("")
	}
}

type ImageProxySettings struct {
	Enable                  *bool   `access:"environment"`
	ImageProxyType          *string `access:"environment"`
	RemoteImageProxyURL     *string `access:"environment"`
	RemoteImageProxyOptions *string `access:"environment"`
}

func (s *ImageProxySettings) SetDefaults(ss ServiceSettings) {
	if s.Enable == nil {
		if ss.DEPRECATED_DO_NOT_USE_ImageProxyType == nil || *ss.DEPRECATED_DO_NOT_USE_ImageProxyType == "" {
			s.Enable = NewBool(false)
		} else {
			s.Enable = NewBool(true)
		}
	}

	if s.ImageProxyType == nil {
		if ss.DEPRECATED_DO_NOT_USE_ImageProxyType == nil || *ss.DEPRECATED_DO_NOT_USE_ImageProxyType == "" {
			s.ImageProxyType = NewString(IMAGE_PROXY_TYPE_LOCAL)
		} else {
			s.ImageProxyType = ss.DEPRECATED_DO_NOT_USE_ImageProxyType
		}
	}

	if s.RemoteImageProxyURL == nil {
		if ss.DEPRECATED_DO_NOT_USE_ImageProxyURL == nil {
			s.RemoteImageProxyURL = NewString("")
		} else {
			s.RemoteImageProxyURL = ss.DEPRECATED_DO_NOT_USE_ImageProxyURL
		}
	}

	if s.RemoteImageProxyOptions == nil {
		if ss.DEPRECATED_DO_NOT_USE_ImageProxyOptions == nil {
			s.RemoteImageProxyOptions = NewString("")
		} else {
			s.RemoteImageProxyOptions = ss.DEPRECATED_DO_NOT_USE_ImageProxyOptions
		}
	}
}

type ConfigFunc func() *Config

const ConfigAccessTagType = "access"
const ConfigAccessTagWriteRestrictable = "write_restrictable"
const ConfigAccessTagCloudRestrictable = "cloud_restrictable"

// Config fields support the 'access' tag with the following values corresponding to the suffix of the associated
// PERMISSION_SYSCONSOLE_*_* permission Id: 'about', 'reporting', 'user_management_users',
// 'user_management_groups', 'user_management_teams', 'user_management_channels',
// 'user_management_permissions', 'environment', 'site', 'authentication', 'plugins',
// 'integrations', 'compliance', 'plugins', and 'experimental'. They grant read and/or write access to the config field
// to roles without PERMISSION_MANAGE_SYSTEM.
//
// By default config values can be written with PERMISSION_MANAGE_SYSTEM, but if ExperimentalSettings.RestrictSystemAdmin is true
// and the access tag contains the value 'write_restrictable', then even PERMISSION_MANAGE_SYSTEM does not grant write access.
//
// PERMISSION_MANAGE_SYSTEM always grants read access.
//
// Config values with the access tag 'cloud_restrictable' mean that are marked to be filtered when it's used in a cloud licensed
// environment with ExperimentalSettings.RestrictedSystemAdmin set to true.
//
// Example:
//  type HairSettings struct {
//      // Colour is writeable with either PERMISSION_SYSCONSOLE_WRITE_REPORTING or PERMISSION_SYSCONSOLE_WRITE_USER_MANAGEMENT_GROUPS.
//      // It is readable by PERMISSION_SYSCONSOLE_READ_REPORTING and PERMISSION_SYSCONSOLE_READ_USER_MANAGEMENT_GROUPS permissions.
//      // PERMISSION_MANAGE_SYSTEM grants read and write access.
//      Colour string `access:"reporting,user_management_groups"`
//
//
//      // Length is only readable and writable via PERMISSION_MANAGE_SYSTEM.
//      Length string
//
//      // Product is only writeable by PERMISSION_MANAGE_SYSTEM if ExperimentalSettings.RestrictSystemAdmin is false.
//      // PERMISSION_MANAGE_SYSTEM can always read the value.
//      Product bool `access:write_restrictable`
//  }
type Config struct {
	ServiceSettings           ServiceSettings
	TeamSettings              TeamSettings
	ClientRequirements        ClientRequirements
	SqlSettings               SqlSettings
	LogSettings               LogSettings
	ExperimentalAuditSettings ExperimentalAuditSettings
	NotificationLogSettings   NotificationLogSettings
	PasswordSettings          PasswordSettings
	FileSettings              FileSettings
	EmailSettings             EmailSettings
	RateLimitSettings         RateLimitSettings
	PrivacySettings           PrivacySettings
	SupportSettings           SupportSettings
	AnnouncementSettings      AnnouncementSettings
	ThemeSettings             ThemeSettings
	GitLabSettings            SSOSettings
	GoogleSettings            SSOSettings
	Office365Settings         Office365Settings
	LdapSettings              LdapSettings
	ComplianceSettings        ComplianceSettings
	LocalizationSettings      LocalizationSettings
	SamlSettings              SamlSettings
	NativeAppSettings         NativeAppSettings
	ClusterSettings           ClusterSettings
	MetricsSettings           MetricsSettings
	ExperimentalSettings      ExperimentalSettings
	AnalyticsSettings         AnalyticsSettings
	ElasticsearchSettings     ElasticsearchSettings
	BleveSettings             BleveSettings
	DataRetentionSettings     DataRetentionSettings
	MessageExportSettings     MessageExportSettings
	JobSettings               JobSettings
	PluginSettings            PluginSettings
	DisplaySettings           DisplaySettings
	GuestAccountsSettings     GuestAccountsSettings
	ImageProxySettings        ImageProxySettings
	CloudSettings             CloudSettings
	FeatureFlags              *FeatureFlags `json:",omitempty"`
}

func (o *Config) Clone() *Config {
	var ret Config
	if err := json.Unmarshal([]byte(o.ToJson()), &ret); err != nil {
		panic(err)
	}
	return &ret
}

func (o *Config) ToJson() string {
	b, _ := json.Marshal(o)
	return string(b)
}

func (o *Config) ToJsonFiltered(tagType, tagValue string) string {
	filteredConfigMap := structToMapFilteredByTag(*o, tagType, tagValue)
	for key, value := range filteredConfigMap {
		v, ok := value.(map[string]interface{})
		if ok && len(v) == 0 {
			delete(filteredConfigMap, key)
		}
	}
	b, _ := json.Marshal(filteredConfigMap)
	return string(b)
}

func (o *Config) GetSSOService(service string) *SSOSettings {
	switch service {
	case SERVICE_GITLAB:
		return &o.GitLabSettings
	case SERVICE_GOOGLE:
		return &o.GoogleSettings
	case SERVICE_OFFICE365:
		return o.Office365Settings.SSOSettings()
	}

	return nil
}

func ConfigFromJson(data io.Reader) *Config {
	var o *Config
	json.NewDecoder(data).Decode(&o)
	return o
}

// isUpdate detects a pre-existing config based on whether SiteURL has been changed
func (o *Config) isUpdate() bool {
	return o.ServiceSettings.SiteURL != nil
}

func (o *Config) SetDefaults() {
	isUpdate := o.isUpdate()

	o.LdapSettings.SetDefaults()
	o.SamlSettings.SetDefaults()

	if o.TeamSettings.TeammateNameDisplay == nil {
		o.TeamSettings.TeammateNameDisplay = NewString(SHOW_USERNAME)

		if *o.SamlSettings.Enable || *o.LdapSettings.Enable {
			*o.TeamSettings.TeammateNameDisplay = SHOW_FULLNAME
		}
	}

	o.SqlSettings.SetDefaults(isUpdate)
	o.FileSettings.SetDefaults(isUpdate)
	o.EmailSettings.SetDefaults(isUpdate)
	o.PrivacySettings.setDefaults()
	o.Office365Settings.setDefaults()
	o.GitLabSettings.setDefaults("", "", "", "")
	o.GoogleSettings.setDefaults(GOOGLE_SETTINGS_DEFAULT_SCOPE, GOOGLE_SETTINGS_DEFAULT_AUTH_ENDPOINT, GOOGLE_SETTINGS_DEFAULT_TOKEN_ENDPOINT, GOOGLE_SETTINGS_DEFAULT_USER_API_ENDPOINT)
	o.ServiceSettings.SetDefaults(isUpdate)
	o.PasswordSettings.SetDefaults()
	o.TeamSettings.SetDefaults()
	o.MetricsSettings.SetDefaults()
	o.ExperimentalSettings.SetDefaults()
	o.SupportSettings.SetDefaults()
	o.AnnouncementSettings.SetDefaults()
	o.ThemeSettings.SetDefaults()
	o.ClusterSettings.SetDefaults()
	o.PluginSettings.SetDefaults(o.LogSettings)
	o.AnalyticsSettings.SetDefaults()
	o.ComplianceSettings.SetDefaults()
	o.LocalizationSettings.SetDefaults()
	o.ElasticsearchSettings.SetDefaults()
	o.BleveSettings.SetDefaults()
	o.NativeAppSettings.SetDefaults()
	o.DataRetentionSettings.SetDefaults()
	o.RateLimitSettings.SetDefaults()
	o.LogSettings.SetDefaults()
	o.ExperimentalAuditSettings.SetDefaults()
	o.NotificationLogSettings.SetDefaults()
	o.JobSettings.SetDefaults()
	o.MessageExportSettings.SetDefaults()
	o.DisplaySettings.SetDefaults()
	o.GuestAccountsSettings.SetDefaults()
	o.ImageProxySettings.SetDefaults(o.ServiceSettings)
	o.CloudSettings.SetDefaults()
	if o.FeatureFlags == nil {
		o.FeatureFlags = &FeatureFlags{}
		o.FeatureFlags.SetDefaults()
	}
}

func (o *Config) IsValid() *AppError {
	if len(*o.ServiceSettings.SiteURL) == 0 && *o.EmailSettings.EnableEmailBatching {
		return NewAppError("Config.IsValid", "model.config.is_valid.site_url_email_batching.app_error", nil, "", http.StatusBadRequest)
	}

	if *o.ClusterSettings.Enable && *o.EmailSettings.EnableEmailBatching {
		return NewAppError("Config.IsValid", "model.config.is_valid.cluster_email_batching.app_error", nil, "", http.StatusBadRequest)
	}

	if len(*o.ServiceSettings.SiteURL) == 0 && *o.ServiceSettings.AllowCookiesForSubdomains {
		return NewAppError("Config.IsValid", "model.config.is_valid.allow_cookies_for_subdomains.app_error", nil, "", http.StatusBadRequest)
	}

	if err := o.TeamSettings.isValid(); err != nil {
		return err
	}

	if err := o.SqlSettings.isValid(); err != nil {
		return err
	}

	if err := o.FileSettings.isValid(); err != nil {
		return err
	}

	if err := o.EmailSettings.isValid(); err != nil {
		return err
	}

	if err := o.LdapSettings.isValid(); err != nil {
		return err
	}

	if err := o.SamlSettings.isValid(); err != nil {
		return err
	}

	if *o.PasswordSettings.MinimumLength < PASSWORD_MINIMUM_LENGTH || *o.PasswordSettings.MinimumLength > PASSWORD_MAXIMUM_LENGTH {
		return NewAppError("Config.IsValid", "model.config.is_valid.password_length.app_error", map[string]interface{}{"MinLength": PASSWORD_MINIMUM_LENGTH, "MaxLength": PASSWORD_MAXIMUM_LENGTH}, "", http.StatusBadRequest)
	}

	if err := o.RateLimitSettings.isValid(); err != nil {
		return err
	}

	if err := o.ServiceSettings.isValid(); err != nil {
		return err
	}

	if err := o.ElasticsearchSettings.isValid(); err != nil {
		return err
	}

	if err := o.BleveSettings.isValid(); err != nil {
		return err
	}

	if err := o.DataRetentionSettings.isValid(); err != nil {
		return err
	}

	if err := o.LocalizationSettings.isValid(); err != nil {
		return err
	}

	if err := o.MessageExportSettings.isValid(o.FileSettings); err != nil {
		return err
	}

	if err := o.DisplaySettings.isValid(); err != nil {
		return err
	}

	if err := o.ImageProxySettings.isValid(); err != nil {
		return err
	}
	return nil
}

func (s *TeamSettings) isValid() *AppError {
	if *s.MaxUsersPerTeam <= 0 {
		return NewAppError("Config.IsValid", "model.config.is_valid.max_users.app_error", nil, "", http.StatusBadRequest)
	}

	if *s.MaxChannelsPerTeam <= 0 {
		return NewAppError("Config.IsValid", "model.config.is_valid.max_channels.app_error", nil, "", http.StatusBadRequest)
	}

	if *s.MaxNotificationsPerChannel <= 0 {
		return NewAppError("Config.IsValid", "model.config.is_valid.max_notify_per_channel.app_error", nil, "", http.StatusBadRequest)
	}

	if !(*s.RestrictDirectMessage == DIRECT_MESSAGE_ANY || *s.RestrictDirectMessage == DIRECT_MESSAGE_TEAM) {
		return NewAppError("Config.IsValid", "model.config.is_valid.restrict_direct_message.app_error", nil, "", http.StatusBadRequest)
	}

	if !(*s.TeammateNameDisplay == SHOW_FULLNAME || *s.TeammateNameDisplay == SHOW_NICKNAME_FULLNAME || *s.TeammateNameDisplay == SHOW_USERNAME) {
		return NewAppError("Config.IsValid", "model.config.is_valid.teammate_name_display.app_error", nil, "", http.StatusBadRequest)
	}

	if len(*s.SiteName) > SITENAME_MAX_LENGTH {
		return NewAppError("Config.IsValid", "model.config.is_valid.sitename_length.app_error", map[string]interface{}{"MaxLength": SITENAME_MAX_LENGTH}, "", http.StatusBadRequest)
	}

	return nil
}

func (s *SqlSettings) isValid() *AppError {
	if *s.AtRestEncryptKey != "" && len(*s.AtRestEncryptKey) < 32 {
		return NewAppError("Config.IsValid", "model.config.is_valid.encrypt_sql.app_error", nil, "", http.StatusBadRequest)
	}

	if !(*s.DriverName == DATABASE_DRIVER_MYSQL || *s.DriverName == DATABASE_DRIVER_POSTGRES) {
		return NewAppError("Config.IsValid", "model.config.is_valid.sql_driver.app_error", nil, "", http.StatusBadRequest)
	}

	if *s.MaxIdleConns <= 0 {
		return NewAppError("Config.IsValid", "model.config.is_valid.sql_idle.app_error", nil, "", http.StatusBadRequest)
	}

	if *s.ConnMaxLifetimeMilliseconds < 0 {
		return NewAppError("Config.IsValid", "model.config.is_valid.sql_conn_max_lifetime_milliseconds.app_error", nil, "", http.StatusBadRequest)
	}

	if *s.QueryTimeout <= 0 {
		return NewAppError("Config.IsValid", "model.config.is_valid.sql_query_timeout.app_error", nil, "", http.StatusBadRequest)
	}

	if len(*s.DataSource) == 0 {
		return NewAppError("Config.IsValid", "model.config.is_valid.sql_data_src.app_error", nil, "", http.StatusBadRequest)
	}

	if *s.MaxOpenConns <= 0 {
		return NewAppError("Config.IsValid", "model.config.is_valid.sql_max_conn.app_error", nil, "", http.StatusBadRequest)
	}

	return nil
}

func (s *FileSettings) isValid() *AppError {
	if *s.MaxFileSize <= 0 {
		return NewAppError("Config.IsValid", "model.config.is_valid.max_file_size.app_error", nil, "", http.StatusBadRequest)
	}

	if !(*s.DriverName == IMAGE_DRIVER_LOCAL || *s.DriverName == IMAGE_DRIVER_S3) {
		return NewAppError("Config.IsValid", "model.config.is_valid.file_driver.app_error", nil, "", http.StatusBadRequest)
	}

	if *s.PublicLinkSalt != "" && len(*s.PublicLinkSalt) < 32 {
		return NewAppError("Config.IsValid", "model.config.is_valid.file_salt.app_error", nil, "", http.StatusBadRequest)
	}

	if *s.Directory == "" {
		return NewAppError("Config.IsValid", "model.config.is_valid.directory.app_error", nil, "", http.StatusBadRequest)
	}

	return nil
}

func (s *EmailSettings) isValid() *AppError {
	if !(*s.ConnectionSecurity == CONN_SECURITY_NONE || *s.ConnectionSecurity == CONN_SECURITY_TLS || *s.ConnectionSecurity == CONN_SECURITY_STARTTLS || *s.ConnectionSecurity == CONN_SECURITY_PLAIN) {
		return NewAppError("Config.IsValid", "model.config.is_valid.email_security.app_error", nil, "", http.StatusBadRequest)
	}

	if *s.EmailBatchingBufferSize <= 0 {
		return NewAppError("Config.IsValid", "model.config.is_valid.email_batching_buffer_size.app_error", nil, "", http.StatusBadRequest)
	}

	if *s.EmailBatchingInterval < 30 {
		return NewAppError("Config.IsValid", "model.config.is_valid.email_batching_interval.app_error", nil, "", http.StatusBadRequest)
	}

	if !(*s.EmailNotificationContentsType == EMAIL_NOTIFICATION_CONTENTS_FULL || *s.EmailNotificationContentsType == EMAIL_NOTIFICATION_CONTENTS_GENERIC) {
		return NewAppError("Config.IsValid", "model.config.is_valid.email_notification_contents_type.app_error", nil, "", http.StatusBadRequest)
	}

	return nil
}

func (s *RateLimitSettings) isValid() *AppError {
	if *s.MemoryStoreSize <= 0 {
		return NewAppError("Config.IsValid", "model.config.is_valid.rate_mem.app_error", nil, "", http.StatusBadRequest)
	}

	if *s.PerSec <= 0 {
		return NewAppError("Config.IsValid", "model.config.is_valid.rate_sec.app_error", nil, "", http.StatusBadRequest)
	}

	if *s.MaxBurst <= 0 {
		return NewAppError("Config.IsValid", "model.config.is_valid.max_burst.app_error", nil, "", http.StatusBadRequest)
	}

	return nil
}

func (s *LdapSettings) isValid() *AppError {
	if !(*s.ConnectionSecurity == CONN_SECURITY_NONE || *s.ConnectionSecurity == CONN_SECURITY_TLS || *s.ConnectionSecurity == CONN_SECURITY_STARTTLS) {
		return NewAppError("Config.IsValid", "model.config.is_valid.ldap_security.app_error", nil, "", http.StatusBadRequest)
	}

	if *s.SyncIntervalMinutes <= 0 {
		return NewAppError("Config.IsValid", "model.config.is_valid.ldap_sync_interval.app_error", nil, "", http.StatusBadRequest)
	}

	if *s.MaxPageSize < 0 {
		return NewAppError("Config.IsValid", "model.config.is_valid.ldap_max_page_size.app_error", nil, "", http.StatusBadRequest)
	}

	if *s.Enable {
		if *s.LdapServer == "" {
			return NewAppError("Config.IsValid", "model.config.is_valid.ldap_server", nil, "", http.StatusBadRequest)
		}

		if *s.BaseDN == "" {
			return NewAppError("Config.IsValid", "model.config.is_valid.ldap_basedn", nil, "", http.StatusBadRequest)
		}

		if *s.EmailAttribute == "" {
			return NewAppError("Config.IsValid", "model.config.is_valid.ldap_email", nil, "", http.StatusBadRequest)
		}

		if *s.UsernameAttribute == "" {
			return NewAppError("Config.IsValid", "model.config.is_valid.ldap_username", nil, "", http.StatusBadRequest)
		}

		if *s.IdAttribute == "" {
			return NewAppError("Config.IsValid", "model.config.is_valid.ldap_id", nil, "", http.StatusBadRequest)
		}

		if *s.LoginIdAttribute == "" {
			return NewAppError("Config.IsValid", "model.config.is_valid.ldap_login_id", nil, "", http.StatusBadRequest)
		}

		if *s.UserFilter != "" {
			if _, err := ldap.CompileFilter(*s.UserFilter); err != nil {
				return NewAppError("ValidateFilter", "ent.ldap.validate_filter.app_error", nil, err.Error(), http.StatusBadRequest)
			}
		}

		if *s.GuestFilter != "" {
			if _, err := ldap.CompileFilter(*s.GuestFilter); err != nil {
				return NewAppError("LdapSettings.isValid", "ent.ldap.validate_guest_filter.app_error", nil, err.Error(), http.StatusBadRequest)
			}
		}

		if *s.AdminFilter != "" {
			if _, err := ldap.CompileFilter(*s.AdminFilter); err != nil {
				return NewAppError("LdapSettings.isValid", "ent.ldap.validate_admin_filter.app_error", nil, err.Error(), http.StatusBadRequest)
			}
		}
	}

	return nil
}

func (s *SamlSettings) isValid() *AppError {
	if *s.Enable {
		if len(*s.IdpUrl) == 0 || !IsValidHttpUrl(*s.IdpUrl) {
			return NewAppError("Config.IsValid", "model.config.is_valid.saml_idp_url.app_error", nil, "", http.StatusBadRequest)
		}

		if len(*s.IdpDescriptorUrl) == 0 || !IsValidHttpUrl(*s.IdpDescriptorUrl) {
			return NewAppError("Config.IsValid", "model.config.is_valid.saml_idp_descriptor_url.app_error", nil, "", http.StatusBadRequest)
		}

		if len(*s.IdpCertificateFile) == 0 {
			return NewAppError("Config.IsValid", "model.config.is_valid.saml_idp_cert.app_error", nil, "", http.StatusBadRequest)
		}

		if len(*s.EmailAttribute) == 0 {
			return NewAppError("Config.IsValid", "model.config.is_valid.saml_email_attribute.app_error", nil, "", http.StatusBadRequest)
		}

		if len(*s.UsernameAttribute) == 0 {
			return NewAppError("Config.IsValid", "model.config.is_valid.saml_username_attribute.app_error", nil, "", http.StatusBadRequest)
		}

		if len(*s.ServiceProviderIdentifier) == 0 {
			return NewAppError("Config.IsValid", "model.config.is_valid.saml_spidentifier_attribute.app_error", nil, "", http.StatusBadRequest)
		}

		if *s.Verify {
			if len(*s.AssertionConsumerServiceURL) == 0 || !IsValidHttpUrl(*s.AssertionConsumerServiceURL) {
				return NewAppError("Config.IsValid", "model.config.is_valid.saml_assertion_consumer_service_url.app_error", nil, "", http.StatusBadRequest)
			}
		}

		if *s.Encrypt {
			if len(*s.PrivateKeyFile) == 0 {
				return NewAppError("Config.IsValid", "model.config.is_valid.saml_private_key.app_error", nil, "", http.StatusBadRequest)
			}

			if len(*s.PublicCertificateFile) == 0 {
				return NewAppError("Config.IsValid", "model.config.is_valid.saml_public_cert.app_error", nil, "", http.StatusBadRequest)
			}
		}

		if len(*s.EmailAttribute) == 0 {
			return NewAppError("Config.IsValid", "model.config.is_valid.saml_email_attribute.app_error", nil, "", http.StatusBadRequest)
		}

		if !(*s.SignatureAlgorithm == SAML_SETTINGS_SIGNATURE_ALGORITHM_SHA1 || *s.SignatureAlgorithm == SAML_SETTINGS_SIGNATURE_ALGORITHM_SHA256 || *s.SignatureAlgorithm == SAML_SETTINGS_SIGNATURE_ALGORITHM_SHA512) {
			return NewAppError("Config.IsValid", "model.config.is_valid.saml_signature_algorithm.app_error", nil, "", http.StatusBadRequest)
		}
		if !(*s.CanonicalAlgorithm == SAML_SETTINGS_CANONICAL_ALGORITHM_C14N || *s.CanonicalAlgorithm == SAML_SETTINGS_CANONICAL_ALGORITHM_C14N11) {
			return NewAppError("Config.IsValid", "model.config.is_valid.saml_canonical_algorithm.app_error", nil, "", http.StatusBadRequest)
		}

		if len(*s.GuestAttribute) > 0 {
			if !(strings.Contains(*s.GuestAttribute, "=")) {
				return NewAppError("Config.IsValid", "model.config.is_valid.saml_guest_attribute.app_error", nil, "", http.StatusBadRequest)
			}
			if len(strings.Split(*s.GuestAttribute, "=")) != 2 {
				return NewAppError("Config.IsValid", "model.config.is_valid.saml_guest_attribute.app_error", nil, "", http.StatusBadRequest)
			}
		}

		if len(*s.AdminAttribute) > 0 {
			if !(strings.Contains(*s.AdminAttribute, "=")) {
				return NewAppError("Config.IsValid", "model.config.is_valid.saml_admin_attribute.app_error", nil, "", http.StatusBadRequest)
			}
			if len(strings.Split(*s.AdminAttribute, "=")) != 2 {
				return NewAppError("Config.IsValid", "model.config.is_valid.saml_admin_attribute.app_error", nil, "", http.StatusBadRequest)
			}
		}
	}

	return nil
}

func (s *ServiceSettings) isValid() *AppError {
	if !(*s.ConnectionSecurity == CONN_SECURITY_NONE || *s.ConnectionSecurity == CONN_SECURITY_TLS) {
		return NewAppError("Config.IsValid", "model.config.is_valid.webserver_security.app_error", nil, "", http.StatusBadRequest)
	}

	if *s.ConnectionSecurity == CONN_SECURITY_TLS && !*s.UseLetsEncrypt {
		appErr := NewAppError("Config.IsValid", "model.config.is_valid.tls_cert_file.app_error", nil, "", http.StatusBadRequest)

		if *s.TLSCertFile == "" {
			return appErr
		} else if _, err := os.Stat(*s.TLSCertFile); os.IsNotExist(err) {
			return appErr
		}

		appErr = NewAppError("Config.IsValid", "model.config.is_valid.tls_key_file.app_error", nil, "", http.StatusBadRequest)

		if *s.TLSKeyFile == "" {
			return appErr
		} else if _, err := os.Stat(*s.TLSKeyFile); os.IsNotExist(err) {
			return appErr
		}
	}

	if len(s.TLSOverwriteCiphers) > 0 {
		for _, cipher := range s.TLSOverwriteCiphers {
			if _, ok := ServerTLSSupportedCiphers[cipher]; !ok {
				return NewAppError("Config.IsValid", "model.config.is_valid.tls_overwrite_cipher.app_error", map[string]interface{}{"name": cipher}, "", http.StatusBadRequest)
			}
		}
	}

	if *s.ReadTimeout <= 0 {
		return NewAppError("Config.IsValid", "model.config.is_valid.read_timeout.app_error", nil, "", http.StatusBadRequest)
	}

	if *s.WriteTimeout <= 0 {
		return NewAppError("Config.IsValid", "model.config.is_valid.write_timeout.app_error", nil, "", http.StatusBadRequest)
	}

	if *s.TimeBetweenUserTypingUpdatesMilliseconds < 1000 {
		return NewAppError("Config.IsValid", "model.config.is_valid.time_between_user_typing.app_error", nil, "", http.StatusBadRequest)
	}

	if *s.MaximumLoginAttempts <= 0 {
		return NewAppError("Config.IsValid", "model.config.is_valid.login_attempts.app_error", nil, "", http.StatusBadRequest)
	}

	if len(*s.SiteURL) != 0 {
		if _, err := url.ParseRequestURI(*s.SiteURL); err != nil {
			return NewAppError("Config.IsValid", "model.config.is_valid.site_url.app_error", nil, "", http.StatusBadRequest)
		}
	}

	if len(*s.WebsocketURL) != 0 {
		if _, err := url.ParseRequestURI(*s.WebsocketURL); err != nil {
			return NewAppError("Config.IsValid", "model.config.is_valid.websocket_url.app_error", nil, "", http.StatusBadRequest)
		}
	}

	host, port, _ := net.SplitHostPort(*s.ListenAddress)
	var isValidHost bool
	if host == "" {
		isValidHost = true
	} else {
		isValidHost = (net.ParseIP(host) != nil) || IsDomainName(host)
	}
	portInt, err := strconv.Atoi(port)
	if err != nil || !isValidHost || portInt < 0 || portInt > math.MaxUint16 {
		return NewAppError("Config.IsValid", "model.config.is_valid.listen_address.app_error", nil, "", http.StatusBadRequest)
	}

	if *s.ExperimentalGroupUnreadChannels != GROUP_UNREAD_CHANNELS_DISABLED &&
		*s.ExperimentalGroupUnreadChannels != GROUP_UNREAD_CHANNELS_DEFAULT_ON &&
		*s.ExperimentalGroupUnreadChannels != GROUP_UNREAD_CHANNELS_DEFAULT_OFF {
		return NewAppError("Config.IsValid", "model.config.is_valid.group_unread_channels.app_error", nil, "", http.StatusBadRequest)
	}

	return nil
}

func (s *ElasticsearchSettings) isValid() *AppError {
	if *s.EnableIndexing {
		if len(*s.ConnectionUrl) == 0 {
			return NewAppError("Config.IsValid", "model.config.is_valid.elastic_search.connection_url.app_error", nil, "", http.StatusBadRequest)
		}
	}

	if *s.EnableSearching && !*s.EnableIndexing {
		return NewAppError("Config.IsValid", "model.config.is_valid.elastic_search.enable_searching.app_error", nil, "", http.StatusBadRequest)
	}

	if *s.EnableAutocomplete && !*s.EnableIndexing {
		return NewAppError("Config.IsValid", "model.config.is_valid.elastic_search.enable_autocomplete.app_error", nil, "", http.StatusBadRequest)
	}

	if *s.AggregatePostsAfterDays < 1 {
		return NewAppError("Config.IsValid", "model.config.is_valid.elastic_search.aggregate_posts_after_days.app_error", nil, "", http.StatusBadRequest)
	}

	if _, err := time.Parse("15:04", *s.PostsAggregatorJobStartTime); err != nil {
		return NewAppError("Config.IsValid", "model.config.is_valid.elastic_search.posts_aggregator_job_start_time.app_error", nil, err.Error(), http.StatusBadRequest)
	}

	if *s.LiveIndexingBatchSize < 1 {
		return NewAppError("Config.IsValid", "model.config.is_valid.elastic_search.live_indexing_batch_size.app_error", nil, "", http.StatusBadRequest)
	}

	if *s.BulkIndexingTimeWindowSeconds < 1 {
		return NewAppError("Config.IsValid", "model.config.is_valid.elastic_search.bulk_indexing_time_window_seconds.app_error", nil, "", http.StatusBadRequest)
	}

	if *s.RequestTimeoutSeconds < 1 {
		return NewAppError("Config.IsValid", "model.config.is_valid.elastic_search.request_timeout_seconds.app_error", nil, "", http.StatusBadRequest)
	}

	return nil
}

func (bs *BleveSettings) isValid() *AppError {
	if *bs.EnableIndexing {
		if len(*bs.IndexDir) == 0 {
			return NewAppError("Config.IsValid", "model.config.is_valid.bleve_search.filename.app_error", nil, "", http.StatusBadRequest)
		}
	} else {
		if *bs.EnableSearching {
			return NewAppError("Config.IsValid", "model.config.is_valid.bleve_search.enable_searching.app_error", nil, "", http.StatusBadRequest)
		}
		if *bs.EnableAutocomplete {
			return NewAppError("Config.IsValid", "model.config.is_valid.bleve_search.enable_autocomplete.app_error", nil, "", http.StatusBadRequest)
		}
	}
	if *bs.BulkIndexingTimeWindowSeconds < 1 {
		return NewAppError("Config.IsValid", "model.config.is_valid.bleve_search.bulk_indexing_time_window_seconds.app_error", nil, "", http.StatusBadRequest)
	}

	return nil
}

func (s *DataRetentionSettings) isValid() *AppError {
	if *s.MessageRetentionDays <= 0 {
		return NewAppError("Config.IsValid", "model.config.is_valid.data_retention.message_retention_days_too_low.app_error", nil, "", http.StatusBadRequest)
	}

	if *s.FileRetentionDays <= 0 {
		return NewAppError("Config.IsValid", "model.config.is_valid.data_retention.file_retention_days_too_low.app_error", nil, "", http.StatusBadRequest)
	}

	if _, err := time.Parse("15:04", *s.DeletionJobStartTime); err != nil {
		return NewAppError("Config.IsValid", "model.config.is_valid.data_retention.deletion_job_start_time.app_error", nil, err.Error(), http.StatusBadRequest)
	}

	return nil
}

func (s *LocalizationSettings) isValid() *AppError {
	if len(*s.AvailableLocales) > 0 {
		if !strings.Contains(*s.AvailableLocales, *s.DefaultClientLocale) {
			return NewAppError("Config.IsValid", "model.config.is_valid.localization.available_locales.app_error", nil, "", http.StatusBadRequest)
		}
	}

	return nil
}

func (s *MessageExportSettings) isValid(fs FileSettings) *AppError {
	if s.EnableExport == nil {
		return NewAppError("Config.IsValid", "model.config.is_valid.message_export.enable.app_error", nil, "", http.StatusBadRequest)
	}
	if *s.EnableExport {
		if s.ExportFromTimestamp == nil || *s.ExportFromTimestamp < 0 || *s.ExportFromTimestamp > GetMillis() {
			return NewAppError("Config.IsValid", "model.config.is_valid.message_export.export_from.app_error", nil, "", http.StatusBadRequest)
		} else if s.DailyRunTime == nil {
			return NewAppError("Config.IsValid", "model.config.is_valid.message_export.daily_runtime.app_error", nil, "", http.StatusBadRequest)
		} else if _, err := time.Parse("15:04", *s.DailyRunTime); err != nil {
			return NewAppError("Config.IsValid", "model.config.is_valid.message_export.daily_runtime.app_error", nil, err.Error(), http.StatusBadRequest)
		} else if s.BatchSize == nil || *s.BatchSize < 0 {
			return NewAppError("Config.IsValid", "model.config.is_valid.message_export.batch_size.app_error", nil, "", http.StatusBadRequest)
		} else if s.ExportFormat == nil || (*s.ExportFormat != COMPLIANCE_EXPORT_TYPE_ACTIANCE && *s.ExportFormat != COMPLIANCE_EXPORT_TYPE_GLOBALRELAY && *s.ExportFormat != COMPLIANCE_EXPORT_TYPE_CSV) {
			return NewAppError("Config.IsValid", "model.config.is_valid.message_export.export_type.app_error", nil, "", http.StatusBadRequest)
		}

		if *s.ExportFormat == COMPLIANCE_EXPORT_TYPE_GLOBALRELAY {
			if s.GlobalRelaySettings == nil {
				return NewAppError("Config.IsValid", "model.config.is_valid.message_export.global_relay.config_missing.app_error", nil, "", http.StatusBadRequest)
			} else if s.GlobalRelaySettings.CustomerType == nil || (*s.GlobalRelaySettings.CustomerType != GLOBALRELAY_CUSTOMER_TYPE_A9 && *s.GlobalRelaySettings.CustomerType != GLOBALRELAY_CUSTOMER_TYPE_A10) {
				return NewAppError("Config.IsValid", "model.config.is_valid.message_export.global_relay.customer_type.app_error", nil, "", http.StatusBadRequest)
			} else if s.GlobalRelaySettings.EmailAddress == nil || !strings.Contains(*s.GlobalRelaySettings.EmailAddress, "@") {
				// validating email addresses is hard - just make sure it contains an '@' sign
				// see https://stackoverflow.com/questions/201323/using-a-regular-expression-to-validate-an-email-address
				return NewAppError("Config.IsValid", "model.config.is_valid.message_export.global_relay.email_address.app_error", nil, "", http.StatusBadRequest)
			} else if s.GlobalRelaySettings.SmtpUsername == nil || *s.GlobalRelaySettings.SmtpUsername == "" {
				return NewAppError("Config.IsValid", "model.config.is_valid.message_export.global_relay.smtp_username.app_error", nil, "", http.StatusBadRequest)
			} else if s.GlobalRelaySettings.SmtpPassword == nil || *s.GlobalRelaySettings.SmtpPassword == "" {
				return NewAppError("Config.IsValid", "model.config.is_valid.message_export.global_relay.smtp_password.app_error", nil, "", http.StatusBadRequest)
			}
		}
	}
	return nil
}

func (s *DisplaySettings) isValid() *AppError {
	if len(s.CustomUrlSchemes) != 0 {
		validProtocolPattern := regexp.MustCompile(`(?i)^\s*[A-Za-z][A-Za-z0-9.+-]*\s*$`)

		for _, scheme := range s.CustomUrlSchemes {
			if !validProtocolPattern.MatchString(scheme) {
				return NewAppError(
					"Config.IsValid",
					"model.config.is_valid.display.custom_url_schemes.app_error",
					map[string]interface{}{"Scheme": scheme},
					"",
					http.StatusBadRequest,
				)
			}
		}
	}

	return nil
}

func (s *ImageProxySettings) isValid() *AppError {
	if *s.Enable {
		switch *s.ImageProxyType {
		case IMAGE_PROXY_TYPE_LOCAL:
			// No other settings to validate
		case IMAGE_PROXY_TYPE_ATMOS_CAMO:
			if *s.RemoteImageProxyURL == "" {
				return NewAppError("Config.IsValid", "model.config.is_valid.atmos_camo_image_proxy_url.app_error", nil, "", http.StatusBadRequest)
			}

			if *s.RemoteImageProxyOptions == "" {
				return NewAppError("Config.IsValid", "model.config.is_valid.atmos_camo_image_proxy_options.app_error", nil, "", http.StatusBadRequest)
			}
		default:
			return NewAppError("Config.IsValid", "model.config.is_valid.image_proxy_type.app_error", nil, "", http.StatusBadRequest)
		}
	}

	return nil
}

func (o *Config) GetSanitizeOptions() map[string]bool {
	options := map[string]bool{}
	options["fullname"] = *o.PrivacySettings.ShowFullName
	options["email"] = *o.PrivacySettings.ShowEmailAddress

	return options
}

func (o *Config) Sanitize() {
	if o.LdapSettings.BindPassword != nil && len(*o.LdapSettings.BindPassword) > 0 {
		*o.LdapSettings.BindPassword = FAKE_SETTING
	}

	*o.FileSettings.PublicLinkSalt = FAKE_SETTING

	if len(*o.FileSettings.AmazonS3SecretAccessKey) > 0 {
		*o.FileSettings.AmazonS3SecretAccessKey = FAKE_SETTING
	}

	if o.EmailSettings.SMTPPassword != nil && len(*o.EmailSettings.SMTPPassword) > 0 {
		*o.EmailSettings.SMTPPassword = FAKE_SETTING
	}

	if len(*o.GitLabSettings.Secret) > 0 {
		*o.GitLabSettings.Secret = FAKE_SETTING
	}

	if o.GoogleSettings.Secret != nil && len(*o.GoogleSettings.Secret) > 0 {
		*o.GoogleSettings.Secret = FAKE_SETTING
	}

	if o.Office365Settings.Secret != nil && len(*o.Office365Settings.Secret) > 0 {
		*o.Office365Settings.Secret = FAKE_SETTING
	}

	*o.SqlSettings.DataSource = FAKE_SETTING
	*o.SqlSettings.AtRestEncryptKey = FAKE_SETTING

	*o.ElasticsearchSettings.Password = FAKE_SETTING

	for i := range o.SqlSettings.DataSourceReplicas {
		o.SqlSettings.DataSourceReplicas[i] = FAKE_SETTING
	}

	for i := range o.SqlSettings.DataSourceSearchReplicas {
		o.SqlSettings.DataSourceSearchReplicas[i] = FAKE_SETTING
	}

	if o.MessageExportSettings.GlobalRelaySettings.SmtpPassword != nil && len(*o.MessageExportSettings.GlobalRelaySettings.SmtpPassword) > 0 {
		*o.MessageExportSettings.GlobalRelaySettings.SmtpPassword = FAKE_SETTING
	}

	if o.ServiceSettings.GfycatApiSecret != nil && len(*o.ServiceSettings.GfycatApiSecret) > 0 {
		*o.ServiceSettings.GfycatApiSecret = FAKE_SETTING
	}
}

// structToMapFilteredByTag converts a struct into a map removing those fields that has the tag passed
// as argument
func structToMapFilteredByTag(t interface{}, typeOfTag, filterTag string) map[string]interface{} {
	defer func() {
		if r := recover(); r != nil {
			mlog.Error("Panicked in structToMapFilteredByTag. This should never happen.", mlog.Any("recover", r))
		}
	}()

	val := reflect.ValueOf(t)
	elemField := reflect.TypeOf(t)

	if val.Kind() != reflect.Struct {
		return nil
	}

	out := map[string]interface{}{}

	for i := 0; i < val.NumField(); i++ {
		field := val.Field(i)

		structField := elemField.Field(i)
		tagPermissions := strings.Split(structField.Tag.Get(typeOfTag), ",")
		if isTagPresent(filterTag, tagPermissions) {
			continue
		}

		var value interface{}

		switch field.Kind() {
		case reflect.Struct:
			value = structToMapFilteredByTag(field.Interface(), typeOfTag, filterTag)
		case reflect.Ptr:
			indirectType := field.Elem()
			if indirectType.Kind() == reflect.Struct {
				value = structToMapFilteredByTag(indirectType.Interface(), typeOfTag, filterTag)
			} else if indirectType.Kind() != reflect.Invalid {
				value = indirectType.Interface()
			}
		default:
			value = field.Interface()
		}

		out[val.Type().Field(i).Name] = value
	}

	return out
}

func isTagPresent(tag string, tags []string) bool {
	for _, val := range tags {
		tagValue := strings.TrimSpace(val)
		if tagValue != "" && tagValue == tag {
			return true
		}
	}

	return false
}<|MERGE_RESOLUTION|>--- conflicted
+++ resolved
@@ -872,16 +872,10 @@
 	EnableClickToReply              *bool   `access:"experimental,write_restrictable,cloud_restrictable"`
 	LinkMetadataTimeoutMilliseconds *int64  `access:"experimental,write_restrictable,cloud_restrictable"`
 	RestrictSystemAdmin             *bool   `access:"experimental,write_restrictable"`
-<<<<<<< HEAD
-	UseNewSAMLLibrary               *bool   `access:"experimental"`
-	CloudUserLimit                  *int64  `access:"experimental,write_restrictable"`
-	CloudBilling                    *bool   `access:"experimental,write_restrictable"`
-	EnableSharedChannels            *bool   `access:"experimental"`
-=======
 	UseNewSAMLLibrary               *bool   `access:"experimental,cloud_restrictable"`
 	CloudUserLimit                  *int64  `access:"experimental,write_restrictable,cloud_restrictable"`
 	CloudBilling                    *bool   `access:"experimental,write_restrictable,cloud_restrictable"`
->>>>>>> ab816b18
+  EnableSharedChannels            *bool   `access:"experimental"`
 }
 
 func (s *ExperimentalSettings) SetDefaults() {

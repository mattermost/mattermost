--- conflicted
+++ resolved
@@ -299,17 +299,10 @@
 	DEPRECATED_DO_NOT_USE_EnableOnlyAdminIntegrations *bool    `json:"EnableOnlyAdminIntegrations" mapstructure:"EnableOnlyAdminIntegrations"` // Deprecated: do not use
 	EnablePostUsernameOverride                        *bool    `access:"integrations"`
 	EnablePostIconOverride                            *bool    `access:"integrations"`
-<<<<<<< HEAD
 	EnableLinkPreviews                                *bool    `access:"site_posts"`
 	RestrictLinkPreviews                              *string  `access:"site_posts"`
-	EnableTesting                                     *bool    `access:"environment,write_restrictable,cloud_restrictable"`
-	EnableDeveloper                                   *bool    `access:"environment,write_restrictable,cloud_restrictable"`
-=======
-	EnableLinkPreviews                                *bool    `access:"site"`
-	RestrictLinkPreviews                              *string  `access:"site"`
 	EnableTesting                                     *bool    `access:"environment_developer,write_restrictable,cloud_restrictable"`
 	EnableDeveloper                                   *bool    `access:"environment_developer,write_restrictable,cloud_restrictable"`
->>>>>>> 1b26355a
 	EnableOpenTracing                                 *bool    `access:"write_restrictable,cloud_restrictable"`
 	EnableSecurityFixAlert                            *bool    `access:"environment_smtp,write_restrictable,cloud_restrictable"`
 	EnableInsecureOutgoingConnections                 *bool    `access:"environment_web_server,write_restrictable,cloud_restrictable"`
@@ -330,15 +323,9 @@
 	SessionIdleTimeoutInMinutes                       *int     `access:"environment_session_lengths,write_restrictable,cloud_restrictable"`
 	WebsocketSecurePort                               *int     `access:"write_restrictable,cloud_restrictable"` // telemetry: none
 	WebsocketPort                                     *int     `access:"write_restrictable,cloud_restrictable"` // telemetry: none
-<<<<<<< HEAD
-	WebserverMode                                     *string  `access:"environment,write_restrictable,cloud_restrictable"`
+	WebserverMode                                     *string  `access:"environment_web_server,write_restrictable,cloud_restrictable"`
 	EnableCustomEmoji                                 *bool    `access:"site_emoji"`
 	EnableEmojiPicker                                 *bool    `access:"site_emoji"`
-=======
-	WebserverMode                                     *string  `access:"environment_web_server,write_restrictable,cloud_restrictable"`
-	EnableCustomEmoji                                 *bool    `access:"site"`
-	EnableEmojiPicker                                 *bool    `access:"site"`
->>>>>>> 1b26355a
 	EnableGifPicker                                   *bool    `access:"integrations"`
 	GfycatApiKey                                      *string  `access:"integrations"`
 	GfycatApiSecret                                   *string  `access:"integrations"`
@@ -1368,39 +1355,16 @@
 }
 
 type FileSettings struct {
-<<<<<<< HEAD
 	EnableFileAttachments   *bool   `access:"site_file_sharing_and_downloads,cloud_restrictable"`
 	EnableMobileUpload      *bool   `access:"site_file_sharing_and_downloads,cloud_restrictable"`
 	EnableMobileDownload    *bool   `access:"site_file_sharing_and_downloads,cloud_restrictable"`
-	MaxFileSize             *int64  `access:"environment,cloud_restrictable"`
-	DriverName              *string `access:"environment,write_restrictable,cloud_restrictable"`
-	Directory               *string `access:"environment,write_restrictable,cloud_restrictable"`
-	EnablePublicLink        *bool   `access:"site_public_links,cloud_restrictable"`
-	ExtractContent          *bool   `access:"environment,write_restrictable"`
-	ArchiveRecursion        *bool   `access:"environment,write_restrictable"`
-	PublicLinkSalt          *string `access:"site_public_links,cloud_restrictable"`              // telemetry: none
-	InitialFont             *string `access:"environment,cloud_restrictable"`                    // telemetry: none
-	AmazonS3AccessKeyId     *string `access:"environment,write_restrictable,cloud_restrictable"` // telemetry: none
-	AmazonS3SecretAccessKey *string `access:"environment,write_restrictable,cloud_restrictable"` // telemetry: none
-	AmazonS3Bucket          *string `access:"environment,write_restrictable,cloud_restrictable"` // telemetry: none
-	AmazonS3PathPrefix      *string `access:"environment,write_restrictable,cloud_restrictable"` // telemetry: none
-	AmazonS3Region          *string `access:"environment,write_restrictable,cloud_restrictable"` // telemetry: none
-	AmazonS3Endpoint        *string `access:"environment,write_restrictable,cloud_restrictable"` // telemetry: none
-	AmazonS3SSL             *bool   `access:"environment,write_restrictable,cloud_restrictable"`
-	AmazonS3SignV2          *bool   `access:"environment,write_restrictable,cloud_restrictable"`
-	AmazonS3SSE             *bool   `access:"environment,write_restrictable,cloud_restrictable"`
-	AmazonS3Trace           *bool   `access:"environment,write_restrictable,cloud_restrictable"`
-=======
-	EnableFileAttachments   *bool   `access:"site,cloud_restrictable"`
-	EnableMobileUpload      *bool   `access:"site,cloud_restrictable"`
-	EnableMobileDownload    *bool   `access:"site,cloud_restrictable"`
 	MaxFileSize             *int64  `access:"environment_file_storage,cloud_restrictable"`
 	DriverName              *string `access:"environment_file_storage,write_restrictable,cloud_restrictable"`
 	Directory               *string `access:"environment_file_storage,write_restrictable,cloud_restrictable"`
-	EnablePublicLink        *bool   `access:"site,cloud_restrictable"`
+	EnablePublicLink        *bool   `access:"site_public_links,cloud_restrictable"`
 	ExtractContent          *bool   `access:"environment_file_storage,write_restrictable"`
 	ArchiveRecursion        *bool   `access:"environment_file_storage,write_restrictable"`
-	PublicLinkSalt          *string `access:"site,cloud_restrictable"`                                        // telemetry: none
+	PublicLinkSalt          *string `access:"site_public_links,cloud_restrictable"`              // telemetry: none
 	InitialFont             *string `access:"environment_file_storage,cloud_restrictable"`                    // telemetry: none
 	AmazonS3AccessKeyId     *string `access:"environment_file_storage,write_restrictable,cloud_restrictable"` // telemetry: none
 	AmazonS3SecretAccessKey *string `access:"environment_file_storage,write_restrictable,cloud_restrictable"` // telemetry: none
@@ -1412,7 +1376,6 @@
 	AmazonS3SignV2          *bool   `access:"environment_file_storage,write_restrictable,cloud_restrictable"`
 	AmazonS3SSE             *bool   `access:"environment_file_storage,write_restrictable,cloud_restrictable"`
 	AmazonS3Trace           *bool   `access:"environment_file_storage,write_restrictable,cloud_restrictable"`
->>>>>>> 1b26355a
 }
 
 func (s *FileSettings) SetDefaults(isUpdate bool) {
@@ -1539,26 +1502,10 @@
 	SendEmailNotifications            *bool   `access:"site_notifications"`
 	UseChannelInEmailNotifications    *bool   `access:"experimental_features"`
 	RequireEmailVerification          *bool   `access:"authentication"`
-<<<<<<< HEAD
 	FeedbackName                      *string `access:"site_notifications"`
 	FeedbackEmail                     *string `access:"site_notifications,cloud_restrictable"`
 	ReplyToAddress                    *string `access:"site_notifications,cloud_restrictable"`
 	FeedbackOrganization              *string `access:"site_notifications"`
-	EnableSMTPAuth                    *bool   `access:"environment,write_restrictable,cloud_restrictable"`
-	SMTPUsername                      *string `access:"environment,write_restrictable,cloud_restrictable"` // telemetry: none
-	SMTPPassword                      *string `access:"environment,write_restrictable,cloud_restrictable"` // telemetry: none
-	SMTPServer                        *string `access:"environment,write_restrictable,cloud_restrictable"` // telemetry: none
-	SMTPPort                          *string `access:"environment,write_restrictable,cloud_restrictable"` // telemetry: none
-	SMTPServerTimeout                 *int    `access:"cloud_restrictable"`
-	ConnectionSecurity                *string `access:"environment,write_restrictable,cloud_restrictable"`
-	SendPushNotifications             *bool   `access:"environment"`
-	PushNotificationServer            *string `access:"environment"` // telemetry: none
-	PushNotificationContents          *string `access:"site_notifications"`
-=======
-	FeedbackName                      *string `access:"site"`
-	FeedbackEmail                     *string `access:"site,cloud_restrictable"`
-	ReplyToAddress                    *string `access:"site,cloud_restrictable"`
-	FeedbackOrganization              *string `access:"site"`
 	EnableSMTPAuth                    *bool   `access:"environment_smtp,write_restrictable,cloud_restrictable"`
 	SMTPUsername                      *string `access:"environment_smtp,write_restrictable,cloud_restrictable"` // telemetry: none
 	SMTPPassword                      *string `access:"environment_smtp,write_restrictable,cloud_restrictable"` // telemetry: none
@@ -1568,21 +1515,14 @@
 	ConnectionSecurity                *string `access:"environment_smtp,write_restrictable,cloud_restrictable"`
 	SendPushNotifications             *bool   `access:"environment_push_notification_server"`
 	PushNotificationServer            *string `access:"environment_push_notification_server"` // telemetry: none
-	PushNotificationContents          *string `access:"site"`
->>>>>>> 1b26355a
+	PushNotificationContents          *string `access:"site_notifications"`
 	PushNotificationBuffer            *int    // telemetry: none
 	EnableEmailBatching               *bool   `access:"site_notifications"`
 	EmailBatchingBufferSize           *int    `access:"experimental_features"`
 	EmailBatchingInterval             *int    `access:"experimental_features"`
-<<<<<<< HEAD
 	EnablePreviewModeBanner           *bool   `access:"site_notifications"`
-	SkipServerCertificateVerification *bool   `access:"environment,write_restrictable,cloud_restrictable"`
+	SkipServerCertificateVerification *bool   `access:"environment_smtp,write_restrictable,cloud_restrictable"`
 	EmailNotificationContentsType     *string `access:"site_notifications"`
-=======
-	EnablePreviewModeBanner           *bool   `access:"site"`
-	SkipServerCertificateVerification *bool   `access:"environment_smtp,write_restrictable,cloud_restrictable"`
-	EmailNotificationContentsType     *string `access:"site"`
->>>>>>> 1b26355a
 	LoginButtonColor                  *string `access:"experimental_features"`
 	LoginButtonBorderColor            *string `access:"experimental_features"`
 	LoginButtonTextColor              *string `access:"experimental_features"`
@@ -1952,19 +1892,15 @@
 	DEPRECATED_DO_NOT_USE_RestrictPrivateChannelManageMembers *string  `json:"RestrictPrivateChannelManageMembers" mapstructure:"RestrictPrivateChannelManageMembers"` // Deprecated: do not use
 	EnableXToLeaveChannelsFromLHS                             *bool    `access:"experimental_features"`
 	UserStatusAwayTimeout                                     *int64   `access:"experimental_features"`
-<<<<<<< HEAD
 	MaxChannelsPerTeam                                        *int64   `access:"site_users_and_teams"`
-	MaxNotificationsPerChannel                                *int64   `access:"environment"`
+	MaxNotificationsPerChannel                                *int64   `access:"environment_push_notification_server"`
 	EnableConfirmNotificationsToChannel                       *bool    `access:"site_notifications"`
 	TeammateNameDisplay                                       *string  `access:"site_users_and_teams"`
 	ExperimentalViewArchivedChannels                          *bool    `access:"experimental_features,site_users_and_teams"`
-=======
 	MaxChannelsPerTeam                                        *int64   `access:"site"`
-	MaxNotificationsPerChannel                                *int64   `access:"environment_push_notification_server"`
 	EnableConfirmNotificationsToChannel                       *bool    `access:"site"`
 	TeammateNameDisplay                                       *string  `access:"site"`
 	ExperimentalViewArchivedChannels                          *bool    `access:"experimental_features,site"`
->>>>>>> 1b26355a
 	ExperimentalEnableAutomaticReplies                        *bool    `access:"experimental_features"`
 	ExperimentalHideTownSquareinLHS                           *bool    `access:"experimental_features"`
 	ExperimentalTownSquareIsReadOnly                          *bool    `access:"experimental_features"`

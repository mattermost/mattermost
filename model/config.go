// Copyright (c) 2015-present Mattermost, Inc. All Rights Reserved.
// See LICENSE.txt for license information.

package model

import (
	"crypto/tls"
	"encoding/json"
	"io"
	"math"
	"net"
	"net/http"
	"net/url"
	"os"
	"reflect"
	"regexp"
	"strconv"
	"strings"
	"time"

	"github.com/mattermost/ldap"
	"github.com/mattermost/mattermost-server/v5/shared/filestore"
	"github.com/mattermost/mattermost-server/v5/shared/mlog"
)

const (
	CONN_SECURITY_NONE     = ""
	CONN_SECURITY_PLAIN    = "PLAIN"
	CONN_SECURITY_TLS      = "TLS"
	CONN_SECURITY_STARTTLS = "STARTTLS"

	IMAGE_DRIVER_LOCAL = "local"
	IMAGE_DRIVER_S3    = "amazons3"

	DATABASE_DRIVER_MYSQL    = "mysql"
	DATABASE_DRIVER_POSTGRES = "postgres"

	SEARCHENGINE_ELASTICSEARCH = "elasticsearch"

	MINIO_ACCESS_KEY = "minioaccesskey"
	MINIO_SECRET_KEY = "miniosecretkey"
	MINIO_BUCKET     = "mattermost-test"

	PASSWORD_MAXIMUM_LENGTH = 64
	PASSWORD_MINIMUM_LENGTH = 5

	SERVICE_GITLAB    = "gitlab"
	SERVICE_GOOGLE    = "google"
	SERVICE_OFFICE365 = "office365"
	SERVICE_OPENID    = "openid"

	GENERIC_NO_CHANNEL_NOTIFICATION = "generic_no_channel"
	GENERIC_NOTIFICATION            = "generic"
	GENERIC_NOTIFICATION_SERVER     = "https://push-test.mattermost.com"
	MM_SUPPORT_ADVISOR_ADDRESS      = "support-advisor@mattermost.com"
	FULL_NOTIFICATION               = "full"
	ID_LOADED_NOTIFICATION          = "id_loaded"

	DIRECT_MESSAGE_ANY  = "any"
	DIRECT_MESSAGE_TEAM = "team"

	SHOW_USERNAME          = "username"
	SHOW_NICKNAME_FULLNAME = "nickname_full_name"
	SHOW_FULLNAME          = "full_name"

	PERMISSIONS_ALL           = "all"
	PERMISSIONS_CHANNEL_ADMIN = "channel_admin"
	PERMISSIONS_TEAM_ADMIN    = "team_admin"
	PERMISSIONS_SYSTEM_ADMIN  = "system_admin"

	FAKE_SETTING = "********************************"

	RESTRICT_EMOJI_CREATION_ALL          = "all"
	RESTRICT_EMOJI_CREATION_ADMIN        = "admin"
	RESTRICT_EMOJI_CREATION_SYSTEM_ADMIN = "system_admin"

	PERMISSIONS_DELETE_POST_ALL          = "all"
	PERMISSIONS_DELETE_POST_TEAM_ADMIN   = "team_admin"
	PERMISSIONS_DELETE_POST_SYSTEM_ADMIN = "system_admin"

	ALLOW_EDIT_POST_ALWAYS     = "always"
	ALLOW_EDIT_POST_NEVER      = "never"
	ALLOW_EDIT_POST_TIME_LIMIT = "time_limit"

	GROUP_UNREAD_CHANNELS_DISABLED    = "disabled"
	GROUP_UNREAD_CHANNELS_DEFAULT_ON  = "default_on"
	GROUP_UNREAD_CHANNELS_DEFAULT_OFF = "default_off"

	COLLAPSED_THREADS_DISABLED    = "disabled"
	COLLAPSED_THREADS_DEFAULT_ON  = "default_on"
	COLLAPSED_THREADS_DEFAULT_OFF = "default_off"

	EMAIL_BATCHING_BUFFER_SIZE = 256
	EMAIL_BATCHING_INTERVAL    = 30

	EMAIL_NOTIFICATION_CONTENTS_FULL    = "full"
	EMAIL_NOTIFICATION_CONTENTS_GENERIC = "generic"

	SITENAME_MAX_LENGTH = 30

	SERVICE_SETTINGS_DEFAULT_SITE_URL           = "http://localhost:8065"
	SERVICE_SETTINGS_DEFAULT_TLS_CERT_FILE      = ""
	SERVICE_SETTINGS_DEFAULT_TLS_KEY_FILE       = ""
	SERVICE_SETTINGS_DEFAULT_READ_TIMEOUT       = 300
	SERVICE_SETTINGS_DEFAULT_WRITE_TIMEOUT      = 300
	SERVICE_SETTINGS_DEFAULT_IDLE_TIMEOUT       = 60
	SERVICE_SETTINGS_DEFAULT_MAX_LOGIN_ATTEMPTS = 10
	SERVICE_SETTINGS_DEFAULT_ALLOW_CORS_FROM    = ""
	SERVICE_SETTINGS_DEFAULT_LISTEN_AND_ADDRESS = ":8065"
	SERVICE_SETTINGS_DEFAULT_GFYCAT_API_KEY     = "2_KtH_W5"
	SERVICE_SETTINGS_DEFAULT_GFYCAT_API_SECRET  = "3wLVZPiswc3DnaiaFoLkDvB4X0IV6CpMkj4tf2inJRsBY6-FnkT08zGmppWFgeof"

	TEAM_SETTINGS_DEFAULT_SITE_NAME                = "Mattermost"
	TEAM_SETTINGS_DEFAULT_MAX_USERS_PER_TEAM       = 50
	TEAM_SETTINGS_DEFAULT_CUSTOM_BRAND_TEXT        = ""
	TEAM_SETTINGS_DEFAULT_CUSTOM_DESCRIPTION_TEXT  = ""
	TEAM_SETTINGS_DEFAULT_USER_STATUS_AWAY_TIMEOUT = 300

	SQL_SETTINGS_DEFAULT_DATA_SOURCE = "postgres://mmuser:mostest@localhost/mattermost_test?sslmode=disable&connect_timeout=10"

	FILE_SETTINGS_DEFAULT_DIRECTORY = "./data/"

	IMPORT_SETTINGS_DEFAULT_DIRECTORY      = "./import"
	IMPORT_SETTINGS_DEFAULT_RETENTION_DAYS = 30

	EXPORT_SETTINGS_DEFAULT_DIRECTORY      = "./export"
	EXPORT_SETTINGS_DEFAULT_RETENTION_DAYS = 30

	EMAIL_SETTINGS_DEFAULT_FEEDBACK_ORGANIZATION = ""

	SUPPORT_SETTINGS_DEFAULT_TERMS_OF_SERVICE_LINK = "https://about.mattermost.com/default-terms/"
	SUPPORT_SETTINGS_DEFAULT_PRIVACY_POLICY_LINK   = "https://about.mattermost.com/default-privacy-policy/"
	SUPPORT_SETTINGS_DEFAULT_ABOUT_LINK            = "https://about.mattermost.com/default-about/"
	SUPPORT_SETTINGS_DEFAULT_HELP_LINK             = "https://about.mattermost.com/default-help/"
	SUPPORT_SETTINGS_DEFAULT_REPORT_A_PROBLEM_LINK = "https://about.mattermost.com/default-report-a-problem/"
	SUPPORT_SETTINGS_DEFAULT_SUPPORT_EMAIL         = "feedback@mattermost.com"
	SUPPORT_SETTINGS_DEFAULT_RE_ACCEPTANCE_PERIOD  = 365

	LDAP_SETTINGS_DEFAULT_FIRST_NAME_ATTRIBUTE         = ""
	LDAP_SETTINGS_DEFAULT_LAST_NAME_ATTRIBUTE          = ""
	LDAP_SETTINGS_DEFAULT_EMAIL_ATTRIBUTE              = ""
	LDAP_SETTINGS_DEFAULT_USERNAME_ATTRIBUTE           = ""
	LDAP_SETTINGS_DEFAULT_NICKNAME_ATTRIBUTE           = ""
	LDAP_SETTINGS_DEFAULT_ID_ATTRIBUTE                 = ""
	LDAP_SETTINGS_DEFAULT_POSITION_ATTRIBUTE           = ""
	LDAP_SETTINGS_DEFAULT_LOGIN_FIELD_NAME             = ""
	LDAP_SETTINGS_DEFAULT_GROUP_DISPLAY_NAME_ATTRIBUTE = ""
	LDAP_SETTINGS_DEFAULT_GROUP_ID_ATTRIBUTE           = ""
	LDAP_SETTINGS_DEFAULT_PICTURE_ATTRIBUTE            = ""

	SAML_SETTINGS_DEFAULT_ID_ATTRIBUTE         = ""
	SAML_SETTINGS_DEFAULT_GUEST_ATTRIBUTE      = ""
	SAML_SETTINGS_DEFAULT_ADMIN_ATTRIBUTE      = ""
	SAML_SETTINGS_DEFAULT_FIRST_NAME_ATTRIBUTE = ""
	SAML_SETTINGS_DEFAULT_LAST_NAME_ATTRIBUTE  = ""
	SAML_SETTINGS_DEFAULT_EMAIL_ATTRIBUTE      = ""
	SAML_SETTINGS_DEFAULT_USERNAME_ATTRIBUTE   = ""
	SAML_SETTINGS_DEFAULT_NICKNAME_ATTRIBUTE   = ""
	SAML_SETTINGS_DEFAULT_LOCALE_ATTRIBUTE     = ""
	SAML_SETTINGS_DEFAULT_POSITION_ATTRIBUTE   = ""

	SAML_SETTINGS_SIGNATURE_ALGORITHM_SHA1    = "RSAwithSHA1"
	SAML_SETTINGS_SIGNATURE_ALGORITHM_SHA256  = "RSAwithSHA256"
	SAML_SETTINGS_SIGNATURE_ALGORITHM_SHA512  = "RSAwithSHA512"
	SAML_SETTINGS_DEFAULT_SIGNATURE_ALGORITHM = SAML_SETTINGS_SIGNATURE_ALGORITHM_SHA1

	SAML_SETTINGS_CANONICAL_ALGORITHM_C14N    = "Canonical1.0"
	SAML_SETTINGS_CANONICAL_ALGORITHM_C14N11  = "Canonical1.1"
	SAML_SETTINGS_DEFAULT_CANONICAL_ALGORITHM = SAML_SETTINGS_CANONICAL_ALGORITHM_C14N

	NATIVEAPP_SETTINGS_DEFAULT_APP_DOWNLOAD_LINK         = "https://mattermost.com/download/#mattermostApps"
	NATIVEAPP_SETTINGS_DEFAULT_ANDROID_APP_DOWNLOAD_LINK = "https://about.mattermost.com/mattermost-android-app/"
	NATIVEAPP_SETTINGS_DEFAULT_IOS_APP_DOWNLOAD_LINK     = "https://about.mattermost.com/mattermost-ios-app/"

	EXPERIMENTAL_SETTINGS_DEFAULT_LINK_METADATA_TIMEOUT_MILLISECONDS = 5000

	ANALYTICS_SETTINGS_DEFAULT_MAX_USERS_FOR_STATISTICS = 2500

	ANNOUNCEMENT_SETTINGS_DEFAULT_BANNER_COLOR                    = "#f2a93b"
	ANNOUNCEMENT_SETTINGS_DEFAULT_BANNER_TEXT_COLOR               = "#333333"
	ANNOUNCEMENT_SETTINGS_DEFAULT_NOTICES_JSON_URL                = "https://notices.mattermost.com/"
	ANNOUNCEMENT_SETTINGS_DEFAULT_NOTICES_FETCH_FREQUENCY_SECONDS = 3600

	TEAM_SETTINGS_DEFAULT_TEAM_TEXT = "default"

	ELASTICSEARCH_SETTINGS_DEFAULT_CONNECTION_URL                    = "http://localhost:9200"
	ELASTICSEARCH_SETTINGS_DEFAULT_USERNAME                          = "elastic"
	ELASTICSEARCH_SETTINGS_DEFAULT_PASSWORD                          = "changeme"
	ELASTICSEARCH_SETTINGS_DEFAULT_POST_INDEX_REPLICAS               = 1
	ELASTICSEARCH_SETTINGS_DEFAULT_POST_INDEX_SHARDS                 = 1
	ELASTICSEARCH_SETTINGS_DEFAULT_CHANNEL_INDEX_REPLICAS            = 1
	ELASTICSEARCH_SETTINGS_DEFAULT_CHANNEL_INDEX_SHARDS              = 1
	ELASTICSEARCH_SETTINGS_DEFAULT_USER_INDEX_REPLICAS               = 1
	ELASTICSEARCH_SETTINGS_DEFAULT_USER_INDEX_SHARDS                 = 1
	ELASTICSEARCH_SETTINGS_DEFAULT_AGGREGATE_POSTS_AFTER_DAYS        = 365
	ELASTICSEARCH_SETTINGS_DEFAULT_POSTS_AGGREGATOR_JOB_START_TIME   = "03:00"
	ELASTICSEARCH_SETTINGS_DEFAULT_INDEX_PREFIX                      = ""
	ELASTICSEARCH_SETTINGS_DEFAULT_LIVE_INDEXING_BATCH_SIZE          = 1
	ELASTICSEARCH_SETTINGS_DEFAULT_BULK_INDEXING_TIME_WINDOW_SECONDS = 3600
	ELASTICSEARCH_SETTINGS_DEFAULT_REQUEST_TIMEOUT_SECONDS           = 30

	BLEVE_SETTINGS_DEFAULT_INDEX_DIR                         = ""
	BLEVE_SETTINGS_DEFAULT_BULK_INDEXING_TIME_WINDOW_SECONDS = 3600

	DATA_RETENTION_SETTINGS_DEFAULT_MESSAGE_RETENTION_DAYS  = 365
	DATA_RETENTION_SETTINGS_DEFAULT_FILE_RETENTION_DAYS     = 365
	DATA_RETENTION_SETTINGS_DEFAULT_DELETION_JOB_START_TIME = "02:00"

	PLUGIN_SETTINGS_DEFAULT_DIRECTORY          = "./plugins"
	PLUGIN_SETTINGS_DEFAULT_CLIENT_DIRECTORY   = "./client/plugins"
	PLUGIN_SETTINGS_DEFAULT_ENABLE_MARKETPLACE = true
	PLUGIN_SETTINGS_DEFAULT_MARKETPLACE_URL    = "https://api.integrations.mattermost.com"
	PLUGIN_SETTINGS_OLD_MARKETPLACE_URL        = "https://marketplace.integrations.mattermost.com"

	COMPLIANCE_EXPORT_TYPE_CSV             = "csv"
	COMPLIANCE_EXPORT_TYPE_ACTIANCE        = "actiance"
	COMPLIANCE_EXPORT_TYPE_GLOBALRELAY     = "globalrelay"
	COMPLIANCE_EXPORT_TYPE_GLOBALRELAY_ZIP = "globalrelay-zip"
	GLOBALRELAY_CUSTOMER_TYPE_A9           = "A9"
	GLOBALRELAY_CUSTOMER_TYPE_A10          = "A10"

	CLIENT_SIDE_CERT_CHECK_PRIMARY_AUTH   = "primary"
	CLIENT_SIDE_CERT_CHECK_SECONDARY_AUTH = "secondary"

	IMAGE_PROXY_TYPE_LOCAL      = "local"
	IMAGE_PROXY_TYPE_ATMOS_CAMO = "atmos/camo"

	GOOGLE_SETTINGS_DEFAULT_SCOPE             = "profile email"
	GOOGLE_SETTINGS_DEFAULT_AUTH_ENDPOINT     = "https://accounts.google.com/o/oauth2/v2/auth"
	GOOGLE_SETTINGS_DEFAULT_TOKEN_ENDPOINT    = "https://www.googleapis.com/oauth2/v4/token"
	GOOGLE_SETTINGS_DEFAULT_USER_API_ENDPOINT = "https://people.googleapis.com/v1/people/me?personFields=names,emailAddresses,nicknames,metadata"

	OFFICE365_SETTINGS_DEFAULT_SCOPE             = "User.Read"
	OFFICE365_SETTINGS_DEFAULT_AUTH_ENDPOINT     = "https://login.microsoftonline.com/common/oauth2/v2.0/authorize"
	OFFICE365_SETTINGS_DEFAULT_TOKEN_ENDPOINT    = "https://login.microsoftonline.com/common/oauth2/v2.0/token"
	OFFICE365_SETTINGS_DEFAULT_USER_API_ENDPOINT = "https://graph.microsoft.com/v1.0/me"

	CLOUD_SETTINGS_DEFAULT_CWS_URL     = "https://customers.mattermost.com"
	CLOUD_SETTINGS_DEFAULT_CWS_API_URL = "https://portal.internal.prod.cloud.mattermost.com"
	OPENID_SETTINGS_DEFAULT_SCOPE      = "profile openid email"

	LOCAL_MODE_SOCKET_PATH = "/var/tmp/mattermost_local.socket"
)

func GetDefaultAppCustomURLSchemes() []string {
	return []string{"mmauth://", "mmauthbeta://"}
}

var ServerTLSSupportedCiphers = map[string]uint16{
	"TLS_RSA_WITH_RC4_128_SHA":                tls.TLS_RSA_WITH_RC4_128_SHA,
	"TLS_RSA_WITH_3DES_EDE_CBC_SHA":           tls.TLS_RSA_WITH_3DES_EDE_CBC_SHA,
	"TLS_RSA_WITH_AES_128_CBC_SHA":            tls.TLS_RSA_WITH_AES_128_CBC_SHA,
	"TLS_RSA_WITH_AES_256_CBC_SHA":            tls.TLS_RSA_WITH_AES_256_CBC_SHA,
	"TLS_RSA_WITH_AES_128_CBC_SHA256":         tls.TLS_RSA_WITH_AES_128_CBC_SHA256,
	"TLS_RSA_WITH_AES_128_GCM_SHA256":         tls.TLS_RSA_WITH_AES_128_GCM_SHA256,
	"TLS_RSA_WITH_AES_256_GCM_SHA384":         tls.TLS_RSA_WITH_AES_256_GCM_SHA384,
	"TLS_ECDHE_ECDSA_WITH_RC4_128_SHA":        tls.TLS_ECDHE_ECDSA_WITH_RC4_128_SHA,
	"TLS_ECDHE_ECDSA_WITH_AES_128_CBC_SHA":    tls.TLS_ECDHE_ECDSA_WITH_AES_128_CBC_SHA,
	"TLS_ECDHE_ECDSA_WITH_AES_256_CBC_SHA":    tls.TLS_ECDHE_ECDSA_WITH_AES_256_CBC_SHA,
	"TLS_ECDHE_RSA_WITH_RC4_128_SHA":          tls.TLS_ECDHE_RSA_WITH_RC4_128_SHA,
	"TLS_ECDHE_RSA_WITH_3DES_EDE_CBC_SHA":     tls.TLS_ECDHE_RSA_WITH_3DES_EDE_CBC_SHA,
	"TLS_ECDHE_RSA_WITH_AES_128_CBC_SHA":      tls.TLS_ECDHE_RSA_WITH_AES_128_CBC_SHA,
	"TLS_ECDHE_RSA_WITH_AES_256_CBC_SHA":      tls.TLS_ECDHE_RSA_WITH_AES_256_CBC_SHA,
	"TLS_ECDHE_ECDSA_WITH_AES_128_CBC_SHA256": tls.TLS_ECDHE_ECDSA_WITH_AES_128_CBC_SHA256,
	"TLS_ECDHE_RSA_WITH_AES_128_CBC_SHA256":   tls.TLS_ECDHE_RSA_WITH_AES_128_CBC_SHA256,
	"TLS_ECDHE_RSA_WITH_AES_128_GCM_SHA256":   tls.TLS_ECDHE_RSA_WITH_AES_128_GCM_SHA256,
	"TLS_ECDHE_ECDSA_WITH_AES_128_GCM_SHA256": tls.TLS_ECDHE_ECDSA_WITH_AES_128_GCM_SHA256,
	"TLS_ECDHE_RSA_WITH_AES_256_GCM_SHA384":   tls.TLS_ECDHE_RSA_WITH_AES_256_GCM_SHA384,
	"TLS_ECDHE_ECDSA_WITH_AES_256_GCM_SHA384": tls.TLS_ECDHE_ECDSA_WITH_AES_256_GCM_SHA384,
	"TLS_ECDHE_RSA_WITH_CHACHA20_POLY1305":    tls.TLS_ECDHE_RSA_WITH_CHACHA20_POLY1305,
	"TLS_ECDHE_ECDSA_WITH_CHACHA20_POLY1305":  tls.TLS_ECDHE_ECDSA_WITH_CHACHA20_POLY1305,
}

type ServiceSettings struct {
	SiteURL                                           *string  `access:"environment_web_server,authentication_saml,write_restrictable"`
	WebsocketURL                                      *string  `access:"write_restrictable,cloud_restrictable"`
	LicenseFileLocation                               *string  `access:"write_restrictable,cloud_restrictable"`                        // telemetry: none
	ListenAddress                                     *string  `access:"environment_web_server,write_restrictable,cloud_restrictable"` // telemetry: none
	ConnectionSecurity                                *string  `access:"environment_web_server,write_restrictable,cloud_restrictable"`
	TLSCertFile                                       *string  `access:"environment_web_server,write_restrictable,cloud_restrictable"`
	TLSKeyFile                                        *string  `access:"environment_web_server,write_restrictable,cloud_restrictable"`
	TLSMinVer                                         *string  `access:"write_restrictable,cloud_restrictable"` // telemetry: none
	TLSStrictTransport                                *bool    `access:"write_restrictable,cloud_restrictable"`
	TLSStrictTransportMaxAge                          *int64   `access:"write_restrictable,cloud_restrictable"` // telemetry: none
	TLSOverwriteCiphers                               []string `access:"write_restrictable,cloud_restrictable"` // telemetry: none
	UseLetsEncrypt                                    *bool    `access:"environment_web_server,write_restrictable,cloud_restrictable"`
	LetsEncryptCertificateCacheFile                   *string  `access:"environment_web_server,write_restrictable,cloud_restrictable"` // telemetry: none
	Forward80To443                                    *bool    `access:"environment_web_server,write_restrictable,cloud_restrictable"`
	TrustedProxyIPHeader                              []string `access:"write_restrictable,cloud_restrictable"` // telemetry: none
	ReadTimeout                                       *int     `access:"environment_web_server,write_restrictable,cloud_restrictable"`
	WriteTimeout                                      *int     `access:"environment_web_server,write_restrictable,cloud_restrictable"`
	IdleTimeout                                       *int     `access:"write_restrictable,cloud_restrictable"`
	MaximumLoginAttempts                              *int     `access:"authentication_password,write_restrictable,cloud_restrictable"`
	GoroutineHealthThreshold                          *int     `access:"write_restrictable,cloud_restrictable"` // telemetry: none
	EnableOAuthServiceProvider                        *bool    `access:"integrations_integration_management"`
	EnableIncomingWebhooks                            *bool    `access:"integrations_integration_management"`
	EnableOutgoingWebhooks                            *bool    `access:"integrations_integration_management"`
	EnableCommands                                    *bool    `access:"integrations_integration_management"`
	EnablePostUsernameOverride                        *bool    `access:"integrations_integration_management"`
	EnablePostIconOverride                            *bool    `access:"integrations_integration_management"`
	GoogleDeveloperKey                                *string  `access:"site_posts,write_restrictable,cloud_restrictable"`
	DEPRECATED_DO_NOT_USE_EnableOnlyAdminIntegrations *bool    `json:"EnableOnlyAdminIntegrations" mapstructure:"EnableOnlyAdminIntegrations"` // Deprecated: do not use
	EnableLinkPreviews                                *bool    `access:"site_posts"`
	RestrictLinkPreviews                              *string  `access:"site_posts"`
	EnableTesting                                     *bool    `access:"environment_developer,write_restrictable,cloud_restrictable"`
	EnableDeveloper                                   *bool    `access:"environment_developer,write_restrictable,cloud_restrictable"`
	EnableOpenTracing                                 *bool    `access:"write_restrictable,cloud_restrictable"`
	EnableSecurityFixAlert                            *bool    `access:"environment_smtp,write_restrictable,cloud_restrictable"`
	EnableInsecureOutgoingConnections                 *bool    `access:"environment_web_server,write_restrictable,cloud_restrictable"`
	AllowedUntrustedInternalConnections               *string  `access:"environment_web_server,write_restrictable,cloud_restrictable"`
	EnableMultifactorAuthentication                   *bool    `access:"authentication_mfa"`
	EnforceMultifactorAuthentication                  *bool    `access:"authentication_mfa"`
	EnableUserAccessTokens                            *bool    `access:"integrations_integration_management"`
	AllowCorsFrom                                     *string  `access:"integrations_cors,write_restrictable,cloud_restrictable"`
	CorsExposedHeaders                                *string  `access:"integrations_cors,write_restrictable,cloud_restrictable"`
	CorsAllowCredentials                              *bool    `access:"integrations_cors,write_restrictable,cloud_restrictable"`
	CorsDebug                                         *bool    `access:"integrations_cors,write_restrictable,cloud_restrictable"`
	AllowCookiesForSubdomains                         *bool    `access:"write_restrictable,cloud_restrictable"`
	ExtendSessionLengthWithActivity                   *bool    `access:"environment_session_lengths,write_restrictable,cloud_restrictable"`
	SessionLengthWebInDays                            *int     `access:"environment_session_lengths,write_restrictable,cloud_restrictable"`
	SessionLengthMobileInDays                         *int     `access:"environment_session_lengths,write_restrictable,cloud_restrictable"`
	SessionLengthSSOInDays                            *int     `access:"environment_session_lengths,write_restrictable,cloud_restrictable"`
	SessionCacheInMinutes                             *int     `access:"environment_session_lengths,write_restrictable,cloud_restrictable"`
	SessionIdleTimeoutInMinutes                       *int     `access:"environment_session_lengths,write_restrictable,cloud_restrictable"`
	WebsocketSecurePort                               *int     `access:"write_restrictable,cloud_restrictable"` // telemetry: none
	WebsocketPort                                     *int     `access:"write_restrictable,cloud_restrictable"` // telemetry: none
	WebserverMode                                     *string  `access:"environment_web_server,write_restrictable,cloud_restrictable"`
	EnableGifPicker                                   *bool    `access:"integrations_gif"`
	GfycatApiKey                                      *string  `access:"integrations_gif"`
	GfycatApiSecret                                   *string  `access:"integrations_gif"`
	EnableCustomEmoji                                 *bool    `access:"site_emoji"`
	EnableEmojiPicker                                 *bool    `access:"site_emoji"`
	DEPRECATED_DO_NOT_USE_RestrictCustomEmojiCreation *string  `json:"RestrictCustomEmojiCreation" mapstructure:"RestrictCustomEmojiCreation"` // Deprecated: do not use
	DEPRECATED_DO_NOT_USE_RestrictPostDelete          *string  `json:"RestrictPostDelete" mapstructure:"RestrictPostDelete"`                   // Deprecated: do not use
	DEPRECATED_DO_NOT_USE_AllowEditPost               *string  `json:"AllowEditPost" mapstructure:"AllowEditPost"`                             // Deprecated: do not use
	PostEditTimeLimit                                 *int     `access:"user_management_permissions"`
	TimeBetweenUserTypingUpdatesMilliseconds          *int64   `access:"experimental_features,write_restrictable,cloud_restrictable"`
	EnablePostSearch                                  *bool    `access:"write_restrictable,cloud_restrictable"`
	EnableFileSearch                                  *bool    `access:"write_restrictable"`
	MinimumHashtagLength                              *int     `access:"environment_database,write_restrictable,cloud_restrictable"`
	EnableUserTypingMessages                          *bool    `access:"experimental_features,write_restrictable,cloud_restrictable"`
	EnableChannelViewedMessages                       *bool    `access:"experimental_features,write_restrictable,cloud_restrictable"`
	EnableUserStatuses                                *bool    `access:"write_restrictable,cloud_restrictable"`
	ExperimentalEnableAuthenticationTransfer          *bool    `access:"experimental_features,write_restrictable,cloud_restrictable"`
	ClusterLogTimeoutMilliseconds                     *int     `access:"write_restrictable,cloud_restrictable"`
	CloseUnusedDirectMessages                         *bool    `access:"experimental_features"`
	EnablePreviewFeatures                             *bool    `access:"experimental_features"`
	EnableTutorial                                    *bool    `access:"experimental_features"`
	ExperimentalEnableDefaultChannelLeaveJoinMessages *bool    `access:"experimental_features"`
	ExperimentalGroupUnreadChannels                   *string  `access:"experimental_features"`
	ExperimentalChannelOrganization                   *bool    `access:"experimental_features"`
	DEPRECATED_DO_NOT_USE_ImageProxyType              *string  `json:"ImageProxyType" mapstructure:"ImageProxyType"`       // Deprecated: do not use
	DEPRECATED_DO_NOT_USE_ImageProxyURL               *string  `json:"ImageProxyURL" mapstructure:"ImageProxyURL"`         // Deprecated: do not use
	DEPRECATED_DO_NOT_USE_ImageProxyOptions           *string  `json:"ImageProxyOptions" mapstructure:"ImageProxyOptions"` // Deprecated: do not use
	EnableAPITeamDeletion                             *bool
	EnableAPIUserDeletion                             *bool
	ExperimentalEnableHardenedMode                    *bool `access:"experimental_features"`
	DisableLegacyMFA                                  *bool `access:"write_restrictable,cloud_restrictable"`
	ExperimentalStrictCSRFEnforcement                 *bool `access:"experimental_features,write_restrictable,cloud_restrictable"`
	EnableEmailInvitations                            *bool `access:"authentication_signup"`
	DisableBotsWhenOwnerIsDeactivated                 *bool `access:"integrations_bot_accounts,write_restrictable,cloud_restrictable"`
	EnableBotAccountCreation                          *bool `access:"integrations_bot_accounts"`
	EnableSVGs                                        *bool `access:"site_posts"`
	EnableLatex                                       *bool `access:"site_posts"`
	EnableAPIChannelDeletion                          *bool
	EnableLocalMode                                   *bool
	LocalModeSocketLocation                           *string // telemetry: none
	EnableAWSMetering                                 *bool   // telemetry: none
	SplitKey                                          *string `access:"experimental_feature_flags,write_restrictable"` // telemetry: none
	FeatureFlagSyncIntervalSeconds                    *int    `access:"experimental_feature_flags,write_restrictable"` // telemetry: none
	DebugSplit                                        *bool   `access:"experimental_feature_flags,write_restrictable"` // telemetry: none
	ThreadAutoFollow                                  *bool   `access:"experimental_features"`
	CollapsedThreads                                  *string `access:"experimental_features"`
	ManagedResourcePaths                              *string `access:"environment_web_server,write_restrictable,cloud_restrictable"`
	EnableLegacySidebar                               *bool   `access:"experimental_features"`
	EnableReliableWebSockets                          *bool   `access:"experimental_features"` // telemetry: none
}

func (s *ServiceSettings) SetDefaults(isUpdate bool) {
	if s.EnableEmailInvitations == nil {
		// If the site URL is also not present then assume this is a clean install
		if s.SiteURL == nil {
			s.EnableEmailInvitations = NewBool(false)
		} else {
			s.EnableEmailInvitations = NewBool(true)
		}
	}

	if s.SiteURL == nil {
		if s.EnableDeveloper != nil && *s.EnableDeveloper {
			s.SiteURL = NewString(SERVICE_SETTINGS_DEFAULT_SITE_URL)
		} else {
			s.SiteURL = NewString("")
		}
	}

	if s.WebsocketURL == nil {
		s.WebsocketURL = NewString("")
	}

	if s.LicenseFileLocation == nil {
		s.LicenseFileLocation = NewString("")
	}

	if s.ListenAddress == nil {
		s.ListenAddress = NewString(SERVICE_SETTINGS_DEFAULT_LISTEN_AND_ADDRESS)
	}

	if s.EnableLinkPreviews == nil {
		s.EnableLinkPreviews = NewBool(true)
	}

	if s.RestrictLinkPreviews == nil {
		s.RestrictLinkPreviews = NewString("")
	}

	if s.EnableTesting == nil {
		s.EnableTesting = NewBool(false)
	}

	if s.EnableDeveloper == nil {
		s.EnableDeveloper = NewBool(false)
	}

	if s.EnableOpenTracing == nil {
		s.EnableOpenTracing = NewBool(false)
	}

	if s.EnableSecurityFixAlert == nil {
		s.EnableSecurityFixAlert = NewBool(true)
	}

	if s.EnableInsecureOutgoingConnections == nil {
		s.EnableInsecureOutgoingConnections = NewBool(false)
	}

	if s.AllowedUntrustedInternalConnections == nil {
		s.AllowedUntrustedInternalConnections = NewString("")
	}

	if s.EnableMultifactorAuthentication == nil {
		s.EnableMultifactorAuthentication = NewBool(false)
	}

	if s.EnforceMultifactorAuthentication == nil {
		s.EnforceMultifactorAuthentication = NewBool(false)
	}

	if s.EnableUserAccessTokens == nil {
		s.EnableUserAccessTokens = NewBool(false)
	}

	if s.GoroutineHealthThreshold == nil {
		s.GoroutineHealthThreshold = NewInt(-1)
	}

	if s.GoogleDeveloperKey == nil {
		s.GoogleDeveloperKey = NewString("")
	}

	if s.EnableOAuthServiceProvider == nil {
		s.EnableOAuthServiceProvider = NewBool(false)
	}

	if s.EnableIncomingWebhooks == nil {
		s.EnableIncomingWebhooks = NewBool(true)
	}

	if s.EnableOutgoingWebhooks == nil {
		s.EnableOutgoingWebhooks = NewBool(true)
	}

	if s.ConnectionSecurity == nil {
		s.ConnectionSecurity = NewString("")
	}

	if s.TLSKeyFile == nil {
		s.TLSKeyFile = NewString(SERVICE_SETTINGS_DEFAULT_TLS_KEY_FILE)
	}

	if s.TLSCertFile == nil {
		s.TLSCertFile = NewString(SERVICE_SETTINGS_DEFAULT_TLS_CERT_FILE)
	}

	if s.TLSMinVer == nil {
		s.TLSMinVer = NewString("1.2")
	}

	if s.TLSStrictTransport == nil {
		s.TLSStrictTransport = NewBool(false)
	}

	if s.TLSStrictTransportMaxAge == nil {
		s.TLSStrictTransportMaxAge = NewInt64(63072000)
	}

	if s.TLSOverwriteCiphers == nil {
		s.TLSOverwriteCiphers = []string{}
	}

	if s.UseLetsEncrypt == nil {
		s.UseLetsEncrypt = NewBool(false)
	}

	if s.LetsEncryptCertificateCacheFile == nil {
		s.LetsEncryptCertificateCacheFile = NewString("./config/letsencrypt.cache")
	}

	if s.ReadTimeout == nil {
		s.ReadTimeout = NewInt(SERVICE_SETTINGS_DEFAULT_READ_TIMEOUT)
	}

	if s.WriteTimeout == nil {
		s.WriteTimeout = NewInt(SERVICE_SETTINGS_DEFAULT_WRITE_TIMEOUT)
	}

	if s.IdleTimeout == nil {
		s.IdleTimeout = NewInt(SERVICE_SETTINGS_DEFAULT_IDLE_TIMEOUT)
	}

	if s.MaximumLoginAttempts == nil {
		s.MaximumLoginAttempts = NewInt(SERVICE_SETTINGS_DEFAULT_MAX_LOGIN_ATTEMPTS)
	}

	if s.Forward80To443 == nil {
		s.Forward80To443 = NewBool(false)
	}

	if isUpdate {
		// When updating an existing configuration, ensure that defaults are set.
		if s.TrustedProxyIPHeader == nil {
			s.TrustedProxyIPHeader = []string{HEADER_FORWARDED, HEADER_REAL_IP}
		}
	} else {
		// When generating a blank configuration, leave the list empty.
		s.TrustedProxyIPHeader = []string{}
	}

	if s.TimeBetweenUserTypingUpdatesMilliseconds == nil {
		s.TimeBetweenUserTypingUpdatesMilliseconds = NewInt64(5000)
	}

	if s.EnablePostSearch == nil {
		s.EnablePostSearch = NewBool(true)
	}

	if s.EnableFileSearch == nil {
		s.EnableFileSearch = NewBool(true)
	}

	if s.MinimumHashtagLength == nil {
		s.MinimumHashtagLength = NewInt(3)
	}

	if s.EnableUserTypingMessages == nil {
		s.EnableUserTypingMessages = NewBool(true)
	}

	if s.EnableChannelViewedMessages == nil {
		s.EnableChannelViewedMessages = NewBool(true)
	}

	if s.EnableUserStatuses == nil {
		s.EnableUserStatuses = NewBool(true)
	}

	if s.ClusterLogTimeoutMilliseconds == nil {
		s.ClusterLogTimeoutMilliseconds = NewInt(2000)
	}

	if s.CloseUnusedDirectMessages == nil {
		s.CloseUnusedDirectMessages = NewBool(false)
	}

	if s.EnableTutorial == nil {
		s.EnableTutorial = NewBool(true)
	}

	// Must be manually enabled for existing installations.
	if s.ExtendSessionLengthWithActivity == nil {
		s.ExtendSessionLengthWithActivity = NewBool(!isUpdate)
	}

	if s.SessionLengthWebInDays == nil {
		if isUpdate {
			s.SessionLengthWebInDays = NewInt(180)
		} else {
			s.SessionLengthWebInDays = NewInt(30)
		}
	}

	if s.SessionLengthMobileInDays == nil {
		if isUpdate {
			s.SessionLengthMobileInDays = NewInt(180)
		} else {
			s.SessionLengthMobileInDays = NewInt(30)
		}
	}

	if s.SessionLengthSSOInDays == nil {
		s.SessionLengthSSOInDays = NewInt(30)
	}

	if s.SessionCacheInMinutes == nil {
		s.SessionCacheInMinutes = NewInt(10)
	}

	if s.SessionIdleTimeoutInMinutes == nil {
		s.SessionIdleTimeoutInMinutes = NewInt(43200)
	}

	if s.EnableCommands == nil {
		s.EnableCommands = NewBool(true)
	}

	if s.DEPRECATED_DO_NOT_USE_EnableOnlyAdminIntegrations == nil {
		s.DEPRECATED_DO_NOT_USE_EnableOnlyAdminIntegrations = NewBool(true)
	}

	if s.EnablePostUsernameOverride == nil {
		s.EnablePostUsernameOverride = NewBool(false)
	}

	if s.EnablePostIconOverride == nil {
		s.EnablePostIconOverride = NewBool(false)
	}

	if s.WebsocketPort == nil {
		s.WebsocketPort = NewInt(80)
	}

	if s.WebsocketSecurePort == nil {
		s.WebsocketSecurePort = NewInt(443)
	}

	if s.AllowCorsFrom == nil {
		s.AllowCorsFrom = NewString(SERVICE_SETTINGS_DEFAULT_ALLOW_CORS_FROM)
	}

	if s.CorsExposedHeaders == nil {
		s.CorsExposedHeaders = NewString("")
	}

	if s.CorsAllowCredentials == nil {
		s.CorsAllowCredentials = NewBool(false)
	}

	if s.CorsDebug == nil {
		s.CorsDebug = NewBool(false)
	}

	if s.AllowCookiesForSubdomains == nil {
		s.AllowCookiesForSubdomains = NewBool(false)
	}

	if s.WebserverMode == nil {
		s.WebserverMode = NewString("gzip")
	} else if *s.WebserverMode == "regular" {
		*s.WebserverMode = "gzip"
	}

	if s.EnableCustomEmoji == nil {
		s.EnableCustomEmoji = NewBool(true)
	}

	if s.EnableEmojiPicker == nil {
		s.EnableEmojiPicker = NewBool(true)
	}

	if s.EnableGifPicker == nil {
		s.EnableGifPicker = NewBool(true)
	}

	if s.GfycatApiKey == nil || *s.GfycatApiKey == "" {
		s.GfycatApiKey = NewString(SERVICE_SETTINGS_DEFAULT_GFYCAT_API_KEY)
	}

	if s.GfycatApiSecret == nil || *s.GfycatApiSecret == "" {
		s.GfycatApiSecret = NewString(SERVICE_SETTINGS_DEFAULT_GFYCAT_API_SECRET)
	}

	if s.DEPRECATED_DO_NOT_USE_RestrictCustomEmojiCreation == nil {
		s.DEPRECATED_DO_NOT_USE_RestrictCustomEmojiCreation = NewString(RESTRICT_EMOJI_CREATION_ALL)
	}

	if s.DEPRECATED_DO_NOT_USE_RestrictPostDelete == nil {
		s.DEPRECATED_DO_NOT_USE_RestrictPostDelete = NewString(PERMISSIONS_DELETE_POST_ALL)
	}

	if s.DEPRECATED_DO_NOT_USE_AllowEditPost == nil {
		s.DEPRECATED_DO_NOT_USE_AllowEditPost = NewString(ALLOW_EDIT_POST_ALWAYS)
	}

	if s.ExperimentalEnableAuthenticationTransfer == nil {
		s.ExperimentalEnableAuthenticationTransfer = NewBool(true)
	}

	if s.PostEditTimeLimit == nil {
		s.PostEditTimeLimit = NewInt(-1)
	}

	if s.EnablePreviewFeatures == nil {
		s.EnablePreviewFeatures = NewBool(true)
	}

	if s.ExperimentalEnableDefaultChannelLeaveJoinMessages == nil {
		s.ExperimentalEnableDefaultChannelLeaveJoinMessages = NewBool(true)
	}

	if s.ExperimentalGroupUnreadChannels == nil {
		s.ExperimentalGroupUnreadChannels = NewString(GROUP_UNREAD_CHANNELS_DISABLED)
	} else if *s.ExperimentalGroupUnreadChannels == "0" {
		s.ExperimentalGroupUnreadChannels = NewString(GROUP_UNREAD_CHANNELS_DISABLED)
	} else if *s.ExperimentalGroupUnreadChannels == "1" {
		s.ExperimentalGroupUnreadChannels = NewString(GROUP_UNREAD_CHANNELS_DEFAULT_ON)
	}

	if s.ExperimentalChannelOrganization == nil {
		experimentalUnreadEnabled := *s.ExperimentalGroupUnreadChannels != GROUP_UNREAD_CHANNELS_DISABLED
		s.ExperimentalChannelOrganization = NewBool(experimentalUnreadEnabled)
	}

	if s.DEPRECATED_DO_NOT_USE_ImageProxyType == nil {
		s.DEPRECATED_DO_NOT_USE_ImageProxyType = NewString("")
	}

	if s.DEPRECATED_DO_NOT_USE_ImageProxyURL == nil {
		s.DEPRECATED_DO_NOT_USE_ImageProxyURL = NewString("")
	}

	if s.DEPRECATED_DO_NOT_USE_ImageProxyOptions == nil {
		s.DEPRECATED_DO_NOT_USE_ImageProxyOptions = NewString("")
	}

	if s.EnableAPITeamDeletion == nil {
		s.EnableAPITeamDeletion = NewBool(false)
	}

	if s.EnableAPIUserDeletion == nil {
		s.EnableAPIUserDeletion = NewBool(false)
	}

	if s.EnableAPIChannelDeletion == nil {
		s.EnableAPIChannelDeletion = NewBool(false)
	}

	if s.ExperimentalEnableHardenedMode == nil {
		s.ExperimentalEnableHardenedMode = NewBool(false)
	}

	if s.DisableLegacyMFA == nil {
		s.DisableLegacyMFA = NewBool(!isUpdate)
	}

	if s.ExperimentalStrictCSRFEnforcement == nil {
		s.ExperimentalStrictCSRFEnforcement = NewBool(false)
	}

	if s.DisableBotsWhenOwnerIsDeactivated == nil {
		s.DisableBotsWhenOwnerIsDeactivated = NewBool(true)
	}

	if s.EnableBotAccountCreation == nil {
		s.EnableBotAccountCreation = NewBool(false)
	}

	if s.EnableSVGs == nil {
		if isUpdate {
			s.EnableSVGs = NewBool(true)
		} else {
			s.EnableSVGs = NewBool(false)
		}
	}

	if s.EnableLatex == nil {
		if isUpdate {
			s.EnableLatex = NewBool(true)
		} else {
			s.EnableLatex = NewBool(false)
		}
	}

	if s.EnableLocalMode == nil {
		s.EnableLocalMode = NewBool(false)
	}

	if s.LocalModeSocketLocation == nil {
		s.LocalModeSocketLocation = NewString(LOCAL_MODE_SOCKET_PATH)
	}

	if s.EnableAWSMetering == nil {
		s.EnableAWSMetering = NewBool(false)
	}

	if s.SplitKey == nil {
		s.SplitKey = NewString("")
	}

	if s.FeatureFlagSyncIntervalSeconds == nil {
		s.FeatureFlagSyncIntervalSeconds = NewInt(30)
	}

	if s.DebugSplit == nil {
		s.DebugSplit = NewBool(false)
	}

	if s.ThreadAutoFollow == nil {
		s.ThreadAutoFollow = NewBool(true)
	}

	if s.CollapsedThreads == nil {
		s.CollapsedThreads = NewString(COLLAPSED_THREADS_DISABLED)
	}

	if s.ManagedResourcePaths == nil {
		s.ManagedResourcePaths = NewString("")
	}

	if s.EnableLegacySidebar == nil {
		s.EnableLegacySidebar = NewBool(false)
	}

	if s.EnableReliableWebSockets == nil {
		s.EnableReliableWebSockets = NewBool(false)
	}
}

type ClusterSettings struct {
	Enable                             *bool   `access:"environment_high_availability,write_restrictable"`
	ClusterName                        *string `access:"environment_high_availability,write_restrictable,cloud_restrictable"` // telemetry: none
	OverrideHostname                   *string `access:"environment_high_availability,write_restrictable,cloud_restrictable"` // telemetry: none
	NetworkInterface                   *string `access:"environment_high_availability,write_restrictable,cloud_restrictable"`
	BindAddress                        *string `access:"environment_high_availability,write_restrictable,cloud_restrictable"`
	AdvertiseAddress                   *string `access:"environment_high_availability,write_restrictable,cloud_restrictable"`
	UseIpAddress                       *bool   `access:"environment_high_availability,write_restrictable,cloud_restrictable"`
	UseExperimentalGossip              *bool   `access:"environment_high_availability,write_restrictable,cloud_restrictable"`
	EnableGossipCompression            *bool   `access:"environment_high_availability,write_restrictable,cloud_restrictable"`
	EnableExperimentalGossipEncryption *bool   `access:"environment_high_availability,write_restrictable,cloud_restrictable"`
	ReadOnlyConfig                     *bool   `access:"environment_high_availability,write_restrictable,cloud_restrictable"`
	GossipPort                         *int    `access:"environment_high_availability,write_restrictable,cloud_restrictable"` // telemetry: none
	StreamingPort                      *int    `access:"environment_high_availability,write_restrictable,cloud_restrictable"` // telemetry: none
	MaxIdleConns                       *int    `access:"environment_high_availability,write_restrictable,cloud_restrictable"` // telemetry: none
	MaxIdleConnsPerHost                *int    `access:"environment_high_availability,write_restrictable,cloud_restrictable"` // telemetry: none
	IdleConnTimeoutMilliseconds        *int    `access:"environment_high_availability,write_restrictable,cloud_restrictable"` // telemetry: none
}

func (s *ClusterSettings) SetDefaults() {
	if s.Enable == nil {
		s.Enable = NewBool(false)
	}

	if s.ClusterName == nil {
		s.ClusterName = NewString("")
	}

	if s.OverrideHostname == nil {
		s.OverrideHostname = NewString("")
	}

	if s.NetworkInterface == nil {
		s.NetworkInterface = NewString("")
	}

	if s.BindAddress == nil {
		s.BindAddress = NewString("")
	}

	if s.AdvertiseAddress == nil {
		s.AdvertiseAddress = NewString("")
	}

	if s.UseIpAddress == nil {
		s.UseIpAddress = NewBool(true)
	}

	if s.UseExperimentalGossip == nil {
		s.UseExperimentalGossip = NewBool(true)
	}

	if s.EnableExperimentalGossipEncryption == nil {
		s.EnableExperimentalGossipEncryption = NewBool(false)
	}

	if s.EnableGossipCompression == nil {
		s.EnableGossipCompression = NewBool(true)
	}

	if s.ReadOnlyConfig == nil {
		s.ReadOnlyConfig = NewBool(true)
	}

	if s.GossipPort == nil {
		s.GossipPort = NewInt(8074)
	}

	if s.StreamingPort == nil {
		s.StreamingPort = NewInt(8075)
	}

	if s.MaxIdleConns == nil {
		s.MaxIdleConns = NewInt(100)
	}

	if s.MaxIdleConnsPerHost == nil {
		s.MaxIdleConnsPerHost = NewInt(128)
	}

	if s.IdleConnTimeoutMilliseconds == nil {
		s.IdleConnTimeoutMilliseconds = NewInt(90000)
	}
}

type MetricsSettings struct {
	Enable           *bool   `access:"environment_performance_monitoring,write_restrictable,cloud_restrictable"`
	BlockProfileRate *int    `access:"environment_performance_monitoring,write_restrictable,cloud_restrictable"`
	ListenAddress    *string `access:"environment_performance_monitoring,write_restrictable,cloud_restrictable"` // telemetry: none
}

func (s *MetricsSettings) SetDefaults() {
	if s.ListenAddress == nil {
		s.ListenAddress = NewString(":8067")
	}

	if s.Enable == nil {
		s.Enable = NewBool(false)
	}

	if s.BlockProfileRate == nil {
		s.BlockProfileRate = NewInt(0)
	}
}

type ExperimentalSettings struct {
<<<<<<< HEAD
	ClientSideCertEnable            *bool   `access:"experimental,cloud_restrictable"`
	ClientSideCertCheck             *string `access:"experimental,cloud_restrictable"`
	EnableClickToReply              *bool   `access:"experimental,write_restrictable,cloud_restrictable"`
	LinkMetadataTimeoutMilliseconds *int64  `access:"experimental,write_restrictable,cloud_restrictable"`
	RestrictSystemAdmin             *bool   `access:"experimental,write_restrictable"`
	UseNewSAMLLibrary               *bool   `access:"experimental,cloud_restrictable"`
	CloudUserLimit                  *int64  `access:"experimental,write_restrictable"`
	CloudBilling                    *bool   `access:"experimental,write_restrictable"`
	EnableSharedChannels            *bool   `access:"experimental"`
	EnableRemoteClusterService      *bool   `access:"experimental"`
=======
	ClientSideCertEnable            *bool   `access:"experimental_features,cloud_restrictable"`
	ClientSideCertCheck             *string `access:"experimental_features,cloud_restrictable"`
	EnableClickToReply              *bool   `access:"experimental_features,write_restrictable,cloud_restrictable"`
	LinkMetadataTimeoutMilliseconds *int64  `access:"experimental_features,write_restrictable,cloud_restrictable"`
	RestrictSystemAdmin             *bool   `access:"experimental_features,write_restrictable"`
	UseNewSAMLLibrary               *bool   `access:"experimental_features,cloud_restrictable"`
	CloudUserLimit                  *int64  `access:"experimental_features,write_restrictable"`
	CloudBilling                    *bool   `access:"experimental_features,write_restrictable"`
	EnableSharedChannels            *bool   `access:"experimental_features"`
	EnableRemoteClusterService      *bool   `access:"experimental_features"`
>>>>>>> daec0b32
}

func (s *ExperimentalSettings) SetDefaults() {
	if s.ClientSideCertEnable == nil {
		s.ClientSideCertEnable = NewBool(false)
	}

	if s.ClientSideCertCheck == nil {
		s.ClientSideCertCheck = NewString(CLIENT_SIDE_CERT_CHECK_SECONDARY_AUTH)
	}

	if s.EnableClickToReply == nil {
		s.EnableClickToReply = NewBool(false)
	}

	if s.LinkMetadataTimeoutMilliseconds == nil {
		s.LinkMetadataTimeoutMilliseconds = NewInt64(EXPERIMENTAL_SETTINGS_DEFAULT_LINK_METADATA_TIMEOUT_MILLISECONDS)
	}

	if s.RestrictSystemAdmin == nil {
		s.RestrictSystemAdmin = NewBool(false)
	}

	if s.CloudUserLimit == nil {
		// User limit 0 is treated as no limit
		s.CloudUserLimit = NewInt64(0)
	}

	if s.CloudBilling == nil {
		s.CloudBilling = NewBool(false)
	}

	if s.UseNewSAMLLibrary == nil {
		s.UseNewSAMLLibrary = NewBool(false)
	}

	if s.EnableSharedChannels == nil {
		s.EnableSharedChannels = NewBool(false)
	}

	if s.EnableRemoteClusterService == nil {
		s.EnableRemoteClusterService = NewBool(false)
	}
}

type AnalyticsSettings struct {
	MaxUsersForStatistics *int `access:"write_restrictable,cloud_restrictable"`
}

func (s *AnalyticsSettings) SetDefaults() {
	if s.MaxUsersForStatistics == nil {
		s.MaxUsersForStatistics = NewInt(ANALYTICS_SETTINGS_DEFAULT_MAX_USERS_FOR_STATISTICS)
	}
}

type SSOSettings struct {
	Enable            *bool   `access:"authentication_openid"`
	Secret            *string `access:"authentication_openid"` // telemetry: none
	Id                *string `access:"authentication_openid"` // telemetry: none
	Scope             *string `access:"authentication_openid"` // telemetry: none
	AuthEndpoint      *string `access:"authentication_openid"` // telemetry: none
	TokenEndpoint     *string `access:"authentication_openid"` // telemetry: none
	UserApiEndpoint   *string `access:"authentication_openid"` // telemetry: none
	DiscoveryEndpoint *string `access:"authentication_openid"` // telemetry: none
	ButtonText        *string `access:"authentication_openid"` // telemetry: none
	ButtonColor       *string `access:"authentication_openid"` // telemetry: none
}

func (s *SSOSettings) setDefaults(scope, authEndpoint, tokenEndpoint, userApiEndpoint, buttonColor string) {
	if s.Enable == nil {
		s.Enable = NewBool(false)
	}

	if s.Secret == nil {
		s.Secret = NewString("")
	}

	if s.Id == nil {
		s.Id = NewString("")
	}

	if s.Scope == nil {
		s.Scope = NewString(scope)
	}

	if s.DiscoveryEndpoint == nil {
		s.DiscoveryEndpoint = NewString("")
	}

	if s.AuthEndpoint == nil {
		s.AuthEndpoint = NewString(authEndpoint)
	}

	if s.TokenEndpoint == nil {
		s.TokenEndpoint = NewString(tokenEndpoint)
	}

	if s.UserApiEndpoint == nil {
		s.UserApiEndpoint = NewString(userApiEndpoint)
	}

	if s.ButtonText == nil {
		s.ButtonText = NewString("")
	}

	if s.ButtonColor == nil {
		s.ButtonColor = NewString(buttonColor)
	}
}

type Office365Settings struct {
	Enable            *bool   `access:"authentication_openid"`
	Secret            *string `access:"authentication_openid"` // telemetry: none
	Id                *string `access:"authentication_openid"` // telemetry: none
	Scope             *string `access:"authentication_openid"`
	AuthEndpoint      *string `access:"authentication_openid"` // telemetry: none
	TokenEndpoint     *string `access:"authentication_openid"` // telemetry: none
	UserApiEndpoint   *string `access:"authentication_openid"` // telemetry: none
	DiscoveryEndpoint *string `access:"authentication_openid"` // telemetry: none
	DirectoryId       *string `access:"authentication_openid"` // telemetry: none
}

func (s *Office365Settings) setDefaults() {
	if s.Enable == nil {
		s.Enable = NewBool(false)
	}

	if s.Id == nil {
		s.Id = NewString("")
	}

	if s.Secret == nil {
		s.Secret = NewString("")
	}

	if s.Scope == nil {
		s.Scope = NewString(OFFICE365_SETTINGS_DEFAULT_SCOPE)
	}

	if s.DiscoveryEndpoint == nil {
		s.DiscoveryEndpoint = NewString("")
	}

	if s.AuthEndpoint == nil {
		s.AuthEndpoint = NewString(OFFICE365_SETTINGS_DEFAULT_AUTH_ENDPOINT)
	}

	if s.TokenEndpoint == nil {
		s.TokenEndpoint = NewString(OFFICE365_SETTINGS_DEFAULT_TOKEN_ENDPOINT)
	}

	if s.UserApiEndpoint == nil {
		s.UserApiEndpoint = NewString(OFFICE365_SETTINGS_DEFAULT_USER_API_ENDPOINT)
	}

	if s.DirectoryId == nil {
		s.DirectoryId = NewString("")
	}
}

func (s *Office365Settings) SSOSettings() *SSOSettings {
	ssoSettings := SSOSettings{}
	ssoSettings.Enable = s.Enable
	ssoSettings.Secret = s.Secret
	ssoSettings.Id = s.Id
	ssoSettings.Scope = s.Scope
	ssoSettings.DiscoveryEndpoint = s.DiscoveryEndpoint
	ssoSettings.AuthEndpoint = s.AuthEndpoint
	ssoSettings.TokenEndpoint = s.TokenEndpoint
	ssoSettings.UserApiEndpoint = s.UserApiEndpoint
	return &ssoSettings
}

type ReplicaLagSettings struct {
	DataSource       *string `access:"environment,write_restrictable,cloud_restrictable"` // telemetry: none
	QueryAbsoluteLag *string `access:"environment,write_restrictable,cloud_restrictable"` // telemetry: none
	QueryTimeLag     *string `access:"environment,write_restrictable,cloud_restrictable"` // telemetry: none
}

type SqlSettings struct {
	DriverName                  *string               `access:"environment_database,write_restrictable,cloud_restrictable"`
	DataSource                  *string               `access:"environment_database,write_restrictable,cloud_restrictable"` // telemetry: none
	DataSourceReplicas          []string              `access:"environment_database,write_restrictable,cloud_restrictable"`
	DataSourceSearchReplicas    []string              `access:"environment_database,write_restrictable,cloud_restrictable"`
	MaxIdleConns                *int                  `access:"environment_database,write_restrictable,cloud_restrictable"`
	ConnMaxLifetimeMilliseconds *int                  `access:"environment_database,write_restrictable,cloud_restrictable"`
	ConnMaxIdleTimeMilliseconds *int                  `access:"environment_database,write_restrictable,cloud_restrictable"`
	MaxOpenConns                *int                  `access:"environment_database,write_restrictable,cloud_restrictable"`
	Trace                       *bool                 `access:"environment_database,write_restrictable,cloud_restrictable"`
	AtRestEncryptKey            *string               `access:"environment_database,write_restrictable,cloud_restrictable"` // telemetry: none
	QueryTimeout                *int                  `access:"environment_database,write_restrictable,cloud_restrictable"`
	DisableDatabaseSearch       *bool                 `access:"environment_database,write_restrictable,cloud_restrictable"`
	ReplicaLagSettings          []*ReplicaLagSettings `access:"environment_database,write_restrictable,cloud_restrictable"` // telemetry: none
}

func (s *SqlSettings) SetDefaults(isUpdate bool) {
	if s.DriverName == nil {
		s.DriverName = NewString(DATABASE_DRIVER_POSTGRES)
	}

	if s.DataSource == nil {
		s.DataSource = NewString(SQL_SETTINGS_DEFAULT_DATA_SOURCE)
	}

	if s.DataSourceReplicas == nil {
		s.DataSourceReplicas = []string{}
	}

	if s.DataSourceSearchReplicas == nil {
		s.DataSourceSearchReplicas = []string{}
	}

	if isUpdate {
		// When updating an existing configuration, ensure an encryption key has been specified.
		if s.AtRestEncryptKey == nil || *s.AtRestEncryptKey == "" {
			s.AtRestEncryptKey = NewString(NewRandomString(32))
		}
	} else {
		// When generating a blank configuration, leave this key empty to be generated on server start.
		s.AtRestEncryptKey = NewString("")
	}

	if s.MaxIdleConns == nil {
		s.MaxIdleConns = NewInt(20)
	}

	if s.MaxOpenConns == nil {
		s.MaxOpenConns = NewInt(300)
	}

	if s.ConnMaxLifetimeMilliseconds == nil {
		s.ConnMaxLifetimeMilliseconds = NewInt(3600000)
	}

	if s.ConnMaxIdleTimeMilliseconds == nil {
		s.ConnMaxIdleTimeMilliseconds = NewInt(300000)
	}

	if s.Trace == nil {
		s.Trace = NewBool(false)
	}

	if s.QueryTimeout == nil {
		s.QueryTimeout = NewInt(30)
	}

	if s.DisableDatabaseSearch == nil {
		s.DisableDatabaseSearch = NewBool(false)
	}

	if s.ReplicaLagSettings == nil {
		s.ReplicaLagSettings = []*ReplicaLagSettings{}
	}
}

type LogSettings struct {
	EnableConsole          *bool   `access:"environment_logging,write_restrictable,cloud_restrictable"`
	ConsoleLevel           *string `access:"environment_logging,write_restrictable,cloud_restrictable"`
	ConsoleJson            *bool   `access:"environment_logging,write_restrictable,cloud_restrictable"`
	EnableFile             *bool   `access:"environment_logging,write_restrictable,cloud_restrictable"`
	FileLevel              *string `access:"environment_logging,write_restrictable,cloud_restrictable"`
	FileJson               *bool   `access:"environment_logging,write_restrictable,cloud_restrictable"`
	FileLocation           *string `access:"environment_logging,write_restrictable,cloud_restrictable"`
	EnableWebhookDebugging *bool   `access:"environment_logging,write_restrictable,cloud_restrictable"`
	EnableDiagnostics      *bool   `access:"environment_logging,write_restrictable,cloud_restrictable"` // telemetry: none
	EnableSentry           *bool   `access:"environment_logging,write_restrictable,cloud_restrictable"` // telemetry: none
	AdvancedLoggingConfig  *string `access:"environment_logging,write_restrictable,cloud_restrictable"`
}

func (s *LogSettings) SetDefaults() {
	if s.EnableConsole == nil {
		s.EnableConsole = NewBool(true)
	}

	if s.ConsoleLevel == nil {
		s.ConsoleLevel = NewString("DEBUG")
	}

	if s.EnableFile == nil {
		s.EnableFile = NewBool(true)
	}

	if s.FileLevel == nil {
		s.FileLevel = NewString("INFO")
	}

	if s.FileLocation == nil {
		s.FileLocation = NewString("")
	}

	if s.EnableWebhookDebugging == nil {
		s.EnableWebhookDebugging = NewBool(true)
	}

	if s.EnableDiagnostics == nil {
		s.EnableDiagnostics = NewBool(true)
	}

	if s.EnableSentry == nil {
		s.EnableSentry = NewBool(*s.EnableDiagnostics)
	}

	if s.ConsoleJson == nil {
		s.ConsoleJson = NewBool(true)
	}

	if s.FileJson == nil {
		s.FileJson = NewBool(true)
	}

	if s.AdvancedLoggingConfig == nil {
		s.AdvancedLoggingConfig = NewString("")
	}
}

type ExperimentalAuditSettings struct {
	FileEnabled           *bool   `access:"experimental_features,write_restrictable,cloud_restrictable"`
	FileName              *string `access:"experimental_features,write_restrictable,cloud_restrictable"` // telemetry: none
	FileMaxSizeMB         *int    `access:"experimental_features,write_restrictable,cloud_restrictable"`
	FileMaxAgeDays        *int    `access:"experimental_features,write_restrictable,cloud_restrictable"`
	FileMaxBackups        *int    `access:"experimental_features,write_restrictable,cloud_restrictable"`
	FileCompress          *bool   `access:"experimental_features,write_restrictable,cloud_restrictable"`
	FileMaxQueueSize      *int    `access:"experimental_features,write_restrictable,cloud_restrictable"`
	AdvancedLoggingConfig *string `access:"experimental_features,write_restrictable,cloud_restrictable"`
}

func (s *ExperimentalAuditSettings) SetDefaults() {
	if s.FileEnabled == nil {
		s.FileEnabled = NewBool(false)
	}

	if s.FileName == nil {
		s.FileName = NewString("")
	}

	if s.FileMaxSizeMB == nil {
		s.FileMaxSizeMB = NewInt(100)
	}

	if s.FileMaxAgeDays == nil {
		s.FileMaxAgeDays = NewInt(0) // no limit on age
	}

	if s.FileMaxBackups == nil { // no limit on number of backups
		s.FileMaxBackups = NewInt(0)
	}

	if s.FileCompress == nil {
		s.FileCompress = NewBool(false)
	}

	if s.FileMaxQueueSize == nil {
		s.FileMaxQueueSize = NewInt(1000)
	}

	if s.AdvancedLoggingConfig == nil {
		s.AdvancedLoggingConfig = NewString("")
	}
}

type NotificationLogSettings struct {
	EnableConsole         *bool   `access:"write_restrictable,cloud_restrictable"`
	ConsoleLevel          *string `access:"write_restrictable,cloud_restrictable"`
	ConsoleJson           *bool   `access:"write_restrictable,cloud_restrictable"`
	EnableFile            *bool   `access:"write_restrictable,cloud_restrictable"`
	FileLevel             *string `access:"write_restrictable,cloud_restrictable"`
	FileJson              *bool   `access:"write_restrictable,cloud_restrictable"`
	FileLocation          *string `access:"write_restrictable,cloud_restrictable"`
	AdvancedLoggingConfig *string `access:"write_restrictable,cloud_restrictable"`
}

func (s *NotificationLogSettings) SetDefaults() {
	if s.EnableConsole == nil {
		s.EnableConsole = NewBool(true)
	}

	if s.ConsoleLevel == nil {
		s.ConsoleLevel = NewString("DEBUG")
	}

	if s.EnableFile == nil {
		s.EnableFile = NewBool(true)
	}

	if s.FileLevel == nil {
		s.FileLevel = NewString("INFO")
	}

	if s.FileLocation == nil {
		s.FileLocation = NewString("")
	}

	if s.ConsoleJson == nil {
		s.ConsoleJson = NewBool(true)
	}

	if s.FileJson == nil {
		s.FileJson = NewBool(true)
	}

	if s.AdvancedLoggingConfig == nil {
		s.AdvancedLoggingConfig = NewString("")
	}
}

type PasswordSettings struct {
	MinimumLength *int  `access:"authentication_password"`
	Lowercase     *bool `access:"authentication_password"`
	Number        *bool `access:"authentication_password"`
	Uppercase     *bool `access:"authentication_password"`
	Symbol        *bool `access:"authentication_password"`
}

func (s *PasswordSettings) SetDefaults() {
	if s.MinimumLength == nil {
		s.MinimumLength = NewInt(10)
	}

	if s.Lowercase == nil {
		s.Lowercase = NewBool(true)
	}

	if s.Number == nil {
		s.Number = NewBool(true)
	}

	if s.Uppercase == nil {
		s.Uppercase = NewBool(true)
	}

	if s.Symbol == nil {
		s.Symbol = NewBool(true)
	}
}

type FileSettings struct {
	EnableFileAttachments   *bool   `access:"site_file_sharing_and_downloads,cloud_restrictable"`
	EnableMobileUpload      *bool   `access:"site_file_sharing_and_downloads,cloud_restrictable"`
	EnableMobileDownload    *bool   `access:"site_file_sharing_and_downloads,cloud_restrictable"`
	MaxFileSize             *int64  `access:"environment_file_storage,cloud_restrictable"`
	DriverName              *string `access:"environment_file_storage,write_restrictable,cloud_restrictable"`
	Directory               *string `access:"environment_file_storage,write_restrictable,cloud_restrictable"`
	EnablePublicLink        *bool   `access:"site_public_links,cloud_restrictable"`
	ExtractContent          *bool   `access:"environment_file_storage,write_restrictable"`
	ArchiveRecursion        *bool   `access:"environment_file_storage,write_restrictable"`
	PublicLinkSalt          *string `access:"site_public_links,cloud_restrictable"`                           // telemetry: none
	InitialFont             *string `access:"environment_file_storage,cloud_restrictable"`                    // telemetry: none
	AmazonS3AccessKeyId     *string `access:"environment_file_storage,write_restrictable,cloud_restrictable"` // telemetry: none
	AmazonS3SecretAccessKey *string `access:"environment_file_storage,write_restrictable,cloud_restrictable"` // telemetry: none
	AmazonS3Bucket          *string `access:"environment_file_storage,write_restrictable,cloud_restrictable"` // telemetry: none
	AmazonS3PathPrefix      *string `access:"environment_file_storage,write_restrictable,cloud_restrictable"` // telemetry: none
	AmazonS3Region          *string `access:"environment_file_storage,write_restrictable,cloud_restrictable"` // telemetry: none
	AmazonS3Endpoint        *string `access:"environment_file_storage,write_restrictable,cloud_restrictable"` // telemetry: none
	AmazonS3SSL             *bool   `access:"environment_file_storage,write_restrictable,cloud_restrictable"`
	AmazonS3SignV2          *bool   `access:"environment_file_storage,write_restrictable,cloud_restrictable"`
	AmazonS3SSE             *bool   `access:"environment_file_storage,write_restrictable,cloud_restrictable"`
	AmazonS3Trace           *bool   `access:"environment_file_storage,write_restrictable,cloud_restrictable"`
}

func (s *FileSettings) SetDefaults(isUpdate bool) {
	if s.EnableFileAttachments == nil {
		s.EnableFileAttachments = NewBool(true)
	}

	if s.EnableMobileUpload == nil {
		s.EnableMobileUpload = NewBool(true)
	}

	if s.EnableMobileDownload == nil {
		s.EnableMobileDownload = NewBool(true)
	}

	if s.MaxFileSize == nil {
		s.MaxFileSize = NewInt64(MB * 100)
	}

	if s.DriverName == nil {
		s.DriverName = NewString(IMAGE_DRIVER_LOCAL)
	}

	if s.Directory == nil || *s.Directory == "" {
		s.Directory = NewString(FILE_SETTINGS_DEFAULT_DIRECTORY)
	}

	if s.EnablePublicLink == nil {
		s.EnablePublicLink = NewBool(false)
	}

	if s.ExtractContent == nil {
		s.ExtractContent = NewBool(false)
	}

	if s.ArchiveRecursion == nil {
		s.ArchiveRecursion = NewBool(false)
	}

	if isUpdate {
		// When updating an existing configuration, ensure link salt has been specified.
		if s.PublicLinkSalt == nil || *s.PublicLinkSalt == "" {
			s.PublicLinkSalt = NewString(NewRandomString(32))
		}
	} else {
		// When generating a blank configuration, leave link salt empty to be generated on server start.
		s.PublicLinkSalt = NewString("")
	}

	if s.InitialFont == nil {
		// Defaults to "nunito-bold.ttf"
		s.InitialFont = NewString("nunito-bold.ttf")
	}

	if s.AmazonS3AccessKeyId == nil {
		s.AmazonS3AccessKeyId = NewString("")
	}

	if s.AmazonS3SecretAccessKey == nil {
		s.AmazonS3SecretAccessKey = NewString("")
	}

	if s.AmazonS3Bucket == nil {
		s.AmazonS3Bucket = NewString("")
	}

	if s.AmazonS3PathPrefix == nil {
		s.AmazonS3PathPrefix = NewString("")
	}

	if s.AmazonS3Region == nil {
		s.AmazonS3Region = NewString("")
	}

	if s.AmazonS3Endpoint == nil || *s.AmazonS3Endpoint == "" {
		// Defaults to "s3.amazonaws.com"
		s.AmazonS3Endpoint = NewString("s3.amazonaws.com")
	}

	if s.AmazonS3SSL == nil {
		s.AmazonS3SSL = NewBool(true) // Secure by default.
	}

	if s.AmazonS3SignV2 == nil {
		s.AmazonS3SignV2 = new(bool)
		// Signature v2 is not enabled by default.
	}

	if s.AmazonS3SSE == nil {
		s.AmazonS3SSE = NewBool(false) // Not Encrypted by default.
	}

	if s.AmazonS3Trace == nil {
		s.AmazonS3Trace = NewBool(false)
	}
}

func (s *FileSettings) ToFileBackendSettings(enableComplianceFeature bool) filestore.FileBackendSettings {
	if *s.DriverName == IMAGE_DRIVER_LOCAL {
		return filestore.FileBackendSettings{
			DriverName: *s.DriverName,
			Directory:  *s.Directory,
		}
	}
	return filestore.FileBackendSettings{
		DriverName:              *s.DriverName,
		AmazonS3AccessKeyId:     *s.AmazonS3AccessKeyId,
		AmazonS3SecretAccessKey: *s.AmazonS3SecretAccessKey,
		AmazonS3Bucket:          *s.AmazonS3Bucket,
		AmazonS3PathPrefix:      *s.AmazonS3PathPrefix,
		AmazonS3Region:          *s.AmazonS3Region,
		AmazonS3Endpoint:        *s.AmazonS3Endpoint,
		AmazonS3SSL:             s.AmazonS3SSL == nil || *s.AmazonS3SSL,
		AmazonS3SignV2:          s.AmazonS3SignV2 != nil && *s.AmazonS3SignV2,
		AmazonS3SSE:             s.AmazonS3SSE != nil && *s.AmazonS3SSE && enableComplianceFeature,
		AmazonS3Trace:           s.AmazonS3Trace != nil && *s.AmazonS3Trace,
	}
}

type EmailSettings struct {
	EnableSignUpWithEmail             *bool   `access:"authentication_email"`
	EnableSignInWithEmail             *bool   `access:"authentication_email"`
	EnableSignInWithUsername          *bool   `access:"authentication_email"`
	SendEmailNotifications            *bool   `access:"site_notifications"`
	UseChannelInEmailNotifications    *bool   `access:"experimental_features"`
	RequireEmailVerification          *bool   `access:"authentication_email"`
	FeedbackName                      *string `access:"site_notifications"`
	FeedbackEmail                     *string `access:"site_notifications,cloud_restrictable"`
	ReplyToAddress                    *string `access:"site_notifications,cloud_restrictable"`
	FeedbackOrganization              *string `access:"site_notifications"`
	EnableSMTPAuth                    *bool   `access:"environment_smtp,write_restrictable,cloud_restrictable"`
	SMTPUsername                      *string `access:"environment_smtp,write_restrictable,cloud_restrictable"` // telemetry: none
	SMTPPassword                      *string `access:"environment_smtp,write_restrictable,cloud_restrictable"` // telemetry: none
	SMTPServer                        *string `access:"environment_smtp,write_restrictable,cloud_restrictable"` // telemetry: none
	SMTPPort                          *string `access:"environment_smtp,write_restrictable,cloud_restrictable"` // telemetry: none
	SMTPServerTimeout                 *int    `access:"cloud_restrictable"`
	ConnectionSecurity                *string `access:"environment_smtp,write_restrictable,cloud_restrictable"`
	SendPushNotifications             *bool   `access:"environment_push_notification_server"`
	PushNotificationServer            *string `access:"environment_push_notification_server"` // telemetry: none
	PushNotificationContents          *string `access:"site_notifications"`
	PushNotificationBuffer            *int    // telemetry: none
	EnableEmailBatching               *bool   `access:"site_notifications"`
	EmailBatchingBufferSize           *int    `access:"experimental_features"`
	EmailBatchingInterval             *int    `access:"experimental_features"`
	EnablePreviewModeBanner           *bool   `access:"site_notifications"`
	SkipServerCertificateVerification *bool   `access:"environment_smtp,write_restrictable,cloud_restrictable"`
	EmailNotificationContentsType     *string `access:"site_notifications"`
	LoginButtonColor                  *string `access:"experimental_features"`
	LoginButtonBorderColor            *string `access:"experimental_features"`
	LoginButtonTextColor              *string `access:"experimental_features"`
}

func (s *EmailSettings) SetDefaults(isUpdate bool) {
	if s.EnableSignUpWithEmail == nil {
		s.EnableSignUpWithEmail = NewBool(true)
	}

	if s.EnableSignInWithEmail == nil {
		s.EnableSignInWithEmail = NewBool(*s.EnableSignUpWithEmail)
	}

	if s.EnableSignInWithUsername == nil {
		s.EnableSignInWithUsername = NewBool(true)
	}

	if s.SendEmailNotifications == nil {
		s.SendEmailNotifications = NewBool(true)
	}

	if s.UseChannelInEmailNotifications == nil {
		s.UseChannelInEmailNotifications = NewBool(false)
	}

	if s.RequireEmailVerification == nil {
		s.RequireEmailVerification = NewBool(false)
	}

	if s.FeedbackName == nil {
		s.FeedbackName = NewString("")
	}

	if s.FeedbackEmail == nil {
		s.FeedbackEmail = NewString("test@example.com")
	}

	if s.ReplyToAddress == nil {
		s.ReplyToAddress = NewString("test@example.com")
	}

	if s.FeedbackOrganization == nil {
		s.FeedbackOrganization = NewString(EMAIL_SETTINGS_DEFAULT_FEEDBACK_ORGANIZATION)
	}

	if s.EnableSMTPAuth == nil {
		if s.ConnectionSecurity == nil || *s.ConnectionSecurity == CONN_SECURITY_NONE {
			s.EnableSMTPAuth = NewBool(false)
		} else {
			s.EnableSMTPAuth = NewBool(true)
		}
	}

	if s.SMTPUsername == nil {
		s.SMTPUsername = NewString("")
	}

	if s.SMTPPassword == nil {
		s.SMTPPassword = NewString("")
	}

	if s.SMTPServer == nil || *s.SMTPServer == "" {
		s.SMTPServer = NewString("localhost")
	}

	if s.SMTPPort == nil || *s.SMTPPort == "" {
		s.SMTPPort = NewString("10025")
	}

	if s.SMTPServerTimeout == nil || *s.SMTPServerTimeout == 0 {
		s.SMTPServerTimeout = NewInt(10)
	}

	if s.ConnectionSecurity == nil || *s.ConnectionSecurity == CONN_SECURITY_PLAIN {
		s.ConnectionSecurity = NewString(CONN_SECURITY_NONE)
	}

	if s.SendPushNotifications == nil {
		s.SendPushNotifications = NewBool(!isUpdate)
	}

	if s.PushNotificationServer == nil {
		if isUpdate {
			s.PushNotificationServer = NewString("")
		} else {
			s.PushNotificationServer = NewString(GENERIC_NOTIFICATION_SERVER)
		}
	}

	if s.PushNotificationContents == nil {
		s.PushNotificationContents = NewString(FULL_NOTIFICATION)
	}

	if s.PushNotificationBuffer == nil {
		s.PushNotificationBuffer = NewInt(1000)
	}

	if s.EnableEmailBatching == nil {
		s.EnableEmailBatching = NewBool(false)
	}

	if s.EmailBatchingBufferSize == nil {
		s.EmailBatchingBufferSize = NewInt(EMAIL_BATCHING_BUFFER_SIZE)
	}

	if s.EmailBatchingInterval == nil {
		s.EmailBatchingInterval = NewInt(EMAIL_BATCHING_INTERVAL)
	}

	if s.EnablePreviewModeBanner == nil {
		s.EnablePreviewModeBanner = NewBool(true)
	}

	if s.EnableSMTPAuth == nil {
		if *s.ConnectionSecurity == CONN_SECURITY_NONE {
			s.EnableSMTPAuth = NewBool(false)
		} else {
			s.EnableSMTPAuth = NewBool(true)
		}
	}

	if *s.ConnectionSecurity == CONN_SECURITY_PLAIN {
		*s.ConnectionSecurity = CONN_SECURITY_NONE
	}

	if s.SkipServerCertificateVerification == nil {
		s.SkipServerCertificateVerification = NewBool(false)
	}

	if s.EmailNotificationContentsType == nil {
		s.EmailNotificationContentsType = NewString(EMAIL_NOTIFICATION_CONTENTS_FULL)
	}

	if s.LoginButtonColor == nil {
		s.LoginButtonColor = NewString("#0000")
	}

	if s.LoginButtonBorderColor == nil {
		s.LoginButtonBorderColor = NewString("#2389D7")
	}

	if s.LoginButtonTextColor == nil {
		s.LoginButtonTextColor = NewString("#2389D7")
	}
}

type RateLimitSettings struct {
	Enable           *bool  `access:"environment_rate_limiting,write_restrictable,cloud_restrictable"`
	PerSec           *int   `access:"environment_rate_limiting,write_restrictable,cloud_restrictable"`
	MaxBurst         *int   `access:"environment_rate_limiting,write_restrictable,cloud_restrictable"`
	MemoryStoreSize  *int   `access:"environment_rate_limiting,write_restrictable,cloud_restrictable"`
	VaryByRemoteAddr *bool  `access:"environment_rate_limiting,write_restrictable,cloud_restrictable"`
	VaryByUser       *bool  `access:"environment_rate_limiting,write_restrictable,cloud_restrictable"`
	VaryByHeader     string `access:"environment_rate_limiting,write_restrictable,cloud_restrictable"`
}

func (s *RateLimitSettings) SetDefaults() {
	if s.Enable == nil {
		s.Enable = NewBool(false)
	}

	if s.PerSec == nil {
		s.PerSec = NewInt(10)
	}

	if s.MaxBurst == nil {
		s.MaxBurst = NewInt(100)
	}

	if s.MemoryStoreSize == nil {
		s.MemoryStoreSize = NewInt(10000)
	}

	if s.VaryByRemoteAddr == nil {
		s.VaryByRemoteAddr = NewBool(true)
	}

	if s.VaryByUser == nil {
		s.VaryByUser = NewBool(false)
	}
}

type PrivacySettings struct {
	ShowEmailAddress *bool `access:"site_users_and_teams"`
	ShowFullName     *bool `access:"site_users_and_teams"`
}

func (s *PrivacySettings) setDefaults() {
	if s.ShowEmailAddress == nil {
		s.ShowEmailAddress = NewBool(true)
	}

	if s.ShowFullName == nil {
		s.ShowFullName = NewBool(true)
	}
}

type SupportSettings struct {
	TermsOfServiceLink                     *string `access:"site_customization,write_restrictable,cloud_restrictable"`
	PrivacyPolicyLink                      *string `access:"site_customization,write_restrictable,cloud_restrictable"`
	AboutLink                              *string `access:"site_customization,write_restrictable,cloud_restrictable"`
	HelpLink                               *string `access:"site_customization,write_restrictable,cloud_restrictable"`
	ReportAProblemLink                     *string `access:"site_customization,write_restrictable,cloud_restrictable"`
	SupportEmail                           *string `access:"site_customization"`
	CustomTermsOfServiceEnabled            *bool   `access:"compliance_custom_terms_of_service"`
	CustomTermsOfServiceReAcceptancePeriod *int    `access:"compliance_custom_terms_of_service"`
	EnableAskCommunityLink                 *bool   `access:"site_customization"`
}

func (s *SupportSettings) SetDefaults() {
	if !IsSafeLink(s.TermsOfServiceLink) {
		*s.TermsOfServiceLink = SUPPORT_SETTINGS_DEFAULT_TERMS_OF_SERVICE_LINK
	}

	if s.TermsOfServiceLink == nil {
		s.TermsOfServiceLink = NewString(SUPPORT_SETTINGS_DEFAULT_TERMS_OF_SERVICE_LINK)
	}

	if !IsSafeLink(s.PrivacyPolicyLink) {
		*s.PrivacyPolicyLink = ""
	}

	if s.PrivacyPolicyLink == nil {
		s.PrivacyPolicyLink = NewString(SUPPORT_SETTINGS_DEFAULT_PRIVACY_POLICY_LINK)
	}

	if !IsSafeLink(s.AboutLink) {
		*s.AboutLink = ""
	}

	if s.AboutLink == nil {
		s.AboutLink = NewString(SUPPORT_SETTINGS_DEFAULT_ABOUT_LINK)
	}

	if !IsSafeLink(s.HelpLink) {
		*s.HelpLink = ""
	}

	if s.HelpLink == nil {
		s.HelpLink = NewString(SUPPORT_SETTINGS_DEFAULT_HELP_LINK)
	}

	if !IsSafeLink(s.ReportAProblemLink) {
		*s.ReportAProblemLink = ""
	}

	if s.ReportAProblemLink == nil {
		s.ReportAProblemLink = NewString(SUPPORT_SETTINGS_DEFAULT_REPORT_A_PROBLEM_LINK)
	}

	if s.SupportEmail == nil {
		s.SupportEmail = NewString(SUPPORT_SETTINGS_DEFAULT_SUPPORT_EMAIL)
	}

	if s.CustomTermsOfServiceEnabled == nil {
		s.CustomTermsOfServiceEnabled = NewBool(false)
	}

	if s.CustomTermsOfServiceReAcceptancePeriod == nil {
		s.CustomTermsOfServiceReAcceptancePeriod = NewInt(SUPPORT_SETTINGS_DEFAULT_RE_ACCEPTANCE_PERIOD)
	}

	if s.EnableAskCommunityLink == nil {
		s.EnableAskCommunityLink = NewBool(true)
	}
}

type AnnouncementSettings struct {
	EnableBanner          *bool   `access:"site_announcement_banner"`
	BannerText            *string `access:"site_announcement_banner"` // telemetry: none
	BannerColor           *string `access:"site_announcement_banner"`
	BannerTextColor       *string `access:"site_announcement_banner"`
	AllowBannerDismissal  *bool   `access:"site_announcement_banner"`
	AdminNoticesEnabled   *bool   `access:"site_notices"`
	UserNoticesEnabled    *bool   `access:"site_notices"`
	NoticesURL            *string `access:"site_notices,write_restrictable"` // telemetry: none
	NoticesFetchFrequency *int    `access:"site_notices,write_restrictable"` // telemetry: none
	NoticesSkipCache      *bool   `access:"site_notices,write_restrictable"` // telemetry: none
}

func (s *AnnouncementSettings) SetDefaults() {
	if s.EnableBanner == nil {
		s.EnableBanner = NewBool(false)
	}

	if s.BannerText == nil {
		s.BannerText = NewString("")
	}

	if s.BannerColor == nil {
		s.BannerColor = NewString(ANNOUNCEMENT_SETTINGS_DEFAULT_BANNER_COLOR)
	}

	if s.BannerTextColor == nil {
		s.BannerTextColor = NewString(ANNOUNCEMENT_SETTINGS_DEFAULT_BANNER_TEXT_COLOR)
	}

	if s.AllowBannerDismissal == nil {
		s.AllowBannerDismissal = NewBool(true)
	}

	if s.AdminNoticesEnabled == nil {
		s.AdminNoticesEnabled = NewBool(true)
	}

	if s.UserNoticesEnabled == nil {
		s.UserNoticesEnabled = NewBool(true)
	}
	if s.NoticesURL == nil {
		s.NoticesURL = NewString(ANNOUNCEMENT_SETTINGS_DEFAULT_NOTICES_JSON_URL)
	}
	if s.NoticesSkipCache == nil {
		s.NoticesSkipCache = NewBool(false)
	}
	if s.NoticesFetchFrequency == nil {
		s.NoticesFetchFrequency = NewInt(ANNOUNCEMENT_SETTINGS_DEFAULT_NOTICES_FETCH_FREQUENCY_SECONDS)
	}

}

type ThemeSettings struct {
	EnableThemeSelection *bool   `access:"experimental_features"`
	DefaultTheme         *string `access:"experimental_features"`
	AllowCustomThemes    *bool   `access:"experimental_features"`
	AllowedThemes        []string
}

func (s *ThemeSettings) SetDefaults() {
	if s.EnableThemeSelection == nil {
		s.EnableThemeSelection = NewBool(true)
	}

	if s.DefaultTheme == nil {
		s.DefaultTheme = NewString(TEAM_SETTINGS_DEFAULT_TEAM_TEXT)
	}

	if s.AllowCustomThemes == nil {
		s.AllowCustomThemes = NewBool(true)
	}

	if s.AllowedThemes == nil {
		s.AllowedThemes = []string{}
	}
}

type TeamSettings struct {
	SiteName                                                  *string  `access:"site_customization"`
	MaxUsersPerTeam                                           *int     `access:"site_users_and_teams"`
	DEPRECATED_DO_NOT_USE_EnableTeamCreation                  *bool    `json:"EnableTeamCreation" mapstructure:"EnableTeamCreation"` // Deprecated: do not use
	EnableUserCreation                                        *bool    `access:"authentication_signup"`
	EnableOpenServer                                          *bool    `access:"authentication_signup"`
	EnableUserDeactivation                                    *bool    `access:"experimental_features"`
	RestrictCreationToDomains                                 *string  `access:"authentication_signup"` // telemetry: none
	EnableCustomUserStatuses                                  *bool    `access:"site_users_and_teams"`
	EnableCustomBrand                                         *bool    `access:"site_customization"`
	CustomBrandText                                           *string  `access:"site_customization"`
	CustomDescriptionText                                     *string  `access:"site_customization"`
	RestrictDirectMessage                                     *string  `access:"site_users_and_teams"`
	DEPRECATED_DO_NOT_USE_RestrictTeamInvite                  *string  `json:"RestrictTeamInvite" mapstructure:"RestrictTeamInvite"`                                   // Deprecated: do not use
	DEPRECATED_DO_NOT_USE_RestrictPublicChannelManagement     *string  `json:"RestrictPublicChannelManagement" mapstructure:"RestrictPublicChannelManagement"`         // Deprecated: do not use
	DEPRECATED_DO_NOT_USE_RestrictPrivateChannelManagement    *string  `json:"RestrictPrivateChannelManagement" mapstructure:"RestrictPrivateChannelManagement"`       // Deprecated: do not use
	DEPRECATED_DO_NOT_USE_RestrictPublicChannelCreation       *string  `json:"RestrictPublicChannelCreation" mapstructure:"RestrictPublicChannelCreation"`             // Deprecated: do not use
	DEPRECATED_DO_NOT_USE_RestrictPrivateChannelCreation      *string  `json:"RestrictPrivateChannelCreation" mapstructure:"RestrictPrivateChannelCreation"`           // Deprecated: do not use
	DEPRECATED_DO_NOT_USE_RestrictPublicChannelDeletion       *string  `json:"RestrictPublicChannelDeletion" mapstructure:"RestrictPublicChannelDeletion"`             // Deprecated: do not use
	DEPRECATED_DO_NOT_USE_RestrictPrivateChannelDeletion      *string  `json:"RestrictPrivateChannelDeletion" mapstructure:"RestrictPrivateChannelDeletion"`           // Deprecated: do not use
	DEPRECATED_DO_NOT_USE_RestrictPrivateChannelManageMembers *string  `json:"RestrictPrivateChannelManageMembers" mapstructure:"RestrictPrivateChannelManageMembers"` // Deprecated: do not use
	EnableXToLeaveChannelsFromLHS                             *bool    `access:"experimental_features"`
	UserStatusAwayTimeout                                     *int64   `access:"experimental_features"`
	MaxChannelsPerTeam                                        *int64   `access:"site_users_and_teams"`
	MaxNotificationsPerChannel                                *int64   `access:"environment_push_notification_server"`
	EnableConfirmNotificationsToChannel                       *bool    `access:"site_notifications"`
	TeammateNameDisplay                                       *string  `access:"site_users_and_teams"`
	ExperimentalViewArchivedChannels                          *bool    `access:"experimental_features,site_users_and_teams"`
	ExperimentalEnableAutomaticReplies                        *bool    `access:"experimental_features"`
	ExperimentalHideTownSquareinLHS                           *bool    `access:"experimental_features"`
	ExperimentalTownSquareIsReadOnly                          *bool    `access:"experimental_features"`
	LockTeammateNameDisplay                                   *bool    `access:"site_users_and_teams"`
	ExperimentalPrimaryTeam                                   *string  `access:"experimental_features"`
	ExperimentalDefaultChannels                               []string `access:"experimental_features"`
}

func (s *TeamSettings) SetDefaults() {

	if s.SiteName == nil || *s.SiteName == "" {
		s.SiteName = NewString(TEAM_SETTINGS_DEFAULT_SITE_NAME)
	}

	if s.MaxUsersPerTeam == nil {
		s.MaxUsersPerTeam = NewInt(TEAM_SETTINGS_DEFAULT_MAX_USERS_PER_TEAM)
	}

	if s.DEPRECATED_DO_NOT_USE_EnableTeamCreation == nil {
		s.DEPRECATED_DO_NOT_USE_EnableTeamCreation = NewBool(true)
	}

	if s.EnableUserCreation == nil {
		s.EnableUserCreation = NewBool(true)
	}

	if s.EnableOpenServer == nil {
		s.EnableOpenServer = NewBool(false)
	}

	if s.RestrictCreationToDomains == nil {
		s.RestrictCreationToDomains = NewString("")
	}

	if s.EnableCustomUserStatuses == nil {
		s.EnableCustomUserStatuses = NewBool(true)
	}

	if s.EnableCustomBrand == nil {
		s.EnableCustomBrand = NewBool(false)
	}

	if s.EnableUserDeactivation == nil {
		s.EnableUserDeactivation = NewBool(false)
	}

	if s.CustomBrandText == nil {
		s.CustomBrandText = NewString(TEAM_SETTINGS_DEFAULT_CUSTOM_BRAND_TEXT)
	}

	if s.CustomDescriptionText == nil {
		s.CustomDescriptionText = NewString(TEAM_SETTINGS_DEFAULT_CUSTOM_DESCRIPTION_TEXT)
	}

	if s.RestrictDirectMessage == nil {
		s.RestrictDirectMessage = NewString(DIRECT_MESSAGE_ANY)
	}

	if s.DEPRECATED_DO_NOT_USE_RestrictTeamInvite == nil {
		s.DEPRECATED_DO_NOT_USE_RestrictTeamInvite = NewString(PERMISSIONS_ALL)
	}

	if s.DEPRECATED_DO_NOT_USE_RestrictPublicChannelManagement == nil {
		s.DEPRECATED_DO_NOT_USE_RestrictPublicChannelManagement = NewString(PERMISSIONS_ALL)
	}

	if s.DEPRECATED_DO_NOT_USE_RestrictPrivateChannelManagement == nil {
		s.DEPRECATED_DO_NOT_USE_RestrictPrivateChannelManagement = NewString(PERMISSIONS_ALL)
	}

	if s.DEPRECATED_DO_NOT_USE_RestrictPublicChannelCreation == nil {
		s.DEPRECATED_DO_NOT_USE_RestrictPublicChannelCreation = new(string)
		// If this setting does not exist, assume migration from <3.6, so use management setting as default.
		if *s.DEPRECATED_DO_NOT_USE_RestrictPublicChannelManagement == PERMISSIONS_CHANNEL_ADMIN {
			*s.DEPRECATED_DO_NOT_USE_RestrictPublicChannelCreation = PERMISSIONS_TEAM_ADMIN
		} else {
			*s.DEPRECATED_DO_NOT_USE_RestrictPublicChannelCreation = *s.DEPRECATED_DO_NOT_USE_RestrictPublicChannelManagement
		}
	}

	if s.DEPRECATED_DO_NOT_USE_RestrictPrivateChannelCreation == nil {
		// If this setting does not exist, assume migration from <3.6, so use management setting as default.
		if *s.DEPRECATED_DO_NOT_USE_RestrictPrivateChannelManagement == PERMISSIONS_CHANNEL_ADMIN {
			s.DEPRECATED_DO_NOT_USE_RestrictPrivateChannelCreation = NewString(PERMISSIONS_TEAM_ADMIN)
		} else {
			s.DEPRECATED_DO_NOT_USE_RestrictPrivateChannelCreation = NewString(*s.DEPRECATED_DO_NOT_USE_RestrictPrivateChannelManagement)
		}
	}

	if s.DEPRECATED_DO_NOT_USE_RestrictPublicChannelDeletion == nil {
		// If this setting does not exist, assume migration from <3.6, so use management setting as default.
		s.DEPRECATED_DO_NOT_USE_RestrictPublicChannelDeletion = NewString(*s.DEPRECATED_DO_NOT_USE_RestrictPublicChannelManagement)
	}

	if s.DEPRECATED_DO_NOT_USE_RestrictPrivateChannelDeletion == nil {
		// If this setting does not exist, assume migration from <3.6, so use management setting as default.
		s.DEPRECATED_DO_NOT_USE_RestrictPrivateChannelDeletion = NewString(*s.DEPRECATED_DO_NOT_USE_RestrictPrivateChannelManagement)
	}

	if s.DEPRECATED_DO_NOT_USE_RestrictPrivateChannelManageMembers == nil {
		s.DEPRECATED_DO_NOT_USE_RestrictPrivateChannelManageMembers = NewString(PERMISSIONS_ALL)
	}

	if s.EnableXToLeaveChannelsFromLHS == nil {
		s.EnableXToLeaveChannelsFromLHS = NewBool(false)
	}

	if s.UserStatusAwayTimeout == nil {
		s.UserStatusAwayTimeout = NewInt64(TEAM_SETTINGS_DEFAULT_USER_STATUS_AWAY_TIMEOUT)
	}

	if s.MaxChannelsPerTeam == nil {
		s.MaxChannelsPerTeam = NewInt64(2000)
	}

	if s.MaxNotificationsPerChannel == nil {
		s.MaxNotificationsPerChannel = NewInt64(1000)
	}

	if s.EnableConfirmNotificationsToChannel == nil {
		s.EnableConfirmNotificationsToChannel = NewBool(true)
	}

	if s.ExperimentalEnableAutomaticReplies == nil {
		s.ExperimentalEnableAutomaticReplies = NewBool(false)
	}

	if s.ExperimentalHideTownSquareinLHS == nil {
		s.ExperimentalHideTownSquareinLHS = NewBool(false)
	}

	if s.ExperimentalTownSquareIsReadOnly == nil {
		s.ExperimentalTownSquareIsReadOnly = NewBool(false)
	}

	if s.ExperimentalPrimaryTeam == nil {
		s.ExperimentalPrimaryTeam = NewString("")
	}

	if s.ExperimentalDefaultChannels == nil {
		s.ExperimentalDefaultChannels = []string{}
	}

	if s.DEPRECATED_DO_NOT_USE_EnableTeamCreation == nil {
		s.DEPRECATED_DO_NOT_USE_EnableTeamCreation = NewBool(true)
	}

	if s.EnableUserCreation == nil {
		s.EnableUserCreation = NewBool(true)
	}

	if s.ExperimentalViewArchivedChannels == nil {
		s.ExperimentalViewArchivedChannels = NewBool(true)
	}

	if s.LockTeammateNameDisplay == nil {
		s.LockTeammateNameDisplay = NewBool(false)
	}
}

type ClientRequirements struct {
	AndroidLatestVersion string `access:"write_restrictable,cloud_restrictable"`
	AndroidMinVersion    string `access:"write_restrictable,cloud_restrictable"`
	DesktopLatestVersion string `access:"write_restrictable,cloud_restrictable"`
	DesktopMinVersion    string `access:"write_restrictable,cloud_restrictable"`
	IosLatestVersion     string `access:"write_restrictable,cloud_restrictable"`
	IosMinVersion        string `access:"write_restrictable,cloud_restrictable"`
}

type LdapSettings struct {
	// Basic
	Enable             *bool   `access:"authentication_ldap"`
	EnableSync         *bool   `access:"authentication_ldap"`
	LdapServer         *string `access:"authentication_ldap"` // telemetry: none
	LdapPort           *int    `access:"authentication_ldap"` // telemetry: none
	ConnectionSecurity *string `access:"authentication_ldap"`
	BaseDN             *string `access:"authentication_ldap"` // telemetry: none
	BindUsername       *string `access:"authentication_ldap"` // telemetry: none
	BindPassword       *string `access:"authentication_ldap"` // telemetry: none

	// Filtering
	UserFilter        *string `access:"authentication_ldap"` // telemetry: none
	GroupFilter       *string `access:"authentication_ldap"`
	GuestFilter       *string `access:"authentication_ldap"`
	EnableAdminFilter *bool
	AdminFilter       *string

	// Group Mapping
	GroupDisplayNameAttribute *string `access:"authentication_ldap"`
	GroupIdAttribute          *string `access:"authentication_ldap"`

	// User Mapping
	FirstNameAttribute *string `access:"authentication_ldap"`
	LastNameAttribute  *string `access:"authentication_ldap"`
	EmailAttribute     *string `access:"authentication_ldap"`
	UsernameAttribute  *string `access:"authentication_ldap"`
	NicknameAttribute  *string `access:"authentication_ldap"`
	IdAttribute        *string `access:"authentication_ldap"`
	PositionAttribute  *string `access:"authentication_ldap"`
	LoginIdAttribute   *string `access:"authentication_ldap"`
	PictureAttribute   *string `access:"authentication_ldap"`

	// Synchronization
	SyncIntervalMinutes *int `access:"authentication_ldap"`

	// Advanced
	SkipCertificateVerification *bool   `access:"authentication_ldap"`
	PublicCertificateFile       *string `access:"authentication_ldap"`
	PrivateKeyFile              *string `access:"authentication_ldap"`
	QueryTimeout                *int    `access:"authentication_ldap"`
	MaxPageSize                 *int    `access:"authentication_ldap"`

	// Customization
	LoginFieldName *string `access:"authentication_ldap"`

	LoginButtonColor       *string `access:"experimental_features"`
	LoginButtonBorderColor *string `access:"experimental_features"`
	LoginButtonTextColor   *string `access:"experimental_features"`

	Trace *bool `access:"authentication_ldap"` // telemetry: none
}

func (s *LdapSettings) SetDefaults() {
	if s.Enable == nil {
		s.Enable = NewBool(false)
	}

	// When unset should default to LDAP Enabled
	if s.EnableSync == nil {
		s.EnableSync = NewBool(*s.Enable)
	}

	if s.EnableAdminFilter == nil {
		s.EnableAdminFilter = NewBool(false)
	}

	if s.LdapServer == nil {
		s.LdapServer = NewString("")
	}

	if s.LdapPort == nil {
		s.LdapPort = NewInt(389)
	}

	if s.ConnectionSecurity == nil {
		s.ConnectionSecurity = NewString("")
	}

	if s.PublicCertificateFile == nil {
		s.PublicCertificateFile = NewString("")
	}

	if s.PrivateKeyFile == nil {
		s.PrivateKeyFile = NewString("")
	}

	if s.BaseDN == nil {
		s.BaseDN = NewString("")
	}

	if s.BindUsername == nil {
		s.BindUsername = NewString("")
	}

	if s.BindPassword == nil {
		s.BindPassword = NewString("")
	}

	if s.UserFilter == nil {
		s.UserFilter = NewString("")
	}

	if s.GuestFilter == nil {
		s.GuestFilter = NewString("")
	}

	if s.AdminFilter == nil {
		s.AdminFilter = NewString("")
	}

	if s.GroupFilter == nil {
		s.GroupFilter = NewString("")
	}

	if s.GroupDisplayNameAttribute == nil {
		s.GroupDisplayNameAttribute = NewString(LDAP_SETTINGS_DEFAULT_GROUP_DISPLAY_NAME_ATTRIBUTE)
	}

	if s.GroupIdAttribute == nil {
		s.GroupIdAttribute = NewString(LDAP_SETTINGS_DEFAULT_GROUP_ID_ATTRIBUTE)
	}

	if s.FirstNameAttribute == nil {
		s.FirstNameAttribute = NewString(LDAP_SETTINGS_DEFAULT_FIRST_NAME_ATTRIBUTE)
	}

	if s.LastNameAttribute == nil {
		s.LastNameAttribute = NewString(LDAP_SETTINGS_DEFAULT_LAST_NAME_ATTRIBUTE)
	}

	if s.EmailAttribute == nil {
		s.EmailAttribute = NewString(LDAP_SETTINGS_DEFAULT_EMAIL_ATTRIBUTE)
	}

	if s.UsernameAttribute == nil {
		s.UsernameAttribute = NewString(LDAP_SETTINGS_DEFAULT_USERNAME_ATTRIBUTE)
	}

	if s.NicknameAttribute == nil {
		s.NicknameAttribute = NewString(LDAP_SETTINGS_DEFAULT_NICKNAME_ATTRIBUTE)
	}

	if s.IdAttribute == nil {
		s.IdAttribute = NewString(LDAP_SETTINGS_DEFAULT_ID_ATTRIBUTE)
	}

	if s.PositionAttribute == nil {
		s.PositionAttribute = NewString(LDAP_SETTINGS_DEFAULT_POSITION_ATTRIBUTE)
	}

	if s.PictureAttribute == nil {
		s.PictureAttribute = NewString(LDAP_SETTINGS_DEFAULT_PICTURE_ATTRIBUTE)
	}

	// For those upgrading to the version when LoginIdAttribute was added
	// they need IdAttribute == LoginIdAttribute not to break
	if s.LoginIdAttribute == nil {
		s.LoginIdAttribute = s.IdAttribute
	}

	if s.SyncIntervalMinutes == nil {
		s.SyncIntervalMinutes = NewInt(60)
	}

	if s.SkipCertificateVerification == nil {
		s.SkipCertificateVerification = NewBool(false)
	}

	if s.QueryTimeout == nil {
		s.QueryTimeout = NewInt(60)
	}

	if s.MaxPageSize == nil {
		s.MaxPageSize = NewInt(0)
	}

	if s.LoginFieldName == nil {
		s.LoginFieldName = NewString(LDAP_SETTINGS_DEFAULT_LOGIN_FIELD_NAME)
	}

	if s.LoginButtonColor == nil {
		s.LoginButtonColor = NewString("#0000")
	}

	if s.LoginButtonBorderColor == nil {
		s.LoginButtonBorderColor = NewString("#2389D7")
	}

	if s.LoginButtonTextColor == nil {
		s.LoginButtonTextColor = NewString("#2389D7")
	}

	if s.Trace == nil {
		s.Trace = NewBool(false)
	}
}

type ComplianceSettings struct {
	Enable      *bool   `access:"compliance_compliance_monitoring"`
	Directory   *string `access:"compliance_compliance_monitoring"` // telemetry: none
	EnableDaily *bool   `access:"compliance_compliance_monitoring"`
}

func (s *ComplianceSettings) SetDefaults() {
	if s.Enable == nil {
		s.Enable = NewBool(false)
	}

	if s.Directory == nil {
		s.Directory = NewString("./data/")
	}

	if s.EnableDaily == nil {
		s.EnableDaily = NewBool(false)
	}
}

type LocalizationSettings struct {
	DefaultServerLocale *string `access:"site_localization"`
	DefaultClientLocale *string `access:"site_localization"`
	AvailableLocales    *string `access:"site_localization"`
}

func (s *LocalizationSettings) SetDefaults() {
	if s.DefaultServerLocale == nil {
		s.DefaultServerLocale = NewString(DEFAULT_LOCALE)
	}

	if s.DefaultClientLocale == nil {
		s.DefaultClientLocale = NewString(DEFAULT_LOCALE)
	}

	if s.AvailableLocales == nil {
		s.AvailableLocales = NewString("")
	}
}

type SamlSettings struct {
	// Basic
	Enable                        *bool `access:"authentication_saml"`
	EnableSyncWithLdap            *bool `access:"authentication_saml"`
	EnableSyncWithLdapIncludeAuth *bool `access:"authentication_saml"`
	IgnoreGuestsLdapSync          *bool `access:"authentication_saml"`

	Verify      *bool `access:"authentication_saml"`
	Encrypt     *bool `access:"authentication_saml"`
	SignRequest *bool `access:"authentication_saml"`

	IdpUrl                      *string `access:"authentication_saml"` // telemetry: none
	IdpDescriptorUrl            *string `access:"authentication_saml"` // telemetry: none
	IdpMetadataUrl              *string `access:"authentication_saml"` // telemetry: none
	ServiceProviderIdentifier   *string `access:"authentication_saml"` // telemetry: none
	AssertionConsumerServiceURL *string `access:"authentication_saml"` // telemetry: none

	SignatureAlgorithm *string `access:"authentication_saml"`
	CanonicalAlgorithm *string `access:"authentication_saml"`

	ScopingIDPProviderId *string `access:"authentication_saml"`
	ScopingIDPName       *string `access:"authentication_saml"`

	IdpCertificateFile    *string `access:"authentication_saml"` // telemetry: none
	PublicCertificateFile *string `access:"authentication_saml"` // telemetry: none
	PrivateKeyFile        *string `access:"authentication_saml"` // telemetry: none

	// User Mapping
	IdAttribute          *string `access:"authentication_saml"`
	GuestAttribute       *string `access:"authentication_saml"`
	EnableAdminAttribute *bool
	AdminAttribute       *string
	FirstNameAttribute   *string `access:"authentication_saml"`
	LastNameAttribute    *string `access:"authentication_saml"`
	EmailAttribute       *string `access:"authentication_saml"`
	UsernameAttribute    *string `access:"authentication_saml"`
	NicknameAttribute    *string `access:"authentication_saml"`
	LocaleAttribute      *string `access:"authentication_saml"`
	PositionAttribute    *string `access:"authentication_saml"`

	LoginButtonText *string `access:"authentication_saml"`

	LoginButtonColor       *string `access:"experimental_features"`
	LoginButtonBorderColor *string `access:"experimental_features"`
	LoginButtonTextColor   *string `access:"experimental_features"`
}

func (s *SamlSettings) SetDefaults() {
	if s.Enable == nil {
		s.Enable = NewBool(false)
	}

	if s.EnableSyncWithLdap == nil {
		s.EnableSyncWithLdap = NewBool(false)
	}

	if s.EnableSyncWithLdapIncludeAuth == nil {
		s.EnableSyncWithLdapIncludeAuth = NewBool(false)
	}

	if s.IgnoreGuestsLdapSync == nil {
		s.IgnoreGuestsLdapSync = NewBool(false)
	}

	if s.EnableAdminAttribute == nil {
		s.EnableAdminAttribute = NewBool(false)
	}

	if s.Verify == nil {
		s.Verify = NewBool(true)
	}

	if s.Encrypt == nil {
		s.Encrypt = NewBool(true)
	}

	if s.SignRequest == nil {
		s.SignRequest = NewBool(false)
	}

	if s.SignatureAlgorithm == nil {
		s.SignatureAlgorithm = NewString(SAML_SETTINGS_DEFAULT_SIGNATURE_ALGORITHM)
	}

	if s.CanonicalAlgorithm == nil {
		s.CanonicalAlgorithm = NewString(SAML_SETTINGS_DEFAULT_CANONICAL_ALGORITHM)
	}

	if s.IdpUrl == nil {
		s.IdpUrl = NewString("")
	}

	if s.IdpDescriptorUrl == nil {
		s.IdpDescriptorUrl = NewString("")
	}

	if s.ServiceProviderIdentifier == nil {
		if s.IdpDescriptorUrl != nil {
			s.ServiceProviderIdentifier = NewString(*s.IdpDescriptorUrl)
		} else {
			s.ServiceProviderIdentifier = NewString("")
		}
	}

	if s.IdpMetadataUrl == nil {
		s.IdpMetadataUrl = NewString("")
	}

	if s.IdpCertificateFile == nil {
		s.IdpCertificateFile = NewString("")
	}

	if s.PublicCertificateFile == nil {
		s.PublicCertificateFile = NewString("")
	}

	if s.PrivateKeyFile == nil {
		s.PrivateKeyFile = NewString("")
	}

	if s.AssertionConsumerServiceURL == nil {
		s.AssertionConsumerServiceURL = NewString("")
	}

	if s.ScopingIDPProviderId == nil {
		s.ScopingIDPProviderId = NewString("")
	}

	if s.ScopingIDPName == nil {
		s.ScopingIDPName = NewString("")
	}

	if s.LoginButtonText == nil || *s.LoginButtonText == "" {
		s.LoginButtonText = NewString(USER_AUTH_SERVICE_SAML_TEXT)
	}

	if s.IdAttribute == nil {
		s.IdAttribute = NewString(SAML_SETTINGS_DEFAULT_ID_ATTRIBUTE)
	}

	if s.GuestAttribute == nil {
		s.GuestAttribute = NewString(SAML_SETTINGS_DEFAULT_GUEST_ATTRIBUTE)
	}
	if s.AdminAttribute == nil {
		s.AdminAttribute = NewString(SAML_SETTINGS_DEFAULT_ADMIN_ATTRIBUTE)
	}
	if s.FirstNameAttribute == nil {
		s.FirstNameAttribute = NewString(SAML_SETTINGS_DEFAULT_FIRST_NAME_ATTRIBUTE)
	}

	if s.LastNameAttribute == nil {
		s.LastNameAttribute = NewString(SAML_SETTINGS_DEFAULT_LAST_NAME_ATTRIBUTE)
	}

	if s.EmailAttribute == nil {
		s.EmailAttribute = NewString(SAML_SETTINGS_DEFAULT_EMAIL_ATTRIBUTE)
	}

	if s.UsernameAttribute == nil {
		s.UsernameAttribute = NewString(SAML_SETTINGS_DEFAULT_USERNAME_ATTRIBUTE)
	}

	if s.NicknameAttribute == nil {
		s.NicknameAttribute = NewString(SAML_SETTINGS_DEFAULT_NICKNAME_ATTRIBUTE)
	}

	if s.PositionAttribute == nil {
		s.PositionAttribute = NewString(SAML_SETTINGS_DEFAULT_POSITION_ATTRIBUTE)
	}

	if s.LocaleAttribute == nil {
		s.LocaleAttribute = NewString(SAML_SETTINGS_DEFAULT_LOCALE_ATTRIBUTE)
	}

	if s.LoginButtonColor == nil {
		s.LoginButtonColor = NewString("#34a28b")
	}

	if s.LoginButtonBorderColor == nil {
		s.LoginButtonBorderColor = NewString("#2389D7")
	}

	if s.LoginButtonTextColor == nil {
		s.LoginButtonTextColor = NewString("#ffffff")
	}
}

type NativeAppSettings struct {
	AppCustomURLSchemes    []string `access:"site_customization,write_restrictable,cloud_restrictable"` // telemetry: none
	AppDownloadLink        *string  `access:"site_customization,write_restrictable,cloud_restrictable"`
	AndroidAppDownloadLink *string  `access:"site_customization,write_restrictable,cloud_restrictable"`
	IosAppDownloadLink     *string  `access:"site_customization,write_restrictable,cloud_restrictable"`
}

func (s *NativeAppSettings) SetDefaults() {
	if s.AppDownloadLink == nil {
		s.AppDownloadLink = NewString(NATIVEAPP_SETTINGS_DEFAULT_APP_DOWNLOAD_LINK)
	}

	if s.AndroidAppDownloadLink == nil {
		s.AndroidAppDownloadLink = NewString(NATIVEAPP_SETTINGS_DEFAULT_ANDROID_APP_DOWNLOAD_LINK)
	}

	if s.IosAppDownloadLink == nil {
		s.IosAppDownloadLink = NewString(NATIVEAPP_SETTINGS_DEFAULT_IOS_APP_DOWNLOAD_LINK)
	}

	if s.AppCustomURLSchemes == nil {
		s.AppCustomURLSchemes = GetDefaultAppCustomURLSchemes()
	}
}

type ElasticsearchSettings struct {
	ConnectionUrl                 *string `access:"environment_elasticsearch,write_restrictable,cloud_restrictable"`
	Username                      *string `access:"environment_elasticsearch,write_restrictable,cloud_restrictable"`
	Password                      *string `access:"environment_elasticsearch,write_restrictable,cloud_restrictable"`
	EnableIndexing                *bool   `access:"environment_elasticsearch,write_restrictable,cloud_restrictable"`
	EnableSearching               *bool   `access:"environment_elasticsearch,write_restrictable,cloud_restrictable"`
	EnableAutocomplete            *bool   `access:"environment_elasticsearch,write_restrictable,cloud_restrictable"`
	Sniff                         *bool   `access:"environment_elasticsearch,write_restrictable,cloud_restrictable"`
	PostIndexReplicas             *int    `access:"environment_elasticsearch,write_restrictable,cloud_restrictable"`
	PostIndexShards               *int    `access:"environment_elasticsearch,write_restrictable,cloud_restrictable"`
	ChannelIndexReplicas          *int    `access:"environment_elasticsearch,write_restrictable,cloud_restrictable"`
	ChannelIndexShards            *int    `access:"environment_elasticsearch,write_restrictable,cloud_restrictable"`
	UserIndexReplicas             *int    `access:"environment_elasticsearch,write_restrictable,cloud_restrictable"`
	UserIndexShards               *int    `access:"environment_elasticsearch,write_restrictable,cloud_restrictable"`
	AggregatePostsAfterDays       *int    `access:"environment_elasticsearch,write_restrictable,cloud_restrictable"` // telemetry: none
	PostsAggregatorJobStartTime   *string `access:"environment_elasticsearch,write_restrictable,cloud_restrictable"` // telemetry: none
	IndexPrefix                   *string `access:"environment_elasticsearch,write_restrictable,cloud_restrictable"`
	LiveIndexingBatchSize         *int    `access:"environment_elasticsearch,write_restrictable,cloud_restrictable"`
	BulkIndexingTimeWindowSeconds *int    `access:"environment_elasticsearch,write_restrictable,cloud_restrictable"`
	RequestTimeoutSeconds         *int    `access:"environment_elasticsearch,write_restrictable,cloud_restrictable"`
	SkipTLSVerification           *bool   `access:"environment_elasticsearch,write_restrictable,cloud_restrictable"`
	Trace                         *string `access:"environment_elasticsearch,write_restrictable,cloud_restrictable"`
}

func (s *ElasticsearchSettings) SetDefaults() {
	if s.ConnectionUrl == nil {
		s.ConnectionUrl = NewString(ELASTICSEARCH_SETTINGS_DEFAULT_CONNECTION_URL)
	}

	if s.Username == nil {
		s.Username = NewString(ELASTICSEARCH_SETTINGS_DEFAULT_USERNAME)
	}

	if s.Password == nil {
		s.Password = NewString(ELASTICSEARCH_SETTINGS_DEFAULT_PASSWORD)
	}

	if s.EnableIndexing == nil {
		s.EnableIndexing = NewBool(false)
	}

	if s.EnableSearching == nil {
		s.EnableSearching = NewBool(false)
	}

	if s.EnableAutocomplete == nil {
		s.EnableAutocomplete = NewBool(false)
	}

	if s.Sniff == nil {
		s.Sniff = NewBool(true)
	}

	if s.PostIndexReplicas == nil {
		s.PostIndexReplicas = NewInt(ELASTICSEARCH_SETTINGS_DEFAULT_POST_INDEX_REPLICAS)
	}

	if s.PostIndexShards == nil {
		s.PostIndexShards = NewInt(ELASTICSEARCH_SETTINGS_DEFAULT_POST_INDEX_SHARDS)
	}

	if s.ChannelIndexReplicas == nil {
		s.ChannelIndexReplicas = NewInt(ELASTICSEARCH_SETTINGS_DEFAULT_CHANNEL_INDEX_REPLICAS)
	}

	if s.ChannelIndexShards == nil {
		s.ChannelIndexShards = NewInt(ELASTICSEARCH_SETTINGS_DEFAULT_CHANNEL_INDEX_SHARDS)
	}

	if s.UserIndexReplicas == nil {
		s.UserIndexReplicas = NewInt(ELASTICSEARCH_SETTINGS_DEFAULT_USER_INDEX_REPLICAS)
	}

	if s.UserIndexShards == nil {
		s.UserIndexShards = NewInt(ELASTICSEARCH_SETTINGS_DEFAULT_USER_INDEX_SHARDS)
	}

	if s.AggregatePostsAfterDays == nil {
		s.AggregatePostsAfterDays = NewInt(ELASTICSEARCH_SETTINGS_DEFAULT_AGGREGATE_POSTS_AFTER_DAYS)
	}

	if s.PostsAggregatorJobStartTime == nil {
		s.PostsAggregatorJobStartTime = NewString(ELASTICSEARCH_SETTINGS_DEFAULT_POSTS_AGGREGATOR_JOB_START_TIME)
	}

	if s.IndexPrefix == nil {
		s.IndexPrefix = NewString(ELASTICSEARCH_SETTINGS_DEFAULT_INDEX_PREFIX)
	}

	if s.LiveIndexingBatchSize == nil {
		s.LiveIndexingBatchSize = NewInt(ELASTICSEARCH_SETTINGS_DEFAULT_LIVE_INDEXING_BATCH_SIZE)
	}

	if s.BulkIndexingTimeWindowSeconds == nil {
		s.BulkIndexingTimeWindowSeconds = NewInt(ELASTICSEARCH_SETTINGS_DEFAULT_BULK_INDEXING_TIME_WINDOW_SECONDS)
	}

	if s.RequestTimeoutSeconds == nil {
		s.RequestTimeoutSeconds = NewInt(ELASTICSEARCH_SETTINGS_DEFAULT_REQUEST_TIMEOUT_SECONDS)
	}

	if s.SkipTLSVerification == nil {
		s.SkipTLSVerification = NewBool(false)
	}

	if s.Trace == nil {
		s.Trace = NewString("")
	}
}

type BleveSettings struct {
	IndexDir                      *string `access:"experimental_bleve"` // telemetry: none
	EnableIndexing                *bool   `access:"experimental_bleve"`
	EnableSearching               *bool   `access:"experimental_bleve"`
	EnableAutocomplete            *bool   `access:"experimental_bleve"`
	BulkIndexingTimeWindowSeconds *int    `access:"experimental_bleve"`
}

func (bs *BleveSettings) SetDefaults() {
	if bs.IndexDir == nil {
		bs.IndexDir = NewString(BLEVE_SETTINGS_DEFAULT_INDEX_DIR)
	}

	if bs.EnableIndexing == nil {
		bs.EnableIndexing = NewBool(false)
	}

	if bs.EnableSearching == nil {
		bs.EnableSearching = NewBool(false)
	}

	if bs.EnableAutocomplete == nil {
		bs.EnableAutocomplete = NewBool(false)
	}

	if bs.BulkIndexingTimeWindowSeconds == nil {
		bs.BulkIndexingTimeWindowSeconds = NewInt(BLEVE_SETTINGS_DEFAULT_BULK_INDEXING_TIME_WINDOW_SECONDS)
	}
}

type DataRetentionSettings struct {
	EnableMessageDeletion *bool   `access:"compliance_data_retention_policy"`
	EnableFileDeletion    *bool   `access:"compliance_data_retention_policy"`
	MessageRetentionDays  *int    `access:"compliance_data_retention_policy"`
	FileRetentionDays     *int    `access:"compliance_data_retention_policy"`
	DeletionJobStartTime  *string `access:"compliance_data_retention_policy"`
}

func (s *DataRetentionSettings) SetDefaults() {
	if s.EnableMessageDeletion == nil {
		s.EnableMessageDeletion = NewBool(false)
	}

	if s.EnableFileDeletion == nil {
		s.EnableFileDeletion = NewBool(false)
	}

	if s.MessageRetentionDays == nil {
		s.MessageRetentionDays = NewInt(DATA_RETENTION_SETTINGS_DEFAULT_MESSAGE_RETENTION_DAYS)
	}

	if s.FileRetentionDays == nil {
		s.FileRetentionDays = NewInt(DATA_RETENTION_SETTINGS_DEFAULT_FILE_RETENTION_DAYS)
	}

	if s.DeletionJobStartTime == nil {
		s.DeletionJobStartTime = NewString(DATA_RETENTION_SETTINGS_DEFAULT_DELETION_JOB_START_TIME)
	}
}

type JobSettings struct {
	RunJobs      *bool `access:"write_restrictable,cloud_restrictable"`
	RunScheduler *bool `access:"write_restrictable,cloud_restrictable"`
}

func (s *JobSettings) SetDefaults() {
	if s.RunJobs == nil {
		s.RunJobs = NewBool(true)
	}

	if s.RunScheduler == nil {
		s.RunScheduler = NewBool(true)
	}
}

type CloudSettings struct {
	CWSUrl    *string `access:"write_restrictable"`
	CWSAPIUrl *string `access:"write_restrictable"`
}

func (s *CloudSettings) SetDefaults() {
	if s.CWSUrl == nil {
		s.CWSUrl = NewString(CLOUD_SETTINGS_DEFAULT_CWS_URL)
	}
	if s.CWSAPIUrl == nil {
		s.CWSAPIUrl = NewString(CLOUD_SETTINGS_DEFAULT_CWS_API_URL)
	}
}

type PluginState struct {
	Enable bool
}

type PluginSettings struct {
	Enable                      *bool                             `access:"plugins,write_restrictable"`
	EnableUploads               *bool                             `access:"plugins,write_restrictable,cloud_restrictable"`
	AllowInsecureDownloadUrl    *bool                             `access:"plugins,write_restrictable,cloud_restrictable"`
	EnableHealthCheck           *bool                             `access:"plugins,write_restrictable,cloud_restrictable"`
	Directory                   *string                           `access:"plugins,write_restrictable,cloud_restrictable"` // telemetry: none
	ClientDirectory             *string                           `access:"plugins,write_restrictable,cloud_restrictable"` // telemetry: none
	Plugins                     map[string]map[string]interface{} `access:"plugins"`                                       // telemetry: none
	PluginStates                map[string]*PluginState           `access:"plugins"`                                       // telemetry: none
	EnableMarketplace           *bool                             `access:"plugins,write_restrictable,cloud_restrictable"`
	EnableRemoteMarketplace     *bool                             `access:"plugins,write_restrictable,cloud_restrictable"`
	AutomaticPrepackagedPlugins *bool                             `access:"plugins,write_restrictable,cloud_restrictable"`
	RequirePluginSignature      *bool                             `access:"plugins,write_restrictable,cloud_restrictable"`
	MarketplaceUrl              *string                           `access:"plugins,write_restrictable,cloud_restrictable"`
	SignaturePublicKeyFiles     []string                          `access:"plugins,write_restrictable,cloud_restrictable"`
}

func (s *PluginSettings) SetDefaults(ls LogSettings) {
	if s.Enable == nil {
		s.Enable = NewBool(true)
	}

	if s.EnableUploads == nil {
		s.EnableUploads = NewBool(false)
	}

	if s.AllowInsecureDownloadUrl == nil {
		s.AllowInsecureDownloadUrl = NewBool(false)
	}

	if s.EnableHealthCheck == nil {
		s.EnableHealthCheck = NewBool(true)
	}

	if s.Directory == nil || *s.Directory == "" {
		s.Directory = NewString(PLUGIN_SETTINGS_DEFAULT_DIRECTORY)
	}

	if s.ClientDirectory == nil || *s.ClientDirectory == "" {
		s.ClientDirectory = NewString(PLUGIN_SETTINGS_DEFAULT_CLIENT_DIRECTORY)
	}

	if s.Plugins == nil {
		s.Plugins = make(map[string]map[string]interface{})
	}

	if s.PluginStates == nil {
		s.PluginStates = make(map[string]*PluginState)
	}

	if s.PluginStates["com.mattermost.nps"] == nil {
		// Enable the NPS plugin by default if diagnostics are enabled
		s.PluginStates["com.mattermost.nps"] = &PluginState{Enable: ls.EnableDiagnostics == nil || *ls.EnableDiagnostics}
	}

	if s.PluginStates["com.mattermost.plugin-incident-management"] == nil && BuildEnterpriseReady == "true" {
		// Enable the incident management plugin by default
		s.PluginStates["com.mattermost.plugin-incident-management"] = &PluginState{Enable: true}
	}

	if s.PluginStates["com.mattermost.plugin-channel-export"] == nil && BuildEnterpriseReady == "true" {
		// Enable the channel export plugin by default
		s.PluginStates["com.mattermost.plugin-channel-export"] = &PluginState{Enable: true}
	}

	if s.EnableMarketplace == nil {
		s.EnableMarketplace = NewBool(PLUGIN_SETTINGS_DEFAULT_ENABLE_MARKETPLACE)
	}

	if s.EnableRemoteMarketplace == nil {
		s.EnableRemoteMarketplace = NewBool(true)
	}

	if s.AutomaticPrepackagedPlugins == nil {
		s.AutomaticPrepackagedPlugins = NewBool(true)
	}

	if s.MarketplaceUrl == nil || *s.MarketplaceUrl == "" || *s.MarketplaceUrl == PLUGIN_SETTINGS_OLD_MARKETPLACE_URL {
		s.MarketplaceUrl = NewString(PLUGIN_SETTINGS_DEFAULT_MARKETPLACE_URL)
	}

	if s.RequirePluginSignature == nil {
		s.RequirePluginSignature = NewBool(false)
	}

	if s.SignaturePublicKeyFiles == nil {
		s.SignaturePublicKeyFiles = []string{}
	}
}

type GlobalRelayMessageExportSettings struct {
	CustomerType      *string `access:"compliance_compliance_export"` // must be either A9 or A10, dictates SMTP server url
	SmtpUsername      *string `access:"compliance_compliance_export"`
	SmtpPassword      *string `access:"compliance_compliance_export"`
	EmailAddress      *string `access:"compliance_compliance_export"` // the address to send messages to
	SMTPServerTimeout *int    `access:"compliance_compliance_export"`
}

func (s *GlobalRelayMessageExportSettings) SetDefaults() {
	if s.CustomerType == nil {
		s.CustomerType = NewString(GLOBALRELAY_CUSTOMER_TYPE_A9)
	}
	if s.SmtpUsername == nil {
		s.SmtpUsername = NewString("")
	}
	if s.SmtpPassword == nil {
		s.SmtpPassword = NewString("")
	}
	if s.EmailAddress == nil {
		s.EmailAddress = NewString("")
	}
	if s.SMTPServerTimeout == nil || *s.SMTPServerTimeout == 0 {
		s.SMTPServerTimeout = NewInt(1800)
	}
}

type MessageExportSettings struct {
	EnableExport          *bool   `access:"compliance_compliance_export"`
	ExportFormat          *string `access:"compliance_compliance_export"`
	DailyRunTime          *string `access:"compliance_compliance_export"`
	ExportFromTimestamp   *int64  `access:"compliance_compliance_export"`
	BatchSize             *int    `access:"compliance_compliance_export"`
	DownloadExportResults *bool   `access:"compliance_compliance_export"`

	// formatter-specific settings - these are only expected to be non-nil if ExportFormat is set to the associated format
	GlobalRelaySettings *GlobalRelayMessageExportSettings `access:"compliance_compliance_export"`
}

func (s *MessageExportSettings) SetDefaults() {
	if s.EnableExport == nil {
		s.EnableExport = NewBool(false)
	}

	if s.DownloadExportResults == nil {
		s.DownloadExportResults = NewBool(false)
	}

	if s.ExportFormat == nil {
		s.ExportFormat = NewString(COMPLIANCE_EXPORT_TYPE_ACTIANCE)
	}

	if s.DailyRunTime == nil {
		s.DailyRunTime = NewString("01:00")
	}

	if s.ExportFromTimestamp == nil {
		s.ExportFromTimestamp = NewInt64(0)
	}

	if s.BatchSize == nil {
		s.BatchSize = NewInt(10000)
	}

	if s.GlobalRelaySettings == nil {
		s.GlobalRelaySettings = &GlobalRelayMessageExportSettings{}
	}
	s.GlobalRelaySettings.SetDefaults()
}

type DisplaySettings struct {
	CustomUrlSchemes     []string `access:"site_customization"`
	ExperimentalTimezone *bool    `access:"experimental_features"`
}

func (s *DisplaySettings) SetDefaults() {
	if s.CustomUrlSchemes == nil {
		customUrlSchemes := []string{}
		s.CustomUrlSchemes = customUrlSchemes
	}

	if s.ExperimentalTimezone == nil {
		s.ExperimentalTimezone = NewBool(true)
	}
}

type GuestAccountsSettings struct {
	Enable                           *bool   `access:"authentication_guest_access"`
	AllowEmailAccounts               *bool   `access:"authentication_guest_access"`
	EnforceMultifactorAuthentication *bool   `access:"authentication_guest_access"`
	RestrictCreationToDomains        *string `access:"authentication_guest_access"`
}

func (s *GuestAccountsSettings) SetDefaults() {
	if s.Enable == nil {
		s.Enable = NewBool(false)
	}

	if s.AllowEmailAccounts == nil {
		s.AllowEmailAccounts = NewBool(true)
	}

	if s.EnforceMultifactorAuthentication == nil {
		s.EnforceMultifactorAuthentication = NewBool(false)
	}

	if s.RestrictCreationToDomains == nil {
		s.RestrictCreationToDomains = NewString("")
	}
}

type ImageProxySettings struct {
	Enable                  *bool   `access:"environment_image_proxy"`
	ImageProxyType          *string `access:"environment_image_proxy"`
	RemoteImageProxyURL     *string `access:"environment_image_proxy"`
	RemoteImageProxyOptions *string `access:"environment_image_proxy"`
}

func (s *ImageProxySettings) SetDefaults(ss ServiceSettings) {
	if s.Enable == nil {
		if ss.DEPRECATED_DO_NOT_USE_ImageProxyType == nil || *ss.DEPRECATED_DO_NOT_USE_ImageProxyType == "" {
			s.Enable = NewBool(false)
		} else {
			s.Enable = NewBool(true)
		}
	}

	if s.ImageProxyType == nil {
		if ss.DEPRECATED_DO_NOT_USE_ImageProxyType == nil || *ss.DEPRECATED_DO_NOT_USE_ImageProxyType == "" {
			s.ImageProxyType = NewString(IMAGE_PROXY_TYPE_LOCAL)
		} else {
			s.ImageProxyType = ss.DEPRECATED_DO_NOT_USE_ImageProxyType
		}
	}

	if s.RemoteImageProxyURL == nil {
		if ss.DEPRECATED_DO_NOT_USE_ImageProxyURL == nil {
			s.RemoteImageProxyURL = NewString("")
		} else {
			s.RemoteImageProxyURL = ss.DEPRECATED_DO_NOT_USE_ImageProxyURL
		}
	}

	if s.RemoteImageProxyOptions == nil {
		if ss.DEPRECATED_DO_NOT_USE_ImageProxyOptions == nil {
			s.RemoteImageProxyOptions = NewString("")
		} else {
			s.RemoteImageProxyOptions = ss.DEPRECATED_DO_NOT_USE_ImageProxyOptions
		}
	}
}

// ImportSettings defines configuration settings for file imports.
type ImportSettings struct {
	// The directory where to store the imported files.
	Directory *string
	// The number of days to retain the imported files before deleting them.
	RetentionDays *int
}

func (s *ImportSettings) isValid() *AppError {
	if *s.Directory == "" {
		return NewAppError("Config.IsValid", "model.config.is_valid.import.directory.app_error", nil, "", http.StatusBadRequest)
	}

	if *s.RetentionDays <= 0 {
		return NewAppError("Config.IsValid", "model.config.is_valid.import.retention_days_too_low.app_error", nil, "", http.StatusBadRequest)
	}

	return nil
}

// SetDefaults applies the default settings to the struct.
func (s *ImportSettings) SetDefaults() {
	if s.Directory == nil || *s.Directory == "" {
		s.Directory = NewString(IMPORT_SETTINGS_DEFAULT_DIRECTORY)
	}

	if s.RetentionDays == nil {
		s.RetentionDays = NewInt(IMPORT_SETTINGS_DEFAULT_RETENTION_DAYS)
	}
}

// ExportSettings defines configuration settings for file exports.
type ExportSettings struct {
	// The directory where to store the exported files.
	Directory *string // telemetry: none
	// The number of days to retain the exported files before deleting them.
	RetentionDays *int
}

func (s *ExportSettings) isValid() *AppError {
	if *s.Directory == "" {
		return NewAppError("Config.IsValid", "model.config.is_valid.export.directory.app_error", nil, "", http.StatusBadRequest)
	}

	if *s.RetentionDays <= 0 {
		return NewAppError("Config.IsValid", "model.config.is_valid.export.retention_days_too_low.app_error", nil, "", http.StatusBadRequest)
	}

	return nil
}

// SetDefaults applies the default settings to the struct.
func (s *ExportSettings) SetDefaults() {
	if s.Directory == nil || *s.Directory == "" {
		s.Directory = NewString(EXPORT_SETTINGS_DEFAULT_DIRECTORY)
	}

	if s.RetentionDays == nil {
		s.RetentionDays = NewInt(EXPORT_SETTINGS_DEFAULT_RETENTION_DAYS)
	}
}

type ConfigFunc func() *Config

const ConfigAccessTagType = "access"
const ConfigAccessTagWriteRestrictable = "write_restrictable"
const ConfigAccessTagCloudRestrictable = "cloud_restrictable"

// Allows read access if any PERMISSION_SYSCONSOLE_READ_* is allowed
const ConfigAccessTagAnySysConsoleRead = "*_read"

// Config fields support the 'access' tag with the following values corresponding to the suffix of the associated
// PERMISSION_SYSCONSOLE_*_* permission Id: 'about', 'reporting', 'user_management_users',
// 'user_management_groups', 'user_management_teams', 'user_management_channels',
// 'user_management_permissions', 'environment_web_server', 'environment_database', 'environment_elasticsearch',
// 'environment_file_storage', 'environment_image_proxy', 'environment_smtp', 'environment_push_notification_server',
// 'environment_high_availability', 'environment_rate_limiting', 'environment_logging', 'environment_session_lengths',
// 'environment_performance_monitoring', 'environment_developer', 'site', 'authentication', 'plugins',
// 'integrations', 'compliance', 'plugins', and 'experimental'. They grant read and/or write access to the config field
// to roles without PERMISSION_MANAGE_SYSTEM.
//
// The 'access' tag '*_read' checks for any SYSCONSOLE read permission and grants access if any read permission is allowed.
//
// By default config values can be written with PERMISSION_MANAGE_SYSTEM, but if ExperimentalSettings.RestrictSystemAdmin is true
// and the access tag contains the value 'write_restrictable', then even PERMISSION_MANAGE_SYSTEM does not grant write access.
//
// PERMISSION_MANAGE_SYSTEM always grants read access.
//
// Config values with the access tag 'cloud_restrictable' mean that are marked to be filtered when it's used in a cloud licensed
// environment with ExperimentalSettings.RestrictedSystemAdmin set to true.
//
// Example:
//  type HairSettings struct {
//      // Colour is writeable with either PERMISSION_SYSCONSOLE_WRITE_REPORTING or PERMISSION_SYSCONSOLE_WRITE_USER_MANAGEMENT_GROUPS.
//      // It is readable by PERMISSION_SYSCONSOLE_READ_REPORTING and PERMISSION_SYSCONSOLE_READ_USER_MANAGEMENT_GROUPS permissions.
//      // PERMISSION_MANAGE_SYSTEM grants read and write access.
//      Colour string `access:"reporting,user_management_groups"`
//
//
//      // Length is only readable and writable via PERMISSION_MANAGE_SYSTEM.
//      Length string
//
//      // Product is only writeable by PERMISSION_MANAGE_SYSTEM if ExperimentalSettings.RestrictSystemAdmin is false.
//      // PERMISSION_MANAGE_SYSTEM can always read the value.
//      Product bool `access:write_restrictable`
//  }
type Config struct {
	ServiceSettings           ServiceSettings
	TeamSettings              TeamSettings
	ClientRequirements        ClientRequirements
	SqlSettings               SqlSettings
	LogSettings               LogSettings
	ExperimentalAuditSettings ExperimentalAuditSettings
	NotificationLogSettings   NotificationLogSettings
	PasswordSettings          PasswordSettings
	FileSettings              FileSettings
	EmailSettings             EmailSettings
	RateLimitSettings         RateLimitSettings
	PrivacySettings           PrivacySettings
	SupportSettings           SupportSettings
	AnnouncementSettings      AnnouncementSettings
	ThemeSettings             ThemeSettings
	GitLabSettings            SSOSettings
	GoogleSettings            SSOSettings
	Office365Settings         Office365Settings
	OpenIdSettings            SSOSettings
	LdapSettings              LdapSettings
	ComplianceSettings        ComplianceSettings
	LocalizationSettings      LocalizationSettings
	SamlSettings              SamlSettings
	NativeAppSettings         NativeAppSettings
	ClusterSettings           ClusterSettings
	MetricsSettings           MetricsSettings
	ExperimentalSettings      ExperimentalSettings
	AnalyticsSettings         AnalyticsSettings
	ElasticsearchSettings     ElasticsearchSettings
	BleveSettings             BleveSettings
	DataRetentionSettings     DataRetentionSettings
	MessageExportSettings     MessageExportSettings
	JobSettings               JobSettings // telemetry: none
	PluginSettings            PluginSettings
	DisplaySettings           DisplaySettings
	GuestAccountsSettings     GuestAccountsSettings
	ImageProxySettings        ImageProxySettings
	CloudSettings             CloudSettings  // telemetry: none
	FeatureFlags              *FeatureFlags  `access:"*_read" json:",omitempty"` // telemetry: none
	ImportSettings            ImportSettings // telemetry: none
	ExportSettings            ExportSettings
}

func (o *Config) Clone() *Config {
	var ret Config
	if err := json.Unmarshal([]byte(o.ToJson()), &ret); err != nil {
		panic(err)
	}
	return &ret
}

func (o *Config) ToJson() string {
	b, _ := json.Marshal(o)
	return string(b)
}

func (o *Config) ToJsonFiltered(tagType, tagValue string) string {
	filteredConfigMap := structToMapFilteredByTag(*o, tagType, tagValue)
	for key, value := range filteredConfigMap {
		v, ok := value.(map[string]interface{})
		if ok && len(v) == 0 {
			delete(filteredConfigMap, key)
		}
	}
	b, _ := json.Marshal(filteredConfigMap)
	return string(b)
}

func (o *Config) GetSSOService(service string) *SSOSettings {
	switch service {
	case SERVICE_GITLAB:
		return &o.GitLabSettings
	case SERVICE_GOOGLE:
		return &o.GoogleSettings
	case SERVICE_OFFICE365:
		return o.Office365Settings.SSOSettings()
	case SERVICE_OPENID:
		return &o.OpenIdSettings
	}

	return nil
}

func ConfigFromJson(data io.Reader) *Config {
	var o *Config
	json.NewDecoder(data).Decode(&o)
	return o
}

// isUpdate detects a pre-existing config based on whether SiteURL has been changed
func (o *Config) isUpdate() bool {
	return o.ServiceSettings.SiteURL != nil
}

func (o *Config) SetDefaults() {
	isUpdate := o.isUpdate()

	o.LdapSettings.SetDefaults()
	o.SamlSettings.SetDefaults()

	if o.TeamSettings.TeammateNameDisplay == nil {
		o.TeamSettings.TeammateNameDisplay = NewString(SHOW_USERNAME)

		if *o.SamlSettings.Enable || *o.LdapSettings.Enable {
			*o.TeamSettings.TeammateNameDisplay = SHOW_FULLNAME
		}
	}

	o.SqlSettings.SetDefaults(isUpdate)
	o.FileSettings.SetDefaults(isUpdate)
	o.EmailSettings.SetDefaults(isUpdate)
	o.PrivacySettings.setDefaults()
	o.Office365Settings.setDefaults()
	o.Office365Settings.setDefaults()
	o.GitLabSettings.setDefaults("", "", "", "", "")
	o.GoogleSettings.setDefaults(GOOGLE_SETTINGS_DEFAULT_SCOPE, GOOGLE_SETTINGS_DEFAULT_AUTH_ENDPOINT, GOOGLE_SETTINGS_DEFAULT_TOKEN_ENDPOINT, GOOGLE_SETTINGS_DEFAULT_USER_API_ENDPOINT, "")
	o.OpenIdSettings.setDefaults(OPENID_SETTINGS_DEFAULT_SCOPE, "", "", "", "#145DBF")
	o.ServiceSettings.SetDefaults(isUpdate)
	o.PasswordSettings.SetDefaults()
	o.TeamSettings.SetDefaults()
	o.MetricsSettings.SetDefaults()
	o.ExperimentalSettings.SetDefaults()
	o.SupportSettings.SetDefaults()
	o.AnnouncementSettings.SetDefaults()
	o.ThemeSettings.SetDefaults()
	o.ClusterSettings.SetDefaults()
	o.PluginSettings.SetDefaults(o.LogSettings)
	o.AnalyticsSettings.SetDefaults()
	o.ComplianceSettings.SetDefaults()
	o.LocalizationSettings.SetDefaults()
	o.ElasticsearchSettings.SetDefaults()
	o.BleveSettings.SetDefaults()
	o.NativeAppSettings.SetDefaults()
	o.DataRetentionSettings.SetDefaults()
	o.RateLimitSettings.SetDefaults()
	o.LogSettings.SetDefaults()
	o.ExperimentalAuditSettings.SetDefaults()
	o.NotificationLogSettings.SetDefaults()
	o.JobSettings.SetDefaults()
	o.MessageExportSettings.SetDefaults()
	o.DisplaySettings.SetDefaults()
	o.GuestAccountsSettings.SetDefaults()
	o.ImageProxySettings.SetDefaults(o.ServiceSettings)
	o.CloudSettings.SetDefaults()
	if o.FeatureFlags == nil {
		o.FeatureFlags = &FeatureFlags{}
		o.FeatureFlags.SetDefaults()
	}
	o.ImportSettings.SetDefaults()
	o.ExportSettings.SetDefaults()
}

func (o *Config) IsValid() *AppError {
	if *o.ServiceSettings.SiteURL == "" && *o.EmailSettings.EnableEmailBatching {
		return NewAppError("Config.IsValid", "model.config.is_valid.site_url_email_batching.app_error", nil, "", http.StatusBadRequest)
	}

	if *o.ClusterSettings.Enable && *o.EmailSettings.EnableEmailBatching {
		return NewAppError("Config.IsValid", "model.config.is_valid.cluster_email_batching.app_error", nil, "", http.StatusBadRequest)
	}

	if *o.ServiceSettings.SiteURL == "" && *o.ServiceSettings.AllowCookiesForSubdomains {
		return NewAppError("Config.IsValid", "model.config.is_valid.allow_cookies_for_subdomains.app_error", nil, "", http.StatusBadRequest)
	}

	if err := o.TeamSettings.isValid(); err != nil {
		return err
	}

	if err := o.SqlSettings.isValid(); err != nil {
		return err
	}

	if err := o.FileSettings.isValid(); err != nil {
		return err
	}

	if err := o.EmailSettings.isValid(); err != nil {
		return err
	}

	if err := o.LdapSettings.isValid(); err != nil {
		return err
	}

	if err := o.SamlSettings.isValid(); err != nil {
		return err
	}

	if *o.PasswordSettings.MinimumLength < PASSWORD_MINIMUM_LENGTH || *o.PasswordSettings.MinimumLength > PASSWORD_MAXIMUM_LENGTH {
		return NewAppError("Config.IsValid", "model.config.is_valid.password_length.app_error", map[string]interface{}{"MinLength": PASSWORD_MINIMUM_LENGTH, "MaxLength": PASSWORD_MAXIMUM_LENGTH}, "", http.StatusBadRequest)
	}

	if err := o.RateLimitSettings.isValid(); err != nil {
		return err
	}

	if err := o.ServiceSettings.isValid(); err != nil {
		return err
	}

	if err := o.ElasticsearchSettings.isValid(); err != nil {
		return err
	}

	if err := o.BleveSettings.isValid(); err != nil {
		return err
	}

	if err := o.DataRetentionSettings.isValid(); err != nil {
		return err
	}

	if err := o.LocalizationSettings.isValid(); err != nil {
		return err
	}

	if err := o.MessageExportSettings.isValid(); err != nil {
		return err
	}

	if err := o.DisplaySettings.isValid(); err != nil {
		return err
	}

	if err := o.ImageProxySettings.isValid(); err != nil {
		return err
	}

	if err := o.ImportSettings.isValid(); err != nil {
		return err
	}
	return nil
}

func (s *TeamSettings) isValid() *AppError {
	if *s.MaxUsersPerTeam <= 0 {
		return NewAppError("Config.IsValid", "model.config.is_valid.max_users.app_error", nil, "", http.StatusBadRequest)
	}

	if *s.MaxChannelsPerTeam <= 0 {
		return NewAppError("Config.IsValid", "model.config.is_valid.max_channels.app_error", nil, "", http.StatusBadRequest)
	}

	if *s.MaxNotificationsPerChannel <= 0 {
		return NewAppError("Config.IsValid", "model.config.is_valid.max_notify_per_channel.app_error", nil, "", http.StatusBadRequest)
	}

	if !(*s.RestrictDirectMessage == DIRECT_MESSAGE_ANY || *s.RestrictDirectMessage == DIRECT_MESSAGE_TEAM) {
		return NewAppError("Config.IsValid", "model.config.is_valid.restrict_direct_message.app_error", nil, "", http.StatusBadRequest)
	}

	if !(*s.TeammateNameDisplay == SHOW_FULLNAME || *s.TeammateNameDisplay == SHOW_NICKNAME_FULLNAME || *s.TeammateNameDisplay == SHOW_USERNAME) {
		return NewAppError("Config.IsValid", "model.config.is_valid.teammate_name_display.app_error", nil, "", http.StatusBadRequest)
	}

	if len(*s.SiteName) > SITENAME_MAX_LENGTH {
		return NewAppError("Config.IsValid", "model.config.is_valid.sitename_length.app_error", map[string]interface{}{"MaxLength": SITENAME_MAX_LENGTH}, "", http.StatusBadRequest)
	}

	return nil
}

func (s *SqlSettings) isValid() *AppError {
	if *s.AtRestEncryptKey != "" && len(*s.AtRestEncryptKey) < 32 {
		return NewAppError("Config.IsValid", "model.config.is_valid.encrypt_sql.app_error", nil, "", http.StatusBadRequest)
	}

	if !(*s.DriverName == DATABASE_DRIVER_MYSQL || *s.DriverName == DATABASE_DRIVER_POSTGRES) {
		return NewAppError("Config.IsValid", "model.config.is_valid.sql_driver.app_error", nil, "", http.StatusBadRequest)
	}

	if *s.MaxIdleConns <= 0 {
		return NewAppError("Config.IsValid", "model.config.is_valid.sql_idle.app_error", nil, "", http.StatusBadRequest)
	}

	if *s.ConnMaxLifetimeMilliseconds < 0 {
		return NewAppError("Config.IsValid", "model.config.is_valid.sql_conn_max_lifetime_milliseconds.app_error", nil, "", http.StatusBadRequest)
	}

	if *s.ConnMaxIdleTimeMilliseconds < 0 {
		return NewAppError("Config.IsValid", "model.config.is_valid.sql_conn_max_idle_time_milliseconds.app_error", nil, "", http.StatusBadRequest)
	}

	if *s.QueryTimeout <= 0 {
		return NewAppError("Config.IsValid", "model.config.is_valid.sql_query_timeout.app_error", nil, "", http.StatusBadRequest)
	}

	if *s.DataSource == "" {
		return NewAppError("Config.IsValid", "model.config.is_valid.sql_data_src.app_error", nil, "", http.StatusBadRequest)
	}

	if *s.MaxOpenConns <= 0 {
		return NewAppError("Config.IsValid", "model.config.is_valid.sql_max_conn.app_error", nil, "", http.StatusBadRequest)
	}

	if len(s.ReplicaLagSettings) > len(s.DataSourceReplicas) {
		return NewAppError("Config.IsValid", "model.config.is_valid.replica_mismatch.app_error", nil, "", http.StatusBadRequest)
	}

	return nil
}

func (s *FileSettings) isValid() *AppError {
	if *s.MaxFileSize <= 0 {
		return NewAppError("Config.IsValid", "model.config.is_valid.max_file_size.app_error", nil, "", http.StatusBadRequest)
	}

	if !(*s.DriverName == IMAGE_DRIVER_LOCAL || *s.DriverName == IMAGE_DRIVER_S3) {
		return NewAppError("Config.IsValid", "model.config.is_valid.file_driver.app_error", nil, "", http.StatusBadRequest)
	}

	if *s.PublicLinkSalt != "" && len(*s.PublicLinkSalt) < 32 {
		return NewAppError("Config.IsValid", "model.config.is_valid.file_salt.app_error", nil, "", http.StatusBadRequest)
	}

	if *s.Directory == "" {
		return NewAppError("Config.IsValid", "model.config.is_valid.directory.app_error", nil, "", http.StatusBadRequest)
	}

	return nil
}

func (s *EmailSettings) isValid() *AppError {
	if !(*s.ConnectionSecurity == CONN_SECURITY_NONE || *s.ConnectionSecurity == CONN_SECURITY_TLS || *s.ConnectionSecurity == CONN_SECURITY_STARTTLS || *s.ConnectionSecurity == CONN_SECURITY_PLAIN) {
		return NewAppError("Config.IsValid", "model.config.is_valid.email_security.app_error", nil, "", http.StatusBadRequest)
	}

	if *s.EmailBatchingBufferSize <= 0 {
		return NewAppError("Config.IsValid", "model.config.is_valid.email_batching_buffer_size.app_error", nil, "", http.StatusBadRequest)
	}

	if *s.EmailBatchingInterval < 30 {
		return NewAppError("Config.IsValid", "model.config.is_valid.email_batching_interval.app_error", nil, "", http.StatusBadRequest)
	}

	if !(*s.EmailNotificationContentsType == EMAIL_NOTIFICATION_CONTENTS_FULL || *s.EmailNotificationContentsType == EMAIL_NOTIFICATION_CONTENTS_GENERIC) {
		return NewAppError("Config.IsValid", "model.config.is_valid.email_notification_contents_type.app_error", nil, "", http.StatusBadRequest)
	}

	return nil
}

func (s *RateLimitSettings) isValid() *AppError {
	if *s.MemoryStoreSize <= 0 {
		return NewAppError("Config.IsValid", "model.config.is_valid.rate_mem.app_error", nil, "", http.StatusBadRequest)
	}

	if *s.PerSec <= 0 {
		return NewAppError("Config.IsValid", "model.config.is_valid.rate_sec.app_error", nil, "", http.StatusBadRequest)
	}

	if *s.MaxBurst <= 0 {
		return NewAppError("Config.IsValid", "model.config.is_valid.max_burst.app_error", nil, "", http.StatusBadRequest)
	}

	return nil
}

func (s *LdapSettings) isValid() *AppError {
	if !(*s.ConnectionSecurity == CONN_SECURITY_NONE || *s.ConnectionSecurity == CONN_SECURITY_TLS || *s.ConnectionSecurity == CONN_SECURITY_STARTTLS) {
		return NewAppError("Config.IsValid", "model.config.is_valid.ldap_security.app_error", nil, "", http.StatusBadRequest)
	}

	if *s.SyncIntervalMinutes <= 0 {
		return NewAppError("Config.IsValid", "model.config.is_valid.ldap_sync_interval.app_error", nil, "", http.StatusBadRequest)
	}

	if *s.MaxPageSize < 0 {
		return NewAppError("Config.IsValid", "model.config.is_valid.ldap_max_page_size.app_error", nil, "", http.StatusBadRequest)
	}

	if *s.Enable {
		if *s.LdapServer == "" {
			return NewAppError("Config.IsValid", "model.config.is_valid.ldap_server", nil, "", http.StatusBadRequest)
		}

		if *s.BaseDN == "" {
			return NewAppError("Config.IsValid", "model.config.is_valid.ldap_basedn", nil, "", http.StatusBadRequest)
		}

		if *s.EmailAttribute == "" {
			return NewAppError("Config.IsValid", "model.config.is_valid.ldap_email", nil, "", http.StatusBadRequest)
		}

		if *s.UsernameAttribute == "" {
			return NewAppError("Config.IsValid", "model.config.is_valid.ldap_username", nil, "", http.StatusBadRequest)
		}

		if *s.IdAttribute == "" {
			return NewAppError("Config.IsValid", "model.config.is_valid.ldap_id", nil, "", http.StatusBadRequest)
		}

		if *s.LoginIdAttribute == "" {
			return NewAppError("Config.IsValid", "model.config.is_valid.ldap_login_id", nil, "", http.StatusBadRequest)
		}

		if *s.UserFilter != "" {
			if _, err := ldap.CompileFilter(*s.UserFilter); err != nil {
				return NewAppError("ValidateFilter", "ent.ldap.validate_filter.app_error", nil, err.Error(), http.StatusBadRequest)
			}
		}

		if *s.GuestFilter != "" {
			if _, err := ldap.CompileFilter(*s.GuestFilter); err != nil {
				return NewAppError("LdapSettings.isValid", "ent.ldap.validate_guest_filter.app_error", nil, err.Error(), http.StatusBadRequest)
			}
		}

		if *s.AdminFilter != "" {
			if _, err := ldap.CompileFilter(*s.AdminFilter); err != nil {
				return NewAppError("LdapSettings.isValid", "ent.ldap.validate_admin_filter.app_error", nil, err.Error(), http.StatusBadRequest)
			}
		}
	}

	return nil
}

func (s *SamlSettings) isValid() *AppError {
	if *s.Enable {
		if *s.IdpUrl == "" || !IsValidHttpUrl(*s.IdpUrl) {
			return NewAppError("Config.IsValid", "model.config.is_valid.saml_idp_url.app_error", nil, "", http.StatusBadRequest)
		}

		if *s.IdpDescriptorUrl == "" || !IsValidHttpUrl(*s.IdpDescriptorUrl) {
			return NewAppError("Config.IsValid", "model.config.is_valid.saml_idp_descriptor_url.app_error", nil, "", http.StatusBadRequest)
		}

		if *s.IdpCertificateFile == "" {
			return NewAppError("Config.IsValid", "model.config.is_valid.saml_idp_cert.app_error", nil, "", http.StatusBadRequest)
		}

		if *s.EmailAttribute == "" {
			return NewAppError("Config.IsValid", "model.config.is_valid.saml_email_attribute.app_error", nil, "", http.StatusBadRequest)
		}

		if *s.UsernameAttribute == "" {
			return NewAppError("Config.IsValid", "model.config.is_valid.saml_username_attribute.app_error", nil, "", http.StatusBadRequest)
		}

		if *s.ServiceProviderIdentifier == "" {
			return NewAppError("Config.IsValid", "model.config.is_valid.saml_spidentifier_attribute.app_error", nil, "", http.StatusBadRequest)
		}

		if *s.Verify {
			if *s.AssertionConsumerServiceURL == "" || !IsValidHttpUrl(*s.AssertionConsumerServiceURL) {
				return NewAppError("Config.IsValid", "model.config.is_valid.saml_assertion_consumer_service_url.app_error", nil, "", http.StatusBadRequest)
			}
		}

		if *s.Encrypt {
			if *s.PrivateKeyFile == "" {
				return NewAppError("Config.IsValid", "model.config.is_valid.saml_private_key.app_error", nil, "", http.StatusBadRequest)
			}

			if *s.PublicCertificateFile == "" {
				return NewAppError("Config.IsValid", "model.config.is_valid.saml_public_cert.app_error", nil, "", http.StatusBadRequest)
			}
		}

		if *s.EmailAttribute == "" {
			return NewAppError("Config.IsValid", "model.config.is_valid.saml_email_attribute.app_error", nil, "", http.StatusBadRequest)
		}

		if !(*s.SignatureAlgorithm == SAML_SETTINGS_SIGNATURE_ALGORITHM_SHA1 || *s.SignatureAlgorithm == SAML_SETTINGS_SIGNATURE_ALGORITHM_SHA256 || *s.SignatureAlgorithm == SAML_SETTINGS_SIGNATURE_ALGORITHM_SHA512) {
			return NewAppError("Config.IsValid", "model.config.is_valid.saml_signature_algorithm.app_error", nil, "", http.StatusBadRequest)
		}
		if !(*s.CanonicalAlgorithm == SAML_SETTINGS_CANONICAL_ALGORITHM_C14N || *s.CanonicalAlgorithm == SAML_SETTINGS_CANONICAL_ALGORITHM_C14N11) {
			return NewAppError("Config.IsValid", "model.config.is_valid.saml_canonical_algorithm.app_error", nil, "", http.StatusBadRequest)
		}

		if *s.GuestAttribute != "" {
			if !(strings.Contains(*s.GuestAttribute, "=")) {
				return NewAppError("Config.IsValid", "model.config.is_valid.saml_guest_attribute.app_error", nil, "", http.StatusBadRequest)
			}
			if len(strings.Split(*s.GuestAttribute, "=")) != 2 {
				return NewAppError("Config.IsValid", "model.config.is_valid.saml_guest_attribute.app_error", nil, "", http.StatusBadRequest)
			}
		}

		if *s.AdminAttribute != "" {
			if !(strings.Contains(*s.AdminAttribute, "=")) {
				return NewAppError("Config.IsValid", "model.config.is_valid.saml_admin_attribute.app_error", nil, "", http.StatusBadRequest)
			}
			if len(strings.Split(*s.AdminAttribute, "=")) != 2 {
				return NewAppError("Config.IsValid", "model.config.is_valid.saml_admin_attribute.app_error", nil, "", http.StatusBadRequest)
			}
		}
	}

	return nil
}

func (s *ServiceSettings) isValid() *AppError {
	if !(*s.ConnectionSecurity == CONN_SECURITY_NONE || *s.ConnectionSecurity == CONN_SECURITY_TLS) {
		return NewAppError("Config.IsValid", "model.config.is_valid.webserver_security.app_error", nil, "", http.StatusBadRequest)
	}

	if *s.ConnectionSecurity == CONN_SECURITY_TLS && !*s.UseLetsEncrypt {
		appErr := NewAppError("Config.IsValid", "model.config.is_valid.tls_cert_file_missing.app_error", nil, "", http.StatusBadRequest)

		if *s.TLSCertFile == "" {
			return appErr
		} else if _, err := os.Stat(*s.TLSCertFile); os.IsNotExist(err) {
			return appErr
		}

		appErr = NewAppError("Config.IsValid", "model.config.is_valid.tls_key_file_missing.app_error", nil, "", http.StatusBadRequest)

		if *s.TLSKeyFile == "" {
			return appErr
		} else if _, err := os.Stat(*s.TLSKeyFile); os.IsNotExist(err) {
			return appErr
		}
	}

	if len(s.TLSOverwriteCiphers) > 0 {
		for _, cipher := range s.TLSOverwriteCiphers {
			if _, ok := ServerTLSSupportedCiphers[cipher]; !ok {
				return NewAppError("Config.IsValid", "model.config.is_valid.tls_overwrite_cipher.app_error", map[string]interface{}{"name": cipher}, "", http.StatusBadRequest)
			}
		}
	}

	if *s.ReadTimeout <= 0 {
		return NewAppError("Config.IsValid", "model.config.is_valid.read_timeout.app_error", nil, "", http.StatusBadRequest)
	}

	if *s.WriteTimeout <= 0 {
		return NewAppError("Config.IsValid", "model.config.is_valid.write_timeout.app_error", nil, "", http.StatusBadRequest)
	}

	if *s.TimeBetweenUserTypingUpdatesMilliseconds < 1000 {
		return NewAppError("Config.IsValid", "model.config.is_valid.time_between_user_typing.app_error", nil, "", http.StatusBadRequest)
	}

	if *s.MaximumLoginAttempts <= 0 {
		return NewAppError("Config.IsValid", "model.config.is_valid.login_attempts.app_error", nil, "", http.StatusBadRequest)
	}

	if *s.SiteURL != "" {
		if _, err := url.ParseRequestURI(*s.SiteURL); err != nil {
			return NewAppError("Config.IsValid", "model.config.is_valid.site_url.app_error", nil, "", http.StatusBadRequest)
		}
	}

	if *s.WebsocketURL != "" {
		if _, err := url.ParseRequestURI(*s.WebsocketURL); err != nil {
			return NewAppError("Config.IsValid", "model.config.is_valid.websocket_url.app_error", nil, "", http.StatusBadRequest)
		}
	}

	host, port, _ := net.SplitHostPort(*s.ListenAddress)
	var isValidHost bool
	if host == "" {
		isValidHost = true
	} else {
		isValidHost = (net.ParseIP(host) != nil) || IsDomainName(host)
	}
	portInt, err := strconv.Atoi(port)
	if err != nil || !isValidHost || portInt < 0 || portInt > math.MaxUint16 {
		return NewAppError("Config.IsValid", "model.config.is_valid.listen_address.app_error", nil, "", http.StatusBadRequest)
	}

	if *s.ExperimentalGroupUnreadChannels != GROUP_UNREAD_CHANNELS_DISABLED &&
		*s.ExperimentalGroupUnreadChannels != GROUP_UNREAD_CHANNELS_DEFAULT_ON &&
		*s.ExperimentalGroupUnreadChannels != GROUP_UNREAD_CHANNELS_DEFAULT_OFF {
		return NewAppError("Config.IsValid", "model.config.is_valid.group_unread_channels.app_error", nil, "", http.StatusBadRequest)
	}

	if *s.CollapsedThreads != COLLAPSED_THREADS_DISABLED &&
		*s.CollapsedThreads != COLLAPSED_THREADS_DEFAULT_ON &&
		*s.CollapsedThreads != COLLAPSED_THREADS_DEFAULT_OFF {
		return NewAppError("Config.IsValid", "model.config.is_valid.collapsed_threads.app_error", nil, "", http.StatusBadRequest)
	}

	return nil
}

func (s *ElasticsearchSettings) isValid() *AppError {
	if *s.EnableIndexing {
		if *s.ConnectionUrl == "" {
			return NewAppError("Config.IsValid", "model.config.is_valid.elastic_search.connection_url.app_error", nil, "", http.StatusBadRequest)
		}
	}

	if *s.EnableSearching && !*s.EnableIndexing {
		return NewAppError("Config.IsValid", "model.config.is_valid.elastic_search.enable_searching.app_error", nil, "", http.StatusBadRequest)
	}

	if *s.EnableAutocomplete && !*s.EnableIndexing {
		return NewAppError("Config.IsValid", "model.config.is_valid.elastic_search.enable_autocomplete.app_error", nil, "", http.StatusBadRequest)
	}

	if *s.AggregatePostsAfterDays < 1 {
		return NewAppError("Config.IsValid", "model.config.is_valid.elastic_search.aggregate_posts_after_days.app_error", nil, "", http.StatusBadRequest)
	}

	if _, err := time.Parse("15:04", *s.PostsAggregatorJobStartTime); err != nil {
		return NewAppError("Config.IsValid", "model.config.is_valid.elastic_search.posts_aggregator_job_start_time.app_error", nil, err.Error(), http.StatusBadRequest)
	}

	if *s.LiveIndexingBatchSize < 1 {
		return NewAppError("Config.IsValid", "model.config.is_valid.elastic_search.live_indexing_batch_size.app_error", nil, "", http.StatusBadRequest)
	}

	if *s.BulkIndexingTimeWindowSeconds < 1 {
		return NewAppError("Config.IsValid", "model.config.is_valid.elastic_search.bulk_indexing_time_window_seconds.app_error", nil, "", http.StatusBadRequest)
	}

	if *s.RequestTimeoutSeconds < 1 {
		return NewAppError("Config.IsValid", "model.config.is_valid.elastic_search.request_timeout_seconds.app_error", nil, "", http.StatusBadRequest)
	}

	return nil
}

func (bs *BleveSettings) isValid() *AppError {
	if *bs.EnableIndexing {
		if *bs.IndexDir == "" {
			return NewAppError("Config.IsValid", "model.config.is_valid.bleve_search.filename.app_error", nil, "", http.StatusBadRequest)
		}
	} else {
		if *bs.EnableSearching {
			return NewAppError("Config.IsValid", "model.config.is_valid.bleve_search.enable_searching.app_error", nil, "", http.StatusBadRequest)
		}
		if *bs.EnableAutocomplete {
			return NewAppError("Config.IsValid", "model.config.is_valid.bleve_search.enable_autocomplete.app_error", nil, "", http.StatusBadRequest)
		}
	}
	if *bs.BulkIndexingTimeWindowSeconds < 1 {
		return NewAppError("Config.IsValid", "model.config.is_valid.bleve_search.bulk_indexing_time_window_seconds.app_error", nil, "", http.StatusBadRequest)
	}

	return nil
}

func (s *DataRetentionSettings) isValid() *AppError {
	if *s.MessageRetentionDays <= 0 {
		return NewAppError("Config.IsValid", "model.config.is_valid.data_retention.message_retention_days_too_low.app_error", nil, "", http.StatusBadRequest)
	}

	if *s.FileRetentionDays <= 0 {
		return NewAppError("Config.IsValid", "model.config.is_valid.data_retention.file_retention_days_too_low.app_error", nil, "", http.StatusBadRequest)
	}

	if _, err := time.Parse("15:04", *s.DeletionJobStartTime); err != nil {
		return NewAppError("Config.IsValid", "model.config.is_valid.data_retention.deletion_job_start_time.app_error", nil, err.Error(), http.StatusBadRequest)
	}

	return nil
}

func (s *LocalizationSettings) isValid() *AppError {
	if *s.AvailableLocales != "" {
		if !strings.Contains(*s.AvailableLocales, *s.DefaultClientLocale) {
			return NewAppError("Config.IsValid", "model.config.is_valid.localization.available_locales.app_error", nil, "", http.StatusBadRequest)
		}
	}

	return nil
}

func (s *MessageExportSettings) isValid() *AppError {
	if s.EnableExport == nil {
		return NewAppError("Config.IsValid", "model.config.is_valid.message_export.enable.app_error", nil, "", http.StatusBadRequest)
	}
	if *s.EnableExport {
		if s.ExportFromTimestamp == nil || *s.ExportFromTimestamp < 0 || *s.ExportFromTimestamp > GetMillis() {
			return NewAppError("Config.IsValid", "model.config.is_valid.message_export.export_from.app_error", nil, "", http.StatusBadRequest)
		} else if s.DailyRunTime == nil {
			return NewAppError("Config.IsValid", "model.config.is_valid.message_export.daily_runtime.app_error", nil, "", http.StatusBadRequest)
		} else if _, err := time.Parse("15:04", *s.DailyRunTime); err != nil {
			return NewAppError("Config.IsValid", "model.config.is_valid.message_export.daily_runtime.app_error", nil, err.Error(), http.StatusBadRequest)
		} else if s.BatchSize == nil || *s.BatchSize < 0 {
			return NewAppError("Config.IsValid", "model.config.is_valid.message_export.batch_size.app_error", nil, "", http.StatusBadRequest)
		} else if s.ExportFormat == nil || (*s.ExportFormat != COMPLIANCE_EXPORT_TYPE_ACTIANCE && *s.ExportFormat != COMPLIANCE_EXPORT_TYPE_GLOBALRELAY && *s.ExportFormat != COMPLIANCE_EXPORT_TYPE_CSV) {
			return NewAppError("Config.IsValid", "model.config.is_valid.message_export.export_type.app_error", nil, "", http.StatusBadRequest)
		}

		if *s.ExportFormat == COMPLIANCE_EXPORT_TYPE_GLOBALRELAY {
			if s.GlobalRelaySettings == nil {
				return NewAppError("Config.IsValid", "model.config.is_valid.message_export.global_relay.config_missing.app_error", nil, "", http.StatusBadRequest)
			} else if s.GlobalRelaySettings.CustomerType == nil || (*s.GlobalRelaySettings.CustomerType != GLOBALRELAY_CUSTOMER_TYPE_A9 && *s.GlobalRelaySettings.CustomerType != GLOBALRELAY_CUSTOMER_TYPE_A10) {
				return NewAppError("Config.IsValid", "model.config.is_valid.message_export.global_relay.customer_type.app_error", nil, "", http.StatusBadRequest)
			} else if s.GlobalRelaySettings.EmailAddress == nil || !strings.Contains(*s.GlobalRelaySettings.EmailAddress, "@") {
				// validating email addresses is hard - just make sure it contains an '@' sign
				// see https://stackoverflow.com/questions/201323/using-a-regular-expression-to-validate-an-email-address
				return NewAppError("Config.IsValid", "model.config.is_valid.message_export.global_relay.email_address.app_error", nil, "", http.StatusBadRequest)
			} else if s.GlobalRelaySettings.SmtpUsername == nil || *s.GlobalRelaySettings.SmtpUsername == "" {
				return NewAppError("Config.IsValid", "model.config.is_valid.message_export.global_relay.smtp_username.app_error", nil, "", http.StatusBadRequest)
			} else if s.GlobalRelaySettings.SmtpPassword == nil || *s.GlobalRelaySettings.SmtpPassword == "" {
				return NewAppError("Config.IsValid", "model.config.is_valid.message_export.global_relay.smtp_password.app_error", nil, "", http.StatusBadRequest)
			}
		}
	}
	return nil
}

func (s *DisplaySettings) isValid() *AppError {
	if len(s.CustomUrlSchemes) != 0 {
		validProtocolPattern := regexp.MustCompile(`(?i)^\s*[A-Za-z][A-Za-z0-9.+-]*\s*$`)

		for _, scheme := range s.CustomUrlSchemes {
			if !validProtocolPattern.MatchString(scheme) {
				return NewAppError(
					"Config.IsValid",
					"model.config.is_valid.display.custom_url_schemes.app_error",
					map[string]interface{}{"Scheme": scheme},
					"",
					http.StatusBadRequest,
				)
			}
		}
	}

	return nil
}

func (s *ImageProxySettings) isValid() *AppError {
	if *s.Enable {
		switch *s.ImageProxyType {
		case IMAGE_PROXY_TYPE_LOCAL:
			// No other settings to validate
		case IMAGE_PROXY_TYPE_ATMOS_CAMO:
			if *s.RemoteImageProxyURL == "" {
				return NewAppError("Config.IsValid", "model.config.is_valid.atmos_camo_image_proxy_url.app_error", nil, "", http.StatusBadRequest)
			}

			if *s.RemoteImageProxyOptions == "" {
				return NewAppError("Config.IsValid", "model.config.is_valid.atmos_camo_image_proxy_options.app_error", nil, "", http.StatusBadRequest)
			}
		default:
			return NewAppError("Config.IsValid", "model.config.is_valid.image_proxy_type.app_error", nil, "", http.StatusBadRequest)
		}
	}

	return nil
}

func (o *Config) GetSanitizeOptions() map[string]bool {
	options := map[string]bool{}
	options["fullname"] = *o.PrivacySettings.ShowFullName
	options["email"] = *o.PrivacySettings.ShowEmailAddress

	return options
}

func (o *Config) Sanitize() {
	if o.LdapSettings.BindPassword != nil && *o.LdapSettings.BindPassword != "" {
		*o.LdapSettings.BindPassword = FAKE_SETTING
	}

	*o.FileSettings.PublicLinkSalt = FAKE_SETTING

	if *o.FileSettings.AmazonS3SecretAccessKey != "" {
		*o.FileSettings.AmazonS3SecretAccessKey = FAKE_SETTING
	}

	if o.EmailSettings.SMTPPassword != nil && *o.EmailSettings.SMTPPassword != "" {
		*o.EmailSettings.SMTPPassword = FAKE_SETTING
	}

	if *o.GitLabSettings.Secret != "" {
		*o.GitLabSettings.Secret = FAKE_SETTING
	}

	if o.GoogleSettings.Secret != nil && *o.GoogleSettings.Secret != "" {
		*o.GoogleSettings.Secret = FAKE_SETTING
	}

	if o.Office365Settings.Secret != nil && *o.Office365Settings.Secret != "" {
		*o.Office365Settings.Secret = FAKE_SETTING
	}

	if o.OpenIdSettings.Secret != nil && *o.OpenIdSettings.Secret != "" {
		*o.OpenIdSettings.Secret = FAKE_SETTING
	}

	*o.SqlSettings.DataSource = FAKE_SETTING
	*o.SqlSettings.AtRestEncryptKey = FAKE_SETTING

	*o.ElasticsearchSettings.Password = FAKE_SETTING

	for i := range o.SqlSettings.DataSourceReplicas {
		o.SqlSettings.DataSourceReplicas[i] = FAKE_SETTING
	}

	for i := range o.SqlSettings.DataSourceSearchReplicas {
		o.SqlSettings.DataSourceSearchReplicas[i] = FAKE_SETTING
	}

	if o.MessageExportSettings.GlobalRelaySettings.SmtpPassword != nil && *o.MessageExportSettings.GlobalRelaySettings.SmtpPassword != "" {
		*o.MessageExportSettings.GlobalRelaySettings.SmtpPassword = FAKE_SETTING
	}

	if o.ServiceSettings.GfycatApiSecret != nil && *o.ServiceSettings.GfycatApiSecret != "" {
		*o.ServiceSettings.GfycatApiSecret = FAKE_SETTING
	}

	*o.ServiceSettings.SplitKey = FAKE_SETTING
}

// structToMapFilteredByTag converts a struct into a map removing those fields that has the tag passed
// as argument
func structToMapFilteredByTag(t interface{}, typeOfTag, filterTag string) map[string]interface{} {
	defer func() {
		if r := recover(); r != nil {
			mlog.Warn("Panicked in structToMapFilteredByTag. This should never happen.", mlog.Any("recover", r))
		}
	}()

	val := reflect.ValueOf(t)
	elemField := reflect.TypeOf(t)

	if val.Kind() != reflect.Struct {
		return nil
	}

	out := map[string]interface{}{}

	for i := 0; i < val.NumField(); i++ {
		field := val.Field(i)

		structField := elemField.Field(i)
		tagPermissions := strings.Split(structField.Tag.Get(typeOfTag), ",")
		if isTagPresent(filterTag, tagPermissions) {
			continue
		}

		var value interface{}

		switch field.Kind() {
		case reflect.Struct:
			value = structToMapFilteredByTag(field.Interface(), typeOfTag, filterTag)
		case reflect.Ptr:
			indirectType := field.Elem()
			if indirectType.Kind() == reflect.Struct {
				value = structToMapFilteredByTag(indirectType.Interface(), typeOfTag, filterTag)
			} else if indirectType.Kind() != reflect.Invalid {
				value = indirectType.Interface()
			}
		default:
			value = field.Interface()
		}

		out[val.Type().Field(i).Name] = value
	}

	return out
}

func isTagPresent(tag string, tags []string) bool {
	for _, val := range tags {
		tagValue := strings.TrimSpace(val)
		if tagValue != "" && tagValue == tag {
			return true
		}
	}

	return false
}<|MERGE_RESOLUTION|>--- conflicted
+++ resolved
@@ -19,6 +19,7 @@
 	"time"
 
 	"github.com/mattermost/ldap"
+
 	"github.com/mattermost/mattermost-server/v5/shared/filestore"
 	"github.com/mattermost/mattermost-server/v5/shared/mlog"
 )
@@ -931,18 +932,6 @@
 }
 
 type ExperimentalSettings struct {
-<<<<<<< HEAD
-	ClientSideCertEnable            *bool   `access:"experimental,cloud_restrictable"`
-	ClientSideCertCheck             *string `access:"experimental,cloud_restrictable"`
-	EnableClickToReply              *bool   `access:"experimental,write_restrictable,cloud_restrictable"`
-	LinkMetadataTimeoutMilliseconds *int64  `access:"experimental,write_restrictable,cloud_restrictable"`
-	RestrictSystemAdmin             *bool   `access:"experimental,write_restrictable"`
-	UseNewSAMLLibrary               *bool   `access:"experimental,cloud_restrictable"`
-	CloudUserLimit                  *int64  `access:"experimental,write_restrictable"`
-	CloudBilling                    *bool   `access:"experimental,write_restrictable"`
-	EnableSharedChannels            *bool   `access:"experimental"`
-	EnableRemoteClusterService      *bool   `access:"experimental"`
-=======
 	ClientSideCertEnable            *bool   `access:"experimental_features,cloud_restrictable"`
 	ClientSideCertCheck             *string `access:"experimental_features,cloud_restrictable"`
 	EnableClickToReply              *bool   `access:"experimental_features,write_restrictable,cloud_restrictable"`
@@ -953,7 +942,6 @@
 	CloudBilling                    *bool   `access:"experimental_features,write_restrictable"`
 	EnableSharedChannels            *bool   `access:"experimental_features"`
 	EnableRemoteClusterService      *bool   `access:"experimental_features"`
->>>>>>> daec0b32
 }
 
 func (s *ExperimentalSettings) SetDefaults() {

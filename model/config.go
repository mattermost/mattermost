// Copyright (c) 2015-present Mattermost, Inc. All Rights Reserved.
// See LICENSE.txt for license information.

package model

import (
	"crypto/tls"
	"encoding/json"
	"io"
	"math"
	"net"
	"net/http"
	"net/url"
	"os"
	"reflect"
	"regexp"
	"strconv"
	"strings"
	"time"

	"github.com/mattermost/ldap"
	"github.com/mattermost/mattermost-server/v5/mlog"
)

const (
	CONN_SECURITY_NONE     = ""
	CONN_SECURITY_PLAIN    = "PLAIN"
	CONN_SECURITY_TLS      = "TLS"
	CONN_SECURITY_STARTTLS = "STARTTLS"

	IMAGE_DRIVER_LOCAL = "local"
	IMAGE_DRIVER_S3    = "amazons3"

	DATABASE_DRIVER_SQLITE   = "sqlite3"
	DATABASE_DRIVER_MYSQL    = "mysql"
	DATABASE_DRIVER_POSTGRES = "postgres"

	MINIO_ACCESS_KEY = "minioaccesskey"
	MINIO_SECRET_KEY = "miniosecretkey"
	MINIO_BUCKET     = "mattermost-test"

	PASSWORD_MAXIMUM_LENGTH = 64
	PASSWORD_MINIMUM_LENGTH = 5

	SERVICE_GITLAB    = "gitlab"
	SERVICE_GOOGLE    = "google"
	SERVICE_OFFICE365 = "office365"

	GENERIC_NO_CHANNEL_NOTIFICATION = "generic_no_channel"
	GENERIC_NOTIFICATION            = "generic"
	GENERIC_NOTIFICATION_SERVER     = "https://push-test.mattermost.com"
	MM_SUPPORT_ADDRESS              = "support@mattermost.com"
	FULL_NOTIFICATION               = "full"
	ID_LOADED_NOTIFICATION          = "id_loaded"

	DIRECT_MESSAGE_ANY  = "any"
	DIRECT_MESSAGE_TEAM = "team"

	SHOW_USERNAME          = "username"
	SHOW_NICKNAME_FULLNAME = "nickname_full_name"
	SHOW_FULLNAME          = "full_name"

	PERMISSIONS_ALL           = "all"
	PERMISSIONS_CHANNEL_ADMIN = "channel_admin"
	PERMISSIONS_TEAM_ADMIN    = "team_admin"
	PERMISSIONS_SYSTEM_ADMIN  = "system_admin"

	FAKE_SETTING = "********************************"

	RESTRICT_EMOJI_CREATION_ALL          = "all"
	RESTRICT_EMOJI_CREATION_ADMIN        = "admin"
	RESTRICT_EMOJI_CREATION_SYSTEM_ADMIN = "system_admin"

	PERMISSIONS_DELETE_POST_ALL          = "all"
	PERMISSIONS_DELETE_POST_TEAM_ADMIN   = "team_admin"
	PERMISSIONS_DELETE_POST_SYSTEM_ADMIN = "system_admin"

	ALLOW_EDIT_POST_ALWAYS     = "always"
	ALLOW_EDIT_POST_NEVER      = "never"
	ALLOW_EDIT_POST_TIME_LIMIT = "time_limit"

	GROUP_UNREAD_CHANNELS_DISABLED    = "disabled"
	GROUP_UNREAD_CHANNELS_DEFAULT_ON  = "default_on"
	GROUP_UNREAD_CHANNELS_DEFAULT_OFF = "default_off"

	EMAIL_BATCHING_BUFFER_SIZE = 256
	EMAIL_BATCHING_INTERVAL    = 30

	EMAIL_NOTIFICATION_CONTENTS_FULL    = "full"
	EMAIL_NOTIFICATION_CONTENTS_GENERIC = "generic"

	SITENAME_MAX_LENGTH = 30

	SERVICE_SETTINGS_DEFAULT_SITE_URL           = "http://localhost:8065"
	SERVICE_SETTINGS_DEFAULT_TLS_CERT_FILE      = ""
	SERVICE_SETTINGS_DEFAULT_TLS_KEY_FILE       = ""
	SERVICE_SETTINGS_DEFAULT_READ_TIMEOUT       = 300
	SERVICE_SETTINGS_DEFAULT_WRITE_TIMEOUT      = 300
	SERVICE_SETTINGS_DEFAULT_IDLE_TIMEOUT       = 60
	SERVICE_SETTINGS_DEFAULT_MAX_LOGIN_ATTEMPTS = 10
	SERVICE_SETTINGS_DEFAULT_ALLOW_CORS_FROM    = ""
	SERVICE_SETTINGS_DEFAULT_LISTEN_AND_ADDRESS = ":8065"
	SERVICE_SETTINGS_DEFAULT_GFYCAT_API_KEY     = "2_KtH_W5"
	SERVICE_SETTINGS_DEFAULT_GFYCAT_API_SECRET  = "3wLVZPiswc3DnaiaFoLkDvB4X0IV6CpMkj4tf2inJRsBY6-FnkT08zGmppWFgeof"

	TEAM_SETTINGS_DEFAULT_SITE_NAME                = "Mattermost"
	TEAM_SETTINGS_DEFAULT_MAX_USERS_PER_TEAM       = 50
	TEAM_SETTINGS_DEFAULT_CUSTOM_BRAND_TEXT        = ""
	TEAM_SETTINGS_DEFAULT_CUSTOM_DESCRIPTION_TEXT  = ""
	TEAM_SETTINGS_DEFAULT_USER_STATUS_AWAY_TIMEOUT = 300

	SQL_SETTINGS_DEFAULT_DATA_SOURCE = "postgres://mmuser:mostest@localhost/mattermost_test?sslmode=disable&connect_timeout=10"

	FILE_SETTINGS_DEFAULT_DIRECTORY = "./data/"

	EMAIL_SETTINGS_DEFAULT_FEEDBACK_ORGANIZATION = ""

	SUPPORT_SETTINGS_DEFAULT_TERMS_OF_SERVICE_LINK = "https://about.mattermost.com/default-terms/"
	SUPPORT_SETTINGS_DEFAULT_PRIVACY_POLICY_LINK   = "https://about.mattermost.com/default-privacy-policy/"
	SUPPORT_SETTINGS_DEFAULT_ABOUT_LINK            = "https://about.mattermost.com/default-about/"
	SUPPORT_SETTINGS_DEFAULT_HELP_LINK             = "https://about.mattermost.com/default-help/"
	SUPPORT_SETTINGS_DEFAULT_REPORT_A_PROBLEM_LINK = "https://about.mattermost.com/default-report-a-problem/"
	SUPPORT_SETTINGS_DEFAULT_SUPPORT_EMAIL         = "feedback@mattermost.com"
	SUPPORT_SETTINGS_DEFAULT_RE_ACCEPTANCE_PERIOD  = 365

	LDAP_SETTINGS_DEFAULT_FIRST_NAME_ATTRIBUTE         = ""
	LDAP_SETTINGS_DEFAULT_LAST_NAME_ATTRIBUTE          = ""
	LDAP_SETTINGS_DEFAULT_EMAIL_ATTRIBUTE              = ""
	LDAP_SETTINGS_DEFAULT_USERNAME_ATTRIBUTE           = ""
	LDAP_SETTINGS_DEFAULT_NICKNAME_ATTRIBUTE           = ""
	LDAP_SETTINGS_DEFAULT_ID_ATTRIBUTE                 = ""
	LDAP_SETTINGS_DEFAULT_POSITION_ATTRIBUTE           = ""
	LDAP_SETTINGS_DEFAULT_LOGIN_FIELD_NAME             = ""
	LDAP_SETTINGS_DEFAULT_GROUP_DISPLAY_NAME_ATTRIBUTE = ""
	LDAP_SETTINGS_DEFAULT_GROUP_ID_ATTRIBUTE           = ""
	LDAP_SETTINGS_DEFAULT_PICTURE_ATTRIBUTE            = ""

	SAML_SETTINGS_DEFAULT_ID_ATTRIBUTE         = ""
	SAML_SETTINGS_DEFAULT_GUEST_ATTRIBUTE      = ""
	SAML_SETTINGS_DEFAULT_ADMIN_ATTRIBUTE      = ""
	SAML_SETTINGS_DEFAULT_FIRST_NAME_ATTRIBUTE = ""
	SAML_SETTINGS_DEFAULT_LAST_NAME_ATTRIBUTE  = ""
	SAML_SETTINGS_DEFAULT_EMAIL_ATTRIBUTE      = ""
	SAML_SETTINGS_DEFAULT_USERNAME_ATTRIBUTE   = ""
	SAML_SETTINGS_DEFAULT_NICKNAME_ATTRIBUTE   = ""
	SAML_SETTINGS_DEFAULT_LOCALE_ATTRIBUTE     = ""
	SAML_SETTINGS_DEFAULT_POSITION_ATTRIBUTE   = ""

	SAML_SETTINGS_SIGNATURE_ALGORITHM_SHA1    = "RSAwithSHA1"
	SAML_SETTINGS_SIGNATURE_ALGORITHM_SHA256  = "RSAwithSHA256"
	SAML_SETTINGS_SIGNATURE_ALGORITHM_SHA512  = "RSAwithSHA512"
	SAML_SETTINGS_DEFAULT_SIGNATURE_ALGORITHM = SAML_SETTINGS_SIGNATURE_ALGORITHM_SHA1

	SAML_SETTINGS_CANONICAL_ALGORITHM_C14N    = "Canonical1.0"
	SAML_SETTINGS_CANONICAL_ALGORITHM_C14N11  = "Canonical1.1"
	SAML_SETTINGS_DEFAULT_CANONICAL_ALGORITHM = SAML_SETTINGS_CANONICAL_ALGORITHM_C14N

	NATIVEAPP_SETTINGS_DEFAULT_APP_DOWNLOAD_LINK         = "https://mattermost.com/download/#mattermostApps"
	NATIVEAPP_SETTINGS_DEFAULT_ANDROID_APP_DOWNLOAD_LINK = "https://about.mattermost.com/mattermost-android-app/"
	NATIVEAPP_SETTINGS_DEFAULT_IOS_APP_DOWNLOAD_LINK     = "https://about.mattermost.com/mattermost-ios-app/"

	EXPERIMENTAL_SETTINGS_DEFAULT_LINK_METADATA_TIMEOUT_MILLISECONDS = 5000

	ANALYTICS_SETTINGS_DEFAULT_MAX_USERS_FOR_STATISTICS = 2500

	ANNOUNCEMENT_SETTINGS_DEFAULT_BANNER_COLOR                    = "#f2a93b"
	ANNOUNCEMENT_SETTINGS_DEFAULT_BANNER_TEXT_COLOR               = "#333333"
	ANNOUNCEMENT_SETTINGS_DEFAULT_NOTICES_JSON_URL                = "https://notices.mattermost.com/"
	ANNOUNCEMENT_SETTINGS_DEFAULT_NOTICES_FETCH_FREQUENCY_SECONDS = 3600

	TEAM_SETTINGS_DEFAULT_TEAM_TEXT = "default"

	ELASTICSEARCH_SETTINGS_DEFAULT_CONNECTION_URL                    = "http://localhost:9200"
	ELASTICSEARCH_SETTINGS_DEFAULT_USERNAME                          = "elastic"
	ELASTICSEARCH_SETTINGS_DEFAULT_PASSWORD                          = "changeme"
	ELASTICSEARCH_SETTINGS_DEFAULT_POST_INDEX_REPLICAS               = 1
	ELASTICSEARCH_SETTINGS_DEFAULT_POST_INDEX_SHARDS                 = 1
	ELASTICSEARCH_SETTINGS_DEFAULT_CHANNEL_INDEX_REPLICAS            = 1
	ELASTICSEARCH_SETTINGS_DEFAULT_CHANNEL_INDEX_SHARDS              = 1
	ELASTICSEARCH_SETTINGS_DEFAULT_USER_INDEX_REPLICAS               = 1
	ELASTICSEARCH_SETTINGS_DEFAULT_USER_INDEX_SHARDS                 = 1
	ELASTICSEARCH_SETTINGS_DEFAULT_AGGREGATE_POSTS_AFTER_DAYS        = 365
	ELASTICSEARCH_SETTINGS_DEFAULT_POSTS_AGGREGATOR_JOB_START_TIME   = "03:00"
	ELASTICSEARCH_SETTINGS_DEFAULT_INDEX_PREFIX                      = ""
	ELASTICSEARCH_SETTINGS_DEFAULT_LIVE_INDEXING_BATCH_SIZE          = 1
	ELASTICSEARCH_SETTINGS_DEFAULT_BULK_INDEXING_TIME_WINDOW_SECONDS = 3600
	ELASTICSEARCH_SETTINGS_DEFAULT_REQUEST_TIMEOUT_SECONDS           = 30

	BLEVE_SETTINGS_DEFAULT_INDEX_DIR                         = ""
	BLEVE_SETTINGS_DEFAULT_BULK_INDEXING_TIME_WINDOW_SECONDS = 3600

	DATA_RETENTION_SETTINGS_DEFAULT_MESSAGE_RETENTION_DAYS  = 365
	DATA_RETENTION_SETTINGS_DEFAULT_FILE_RETENTION_DAYS     = 365
	DATA_RETENTION_SETTINGS_DEFAULT_DELETION_JOB_START_TIME = "02:00"

	PLUGIN_SETTINGS_DEFAULT_DIRECTORY          = "./plugins"
	PLUGIN_SETTINGS_DEFAULT_CLIENT_DIRECTORY   = "./client/plugins"
	PLUGIN_SETTINGS_DEFAULT_ENABLE_MARKETPLACE = true
	PLUGIN_SETTINGS_DEFAULT_MARKETPLACE_URL    = "https://api.integrations.mattermost.com"
	PLUGIN_SETTINGS_OLD_MARKETPLACE_URL        = "https://marketplace.integrations.mattermost.com"

	COMPLIANCE_EXPORT_TYPE_CSV             = "csv"
	COMPLIANCE_EXPORT_TYPE_ACTIANCE        = "actiance"
	COMPLIANCE_EXPORT_TYPE_GLOBALRELAY     = "globalrelay"
	COMPLIANCE_EXPORT_TYPE_GLOBALRELAY_ZIP = "globalrelay-zip"
	GLOBALRELAY_CUSTOMER_TYPE_A9           = "A9"
	GLOBALRELAY_CUSTOMER_TYPE_A10          = "A10"

	CLIENT_SIDE_CERT_CHECK_PRIMARY_AUTH   = "primary"
	CLIENT_SIDE_CERT_CHECK_SECONDARY_AUTH = "secondary"

	IMAGE_PROXY_TYPE_LOCAL      = "local"
	IMAGE_PROXY_TYPE_ATMOS_CAMO = "atmos/camo"

	GOOGLE_SETTINGS_DEFAULT_SCOPE             = "profile email"
	GOOGLE_SETTINGS_DEFAULT_AUTH_ENDPOINT     = "https://accounts.google.com/o/oauth2/v2/auth"
	GOOGLE_SETTINGS_DEFAULT_TOKEN_ENDPOINT    = "https://www.googleapis.com/oauth2/v4/token"
	GOOGLE_SETTINGS_DEFAULT_USER_API_ENDPOINT = "https://people.googleapis.com/v1/people/me?personFields=names,emailAddresses,nicknames,metadata"

	OFFICE365_SETTINGS_DEFAULT_SCOPE             = "User.Read"
	OFFICE365_SETTINGS_DEFAULT_AUTH_ENDPOINT     = "https://login.microsoftonline.com/common/oauth2/v2.0/authorize"
	OFFICE365_SETTINGS_DEFAULT_TOKEN_ENDPOINT    = "https://login.microsoftonline.com/common/oauth2/v2.0/token"
	OFFICE365_SETTINGS_DEFAULT_USER_API_ENDPOINT = "https://graph.microsoft.com/v1.0/me"

	CLOUD_SETTINGS_DEFAULT_CWS_URL = "https://customers.mattermost.com"

	LOCAL_MODE_SOCKET_PATH = "/var/tmp/mattermost_local.socket"
)

var ServerTLSSupportedCiphers = map[string]uint16{
	"TLS_RSA_WITH_RC4_128_SHA":                tls.TLS_RSA_WITH_RC4_128_SHA,
	"TLS_RSA_WITH_3DES_EDE_CBC_SHA":           tls.TLS_RSA_WITH_3DES_EDE_CBC_SHA,
	"TLS_RSA_WITH_AES_128_CBC_SHA":            tls.TLS_RSA_WITH_AES_128_CBC_SHA,
	"TLS_RSA_WITH_AES_256_CBC_SHA":            tls.TLS_RSA_WITH_AES_256_CBC_SHA,
	"TLS_RSA_WITH_AES_128_CBC_SHA256":         tls.TLS_RSA_WITH_AES_128_CBC_SHA256,
	"TLS_RSA_WITH_AES_128_GCM_SHA256":         tls.TLS_RSA_WITH_AES_128_GCM_SHA256,
	"TLS_RSA_WITH_AES_256_GCM_SHA384":         tls.TLS_RSA_WITH_AES_256_GCM_SHA384,
	"TLS_ECDHE_ECDSA_WITH_RC4_128_SHA":        tls.TLS_ECDHE_ECDSA_WITH_RC4_128_SHA,
	"TLS_ECDHE_ECDSA_WITH_AES_128_CBC_SHA":    tls.TLS_ECDHE_ECDSA_WITH_AES_128_CBC_SHA,
	"TLS_ECDHE_ECDSA_WITH_AES_256_CBC_SHA":    tls.TLS_ECDHE_ECDSA_WITH_AES_256_CBC_SHA,
	"TLS_ECDHE_RSA_WITH_RC4_128_SHA":          tls.TLS_ECDHE_RSA_WITH_RC4_128_SHA,
	"TLS_ECDHE_RSA_WITH_3DES_EDE_CBC_SHA":     tls.TLS_ECDHE_RSA_WITH_3DES_EDE_CBC_SHA,
	"TLS_ECDHE_RSA_WITH_AES_128_CBC_SHA":      tls.TLS_ECDHE_RSA_WITH_AES_128_CBC_SHA,
	"TLS_ECDHE_RSA_WITH_AES_256_CBC_SHA":      tls.TLS_ECDHE_RSA_WITH_AES_256_CBC_SHA,
	"TLS_ECDHE_ECDSA_WITH_AES_128_CBC_SHA256": tls.TLS_ECDHE_ECDSA_WITH_AES_128_CBC_SHA256,
	"TLS_ECDHE_RSA_WITH_AES_128_CBC_SHA256":   tls.TLS_ECDHE_RSA_WITH_AES_128_CBC_SHA256,
	"TLS_ECDHE_RSA_WITH_AES_128_GCM_SHA256":   tls.TLS_ECDHE_RSA_WITH_AES_128_GCM_SHA256,
	"TLS_ECDHE_ECDSA_WITH_AES_128_GCM_SHA256": tls.TLS_ECDHE_ECDSA_WITH_AES_128_GCM_SHA256,
	"TLS_ECDHE_RSA_WITH_AES_256_GCM_SHA384":   tls.TLS_ECDHE_RSA_WITH_AES_256_GCM_SHA384,
	"TLS_ECDHE_ECDSA_WITH_AES_256_GCM_SHA384": tls.TLS_ECDHE_ECDSA_WITH_AES_256_GCM_SHA384,
	"TLS_ECDHE_RSA_WITH_CHACHA20_POLY1305":    tls.TLS_ECDHE_RSA_WITH_CHACHA20_POLY1305,
	"TLS_ECDHE_ECDSA_WITH_CHACHA20_POLY1305":  tls.TLS_ECDHE_ECDSA_WITH_CHACHA20_POLY1305,
}

type ServiceSettings struct {
	SiteURL                                           *string  `access:"environment,authentication,write_restrictable"`
	WebsocketURL                                      *string  `access:"write_restrictable,cloud_restrictable"`
	LicenseFileLocation                               *string  `access:"write_restrictable,cloud_restrictable"`
	ListenAddress                                     *string  `access:"environment,write_restrictable,cloud_restrictable"`
	ConnectionSecurity                                *string  `access:"environment,write_restrictable,cloud_restrictable"`
	TLSCertFile                                       *string  `access:"environment,write_restrictable,cloud_restrictable"`
	TLSKeyFile                                        *string  `access:"environment,write_restrictable,cloud_restrictable"`
	TLSMinVer                                         *string  `access:"write_restrictable,cloud_restrictable"`
	TLSStrictTransport                                *bool    `access:"write_restrictable,cloud_restrictable"`
	TLSStrictTransportMaxAge                          *int64   `access:"write_restrictable,cloud_restrictable"`
	TLSOverwriteCiphers                               []string `access:"write_restrictable,cloud_restrictable"`
	UseLetsEncrypt                                    *bool    `access:"environment,write_restrictable,cloud_restrictable"`
	LetsEncryptCertificateCacheFile                   *string  `access:"environment,write_restrictable,cloud_restrictable"`
	Forward80To443                                    *bool    `access:"environment,write_restrictable,cloud_restrictable"`
	TrustedProxyIPHeader                              []string `access:"write_restrictable,cloud_restrictable"`
	ReadTimeout                                       *int     `access:"environment,write_restrictable,cloud_restrictable"`
	WriteTimeout                                      *int     `access:"environment,write_restrictable,cloud_restrictable"`
	IdleTimeout                                       *int     `access:"write_restrictable,cloud_restrictable"`
	MaximumLoginAttempts                              *int     `access:"authentication,write_restrictable,cloud_restrictable"`
	GoroutineHealthThreshold                          *int     `access:"write_restrictable,cloud_restrictable"`
	GoogleDeveloperKey                                *string  `access:"site,write_restrictable,cloud_restrictable"`
	EnableOAuthServiceProvider                        *bool    `access:"integrations"`
	EnableIncomingWebhooks                            *bool    `access:"integrations"`
	EnableOutgoingWebhooks                            *bool    `access:"integrations"`
	EnableCommands                                    *bool    `access:"integrations"`
	DEPRECATED_DO_NOT_USE_EnableOnlyAdminIntegrations *bool    `json:"EnableOnlyAdminIntegrations" mapstructure:"EnableOnlyAdminIntegrations"` // This field is deprecated and must not be used.
	EnablePostUsernameOverride                        *bool    `access:"integrations"`
	EnablePostIconOverride                            *bool    `access:"integrations"`
	EnableLinkPreviews                                *bool    `access:"site"`
	EnableTesting                                     *bool    `access:"environment,write_restrictable,cloud_restrictable"`
	EnableDeveloper                                   *bool    `access:"environment,write_restrictable,cloud_restrictable"`
	EnableOpenTracing                                 *bool    `access:"write_restrictable,cloud_restrictable"`
	EnableSecurityFixAlert                            *bool    `access:"environment,write_restrictable,cloud_restrictable"`
	EnableInsecureOutgoingConnections                 *bool    `access:"environment,write_restrictable,cloud_restrictable"`
	AllowedUntrustedInternalConnections               *string  `access:"environment,write_restrictable,cloud_restrictable"`
	EnableMultifactorAuthentication                   *bool    `access:"authentication"`
	EnforceMultifactorAuthentication                  *bool    `access:"authentication"`
	EnableUserAccessTokens                            *bool    `access:"integrations"`
	AllowCorsFrom                                     *string  `access:"integrations,write_restrictable,cloud_restrictable"`
	CorsExposedHeaders                                *string  `access:"integrations,write_restrictable,cloud_restrictable"`
	CorsAllowCredentials                              *bool    `access:"integrations,write_restrictable,cloud_restrictable"`
	CorsDebug                                         *bool    `access:"integrations,write_restrictable,cloud_restrictable"`
	AllowCookiesForSubdomains                         *bool    `access:"write_restrictable,cloud_restrictable"`
	ExtendSessionLengthWithActivity                   *bool    `access:"environment,write_restrictable,cloud_restrictable"`
	SessionLengthWebInDays                            *int     `access:"environment,write_restrictable,cloud_restrictable"`
	SessionLengthMobileInDays                         *int     `access:"environment,write_restrictable,cloud_restrictable"`
	SessionLengthSSOInDays                            *int     `access:"environment,write_restrictable,cloud_restrictable"`
	SessionCacheInMinutes                             *int     `access:"environment,write_restrictable,cloud_restrictable"`
	SessionIdleTimeoutInMinutes                       *int     `access:"environment,write_restrictable,cloud_restrictable"`
	WebsocketSecurePort                               *int     `access:"write_restrictable,cloud_restrictable"`
	WebsocketPort                                     *int     `access:"write_restrictable,cloud_restrictable"`
	WebserverMode                                     *string  `access:"environment,write_restrictable,cloud_restrictable"`
	EnableCustomEmoji                                 *bool    `access:"site"`
	EnableEmojiPicker                                 *bool    `access:"site"`
	EnableGifPicker                                   *bool    `access:"integrations"`
	GfycatApiKey                                      *string  `access:"integrations"`
	GfycatApiSecret                                   *string  `access:"integrations"`
	DEPRECATED_DO_NOT_USE_RestrictCustomEmojiCreation *string  `json:"RestrictCustomEmojiCreation" mapstructure:"RestrictCustomEmojiCreation"` // This field is deprecated and must not be used.
	DEPRECATED_DO_NOT_USE_RestrictPostDelete          *string  `json:"RestrictPostDelete" mapstructure:"RestrictPostDelete"`                   // This field is deprecated and must not be used.
	DEPRECATED_DO_NOT_USE_AllowEditPost               *string  `json:"AllowEditPost" mapstructure:"AllowEditPost"`                             // This field is deprecated and must not be used.
	PostEditTimeLimit                                 *int     `access:"user_management_permissions"`
	TimeBetweenUserTypingUpdatesMilliseconds          *int64   `access:"experimental,write_restrictable,cloud_restrictable"`
	EnablePostSearch                                  *bool    `access:"write_restrictable,cloud_restrictable"`
	MinimumHashtagLength                              *int     `access:"environment,write_restrictable,cloud_restrictable"`
	EnableUserTypingMessages                          *bool    `access:"experimental,write_restrictable,cloud_restrictable"`
	EnableChannelViewedMessages                       *bool    `access:"experimental,write_restrictable,cloud_restrictable"`
	EnableUserStatuses                                *bool    `access:"write_restrictable,cloud_restrictable"`
	ExperimentalEnableAuthenticationTransfer          *bool    `access:"experimental,write_restrictable,cloud_restrictable"`
	ClusterLogTimeoutMilliseconds                     *int     `access:"write_restrictable,cloud_restrictable"`
	CloseUnusedDirectMessages                         *bool    `access:"experimental"`
	EnablePreviewFeatures                             *bool    `access:"experimental"`
	EnableTutorial                                    *bool    `access:"experimental"`
	ExperimentalEnableDefaultChannelLeaveJoinMessages *bool    `access:"experimental"`
	ExperimentalGroupUnreadChannels                   *string  `access:"experimental"`
	ExperimentalChannelOrganization                   *bool    `access:"experimental"`
	ExperimentalChannelSidebarOrganization            *string  `access:"experimental"`
	ExperimentalDataPrefetch                          *bool    `access:"experimental"`
	DEPRECATED_DO_NOT_USE_ImageProxyType              *string  `json:"ImageProxyType" mapstructure:"ImageProxyType"`       // This field is deprecated and must not be used.
	DEPRECATED_DO_NOT_USE_ImageProxyURL               *string  `json:"ImageProxyURL" mapstructure:"ImageProxyURL"`         // This field is deprecated and must not be used.
	DEPRECATED_DO_NOT_USE_ImageProxyOptions           *string  `json:"ImageProxyOptions" mapstructure:"ImageProxyOptions"` // This field is deprecated and must not be used.
	EnableAPITeamDeletion                             *bool
	EnableAPIUserDeletion                             *bool
	ExperimentalEnableHardenedMode                    *bool `access:"experimental"`
	DisableLegacyMFA                                  *bool `access:"write_restrictable,cloud_restrictable"`
	ExperimentalStrictCSRFEnforcement                 *bool `access:"experimental,write_restrictable,cloud_restrictable"`
	EnableEmailInvitations                            *bool `access:"authentication"`
	DisableBotsWhenOwnerIsDeactivated                 *bool `access:"integrations,write_restrictable,cloud_restrictable"`
	EnableBotAccountCreation                          *bool `access:"integrations"`
	EnableSVGs                                        *bool `access:"site"`
	EnableLatex                                       *bool `access:"site"`
	EnableAPIChannelDeletion                          *bool
	EnableLocalMode                                   *bool
	LocalModeSocketLocation                           *string
	EnableAWSMetering                                 *bool
}

func (s *ServiceSettings) SetDefaults(isUpdate bool) {
	if s.EnableEmailInvitations == nil {
		// If the site URL is also not present then assume this is a clean install
		if s.SiteURL == nil {
			s.EnableEmailInvitations = NewBool(false)
		} else {
			s.EnableEmailInvitations = NewBool(true)
		}
	}

	if s.SiteURL == nil {
		if s.EnableDeveloper != nil && *s.EnableDeveloper {
			s.SiteURL = NewString(SERVICE_SETTINGS_DEFAULT_SITE_URL)
		} else {
			s.SiteURL = NewString("")
		}
	}

	if s.WebsocketURL == nil {
		s.WebsocketURL = NewString("")
	}

	if s.LicenseFileLocation == nil {
		s.LicenseFileLocation = NewString("")
	}

	if s.ListenAddress == nil {
		s.ListenAddress = NewString(SERVICE_SETTINGS_DEFAULT_LISTEN_AND_ADDRESS)
	}

	if s.EnableLinkPreviews == nil {
		s.EnableLinkPreviews = NewBool(true)
	}

	if s.EnableTesting == nil {
		s.EnableTesting = NewBool(false)
	}

	if s.EnableDeveloper == nil {
		s.EnableDeveloper = NewBool(false)
	}

	if s.EnableOpenTracing == nil {
		s.EnableOpenTracing = NewBool(false)
	}

	if s.EnableSecurityFixAlert == nil {
		s.EnableSecurityFixAlert = NewBool(true)
	}

	if s.EnableInsecureOutgoingConnections == nil {
		s.EnableInsecureOutgoingConnections = NewBool(false)
	}

	if s.AllowedUntrustedInternalConnections == nil {
		s.AllowedUntrustedInternalConnections = NewString("")
	}

	if s.EnableMultifactorAuthentication == nil {
		s.EnableMultifactorAuthentication = NewBool(false)
	}

	if s.EnforceMultifactorAuthentication == nil {
		s.EnforceMultifactorAuthentication = NewBool(false)
	}

	if s.EnableUserAccessTokens == nil {
		s.EnableUserAccessTokens = NewBool(false)
	}

	if s.GoroutineHealthThreshold == nil {
		s.GoroutineHealthThreshold = NewInt(-1)
	}

	if s.GoogleDeveloperKey == nil {
		s.GoogleDeveloperKey = NewString("")
	}

	if s.EnableOAuthServiceProvider == nil {
		s.EnableOAuthServiceProvider = NewBool(false)
	}

	if s.EnableIncomingWebhooks == nil {
		s.EnableIncomingWebhooks = NewBool(true)
	}

	if s.EnableOutgoingWebhooks == nil {
		s.EnableOutgoingWebhooks = NewBool(true)
	}

	if s.ConnectionSecurity == nil {
		s.ConnectionSecurity = NewString("")
	}

	if s.TLSKeyFile == nil {
		s.TLSKeyFile = NewString(SERVICE_SETTINGS_DEFAULT_TLS_KEY_FILE)
	}

	if s.TLSCertFile == nil {
		s.TLSCertFile = NewString(SERVICE_SETTINGS_DEFAULT_TLS_CERT_FILE)
	}

	if s.TLSMinVer == nil {
		s.TLSMinVer = NewString("1.2")
	}

	if s.TLSStrictTransport == nil {
		s.TLSStrictTransport = NewBool(false)
	}

	if s.TLSStrictTransportMaxAge == nil {
		s.TLSStrictTransportMaxAge = NewInt64(63072000)
	}

	if s.TLSOverwriteCiphers == nil {
		s.TLSOverwriteCiphers = []string{}
	}

	if s.UseLetsEncrypt == nil {
		s.UseLetsEncrypt = NewBool(false)
	}

	if s.LetsEncryptCertificateCacheFile == nil {
		s.LetsEncryptCertificateCacheFile = NewString("./config/letsencrypt.cache")
	}

	if s.ReadTimeout == nil {
		s.ReadTimeout = NewInt(SERVICE_SETTINGS_DEFAULT_READ_TIMEOUT)
	}

	if s.WriteTimeout == nil {
		s.WriteTimeout = NewInt(SERVICE_SETTINGS_DEFAULT_WRITE_TIMEOUT)
	}

	if s.IdleTimeout == nil {
		s.IdleTimeout = NewInt(SERVICE_SETTINGS_DEFAULT_IDLE_TIMEOUT)
	}

	if s.MaximumLoginAttempts == nil {
		s.MaximumLoginAttempts = NewInt(SERVICE_SETTINGS_DEFAULT_MAX_LOGIN_ATTEMPTS)
	}

	if s.Forward80To443 == nil {
		s.Forward80To443 = NewBool(false)
	}

	if isUpdate {
		// When updating an existing configuration, ensure that defaults are set.
		if s.TrustedProxyIPHeader == nil {
			s.TrustedProxyIPHeader = []string{HEADER_FORWARDED, HEADER_REAL_IP}
		}
	} else {
		// When generating a blank configuration, leave the list empty.
		s.TrustedProxyIPHeader = []string{}
	}

	if s.TimeBetweenUserTypingUpdatesMilliseconds == nil {
		s.TimeBetweenUserTypingUpdatesMilliseconds = NewInt64(5000)
	}

	if s.EnablePostSearch == nil {
		s.EnablePostSearch = NewBool(true)
	}

	if s.MinimumHashtagLength == nil {
		s.MinimumHashtagLength = NewInt(3)
	}

	if s.EnableUserTypingMessages == nil {
		s.EnableUserTypingMessages = NewBool(true)
	}

	if s.EnableChannelViewedMessages == nil {
		s.EnableChannelViewedMessages = NewBool(true)
	}

	if s.EnableUserStatuses == nil {
		s.EnableUserStatuses = NewBool(true)
	}

	if s.ClusterLogTimeoutMilliseconds == nil {
		s.ClusterLogTimeoutMilliseconds = NewInt(2000)
	}

	if s.CloseUnusedDirectMessages == nil {
		s.CloseUnusedDirectMessages = NewBool(false)
	}

	if s.EnableTutorial == nil {
		s.EnableTutorial = NewBool(true)
	}

	// Must be manually enabled for existing installations.
	if s.ExtendSessionLengthWithActivity == nil {
		s.ExtendSessionLengthWithActivity = NewBool(!isUpdate)
	}

	if s.SessionLengthWebInDays == nil {
		if isUpdate {
			s.SessionLengthWebInDays = NewInt(180)
		} else {
			s.SessionLengthWebInDays = NewInt(30)
		}
	}

	if s.SessionLengthMobileInDays == nil {
		if isUpdate {
			s.SessionLengthMobileInDays = NewInt(180)
		} else {
			s.SessionLengthMobileInDays = NewInt(30)
		}
	}

	if s.SessionLengthSSOInDays == nil {
		s.SessionLengthSSOInDays = NewInt(30)
	}

	if s.SessionCacheInMinutes == nil {
		s.SessionCacheInMinutes = NewInt(10)
	}

	if s.SessionIdleTimeoutInMinutes == nil {
		s.SessionIdleTimeoutInMinutes = NewInt(43200)
	}

	if s.EnableCommands == nil {
		s.EnableCommands = NewBool(true)
	}

	if s.DEPRECATED_DO_NOT_USE_EnableOnlyAdminIntegrations == nil {
		s.DEPRECATED_DO_NOT_USE_EnableOnlyAdminIntegrations = NewBool(true)
	}

	if s.EnablePostUsernameOverride == nil {
		s.EnablePostUsernameOverride = NewBool(false)
	}

	if s.EnablePostIconOverride == nil {
		s.EnablePostIconOverride = NewBool(false)
	}

	if s.WebsocketPort == nil {
		s.WebsocketPort = NewInt(80)
	}

	if s.WebsocketSecurePort == nil {
		s.WebsocketSecurePort = NewInt(443)
	}

	if s.AllowCorsFrom == nil {
		s.AllowCorsFrom = NewString(SERVICE_SETTINGS_DEFAULT_ALLOW_CORS_FROM)
	}

	if s.CorsExposedHeaders == nil {
		s.CorsExposedHeaders = NewString("")
	}

	if s.CorsAllowCredentials == nil {
		s.CorsAllowCredentials = NewBool(false)
	}

	if s.CorsDebug == nil {
		s.CorsDebug = NewBool(false)
	}

	if s.AllowCookiesForSubdomains == nil {
		s.AllowCookiesForSubdomains = NewBool(false)
	}

	if s.WebserverMode == nil {
		s.WebserverMode = NewString("gzip")
	} else if *s.WebserverMode == "regular" {
		*s.WebserverMode = "gzip"
	}

	if s.EnableCustomEmoji == nil {
		s.EnableCustomEmoji = NewBool(true)
	}

	if s.EnableEmojiPicker == nil {
		s.EnableEmojiPicker = NewBool(true)
	}

	if s.EnableGifPicker == nil {
		s.EnableGifPicker = NewBool(true)
	}

	if s.GfycatApiKey == nil || *s.GfycatApiKey == "" {
		s.GfycatApiKey = NewString(SERVICE_SETTINGS_DEFAULT_GFYCAT_API_KEY)
	}

	if s.GfycatApiSecret == nil || *s.GfycatApiSecret == "" {
		s.GfycatApiSecret = NewString(SERVICE_SETTINGS_DEFAULT_GFYCAT_API_SECRET)
	}

	if s.DEPRECATED_DO_NOT_USE_RestrictCustomEmojiCreation == nil {
		s.DEPRECATED_DO_NOT_USE_RestrictCustomEmojiCreation = NewString(RESTRICT_EMOJI_CREATION_ALL)
	}

	if s.DEPRECATED_DO_NOT_USE_RestrictPostDelete == nil {
		s.DEPRECATED_DO_NOT_USE_RestrictPostDelete = NewString(PERMISSIONS_DELETE_POST_ALL)
	}

	if s.DEPRECATED_DO_NOT_USE_AllowEditPost == nil {
		s.DEPRECATED_DO_NOT_USE_AllowEditPost = NewString(ALLOW_EDIT_POST_ALWAYS)
	}

	if s.ExperimentalEnableAuthenticationTransfer == nil {
		s.ExperimentalEnableAuthenticationTransfer = NewBool(true)
	}

	if s.PostEditTimeLimit == nil {
		s.PostEditTimeLimit = NewInt(-1)
	}

	if s.EnablePreviewFeatures == nil {
		s.EnablePreviewFeatures = NewBool(true)
	}

	if s.ExperimentalEnableDefaultChannelLeaveJoinMessages == nil {
		s.ExperimentalEnableDefaultChannelLeaveJoinMessages = NewBool(true)
	}

	if s.ExperimentalGroupUnreadChannels == nil {
		s.ExperimentalGroupUnreadChannels = NewString(GROUP_UNREAD_CHANNELS_DISABLED)
	} else if *s.ExperimentalGroupUnreadChannels == "0" {
		s.ExperimentalGroupUnreadChannels = NewString(GROUP_UNREAD_CHANNELS_DISABLED)
	} else if *s.ExperimentalGroupUnreadChannels == "1" {
		s.ExperimentalGroupUnreadChannels = NewString(GROUP_UNREAD_CHANNELS_DEFAULT_ON)
	}

	if s.ExperimentalChannelOrganization == nil {
		experimentalUnreadEnabled := *s.ExperimentalGroupUnreadChannels != GROUP_UNREAD_CHANNELS_DISABLED
		s.ExperimentalChannelOrganization = NewBool(experimentalUnreadEnabled)
	}

	if s.ExperimentalChannelSidebarOrganization == nil {
		s.ExperimentalChannelSidebarOrganization = NewString("disabled")
	}

	if s.ExperimentalDataPrefetch == nil {
		s.ExperimentalDataPrefetch = NewBool(true)
	}

	if s.DEPRECATED_DO_NOT_USE_ImageProxyType == nil {
		s.DEPRECATED_DO_NOT_USE_ImageProxyType = NewString("")
	}

	if s.DEPRECATED_DO_NOT_USE_ImageProxyURL == nil {
		s.DEPRECATED_DO_NOT_USE_ImageProxyURL = NewString("")
	}

	if s.DEPRECATED_DO_NOT_USE_ImageProxyOptions == nil {
		s.DEPRECATED_DO_NOT_USE_ImageProxyOptions = NewString("")
	}

	if s.EnableAPITeamDeletion == nil {
		s.EnableAPITeamDeletion = NewBool(false)
	}

	if s.EnableAPIUserDeletion == nil {
		s.EnableAPIUserDeletion = NewBool(false)
	}

	if s.EnableAPIChannelDeletion == nil {
		s.EnableAPIChannelDeletion = NewBool(false)
	}

	if s.ExperimentalEnableHardenedMode == nil {
		s.ExperimentalEnableHardenedMode = NewBool(false)
	}

	if s.DisableLegacyMFA == nil {
		s.DisableLegacyMFA = NewBool(!isUpdate)
	}

	if s.ExperimentalStrictCSRFEnforcement == nil {
		s.ExperimentalStrictCSRFEnforcement = NewBool(false)
	}

	if s.DisableBotsWhenOwnerIsDeactivated == nil {
		s.DisableBotsWhenOwnerIsDeactivated = NewBool(true)
	}

	if s.EnableBotAccountCreation == nil {
		s.EnableBotAccountCreation = NewBool(false)
	}

	if s.EnableSVGs == nil {
		if isUpdate {
			s.EnableSVGs = NewBool(true)
		} else {
			s.EnableSVGs = NewBool(false)
		}
	}

	if s.EnableLatex == nil {
		if isUpdate {
			s.EnableLatex = NewBool(true)
		} else {
			s.EnableLatex = NewBool(false)
		}
	}

	if s.EnableLocalMode == nil {
		s.EnableLocalMode = NewBool(false)
	}

	if s.LocalModeSocketLocation == nil {
		s.LocalModeSocketLocation = NewString(LOCAL_MODE_SOCKET_PATH)
	}

	if s.EnableAWSMetering == nil {
		s.EnableAWSMetering = NewBool(false)
	}
}

type ClusterSettings struct {
	Enable                             *bool   `access:"environment,write_restrictable"`
	ClusterName                        *string `access:"environment,write_restrictable,cloud_restrictable"`
	OverrideHostname                   *string `access:"environment,write_restrictable,cloud_restrictable"`
	NetworkInterface                   *string `access:"environment,write_restrictable,cloud_restrictable"`
	BindAddress                        *string `access:"environment,write_restrictable,cloud_restrictable"`
	AdvertiseAddress                   *string `access:"environment,write_restrictable,cloud_restrictable"`
	UseIpAddress                       *bool   `access:"environment,write_restrictable,cloud_restrictable"`
	UseExperimentalGossip              *bool   `access:"environment,write_restrictable,cloud_restrictable"`
	EnableExperimentalGossipEncryption *bool   `access:"environment,write_restrictable,cloud_restrictable"`
	ReadOnlyConfig                     *bool   `access:"environment,write_restrictable,cloud_restrictable"`
	GossipPort                         *int    `access:"environment,write_restrictable,cloud_restrictable"`
	StreamingPort                      *int    `access:"environment,write_restrictable,cloud_restrictable"`
	MaxIdleConns                       *int    `access:"environment,write_restrictable,cloud_restrictable"`
	MaxIdleConnsPerHost                *int    `access:"environment,write_restrictable,cloud_restrictable"`
	IdleConnTimeoutMilliseconds        *int    `access:"environment,write_restrictable,cloud_restrictable"`
}

func (s *ClusterSettings) SetDefaults() {
	if s.Enable == nil {
		s.Enable = NewBool(false)
	}

	if s.ClusterName == nil {
		s.ClusterName = NewString("")
	}

	if s.OverrideHostname == nil {
		s.OverrideHostname = NewString("")
	}

	if s.NetworkInterface == nil {
		s.NetworkInterface = NewString("")
	}

	if s.BindAddress == nil {
		s.BindAddress = NewString("")
	}

	if s.AdvertiseAddress == nil {
		s.AdvertiseAddress = NewString("")
	}

	if s.UseIpAddress == nil {
		s.UseIpAddress = NewBool(true)
	}

	if s.UseExperimentalGossip == nil {
		s.UseExperimentalGossip = NewBool(false)
	}

	if s.EnableExperimentalGossipEncryption == nil {
		s.EnableExperimentalGossipEncryption = NewBool(false)
	}

	if s.ReadOnlyConfig == nil {
		s.ReadOnlyConfig = NewBool(true)
	}

	if s.GossipPort == nil {
		s.GossipPort = NewInt(8074)
	}

	if s.StreamingPort == nil {
		s.StreamingPort = NewInt(8075)
	}

	if s.MaxIdleConns == nil {
		s.MaxIdleConns = NewInt(100)
	}

	if s.MaxIdleConnsPerHost == nil {
		s.MaxIdleConnsPerHost = NewInt(128)
	}

	if s.IdleConnTimeoutMilliseconds == nil {
		s.IdleConnTimeoutMilliseconds = NewInt(90000)
	}
}

type MetricsSettings struct {
	Enable           *bool   `access:"environment,write_restrictable,cloud_restrictable"`
	BlockProfileRate *int    `access:"environment,write_restrictable,cloud_restrictable"`
	ListenAddress    *string `access:"environment,write_restrictable,cloud_restrictable"`
}

func (s *MetricsSettings) SetDefaults() {
	if s.ListenAddress == nil {
		s.ListenAddress = NewString(":8067")
	}

	if s.Enable == nil {
		s.Enable = NewBool(false)
	}

	if s.BlockProfileRate == nil {
		s.BlockProfileRate = NewInt(0)
	}
}

type ExperimentalSettings struct {
	ClientSideCertEnable            *bool   `access:"experimental,cloud_restrictable"`
	ClientSideCertCheck             *string `access:"experimental,cloud_restrictable"`
	EnableClickToReply              *bool   `access:"experimental,write_restrictable,cloud_restrictable"`
	LinkMetadataTimeoutMilliseconds *int64  `access:"experimental,write_restrictable,cloud_restrictable"`
	RestrictSystemAdmin             *bool   `access:"experimental,write_restrictable"`
<<<<<<< HEAD
	UseNewSAMLLibrary               *bool   `access:"experimental"`
	CloudUserLimit                  *int64  `access:"experimental,write_restrictable"`
	CloudBilling                    *bool   `access:"experimental,write_restrictable"`
	ThreadAutoFollow                *bool   `access:"experimental"`
=======
	UseNewSAMLLibrary               *bool   `access:"experimental,cloud_restrictable"`
	CloudUserLimit                  *int64  `access:"experimental,write_restrictable,cloud_restrictable"`
	CloudBilling                    *bool   `access:"experimental,write_restrictable,cloud_restrictable"`
	EnableSharedChannels            *bool   `access:"experimental"`
>>>>>>> bb4df5a6
}

func (s *ExperimentalSettings) SetDefaults() {
	if s.ClientSideCertEnable == nil {
		s.ClientSideCertEnable = NewBool(false)
	}

	if s.ClientSideCertCheck == nil {
		s.ClientSideCertCheck = NewString(CLIENT_SIDE_CERT_CHECK_SECONDARY_AUTH)
	}

	if s.EnableClickToReply == nil {
		s.EnableClickToReply = NewBool(false)
	}

	if s.LinkMetadataTimeoutMilliseconds == nil {
		s.LinkMetadataTimeoutMilliseconds = NewInt64(EXPERIMENTAL_SETTINGS_DEFAULT_LINK_METADATA_TIMEOUT_MILLISECONDS)
	}

	if s.RestrictSystemAdmin == nil {
		s.RestrictSystemAdmin = NewBool(false)
	}

	if s.CloudUserLimit == nil {
		// User limit 0 is treated as no limit
		s.CloudUserLimit = NewInt64(0)
	}

	if s.CloudBilling == nil {
		s.CloudBilling = NewBool(false)
	}

	if s.UseNewSAMLLibrary == nil {
		s.UseNewSAMLLibrary = NewBool(false)
	}

<<<<<<< HEAD
	if s.ThreadAutoFollow == nil {
		s.ThreadAutoFollow = NewBool(true)
=======
	if s.EnableSharedChannels == nil {
		s.EnableSharedChannels = NewBool(false)
>>>>>>> bb4df5a6
	}
}

type AnalyticsSettings struct {
	MaxUsersForStatistics *int `access:"write_restrictable,cloud_restrictable"`
}

func (s *AnalyticsSettings) SetDefaults() {
	if s.MaxUsersForStatistics == nil {
		s.MaxUsersForStatistics = NewInt(ANALYTICS_SETTINGS_DEFAULT_MAX_USERS_FOR_STATISTICS)
	}
}

type SSOSettings struct {
	Enable          *bool   `access:"authentication"`
	Secret          *string `access:"authentication"`
	Id              *string `access:"authentication"`
	Scope           *string `access:"authentication"`
	AuthEndpoint    *string `access:"authentication"`
	TokenEndpoint   *string `access:"authentication"`
	UserApiEndpoint *string `access:"authentication"`
}

func (s *SSOSettings) setDefaults(scope, authEndpoint, tokenEndpoint, userApiEndpoint string) {
	if s.Enable == nil {
		s.Enable = NewBool(false)
	}

	if s.Secret == nil {
		s.Secret = NewString("")
	}

	if s.Id == nil {
		s.Id = NewString("")
	}

	if s.Scope == nil {
		s.Scope = NewString(scope)
	}

	if s.AuthEndpoint == nil {
		s.AuthEndpoint = NewString(authEndpoint)
	}

	if s.TokenEndpoint == nil {
		s.TokenEndpoint = NewString(tokenEndpoint)
	}

	if s.UserApiEndpoint == nil {
		s.UserApiEndpoint = NewString(userApiEndpoint)
	}
}

type Office365Settings struct {
	Enable          *bool   `access:"authentication"`
	Secret          *string `access:"authentication"`
	Id              *string `access:"authentication"`
	Scope           *string `access:"authentication"`
	AuthEndpoint    *string `access:"authentication"`
	TokenEndpoint   *string `access:"authentication"`
	UserApiEndpoint *string `access:"authentication"`
	DirectoryId     *string `access:"authentication"`
}

func (s *Office365Settings) setDefaults() {
	if s.Enable == nil {
		s.Enable = NewBool(false)
	}

	if s.Id == nil {
		s.Id = NewString("")
	}

	if s.Secret == nil {
		s.Secret = NewString("")
	}

	if s.Scope == nil {
		s.Scope = NewString(OFFICE365_SETTINGS_DEFAULT_SCOPE)
	}

	if s.AuthEndpoint == nil {
		s.AuthEndpoint = NewString(OFFICE365_SETTINGS_DEFAULT_AUTH_ENDPOINT)
	}

	if s.TokenEndpoint == nil {
		s.TokenEndpoint = NewString(OFFICE365_SETTINGS_DEFAULT_TOKEN_ENDPOINT)
	}

	if s.UserApiEndpoint == nil {
		s.UserApiEndpoint = NewString(OFFICE365_SETTINGS_DEFAULT_USER_API_ENDPOINT)
	}

	if s.DirectoryId == nil {
		s.DirectoryId = NewString("")
	}
}

func (s *Office365Settings) SSOSettings() *SSOSettings {
	ssoSettings := SSOSettings{}
	ssoSettings.Enable = s.Enable
	ssoSettings.Secret = s.Secret
	ssoSettings.Id = s.Id
	ssoSettings.Scope = s.Scope
	ssoSettings.AuthEndpoint = s.AuthEndpoint
	ssoSettings.TokenEndpoint = s.TokenEndpoint
	ssoSettings.UserApiEndpoint = s.UserApiEndpoint
	return &ssoSettings
}

type SqlSettings struct {
	DriverName                  *string  `access:"environment,write_restrictable,cloud_restrictable"`
	DataSource                  *string  `access:"environment,write_restrictable,cloud_restrictable"`
	DataSourceReplicas          []string `access:"environment,write_restrictable,cloud_restrictable"`
	DataSourceSearchReplicas    []string `access:"environment,write_restrictable,cloud_restrictable"`
	MaxIdleConns                *int     `access:"environment,write_restrictable,cloud_restrictable"`
	ConnMaxLifetimeMilliseconds *int     `access:"environment,write_restrictable,cloud_restrictable"`
	MaxOpenConns                *int     `access:"environment,write_restrictable,cloud_restrictable"`
	Trace                       *bool    `access:"environment,write_restrictable,cloud_restrictable"`
	AtRestEncryptKey            *string  `access:"environment,write_restrictable,cloud_restrictable"`
	QueryTimeout                *int     `access:"environment,write_restrictable,cloud_restrictable"`
	DisableDatabaseSearch       *bool    `access:"environment,write_restrictable,cloud_restrictable"`
}

func (s *SqlSettings) SetDefaults(isUpdate bool) {
	if s.DriverName == nil {
		s.DriverName = NewString(DATABASE_DRIVER_POSTGRES)
	}

	if s.DataSource == nil {
		s.DataSource = NewString(SQL_SETTINGS_DEFAULT_DATA_SOURCE)
	}

	if s.DataSourceReplicas == nil {
		s.DataSourceReplicas = []string{}
	}

	if s.DataSourceSearchReplicas == nil {
		s.DataSourceSearchReplicas = []string{}
	}

	if isUpdate {
		// When updating an existing configuration, ensure an encryption key has been specified.
		if s.AtRestEncryptKey == nil || len(*s.AtRestEncryptKey) == 0 {
			s.AtRestEncryptKey = NewString(NewRandomString(32))
		}
	} else {
		// When generating a blank configuration, leave this key empty to be generated on server start.
		s.AtRestEncryptKey = NewString("")
	}

	if s.MaxIdleConns == nil {
		s.MaxIdleConns = NewInt(20)
	}

	if s.MaxOpenConns == nil {
		s.MaxOpenConns = NewInt(300)
	}

	if s.ConnMaxLifetimeMilliseconds == nil {
		s.ConnMaxLifetimeMilliseconds = NewInt(3600000)
	}

	if s.Trace == nil {
		s.Trace = NewBool(false)
	}

	if s.QueryTimeout == nil {
		s.QueryTimeout = NewInt(30)
	}

	if s.DisableDatabaseSearch == nil {
		s.DisableDatabaseSearch = NewBool(false)
	}
}

type LogSettings struct {
	EnableConsole          *bool   `access:"environment,write_restrictable,cloud_restrictable"`
	ConsoleLevel           *string `access:"environment,write_restrictable,cloud_restrictable"`
	ConsoleJson            *bool   `access:"environment,write_restrictable,cloud_restrictable"`
	EnableFile             *bool   `access:"environment,write_restrictable,cloud_restrictable"`
	FileLevel              *string `access:"environment,write_restrictable,cloud_restrictable"`
	FileJson               *bool   `access:"environment,write_restrictable,cloud_restrictable"`
	FileLocation           *string `access:"environment,write_restrictable,cloud_restrictable"`
	EnableWebhookDebugging *bool   `access:"environment,write_restrictable,cloud_restrictable"`
	EnableDiagnostics      *bool   `access:"environment,write_restrictable,cloud_restrictable"`
	EnableSentry           *bool   `access:"environment,write_restrictable,cloud_restrictable"`
	AdvancedLoggingConfig  *string `access:"environment,write_restrictable,cloud_restrictable"`
}

func (s *LogSettings) SetDefaults() {
	if s.EnableConsole == nil {
		s.EnableConsole = NewBool(true)
	}

	if s.ConsoleLevel == nil {
		s.ConsoleLevel = NewString("DEBUG")
	}

	if s.EnableFile == nil {
		s.EnableFile = NewBool(true)
	}

	if s.FileLevel == nil {
		s.FileLevel = NewString("INFO")
	}

	if s.FileLocation == nil {
		s.FileLocation = NewString("")
	}

	if s.EnableWebhookDebugging == nil {
		s.EnableWebhookDebugging = NewBool(true)
	}

	if s.EnableDiagnostics == nil {
		s.EnableDiagnostics = NewBool(true)
	}

	if s.EnableSentry == nil {
		s.EnableSentry = NewBool(*s.EnableDiagnostics)
	}

	if s.ConsoleJson == nil {
		s.ConsoleJson = NewBool(true)
	}

	if s.FileJson == nil {
		s.FileJson = NewBool(true)
	}

	if s.AdvancedLoggingConfig == nil {
		s.AdvancedLoggingConfig = NewString("")
	}
}

type ExperimentalAuditSettings struct {
	FileEnabled           *bool   `access:"experimental,write_restrictable,cloud_restrictable"`
	FileName              *string `access:"experimental,write_restrictable,cloud_restrictable"`
	FileMaxSizeMB         *int    `access:"experimental,write_restrictable,cloud_restrictable"`
	FileMaxAgeDays        *int    `access:"experimental,write_restrictable,cloud_restrictable"`
	FileMaxBackups        *int    `access:"experimental,write_restrictable,cloud_restrictable"`
	FileCompress          *bool   `access:"experimental,write_restrictable,cloud_restrictable"`
	FileMaxQueueSize      *int    `access:"experimental,write_restrictable,cloud_restrictable"`
	AdvancedLoggingConfig *string `access:"experimental,write_restrictable,cloud_restrictable"`
}

func (s *ExperimentalAuditSettings) SetDefaults() {
	if s.FileEnabled == nil {
		s.FileEnabled = NewBool(false)
	}

	if s.FileName == nil {
		s.FileName = NewString("")
	}

	if s.FileMaxSizeMB == nil {
		s.FileMaxSizeMB = NewInt(100)
	}

	if s.FileMaxAgeDays == nil {
		s.FileMaxAgeDays = NewInt(0) // no limit on age
	}

	if s.FileMaxBackups == nil { // no limit on number of backups
		s.FileMaxBackups = NewInt(0)
	}

	if s.FileCompress == nil {
		s.FileCompress = NewBool(false)
	}

	if s.FileMaxQueueSize == nil {
		s.FileMaxQueueSize = NewInt(1000)
	}

	if s.AdvancedLoggingConfig == nil {
		s.AdvancedLoggingConfig = NewString("")
	}
}

type NotificationLogSettings struct {
	EnableConsole         *bool   `access:"write_restrictable,cloud_restrictable"`
	ConsoleLevel          *string `access:"write_restrictable,cloud_restrictable"`
	ConsoleJson           *bool   `access:"write_restrictable,cloud_restrictable"`
	EnableFile            *bool   `access:"write_restrictable,cloud_restrictable"`
	FileLevel             *string `access:"write_restrictable,cloud_restrictable"`
	FileJson              *bool   `access:"write_restrictable,cloud_restrictable"`
	FileLocation          *string `access:"write_restrictable,cloud_restrictable"`
	AdvancedLoggingConfig *string `access:"write_restrictable,cloud_restrictable"`
}

func (s *NotificationLogSettings) SetDefaults() {
	if s.EnableConsole == nil {
		s.EnableConsole = NewBool(true)
	}

	if s.ConsoleLevel == nil {
		s.ConsoleLevel = NewString("DEBUG")
	}

	if s.EnableFile == nil {
		s.EnableFile = NewBool(true)
	}

	if s.FileLevel == nil {
		s.FileLevel = NewString("INFO")
	}

	if s.FileLocation == nil {
		s.FileLocation = NewString("")
	}

	if s.ConsoleJson == nil {
		s.ConsoleJson = NewBool(true)
	}

	if s.FileJson == nil {
		s.FileJson = NewBool(true)
	}

	if s.AdvancedLoggingConfig == nil {
		s.AdvancedLoggingConfig = NewString("")
	}
}

type PasswordSettings struct {
	MinimumLength *int  `access:"authentication"`
	Lowercase     *bool `access:"authentication"`
	Number        *bool `access:"authentication"`
	Uppercase     *bool `access:"authentication"`
	Symbol        *bool `access:"authentication"`
}

func (s *PasswordSettings) SetDefaults() {
	if s.MinimumLength == nil {
		s.MinimumLength = NewInt(10)
	}

	if s.Lowercase == nil {
		s.Lowercase = NewBool(true)
	}

	if s.Number == nil {
		s.Number = NewBool(true)
	}

	if s.Uppercase == nil {
		s.Uppercase = NewBool(true)
	}

	if s.Symbol == nil {
		s.Symbol = NewBool(true)
	}
}

type FileSettings struct {
	EnableFileAttachments   *bool   `access:"site,cloud_restrictable"`
	EnableMobileUpload      *bool   `access:"site,cloud_restrictable"`
	EnableMobileDownload    *bool   `access:"site,cloud_restrictable"`
	MaxFileSize             *int64  `access:"environment,cloud_restrictable"`
	DriverName              *string `access:"environment,write_restrictable,cloud_restrictable"`
	Directory               *string `access:"environment,write_restrictable,cloud_restrictable"`
	EnablePublicLink        *bool   `access:"site,cloud_restrictable"`
	PublicLinkSalt          *string `access:"site,cloud_restrictable"`
	InitialFont             *string `access:"environment,cloud_restrictable"`
	AmazonS3AccessKeyId     *string `access:"environment,write_restrictable,cloud_restrictable"`
	AmazonS3SecretAccessKey *string `access:"environment,write_restrictable,cloud_restrictable"`
	AmazonS3Bucket          *string `access:"environment,write_restrictable,cloud_restrictable"`
	AmazonS3PathPrefix      *string `access:"environment,write_restrictable,cloud_restrictable"`
	AmazonS3Region          *string `access:"environment,write_restrictable,cloud_restrictable"`
	AmazonS3Endpoint        *string `access:"environment,write_restrictable,cloud_restrictable"`
	AmazonS3SSL             *bool   `access:"environment,write_restrictable,cloud_restrictable"`
	AmazonS3SignV2          *bool   `access:"environment,write_restrictable,cloud_restrictable"`
	AmazonS3SSE             *bool   `access:"environment,write_restrictable,cloud_restrictable"`
	AmazonS3Trace           *bool   `access:"environment,write_restrictable,cloud_restrictable"`
}

func (s *FileSettings) SetDefaults(isUpdate bool) {
	if s.EnableFileAttachments == nil {
		s.EnableFileAttachments = NewBool(true)
	}

	if s.EnableMobileUpload == nil {
		s.EnableMobileUpload = NewBool(true)
	}

	if s.EnableMobileDownload == nil {
		s.EnableMobileDownload = NewBool(true)
	}

	if s.MaxFileSize == nil {
		s.MaxFileSize = NewInt64(52428800) // 50 MB
	}

	if s.DriverName == nil {
		s.DriverName = NewString(IMAGE_DRIVER_LOCAL)
	}

	if s.Directory == nil || *s.Directory == "" {
		s.Directory = NewString(FILE_SETTINGS_DEFAULT_DIRECTORY)
	}

	if s.EnablePublicLink == nil {
		s.EnablePublicLink = NewBool(false)
	}

	if isUpdate {
		// When updating an existing configuration, ensure link salt has been specified.
		if s.PublicLinkSalt == nil || len(*s.PublicLinkSalt) == 0 {
			s.PublicLinkSalt = NewString(NewRandomString(32))
		}
	} else {
		// When generating a blank configuration, leave link salt empty to be generated on server start.
		s.PublicLinkSalt = NewString("")
	}

	if s.InitialFont == nil {
		// Defaults to "nunito-bold.ttf"
		s.InitialFont = NewString("nunito-bold.ttf")
	}

	if s.AmazonS3AccessKeyId == nil {
		s.AmazonS3AccessKeyId = NewString("")
	}

	if s.AmazonS3SecretAccessKey == nil {
		s.AmazonS3SecretAccessKey = NewString("")
	}

	if s.AmazonS3Bucket == nil {
		s.AmazonS3Bucket = NewString("")
	}

	if s.AmazonS3PathPrefix == nil {
		s.AmazonS3PathPrefix = NewString("")
	}

	if s.AmazonS3Region == nil {
		s.AmazonS3Region = NewString("")
	}

	if s.AmazonS3Endpoint == nil || len(*s.AmazonS3Endpoint) == 0 {
		// Defaults to "s3.amazonaws.com"
		s.AmazonS3Endpoint = NewString("s3.amazonaws.com")
	}

	if s.AmazonS3SSL == nil {
		s.AmazonS3SSL = NewBool(true) // Secure by default.
	}

	if s.AmazonS3SignV2 == nil {
		s.AmazonS3SignV2 = new(bool)
		// Signature v2 is not enabled by default.
	}

	if s.AmazonS3SSE == nil {
		s.AmazonS3SSE = NewBool(false) // Not Encrypted by default.
	}

	if s.AmazonS3Trace == nil {
		s.AmazonS3Trace = NewBool(false)
	}
}

type EmailSettings struct {
	EnableSignUpWithEmail             *bool   `access:"authentication"`
	EnableSignInWithEmail             *bool   `access:"authentication"`
	EnableSignInWithUsername          *bool   `access:"authentication"`
	SendEmailNotifications            *bool   `access:"site"`
	UseChannelInEmailNotifications    *bool   `access:"experimental"`
	RequireEmailVerification          *bool   `access:"authentication"`
	FeedbackName                      *string `access:"site"`
	FeedbackEmail                     *string `access:"site,cloud_restrictable"`
	ReplyToAddress                    *string `access:"site,cloud_restrictable"`
	FeedbackOrganization              *string `access:"site"`
	EnableSMTPAuth                    *bool   `access:"environment,write_restrictable,cloud_restrictable"`
	SMTPUsername                      *string `access:"environment,write_restrictable,cloud_restrictable"`
	SMTPPassword                      *string `access:"environment,write_restrictable,cloud_restrictable"`
	SMTPServer                        *string `access:"environment,write_restrictable,cloud_restrictable"`
	SMTPPort                          *string `access:"environment,write_restrictable,cloud_restrictable"`
	SMTPServerTimeout                 *int    `access:"cloud_restrictable"`
	ConnectionSecurity                *string `access:"environment,write_restrictable,cloud_restrictable"`
	SendPushNotifications             *bool   `access:"environment"`
	PushNotificationServer            *string `access:"environment"`
	PushNotificationContents          *string `access:"site"`
	PushNotificationBuffer            *int
	EnableEmailBatching               *bool   `access:"site"`
	EmailBatchingBufferSize           *int    `access:"experimental"`
	EmailBatchingInterval             *int    `access:"experimental"`
	EnablePreviewModeBanner           *bool   `access:"site"`
	SkipServerCertificateVerification *bool   `access:"environment,write_restrictable,cloud_restrictable"`
	EmailNotificationContentsType     *string `access:"site"`
	LoginButtonColor                  *string `access:"experimental"`
	LoginButtonBorderColor            *string `access:"experimental"`
	LoginButtonTextColor              *string `access:"experimental"`
}

func (s *EmailSettings) SetDefaults(isUpdate bool) {
	if s.EnableSignUpWithEmail == nil {
		s.EnableSignUpWithEmail = NewBool(true)
	}

	if s.EnableSignInWithEmail == nil {
		s.EnableSignInWithEmail = NewBool(*s.EnableSignUpWithEmail)
	}

	if s.EnableSignInWithUsername == nil {
		s.EnableSignInWithUsername = NewBool(true)
	}

	if s.SendEmailNotifications == nil {
		s.SendEmailNotifications = NewBool(true)
	}

	if s.UseChannelInEmailNotifications == nil {
		s.UseChannelInEmailNotifications = NewBool(false)
	}

	if s.RequireEmailVerification == nil {
		s.RequireEmailVerification = NewBool(false)
	}

	if s.FeedbackName == nil {
		s.FeedbackName = NewString("")
	}

	if s.FeedbackEmail == nil {
		s.FeedbackEmail = NewString("test@example.com")
	}

	if s.ReplyToAddress == nil {
		s.ReplyToAddress = NewString("test@example.com")
	}

	if s.FeedbackOrganization == nil {
		s.FeedbackOrganization = NewString(EMAIL_SETTINGS_DEFAULT_FEEDBACK_ORGANIZATION)
	}

	if s.EnableSMTPAuth == nil {
		if s.ConnectionSecurity == nil || *s.ConnectionSecurity == CONN_SECURITY_NONE {
			s.EnableSMTPAuth = NewBool(false)
		} else {
			s.EnableSMTPAuth = NewBool(true)
		}
	}

	if s.SMTPUsername == nil {
		s.SMTPUsername = NewString("")
	}

	if s.SMTPPassword == nil {
		s.SMTPPassword = NewString("")
	}

	if s.SMTPServer == nil || len(*s.SMTPServer) == 0 {
		s.SMTPServer = NewString("localhost")
	}

	if s.SMTPPort == nil || len(*s.SMTPPort) == 0 {
		s.SMTPPort = NewString("10025")
	}

	if s.SMTPServerTimeout == nil || *s.SMTPServerTimeout == 0 {
		s.SMTPServerTimeout = NewInt(10)
	}

	if s.ConnectionSecurity == nil || *s.ConnectionSecurity == CONN_SECURITY_PLAIN {
		s.ConnectionSecurity = NewString(CONN_SECURITY_NONE)
	}

	if s.SendPushNotifications == nil {
		s.SendPushNotifications = NewBool(!isUpdate)
	}

	if s.PushNotificationServer == nil {
		if isUpdate {
			s.PushNotificationServer = NewString("")
		} else {
			s.PushNotificationServer = NewString(GENERIC_NOTIFICATION_SERVER)
		}
	}

	if s.PushNotificationContents == nil {
		s.PushNotificationContents = NewString(FULL_NOTIFICATION)
	}

	if s.PushNotificationBuffer == nil {
		s.PushNotificationBuffer = NewInt(1000)
	}

	if s.EnableEmailBatching == nil {
		s.EnableEmailBatching = NewBool(false)
	}

	if s.EmailBatchingBufferSize == nil {
		s.EmailBatchingBufferSize = NewInt(EMAIL_BATCHING_BUFFER_SIZE)
	}

	if s.EmailBatchingInterval == nil {
		s.EmailBatchingInterval = NewInt(EMAIL_BATCHING_INTERVAL)
	}

	if s.EnablePreviewModeBanner == nil {
		s.EnablePreviewModeBanner = NewBool(true)
	}

	if s.EnableSMTPAuth == nil {
		if *s.ConnectionSecurity == CONN_SECURITY_NONE {
			s.EnableSMTPAuth = NewBool(false)
		} else {
			s.EnableSMTPAuth = NewBool(true)
		}
	}

	if *s.ConnectionSecurity == CONN_SECURITY_PLAIN {
		*s.ConnectionSecurity = CONN_SECURITY_NONE
	}

	if s.SkipServerCertificateVerification == nil {
		s.SkipServerCertificateVerification = NewBool(false)
	}

	if s.EmailNotificationContentsType == nil {
		s.EmailNotificationContentsType = NewString(EMAIL_NOTIFICATION_CONTENTS_FULL)
	}

	if s.LoginButtonColor == nil {
		s.LoginButtonColor = NewString("#0000")
	}

	if s.LoginButtonBorderColor == nil {
		s.LoginButtonBorderColor = NewString("#2389D7")
	}

	if s.LoginButtonTextColor == nil {
		s.LoginButtonTextColor = NewString("#2389D7")
	}
}

type RateLimitSettings struct {
	Enable           *bool  `access:"environment,write_restrictable,cloud_restrictable"`
	PerSec           *int   `access:"environment,write_restrictable,cloud_restrictable"`
	MaxBurst         *int   `access:"environment,write_restrictable,cloud_restrictable"`
	MemoryStoreSize  *int   `access:"environment,write_restrictable,cloud_restrictable"`
	VaryByRemoteAddr *bool  `access:"environment,write_restrictable,cloud_restrictable"`
	VaryByUser       *bool  `access:"environment,write_restrictable,cloud_restrictable"`
	VaryByHeader     string `access:"environment,write_restrictable,cloud_restrictable"`
}

func (s *RateLimitSettings) SetDefaults() {
	if s.Enable == nil {
		s.Enable = NewBool(false)
	}

	if s.PerSec == nil {
		s.PerSec = NewInt(10)
	}

	if s.MaxBurst == nil {
		s.MaxBurst = NewInt(100)
	}

	if s.MemoryStoreSize == nil {
		s.MemoryStoreSize = NewInt(10000)
	}

	if s.VaryByRemoteAddr == nil {
		s.VaryByRemoteAddr = NewBool(true)
	}

	if s.VaryByUser == nil {
		s.VaryByUser = NewBool(false)
	}
}

type PrivacySettings struct {
	ShowEmailAddress *bool `access:"site"`
	ShowFullName     *bool `access:"site"`
}

func (s *PrivacySettings) setDefaults() {
	if s.ShowEmailAddress == nil {
		s.ShowEmailAddress = NewBool(true)
	}

	if s.ShowFullName == nil {
		s.ShowFullName = NewBool(true)
	}
}

type SupportSettings struct {
	TermsOfServiceLink                     *string `access:"site,write_restrictable,cloud_restrictable"`
	PrivacyPolicyLink                      *string `access:"site,write_restrictable,cloud_restrictable"`
	AboutLink                              *string `access:"site,write_restrictable,cloud_restrictable"`
	HelpLink                               *string `access:"site,write_restrictable,cloud_restrictable"`
	ReportAProblemLink                     *string `access:"site,write_restrictable,cloud_restrictable"`
	SupportEmail                           *string `access:"site"`
	CustomTermsOfServiceEnabled            *bool   `access:"compliance"`
	CustomTermsOfServiceReAcceptancePeriod *int    `access:"compliance"`
	EnableAskCommunityLink                 *bool   `access:"site"`
}

func (s *SupportSettings) SetDefaults() {
	if !IsSafeLink(s.TermsOfServiceLink) {
		*s.TermsOfServiceLink = SUPPORT_SETTINGS_DEFAULT_TERMS_OF_SERVICE_LINK
	}

	if s.TermsOfServiceLink == nil {
		s.TermsOfServiceLink = NewString(SUPPORT_SETTINGS_DEFAULT_TERMS_OF_SERVICE_LINK)
	}

	if !IsSafeLink(s.PrivacyPolicyLink) {
		*s.PrivacyPolicyLink = ""
	}

	if s.PrivacyPolicyLink == nil {
		s.PrivacyPolicyLink = NewString(SUPPORT_SETTINGS_DEFAULT_PRIVACY_POLICY_LINK)
	}

	if !IsSafeLink(s.AboutLink) {
		*s.AboutLink = ""
	}

	if s.AboutLink == nil {
		s.AboutLink = NewString(SUPPORT_SETTINGS_DEFAULT_ABOUT_LINK)
	}

	if !IsSafeLink(s.HelpLink) {
		*s.HelpLink = ""
	}

	if s.HelpLink == nil {
		s.HelpLink = NewString(SUPPORT_SETTINGS_DEFAULT_HELP_LINK)
	}

	if !IsSafeLink(s.ReportAProblemLink) {
		*s.ReportAProblemLink = ""
	}

	if s.ReportAProblemLink == nil {
		s.ReportAProblemLink = NewString(SUPPORT_SETTINGS_DEFAULT_REPORT_A_PROBLEM_LINK)
	}

	if s.SupportEmail == nil {
		s.SupportEmail = NewString(SUPPORT_SETTINGS_DEFAULT_SUPPORT_EMAIL)
	}

	if s.CustomTermsOfServiceEnabled == nil {
		s.CustomTermsOfServiceEnabled = NewBool(false)
	}

	if s.CustomTermsOfServiceReAcceptancePeriod == nil {
		s.CustomTermsOfServiceReAcceptancePeriod = NewInt(SUPPORT_SETTINGS_DEFAULT_RE_ACCEPTANCE_PERIOD)
	}

	if s.EnableAskCommunityLink == nil {
		s.EnableAskCommunityLink = NewBool(true)
	}
}

type AnnouncementSettings struct {
	EnableBanner          *bool   `access:"site"`
	BannerText            *string `access:"site"`
	BannerColor           *string `access:"site"`
	BannerTextColor       *string `access:"site"`
	AllowBannerDismissal  *bool   `access:"site"`
	AdminNoticesEnabled   *bool   `access:"site"`
	UserNoticesEnabled    *bool   `access:"site"`
	NoticesURL            *string `access:"site,write_restrictable"`
	NoticesFetchFrequency *int    `access:"site,write_restrictable"`
	NoticesSkipCache      *bool   `access:"site,write_restrictable"`
}

func (s *AnnouncementSettings) SetDefaults() {
	if s.EnableBanner == nil {
		s.EnableBanner = NewBool(false)
	}

	if s.BannerText == nil {
		s.BannerText = NewString("")
	}

	if s.BannerColor == nil {
		s.BannerColor = NewString(ANNOUNCEMENT_SETTINGS_DEFAULT_BANNER_COLOR)
	}

	if s.BannerTextColor == nil {
		s.BannerTextColor = NewString(ANNOUNCEMENT_SETTINGS_DEFAULT_BANNER_TEXT_COLOR)
	}

	if s.AllowBannerDismissal == nil {
		s.AllowBannerDismissal = NewBool(true)
	}

	if s.AdminNoticesEnabled == nil {
		s.AdminNoticesEnabled = NewBool(true)
	}

	if s.UserNoticesEnabled == nil {
		s.UserNoticesEnabled = NewBool(true)
	}
	if s.NoticesURL == nil {
		s.NoticesURL = NewString(ANNOUNCEMENT_SETTINGS_DEFAULT_NOTICES_JSON_URL)
	}
	if s.NoticesSkipCache == nil {
		s.NoticesSkipCache = NewBool(false)
	}
	if s.NoticesFetchFrequency == nil {
		s.NoticesFetchFrequency = NewInt(ANNOUNCEMENT_SETTINGS_DEFAULT_NOTICES_FETCH_FREQUENCY_SECONDS)
	}

}

type ThemeSettings struct {
	EnableThemeSelection *bool   `access:"experimental"`
	DefaultTheme         *string `access:"experimental"`
	AllowCustomThemes    *bool   `access:"experimental"`
	AllowedThemes        []string
}

func (s *ThemeSettings) SetDefaults() {
	if s.EnableThemeSelection == nil {
		s.EnableThemeSelection = NewBool(true)
	}

	if s.DefaultTheme == nil {
		s.DefaultTheme = NewString(TEAM_SETTINGS_DEFAULT_TEAM_TEXT)
	}

	if s.AllowCustomThemes == nil {
		s.AllowCustomThemes = NewBool(true)
	}

	if s.AllowedThemes == nil {
		s.AllowedThemes = []string{}
	}
}

type TeamSettings struct {
	SiteName                                                  *string  `access:"site"`
	MaxUsersPerTeam                                           *int     `access:"site"`
	DEPRECATED_DO_NOT_USE_EnableTeamCreation                  *bool    `json:"EnableTeamCreation" mapstructure:"EnableTeamCreation"` // This field is deprecated and must not be used.
	EnableUserCreation                                        *bool    `access:"authentication"`
	EnableOpenServer                                          *bool    `access:"authentication"`
	EnableUserDeactivation                                    *bool    `access:"experimental"`
	RestrictCreationToDomains                                 *string  `access:"authentication"`
	EnableCustomBrand                                         *bool    `access:"site"`
	CustomBrandText                                           *string  `access:"site"`
	CustomDescriptionText                                     *string  `access:"site"`
	RestrictDirectMessage                                     *string  `access:"site"`
	DEPRECATED_DO_NOT_USE_RestrictTeamInvite                  *string  `json:"RestrictTeamInvite" mapstructure:"RestrictTeamInvite"`                                   // This field is deprecated and must not be used.
	DEPRECATED_DO_NOT_USE_RestrictPublicChannelManagement     *string  `json:"RestrictPublicChannelManagement" mapstructure:"RestrictPublicChannelManagement"`         // This field is deprecated and must not be used.
	DEPRECATED_DO_NOT_USE_RestrictPrivateChannelManagement    *string  `json:"RestrictPrivateChannelManagement" mapstructure:"RestrictPrivateChannelManagement"`       // This field is deprecated and must not be used.
	DEPRECATED_DO_NOT_USE_RestrictPublicChannelCreation       *string  `json:"RestrictPublicChannelCreation" mapstructure:"RestrictPublicChannelCreation"`             // This field is deprecated and must not be used.
	DEPRECATED_DO_NOT_USE_RestrictPrivateChannelCreation      *string  `json:"RestrictPrivateChannelCreation" mapstructure:"RestrictPrivateChannelCreation"`           // This field is deprecated and must not be used.
	DEPRECATED_DO_NOT_USE_RestrictPublicChannelDeletion       *string  `json:"RestrictPublicChannelDeletion" mapstructure:"RestrictPublicChannelDeletion"`             // This field is deprecated and must not be used.
	DEPRECATED_DO_NOT_USE_RestrictPrivateChannelDeletion      *string  `json:"RestrictPrivateChannelDeletion" mapstructure:"RestrictPrivateChannelDeletion"`           // This field is deprecated and must not be used.
	DEPRECATED_DO_NOT_USE_RestrictPrivateChannelManageMembers *string  `json:"RestrictPrivateChannelManageMembers" mapstructure:"RestrictPrivateChannelManageMembers"` // This field is deprecated and must not be used.
	EnableXToLeaveChannelsFromLHS                             *bool    `access:"experimental"`
	UserStatusAwayTimeout                                     *int64   `access:"experimental"`
	MaxChannelsPerTeam                                        *int64   `access:"site"`
	MaxNotificationsPerChannel                                *int64   `access:"environment"`
	EnableConfirmNotificationsToChannel                       *bool    `access:"site"`
	TeammateNameDisplay                                       *string  `access:"site"`
	ExperimentalViewArchivedChannels                          *bool    `access:"experimental,site"`
	ExperimentalEnableAutomaticReplies                        *bool    `access:"experimental"`
	ExperimentalHideTownSquareinLHS                           *bool    `access:"experimental"`
	ExperimentalTownSquareIsReadOnly                          *bool    `access:"experimental"`
	LockTeammateNameDisplay                                   *bool    `access:"site"`
	ExperimentalPrimaryTeam                                   *string  `access:"experimental"`
	ExperimentalDefaultChannels                               []string `access:"experimental"`
}

func (s *TeamSettings) SetDefaults() {

	if s.SiteName == nil || *s.SiteName == "" {
		s.SiteName = NewString(TEAM_SETTINGS_DEFAULT_SITE_NAME)
	}

	if s.MaxUsersPerTeam == nil {
		s.MaxUsersPerTeam = NewInt(TEAM_SETTINGS_DEFAULT_MAX_USERS_PER_TEAM)
	}

	if s.DEPRECATED_DO_NOT_USE_EnableTeamCreation == nil {
		s.DEPRECATED_DO_NOT_USE_EnableTeamCreation = NewBool(true)
	}

	if s.EnableUserCreation == nil {
		s.EnableUserCreation = NewBool(true)
	}

	if s.EnableOpenServer == nil {
		s.EnableOpenServer = NewBool(false)
	}

	if s.RestrictCreationToDomains == nil {
		s.RestrictCreationToDomains = NewString("")
	}

	if s.EnableCustomBrand == nil {
		s.EnableCustomBrand = NewBool(false)
	}

	if s.EnableUserDeactivation == nil {
		s.EnableUserDeactivation = NewBool(false)
	}

	if s.CustomBrandText == nil {
		s.CustomBrandText = NewString(TEAM_SETTINGS_DEFAULT_CUSTOM_BRAND_TEXT)
	}

	if s.CustomDescriptionText == nil {
		s.CustomDescriptionText = NewString(TEAM_SETTINGS_DEFAULT_CUSTOM_DESCRIPTION_TEXT)
	}

	if s.RestrictDirectMessage == nil {
		s.RestrictDirectMessage = NewString(DIRECT_MESSAGE_ANY)
	}

	if s.DEPRECATED_DO_NOT_USE_RestrictTeamInvite == nil {
		s.DEPRECATED_DO_NOT_USE_RestrictTeamInvite = NewString(PERMISSIONS_ALL)
	}

	if s.DEPRECATED_DO_NOT_USE_RestrictPublicChannelManagement == nil {
		s.DEPRECATED_DO_NOT_USE_RestrictPublicChannelManagement = NewString(PERMISSIONS_ALL)
	}

	if s.DEPRECATED_DO_NOT_USE_RestrictPrivateChannelManagement == nil {
		s.DEPRECATED_DO_NOT_USE_RestrictPrivateChannelManagement = NewString(PERMISSIONS_ALL)
	}

	if s.DEPRECATED_DO_NOT_USE_RestrictPublicChannelCreation == nil {
		s.DEPRECATED_DO_NOT_USE_RestrictPublicChannelCreation = new(string)
		// If this setting does not exist, assume migration from <3.6, so use management setting as default.
		if *s.DEPRECATED_DO_NOT_USE_RestrictPublicChannelManagement == PERMISSIONS_CHANNEL_ADMIN {
			*s.DEPRECATED_DO_NOT_USE_RestrictPublicChannelCreation = PERMISSIONS_TEAM_ADMIN
		} else {
			*s.DEPRECATED_DO_NOT_USE_RestrictPublicChannelCreation = *s.DEPRECATED_DO_NOT_USE_RestrictPublicChannelManagement
		}
	}

	if s.DEPRECATED_DO_NOT_USE_RestrictPrivateChannelCreation == nil {
		// If this setting does not exist, assume migration from <3.6, so use management setting as default.
		if *s.DEPRECATED_DO_NOT_USE_RestrictPrivateChannelManagement == PERMISSIONS_CHANNEL_ADMIN {
			s.DEPRECATED_DO_NOT_USE_RestrictPrivateChannelCreation = NewString(PERMISSIONS_TEAM_ADMIN)
		} else {
			s.DEPRECATED_DO_NOT_USE_RestrictPrivateChannelCreation = NewString(*s.DEPRECATED_DO_NOT_USE_RestrictPrivateChannelManagement)
		}
	}

	if s.DEPRECATED_DO_NOT_USE_RestrictPublicChannelDeletion == nil {
		// If this setting does not exist, assume migration from <3.6, so use management setting as default.
		s.DEPRECATED_DO_NOT_USE_RestrictPublicChannelDeletion = NewString(*s.DEPRECATED_DO_NOT_USE_RestrictPublicChannelManagement)
	}

	if s.DEPRECATED_DO_NOT_USE_RestrictPrivateChannelDeletion == nil {
		// If this setting does not exist, assume migration from <3.6, so use management setting as default.
		s.DEPRECATED_DO_NOT_USE_RestrictPrivateChannelDeletion = NewString(*s.DEPRECATED_DO_NOT_USE_RestrictPrivateChannelManagement)
	}

	if s.DEPRECATED_DO_NOT_USE_RestrictPrivateChannelManageMembers == nil {
		s.DEPRECATED_DO_NOT_USE_RestrictPrivateChannelManageMembers = NewString(PERMISSIONS_ALL)
	}

	if s.EnableXToLeaveChannelsFromLHS == nil {
		s.EnableXToLeaveChannelsFromLHS = NewBool(false)
	}

	if s.UserStatusAwayTimeout == nil {
		s.UserStatusAwayTimeout = NewInt64(TEAM_SETTINGS_DEFAULT_USER_STATUS_AWAY_TIMEOUT)
	}

	if s.MaxChannelsPerTeam == nil {
		s.MaxChannelsPerTeam = NewInt64(2000)
	}

	if s.MaxNotificationsPerChannel == nil {
		s.MaxNotificationsPerChannel = NewInt64(1000)
	}

	if s.EnableConfirmNotificationsToChannel == nil {
		s.EnableConfirmNotificationsToChannel = NewBool(true)
	}

	if s.ExperimentalEnableAutomaticReplies == nil {
		s.ExperimentalEnableAutomaticReplies = NewBool(false)
	}

	if s.ExperimentalHideTownSquareinLHS == nil {
		s.ExperimentalHideTownSquareinLHS = NewBool(false)
	}

	if s.ExperimentalTownSquareIsReadOnly == nil {
		s.ExperimentalTownSquareIsReadOnly = NewBool(false)
	}

	if s.ExperimentalPrimaryTeam == nil {
		s.ExperimentalPrimaryTeam = NewString("")
	}

	if s.ExperimentalDefaultChannels == nil {
		s.ExperimentalDefaultChannels = []string{}
	}

	if s.DEPRECATED_DO_NOT_USE_EnableTeamCreation == nil {
		s.DEPRECATED_DO_NOT_USE_EnableTeamCreation = NewBool(true)
	}

	if s.EnableUserCreation == nil {
		s.EnableUserCreation = NewBool(true)
	}

	if s.ExperimentalViewArchivedChannels == nil {
		s.ExperimentalViewArchivedChannels = NewBool(true)
	}

	if s.LockTeammateNameDisplay == nil {
		s.LockTeammateNameDisplay = NewBool(false)
	}
}

type ClientRequirements struct {
	AndroidLatestVersion string `access:"write_restrictable,cloud_restrictable"`
	AndroidMinVersion    string `access:"write_restrictable,cloud_restrictable"`
	DesktopLatestVersion string `access:"write_restrictable,cloud_restrictable"`
	DesktopMinVersion    string `access:"write_restrictable,cloud_restrictable"`
	IosLatestVersion     string `access:"write_restrictable,cloud_restrictable"`
	IosMinVersion        string `access:"write_restrictable,cloud_restrictable"`
}

type LdapSettings struct {
	// Basic
	Enable             *bool   `access:"authentication"`
	EnableSync         *bool   `access:"authentication"`
	LdapServer         *string `access:"authentication"`
	LdapPort           *int    `access:"authentication"`
	ConnectionSecurity *string `access:"authentication"`
	BaseDN             *string `access:"authentication"`
	BindUsername       *string `access:"authentication"`
	BindPassword       *string `access:"authentication"`

	// Filtering
	UserFilter        *string `access:"authentication"`
	GroupFilter       *string `access:"authentication"`
	GuestFilter       *string `access:"authentication"`
	EnableAdminFilter *bool
	AdminFilter       *string

	// Group Mapping
	GroupDisplayNameAttribute *string `access:"authentication"`
	GroupIdAttribute          *string `access:"authentication"`

	// User Mapping
	FirstNameAttribute *string `access:"authentication"`
	LastNameAttribute  *string `access:"authentication"`
	EmailAttribute     *string `access:"authentication"`
	UsernameAttribute  *string `access:"authentication"`
	NicknameAttribute  *string `access:"authentication"`
	IdAttribute        *string `access:"authentication"`
	PositionAttribute  *string `access:"authentication"`
	LoginIdAttribute   *string `access:"authentication"`
	PictureAttribute   *string `access:"authentication"`

	// Synchronization
	SyncIntervalMinutes *int `access:"authentication"`

	// Advanced
	SkipCertificateVerification *bool   `access:"authentication"`
	PublicCertificateFile       *string `access:"authentication"`
	PrivateKeyFile              *string `access:"authentication"`
	QueryTimeout                *int    `access:"authentication"`
	MaxPageSize                 *int    `access:"authentication"`

	// Customization
	LoginFieldName *string `access:"authentication"`

	LoginButtonColor       *string `access:"authentication"`
	LoginButtonBorderColor *string `access:"authentication"`
	LoginButtonTextColor   *string `access:"authentication"`

	Trace *bool `access:"authentication"`
}

func (s *LdapSettings) SetDefaults() {
	if s.Enable == nil {
		s.Enable = NewBool(false)
	}

	// When unset should default to LDAP Enabled
	if s.EnableSync == nil {
		s.EnableSync = NewBool(*s.Enable)
	}

	if s.EnableAdminFilter == nil {
		s.EnableAdminFilter = NewBool(false)
	}

	if s.LdapServer == nil {
		s.LdapServer = NewString("")
	}

	if s.LdapPort == nil {
		s.LdapPort = NewInt(389)
	}

	if s.ConnectionSecurity == nil {
		s.ConnectionSecurity = NewString("")
	}

	if s.PublicCertificateFile == nil {
		s.PublicCertificateFile = NewString("")
	}

	if s.PrivateKeyFile == nil {
		s.PrivateKeyFile = NewString("")
	}

	if s.BaseDN == nil {
		s.BaseDN = NewString("")
	}

	if s.BindUsername == nil {
		s.BindUsername = NewString("")
	}

	if s.BindPassword == nil {
		s.BindPassword = NewString("")
	}

	if s.UserFilter == nil {
		s.UserFilter = NewString("")
	}

	if s.GuestFilter == nil {
		s.GuestFilter = NewString("")
	}

	if s.AdminFilter == nil {
		s.AdminFilter = NewString("")
	}

	if s.GroupFilter == nil {
		s.GroupFilter = NewString("")
	}

	if s.GroupDisplayNameAttribute == nil {
		s.GroupDisplayNameAttribute = NewString(LDAP_SETTINGS_DEFAULT_GROUP_DISPLAY_NAME_ATTRIBUTE)
	}

	if s.GroupIdAttribute == nil {
		s.GroupIdAttribute = NewString(LDAP_SETTINGS_DEFAULT_GROUP_ID_ATTRIBUTE)
	}

	if s.FirstNameAttribute == nil {
		s.FirstNameAttribute = NewString(LDAP_SETTINGS_DEFAULT_FIRST_NAME_ATTRIBUTE)
	}

	if s.LastNameAttribute == nil {
		s.LastNameAttribute = NewString(LDAP_SETTINGS_DEFAULT_LAST_NAME_ATTRIBUTE)
	}

	if s.EmailAttribute == nil {
		s.EmailAttribute = NewString(LDAP_SETTINGS_DEFAULT_EMAIL_ATTRIBUTE)
	}

	if s.UsernameAttribute == nil {
		s.UsernameAttribute = NewString(LDAP_SETTINGS_DEFAULT_USERNAME_ATTRIBUTE)
	}

	if s.NicknameAttribute == nil {
		s.NicknameAttribute = NewString(LDAP_SETTINGS_DEFAULT_NICKNAME_ATTRIBUTE)
	}

	if s.IdAttribute == nil {
		s.IdAttribute = NewString(LDAP_SETTINGS_DEFAULT_ID_ATTRIBUTE)
	}

	if s.PositionAttribute == nil {
		s.PositionAttribute = NewString(LDAP_SETTINGS_DEFAULT_POSITION_ATTRIBUTE)
	}

	if s.PictureAttribute == nil {
		s.PictureAttribute = NewString(LDAP_SETTINGS_DEFAULT_PICTURE_ATTRIBUTE)
	}

	// For those upgrading to the version when LoginIdAttribute was added
	// they need IdAttribute == LoginIdAttribute not to break
	if s.LoginIdAttribute == nil {
		s.LoginIdAttribute = s.IdAttribute
	}

	if s.SyncIntervalMinutes == nil {
		s.SyncIntervalMinutes = NewInt(60)
	}

	if s.SkipCertificateVerification == nil {
		s.SkipCertificateVerification = NewBool(false)
	}

	if s.QueryTimeout == nil {
		s.QueryTimeout = NewInt(60)
	}

	if s.MaxPageSize == nil {
		s.MaxPageSize = NewInt(0)
	}

	if s.LoginFieldName == nil {
		s.LoginFieldName = NewString(LDAP_SETTINGS_DEFAULT_LOGIN_FIELD_NAME)
	}

	if s.LoginButtonColor == nil {
		s.LoginButtonColor = NewString("#0000")
	}

	if s.LoginButtonBorderColor == nil {
		s.LoginButtonBorderColor = NewString("#2389D7")
	}

	if s.LoginButtonTextColor == nil {
		s.LoginButtonTextColor = NewString("#2389D7")
	}

	if s.Trace == nil {
		s.Trace = NewBool(false)
	}
}

type ComplianceSettings struct {
	Enable      *bool   `access:"compliance"`
	Directory   *string `access:"compliance"`
	EnableDaily *bool   `access:"compliance"`
}

func (s *ComplianceSettings) SetDefaults() {
	if s.Enable == nil {
		s.Enable = NewBool(false)
	}

	if s.Directory == nil {
		s.Directory = NewString("./data/")
	}

	if s.EnableDaily == nil {
		s.EnableDaily = NewBool(false)
	}
}

type LocalizationSettings struct {
	DefaultServerLocale *string `access:"site"`
	DefaultClientLocale *string `access:"site"`
	AvailableLocales    *string `access:"site"`
}

func (s *LocalizationSettings) SetDefaults() {
	if s.DefaultServerLocale == nil {
		s.DefaultServerLocale = NewString(DEFAULT_LOCALE)
	}

	if s.DefaultClientLocale == nil {
		s.DefaultClientLocale = NewString(DEFAULT_LOCALE)
	}

	if s.AvailableLocales == nil {
		s.AvailableLocales = NewString("")
	}
}

type SamlSettings struct {
	// Basic
	Enable                        *bool `access:"authentication"`
	EnableSyncWithLdap            *bool `access:"authentication"`
	EnableSyncWithLdapIncludeAuth *bool `access:"authentication"`

	Verify      *bool `access:"authentication"`
	Encrypt     *bool `access:"authentication"`
	SignRequest *bool `access:"authentication"`

	IdpUrl                      *string `access:"authentication"`
	IdpDescriptorUrl            *string `access:"authentication"`
	IdpMetadataUrl              *string `access:"authentication"`
	ServiceProviderIdentifier   *string `access:"authentication"`
	AssertionConsumerServiceURL *string `access:"authentication"`

	SignatureAlgorithm *string `access:"authentication"`
	CanonicalAlgorithm *string `access:"authentication"`

	ScopingIDPProviderId *string `access:"authentication"`
	ScopingIDPName       *string `access:"authentication"`

	IdpCertificateFile    *string `access:"authentication"`
	PublicCertificateFile *string `access:"authentication"`
	PrivateKeyFile        *string `access:"authentication"`

	// User Mapping
	IdAttribute          *string `access:"authentication"`
	GuestAttribute       *string `access:"authentication"`
	EnableAdminAttribute *bool   `access:"authentication"`
	AdminAttribute       *string `access:"authentication"`
	FirstNameAttribute   *string `access:"authentication"`
	LastNameAttribute    *string `access:"authentication"`
	EmailAttribute       *string `access:"authentication"`
	UsernameAttribute    *string `access:"authentication"`
	NicknameAttribute    *string `access:"authentication"`
	LocaleAttribute      *string `access:"authentication"`
	PositionAttribute    *string `access:"authentication"`

	LoginButtonText *string `access:"authentication"`

	LoginButtonColor       *string `access:"authentication"`
	LoginButtonBorderColor *string `access:"authentication"`
	LoginButtonTextColor   *string `access:"authentication"`
}

func (s *SamlSettings) SetDefaults() {
	if s.Enable == nil {
		s.Enable = NewBool(false)
	}

	if s.EnableSyncWithLdap == nil {
		s.EnableSyncWithLdap = NewBool(false)
	}

	if s.EnableSyncWithLdapIncludeAuth == nil {
		s.EnableSyncWithLdapIncludeAuth = NewBool(false)
	}

	if s.EnableAdminAttribute == nil {
		s.EnableAdminAttribute = NewBool(false)
	}

	if s.Verify == nil {
		s.Verify = NewBool(true)
	}

	if s.Encrypt == nil {
		s.Encrypt = NewBool(true)
	}

	if s.SignRequest == nil {
		s.SignRequest = NewBool(false)
	}

	if s.SignatureAlgorithm == nil {
		s.SignatureAlgorithm = NewString(SAML_SETTINGS_DEFAULT_SIGNATURE_ALGORITHM)
	}

	if s.CanonicalAlgorithm == nil {
		s.CanonicalAlgorithm = NewString(SAML_SETTINGS_DEFAULT_CANONICAL_ALGORITHM)
	}

	if s.IdpUrl == nil {
		s.IdpUrl = NewString("")
	}

	if s.IdpDescriptorUrl == nil {
		s.IdpDescriptorUrl = NewString("")
	}

	if s.ServiceProviderIdentifier == nil {
		if s.IdpDescriptorUrl != nil {
			s.ServiceProviderIdentifier = NewString(*s.IdpDescriptorUrl)
		} else {
			s.ServiceProviderIdentifier = NewString("")
		}
	}

	if s.IdpMetadataUrl == nil {
		s.IdpMetadataUrl = NewString("")
	}

	if s.IdpCertificateFile == nil {
		s.IdpCertificateFile = NewString("")
	}

	if s.PublicCertificateFile == nil {
		s.PublicCertificateFile = NewString("")
	}

	if s.PrivateKeyFile == nil {
		s.PrivateKeyFile = NewString("")
	}

	if s.AssertionConsumerServiceURL == nil {
		s.AssertionConsumerServiceURL = NewString("")
	}

	if s.ScopingIDPProviderId == nil {
		s.ScopingIDPProviderId = NewString("")
	}

	if s.ScopingIDPName == nil {
		s.ScopingIDPName = NewString("")
	}

	if s.LoginButtonText == nil || *s.LoginButtonText == "" {
		s.LoginButtonText = NewString(USER_AUTH_SERVICE_SAML_TEXT)
	}

	if s.IdAttribute == nil {
		s.IdAttribute = NewString(SAML_SETTINGS_DEFAULT_ID_ATTRIBUTE)
	}

	if s.GuestAttribute == nil {
		s.GuestAttribute = NewString(SAML_SETTINGS_DEFAULT_GUEST_ATTRIBUTE)
	}
	if s.AdminAttribute == nil {
		s.AdminAttribute = NewString(SAML_SETTINGS_DEFAULT_ADMIN_ATTRIBUTE)
	}
	if s.FirstNameAttribute == nil {
		s.FirstNameAttribute = NewString(SAML_SETTINGS_DEFAULT_FIRST_NAME_ATTRIBUTE)
	}

	if s.LastNameAttribute == nil {
		s.LastNameAttribute = NewString(SAML_SETTINGS_DEFAULT_LAST_NAME_ATTRIBUTE)
	}

	if s.EmailAttribute == nil {
		s.EmailAttribute = NewString(SAML_SETTINGS_DEFAULT_EMAIL_ATTRIBUTE)
	}

	if s.UsernameAttribute == nil {
		s.UsernameAttribute = NewString(SAML_SETTINGS_DEFAULT_USERNAME_ATTRIBUTE)
	}

	if s.NicknameAttribute == nil {
		s.NicknameAttribute = NewString(SAML_SETTINGS_DEFAULT_NICKNAME_ATTRIBUTE)
	}

	if s.PositionAttribute == nil {
		s.PositionAttribute = NewString(SAML_SETTINGS_DEFAULT_POSITION_ATTRIBUTE)
	}

	if s.LocaleAttribute == nil {
		s.LocaleAttribute = NewString(SAML_SETTINGS_DEFAULT_LOCALE_ATTRIBUTE)
	}

	if s.LoginButtonColor == nil {
		s.LoginButtonColor = NewString("#34a28b")
	}

	if s.LoginButtonBorderColor == nil {
		s.LoginButtonBorderColor = NewString("#2389D7")
	}

	if s.LoginButtonTextColor == nil {
		s.LoginButtonTextColor = NewString("#ffffff")
	}
}

type NativeAppSettings struct {
	AppDownloadLink        *string `access:"site,write_restrictable,cloud_restrictable"`
	AndroidAppDownloadLink *string `access:"site,write_restrictable,cloud_restrictable"`
	IosAppDownloadLink     *string `access:"site,write_restrictable,cloud_restrictable"`
}

func (s *NativeAppSettings) SetDefaults() {
	if s.AppDownloadLink == nil {
		s.AppDownloadLink = NewString(NATIVEAPP_SETTINGS_DEFAULT_APP_DOWNLOAD_LINK)
	}

	if s.AndroidAppDownloadLink == nil {
		s.AndroidAppDownloadLink = NewString(NATIVEAPP_SETTINGS_DEFAULT_ANDROID_APP_DOWNLOAD_LINK)
	}

	if s.IosAppDownloadLink == nil {
		s.IosAppDownloadLink = NewString(NATIVEAPP_SETTINGS_DEFAULT_IOS_APP_DOWNLOAD_LINK)
	}
}

type ElasticsearchSettings struct {
	ConnectionUrl                 *string `access:"environment,write_restrictable,cloud_restrictable"`
	Username                      *string `access:"environment,write_restrictable,cloud_restrictable"`
	Password                      *string `access:"environment,write_restrictable,cloud_restrictable"`
	EnableIndexing                *bool   `access:"environment,write_restrictable,cloud_restrictable"`
	EnableSearching               *bool   `access:"environment,write_restrictable,cloud_restrictable"`
	EnableAutocomplete            *bool   `access:"environment,write_restrictable,cloud_restrictable"`
	Sniff                         *bool   `access:"environment,write_restrictable,cloud_restrictable"`
	PostIndexReplicas             *int    `access:"environment,write_restrictable,cloud_restrictable"`
	PostIndexShards               *int    `access:"environment,write_restrictable,cloud_restrictable"`
	ChannelIndexReplicas          *int    `access:"environment,write_restrictable,cloud_restrictable"`
	ChannelIndexShards            *int    `access:"environment,write_restrictable,cloud_restrictable"`
	UserIndexReplicas             *int    `access:"environment,write_restrictable,cloud_restrictable"`
	UserIndexShards               *int    `access:"environment,write_restrictable,cloud_restrictable"`
	AggregatePostsAfterDays       *int    `access:"environment,write_restrictable,cloud_restrictable"`
	PostsAggregatorJobStartTime   *string `access:"environment,write_restrictable,cloud_restrictable"`
	IndexPrefix                   *string `access:"environment,write_restrictable,cloud_restrictable"`
	LiveIndexingBatchSize         *int    `access:"environment,write_restrictable,cloud_restrictable"`
	BulkIndexingTimeWindowSeconds *int    `access:"environment,write_restrictable,cloud_restrictable"`
	RequestTimeoutSeconds         *int    `access:"environment,write_restrictable,cloud_restrictable"`
	SkipTLSVerification           *bool   `access:"environment,write_restrictable,cloud_restrictable"`
	Trace                         *string `access:"environment,write_restrictable,cloud_restrictable"`
}

func (s *ElasticsearchSettings) SetDefaults() {
	if s.ConnectionUrl == nil {
		s.ConnectionUrl = NewString(ELASTICSEARCH_SETTINGS_DEFAULT_CONNECTION_URL)
	}

	if s.Username == nil {
		s.Username = NewString(ELASTICSEARCH_SETTINGS_DEFAULT_USERNAME)
	}

	if s.Password == nil {
		s.Password = NewString(ELASTICSEARCH_SETTINGS_DEFAULT_PASSWORD)
	}

	if s.EnableIndexing == nil {
		s.EnableIndexing = NewBool(false)
	}

	if s.EnableSearching == nil {
		s.EnableSearching = NewBool(false)
	}

	if s.EnableAutocomplete == nil {
		s.EnableAutocomplete = NewBool(false)
	}

	if s.Sniff == nil {
		s.Sniff = NewBool(true)
	}

	if s.PostIndexReplicas == nil {
		s.PostIndexReplicas = NewInt(ELASTICSEARCH_SETTINGS_DEFAULT_POST_INDEX_REPLICAS)
	}

	if s.PostIndexShards == nil {
		s.PostIndexShards = NewInt(ELASTICSEARCH_SETTINGS_DEFAULT_POST_INDEX_SHARDS)
	}

	if s.ChannelIndexReplicas == nil {
		s.ChannelIndexReplicas = NewInt(ELASTICSEARCH_SETTINGS_DEFAULT_CHANNEL_INDEX_REPLICAS)
	}

	if s.ChannelIndexShards == nil {
		s.ChannelIndexShards = NewInt(ELASTICSEARCH_SETTINGS_DEFAULT_CHANNEL_INDEX_SHARDS)
	}

	if s.UserIndexReplicas == nil {
		s.UserIndexReplicas = NewInt(ELASTICSEARCH_SETTINGS_DEFAULT_USER_INDEX_REPLICAS)
	}

	if s.UserIndexShards == nil {
		s.UserIndexShards = NewInt(ELASTICSEARCH_SETTINGS_DEFAULT_USER_INDEX_SHARDS)
	}

	if s.AggregatePostsAfterDays == nil {
		s.AggregatePostsAfterDays = NewInt(ELASTICSEARCH_SETTINGS_DEFAULT_AGGREGATE_POSTS_AFTER_DAYS)
	}

	if s.PostsAggregatorJobStartTime == nil {
		s.PostsAggregatorJobStartTime = NewString(ELASTICSEARCH_SETTINGS_DEFAULT_POSTS_AGGREGATOR_JOB_START_TIME)
	}

	if s.IndexPrefix == nil {
		s.IndexPrefix = NewString(ELASTICSEARCH_SETTINGS_DEFAULT_INDEX_PREFIX)
	}

	if s.LiveIndexingBatchSize == nil {
		s.LiveIndexingBatchSize = NewInt(ELASTICSEARCH_SETTINGS_DEFAULT_LIVE_INDEXING_BATCH_SIZE)
	}

	if s.BulkIndexingTimeWindowSeconds == nil {
		s.BulkIndexingTimeWindowSeconds = NewInt(ELASTICSEARCH_SETTINGS_DEFAULT_BULK_INDEXING_TIME_WINDOW_SECONDS)
	}

	if s.RequestTimeoutSeconds == nil {
		s.RequestTimeoutSeconds = NewInt(ELASTICSEARCH_SETTINGS_DEFAULT_REQUEST_TIMEOUT_SECONDS)
	}

	if s.SkipTLSVerification == nil {
		s.SkipTLSVerification = NewBool(false)
	}

	if s.Trace == nil {
		s.Trace = NewString("")
	}
}

type BleveSettings struct {
	IndexDir                      *string `access:"experimental"`
	EnableIndexing                *bool   `access:"experimental"`
	EnableSearching               *bool   `access:"experimental"`
	EnableAutocomplete            *bool   `access:"experimental"`
	BulkIndexingTimeWindowSeconds *int    `access:"experimental"`
}

func (bs *BleveSettings) SetDefaults() {
	if bs.IndexDir == nil {
		bs.IndexDir = NewString(BLEVE_SETTINGS_DEFAULT_INDEX_DIR)
	}

	if bs.EnableIndexing == nil {
		bs.EnableIndexing = NewBool(false)
	}

	if bs.EnableSearching == nil {
		bs.EnableSearching = NewBool(false)
	}

	if bs.EnableAutocomplete == nil {
		bs.EnableAutocomplete = NewBool(false)
	}

	if bs.BulkIndexingTimeWindowSeconds == nil {
		bs.BulkIndexingTimeWindowSeconds = NewInt(BLEVE_SETTINGS_DEFAULT_BULK_INDEXING_TIME_WINDOW_SECONDS)
	}
}

type DataRetentionSettings struct {
	EnableMessageDeletion *bool   `access:"compliance"`
	EnableFileDeletion    *bool   `access:"compliance"`
	MessageRetentionDays  *int    `access:"compliance"`
	FileRetentionDays     *int    `access:"compliance"`
	DeletionJobStartTime  *string `access:"compliance"`
}

func (s *DataRetentionSettings) SetDefaults() {
	if s.EnableMessageDeletion == nil {
		s.EnableMessageDeletion = NewBool(false)
	}

	if s.EnableFileDeletion == nil {
		s.EnableFileDeletion = NewBool(false)
	}

	if s.MessageRetentionDays == nil {
		s.MessageRetentionDays = NewInt(DATA_RETENTION_SETTINGS_DEFAULT_MESSAGE_RETENTION_DAYS)
	}

	if s.FileRetentionDays == nil {
		s.FileRetentionDays = NewInt(DATA_RETENTION_SETTINGS_DEFAULT_FILE_RETENTION_DAYS)
	}

	if s.DeletionJobStartTime == nil {
		s.DeletionJobStartTime = NewString(DATA_RETENTION_SETTINGS_DEFAULT_DELETION_JOB_START_TIME)
	}
}

type JobSettings struct {
	RunJobs      *bool `access:"write_restrictable,cloud_restrictable"`
	RunScheduler *bool `access:"write_restrictable,cloud_restrictable"`
}

func (s *JobSettings) SetDefaults() {
	if s.RunJobs == nil {
		s.RunJobs = NewBool(true)
	}

	if s.RunScheduler == nil {
		s.RunScheduler = NewBool(true)
	}
}

type CloudSettings struct {
	CWSUrl *string `access:"environment,write_restrictable"`
}

func (s *CloudSettings) SetDefaults() {
	if s.CWSUrl == nil {
		s.CWSUrl = NewString(CLOUD_SETTINGS_DEFAULT_CWS_URL)
	}
}

type PluginState struct {
	Enable bool
}

type PluginSettings struct {
	Enable                      *bool                             `access:"plugins,write_restrictable"`
	EnableUploads               *bool                             `access:"plugins,write_restrictable,cloud_restrictable"`
	AllowInsecureDownloadUrl    *bool                             `access:"plugins,write_restrictable,cloud_restrictable"`
	EnableHealthCheck           *bool                             `access:"plugins,write_restrictable,cloud_restrictable"`
	Directory                   *string                           `access:"plugins,write_restrictable,cloud_restrictable"`
	ClientDirectory             *string                           `access:"plugins,write_restrictable,cloud_restrictable"`
	Plugins                     map[string]map[string]interface{} `access:"plugins"`
	PluginStates                map[string]*PluginState           `access:"plugins"`
	EnableMarketplace           *bool                             `access:"plugins,write_restrictable,cloud_restrictable"`
	EnableRemoteMarketplace     *bool                             `access:"plugins,write_restrictable,cloud_restrictable"`
	AutomaticPrepackagedPlugins *bool                             `access:"plugins,write_restrictable,cloud_restrictable"`
	RequirePluginSignature      *bool                             `access:"plugins,write_restrictable,cloud_restrictable"`
	MarketplaceUrl              *string                           `access:"plugins,write_restrictable,cloud_restrictable"`
	SignaturePublicKeyFiles     []string                          `access:"plugins,write_restrictable,cloud_restrictable"`
}

func (s *PluginSettings) SetDefaults(ls LogSettings) {
	if s.Enable == nil {
		s.Enable = NewBool(true)
	}

	if s.EnableUploads == nil {
		s.EnableUploads = NewBool(false)
	}

	if s.AllowInsecureDownloadUrl == nil {
		s.AllowInsecureDownloadUrl = NewBool(false)
	}

	if s.EnableHealthCheck == nil {
		s.EnableHealthCheck = NewBool(true)
	}

	if s.Directory == nil || *s.Directory == "" {
		s.Directory = NewString(PLUGIN_SETTINGS_DEFAULT_DIRECTORY)
	}

	if s.ClientDirectory == nil || *s.ClientDirectory == "" {
		s.ClientDirectory = NewString(PLUGIN_SETTINGS_DEFAULT_CLIENT_DIRECTORY)
	}

	if s.Plugins == nil {
		s.Plugins = make(map[string]map[string]interface{})
	}

	if s.PluginStates == nil {
		s.PluginStates = make(map[string]*PluginState)
	}

	if s.PluginStates["com.mattermost.nps"] == nil {
		// Enable the NPS plugin by default if diagnostics are enabled
		s.PluginStates["com.mattermost.nps"] = &PluginState{Enable: ls.EnableDiagnostics == nil || *ls.EnableDiagnostics}
	}

	if s.PluginStates["com.mattermost.plugin-incident-response"] == nil {
		// Enable the incident response plugin by default
		s.PluginStates["com.mattermost.plugin-incident-response"] = &PluginState{Enable: true}
	}

	if s.EnableMarketplace == nil {
		s.EnableMarketplace = NewBool(PLUGIN_SETTINGS_DEFAULT_ENABLE_MARKETPLACE)
	}

	if s.EnableRemoteMarketplace == nil {
		s.EnableRemoteMarketplace = NewBool(true)
	}

	if s.AutomaticPrepackagedPlugins == nil {
		s.AutomaticPrepackagedPlugins = NewBool(true)
	}

	if s.MarketplaceUrl == nil || *s.MarketplaceUrl == "" || *s.MarketplaceUrl == PLUGIN_SETTINGS_OLD_MARKETPLACE_URL {
		s.MarketplaceUrl = NewString(PLUGIN_SETTINGS_DEFAULT_MARKETPLACE_URL)
	}

	if s.RequirePluginSignature == nil {
		s.RequirePluginSignature = NewBool(false)
	}

	if s.SignaturePublicKeyFiles == nil {
		s.SignaturePublicKeyFiles = []string{}
	}
}

type GlobalRelayMessageExportSettings struct {
	CustomerType      *string `access:"compliance"` // must be either A9 or A10, dictates SMTP server url
	SmtpUsername      *string `access:"compliance"`
	SmtpPassword      *string `access:"compliance"`
	EmailAddress      *string `access:"compliance"` // the address to send messages to
	SMTPServerTimeout *int    `access:"compliance"`
}

func (s *GlobalRelayMessageExportSettings) SetDefaults() {
	if s.CustomerType == nil {
		s.CustomerType = NewString(GLOBALRELAY_CUSTOMER_TYPE_A9)
	}
	if s.SmtpUsername == nil {
		s.SmtpUsername = NewString("")
	}
	if s.SmtpPassword == nil {
		s.SmtpPassword = NewString("")
	}
	if s.EmailAddress == nil {
		s.EmailAddress = NewString("")
	}
	if s.SMTPServerTimeout == nil || *s.SMTPServerTimeout == 0 {
		s.SMTPServerTimeout = NewInt(1800)
	}
}

type MessageExportSettings struct {
	EnableExport          *bool   `access:"compliance"`
	ExportFormat          *string `access:"compliance"`
	DailyRunTime          *string `access:"compliance"`
	ExportFromTimestamp   *int64  `access:"compliance"`
	BatchSize             *int    `access:"compliance"`
	DownloadExportResults *bool   `access:"compliance"`

	// formatter-specific settings - these are only expected to be non-nil if ExportFormat is set to the associated format
	GlobalRelaySettings *GlobalRelayMessageExportSettings
}

func (s *MessageExportSettings) SetDefaults() {
	if s.EnableExport == nil {
		s.EnableExport = NewBool(false)
	}

	if s.DownloadExportResults == nil {
		s.DownloadExportResults = NewBool(false)
	}

	if s.ExportFormat == nil {
		s.ExportFormat = NewString(COMPLIANCE_EXPORT_TYPE_ACTIANCE)
	}

	if s.DailyRunTime == nil {
		s.DailyRunTime = NewString("01:00")
	}

	if s.ExportFromTimestamp == nil {
		s.ExportFromTimestamp = NewInt64(0)
	}

	if s.BatchSize == nil {
		s.BatchSize = NewInt(10000)
	}

	if s.GlobalRelaySettings == nil {
		s.GlobalRelaySettings = &GlobalRelayMessageExportSettings{}
	}
	s.GlobalRelaySettings.SetDefaults()
}

type DisplaySettings struct {
	CustomUrlSchemes     []string `access:"site"`
	ExperimentalTimezone *bool    `access:"experimental"`
}

func (s *DisplaySettings) SetDefaults() {
	if s.CustomUrlSchemes == nil {
		customUrlSchemes := []string{}
		s.CustomUrlSchemes = customUrlSchemes
	}

	if s.ExperimentalTimezone == nil {
		s.ExperimentalTimezone = NewBool(true)
	}
}

type GuestAccountsSettings struct {
	Enable                           *bool   `access:"authentication"`
	AllowEmailAccounts               *bool   `access:"authentication"`
	EnforceMultifactorAuthentication *bool   `access:"authentication"`
	RestrictCreationToDomains        *string `access:"authentication"`
}

func (s *GuestAccountsSettings) SetDefaults() {
	if s.Enable == nil {
		s.Enable = NewBool(false)
	}

	if s.AllowEmailAccounts == nil {
		s.AllowEmailAccounts = NewBool(true)
	}

	if s.EnforceMultifactorAuthentication == nil {
		s.EnforceMultifactorAuthentication = NewBool(false)
	}

	if s.RestrictCreationToDomains == nil {
		s.RestrictCreationToDomains = NewString("")
	}
}

type ImageProxySettings struct {
	Enable                  *bool   `access:"environment"`
	ImageProxyType          *string `access:"environment"`
	RemoteImageProxyURL     *string `access:"environment"`
	RemoteImageProxyOptions *string `access:"environment"`
}

func (s *ImageProxySettings) SetDefaults(ss ServiceSettings) {
	if s.Enable == nil {
		if ss.DEPRECATED_DO_NOT_USE_ImageProxyType == nil || *ss.DEPRECATED_DO_NOT_USE_ImageProxyType == "" {
			s.Enable = NewBool(false)
		} else {
			s.Enable = NewBool(true)
		}
	}

	if s.ImageProxyType == nil {
		if ss.DEPRECATED_DO_NOT_USE_ImageProxyType == nil || *ss.DEPRECATED_DO_NOT_USE_ImageProxyType == "" {
			s.ImageProxyType = NewString(IMAGE_PROXY_TYPE_LOCAL)
		} else {
			s.ImageProxyType = ss.DEPRECATED_DO_NOT_USE_ImageProxyType
		}
	}

	if s.RemoteImageProxyURL == nil {
		if ss.DEPRECATED_DO_NOT_USE_ImageProxyURL == nil {
			s.RemoteImageProxyURL = NewString("")
		} else {
			s.RemoteImageProxyURL = ss.DEPRECATED_DO_NOT_USE_ImageProxyURL
		}
	}

	if s.RemoteImageProxyOptions == nil {
		if ss.DEPRECATED_DO_NOT_USE_ImageProxyOptions == nil {
			s.RemoteImageProxyOptions = NewString("")
		} else {
			s.RemoteImageProxyOptions = ss.DEPRECATED_DO_NOT_USE_ImageProxyOptions
		}
	}
}

type ConfigFunc func() *Config

const ConfigAccessTagType = "access"
const ConfigAccessTagWriteRestrictable = "write_restrictable"
const ConfigAccessTagCloudRestrictable = "cloud_restrictable"

// Config fields support the 'access' tag with the following values corresponding to the suffix of the associated
// PERMISSION_SYSCONSOLE_*_* permission Id: 'about', 'reporting', 'user_management_users',
// 'user_management_groups', 'user_management_teams', 'user_management_channels',
// 'user_management_permissions', 'environment', 'site', 'authentication', 'plugins',
// 'integrations', 'compliance', 'plugins', and 'experimental'. They grant read and/or write access to the config field
// to roles without PERMISSION_MANAGE_SYSTEM.
//
// By default config values can be written with PERMISSION_MANAGE_SYSTEM, but if ExperimentalSettings.RestrictSystemAdmin is true
// and the access tag contains the value 'write_restrictable', then even PERMISSION_MANAGE_SYSTEM does not grant write access.
//
// PERMISSION_MANAGE_SYSTEM always grants read access.
//
// Config values with the access tag 'cloud_restrictable' mean that are marked to be filtered when it's used in a cloud licensed
// environment with ExperimentalSettings.RestrictedSystemAdmin set to true.
//
// Example:
//  type HairSettings struct {
//      // Colour is writeable with either PERMISSION_SYSCONSOLE_WRITE_REPORTING or PERMISSION_SYSCONSOLE_WRITE_USER_MANAGEMENT_GROUPS.
//      // It is readable by PERMISSION_SYSCONSOLE_READ_REPORTING and PERMISSION_SYSCONSOLE_READ_USER_MANAGEMENT_GROUPS permissions.
//      // PERMISSION_MANAGE_SYSTEM grants read and write access.
//      Colour string `access:"reporting,user_management_groups"`
//
//
//      // Length is only readable and writable via PERMISSION_MANAGE_SYSTEM.
//      Length string
//
//      // Product is only writeable by PERMISSION_MANAGE_SYSTEM if ExperimentalSettings.RestrictSystemAdmin is false.
//      // PERMISSION_MANAGE_SYSTEM can always read the value.
//      Product bool `access:write_restrictable`
//  }
type Config struct {
	ServiceSettings           ServiceSettings
	TeamSettings              TeamSettings
	ClientRequirements        ClientRequirements
	SqlSettings               SqlSettings
	LogSettings               LogSettings
	ExperimentalAuditSettings ExperimentalAuditSettings
	NotificationLogSettings   NotificationLogSettings
	PasswordSettings          PasswordSettings
	FileSettings              FileSettings
	EmailSettings             EmailSettings
	RateLimitSettings         RateLimitSettings
	PrivacySettings           PrivacySettings
	SupportSettings           SupportSettings
	AnnouncementSettings      AnnouncementSettings
	ThemeSettings             ThemeSettings
	GitLabSettings            SSOSettings
	GoogleSettings            SSOSettings
	Office365Settings         Office365Settings
	LdapSettings              LdapSettings
	ComplianceSettings        ComplianceSettings
	LocalizationSettings      LocalizationSettings
	SamlSettings              SamlSettings
	NativeAppSettings         NativeAppSettings
	ClusterSettings           ClusterSettings
	MetricsSettings           MetricsSettings
	ExperimentalSettings      ExperimentalSettings
	AnalyticsSettings         AnalyticsSettings
	ElasticsearchSettings     ElasticsearchSettings
	BleveSettings             BleveSettings
	DataRetentionSettings     DataRetentionSettings
	MessageExportSettings     MessageExportSettings
	JobSettings               JobSettings
	PluginSettings            PluginSettings
	DisplaySettings           DisplaySettings
	GuestAccountsSettings     GuestAccountsSettings
	ImageProxySettings        ImageProxySettings
	CloudSettings             CloudSettings
	FeatureFlags              *FeatureFlags `json:",omitempty"`
}

func (o *Config) Clone() *Config {
	var ret Config
	if err := json.Unmarshal([]byte(o.ToJson()), &ret); err != nil {
		panic(err)
	}
	return &ret
}

func (o *Config) ToJson() string {
	b, _ := json.Marshal(o)
	return string(b)
}

func (o *Config) ToJsonFiltered(tagType, tagValue string) string {
	filteredConfigMap := structToMapFilteredByTag(*o, tagType, tagValue)
	for key, value := range filteredConfigMap {
		v, ok := value.(map[string]interface{})
		if ok && len(v) == 0 {
			delete(filteredConfigMap, key)
		}
	}
	b, _ := json.Marshal(filteredConfigMap)
	return string(b)
}

func (o *Config) GetSSOService(service string) *SSOSettings {
	switch service {
	case SERVICE_GITLAB:
		return &o.GitLabSettings
	case SERVICE_GOOGLE:
		return &o.GoogleSettings
	case SERVICE_OFFICE365:
		return o.Office365Settings.SSOSettings()
	}

	return nil
}

func ConfigFromJson(data io.Reader) *Config {
	var o *Config
	json.NewDecoder(data).Decode(&o)
	return o
}

// isUpdate detects a pre-existing config based on whether SiteURL has been changed
func (o *Config) isUpdate() bool {
	return o.ServiceSettings.SiteURL != nil
}

func (o *Config) SetDefaults() {
	isUpdate := o.isUpdate()

	o.LdapSettings.SetDefaults()
	o.SamlSettings.SetDefaults()

	if o.TeamSettings.TeammateNameDisplay == nil {
		o.TeamSettings.TeammateNameDisplay = NewString(SHOW_USERNAME)

		if *o.SamlSettings.Enable || *o.LdapSettings.Enable {
			*o.TeamSettings.TeammateNameDisplay = SHOW_FULLNAME
		}
	}

	o.SqlSettings.SetDefaults(isUpdate)
	o.FileSettings.SetDefaults(isUpdate)
	o.EmailSettings.SetDefaults(isUpdate)
	o.PrivacySettings.setDefaults()
	o.Office365Settings.setDefaults()
	o.GitLabSettings.setDefaults("", "", "", "")
	o.GoogleSettings.setDefaults(GOOGLE_SETTINGS_DEFAULT_SCOPE, GOOGLE_SETTINGS_DEFAULT_AUTH_ENDPOINT, GOOGLE_SETTINGS_DEFAULT_TOKEN_ENDPOINT, GOOGLE_SETTINGS_DEFAULT_USER_API_ENDPOINT)
	o.ServiceSettings.SetDefaults(isUpdate)
	o.PasswordSettings.SetDefaults()
	o.TeamSettings.SetDefaults()
	o.MetricsSettings.SetDefaults()
	o.ExperimentalSettings.SetDefaults()
	o.SupportSettings.SetDefaults()
	o.AnnouncementSettings.SetDefaults()
	o.ThemeSettings.SetDefaults()
	o.ClusterSettings.SetDefaults()
	o.PluginSettings.SetDefaults(o.LogSettings)
	o.AnalyticsSettings.SetDefaults()
	o.ComplianceSettings.SetDefaults()
	o.LocalizationSettings.SetDefaults()
	o.ElasticsearchSettings.SetDefaults()
	o.BleveSettings.SetDefaults()
	o.NativeAppSettings.SetDefaults()
	o.DataRetentionSettings.SetDefaults()
	o.RateLimitSettings.SetDefaults()
	o.LogSettings.SetDefaults()
	o.ExperimentalAuditSettings.SetDefaults()
	o.NotificationLogSettings.SetDefaults()
	o.JobSettings.SetDefaults()
	o.MessageExportSettings.SetDefaults()
	o.DisplaySettings.SetDefaults()
	o.GuestAccountsSettings.SetDefaults()
	o.ImageProxySettings.SetDefaults(o.ServiceSettings)
	o.CloudSettings.SetDefaults()
	if o.FeatureFlags == nil {
		o.FeatureFlags = &FeatureFlags{}
		o.FeatureFlags.SetDefaults()
	}
}

func (o *Config) IsValid() *AppError {
	if len(*o.ServiceSettings.SiteURL) == 0 && *o.EmailSettings.EnableEmailBatching {
		return NewAppError("Config.IsValid", "model.config.is_valid.site_url_email_batching.app_error", nil, "", http.StatusBadRequest)
	}

	if *o.ClusterSettings.Enable && *o.EmailSettings.EnableEmailBatching {
		return NewAppError("Config.IsValid", "model.config.is_valid.cluster_email_batching.app_error", nil, "", http.StatusBadRequest)
	}

	if len(*o.ServiceSettings.SiteURL) == 0 && *o.ServiceSettings.AllowCookiesForSubdomains {
		return NewAppError("Config.IsValid", "model.config.is_valid.allow_cookies_for_subdomains.app_error", nil, "", http.StatusBadRequest)
	}

	if err := o.TeamSettings.isValid(); err != nil {
		return err
	}

	if err := o.SqlSettings.isValid(); err != nil {
		return err
	}

	if err := o.FileSettings.isValid(); err != nil {
		return err
	}

	if err := o.EmailSettings.isValid(); err != nil {
		return err
	}

	if err := o.LdapSettings.isValid(); err != nil {
		return err
	}

	if err := o.SamlSettings.isValid(); err != nil {
		return err
	}

	if *o.PasswordSettings.MinimumLength < PASSWORD_MINIMUM_LENGTH || *o.PasswordSettings.MinimumLength > PASSWORD_MAXIMUM_LENGTH {
		return NewAppError("Config.IsValid", "model.config.is_valid.password_length.app_error", map[string]interface{}{"MinLength": PASSWORD_MINIMUM_LENGTH, "MaxLength": PASSWORD_MAXIMUM_LENGTH}, "", http.StatusBadRequest)
	}

	if err := o.RateLimitSettings.isValid(); err != nil {
		return err
	}

	if err := o.ServiceSettings.isValid(); err != nil {
		return err
	}

	if err := o.ElasticsearchSettings.isValid(); err != nil {
		return err
	}

	if err := o.BleveSettings.isValid(); err != nil {
		return err
	}

	if err := o.DataRetentionSettings.isValid(); err != nil {
		return err
	}

	if err := o.LocalizationSettings.isValid(); err != nil {
		return err
	}

	if err := o.MessageExportSettings.isValid(o.FileSettings); err != nil {
		return err
	}

	if err := o.DisplaySettings.isValid(); err != nil {
		return err
	}

	if err := o.ImageProxySettings.isValid(); err != nil {
		return err
	}
	return nil
}

func (s *TeamSettings) isValid() *AppError {
	if *s.MaxUsersPerTeam <= 0 {
		return NewAppError("Config.IsValid", "model.config.is_valid.max_users.app_error", nil, "", http.StatusBadRequest)
	}

	if *s.MaxChannelsPerTeam <= 0 {
		return NewAppError("Config.IsValid", "model.config.is_valid.max_channels.app_error", nil, "", http.StatusBadRequest)
	}

	if *s.MaxNotificationsPerChannel <= 0 {
		return NewAppError("Config.IsValid", "model.config.is_valid.max_notify_per_channel.app_error", nil, "", http.StatusBadRequest)
	}

	if !(*s.RestrictDirectMessage == DIRECT_MESSAGE_ANY || *s.RestrictDirectMessage == DIRECT_MESSAGE_TEAM) {
		return NewAppError("Config.IsValid", "model.config.is_valid.restrict_direct_message.app_error", nil, "", http.StatusBadRequest)
	}

	if !(*s.TeammateNameDisplay == SHOW_FULLNAME || *s.TeammateNameDisplay == SHOW_NICKNAME_FULLNAME || *s.TeammateNameDisplay == SHOW_USERNAME) {
		return NewAppError("Config.IsValid", "model.config.is_valid.teammate_name_display.app_error", nil, "", http.StatusBadRequest)
	}

	if len(*s.SiteName) > SITENAME_MAX_LENGTH {
		return NewAppError("Config.IsValid", "model.config.is_valid.sitename_length.app_error", map[string]interface{}{"MaxLength": SITENAME_MAX_LENGTH}, "", http.StatusBadRequest)
	}

	return nil
}

func (s *SqlSettings) isValid() *AppError {
	if *s.AtRestEncryptKey != "" && len(*s.AtRestEncryptKey) < 32 {
		return NewAppError("Config.IsValid", "model.config.is_valid.encrypt_sql.app_error", nil, "", http.StatusBadRequest)
	}

	if !(*s.DriverName == DATABASE_DRIVER_MYSQL || *s.DriverName == DATABASE_DRIVER_POSTGRES) {
		return NewAppError("Config.IsValid", "model.config.is_valid.sql_driver.app_error", nil, "", http.StatusBadRequest)
	}

	if *s.MaxIdleConns <= 0 {
		return NewAppError("Config.IsValid", "model.config.is_valid.sql_idle.app_error", nil, "", http.StatusBadRequest)
	}

	if *s.ConnMaxLifetimeMilliseconds < 0 {
		return NewAppError("Config.IsValid", "model.config.is_valid.sql_conn_max_lifetime_milliseconds.app_error", nil, "", http.StatusBadRequest)
	}

	if *s.QueryTimeout <= 0 {
		return NewAppError("Config.IsValid", "model.config.is_valid.sql_query_timeout.app_error", nil, "", http.StatusBadRequest)
	}

	if len(*s.DataSource) == 0 {
		return NewAppError("Config.IsValid", "model.config.is_valid.sql_data_src.app_error", nil, "", http.StatusBadRequest)
	}

	if *s.MaxOpenConns <= 0 {
		return NewAppError("Config.IsValid", "model.config.is_valid.sql_max_conn.app_error", nil, "", http.StatusBadRequest)
	}

	return nil
}

func (s *FileSettings) isValid() *AppError {
	if *s.MaxFileSize <= 0 {
		return NewAppError("Config.IsValid", "model.config.is_valid.max_file_size.app_error", nil, "", http.StatusBadRequest)
	}

	if !(*s.DriverName == IMAGE_DRIVER_LOCAL || *s.DriverName == IMAGE_DRIVER_S3) {
		return NewAppError("Config.IsValid", "model.config.is_valid.file_driver.app_error", nil, "", http.StatusBadRequest)
	}

	if *s.PublicLinkSalt != "" && len(*s.PublicLinkSalt) < 32 {
		return NewAppError("Config.IsValid", "model.config.is_valid.file_salt.app_error", nil, "", http.StatusBadRequest)
	}

	if *s.Directory == "" {
		return NewAppError("Config.IsValid", "model.config.is_valid.directory.app_error", nil, "", http.StatusBadRequest)
	}

	return nil
}

func (s *EmailSettings) isValid() *AppError {
	if !(*s.ConnectionSecurity == CONN_SECURITY_NONE || *s.ConnectionSecurity == CONN_SECURITY_TLS || *s.ConnectionSecurity == CONN_SECURITY_STARTTLS || *s.ConnectionSecurity == CONN_SECURITY_PLAIN) {
		return NewAppError("Config.IsValid", "model.config.is_valid.email_security.app_error", nil, "", http.StatusBadRequest)
	}

	if *s.EmailBatchingBufferSize <= 0 {
		return NewAppError("Config.IsValid", "model.config.is_valid.email_batching_buffer_size.app_error", nil, "", http.StatusBadRequest)
	}

	if *s.EmailBatchingInterval < 30 {
		return NewAppError("Config.IsValid", "model.config.is_valid.email_batching_interval.app_error", nil, "", http.StatusBadRequest)
	}

	if !(*s.EmailNotificationContentsType == EMAIL_NOTIFICATION_CONTENTS_FULL || *s.EmailNotificationContentsType == EMAIL_NOTIFICATION_CONTENTS_GENERIC) {
		return NewAppError("Config.IsValid", "model.config.is_valid.email_notification_contents_type.app_error", nil, "", http.StatusBadRequest)
	}

	return nil
}

func (s *RateLimitSettings) isValid() *AppError {
	if *s.MemoryStoreSize <= 0 {
		return NewAppError("Config.IsValid", "model.config.is_valid.rate_mem.app_error", nil, "", http.StatusBadRequest)
	}

	if *s.PerSec <= 0 {
		return NewAppError("Config.IsValid", "model.config.is_valid.rate_sec.app_error", nil, "", http.StatusBadRequest)
	}

	if *s.MaxBurst <= 0 {
		return NewAppError("Config.IsValid", "model.config.is_valid.max_burst.app_error", nil, "", http.StatusBadRequest)
	}

	return nil
}

func (s *LdapSettings) isValid() *AppError {
	if !(*s.ConnectionSecurity == CONN_SECURITY_NONE || *s.ConnectionSecurity == CONN_SECURITY_TLS || *s.ConnectionSecurity == CONN_SECURITY_STARTTLS) {
		return NewAppError("Config.IsValid", "model.config.is_valid.ldap_security.app_error", nil, "", http.StatusBadRequest)
	}

	if *s.SyncIntervalMinutes <= 0 {
		return NewAppError("Config.IsValid", "model.config.is_valid.ldap_sync_interval.app_error", nil, "", http.StatusBadRequest)
	}

	if *s.MaxPageSize < 0 {
		return NewAppError("Config.IsValid", "model.config.is_valid.ldap_max_page_size.app_error", nil, "", http.StatusBadRequest)
	}

	if *s.Enable {
		if *s.LdapServer == "" {
			return NewAppError("Config.IsValid", "model.config.is_valid.ldap_server", nil, "", http.StatusBadRequest)
		}

		if *s.BaseDN == "" {
			return NewAppError("Config.IsValid", "model.config.is_valid.ldap_basedn", nil, "", http.StatusBadRequest)
		}

		if *s.EmailAttribute == "" {
			return NewAppError("Config.IsValid", "model.config.is_valid.ldap_email", nil, "", http.StatusBadRequest)
		}

		if *s.UsernameAttribute == "" {
			return NewAppError("Config.IsValid", "model.config.is_valid.ldap_username", nil, "", http.StatusBadRequest)
		}

		if *s.IdAttribute == "" {
			return NewAppError("Config.IsValid", "model.config.is_valid.ldap_id", nil, "", http.StatusBadRequest)
		}

		if *s.LoginIdAttribute == "" {
			return NewAppError("Config.IsValid", "model.config.is_valid.ldap_login_id", nil, "", http.StatusBadRequest)
		}

		if *s.UserFilter != "" {
			if _, err := ldap.CompileFilter(*s.UserFilter); err != nil {
				return NewAppError("ValidateFilter", "ent.ldap.validate_filter.app_error", nil, err.Error(), http.StatusBadRequest)
			}
		}

		if *s.GuestFilter != "" {
			if _, err := ldap.CompileFilter(*s.GuestFilter); err != nil {
				return NewAppError("LdapSettings.isValid", "ent.ldap.validate_guest_filter.app_error", nil, err.Error(), http.StatusBadRequest)
			}
		}

		if *s.AdminFilter != "" {
			if _, err := ldap.CompileFilter(*s.AdminFilter); err != nil {
				return NewAppError("LdapSettings.isValid", "ent.ldap.validate_admin_filter.app_error", nil, err.Error(), http.StatusBadRequest)
			}
		}
	}

	return nil
}

func (s *SamlSettings) isValid() *AppError {
	if *s.Enable {
		if len(*s.IdpUrl) == 0 || !IsValidHttpUrl(*s.IdpUrl) {
			return NewAppError("Config.IsValid", "model.config.is_valid.saml_idp_url.app_error", nil, "", http.StatusBadRequest)
		}

		if len(*s.IdpDescriptorUrl) == 0 || !IsValidHttpUrl(*s.IdpDescriptorUrl) {
			return NewAppError("Config.IsValid", "model.config.is_valid.saml_idp_descriptor_url.app_error", nil, "", http.StatusBadRequest)
		}

		if len(*s.IdpCertificateFile) == 0 {
			return NewAppError("Config.IsValid", "model.config.is_valid.saml_idp_cert.app_error", nil, "", http.StatusBadRequest)
		}

		if len(*s.EmailAttribute) == 0 {
			return NewAppError("Config.IsValid", "model.config.is_valid.saml_email_attribute.app_error", nil, "", http.StatusBadRequest)
		}

		if len(*s.UsernameAttribute) == 0 {
			return NewAppError("Config.IsValid", "model.config.is_valid.saml_username_attribute.app_error", nil, "", http.StatusBadRequest)
		}

		if len(*s.ServiceProviderIdentifier) == 0 {
			return NewAppError("Config.IsValid", "model.config.is_valid.saml_spidentifier_attribute.app_error", nil, "", http.StatusBadRequest)
		}

		if *s.Verify {
			if len(*s.AssertionConsumerServiceURL) == 0 || !IsValidHttpUrl(*s.AssertionConsumerServiceURL) {
				return NewAppError("Config.IsValid", "model.config.is_valid.saml_assertion_consumer_service_url.app_error", nil, "", http.StatusBadRequest)
			}
		}

		if *s.Encrypt {
			if len(*s.PrivateKeyFile) == 0 {
				return NewAppError("Config.IsValid", "model.config.is_valid.saml_private_key.app_error", nil, "", http.StatusBadRequest)
			}

			if len(*s.PublicCertificateFile) == 0 {
				return NewAppError("Config.IsValid", "model.config.is_valid.saml_public_cert.app_error", nil, "", http.StatusBadRequest)
			}
		}

		if len(*s.EmailAttribute) == 0 {
			return NewAppError("Config.IsValid", "model.config.is_valid.saml_email_attribute.app_error", nil, "", http.StatusBadRequest)
		}

		if !(*s.SignatureAlgorithm == SAML_SETTINGS_SIGNATURE_ALGORITHM_SHA1 || *s.SignatureAlgorithm == SAML_SETTINGS_SIGNATURE_ALGORITHM_SHA256 || *s.SignatureAlgorithm == SAML_SETTINGS_SIGNATURE_ALGORITHM_SHA512) {
			return NewAppError("Config.IsValid", "model.config.is_valid.saml_signature_algorithm.app_error", nil, "", http.StatusBadRequest)
		}
		if !(*s.CanonicalAlgorithm == SAML_SETTINGS_CANONICAL_ALGORITHM_C14N || *s.CanonicalAlgorithm == SAML_SETTINGS_CANONICAL_ALGORITHM_C14N11) {
			return NewAppError("Config.IsValid", "model.config.is_valid.saml_canonical_algorithm.app_error", nil, "", http.StatusBadRequest)
		}

		if len(*s.GuestAttribute) > 0 {
			if !(strings.Contains(*s.GuestAttribute, "=")) {
				return NewAppError("Config.IsValid", "model.config.is_valid.saml_guest_attribute.app_error", nil, "", http.StatusBadRequest)
			}
			if len(strings.Split(*s.GuestAttribute, "=")) != 2 {
				return NewAppError("Config.IsValid", "model.config.is_valid.saml_guest_attribute.app_error", nil, "", http.StatusBadRequest)
			}
		}

		if len(*s.AdminAttribute) > 0 {
			if !(strings.Contains(*s.AdminAttribute, "=")) {
				return NewAppError("Config.IsValid", "model.config.is_valid.saml_admin_attribute.app_error", nil, "", http.StatusBadRequest)
			}
			if len(strings.Split(*s.AdminAttribute, "=")) != 2 {
				return NewAppError("Config.IsValid", "model.config.is_valid.saml_admin_attribute.app_error", nil, "", http.StatusBadRequest)
			}
		}
	}

	return nil
}

func (s *ServiceSettings) isValid() *AppError {
	if !(*s.ConnectionSecurity == CONN_SECURITY_NONE || *s.ConnectionSecurity == CONN_SECURITY_TLS) {
		return NewAppError("Config.IsValid", "model.config.is_valid.webserver_security.app_error", nil, "", http.StatusBadRequest)
	}

	if *s.ConnectionSecurity == CONN_SECURITY_TLS && !*s.UseLetsEncrypt {
		appErr := NewAppError("Config.IsValid", "model.config.is_valid.tls_cert_file.app_error", nil, "", http.StatusBadRequest)

		if *s.TLSCertFile == "" {
			return appErr
		} else if _, err := os.Stat(*s.TLSCertFile); os.IsNotExist(err) {
			return appErr
		}

		appErr = NewAppError("Config.IsValid", "model.config.is_valid.tls_key_file.app_error", nil, "", http.StatusBadRequest)

		if *s.TLSKeyFile == "" {
			return appErr
		} else if _, err := os.Stat(*s.TLSKeyFile); os.IsNotExist(err) {
			return appErr
		}
	}

	if len(s.TLSOverwriteCiphers) > 0 {
		for _, cipher := range s.TLSOverwriteCiphers {
			if _, ok := ServerTLSSupportedCiphers[cipher]; !ok {
				return NewAppError("Config.IsValid", "model.config.is_valid.tls_overwrite_cipher.app_error", map[string]interface{}{"name": cipher}, "", http.StatusBadRequest)
			}
		}
	}

	if *s.ReadTimeout <= 0 {
		return NewAppError("Config.IsValid", "model.config.is_valid.read_timeout.app_error", nil, "", http.StatusBadRequest)
	}

	if *s.WriteTimeout <= 0 {
		return NewAppError("Config.IsValid", "model.config.is_valid.write_timeout.app_error", nil, "", http.StatusBadRequest)
	}

	if *s.TimeBetweenUserTypingUpdatesMilliseconds < 1000 {
		return NewAppError("Config.IsValid", "model.config.is_valid.time_between_user_typing.app_error", nil, "", http.StatusBadRequest)
	}

	if *s.MaximumLoginAttempts <= 0 {
		return NewAppError("Config.IsValid", "model.config.is_valid.login_attempts.app_error", nil, "", http.StatusBadRequest)
	}

	if len(*s.SiteURL) != 0 {
		if _, err := url.ParseRequestURI(*s.SiteURL); err != nil {
			return NewAppError("Config.IsValid", "model.config.is_valid.site_url.app_error", nil, "", http.StatusBadRequest)
		}
	}

	if len(*s.WebsocketURL) != 0 {
		if _, err := url.ParseRequestURI(*s.WebsocketURL); err != nil {
			return NewAppError("Config.IsValid", "model.config.is_valid.websocket_url.app_error", nil, "", http.StatusBadRequest)
		}
	}

	host, port, _ := net.SplitHostPort(*s.ListenAddress)
	var isValidHost bool
	if host == "" {
		isValidHost = true
	} else {
		isValidHost = (net.ParseIP(host) != nil) || IsDomainName(host)
	}
	portInt, err := strconv.Atoi(port)
	if err != nil || !isValidHost || portInt < 0 || portInt > math.MaxUint16 {
		return NewAppError("Config.IsValid", "model.config.is_valid.listen_address.app_error", nil, "", http.StatusBadRequest)
	}

	if *s.ExperimentalGroupUnreadChannels != GROUP_UNREAD_CHANNELS_DISABLED &&
		*s.ExperimentalGroupUnreadChannels != GROUP_UNREAD_CHANNELS_DEFAULT_ON &&
		*s.ExperimentalGroupUnreadChannels != GROUP_UNREAD_CHANNELS_DEFAULT_OFF {
		return NewAppError("Config.IsValid", "model.config.is_valid.group_unread_channels.app_error", nil, "", http.StatusBadRequest)
	}

	return nil
}

func (s *ElasticsearchSettings) isValid() *AppError {
	if *s.EnableIndexing {
		if len(*s.ConnectionUrl) == 0 {
			return NewAppError("Config.IsValid", "model.config.is_valid.elastic_search.connection_url.app_error", nil, "", http.StatusBadRequest)
		}
	}

	if *s.EnableSearching && !*s.EnableIndexing {
		return NewAppError("Config.IsValid", "model.config.is_valid.elastic_search.enable_searching.app_error", nil, "", http.StatusBadRequest)
	}

	if *s.EnableAutocomplete && !*s.EnableIndexing {
		return NewAppError("Config.IsValid", "model.config.is_valid.elastic_search.enable_autocomplete.app_error", nil, "", http.StatusBadRequest)
	}

	if *s.AggregatePostsAfterDays < 1 {
		return NewAppError("Config.IsValid", "model.config.is_valid.elastic_search.aggregate_posts_after_days.app_error", nil, "", http.StatusBadRequest)
	}

	if _, err := time.Parse("15:04", *s.PostsAggregatorJobStartTime); err != nil {
		return NewAppError("Config.IsValid", "model.config.is_valid.elastic_search.posts_aggregator_job_start_time.app_error", nil, err.Error(), http.StatusBadRequest)
	}

	if *s.LiveIndexingBatchSize < 1 {
		return NewAppError("Config.IsValid", "model.config.is_valid.elastic_search.live_indexing_batch_size.app_error", nil, "", http.StatusBadRequest)
	}

	if *s.BulkIndexingTimeWindowSeconds < 1 {
		return NewAppError("Config.IsValid", "model.config.is_valid.elastic_search.bulk_indexing_time_window_seconds.app_error", nil, "", http.StatusBadRequest)
	}

	if *s.RequestTimeoutSeconds < 1 {
		return NewAppError("Config.IsValid", "model.config.is_valid.elastic_search.request_timeout_seconds.app_error", nil, "", http.StatusBadRequest)
	}

	return nil
}

func (bs *BleveSettings) isValid() *AppError {
	if *bs.EnableIndexing {
		if len(*bs.IndexDir) == 0 {
			return NewAppError("Config.IsValid", "model.config.is_valid.bleve_search.filename.app_error", nil, "", http.StatusBadRequest)
		}
	} else {
		if *bs.EnableSearching {
			return NewAppError("Config.IsValid", "model.config.is_valid.bleve_search.enable_searching.app_error", nil, "", http.StatusBadRequest)
		}
		if *bs.EnableAutocomplete {
			return NewAppError("Config.IsValid", "model.config.is_valid.bleve_search.enable_autocomplete.app_error", nil, "", http.StatusBadRequest)
		}
	}
	if *bs.BulkIndexingTimeWindowSeconds < 1 {
		return NewAppError("Config.IsValid", "model.config.is_valid.bleve_search.bulk_indexing_time_window_seconds.app_error", nil, "", http.StatusBadRequest)
	}

	return nil
}

func (s *DataRetentionSettings) isValid() *AppError {
	if *s.MessageRetentionDays <= 0 {
		return NewAppError("Config.IsValid", "model.config.is_valid.data_retention.message_retention_days_too_low.app_error", nil, "", http.StatusBadRequest)
	}

	if *s.FileRetentionDays <= 0 {
		return NewAppError("Config.IsValid", "model.config.is_valid.data_retention.file_retention_days_too_low.app_error", nil, "", http.StatusBadRequest)
	}

	if _, err := time.Parse("15:04", *s.DeletionJobStartTime); err != nil {
		return NewAppError("Config.IsValid", "model.config.is_valid.data_retention.deletion_job_start_time.app_error", nil, err.Error(), http.StatusBadRequest)
	}

	return nil
}

func (s *LocalizationSettings) isValid() *AppError {
	if len(*s.AvailableLocales) > 0 {
		if !strings.Contains(*s.AvailableLocales, *s.DefaultClientLocale) {
			return NewAppError("Config.IsValid", "model.config.is_valid.localization.available_locales.app_error", nil, "", http.StatusBadRequest)
		}
	}

	return nil
}

func (s *MessageExportSettings) isValid(fs FileSettings) *AppError {
	if s.EnableExport == nil {
		return NewAppError("Config.IsValid", "model.config.is_valid.message_export.enable.app_error", nil, "", http.StatusBadRequest)
	}
	if *s.EnableExport {
		if s.ExportFromTimestamp == nil || *s.ExportFromTimestamp < 0 || *s.ExportFromTimestamp > GetMillis() {
			return NewAppError("Config.IsValid", "model.config.is_valid.message_export.export_from.app_error", nil, "", http.StatusBadRequest)
		} else if s.DailyRunTime == nil {
			return NewAppError("Config.IsValid", "model.config.is_valid.message_export.daily_runtime.app_error", nil, "", http.StatusBadRequest)
		} else if _, err := time.Parse("15:04", *s.DailyRunTime); err != nil {
			return NewAppError("Config.IsValid", "model.config.is_valid.message_export.daily_runtime.app_error", nil, err.Error(), http.StatusBadRequest)
		} else if s.BatchSize == nil || *s.BatchSize < 0 {
			return NewAppError("Config.IsValid", "model.config.is_valid.message_export.batch_size.app_error", nil, "", http.StatusBadRequest)
		} else if s.ExportFormat == nil || (*s.ExportFormat != COMPLIANCE_EXPORT_TYPE_ACTIANCE && *s.ExportFormat != COMPLIANCE_EXPORT_TYPE_GLOBALRELAY && *s.ExportFormat != COMPLIANCE_EXPORT_TYPE_CSV) {
			return NewAppError("Config.IsValid", "model.config.is_valid.message_export.export_type.app_error", nil, "", http.StatusBadRequest)
		}

		if *s.ExportFormat == COMPLIANCE_EXPORT_TYPE_GLOBALRELAY {
			if s.GlobalRelaySettings == nil {
				return NewAppError("Config.IsValid", "model.config.is_valid.message_export.global_relay.config_missing.app_error", nil, "", http.StatusBadRequest)
			} else if s.GlobalRelaySettings.CustomerType == nil || (*s.GlobalRelaySettings.CustomerType != GLOBALRELAY_CUSTOMER_TYPE_A9 && *s.GlobalRelaySettings.CustomerType != GLOBALRELAY_CUSTOMER_TYPE_A10) {
				return NewAppError("Config.IsValid", "model.config.is_valid.message_export.global_relay.customer_type.app_error", nil, "", http.StatusBadRequest)
			} else if s.GlobalRelaySettings.EmailAddress == nil || !strings.Contains(*s.GlobalRelaySettings.EmailAddress, "@") {
				// validating email addresses is hard - just make sure it contains an '@' sign
				// see https://stackoverflow.com/questions/201323/using-a-regular-expression-to-validate-an-email-address
				return NewAppError("Config.IsValid", "model.config.is_valid.message_export.global_relay.email_address.app_error", nil, "", http.StatusBadRequest)
			} else if s.GlobalRelaySettings.SmtpUsername == nil || *s.GlobalRelaySettings.SmtpUsername == "" {
				return NewAppError("Config.IsValid", "model.config.is_valid.message_export.global_relay.smtp_username.app_error", nil, "", http.StatusBadRequest)
			} else if s.GlobalRelaySettings.SmtpPassword == nil || *s.GlobalRelaySettings.SmtpPassword == "" {
				return NewAppError("Config.IsValid", "model.config.is_valid.message_export.global_relay.smtp_password.app_error", nil, "", http.StatusBadRequest)
			}
		}
	}
	return nil
}

func (s *DisplaySettings) isValid() *AppError {
	if len(s.CustomUrlSchemes) != 0 {
		validProtocolPattern := regexp.MustCompile(`(?i)^\s*[A-Za-z][A-Za-z0-9.+-]*\s*$`)

		for _, scheme := range s.CustomUrlSchemes {
			if !validProtocolPattern.MatchString(scheme) {
				return NewAppError(
					"Config.IsValid",
					"model.config.is_valid.display.custom_url_schemes.app_error",
					map[string]interface{}{"Scheme": scheme},
					"",
					http.StatusBadRequest,
				)
			}
		}
	}

	return nil
}

func (s *ImageProxySettings) isValid() *AppError {
	if *s.Enable {
		switch *s.ImageProxyType {
		case IMAGE_PROXY_TYPE_LOCAL:
			// No other settings to validate
		case IMAGE_PROXY_TYPE_ATMOS_CAMO:
			if *s.RemoteImageProxyURL == "" {
				return NewAppError("Config.IsValid", "model.config.is_valid.atmos_camo_image_proxy_url.app_error", nil, "", http.StatusBadRequest)
			}

			if *s.RemoteImageProxyOptions == "" {
				return NewAppError("Config.IsValid", "model.config.is_valid.atmos_camo_image_proxy_options.app_error", nil, "", http.StatusBadRequest)
			}
		default:
			return NewAppError("Config.IsValid", "model.config.is_valid.image_proxy_type.app_error", nil, "", http.StatusBadRequest)
		}
	}

	return nil
}

func (o *Config) GetSanitizeOptions() map[string]bool {
	options := map[string]bool{}
	options["fullname"] = *o.PrivacySettings.ShowFullName
	options["email"] = *o.PrivacySettings.ShowEmailAddress

	return options
}

func (o *Config) Sanitize() {
	if o.LdapSettings.BindPassword != nil && len(*o.LdapSettings.BindPassword) > 0 {
		*o.LdapSettings.BindPassword = FAKE_SETTING
	}

	*o.FileSettings.PublicLinkSalt = FAKE_SETTING

	if len(*o.FileSettings.AmazonS3SecretAccessKey) > 0 {
		*o.FileSettings.AmazonS3SecretAccessKey = FAKE_SETTING
	}

	if o.EmailSettings.SMTPPassword != nil && len(*o.EmailSettings.SMTPPassword) > 0 {
		*o.EmailSettings.SMTPPassword = FAKE_SETTING
	}

	if len(*o.GitLabSettings.Secret) > 0 {
		*o.GitLabSettings.Secret = FAKE_SETTING
	}

	if o.GoogleSettings.Secret != nil && len(*o.GoogleSettings.Secret) > 0 {
		*o.GoogleSettings.Secret = FAKE_SETTING
	}

	if o.Office365Settings.Secret != nil && len(*o.Office365Settings.Secret) > 0 {
		*o.Office365Settings.Secret = FAKE_SETTING
	}

	*o.SqlSettings.DataSource = FAKE_SETTING
	*o.SqlSettings.AtRestEncryptKey = FAKE_SETTING

	*o.ElasticsearchSettings.Password = FAKE_SETTING

	for i := range o.SqlSettings.DataSourceReplicas {
		o.SqlSettings.DataSourceReplicas[i] = FAKE_SETTING
	}

	for i := range o.SqlSettings.DataSourceSearchReplicas {
		o.SqlSettings.DataSourceSearchReplicas[i] = FAKE_SETTING
	}

	if o.MessageExportSettings.GlobalRelaySettings.SmtpPassword != nil && len(*o.MessageExportSettings.GlobalRelaySettings.SmtpPassword) > 0 {
		*o.MessageExportSettings.GlobalRelaySettings.SmtpPassword = FAKE_SETTING
	}

	if o.ServiceSettings.GfycatApiSecret != nil && len(*o.ServiceSettings.GfycatApiSecret) > 0 {
		*o.ServiceSettings.GfycatApiSecret = FAKE_SETTING
	}
}

// structToMapFilteredByTag converts a struct into a map removing those fields that has the tag passed
// as argument
func structToMapFilteredByTag(t interface{}, typeOfTag, filterTag string) map[string]interface{} {
	defer func() {
		if r := recover(); r != nil {
			mlog.Error("Panicked in structToMapFilteredByTag. This should never happen.", mlog.Any("recover", r))
		}
	}()

	val := reflect.ValueOf(t)
	elemField := reflect.TypeOf(t)

	if val.Kind() != reflect.Struct {
		return nil
	}

	out := map[string]interface{}{}

	for i := 0; i < val.NumField(); i++ {
		field := val.Field(i)

		structField := elemField.Field(i)
		tagPermissions := strings.Split(structField.Tag.Get(typeOfTag), ",")
		if isTagPresent(filterTag, tagPermissions) {
			continue
		}

		var value interface{}

		switch field.Kind() {
		case reflect.Struct:
			value = structToMapFilteredByTag(field.Interface(), typeOfTag, filterTag)
		case reflect.Ptr:
			indirectType := field.Elem()
			if indirectType.Kind() == reflect.Struct {
				value = structToMapFilteredByTag(indirectType.Interface(), typeOfTag, filterTag)
			} else if indirectType.Kind() != reflect.Invalid {
				value = indirectType.Interface()
			}
		default:
			value = field.Interface()
		}

		out[val.Type().Field(i).Name] = value
	}

	return out
}

func isTagPresent(tag string, tags []string) bool {
	for _, val := range tags {
		tagValue := strings.TrimSpace(val)
		if tagValue != "" && tagValue == tag {
			return true
		}
	}

	return false
}<|MERGE_RESOLUTION|>--- conflicted
+++ resolved
@@ -872,17 +872,11 @@
 	EnableClickToReply              *bool   `access:"experimental,write_restrictable,cloud_restrictable"`
 	LinkMetadataTimeoutMilliseconds *int64  `access:"experimental,write_restrictable,cloud_restrictable"`
 	RestrictSystemAdmin             *bool   `access:"experimental,write_restrictable"`
-<<<<<<< HEAD
-	UseNewSAMLLibrary               *bool   `access:"experimental"`
-	CloudUserLimit                  *int64  `access:"experimental,write_restrictable"`
-	CloudBilling                    *bool   `access:"experimental,write_restrictable"`
-	ThreadAutoFollow                *bool   `access:"experimental"`
-=======
 	UseNewSAMLLibrary               *bool   `access:"experimental,cloud_restrictable"`
 	CloudUserLimit                  *int64  `access:"experimental,write_restrictable,cloud_restrictable"`
 	CloudBilling                    *bool   `access:"experimental,write_restrictable,cloud_restrictable"`
 	EnableSharedChannels            *bool   `access:"experimental"`
->>>>>>> bb4df5a6
+	ThreadAutoFollow                *bool   `access:"experimental"`
 }
 
 func (s *ExperimentalSettings) SetDefaults() {
@@ -919,13 +913,12 @@
 		s.UseNewSAMLLibrary = NewBool(false)
 	}
 
-<<<<<<< HEAD
 	if s.ThreadAutoFollow == nil {
 		s.ThreadAutoFollow = NewBool(true)
-=======
+	}
+
 	if s.EnableSharedChannels == nil {
 		s.EnableSharedChannels = NewBool(false)
->>>>>>> bb4df5a6
 	}
 }
 

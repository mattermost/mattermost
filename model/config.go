--- conflicted
+++ resolved
@@ -27,11 +27,7 @@
 const (
 	ConnSecurityNone     = ""
 	ConnSecurityPlain    = "PLAIN"
-<<<<<<< HEAD
-	ConnSecurityTls      = "TLS"
-=======
 	ConnSecurityTLS      = "TLS"
->>>>>>> d0629503
 	ConnSecurityStarttls = "STARTTLS"
 
 	ImageDriverLocal = "local"
@@ -104,13 +100,8 @@
 	SitenameMaxLength = 30
 
 	ServiceSettingsDefaultSiteUrl          = "http://localhost:8065"
-<<<<<<< HEAD
-	ServiceSettingsDefaultTlsCertFile      = ""
-	ServiceSettingsDefaultTlsKeyFile       = ""
-=======
 	ServiceSettingsDefaultTLSCertFile      = ""
 	ServiceSettingsDefaultTLSKeyFile       = ""
->>>>>>> d0629503
 	ServiceSettingsDefaultReadTimeout      = 300
 	ServiceSettingsDefaultWriteTimeout     = 300
 	ServiceSettingsDefaultIdleTimeout      = 60
@@ -492,19 +483,11 @@
 	}
 
 	if s.TLSKeyFile == nil {
-<<<<<<< HEAD
-		s.TLSKeyFile = NewString(ServiceSettingsDefaultTlsKeyFile)
-	}
-
-	if s.TLSCertFile == nil {
-		s.TLSCertFile = NewString(ServiceSettingsDefaultTlsCertFile)
-=======
 		s.TLSKeyFile = NewString(ServiceSettingsDefaultTLSKeyFile)
 	}
 
 	if s.TLSCertFile == nil {
 		s.TLSCertFile = NewString(ServiceSettingsDefaultTLSCertFile)
->>>>>>> d0629503
 	}
 
 	if s.TLSMinVer == nil {
@@ -3467,11 +3450,7 @@
 }
 
 func (s *EmailSettings) isValid() *AppError {
-<<<<<<< HEAD
-	if !(*s.ConnectionSecurity == ConnSecurityNone || *s.ConnectionSecurity == ConnSecurityTls || *s.ConnectionSecurity == ConnSecurityStarttls || *s.ConnectionSecurity == ConnSecurityPlain) {
-=======
 	if !(*s.ConnectionSecurity == ConnSecurityNone || *s.ConnectionSecurity == ConnSecurityTLS || *s.ConnectionSecurity == ConnSecurityStarttls || *s.ConnectionSecurity == ConnSecurityPlain) {
->>>>>>> d0629503
 		return NewAppError("Config.IsValid", "model.config.is_valid.email_security.app_error", nil, "", http.StatusBadRequest)
 	}
 
@@ -3507,11 +3486,7 @@
 }
 
 func (s *LdapSettings) isValid() *AppError {
-<<<<<<< HEAD
-	if !(*s.ConnectionSecurity == ConnSecurityNone || *s.ConnectionSecurity == ConnSecurityTls || *s.ConnectionSecurity == ConnSecurityStarttls) {
-=======
 	if !(*s.ConnectionSecurity == ConnSecurityNone || *s.ConnectionSecurity == ConnSecurityTLS || *s.ConnectionSecurity == ConnSecurityStarttls) {
->>>>>>> d0629503
 		return NewAppError("Config.IsValid", "model.config.is_valid.ldap_security.app_error", nil, "", http.StatusBadRequest)
 	}
 
@@ -3646,19 +3621,11 @@
 }
 
 func (s *ServiceSettings) isValid() *AppError {
-<<<<<<< HEAD
-	if !(*s.ConnectionSecurity == ConnSecurityNone || *s.ConnectionSecurity == ConnSecurityTls) {
-		return NewAppError("Config.IsValid", "model.config.is_valid.webserver_security.app_error", nil, "", http.StatusBadRequest)
-	}
-
-	if *s.ConnectionSecurity == ConnSecurityTls && !*s.UseLetsEncrypt {
-=======
 	if !(*s.ConnectionSecurity == ConnSecurityNone || *s.ConnectionSecurity == ConnSecurityTLS) {
 		return NewAppError("Config.IsValid", "model.config.is_valid.webserver_security.app_error", nil, "", http.StatusBadRequest)
 	}
 
 	if *s.ConnectionSecurity == ConnSecurityTLS && !*s.UseLetsEncrypt {
->>>>>>> d0629503
 		appErr := NewAppError("Config.IsValid", "model.config.is_valid.tls_cert_file_missing.app_error", nil, "", http.StatusBadRequest)
 
 		if *s.TLSCertFile == "" {
@@ -3952,13 +3919,8 @@
 		o.SqlSettings.DataSourceSearchReplicas[i] = FakeSetting
 	}
 
-<<<<<<< HEAD
-	if o.MessageExportSettings.GlobalRelaySettings.SmtpPassword != nil && *o.MessageExportSettings.GlobalRelaySettings.SmtpPassword != "" {
-		*o.MessageExportSettings.GlobalRelaySettings.SmtpPassword = FakeSetting
-=======
 	if o.MessageExportSettings.GlobalRelaySettings.SMTPPassword != nil && *o.MessageExportSettings.GlobalRelaySettings.SMTPPassword != "" {
 		*o.MessageExportSettings.GlobalRelaySettings.SMTPPassword = FakeSetting
->>>>>>> d0629503
 	}
 
 	if o.ServiceSettings.GfycatApiSecret != nil && *o.ServiceSettings.GfycatApiSecret != "" {
@@ -4084,11 +4046,7 @@
 
 func isSafeLink(link *string) bool {
 	if link != nil {
-<<<<<<< HEAD
-		if IsValidHttpUrl(*link) {
-=======
 		if IsValidHTTPUrl(*link) {
->>>>>>> d0629503
 			return true
 		} else if strings.HasPrefix(*link, "/") {
 			return true

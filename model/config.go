--- conflicted
+++ resolved
@@ -300,14 +300,9 @@
 	EnablePostUsernameOverride                        *bool    `access:"integrations"`
 	EnablePostIconOverride                            *bool    `access:"integrations"`
 	EnableLinkPreviews                                *bool    `access:"site"`
-<<<<<<< HEAD
+	RestrictLinkPreviews                              *string  `access:"site"`
 	EnableTesting                                     *bool    `access:"environment_developer,write_restrictable,cloud_restrictable"`
 	EnableDeveloper                                   *bool    `access:"environment_developer,write_restrictable,cloud_restrictable"`
-=======
-	RestrictLinkPreviews                              *string  `access:"site"`
-	EnableTesting                                     *bool    `access:"environment,write_restrictable,cloud_restrictable"`
-	EnableDeveloper                                   *bool    `access:"environment,write_restrictable,cloud_restrictable"`
->>>>>>> 11cb3b27
 	EnableOpenTracing                                 *bool    `access:"write_restrictable,cloud_restrictable"`
 	EnableSecurityFixAlert                            *bool    `access:"environment_smtp,write_restrictable,cloud_restrictable"`
 	EnableInsecureOutgoingConnections                 *bool    `access:"environment_web_server,write_restrictable,cloud_restrictable"`
@@ -341,15 +336,9 @@
 	TimeBetweenUserTypingUpdatesMilliseconds          *int64   `access:"experimental_features,write_restrictable,cloud_restrictable"`
 	EnablePostSearch                                  *bool    `access:"write_restrictable,cloud_restrictable"`
 	EnableFileSearch                                  *bool    `access:"write_restrictable"`
-<<<<<<< HEAD
 	MinimumHashtagLength                              *int     `access:"environment_database,write_restrictable,cloud_restrictable"`
-	EnableUserTypingMessages                          *bool    `access:"experimental,write_restrictable,cloud_restrictable"`
-	EnableChannelViewedMessages                       *bool    `access:"experimental,write_restrictable,cloud_restrictable"`
-=======
-	MinimumHashtagLength                              *int     `access:"environment,write_restrictable,cloud_restrictable"`
 	EnableUserTypingMessages                          *bool    `access:"experimental_features,write_restrictable,cloud_restrictable"`
 	EnableChannelViewedMessages                       *bool    `access:"experimental_features,write_restrictable,cloud_restrictable"`
->>>>>>> 11cb3b27
 	EnableUserStatuses                                *bool    `access:"write_restrictable,cloud_restrictable"`
 	ExperimentalEnableAuthenticationTransfer          *bool    `access:"experimental_features,write_restrictable,cloud_restrictable"`
 	ClusterLogTimeoutMilliseconds                     *int     `access:"write_restrictable,cloud_restrictable"`
@@ -376,23 +365,13 @@
 	EnableLocalMode                                   *bool
 	LocalModeSocketLocation                           *string // telemetry: none
 	EnableAWSMetering                                 *bool   // telemetry: none
-<<<<<<< HEAD
 	SplitKey                                          *string `access:"experimental_feature_flags,write_restrictable"` // telemetry: none
 	FeatureFlagSyncIntervalSeconds                    *int    `access:"experimental_feature_flags,write_restrictable"` // telemetry: none
 	DebugSplit                                        *bool   `access:"experimental_feature_flags,write_restrictable"` // telemetry: none
-	ThreadAutoFollow                                  *bool   `access:"experimental"`
-	CollapsedThreads                                  *string `access:"experimental"`
-	ManagedResourcePaths                              *string `access:"environment_web_server,write_restrictable,cloud_restrictable"`
-	EnableLegacySidebar                               *bool   `access:"experimental"`
-=======
-	SplitKey                                          *string `access:"environment,write_restrictable"` // telemetry: none
-	FeatureFlagSyncIntervalSeconds                    *int    `access:"environment,write_restrictable"` // telemetry: none
-	DebugSplit                                        *bool   `access:"environment,write_restrictable"` // telemetry: none
 	ThreadAutoFollow                                  *bool   `access:"experimental_features"`
 	CollapsedThreads                                  *string `access:"experimental_features"`
-	ManagedResourcePaths                              *string `access:"environment,write_restrictable,cloud_restrictable"`
+	ManagedResourcePaths                              *string `access:"environment_web_server,write_restrictable,cloud_restrictable"`
 	EnableLegacySidebar                               *bool   `access:"experimental_features"`
->>>>>>> 11cb3b27
 }
 
 func (s *ServiceSettings) SetDefaults(isUpdate bool) {

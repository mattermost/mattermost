--- conflicted
+++ resolved
@@ -1948,20 +1948,6 @@
 }
 
 type TeamSettings struct {
-<<<<<<< HEAD
-	SiteName                            *string  `access:"site_customization"`
-	MaxUsersPerTeam                     *int     `access:"site_users_and_teams"`
-	EnableUserCreation                  *bool    `access:"authentication_signup"`
-	EnableOpenServer                    *bool    `access:"authentication_signup"`
-	EnableUserDeactivation              *bool    `access:"experimental_features"`
-	RestrictCreationToDomains           *string  `access:"authentication_signup"` // telemetry: none
-	EnableCustomUserStatuses            *bool    `access:"site_users_and_teams"`
-	EnableLastActiveTime                *bool    `access:"site_users_and_teams"`
-	EnableCustomBrand                   *bool    `access:"site_customization"`
-	CustomBrandText                     *string  `access:"site_customization"`
-	CustomDescriptionText               *string  `access:"site_customization"`
-	RestrictDirectMessage               *string  `access:"site_users_and_teams"`
-=======
 	SiteName                  *string `access:"site_customization"`
 	MaxUsersPerTeam           *int    `access:"site_users_and_teams"`
 	EnableUserCreation        *bool   `access:"authentication_signup"`
@@ -1973,8 +1959,8 @@
 	CustomBrandText           *string `access:"site_customization"`
 	CustomDescriptionText     *string `access:"site_customization"`
 	RestrictDirectMessage     *string `access:"site_users_and_teams"`
+	EnableLastActiveTime      *bool   `access:"site_users_and_teams"`
 	// In seconds.
->>>>>>> 15b5b1c1
 	UserStatusAwayTimeout               *int64   `access:"experimental_features"`
 	MaxChannelsPerTeam                  *int64   `access:"site_users_and_teams"`
 	MaxNotificationsPerChannel          *int64   `access:"environment_push_notification_server"`

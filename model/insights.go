// Copyright (c) 2015-present Mattermost, Inc. All Rights Reserved.
// See LICENSE.txt for license information.

package model

import (
	"time"
)

type PostCountGrouping string

const (
	TimeRangeToday string = "today"
	TimeRange7Day  string = "7_day"
	TimeRange28Day string = "28_day"

	PostsByHour PostCountGrouping = "hour"
	PostsByDay  PostCountGrouping = "day"
)

type InsightsOpts struct {
	StartUnixMilli int64
	Page           int
	PerPage        int
}

type InsightsListData struct {
	HasNext bool `json:"has_next"`
}

// Top Reactions
type TopReactionList struct {
	InsightsListData
	Items []*TopReaction `json:"items"`
}

type TopReaction struct {
	EmojiName string `json:"emoji_name"`
	Count     int64  `json:"count"`
}

// Top Channels
type TopChannelList struct {
	InsightsListData
	Items               []*TopChannel              `json:"items"`
	PostCountByDuration ChannelPostCountByDuration `json:"channel_post_counts_by_duration"`
}

func (t *TopChannelList) ChannelIDs() []string {
	var ids []string
	for _, item := range t.Items {
		ids = append(ids, item.ID)
	}
	return ids
}

type TopChannel struct {
	ID           string      `json:"id"`
	Type         ChannelType `json:"type"`
	DisplayName  string      `json:"display_name"`
	Name         string      `json:"name"`
	TeamID       string      `json:"team_id"`
	MessageCount int64       `json:"message_count"`
}

// Top Channels
type TopInactiveChannelList struct {
	InsightsListData
	Items []*TopInactiveChannel `json:"items"`
}

type TopInactiveChannel struct {
	ID             string      `json:"id"`
	Type           ChannelType `json:"type"`
	DisplayName    string      `json:"display_name"`
	Name           string      `json:"name"`
	TeamID         string      `json:"team_id"`
	LastActivityAt int64       `json:"last_activity_at"`
	Participants   StringArray `json:"participants"`
	MessageCount   int64       `json:"-"`
}

// Top Threads
type TopThreadList struct {
	InsightsListData
	Items []*TopThread `json:"items"`
}

type TopThread struct {
	PostId          string                  `json:"-"`
	ReplyCount      int64                   `json:"-"`
	ChannelId       string                  `json:"channel_id"`
	DisplayName     string                  `json:"channel_display_name"`
	Name            string                  `json:"channel_name"`
	Participants    StringArray             `json:"participants"`
	UserId          string                  `json:"-"`
	UserInformation *InsightUserInformation `json:"user_information"`
	Post            *Post                   `json:"post"`
}

type InsightUserInformation struct {
	Id                string `json:"id"`
	LastPictureUpdate int64  `json:"last_picture_update"`
	FirstName         string `json:"first_name"`
	LastName          string `json:"last_name"`
	NickName          string `json:"nickname"`
	Username          string `json:"username"`
}

type NewTeamMembersList struct {
	InsightsListData
	Items      []*NewTeamMember `json:"items"`
	TotalCount int64            `json:"total_count"`
}

type NewTeamMember struct {
	Id        string `json:"id"`
	Username  string `json:"username"`
	FirstName string `json:"first_name"`
	LastName  string `json:"last_name"`
	Position  string `json:"position"`
	Nickname  string `json:"nickname"`
	CreateAt  int64  `json:"create_at"`
}

type DurationPostCount struct {
	ChannelID string `db:"channelid"`
	// Duration is an ISO8601 date string.
	Duration  string `db:"duration"`
	PostCount int    `db:"postcount"`
}

func TimeRangeToNumberDays(timeRange string) int {
	var n int
	switch timeRange {
	case TimeRangeToday:
		n = 1
	case TimeRange7Day:
		n = 7
	case TimeRange28Day:
		n = 28
	}
	return n
}

// ChannelPostCountByDuration contains a count of posts by channel id, grouped by ISO8601 date string.
// Example 1 (grouped by day):
//  cpc := model.ChannelPostCountByDuration{
//  	"2009-11-11": {
//  		"ezbp7nqxzjgdir8riodyafr9ww": 90,
//  		"p949c1xdojfgzffxma3p3s3ikr": 201,
//  	},
//  	"2009-11-12": {
//  		"ezbp7nqxzjgdir8riodyafr9ww": 45,
//  		"p949c1xdojfgzffxma3p3s3ikr": 68,
//  	},
//  }
// Example 2 (grouped by hour):
//  cpc := model.ChannelPostCountByDuration{
//  	"2009-11-11T01": {
//  		"ezbp7nqxzjgdir8riodyafr9ww": 90,
//  		"p949c1xdojfgzffxma3p3s3ikr": 201,
//  	},
//  	"2009-11-11T02": {
//  		"ezbp7nqxzjgdir8riodyafr9ww": 45,
//  		"p949c1xdojfgzffxma3p3s3ikr": 68,
//  	},
//  }
type ChannelPostCountByDuration map[string]map[string]int

func blankChannelCountsMap(channelIDs []string) map[string]int {
	blankChannelCounts := map[string]int{}
	for _, id := range channelIDs {
		blankChannelCounts[id] = 0
	}
	return blankChannelCounts
}

func ToDailyPostCountViewModel(dpc []*DurationPostCount, startTime *time.Time, numDays int, channelIDs []string) ChannelPostCountByDuration {
	viewModel := ChannelPostCountByDuration{}

	keyTime := *startTime
	nowAtLocation := time.Now().In(startTime.Location())

	if numDays == 1 {
		for keyTime.Before(nowAtLocation) {
			dateTimeKey := keyTime.Format(time.RFC3339)
			viewModel[dateTimeKey] = blankChannelCountsMap(channelIDs)
			keyTime = keyTime.Add(time.Hour)
		}
	} else {
		for keyTime.Before(nowAtLocation) {
			dateTimeKey := keyTime.Format("2006-01-02")
			viewModel[dateTimeKey] = blankChannelCountsMap(channelIDs)
			keyTime = keyTime.Add(24 * time.Hour)
		}
	}

	for _, item := range dpc {
		var parseFormat string
		var keyFormat string
		if numDays == 1 {
			parseFormat = "2006-01-02T15 "
			keyFormat = time.RFC3339
		} else {
			parseFormat = "2006-01-02"
			keyFormat = parseFormat
		}
		durTime, err := time.ParseInLocation(parseFormat, item.Duration, startTime.Location())
		if err != nil {
			continue
		}
		localizedKey := durTime.Format(keyFormat)
		_, hasKey := viewModel[localizedKey]
		if !hasKey {
			viewModel[localizedKey] = map[string]int{}
		}
		viewModel[localizedKey][item.ChannelID] = item.PostCount
	}

	return viewModel
}

// StartOfDayForTimeRange gets the unix start time in milliseconds from the given time range.
// Time range can be one of: "today", "7_day", or "28_day".
func StartOfDayForTimeRange(timeRange string, location *time.Location) *time.Time {
	now := time.Now().In(location)
	resultTime := time.Date(now.Year(), now.Month(), now.Day(), 0, 0, 0, 0, location)
	switch timeRange {
	case TimeRange7Day:
		resultTime = resultTime.Add(time.Hour * time.Duration(-144))
	case TimeRange28Day:
		resultTime = resultTime.Add(time.Hour * time.Duration(-648))
	}
	return &resultTime
}

// GetTopReactionListWithPagination adds a rank to each item in the given list of TopReaction and checks if there is
// another page that can be fetched based on the given limit and offset. The given list of TopReaction is assumed to be
// sorted by Count. Returns a TopReactionList.
func GetTopReactionListWithPagination(reactions []*TopReaction, limit int) *TopReactionList {
	// Add pagination support
	var hasNext bool
	if (limit != 0) && (len(reactions) == limit+1) {
		hasNext = true
		reactions = reactions[:len(reactions)-1]
	}

	return &TopReactionList{InsightsListData: InsightsListData{HasNext: hasNext}, Items: reactions}
}

// GetTopChannelListWithPagination adds a rank to each item in the given list of TopChannel and checks if there is
// another page that can be fetched based on the given limit and offset. The given list of TopChannel is assumed to be
// sorted by Score. Returns a TopChannelList.
func GetTopChannelListWithPagination(channels []*TopChannel, limit int) *TopChannelList {
	// Add pagination support
	var hasNext bool
	if (limit != 0) && (len(channels) == limit+1) {
		hasNext = true
		channels = channels[:len(channels)-1]
	}

	return &TopChannelList{InsightsListData: InsightsListData{HasNext: hasNext}, Items: channels}
}

// GetTopThreadListWithPagination adds a rank to each item in the given list of TopThread and checks if there is
// another page that can be fetched based on the given limit and offset. The given list of TopThread is assumed to be
// sorted by ReplyCount(score). Returns a TopThreadList.
func GetTopThreadListWithPagination(threads []*TopThread, limit int) *TopThreadList {
	// Add pagination support
	var hasNext bool
	if (limit != 0) && (len(threads) == limit+1) {
		hasNext = true
		threads = threads[:len(threads)-1]
	}

	return &TopThreadList{InsightsListData: InsightsListData{HasNext: hasNext}, Items: threads}
}

<<<<<<< HEAD
// GetTopInactiveChannelListWithPagination adds a rank to each item in the given list of TopInactiveChannel and checks if there is
// another page that can be fetched based on the given limit and offset. The given list of TopInactiveChannel is assumed to be
// sorted by Score. Returns a TopInactiveChannelList.
func GetTopInactiveChannelListWithPagination(channels []*TopInactiveChannel, limit int) *TopInactiveChannelList {
	// Add pagination support
	var hasNext bool
	if (limit != 0) && (len(channels) == limit+1) {
		hasNext = true
		channels = channels[:len(channels)-1]
	}

	return &TopInactiveChannelList{InsightsListData: InsightsListData{HasNext: hasNext}, Items: channels}
=======
func GetNewTeamMembersListWithPagination(teamMembers []*NewTeamMember, limit int) *NewTeamMembersList {
	var hasNext bool
	if (limit != 0) && (len(teamMembers) == limit+1) {
		hasNext = true
		teamMembers = teamMembers[:len(teamMembers)-1]
	}

	return &NewTeamMembersList{InsightsListData: InsightsListData{HasNext: hasNext}, Items: teamMembers}
>>>>>>> 1ef24221
}<|MERGE_RESOLUTION|>--- conflicted
+++ resolved
@@ -277,7 +277,6 @@
 	return &TopThreadList{InsightsListData: InsightsListData{HasNext: hasNext}, Items: threads}
 }
 
-<<<<<<< HEAD
 // GetTopInactiveChannelListWithPagination adds a rank to each item in the given list of TopInactiveChannel and checks if there is
 // another page that can be fetched based on the given limit and offset. The given list of TopInactiveChannel is assumed to be
 // sorted by Score. Returns a TopInactiveChannelList.
@@ -290,7 +289,8 @@
 	}
 
 	return &TopInactiveChannelList{InsightsListData: InsightsListData{HasNext: hasNext}, Items: channels}
-=======
+}
+
 func GetNewTeamMembersListWithPagination(teamMembers []*NewTeamMember, limit int) *NewTeamMembersList {
 	var hasNext bool
 	if (limit != 0) && (len(teamMembers) == limit+1) {
@@ -299,5 +299,4 @@
 	}
 
 	return &NewTeamMembersList{InsightsListData: InsightsListData{HasNext: hasNext}, Items: teamMembers}
->>>>>>> 1ef24221
 }
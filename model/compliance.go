--- conflicted
+++ resolved
@@ -106,19 +106,4 @@
 	}
 
 	return nil
-<<<<<<< HEAD
-}
-
-func ComplianceFromJson(data io.Reader) *Compliance {
-	var c *Compliance
-	json.NewDecoder(data).Decode(&c)
-	return c
-}
-
-func CompliancesFromJson(data io.Reader) Compliances {
-	var o Compliances
-	json.NewDecoder(data).Decode(&o)
-	return o
-=======
->>>>>>> 28ef5856
 }
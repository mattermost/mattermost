// Copyright (c) 2015-present Mattermost, Inc. All Rights Reserved.
// See LICENSE.txt for license information.

package model

const (
	PostEmbedImage             PostEmbedType = "image"
	PostEmbedMessageAttachment PostEmbedType = "message_attachment"
	PostEmbedOpengraph         PostEmbedType = "opengraph"
	PostEmbedLink              PostEmbedType = "link"
<<<<<<< HEAD
=======
	PostEmbedPermalink         PostEmbedType = "permalink"
>>>>>>> d0629503
)

type PostEmbedType string

type PostEmbed struct {
	Type PostEmbedType `json:"type"`

	// The URL of the embedded content. Used for image and OpenGraph embeds.
	URL string `json:"url,omitempty"`

	// Any additional data for the embedded content. Only used for OpenGraph embeds.
	Data interface{} `json:"data,omitempty"`
}<|MERGE_RESOLUTION|>--- conflicted
+++ resolved
@@ -8,10 +8,7 @@
 	PostEmbedMessageAttachment PostEmbedType = "message_attachment"
 	PostEmbedOpengraph         PostEmbedType = "opengraph"
 	PostEmbedLink              PostEmbedType = "link"
-<<<<<<< HEAD
-=======
 	PostEmbedPermalink         PostEmbedType = "permalink"
->>>>>>> d0629503
 )
 
 type PostEmbedType string

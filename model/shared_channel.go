--- conflicted
+++ resolved
@@ -27,20 +27,6 @@
 	UpdateAt         int64       `json:"update_at"`
 	RemoteId         string      `json:"remote_id,omitempty"` // if not "home"
 	Type             ChannelType `db:"-"`
-<<<<<<< HEAD
-}
-
-func (sc *SharedChannel) ToJson() string {
-	b, _ := json.Marshal(sc)
-	return string(b)
-}
-
-func SharedChannelFromJson(data io.Reader) (*SharedChannel, error) {
-	var sc *SharedChannel
-	err := json.NewDecoder(data).Decode(&sc)
-	return sc, err
-=======
->>>>>>> 28ef5856
 }
 
 func (sc *SharedChannel) IsValid() *AppError {

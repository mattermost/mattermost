--- conflicted
+++ resolved
@@ -4,18 +4,15 @@
 package model
 
 const (
-<<<<<<< HEAD
-	PermissionScopeSystem  = "system_scope"
-	PermissionScopeTeam    = "team_scope"
-	PermissionScopeChannel = "channel_scope"
-	PermissionScopeGroup   = "group_scope"
-=======
+	PermissionScopeSystem   = "system_scope"
+	PermissionScopeTeam     = "team_scope"
+	PermissionScopeChannel  = "channel_scope"
+	PermissionScopeGroup    = "group_scope"
 	PermissionScopeSystem   = "system_scope"
 	PermissionScopeTeam     = "team_scope"
 	PermissionScopeChannel  = "channel_scope"
 	PermissionScopePlaybook = "playbook_scope"
 	PermissionScopeRun      = "run_scope"
->>>>>>> 0e00afd6
 )
 
 type Permission struct {
@@ -1926,7 +1923,6 @@
 		PermissionScopeSystem,
 	}
 
-<<<<<<< HEAD
 	PermissionCreateCustomGroup = &Permission{
 		"create_custom_group",
 		"authentication.permissions.create_custom_group.name",
@@ -1953,7 +1949,8 @@
 		"authentication.permissions.custom_group_delete.name",
 		"authentication.permissions.custom_group_delete.description",
 		PermissionScopeGroup,
-=======
+	}
+
 	// Playbooks
 	PermissionPublicPlaybookCreate = &Permission{
 		"playbook_public_create",
@@ -2051,7 +2048,6 @@
 		"",
 		"",
 		PermissionScopeRun,
->>>>>>> 0e00afd6
 	}
 
 	SysconsoleReadPermissions = []*Permission{
@@ -2355,12 +2351,9 @@
 	AllPermissions = append(AllPermissions, ChannelScopedPermissions...)
 	AllPermissions = append(AllPermissions, SysconsoleReadPermissions...)
 	AllPermissions = append(AllPermissions, SysconsoleWritePermissions...)
-<<<<<<< HEAD
 	AllPermissions = append(AllPermissions, GroupScopedPermissions...)
-=======
 	AllPermissions = append(AllPermissions, PlaybookScopedPermissions...)
 	AllPermissions = append(AllPermissions, RunScopedPermissions...)
->>>>>>> 0e00afd6
 
 	ChannelModeratedPermissions = []string{
 		PermissionCreatePost.Id,

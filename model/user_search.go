// Copyright (c) 2015-present Mattermost, Inc. All Rights Reserved.
// See LICENSE.txt for license information.

package model

<<<<<<< HEAD
import (
	"encoding/json"
	"io"
)

=======
>>>>>>> 28ef5856
const UserSearchMaxLimit = 1000
const UserSearchDefaultLimit = 100

// UserSearch captures the parameters provided by a client for initiating a user search.
type UserSearch struct {
	Term             string   `json:"term"`
	TeamId           string   `json:"team_id"`
	NotInTeamId      string   `json:"not_in_team_id"`
	InChannelId      string   `json:"in_channel_id"`
	NotInChannelId   string   `json:"not_in_channel_id"`
	InGroupId        string   `json:"in_group_id"`
	GroupConstrained bool     `json:"group_constrained"`
	AllowInactive    bool     `json:"allow_inactive"`
	WithoutTeam      bool     `json:"without_team"`
	Limit            int      `json:"limit"`
	Role             string   `json:"role"`
	Roles            []string `json:"roles"`
	ChannelRoles     []string `json:"channel_roles"`
	TeamRoles        []string `json:"team_roles"`
}

<<<<<<< HEAD
// ToJson convert a User to a json string
func (u *UserSearch) ToJson() []byte {
	b, _ := json.Marshal(u)
	return b
}

// UserSearchFromJson will decode the input and return a User
func UserSearchFromJson(data io.Reader) *UserSearch {
	us := UserSearch{}
	json.NewDecoder(data).Decode(&us)

	if us.Limit == 0 {
		us.Limit = UserSearchDefaultLimit
	}

	return &us
}

=======
>>>>>>> 28ef5856
// UserSearchOptions captures internal parameters derived from the user's permissions and a
// UserSearch request.
type UserSearchOptions struct {
	// IsAdmin tracks whether or not the search is being conducted by an administrator.
	IsAdmin bool
	// AllowEmails allows search to examine the emails of users.
	AllowEmails bool
	// AllowFullNames allows search to examine the full names of users, vs. just usernames and nicknames.
	AllowFullNames bool
	// AllowInactive configures whether or not to return inactive users in the search results.
	AllowInactive bool
	// Narrows the search to the group constrained users
	GroupConstrained bool
	// Limit limits the total number of results returned.
	Limit int
	// Filters for the given role
	Role string
	// Filters for users that have any of the given system roles
	Roles []string
	// Filters for users that have the given channel roles to be used when searching in a channel
	ChannelRoles []string
	// Filters for users that have the given team roles to be used when searching in a team
	TeamRoles []string
	// Restrict to search in a list of teams and channels
	ViewRestrictions *ViewUsersRestrictions
	// List of allowed channels
	ListOfAllowedChannels []string
}<|MERGE_RESOLUTION|>--- conflicted
+++ resolved
@@ -3,14 +3,6 @@
 
 package model
 
-<<<<<<< HEAD
-import (
-	"encoding/json"
-	"io"
-)
-
-=======
->>>>>>> 28ef5856
 const UserSearchMaxLimit = 1000
 const UserSearchDefaultLimit = 100
 
@@ -32,27 +24,6 @@
 	TeamRoles        []string `json:"team_roles"`
 }
 
-<<<<<<< HEAD
-// ToJson convert a User to a json string
-func (u *UserSearch) ToJson() []byte {
-	b, _ := json.Marshal(u)
-	return b
-}
-
-// UserSearchFromJson will decode the input and return a User
-func UserSearchFromJson(data io.Reader) *UserSearch {
-	us := UserSearch{}
-	json.NewDecoder(data).Decode(&us)
-
-	if us.Limit == 0 {
-		us.Limit = UserSearchDefaultLimit
-	}
-
-	return &us
-}
-
-=======
->>>>>>> 28ef5856
 // UserSearchOptions captures internal parameters derived from the user's permissions and a
 // UserSearch request.
 type UserSearchOptions struct {

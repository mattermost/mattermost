--- conflicted
+++ resolved
@@ -763,16 +763,12 @@
 	defer closeBody(r)
 	c.AuthToken = r.Header.Get(HeaderToken)
 	c.AuthType = HeaderBearer
-<<<<<<< HEAD
 
 	var user User
 	if jsonErr := json.NewDecoder(r.Body).Decode(&user); jsonErr != nil {
-		return nil, BuildErrorResponse(nil, NewAppError("login", "api.unmarshal_error", nil, jsonErr.Error(), http.StatusInternalServerError))
-	}
-	return &user, BuildResponse(r)
-=======
-	return UserFromJson(r.Body), BuildResponse(r), nil
->>>>>>> 308a88ef
+		return nil, nil, NewAppError("login", "api.unmarshal_error", nil, jsonErr.Error(), http.StatusInternalServerError)
+	}
+	return &user, BuildResponse(r), nil
 }
 
 // Logout terminates the current user's session.
@@ -804,32 +800,22 @@
 // User Section
 
 // CreateUser creates a user in the system based on the provided user struct.
-<<<<<<< HEAD
-func (c *Client4) CreateUser(user *User) (*User, *Response) {
+func (c *Client4) CreateUser(user *User) (*User, *Response, error) {
 	userJSON, jsonErr := json.Marshal(user)
 	if jsonErr != nil {
-		return nil, BuildErrorResponse(nil, NewAppError("CreateUser", "api.marshal_error", nil, jsonErr.Error(), http.StatusInternalServerError))
-	}
-
-	r, appErr := c.DoApiPost(c.GetUsersRoute(), string(userJSON))
-	if appErr != nil {
-		return nil, BuildErrorResponse(r, appErr)
+		return nil, nil, NewAppError("CreateUser", "api.marshal_error", nil, jsonErr.Error(), http.StatusInternalServerError)
+	}
+
+	r, err := c.DoApiPost(c.usersRoute(), string(userJSON))
+	if err != nil {
+		return nil, nil, err
 	}
 	defer closeBody(r)
 	var u User
 	if jsonErr := json.NewDecoder(r.Body).Decode(&u); jsonErr != nil {
-		return nil, BuildErrorResponse(nil, NewAppError("CreateUser", "api.unmarshal_error", nil, jsonErr.Error(), http.StatusInternalServerError))
-	}
-	return &u, BuildResponse(r)
-=======
-func (c *Client4) CreateUser(user *User) (*User, *Response, error) {
-	r, err := c.DoApiPost(c.usersRoute(), user.ToJson())
-	if err != nil {
-		return nil, BuildResponse(r), err
-	}
-	defer closeBody(r)
-	return UserFromJson(r.Body), BuildResponse(r), nil
->>>>>>> 308a88ef
+		return nil, nil, NewAppError("CreateUser", "api.unmarshal_error", nil, jsonErr.Error(), http.StatusInternalServerError)
+	}
+	return &u, BuildResponse(r), nil
 }
 
 // CreateUserWithToken creates a user in the system based on the provided tokenId.
@@ -849,15 +835,11 @@
 	}
 	defer closeBody(r)
 
-<<<<<<< HEAD
 	var u User
 	if jsonErr := json.NewDecoder(r.Body).Decode(&u); jsonErr != nil {
-		return nil, BuildErrorResponse(nil, NewAppError("CreateUserWithToken", "api.unmarshal_error", nil, jsonErr.Error(), http.StatusInternalServerError))
-	}
-	return &u, BuildResponse(r)
-=======
-	return UserFromJson(r.Body), BuildResponse(r), nil
->>>>>>> 308a88ef
+		return nil, nil, NewAppError("CreateUserWithToken", "api.unmarshal_error", nil, jsonErr.Error(), http.StatusInternalServerError)
+	}
+	return &u, BuildResponse(r), nil
 }
 
 // CreateUserWithInviteId creates a user in the system based on the provided invited id.
@@ -877,15 +859,11 @@
 	}
 	defer closeBody(r)
 
-<<<<<<< HEAD
 	var u User
 	if jsonErr := json.NewDecoder(r.Body).Decode(&u); jsonErr != nil {
-		return nil, BuildErrorResponse(nil, NewAppError("CreateUserWithInviteId", "api.unmarshal_error", nil, jsonErr.Error(), http.StatusInternalServerError))
-	}
-	return &u, BuildResponse(r)
-=======
-	return UserFromJson(r.Body), BuildResponse(r), nil
->>>>>>> 308a88ef
+		return nil, nil, NewAppError("CreateUserWithInviteId", "api.unmarshal_error", nil, jsonErr.Error(), http.StatusInternalServerError)
+	}
+	return &u, BuildResponse(r), nil
 }
 
 // GetMe returns the logged in user.
@@ -895,18 +873,14 @@
 		return nil, BuildResponse(r), err
 	}
 	defer closeBody(r)
-<<<<<<< HEAD
 	var u User
 	if r.StatusCode == http.StatusNotModified {
-		return &u, BuildResponse(r)
+		return &u, BuildResponse(r), nil
 	}
 	if jsonErr := json.NewDecoder(r.Body).Decode(&u); jsonErr != nil {
-		return nil, BuildErrorResponse(nil, NewAppError("GetMe", "api.unmarshal_error", nil, jsonErr.Error(), http.StatusInternalServerError))
-	}
-	return &u, BuildResponse(r)
-=======
-	return UserFromJson(r.Body), BuildResponse(r), nil
->>>>>>> 308a88ef
+		return nil, nil, NewAppError("GetMe", "api.unmarshal_error", nil, jsonErr.Error(), http.StatusInternalServerError)
+	}
+	return &u, BuildResponse(r), nil
 }
 
 // GetUser returns a user based on the provided user id string.
@@ -916,18 +890,14 @@
 		return nil, BuildResponse(r), err
 	}
 	defer closeBody(r)
-<<<<<<< HEAD
 	var u User
 	if r.StatusCode == http.StatusNotModified {
-		return &u, BuildResponse(r)
+		return &u, BuildResponse(r), nil
 	}
 	if jsonErr := json.NewDecoder(r.Body).Decode(&u); jsonErr != nil {
-		return nil, BuildErrorResponse(nil, NewAppError("GetUser", "api.unmarshal_error", nil, jsonErr.Error(), http.StatusInternalServerError))
-	}
-	return &u, BuildResponse(r)
-=======
-	return UserFromJson(r.Body), BuildResponse(r), nil
->>>>>>> 308a88ef
+		return nil, nil, NewAppError("GetUser", "api.unmarshal_error", nil, jsonErr.Error(), http.StatusInternalServerError)
+	}
+	return &u, BuildResponse(r), nil
 }
 
 // GetUserByUsername returns a user based on the provided user name string.
@@ -937,18 +907,14 @@
 		return nil, BuildResponse(r), err
 	}
 	defer closeBody(r)
-<<<<<<< HEAD
 	var u User
 	if r.StatusCode == http.StatusNotModified {
-		return &u, BuildResponse(r)
+		return &u, BuildResponse(r), nil
 	}
 	if jsonErr := json.NewDecoder(r.Body).Decode(&u); jsonErr != nil {
-		return nil, BuildErrorResponse(nil, NewAppError("GetUserByUsername", "api.unmarshal_error", nil, jsonErr.Error(), http.StatusInternalServerError))
-	}
-	return &u, BuildResponse(r)
-=======
-	return UserFromJson(r.Body), BuildResponse(r), nil
->>>>>>> 308a88ef
+		return nil, nil, NewAppError("GetUserByUsername", "api.unmarshal_error", nil, jsonErr.Error(), http.StatusInternalServerError)
+	}
+	return &u, BuildResponse(r), nil
 }
 
 // GetUserByEmail returns a user based on the provided user email string.
@@ -958,18 +924,14 @@
 		return nil, BuildResponse(r), err
 	}
 	defer closeBody(r)
-<<<<<<< HEAD
 	var u User
 	if r.StatusCode == http.StatusNotModified {
-		return &u, BuildResponse(r)
+		return &u, BuildResponse(r), nil
 	}
 	if jsonErr := json.NewDecoder(r.Body).Decode(&u); jsonErr != nil {
-		return nil, BuildErrorResponse(nil, NewAppError("GetUserByEmail", "api.unmarshal_error", nil, jsonErr.Error(), http.StatusInternalServerError))
-	}
-	return &u, BuildResponse(r)
-=======
-	return UserFromJson(r.Body), BuildResponse(r), nil
->>>>>>> 308a88ef
+		return nil, nil, NewAppError("GetUserByEmail", "api.unmarshal_error", nil, jsonErr.Error(), http.StatusInternalServerError)
+	}
+	return &u, BuildResponse(r), nil
 }
 
 // AutocompleteUsersInTeam returns the users on a team based on search term.
@@ -980,18 +942,14 @@
 		return nil, BuildResponse(r), err
 	}
 	defer closeBody(r)
-<<<<<<< HEAD
 	var u UserAutocomplete
 	if r.StatusCode == http.StatusNotModified {
-		return &u, BuildResponse(r)
+		return &u, BuildResponse(r), nil
 	}
 	if jsonErr := json.NewDecoder(r.Body).Decode(&u); jsonErr != nil {
-		return nil, BuildErrorResponse(nil, NewAppError("AutocompleteUsersInTeam", "api.unmarshal_error", nil, jsonErr.Error(), http.StatusInternalServerError))
-	}
-	return &u, BuildResponse(r)
-=======
-	return UserAutocompleteFromJson(r.Body), BuildResponse(r), nil
->>>>>>> 308a88ef
+		return nil, nil, NewAppError("AutocompleteUsersInTeam", "api.unmarshal_error", nil, jsonErr.Error(), http.StatusInternalServerError)
+	}
+	return &u, BuildResponse(r), nil
 }
 
 // AutocompleteUsersInChannel returns the users in a channel based on search term.
@@ -1002,18 +960,14 @@
 		return nil, BuildResponse(r), err
 	}
 	defer closeBody(r)
-<<<<<<< HEAD
 	var u UserAutocomplete
 	if r.StatusCode == http.StatusNotModified {
-		return &u, BuildResponse(r)
+		return &u, BuildResponse(r), nil
 	}
 	if jsonErr := json.NewDecoder(r.Body).Decode(&u); jsonErr != nil {
-		return nil, BuildErrorResponse(nil, NewAppError("AutocompleteUsersInChannel", "api.unmarshal_error", nil, jsonErr.Error(), http.StatusInternalServerError))
-	}
-	return &u, BuildResponse(r)
-=======
-	return UserAutocompleteFromJson(r.Body), BuildResponse(r), nil
->>>>>>> 308a88ef
+		return nil, nil, NewAppError("AutocompleteUsersInChannel", "api.unmarshal_error", nil, jsonErr.Error(), http.StatusInternalServerError)
+	}
+	return &u, BuildResponse(r), nil
 }
 
 // AutocompleteUsers returns the users in the system based on search term.
@@ -1024,18 +978,14 @@
 		return nil, BuildResponse(r), err
 	}
 	defer closeBody(r)
-<<<<<<< HEAD
 	var u UserAutocomplete
 	if r.StatusCode == http.StatusNotModified {
-		return &u, BuildResponse(r)
+		return &u, BuildResponse(r), nil
 	}
 	if jsonErr := json.NewDecoder(r.Body).Decode(&u); jsonErr != nil {
-		return nil, BuildErrorResponse(nil, NewAppError("AutocompleteUsers", "api.unmarshal_error", nil, jsonErr.Error(), http.StatusInternalServerError))
-	}
-	return &u, BuildResponse(r)
-=======
-	return UserAutocompleteFromJson(r.Body), BuildResponse(r), nil
->>>>>>> 308a88ef
+		return nil, nil, NewAppError("AutocompleteUsers", "api.unmarshal_error", nil, jsonErr.Error(), http.StatusInternalServerError)
+	}
+	return &u, BuildResponse(r), nil
 }
 
 // GetDefaultProfileImage gets the default user's profile image. Must be logged in.
@@ -1077,18 +1027,14 @@
 		return nil, BuildResponse(r), err
 	}
 	defer closeBody(r)
-<<<<<<< HEAD
 	var list []*User
 	if r.StatusCode == http.StatusNotModified {
-		return list, BuildResponse(r)
+		return list, BuildResponse(r), nil
 	}
 	if jsonErr := json.NewDecoder(r.Body).Decode(&list); jsonErr != nil {
-		return nil, BuildErrorResponse(nil, NewAppError("GetUsers", "api.unmarshal_error", nil, jsonErr.Error(), http.StatusInternalServerError))
-	}
-	return list, BuildResponse(r)
-=======
-	return UserListFromJson(r.Body), BuildResponse(r), nil
->>>>>>> 308a88ef
+		return nil, nil, NewAppError("GetUsers", "api.unmarshal_error", nil, jsonErr.Error(), http.StatusInternalServerError)
+	}
+	return list, BuildResponse(r), nil
 }
 
 // GetUsersInTeam returns a page of users on a team. Page counting starts at 0.
@@ -1099,18 +1045,14 @@
 		return nil, BuildResponse(r), err
 	}
 	defer closeBody(r)
-<<<<<<< HEAD
 	var list []*User
 	if r.StatusCode == http.StatusNotModified {
-		return list, BuildResponse(r)
+		return list, BuildResponse(r), nil
 	}
 	if jsonErr := json.NewDecoder(r.Body).Decode(&list); jsonErr != nil {
-		return nil, BuildErrorResponse(nil, NewAppError("GetUsersInTeam", "api.unmarshal_error", nil, jsonErr.Error(), http.StatusInternalServerError))
-	}
-	return list, BuildResponse(r)
-=======
-	return UserListFromJson(r.Body), BuildResponse(r), nil
->>>>>>> 308a88ef
+		return nil, nil, NewAppError("GetUsersInTeam", "api.unmarshal_error", nil, jsonErr.Error(), http.StatusInternalServerError)
+	}
+	return list, BuildResponse(r), nil
 }
 
 // GetNewUsersInTeam returns a page of users on a team. Page counting starts at 0.
@@ -1121,18 +1063,14 @@
 		return nil, BuildResponse(r), err
 	}
 	defer closeBody(r)
-<<<<<<< HEAD
 	var list []*User
 	if r.StatusCode == http.StatusNotModified {
-		return list, BuildResponse(r)
+		return list, BuildResponse(r), nil
 	}
 	if jsonErr := json.NewDecoder(r.Body).Decode(&list); jsonErr != nil {
-		return nil, BuildErrorResponse(nil, NewAppError("GetNewUsersInTeam", "api.unmarshal_error", nil, jsonErr.Error(), http.StatusInternalServerError))
-	}
-	return list, BuildResponse(r)
-=======
-	return UserListFromJson(r.Body), BuildResponse(r), nil
->>>>>>> 308a88ef
+		return nil, nil, NewAppError("GetNewUsersInTeam", "api.unmarshal_error", nil, jsonErr.Error(), http.StatusInternalServerError)
+	}
+	return list, BuildResponse(r), nil
 }
 
 // GetRecentlyActiveUsersInTeam returns a page of users on a team. Page counting starts at 0.
@@ -1143,18 +1081,14 @@
 		return nil, BuildResponse(r), err
 	}
 	defer closeBody(r)
-<<<<<<< HEAD
 	var list []*User
 	if r.StatusCode == http.StatusNotModified {
-		return list, BuildResponse(r)
+		return list, BuildResponse(r), nil
 	}
 	if jsonErr := json.NewDecoder(r.Body).Decode(&list); jsonErr != nil {
-		return nil, BuildErrorResponse(nil, NewAppError("GetRecentlyActiveUsersInTeam", "api.unmarshal_error", nil, jsonErr.Error(), http.StatusInternalServerError))
-	}
-	return list, BuildResponse(r)
-=======
-	return UserListFromJson(r.Body), BuildResponse(r), nil
->>>>>>> 308a88ef
+		return nil, nil, NewAppError("GetRecentlyActiveUsersInTeam", "api.unmarshal_error", nil, jsonErr.Error(), http.StatusInternalServerError)
+	}
+	return list, BuildResponse(r), nil
 }
 
 // GetActiveUsersInTeam returns a page of users on a team. Page counting starts at 0.
@@ -1165,18 +1099,14 @@
 		return nil, BuildResponse(r), err
 	}
 	defer closeBody(r)
-<<<<<<< HEAD
 	var list []*User
 	if r.StatusCode == http.StatusNotModified {
-		return list, BuildResponse(r)
+		return list, BuildResponse(r), nil
 	}
 	if jsonErr := json.NewDecoder(r.Body).Decode(&list); jsonErr != nil {
-		return nil, BuildErrorResponse(nil, NewAppError("GetActiveUsersInTeam", "api.unmarshal_error", nil, jsonErr.Error(), http.StatusInternalServerError))
-	}
-	return list, BuildResponse(r)
-=======
-	return UserListFromJson(r.Body), BuildResponse(r), nil
->>>>>>> 308a88ef
+		return nil, nil, NewAppError("GetActiveUsersInTeam", "api.unmarshal_error", nil, jsonErr.Error(), http.StatusInternalServerError)
+	}
+	return list, BuildResponse(r), nil
 }
 
 // GetUsersNotInTeam returns a page of users who are not in a team. Page counting starts at 0.
@@ -1187,18 +1117,14 @@
 		return nil, BuildResponse(r), err
 	}
 	defer closeBody(r)
-<<<<<<< HEAD
 	var list []*User
 	if r.StatusCode == http.StatusNotModified {
-		return list, BuildResponse(r)
+		return list, BuildResponse(r), nil
 	}
 	if jsonErr := json.NewDecoder(r.Body).Decode(&list); jsonErr != nil {
-		return nil, BuildErrorResponse(nil, NewAppError("GetUsersNotInTeam", "api.unmarshal_error", nil, jsonErr.Error(), http.StatusInternalServerError))
-	}
-	return list, BuildResponse(r)
-=======
-	return UserListFromJson(r.Body), BuildResponse(r), nil
->>>>>>> 308a88ef
+		return nil, nil, NewAppError("GetUsersNotInTeam", "api.unmarshal_error", nil, jsonErr.Error(), http.StatusInternalServerError)
+	}
+	return list, BuildResponse(r), nil
 }
 
 // GetUsersInChannel returns a page of users in a channel. Page counting starts at 0.
@@ -1209,18 +1135,14 @@
 		return nil, BuildResponse(r), err
 	}
 	defer closeBody(r)
-<<<<<<< HEAD
 	var list []*User
 	if r.StatusCode == http.StatusNotModified {
-		return list, BuildResponse(r)
+		return list, BuildResponse(r), nil
 	}
 	if jsonErr := json.NewDecoder(r.Body).Decode(&list); jsonErr != nil {
-		return nil, BuildErrorResponse(nil, NewAppError("GetUsersInChannel", "api.unmarshal_error", nil, jsonErr.Error(), http.StatusInternalServerError))
-	}
-	return list, BuildResponse(r)
-=======
-	return UserListFromJson(r.Body), BuildResponse(r), nil
->>>>>>> 308a88ef
+		return nil, nil, NewAppError("GetUsersInChannel", "api.unmarshal_error", nil, jsonErr.Error(), http.StatusInternalServerError)
+	}
+	return list, BuildResponse(r), nil
 }
 
 // GetUsersInChannelByStatus returns a page of users in a channel. Page counting starts at 0. Sorted by Status
@@ -1231,18 +1153,14 @@
 		return nil, BuildResponse(r), err
 	}
 	defer closeBody(r)
-<<<<<<< HEAD
 	var list []*User
 	if r.StatusCode == http.StatusNotModified {
-		return list, BuildResponse(r)
+		return list, BuildResponse(r), nil
 	}
 	if jsonErr := json.NewDecoder(r.Body).Decode(&list); jsonErr != nil {
-		return nil, BuildErrorResponse(nil, NewAppError("GetUsersInChannelByStatus", "api.unmarshal_error", nil, jsonErr.Error(), http.StatusInternalServerError))
-	}
-	return list, BuildResponse(r)
-=======
-	return UserListFromJson(r.Body), BuildResponse(r), nil
->>>>>>> 308a88ef
+		return nil, nil, NewAppError("GetUsersInChannelByStatus", "api.unmarshal_error", nil, jsonErr.Error(), http.StatusInternalServerError)
+	}
+	return list, BuildResponse(r), nil
 }
 
 // GetUsersNotInChannel returns a page of users not in a channel. Page counting starts at 0.
@@ -1253,18 +1171,14 @@
 		return nil, BuildResponse(r), err
 	}
 	defer closeBody(r)
-<<<<<<< HEAD
 	var list []*User
 	if r.StatusCode == http.StatusNotModified {
-		return list, BuildResponse(r)
+		return list, BuildResponse(r), nil
 	}
 	if jsonErr := json.NewDecoder(r.Body).Decode(&list); jsonErr != nil {
-		return nil, BuildErrorResponse(nil, NewAppError("GetUsersNotInChannel", "api.unmarshal_error", nil, jsonErr.Error(), http.StatusInternalServerError))
-	}
-	return list, BuildResponse(r)
-=======
-	return UserListFromJson(r.Body), BuildResponse(r), nil
->>>>>>> 308a88ef
+		return nil, nil, NewAppError("GetUsersNotInChannel", "api.unmarshal_error", nil, jsonErr.Error(), http.StatusInternalServerError)
+	}
+	return list, BuildResponse(r), nil
 }
 
 // GetUsersWithoutTeam returns a page of users on the system that aren't on any teams. Page counting starts at 0.
@@ -1275,18 +1189,14 @@
 		return nil, BuildResponse(r), err
 	}
 	defer closeBody(r)
-<<<<<<< HEAD
 	var list []*User
 	if r.StatusCode == http.StatusNotModified {
-		return list, BuildResponse(r)
+		return list, BuildResponse(r), nil
 	}
 	if jsonErr := json.NewDecoder(r.Body).Decode(&list); jsonErr != nil {
-		return nil, BuildErrorResponse(nil, NewAppError("GetUsersWithoutTeam", "api.unmarshal_error", nil, jsonErr.Error(), http.StatusInternalServerError))
-	}
-	return list, BuildResponse(r)
-=======
-	return UserListFromJson(r.Body), BuildResponse(r), nil
->>>>>>> 308a88ef
+		return nil, nil, NewAppError("GetUsersWithoutTeam", "api.unmarshal_error", nil, jsonErr.Error(), http.StatusInternalServerError)
+	}
+	return list, BuildResponse(r), nil
 }
 
 // GetUsersInGroup returns a page of users in a group. Page counting starts at 0.
@@ -1297,18 +1207,14 @@
 		return nil, BuildResponse(r), err
 	}
 	defer closeBody(r)
-<<<<<<< HEAD
 	var list []*User
 	if r.StatusCode == http.StatusNotModified {
-		return list, BuildResponse(r)
+		return list, BuildResponse(r), nil
 	}
 	if jsonErr := json.NewDecoder(r.Body).Decode(&list); jsonErr != nil {
-		return nil, BuildErrorResponse(nil, NewAppError("GetUsersInGroup", "api.unmarshal_error", nil, jsonErr.Error(), http.StatusInternalServerError))
-	}
-	return list, BuildResponse(r)
-=======
-	return UserListFromJson(r.Body), BuildResponse(r), nil
->>>>>>> 308a88ef
+		return nil, nil, NewAppError("GetUsersInGroup", "api.unmarshal_error", nil, jsonErr.Error(), http.StatusInternalServerError)
+	}
+	return list, BuildResponse(r), nil
 }
 
 // GetUsersByIds returns a list of users based on the provided user ids.
@@ -1318,15 +1224,11 @@
 		return nil, BuildResponse(r), err
 	}
 	defer closeBody(r)
-<<<<<<< HEAD
 	var list []*User
 	if jsonErr := json.NewDecoder(r.Body).Decode(&list); jsonErr != nil {
-		return nil, BuildErrorResponse(nil, NewAppError("GetUsersByIds", "api.unmarshal_error", nil, jsonErr.Error(), http.StatusInternalServerError))
-	}
-	return list, BuildResponse(r)
-=======
-	return UserListFromJson(r.Body), BuildResponse(r), nil
->>>>>>> 308a88ef
+		return nil, nil, NewAppError("GetUsersByIds", "api.unmarshal_error", nil, jsonErr.Error(), http.StatusInternalServerError)
+	}
+	return list, BuildResponse(r), nil
 }
 
 // GetUsersByIds returns a list of users based on the provided user ids.
@@ -1346,15 +1248,11 @@
 		return nil, BuildResponse(r), err
 	}
 	defer closeBody(r)
-<<<<<<< HEAD
 	var list []*User
 	if jsonErr := json.NewDecoder(r.Body).Decode(&list); jsonErr != nil {
-		return nil, BuildErrorResponse(nil, NewAppError("GetUsersByIdsWithOptions", "api.unmarshal_error", nil, jsonErr.Error(), http.StatusInternalServerError))
-	}
-	return list, BuildResponse(r)
-=======
-	return UserListFromJson(r.Body), BuildResponse(r), nil
->>>>>>> 308a88ef
+		return nil, nil, NewAppError("GetUsersByIdsWithOptions", "api.unmarshal_error", nil, jsonErr.Error(), http.StatusInternalServerError)
+	}
+	return list, BuildResponse(r), nil
 }
 
 // GetUsersByUsernames returns a list of users based on the provided usernames.
@@ -1364,15 +1262,11 @@
 		return nil, BuildResponse(r), err
 	}
 	defer closeBody(r)
-<<<<<<< HEAD
 	var list []*User
 	if jsonErr := json.NewDecoder(r.Body).Decode(&list); jsonErr != nil {
-		return nil, BuildErrorResponse(nil, NewAppError("GetUsersByUsernames", "api.unmarshal_error", nil, jsonErr.Error(), http.StatusInternalServerError))
-	}
-	return list, BuildResponse(r)
-=======
-	return UserListFromJson(r.Body), BuildResponse(r), nil
->>>>>>> 308a88ef
+		return nil, nil, NewAppError("GetUsersByUsernames", "api.unmarshal_error", nil, jsonErr.Error(), http.StatusInternalServerError)
+	}
+	return list, BuildResponse(r), nil
 }
 
 // GetUsersByGroupChannelIds returns a map with channel ids as keys
@@ -1400,15 +1294,11 @@
 		return nil, BuildResponse(r), err
 	}
 	defer closeBody(r)
-<<<<<<< HEAD
 	var list []*User
 	if jsonErr := json.NewDecoder(r.Body).Decode(&list); jsonErr != nil {
-		return nil, BuildErrorResponse(nil, NewAppError("SearchUsers", "api.unmarshal_error", nil, jsonErr.Error(), http.StatusInternalServerError))
-	}
-	return list, BuildResponse(r)
-=======
-	return UserListFromJson(r.Body), BuildResponse(r), nil
->>>>>>> 308a88ef
+		return nil, nil, NewAppError("SearchUsers", "api.unmarshal_error", nil, jsonErr.Error(), http.StatusInternalServerError)
+	}
+	return list, BuildResponse(r), nil
 }
 
 // UpdateUser updates a user in the system based on the provided user struct.
@@ -1422,15 +1312,11 @@
 		return nil, BuildResponse(r), err
 	}
 	defer closeBody(r)
-<<<<<<< HEAD
 	var u User
 	if jsonErr := json.NewDecoder(r.Body).Decode(&u); jsonErr != nil {
-		return nil, BuildErrorResponse(nil, NewAppError("UpdateUser", "api.unmarshal_error", nil, jsonErr.Error(), http.StatusInternalServerError))
-	}
-	return &u, BuildResponse(r)
-=======
-	return UserFromJson(r.Body), BuildResponse(r), nil
->>>>>>> 308a88ef
+		return nil, nil, NewAppError("UpdateUser", "api.unmarshal_error", nil, jsonErr.Error(), http.StatusInternalServerError)
+	}
+	return &u, BuildResponse(r), nil
 }
 
 // PatchUser partially updates a user in the system. Any missing fields are not updated.
@@ -1444,15 +1330,11 @@
 		return nil, BuildResponse(r), err
 	}
 	defer closeBody(r)
-<<<<<<< HEAD
 	var u User
 	if jsonErr := json.NewDecoder(r.Body).Decode(&u); jsonErr != nil {
-		return nil, BuildErrorResponse(nil, NewAppError("PatchUser", "api.unmarshal_error", nil, jsonErr.Error(), http.StatusInternalServerError))
-	}
-	return &u, BuildResponse(r)
-=======
-	return UserFromJson(r.Body), BuildResponse(r), nil
->>>>>>> 308a88ef
+		return nil, nil, NewAppError("PatchUser", "api.unmarshal_error", nil, jsonErr.Error(), http.StatusInternalServerError)
+	}
+	return &u, BuildResponse(r), nil
 }
 
 // UpdateUserAuth updates a user AuthData (uthData, authService and password) in the system.
@@ -1466,15 +1348,11 @@
 		return nil, BuildResponse(r), err
 	}
 	defer closeBody(r)
-<<<<<<< HEAD
 	var ua UserAuth
 	if jsonErr := json.NewDecoder(r.Body).Decode(&ua); jsonErr != nil {
-		return nil, BuildErrorResponse(nil, NewAppError("UpdateUserAuth", "api.unmarshal_error", nil, jsonErr.Error(), http.StatusInternalServerError))
-	}
-	return &ua, BuildResponse(r)
-=======
-	return UserAuthFromJson(r.Body), BuildResponse(r), nil
->>>>>>> 308a88ef
+		return nil, nil, NewAppError("UpdateUserAuth", "api.unmarshal_error", nil, jsonErr.Error(), http.StatusInternalServerError)
+	}
+	return &ua, BuildResponse(r), nil
 }
 
 // UpdateUserMfa activates multi-factor authentication for a user if activate
@@ -1620,15 +1498,11 @@
 		return nil, BuildResponse(r), err
 	}
 	defer closeBody(r)
-<<<<<<< HEAD
 	var u User
 	if jsonErr := json.NewDecoder(r.Body).Decode(&u); jsonErr != nil {
-		return nil, BuildErrorResponse(nil, NewAppError("ConvertBotToUser", "api.unmarshal_error", nil, jsonErr.Error(), http.StatusInternalServerError))
-	}
-	return &u, BuildResponse(r)
-=======
-	return UserFromJson(r.Body), BuildResponse(r), nil
->>>>>>> 308a88ef
+		return nil, nil, NewAppError("ConvertBotToUser", "api.unmarshal_error", nil, jsonErr.Error(), http.StatusInternalServerError)
+	}
+	return &u, BuildResponse(r), nil
 }
 
 // PermanentDeleteAll permanently deletes all users in the system. This is a local only endpoint
@@ -1774,15 +1648,11 @@
 		return nil, BuildResponse(r), err
 	}
 	defer closeBody(r)
-<<<<<<< HEAD
 	var u User
 	if jsonErr := json.NewDecoder(r.Body).Decode(&u); jsonErr != nil {
-		return nil, BuildErrorResponse(nil, NewAppError("VerifyUserEmailWithoutToken", "api.unmarshal_error", nil, jsonErr.Error(), http.StatusInternalServerError))
-	}
-	return &u, BuildResponse(r)
-=======
-	return UserFromJson(r.Body), BuildResponse(r), nil
->>>>>>> 308a88ef
+		return nil, nil, NewAppError("VerifyUserEmailWithoutToken", "api.unmarshal_error", nil, jsonErr.Error(), http.StatusInternalServerError)
+	}
+	return &u, BuildResponse(r), nil
 }
 
 // SendVerificationEmail will send an email to the user with the provided email address, if
@@ -1859,15 +1729,11 @@
 		return nil, BuildResponse(r), err
 	}
 	defer closeBody(r)
-<<<<<<< HEAD
 	var uat UserAccessToken
 	if jsonErr := json.NewDecoder(r.Body).Decode(&uat); jsonErr != nil {
-		return nil, BuildErrorResponse(nil, NewAppError("CreateUserAccessToken", "api.unmarshal_error", nil, jsonErr.Error(), http.StatusInternalServerError))
-	}
-	return &uat, BuildResponse(r)
-=======
-	return UserAccessTokenFromJson(r.Body), BuildResponse(r), nil
->>>>>>> 308a88ef
+		return nil, nil, NewAppError("CreateUserAccessToken", "api.unmarshal_error", nil, jsonErr.Error(), http.StatusInternalServerError)
+	}
+	return &uat, BuildResponse(r), nil
 }
 
 // GetUserAccessTokens will get a page of access tokens' id, description, is_active
@@ -1880,15 +1746,11 @@
 		return nil, BuildResponse(r), err
 	}
 	defer closeBody(r)
-<<<<<<< HEAD
 	var list []*UserAccessToken
 	if jsonErr := json.NewDecoder(r.Body).Decode(&list); jsonErr != nil {
-		return nil, BuildErrorResponse(nil, NewAppError("GetUserAccessTokens", "api.unmarshal_error", nil, jsonErr.Error(), http.StatusInternalServerError))
-	}
-	return list, BuildResponse(r)
-=======
-	return UserAccessTokenListFromJson(r.Body), BuildResponse(r), nil
->>>>>>> 308a88ef
+		return nil, nil, NewAppError("GetUserAccessTokens", "api.unmarshal_error", nil, jsonErr.Error(), http.StatusInternalServerError)
+	}
+	return list, BuildResponse(r), nil
 }
 
 // GetUserAccessToken will get a user access tokens' id, description, is_active
@@ -1901,15 +1763,11 @@
 		return nil, BuildResponse(r), err
 	}
 	defer closeBody(r)
-<<<<<<< HEAD
 	var uat UserAccessToken
 	if jsonErr := json.NewDecoder(r.Body).Decode(&uat); jsonErr != nil {
-		return nil, BuildErrorResponse(nil, NewAppError("GetUserAccessToken", "api.unmarshal_error", nil, jsonErr.Error(), http.StatusInternalServerError))
-	}
-	return &uat, BuildResponse(r)
-=======
-	return UserAccessTokenFromJson(r.Body), BuildResponse(r), nil
->>>>>>> 308a88ef
+		return nil, nil, NewAppError("GetUserAccessToken", "api.unmarshal_error", nil, jsonErr.Error(), http.StatusInternalServerError)
+	}
+	return &uat, BuildResponse(r), nil
 }
 
 // GetUserAccessTokensForUser will get a paged list of user access tokens showing id,
@@ -1923,15 +1781,11 @@
 		return nil, BuildResponse(r), err
 	}
 	defer closeBody(r)
-<<<<<<< HEAD
 	var list []*UserAccessToken
 	if jsonErr := json.NewDecoder(r.Body).Decode(&list); jsonErr != nil {
-		return nil, BuildErrorResponse(nil, NewAppError("GetUserAccessTokensForUser", "api.unmarshal_error", nil, jsonErr.Error(), http.StatusInternalServerError))
-	}
-	return list, BuildResponse(r)
-=======
-	return UserAccessTokenListFromJson(r.Body), BuildResponse(r), nil
->>>>>>> 308a88ef
+		return nil, nil, NewAppError("GetUserAccessTokensForUser", "api.unmarshal_error", nil, jsonErr.Error(), http.StatusInternalServerError)
+	}
+	return list, BuildResponse(r), nil
 }
 
 // RevokeUserAccessToken will revoke a user access token by id. Must have the
@@ -1958,15 +1812,11 @@
 		return nil, BuildResponse(r), err
 	}
 	defer closeBody(r)
-<<<<<<< HEAD
 	var list []*UserAccessToken
 	if jsonErr := json.NewDecoder(r.Body).Decode(&list); jsonErr != nil {
-		return nil, BuildErrorResponse(nil, NewAppError("SearchUserAccessTokens", "api.unmarshal_error", nil, jsonErr.Error(), http.StatusInternalServerError))
-	}
-	return list, BuildResponse(r)
-=======
-	return UserAccessTokenListFromJson(r.Body), BuildResponse(r), nil
->>>>>>> 308a88ef
+		return nil, nil, NewAppError("SearchUserAccessTokens", "api.unmarshal_error", nil, jsonErr.Error(), http.StatusInternalServerError)
+	}
+	return list, BuildResponse(r), nil
 }
 
 // DisableUserAccessToken will disable a user access token by id. Must have the
@@ -2551,15 +2401,11 @@
 		return nil, BuildResponse(r), err
 	}
 	defer closeBody(r)
-<<<<<<< HEAD
 	var stats UsersStats
 	if jsonErr := json.NewDecoder(r.Body).Decode(&stats); jsonErr != nil {
-		return nil, BuildErrorResponse(nil, NewAppError("GetTotalUsersStats", "api.unmarshal_error", nil, jsonErr.Error(), http.StatusInternalServerError))
-	}
-	return &stats, BuildResponse(r)
-=======
-	return UsersStatsFromJson(r.Body), BuildResponse(r), nil
->>>>>>> 308a88ef
+		return nil, nil, NewAppError("GetTotalUsersStats", "api.unmarshal_error", nil, jsonErr.Error(), http.StatusInternalServerError)
+	}
+	return &stats, BuildResponse(r), nil
 }
 
 // GetTeamUnread will return a TeamUnread object that contains the amount of
@@ -6378,15 +6224,11 @@
 		return nil, BuildResponse(r), err
 	}
 	defer closeBody(r)
-<<<<<<< HEAD
 	var u UserTermsOfService
 	if jsonErr := json.NewDecoder(r.Body).Decode(&u); jsonErr != nil {
-		return nil, BuildErrorResponse(nil, NewAppError("GetUserTermsOfService", "api.unmarshal_error", nil, jsonErr.Error(), http.StatusInternalServerError))
-	}
-	return &u, BuildResponse(r)
-=======
-	return UserTermsOfServiceFromJson(r.Body), BuildResponse(r), nil
->>>>>>> 308a88ef
+		return nil, nil, NewAppError("GetUserTermsOfService", "api.unmarshal_error", nil, jsonErr.Error(), http.StatusInternalServerError)
+	}
+	return &u, BuildResponse(r), nil
 }
 
 // CreateTermsOfService creates new terms of service.
@@ -6477,17 +6319,12 @@
 		return nil, 0, BuildResponse(r), err
 	}
 	defer closeBody(r)
-<<<<<<< HEAD
 
 	var ugc UsersWithGroupsAndCount
 	if jsonErr := json.NewDecoder(r.Body).Decode(&ugc); jsonErr != nil {
-		return nil, 0, BuildErrorResponse(nil, NewAppError("TeamMembersMinusGroupMembers", "api.unmarshal_error", nil, jsonErr.Error(), http.StatusInternalServerError))
-	}
-	return ugc.Users, ugc.Count, BuildResponse(r)
-=======
-	ugc := UsersWithGroupsAndCountFromJson(r.Body)
+		return nil, 0, nil, NewAppError("TeamMembersMinusGroupMembers", "api.unmarshal_error", nil, jsonErr.Error(), http.StatusInternalServerError)
+	}
 	return ugc.Users, ugc.Count, BuildResponse(r), nil
->>>>>>> 308a88ef
 }
 
 func (c *Client4) ChannelMembersMinusGroupMembers(channelID string, groupIDs []string, page, perPage int, etag string) ([]*UserWithGroups, int64, *Response, error) {
@@ -6498,16 +6335,11 @@
 		return nil, 0, BuildResponse(r), err
 	}
 	defer closeBody(r)
-<<<<<<< HEAD
 	var ugc UsersWithGroupsAndCount
 	if jsonErr := json.NewDecoder(r.Body).Decode(&ugc); jsonErr != nil {
-		return nil, 0, BuildErrorResponse(nil, NewAppError("ChannelMembersMinusGroupMembers", "api.unmarshal_error", nil, jsonErr.Error(), http.StatusInternalServerError))
-	}
-	return ugc.Users, ugc.Count, BuildResponse(r)
-=======
-	ugc := UsersWithGroupsAndCountFromJson(r.Body)
+		return nil, 0, nil, NewAppError("ChannelMembersMinusGroupMembers", "api.unmarshal_error", nil, jsonErr.Error(), http.StatusInternalServerError)
+	}
 	return ugc.Users, ugc.Count, BuildResponse(r), nil
->>>>>>> 308a88ef
 }
 
 func (c *Client4) PatchConfig(config *Config) (*Config, *Response, error) {

// Copyright (c) 2015-present Mattermost, Inc. All Rights Reserved.
// See LICENSE.txt for license information.

package model

import (
	"bytes"
	"encoding/json"
	"fmt"
	"io"
	"io/ioutil"
	"mime/multipart"
	"net"
	"net/http"
	"net/url"
	"strconv"
	"strings"
)

const (
	HeaderRequestId          = "X-Request-ID"
	HeaderVersionId          = "X-Version-ID"
	HeaderClusterId          = "X-Cluster-ID"
	HeaderEtagServer         = "ETag"
	HeaderEtagClient         = "If-None-Match"
	HeaderForwarded          = "X-Forwarded-For"
	HeaderRealIP             = "X-Real-IP"
	HeaderForwardedProto     = "X-Forwarded-Proto"
	HeaderToken              = "token"
	HeaderCsrfToken          = "X-CSRF-Token"
	HeaderBearer             = "BEARER"
	HeaderAuth               = "Authorization"
	HeaderCloudToken         = "X-Cloud-Token"
	HeaderRemoteclusterToken = "X-RemoteCluster-Token"
	HeaderRemoteclusterId    = "X-RemoteCluster-Id"
	HeaderRequestedWith      = "X-Requested-With"
	HeaderRequestedWithXML   = "XMLHttpRequest"
	HeaderRange              = "Range"
	STATUS                   = "status"
	StatusOk                 = "OK"
	StatusFail               = "FAIL"
	StatusUnhealthy          = "UNHEALTHY"
	StatusRemove             = "REMOVE"

	ClientDir = "client"

	APIURLSuffixV1 = "/api/v1"
	APIURLSuffixV4 = "/api/v4"
	APIURLSuffixV5 = "/api/v5"
	APIURLSuffix   = APIURLSuffixV4
)

type Response struct {
	StatusCode    int
	RequestId     string
	Etag          string
	ServerVersion string
	Header        http.Header
}

type Client4 struct {
	URL        string       // The location of the server, for example  "http://localhost:8065"
	APIURL     string       // The api location of the server, for example "http://localhost:8065/api/v4"
	HTTPClient *http.Client // The http client
	AuthToken  string
	AuthType   string
	HTTPHeader map[string]string // Headers to be copied over for each request

	// TrueString is the string value sent to the server for true boolean query parameters.
	trueString string

	// FalseString is the string value sent to the server for false boolean query parameters.
	falseString string
}

// SetBoolString is a helper method for overriding how true and false query string parameters are
// sent to the server.
//
// This method is only exposed for testing. It is never necessary to configure these values
// in production.
func (c *Client4) SetBoolString(value bool, valueStr string) {
	if value {
		c.trueString = valueStr
	} else {
		c.falseString = valueStr
	}
}

// boolString builds the query string parameter for boolean values.
func (c *Client4) boolString(value bool) string {
	if value && c.trueString != "" {
		return c.trueString
	} else if !value && c.falseString != "" {
		return c.falseString
	}

	if value {
		return "true"
	}
	return "false"
}

func closeBody(r *http.Response) {
	if r.Body != nil {
		_, _ = io.Copy(ioutil.Discard, r.Body)
		_ = r.Body.Close()
	}
}

func NewAPIv4Client(url string) *Client4 {
	url = strings.TrimRight(url, "/")
	return &Client4{url, url + APIURLSuffix, &http.Client{}, "", "", map[string]string{}, "", ""}
}

func NewAPIv4SocketClient(socketPath string) *Client4 {
	tr := &http.Transport{
		Dial: func(network, addr string) (net.Conn, error) {
			return net.Dial("unix", socketPath)
		},
	}

	client := NewAPIv4Client("http://_")
	client.HTTPClient = &http.Client{Transport: tr}

	return client
}

func BuildResponse(r *http.Response) *Response {
	if r == nil {
		return nil
	}

	return &Response{
		StatusCode:    r.StatusCode,
		RequestId:     r.Header.Get(HeaderRequestId),
		Etag:          r.Header.Get(HeaderEtagServer),
		ServerVersion: r.Header.Get(HeaderVersionId),
		Header:        r.Header,
	}
}

func (c *Client4) SetToken(token string) {
	c.AuthToken = token
	c.AuthType = HeaderBearer
}

// MockSession is deprecated in favour of SetToken
func (c *Client4) MockSession(token string) {
	c.SetToken(token)
}

func (c *Client4) SetOAuthToken(token string) {
	c.AuthToken = token
	c.AuthType = HeaderToken
}

func (c *Client4) ClearOAuthToken() {
	c.AuthToken = ""
	c.AuthType = HeaderBearer
}

func (c *Client4) usersRoute() string {
	return "/users"
}

func (c *Client4) userRoute(userId string) string {
	return fmt.Sprintf(c.usersRoute()+"/%v", userId)
}

func (c *Client4) userThreadsRoute(userID, teamID string) string {
	return c.userRoute(userID) + c.teamRoute(teamID) + "/threads"
}

func (c *Client4) userThreadRoute(userId, teamId, threadId string) string {
	return c.userThreadsRoute(userId, teamId) + "/" + threadId
}

func (c *Client4) userCategoryRoute(userID, teamID string) string {
	return c.userRoute(userID) + c.teamRoute(teamID) + "/channels/categories"
}

func (c *Client4) userAccessTokensRoute() string {
	return fmt.Sprintf(c.usersRoute() + "/tokens")
}

func (c *Client4) userAccessTokenRoute(tokenId string) string {
	return fmt.Sprintf(c.usersRoute()+"/tokens/%v", tokenId)
}

func (c *Client4) userByUsernameRoute(userName string) string {
	return fmt.Sprintf(c.usersRoute()+"/username/%v", userName)
}

func (c *Client4) userByEmailRoute(email string) string {
	return fmt.Sprintf(c.usersRoute()+"/email/%v", email)
}

func (c *Client4) botsRoute() string {
	return "/bots"
}

func (c *Client4) botRoute(botUserId string) string {
	return fmt.Sprintf("%s/%s", c.botsRoute(), botUserId)
}

func (c *Client4) teamsRoute() string {
	return "/teams"
}

func (c *Client4) teamRoute(teamId string) string {
	return fmt.Sprintf(c.teamsRoute()+"/%v", teamId)
}

func (c *Client4) teamAutoCompleteCommandsRoute(teamId string) string {
	return fmt.Sprintf(c.teamsRoute()+"/%v/commands/autocomplete", teamId)
}

func (c *Client4) teamByNameRoute(teamName string) string {
	return fmt.Sprintf(c.teamsRoute()+"/name/%v", teamName)
}

func (c *Client4) teamMemberRoute(teamId, userId string) string {
	return fmt.Sprintf(c.teamRoute(teamId)+"/members/%v", userId)
}

func (c *Client4) teamMembersRoute(teamId string) string {
	return fmt.Sprintf(c.teamRoute(teamId) + "/members")
}

func (c *Client4) teamStatsRoute(teamId string) string {
	return fmt.Sprintf(c.teamRoute(teamId) + "/stats")
}

func (c *Client4) teamImportRoute(teamId string) string {
	return fmt.Sprintf(c.teamRoute(teamId) + "/import")
}

func (c *Client4) channelsRoute() string {
	return "/channels"
}

func (c *Client4) channelsForTeamRoute(teamId string) string {
	return fmt.Sprintf(c.teamRoute(teamId) + "/channels")
}

func (c *Client4) channelRoute(channelId string) string {
	return fmt.Sprintf(c.channelsRoute()+"/%v", channelId)
}

func (c *Client4) channelByNameRoute(channelName, teamId string) string {
	return fmt.Sprintf(c.teamRoute(teamId)+"/channels/name/%v", channelName)
}

func (c *Client4) channelsForTeamForUserRoute(teamId, userId string, includeDeleted bool) string {
	route := fmt.Sprintf(c.userRoute(userId) + c.teamRoute(teamId) + "/channels")
	if includeDeleted {
		query := fmt.Sprintf("?include_deleted=%v", includeDeleted)
		return route + query
	}
	return route
}

func (c *Client4) channelByNameForTeamNameRoute(channelName, teamName string) string {
	return fmt.Sprintf(c.teamByNameRoute(teamName)+"/channels/name/%v", channelName)
}

func (c *Client4) channelMembersRoute(channelId string) string {
	return fmt.Sprintf(c.channelRoute(channelId) + "/members")
}

func (c *Client4) channelMemberRoute(channelId, userId string) string {
	return fmt.Sprintf(c.channelMembersRoute(channelId)+"/%v", userId)
}

func (c *Client4) postsRoute() string {
	return "/posts"
}

func (c *Client4) postsEphemeralRoute() string {
	return "/posts/ephemeral"
}

func (c *Client4) configRoute() string {
	return "/config"
}

func (c *Client4) licenseRoute() string {
	return "/license"
}

func (c *Client4) postRoute(postId string) string {
	return fmt.Sprintf(c.postsRoute()+"/%v", postId)
}

func (c *Client4) filesRoute() string {
	return "/files"
}

func (c *Client4) fileRoute(fileId string) string {
	return fmt.Sprintf(c.filesRoute()+"/%v", fileId)
}

func (c *Client4) uploadsRoute() string {
	return "/uploads"
}

func (c *Client4) uploadRoute(uploadId string) string {
	return fmt.Sprintf("%s/%s", c.uploadsRoute(), uploadId)
}

func (c *Client4) pluginsRoute() string {
	return "/plugins"
}

func (c *Client4) pluginRoute(pluginId string) string {
	return fmt.Sprintf(c.pluginsRoute()+"/%v", pluginId)
}

func (c *Client4) systemRoute() string {
	return "/system"
}

func (c *Client4) cloudRoute() string {
	return "/cloud"
}

func (c *Client4) testEmailRoute() string {
	return "/email/test"
}

func (c *Client4) usageRoute() string {
	return "/usage"
}

func (c *Client4) testSiteURLRoute() string {
	return "/site_url/test"
}

func (c *Client4) testS3Route() string {
	return "/file/s3_test"
}

func (c *Client4) databaseRoute() string {
	return "/database"
}

func (c *Client4) cacheRoute() string {
	return "/caches"
}

func (c *Client4) clusterRoute() string {
	return "/cluster"
}

func (c *Client4) incomingWebhooksRoute() string {
	return "/hooks/incoming"
}

func (c *Client4) incomingWebhookRoute(hookID string) string {
	return fmt.Sprintf(c.incomingWebhooksRoute()+"/%v", hookID)
}

func (c *Client4) complianceReportsRoute() string {
	return "/compliance/reports"
}

func (c *Client4) complianceReportRoute(reportId string) string {
	return fmt.Sprintf("%s/%s", c.complianceReportsRoute(), reportId)
}

func (c *Client4) complianceReportDownloadRoute(reportId string) string {
	return fmt.Sprintf("%s/%s/download", c.complianceReportsRoute(), reportId)
}

func (c *Client4) outgoingWebhooksRoute() string {
	return "/hooks/outgoing"
}

func (c *Client4) outgoingWebhookRoute(hookID string) string {
	return fmt.Sprintf(c.outgoingWebhooksRoute()+"/%v", hookID)
}

func (c *Client4) preferencesRoute(userId string) string {
	return fmt.Sprintf(c.userRoute(userId) + "/preferences")
}

func (c *Client4) userStatusRoute(userId string) string {
	return fmt.Sprintf(c.userRoute(userId) + "/status")
}

func (c *Client4) userStatusesRoute() string {
	return fmt.Sprintf(c.usersRoute() + "/status")
}

func (c *Client4) samlRoute() string {
	return "/saml"
}

func (c *Client4) ldapRoute() string {
	return "/ldap"
}

func (c *Client4) brandRoute() string {
	return "/brand"
}

func (c *Client4) dataRetentionRoute() string {
	return "/data_retention"
}

func (c *Client4) dataRetentionPolicyRoute(policyID string) string {
	return fmt.Sprintf(c.dataRetentionRoute()+"/policies/%v", policyID)
}

func (c *Client4) elasticsearchRoute() string {
	return "/elasticsearch"
}

func (c *Client4) bleveRoute() string {
	return "/bleve"
}

func (c *Client4) commandsRoute() string {
	return "/commands"
}

func (c *Client4) commandRoute(commandId string) string {
	return fmt.Sprintf(c.commandsRoute()+"/%v", commandId)
}

func (c *Client4) commandMoveRoute(commandId string) string {
	return fmt.Sprintf(c.commandsRoute()+"/%v/move", commandId)
}

func (c *Client4) emojisRoute() string {
	return "/emoji"
}

func (c *Client4) emojiRoute(emojiId string) string {
	return fmt.Sprintf(c.emojisRoute()+"/%v", emojiId)
}

func (c *Client4) emojiByNameRoute(name string) string {
	return fmt.Sprintf(c.emojisRoute()+"/name/%v", name)
}

func (c *Client4) reactionsRoute() string {
	return "/reactions"
}

func (c *Client4) oAuthAppsRoute() string {
	return "/oauth/apps"
}

func (c *Client4) oAuthAppRoute(appId string) string {
	return fmt.Sprintf("/oauth/apps/%v", appId)
}

func (c *Client4) openGraphRoute() string {
	return "/opengraph"
}

func (c *Client4) jobsRoute() string {
	return "/jobs"
}

func (c *Client4) rolesRoute() string {
	return "/roles"
}

func (c *Client4) schemesRoute() string {
	return "/schemes"
}

func (c *Client4) schemeRoute(id string) string {
	return c.schemesRoute() + fmt.Sprintf("/%v", id)
}

func (c *Client4) analyticsRoute() string {
	return "/analytics"
}

func (c *Client4) timezonesRoute() string {
	return fmt.Sprintf(c.systemRoute() + "/timezones")
}

func (c *Client4) channelSchemeRoute(channelId string) string {
	return fmt.Sprintf(c.channelsRoute()+"/%v/scheme", channelId)
}

func (c *Client4) teamSchemeRoute(teamId string) string {
	return fmt.Sprintf(c.teamsRoute()+"/%v/scheme", teamId)
}

func (c *Client4) totalUsersStatsRoute() string {
	return fmt.Sprintf(c.usersRoute() + "/stats")
}

func (c *Client4) redirectLocationRoute() string {
	return "/redirect_location"
}

func (c *Client4) serverBusyRoute() string {
	return "/server_busy"
}

func (c *Client4) userTermsOfServiceRoute(userId string) string {
	return c.userRoute(userId) + "/terms_of_service"
}

func (c *Client4) termsOfServiceRoute() string {
	return "/terms_of_service"
}

func (c *Client4) groupsRoute() string {
	return "/groups"
}

func (c *Client4) publishUserTypingRoute(userId string) string {
	return c.userRoute(userId) + "/typing"
}

func (c *Client4) groupRoute(groupID string) string {
	return fmt.Sprintf("%s/%s", c.groupsRoute(), groupID)
}

func (c *Client4) groupSyncableRoute(groupID, syncableID string, syncableType GroupSyncableType) string {
	return fmt.Sprintf("%s/%ss/%s", c.groupRoute(groupID), strings.ToLower(syncableType.String()), syncableID)
}

func (c *Client4) groupSyncablesRoute(groupID string, syncableType GroupSyncableType) string {
	return fmt.Sprintf("%s/%ss", c.groupRoute(groupID), strings.ToLower(syncableType.String()))
}

func (c *Client4) importsRoute() string {
	return "/imports"
}

func (c *Client4) exportsRoute() string {
	return "/exports"
}

func (c *Client4) exportRoute(name string) string {
	return fmt.Sprintf(c.exportsRoute()+"/%v", name)
}

func (c *Client4) sharedChannelsRoute() string {
	return "/sharedchannels"
}

func (c *Client4) permissionsRoute() string {
	return "/permissions"
}

func (c *Client4) DoAPIGet(url string, etag string) (*http.Response, error) {
	return c.DoAPIRequest(http.MethodGet, c.APIURL+url, "", etag)
}

func (c *Client4) DoAPIPost(url string, data string) (*http.Response, error) {
	return c.DoAPIRequest(http.MethodPost, c.APIURL+url, data, "")
}

func (c *Client4) DoAPIDeleteBytes(url string, data []byte) (*http.Response, error) {
	return c.DoAPIRequestBytes(http.MethodDelete, c.APIURL+url, data, "")
}

func (c *Client4) DoAPIPatchBytes(url string, data []byte) (*http.Response, error) {
	return c.DoAPIRequestBytes(http.MethodPatch, c.APIURL+url, data, "")
}

func (c *Client4) DoAPIPostBytes(url string, data []byte) (*http.Response, error) {
	return c.DoAPIRequestBytes(http.MethodPost, c.APIURL+url, data, "")
}

func (c *Client4) DoAPIPut(url string, data string) (*http.Response, error) {
	return c.DoAPIRequest(http.MethodPut, c.APIURL+url, data, "")
}

func (c *Client4) DoAPIPutBytes(url string, data []byte) (*http.Response, error) {
	return c.DoAPIRequestBytes(http.MethodPut, c.APIURL+url, data, "")
}

func (c *Client4) DoAPIDelete(url string) (*http.Response, error) {
	return c.DoAPIRequest(http.MethodDelete, c.APIURL+url, "", "")
}

func (c *Client4) DoAPIRequest(method, url, data, etag string) (*http.Response, error) {
	return c.DoAPIRequestReader(method, url, strings.NewReader(data), map[string]string{HeaderEtagClient: etag})
}

func (c *Client4) DoAPIRequestWithHeaders(method, url, data string, headers map[string]string) (*http.Response, error) {
	return c.DoAPIRequestReader(method, url, strings.NewReader(data), headers)
}

func (c *Client4) DoAPIRequestBytes(method, url string, data []byte, etag string) (*http.Response, error) {
	return c.DoAPIRequestReader(method, url, bytes.NewReader(data), map[string]string{HeaderEtagClient: etag})
}

func (c *Client4) DoAPIRequestReader(method, url string, data io.Reader, headers map[string]string) (*http.Response, error) {
	rq, err := http.NewRequest(method, url, data)
	if err != nil {
		return nil, err
	}

	for k, v := range headers {
		rq.Header.Set(k, v)
	}

	if c.AuthToken != "" {
		rq.Header.Set(HeaderAuth, c.AuthType+" "+c.AuthToken)
	}

	if c.HTTPHeader != nil && len(c.HTTPHeader) > 0 {
		for k, v := range c.HTTPHeader {
			rq.Header.Set(k, v)
		}
	}

	rp, err := c.HTTPClient.Do(rq)
	if err != nil {
		return rp, err
	}

	if rp.StatusCode == 304 {
		return rp, nil
	}

	if rp.StatusCode >= 300 {
		defer closeBody(rp)
		return rp, AppErrorFromJSON(rp.Body)
	}

	return rp, nil
}

func (c *Client4) DoUploadFile(url string, data []byte, contentType string) (*FileUploadResponse, *Response, error) {
	return c.doUploadFile(url, bytes.NewReader(data), contentType, 0)
}

func (c *Client4) doUploadFile(url string, body io.Reader, contentType string, contentLength int64) (*FileUploadResponse, *Response, error) {
	rq, err := http.NewRequest("POST", c.APIURL+url, body)
	if err != nil {
		return nil, nil, err
	}
	if contentLength != 0 {
		rq.ContentLength = contentLength
	}
	rq.Header.Set("Content-Type", contentType)

	if c.AuthToken != "" {
		rq.Header.Set(HeaderAuth, c.AuthType+" "+c.AuthToken)
	}

	rp, err := c.HTTPClient.Do(rq)
	if err != nil {
		return nil, BuildResponse(rp), err
	}
	defer closeBody(rp)

	if rp.StatusCode >= 300 {
		return nil, BuildResponse(rp), AppErrorFromJSON(rp.Body)
	}

	var res FileUploadResponse
	if jsonErr := json.NewDecoder(rp.Body).Decode(&res); jsonErr != nil {
		return nil, nil, NewAppError("doUploadFile", "api.unmarshal_error", nil, jsonErr.Error(), http.StatusInternalServerError)
	}
	return &res, BuildResponse(rp), nil
}

func (c *Client4) DoEmojiUploadFile(url string, data []byte, contentType string) (*Emoji, *Response, error) {
	rq, err := http.NewRequest("POST", c.APIURL+url, bytes.NewReader(data))
	if err != nil {
		return nil, nil, err
	}
	rq.Header.Set("Content-Type", contentType)

	if c.AuthToken != "" {
		rq.Header.Set(HeaderAuth, c.AuthType+" "+c.AuthToken)
	}

	rp, err := c.HTTPClient.Do(rq)
	if err != nil {
		return nil, BuildResponse(rp), err
	}
	defer closeBody(rp)

	if rp.StatusCode >= 300 {
		return nil, BuildResponse(rp), AppErrorFromJSON(rp.Body)
	}

	var e Emoji
	if jsonErr := json.NewDecoder(rp.Body).Decode(&e); jsonErr != nil {
		return nil, nil, NewAppError("DoEmojiUploadFile", "api.unmarshal_error", nil, jsonErr.Error(), http.StatusInternalServerError)
	}
	return &e, BuildResponse(rp), nil
}

func (c *Client4) DoUploadImportTeam(url string, data []byte, contentType string) (map[string]string, *Response, error) {
	rq, err := http.NewRequest("POST", c.APIURL+url, bytes.NewReader(data))
	if err != nil {
		return nil, nil, err
	}
	rq.Header.Set("Content-Type", contentType)

	if c.AuthToken != "" {
		rq.Header.Set(HeaderAuth, c.AuthType+" "+c.AuthToken)
	}

	rp, err := c.HTTPClient.Do(rq)
	if err != nil {
		return nil, BuildResponse(rp), err
	}
	defer closeBody(rp)

	if rp.StatusCode >= 300 {
		return nil, BuildResponse(rp), AppErrorFromJSON(rp.Body)
	}

	return MapFromJSON(rp.Body), BuildResponse(rp), nil
}

// Authentication Section

// LoginById authenticates a user by user id and password.
func (c *Client4) LoginById(id string, password string) (*User, *Response, error) {
	m := make(map[string]string)
	m["id"] = id
	m["password"] = password
	return c.login(m)
}

// Login authenticates a user by login id, which can be username, email or some sort
// of SSO identifier based on server configuration, and a password.
func (c *Client4) Login(loginId string, password string) (*User, *Response, error) {
	m := make(map[string]string)
	m["login_id"] = loginId
	m["password"] = password
	return c.login(m)
}

// LoginByLdap authenticates a user by LDAP id and password.
func (c *Client4) LoginByLdap(loginId string, password string) (*User, *Response, error) {
	m := make(map[string]string)
	m["login_id"] = loginId
	m["password"] = password
	m["ldap_only"] = c.boolString(true)
	return c.login(m)
}

// LoginWithDevice authenticates a user by login id (username, email or some sort
// of SSO identifier based on configuration), password and attaches a device id to
// the session.
func (c *Client4) LoginWithDevice(loginId string, password string, deviceId string) (*User, *Response, error) {
	m := make(map[string]string)
	m["login_id"] = loginId
	m["password"] = password
	m["device_id"] = deviceId
	return c.login(m)
}

// LoginWithMFA logs a user in with a MFA token
func (c *Client4) LoginWithMFA(loginId, password, mfaToken string) (*User, *Response, error) {
	m := make(map[string]string)
	m["login_id"] = loginId
	m["password"] = password
	m["token"] = mfaToken
	return c.login(m)
}

func (c *Client4) login(m map[string]string) (*User, *Response, error) {
	r, err := c.DoAPIPost("/users/login", MapToJSON(m))
	if err != nil {
		return nil, BuildResponse(r), err
	}
	defer closeBody(r)
	c.AuthToken = r.Header.Get(HeaderToken)
	c.AuthType = HeaderBearer

	var user User
	if jsonErr := json.NewDecoder(r.Body).Decode(&user); jsonErr != nil {
		return nil, nil, NewAppError("login", "api.unmarshal_error", nil, jsonErr.Error(), http.StatusInternalServerError)
	}
	return &user, BuildResponse(r), nil
}

// Logout terminates the current user's session.
func (c *Client4) Logout() (*Response, error) {
	r, err := c.DoAPIPost("/users/logout", "")
	if err != nil {
		return BuildResponse(r), err
	}
	defer closeBody(r)
	c.AuthToken = ""
	c.AuthType = HeaderBearer
	return BuildResponse(r), nil
}

// SwitchAccountType changes a user's login type from one type to another.
func (c *Client4) SwitchAccountType(switchRequest *SwitchRequest) (string, *Response, error) {
	buf, err := json.Marshal(switchRequest)
	if err != nil {
		return "", BuildResponse(nil), NewAppError("SwitchAccountType", "api.marshal_error", nil, err.Error(), http.StatusInternalServerError)
	}
	r, err := c.DoAPIPostBytes(c.usersRoute()+"/login/switch", buf)
	if err != nil {
		return "", BuildResponse(r), err
	}
	defer closeBody(r)
	return MapFromJSON(r.Body)["follow_link"], BuildResponse(r), nil
}

// User Section

// CreateUser creates a user in the system based on the provided user struct.
func (c *Client4) CreateUser(user *User) (*User, *Response, error) {
	userJSON, jsonErr := json.Marshal(user)
	if jsonErr != nil {
		return nil, nil, NewAppError("CreateUser", "api.marshal_error", nil, jsonErr.Error(), http.StatusInternalServerError)
	}

	r, err := c.DoAPIPost(c.usersRoute(), string(userJSON))
	if err != nil {
		return nil, BuildResponse(r), err
	}
	defer closeBody(r)
	var u User
	if jsonErr := json.NewDecoder(r.Body).Decode(&u); jsonErr != nil {
		return nil, nil, NewAppError("CreateUser", "api.unmarshal_error", nil, jsonErr.Error(), http.StatusInternalServerError)
	}
	return &u, BuildResponse(r), nil
}

// CreateUserWithToken creates a user in the system based on the provided tokenId.
func (c *Client4) CreateUserWithToken(user *User, tokenId string) (*User, *Response, error) {
	if tokenId == "" {
		return nil, nil, NewAppError("MissingHashOrData", "api.user.create_user.missing_token.app_error", nil, "", http.StatusBadRequest)
	}

	query := fmt.Sprintf("?t=%v", tokenId)
	buf, err := json.Marshal(user)
	if err != nil {
		return nil, nil, NewAppError("CreateUserWithToken", "api.marshal_error", nil, err.Error(), http.StatusInternalServerError)
	}
	r, err := c.DoAPIPostBytes(c.usersRoute()+query, buf)
	if err != nil {
		return nil, BuildResponse(r), err
	}
	defer closeBody(r)

	var u User
	if jsonErr := json.NewDecoder(r.Body).Decode(&u); jsonErr != nil {
		return nil, nil, NewAppError("CreateUserWithToken", "api.unmarshal_error", nil, jsonErr.Error(), http.StatusInternalServerError)
	}
	return &u, BuildResponse(r), nil
}

// CreateUserWithInviteId creates a user in the system based on the provided invited id.
func (c *Client4) CreateUserWithInviteId(user *User, inviteId string) (*User, *Response, error) {
	if inviteId == "" {
		return nil, nil, NewAppError("MissingInviteId", "api.user.create_user.missing_invite_id.app_error", nil, "", http.StatusBadRequest)
	}

	query := fmt.Sprintf("?iid=%v", url.QueryEscape(inviteId))
	buf, err := json.Marshal(user)
	if err != nil {
		return nil, nil, NewAppError("CreateUserWithInviteId", "api.marshal_error", nil, err.Error(), http.StatusInternalServerError)
	}
	r, err := c.DoAPIPostBytes(c.usersRoute()+query, buf)
	if err != nil {
		return nil, BuildResponse(r), err
	}
	defer closeBody(r)

	var u User
	if jsonErr := json.NewDecoder(r.Body).Decode(&u); jsonErr != nil {
		return nil, nil, NewAppError("CreateUserWithInviteId", "api.unmarshal_error", nil, jsonErr.Error(), http.StatusInternalServerError)
	}
	return &u, BuildResponse(r), nil
}

// GetMe returns the logged in user.
func (c *Client4) GetMe(etag string) (*User, *Response, error) {
	r, err := c.DoAPIGet(c.userRoute(Me), etag)
	if err != nil {
		return nil, BuildResponse(r), err
	}
	defer closeBody(r)
	var u User
	if r.StatusCode == http.StatusNotModified {
		return &u, BuildResponse(r), nil
	}
	if jsonErr := json.NewDecoder(r.Body).Decode(&u); jsonErr != nil {
		return nil, nil, NewAppError("GetMe", "api.unmarshal_error", nil, jsonErr.Error(), http.StatusInternalServerError)
	}
	return &u, BuildResponse(r), nil
}

// GetUser returns a user based on the provided user id string.
func (c *Client4) GetUser(userId, etag string) (*User, *Response, error) {
	r, err := c.DoAPIGet(c.userRoute(userId), etag)
	if err != nil {
		return nil, BuildResponse(r), err
	}
	defer closeBody(r)
	var u User
	if r.StatusCode == http.StatusNotModified {
		return &u, BuildResponse(r), nil
	}
	if jsonErr := json.NewDecoder(r.Body).Decode(&u); jsonErr != nil {
		return nil, nil, NewAppError("GetUser", "api.unmarshal_error", nil, jsonErr.Error(), http.StatusInternalServerError)
	}
	return &u, BuildResponse(r), nil
}

// GetUserByUsername returns a user based on the provided user name string.
func (c *Client4) GetUserByUsername(userName, etag string) (*User, *Response, error) {
	r, err := c.DoAPIGet(c.userByUsernameRoute(userName), etag)
	if err != nil {
		return nil, BuildResponse(r), err
	}
	defer closeBody(r)
	var u User
	if r.StatusCode == http.StatusNotModified {
		return &u, BuildResponse(r), nil
	}
	if jsonErr := json.NewDecoder(r.Body).Decode(&u); jsonErr != nil {
		return nil, nil, NewAppError("GetUserByUsername", "api.unmarshal_error", nil, jsonErr.Error(), http.StatusInternalServerError)
	}
	return &u, BuildResponse(r), nil
}

// GetUserByEmail returns a user based on the provided user email string.
func (c *Client4) GetUserByEmail(email, etag string) (*User, *Response, error) {
	r, err := c.DoAPIGet(c.userByEmailRoute(email), etag)
	if err != nil {
		return nil, BuildResponse(r), err
	}
	defer closeBody(r)
	var u User
	if r.StatusCode == http.StatusNotModified {
		return &u, BuildResponse(r), nil
	}
	if jsonErr := json.NewDecoder(r.Body).Decode(&u); jsonErr != nil {
		return nil, nil, NewAppError("GetUserByEmail", "api.unmarshal_error", nil, jsonErr.Error(), http.StatusInternalServerError)
	}
	return &u, BuildResponse(r), nil
}

// AutocompleteUsersInTeam returns the users on a team based on search term.
func (c *Client4) AutocompleteUsersInTeam(teamId string, username string, limit int, etag string) (*UserAutocomplete, *Response, error) {
	query := fmt.Sprintf("?in_team=%v&name=%v&limit=%d", teamId, username, limit)
	r, err := c.DoAPIGet(c.usersRoute()+"/autocomplete"+query, etag)
	if err != nil {
		return nil, BuildResponse(r), err
	}
	defer closeBody(r)
	var u UserAutocomplete
	if r.StatusCode == http.StatusNotModified {
		return &u, BuildResponse(r), nil
	}
	if jsonErr := json.NewDecoder(r.Body).Decode(&u); jsonErr != nil {
		return nil, nil, NewAppError("AutocompleteUsersInTeam", "api.unmarshal_error", nil, jsonErr.Error(), http.StatusInternalServerError)
	}
	return &u, BuildResponse(r), nil
}

// AutocompleteUsersInChannel returns the users in a channel based on search term.
func (c *Client4) AutocompleteUsersInChannel(teamId string, channelId string, username string, limit int, etag string) (*UserAutocomplete, *Response, error) {
	query := fmt.Sprintf("?in_team=%v&in_channel=%v&name=%v&limit=%d", teamId, channelId, username, limit)
	r, err := c.DoAPIGet(c.usersRoute()+"/autocomplete"+query, etag)
	if err != nil {
		return nil, BuildResponse(r), err
	}
	defer closeBody(r)
	var u UserAutocomplete
	if r.StatusCode == http.StatusNotModified {
		return &u, BuildResponse(r), nil
	}
	if jsonErr := json.NewDecoder(r.Body).Decode(&u); jsonErr != nil {
		return nil, nil, NewAppError("AutocompleteUsersInChannel", "api.unmarshal_error", nil, jsonErr.Error(), http.StatusInternalServerError)
	}
	return &u, BuildResponse(r), nil
}

// AutocompleteUsers returns the users in the system based on search term.
func (c *Client4) AutocompleteUsers(username string, limit int, etag string) (*UserAutocomplete, *Response, error) {
	query := fmt.Sprintf("?name=%v&limit=%d", username, limit)
	r, err := c.DoAPIGet(c.usersRoute()+"/autocomplete"+query, etag)
	if err != nil {
		return nil, BuildResponse(r), err
	}
	defer closeBody(r)
	var u UserAutocomplete
	if r.StatusCode == http.StatusNotModified {
		return &u, BuildResponse(r), nil
	}
	if jsonErr := json.NewDecoder(r.Body).Decode(&u); jsonErr != nil {
		return nil, nil, NewAppError("AutocompleteUsers", "api.unmarshal_error", nil, jsonErr.Error(), http.StatusInternalServerError)
	}
	return &u, BuildResponse(r), nil
}

// GetDefaultProfileImage gets the default user's profile image. Must be logged in.
func (c *Client4) GetDefaultProfileImage(userId string) ([]byte, *Response, error) {
	r, err := c.DoAPIGet(c.userRoute(userId)+"/image/default", "")
	if err != nil {
		return nil, BuildResponse(r), err
	}
	defer closeBody(r)

	data, err := ioutil.ReadAll(r.Body)
	if err != nil {
		return nil, BuildResponse(r), NewAppError("GetDefaultProfileImage", "model.client.read_file.app_error", nil, err.Error(), r.StatusCode)
	}

	return data, BuildResponse(r), nil
}

// GetProfileImage gets user's profile image. Must be logged in.
func (c *Client4) GetProfileImage(userId, etag string) ([]byte, *Response, error) {
	r, err := c.DoAPIGet(c.userRoute(userId)+"/image", etag)
	if err != nil {
		return nil, BuildResponse(r), err
	}
	defer closeBody(r)

	data, err := ioutil.ReadAll(r.Body)
	if err != nil {
		return nil, BuildResponse(r), NewAppError("GetProfileImage", "model.client.read_file.app_error", nil, err.Error(), r.StatusCode)
	}
	return data, BuildResponse(r), nil
}

// GetUsers returns a page of users on the system. Page counting starts at 0.
func (c *Client4) GetUsers(page int, perPage int, etag string) ([]*User, *Response, error) {
	query := fmt.Sprintf("?page=%v&per_page=%v", page, perPage)
	r, err := c.DoAPIGet(c.usersRoute()+query, etag)
	if err != nil {
		return nil, BuildResponse(r), err
	}
	defer closeBody(r)
	var list []*User
	if r.StatusCode == http.StatusNotModified {
		return list, BuildResponse(r), nil
	}
	if jsonErr := json.NewDecoder(r.Body).Decode(&list); jsonErr != nil {
		return nil, nil, NewAppError("GetUsers", "api.unmarshal_error", nil, jsonErr.Error(), http.StatusInternalServerError)
	}
	return list, BuildResponse(r), nil
}

// GetUsersInTeam returns a page of users on a team. Page counting starts at 0.
func (c *Client4) GetUsersInTeam(teamId string, page int, perPage int, etag string) ([]*User, *Response, error) {
	query := fmt.Sprintf("?in_team=%v&page=%v&per_page=%v", teamId, page, perPage)
	r, err := c.DoAPIGet(c.usersRoute()+query, etag)
	if err != nil {
		return nil, BuildResponse(r), err
	}
	defer closeBody(r)
	var list []*User
	if r.StatusCode == http.StatusNotModified {
		return list, BuildResponse(r), nil
	}
	if jsonErr := json.NewDecoder(r.Body).Decode(&list); jsonErr != nil {
		return nil, nil, NewAppError("GetUsersInTeam", "api.unmarshal_error", nil, jsonErr.Error(), http.StatusInternalServerError)
	}
	return list, BuildResponse(r), nil
}

// GetNewUsersInTeam returns a page of users on a team. Page counting starts at 0.
func (c *Client4) GetNewUsersInTeam(teamId string, page int, perPage int, etag string) ([]*User, *Response, error) {
	query := fmt.Sprintf("?sort=create_at&in_team=%v&page=%v&per_page=%v", teamId, page, perPage)
	r, err := c.DoAPIGet(c.usersRoute()+query, etag)
	if err != nil {
		return nil, BuildResponse(r), err
	}
	defer closeBody(r)
	var list []*User
	if r.StatusCode == http.StatusNotModified {
		return list, BuildResponse(r), nil
	}
	if jsonErr := json.NewDecoder(r.Body).Decode(&list); jsonErr != nil {
		return nil, nil, NewAppError("GetNewUsersInTeam", "api.unmarshal_error", nil, jsonErr.Error(), http.StatusInternalServerError)
	}
	return list, BuildResponse(r), nil
}

// GetRecentlyActiveUsersInTeam returns a page of users on a team. Page counting starts at 0.
func (c *Client4) GetRecentlyActiveUsersInTeam(teamId string, page int, perPage int, etag string) ([]*User, *Response, error) {
	query := fmt.Sprintf("?sort=last_activity_at&in_team=%v&page=%v&per_page=%v", teamId, page, perPage)
	r, err := c.DoAPIGet(c.usersRoute()+query, etag)
	if err != nil {
		return nil, BuildResponse(r), err
	}
	defer closeBody(r)
	var list []*User
	if r.StatusCode == http.StatusNotModified {
		return list, BuildResponse(r), nil
	}
	if jsonErr := json.NewDecoder(r.Body).Decode(&list); jsonErr != nil {
		return nil, nil, NewAppError("GetRecentlyActiveUsersInTeam", "api.unmarshal_error", nil, jsonErr.Error(), http.StatusInternalServerError)
	}
	return list, BuildResponse(r), nil
}

// GetActiveUsersInTeam returns a page of users on a team. Page counting starts at 0.
func (c *Client4) GetActiveUsersInTeam(teamId string, page int, perPage int, etag string) ([]*User, *Response, error) {
	query := fmt.Sprintf("?active=true&in_team=%v&page=%v&per_page=%v", teamId, page, perPage)
	r, err := c.DoAPIGet(c.usersRoute()+query, etag)
	if err != nil {
		return nil, BuildResponse(r), err
	}
	defer closeBody(r)
	var list []*User
	if r.StatusCode == http.StatusNotModified {
		return list, BuildResponse(r), nil
	}
	if jsonErr := json.NewDecoder(r.Body).Decode(&list); jsonErr != nil {
		return nil, nil, NewAppError("GetActiveUsersInTeam", "api.unmarshal_error", nil, jsonErr.Error(), http.StatusInternalServerError)
	}
	return list, BuildResponse(r), nil
}

// GetUsersNotInTeam returns a page of users who are not in a team. Page counting starts at 0.
func (c *Client4) GetUsersNotInTeam(teamId string, page int, perPage int, etag string) ([]*User, *Response, error) {
	query := fmt.Sprintf("?not_in_team=%v&page=%v&per_page=%v", teamId, page, perPage)
	r, err := c.DoAPIGet(c.usersRoute()+query, etag)
	if err != nil {
		return nil, BuildResponse(r), err
	}
	defer closeBody(r)
	var list []*User
	if r.StatusCode == http.StatusNotModified {
		return list, BuildResponse(r), nil
	}
	if jsonErr := json.NewDecoder(r.Body).Decode(&list); jsonErr != nil {
		return nil, nil, NewAppError("GetUsersNotInTeam", "api.unmarshal_error", nil, jsonErr.Error(), http.StatusInternalServerError)
	}
	return list, BuildResponse(r), nil
}

// GetUsersInChannel returns a page of users in a channel. Page counting starts at 0.
func (c *Client4) GetUsersInChannel(channelId string, page int, perPage int, etag string) ([]*User, *Response, error) {
	query := fmt.Sprintf("?in_channel=%v&page=%v&per_page=%v", channelId, page, perPage)
	r, err := c.DoAPIGet(c.usersRoute()+query, etag)
	if err != nil {
		return nil, BuildResponse(r), err
	}
	defer closeBody(r)
	var list []*User
	if r.StatusCode == http.StatusNotModified {
		return list, BuildResponse(r), nil
	}
	if jsonErr := json.NewDecoder(r.Body).Decode(&list); jsonErr != nil {
		return nil, nil, NewAppError("GetUsersInChannel", "api.unmarshal_error", nil, jsonErr.Error(), http.StatusInternalServerError)
	}
	return list, BuildResponse(r), nil
}

// GetUsersInChannelByStatus returns a page of users in a channel. Page counting starts at 0. Sorted by Status
func (c *Client4) GetUsersInChannelByStatus(channelId string, page int, perPage int, etag string) ([]*User, *Response, error) {
	query := fmt.Sprintf("?in_channel=%v&page=%v&per_page=%v&sort=status", channelId, page, perPage)
	r, err := c.DoAPIGet(c.usersRoute()+query, etag)
	if err != nil {
		return nil, BuildResponse(r), err
	}
	defer closeBody(r)
	var list []*User
	if r.StatusCode == http.StatusNotModified {
		return list, BuildResponse(r), nil
	}
	if jsonErr := json.NewDecoder(r.Body).Decode(&list); jsonErr != nil {
		return nil, nil, NewAppError("GetUsersInChannelByStatus", "api.unmarshal_error", nil, jsonErr.Error(), http.StatusInternalServerError)
	}
	return list, BuildResponse(r), nil
}

// GetUsersNotInChannel returns a page of users not in a channel. Page counting starts at 0.
func (c *Client4) GetUsersNotInChannel(teamId, channelId string, page int, perPage int, etag string) ([]*User, *Response, error) {
	query := fmt.Sprintf("?in_team=%v&not_in_channel=%v&page=%v&per_page=%v", teamId, channelId, page, perPage)
	r, err := c.DoAPIGet(c.usersRoute()+query, etag)
	if err != nil {
		return nil, BuildResponse(r), err
	}
	defer closeBody(r)
	var list []*User
	if r.StatusCode == http.StatusNotModified {
		return list, BuildResponse(r), nil
	}
	if jsonErr := json.NewDecoder(r.Body).Decode(&list); jsonErr != nil {
		return nil, nil, NewAppError("GetUsersNotInChannel", "api.unmarshal_error", nil, jsonErr.Error(), http.StatusInternalServerError)
	}
	return list, BuildResponse(r), nil
}

// GetUsersWithoutTeam returns a page of users on the system that aren't on any teams. Page counting starts at 0.
func (c *Client4) GetUsersWithoutTeam(page int, perPage int, etag string) ([]*User, *Response, error) {
	query := fmt.Sprintf("?without_team=1&page=%v&per_page=%v", page, perPage)
	r, err := c.DoAPIGet(c.usersRoute()+query, etag)
	if err != nil {
		return nil, BuildResponse(r), err
	}
	defer closeBody(r)
	var list []*User
	if r.StatusCode == http.StatusNotModified {
		return list, BuildResponse(r), nil
	}
	if jsonErr := json.NewDecoder(r.Body).Decode(&list); jsonErr != nil {
		return nil, nil, NewAppError("GetUsersWithoutTeam", "api.unmarshal_error", nil, jsonErr.Error(), http.StatusInternalServerError)
	}
	return list, BuildResponse(r), nil
}

// GetUsersInGroup returns a page of users in a group. Page counting starts at 0.
func (c *Client4) GetUsersInGroup(groupID string, page int, perPage int, etag string) ([]*User, *Response, error) {
	query := fmt.Sprintf("?in_group=%v&page=%v&per_page=%v", groupID, page, perPage)
	r, err := c.DoAPIGet(c.usersRoute()+query, etag)
	if err != nil {
		return nil, BuildResponse(r), err
	}
	defer closeBody(r)
	var list []*User
	if r.StatusCode == http.StatusNotModified {
		return list, BuildResponse(r), nil
	}
	if jsonErr := json.NewDecoder(r.Body).Decode(&list); jsonErr != nil {
		return nil, nil, NewAppError("GetUsersInGroup", "api.unmarshal_error", nil, jsonErr.Error(), http.StatusInternalServerError)
	}
	return list, BuildResponse(r), nil
}

// GetUsersByIds returns a list of users based on the provided user ids.
func (c *Client4) GetUsersByIds(userIds []string) ([]*User, *Response, error) {
	r, err := c.DoAPIPost(c.usersRoute()+"/ids", ArrayToJSON(userIds))
	if err != nil {
		return nil, BuildResponse(r), err
	}
	defer closeBody(r)
	var list []*User
	if jsonErr := json.NewDecoder(r.Body).Decode(&list); jsonErr != nil {
		return nil, nil, NewAppError("GetUsersByIds", "api.unmarshal_error", nil, jsonErr.Error(), http.StatusInternalServerError)
	}
	return list, BuildResponse(r), nil
}

// GetUsersByIds returns a list of users based on the provided user ids.
func (c *Client4) GetUsersByIdsWithOptions(userIds []string, options *UserGetByIdsOptions) ([]*User, *Response, error) {
	v := url.Values{}
	if options.Since != 0 {
		v.Set("since", fmt.Sprintf("%d", options.Since))
	}

	url := c.usersRoute() + "/ids"
	if len(v) > 0 {
		url += "?" + v.Encode()
	}

	r, err := c.DoAPIPost(url, ArrayToJSON(userIds))
	if err != nil {
		return nil, BuildResponse(r), err
	}
	defer closeBody(r)
	var list []*User
	if jsonErr := json.NewDecoder(r.Body).Decode(&list); jsonErr != nil {
		return nil, nil, NewAppError("GetUsersByIdsWithOptions", "api.unmarshal_error", nil, jsonErr.Error(), http.StatusInternalServerError)
	}
	return list, BuildResponse(r), nil
}

// GetUsersByUsernames returns a list of users based on the provided usernames.
func (c *Client4) GetUsersByUsernames(usernames []string) ([]*User, *Response, error) {
	r, err := c.DoAPIPost(c.usersRoute()+"/usernames", ArrayToJSON(usernames))
	if err != nil {
		return nil, BuildResponse(r), err
	}
	defer closeBody(r)
	var list []*User
	if jsonErr := json.NewDecoder(r.Body).Decode(&list); jsonErr != nil {
		return nil, nil, NewAppError("GetUsersByUsernames", "api.unmarshal_error", nil, jsonErr.Error(), http.StatusInternalServerError)
	}
	return list, BuildResponse(r), nil
}

// GetUsersByGroupChannelIds returns a map with channel ids as keys
// and a list of users as values based on the provided user ids.
func (c *Client4) GetUsersByGroupChannelIds(groupChannelIds []string) (map[string][]*User, *Response, error) {
	r, err := c.DoAPIPost(c.usersRoute()+"/group_channels", ArrayToJSON(groupChannelIds))
	if err != nil {
		return nil, BuildResponse(r), err
	}
	defer closeBody(r)

	usersByChannelId := map[string][]*User{}
	json.NewDecoder(r.Body).Decode(&usersByChannelId)
	return usersByChannelId, BuildResponse(r), nil
}

// SearchUsers returns a list of users based on some search criteria.
func (c *Client4) SearchUsers(search *UserSearch) ([]*User, *Response, error) {
	buf, err := json.Marshal(search)
	if err != nil {
		return nil, nil, NewAppError("SearchUsers", "api.marshal_error", nil, err.Error(), http.StatusInternalServerError)
	}
	r, err := c.DoAPIPostBytes(c.usersRoute()+"/search", buf)
	if err != nil {
		return nil, BuildResponse(r), err
	}
	defer closeBody(r)
	var list []*User
	if jsonErr := json.NewDecoder(r.Body).Decode(&list); jsonErr != nil {
		return nil, nil, NewAppError("SearchUsers", "api.unmarshal_error", nil, jsonErr.Error(), http.StatusInternalServerError)
	}
	return list, BuildResponse(r), nil
}

// UpdateUser updates a user in the system based on the provided user struct.
func (c *Client4) UpdateUser(user *User) (*User, *Response, error) {
	buf, err := json.Marshal(user)
	if err != nil {
		return nil, nil, NewAppError("UpdateUser", "api.marshal_error", nil, err.Error(), http.StatusInternalServerError)
	}
	r, err := c.DoAPIPutBytes(c.userRoute(user.Id), buf)
	if err != nil {
		return nil, BuildResponse(r), err
	}
	defer closeBody(r)
	var u User
	if jsonErr := json.NewDecoder(r.Body).Decode(&u); jsonErr != nil {
		return nil, nil, NewAppError("UpdateUser", "api.unmarshal_error", nil, jsonErr.Error(), http.StatusInternalServerError)
	}
	return &u, BuildResponse(r), nil
}

// PatchUser partially updates a user in the system. Any missing fields are not updated.
func (c *Client4) PatchUser(userId string, patch *UserPatch) (*User, *Response, error) {
	buf, err := json.Marshal(patch)
	if err != nil {
		return nil, nil, NewAppError("PatchUser", "api.marshal_error", nil, err.Error(), http.StatusInternalServerError)
	}
	r, err := c.DoAPIPutBytes(c.userRoute(userId)+"/patch", buf)
	if err != nil {
		return nil, BuildResponse(r), err
	}
	defer closeBody(r)
	var u User
	if jsonErr := json.NewDecoder(r.Body).Decode(&u); jsonErr != nil {
		return nil, nil, NewAppError("PatchUser", "api.unmarshal_error", nil, jsonErr.Error(), http.StatusInternalServerError)
	}
	return &u, BuildResponse(r), nil
}

// UpdateUserAuth updates a user AuthData (uthData, authService and password) in the system.
func (c *Client4) UpdateUserAuth(userId string, userAuth *UserAuth) (*UserAuth, *Response, error) {
	buf, err := json.Marshal(userAuth)
	if err != nil {
		return nil, nil, NewAppError("UpdateUserAuth", "api.marshal_error", nil, err.Error(), http.StatusInternalServerError)
	}
	r, err := c.DoAPIPutBytes(c.userRoute(userId)+"/auth", buf)
	if err != nil {
		return nil, BuildResponse(r), err
	}
	defer closeBody(r)
	var ua UserAuth
	if jsonErr := json.NewDecoder(r.Body).Decode(&ua); jsonErr != nil {
		return nil, nil, NewAppError("UpdateUserAuth", "api.unmarshal_error", nil, jsonErr.Error(), http.StatusInternalServerError)
	}
	return &ua, BuildResponse(r), nil
}

// UpdateUserMfa activates multi-factor authentication for a user if activate
// is true and a valid code is provided. If activate is false, then code is not
// required and multi-factor authentication is disabled for the user.
func (c *Client4) UpdateUserMfa(userId, code string, activate bool) (*Response, error) {
	requestBody := make(map[string]interface{})
	requestBody["activate"] = activate
	requestBody["code"] = code

	r, err := c.DoAPIPut(c.userRoute(userId)+"/mfa", StringInterfaceToJSON(requestBody))
	if err != nil {
		return BuildResponse(r), err
	}
	defer closeBody(r)
	return BuildResponse(r), nil
}

// GenerateMfaSecret will generate a new MFA secret for a user and return it as a string and
// as a base64 encoded image QR code.
func (c *Client4) GenerateMfaSecret(userId string) (*MfaSecret, *Response, error) {
	r, err := c.DoAPIPost(c.userRoute(userId)+"/mfa/generate", "")
	if err != nil {
		return nil, BuildResponse(r), err
	}
	defer closeBody(r)
	var secret MfaSecret
	if jsonErr := json.NewDecoder(r.Body).Decode(&secret); jsonErr != nil {
		return nil, nil, NewAppError("GenerateMfaSecret", "api.unmarshal_error", nil, jsonErr.Error(), http.StatusInternalServerError)
	}
	return &secret, BuildResponse(r), nil
}

// UpdateUserPassword updates a user's password. Must be logged in as the user or be a system administrator.
func (c *Client4) UpdateUserPassword(userId, currentPassword, newPassword string) (*Response, error) {
	requestBody := map[string]string{"current_password": currentPassword, "new_password": newPassword}
	r, err := c.DoAPIPut(c.userRoute(userId)+"/password", MapToJSON(requestBody))
	if err != nil {
		return BuildResponse(r), err
	}
	defer closeBody(r)
	return BuildResponse(r), nil
}

// UpdateUserHashedPassword updates a user's password with an already-hashed password. Must be a system administrator.
func (c *Client4) UpdateUserHashedPassword(userId, newHashedPassword string) (*Response, error) {
	requestBody := map[string]string{"already_hashed": "true", "new_password": newHashedPassword}
	r, err := c.DoAPIPut(c.userRoute(userId)+"/password", MapToJSON(requestBody))
	if err != nil {
		return BuildResponse(r), err
	}
	defer closeBody(r)
	return BuildResponse(r), nil
}

// PromoteGuestToUser convert a guest into a regular user
func (c *Client4) PromoteGuestToUser(guestId string) (*Response, error) {
	r, err := c.DoAPIPost(c.userRoute(guestId)+"/promote", "")
	if err != nil {
		return BuildResponse(r), err
	}
	defer closeBody(r)
	return BuildResponse(r), nil
}

// DemoteUserToGuest convert a regular user into a guest
func (c *Client4) DemoteUserToGuest(guestId string) (*Response, error) {
	r, err := c.DoAPIPost(c.userRoute(guestId)+"/demote", "")
	if err != nil {
		return BuildResponse(r), err
	}
	defer closeBody(r)
	return BuildResponse(r), nil
}

// UpdateUserRoles updates a user's roles in the system. A user can have "system_user" and "system_admin" roles.
func (c *Client4) UpdateUserRoles(userId, roles string) (*Response, error) {
	requestBody := map[string]string{"roles": roles}
	r, err := c.DoAPIPut(c.userRoute(userId)+"/roles", MapToJSON(requestBody))
	if err != nil {
		return BuildResponse(r), err
	}
	defer closeBody(r)
	return BuildResponse(r), nil
}

// UpdateUserActive updates status of a user whether active or not.
func (c *Client4) UpdateUserActive(userId string, active bool) (*Response, error) {
	requestBody := make(map[string]interface{})
	requestBody["active"] = active
	r, err := c.DoAPIPut(c.userRoute(userId)+"/active", StringInterfaceToJSON(requestBody))
	if err != nil {
		return BuildResponse(r), err
	}
	defer closeBody(r)

	return BuildResponse(r), nil
}

// DeleteUser deactivates a user in the system based on the provided user id string.
func (c *Client4) DeleteUser(userId string) (*Response, error) {
	r, err := c.DoAPIDelete(c.userRoute(userId))
	if err != nil {
		return BuildResponse(r), err
	}
	defer closeBody(r)
	return BuildResponse(r), nil
}

// PermanentDeleteUser deletes a user in the system based on the provided user id string.
func (c *Client4) PermanentDeleteUser(userId string) (*Response, error) {
	r, err := c.DoAPIDelete(c.userRoute(userId) + "?permanent=" + c.boolString(true))
	if err != nil {
		return BuildResponse(r), err
	}
	defer closeBody(r)
	return BuildResponse(r), nil
}

// ConvertUserToBot converts a user to a bot user.
func (c *Client4) ConvertUserToBot(userId string) (*Bot, *Response, error) {
	r, err := c.DoAPIPost(c.userRoute(userId)+"/convert_to_bot", "")
	if err != nil {
		return nil, BuildResponse(r), err
	}
	defer closeBody(r)
	var bot *Bot
	err = json.NewDecoder(r.Body).Decode(&bot)
	if err != nil {
		return nil, BuildResponse(r), NewAppError("ConvertUserToBot", "api.marshal_error", nil, err.Error(), http.StatusInternalServerError)
	}
	return bot, BuildResponse(r), nil
}

// ConvertBotToUser converts a bot user to a user.
func (c *Client4) ConvertBotToUser(userId string, userPatch *UserPatch, setSystemAdmin bool) (*User, *Response, error) {
	var query string
	if setSystemAdmin {
		query = "?set_system_admin=true"
	}
	buf, err := json.Marshal(userPatch)
	if err != nil {
		return nil, nil, NewAppError("ConvertBotToUser", "api.marshal_error", nil, err.Error(), http.StatusInternalServerError)
	}
	r, err := c.DoAPIPostBytes(c.botRoute(userId)+"/convert_to_user"+query, buf)
	if err != nil {
		return nil, BuildResponse(r), err
	}
	defer closeBody(r)
	var u User
	if jsonErr := json.NewDecoder(r.Body).Decode(&u); jsonErr != nil {
		return nil, nil, NewAppError("ConvertBotToUser", "api.unmarshal_error", nil, jsonErr.Error(), http.StatusInternalServerError)
	}
	return &u, BuildResponse(r), nil
}

// PermanentDeleteAll permanently deletes all users in the system. This is a local only endpoint
func (c *Client4) PermanentDeleteAllUsers() (*Response, error) {
	r, err := c.DoAPIDelete(c.usersRoute())
	if err != nil {
		return BuildResponse(r), err
	}
	defer closeBody(r)
	return BuildResponse(r), nil
}

// SendPasswordResetEmail will send a link for password resetting to a user with the
// provided email.
func (c *Client4) SendPasswordResetEmail(email string) (*Response, error) {
	requestBody := map[string]string{"email": email}
	r, err := c.DoAPIPost(c.usersRoute()+"/password/reset/send", MapToJSON(requestBody))
	if err != nil {
		return BuildResponse(r), err
	}
	defer closeBody(r)
	return BuildResponse(r), nil
}

// ResetPassword uses a recovery code to update reset a user's password.
func (c *Client4) ResetPassword(token, newPassword string) (*Response, error) {
	requestBody := map[string]string{"token": token, "new_password": newPassword}
	r, err := c.DoAPIPost(c.usersRoute()+"/password/reset", MapToJSON(requestBody))
	if err != nil {
		return BuildResponse(r), err
	}
	defer closeBody(r)
	return BuildResponse(r), nil
}

// GetSessions returns a list of sessions based on the provided user id string.
func (c *Client4) GetSessions(userId, etag string) ([]*Session, *Response, error) {
	r, err := c.DoAPIGet(c.userRoute(userId)+"/sessions", etag)
	if err != nil {
		return nil, BuildResponse(r), err
	}
	defer closeBody(r)
	var list []*Session
	if jsonErr := json.NewDecoder(r.Body).Decode(&list); jsonErr != nil {
		return nil, nil, NewAppError("GetSessions", "api.unmarshal_error", nil, jsonErr.Error(), http.StatusInternalServerError)
	}
	return list, BuildResponse(r), nil
}

// RevokeSession revokes a user session based on the provided user id and session id strings.
func (c *Client4) RevokeSession(userId, sessionId string) (*Response, error) {
	requestBody := map[string]string{"session_id": sessionId}
	r, err := c.DoAPIPost(c.userRoute(userId)+"/sessions/revoke", MapToJSON(requestBody))
	if err != nil {
		return BuildResponse(r), err
	}
	defer closeBody(r)
	return BuildResponse(r), nil
}

// RevokeAllSessions revokes all sessions for the provided user id string.
func (c *Client4) RevokeAllSessions(userId string) (*Response, error) {
	r, err := c.DoAPIPost(c.userRoute(userId)+"/sessions/revoke/all", "")
	if err != nil {
		return BuildResponse(r), err
	}
	defer closeBody(r)
	return BuildResponse(r), nil
}

// RevokeAllSessions revokes all sessions for all the users.
func (c *Client4) RevokeSessionsFromAllUsers() (*Response, error) {
	r, err := c.DoAPIPost(c.usersRoute()+"/sessions/revoke/all", "")
	if err != nil {
		return BuildResponse(r), err
	}
	defer closeBody(r)
	return BuildResponse(r), nil
}

// AttachDeviceId attaches a mobile device ID to the current session.
func (c *Client4) AttachDeviceId(deviceId string) (*Response, error) {
	requestBody := map[string]string{"device_id": deviceId}
	r, err := c.DoAPIPut(c.usersRoute()+"/sessions/device", MapToJSON(requestBody))
	if err != nil {
		return BuildResponse(r), err
	}
	defer closeBody(r)
	return BuildResponse(r), nil
}

// GetTeamsUnreadForUser will return an array with TeamUnread objects that contain the amount
// of unread messages and mentions the current user has for the teams it belongs to.
// An optional team ID can be set to exclude that team from the results.
// An optional boolean can be set to include collapsed thread unreads. Must be authenticated.
func (c *Client4) GetTeamsUnreadForUser(userId, teamIdToExclude string, includeCollapsedThreads bool) ([]*TeamUnread, *Response, error) {
	query := url.Values{}

	if teamIdToExclude != "" {
		query.Set("exclude_team", teamIdToExclude)
	}

	if includeCollapsedThreads {
		query.Set("include_collapsed_threads", "true")
	}

	r, err := c.DoAPIGet(c.userRoute(userId)+"/teams/unread?"+query.Encode(), "")
	if err != nil {
		return nil, BuildResponse(r), err
	}
	defer closeBody(r)

	var list []*TeamUnread
	if jsonErr := json.NewDecoder(r.Body).Decode(&list); jsonErr != nil {
		return nil, nil, NewAppError("GetTeamsUnreadForUser", "api.unmarshal_error", nil, jsonErr.Error(), http.StatusInternalServerError)
	}
	return list, BuildResponse(r), nil
}

// GetUserAudits returns a list of audit based on the provided user id string.
func (c *Client4) GetUserAudits(userId string, page int, perPage int, etag string) (Audits, *Response, error) {
	query := fmt.Sprintf("?page=%v&per_page=%v", page, perPage)
	r, err := c.DoAPIGet(c.userRoute(userId)+"/audits"+query, etag)
	if err != nil {
		return nil, BuildResponse(r), err
	}
	defer closeBody(r)

	var audits Audits
	err = json.NewDecoder(r.Body).Decode(&audits)
	if err != nil {
		return nil, BuildResponse(r), NewAppError("GetUserAudits", "api.marshal_error", nil, err.Error(), http.StatusInternalServerError)
	}
	return audits, BuildResponse(r), nil
}

// VerifyUserEmail will verify a user's email using the supplied token.
func (c *Client4) VerifyUserEmail(token string) (*Response, error) {
	requestBody := map[string]string{"token": token}
	r, err := c.DoAPIPost(c.usersRoute()+"/email/verify", MapToJSON(requestBody))
	if err != nil {
		return BuildResponse(r), err
	}
	defer closeBody(r)
	return BuildResponse(r), nil
}

// VerifyUserEmailWithoutToken will verify a user's email by its Id. (Requires manage system role)
func (c *Client4) VerifyUserEmailWithoutToken(userId string) (*User, *Response, error) {
	r, err := c.DoAPIPost(c.userRoute(userId)+"/email/verify/member", "")
	if err != nil {
		return nil, BuildResponse(r), err
	}
	defer closeBody(r)
	var u User
	if jsonErr := json.NewDecoder(r.Body).Decode(&u); jsonErr != nil {
		return nil, nil, NewAppError("VerifyUserEmailWithoutToken", "api.unmarshal_error", nil, jsonErr.Error(), http.StatusInternalServerError)
	}
	return &u, BuildResponse(r), nil
}

// SendVerificationEmail will send an email to the user with the provided email address, if
// that user exists. The email will contain a link that can be used to verify the user's
// email address.
func (c *Client4) SendVerificationEmail(email string) (*Response, error) {
	requestBody := map[string]string{"email": email}
	r, err := c.DoAPIPost(c.usersRoute()+"/email/verify/send", MapToJSON(requestBody))
	if err != nil {
		return BuildResponse(r), err
	}
	defer closeBody(r)
	return BuildResponse(r), nil
}

// SetDefaultProfileImage resets the profile image to a default generated one.
func (c *Client4) SetDefaultProfileImage(userId string) (*Response, error) {
	r, err := c.DoAPIDelete(c.userRoute(userId) + "/image")
	if err != nil {
		return BuildResponse(r), err
	}
	return BuildResponse(r), nil
}

// SetProfileImage sets profile image of the user.
func (c *Client4) SetProfileImage(userId string, data []byte) (*Response, error) {
	body := &bytes.Buffer{}
	writer := multipart.NewWriter(body)

	part, err := writer.CreateFormFile("image", "profile.png")
	if err != nil {
		return nil, NewAppError("SetProfileImage", "model.client.set_profile_user.no_file.app_error", nil, err.Error(), http.StatusBadRequest)
	}

	if _, err = io.Copy(part, bytes.NewBuffer(data)); err != nil {
		return nil, NewAppError("SetProfileImage", "model.client.set_profile_user.no_file.app_error", nil, err.Error(), http.StatusBadRequest)
	}

	if err = writer.Close(); err != nil {
		return nil, NewAppError("SetProfileImage", "model.client.set_profile_user.writer.app_error", nil, err.Error(), http.StatusBadRequest)
	}

	rq, err := http.NewRequest("POST", c.APIURL+c.userRoute(userId)+"/image", bytes.NewReader(body.Bytes()))
	if err != nil {
		return nil, err
	}
	rq.Header.Set("Content-Type", writer.FormDataContentType())

	if c.AuthToken != "" {
		rq.Header.Set(HeaderAuth, c.AuthType+" "+c.AuthToken)
	}

	rp, err := c.HTTPClient.Do(rq)
	if err != nil {
		return BuildResponse(rp), err
	}
	defer closeBody(rp)

	if rp.StatusCode >= 300 {
		return BuildResponse(rp), AppErrorFromJSON(rp.Body)
	}

	return BuildResponse(rp), nil
}

// CreateUserAccessToken will generate a user access token that can be used in place
// of a session token to access the REST API. Must have the 'create_user_access_token'
// permission and if generating for another user, must have the 'edit_other_users'
// permission. A non-blank description is required.
func (c *Client4) CreateUserAccessToken(userId, description string) (*UserAccessToken, *Response, error) {
	requestBody := map[string]string{"description": description}
	r, err := c.DoAPIPost(c.userRoute(userId)+"/tokens", MapToJSON(requestBody))
	if err != nil {
		return nil, BuildResponse(r), err
	}
	defer closeBody(r)
	var uat UserAccessToken
	if jsonErr := json.NewDecoder(r.Body).Decode(&uat); jsonErr != nil {
		return nil, nil, NewAppError("CreateUserAccessToken", "api.unmarshal_error", nil, jsonErr.Error(), http.StatusInternalServerError)
	}
	return &uat, BuildResponse(r), nil
}

// GetUserAccessTokens will get a page of access tokens' id, description, is_active
// and the user_id in the system. The actual token will not be returned. Must have
// the 'manage_system' permission.
func (c *Client4) GetUserAccessTokens(page int, perPage int) ([]*UserAccessToken, *Response, error) {
	query := fmt.Sprintf("?page=%v&per_page=%v", page, perPage)
	r, err := c.DoAPIGet(c.userAccessTokensRoute()+query, "")
	if err != nil {
		return nil, BuildResponse(r), err
	}
	defer closeBody(r)
	var list []*UserAccessToken
	if jsonErr := json.NewDecoder(r.Body).Decode(&list); jsonErr != nil {
		return nil, nil, NewAppError("GetUserAccessTokens", "api.unmarshal_error", nil, jsonErr.Error(), http.StatusInternalServerError)
	}
	return list, BuildResponse(r), nil
}

// GetUserAccessToken will get a user access tokens' id, description, is_active
// and the user_id of the user it is for. The actual token will not be returned.
// Must have the 'read_user_access_token' permission and if getting for another
// user, must have the 'edit_other_users' permission.
func (c *Client4) GetUserAccessToken(tokenId string) (*UserAccessToken, *Response, error) {
	r, err := c.DoAPIGet(c.userAccessTokenRoute(tokenId), "")
	if err != nil {
		return nil, BuildResponse(r), err
	}
	defer closeBody(r)
	var uat UserAccessToken
	if jsonErr := json.NewDecoder(r.Body).Decode(&uat); jsonErr != nil {
		return nil, nil, NewAppError("GetUserAccessToken", "api.unmarshal_error", nil, jsonErr.Error(), http.StatusInternalServerError)
	}
	return &uat, BuildResponse(r), nil
}

// GetUserAccessTokensForUser will get a paged list of user access tokens showing id,
// description and user_id for each. The actual tokens will not be returned. Must have
// the 'read_user_access_token' permission and if getting for another user, must have the
// 'edit_other_users' permission.
func (c *Client4) GetUserAccessTokensForUser(userId string, page, perPage int) ([]*UserAccessToken, *Response, error) {
	query := fmt.Sprintf("?page=%v&per_page=%v", page, perPage)
	r, err := c.DoAPIGet(c.userRoute(userId)+"/tokens"+query, "")
	if err != nil {
		return nil, BuildResponse(r), err
	}
	defer closeBody(r)
	var list []*UserAccessToken
	if jsonErr := json.NewDecoder(r.Body).Decode(&list); jsonErr != nil {
		return nil, nil, NewAppError("GetUserAccessTokensForUser", "api.unmarshal_error", nil, jsonErr.Error(), http.StatusInternalServerError)
	}
	return list, BuildResponse(r), nil
}

// RevokeUserAccessToken will revoke a user access token by id. Must have the
// 'revoke_user_access_token' permission and if revoking for another user, must have the
// 'edit_other_users' permission.
func (c *Client4) RevokeUserAccessToken(tokenId string) (*Response, error) {
	requestBody := map[string]string{"token_id": tokenId}
	r, err := c.DoAPIPost(c.usersRoute()+"/tokens/revoke", MapToJSON(requestBody))
	if err != nil {
		return BuildResponse(r), err
	}
	defer closeBody(r)
	return BuildResponse(r), nil
}

// SearchUserAccessTokens returns user access tokens matching the provided search term.
func (c *Client4) SearchUserAccessTokens(search *UserAccessTokenSearch) ([]*UserAccessToken, *Response, error) {
	buf, err := json.Marshal(search)
	if err != nil {
		return nil, nil, NewAppError("SearchUserAccessTokens", "api.marshal_error", nil, err.Error(), http.StatusInternalServerError)
	}
	r, err := c.DoAPIPostBytes(c.usersRoute()+"/tokens/search", buf)
	if err != nil {
		return nil, BuildResponse(r), err
	}
	defer closeBody(r)
	var list []*UserAccessToken
	if jsonErr := json.NewDecoder(r.Body).Decode(&list); jsonErr != nil {
		return nil, nil, NewAppError("SearchUserAccessTokens", "api.unmarshal_error", nil, jsonErr.Error(), http.StatusInternalServerError)
	}
	return list, BuildResponse(r), nil
}

// DisableUserAccessToken will disable a user access token by id. Must have the
// 'revoke_user_access_token' permission and if disabling for another user, must have the
// 'edit_other_users' permission.
func (c *Client4) DisableUserAccessToken(tokenId string) (*Response, error) {
	requestBody := map[string]string{"token_id": tokenId}
	r, err := c.DoAPIPost(c.usersRoute()+"/tokens/disable", MapToJSON(requestBody))
	if err != nil {
		return BuildResponse(r), err
	}
	defer closeBody(r)
	return BuildResponse(r), nil
}

// EnableUserAccessToken will enable a user access token by id. Must have the
// 'create_user_access_token' permission and if enabling for another user, must have the
// 'edit_other_users' permission.
func (c *Client4) EnableUserAccessToken(tokenId string) (*Response, error) {
	requestBody := map[string]string{"token_id": tokenId}
	r, err := c.DoAPIPost(c.usersRoute()+"/tokens/enable", MapToJSON(requestBody))
	if err != nil {
		return BuildResponse(r), err
	}
	defer closeBody(r)
	return BuildResponse(r), nil
}

// Bots section

// CreateBot creates a bot in the system based on the provided bot struct.
func (c *Client4) CreateBot(bot *Bot) (*Bot, *Response, error) {
	buf, err := json.Marshal(bot)
	if err != nil {
		return nil, nil, NewAppError("CreateBot", "api.marshal_error", nil, err.Error(), http.StatusInternalServerError)
	}
	r, err := c.DoAPIPostBytes(c.botsRoute(), buf)
	if err != nil {
		return nil, BuildResponse(r), err
	}
	defer closeBody(r)

	var resp *Bot
	err = json.NewDecoder(r.Body).Decode(&resp)
	if err != nil {
		return nil, BuildResponse(r), NewAppError("CreateBot", "api.marshal_error", nil, err.Error(), http.StatusInternalServerError)
	}

	return resp, BuildResponse(r), nil
}

// PatchBot partially updates a bot. Any missing fields are not updated.
func (c *Client4) PatchBot(userId string, patch *BotPatch) (*Bot, *Response, error) {
	buf, err := json.Marshal(patch)
	if err != nil {
		return nil, nil, NewAppError("PatchBot", "api.marshal_error", nil, err.Error(), http.StatusInternalServerError)
	}
	r, err := c.DoAPIPutBytes(c.botRoute(userId), buf)
	if err != nil {
		return nil, BuildResponse(r), err
	}
	defer closeBody(r)

	var bot *Bot
	err = json.NewDecoder(r.Body).Decode(&bot)
	if err != nil {
		return nil, BuildResponse(r), NewAppError("PatchBot", "api.marshal_error", nil, err.Error(), http.StatusInternalServerError)
	}

	return bot, BuildResponse(r), nil
}

// GetBot fetches the given, undeleted bot.
func (c *Client4) GetBot(userId string, etag string) (*Bot, *Response, error) {
	r, err := c.DoAPIGet(c.botRoute(userId), etag)
	if err != nil {
		return nil, BuildResponse(r), err
	}
	defer closeBody(r)

	var bot *Bot
	err = json.NewDecoder(r.Body).Decode(&bot)
	if err != nil {
		return nil, BuildResponse(r), NewAppError("GetBot", "api.marshal_error", nil, err.Error(), http.StatusInternalServerError)
	}

	return bot, BuildResponse(r), nil
}

// GetBotIncludeDeleted fetches the given bot, even if it is deleted.
func (c *Client4) GetBotIncludeDeleted(userId string, etag string) (*Bot, *Response, error) {
	r, err := c.DoAPIGet(c.botRoute(userId)+"?include_deleted="+c.boolString(true), etag)
	if err != nil {
		return nil, BuildResponse(r), err
	}
	defer closeBody(r)

	var bot *Bot
	err = json.NewDecoder(r.Body).Decode(&bot)
	if err != nil {
		return nil, BuildResponse(r), NewAppError("GetBotIncludeDeleted", "api.marshal_error", nil, err.Error(), http.StatusInternalServerError)
	}

	return bot, BuildResponse(r), nil
}

// GetBots fetches the given page of bots, excluding deleted.
func (c *Client4) GetBots(page, perPage int, etag string) ([]*Bot, *Response, error) {
	query := fmt.Sprintf("?page=%v&per_page=%v", page, perPage)
	r, err := c.DoAPIGet(c.botsRoute()+query, etag)
	if err != nil {
		return nil, BuildResponse(r), err
	}
	defer closeBody(r)

	var bots BotList
	err = json.NewDecoder(r.Body).Decode(&bots)
	if err != nil {
		return nil, BuildResponse(r), NewAppError("GetBots", "api.marshal_error", nil, err.Error(), http.StatusInternalServerError)
	}
	return bots, BuildResponse(r), nil
}

// GetBotsIncludeDeleted fetches the given page of bots, including deleted.
func (c *Client4) GetBotsIncludeDeleted(page, perPage int, etag string) ([]*Bot, *Response, error) {
	query := fmt.Sprintf("?page=%v&per_page=%v&include_deleted="+c.boolString(true), page, perPage)
	r, err := c.DoAPIGet(c.botsRoute()+query, etag)
	if err != nil {
		return nil, BuildResponse(r), err
	}
	defer closeBody(r)

	var bots BotList
	err = json.NewDecoder(r.Body).Decode(&bots)
	if err != nil {
		return nil, BuildResponse(r), NewAppError("GetBotsIncludeDeleted", "api.marshal_error", nil, err.Error(), http.StatusInternalServerError)
	}
	return bots, BuildResponse(r), nil
}

// GetBotsOrphaned fetches the given page of bots, only including orphaned bots.
func (c *Client4) GetBotsOrphaned(page, perPage int, etag string) ([]*Bot, *Response, error) {
	query := fmt.Sprintf("?page=%v&per_page=%v&only_orphaned="+c.boolString(true), page, perPage)
	r, err := c.DoAPIGet(c.botsRoute()+query, etag)
	if err != nil {
		return nil, BuildResponse(r), err
	}
	defer closeBody(r)

	var bots BotList
	err = json.NewDecoder(r.Body).Decode(&bots)
	if err != nil {
		return nil, BuildResponse(r), NewAppError("GetBotsOrphaned", "api.marshal_error", nil, err.Error(), http.StatusInternalServerError)
	}
	return bots, BuildResponse(r), nil
}

// DisableBot disables the given bot in the system.
func (c *Client4) DisableBot(botUserId string) (*Bot, *Response, error) {
	r, err := c.DoAPIPostBytes(c.botRoute(botUserId)+"/disable", nil)
	if err != nil {
		return nil, BuildResponse(r), err
	}
	defer closeBody(r)

	var bot *Bot
	err = json.NewDecoder(r.Body).Decode(&bot)
	if err != nil {
		return nil, BuildResponse(r), NewAppError("DisableBot", "api.marshal_error", nil, err.Error(), http.StatusInternalServerError)
	}

	return bot, BuildResponse(r), nil
}

// EnableBot disables the given bot in the system.
func (c *Client4) EnableBot(botUserId string) (*Bot, *Response, error) {
	r, err := c.DoAPIPostBytes(c.botRoute(botUserId)+"/enable", nil)
	if err != nil {
		return nil, BuildResponse(r), err
	}
	defer closeBody(r)

	var bot *Bot
	err = json.NewDecoder(r.Body).Decode(&bot)
	if err != nil {
		return nil, BuildResponse(r), NewAppError("EnableBot", "api.marshal_error", nil, err.Error(), http.StatusInternalServerError)
	}

	return bot, BuildResponse(r), nil
}

// AssignBot assigns the given bot to the given user
func (c *Client4) AssignBot(botUserId, newOwnerId string) (*Bot, *Response, error) {
	r, err := c.DoAPIPostBytes(c.botRoute(botUserId)+"/assign/"+newOwnerId, nil)
	if err != nil {
		return nil, BuildResponse(r), err
	}
	defer closeBody(r)

	var bot *Bot
	err = json.NewDecoder(r.Body).Decode(&bot)
	if err != nil {
		return nil, BuildResponse(r), NewAppError("AssignBot", "api.marshal_error", nil, err.Error(), http.StatusInternalServerError)
	}

	return bot, BuildResponse(r), nil
}

// Team Section

// CreateTeam creates a team in the system based on the provided team struct.
func (c *Client4) CreateTeam(team *Team) (*Team, *Response, error) {
	buf, err := json.Marshal(team)
	if err != nil {
		return nil, nil, NewAppError("CreateTeam", "api.marshal_error", nil, err.Error(), http.StatusInternalServerError)
	}
	r, err := c.DoAPIPostBytes(c.teamsRoute(), buf)
	if err != nil {
		return nil, BuildResponse(r), err
	}
	defer closeBody(r)
	var t Team
	if jsonErr := json.NewDecoder(r.Body).Decode(&t); jsonErr != nil {
		return nil, nil, NewAppError("CreateTeam", "api.unmarshal_error", nil, jsonErr.Error(), http.StatusInternalServerError)
	}
	return &t, BuildResponse(r), nil
}

// GetTeam returns a team based on the provided team id string.
func (c *Client4) GetTeam(teamId, etag string) (*Team, *Response, error) {
	r, err := c.DoAPIGet(c.teamRoute(teamId), etag)
	if err != nil {
		return nil, BuildResponse(r), err
	}
	defer closeBody(r)
	var t Team
	if jsonErr := json.NewDecoder(r.Body).Decode(&t); jsonErr != nil {
		return nil, nil, NewAppError("GetTeam", "api.unmarshal_error", nil, jsonErr.Error(), http.StatusInternalServerError)
	}
	return &t, BuildResponse(r), nil
}

// GetAllTeams returns all teams based on permissions.
func (c *Client4) GetAllTeams(etag string, page int, perPage int) ([]*Team, *Response, error) {
	query := fmt.Sprintf("?page=%v&per_page=%v", page, perPage)
	r, err := c.DoAPIGet(c.teamsRoute()+query, etag)
	if err != nil {
		return nil, BuildResponse(r), err
	}
	defer closeBody(r)
	var list []*Team
	if jsonErr := json.NewDecoder(r.Body).Decode(&list); jsonErr != nil {
		return nil, nil, NewAppError("GetAllTeams", "api.unmarshal_error", nil, jsonErr.Error(), http.StatusInternalServerError)
	}
	return list, BuildResponse(r), nil
}

// GetAllTeamsWithTotalCount returns all teams based on permissions.
func (c *Client4) GetAllTeamsWithTotalCount(etag string, page int, perPage int) ([]*Team, int64, *Response, error) {
	query := fmt.Sprintf("?page=%v&per_page=%v&include_total_count="+c.boolString(true), page, perPage)
	r, err := c.DoAPIGet(c.teamsRoute()+query, etag)
	if err != nil {
		return nil, 0, BuildResponse(r), err
	}
	defer closeBody(r)
	var listWithCount TeamsWithCount
	if jsonErr := json.NewDecoder(r.Body).Decode(&listWithCount); jsonErr != nil {
		return nil, 0, nil, NewAppError("GetAllTeamsWithTotalCount", "api.unmarshal_error", nil, jsonErr.Error(), http.StatusInternalServerError)
	}
	return listWithCount.Teams, listWithCount.TotalCount, BuildResponse(r), nil
}

// GetAllTeamsExcludePolicyConstrained returns all teams which are not part of a data retention policy.
// Must be a system administrator.
func (c *Client4) GetAllTeamsExcludePolicyConstrained(etag string, page int, perPage int) ([]*Team, *Response, error) {
	query := fmt.Sprintf("?page=%v&per_page=%v&exclude_policy_constrained=%v", page, perPage, true)
	r, err := c.DoAPIGet(c.teamsRoute()+query, etag)
	if err != nil {
		return nil, BuildResponse(r), err
	}
	defer closeBody(r)
	var list []*Team
	if jsonErr := json.NewDecoder(r.Body).Decode(&list); jsonErr != nil {
		return nil, nil, NewAppError("GetAllTeamsExcludePolicyConstrained", "api.unmarshal_error", nil, jsonErr.Error(), http.StatusInternalServerError)
	}
	return list, BuildResponse(r), nil
}

// GetTeamByName returns a team based on the provided team name string.
func (c *Client4) GetTeamByName(name, etag string) (*Team, *Response, error) {
	r, err := c.DoAPIGet(c.teamByNameRoute(name), etag)
	if err != nil {
		return nil, BuildResponse(r), err
	}
	defer closeBody(r)
	var t Team
	if jsonErr := json.NewDecoder(r.Body).Decode(&t); jsonErr != nil {
		return nil, nil, NewAppError("GetTeamByName", "api.unmarshal_error", nil, jsonErr.Error(), http.StatusInternalServerError)
	}
	return &t, BuildResponse(r), nil
}

// SearchTeams returns teams matching the provided search term.
func (c *Client4) SearchTeams(search *TeamSearch) ([]*Team, *Response, error) {
	buf, err := json.Marshal(search)
	if err != nil {
		return nil, nil, NewAppError("SearchTeams", "api.marshal_error", nil, err.Error(), http.StatusInternalServerError)
	}
	r, err := c.DoAPIPostBytes(c.teamsRoute()+"/search", buf)
	if err != nil {
		return nil, BuildResponse(r), err
	}
	defer closeBody(r)
	var list []*Team
	if jsonErr := json.NewDecoder(r.Body).Decode(&list); jsonErr != nil {
		return nil, nil, NewAppError("SearchTeams", "api.unmarshal_error", nil, jsonErr.Error(), http.StatusInternalServerError)
	}
	return list, BuildResponse(r), nil
}

// SearchTeamsPaged returns a page of teams and the total count matching the provided search term.
func (c *Client4) SearchTeamsPaged(search *TeamSearch) ([]*Team, int64, *Response, error) {
	if search.Page == nil {
		search.Page = NewInt(0)
	}
	if search.PerPage == nil {
		search.PerPage = NewInt(100)
	}
	buf, err := json.Marshal(search)
	if err != nil {
		return nil, 0, BuildResponse(nil), NewAppError("SearchTeamsPaged", "api.marshal_error", nil, err.Error(), http.StatusInternalServerError)
	}
	r, err := c.DoAPIPostBytes(c.teamsRoute()+"/search", buf)
	if err != nil {
		return nil, 0, BuildResponse(r), err
	}
	defer closeBody(r)
	var listWithCount TeamsWithCount
	if jsonErr := json.NewDecoder(r.Body).Decode(&listWithCount); jsonErr != nil {
		return nil, 0, nil, NewAppError("GetAllTeamsWithTotalCount", "api.unmarshal_error", nil, jsonErr.Error(), http.StatusInternalServerError)
	}
	return listWithCount.Teams, listWithCount.TotalCount, BuildResponse(r), nil
}

// TeamExists returns true or false if the team exist or not.
func (c *Client4) TeamExists(name, etag string) (bool, *Response, error) {
	r, err := c.DoAPIGet(c.teamByNameRoute(name)+"/exists", etag)
	if err != nil {
		return false, BuildResponse(r), err
	}
	defer closeBody(r)
	return MapBoolFromJSON(r.Body)["exists"], BuildResponse(r), nil
}

// GetTeamsForUser returns a list of teams a user is on. Must be logged in as the user
// or be a system administrator.
func (c *Client4) GetTeamsForUser(userId, etag string) ([]*Team, *Response, error) {
	r, err := c.DoAPIGet(c.userRoute(userId)+"/teams", etag)
	if err != nil {
		return nil, BuildResponse(r), err
	}
	defer closeBody(r)
	var list []*Team
	if jsonErr := json.NewDecoder(r.Body).Decode(&list); jsonErr != nil {
		return nil, nil, NewAppError("GetTeamsForUser", "api.unmarshal_error", nil, jsonErr.Error(), http.StatusInternalServerError)
	}
	return list, BuildResponse(r), nil
}

// GetTeamMember returns a team member based on the provided team and user id strings.
func (c *Client4) GetTeamMember(teamId, userId, etag string) (*TeamMember, *Response, error) {
	r, err := c.DoAPIGet(c.teamMemberRoute(teamId, userId), etag)
	if err != nil {
		return nil, BuildResponse(r), err
	}
	defer closeBody(r)
	var tm TeamMember
	if r.StatusCode == http.StatusNotModified {
		return &tm, BuildResponse(r), nil
	}
	if jsonErr := json.NewDecoder(r.Body).Decode(&tm); jsonErr != nil {
		return nil, nil, NewAppError("GetTeamMember", "api.unmarshal_error", nil, jsonErr.Error(), http.StatusInternalServerError)
	}
	return &tm, BuildResponse(r), nil
}

// UpdateTeamMemberRoles will update the roles on a team for a user.
func (c *Client4) UpdateTeamMemberRoles(teamId, userId, newRoles string) (*Response, error) {
	requestBody := map[string]string{"roles": newRoles}
	r, err := c.DoAPIPut(c.teamMemberRoute(teamId, userId)+"/roles", MapToJSON(requestBody))
	if err != nil {
		return BuildResponse(r), err
	}
	defer closeBody(r)
	return BuildResponse(r), nil
}

// UpdateTeamMemberSchemeRoles will update the scheme-derived roles on a team for a user.
func (c *Client4) UpdateTeamMemberSchemeRoles(teamId string, userId string, schemeRoles *SchemeRoles) (*Response, error) {
	buf, err := json.Marshal(schemeRoles)
	if err != nil {
		return nil, NewAppError("UpdateTeamMemberSchemeRoles", "api.marshal_error", nil, err.Error(), http.StatusInternalServerError)
	}
	r, err := c.DoAPIPutBytes(c.teamMemberRoute(teamId, userId)+"/schemeRoles", buf)
	if err != nil {
		return BuildResponse(r), err
	}
	defer closeBody(r)
	return BuildResponse(r), nil
}

// UpdateTeam will update a team.
func (c *Client4) UpdateTeam(team *Team) (*Team, *Response, error) {
	buf, err := json.Marshal(team)
	if err != nil {
		return nil, nil, NewAppError("UpdateTeam", "api.marshal_error", nil, err.Error(), http.StatusInternalServerError)
	}
	r, err := c.DoAPIPutBytes(c.teamRoute(team.Id), buf)
	if err != nil {
		return nil, BuildResponse(r), err
	}
	defer closeBody(r)
	var t Team
	if jsonErr := json.NewDecoder(r.Body).Decode(&t); jsonErr != nil {
		return nil, nil, NewAppError("UpdateTeam", "api.unmarshal_error", nil, jsonErr.Error(), http.StatusInternalServerError)
	}
	return &t, BuildResponse(r), nil
}

// PatchTeam partially updates a team. Any missing fields are not updated.
func (c *Client4) PatchTeam(teamId string, patch *TeamPatch) (*Team, *Response, error) {
	buf, err := json.Marshal(patch)
	if err != nil {
		return nil, nil, NewAppError("PatchTeam", "api.marshal_error", nil, err.Error(), http.StatusInternalServerError)
	}
	r, err := c.DoAPIPutBytes(c.teamRoute(teamId)+"/patch", buf)
	if err != nil {
		return nil, BuildResponse(r), err
	}
	defer closeBody(r)
	var t Team
	if jsonErr := json.NewDecoder(r.Body).Decode(&t); jsonErr != nil {
		return nil, nil, NewAppError("PatchTeam", "api.unmarshal_error", nil, jsonErr.Error(), http.StatusInternalServerError)
	}
	return &t, BuildResponse(r), nil
}

// RestoreTeam restores a previously deleted team.
func (c *Client4) RestoreTeam(teamId string) (*Team, *Response, error) {
	r, err := c.DoAPIPost(c.teamRoute(teamId)+"/restore", "")
	if err != nil {
		return nil, BuildResponse(r), err
	}
	defer closeBody(r)
	var t Team
	if jsonErr := json.NewDecoder(r.Body).Decode(&t); jsonErr != nil {
		return nil, nil, NewAppError("RestoreTeam", "api.unmarshal_error", nil, jsonErr.Error(), http.StatusInternalServerError)
	}
	return &t, BuildResponse(r), nil
}

// RegenerateTeamInviteId requests a new invite ID to be generated.
func (c *Client4) RegenerateTeamInviteId(teamId string) (*Team, *Response, error) {
	r, err := c.DoAPIPost(c.teamRoute(teamId)+"/regenerate_invite_id", "")
	if err != nil {
		return nil, BuildResponse(r), err
	}
	defer closeBody(r)
	var t Team
	if jsonErr := json.NewDecoder(r.Body).Decode(&t); jsonErr != nil {
		return nil, nil, NewAppError("RegenerateTeamInviteId", "api.unmarshal_error", nil, jsonErr.Error(), http.StatusInternalServerError)
	}
	return &t, BuildResponse(r), nil
}

// SoftDeleteTeam deletes the team softly (archive only, not permanent delete).
func (c *Client4) SoftDeleteTeam(teamId string) (*Response, error) {
	r, err := c.DoAPIDelete(c.teamRoute(teamId))
	if err != nil {
		return BuildResponse(r), err
	}
	defer closeBody(r)
	return BuildResponse(r), nil
}

// PermanentDeleteTeam deletes the team, should only be used when needed for
// compliance and the like.
func (c *Client4) PermanentDeleteTeam(teamId string) (*Response, error) {
	r, err := c.DoAPIDelete(c.teamRoute(teamId) + "?permanent=" + c.boolString(true))
	if err != nil {
		return BuildResponse(r), err
	}
	defer closeBody(r)
	return BuildResponse(r), nil
}

// UpdateTeamPrivacy modifies the team type (model.TeamOpen <--> model.TeamInvite) and sets
// the corresponding AllowOpenInvite appropriately.
func (c *Client4) UpdateTeamPrivacy(teamId string, privacy string) (*Team, *Response, error) {
	requestBody := map[string]string{"privacy": privacy}
	r, err := c.DoAPIPut(c.teamRoute(teamId)+"/privacy", MapToJSON(requestBody))
	if err != nil {
		return nil, BuildResponse(r), err
	}
	defer closeBody(r)
	var t Team
	if jsonErr := json.NewDecoder(r.Body).Decode(&t); jsonErr != nil {
		return nil, nil, NewAppError("UpdateTeamPrivacy", "api.unmarshal_error", nil, jsonErr.Error(), http.StatusInternalServerError)
	}
	return &t, BuildResponse(r), nil
}

// GetTeamMembers returns team members based on the provided team id string.
func (c *Client4) GetTeamMembers(teamId string, page int, perPage int, etag string) ([]*TeamMember, *Response, error) {
	query := fmt.Sprintf("?page=%v&per_page=%v", page, perPage)
	r, err := c.DoAPIGet(c.teamMembersRoute(teamId)+query, etag)
	if err != nil {
		return nil, BuildResponse(r), err
	}
	defer closeBody(r)
	var tms []*TeamMember
	if r.StatusCode == http.StatusNotModified {
		return tms, BuildResponse(r), nil
	}
	if jsonErr := json.NewDecoder(r.Body).Decode(&tms); jsonErr != nil {
		return nil, nil, NewAppError("GetTeamMembers", "api.unmarshal_error", nil, jsonErr.Error(), http.StatusInternalServerError)
	}
	return tms, BuildResponse(r), nil
}

// GetTeamMembersWithoutDeletedUsers returns team members based on the provided team id string. Additional parameters of sort and exclude_deleted_users accepted as well
// Could not add it to above function due to it be a breaking change.
func (c *Client4) GetTeamMembersSortAndWithoutDeletedUsers(teamId string, page int, perPage int, sort string, excludeDeletedUsers bool, etag string) ([]*TeamMember, *Response, error) {
	query := fmt.Sprintf("?page=%v&per_page=%v&sort=%v&exclude_deleted_users=%v", page, perPage, sort, excludeDeletedUsers)
	r, err := c.DoAPIGet(c.teamMembersRoute(teamId)+query, etag)
	if err != nil {
		return nil, BuildResponse(r), err
	}
	defer closeBody(r)
	var tms []*TeamMember
	if r.StatusCode == http.StatusNotModified {
		return tms, BuildResponse(r), nil
	}
	if jsonErr := json.NewDecoder(r.Body).Decode(&tms); jsonErr != nil {
		return nil, nil, NewAppError("GetTeamMembersSortAndWithoutDeletedUsers", "api.unmarshal_error", nil, jsonErr.Error(), http.StatusInternalServerError)
	}
	return tms, BuildResponse(r), nil
}

// GetTeamMembersForUser returns the team members for a user.
func (c *Client4) GetTeamMembersForUser(userId string, etag string) ([]*TeamMember, *Response, error) {
	r, err := c.DoAPIGet(c.userRoute(userId)+"/teams/members", etag)
	if err != nil {
		return nil, BuildResponse(r), err
	}
	defer closeBody(r)
	var tms []*TeamMember
	if r.StatusCode == http.StatusNotModified {
		return tms, BuildResponse(r), nil
	}
	if jsonErr := json.NewDecoder(r.Body).Decode(&tms); jsonErr != nil {
		return nil, nil, NewAppError("GetTeamMembersForUser", "api.unmarshal_error", nil, jsonErr.Error(), http.StatusInternalServerError)
	}
	return tms, BuildResponse(r), nil
}

// GetTeamMembersByIds will return an array of team members based on the
// team id and a list of user ids provided. Must be authenticated.
func (c *Client4) GetTeamMembersByIds(teamId string, userIds []string) ([]*TeamMember, *Response, error) {
	r, err := c.DoAPIPost(fmt.Sprintf("/teams/%v/members/ids", teamId), ArrayToJSON(userIds))
	if err != nil {
		return nil, BuildResponse(r), err
	}
	defer closeBody(r)
	var tms []*TeamMember
	if jsonErr := json.NewDecoder(r.Body).Decode(&tms); jsonErr != nil {
		return nil, nil, NewAppError("GetTeamMembersByIds", "api.unmarshal_error", nil, jsonErr.Error(), http.StatusInternalServerError)
	}
	return tms, BuildResponse(r), nil
}

// AddTeamMember adds user to a team and return a team member.
func (c *Client4) AddTeamMember(teamId, userId string) (*TeamMember, *Response, error) {
	member := &TeamMember{TeamId: teamId, UserId: userId}
	buf, err := json.Marshal(member)
	if err != nil {
		return nil, nil, NewAppError("AddTeamMember", "api.marshal_error", nil, err.Error(), http.StatusInternalServerError)
	}
	r, err := c.DoAPIPostBytes(c.teamMembersRoute(teamId), buf)
	if err != nil {
		return nil, BuildResponse(r), err
	}
	defer closeBody(r)
	var tm TeamMember
	if jsonErr := json.NewDecoder(r.Body).Decode(&tm); jsonErr != nil {
		return nil, nil, NewAppError("AddTeamMember", "api.unmarshal_error", nil, jsonErr.Error(), http.StatusInternalServerError)
	}
	return &tm, BuildResponse(r), nil
}

// AddTeamMemberFromInvite adds a user to a team and return a team member using an invite id
// or an invite token/data pair.
func (c *Client4) AddTeamMemberFromInvite(token, inviteId string) (*TeamMember, *Response, error) {
	var query string

	if inviteId != "" {
		query += fmt.Sprintf("?invite_id=%v", inviteId)
	}

	if token != "" {
		query += fmt.Sprintf("?token=%v", token)
	}

	r, err := c.DoAPIPost(c.teamsRoute()+"/members/invite"+query, "")
	if err != nil {
		return nil, BuildResponse(r), err
	}
	defer closeBody(r)
	var tm TeamMember
	if jsonErr := json.NewDecoder(r.Body).Decode(&tm); jsonErr != nil {
		return nil, nil, NewAppError("AddTeamMemberFromInvite", "api.unmarshal_error", nil, jsonErr.Error(), http.StatusInternalServerError)
	}
	return &tm, BuildResponse(r), nil
}

// AddTeamMembers adds a number of users to a team and returns the team members.
func (c *Client4) AddTeamMembers(teamId string, userIds []string) ([]*TeamMember, *Response, error) {
	var members []*TeamMember
	for _, userId := range userIds {
		member := &TeamMember{TeamId: teamId, UserId: userId}
		members = append(members, member)
	}
	js, jsonErr := json.Marshal(members)
	if jsonErr != nil {
		return nil, nil, NewAppError("AddTeamMembers", "api.marshal_error", nil, jsonErr.Error(), http.StatusInternalServerError)
	}
	r, err := c.DoAPIPost(c.teamMembersRoute(teamId)+"/batch", string(js))
	if err != nil {
		return nil, BuildResponse(r), err
	}
	defer closeBody(r)
	var tms []*TeamMember
	if jsonErr := json.NewDecoder(r.Body).Decode(&tms); jsonErr != nil {
		return nil, nil, NewAppError("AddTeamMembers", "api.unmarshal_error", nil, jsonErr.Error(), http.StatusInternalServerError)
	}
	return tms, BuildResponse(r), nil
}

// AddTeamMembers adds a number of users to a team and returns the team members.
func (c *Client4) AddTeamMembersGracefully(teamId string, userIds []string) ([]*TeamMemberWithError, *Response, error) {
	var members []*TeamMember
	for _, userId := range userIds {
		member := &TeamMember{TeamId: teamId, UserId: userId}
		members = append(members, member)
	}
	js, jsonErr := json.Marshal(members)
	if jsonErr != nil {
		return nil, nil, NewAppError("AddTeamMembersGracefully", "api.marshal_error", nil, jsonErr.Error(), http.StatusInternalServerError)
	}

	r, err := c.DoAPIPost(c.teamMembersRoute(teamId)+"/batch?graceful="+c.boolString(true), string(js))
	if err != nil {
		return nil, BuildResponse(r), err
	}
	defer closeBody(r)
	var tms []*TeamMemberWithError
	if jsonErr := json.NewDecoder(r.Body).Decode(&tms); jsonErr != nil {
		return nil, nil, NewAppError("AddTeamMembersGracefully", "api.unmarshal_error", nil, jsonErr.Error(), http.StatusInternalServerError)
	}
	return tms, BuildResponse(r), nil
}

// RemoveTeamMember will remove a user from a team.
func (c *Client4) RemoveTeamMember(teamId, userId string) (*Response, error) {
	r, err := c.DoAPIDelete(c.teamMemberRoute(teamId, userId))
	if err != nil {
		return BuildResponse(r), err
	}
	defer closeBody(r)
	return BuildResponse(r), nil
}

// GetTeamStats returns a team stats based on the team id string.
// Must be authenticated.
func (c *Client4) GetTeamStats(teamId, etag string) (*TeamStats, *Response, error) {
	r, err := c.DoAPIGet(c.teamStatsRoute(teamId), etag)
	if err != nil {
		return nil, BuildResponse(r), err
	}
	defer closeBody(r)
	var ts TeamStats
	if jsonErr := json.NewDecoder(r.Body).Decode(&ts); jsonErr != nil {
		return nil, nil, NewAppError("GetTeamStats", "api.unmarshal_error", nil, jsonErr.Error(), http.StatusInternalServerError)
	}
	return &ts, BuildResponse(r), nil
}

// GetTotalUsersStats returns a total system user stats.
// Must be authenticated.
func (c *Client4) GetTotalUsersStats(etag string) (*UsersStats, *Response, error) {
	r, err := c.DoAPIGet(c.totalUsersStatsRoute(), etag)
	if err != nil {
		return nil, BuildResponse(r), err
	}
	defer closeBody(r)
	var stats UsersStats
	if jsonErr := json.NewDecoder(r.Body).Decode(&stats); jsonErr != nil {
		return nil, nil, NewAppError("GetTotalUsersStats", "api.unmarshal_error", nil, jsonErr.Error(), http.StatusInternalServerError)
	}
	return &stats, BuildResponse(r), nil
}

// GetTeamUnread will return a TeamUnread object that contains the amount of
// unread messages and mentions the user has for the specified team.
// Must be authenticated.
func (c *Client4) GetTeamUnread(teamId, userId string) (*TeamUnread, *Response, error) {
	r, err := c.DoAPIGet(c.userRoute(userId)+c.teamRoute(teamId)+"/unread", "")
	if err != nil {
		return nil, BuildResponse(r), err
	}
	defer closeBody(r)
	var tu TeamUnread
	if jsonErr := json.NewDecoder(r.Body).Decode(&tu); jsonErr != nil {
		return nil, nil, NewAppError("GetTeamUnread", "api.unmarshal_error", nil, jsonErr.Error(), http.StatusInternalServerError)
	}
	return &tu, BuildResponse(r), nil
}

// ImportTeam will import an exported team from other app into a existing team.
func (c *Client4) ImportTeam(data []byte, filesize int, importFrom, filename, teamId string) (map[string]string, *Response, error) {
	body := &bytes.Buffer{}
	writer := multipart.NewWriter(body)

	part, err := writer.CreateFormFile("file", filename)
	if err != nil {
		return nil, nil, err
	}

	if _, err = io.Copy(part, bytes.NewBuffer(data)); err != nil {
		return nil, nil, err
	}

	part, err = writer.CreateFormField("filesize")
	if err != nil {
		return nil, nil, err
	}

	if _, err = io.Copy(part, strings.NewReader(strconv.Itoa(filesize))); err != nil {
		return nil, nil, err
	}

	part, err = writer.CreateFormField("importFrom")
	if err != nil {
		return nil, nil, err
	}

	if _, err := io.Copy(part, strings.NewReader(importFrom)); err != nil {
		return nil, nil, err
	}

	if err := writer.Close(); err != nil {
		return nil, nil, err
	}

	return c.DoUploadImportTeam(c.teamImportRoute(teamId), body.Bytes(), writer.FormDataContentType())
}

// InviteUsersToTeam invite users by email to the team.
func (c *Client4) InviteUsersToTeam(teamId string, userEmails []string) (*Response, error) {
	r, err := c.DoAPIPost(c.teamRoute(teamId)+"/invite/email", ArrayToJSON(userEmails))
	if err != nil {
		return BuildResponse(r), err
	}
	defer closeBody(r)
	return BuildResponse(r), nil
}

// InviteGuestsToTeam invite guest by email to some channels in a team.
func (c *Client4) InviteGuestsToTeam(teamId string, userEmails []string, channels []string, message string) (*Response, error) {
	guestsInvite := GuestsInvite{
		Emails:   userEmails,
		Channels: channels,
		Message:  message,
	}
	buf, err := json.Marshal(guestsInvite)
	if err != nil {
		return nil, NewAppError("InviteGuestsToTeam", "api.marshal_error", nil, err.Error(), http.StatusInternalServerError)
	}
	r, err := c.DoAPIPostBytes(c.teamRoute(teamId)+"/invite-guests/email", buf)
	if err != nil {
		return BuildResponse(r), err
	}
	defer closeBody(r)
	return BuildResponse(r), nil
}

// InviteUsersToTeam invite users by email to the team.
func (c *Client4) InviteUsersToTeamGracefully(teamId string, userEmails []string) ([]*EmailInviteWithError, *Response, error) {
	r, err := c.DoAPIPost(c.teamRoute(teamId)+"/invite/email?graceful="+c.boolString(true), ArrayToJSON(userEmails))

	if err != nil {
		return nil, BuildResponse(r), err
	}
	defer closeBody(r)
	var list []*EmailInviteWithError
	if jsonErr := json.NewDecoder(r.Body).Decode(&list); jsonErr != nil {
		return nil, nil, NewAppError("InviteUsersToTeamGracefully", "api.unmarshal_error", nil, jsonErr.Error(), http.StatusInternalServerError)
	}
	return list, BuildResponse(r), nil
}

// InviteUsersToTeam invite users by email to the team.
func (c *Client4) InviteUsersToTeamAndChannelsGracefully(teamId string, userEmails []string, channelIds []string, message string) ([]*EmailInviteWithError, *Response, error) {
	memberInvite := MemberInvite{
		Emails:     userEmails,
		ChannelIds: channelIds,
		Message:    message,
	}
	buf, err := json.Marshal(memberInvite)
	if err != nil {
		return nil, nil, NewAppError("InviteMembersToTeamAndChannels", "api.marshal_error", nil, err.Error(), http.StatusInternalServerError)
	}
	r, err := c.DoAPIPostBytes(c.teamRoute(teamId)+"/invite/email?graceful="+c.boolString(true), buf)
	if err != nil {
		return nil, BuildResponse(r), err
	}
	defer closeBody(r)
	var list []*EmailInviteWithError
	if jsonErr := json.NewDecoder(r.Body).Decode(&list); jsonErr != nil {
		return nil, nil, NewAppError("InviteUsersToTeamGracefully", "api.unmarshal_error", nil, jsonErr.Error(), http.StatusInternalServerError)
	}
	return list, BuildResponse(r), nil
}

// InviteGuestsToTeam invite guest by email to some channels in a team.
func (c *Client4) InviteGuestsToTeamGracefully(teamId string, userEmails []string, channels []string, message string) ([]*EmailInviteWithError, *Response, error) {
	guestsInvite := GuestsInvite{
		Emails:   userEmails,
		Channels: channels,
		Message:  message,
	}
	buf, err := json.Marshal(guestsInvite)
	if err != nil {
		return nil, nil, NewAppError("InviteGuestsToTeamGracefully", "api.marshal_error", nil, err.Error(), http.StatusInternalServerError)
	}
	r, err := c.DoAPIPostBytes(c.teamRoute(teamId)+"/invite-guests/email?graceful="+c.boolString(true), buf)
	if err != nil {
		return nil, BuildResponse(r), err
	}
	defer closeBody(r)
	var list []*EmailInviteWithError
	if jsonErr := json.NewDecoder(r.Body).Decode(&list); jsonErr != nil {
		return nil, nil, NewAppError("InviteGuestsToTeamGracefully", "api.unmarshal_error", nil, jsonErr.Error(), http.StatusInternalServerError)
	}
	return list, BuildResponse(r), nil
}

// InvalidateEmailInvites will invalidate active email invitations that have not been accepted by the user.
func (c *Client4) InvalidateEmailInvites() (*Response, error) {
	r, err := c.DoAPIDelete(c.teamsRoute() + "/invites/email")
	if err != nil {
		return BuildResponse(r), err
	}
	defer closeBody(r)
	return BuildResponse(r), nil
}

// GetTeamInviteInfo returns a team object from an invite id containing sanitized information.
func (c *Client4) GetTeamInviteInfo(inviteId string) (*Team, *Response, error) {
	r, err := c.DoAPIGet(c.teamsRoute()+"/invite/"+inviteId, "")
	if err != nil {
		return nil, BuildResponse(r), err
	}
	defer closeBody(r)
	var t Team
	if jsonErr := json.NewDecoder(r.Body).Decode(&t); jsonErr != nil {
		return nil, nil, NewAppError("GetTeamInviteInfo", "api.unmarshal_error", nil, jsonErr.Error(), http.StatusInternalServerError)
	}
	return &t, BuildResponse(r), nil
}

// SetTeamIcon sets team icon of the team.
func (c *Client4) SetTeamIcon(teamId string, data []byte) (*Response, error) {
	body := &bytes.Buffer{}
	writer := multipart.NewWriter(body)

	part, err := writer.CreateFormFile("image", "teamIcon.png")
	if err != nil {
		return nil, NewAppError("SetTeamIcon", "model.client.set_team_icon.no_file.app_error", nil, err.Error(), http.StatusBadRequest)
	}

	if _, err = io.Copy(part, bytes.NewBuffer(data)); err != nil {
		return nil, NewAppError("SetTeamIcon", "model.client.set_team_icon.no_file.app_error", nil, err.Error(), http.StatusBadRequest)
	}

	if err = writer.Close(); err != nil {
		return nil, NewAppError("SetTeamIcon", "model.client.set_team_icon.writer.app_error", nil, err.Error(), http.StatusBadRequest)
	}

	rq, err := http.NewRequest("POST", c.APIURL+c.teamRoute(teamId)+"/image", bytes.NewReader(body.Bytes()))
	if err != nil {
		return nil, err
	}
	rq.Header.Set("Content-Type", writer.FormDataContentType())

	if c.AuthToken != "" {
		rq.Header.Set(HeaderAuth, c.AuthType+" "+c.AuthToken)
	}

	rp, err := c.HTTPClient.Do(rq)
	if err != nil {
		return BuildResponse(rp), err
	}
	defer closeBody(rp)

	if rp.StatusCode >= 300 {
		return BuildResponse(rp), AppErrorFromJSON(rp.Body)
	}

	return BuildResponse(rp), nil
}

// GetTeamIcon gets the team icon of the team.
func (c *Client4) GetTeamIcon(teamId, etag string) ([]byte, *Response, error) {
	r, err := c.DoAPIGet(c.teamRoute(teamId)+"/image", etag)
	if err != nil {
		return nil, BuildResponse(r), err
	}
	defer closeBody(r)

	data, err := ioutil.ReadAll(r.Body)
	if err != nil {
		return nil, BuildResponse(r), NewAppError("GetTeamIcon", "model.client.get_team_icon.app_error", nil, err.Error(), r.StatusCode)
	}
	return data, BuildResponse(r), nil
}

// RemoveTeamIcon updates LastTeamIconUpdate to 0 which indicates team icon is removed.
func (c *Client4) RemoveTeamIcon(teamId string) (*Response, error) {
	r, err := c.DoAPIDelete(c.teamRoute(teamId) + "/image")
	if err != nil {
		return BuildResponse(r), err
	}
	defer closeBody(r)
	return BuildResponse(r), nil
}

// Channel Section

// GetAllChannels get all the channels. Must be a system administrator.
func (c *Client4) GetAllChannels(page int, perPage int, etag string) (ChannelListWithTeamData, *Response, error) {
	return c.getAllChannels(page, perPage, etag, ChannelSearchOpts{})
}

// GetAllChannelsIncludeDeleted get all the channels. Must be a system administrator.
func (c *Client4) GetAllChannelsIncludeDeleted(page int, perPage int, etag string) (ChannelListWithTeamData, *Response, error) {
	return c.getAllChannels(page, perPage, etag, ChannelSearchOpts{IncludeDeleted: true})
}

// GetAllChannelsExcludePolicyConstrained gets all channels which are not part of a data retention policy.
// Must be a system administrator.
func (c *Client4) GetAllChannelsExcludePolicyConstrained(page, perPage int, etag string) (ChannelListWithTeamData, *Response, error) {
	return c.getAllChannels(page, perPage, etag, ChannelSearchOpts{ExcludePolicyConstrained: true})
}

func (c *Client4) getAllChannels(page int, perPage int, etag string, opts ChannelSearchOpts) (ChannelListWithTeamData, *Response, error) {
	query := fmt.Sprintf("?page=%v&per_page=%v&include_deleted=%v&exclude_policy_constrained=%v",
		page, perPage, opts.IncludeDeleted, opts.ExcludePolicyConstrained)
	r, err := c.DoAPIGet(c.channelsRoute()+query, etag)
	if err != nil {
		return nil, BuildResponse(r), err
	}
	defer closeBody(r)

	var ch ChannelListWithTeamData
	err = json.NewDecoder(r.Body).Decode(&ch)
	if err != nil {
		return nil, BuildResponse(r), NewAppError("getAllChannels", "api.marshal_error", nil, err.Error(), http.StatusInternalServerError)
	}
	return ch, BuildResponse(r), nil
}

// GetAllChannelsWithCount get all the channels including the total count. Must be a system administrator.
func (c *Client4) GetAllChannelsWithCount(page int, perPage int, etag string) (ChannelListWithTeamData, int64, *Response, error) {
	query := fmt.Sprintf("?page=%v&per_page=%v&include_total_count="+c.boolString(true), page, perPage)
	r, err := c.DoAPIGet(c.channelsRoute()+query, etag)
	if err != nil {
		return nil, 0, BuildResponse(r), err
	}
	defer closeBody(r)

	var cwc *ChannelsWithCount
	err = json.NewDecoder(r.Body).Decode(&cwc)
	if err != nil {
		return nil, 0, BuildResponse(r), NewAppError("GetAllChannelsWithCount", "api.marshal_error", nil, err.Error(), http.StatusInternalServerError)
	}
	return cwc.Channels, cwc.TotalCount, BuildResponse(r), nil
}

// CreateChannel creates a channel based on the provided channel struct.
func (c *Client4) CreateChannel(channel *Channel) (*Channel, *Response, error) {
	channelJSON, jsonErr := json.Marshal(channel)
	if jsonErr != nil {
		return nil, nil, NewAppError("CreateChannel", "api.marshal_error", nil, jsonErr.Error(), http.StatusInternalServerError)
	}
	r, err := c.DoAPIPost(c.channelsRoute(), string(channelJSON))
	if err != nil {
		return nil, BuildResponse(r), err
	}
	defer closeBody(r)

	var ch *Channel
	err = json.NewDecoder(r.Body).Decode(&ch)
	if err != nil {
		return nil, BuildResponse(r), NewAppError("CreateChannel", "api.marshal_error", nil, err.Error(), http.StatusInternalServerError)
	}
	return ch, BuildResponse(r), nil
}

// UpdateChannel updates a channel based on the provided channel struct.
func (c *Client4) UpdateChannel(channel *Channel) (*Channel, *Response, error) {
	channelJSON, jsonErr := json.Marshal(channel)
	if jsonErr != nil {
		return nil, nil, NewAppError("UpdateChannel", "api.marshal_error", nil, jsonErr.Error(), http.StatusInternalServerError)
	}
	r, err := c.DoAPIPut(c.channelRoute(channel.Id), string(channelJSON))
	if err != nil {
		return nil, BuildResponse(r), err
	}
	defer closeBody(r)

	var ch *Channel
	err = json.NewDecoder(r.Body).Decode(&ch)
	if err != nil {
		return nil, BuildResponse(r), NewAppError("UpdateChannel", "api.marshal_error", nil, err.Error(), http.StatusInternalServerError)
	}
	return ch, BuildResponse(r), nil
}

// PatchChannel partially updates a channel. Any missing fields are not updated.
func (c *Client4) PatchChannel(channelId string, patch *ChannelPatch) (*Channel, *Response, error) {
	buf, err := json.Marshal(patch)
	if err != nil {
		return nil, nil, NewAppError("PatchChannel", "api.marshal_error", nil, err.Error(), http.StatusInternalServerError)
	}
	r, err := c.DoAPIPutBytes(c.channelRoute(channelId)+"/patch", buf)
	if err != nil {
		return nil, BuildResponse(r), err
	}
	defer closeBody(r)

	var ch *Channel
	err = json.NewDecoder(r.Body).Decode(&ch)
	if err != nil {
		return nil, BuildResponse(r), NewAppError("PatchChannel", "api.marshal_error", nil, err.Error(), http.StatusInternalServerError)
	}
	return ch, BuildResponse(r), nil
}

// UpdateChannelPrivacy updates channel privacy
func (c *Client4) UpdateChannelPrivacy(channelId string, privacy ChannelType) (*Channel, *Response, error) {
	requestBody := map[string]string{"privacy": string(privacy)}
	r, err := c.DoAPIPut(c.channelRoute(channelId)+"/privacy", MapToJSON(requestBody))
	if err != nil {
		return nil, BuildResponse(r), err
	}
	defer closeBody(r)

	var ch *Channel
	err = json.NewDecoder(r.Body).Decode(&ch)
	if err != nil {
		return nil, BuildResponse(r), NewAppError("UpdateChannelPrivacy", "api.marshal_error", nil, err.Error(), http.StatusInternalServerError)
	}
	return ch, BuildResponse(r), nil
}

// RestoreChannel restores a previously deleted channel. Any missing fields are not updated.
func (c *Client4) RestoreChannel(channelId string) (*Channel, *Response, error) {
	r, err := c.DoAPIPost(c.channelRoute(channelId)+"/restore", "")
	if err != nil {
		return nil, BuildResponse(r), err
	}
	defer closeBody(r)

	var ch *Channel
	err = json.NewDecoder(r.Body).Decode(&ch)
	if err != nil {
		return nil, BuildResponse(r), NewAppError("RestoreChannel", "api.marshal_error", nil, err.Error(), http.StatusInternalServerError)
	}
	return ch, BuildResponse(r), nil
}

// CreateDirectChannel creates a direct message channel based on the two user
// ids provided.
func (c *Client4) CreateDirectChannel(userId1, userId2 string) (*Channel, *Response, error) {
	requestBody := []string{userId1, userId2}
	r, err := c.DoAPIPost(c.channelsRoute()+"/direct", ArrayToJSON(requestBody))
	if err != nil {
		return nil, BuildResponse(r), err
	}
	defer closeBody(r)

	var ch *Channel
	err = json.NewDecoder(r.Body).Decode(&ch)
	if err != nil {
		return nil, BuildResponse(r), NewAppError("CreateDirectChannel", "api.marshal_error", nil, err.Error(), http.StatusInternalServerError)
	}
	return ch, BuildResponse(r), nil
}

// CreateGroupChannel creates a group message channel based on userIds provided.
func (c *Client4) CreateGroupChannel(userIds []string) (*Channel, *Response, error) {
	r, err := c.DoAPIPost(c.channelsRoute()+"/group", ArrayToJSON(userIds))
	if err != nil {
		return nil, BuildResponse(r), err
	}
	defer closeBody(r)

	var ch *Channel
	err = json.NewDecoder(r.Body).Decode(&ch)
	if err != nil {
		return nil, BuildResponse(r), NewAppError("CreateGroupChannel", "api.marshal_error", nil, err.Error(), http.StatusInternalServerError)
	}
	return ch, BuildResponse(r), nil
}

// GetChannel returns a channel based on the provided channel id string.
func (c *Client4) GetChannel(channelId, etag string) (*Channel, *Response, error) {
	r, err := c.DoAPIGet(c.channelRoute(channelId), etag)
	if err != nil {
		return nil, BuildResponse(r), err
	}
	defer closeBody(r)

	var ch *Channel
	err = json.NewDecoder(r.Body).Decode(&ch)
	if err != nil {
		return nil, BuildResponse(r), NewAppError("GetChannel", "api.marshal_error", nil, err.Error(), http.StatusInternalServerError)
	}
	return ch, BuildResponse(r), nil
}

// GetChannelStats returns statistics for a channel.
func (c *Client4) GetChannelStats(channelId string, etag string) (*ChannelStats, *Response, error) {
	r, err := c.DoAPIGet(c.channelRoute(channelId)+"/stats", etag)
	if err != nil {
		return nil, BuildResponse(r), err
	}
	defer closeBody(r)
	var stats ChannelStats
	if jsonErr := json.NewDecoder(r.Body).Decode(&stats); jsonErr != nil {
		return nil, nil, NewAppError("GetChannelStats", "api.unmarshal_error", nil, jsonErr.Error(), http.StatusInternalServerError)
	}
	return &stats, BuildResponse(r), nil
}

// GetChannelMembersTimezones gets a list of timezones for a channel.
func (c *Client4) GetChannelMembersTimezones(channelId string) ([]string, *Response, error) {
	r, err := c.DoAPIGet(c.channelRoute(channelId)+"/timezones", "")
	if err != nil {
		return nil, BuildResponse(r), err
	}
	defer closeBody(r)
	return ArrayFromJSON(r.Body), BuildResponse(r), nil
}

// GetPinnedPosts gets a list of pinned posts.
func (c *Client4) GetPinnedPosts(channelId string, etag string) (*PostList, *Response, error) {
	r, err := c.DoAPIGet(c.channelRoute(channelId)+"/pinned", etag)
	if err != nil {
		return nil, BuildResponse(r), err
	}
	defer closeBody(r)

	var list PostList
	if r.StatusCode == http.StatusNotModified {
		return &list, BuildResponse(r), nil
	}

	if jsonErr := json.NewDecoder(r.Body).Decode(&list); jsonErr != nil {
		return nil, nil, NewAppError("GetPinnedPosts", "api.unmarshal_error", nil, jsonErr.Error(), http.StatusInternalServerError)
	}
	return &list, BuildResponse(r), nil
}

// GetPrivateChannelsForTeam returns a list of private channels based on the provided team id string.
func (c *Client4) GetPrivateChannelsForTeam(teamId string, page int, perPage int, etag string) ([]*Channel, *Response, error) {
	query := fmt.Sprintf("/private?page=%v&per_page=%v", page, perPage)
	r, err := c.DoAPIGet(c.channelsForTeamRoute(teamId)+query, etag)
	if err != nil {
		return nil, BuildResponse(r), err
	}
	defer closeBody(r)

	var ch []*Channel
	err = json.NewDecoder(r.Body).Decode(&ch)
	if err != nil {
		return nil, BuildResponse(r), NewAppError("GetPrivateChannelsForTeam", "api.marshal_error", nil, err.Error(), http.StatusInternalServerError)
	}
	return ch, BuildResponse(r), nil
}

// GetPublicChannelsForTeam returns a list of public channels based on the provided team id string.
func (c *Client4) GetPublicChannelsForTeam(teamId string, page int, perPage int, etag string) ([]*Channel, *Response, error) {
	query := fmt.Sprintf("?page=%v&per_page=%v", page, perPage)
	r, err := c.DoAPIGet(c.channelsForTeamRoute(teamId)+query, etag)
	if err != nil {
		return nil, BuildResponse(r), err
	}
	defer closeBody(r)

	var ch []*Channel
	err = json.NewDecoder(r.Body).Decode(&ch)
	if err != nil {
		return nil, BuildResponse(r), NewAppError("GetPublicChannelsForTeam", "api.marshal_error", nil, err.Error(), http.StatusInternalServerError)
	}
	return ch, BuildResponse(r), nil
}

// GetDeletedChannelsForTeam returns a list of public channels based on the provided team id string.
func (c *Client4) GetDeletedChannelsForTeam(teamId string, page int, perPage int, etag string) ([]*Channel, *Response, error) {
	query := fmt.Sprintf("/deleted?page=%v&per_page=%v", page, perPage)
	r, err := c.DoAPIGet(c.channelsForTeamRoute(teamId)+query, etag)
	if err != nil {
		return nil, BuildResponse(r), err
	}
	defer closeBody(r)

	var ch []*Channel
	err = json.NewDecoder(r.Body).Decode(&ch)
	if err != nil {
		return nil, BuildResponse(r), NewAppError("GetDeletedChannelsForTeam", "api.marshal_error", nil, err.Error(), http.StatusInternalServerError)
	}
	return ch, BuildResponse(r), nil
}

// GetPublicChannelsByIdsForTeam returns a list of public channels based on provided team id string.
func (c *Client4) GetPublicChannelsByIdsForTeam(teamId string, channelIds []string) ([]*Channel, *Response, error) {
	r, err := c.DoAPIPost(c.channelsForTeamRoute(teamId)+"/ids", ArrayToJSON(channelIds))
	if err != nil {
		return nil, BuildResponse(r), err
	}
	defer closeBody(r)

	var ch []*Channel
	err = json.NewDecoder(r.Body).Decode(&ch)
	if err != nil {
		return nil, BuildResponse(r), NewAppError("GetPublicChannelsByIdsForTeam", "api.marshal_error", nil, err.Error(), http.StatusInternalServerError)
	}
	return ch, BuildResponse(r), nil
}

// GetChannelsForTeamForUser returns a list channels of on a team for a user.
func (c *Client4) GetChannelsForTeamForUser(teamId, userId string, includeDeleted bool, etag string) ([]*Channel, *Response, error) {
	r, err := c.DoAPIGet(c.channelsForTeamForUserRoute(teamId, userId, includeDeleted), etag)
	if err != nil {
		return nil, BuildResponse(r), err
	}
	defer closeBody(r)

	var ch []*Channel
	err = json.NewDecoder(r.Body).Decode(&ch)
	if err != nil {
		return nil, BuildResponse(r), NewAppError("GetChannelsForTeamForUser", "api.marshal_error", nil, err.Error(), http.StatusInternalServerError)
	}
	return ch, BuildResponse(r), nil
}

// GetChannelsForTeamAndUserWithLastDeleteAt returns a list channels of a team for a user, additionally filtered with lastDeleteAt. This does not have any effect if includeDeleted is set to false.
func (c *Client4) GetChannelsForTeamAndUserWithLastDeleteAt(teamId, userId string, includeDeleted bool, lastDeleteAt int, etag string) ([]*Channel, *Response, error) {
	route := fmt.Sprintf(c.userRoute(userId) + c.teamRoute(teamId) + "/channels")
	route += fmt.Sprintf("?include_deleted=%v&last_delete_at=%d", includeDeleted, lastDeleteAt)
	r, err := c.DoAPIGet(route, etag)
	if err != nil {
		return nil, BuildResponse(r), err
	}
	defer closeBody(r)

	var ch []*Channel
	err = json.NewDecoder(r.Body).Decode(&ch)
	if err != nil {
		return nil, BuildResponse(r), NewAppError("GetChannelsForTeamAndUserWithLastDeleteAt", "api.marshal_error", nil, err.Error(), http.StatusInternalServerError)
	}
	return ch, BuildResponse(r), nil
}

// GetChannelsForUserWithLastDeleteAt returns a list channels for a user, additionally filtered with lastDeleteAt.
func (c *Client4) GetChannelsForUserWithLastDeleteAt(userID string, lastDeleteAt int) ([]*Channel, *Response, error) {
	route := fmt.Sprintf(c.userRoute(userID) + "/channels")
	route += fmt.Sprintf("?last_delete_at=%d", lastDeleteAt)
	r, err := c.DoAPIGet(route, "")
	if err != nil {
		return nil, BuildResponse(r), err
	}
	defer closeBody(r)

	var ch []*Channel
	err = json.NewDecoder(r.Body).Decode(&ch)
	if err != nil {
		return nil, BuildResponse(r), NewAppError("GetChannelsForUserWithLastDeleteAt", "api.marshal_error", nil, err.Error(), http.StatusInternalServerError)
	}
	return ch, BuildResponse(r), nil
}

// SearchChannels returns the channels on a team matching the provided search term.
func (c *Client4) SearchChannels(teamId string, search *ChannelSearch) ([]*Channel, *Response, error) {
	searchJSON, jsonErr := json.Marshal(search)
	if jsonErr != nil {
		return nil, nil, NewAppError("SearchChannels", "api.marshal_error", nil, jsonErr.Error(), http.StatusInternalServerError)
	}
	r, err := c.DoAPIPost(c.channelsForTeamRoute(teamId)+"/search", string(searchJSON))
	if err != nil {
		return nil, BuildResponse(r), err
	}
	defer closeBody(r)

	var ch []*Channel
	err = json.NewDecoder(r.Body).Decode(&ch)
	if err != nil {
		return nil, BuildResponse(r), NewAppError("SearchChannels", "api.marshal_error", nil, err.Error(), http.StatusInternalServerError)
	}
	return ch, BuildResponse(r), nil
}

// SearchArchivedChannels returns the archived channels on a team matching the provided search term.
func (c *Client4) SearchArchivedChannels(teamId string, search *ChannelSearch) ([]*Channel, *Response, error) {
	searchJSON, jsonErr := json.Marshal(search)
	if jsonErr != nil {
		return nil, nil, NewAppError("SearchArchivedChannels", "api.marshal_error", nil, jsonErr.Error(), http.StatusInternalServerError)
	}
	r, err := c.DoAPIPost(c.channelsForTeamRoute(teamId)+"/search_archived", string(searchJSON))
	if err != nil {
		return nil, BuildResponse(r), err
	}
	defer closeBody(r)

	var ch []*Channel
	err = json.NewDecoder(r.Body).Decode(&ch)
	if err != nil {
		return nil, BuildResponse(r), NewAppError("SearchArchivedChannels", "api.marshal_error", nil, err.Error(), http.StatusInternalServerError)
	}
	return ch, BuildResponse(r), nil
}

// SearchAllChannels search in all the channels. Must be a system administrator.
func (c *Client4) SearchAllChannels(search *ChannelSearch) (ChannelListWithTeamData, *Response, error) {
	searchJSON, jsonErr := json.Marshal(search)
	if jsonErr != nil {
		return nil, nil, NewAppError("SearchAllChannels", "api.marshal_error", nil, jsonErr.Error(), http.StatusInternalServerError)
	}
	r, err := c.DoAPIPost(c.channelsRoute()+"/search", string(searchJSON))
	if err != nil {
		return nil, BuildResponse(r), err
	}
	defer closeBody(r)

	var ch ChannelListWithTeamData
	err = json.NewDecoder(r.Body).Decode(&ch)
	if err != nil {
		return nil, BuildResponse(r), NewAppError("SearchAllChannels", "api.marshal_error", nil, err.Error(), http.StatusInternalServerError)
	}
	return ch, BuildResponse(r), nil
}

// SearchAllChannelsForUser search in all the channels for a regular user.
func (c *Client4) SearchAllChannelsForUser(term string) (ChannelListWithTeamData, *Response, error) {
	search := &ChannelSearch{
		Term: term,
	}
	searchJSON, jsonErr := json.Marshal(search)
	if jsonErr != nil {
		return nil, nil, NewAppError("SearchAllChannelsForUser", "api.marshal_error", nil, jsonErr.Error(), http.StatusInternalServerError)
	}
	r, err := c.DoAPIPost(c.channelsRoute()+"/search?system_console=false", string(searchJSON))
	if err != nil {
		return nil, BuildResponse(r), err
	}
	defer closeBody(r)

	var ch ChannelListWithTeamData
	err = json.NewDecoder(r.Body).Decode(&ch)
	if err != nil {
		return nil, BuildResponse(r), NewAppError("SearchAllChannelsForUser", "api.marshal_error", nil, err.Error(), http.StatusInternalServerError)
	}
	return ch, BuildResponse(r), nil
}

// SearchAllChannelsPaged searches all the channels and returns the results paged with the total count.
func (c *Client4) SearchAllChannelsPaged(search *ChannelSearch) (*ChannelsWithCount, *Response, error) {
	searchJSON, jsonErr := json.Marshal(search)
	if jsonErr != nil {
		return nil, nil, NewAppError("SearchAllChannelsPaged", "api.marshal_error", nil, jsonErr.Error(), http.StatusInternalServerError)
	}
	r, err := c.DoAPIPost(c.channelsRoute()+"/search", string(searchJSON))
	if err != nil {
		return nil, BuildResponse(r), err
	}
	defer closeBody(r)

	var cwc *ChannelsWithCount
	err = json.NewDecoder(r.Body).Decode(&cwc)
	if err != nil {
		return nil, BuildResponse(r), NewAppError("GetAllChannelsWithCount", "api.marshal_error", nil, err.Error(), http.StatusInternalServerError)
	}
	return cwc, BuildResponse(r), nil
}

// SearchGroupChannels returns the group channels of the user whose members' usernames match the search term.
func (c *Client4) SearchGroupChannels(search *ChannelSearch) ([]*Channel, *Response, error) {
	searchJSON, jsonErr := json.Marshal(search)
	if jsonErr != nil {
		return nil, nil, NewAppError("SearchGroupChannels", "api.marshal_error", nil, jsonErr.Error(), http.StatusInternalServerError)
	}
	r, err := c.DoAPIPost(c.channelsRoute()+"/group/search", string(searchJSON))
	if err != nil {
		return nil, BuildResponse(r), err
	}
	defer closeBody(r)

	var ch []*Channel
	err = json.NewDecoder(r.Body).Decode(&ch)
	if err != nil {
		return nil, BuildResponse(r), NewAppError("SearchGroupChannels", "api.marshal_error", nil, err.Error(), http.StatusInternalServerError)
	}
	return ch, BuildResponse(r), nil
}

// DeleteChannel deletes channel based on the provided channel id string.
func (c *Client4) DeleteChannel(channelId string) (*Response, error) {
	r, err := c.DoAPIDelete(c.channelRoute(channelId))
	if err != nil {
		return BuildResponse(r), err
	}
	defer closeBody(r)
	return BuildResponse(r), nil
}

// PermanentDeleteChannel deletes a channel based on the provided channel id string.
func (c *Client4) PermanentDeleteChannel(channelId string) (*Response, error) {
	r, err := c.DoAPIDelete(c.channelRoute(channelId) + "?permanent=" + c.boolString(true))
	if err != nil {
		return BuildResponse(r), err
	}
	defer closeBody(r)
	return BuildResponse(r), nil
}

// MoveChannel moves the channel to the destination team.
func (c *Client4) MoveChannel(channelId, teamId string, force bool) (*Channel, *Response, error) {
	requestBody := map[string]interface{}{
		"team_id": teamId,
		"force":   force,
	}
	r, err := c.DoAPIPost(c.channelRoute(channelId)+"/move", StringInterfaceToJSON(requestBody))
	if err != nil {
		return nil, BuildResponse(r), err
	}
	defer closeBody(r)

	var ch *Channel
	err = json.NewDecoder(r.Body).Decode(&ch)
	if err != nil {
		return nil, BuildResponse(r), NewAppError("MoveChannel", "api.marshal_error", nil, err.Error(), http.StatusInternalServerError)
	}
	return ch, BuildResponse(r), nil
}

// GetChannelByName returns a channel based on the provided channel name and team id strings.
func (c *Client4) GetChannelByName(channelName, teamId string, etag string) (*Channel, *Response, error) {
	r, err := c.DoAPIGet(c.channelByNameRoute(channelName, teamId), etag)
	if err != nil {
		return nil, BuildResponse(r), err
	}
	defer closeBody(r)

	var ch *Channel
	err = json.NewDecoder(r.Body).Decode(&ch)
	if err != nil {
		return nil, BuildResponse(r), NewAppError("GetChannelByName", "api.marshal_error", nil, err.Error(), http.StatusInternalServerError)
	}
	return ch, BuildResponse(r), nil
}

// GetChannelByNameIncludeDeleted returns a channel based on the provided channel name and team id strings. Other then GetChannelByName it will also return deleted channels.
func (c *Client4) GetChannelByNameIncludeDeleted(channelName, teamId string, etag string) (*Channel, *Response, error) {
	r, err := c.DoAPIGet(c.channelByNameRoute(channelName, teamId)+"?include_deleted="+c.boolString(true), etag)
	if err != nil {
		return nil, BuildResponse(r), err
	}
	defer closeBody(r)

	var ch *Channel
	err = json.NewDecoder(r.Body).Decode(&ch)
	if err != nil {
		return nil, BuildResponse(r), NewAppError("GetChannelByNameIncludeDeleted", "api.marshal_error", nil, err.Error(), http.StatusInternalServerError)
	}
	return ch, BuildResponse(r), nil
}

// GetChannelByNameForTeamName returns a channel based on the provided channel name and team name strings.
func (c *Client4) GetChannelByNameForTeamName(channelName, teamName string, etag string) (*Channel, *Response, error) {
	r, err := c.DoAPIGet(c.channelByNameForTeamNameRoute(channelName, teamName), etag)
	if err != nil {
		return nil, BuildResponse(r), err
	}
	defer closeBody(r)

	var ch *Channel
	err = json.NewDecoder(r.Body).Decode(&ch)
	if err != nil {
		return nil, BuildResponse(r), NewAppError("GetChannelByNameForTeamName", "api.marshal_error", nil, err.Error(), http.StatusInternalServerError)
	}
	return ch, BuildResponse(r), nil
}

// GetChannelByNameForTeamNameIncludeDeleted returns a channel based on the provided channel name and team name strings. Other then GetChannelByNameForTeamName it will also return deleted channels.
func (c *Client4) GetChannelByNameForTeamNameIncludeDeleted(channelName, teamName string, etag string) (*Channel, *Response, error) {
	r, err := c.DoAPIGet(c.channelByNameForTeamNameRoute(channelName, teamName)+"?include_deleted="+c.boolString(true), etag)
	if err != nil {
		return nil, BuildResponse(r), err
	}
	defer closeBody(r)

	var ch *Channel
	err = json.NewDecoder(r.Body).Decode(&ch)
	if err != nil {
		return nil, BuildResponse(r), NewAppError("GetChannelByNameForTeamNameIncludeDeleted", "api.marshal_error", nil, err.Error(), http.StatusInternalServerError)
	}
	return ch, BuildResponse(r), nil
}

// GetChannelMembers gets a page of channel members specific to a channel.
func (c *Client4) GetChannelMembers(channelId string, page, perPage int, etag string) (ChannelMembers, *Response, error) {
	query := fmt.Sprintf("?page=%v&per_page=%v", page, perPage)
	r, err := c.DoAPIGet(c.channelMembersRoute(channelId)+query, etag)
	if err != nil {
		return nil, BuildResponse(r), err
	}
	defer closeBody(r)

	var ch ChannelMembers
	err = json.NewDecoder(r.Body).Decode(&ch)
	if err != nil {
		return nil, BuildResponse(r), NewAppError("GetChannelMembers", "api.marshal_error", nil, err.Error(), http.StatusInternalServerError)
	}
	return ch, BuildResponse(r), nil
}

// GetChannelMembersWithTeamData gets a page of all channel members for a user.
func (c *Client4) GetChannelMembersWithTeamData(userID string, page, perPage int) (ChannelMembersWithTeamData, *Response, error) {
	query := fmt.Sprintf("?page=%v&per_page=%v", page, perPage)
	r, err := c.DoAPIGet(c.userRoute(userID)+"/channel_members"+query, "")
	if err != nil {
		return nil, BuildResponse(r), err
	}
	defer closeBody(r)

	var ch ChannelMembersWithTeamData
	err = json.NewDecoder(r.Body).Decode(&ch)
	if err != nil {
		return nil, BuildResponse(r), NewAppError("GetChannelMembersWithTeamData", "api.marshal_error", nil, err.Error(), http.StatusInternalServerError)
	}
	return ch, BuildResponse(r), nil
}

// GetChannelMembersByIds gets the channel members in a channel for a list of user ids.
func (c *Client4) GetChannelMembersByIds(channelId string, userIds []string) (ChannelMembers, *Response, error) {
	r, err := c.DoAPIPost(c.channelMembersRoute(channelId)+"/ids", ArrayToJSON(userIds))
	if err != nil {
		return nil, BuildResponse(r), err
	}
	defer closeBody(r)

	var ch ChannelMembers
	err = json.NewDecoder(r.Body).Decode(&ch)
	if err != nil {
		return nil, BuildResponse(r), NewAppError("GetChannelMembersByIds", "api.marshal_error", nil, err.Error(), http.StatusInternalServerError)
	}
	return ch, BuildResponse(r), nil
}

// GetChannelMember gets a channel member.
func (c *Client4) GetChannelMember(channelId, userId, etag string) (*ChannelMember, *Response, error) {
	r, err := c.DoAPIGet(c.channelMemberRoute(channelId, userId), etag)
	if err != nil {
		return nil, BuildResponse(r), err
	}
	defer closeBody(r)

	var ch *ChannelMember
	err = json.NewDecoder(r.Body).Decode(&ch)
	if err != nil {
		return nil, BuildResponse(r), NewAppError("GetChannelMember", "api.marshal_error", nil, err.Error(), http.StatusInternalServerError)
	}
	return ch, BuildResponse(r), nil
}

// GetChannelMembersForUser gets all the channel members for a user on a team.
func (c *Client4) GetChannelMembersForUser(userId, teamId, etag string) (ChannelMembers, *Response, error) {
	r, err := c.DoAPIGet(fmt.Sprintf(c.userRoute(userId)+"/teams/%v/channels/members", teamId), etag)
	if err != nil {
		return nil, BuildResponse(r), err
	}
	defer closeBody(r)

	var ch ChannelMembers
	err = json.NewDecoder(r.Body).Decode(&ch)
	if err != nil {
		return nil, BuildResponse(r), NewAppError("GetChannelMembersForUser", "api.marshal_error", nil, err.Error(), http.StatusInternalServerError)
	}
	return ch, BuildResponse(r), nil
}

// ViewChannel performs a view action for a user. Synonymous with switching channels or marking channels as read by a user.
func (c *Client4) ViewChannel(userId string, view *ChannelView) (*ChannelViewResponse, *Response, error) {
	url := fmt.Sprintf(c.channelsRoute()+"/members/%v/view", userId)
	buf, err := json.Marshal(view)
	if err != nil {
		return nil, nil, NewAppError("ViewChannel", "api.marshal_error", nil, err.Error(), http.StatusInternalServerError)
	}
	r, err := c.DoAPIPostBytes(url, buf)
	if err != nil {
		return nil, BuildResponse(r), err
	}
	defer closeBody(r)

	var ch *ChannelViewResponse
	err = json.NewDecoder(r.Body).Decode(&ch)
	if err != nil {
		return nil, BuildResponse(r), NewAppError("ViewChannel", "api.marshal_error", nil, err.Error(), http.StatusInternalServerError)
	}
	return ch, BuildResponse(r), nil
}

// GetChannelUnread will return a ChannelUnread object that contains the number of
// unread messages and mentions for a user.
func (c *Client4) GetChannelUnread(channelId, userId string) (*ChannelUnread, *Response, error) {
	r, err := c.DoAPIGet(c.userRoute(userId)+c.channelRoute(channelId)+"/unread", "")
	if err != nil {
		return nil, BuildResponse(r), err
	}
	defer closeBody(r)

	var ch *ChannelUnread
	err = json.NewDecoder(r.Body).Decode(&ch)
	if err != nil {
		return nil, BuildResponse(r), NewAppError("GetChannelUnread", "api.marshal_error", nil, err.Error(), http.StatusInternalServerError)
	}
	return ch, BuildResponse(r), nil
}

// UpdateChannelRoles will update the roles on a channel for a user.
func (c *Client4) UpdateChannelRoles(channelId, userId, roles string) (*Response, error) {
	requestBody := map[string]string{"roles": roles}
	r, err := c.DoAPIPut(c.channelMemberRoute(channelId, userId)+"/roles", MapToJSON(requestBody))
	if err != nil {
		return BuildResponse(r), err
	}
	defer closeBody(r)
	return BuildResponse(r), nil
}

// UpdateChannelMemberSchemeRoles will update the scheme-derived roles on a channel for a user.
func (c *Client4) UpdateChannelMemberSchemeRoles(channelId string, userId string, schemeRoles *SchemeRoles) (*Response, error) {
	buf, err := json.Marshal(schemeRoles)
	if err != nil {
		return nil, NewAppError("UpdateChannelMemberSchemeRoles", "api.marshal_error", nil, err.Error(), http.StatusInternalServerError)
	}
	r, err := c.DoAPIPutBytes(c.channelMemberRoute(channelId, userId)+"/schemeRoles", buf)
	if err != nil {
		return BuildResponse(r), err
	}
	defer closeBody(r)
	return BuildResponse(r), nil
}

// UpdateChannelNotifyProps will update the notification properties on a channel for a user.
func (c *Client4) UpdateChannelNotifyProps(channelId, userId string, props map[string]string) (*Response, error) {
	r, err := c.DoAPIPut(c.channelMemberRoute(channelId, userId)+"/notify_props", MapToJSON(props))
	if err != nil {
		return BuildResponse(r), err
	}
	defer closeBody(r)
	return BuildResponse(r), nil
}

// AddChannelMember adds user to channel and return a channel member.
func (c *Client4) AddChannelMember(channelId, userId string) (*ChannelMember, *Response, error) {
	requestBody := map[string]string{"user_id": userId}
	r, err := c.DoAPIPost(c.channelMembersRoute(channelId)+"", MapToJSON(requestBody))
	if err != nil {
		return nil, BuildResponse(r), err
	}
	defer closeBody(r)

	var ch *ChannelMember
	err = json.NewDecoder(r.Body).Decode(&ch)
	if err != nil {
		return nil, BuildResponse(r), NewAppError("AddChannelMember", "api.marshal_error", nil, err.Error(), http.StatusInternalServerError)
	}
	return ch, BuildResponse(r), nil
}

// AddChannelMemberWithRootId adds user to channel and return a channel member. Post add to channel message has the postRootId.
func (c *Client4) AddChannelMemberWithRootId(channelId, userId, postRootId string) (*ChannelMember, *Response, error) {
	requestBody := map[string]string{"user_id": userId, "post_root_id": postRootId}
	r, err := c.DoAPIPost(c.channelMembersRoute(channelId)+"", MapToJSON(requestBody))
	if err != nil {
		return nil, BuildResponse(r), err
	}
	defer closeBody(r)

	var ch *ChannelMember
	err = json.NewDecoder(r.Body).Decode(&ch)
	if err != nil {
		return nil, BuildResponse(r), NewAppError("AddChannelMemberWithRootId", "api.marshal_error", nil, err.Error(), http.StatusInternalServerError)
	}
	return ch, BuildResponse(r), nil
}

// RemoveUserFromChannel will delete the channel member object for a user, effectively removing the user from a channel.
func (c *Client4) RemoveUserFromChannel(channelId, userId string) (*Response, error) {
	r, err := c.DoAPIDelete(c.channelMemberRoute(channelId, userId))
	if err != nil {
		return BuildResponse(r), err
	}
	defer closeBody(r)
	return BuildResponse(r), nil
}

// AutocompleteChannelsForTeam will return an ordered list of channels autocomplete suggestions.
func (c *Client4) AutocompleteChannelsForTeam(teamId, name string) (ChannelList, *Response, error) {
	query := fmt.Sprintf("?name=%v", name)
	r, err := c.DoAPIGet(c.channelsForTeamRoute(teamId)+"/autocomplete"+query, "")
	if err != nil {
		return nil, BuildResponse(r), err
	}
	defer closeBody(r)

	var ch ChannelList
	err = json.NewDecoder(r.Body).Decode(&ch)
	if err != nil {
		return nil, BuildResponse(r), NewAppError("AutocompleteChannelsForTeam", "api.marshal_error", nil, err.Error(), http.StatusInternalServerError)
	}
	return ch, BuildResponse(r), nil
}

// AutocompleteChannelsForTeamForSearch will return an ordered list of your channels autocomplete suggestions.
func (c *Client4) AutocompleteChannelsForTeamForSearch(teamId, name string) (ChannelList, *Response, error) {
	query := fmt.Sprintf("?name=%v", name)
	r, err := c.DoAPIGet(c.channelsForTeamRoute(teamId)+"/search_autocomplete"+query, "")
	if err != nil {
		return nil, BuildResponse(r), err
	}
	defer closeBody(r)

	var ch ChannelList
	err = json.NewDecoder(r.Body).Decode(&ch)
	if err != nil {
		return nil, BuildResponse(r), NewAppError("AutocompleteChannelsForTeamForSearch", "api.marshal_error", nil, err.Error(), http.StatusInternalServerError)
	}
	return ch, BuildResponse(r), nil
}

// GetTopChannelsForTeamSince will return an ordered list of the top channels in a given team.
func (c *Client4) GetTopChannelsForTeamSince(teamId string, timeRange string, page int, perPage int) (*TopChannelList, *Response, error) {
	query := fmt.Sprintf("?time_range=%v&page=%v&per_page=%v", timeRange, page, perPage)
	r, err := c.DoAPIGet(c.teamRoute(teamId)+"/top/channels"+query, "")
	if err != nil {
		return nil, BuildResponse(r), err
	}
	defer closeBody(r)
	var topChannels *TopChannelList
	if jsonErr := json.NewDecoder(r.Body).Decode(&topChannels); jsonErr != nil {
		return nil, nil, NewAppError("GetTopChannelsForTeamSince", "api.unmarshal_error", nil, jsonErr.Error(), http.StatusInternalServerError)
	}
	return topChannels, BuildResponse(r), nil
}

// GetTopChannelsForUserSince will return an ordered list of your top channels in a given team.
func (c *Client4) GetTopChannelsForUserSince(teamId string, timeRange string, page int, perPage int) (*TopChannelList, *Response, error) {
	query := fmt.Sprintf("?time_range=%v&page=%v&per_page=%v", timeRange, page, perPage)

	if teamId != "" {
		query += fmt.Sprintf("&team_id=%v", teamId)
	}

	r, err := c.DoAPIGet(c.usersRoute()+"/me/top/channels"+query, "")
	if err != nil {
		return nil, BuildResponse(r), err
	}
	defer closeBody(r)
	var topChannels *TopChannelList
	if jsonErr := json.NewDecoder(r.Body).Decode(&topChannels); jsonErr != nil {
		return nil, nil, NewAppError("GetTopChannelsForUserSince", "api.unmarshal_error", nil, jsonErr.Error(), http.StatusInternalServerError)
	}
	return topChannels, BuildResponse(r), nil
}

// Post Section

// CreatePost creates a post based on the provided post struct.
func (c *Client4) CreatePost(post *Post) (*Post, *Response, error) {
	postJSON, jsonErr := json.Marshal(post)
	if jsonErr != nil {
		return nil, nil, NewAppError("CreatePost", "api.marshal_error", nil, jsonErr.Error(), http.StatusInternalServerError)
	}
	r, err := c.DoAPIPost(c.postsRoute(), string(postJSON))
	if err != nil {
		return nil, BuildResponse(r), err
	}
	defer closeBody(r)
	var p Post
	if r.StatusCode == http.StatusNotModified {
		return &p, BuildResponse(r), nil
	}
	if jsonErr := json.NewDecoder(r.Body).Decode(&p); jsonErr != nil {
		return nil, nil, NewAppError("CreatePost", "api.unmarshal_error", nil, jsonErr.Error(), http.StatusInternalServerError)
	}
	return &p, BuildResponse(r), nil
}

// CreatePostEphemeral creates a ephemeral post based on the provided post struct which is send to the given user id.
func (c *Client4) CreatePostEphemeral(post *PostEphemeral) (*Post, *Response, error) {
	postJSON, jsonErr := json.Marshal(post)
	if jsonErr != nil {
		return nil, nil, NewAppError("CreatePostEphemeral", "api.marshal_error", nil, jsonErr.Error(), http.StatusInternalServerError)
	}
	r, err := c.DoAPIPost(c.postsEphemeralRoute(), string(postJSON))
	if err != nil {
		return nil, BuildResponse(r), err
	}
	defer closeBody(r)
	var p Post
	if r.StatusCode == http.StatusNotModified {
		return &p, BuildResponse(r), nil
	}
	if jsonErr := json.NewDecoder(r.Body).Decode(&p); jsonErr != nil {
		return nil, nil, NewAppError("CreatePostEphemeral", "api.unmarshal_error", nil, jsonErr.Error(), http.StatusInternalServerError)
	}
	return &p, BuildResponse(r), nil
}

// UpdatePost updates a post based on the provided post struct.
func (c *Client4) UpdatePost(postId string, post *Post) (*Post, *Response, error) {
	postJSON, jsonErr := json.Marshal(post)
	if jsonErr != nil {
		return nil, nil, NewAppError("UpdatePost", "api.marshal_error", nil, jsonErr.Error(), http.StatusInternalServerError)
	}
	r, err := c.DoAPIPut(c.postRoute(postId), string(postJSON))
	if err != nil {
		return nil, BuildResponse(r), err
	}
	defer closeBody(r)
	var p Post
	if r.StatusCode == http.StatusNotModified {
		return &p, BuildResponse(r), nil
	}
	if jsonErr := json.NewDecoder(r.Body).Decode(&p); jsonErr != nil {
		return nil, nil, NewAppError("UpdatePost", "api.unmarshal_error", nil, jsonErr.Error(), http.StatusInternalServerError)
	}
	return &p, BuildResponse(r), nil
}

// PatchPost partially updates a post. Any missing fields are not updated.
func (c *Client4) PatchPost(postId string, patch *PostPatch) (*Post, *Response, error) {
	buf, err := json.Marshal(patch)
	if err != nil {
		return nil, nil, NewAppError("PatchPost", "api.marshal_error", nil, err.Error(), http.StatusInternalServerError)
	}
	r, err := c.DoAPIPutBytes(c.postRoute(postId)+"/patch", buf)
	if err != nil {
		return nil, BuildResponse(r), err
	}
	defer closeBody(r)
	var p Post
	if r.StatusCode == http.StatusNotModified {
		return &p, BuildResponse(r), nil
	}
	if jsonErr := json.NewDecoder(r.Body).Decode(&p); jsonErr != nil {
		return nil, nil, NewAppError("PatchPost", "api.unmarshal_error", nil, jsonErr.Error(), http.StatusInternalServerError)
	}
	return &p, BuildResponse(r), nil
}

// SetPostUnread marks channel where post belongs as unread on the time of the provided post.
func (c *Client4) SetPostUnread(userId string, postId string, collapsedThreadsSupported bool) (*Response, error) {
	b, err := json.Marshal(map[string]bool{"collapsed_threads_supported": collapsedThreadsSupported})
	if err != nil {
		return nil, NewAppError("SetPostUnread", "api.marshal_error", nil, err.Error(), http.StatusInternalServerError)
	}
	r, err := c.DoAPIPostBytes(c.userRoute(userId)+c.postRoute(postId)+"/set_unread", b)
	if err != nil {
		return BuildResponse(r), err
	}
	defer closeBody(r)
	return BuildResponse(r), nil
}

// PinPost pin a post based on provided post id string.
func (c *Client4) PinPost(postId string) (*Response, error) {
	r, err := c.DoAPIPost(c.postRoute(postId)+"/pin", "")
	if err != nil {
		return BuildResponse(r), err
	}
	defer closeBody(r)
	return BuildResponse(r), nil
}

// UnpinPost unpin a post based on provided post id string.
func (c *Client4) UnpinPost(postId string) (*Response, error) {
	r, err := c.DoAPIPost(c.postRoute(postId)+"/unpin", "")
	if err != nil {
		return BuildResponse(r), err
	}
	defer closeBody(r)
	return BuildResponse(r), nil
}

// GetPost gets a single post.
func (c *Client4) GetPost(postId string, etag string) (*Post, *Response, error) {
	r, err := c.DoAPIGet(c.postRoute(postId), etag)
	if err != nil {
		return nil, BuildResponse(r), err
	}
	defer closeBody(r)

	var post Post
	if r.StatusCode == http.StatusNotModified {
		return &post, BuildResponse(r), nil
	}
	if jsonErr := json.NewDecoder(r.Body).Decode(&post); jsonErr != nil {
		return nil, nil, NewAppError("GetPost", "api.unmarshal_error", nil, jsonErr.Error(), http.StatusInternalServerError)
	}
	return &post, BuildResponse(r), nil
}

// GetPostIncludeDeleted gets a single post, including deleted.
func (c *Client4) GetPostIncludeDeleted(postId string, etag string) (*Post, *Response, error) {
	r, err := c.DoAPIGet(c.postRoute(postId)+"?include_deleted="+c.boolString(true), etag)
	if err != nil {
		return nil, BuildResponse(r), err
	}
	defer closeBody(r)

	var post Post
	if r.StatusCode == http.StatusNotModified {
		return &post, BuildResponse(r), nil
	}
	if jsonErr := json.NewDecoder(r.Body).Decode(&post); jsonErr != nil {
		return nil, nil, NewAppError("GetPostIncludeDeleted", "api.unmarshal_error", nil, jsonErr.Error(), http.StatusInternalServerError)
	}
	return &post, BuildResponse(r), nil
}

// DeletePost deletes a post from the provided post id string.
func (c *Client4) DeletePost(postId string) (*Response, error) {
	r, err := c.DoAPIDelete(c.postRoute(postId))
	if err != nil {
		return BuildResponse(r), err
	}
	defer closeBody(r)
	return BuildResponse(r), nil
}

// GetPostThread gets a post with all the other posts in the same thread.
func (c *Client4) GetPostThread(postId string, etag string, collapsedThreads bool) (*PostList, *Response, error) {
	url := c.postRoute(postId) + "/thread"
	if collapsedThreads {
		url += "?collapsedThreads=true"
	}
	r, err := c.DoAPIGet(url, etag)
	if err != nil {
		return nil, BuildResponse(r), err
	}
	defer closeBody(r)
	var list PostList
	if r.StatusCode == http.StatusNotModified {
		return &list, BuildResponse(r), nil
	}
	if jsonErr := json.NewDecoder(r.Body).Decode(&list); jsonErr != nil {
		return nil, nil, NewAppError("GetPostThread", "api.unmarshal_error", nil, jsonErr.Error(), http.StatusInternalServerError)
	}
	return &list, BuildResponse(r), nil
}

// GetPostThreadWithOpts gets a post with all the other posts in the same thread.
func (c *Client4) GetPostThreadWithOpts(postID string, etag string, opts GetPostsOptions) (*PostList, *Response, error) {
	urlVal := c.postRoute(postID) + "/thread"

	values := url.Values{}
	if opts.CollapsedThreads {
		values.Set("collapsedThreads", "true")
	}
	if opts.CollapsedThreadsExtended {
		values.Set("collapsedThreadsExtended", "true")
	}
	if opts.SkipFetchThreads {
		values.Set("skipFetchThreads", "true")
	}
	if opts.PerPage != 0 {
		values.Set("perPage", strconv.Itoa(opts.PerPage))
	}
	if opts.FromPost != "" {
		values.Set("fromPost", opts.FromPost)
	}
	if opts.FromCreateAt != 0 {
		values.Set("fromCreateAt", strconv.FormatInt(opts.FromCreateAt, 10))
	}
	if opts.Direction != "" {
		values.Set("direction", opts.Direction)
	}
	urlVal += "?" + values.Encode()

	r, err := c.DoAPIGet(urlVal, etag)
	if err != nil {
		return nil, BuildResponse(r), err
	}
	defer closeBody(r)
	var list PostList
	if r.StatusCode == http.StatusNotModified {
		return &list, BuildResponse(r), nil
	}
	if jsonErr := json.NewDecoder(r.Body).Decode(&list); jsonErr != nil {
		return nil, nil, NewAppError("GetPostThread", "api.unmarshal_error", nil, jsonErr.Error(), http.StatusInternalServerError)
	}
	return &list, BuildResponse(r), nil
}

// GetPostsForChannel gets a page of posts with an array for ordering for a channel.
func (c *Client4) GetPostsForChannel(channelId string, page, perPage int, etag string, collapsedThreads bool) (*PostList, *Response, error) {
	query := fmt.Sprintf("?page=%v&per_page=%v", page, perPage)
	if collapsedThreads {
		query += "&collapsedThreads=true"
	}
	r, err := c.DoAPIGet(c.channelRoute(channelId)+"/posts"+query, etag)
	if err != nil {
		return nil, BuildResponse(r), err
	}
	defer closeBody(r)
	var list PostList
	if r.StatusCode == http.StatusNotModified {
		return &list, BuildResponse(r), nil
	}
	if jsonErr := json.NewDecoder(r.Body).Decode(&list); jsonErr != nil {
		return nil, nil, NewAppError("GetPostsForChannel", "api.unmarshal_error", nil, jsonErr.Error(), http.StatusInternalServerError)
	}
	return &list, BuildResponse(r), nil
}

// GetPostsByIds gets a list of posts by taking an array of post ids
func (c *Client4) GetPostsByIds(postIds []string) ([]*Post, *Response, error) {
	js, jsonErr := json.Marshal(postIds)
	if jsonErr != nil {
		return nil, nil, NewAppError("SearchFilesWithParams", "api.marshal_error", nil, jsonErr.Error(), http.StatusInternalServerError)
	}
	r, err := c.DoAPIPost(c.postsRoute()+"/ids", string(js))
	if err != nil {
		return nil, BuildResponse(r), err
	}
	defer closeBody(r)
	var list []*Post
	if r.StatusCode == http.StatusNotModified {
		return list, BuildResponse(r), nil
	}
	if jsonErr := json.NewDecoder(r.Body).Decode(&list); jsonErr != nil {
		return nil, nil, NewAppError("GetPostsByIds", "api.unmarshal_error", nil, jsonErr.Error(), http.StatusInternalServerError)
	}
	return list, BuildResponse(r), nil
}

// GetFlaggedPostsForUser returns flagged posts of a user based on user id string.
func (c *Client4) GetFlaggedPostsForUser(userId string, page int, perPage int) (*PostList, *Response, error) {
	query := fmt.Sprintf("?page=%v&per_page=%v", page, perPage)
	r, err := c.DoAPIGet(c.userRoute(userId)+"/posts/flagged"+query, "")
	if err != nil {
		return nil, BuildResponse(r), err
	}
	defer closeBody(r)
	var list PostList
	if r.StatusCode == http.StatusNotModified {
		return &list, BuildResponse(r), nil
	}
	if jsonErr := json.NewDecoder(r.Body).Decode(&list); jsonErr != nil {
		return nil, nil, NewAppError("GetFlaggedPostsForUser", "api.unmarshal_error", nil, jsonErr.Error(), http.StatusInternalServerError)
	}
	return &list, BuildResponse(r), nil
}

// GetFlaggedPostsForUserInTeam returns flagged posts in team of a user based on user id string.
func (c *Client4) GetFlaggedPostsForUserInTeam(userId string, teamId string, page int, perPage int) (*PostList, *Response, error) {
	if !IsValidId(teamId) {
		return nil, nil, NewAppError("GetFlaggedPostsForUserInTeam", "model.client.get_flagged_posts_in_team.missing_parameter.app_error", nil, "", http.StatusBadRequest)
	}

	query := fmt.Sprintf("?team_id=%v&page=%v&per_page=%v", teamId, page, perPage)
	r, err := c.DoAPIGet(c.userRoute(userId)+"/posts/flagged"+query, "")
	if err != nil {
		return nil, BuildResponse(r), err
	}
	defer closeBody(r)
	var list PostList
	if r.StatusCode == http.StatusNotModified {
		return &list, BuildResponse(r), nil
	}
	if jsonErr := json.NewDecoder(r.Body).Decode(&list); jsonErr != nil {
		return nil, nil, NewAppError("GetFlaggedPostsForUserInTeam", "api.unmarshal_error", nil, jsonErr.Error(), http.StatusInternalServerError)
	}
	return &list, BuildResponse(r), nil
}

// GetFlaggedPostsForUserInChannel returns flagged posts in channel of a user based on user id string.
func (c *Client4) GetFlaggedPostsForUserInChannel(userId string, channelId string, page int, perPage int) (*PostList, *Response, error) {
	if !IsValidId(channelId) {
		return nil, nil, NewAppError("GetFlaggedPostsForUserInChannel", "model.client.get_flagged_posts_in_channel.missing_parameter.app_error", nil, "", http.StatusBadRequest)
	}

	query := fmt.Sprintf("?channel_id=%v&page=%v&per_page=%v", channelId, page, perPage)
	r, err := c.DoAPIGet(c.userRoute(userId)+"/posts/flagged"+query, "")
	if err != nil {
		return nil, BuildResponse(r), err
	}
	defer closeBody(r)
	var list PostList
	if r.StatusCode == http.StatusNotModified {
		return &list, BuildResponse(r), nil
	}
	if jsonErr := json.NewDecoder(r.Body).Decode(&list); jsonErr != nil {
		return nil, nil, NewAppError("GetFlaggedPostsForUserInChannel", "api.unmarshal_error", nil, jsonErr.Error(), http.StatusInternalServerError)
	}
	return &list, BuildResponse(r), nil
}

// GetPostsSince gets posts created after a specified time as Unix time in milliseconds.
func (c *Client4) GetPostsSince(channelId string, time int64, collapsedThreads bool) (*PostList, *Response, error) {
	query := fmt.Sprintf("?since=%v", time)
	if collapsedThreads {
		query += "&collapsedThreads=true"
	}
	r, err := c.DoAPIGet(c.channelRoute(channelId)+"/posts"+query, "")
	if err != nil {
		return nil, BuildResponse(r), err
	}
	defer closeBody(r)
	var list PostList
	if r.StatusCode == http.StatusNotModified {
		return &list, BuildResponse(r), nil
	}
	if jsonErr := json.NewDecoder(r.Body).Decode(&list); jsonErr != nil {
		return nil, nil, NewAppError("GetPostsSince", "api.unmarshal_error", nil, jsonErr.Error(), http.StatusInternalServerError)
	}
	return &list, BuildResponse(r), nil
}

// GetPostsAfter gets a page of posts that were posted after the post provided.
func (c *Client4) GetPostsAfter(channelId, postId string, page, perPage int, etag string, collapsedThreads bool) (*PostList, *Response, error) {
	query := fmt.Sprintf("?page=%v&per_page=%v&after=%v", page, perPage, postId)
	if collapsedThreads {
		query += "&collapsedThreads=true"
	}
	r, err := c.DoAPIGet(c.channelRoute(channelId)+"/posts"+query, etag)
	if err != nil {
		return nil, BuildResponse(r), err
	}
	defer closeBody(r)
	var list PostList
	if r.StatusCode == http.StatusNotModified {
		return &list, BuildResponse(r), nil
	}
	if jsonErr := json.NewDecoder(r.Body).Decode(&list); jsonErr != nil {
		return nil, nil, NewAppError("GetPostsAfter", "api.unmarshal_error", nil, jsonErr.Error(), http.StatusInternalServerError)
	}
	return &list, BuildResponse(r), nil
}

// GetPostsBefore gets a page of posts that were posted before the post provided.
func (c *Client4) GetPostsBefore(channelId, postId string, page, perPage int, etag string, collapsedThreads bool) (*PostList, *Response, error) {
	query := fmt.Sprintf("?page=%v&per_page=%v&before=%v", page, perPage, postId)
	if collapsedThreads {
		query += "&collapsedThreads=true"
	}
	r, err := c.DoAPIGet(c.channelRoute(channelId)+"/posts"+query, etag)
	if err != nil {
		return nil, BuildResponse(r), err
	}
	defer closeBody(r)
	var list PostList
	if r.StatusCode == http.StatusNotModified {
		return &list, BuildResponse(r), nil
	}
	if jsonErr := json.NewDecoder(r.Body).Decode(&list); jsonErr != nil {
		return nil, nil, NewAppError("GetPostsBefore", "api.unmarshal_error", nil, jsonErr.Error(), http.StatusInternalServerError)
	}
	return &list, BuildResponse(r), nil
}

// GetPostsAroundLastUnread gets a list of posts around last unread post by a user in a channel.
func (c *Client4) GetPostsAroundLastUnread(userId, channelId string, limitBefore, limitAfter int, collapsedThreads bool) (*PostList, *Response, error) {
	query := fmt.Sprintf("?limit_before=%v&limit_after=%v", limitBefore, limitAfter)
	if collapsedThreads {
		query += "&collapsedThreads=true"
	}
	r, err := c.DoAPIGet(c.userRoute(userId)+c.channelRoute(channelId)+"/posts/unread"+query, "")
	if err != nil {
		return nil, BuildResponse(r), err
	}
	defer closeBody(r)
	var list PostList
	if r.StatusCode == http.StatusNotModified {
		return &list, BuildResponse(r), nil
	}
	if jsonErr := json.NewDecoder(r.Body).Decode(&list); jsonErr != nil {
		return nil, nil, NewAppError("GetPostsAroundLastUnread", "api.unmarshal_error", nil, jsonErr.Error(), http.StatusInternalServerError)
	}
	return &list, BuildResponse(r), nil
}

// SearchFiles returns any posts with matching terms string.
func (c *Client4) SearchFiles(teamId string, terms string, isOrSearch bool) (*FileInfoList, *Response, error) {
	params := SearchParameter{
		Terms:      &terms,
		IsOrSearch: &isOrSearch,
	}
	return c.SearchFilesWithParams(teamId, &params)
}

// SearchFilesWithParams returns any posts with matching terms string.
func (c *Client4) SearchFilesWithParams(teamId string, params *SearchParameter) (*FileInfoList, *Response, error) {
	js, jsonErr := json.Marshal(params)
	if jsonErr != nil {
		return nil, nil, NewAppError("SearchFilesWithParams", "api.marshal_error", nil, jsonErr.Error(), http.StatusInternalServerError)
	}
	r, err := c.DoAPIPost(c.teamRoute(teamId)+"/files/search", string(js))
	if err != nil {
		return nil, BuildResponse(r), err
	}
	defer closeBody(r)

	var list FileInfoList
	if jsonErr := json.NewDecoder(r.Body).Decode(&list); jsonErr != nil {
		return nil, nil, NewAppError("SearchFilesWithParams", "api.unmarshal_error", nil, jsonErr.Error(), http.StatusInternalServerError)
	}
	return &list, BuildResponse(r), nil
}

// SearchPosts returns any posts with matching terms string.
func (c *Client4) SearchPosts(teamId string, terms string, isOrSearch bool) (*PostList, *Response, error) {
	params := SearchParameter{
		Terms:      &terms,
		IsOrSearch: &isOrSearch,
	}
	return c.SearchPostsWithParams(teamId, &params)
}

// SearchPostsWithParams returns any posts with matching terms string.
func (c *Client4) SearchPostsWithParams(teamId string, params *SearchParameter) (*PostList, *Response, error) {
	js, jsonErr := json.Marshal(params)
	if jsonErr != nil {
		return nil, nil, NewAppError("SearchFilesWithParams", "api.marshal_error", nil, jsonErr.Error(), http.StatusInternalServerError)
	}
	var route string
	if teamId == "" {
		route = c.postsRoute() + "/search"
	} else {
		route = c.teamRoute(teamId) + "/posts/search"
	}
	r, err := c.DoAPIPost(route, string(js))
	if err != nil {
		return nil, BuildResponse(r), err
	}
	defer closeBody(r)
	var list PostList
	if r.StatusCode == http.StatusNotModified {
		return &list, BuildResponse(r), nil
	}
	if jsonErr := json.NewDecoder(r.Body).Decode(&list); jsonErr != nil {
		return nil, nil, NewAppError("SearchFilesWithParams", "api.unmarshal_error", nil, jsonErr.Error(), http.StatusInternalServerError)
	}
	return &list, BuildResponse(r), nil
}

// SearchPostsWithMatches returns any posts with matching terms string, including.
func (c *Client4) SearchPostsWithMatches(teamId string, terms string, isOrSearch bool) (*PostSearchResults, *Response, error) {
	requestBody := map[string]interface{}{"terms": terms, "is_or_search": isOrSearch}
	var route string
	if teamId == "" {
		route = c.postsRoute() + "/search"
	} else {
		route = c.teamRoute(teamId) + "/posts/search"
	}
	r, err := c.DoAPIPost(route, StringInterfaceToJSON(requestBody))
	if err != nil {
		return nil, BuildResponse(r), err
	}
	defer closeBody(r)
	var psr PostSearchResults
	if jsonErr := json.NewDecoder(r.Body).Decode(&psr); jsonErr != nil {
		return nil, nil, NewAppError("SearchPostsWithMatches", "api.unmarshal_error", nil, jsonErr.Error(), http.StatusInternalServerError)
	}
	return &psr, BuildResponse(r), nil
}

// DoPostAction performs a post action.
func (c *Client4) DoPostAction(postId, actionId string) (*Response, error) {
	r, err := c.DoAPIPost(c.postRoute(postId)+"/actions/"+actionId, "")
	if err != nil {
		return BuildResponse(r), err
	}
	defer closeBody(r)
	return BuildResponse(r), nil
}

// DoPostActionWithCookie performs a post action with extra arguments
func (c *Client4) DoPostActionWithCookie(postId, actionId, selected, cookieStr string) (*Response, error) {
	var body []byte
	if selected != "" || cookieStr != "" {
		var jsonErr error
		body, jsonErr = json.Marshal(DoPostActionRequest{
			SelectedOption: selected,
			Cookie:         cookieStr,
		})
		if jsonErr != nil {
			return nil, NewAppError("DoPostActionWithCookie", "api.marshal_error", nil, jsonErr.Error(), http.StatusInternalServerError)
		}
	}
	r, err := c.DoAPIPost(c.postRoute(postId)+"/actions/"+actionId, string(body))
	if err != nil {
		return BuildResponse(r), err
	}
	defer closeBody(r)
	return BuildResponse(r), nil
}

// GetTopThreadsForTeamSince will return an ordered list of the top channels in a given team.
func (c *Client4) GetTopThreadsForTeamSince(teamId string, timeRange string, page int, perPage int) (*TopThreadList, *Response, error) {
	query := fmt.Sprintf("?time_range=%v&page=%v&per_page=%v", timeRange, page, perPage)
	r, err := c.DoAPIGet(c.teamRoute(teamId)+"/top/threads"+query, "")
	if err != nil {
		return nil, BuildResponse(r), err
	}
	defer closeBody(r)
	var topThreads *TopThreadList
	if jsonErr := json.NewDecoder(r.Body).Decode(&topThreads); jsonErr != nil {
		return nil, nil, NewAppError("GetTopThreadsForTeamSince", "api.unmarshal_error", nil, jsonErr.Error(), http.StatusInternalServerError)
	}
	return topThreads, BuildResponse(r), nil
}

// GetTopThreadsForUserSince will return an ordered list of your top channels in a given team.
func (c *Client4) GetTopThreadsForUserSince(teamId string, timeRange string, page int, perPage int) (*TopThreadList, *Response, error) {
	query := fmt.Sprintf("?time_range=%v&page=%v&per_page=%v", timeRange, page, perPage)

	if teamId != "" {
		query += fmt.Sprintf("&team_id=%v", teamId)
	}

	r, err := c.DoAPIGet(c.usersRoute()+"/me/top/threads"+query, "")
	if err != nil {
		return nil, BuildResponse(r), err
	}
	defer closeBody(r)
	var topThreads *TopThreadList
	if jsonErr := json.NewDecoder(r.Body).Decode(&topThreads); jsonErr != nil {
		return nil, nil, NewAppError("GetTopThreadsForUserSince", "api.unmarshal_error", nil, jsonErr.Error(), http.StatusInternalServerError)
	}
	return topThreads, BuildResponse(r), nil
}

// OpenInteractiveDialog sends a WebSocket event to a user's clients to
// open interactive dialogs, based on the provided trigger ID and other
// provided data. Used with interactive message buttons, menus and
// slash commands.
func (c *Client4) OpenInteractiveDialog(request OpenDialogRequest) (*Response, error) {
	b, jsonErr := json.Marshal(request)
	if jsonErr != nil {
		return nil, NewAppError("OpenInteractiveDialog", "api.marshal_error", nil, jsonErr.Error(), http.StatusInternalServerError)
	}
	r, err := c.DoAPIPost("/actions/dialogs/open", string(b))
	if err != nil {
		return BuildResponse(r), err
	}
	defer closeBody(r)
	return BuildResponse(r), nil
}

// SubmitInteractiveDialog will submit the provided dialog data to the integration
// configured by the URL. Used with the interactive dialogs integration feature.
func (c *Client4) SubmitInteractiveDialog(request SubmitDialogRequest) (*SubmitDialogResponse, *Response, error) {
	b, jsonErr := json.Marshal(request)
	if jsonErr != nil {
		return nil, nil, NewAppError("SubmitInteractiveDialog", "api.marshal_error", nil, jsonErr.Error(), http.StatusInternalServerError)
	}
	r, err := c.DoAPIPost("/actions/dialogs/submit", string(b))
	if err != nil {
		return nil, BuildResponse(r), err
	}
	defer closeBody(r)

	var resp SubmitDialogResponse
	json.NewDecoder(r.Body).Decode(&resp)
	return &resp, BuildResponse(r), nil
}

// UploadFile will upload a file to a channel using a multipart request, to be later attached to a post.
// This method is functionally equivalent to Client4.UploadFileAsRequestBody.
func (c *Client4) UploadFile(data []byte, channelId string, filename string) (*FileUploadResponse, *Response, error) {
	body := &bytes.Buffer{}
	writer := multipart.NewWriter(body)

	part, err := writer.CreateFormField("channel_id")
	if err != nil {
		return nil, nil, err
	}

	_, err = io.Copy(part, strings.NewReader(channelId))
	if err != nil {
		return nil, nil, err
	}

	part, err = writer.CreateFormFile("files", filename)
	if err != nil {
		return nil, nil, err
	}
	_, err = io.Copy(part, bytes.NewBuffer(data))
	if err != nil {
		return nil, nil, err
	}

	err = writer.Close()
	if err != nil {
		return nil, nil, err
	}

	return c.DoUploadFile(c.filesRoute(), body.Bytes(), writer.FormDataContentType())
}

// UploadFileAsRequestBody will upload a file to a channel as the body of a request, to be later attached
// to a post. This method is functionally equivalent to Client4.UploadFile.
func (c *Client4) UploadFileAsRequestBody(data []byte, channelId string, filename string) (*FileUploadResponse, *Response, error) {
	return c.DoUploadFile(c.filesRoute()+fmt.Sprintf("?channel_id=%v&filename=%v", url.QueryEscape(channelId), url.QueryEscape(filename)), data, http.DetectContentType(data))
}

// GetFile gets the bytes for a file by id.
func (c *Client4) GetFile(fileId string) ([]byte, *Response, error) {
	r, err := c.DoAPIGet(c.fileRoute(fileId), "")
	if err != nil {
		return nil, BuildResponse(r), err
	}
	defer closeBody(r)

	data, err := ioutil.ReadAll(r.Body)
	if err != nil {
		return nil, BuildResponse(r), NewAppError("GetFile", "model.client.read_file.app_error", nil, err.Error(), r.StatusCode)
	}
	return data, BuildResponse(r), nil
}

// DownloadFile gets the bytes for a file by id, optionally adding headers to force the browser to download it.
func (c *Client4) DownloadFile(fileId string, download bool) ([]byte, *Response, error) {
	r, err := c.DoAPIGet(c.fileRoute(fileId)+fmt.Sprintf("?download=%v", download), "")
	if err != nil {
		return nil, BuildResponse(r), err
	}
	defer closeBody(r)

	data, err := ioutil.ReadAll(r.Body)
	if err != nil {
		return nil, BuildResponse(r), NewAppError("DownloadFile", "model.client.read_file.app_error", nil, err.Error(), r.StatusCode)
	}
	return data, BuildResponse(r), nil
}

// GetFileThumbnail gets the bytes for a file by id.
func (c *Client4) GetFileThumbnail(fileId string) ([]byte, *Response, error) {
	r, err := c.DoAPIGet(c.fileRoute(fileId)+"/thumbnail", "")
	if err != nil {
		return nil, BuildResponse(r), err
	}
	defer closeBody(r)

	data, err := ioutil.ReadAll(r.Body)
	if err != nil {
		return nil, BuildResponse(r), NewAppError("GetFileThumbnail", "model.client.read_file.app_error", nil, err.Error(), r.StatusCode)
	}
	return data, BuildResponse(r), nil
}

// DownloadFileThumbnail gets the bytes for a file by id, optionally adding headers to force the browser to download it.
func (c *Client4) DownloadFileThumbnail(fileId string, download bool) ([]byte, *Response, error) {
	r, err := c.DoAPIGet(c.fileRoute(fileId)+fmt.Sprintf("/thumbnail?download=%v", download), "")
	if err != nil {
		return nil, BuildResponse(r), err
	}
	defer closeBody(r)

	data, err := ioutil.ReadAll(r.Body)
	if err != nil {
		return nil, BuildResponse(r), NewAppError("DownloadFileThumbnail", "model.client.read_file.app_error", nil, err.Error(), r.StatusCode)
	}
	return data, BuildResponse(r), nil
}

// GetFileLink gets the public link of a file by id.
func (c *Client4) GetFileLink(fileId string) (string, *Response, error) {
	r, err := c.DoAPIGet(c.fileRoute(fileId)+"/link", "")
	if err != nil {
		return "", BuildResponse(r), err
	}
	defer closeBody(r)
	return MapFromJSON(r.Body)["link"], BuildResponse(r), nil
}

// GetFilePreview gets the bytes for a file by id.
func (c *Client4) GetFilePreview(fileId string) ([]byte, *Response, error) {
	r, err := c.DoAPIGet(c.fileRoute(fileId)+"/preview", "")
	if err != nil {
		return nil, BuildResponse(r), err
	}
	defer closeBody(r)

	data, err := ioutil.ReadAll(r.Body)
	if err != nil {
		return nil, BuildResponse(r), NewAppError("GetFilePreview", "model.client.read_file.app_error", nil, err.Error(), r.StatusCode)
	}
	return data, BuildResponse(r), nil
}

// DownloadFilePreview gets the bytes for a file by id.
func (c *Client4) DownloadFilePreview(fileId string, download bool) ([]byte, *Response, error) {
	r, err := c.DoAPIGet(c.fileRoute(fileId)+fmt.Sprintf("/preview?download=%v", download), "")
	if err != nil {
		return nil, BuildResponse(r), err
	}
	defer closeBody(r)

	data, err := ioutil.ReadAll(r.Body)
	if err != nil {
		return nil, BuildResponse(r), NewAppError("DownloadFilePreview", "model.client.read_file.app_error", nil, err.Error(), r.StatusCode)
	}
	return data, BuildResponse(r), nil
}

// GetFileInfo gets all the file info objects.
func (c *Client4) GetFileInfo(fileId string) (*FileInfo, *Response, error) {
	r, err := c.DoAPIGet(c.fileRoute(fileId)+"/info", "")
	if err != nil {
		return nil, BuildResponse(r), err
	}
	defer closeBody(r)

	var fi FileInfo
	if jsonErr := json.NewDecoder(r.Body).Decode(&fi); jsonErr != nil {
		return nil, nil, NewAppError("GetFileInfo", "api.unmarshal_error", nil, jsonErr.Error(), http.StatusInternalServerError)
	}
	return &fi, BuildResponse(r), nil
}

// GetFileInfosForPost gets all the file info objects attached to a post.
func (c *Client4) GetFileInfosForPost(postId string, etag string) ([]*FileInfo, *Response, error) {
	r, err := c.DoAPIGet(c.postRoute(postId)+"/files/info", etag)
	if err != nil {
		return nil, BuildResponse(r), err
	}
	defer closeBody(r)

	var list []*FileInfo
	if r.StatusCode == http.StatusNotModified {
		return list, BuildResponse(r), nil
	}
	if jsonErr := json.NewDecoder(r.Body).Decode(&list); jsonErr != nil {
		return nil, nil, NewAppError("GetFileInfosForPost", "api.unmarshal_error", nil, jsonErr.Error(), http.StatusInternalServerError)
	}
	return list, BuildResponse(r), nil
}

// General/System Section

// GenerateSupportPacket downloads the generated support packet
func (c *Client4) GenerateSupportPacket() ([]byte, *Response, error) {
	r, err := c.DoAPIGet(c.systemRoute()+"/support_packet", "")
	if err != nil {
		return nil, BuildResponse(r), err
	}
	defer closeBody(r)

	data, err := ioutil.ReadAll(r.Body)
	if err != nil {
		return nil, BuildResponse(r), NewAppError("GetFile", "model.client.read_job_result_file.app_error", nil, err.Error(), r.StatusCode)
	}
	return data, BuildResponse(r), nil
}

// GetPing will return ok if the running goRoutines are below the threshold and unhealthy for above.
func (c *Client4) GetPing() (string, *Response, error) {
	r, err := c.DoAPIGet(c.systemRoute()+"/ping", "")
	if r != nil && r.StatusCode == 500 {
		defer r.Body.Close()
		return StatusUnhealthy, BuildResponse(r), err
	}
	if err != nil {
		return "", BuildResponse(r), err
	}
	defer closeBody(r)
	return MapFromJSON(r.Body)["status"], BuildResponse(r), nil
}

// GetPingWithServerStatus will return ok if several basic server health checks
// all pass successfully.
func (c *Client4) GetPingWithServerStatus() (string, *Response, error) {
	r, err := c.DoAPIGet(c.systemRoute()+"/ping?get_server_status="+c.boolString(true), "")
	if r != nil && r.StatusCode == 500 {
		defer r.Body.Close()
		return StatusUnhealthy, BuildResponse(r), err
	}
	if err != nil {
		return "", BuildResponse(r), err
	}
	defer closeBody(r)
	return MapFromJSON(r.Body)["status"], BuildResponse(r), nil
}

// GetPingWithFullServerStatus will return the full status if several basic server
// health checks all pass successfully.
func (c *Client4) GetPingWithFullServerStatus() (map[string]string, *Response, error) {
	r, err := c.DoAPIGet(c.systemRoute()+"/ping?get_server_status="+c.boolString(true), "")
	if r != nil && r.StatusCode == 500 {
		defer r.Body.Close()
		return map[string]string{"status": StatusUnhealthy}, BuildResponse(r), err
	}
	if err != nil {
		return nil, BuildResponse(r), err
	}
	defer closeBody(r)
	return MapFromJSON(r.Body), BuildResponse(r), nil
}

// TestEmail will attempt to connect to the configured SMTP server.
func (c *Client4) TestEmail(config *Config) (*Response, error) {
	buf, err := json.Marshal(config)
	if err != nil {
		return nil, NewAppError("TestEmail", "api.marshal_error", nil, err.Error(), http.StatusInternalServerError)
	}
	r, err := c.DoAPIPostBytes(c.testEmailRoute(), buf)
	if err != nil {
		return BuildResponse(r), err
	}
	defer closeBody(r)
	return BuildResponse(r), nil
}

// TestSiteURL will test the validity of a site URL.
func (c *Client4) TestSiteURL(siteURL string) (*Response, error) {
	requestBody := make(map[string]string)
	requestBody["site_url"] = siteURL
	r, err := c.DoAPIPost(c.testSiteURLRoute(), MapToJSON(requestBody))
	if err != nil {
		return BuildResponse(r), err
	}
	defer closeBody(r)
	return BuildResponse(r), nil
}

// TestS3Connection will attempt to connect to the AWS S3.
func (c *Client4) TestS3Connection(config *Config) (*Response, error) {
	buf, err := json.Marshal(config)
	if err != nil {
		return nil, NewAppError("TestS3Connection", "api.marshal_error", nil, err.Error(), http.StatusInternalServerError)
	}
	r, err := c.DoAPIPostBytes(c.testS3Route(), buf)
	if err != nil {
		return BuildResponse(r), err
	}
	defer closeBody(r)
	return BuildResponse(r), nil
}

// GetConfig will retrieve the server config with some sanitized items.
func (c *Client4) GetConfig() (*Config, *Response, error) {
	r, err := c.DoAPIGet(c.configRoute(), "")
	if err != nil {
		return nil, BuildResponse(r), err
	}
	defer closeBody(r)
	return ConfigFromJSON(r.Body), BuildResponse(r), nil
}

// ReloadConfig will reload the server configuration.
func (c *Client4) ReloadConfig() (*Response, error) {
	r, err := c.DoAPIPost(c.configRoute()+"/reload", "")
	if err != nil {
		return BuildResponse(r), err
	}
	defer closeBody(r)
	return BuildResponse(r), nil
}

// GetOldClientConfig will retrieve the parts of the server configuration needed by the
// client, formatted in the old format.
func (c *Client4) GetOldClientConfig(etag string) (map[string]string, *Response, error) {
	r, err := c.DoAPIGet(c.configRoute()+"/client?format=old", etag)
	if err != nil {
		return nil, BuildResponse(r), err
	}
	defer closeBody(r)
	return MapFromJSON(r.Body), BuildResponse(r), nil
}

// GetEnvironmentConfig will retrieve a map mirroring the server configuration where fields
// are set to true if the corresponding config setting is set through an environment variable.
// Settings that haven't been set through environment variables will be missing from the map.
func (c *Client4) GetEnvironmentConfig() (map[string]interface{}, *Response, error) {
	r, err := c.DoAPIGet(c.configRoute()+"/environment", "")
	if err != nil {
		return nil, BuildResponse(r), err
	}
	defer closeBody(r)
	return StringInterfaceFromJSON(r.Body), BuildResponse(r), nil
}

// GetOldClientLicense will retrieve the parts of the server license needed by the
// client, formatted in the old format.
func (c *Client4) GetOldClientLicense(etag string) (map[string]string, *Response, error) {
	r, err := c.DoAPIGet(c.licenseRoute()+"/client?format=old", etag)
	if err != nil {
		return nil, BuildResponse(r), err
	}
	defer closeBody(r)
	return MapFromJSON(r.Body), BuildResponse(r), nil
}

// DatabaseRecycle will recycle the connections. Discard current connection and get new one.
func (c *Client4) DatabaseRecycle() (*Response, error) {
	r, err := c.DoAPIPost(c.databaseRoute()+"/recycle", "")
	if err != nil {
		return BuildResponse(r), err
	}
	defer closeBody(r)
	return BuildResponse(r), nil
}

// InvalidateCaches will purge the cache and can affect the performance while is cleaning.
func (c *Client4) InvalidateCaches() (*Response, error) {
	r, err := c.DoAPIPost(c.cacheRoute()+"/invalidate", "")
	if err != nil {
		return BuildResponse(r), err
	}
	defer closeBody(r)
	return BuildResponse(r), nil
}

// UpdateConfig will update the server configuration.
func (c *Client4) UpdateConfig(config *Config) (*Config, *Response, error) {
	buf, err := json.Marshal(config)
	if err != nil {
		return nil, nil, NewAppError("UpdateConfig", "api.marshal_error", nil, err.Error(), http.StatusInternalServerError)
	}
	r, err := c.DoAPIPutBytes(c.configRoute(), buf)
	if err != nil {
		return nil, BuildResponse(r), err
	}
	defer closeBody(r)
	return ConfigFromJSON(r.Body), BuildResponse(r), nil
}

// MigrateConfig will migrate existing config to the new one.
// DEPRECATED: The config migrate API has been moved to be a purely
// mmctl --local endpoint. This method will be removed in a
// future major release.
func (c *Client4) MigrateConfig(from, to string) (*Response, error) {
	m := make(map[string]string, 2)
	m["from"] = from
	m["to"] = to
	r, err := c.DoAPIPost(c.configRoute()+"/migrate", MapToJSON(m))
	if err != nil {
		return BuildResponse(r), err
	}
	defer closeBody(r)
	return BuildResponse(r), nil
}

// UploadLicenseFile will add a license file to the system.
func (c *Client4) UploadLicenseFile(data []byte) (*Response, error) {
	body := &bytes.Buffer{}
	writer := multipart.NewWriter(body)

	part, err := writer.CreateFormFile("license", "test-license.mattermost-license")
	if err != nil {
		return nil, NewAppError("UploadLicenseFile", "model.client.set_profile_user.no_file.app_error", nil, err.Error(), http.StatusBadRequest)
	}

	if _, err = io.Copy(part, bytes.NewBuffer(data)); err != nil {
		return nil, NewAppError("UploadLicenseFile", "model.client.set_profile_user.no_file.app_error", nil, err.Error(), http.StatusBadRequest)
	}

	if err = writer.Close(); err != nil {
		return nil, NewAppError("UploadLicenseFile", "model.client.set_profile_user.writer.app_error", nil, err.Error(), http.StatusBadRequest)
	}

	rq, err := http.NewRequest("POST", c.APIURL+c.licenseRoute(), bytes.NewReader(body.Bytes()))
	if err != nil {
		return nil, err
	}
	rq.Header.Set("Content-Type", writer.FormDataContentType())

	if c.AuthToken != "" {
		rq.Header.Set(HeaderAuth, c.AuthType+" "+c.AuthToken)
	}

	rp, err := c.HTTPClient.Do(rq)
	if err != nil {
		return BuildResponse(rp), err
	}
	defer closeBody(rp)

	if rp.StatusCode >= 300 {
		return BuildResponse(rp), AppErrorFromJSON(rp.Body)
	}

	return BuildResponse(rp), nil
}

// RemoveLicenseFile will remove the server license it exists. Note that this will
// disable all enterprise features.
func (c *Client4) RemoveLicenseFile() (*Response, error) {
	r, err := c.DoAPIDelete(c.licenseRoute())
	if err != nil {
		return BuildResponse(r), err
	}
	defer closeBody(r)
	return BuildResponse(r), nil
}

// GetAnalyticsOld will retrieve analytics using the old format. New format is not
// available but the "/analytics" endpoint is reserved for it. The "name" argument is optional
// and defaults to "standard". The "teamId" argument is optional and will limit results
// to a specific team.
func (c *Client4) GetAnalyticsOld(name, teamId string) (AnalyticsRows, *Response, error) {
	query := fmt.Sprintf("?name=%v&team_id=%v", name, teamId)
	r, err := c.DoAPIGet(c.analyticsRoute()+"/old"+query, "")
	if err != nil {
		return nil, BuildResponse(r), err
	}
	defer closeBody(r)

	var rows AnalyticsRows
	err = json.NewDecoder(r.Body).Decode(&rows)
	if err != nil {
		return nil, BuildResponse(r), NewAppError("GetAnalyticsOld", "api.marshal_error", nil, err.Error(), http.StatusInternalServerError)
	}
	return rows, BuildResponse(r), nil
}

// Webhooks Section

// CreateIncomingWebhook creates an incoming webhook for a channel.
func (c *Client4) CreateIncomingWebhook(hook *IncomingWebhook) (*IncomingWebhook, *Response, error) {
	buf, err := json.Marshal(hook)
	if err != nil {
		return nil, nil, NewAppError("CreateIncomingWebhook", "api.marshal_error", nil, err.Error(), http.StatusInternalServerError)
	}
	r, err := c.DoAPIPostBytes(c.incomingWebhooksRoute(), buf)
	if err != nil {
		return nil, BuildResponse(r), err
	}
	defer closeBody(r)

	var iw IncomingWebhook
	if jsonErr := json.NewDecoder(r.Body).Decode(&iw); jsonErr != nil {
		return nil, nil, NewAppError("CreateIncomingWebhook", "api.unmarshal_error", nil, jsonErr.Error(), http.StatusInternalServerError)
	}
	return &iw, BuildResponse(r), nil
}

// UpdateIncomingWebhook updates an incoming webhook for a channel.
func (c *Client4) UpdateIncomingWebhook(hook *IncomingWebhook) (*IncomingWebhook, *Response, error) {
	buf, err := json.Marshal(hook)
	if err != nil {
		return nil, nil, NewAppError("UpdateIncomingWebhook", "api.marshal_error", nil, err.Error(), http.StatusInternalServerError)
	}
	r, err := c.DoAPIPutBytes(c.incomingWebhookRoute(hook.Id), buf)
	if err != nil {
		return nil, BuildResponse(r), err
	}
	defer closeBody(r)

	var iw IncomingWebhook
	if jsonErr := json.NewDecoder(r.Body).Decode(&iw); jsonErr != nil {
		return nil, nil, NewAppError("UpdateIncomingWebhook", "api.unmarshal_error", nil, jsonErr.Error(), http.StatusInternalServerError)
	}
	return &iw, BuildResponse(r), nil
}

// GetIncomingWebhooks returns a page of incoming webhooks on the system. Page counting starts at 0.
func (c *Client4) GetIncomingWebhooks(page int, perPage int, etag string) ([]*IncomingWebhook, *Response, error) {
	query := fmt.Sprintf("?page=%v&per_page=%v", page, perPage)
	r, err := c.DoAPIGet(c.incomingWebhooksRoute()+query, etag)
	if err != nil {
		return nil, BuildResponse(r), err
	}
	defer closeBody(r)
	var iwl []*IncomingWebhook
	if r.StatusCode == http.StatusNotModified {
		return iwl, BuildResponse(r), nil
	}
	if jsonErr := json.NewDecoder(r.Body).Decode(&iwl); jsonErr != nil {
		return nil, nil, NewAppError("GetIncomingWebhooks", "api.unmarshal_error", nil, jsonErr.Error(), http.StatusInternalServerError)
	}
	return iwl, BuildResponse(r), nil
}

// GetIncomingWebhooksForTeam returns a page of incoming webhooks for a team. Page counting starts at 0.
func (c *Client4) GetIncomingWebhooksForTeam(teamId string, page int, perPage int, etag string) ([]*IncomingWebhook, *Response, error) {
	query := fmt.Sprintf("?page=%v&per_page=%v&team_id=%v", page, perPage, teamId)
	r, err := c.DoAPIGet(c.incomingWebhooksRoute()+query, etag)
	if err != nil {
		return nil, BuildResponse(r), err
	}
	defer closeBody(r)
	var iwl []*IncomingWebhook
	if r.StatusCode == http.StatusNotModified {
		return iwl, BuildResponse(r), nil
	}
	if jsonErr := json.NewDecoder(r.Body).Decode(&iwl); jsonErr != nil {
		return nil, nil, NewAppError("GetIncomingWebhooksForTeam", "api.unmarshal_error", nil, jsonErr.Error(), http.StatusInternalServerError)
	}
	return iwl, BuildResponse(r), nil
}

// GetIncomingWebhook returns an Incoming webhook given the hook ID.
func (c *Client4) GetIncomingWebhook(hookID string, etag string) (*IncomingWebhook, *Response, error) {
	r, err := c.DoAPIGet(c.incomingWebhookRoute(hookID), etag)
	if err != nil {
		return nil, BuildResponse(r), err
	}
	defer closeBody(r)
	var iw IncomingWebhook
	if r.StatusCode == http.StatusNotModified {
		return &iw, BuildResponse(r), nil
	}
	if jsonErr := json.NewDecoder(r.Body).Decode(&iw); jsonErr != nil {
		return nil, nil, NewAppError("GetIncomingWebhook", "api.unmarshal_error", nil, jsonErr.Error(), http.StatusInternalServerError)
	}
	return &iw, BuildResponse(r), nil
}

// DeleteIncomingWebhook deletes and Incoming Webhook given the hook ID.
func (c *Client4) DeleteIncomingWebhook(hookID string) (*Response, error) {
	r, err := c.DoAPIDelete(c.incomingWebhookRoute(hookID))
	if err != nil {
		return BuildResponse(r), err
	}
	defer closeBody(r)
	return BuildResponse(r), nil
}

// CreateOutgoingWebhook creates an outgoing webhook for a team or channel.
func (c *Client4) CreateOutgoingWebhook(hook *OutgoingWebhook) (*OutgoingWebhook, *Response, error) {
	buf, err := json.Marshal(hook)
	if err != nil {
		return nil, nil, NewAppError("CreateOutgoingWebhook", "api.marshal_error", nil, err.Error(), http.StatusInternalServerError)
	}
	r, err := c.DoAPIPostBytes(c.outgoingWebhooksRoute(), buf)
	if err != nil {
		return nil, BuildResponse(r), err
	}
	defer closeBody(r)
	var ow OutgoingWebhook
	if jsonErr := json.NewDecoder(r.Body).Decode(&ow); jsonErr != nil {
		return nil, nil, NewAppError("CreateOutgoingWebhook", "api.unmarshal_error", nil, jsonErr.Error(), http.StatusInternalServerError)
	}
	return &ow, BuildResponse(r), nil
}

// UpdateOutgoingWebhook creates an outgoing webhook for a team or channel.
func (c *Client4) UpdateOutgoingWebhook(hook *OutgoingWebhook) (*OutgoingWebhook, *Response, error) {
	buf, err := json.Marshal(hook)
	if err != nil {
		return nil, nil, NewAppError("UpdateOutgoingWebhook", "api.marshal_error", nil, err.Error(), http.StatusInternalServerError)
	}
	r, err := c.DoAPIPutBytes(c.outgoingWebhookRoute(hook.Id), buf)
	if err != nil {
		return nil, BuildResponse(r), err
	}
	defer closeBody(r)
	var ow OutgoingWebhook
	if jsonErr := json.NewDecoder(r.Body).Decode(&ow); jsonErr != nil {
		return nil, nil, NewAppError("UpdateOutgoingWebhook", "api.unmarshal_error", nil, jsonErr.Error(), http.StatusInternalServerError)
	}
	return &ow, BuildResponse(r), nil
}

// GetOutgoingWebhooks returns a page of outgoing webhooks on the system. Page counting starts at 0.
func (c *Client4) GetOutgoingWebhooks(page int, perPage int, etag string) ([]*OutgoingWebhook, *Response, error) {
	query := fmt.Sprintf("?page=%v&per_page=%v", page, perPage)
	r, err := c.DoAPIGet(c.outgoingWebhooksRoute()+query, etag)
	if err != nil {
		return nil, BuildResponse(r), err
	}
	defer closeBody(r)
	var owl []*OutgoingWebhook
	if r.StatusCode == http.StatusNotModified {
		return owl, BuildResponse(r), nil
	}
	if jsonErr := json.NewDecoder(r.Body).Decode(&owl); jsonErr != nil {
		return nil, nil, NewAppError("GetOutgoingWebhooks", "api.unmarshal_error", nil, jsonErr.Error(), http.StatusInternalServerError)
	}
	return owl, BuildResponse(r), nil
}

// GetOutgoingWebhook outgoing webhooks on the system requested by Hook Id.
func (c *Client4) GetOutgoingWebhook(hookId string) (*OutgoingWebhook, *Response, error) {
	r, err := c.DoAPIGet(c.outgoingWebhookRoute(hookId), "")
	if err != nil {
		return nil, BuildResponse(r), err
	}
	defer closeBody(r)
	var ow OutgoingWebhook
	if jsonErr := json.NewDecoder(r.Body).Decode(&ow); jsonErr != nil {
		return nil, nil, NewAppError("GetOutgoingWebhook", "api.unmarshal_error", nil, jsonErr.Error(), http.StatusInternalServerError)
	}
	return &ow, BuildResponse(r), nil
}

// GetOutgoingWebhooksForChannel returns a page of outgoing webhooks for a channel. Page counting starts at 0.
func (c *Client4) GetOutgoingWebhooksForChannel(channelId string, page int, perPage int, etag string) ([]*OutgoingWebhook, *Response, error) {
	query := fmt.Sprintf("?page=%v&per_page=%v&channel_id=%v", page, perPage, channelId)
	r, err := c.DoAPIGet(c.outgoingWebhooksRoute()+query, etag)
	if err != nil {
		return nil, BuildResponse(r), err
	}
	defer closeBody(r)
	var owl []*OutgoingWebhook
	if r.StatusCode == http.StatusNotModified {
		return owl, BuildResponse(r), nil
	}
	if jsonErr := json.NewDecoder(r.Body).Decode(&owl); jsonErr != nil {
		return nil, nil, NewAppError("GetOutgoingWebhooksForChannel", "api.unmarshal_error", nil, jsonErr.Error(), http.StatusInternalServerError)
	}
	return owl, BuildResponse(r), nil
}

// GetOutgoingWebhooksForTeam returns a page of outgoing webhooks for a team. Page counting starts at 0.
func (c *Client4) GetOutgoingWebhooksForTeam(teamId string, page int, perPage int, etag string) ([]*OutgoingWebhook, *Response, error) {
	query := fmt.Sprintf("?page=%v&per_page=%v&team_id=%v", page, perPage, teamId)
	r, err := c.DoAPIGet(c.outgoingWebhooksRoute()+query, etag)
	if err != nil {
		return nil, BuildResponse(r), err
	}
	defer closeBody(r)
	var owl []*OutgoingWebhook
	if r.StatusCode == http.StatusNotModified {
		return owl, BuildResponse(r), nil
	}
	if jsonErr := json.NewDecoder(r.Body).Decode(&owl); jsonErr != nil {
		return nil, nil, NewAppError("GetOutgoingWebhooksForTeam", "api.unmarshal_error", nil, jsonErr.Error(), http.StatusInternalServerError)
	}
	return owl, BuildResponse(r), nil
}

// RegenOutgoingHookToken regenerate the outgoing webhook token.
func (c *Client4) RegenOutgoingHookToken(hookId string) (*OutgoingWebhook, *Response, error) {
	r, err := c.DoAPIPost(c.outgoingWebhookRoute(hookId)+"/regen_token", "")
	if err != nil {
		return nil, BuildResponse(r), err
	}
	defer closeBody(r)
	var ow OutgoingWebhook
	if jsonErr := json.NewDecoder(r.Body).Decode(&ow); jsonErr != nil {
		return nil, nil, NewAppError("RegenOutgoingHookToken", "api.unmarshal_error", nil, jsonErr.Error(), http.StatusInternalServerError)
	}
	return &ow, BuildResponse(r), nil
}

// DeleteOutgoingWebhook delete the outgoing webhook on the system requested by Hook Id.
func (c *Client4) DeleteOutgoingWebhook(hookId string) (*Response, error) {
	r, err := c.DoAPIDelete(c.outgoingWebhookRoute(hookId))
	if err != nil {
		return BuildResponse(r), err
	}
	defer closeBody(r)
	return BuildResponse(r), nil
}

// Preferences Section

// GetPreferences returns the user's preferences.
func (c *Client4) GetPreferences(userId string) (Preferences, *Response, error) {
	r, err := c.DoAPIGet(c.preferencesRoute(userId), "")
	if err != nil {
		return nil, BuildResponse(r), err
	}
	defer closeBody(r)

	var prefs Preferences
	if jsonErr := json.NewDecoder(r.Body).Decode(&prefs); jsonErr != nil {
		return nil, nil, NewAppError("GetPreferences", "api.unmarshal_error", nil, jsonErr.Error(), http.StatusInternalServerError)
	}
	return prefs, BuildResponse(r), nil
}

// UpdatePreferences saves the user's preferences.
func (c *Client4) UpdatePreferences(userId string, preferences Preferences) (*Response, error) {
	buf, err := json.Marshal(preferences)
	if err != nil {
		return nil, NewAppError("UpdatePreferences", "api.marshal_error", nil, err.Error(), http.StatusInternalServerError)
	}
	r, err := c.DoAPIPutBytes(c.preferencesRoute(userId), buf)
	if err != nil {
		return BuildResponse(r), err
	}
	defer closeBody(r)
	return BuildResponse(r), nil
}

// DeletePreferences deletes the user's preferences.
func (c *Client4) DeletePreferences(userId string, preferences Preferences) (*Response, error) {
	buf, err := json.Marshal(preferences)
	if err != nil {
		return nil, NewAppError("DeletePreferences", "api.marshal_error", nil, err.Error(), http.StatusInternalServerError)
	}
	r, err := c.DoAPIPostBytes(c.preferencesRoute(userId)+"/delete", buf)
	if err != nil {
		return BuildResponse(r), err
	}
	defer closeBody(r)
	return BuildResponse(r), nil
}

// GetPreferencesByCategory returns the user's preferences from the provided category string.
func (c *Client4) GetPreferencesByCategory(userId string, category string) (Preferences, *Response, error) {
	url := fmt.Sprintf(c.preferencesRoute(userId)+"/%s", category)
	r, err := c.DoAPIGet(url, "")
	if err != nil {
		return nil, BuildResponse(r), err
	}
	defer closeBody(r)
	var prefs Preferences
	if jsonErr := json.NewDecoder(r.Body).Decode(&prefs); jsonErr != nil {
		return nil, nil, NewAppError("GetPreferencesByCategory", "api.unmarshal_error", nil, jsonErr.Error(), http.StatusInternalServerError)
	}
	return prefs, BuildResponse(r), nil
}

// GetPreferenceByCategoryAndName returns the user's preferences from the provided category and preference name string.
func (c *Client4) GetPreferenceByCategoryAndName(userId string, category string, preferenceName string) (*Preference, *Response, error) {
	url := fmt.Sprintf(c.preferencesRoute(userId)+"/%s/name/%v", category, preferenceName)
	r, err := c.DoAPIGet(url, "")
	if err != nil {
		return nil, BuildResponse(r), err
	}
	defer closeBody(r)

	var pref Preference
	if jsonErr := json.NewDecoder(r.Body).Decode(&pref); jsonErr != nil {
		return nil, nil, NewAppError("GetPreferenceByCategoryAndName", "api.unmarshal_error", nil, jsonErr.Error(), http.StatusInternalServerError)
	}
	return &pref, BuildResponse(r), nil
}

// SAML Section

// GetSamlMetadata returns metadata for the SAML configuration.
func (c *Client4) GetSamlMetadata() (string, *Response, error) {
	r, err := c.DoAPIGet(c.samlRoute()+"/metadata", "")
	if err != nil {
		return "", BuildResponse(r), err
	}
	defer closeBody(r)

	buf := new(bytes.Buffer)
	_, err = buf.ReadFrom(r.Body)
	if err != nil {
		return "", BuildResponse(r), err
	}

	return buf.String(), BuildResponse(r), nil
}

func fileToMultipart(data []byte, filename string) ([]byte, *multipart.Writer, error) {
	body := &bytes.Buffer{}
	writer := multipart.NewWriter(body)

	part, err := writer.CreateFormFile("certificate", filename)
	if err != nil {
		return nil, nil, err
	}

	if _, err = io.Copy(part, bytes.NewBuffer(data)); err != nil {
		return nil, nil, err
	}

	if err := writer.Close(); err != nil {
		return nil, nil, err
	}

	return body.Bytes(), writer, nil
}

// UploadSamlIdpCertificate will upload an IDP certificate for SAML and set the config to use it.
// The filename parameter is deprecated and ignored: the server will pick a hard-coded filename when writing to disk.
func (c *Client4) UploadSamlIdpCertificate(data []byte, filename string) (*Response, error) {
	body, writer, err := fileToMultipart(data, filename)
	if err != nil {
		return nil, NewAppError("UploadSamlIdpCertificate", "model.client.upload_saml_cert.app_error", nil, err.Error(), http.StatusBadRequest)
	}

	_, resp, err := c.DoUploadFile(c.samlRoute()+"/certificate/idp", body, writer.FormDataContentType())
	return resp, err
}

// UploadSamlPublicCertificate will upload a public certificate for SAML and set the config to use it.
// The filename parameter is deprecated and ignored: the server will pick a hard-coded filename when writing to disk.
func (c *Client4) UploadSamlPublicCertificate(data []byte, filename string) (*Response, error) {
	body, writer, err := fileToMultipart(data, filename)
	if err != nil {
		return nil, NewAppError("UploadSamlPublicCertificate", "model.client.upload_saml_cert.app_error", nil, err.Error(), http.StatusBadRequest)
	}

	_, resp, err := c.DoUploadFile(c.samlRoute()+"/certificate/public", body, writer.FormDataContentType())
	return resp, err
}

// UploadSamlPrivateCertificate will upload a private key for SAML and set the config to use it.
// The filename parameter is deprecated and ignored: the server will pick a hard-coded filename when writing to disk.
func (c *Client4) UploadSamlPrivateCertificate(data []byte, filename string) (*Response, error) {
	body, writer, err := fileToMultipart(data, filename)
	if err != nil {
		return nil, NewAppError("UploadSamlPrivateCertificate", "model.client.upload_saml_cert.app_error", nil, err.Error(), http.StatusBadRequest)
	}

	_, resp, err := c.DoUploadFile(c.samlRoute()+"/certificate/private", body, writer.FormDataContentType())
	return resp, err
}

// DeleteSamlIdpCertificate deletes the SAML IDP certificate from the server and updates the config to not use it and disable SAML.
func (c *Client4) DeleteSamlIdpCertificate() (*Response, error) {
	r, err := c.DoAPIDelete(c.samlRoute() + "/certificate/idp")
	if err != nil {
		return BuildResponse(r), err
	}
	defer closeBody(r)
	return BuildResponse(r), nil
}

// DeleteSamlPublicCertificate deletes the SAML IDP certificate from the server and updates the config to not use it and disable SAML.
func (c *Client4) DeleteSamlPublicCertificate() (*Response, error) {
	r, err := c.DoAPIDelete(c.samlRoute() + "/certificate/public")
	if err != nil {
		return BuildResponse(r), err
	}
	defer closeBody(r)
	return BuildResponse(r), nil
}

// DeleteSamlPrivateCertificate deletes the SAML IDP certificate from the server and updates the config to not use it and disable SAML.
func (c *Client4) DeleteSamlPrivateCertificate() (*Response, error) {
	r, err := c.DoAPIDelete(c.samlRoute() + "/certificate/private")
	if err != nil {
		return BuildResponse(r), err
	}
	defer closeBody(r)
	return BuildResponse(r), nil
}

// GetSamlCertificateStatus returns metadata for the SAML configuration.
func (c *Client4) GetSamlCertificateStatus() (*SamlCertificateStatus, *Response, error) {
	r, err := c.DoAPIGet(c.samlRoute()+"/certificate/status", "")
	if err != nil {
		return nil, BuildResponse(r), err
	}
	defer closeBody(r)

	var status SamlCertificateStatus
	if jsonErr := json.NewDecoder(r.Body).Decode(&status); jsonErr != nil {
		return nil, nil, NewAppError("GetSamlCertificateStatus", "api.unmarshal_error", nil, jsonErr.Error(), http.StatusInternalServerError)
	}
	return &status, BuildResponse(r), nil
}

func (c *Client4) GetSamlMetadataFromIdp(samlMetadataURL string) (*SamlMetadataResponse, *Response, error) {
	requestBody := make(map[string]string)
	requestBody["saml_metadata_url"] = samlMetadataURL
	r, err := c.DoAPIPost(c.samlRoute()+"/metadatafromidp", MapToJSON(requestBody))
	if err != nil {
		return nil, BuildResponse(r), err
	}

	defer closeBody(r)
	var resp SamlMetadataResponse
	if jsonErr := json.NewDecoder(r.Body).Decode(&resp); jsonErr != nil {
		return nil, nil, NewAppError("GetSamlMetadataFromIdp", "api.unmarshal_error", nil, jsonErr.Error(), http.StatusInternalServerError)
	}
	return &resp, BuildResponse(r), nil
}

// ResetSamlAuthDataToEmail resets the AuthData field of SAML users to their Email.
func (c *Client4) ResetSamlAuthDataToEmail(includeDeleted bool, dryRun bool, userIDs []string) (int64, *Response, error) {
	params := map[string]interface{}{
		"include_deleted": includeDeleted,
		"dry_run":         dryRun,
		"user_ids":        userIDs,
	}
	b, jsonErr := json.Marshal(params)
	if jsonErr != nil {
		return 0, nil, NewAppError("ResetSamlAuthDataToEmail", "api.marshal_error", nil, jsonErr.Error(), http.StatusInternalServerError)
	}
	r, err := c.DoAPIPostBytes(c.samlRoute()+"/reset_auth_data", b)
	if err != nil {
		return 0, BuildResponse(r), err
	}
	defer closeBody(r)
	respBody := map[string]int64{}
	err = json.NewDecoder(r.Body).Decode(&respBody)
	if err != nil {
		return 0, BuildResponse(r), NewAppError("Api4.ResetSamlAuthDataToEmail", "api.marshal_error", nil, err.Error(), http.StatusInternalServerError)
	}
	return respBody["num_affected"], BuildResponse(r), nil
}

// Compliance Section

// CreateComplianceReport creates an incoming webhook for a channel.
func (c *Client4) CreateComplianceReport(report *Compliance) (*Compliance, *Response, error) {
	buf, err := json.Marshal(report)
	if err != nil {
		return nil, nil, NewAppError("CreateComplianceReport", "api.marshal_error", nil, err.Error(), http.StatusInternalServerError)
	}
	r, err := c.DoAPIPostBytes(c.complianceReportsRoute(), buf)
	if err != nil {
		return nil, BuildResponse(r), err
	}
	defer closeBody(r)
	var comp Compliance
	if jsonErr := json.NewDecoder(r.Body).Decode(&comp); jsonErr != nil {
		return nil, nil, NewAppError("CreateComplianceReport", "api.unmarshal_error", nil, jsonErr.Error(), http.StatusInternalServerError)
	}
	return &comp, BuildResponse(r), nil
}

// GetComplianceReports returns list of compliance reports.
func (c *Client4) GetComplianceReports(page, perPage int) (Compliances, *Response, error) {
	query := fmt.Sprintf("?page=%v&per_page=%v", page, perPage)
	r, err := c.DoAPIGet(c.complianceReportsRoute()+query, "")
	if err != nil {
		return nil, BuildResponse(r), err
	}
	defer closeBody(r)
	var comp Compliances
	if jsonErr := json.NewDecoder(r.Body).Decode(&comp); jsonErr != nil {
		return nil, nil, NewAppError("GetComplianceReports", "api.unmarshal_error", nil, jsonErr.Error(), http.StatusInternalServerError)
	}
	return comp, BuildResponse(r), nil
}

// GetComplianceReport returns a compliance report.
func (c *Client4) GetComplianceReport(reportId string) (*Compliance, *Response, error) {
	r, err := c.DoAPIGet(c.complianceReportRoute(reportId), "")
	if err != nil {
		return nil, BuildResponse(r), err
	}
	defer closeBody(r)
	var comp Compliance
	if jsonErr := json.NewDecoder(r.Body).Decode(&comp); jsonErr != nil {
		return nil, nil, NewAppError("GetComplianceReport", "api.unmarshal_error", nil, jsonErr.Error(), http.StatusInternalServerError)
	}
	return &comp, BuildResponse(r), nil
}

// DownloadComplianceReport returns a full compliance report as a file.
func (c *Client4) DownloadComplianceReport(reportId string) ([]byte, *Response, error) {
	rq, err := http.NewRequest("GET", c.APIURL+c.complianceReportDownloadRoute(reportId), nil)
	if err != nil {
		return nil, nil, err
	}

	if c.AuthToken != "" {
		rq.Header.Set(HeaderAuth, "BEARER "+c.AuthToken)
	}

	rp, err := c.HTTPClient.Do(rq)
	if err != nil {
		return nil, BuildResponse(rp), err
	}
	defer closeBody(rp)

	if rp.StatusCode >= 300 {
		return nil, BuildResponse(rp), AppErrorFromJSON(rp.Body)
	}

	data, err := ioutil.ReadAll(rp.Body)
	if err != nil {
		return nil, BuildResponse(rp), NewAppError("DownloadComplianceReport", "model.client.read_file.app_error", nil, err.Error(), rp.StatusCode)
	}

	return data, BuildResponse(rp), nil
}

// Cluster Section

// GetClusterStatus returns the status of all the configured cluster nodes.
func (c *Client4) GetClusterStatus() ([]*ClusterInfo, *Response, error) {
	r, err := c.DoAPIGet(c.clusterRoute()+"/status", "")
	if err != nil {
		return nil, BuildResponse(r), err
	}
	defer closeBody(r)
	var list []*ClusterInfo
	if jsonErr := json.NewDecoder(r.Body).Decode(&list); jsonErr != nil {
		return nil, nil, NewAppError("GetClusterStatus", "api.unmarshal_error", nil, jsonErr.Error(), http.StatusInternalServerError)
	}
	return list, BuildResponse(r), nil
}

// LDAP Section

// SyncLdap will force a sync with the configured LDAP server.
// If includeRemovedMembers is true, then group members who left or were removed from a
// synced team/channel will be re-joined; otherwise, they will be excluded.
func (c *Client4) SyncLdap(includeRemovedMembers bool) (*Response, error) {
	reqBody, jsonErr := json.Marshal(map[string]interface{}{
		"include_removed_members": includeRemovedMembers,
	})
	if jsonErr != nil {
		return nil, NewAppError("SyncLdap", "api.marshal_error", nil, jsonErr.Error(), http.StatusInternalServerError)
	}
	r, err := c.DoAPIPostBytes(c.ldapRoute()+"/sync", reqBody)
	if err != nil {
		return BuildResponse(r), err
	}
	defer closeBody(r)
	return BuildResponse(r), nil
}

// TestLdap will attempt to connect to the configured LDAP server and return OK if configured
// correctly.
func (c *Client4) TestLdap() (*Response, error) {
	r, err := c.DoAPIPost(c.ldapRoute()+"/test", "")
	if err != nil {
		return BuildResponse(r), err
	}
	defer closeBody(r)
	return BuildResponse(r), nil
}

// GetLdapGroups retrieves the immediate child groups of the given parent group.
func (c *Client4) GetLdapGroups() ([]*Group, *Response, error) {
	path := fmt.Sprintf("%s/groups", c.ldapRoute())

	r, err := c.DoAPIGet(path, "")
	if err != nil {
		return nil, BuildResponse(r), err
	}
	defer closeBody(r)

	responseData := struct {
		Count  int      `json:"count"`
		Groups []*Group `json:"groups"`
	}{}
	if err := json.NewDecoder(r.Body).Decode(&responseData); err != nil {
		return nil, BuildResponse(r), NewAppError("Api4.GetLdapGroups", "api.marshal_error", nil, err.Error(), http.StatusInternalServerError)
	}
	for i := range responseData.Groups {
		responseData.Groups[i].DisplayName = *responseData.Groups[i].Name
	}

	return responseData.Groups, BuildResponse(r), nil
}

// LinkLdapGroup creates or undeletes a Mattermost group and associates it to the given LDAP group DN.
func (c *Client4) LinkLdapGroup(dn string) (*Group, *Response, error) {
	path := fmt.Sprintf("%s/groups/%s/link", c.ldapRoute(), dn)

	r, err := c.DoAPIPost(path, "")
	if err != nil {
		return nil, BuildResponse(r), err
	}
	defer closeBody(r)

	var g Group
	if jsonErr := json.NewDecoder(r.Body).Decode(&g); jsonErr != nil {
		return nil, nil, NewAppError("LinkLdapGroup", "api.unmarshal_error", nil, jsonErr.Error(), http.StatusInternalServerError)
	}
	return &g, BuildResponse(r), nil
}

// UnlinkLdapGroup deletes the Mattermost group associated with the given LDAP group DN.
func (c *Client4) UnlinkLdapGroup(dn string) (*Group, *Response, error) {
	path := fmt.Sprintf("%s/groups/%s/link", c.ldapRoute(), dn)

	r, err := c.DoAPIDelete(path)
	if err != nil {
		return nil, BuildResponse(r), err
	}
	defer closeBody(r)

	var g Group
	if jsonErr := json.NewDecoder(r.Body).Decode(&g); jsonErr != nil {
		return nil, nil, NewAppError("UnlinkLdapGroup", "api.unmarshal_error", nil, jsonErr.Error(), http.StatusInternalServerError)
	}
	return &g, BuildResponse(r), nil
}

// MigrateIdLdap migrates the LDAP enabled users to given attribute
func (c *Client4) MigrateIdLdap(toAttribute string) (*Response, error) {
	r, err := c.DoAPIPost(c.ldapRoute()+"/migrateid", MapToJSON(map[string]string{
		"toAttribute": toAttribute,
	}))
	if err != nil {
		return BuildResponse(r), err
	}
	defer closeBody(r)
	return BuildResponse(r), nil
}

// GetGroupsByChannel retrieves the Mattermost Groups associated with a given channel
func (c *Client4) GetGroupsByChannel(channelId string, opts GroupSearchOpts) ([]*GroupWithSchemeAdmin, int, *Response, error) {
	path := fmt.Sprintf("%s/groups?q=%v&include_member_count=%v&filter_allow_reference=%v", c.channelRoute(channelId), opts.Q, opts.IncludeMemberCount, opts.FilterAllowReference)
	if opts.PageOpts != nil {
		path = fmt.Sprintf("%s&page=%v&per_page=%v", path, opts.PageOpts.Page, opts.PageOpts.PerPage)
	}
	r, err := c.DoAPIGet(path, "")
	if err != nil {
		return nil, 0, BuildResponse(r), err
	}
	defer closeBody(r)

	responseData := struct {
		Groups []*GroupWithSchemeAdmin `json:"groups"`
		Count  int                     `json:"total_group_count"`
	}{}
	if err := json.NewDecoder(r.Body).Decode(&responseData); err != nil {
		return nil, 0, BuildResponse(r), NewAppError("Api4.GetGroupsByChannel", "api.marshal_error", nil, err.Error(), http.StatusInternalServerError)
	}

	return responseData.Groups, responseData.Count, BuildResponse(r), nil
}

// GetGroupsByTeam retrieves the Mattermost Groups associated with a given team
func (c *Client4) GetGroupsByTeam(teamId string, opts GroupSearchOpts) ([]*GroupWithSchemeAdmin, int, *Response, error) {
	path := fmt.Sprintf("%s/groups?q=%v&include_member_count=%v&filter_allow_reference=%v", c.teamRoute(teamId), opts.Q, opts.IncludeMemberCount, opts.FilterAllowReference)
	if opts.PageOpts != nil {
		path = fmt.Sprintf("%s&page=%v&per_page=%v", path, opts.PageOpts.Page, opts.PageOpts.PerPage)
	}
	r, err := c.DoAPIGet(path, "")
	if err != nil {
		return nil, 0, BuildResponse(r), err
	}
	defer closeBody(r)

	responseData := struct {
		Groups []*GroupWithSchemeAdmin `json:"groups"`
		Count  int                     `json:"total_group_count"`
	}{}
	if err := json.NewDecoder(r.Body).Decode(&responseData); err != nil {
		return nil, 0, BuildResponse(r), NewAppError("Api4.GetGroupsByTeam", "api.marshal_error", nil, err.Error(), http.StatusInternalServerError)
	}

	return responseData.Groups, responseData.Count, BuildResponse(r), nil
}

// GetGroupsAssociatedToChannelsByTeam retrieves the Mattermost Groups associated with channels in a given team
func (c *Client4) GetGroupsAssociatedToChannelsByTeam(teamId string, opts GroupSearchOpts) (map[string][]*GroupWithSchemeAdmin, *Response, error) {
	path := fmt.Sprintf("%s/groups_by_channels?q=%v&filter_allow_reference=%v", c.teamRoute(teamId), opts.Q, opts.FilterAllowReference)
	if opts.PageOpts != nil {
		path = fmt.Sprintf("%s&page=%v&per_page=%v", path, opts.PageOpts.Page, opts.PageOpts.PerPage)
	}
	r, err := c.DoAPIGet(path, "")
	if err != nil {
		return nil, BuildResponse(r), err
	}
	defer closeBody(r)

	responseData := struct {
		GroupsAssociatedToChannels map[string][]*GroupWithSchemeAdmin `json:"groups"`
	}{}
	if err := json.NewDecoder(r.Body).Decode(&responseData); err != nil {
		return nil, BuildResponse(r), NewAppError("Api4.GetGroupsAssociatedToChannelsByTeam", "api.marshal_error", nil, err.Error(), http.StatusInternalServerError)
	}

	return responseData.GroupsAssociatedToChannels, BuildResponse(r), nil
}

// GetGroups retrieves Mattermost Groups
func (c *Client4) GetGroups(opts GroupSearchOpts) ([]*Group, *Response, error) {
	path := fmt.Sprintf(
		"%s?include_member_count=%v&not_associated_to_team=%v&not_associated_to_channel=%v&filter_allow_reference=%v&q=%v&filter_parent_team_permitted=%v&group_source=%v",
		c.groupsRoute(),
		opts.IncludeMemberCount,
		opts.NotAssociatedToTeam,
		opts.NotAssociatedToChannel,
		opts.FilterAllowReference,
		opts.Q,
		opts.FilterParentTeamPermitted,
		opts.Source,
	)
	if opts.Since > 0 {
		path = fmt.Sprintf("%s&since=%v", path, opts.Since)
	}
	if opts.PageOpts != nil {
		path = fmt.Sprintf("%s&page=%v&per_page=%v", path, opts.PageOpts.Page, opts.PageOpts.PerPage)
	}
	r, err := c.DoAPIGet(path, "")
	if err != nil {
		return nil, BuildResponse(r), err
	}
	defer closeBody(r)

	var list []*Group
	if jsonErr := json.NewDecoder(r.Body).Decode(&list); jsonErr != nil {
		return nil, nil, NewAppError("GetGroups", "api.unmarshal_error", nil, jsonErr.Error(), http.StatusInternalServerError)
	}
	return list, BuildResponse(r), nil
}

// GetGroupsByUserId retrieves Mattermost Groups for a user
func (c *Client4) GetGroupsByUserId(userId string) ([]*Group, *Response, error) {
	path := fmt.Sprintf(
		"%s/%v/groups",
		c.usersRoute(),
		userId,
	)

	r, err := c.DoAPIGet(path, "")
	if err != nil {
		return nil, BuildResponse(r), err
	}
	defer closeBody(r)
	var list []*Group
	if jsonErr := json.NewDecoder(r.Body).Decode(&list); jsonErr != nil {
		return nil, nil, NewAppError("GetGroupsByUserId", "api.unmarshal_error", nil, jsonErr.Error(), http.StatusInternalServerError)
	}
	return list, BuildResponse(r), nil
}

func (c *Client4) MigrateAuthToLdap(fromAuthService string, matchField string, force bool) (*Response, error) {
	r, err := c.DoAPIPost(c.usersRoute()+"/migrate_auth/ldap", StringInterfaceToJSON(map[string]interface{}{
		"from":        fromAuthService,
		"force":       force,
		"match_field": matchField,
	}))
	if err != nil {
		return BuildResponse(r), err
	}
	defer closeBody(r)
	return BuildResponse(r), nil
}

func (c *Client4) MigrateAuthToSaml(fromAuthService string, usersMap map[string]string, auto bool) (*Response, error) {
	r, err := c.DoAPIPost(c.usersRoute()+"/migrate_auth/saml", StringInterfaceToJSON(map[string]interface{}{
		"from":    fromAuthService,
		"auto":    auto,
		"matches": usersMap,
	}))
	if err != nil {
		return BuildResponse(r), err
	}
	defer closeBody(r)
	return BuildResponse(r), nil
}

// UploadLdapPublicCertificate will upload a public certificate for LDAP and set the config to use it.
func (c *Client4) UploadLdapPublicCertificate(data []byte) (*Response, error) {
	body, writer, err := fileToMultipart(data, LdapPublicCertificateName)
	if err != nil {
		return nil, NewAppError("UploadLdapPublicCertificate", "model.client.upload_ldap_cert.app_error", nil, err.Error(), http.StatusBadRequest)
	}

	_, resp, err := c.DoUploadFile(c.ldapRoute()+"/certificate/public", body, writer.FormDataContentType())
	return resp, err
}

// UploadLdapPrivateCertificate will upload a private key for LDAP and set the config to use it.
func (c *Client4) UploadLdapPrivateCertificate(data []byte) (*Response, error) {
	body, writer, err := fileToMultipart(data, LdapPrivateKeyName)
	if err != nil {
		return nil, NewAppError("UploadLdapPrivateCertificate", "model.client.upload_Ldap_cert.app_error", nil, err.Error(), http.StatusBadRequest)
	}

	_, resp, err := c.DoUploadFile(c.ldapRoute()+"/certificate/private", body, writer.FormDataContentType())
	return resp, err
}

// DeleteLdapPublicCertificate deletes the LDAP IDP certificate from the server and updates the config to not use it and disable LDAP.
func (c *Client4) DeleteLdapPublicCertificate() (*Response, error) {
	r, err := c.DoAPIDelete(c.ldapRoute() + "/certificate/public")
	if err != nil {
		return BuildResponse(r), err
	}
	defer closeBody(r)
	return BuildResponse(r), nil
}

// DeleteLDAPPrivateCertificate deletes the LDAP IDP certificate from the server and updates the config to not use it and disable LDAP.
func (c *Client4) DeleteLdapPrivateCertificate() (*Response, error) {
	r, err := c.DoAPIDelete(c.ldapRoute() + "/certificate/private")
	if err != nil {
		return BuildResponse(r), err
	}
	defer closeBody(r)
	return BuildResponse(r), nil
}

// Audits Section

// GetAudits returns a list of audits for the whole system.
func (c *Client4) GetAudits(page int, perPage int, etag string) (Audits, *Response, error) {
	query := fmt.Sprintf("?page=%v&per_page=%v", page, perPage)
	r, err := c.DoAPIGet("/audits"+query, etag)
	if err != nil {
		return nil, BuildResponse(r), err
	}
	defer closeBody(r)

	var audits Audits
	err = json.NewDecoder(r.Body).Decode(&audits)
	if err != nil {
		return nil, BuildResponse(r), NewAppError("GetAudits", "api.marshal_error", nil, err.Error(), http.StatusInternalServerError)
	}
	return audits, BuildResponse(r), nil
}

// Brand Section

// GetBrandImage retrieves the previously uploaded brand image.
func (c *Client4) GetBrandImage() ([]byte, *Response, error) {
	r, err := c.DoAPIGet(c.brandRoute()+"/image", "")
	if err != nil {
		return nil, BuildResponse(r), err
	}
	defer closeBody(r)

	if r.StatusCode >= 300 {
		return nil, BuildResponse(r), AppErrorFromJSON(r.Body)
	}

	data, err := ioutil.ReadAll(r.Body)
	if err != nil {
		return nil, BuildResponse(r), NewAppError("GetBrandImage", "model.client.read_file.app_error", nil, err.Error(), r.StatusCode)
	}

	return data, BuildResponse(r), nil
}

// DeleteBrandImage deletes the brand image for the system.
func (c *Client4) DeleteBrandImage() (*Response, error) {
	r, err := c.DoAPIDelete(c.brandRoute() + "/image")
	if err != nil {
		return BuildResponse(r), err
	}
	return BuildResponse(r), nil
}

// UploadBrandImage sets the brand image for the system.
func (c *Client4) UploadBrandImage(data []byte) (*Response, error) {
	body := &bytes.Buffer{}
	writer := multipart.NewWriter(body)

	part, err := writer.CreateFormFile("image", "brand.png")
	if err != nil {
		return nil, NewAppError("UploadBrandImage", "model.client.set_profile_user.no_file.app_error", nil, err.Error(), http.StatusBadRequest)
	}

	if _, err = io.Copy(part, bytes.NewBuffer(data)); err != nil {
		return nil, NewAppError("UploadBrandImage", "model.client.set_profile_user.no_file.app_error", nil, err.Error(), http.StatusBadRequest)
	}

	if err = writer.Close(); err != nil {
		return nil, NewAppError("UploadBrandImage", "model.client.set_profile_user.writer.app_error", nil, err.Error(), http.StatusBadRequest)
	}

	rq, err := http.NewRequest("POST", c.APIURL+c.brandRoute()+"/image", bytes.NewReader(body.Bytes()))
	if err != nil {
		return nil, err
	}
	rq.Header.Set("Content-Type", writer.FormDataContentType())

	if c.AuthToken != "" {
		rq.Header.Set(HeaderAuth, c.AuthType+" "+c.AuthToken)
	}

	rp, err := c.HTTPClient.Do(rq)
	if err != nil {
		return BuildResponse(rp), err
	}
	defer closeBody(rp)

	if rp.StatusCode >= 300 {
		return BuildResponse(rp), AppErrorFromJSON(rp.Body)
	}

	return BuildResponse(rp), nil
}

// Logs Section

// GetLogs page of logs as a string array.
func (c *Client4) GetLogs(page, perPage int) ([]string, *Response, error) {
	query := fmt.Sprintf("?page=%v&logs_per_page=%v", page, perPage)
	r, err := c.DoAPIGet("/logs"+query, "")
	if err != nil {
		return nil, BuildResponse(r), err
	}
	defer closeBody(r)
	return ArrayFromJSON(r.Body), BuildResponse(r), nil
}

// PostLog is a convenience Web Service call so clients can log messages into
// the server-side logs. For example we typically log javascript error messages
// into the server-side. It returns the log message if the logging was successful.
func (c *Client4) PostLog(message map[string]string) (map[string]string, *Response, error) {
	r, err := c.DoAPIPost("/logs", MapToJSON(message))
	if err != nil {
		return nil, BuildResponse(r), err
	}
	defer closeBody(r)
	return MapFromJSON(r.Body), BuildResponse(r), nil
}

// OAuth Section

// CreateOAuthApp will register a new OAuth 2.0 client application with Mattermost acting as an OAuth 2.0 service provider.
func (c *Client4) CreateOAuthApp(app *OAuthApp) (*OAuthApp, *Response, error) {
	buf, err := json.Marshal(app)
	if err != nil {
		return nil, nil, NewAppError("CreateOAuthApp", "api.marshal_error", nil, err.Error(), http.StatusInternalServerError)
	}
	r, err := c.DoAPIPostBytes(c.oAuthAppsRoute(), buf)
	if err != nil {
		return nil, BuildResponse(r), err
	}
	defer closeBody(r)

	var oapp OAuthApp
	if jsonErr := json.NewDecoder(r.Body).Decode(&oapp); jsonErr != nil {
		return nil, nil, NewAppError("CreateOAuthApp", "api.unmarshal_error", nil, jsonErr.Error(), http.StatusInternalServerError)
	}
	return &oapp, BuildResponse(r), nil
}

// UpdateOAuthApp updates a page of registered OAuth 2.0 client applications with Mattermost acting as an OAuth 2.0 service provider.
func (c *Client4) UpdateOAuthApp(app *OAuthApp) (*OAuthApp, *Response, error) {
	buf, err := json.Marshal(app)
	if err != nil {
		return nil, nil, NewAppError("UpdateOAuthApp", "api.marshal_error", nil, err.Error(), http.StatusInternalServerError)
	}
	r, err := c.DoAPIPutBytes(c.oAuthAppRoute(app.Id), buf)
	if err != nil {
		return nil, BuildResponse(r), err
	}
	defer closeBody(r)
	var oapp OAuthApp
	if jsonErr := json.NewDecoder(r.Body).Decode(&oapp); jsonErr != nil {
		return nil, nil, NewAppError("UpdateOAuthApp", "api.unmarshal_error", nil, jsonErr.Error(), http.StatusInternalServerError)
	}
	return &oapp, BuildResponse(r), nil
}

// GetOAuthApps gets a page of registered OAuth 2.0 client applications with Mattermost acting as an OAuth 2.0 service provider.
func (c *Client4) GetOAuthApps(page, perPage int) ([]*OAuthApp, *Response, error) {
	query := fmt.Sprintf("?page=%v&per_page=%v", page, perPage)
	r, err := c.DoAPIGet(c.oAuthAppsRoute()+query, "")
	if err != nil {
		return nil, BuildResponse(r), err
	}
	defer closeBody(r)
	var list []*OAuthApp
	if jsonErr := json.NewDecoder(r.Body).Decode(&list); jsonErr != nil {
		return nil, nil, NewAppError("GetOAuthApps", "api.unmarshal_error", nil, jsonErr.Error(), http.StatusInternalServerError)
	}
	return list, BuildResponse(r), nil
}

// GetOAuthApp gets a registered OAuth 2.0 client application with Mattermost acting as an OAuth 2.0 service provider.
func (c *Client4) GetOAuthApp(appId string) (*OAuthApp, *Response, error) {
	r, err := c.DoAPIGet(c.oAuthAppRoute(appId), "")
	if err != nil {
		return nil, BuildResponse(r), err
	}
	defer closeBody(r)
	var oapp OAuthApp
	if jsonErr := json.NewDecoder(r.Body).Decode(&oapp); jsonErr != nil {
		return nil, nil, NewAppError("GetOAuthApp", "api.unmarshal_error", nil, jsonErr.Error(), http.StatusInternalServerError)
	}
	return &oapp, BuildResponse(r), nil
}

// GetOAuthAppInfo gets a sanitized version of a registered OAuth 2.0 client application with Mattermost acting as an OAuth 2.0 service provider.
func (c *Client4) GetOAuthAppInfo(appId string) (*OAuthApp, *Response, error) {
	r, err := c.DoAPIGet(c.oAuthAppRoute(appId)+"/info", "")
	if err != nil {
		return nil, BuildResponse(r), err
	}
	defer closeBody(r)
	var oapp OAuthApp
	if jsonErr := json.NewDecoder(r.Body).Decode(&oapp); jsonErr != nil {
		return nil, nil, NewAppError("GetOAuthAppInfo", "api.unmarshal_error", nil, jsonErr.Error(), http.StatusInternalServerError)
	}
	return &oapp, BuildResponse(r), nil
}

// DeleteOAuthApp deletes a registered OAuth 2.0 client application.
func (c *Client4) DeleteOAuthApp(appId string) (*Response, error) {
	r, err := c.DoAPIDelete(c.oAuthAppRoute(appId))
	if err != nil {
		return BuildResponse(r), err
	}
	defer closeBody(r)
	return BuildResponse(r), nil
}

// RegenerateOAuthAppSecret regenerates the client secret for a registered OAuth 2.0 client application.
func (c *Client4) RegenerateOAuthAppSecret(appId string) (*OAuthApp, *Response, error) {
	r, err := c.DoAPIPost(c.oAuthAppRoute(appId)+"/regen_secret", "")
	if err != nil {
		return nil, BuildResponse(r), err
	}
	defer closeBody(r)
	var oapp OAuthApp
	if jsonErr := json.NewDecoder(r.Body).Decode(&oapp); jsonErr != nil {
		return nil, nil, NewAppError("RegenerateOAuthAppSecret", "api.unmarshal_error", nil, jsonErr.Error(), http.StatusInternalServerError)
	}
	return &oapp, BuildResponse(r), nil
}

// GetAuthorizedOAuthAppsForUser gets a page of OAuth 2.0 client applications the user has authorized to use access their account.
func (c *Client4) GetAuthorizedOAuthAppsForUser(userId string, page, perPage int) ([]*OAuthApp, *Response, error) {
	query := fmt.Sprintf("?page=%v&per_page=%v", page, perPage)
	r, err := c.DoAPIGet(c.userRoute(userId)+"/oauth/apps/authorized"+query, "")
	if err != nil {
		return nil, BuildResponse(r), err
	}
	defer closeBody(r)
	var list []*OAuthApp
	if jsonErr := json.NewDecoder(r.Body).Decode(&list); jsonErr != nil {
		return nil, nil, NewAppError("GetAuthorizedOAuthAppsForUser", "api.unmarshal_error", nil, jsonErr.Error(), http.StatusInternalServerError)
	}
	return list, BuildResponse(r), nil
}

// AuthorizeOAuthApp will authorize an OAuth 2.0 client application to access a user's account and provide a redirect link to follow.
func (c *Client4) AuthorizeOAuthApp(authRequest *AuthorizeRequest) (string, *Response, error) {
	buf, err := json.Marshal(authRequest)
	if err != nil {
		return "", BuildResponse(nil), NewAppError("AuthorizeOAuthApp", "api.marshal_error", nil, err.Error(), http.StatusInternalServerError)
	}
	r, err := c.DoAPIRequestBytes(http.MethodPost, c.URL+"/oauth/authorize", buf, "")
	if err != nil {
		return "", BuildResponse(r), err
	}
	defer closeBody(r)
	return MapFromJSON(r.Body)["redirect"], BuildResponse(r), nil
}

// DeauthorizeOAuthApp will deauthorize an OAuth 2.0 client application from accessing a user's account.
func (c *Client4) DeauthorizeOAuthApp(appId string) (*Response, error) {
	requestData := map[string]string{"client_id": appId}
	r, err := c.DoAPIRequest(http.MethodPost, c.URL+"/oauth/deauthorize", MapToJSON(requestData), "")
	if err != nil {
		return BuildResponse(r), err
	}
	defer closeBody(r)
	return BuildResponse(r), nil
}

// GetOAuthAccessToken is a test helper function for the OAuth access token endpoint.
func (c *Client4) GetOAuthAccessToken(data url.Values) (*AccessResponse, *Response, error) {
	url := c.URL + "/oauth/access_token"
	rq, err := http.NewRequest(http.MethodPost, url, strings.NewReader(data.Encode()))
	if err != nil {
		return nil, nil, err
	}
	rq.Header.Set("Content-Type", "application/x-www-form-urlencoded")

	if c.AuthToken != "" {
		rq.Header.Set(HeaderAuth, c.AuthType+" "+c.AuthToken)
	}

	rp, err := c.HTTPClient.Do(rq)
	if err != nil {
		return nil, BuildResponse(rp), err
	}
	defer closeBody(rp)

	if rp.StatusCode >= 300 {
		return nil, BuildResponse(rp), AppErrorFromJSON(rp.Body)
	}

	var ar *AccessResponse
	err = json.NewDecoder(rp.Body).Decode(&ar)
	if err != nil {
		return nil, BuildResponse(rp), NewAppError(url, "api.marshal_error", nil, err.Error(), http.StatusInternalServerError)
	}

	return ar, BuildResponse(rp), nil
}

// Elasticsearch Section

// TestElasticsearch will attempt to connect to the configured Elasticsearch server and return OK if configured.
// correctly.
func (c *Client4) TestElasticsearch() (*Response, error) {
	r, err := c.DoAPIPost(c.elasticsearchRoute()+"/test", "")
	if err != nil {
		return BuildResponse(r), err
	}
	defer closeBody(r)
	return BuildResponse(r), nil
}

// PurgeElasticsearchIndexes immediately deletes all Elasticsearch indexes.
func (c *Client4) PurgeElasticsearchIndexes() (*Response, error) {
	r, err := c.DoAPIPost(c.elasticsearchRoute()+"/purge_indexes", "")
	if err != nil {
		return BuildResponse(r), err
	}
	defer closeBody(r)
	return BuildResponse(r), nil
}

// Bleve Section

// PurgeBleveIndexes immediately deletes all Bleve indexes.
func (c *Client4) PurgeBleveIndexes() (*Response, error) {
	r, err := c.DoAPIPost(c.bleveRoute()+"/purge_indexes", "")
	if err != nil {
		return BuildResponse(r), err
	}
	defer closeBody(r)
	return BuildResponse(r), nil
}

// Data Retention Section

// GetDataRetentionPolicy will get the current global data retention policy details.
func (c *Client4) GetDataRetentionPolicy() (*GlobalRetentionPolicy, *Response, error) {
	r, err := c.DoAPIGet(c.dataRetentionRoute()+"/policy", "")
	if err != nil {
		return nil, BuildResponse(r), err
	}
	defer closeBody(r)
	var p GlobalRetentionPolicy
	if jsonErr := json.NewDecoder(r.Body).Decode(&p); jsonErr != nil {
		return nil, nil, NewAppError("GetDataRetentionPolicy", "api.unmarshal_error", nil, jsonErr.Error(), http.StatusInternalServerError)
	}
	return &p, BuildResponse(r), nil
}

// GetDataRetentionPolicyByID will get the details for the granular data retention policy with the specified ID.
func (c *Client4) GetDataRetentionPolicyByID(policyID string) (*RetentionPolicyWithTeamAndChannelCounts, *Response, error) {
	r, err := c.DoAPIGet(c.dataRetentionPolicyRoute(policyID), "")
	if err != nil {
		return nil, BuildResponse(r), err
	}
	defer closeBody(r)

	var p RetentionPolicyWithTeamAndChannelCounts
	if jsonErr := json.NewDecoder(r.Body).Decode(&p); jsonErr != nil {
		return nil, nil, NewAppError("GetDataRetentionPolicyByID", "api.unmarshal_error", nil, jsonErr.Error(), http.StatusInternalServerError)
	}
	return &p, BuildResponse(r), nil
}

// GetDataRetentionPoliciesCount will get the total number of granular data retention policies.
func (c *Client4) GetDataRetentionPoliciesCount() (int64, *Response, error) {
	type CountBody struct {
		TotalCount int64 `json:"total_count"`
	}
	r, err := c.DoAPIGet(c.dataRetentionRoute()+"/policies_count", "")
	if err != nil {
		return 0, BuildResponse(r), err
	}
	var countObj CountBody
	err = json.NewDecoder(r.Body).Decode(&countObj)
	if err != nil {
		return 0, nil, NewAppError("Client4.GetDataRetentionPoliciesCount", "model.utils.decode_json.app_error", nil, err.Error(), r.StatusCode)
	}
	return countObj.TotalCount, BuildResponse(r), nil
}

// GetDataRetentionPolicies will get the current granular data retention policies' details.
func (c *Client4) GetDataRetentionPolicies(page, perPage int) (*RetentionPolicyWithTeamAndChannelCountsList, *Response, error) {
	query := fmt.Sprintf("?page=%d&per_page=%d", page, perPage)
	r, err := c.DoAPIGet(c.dataRetentionRoute()+"/policies"+query, "")
	if err != nil {
		return nil, BuildResponse(r), err
	}
	defer closeBody(r)

	var p RetentionPolicyWithTeamAndChannelCountsList
	if jsonErr := json.NewDecoder(r.Body).Decode(&p); jsonErr != nil {
		return nil, nil, NewAppError("GetDataRetentionPolicies", "api.unmarshal_error", nil, jsonErr.Error(), http.StatusInternalServerError)
	}
	return &p, BuildResponse(r), nil
}

// CreateDataRetentionPolicy will create a new granular data retention policy which will be applied to
// the specified teams and channels. The Id field of `policy` must be empty.
func (c *Client4) CreateDataRetentionPolicy(policy *RetentionPolicyWithTeamAndChannelIDs) (*RetentionPolicyWithTeamAndChannelCounts, *Response, error) {
	policyJSON, jsonErr := json.Marshal(policy)
	if jsonErr != nil {
		return nil, nil, NewAppError("CreateDataRetentionPolicy", "api.marshal_error", nil, jsonErr.Error(), http.StatusInternalServerError)
	}
	r, err := c.DoAPIPostBytes(c.dataRetentionRoute()+"/policies", policyJSON)
	if err != nil {
		return nil, BuildResponse(r), err
	}
	defer closeBody(r)
	var p RetentionPolicyWithTeamAndChannelCounts
	if jsonErr := json.NewDecoder(r.Body).Decode(&p); jsonErr != nil {
		return nil, nil, NewAppError("CreateDataRetentionPolicy", "api.unmarshal_error", nil, jsonErr.Error(), http.StatusInternalServerError)
	}
	return &p, BuildResponse(r), nil
}

// DeleteDataRetentionPolicy will delete the granular data retention policy with the specified ID.
func (c *Client4) DeleteDataRetentionPolicy(policyID string) (*Response, error) {
	r, err := c.DoAPIDelete(c.dataRetentionPolicyRoute(policyID))
	if err != nil {
		return BuildResponse(r), err
	}
	defer closeBody(r)
	return BuildResponse(r), nil
}

// PatchDataRetentionPolicy will patch the granular data retention policy with the specified ID.
// The Id field of `patch` must be non-empty.
func (c *Client4) PatchDataRetentionPolicy(patch *RetentionPolicyWithTeamAndChannelIDs) (*RetentionPolicyWithTeamAndChannelCounts, *Response, error) {
	patchJSON, jsonErr := json.Marshal(patch)
	if jsonErr != nil {
		return nil, nil, NewAppError("PatchDataRetentionPolicy", "api.marshal_error", nil, jsonErr.Error(), http.StatusInternalServerError)
	}
	r, err := c.DoAPIPatchBytes(c.dataRetentionPolicyRoute(patch.ID), patchJSON)
	if err != nil {
		return nil, BuildResponse(r), err
	}
	defer closeBody(r)
	var p RetentionPolicyWithTeamAndChannelCounts
	if jsonErr := json.NewDecoder(r.Body).Decode(&p); jsonErr != nil {
		return nil, nil, NewAppError("PatchDataRetentionPolicy", "api.unmarshal_error", nil, jsonErr.Error(), http.StatusInternalServerError)
	}
	return &p, BuildResponse(r), nil
}

// GetTeamsForRetentionPolicy will get the teams to which the specified policy is currently applied.
func (c *Client4) GetTeamsForRetentionPolicy(policyID string, page, perPage int) (*TeamsWithCount, *Response, error) {
	query := fmt.Sprintf("?page=%d&per_page=%d", page, perPage)
	r, err := c.DoAPIGet(c.dataRetentionPolicyRoute(policyID)+"/teams"+query, "")
	if err != nil {
		return nil, BuildResponse(r), err
	}
	var teams *TeamsWithCount
	err = json.NewDecoder(r.Body).Decode(&teams)
	if err != nil {
		return nil, BuildResponse(r), NewAppError("Client4.GetTeamsForRetentionPolicy", "model.utils.decode_json.app_error", nil, err.Error(), r.StatusCode)
	}
	return teams, BuildResponse(r), nil
}

// SearchTeamsForRetentionPolicy will search the teams to which the specified policy is currently applied.
func (c *Client4) SearchTeamsForRetentionPolicy(policyID string, term string) ([]*Team, *Response, error) {
	body, jsonErr := json.Marshal(map[string]interface{}{"term": term})
	if jsonErr != nil {
		return nil, nil, NewAppError("SearchTeamsForRetentionPolicy", "api.marshal_error", nil, jsonErr.Error(), http.StatusInternalServerError)
	}
	r, err := c.DoAPIPostBytes(c.dataRetentionPolicyRoute(policyID)+"/teams/search", body)
	if err != nil {
		return nil, BuildResponse(r), err
	}
	var teams []*Team
	err = json.NewDecoder(r.Body).Decode(&teams)
	if err != nil {
		return nil, BuildResponse(r), NewAppError("Client4.SearchTeamsForRetentionPolicy", "model.utils.decode_json.app_error", nil, err.Error(), r.StatusCode)
	}
	return teams, BuildResponse(r), nil
}

// AddTeamsToRetentionPolicy will add the specified teams to the granular data retention policy
// with the specified ID.
func (c *Client4) AddTeamsToRetentionPolicy(policyID string, teamIDs []string) (*Response, error) {
	body, jsonErr := json.Marshal(teamIDs)
	if jsonErr != nil {
		return nil, NewAppError("AddTeamsToRetentionPolicy", "api.marshal_error", nil, jsonErr.Error(), http.StatusInternalServerError)
	}
	r, err := c.DoAPIPostBytes(c.dataRetentionPolicyRoute(policyID)+"/teams", body)
	if err != nil {
		return BuildResponse(r), err
	}
	defer closeBody(r)
	return BuildResponse(r), nil
}

// RemoveTeamsFromRetentionPolicy will remove the specified teams from the granular data retention policy
// with the specified ID.
func (c *Client4) RemoveTeamsFromRetentionPolicy(policyID string, teamIDs []string) (*Response, error) {
	body, jsonErr := json.Marshal(teamIDs)
	if jsonErr != nil {
		return nil, NewAppError("RemoveTeamsFromRetentionPolicy", "api.marshal_error", nil, jsonErr.Error(), http.StatusInternalServerError)
	}
	r, err := c.DoAPIDeleteBytes(c.dataRetentionPolicyRoute(policyID)+"/teams", body)
	if err != nil {
		return BuildResponse(r), err
	}
	defer closeBody(r)
	return BuildResponse(r), nil
}

// GetChannelsForRetentionPolicy will get the channels to which the specified policy is currently applied.
func (c *Client4) GetChannelsForRetentionPolicy(policyID string, page, perPage int) (*ChannelsWithCount, *Response, error) {
	query := fmt.Sprintf("?page=%d&per_page=%d", page, perPage)
	r, err := c.DoAPIGet(c.dataRetentionPolicyRoute(policyID)+"/channels"+query, "")
	if err != nil {
		return nil, BuildResponse(r), err
	}
	var channels *ChannelsWithCount
	err = json.NewDecoder(r.Body).Decode(&channels)
	if err != nil {
		return nil, BuildResponse(r), NewAppError("Client4.GetChannelsForRetentionPolicy", "model.utils.decode_json.app_error", nil, err.Error(), r.StatusCode)
	}
	return channels, BuildResponse(r), nil
}

// SearchChannelsForRetentionPolicy will search the channels to which the specified policy is currently applied.
func (c *Client4) SearchChannelsForRetentionPolicy(policyID string, term string) (ChannelListWithTeamData, *Response, error) {
	body, jsonErr := json.Marshal(map[string]interface{}{"term": term})
	if jsonErr != nil {
		return nil, nil, NewAppError("SearchChannelsForRetentionPolicy", "api.marshal_error", nil, jsonErr.Error(), http.StatusInternalServerError)
	}
	r, err := c.DoAPIPostBytes(c.dataRetentionPolicyRoute(policyID)+"/channels/search", body)
	if err != nil {
		return nil, BuildResponse(r), err
	}
	var channels ChannelListWithTeamData
	err = json.NewDecoder(r.Body).Decode(&channels)
	if err != nil {
		return nil, BuildResponse(r), NewAppError("Client4.SearchChannelsForRetentionPolicy", "model.utils.decode_json.app_error", nil, err.Error(), r.StatusCode)
	}
	return channels, BuildResponse(r), nil
}

// AddChannelsToRetentionPolicy will add the specified channels to the granular data retention policy
// with the specified ID.
func (c *Client4) AddChannelsToRetentionPolicy(policyID string, channelIDs []string) (*Response, error) {
	body, jsonErr := json.Marshal(channelIDs)
	if jsonErr != nil {
		return nil, NewAppError("AddChannelsToRetentionPolicy", "api.marshal_error", nil, jsonErr.Error(), http.StatusInternalServerError)
	}
	r, err := c.DoAPIPostBytes(c.dataRetentionPolicyRoute(policyID)+"/channels", body)
	if err != nil {
		return BuildResponse(r), err
	}
	defer closeBody(r)
	return BuildResponse(r), nil
}

// RemoveChannelsFromRetentionPolicy will remove the specified channels from the granular data retention policy
// with the specified ID.
func (c *Client4) RemoveChannelsFromRetentionPolicy(policyID string, channelIDs []string) (*Response, error) {
	body, jsonErr := json.Marshal(channelIDs)
	if jsonErr != nil {
		return nil, NewAppError("RemoveChannelsFromRetentionPolicy", "api.marshal_error", nil, jsonErr.Error(), http.StatusInternalServerError)
	}
	r, err := c.DoAPIDeleteBytes(c.dataRetentionPolicyRoute(policyID)+"/channels", body)
	if err != nil {
		return BuildResponse(r), err
	}
	defer closeBody(r)
	return BuildResponse(r), nil
}

// GetTeamPoliciesForUser will get the data retention policies for the teams to which a user belongs.
func (c *Client4) GetTeamPoliciesForUser(userID string, offset, limit int) (*RetentionPolicyForTeamList, *Response, error) {
	r, err := c.DoAPIGet(c.userRoute(userID)+"/data_retention/team_policies", "")
	if err != nil {
		return nil, BuildResponse(r), err
	}
	var teams RetentionPolicyForTeamList
	err = json.NewDecoder(r.Body).Decode(&teams)
	if err != nil {
		return nil, BuildResponse(r), NewAppError("Client4.GetTeamPoliciesForUser", "model.utils.decode_json.app_error", nil, err.Error(), r.StatusCode)
	}
	return &teams, BuildResponse(r), nil
}

// GetChannelPoliciesForUser will get the data retention policies for the channels to which a user belongs.
func (c *Client4) GetChannelPoliciesForUser(userID string, offset, limit int) (*RetentionPolicyForChannelList, *Response, error) {
	r, err := c.DoAPIGet(c.userRoute(userID)+"/data_retention/channel_policies", "")
	if err != nil {
		return nil, BuildResponse(r), err
	}
	var channels RetentionPolicyForChannelList
	err = json.NewDecoder(r.Body).Decode(&channels)
	if err != nil {
		return nil, BuildResponse(r), NewAppError("Client4.GetChannelPoliciesForUser", "model.utils.decode_json.app_error", nil, err.Error(), r.StatusCode)
	}
	return &channels, BuildResponse(r), nil
}

// Commands Section

// CreateCommand will create a new command if the user have the right permissions.
func (c *Client4) CreateCommand(cmd *Command) (*Command, *Response, error) {
	buf, err := json.Marshal(cmd)
	if err != nil {
		return nil, nil, NewAppError("CreateCommand", "api.marshal_error", nil, err.Error(), http.StatusInternalServerError)
	}
	r, err := c.DoAPIPostBytes(c.commandsRoute(), buf)
	if err != nil {
		return nil, BuildResponse(r), err
	}
	defer closeBody(r)

	var command Command
	if jsonErr := json.NewDecoder(r.Body).Decode(&command); jsonErr != nil {
		return nil, nil, NewAppError("CreateCommand", "api.unmarshal_error", nil, jsonErr.Error(), http.StatusInternalServerError)
	}
	return &command, BuildResponse(r), nil
}

// UpdateCommand updates a command based on the provided Command struct.
func (c *Client4) UpdateCommand(cmd *Command) (*Command, *Response, error) {
	buf, err := json.Marshal(cmd)
	if err != nil {
		return nil, nil, NewAppError("UpdateCommand", "api.marshal_error", nil, err.Error(), http.StatusInternalServerError)
	}
	r, err := c.DoAPIPutBytes(c.commandRoute(cmd.Id), buf)
	if err != nil {
		return nil, BuildResponse(r), err
	}
	defer closeBody(r)
	var command Command
	if jsonErr := json.NewDecoder(r.Body).Decode(&command); jsonErr != nil {
		return nil, nil, NewAppError("UpdateCommand", "api.unmarshal_error", nil, jsonErr.Error(), http.StatusInternalServerError)
	}
	return &command, BuildResponse(r), nil
}

// MoveCommand moves a command to a different team.
func (c *Client4) MoveCommand(teamId string, commandId string) (*Response, error) {
	cmr := CommandMoveRequest{TeamId: teamId}
	buf, err := json.Marshal(cmr)
	if err != nil {
		return nil, NewAppError("MoveCommand", "api.marshal_error", nil, err.Error(), http.StatusInternalServerError)
	}
	r, err := c.DoAPIPutBytes(c.commandMoveRoute(commandId), buf)
	if err != nil {
		return BuildResponse(r), err
	}
	defer closeBody(r)
	return BuildResponse(r), nil
}

// DeleteCommand deletes a command based on the provided command id string.
func (c *Client4) DeleteCommand(commandId string) (*Response, error) {
	r, err := c.DoAPIDelete(c.commandRoute(commandId))
	if err != nil {
		return BuildResponse(r), err
	}
	defer closeBody(r)
	return BuildResponse(r), nil
}

// ListCommands will retrieve a list of commands available in the team.
func (c *Client4) ListCommands(teamId string, customOnly bool) ([]*Command, *Response, error) {
	query := fmt.Sprintf("?team_id=%v&custom_only=%v", teamId, customOnly)
	r, err := c.DoAPIGet(c.commandsRoute()+query, "")
	if err != nil {
		return nil, BuildResponse(r), err
	}
	defer closeBody(r)

	var list []*Command
	if jsonErr := json.NewDecoder(r.Body).Decode(&list); jsonErr != nil {
		return nil, nil, NewAppError("ListCommands", "api.unmarshal_error", nil, jsonErr.Error(), http.StatusInternalServerError)
	}
	return list, BuildResponse(r), nil
}

// ListCommandAutocompleteSuggestions will retrieve a list of suggestions for a userInput.
func (c *Client4) ListCommandAutocompleteSuggestions(userInput, teamId string) ([]AutocompleteSuggestion, *Response, error) {
	query := fmt.Sprintf("/commands/autocomplete_suggestions?user_input=%v", userInput)
	r, err := c.DoAPIGet(c.teamRoute(teamId)+query, "")
	if err != nil {
		return nil, BuildResponse(r), err
	}
	defer closeBody(r)
	var list []AutocompleteSuggestion
	if jsonErr := json.NewDecoder(r.Body).Decode(&list); jsonErr != nil {
		return nil, nil, NewAppError("ListCommandAutocompleteSuggestions", "api.unmarshal_error", nil, jsonErr.Error(), http.StatusInternalServerError)
	}
	return list, BuildResponse(r), nil
}

// GetCommandById will retrieve a command by id.
func (c *Client4) GetCommandById(cmdId string) (*Command, *Response, error) {
	url := fmt.Sprintf("%s/%s", c.commandsRoute(), cmdId)
	r, err := c.DoAPIGet(url, "")
	if err != nil {
		return nil, BuildResponse(r), err
	}
	defer closeBody(r)
	var command Command
	if jsonErr := json.NewDecoder(r.Body).Decode(&command); jsonErr != nil {
		return nil, nil, NewAppError("GetCommandById", "api.unmarshal_error", nil, jsonErr.Error(), http.StatusInternalServerError)
	}
	return &command, BuildResponse(r), nil
}

// ExecuteCommand executes a given slash command.
func (c *Client4) ExecuteCommand(channelId, command string) (*CommandResponse, *Response, error) {
	commandArgs := &CommandArgs{
		ChannelId: channelId,
		Command:   command,
	}
	buf, err := json.Marshal(commandArgs)
	if err != nil {
		return nil, nil, NewAppError("ExecuteCommand", "api.marshal_error", nil, err.Error(), http.StatusInternalServerError)
	}
	r, err := c.DoAPIPostBytes(c.commandsRoute()+"/execute", buf)
	if err != nil {
		return nil, BuildResponse(r), err
	}
	defer closeBody(r)

	response, err := CommandResponseFromJSON(r.Body)
	if err != nil {
		return nil, BuildResponse(r), NewAppError("ExecuteCommand", "api.marshal_error", nil, err.Error(), http.StatusInternalServerError)
	}
	return response, BuildResponse(r), nil
}

// ExecuteCommandWithTeam executes a given slash command against the specified team.
// Use this when executing slash commands in a DM/GM, since the team id cannot be inferred in that case.
func (c *Client4) ExecuteCommandWithTeam(channelId, teamId, command string) (*CommandResponse, *Response, error) {
	commandArgs := &CommandArgs{
		ChannelId: channelId,
		TeamId:    teamId,
		Command:   command,
	}
	buf, err := json.Marshal(commandArgs)
	if err != nil {
		return nil, nil, NewAppError("ExecuteCommandWithTeam", "api.marshal_error", nil, err.Error(), http.StatusInternalServerError)
	}
	r, err := c.DoAPIPostBytes(c.commandsRoute()+"/execute", buf)
	if err != nil {
		return nil, BuildResponse(r), err
	}
	defer closeBody(r)

	response, err := CommandResponseFromJSON(r.Body)
	if err != nil {
		return nil, BuildResponse(r), NewAppError("ExecuteCommandWithTeam", "api.marshal_error", nil, err.Error(), http.StatusInternalServerError)
	}
	return response, BuildResponse(r), nil
}

// ListAutocompleteCommands will retrieve a list of commands available in the team.
func (c *Client4) ListAutocompleteCommands(teamId string) ([]*Command, *Response, error) {
	r, err := c.DoAPIGet(c.teamAutoCompleteCommandsRoute(teamId), "")
	if err != nil {
		return nil, BuildResponse(r), err
	}
	defer closeBody(r)
	var list []*Command
	if jsonErr := json.NewDecoder(r.Body).Decode(&list); jsonErr != nil {
		return nil, nil, NewAppError("ListAutocompleteCommands", "api.unmarshal_error", nil, jsonErr.Error(), http.StatusInternalServerError)
	}
	return list, BuildResponse(r), nil
}

// RegenCommandToken will create a new token if the user have the right permissions.
func (c *Client4) RegenCommandToken(commandId string) (string, *Response, error) {
	r, err := c.DoAPIPut(c.commandRoute(commandId)+"/regen_token", "")
	if err != nil {
		return "", BuildResponse(r), err
	}
	defer closeBody(r)
	return MapFromJSON(r.Body)["token"], BuildResponse(r), nil
}

// Status Section

// GetUserStatus returns a user based on the provided user id string.
func (c *Client4) GetUserStatus(userId, etag string) (*Status, *Response, error) {
	r, err := c.DoAPIGet(c.userStatusRoute(userId), etag)
	if err != nil {
		return nil, BuildResponse(r), err
	}
	defer closeBody(r)
	var s Status
	if r.StatusCode == http.StatusNotModified {
		return &s, BuildResponse(r), nil
	}
	if jsonErr := json.NewDecoder(r.Body).Decode(&s); jsonErr != nil {
		return nil, nil, NewAppError("GetUserStatus", "api.unmarshal_error", nil, jsonErr.Error(), http.StatusInternalServerError)
	}
	return &s, BuildResponse(r), nil
}

// GetUsersStatusesByIds returns a list of users status based on the provided user ids.
func (c *Client4) GetUsersStatusesByIds(userIds []string) ([]*Status, *Response, error) {
	r, err := c.DoAPIPost(c.userStatusesRoute()+"/ids", ArrayToJSON(userIds))
	if err != nil {
		return nil, BuildResponse(r), err
	}
	defer closeBody(r)
	var list []*Status
	if jsonErr := json.NewDecoder(r.Body).Decode(&list); jsonErr != nil {
		return nil, nil, NewAppError("GetUsersStatusesByIds", "api.unmarshal_error", nil, jsonErr.Error(), http.StatusInternalServerError)
	}
	return list, BuildResponse(r), nil
}

// UpdateUserStatus sets a user's status based on the provided user id string.
func (c *Client4) UpdateUserStatus(userId string, userStatus *Status) (*Status, *Response, error) {
	buf, err := json.Marshal(userStatus)
	if err != nil {
		return nil, nil, NewAppError("UpdateUserStatus", "api.marshal_error", nil, err.Error(), http.StatusInternalServerError)
	}
	r, err := c.DoAPIPutBytes(c.userStatusRoute(userId), buf)
	if err != nil {
		return nil, BuildResponse(r), err
	}
	defer closeBody(r)
	var s Status
	if jsonErr := json.NewDecoder(r.Body).Decode(&s); jsonErr != nil {
		return nil, nil, NewAppError("UpdateUserStatus", "api.unmarshal_error", nil, jsonErr.Error(), http.StatusInternalServerError)
	}
	return &s, BuildResponse(r), nil
}

// UpdateUserCustomStatus sets a user's custom status based on the provided user id string.
// The returned CustomStatus object is the same as the one passed, and it should be just
// ignored. It's only kept to maintain compatibility.
func (c *Client4) UpdateUserCustomStatus(userId string, userCustomStatus *CustomStatus) (*CustomStatus, *Response, error) {
	buf, err := json.Marshal(userCustomStatus)
	if err != nil {
		return nil, nil, NewAppError("UpdateUserCustomStatus", "api.marshal_error", nil, err.Error(), http.StatusInternalServerError)
	}
	r, err := c.DoAPIPutBytes(c.userStatusRoute(userId)+"/custom", buf)
	if err != nil {
		return nil, BuildResponse(r), err
	}
	defer closeBody(r)
	// This is returning the same status which was passed.
	// The API was incorrectly designed to return a status returned from the server,
	// but the server doesn't return anything except an OK.
	return userCustomStatus, BuildResponse(r), nil
}

// RemoveUserCustomStatus remove a user's custom status based on the provided user id string.
func (c *Client4) RemoveUserCustomStatus(userId string) (*Response, error) {
	r, err := c.DoAPIDelete(c.userStatusRoute(userId) + "/custom")
	if err != nil {
		return BuildResponse(r), err
	}
	defer closeBody(r)
	return BuildResponse(r), nil
}

// RemoveRecentUserCustomStatus remove a recent user's custom status based on the provided user id string.
func (c *Client4) RemoveRecentUserCustomStatus(userId string) (*Response, error) {
	r, err := c.DoAPIDelete(c.userStatusRoute(userId) + "/custom/recent")
	if err != nil {
		return BuildResponse(r), err
	}
	defer closeBody(r)
	return BuildResponse(r), nil
}

// Emoji Section

// CreateEmoji will save an emoji to the server if the current user has permission
// to do so. If successful, the provided emoji will be returned with its Id field
// filled in. Otherwise, an error will be returned.
func (c *Client4) CreateEmoji(emoji *Emoji, image []byte, filename string) (*Emoji, *Response, error) {
	body := &bytes.Buffer{}
	writer := multipart.NewWriter(body)

	part, err := writer.CreateFormFile("image", filename)
	if err != nil {
		return nil, nil, err
	}

	if _, err := io.Copy(part, bytes.NewBuffer(image)); err != nil {
		return nil, nil, err
	}

	emojiJSON, jsonErr := json.Marshal(emoji)
	if jsonErr != nil {
		return nil, nil, NewAppError("CreateEmoji", "api.marshal_error", nil, jsonErr.Error(), 0)
	}

	if err := writer.WriteField("emoji", string(emojiJSON)); err != nil {
		return nil, nil, err
	}

	if err := writer.Close(); err != nil {
		return nil, nil, err
	}

	return c.DoEmojiUploadFile(c.emojisRoute(), body.Bytes(), writer.FormDataContentType())
}

// GetEmojiList returns a page of custom emoji on the system.
func (c *Client4) GetEmojiList(page, perPage int) ([]*Emoji, *Response, error) {
	query := fmt.Sprintf("?page=%v&per_page=%v", page, perPage)
	r, err := c.DoAPIGet(c.emojisRoute()+query, "")
	if err != nil {
		return nil, BuildResponse(r), err
	}
	defer closeBody(r)

	var list []*Emoji
	if jsonErr := json.NewDecoder(r.Body).Decode(&list); jsonErr != nil {
		return nil, nil, NewAppError("GetEmojiList", "api.unmarshal_error", nil, jsonErr.Error(), http.StatusInternalServerError)
	}
	return list, BuildResponse(r), nil
}

// GetSortedEmojiList returns a page of custom emoji on the system sorted based on the sort
// parameter, blank for no sorting and "name" to sort by emoji names.
func (c *Client4) GetSortedEmojiList(page, perPage int, sort string) ([]*Emoji, *Response, error) {
	query := fmt.Sprintf("?page=%v&per_page=%v&sort=%v", page, perPage, sort)
	r, err := c.DoAPIGet(c.emojisRoute()+query, "")
	if err != nil {
		return nil, BuildResponse(r), err
	}
	defer closeBody(r)
	var list []*Emoji
	if jsonErr := json.NewDecoder(r.Body).Decode(&list); jsonErr != nil {
		return nil, nil, NewAppError("GetSortedEmojiList", "api.unmarshal_error", nil, jsonErr.Error(), http.StatusInternalServerError)
	}
	return list, BuildResponse(r), nil
}

// DeleteEmoji delete an custom emoji on the provided emoji id string.
func (c *Client4) DeleteEmoji(emojiId string) (*Response, error) {
	r, err := c.DoAPIDelete(c.emojiRoute(emojiId))
	if err != nil {
		return BuildResponse(r), err
	}
	defer closeBody(r)
	return BuildResponse(r), nil
}

// GetEmoji returns a custom emoji based on the emojiId string.
func (c *Client4) GetEmoji(emojiId string) (*Emoji, *Response, error) {
	r, err := c.DoAPIGet(c.emojiRoute(emojiId), "")
	if err != nil {
		return nil, BuildResponse(r), err
	}
	defer closeBody(r)
	var e Emoji
	if jsonErr := json.NewDecoder(r.Body).Decode(&e); jsonErr != nil {
		return nil, nil, NewAppError("GetEmoji", "api.unmarshal_error", nil, jsonErr.Error(), http.StatusInternalServerError)
	}
	return &e, BuildResponse(r), nil
}

// GetEmojiByName returns a custom emoji based on the name string.
func (c *Client4) GetEmojiByName(name string) (*Emoji, *Response, error) {
	r, err := c.DoAPIGet(c.emojiByNameRoute(name), "")
	if err != nil {
		return nil, BuildResponse(r), err
	}
	defer closeBody(r)
	var e Emoji
	if jsonErr := json.NewDecoder(r.Body).Decode(&e); jsonErr != nil {
		return nil, nil, NewAppError("GetEmojiByName", "api.unmarshal_error", nil, jsonErr.Error(), http.StatusInternalServerError)
	}
	return &e, BuildResponse(r), nil
}

// GetEmojiImage returns the emoji image.
func (c *Client4) GetEmojiImage(emojiId string) ([]byte, *Response, error) {
	r, err := c.DoAPIGet(c.emojiRoute(emojiId)+"/image", "")
	if err != nil {
		return nil, BuildResponse(r), err
	}
	defer closeBody(r)

	data, err := ioutil.ReadAll(r.Body)
	if err != nil {
		return nil, BuildResponse(r), NewAppError("GetEmojiImage", "model.client.read_file.app_error", nil, err.Error(), r.StatusCode)
	}

	return data, BuildResponse(r), nil
}

// SearchEmoji returns a list of emoji matching some search criteria.
func (c *Client4) SearchEmoji(search *EmojiSearch) ([]*Emoji, *Response, error) {
	buf, err := json.Marshal(search)
	if err != nil {
		return nil, nil, NewAppError("SearchEmoji", "api.marshal_error", nil, err.Error(), http.StatusInternalServerError)
	}
	r, err := c.DoAPIPostBytes(c.emojisRoute()+"/search", buf)
	if err != nil {
		return nil, BuildResponse(r), err
	}
	defer closeBody(r)
	var list []*Emoji
	if jsonErr := json.NewDecoder(r.Body).Decode(&list); jsonErr != nil {
		return nil, nil, NewAppError("SearchEmoji", "api.unmarshal_error", nil, jsonErr.Error(), http.StatusInternalServerError)
	}
	return list, BuildResponse(r), nil
}

// AutocompleteEmoji returns a list of emoji starting with or matching name.
func (c *Client4) AutocompleteEmoji(name string, etag string) ([]*Emoji, *Response, error) {
	query := fmt.Sprintf("?name=%v", name)
	r, err := c.DoAPIGet(c.emojisRoute()+"/autocomplete"+query, "")
	if err != nil {
		return nil, BuildResponse(r), err
	}
	defer closeBody(r)
	var list []*Emoji
	if jsonErr := json.NewDecoder(r.Body).Decode(&list); jsonErr != nil {
		return nil, nil, NewAppError("AutocompleteEmoji", "api.unmarshal_error", nil, jsonErr.Error(), http.StatusInternalServerError)
	}
	return list, BuildResponse(r), nil
}

// Reaction Section

// SaveReaction saves an emoji reaction for a post. Returns the saved reaction if successful, otherwise an error will be returned.
func (c *Client4) SaveReaction(reaction *Reaction) (*Reaction, *Response, error) {
	buf, err := json.Marshal(reaction)
	if err != nil {
		return nil, nil, NewAppError("SaveReaction", "api.marshal_error", nil, err.Error(), http.StatusInternalServerError)
	}
	r, err := c.DoAPIPostBytes(c.reactionsRoute(), buf)
	if err != nil {
		return nil, BuildResponse(r), err
	}
	defer closeBody(r)
	var re Reaction
	if jsonErr := json.NewDecoder(r.Body).Decode(&re); jsonErr != nil {
		return nil, nil, NewAppError("SaveReaction", "api.unmarshal_error", nil, jsonErr.Error(), http.StatusInternalServerError)
	}
	return &re, BuildResponse(r), nil
}

// GetReactions returns a list of reactions to a post.
func (c *Client4) GetReactions(postId string) ([]*Reaction, *Response, error) {
	r, err := c.DoAPIGet(c.postRoute(postId)+"/reactions", "")
	if err != nil {
		return nil, BuildResponse(r), err
	}
	defer closeBody(r)
	var list []*Reaction
	if jsonErr := json.NewDecoder(r.Body).Decode(&list); jsonErr != nil {
		return nil, nil, NewAppError("GetReactions", "api.unmarshal_error", nil, jsonErr.Error(), http.StatusInternalServerError)
	}
	return list, BuildResponse(r), nil
}

// DeleteReaction deletes reaction of a user in a post.
func (c *Client4) DeleteReaction(reaction *Reaction) (*Response, error) {
	r, err := c.DoAPIDelete(c.userRoute(reaction.UserId) + c.postRoute(reaction.PostId) + fmt.Sprintf("/reactions/%v", reaction.EmojiName))
	if err != nil {
		return BuildResponse(r), err
	}
	defer closeBody(r)
	return BuildResponse(r), nil
}

// FetchBulkReactions returns a map of postIds and corresponding reactions
func (c *Client4) GetBulkReactions(postIds []string) (map[string][]*Reaction, *Response, error) {
	r, err := c.DoAPIPost(c.postsRoute()+"/ids/reactions", ArrayToJSON(postIds))
	if err != nil {
		return nil, BuildResponse(r), err
	}
	defer closeBody(r)
	reactions := map[string][]*Reaction{}
	if jsonErr := json.NewDecoder(r.Body).Decode(&reactions); jsonErr != nil {
		return nil, nil, NewAppError("GetBulkReactions", "api.unmarshal_error", nil, jsonErr.Error(), http.StatusInternalServerError)
	}
	return reactions, BuildResponse(r), nil
}

func (c *Client4) GetTopReactionsForTeamSince(teamId string, timeRange string, page int, perPage int) (*TopReactionList, *Response, error) {
	query := fmt.Sprintf("?time_range=%v&page=%v&per_page=%v", timeRange, page, perPage)
	r, err := c.DoAPIGet(c.teamRoute(teamId)+"/top/reactions"+query, "")
	if err != nil {
		return nil, BuildResponse(r), err
	}
	defer closeBody(r)
	var topReactions *TopReactionList
	if jsonErr := json.NewDecoder(r.Body).Decode(&topReactions); jsonErr != nil {
		return nil, nil, NewAppError("GetTopReactionsForTeamSince", "api.unmarshal_error", nil, jsonErr.Error(), http.StatusInternalServerError)
	}
	return topReactions, BuildResponse(r), nil
}

func (c *Client4) GetTopReactionsForUserSince(teamId string, timeRange string, page int, perPage int) (*TopReactionList, *Response, error) {
	query := fmt.Sprintf("?time_range=%v&page=%v&per_page=%v", timeRange, page, perPage)

	if teamId != "" {
		query += fmt.Sprintf("&team_id=%v", teamId)
	}

	r, err := c.DoAPIGet(c.usersRoute()+"/me/top/reactions"+query, "")
	if err != nil {
		return nil, BuildResponse(r), err
	}
	defer closeBody(r)
	var topReactions *TopReactionList
	if jsonErr := json.NewDecoder(r.Body).Decode(&topReactions); jsonErr != nil {
		return nil, nil, NewAppError("GetTopReactionsForUserSince", "api.unmarshal_error", nil, jsonErr.Error(), http.StatusInternalServerError)
	}
	return topReactions, BuildResponse(r), nil
}

// Timezone Section

// GetSupportedTimezone returns a page of supported timezones on the system.
func (c *Client4) GetSupportedTimezone() ([]string, *Response, error) {
	r, err := c.DoAPIGet(c.timezonesRoute(), "")
	if err != nil {
		return nil, BuildResponse(r), err
	}
	defer closeBody(r)
	var timezones []string
	json.NewDecoder(r.Body).Decode(&timezones)
	return timezones, BuildResponse(r), nil
}

// Open Graph Metadata Section

// OpenGraph return the open graph metadata for a particular url if the site have the metadata.
func (c *Client4) OpenGraph(url string) (map[string]string, *Response, error) {
	requestBody := make(map[string]string)
	requestBody["url"] = url

	r, err := c.DoAPIPost(c.openGraphRoute(), MapToJSON(requestBody))
	if err != nil {
		return nil, BuildResponse(r), err
	}
	defer closeBody(r)
	return MapFromJSON(r.Body), BuildResponse(r), nil
}

// Jobs Section

// GetJob gets a single job.
func (c *Client4) GetJob(id string) (*Job, *Response, error) {
	r, err := c.DoAPIGet(c.jobsRoute()+fmt.Sprintf("/%v", id), "")
	if err != nil {
		return nil, BuildResponse(r), err
	}
	defer closeBody(r)
	var j Job
	if jsonErr := json.NewDecoder(r.Body).Decode(&j); jsonErr != nil {
		return nil, nil, NewAppError("GetJob", "api.unmarshal_error", nil, jsonErr.Error(), http.StatusInternalServerError)
	}
	return &j, BuildResponse(r), nil
}

// GetJobs gets all jobs, sorted with the job that was created most recently first.
func (c *Client4) GetJobs(page int, perPage int) ([]*Job, *Response, error) {
	r, err := c.DoAPIGet(c.jobsRoute()+fmt.Sprintf("?page=%v&per_page=%v", page, perPage), "")
	if err != nil {
		return nil, BuildResponse(r), err
	}
	defer closeBody(r)
	var list []*Job
	if jsonErr := json.NewDecoder(r.Body).Decode(&list); jsonErr != nil {
		return nil, nil, NewAppError("GetJobs", "api.unmarshal_error", nil, jsonErr.Error(), http.StatusInternalServerError)
	}
	return list, BuildResponse(r), nil
}

// GetJobsByType gets all jobs of a given type, sorted with the job that was created most recently first.
func (c *Client4) GetJobsByType(jobType string, page int, perPage int) ([]*Job, *Response, error) {
	r, err := c.DoAPIGet(c.jobsRoute()+fmt.Sprintf("/type/%v?page=%v&per_page=%v", jobType, page, perPage), "")
	if err != nil {
		return nil, BuildResponse(r), err
	}
	defer closeBody(r)
	var list []*Job
	if jsonErr := json.NewDecoder(r.Body).Decode(&list); jsonErr != nil {
		return nil, nil, NewAppError("GetJobsByType", "api.unmarshal_error", nil, jsonErr.Error(), http.StatusInternalServerError)
	}
	return list, BuildResponse(r), nil
}

// CreateJob creates a job based on the provided job struct.
func (c *Client4) CreateJob(job *Job) (*Job, *Response, error) {
	buf, err := json.Marshal(job)
	if err != nil {
		return nil, nil, NewAppError("CreateJob", "api.marshal_error", nil, err.Error(), http.StatusInternalServerError)
	}
	r, err := c.DoAPIPostBytes(c.jobsRoute(), buf)
	if err != nil {
		return nil, BuildResponse(r), err
	}
	defer closeBody(r)
	var j Job
	if jsonErr := json.NewDecoder(r.Body).Decode(&j); jsonErr != nil {
		return nil, nil, NewAppError("CreateJob", "api.unmarshal_error", nil, jsonErr.Error(), http.StatusInternalServerError)
	}
	return &j, BuildResponse(r), nil
}

// CancelJob requests the cancellation of the job with the provided Id.
func (c *Client4) CancelJob(jobId string) (*Response, error) {
	r, err := c.DoAPIPost(c.jobsRoute()+fmt.Sprintf("/%v/cancel", jobId), "")
	if err != nil {
		return BuildResponse(r), err
	}
	defer closeBody(r)
	return BuildResponse(r), nil
}

// DownloadJob downloads the results of the job
func (c *Client4) DownloadJob(jobId string) ([]byte, *Response, error) {
	r, err := c.DoAPIGet(c.jobsRoute()+fmt.Sprintf("/%v/download", jobId), "")
	if err != nil {
		return nil, BuildResponse(r), err
	}
	defer closeBody(r)

	data, err := ioutil.ReadAll(r.Body)
	if err != nil {
		return nil, BuildResponse(r), NewAppError("GetFile", "model.client.read_job_result_file.app_error", nil, err.Error(), r.StatusCode)
	}
	return data, BuildResponse(r), nil
}

// Roles Section

// GetAllRoles returns a list of all the roles.
func (c *Client4) GetAllRoles() ([]*Role, *Response, error) {
	r, err := c.DoAPIGet(c.rolesRoute(), "")
	if err != nil {
		return nil, BuildResponse(r), err
	}
	defer closeBody(r)
	var list []*Role
	if jsonErr := json.NewDecoder(r.Body).Decode(&list); jsonErr != nil {
		return nil, nil, NewAppError("GetAllRoles", "api.unmarshal_error", nil, jsonErr.Error(), http.StatusInternalServerError)
	}
	return list, BuildResponse(r), nil
}

// GetRole gets a single role by ID.
func (c *Client4) GetRole(id string) (*Role, *Response, error) {
	r, err := c.DoAPIGet(c.rolesRoute()+fmt.Sprintf("/%v", id), "")
	if err != nil {
		return nil, BuildResponse(r), err
	}
	defer closeBody(r)
	var role Role
	if jsonErr := json.NewDecoder(r.Body).Decode(&role); jsonErr != nil {
		return nil, nil, NewAppError("GetRole", "api.unmarshal_error", nil, jsonErr.Error(), http.StatusInternalServerError)
	}
	return &role, BuildResponse(r), nil
}

// GetRoleByName gets a single role by Name.
func (c *Client4) GetRoleByName(name string) (*Role, *Response, error) {
	r, err := c.DoAPIGet(c.rolesRoute()+fmt.Sprintf("/name/%v", name), "")
	if err != nil {
		return nil, BuildResponse(r), err
	}
	defer closeBody(r)
	var role Role
	if jsonErr := json.NewDecoder(r.Body).Decode(&role); jsonErr != nil {
		return nil, nil, NewAppError("GetRoleByName", "api.unmarshal_error", nil, jsonErr.Error(), http.StatusInternalServerError)
	}
	return &role, BuildResponse(r), nil
}

// GetRolesByNames returns a list of roles based on the provided role names.
func (c *Client4) GetRolesByNames(roleNames []string) ([]*Role, *Response, error) {
	r, err := c.DoAPIPost(c.rolesRoute()+"/names", ArrayToJSON(roleNames))
	if err != nil {
		return nil, BuildResponse(r), err
	}
	defer closeBody(r)
	var list []*Role
	if jsonErr := json.NewDecoder(r.Body).Decode(&list); jsonErr != nil {
		return nil, nil, NewAppError("GetRolesByNames", "api.unmarshal_error", nil, jsonErr.Error(), http.StatusInternalServerError)
	}
	return list, BuildResponse(r), nil
}

// PatchRole partially updates a role in the system. Any missing fields are not updated.
func (c *Client4) PatchRole(roleId string, patch *RolePatch) (*Role, *Response, error) {
	buf, err := json.Marshal(patch)
	if err != nil {
		return nil, nil, NewAppError("PatchRole", "api.marshal_error", nil, err.Error(), http.StatusInternalServerError)
	}
	r, err := c.DoAPIPutBytes(c.rolesRoute()+fmt.Sprintf("/%v/patch", roleId), buf)
	if err != nil {
		return nil, BuildResponse(r), err
	}
	defer closeBody(r)
	var role Role
	if jsonErr := json.NewDecoder(r.Body).Decode(&role); jsonErr != nil {
		return nil, nil, NewAppError("PatchRole", "api.unmarshal_error", nil, jsonErr.Error(), http.StatusInternalServerError)
	}
	return &role, BuildResponse(r), nil
}

// Schemes Section

// CreateScheme creates a new Scheme.
func (c *Client4) CreateScheme(scheme *Scheme) (*Scheme, *Response, error) {
	buf, err := json.Marshal(scheme)
	if err != nil {
		return nil, nil, NewAppError("CreateScheme", "api.marshal_error", nil, err.Error(), http.StatusInternalServerError)
	}
	r, err := c.DoAPIPostBytes(c.schemesRoute(), buf)
	if err != nil {
		return nil, BuildResponse(r), err
	}
	defer closeBody(r)
	var s Scheme
	if jsonErr := json.NewDecoder(r.Body).Decode(&s); jsonErr != nil {
		return nil, nil, NewAppError("CreateScheme", "api.unmarshal_error", nil, jsonErr.Error(), http.StatusInternalServerError)
	}
	return &s, BuildResponse(r), nil
}

// GetScheme gets a single scheme by ID.
func (c *Client4) GetScheme(id string) (*Scheme, *Response, error) {
	r, err := c.DoAPIGet(c.schemeRoute(id), "")
	if err != nil {
		return nil, BuildResponse(r), err
	}
	defer closeBody(r)
	var s Scheme
	if jsonErr := json.NewDecoder(r.Body).Decode(&s); jsonErr != nil {
		return nil, nil, NewAppError("GetScheme", "api.unmarshal_error", nil, jsonErr.Error(), http.StatusInternalServerError)
	}
	return &s, BuildResponse(r), nil
}

// GetSchemes ets all schemes, sorted with the most recently created first, optionally filtered by scope.
func (c *Client4) GetSchemes(scope string, page int, perPage int) ([]*Scheme, *Response, error) {
	r, err := c.DoAPIGet(c.schemesRoute()+fmt.Sprintf("?scope=%v&page=%v&per_page=%v", scope, page, perPage), "")
	if err != nil {
		return nil, BuildResponse(r), err
	}
	defer closeBody(r)
	var list []*Scheme
	if jsonErr := json.NewDecoder(r.Body).Decode(&list); jsonErr != nil {
		return nil, nil, NewAppError("GetSchemes", "api.unmarshal_error", nil, jsonErr.Error(), http.StatusInternalServerError)
	}
	return list, BuildResponse(r), nil
}

// DeleteScheme deletes a single scheme by ID.
func (c *Client4) DeleteScheme(id string) (*Response, error) {
	r, err := c.DoAPIDelete(c.schemeRoute(id))
	if err != nil {
		return BuildResponse(r), err
	}
	defer closeBody(r)
	return BuildResponse(r), nil
}

// PatchScheme partially updates a scheme in the system. Any missing fields are not updated.
func (c *Client4) PatchScheme(id string, patch *SchemePatch) (*Scheme, *Response, error) {
	buf, err := json.Marshal(patch)
	if err != nil {
		return nil, nil, NewAppError("PatchScheme", "api.marshal_error", nil, err.Error(), http.StatusInternalServerError)
	}
	r, err := c.DoAPIPutBytes(c.schemeRoute(id)+"/patch", buf)
	if err != nil {
		return nil, BuildResponse(r), err
	}
	defer closeBody(r)
	var s Scheme
	if jsonErr := json.NewDecoder(r.Body).Decode(&s); jsonErr != nil {
		return nil, nil, NewAppError("PatchScheme", "api.unmarshal_error", nil, jsonErr.Error(), http.StatusInternalServerError)
	}
	return &s, BuildResponse(r), nil
}

// GetTeamsForScheme gets the teams using this scheme, sorted alphabetically by display name.
func (c *Client4) GetTeamsForScheme(schemeId string, page int, perPage int) ([]*Team, *Response, error) {
	r, err := c.DoAPIGet(c.schemeRoute(schemeId)+fmt.Sprintf("/teams?page=%v&per_page=%v", page, perPage), "")
	if err != nil {
		return nil, BuildResponse(r), err
	}
	defer closeBody(r)
	var list []*Team
	if jsonErr := json.NewDecoder(r.Body).Decode(&list); jsonErr != nil {
		return nil, nil, NewAppError("GetTeamsForScheme", "api.unmarshal_error", nil, jsonErr.Error(), http.StatusInternalServerError)
	}
	return list, BuildResponse(r), nil
}

// GetChannelsForScheme gets the channels using this scheme, sorted alphabetically by display name.
func (c *Client4) GetChannelsForScheme(schemeId string, page int, perPage int) (ChannelList, *Response, error) {
	r, err := c.DoAPIGet(c.schemeRoute(schemeId)+fmt.Sprintf("/channels?page=%v&per_page=%v", page, perPage), "")
	if err != nil {
		return nil, BuildResponse(r), err
	}
	defer closeBody(r)

	var ch ChannelList
	err = json.NewDecoder(r.Body).Decode(&ch)
	if err != nil {
		return nil, BuildResponse(r), NewAppError("GetChannelsForScheme", "api.marshal_error", nil, err.Error(), http.StatusInternalServerError)
	}
	return ch, BuildResponse(r), nil
}

// Plugin Section

// UploadPlugin takes an io.Reader stream pointing to the contents of a .tar.gz plugin.
func (c *Client4) UploadPlugin(file io.Reader) (*Manifest, *Response, error) {
	return c.uploadPlugin(file, false)
}

func (c *Client4) UploadPluginForced(file io.Reader) (*Manifest, *Response, error) {
	return c.uploadPlugin(file, true)
}

func (c *Client4) uploadPlugin(file io.Reader, force bool) (*Manifest, *Response, error) {
	body := new(bytes.Buffer)
	writer := multipart.NewWriter(body)

	if force {
		err := writer.WriteField("force", c.boolString(true))
		if err != nil {
			return nil, nil, err
		}
	}

	part, err := writer.CreateFormFile("plugin", "plugin.tar.gz")
	if err != nil {
		return nil, nil, err
	}

	if _, err = io.Copy(part, file); err != nil {
		return nil, nil, err
	}

	if err = writer.Close(); err != nil {
		return nil, nil, err
	}

	rq, err := http.NewRequest("POST", c.APIURL+c.pluginsRoute(), body)
	if err != nil {
		return nil, nil, err
	}
	rq.Header.Set("Content-Type", writer.FormDataContentType())

	if c.AuthToken != "" {
		rq.Header.Set(HeaderAuth, c.AuthType+" "+c.AuthToken)
	}

	rp, err := c.HTTPClient.Do(rq)
	if err != nil {
		return nil, BuildResponse(rp), err
	}
	defer closeBody(rp)

	if rp.StatusCode >= 300 {
		return nil, BuildResponse(rp), AppErrorFromJSON(rp.Body)
	}

	var m Manifest
	if jsonErr := json.NewDecoder(rp.Body).Decode(&m); jsonErr != nil {
		return nil, nil, NewAppError("uploadPlugin", "api.unmarshal_error", nil, jsonErr.Error(), http.StatusInternalServerError)
	}
	return &m, BuildResponse(rp), nil
}

func (c *Client4) InstallPluginFromURL(downloadURL string, force bool) (*Manifest, *Response, error) {
	forceStr := c.boolString(force)

	url := fmt.Sprintf("%s?plugin_download_url=%s&force=%s", c.pluginsRoute()+"/install_from_url", url.QueryEscape(downloadURL), forceStr)
	r, err := c.DoAPIPost(url, "")
	if err != nil {
		return nil, BuildResponse(r), err
	}
	defer closeBody(r)

	var m Manifest
	if jsonErr := json.NewDecoder(r.Body).Decode(&m); jsonErr != nil {
		return nil, nil, NewAppError("InstallPluginFromUrl", "api.unmarshal_error", nil, jsonErr.Error(), http.StatusInternalServerError)
	}
	return &m, BuildResponse(r), nil
}

// InstallMarketplacePlugin will install marketplace plugin.
func (c *Client4) InstallMarketplacePlugin(request *InstallMarketplacePluginRequest) (*Manifest, *Response, error) {
	buf, err := json.Marshal(request)
	if err != nil {
		return nil, nil, NewAppError("InstallMarketplacePlugin", "api.marshal_error", nil, err.Error(), http.StatusInternalServerError)
	}
	r, err := c.DoAPIPost(c.pluginsRoute()+"/marketplace", string(buf))
	if err != nil {
		return nil, BuildResponse(r), err
	}
	defer closeBody(r)

	var m Manifest
	if jsonErr := json.NewDecoder(r.Body).Decode(&m); jsonErr != nil {
		return nil, nil, NewAppError("InstallMarketplacePlugin", "api.unmarshal_error", nil, jsonErr.Error(), http.StatusInternalServerError)
	}
	return &m, BuildResponse(r), nil
}

// GetPlugins will return a list of plugin manifests for currently active plugins.
func (c *Client4) GetPlugins() (*PluginsResponse, *Response, error) {
	r, err := c.DoAPIGet(c.pluginsRoute(), "")
	if err != nil {
		return nil, BuildResponse(r), err
	}
	defer closeBody(r)

	var resp PluginsResponse
	if jsonErr := json.NewDecoder(r.Body).Decode(&resp); jsonErr != nil {
		return nil, nil, NewAppError("GetPlugins", "api.unmarshal_error", nil, jsonErr.Error(), http.StatusInternalServerError)
	}
	return &resp, BuildResponse(r), nil
}

// GetPluginStatuses will return the plugins installed on any server in the cluster, for reporting
// to the administrator via the system console.
func (c *Client4) GetPluginStatuses() (PluginStatuses, *Response, error) {
	r, err := c.DoAPIGet(c.pluginsRoute()+"/statuses", "")
	if err != nil {
		return nil, BuildResponse(r), err
	}
	defer closeBody(r)
	var list PluginStatuses
	if jsonErr := json.NewDecoder(r.Body).Decode(&list); jsonErr != nil {
		return nil, nil, NewAppError("GetPluginStatuses", "api.unmarshal_error", nil, jsonErr.Error(), http.StatusInternalServerError)
	}
	return list, BuildResponse(r), nil
}

// RemovePlugin will disable and delete a plugin.
func (c *Client4) RemovePlugin(id string) (*Response, error) {
	r, err := c.DoAPIDelete(c.pluginRoute(id))
	if err != nil {
		return BuildResponse(r), err
	}
	defer closeBody(r)
	return BuildResponse(r), nil
}

// GetWebappPlugins will return a list of plugins that the webapp should download.
func (c *Client4) GetWebappPlugins() ([]*Manifest, *Response, error) {
	r, err := c.DoAPIGet(c.pluginsRoute()+"/webapp", "")
	if err != nil {
		return nil, BuildResponse(r), err
	}
	defer closeBody(r)

	var list []*Manifest
	if jsonErr := json.NewDecoder(r.Body).Decode(&list); jsonErr != nil {
		return nil, nil, NewAppError("GetWebappPlugins", "api.unmarshal_error", nil, jsonErr.Error(), http.StatusInternalServerError)
	}
	return list, BuildResponse(r), nil
}

// EnablePlugin will enable an plugin installed.
func (c *Client4) EnablePlugin(id string) (*Response, error) {
	r, err := c.DoAPIPost(c.pluginRoute(id)+"/enable", "")
	if err != nil {
		return BuildResponse(r), err
	}
	defer closeBody(r)
	return BuildResponse(r), nil
}

// DisablePlugin will disable an enabled plugin.
func (c *Client4) DisablePlugin(id string) (*Response, error) {
	r, err := c.DoAPIPost(c.pluginRoute(id)+"/disable", "")
	if err != nil {
		return BuildResponse(r), err
	}
	defer closeBody(r)
	return BuildResponse(r), nil
}

// GetMarketplacePlugins will return a list of plugins that an admin can install.
func (c *Client4) GetMarketplacePlugins(filter *MarketplacePluginFilter) ([]*MarketplacePlugin, *Response, error) {
	route := c.pluginsRoute() + "/marketplace"
	u, err := url.Parse(route)
	if err != nil {
		return nil, nil, err
	}

	filter.ApplyToURL(u)

	r, err := c.DoAPIGet(u.String(), "")
	if err != nil {
		return nil, BuildResponse(r), err
	}
	defer closeBody(r)

	plugins, err := MarketplacePluginsFromReader(r.Body)
	if err != nil {
		return nil, BuildResponse(r), NewAppError(route, "model.client.parse_plugins.app_error", nil, err.Error(), http.StatusBadRequest)
	}

	return plugins, BuildResponse(r), nil
}

// UpdateChannelScheme will update a channel's scheme.
func (c *Client4) UpdateChannelScheme(channelId, schemeId string) (*Response, error) {
	sip := &SchemeIDPatch{SchemeID: &schemeId}
	buf, err := json.Marshal(sip)
	if err != nil {
		return nil, NewAppError("UpdateChannelScheme", "api.marshal_error", nil, err.Error(), http.StatusInternalServerError)
	}
	r, err := c.DoAPIPutBytes(c.channelSchemeRoute(channelId), buf)
	if err != nil {
		return BuildResponse(r), err
	}
	defer closeBody(r)
	return BuildResponse(r), nil
}

// UpdateTeamScheme will update a team's scheme.
func (c *Client4) UpdateTeamScheme(teamId, schemeId string) (*Response, error) {
	sip := &SchemeIDPatch{SchemeID: &schemeId}
	buf, err := json.Marshal(sip)
	if err != nil {
		return nil, NewAppError("UpdateTeamScheme", "api.marshal_error", nil, err.Error(), http.StatusInternalServerError)
	}
	r, err := c.DoAPIPutBytes(c.teamSchemeRoute(teamId), buf)
	if err != nil {
		return BuildResponse(r), err
	}
	defer closeBody(r)
	return BuildResponse(r), nil
}

// GetRedirectLocation retrieves the value of the 'Location' header of an HTTP response for a given URL.
func (c *Client4) GetRedirectLocation(urlParam, etag string) (string, *Response, error) {
	url := fmt.Sprintf("%s?url=%s", c.redirectLocationRoute(), url.QueryEscape(urlParam))
	r, err := c.DoAPIGet(url, etag)
	if err != nil {
		return "", BuildResponse(r), err
	}
	defer closeBody(r)
	return MapFromJSON(r.Body)["location"], BuildResponse(r), nil
}

// SetServerBusy will mark the server as busy, which disables non-critical services for `secs` seconds.
func (c *Client4) SetServerBusy(secs int) (*Response, error) {
	url := fmt.Sprintf("%s?seconds=%d", c.serverBusyRoute(), secs)
	r, err := c.DoAPIPost(url, "")
	if err != nil {
		return BuildResponse(r), err
	}
	defer closeBody(r)
	return BuildResponse(r), nil
}

// ClearServerBusy will mark the server as not busy.
func (c *Client4) ClearServerBusy() (*Response, error) {
	r, err := c.DoAPIDelete(c.serverBusyRoute())
	if err != nil {
		return BuildResponse(r), err
	}
	defer closeBody(r)
	return BuildResponse(r), nil
}

// GetServerBusy returns the current ServerBusyState including the time when a server marked busy
// will automatically have the flag cleared.
func (c *Client4) GetServerBusy() (*ServerBusyState, *Response, error) {
	r, err := c.DoAPIGet(c.serverBusyRoute(), "")
	if err != nil {
		return nil, BuildResponse(r), err
	}
	defer closeBody(r)

	var sbs ServerBusyState
	if jsonErr := json.NewDecoder(r.Body).Decode(&sbs); jsonErr != nil {
		return nil, nil, NewAppError("GetServerBusy", "api.unmarshal_error", nil, jsonErr.Error(), http.StatusInternalServerError)
	}
	return &sbs, BuildResponse(r), nil
}

// RegisterTermsOfServiceAction saves action performed by a user against a specific terms of service.
func (c *Client4) RegisterTermsOfServiceAction(userId, termsOfServiceId string, accepted bool) (*Response, error) {
	url := c.userTermsOfServiceRoute(userId)
	data := map[string]interface{}{"termsOfServiceId": termsOfServiceId, "accepted": accepted}
	r, err := c.DoAPIPost(url, StringInterfaceToJSON(data))
	if err != nil {
		return BuildResponse(r), err
	}
	defer closeBody(r)
	return BuildResponse(r), nil
}

// GetTermsOfService fetches the latest terms of service
func (c *Client4) GetTermsOfService(etag string) (*TermsOfService, *Response, error) {
	url := c.termsOfServiceRoute()
	r, err := c.DoAPIGet(url, etag)
	if err != nil {
		return nil, BuildResponse(r), err
	}
	defer closeBody(r)
	var tos TermsOfService
	if jsonErr := json.NewDecoder(r.Body).Decode(&tos); jsonErr != nil {
		return nil, nil, NewAppError("GetTermsOfService", "api.unmarshal_error", nil, jsonErr.Error(), http.StatusInternalServerError)
	}
	return &tos, BuildResponse(r), nil
}

// GetUserTermsOfService fetches user's latest terms of service action if the latest action was for acceptance.
func (c *Client4) GetUserTermsOfService(userId, etag string) (*UserTermsOfService, *Response, error) {
	url := c.userTermsOfServiceRoute(userId)
	r, err := c.DoAPIGet(url, etag)
	if err != nil {
		return nil, BuildResponse(r), err
	}
	defer closeBody(r)
	var u UserTermsOfService
	if jsonErr := json.NewDecoder(r.Body).Decode(&u); jsonErr != nil {
		return nil, nil, NewAppError("GetUserTermsOfService", "api.unmarshal_error", nil, jsonErr.Error(), http.StatusInternalServerError)
	}
	return &u, BuildResponse(r), nil
}

// CreateTermsOfService creates new terms of service.
func (c *Client4) CreateTermsOfService(text, userId string) (*TermsOfService, *Response, error) {
	url := c.termsOfServiceRoute()
	data := map[string]interface{}{"text": text}
	r, err := c.DoAPIPost(url, StringInterfaceToJSON(data))
	if err != nil {
		return nil, BuildResponse(r), err
	}
	defer closeBody(r)
	var tos TermsOfService
	if jsonErr := json.NewDecoder(r.Body).Decode(&tos); jsonErr != nil {
		return nil, nil, NewAppError("CreateTermsOfService", "api.unmarshal_error", nil, jsonErr.Error(), http.StatusInternalServerError)
	}
	return &tos, BuildResponse(r), nil
}

func (c *Client4) GetGroup(groupID, etag string) (*Group, *Response, error) {
	r, err := c.DoAPIGet(c.groupRoute(groupID), etag)
	if err != nil {
		return nil, BuildResponse(r), err
	}
	defer closeBody(r)
	var g Group
	if jsonErr := json.NewDecoder(r.Body).Decode(&g); jsonErr != nil {
		return nil, nil, NewAppError("GetGroup", "api.unmarshal_error", nil, jsonErr.Error(), http.StatusInternalServerError)
	}
	return &g, BuildResponse(r), nil
}

func (c *Client4) CreateGroup(group *Group) (*Group, *Response, error) {
	groupJSON, jsonErr := json.Marshal(group)
	if jsonErr != nil {
		return nil, nil, NewAppError("CreateGroup", "api.marshal_error", nil, jsonErr.Error(), http.StatusInternalServerError)
	}
	r, err := c.DoAPIPostBytes("/groups", groupJSON)
	if err != nil {
		return nil, BuildResponse(r), err
	}
	defer closeBody(r)
	var p Group
	if jsonErr := json.NewDecoder(r.Body).Decode(&p); jsonErr != nil {
		return nil, nil, NewAppError("CreateGroup", "api.unmarshal_error", nil, jsonErr.Error(), http.StatusInternalServerError)
	}
	return &p, BuildResponse(r), nil
}

func (c *Client4) DeleteGroup(groupID string) (*Group, *Response, error) {
	r, err := c.DoAPIDelete(c.groupRoute(groupID))
	if err != nil {
		return nil, BuildResponse(r), err
	}
	defer closeBody(r)
	var p Group
	if jsonErr := json.NewDecoder(r.Body).Decode(&p); jsonErr != nil {
		return nil, nil, NewAppError("DeleteGroup", "api.unmarshal_error", nil, jsonErr.Error(), http.StatusInternalServerError)
	}
	return &p, BuildResponse(r), nil
}

func (c *Client4) PatchGroup(groupID string, patch *GroupPatch) (*Group, *Response, error) {
	payload, jsonErr := json.Marshal(patch)
	if jsonErr != nil {
		return nil, nil, NewAppError("PatchGroup", "api.marshal_error", nil, jsonErr.Error(), http.StatusInternalServerError)
	}
	r, err := c.DoAPIPut(c.groupRoute(groupID)+"/patch", string(payload))
	if err != nil {
		return nil, BuildResponse(r), err
	}
	defer closeBody(r)
	var g Group
	if jsonErr := json.NewDecoder(r.Body).Decode(&g); jsonErr != nil {
		return nil, nil, NewAppError("PatchGroup", "api.unmarshal_error", nil, jsonErr.Error(), http.StatusInternalServerError)
	}
	return &g, BuildResponse(r), nil
}

func (c *Client4) UpsertGroupMembers(groupID string, userIds *GroupModifyMembers) ([]*GroupMember, *Response, error) {
	payload, jsonErr := json.Marshal(userIds)
	if jsonErr != nil {
		return nil, nil, NewAppError("UpsertGroupMembers", "api.marshal_error", nil, jsonErr.Error(), http.StatusInternalServerError)
	}
	r, err := c.DoAPIPostBytes(c.groupRoute(groupID)+"/members", payload)
	if err != nil {
		return nil, BuildResponse(r), err
	}
	defer closeBody(r)
	var g []*GroupMember
	if jsonErr := json.NewDecoder(r.Body).Decode(&g); jsonErr != nil {
		return nil, nil, NewAppError("UpsertGroupMembers", "api.unmarshal_error", nil, jsonErr.Error(), http.StatusInternalServerError)
	}
	return g, BuildResponse(r), nil
}

func (c *Client4) DeleteGroupMembers(groupID string, userIds *GroupModifyMembers) ([]*GroupMember, *Response, error) {
	payload, jsonErr := json.Marshal(userIds)
	if jsonErr != nil {
		return nil, nil, NewAppError("DeleteGroupMembers", "api.marshal_error", nil, jsonErr.Error(), http.StatusInternalServerError)
	}
	r, err := c.DoAPIDeleteBytes(c.groupRoute(groupID)+"/members", payload)
	if err != nil {
		return nil, BuildResponse(r), err
	}
	defer closeBody(r)
	var g []*GroupMember
	if jsonErr := json.NewDecoder(r.Body).Decode(&g); jsonErr != nil {
		return nil, nil, NewAppError("DeleteGroupMembers", "api.unmarshal_error", nil, jsonErr.Error(), http.StatusInternalServerError)
	}
	return g, BuildResponse(r), nil
}

func (c *Client4) LinkGroupSyncable(groupID, syncableID string, syncableType GroupSyncableType, patch *GroupSyncablePatch) (*GroupSyncable, *Response, error) {
	payload, jsonErr := json.Marshal(patch)
	if jsonErr != nil {
		return nil, nil, NewAppError("LinkGroupSyncable", "api.marshal_error", nil, jsonErr.Error(), http.StatusInternalServerError)
	}
	url := fmt.Sprintf("%s/link", c.groupSyncableRoute(groupID, syncableID, syncableType))
	r, err := c.DoAPIPost(url, string(payload))
	if err != nil {
		return nil, BuildResponse(r), err
	}
	defer closeBody(r)
	var gs GroupSyncable
	if jsonErr := json.NewDecoder(r.Body).Decode(&gs); jsonErr != nil {
		return nil, nil, NewAppError("LinkGroupSyncable", "api.unmarshal_error", nil, jsonErr.Error(), http.StatusInternalServerError)
	}
	return &gs, BuildResponse(r), nil
}

func (c *Client4) UnlinkGroupSyncable(groupID, syncableID string, syncableType GroupSyncableType) (*Response, error) {
	url := fmt.Sprintf("%s/link", c.groupSyncableRoute(groupID, syncableID, syncableType))
	r, err := c.DoAPIDelete(url)
	if err != nil {
		return BuildResponse(r), err
	}
	defer closeBody(r)
	return BuildResponse(r), nil
}

func (c *Client4) GetGroupSyncable(groupID, syncableID string, syncableType GroupSyncableType, etag string) (*GroupSyncable, *Response, error) {
	r, err := c.DoAPIGet(c.groupSyncableRoute(groupID, syncableID, syncableType), etag)
	if err != nil {
		return nil, BuildResponse(r), err
	}
	defer closeBody(r)
	var gs GroupSyncable
	if jsonErr := json.NewDecoder(r.Body).Decode(&gs); jsonErr != nil {
		return nil, nil, NewAppError("GetGroupSyncable", "api.unmarshal_error", nil, jsonErr.Error(), http.StatusInternalServerError)
	}
	return &gs, BuildResponse(r), nil
}

func (c *Client4) GetGroupSyncables(groupID string, syncableType GroupSyncableType, etag string) ([]*GroupSyncable, *Response, error) {
	r, err := c.DoAPIGet(c.groupSyncablesRoute(groupID, syncableType), etag)
	if err != nil {
		return nil, BuildResponse(r), err
	}
	defer closeBody(r)
	var list []*GroupSyncable
	if jsonErr := json.NewDecoder(r.Body).Decode(&list); jsonErr != nil {
		return nil, nil, NewAppError("GetGroupSyncables", "api.unmarshal_error", nil, jsonErr.Error(), http.StatusInternalServerError)
	}
	return list, BuildResponse(r), nil
}

func (c *Client4) PatchGroupSyncable(groupID, syncableID string, syncableType GroupSyncableType, patch *GroupSyncablePatch) (*GroupSyncable, *Response, error) {
	payload, jsonErr := json.Marshal(patch)
	if jsonErr != nil {
		return nil, nil, NewAppError("PatchGroupSyncable", "api.marshal_error", nil, jsonErr.Error(), http.StatusInternalServerError)
	}
	r, err := c.DoAPIPut(c.groupSyncableRoute(groupID, syncableID, syncableType)+"/patch", string(payload))
	if err != nil {
		return nil, BuildResponse(r), err
	}
	defer closeBody(r)
	var gs GroupSyncable
	if jsonErr := json.NewDecoder(r.Body).Decode(&gs); jsonErr != nil {
		return nil, nil, NewAppError("PatchGroupSyncable", "api.unmarshal_error", nil, jsonErr.Error(), http.StatusInternalServerError)
	}
	return &gs, BuildResponse(r), nil
}

func (c *Client4) TeamMembersMinusGroupMembers(teamID string, groupIDs []string, page, perPage int, etag string) ([]*UserWithGroups, int64, *Response, error) {
	groupIDStr := strings.Join(groupIDs, ",")
	query := fmt.Sprintf("?group_ids=%s&page=%d&per_page=%d", groupIDStr, page, perPage)
	r, err := c.DoAPIGet(c.teamRoute(teamID)+"/members_minus_group_members"+query, etag)
	if err != nil {
		return nil, 0, BuildResponse(r), err
	}
	defer closeBody(r)

	var ugc UsersWithGroupsAndCount
	if jsonErr := json.NewDecoder(r.Body).Decode(&ugc); jsonErr != nil {
		return nil, 0, nil, NewAppError("TeamMembersMinusGroupMembers", "api.unmarshal_error", nil, jsonErr.Error(), http.StatusInternalServerError)
	}
	return ugc.Users, ugc.Count, BuildResponse(r), nil
}

func (c *Client4) ChannelMembersMinusGroupMembers(channelID string, groupIDs []string, page, perPage int, etag string) ([]*UserWithGroups, int64, *Response, error) {
	groupIDStr := strings.Join(groupIDs, ",")
	query := fmt.Sprintf("?group_ids=%s&page=%d&per_page=%d", groupIDStr, page, perPage)
	r, err := c.DoAPIGet(c.channelRoute(channelID)+"/members_minus_group_members"+query, etag)
	if err != nil {
		return nil, 0, BuildResponse(r), err
	}
	defer closeBody(r)
	var ugc UsersWithGroupsAndCount
	if jsonErr := json.NewDecoder(r.Body).Decode(&ugc); jsonErr != nil {
		return nil, 0, nil, NewAppError("ChannelMembersMinusGroupMembers", "api.unmarshal_error", nil, jsonErr.Error(), http.StatusInternalServerError)
	}
	return ugc.Users, ugc.Count, BuildResponse(r), nil
}

func (c *Client4) PatchConfig(config *Config) (*Config, *Response, error) {
	buf, err := json.Marshal(config)
	if err != nil {
		return nil, nil, NewAppError("PatchConfig", "api.marshal_error", nil, err.Error(), http.StatusInternalServerError)
	}
	r, err := c.DoAPIPutBytes(c.configRoute()+"/patch", buf)
	if err != nil {
		return nil, BuildResponse(r), err
	}
	defer closeBody(r)
	return ConfigFromJSON(r.Body), BuildResponse(r), nil
}

func (c *Client4) GetChannelModerations(channelID string, etag string) ([]*ChannelModeration, *Response, error) {
	r, err := c.DoAPIGet(c.channelRoute(channelID)+"/moderations", etag)
	if err != nil {
		return nil, BuildResponse(r), err
	}
	defer closeBody(r)

	var ch []*ChannelModeration
	err = json.NewDecoder(r.Body).Decode(&ch)
	if err != nil {
		return nil, BuildResponse(r), NewAppError("GetChannelModerations", "api.marshal_error", nil, err.Error(), http.StatusInternalServerError)
	}
	return ch, BuildResponse(r), nil
}

func (c *Client4) PatchChannelModerations(channelID string, patch []*ChannelModerationPatch) ([]*ChannelModeration, *Response, error) {
	payload, err := json.Marshal(patch)
	if err != nil {
		return nil, nil, NewAppError("PatchChannelModerations", "api.marshal_error", nil, err.Error(), http.StatusInternalServerError)
	}

	r, err := c.DoAPIPut(c.channelRoute(channelID)+"/moderations/patch", string(payload))
	if err != nil {
		return nil, BuildResponse(r), err
	}
	defer closeBody(r)

	var ch []*ChannelModeration
	err = json.NewDecoder(r.Body).Decode(&ch)
	if err != nil {
		return nil, BuildResponse(r), NewAppError("PatchChannelModerations", "api.marshal_error", nil, err.Error(), http.StatusInternalServerError)
	}
	return ch, BuildResponse(r), nil
}

func (c *Client4) GetKnownUsers() ([]string, *Response, error) {
	r, err := c.DoAPIGet(c.usersRoute()+"/known", "")
	if err != nil {
		return nil, BuildResponse(r), err
	}
	defer closeBody(r)
	var userIds []string
	json.NewDecoder(r.Body).Decode(&userIds)
	return userIds, BuildResponse(r), nil
}

// PublishUserTyping publishes a user is typing websocket event based on the provided TypingRequest.
func (c *Client4) PublishUserTyping(userID string, typingRequest TypingRequest) (*Response, error) {
	buf, err := json.Marshal(typingRequest)
	if err != nil {
		return nil, NewAppError("PublishUserTyping", "api.marshal_error", nil, err.Error(), http.StatusInternalServerError)
	}
	r, err := c.DoAPIPostBytes(c.publishUserTypingRoute(userID), buf)
	if err != nil {
		return BuildResponse(r), err
	}
	defer closeBody(r)
	return BuildResponse(r), nil
}

func (c *Client4) GetChannelMemberCountsByGroup(channelID string, includeTimezones bool, etag string) ([]*ChannelMemberCountByGroup, *Response, error) {
	r, err := c.DoAPIGet(c.channelRoute(channelID)+"/member_counts_by_group?include_timezones="+strconv.FormatBool(includeTimezones), etag)
	if err != nil {
		return nil, BuildResponse(r), err
	}
	defer closeBody(r)

	var ch []*ChannelMemberCountByGroup
	err = json.NewDecoder(r.Body).Decode(&ch)
	if err != nil {
		return nil, BuildResponse(r), NewAppError("GetChannelMemberCountsByGroup", "api.marshal_error", nil, err.Error(), http.StatusInternalServerError)
	}
	return ch, BuildResponse(r), nil
}

// RequestTrialLicense will request a trial license and install it in the server
func (c *Client4) RequestTrialLicense(users int) (*Response, error) {
	b, jsonErr := json.Marshal(map[string]interface{}{"users": users, "terms_accepted": true})
	if jsonErr != nil {
		return nil, NewAppError("RequestTrialLicense", "api.marshal_error", nil, jsonErr.Error(), http.StatusInternalServerError)
	}
	r, err := c.DoAPIPost("/trial-license", string(b))
	if err != nil {
		return BuildResponse(r), err
	}
	defer closeBody(r)
	return BuildResponse(r), nil
}

// GetGroupStats retrieves stats for a Mattermost Group
func (c *Client4) GetGroupStats(groupID string) (*GroupStats, *Response, error) {
	r, err := c.DoAPIGet(c.groupRoute(groupID)+"/stats", "")
	if err != nil {
		return nil, BuildResponse(r), err
	}
	defer closeBody(r)
	var gs GroupStats
	if jsonErr := json.NewDecoder(r.Body).Decode(&gs); jsonErr != nil {
		return nil, nil, NewAppError("GetGroupStats", "api.unmarshal_error", nil, jsonErr.Error(), http.StatusInternalServerError)
	}
	return &gs, BuildResponse(r), nil
}

func (c *Client4) GetSidebarCategoriesForTeamForUser(userID, teamID, etag string) (*OrderedSidebarCategories, *Response, error) {
	route := c.userCategoryRoute(userID, teamID)
	r, err := c.DoAPIGet(route, etag)
	if err != nil {
		return nil, BuildResponse(r), err
	}

	var cat *OrderedSidebarCategories
	err = json.NewDecoder(r.Body).Decode(&cat)
	if err != nil {
		return nil, BuildResponse(r), NewAppError("Client4.GetSidebarCategoriesForTeamForUser", "model.utils.decode_json.app_error", nil, err.Error(), r.StatusCode)
	}
	return cat, BuildResponse(r), nil
}

func (c *Client4) CreateSidebarCategoryForTeamForUser(userID, teamID string, category *SidebarCategoryWithChannels) (*SidebarCategoryWithChannels, *Response, error) {
	payload, jsonErr := json.Marshal(category)
	if jsonErr != nil {
		return nil, nil, NewAppError("CreateSidebarCategoryForTeamForUser", "api.marshal_error", nil, jsonErr.Error(), http.StatusInternalServerError)
	}
	route := c.userCategoryRoute(userID, teamID)
	r, err := c.DoAPIPostBytes(route, payload)
	if err != nil {
		return nil, BuildResponse(r), err
	}
	defer closeBody(r)
	var cat *SidebarCategoryWithChannels
	err = json.NewDecoder(r.Body).Decode(&cat)
	if err != nil {
		return nil, BuildResponse(r), NewAppError("Client4.CreateSidebarCategoryForTeamForUser", "model.utils.decode_json.app_error", nil, err.Error(), r.StatusCode)
	}
	return cat, BuildResponse(r), nil
}

func (c *Client4) UpdateSidebarCategoriesForTeamForUser(userID, teamID string, categories []*SidebarCategoryWithChannels) ([]*SidebarCategoryWithChannels, *Response, error) {
	payload, jsonErr := json.Marshal(categories)
	if jsonErr != nil {
		return nil, nil, NewAppError("UpdateSidebarCategoriesForTeamForUser", "api.marshal_error", nil, jsonErr.Error(), http.StatusInternalServerError)
	}
	route := c.userCategoryRoute(userID, teamID)

	r, err := c.DoAPIPutBytes(route, payload)
	if err != nil {
		return nil, BuildResponse(r), err
	}
	defer closeBody(r)

	var cat []*SidebarCategoryWithChannels
	err = json.NewDecoder(r.Body).Decode(&cat)
	if err != nil {
		return nil, BuildResponse(r), NewAppError("Client4.UpdateSidebarCategoriesForTeamForUser", "model.utils.decode_json.app_error", nil, err.Error(), r.StatusCode)
	}

	return cat, BuildResponse(r), nil
}

func (c *Client4) GetSidebarCategoryOrderForTeamForUser(userID, teamID, etag string) ([]string, *Response, error) {
	route := c.userCategoryRoute(userID, teamID) + "/order"
	r, err := c.DoAPIGet(route, etag)
	if err != nil {
		return nil, BuildResponse(r), err
	}
	defer closeBody(r)
	return ArrayFromJSON(r.Body), BuildResponse(r), nil
}

func (c *Client4) UpdateSidebarCategoryOrderForTeamForUser(userID, teamID string, order []string) ([]string, *Response, error) {
	payload, jsonErr := json.Marshal(order)
	if jsonErr != nil {
		return nil, nil, NewAppError("UpdateSidebarCategoryOrderForTeamForUser", "api.marshal_error", nil, jsonErr.Error(), http.StatusInternalServerError)
	}
	route := c.userCategoryRoute(userID, teamID) + "/order"
	r, err := c.DoAPIPutBytes(route, payload)
	if err != nil {
		return nil, BuildResponse(r), err
	}
	defer closeBody(r)
	return ArrayFromJSON(r.Body), BuildResponse(r), nil
}

func (c *Client4) GetSidebarCategoryForTeamForUser(userID, teamID, categoryID, etag string) (*SidebarCategoryWithChannels, *Response, error) {
	route := c.userCategoryRoute(userID, teamID) + "/" + categoryID
	r, err := c.DoAPIGet(route, etag)
	if err != nil {
		return nil, BuildResponse(r), err
	}
	defer closeBody(r)
	var cat *SidebarCategoryWithChannels
	err = json.NewDecoder(r.Body).Decode(&cat)
	if err != nil {
		return nil, BuildResponse(r), NewAppError("Client4.UpdateSidebarCategoriesForTeamForUser", "model.utils.decode_json.app_error", nil, err.Error(), r.StatusCode)
	}

	return cat, BuildResponse(r), nil
}

func (c *Client4) UpdateSidebarCategoryForTeamForUser(userID, teamID, categoryID string, category *SidebarCategoryWithChannels) (*SidebarCategoryWithChannels, *Response, error) {
	payload, jsonErr := json.Marshal(category)
	if jsonErr != nil {
		return nil, nil, NewAppError("UpdateSidebarCategoryForTeamForUser", "api.marshal_error", nil, jsonErr.Error(), http.StatusInternalServerError)
	}
	route := c.userCategoryRoute(userID, teamID) + "/" + categoryID
	r, err := c.DoAPIPutBytes(route, payload)
	if err != nil {
		return nil, BuildResponse(r), err
	}
	defer closeBody(r)
	var cat *SidebarCategoryWithChannels
	err = json.NewDecoder(r.Body).Decode(&cat)
	if err != nil {
		return nil, BuildResponse(r), NewAppError("Client4.UpdateSidebarCategoriesForTeamForUser", "model.utils.decode_json.app_error", nil, err.Error(), r.StatusCode)
	}

	return cat, BuildResponse(r), nil
}

// CheckIntegrity performs a database integrity check.
func (c *Client4) CheckIntegrity() ([]IntegrityCheckResult, *Response, error) {
	r, err := c.DoAPIPost("/integrity", "")
	if err != nil {
		return nil, BuildResponse(r), err
	}
	defer closeBody(r)
	var results []IntegrityCheckResult
	if err := json.NewDecoder(r.Body).Decode(&results); err != nil {
		return nil, BuildResponse(r), NewAppError("Api4.CheckIntegrity", "api.marshal_error", nil, err.Error(), http.StatusInternalServerError)
	}
	return results, BuildResponse(r), nil
}

func (c *Client4) GetNotices(lastViewed int64, teamId string, client NoticeClientType, clientVersion, locale, etag string) (NoticeMessages, *Response, error) {
	url := fmt.Sprintf("/system/notices/%s?lastViewed=%d&client=%s&clientVersion=%s&locale=%s", teamId, lastViewed, client, clientVersion, locale)
	r, err := c.DoAPIGet(url, etag)
	if err != nil {
		return nil, BuildResponse(r), err
	}
	defer closeBody(r)
	notices, err := UnmarshalProductNoticeMessages(r.Body)
	if err != nil {
		return nil, BuildResponse(r), err
	}
	return notices, BuildResponse(r), nil
}

func (c *Client4) MarkNoticesViewed(ids []string) (*Response, error) {
	r, err := c.DoAPIPut("/system/notices/view", ArrayToJSON(ids))
	if err != nil {
		return BuildResponse(r), err
	}
	defer closeBody(r)
	return BuildResponse(r), nil
}

func (c *Client4) CompleteOnboarding(request *CompleteOnboardingRequest) (*Response, error) {
	buf, err := json.Marshal(request)
	if err != nil {
		return nil, NewAppError("CompleteOnboarding", "api.marshal_error", nil, err.Error(), http.StatusInternalServerError)
	}
	r, err := c.DoAPIPost(c.systemRoute()+"/onboarding/complete", string(buf))
	if err != nil {
		return BuildResponse(r), err
	}
	defer closeBody(r)

	return BuildResponse(r), nil
}

// CreateUpload creates a new upload session.
func (c *Client4) CreateUpload(us *UploadSession) (*UploadSession, *Response, error) {
	buf, err := json.Marshal(us)
	if err != nil {
		return nil, nil, NewAppError("CreateUpload", "api.marshal_error", nil, err.Error(), http.StatusInternalServerError)
	}
	r, err := c.DoAPIPostBytes(c.uploadsRoute(), buf)
	if err != nil {
		return nil, BuildResponse(r), err
	}
	defer closeBody(r)

	var s UploadSession
	if jsonErr := json.NewDecoder(r.Body).Decode(&s); jsonErr != nil {
		return nil, nil, NewAppError("CreateUpload", "api.unmarshal_error", nil, jsonErr.Error(), http.StatusInternalServerError)
	}
	return &s, BuildResponse(r), nil
}

// GetUpload returns the upload session for the specified uploadId.
func (c *Client4) GetUpload(uploadId string) (*UploadSession, *Response, error) {
	r, err := c.DoAPIGet(c.uploadRoute(uploadId), "")
	if err != nil {
		return nil, BuildResponse(r), err
	}
	defer closeBody(r)
	var s UploadSession
	if jsonErr := json.NewDecoder(r.Body).Decode(&s); jsonErr != nil {
		return nil, nil, NewAppError("GetUpload", "api.unmarshal_error", nil, jsonErr.Error(), http.StatusInternalServerError)
	}
	return &s, BuildResponse(r), nil
}

// GetUploadsForUser returns the upload sessions created by the specified
// userId.
func (c *Client4) GetUploadsForUser(userId string) ([]*UploadSession, *Response, error) {
	r, err := c.DoAPIGet(c.userRoute(userId)+"/uploads", "")
	if err != nil {
		return nil, BuildResponse(r), err
	}
	defer closeBody(r)
	var list []*UploadSession
	if jsonErr := json.NewDecoder(r.Body).Decode(&list); jsonErr != nil {
		return nil, nil, NewAppError("GetUploadsForUser", "api.unmarshal_error", nil, jsonErr.Error(), http.StatusInternalServerError)
	}
	return list, BuildResponse(r), nil
}

// UploadData performs an upload. On success it returns
// a FileInfo object.
func (c *Client4) UploadData(uploadId string, data io.Reader) (*FileInfo, *Response, error) {
	url := c.uploadRoute(uploadId)
	r, err := c.DoAPIRequestReader("POST", c.APIURL+url, data, nil)
	if err != nil {
		return nil, BuildResponse(r), err
	}
	defer closeBody(r)
	var fi FileInfo
	if r.StatusCode == http.StatusNoContent {
		return nil, BuildResponse(r), nil
	}
	if jsonErr := json.NewDecoder(r.Body).Decode(&fi); jsonErr != nil {
		return nil, nil, NewAppError("UploadData", "api.unmarshal_error", nil, jsonErr.Error(), http.StatusInternalServerError)
	}
	return &fi, BuildResponse(r), nil
}

func (c *Client4) UpdatePassword(userId, currentPassword, newPassword string) (*Response, error) {
	requestBody := map[string]string{"current_password": currentPassword, "new_password": newPassword}
	r, err := c.DoAPIPut(c.userRoute(userId)+"/password", MapToJSON(requestBody))
	if err != nil {
		return BuildResponse(r), err
	}
	defer closeBody(r)
	return BuildResponse(r), nil
}

// Cloud Section

func (c *Client4) GetCloudProducts() ([]*Product, *Response, error) {
	r, err := c.DoAPIGet(c.cloudRoute()+"/products", "")
	if err != nil {
		return nil, BuildResponse(r), err
	}
	defer closeBody(r)

	var cloudProducts []*Product
	json.NewDecoder(r.Body).Decode(&cloudProducts)

	return cloudProducts, BuildResponse(r), nil
}

func (c *Client4) GetProductLimits() (*ProductLimits, *Response, error) {
	r, err := c.DoAPIGet(c.cloudRoute()+"/limits", "")
	if err != nil {
		return nil, BuildResponse(r), err
	}
	defer closeBody(r)

	var productLimits *ProductLimits
	json.NewDecoder(r.Body).Decode(&productLimits)

	return productLimits, BuildResponse(r), nil
}

func (c *Client4) CreateCustomerPayment() (*StripeSetupIntent, *Response, error) {
	r, err := c.DoAPIPost(c.cloudRoute()+"/payment", "")
	if err != nil {
		return nil, BuildResponse(r), err
	}
	defer closeBody(r)

	var setupIntent *StripeSetupIntent
	json.NewDecoder(r.Body).Decode(&setupIntent)

	return setupIntent, BuildResponse(r), nil
}

func (c *Client4) ConfirmCustomerPayment(confirmRequest *ConfirmPaymentMethodRequest) (*Response, error) {
	json, jsonErr := json.Marshal(confirmRequest)
	if jsonErr != nil {
		return nil, NewAppError("ConfirmCustomerPayment", "api.marshal_error", nil, jsonErr.Error(), http.StatusInternalServerError)
	}
	r, err := c.DoAPIPostBytes(c.cloudRoute()+"/payment/confirm", json)
	if err != nil {
		return BuildResponse(r), err
	}
	defer closeBody(r)

	return BuildResponse(r), nil
}

func (c *Client4) RequestCloudTrial(email *StartCloudTrialRequest) (*Subscription, *Response, error) {
	payload, jsonErr := json.Marshal(email)
	if jsonErr != nil {
		return nil, nil, NewAppError("RequestCloudTrial", "api.marshal_error", nil, jsonErr.Error(), http.StatusInternalServerError)
	}
	r, err := c.DoAPIPutBytes(c.cloudRoute()+"/request-trial", payload)
	if err != nil {
		return nil, BuildResponse(r), err
	}
	defer closeBody(r)

	var subscription *Subscription
	json.NewDecoder(r.Body).Decode(&subscription)

	return subscription, BuildResponse(r), nil
}

<<<<<<< HEAD
func (c *Client4) ValidateWorkspaceBusinessEmail() (*Response, error) {
	r, err := c.DoAPIPost(c.cloudRoute()+"/validate-workspace-business-email", "")
	if err != nil {
		return BuildResponse(r), err
	}
	defer closeBody(r)

	return BuildResponse(r), nil
=======
func (c *Client4) NotifyAdmin(nr *NotifyAdminToUpgradeRequest) int {
	nrJSON, jsonErr := json.Marshal(nr)
	if jsonErr != nil {
		return 0
	}

	r, err := c.DoAPIPost(c.cloudRoute()+"/notify-admin-to-upgrade", string(nrJSON))
	if err != nil {
		return r.StatusCode
	}

	closeBody(r)

	return r.StatusCode
>>>>>>> b45ff0be
}

func (c *Client4) ValidateBusinessEmail(email *ValidateBusinessEmailRequest) (*Response, error) {
	payload, _ := json.Marshal(email)
	r, err := c.DoAPIPostBytes(c.cloudRoute()+"/validate-business-email", payload)
	if err != nil {
		return BuildResponse(r), err
	}
	defer closeBody(r)

	return BuildResponse(r), nil
}

func (c *Client4) GetCloudCustomer() (*CloudCustomer, *Response, error) {
	r, err := c.DoAPIGet(c.cloudRoute()+"/customer", "")
	if err != nil {
		return nil, BuildResponse(r), err
	}
	defer closeBody(r)

	var cloudCustomer *CloudCustomer
	json.NewDecoder(r.Body).Decode(&cloudCustomer)

	return cloudCustomer, BuildResponse(r), nil
}

func (c *Client4) GetSubscription() (*Subscription, *Response, error) {
	r, err := c.DoAPIGet(c.cloudRoute()+"/subscription", "")
	if err != nil {
		return nil, BuildResponse(r), err
	}
	defer closeBody(r)

	var subscription *Subscription
	json.NewDecoder(r.Body).Decode(&subscription)

	return subscription, BuildResponse(r), nil
}

func (c *Client4) GetInvoicesForSubscription() ([]*Invoice, *Response, error) {
	r, err := c.DoAPIGet(c.cloudRoute()+"/subscription/invoices", "")
	if err != nil {
		return nil, BuildResponse(r), err
	}
	defer closeBody(r)

	var invoices []*Invoice
	json.NewDecoder(r.Body).Decode(&invoices)

	return invoices, BuildResponse(r), nil
}

func (c *Client4) UpdateCloudCustomer(customerInfo *CloudCustomerInfo) (*CloudCustomer, *Response, error) {
	customerBytes, jsonErr := json.Marshal(customerInfo)
	if jsonErr != nil {
		return nil, nil, NewAppError("UpdateCloudCustomer", "api.marshal_error", nil, jsonErr.Error(), http.StatusInternalServerError)
	}
	r, err := c.DoAPIPutBytes(c.cloudRoute()+"/customer", customerBytes)
	if err != nil {
		return nil, BuildResponse(r), err
	}
	defer closeBody(r)

	var customer *CloudCustomer
	json.NewDecoder(r.Body).Decode(&customer)

	return customer, BuildResponse(r), nil
}

func (c *Client4) UpdateCloudCustomerAddress(address *Address) (*CloudCustomer, *Response, error) {
	addressBytes, jsonErr := json.Marshal(address)
	if jsonErr != nil {
		return nil, nil, NewAppError("UpdateCloudCustomerAddress", "api.marshal_error", nil, jsonErr.Error(), http.StatusInternalServerError)
	}
	r, err := c.DoAPIPutBytes(c.cloudRoute()+"/customer/address", addressBytes)
	if err != nil {
		return nil, BuildResponse(r), err
	}
	defer closeBody(r)

	var customer *CloudCustomer
	json.NewDecoder(r.Body).Decode(&customer)

	return customer, BuildResponse(r), nil
}

func (c *Client4) ListImports() ([]string, *Response, error) {
	r, err := c.DoAPIGet(c.importsRoute(), "")
	if err != nil {
		return nil, BuildResponse(r), err
	}
	defer closeBody(r)
	return ArrayFromJSON(r.Body), BuildResponse(r), nil
}

func (c *Client4) ListExports() ([]string, *Response, error) {
	r, err := c.DoAPIGet(c.exportsRoute(), "")
	if err != nil {
		return nil, BuildResponse(r), err
	}
	defer closeBody(r)
	return ArrayFromJSON(r.Body), BuildResponse(r), nil
}

func (c *Client4) DeleteExport(name string) (*Response, error) {
	r, err := c.DoAPIDelete(c.exportRoute(name))
	if err != nil {
		return BuildResponse(r), err
	}
	defer closeBody(r)
	return BuildResponse(r), nil
}

func (c *Client4) DownloadExport(name string, wr io.Writer, offset int64) (int64, *Response, error) {
	var headers map[string]string
	if offset > 0 {
		headers = map[string]string{
			HeaderRange: fmt.Sprintf("bytes=%d-", offset),
		}
	}
	r, err := c.DoAPIRequestWithHeaders(http.MethodGet, c.APIURL+c.exportRoute(name), "", headers)
	if err != nil {
		return 0, BuildResponse(r), err
	}
	defer closeBody(r)
	n, err := io.Copy(wr, r.Body)
	if err != nil {
		return n, BuildResponse(r), NewAppError("DownloadExport", "model.client.copy.app_error", nil, err.Error(), r.StatusCode)
	}
	return n, BuildResponse(r), nil
}

func (c *Client4) GetUserThreads(userId, teamId string, options GetUserThreadsOpts) (*Threads, *Response, error) {
	v := url.Values{}
	if options.Since != 0 {
		v.Set("since", fmt.Sprintf("%d", options.Since))
	}
	if options.Before != "" {
		v.Set("before", options.Before)
	}
	if options.After != "" {
		v.Set("after", options.After)
	}
	if options.PageSize != 0 {
		v.Set("per_page", fmt.Sprintf("%d", options.PageSize))
	}
	if options.Extended {
		v.Set("extended", "true")
	}
	if options.Deleted {
		v.Set("deleted", "true")
	}
	if options.Unread {
		v.Set("unread", "true")
	}
	if options.ThreadsOnly {
		v.Set("threadsOnly", "true")
	}
	if options.TotalsOnly {
		v.Set("totalsOnly", "true")
	}
	url := c.userThreadsRoute(userId, teamId)
	if len(v) > 0 {
		url += "?" + v.Encode()
	}

	r, err := c.DoAPIGet(url, "")
	if err != nil {
		return nil, BuildResponse(r), err
	}
	defer closeBody(r)

	var threads Threads
	json.NewDecoder(r.Body).Decode(&threads)

	return &threads, BuildResponse(r), nil
}

func (c *Client4) GetUserThread(userId, teamId, threadId string, extended bool) (*ThreadResponse, *Response, error) {
	url := c.userThreadRoute(userId, teamId, threadId)
	if extended {
		url += "?extended=true"
	}
	r, err := c.DoAPIGet(url, "")
	if err != nil {
		return nil, BuildResponse(r), err
	}
	defer closeBody(r)

	var thread ThreadResponse
	json.NewDecoder(r.Body).Decode(&thread)

	return &thread, BuildResponse(r), nil
}

func (c *Client4) UpdateThreadsReadForUser(userId, teamId string) (*Response, error) {
	r, err := c.DoAPIPut(fmt.Sprintf("%s/read", c.userThreadsRoute(userId, teamId)), "")
	if err != nil {
		return BuildResponse(r), err
	}
	defer closeBody(r)

	return BuildResponse(r), nil
}

func (c *Client4) SetThreadUnreadByPostId(userId, teamId, threadId, postId string) (*ThreadResponse, *Response, error) {
	r, err := c.DoAPIPost(fmt.Sprintf("%s/set_unread/%s", c.userThreadRoute(userId, teamId, threadId), postId), "")
	if err != nil {
		return nil, BuildResponse(r), err
	}
	defer closeBody(r)
	var thread ThreadResponse
	json.NewDecoder(r.Body).Decode(&thread)

	return &thread, BuildResponse(r), nil
}

func (c *Client4) UpdateThreadReadForUser(userId, teamId, threadId string, timestamp int64) (*ThreadResponse, *Response, error) {
	r, err := c.DoAPIPut(fmt.Sprintf("%s/read/%d", c.userThreadRoute(userId, teamId, threadId), timestamp), "")
	if err != nil {
		return nil, BuildResponse(r), err
	}
	defer closeBody(r)
	var thread ThreadResponse
	json.NewDecoder(r.Body).Decode(&thread)

	return &thread, BuildResponse(r), nil
}

func (c *Client4) UpdateThreadFollowForUser(userId, teamId, threadId string, state bool) (*Response, error) {
	var err error
	var r *http.Response
	if state {
		r, err = c.DoAPIPut(c.userThreadRoute(userId, teamId, threadId)+"/following", "")
	} else {
		r, err = c.DoAPIDelete(c.userThreadRoute(userId, teamId, threadId) + "/following")
	}
	if err != nil {
		return BuildResponse(r), err
	}
	defer closeBody(r)

	return BuildResponse(r), nil
}

func (c *Client4) GetAllSharedChannels(teamID string, page, perPage int) ([]*SharedChannel, *Response, error) {
	url := fmt.Sprintf("%s/%s?page=%d&per_page=%d", c.sharedChannelsRoute(), teamID, page, perPage)
	r, err := c.DoAPIGet(url, "")
	if err != nil {
		return nil, BuildResponse(r), err
	}
	defer closeBody(r)

	var channels []*SharedChannel
	json.NewDecoder(r.Body).Decode(&channels)

	return channels, BuildResponse(r), nil
}

func (c *Client4) GetRemoteClusterInfo(remoteID string) (RemoteClusterInfo, *Response, error) {
	url := fmt.Sprintf("%s/remote_info/%s", c.sharedChannelsRoute(), remoteID)
	r, err := c.DoAPIGet(url, "")
	if err != nil {
		return RemoteClusterInfo{}, BuildResponse(r), err
	}
	defer closeBody(r)

	var rci RemoteClusterInfo
	json.NewDecoder(r.Body).Decode(&rci)

	return rci, BuildResponse(r), nil
}

func (c *Client4) GetAncillaryPermissions(subsectionPermissions []string) ([]string, *Response, error) {
	var returnedPermissions []string
	url := fmt.Sprintf("%s/ancillary?subsection_permissions=%s", c.permissionsRoute(), strings.Join(subsectionPermissions, ","))
	r, err := c.DoAPIGet(url, "")
	if err != nil {
		return returnedPermissions, BuildResponse(r), err
	}
	defer closeBody(r)

	json.NewDecoder(r.Body).Decode(&returnedPermissions)
	return returnedPermissions, BuildResponse(r), nil
}

func (c *Client4) GetUsersWithInvalidEmails(page, perPage int) ([]*User, *Response, error) {
	query := fmt.Sprintf("/invalid_emails?page=%v&per_page=%v", page, perPage)
	r, err := c.DoAPIGet(c.usersRoute()+query, "")
	if err != nil {
		return nil, BuildResponse(r), err
	}
	defer closeBody(r)
	var list []*User
	if r.StatusCode == http.StatusNotModified {
		return list, BuildResponse(r), nil
	}
	if jsonErr := json.NewDecoder(r.Body).Decode(&list); jsonErr != nil {
		return nil, nil, NewAppError("GetUsers", "api.unmarshal_error", nil, jsonErr.Error(), http.StatusInternalServerError)
	}
	return list, BuildResponse(r), nil
}

func (c *Client4) GetAppliedSchemaMigrations() ([]AppliedMigration, *Response, error) {
	r, err := c.DoAPIGet(c.systemRoute()+"/schema/version", "")
	if err != nil {
		return nil, BuildResponse(r), err
	}
	defer closeBody(r)
	var list []AppliedMigration
	if jsonErr := json.NewDecoder(r.Body).Decode(&list); jsonErr != nil {
		return nil, nil, NewAppError("GetUsers", "api.unmarshal_error", nil, jsonErr.Error(), http.StatusInternalServerError)
	}
	return list, BuildResponse(r), nil
}

// Usage Section

// GetPostsUsage returns rounded off total usage of posts for the instance
func (c *Client4) GetPostsUsage() (*PostsUsage, *Response, error) {
	r, err := c.DoAPIGet(c.usageRoute()+"/posts", "")
	if err != nil {
		return nil, BuildResponse(r), err
	}
	defer closeBody(r)

	var usage *PostsUsage
	err = json.NewDecoder(r.Body).Decode(&usage)
	return usage, BuildResponse(r), err
}

// GetStorageUsage returns the file storage usage for the instance,
// rounded down the most signigicant digit
func (c *Client4) GetStorageUsage() (*StorageUsage, *Response, error) {
	r, err := c.DoAPIGet(c.usageRoute()+"/storage", "")
	if err != nil {
		return nil, BuildResponse(r), err
	}
	defer closeBody(r)

	var usage *StorageUsage
	err = json.NewDecoder(r.Body).Decode(&usage)
	return usage, BuildResponse(r), err
}

// GetTeamsUsage returns total usage of teams for the instance
func (c *Client4) GetTeamsUsage() (*TeamsUsage, *Response, error) {
	r, err := c.DoAPIGet(c.usageRoute()+"/teams", "")
	if err != nil {
		return nil, BuildResponse(r), err
	}
	defer closeBody(r)

	var usage *TeamsUsage
	err = json.NewDecoder(r.Body).Decode(&usage)
	return usage, BuildResponse(r), err
}

// GetIntegrationsUsage returns usage information on integrations, including the count of enabled integrations
func (c *Client4) GetIntegrationsUsage() (*IntegrationsUsage, *Response, error) {
	r, err := c.DoAPIGet(c.usageRoute()+"/integrations", "")
	if err != nil {
		return nil, BuildResponse(r), err
	}
	defer closeBody(r)

	var usage *IntegrationsUsage
	err = json.NewDecoder(r.Body).Decode(&usage)
	return usage, BuildResponse(r), err
}<|MERGE_RESOLUTION|>--- conflicted
+++ resolved
@@ -7915,7 +7915,6 @@
 	return subscription, BuildResponse(r), nil
 }
 
-<<<<<<< HEAD
 func (c *Client4) ValidateWorkspaceBusinessEmail() (*Response, error) {
 	r, err := c.DoAPIPost(c.cloudRoute()+"/validate-workspace-business-email", "")
 	if err != nil {
@@ -7924,7 +7923,8 @@
 	defer closeBody(r)
 
 	return BuildResponse(r), nil
-=======
+}
+
 func (c *Client4) NotifyAdmin(nr *NotifyAdminToUpgradeRequest) int {
 	nrJSON, jsonErr := json.Marshal(nr)
 	if jsonErr != nil {
@@ -7939,7 +7939,6 @@
 	closeBody(r)
 
 	return r.StatusCode
->>>>>>> b45ff0be
 }
 
 func (c *Client4) ValidateBusinessEmail(email *ValidateBusinessEmailRequest) (*Response, error) {

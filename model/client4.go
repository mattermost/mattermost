--- conflicted
+++ resolved
@@ -5866,8 +5866,6 @@
 	return n, BuildResponse(r)
 }
 
-<<<<<<< HEAD
-=======
 func (c *Client4) GetThreadMentionsForUserPerChannel(userId, teamId string) (map[string]int64, *Response) {
 	url := c.GetUserThreadsRoute(userId, teamId)
 	r, appErr := c.DoApiGet(url+"/mention_counts", "")
@@ -5882,7 +5880,6 @@
 	return counts, BuildResponse(r)
 }
 
->>>>>>> a3de71fb
 func (c *Client4) GetUserThreads(userId, teamId string, options GetUserThreadsOpts) (*Threads, *Response) {
 	v := url.Values{}
 	if options.Since != 0 {

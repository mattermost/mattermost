--- conflicted
+++ resolved
@@ -1817,75 +1817,6 @@
 	return bot, BuildResponse(r), nil
 }
 
-<<<<<<< HEAD
-// SetBotIconImage sets LHS bot icon image.
-func (c *Client4) SetBotIconImage(botUserId string, data []byte) (*Response, error) {
-	body := &bytes.Buffer{}
-	writer := multipart.NewWriter(body)
-
-	part, err := writer.CreateFormFile("image", "icon.svg")
-	if err != nil {
-		return nil, NewAppError("SetBotIconImage", "model.client.set_bot_icon_image.no_file.app_error", nil, err.Error(), http.StatusBadRequest)
-	}
-
-	if _, err = io.Copy(part, bytes.NewBuffer(data)); err != nil {
-		return nil, NewAppError("SetBotIconImage", "model.client.set_bot_icon_image.no_file.app_error", nil, err.Error(), http.StatusBadRequest)
-	}
-
-	if err = writer.Close(); err != nil {
-		return nil, NewAppError("SetBotIconImage", "model.client.set_bot_icon_image.writer.app_error", nil, err.Error(), http.StatusBadRequest)
-	}
-
-	rq, err := http.NewRequest("POST", c.ApiUrl+c.GetBotRoute(botUserId)+"/icon", bytes.NewReader(body.Bytes()))
-	if err != nil {
-		return nil, err
-	}
-	rq.Header.Set("Content-Type", writer.FormDataContentType())
-
-	if c.AuthToken != "" {
-		rq.Header.Set(HeaderAuth, c.AuthType+" "+c.AuthToken)
-	}
-
-	rp, err := c.HttpClient.Do(rq)
-	if err != nil {
-		return BuildResponse(rp), err
-	}
-	defer closeBody(rp)
-
-	if rp.StatusCode >= 300 {
-		return BuildResponse(rp), AppErrorFromJson(rp.Body)
-	}
-
-	return BuildResponse(rp), nil
-}
-
-// GetBotIconImage gets LHS bot icon image. Must be logged in.
-func (c *Client4) GetBotIconImage(botUserId string) ([]byte, *Response, error) {
-	r, err := c.DoApiGet(c.GetBotRoute(botUserId)+"/icon", "")
-	if err != nil {
-		return nil, BuildResponse(r), err
-	}
-	defer closeBody(r)
-
-	data, err := ioutil.ReadAll(r.Body)
-	if err != nil {
-		return nil, BuildResponse(r), NewAppError("GetBotIconImage", "model.client.read_file.app_error", nil, err.Error(), r.StatusCode)
-	}
-	return data, BuildResponse(r), nil
-}
-
-// DeleteBotIconImage deletes LHS bot icon image. Must be logged in.
-func (c *Client4) DeleteBotIconImage(botUserId string) (*Response, error) {
-	r, err := c.DoApiDelete(c.GetBotRoute(botUserId) + "/icon")
-	if err != nil {
-		return BuildResponse(r), err
-	}
-	defer closeBody(r)
-	return BuildResponse(r), nil
-}
-
-=======
->>>>>>> 225565f4
 // Team Section
 
 // CreateTeam creates a team in the system based on the provided team struct.

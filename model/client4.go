--- conflicted
+++ resolved
@@ -8111,25 +8111,28 @@
 	return usage, BuildResponse(r), err
 }
 
-<<<<<<< HEAD
 // GetStorageUsage returns the file storage usage for the instance,
 // rounded down the most signigicant digit
 func (c *Client4) GetStorageUsage() (*StorageUsage, *Response, error) {
 	r, err := c.DoAPIGet(c.usageRoute()+"/storage", "")
-=======
-// GetTeamsUsage returns total usage of teams for the instance
+	if err != nil {
+		return nil, BuildResponse(r), err
+	}
+	defer closeBody(r)
+
+	var usage *StorageUsage
+	err = json.NewDecoder(r.Body).Decode(&usage)
+	return usage, BuildResponse(r), err
+}
+
 // GetTeamsUsage returns total usage of teams for the instance
 func (c *Client4) GetTeamsUsage() (*TeamsUsage, *Response, error) {
 	r, err := c.DoAPIGet(c.usageRoute()+"/teams", "")
->>>>>>> 24d92100
-	if err != nil {
-		return nil, BuildResponse(r), err
-	}
-	defer closeBody(r)
-
-<<<<<<< HEAD
-	var usage *StorageUsage
-=======
+	if err != nil {
+		return nil, BuildResponse(r), err
+	}
+	defer closeBody(r)
+
 	var usage *TeamsUsage
 	err = json.NewDecoder(r.Body).Decode(&usage)
 	return usage, BuildResponse(r), err
@@ -8144,7 +8147,6 @@
 	defer closeBody(r)
 
 	var usage *IntegrationsUsage
->>>>>>> 24d92100
 	err = json.NewDecoder(r.Body).Decode(&usage)
 	return usage, BuildResponse(r), err
 }
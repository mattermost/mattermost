--- conflicted
+++ resolved
@@ -2448,21 +2448,14 @@
 }
 
 // CreateChannel creates a channel based on the provided channel struct.
-<<<<<<< HEAD
-func (c *Client4) CreateChannel(channel *Channel) (*Channel, *Response) {
+func (c *Client4) CreateChannel(channel *Channel) (*Channel, *Response, error) {
 	channelJSON, jsonErr := json.Marshal(channel)
 	if jsonErr != nil {
-		return nil, BuildErrorResponse(nil, NewAppError("CreateChannel", "api.marshal_error", nil, jsonErr.Error(), http.StatusInternalServerError))
-	}
-	r, appErr := c.DoApiPost(c.GetChannelsRoute(), string(channelJSON))
-	if appErr != nil {
-		return nil, BuildErrorResponse(r, appErr)
-=======
-func (c *Client4) CreateChannel(channel *Channel) (*Channel, *Response, error) {
-	r, err := c.DoApiPost(c.channelsRoute(), channel.ToJson())
-	if err != nil {
-		return nil, BuildResponse(r), err
->>>>>>> 308a88ef
+		return nil, nil, NewAppError("CreateChannel", "api.marshal_error", nil, jsonErr.Error(), http.StatusInternalServerError)
+	}
+	r, err := c.DoApiPost(c.channelsRoute(), string(channelJSON))
+	if err != nil {
+		return nil, BuildResponse(r), err
 	}
 	defer closeBody(r)
 
@@ -2475,21 +2468,14 @@
 }
 
 // UpdateChannel updates a channel based on the provided channel struct.
-<<<<<<< HEAD
-func (c *Client4) UpdateChannel(channel *Channel) (*Channel, *Response) {
+func (c *Client4) UpdateChannel(channel *Channel) (*Channel, *Response, error) {
 	channelJSON, jsonErr := json.Marshal(channel)
 	if jsonErr != nil {
-		return nil, BuildErrorResponse(nil, NewAppError("UpdateChannel", "api.marshal_error", nil, jsonErr.Error(), http.StatusInternalServerError))
-	}
-	r, appErr := c.DoApiPut(c.GetChannelRoute(channel.Id), string(channelJSON))
-	if appErr != nil {
-		return nil, BuildErrorResponse(r, appErr)
-=======
-func (c *Client4) UpdateChannel(channel *Channel) (*Channel, *Response, error) {
-	r, err := c.DoApiPut(c.channelRoute(channel.Id), channel.ToJson())
-	if err != nil {
-		return nil, BuildResponse(r), err
->>>>>>> 308a88ef
+		return nil, nil, NewAppError("UpdateChannel", "api.marshal_error", nil, jsonErr.Error(), http.StatusInternalServerError)
+	}
+	r, err := c.DoApiPut(c.channelRoute(channel.Id), string(channelJSON))
+	if err != nil {
+		return nil, BuildResponse(r), err
 	}
 	defer closeBody(r)
 
@@ -2627,15 +2613,11 @@
 		return nil, BuildResponse(r), err
 	}
 	defer closeBody(r)
-<<<<<<< HEAD
 	var stats ChannelStats
 	if jsonErr := json.NewDecoder(r.Body).Decode(&stats); jsonErr != nil {
-		return nil, BuildErrorResponse(nil, NewAppError("GetChannelStats", "api.unmarshal_error", nil, jsonErr.Error(), http.StatusInternalServerError))
-	}
-	return &stats, BuildResponse(r)
-=======
-	return ChannelStatsFromJson(r.Body), BuildResponse(r), nil
->>>>>>> 308a88ef
+		return nil, nil, NewAppError("GetChannelStats", "api.unmarshal_error", nil, jsonErr.Error(), http.StatusInternalServerError)
+	}
+	return &stats, BuildResponse(r), nil
 }
 
 // GetChannelMembersTimezones gets a list of timezones for a channel.
@@ -2760,22 +2742,14 @@
 }
 
 // SearchChannels returns the channels on a team matching the provided search term.
-<<<<<<< HEAD
-func (c *Client4) SearchChannels(teamId string, search *ChannelSearch) ([]*Channel, *Response) {
+func (c *Client4) SearchChannels(teamId string, search *ChannelSearch) ([]*Channel, *Response, error) {
 	searchJSON, jsonErr := json.Marshal(search)
 	if jsonErr != nil {
-		return nil, BuildErrorResponse(nil, NewAppError("SearchChannels", "api.marshal_error", nil, jsonErr.Error(), http.StatusInternalServerError))
-	}
-
-	r, appErr := c.DoApiPost(c.GetChannelsForTeamRoute(teamId)+"/search", string(searchJSON))
-	if appErr != nil {
-		return nil, BuildErrorResponse(r, appErr)
-=======
-func (c *Client4) SearchChannels(teamId string, search *ChannelSearch) ([]*Channel, *Response, error) {
-	r, err := c.DoApiPost(c.channelsForTeamRoute(teamId)+"/search", search.ToJson())
-	if err != nil {
-		return nil, BuildResponse(r), err
->>>>>>> 308a88ef
+		return nil, nil, NewAppError("SearchChannels", "api.marshal_error", nil, jsonErr.Error(), http.StatusInternalServerError)
+	}
+	r, err := c.DoApiPost(c.channelsForTeamRoute(teamId)+"/search", string(searchJSON))
+	if err != nil {
+		return nil, BuildResponse(r), err
 	}
 	defer closeBody(r)
 
@@ -2788,22 +2762,14 @@
 }
 
 // SearchArchivedChannels returns the archived channels on a team matching the provided search term.
-<<<<<<< HEAD
-func (c *Client4) SearchArchivedChannels(teamId string, search *ChannelSearch) ([]*Channel, *Response) {
+func (c *Client4) SearchArchivedChannels(teamId string, search *ChannelSearch) ([]*Channel, *Response, error) {
 	searchJSON, jsonErr := json.Marshal(search)
 	if jsonErr != nil {
-		return nil, BuildErrorResponse(nil, NewAppError("SearchArchivedChannels", "api.marshal_error", nil, jsonErr.Error(), http.StatusInternalServerError))
-	}
-
-	r, appErr := c.DoApiPost(c.GetChannelsForTeamRoute(teamId)+"/search_archived", string(searchJSON))
-	if appErr != nil {
-		return nil, BuildErrorResponse(r, appErr)
-=======
-func (c *Client4) SearchArchivedChannels(teamId string, search *ChannelSearch) ([]*Channel, *Response, error) {
-	r, err := c.DoApiPost(c.channelsForTeamRoute(teamId)+"/search_archived", search.ToJson())
-	if err != nil {
-		return nil, BuildResponse(r), err
->>>>>>> 308a88ef
+		return nil, nil, NewAppError("SearchArchivedChannels", "api.marshal_error", nil, jsonErr.Error(), http.StatusInternalServerError)
+	}
+	r, err := c.DoApiPost(c.channelsForTeamRoute(teamId)+"/search_archived", string(searchJSON))
+	if err != nil {
+		return nil, BuildResponse(r), err
 	}
 	defer closeBody(r)
 
@@ -2816,22 +2782,14 @@
 }
 
 // SearchAllChannels search in all the channels. Must be a system administrator.
-<<<<<<< HEAD
-func (c *Client4) SearchAllChannels(search *ChannelSearch) (*ChannelListWithTeamData, *Response) {
+func (c *Client4) SearchAllChannels(search *ChannelSearch) (*ChannelListWithTeamData, *Response, error) {
 	searchJSON, jsonErr := json.Marshal(search)
 	if jsonErr != nil {
-		return nil, BuildErrorResponse(nil, NewAppError("SearchAllChannels", "api.marshal_error", nil, jsonErr.Error(), http.StatusInternalServerError))
-	}
-
-	r, appErr := c.DoApiPost(c.GetChannelsRoute()+"/search", string(searchJSON))
-	if appErr != nil {
-		return nil, BuildErrorResponse(r, appErr)
-=======
-func (c *Client4) SearchAllChannels(search *ChannelSearch) (*ChannelListWithTeamData, *Response, error) {
-	r, err := c.DoApiPost(c.channelsRoute()+"/search", search.ToJson())
-	if err != nil {
-		return nil, BuildResponse(r), err
->>>>>>> 308a88ef
+		return nil, nil, NewAppError("SearchAllChannels", "api.marshal_error", nil, jsonErr.Error(), http.StatusInternalServerError)
+	}
+	r, err := c.DoApiPost(c.channelsRoute()+"/search", string(searchJSON))
+	if err != nil {
+		return nil, BuildResponse(r), err
 	}
 	defer closeBody(r)
 
@@ -2844,22 +2802,14 @@
 }
 
 // SearchAllChannelsPaged searches all the channels and returns the results paged with the total count.
-<<<<<<< HEAD
-func (c *Client4) SearchAllChannelsPaged(search *ChannelSearch) (*ChannelsWithCount, *Response) {
+func (c *Client4) SearchAllChannelsPaged(search *ChannelSearch) (*ChannelsWithCount, *Response, error) {
 	searchJSON, jsonErr := json.Marshal(search)
 	if jsonErr != nil {
-		return nil, BuildErrorResponse(nil, NewAppError("SearchAllChannelsPaged", "api.marshal_error", nil, jsonErr.Error(), http.StatusInternalServerError))
-	}
-
-	r, appErr := c.DoApiPost(c.GetChannelsRoute()+"/search", string(searchJSON))
-	if appErr != nil {
-		return nil, BuildErrorResponse(r, appErr)
-=======
-func (c *Client4) SearchAllChannelsPaged(search *ChannelSearch) (*ChannelsWithCount, *Response, error) {
-	r, err := c.DoApiPost(c.channelsRoute()+"/search", search.ToJson())
-	if err != nil {
-		return nil, BuildResponse(r), err
->>>>>>> 308a88ef
+		return nil, nil, NewAppError("SearchAllChannelsPaged", "api.marshal_error", nil, jsonErr.Error(), http.StatusInternalServerError)
+	}
+	r, err := c.DoApiPost(c.channelsRoute()+"/search", string(searchJSON))
+	if err != nil {
+		return nil, BuildResponse(r), err
 	}
 	defer closeBody(r)
 
@@ -2872,22 +2822,14 @@
 }
 
 // SearchGroupChannels returns the group channels of the user whose members' usernames match the search term.
-<<<<<<< HEAD
-func (c *Client4) SearchGroupChannels(search *ChannelSearch) ([]*Channel, *Response) {
+func (c *Client4) SearchGroupChannels(search *ChannelSearch) ([]*Channel, *Response, error) {
 	searchJSON, jsonErr := json.Marshal(search)
 	if jsonErr != nil {
-		return nil, BuildErrorResponse(nil, NewAppError("SearchGroupChannels", "api.marshal_error", nil, jsonErr.Error(), http.StatusInternalServerError))
-	}
-
-	r, appErr := c.DoApiPost(c.GetChannelsRoute()+"/group/search", string(searchJSON))
-	if appErr != nil {
-		return nil, BuildErrorResponse(r, appErr)
-=======
-func (c *Client4) SearchGroupChannels(search *ChannelSearch) ([]*Channel, *Response, error) {
-	r, err := c.DoApiPost(c.channelsRoute()+"/group/search", search.ToJson())
-	if err != nil {
-		return nil, BuildResponse(r), err
->>>>>>> 308a88ef
+		return nil, nil, NewAppError("SearchGroupChannels", "api.marshal_error", nil, jsonErr.Error(), http.StatusInternalServerError)
+	}
+	r, err := c.DoApiPost(c.channelsRoute()+"/group/search", string(searchJSON))
+	if err != nil {
+		return nil, BuildResponse(r), err
 	}
 	defer closeBody(r)
 

--- conflicted
+++ resolved
@@ -597,13 +597,8 @@
 		return nil, NewAppError(url, "model.client.connecting.app_error", nil, err.Error(), http.StatusBadRequest)
 	}
 
-<<<<<<< HEAD
 	for k, v := range headers {
 		rq.Header.Set(k, v)
-=======
-	if etag != "" {
-		rq.Header.Set(HEADER_ETAG_CLIENT, etag)
->>>>>>> 94c24eea
 	}
 
 	if c.AuthToken != "" {

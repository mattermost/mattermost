--- conflicted
+++ resolved
@@ -8459,7 +8459,6 @@
 	return newTeamMembersList, BuildResponse(r), nil
 }
 
-<<<<<<< HEAD
 func (c *Client4) GetPostInfo(postId string) (*PostInfo, *Response, error) {
 	r, err := c.DoAPIGet(c.postRoute(postId)+"/info", "")
 	if err != nil {
@@ -8472,7 +8471,8 @@
 		return nil, nil, NewAppError("GetPostInfo", "api.unmarshal_error", nil, "", http.StatusInternalServerError).Wrap(err)
 	}
 	return info, BuildResponse(r), nil
-=======
+}
+
 func (c *Client4) AddUserToGroupSyncables(userID string) (*Response, error) {
 	r, err := c.DoAPIPost(c.ldapRoute()+"/users/"+userID+"/group_sync_memberships", "")
 	if err != nil {
@@ -8480,5 +8480,4 @@
 	}
 	defer closeBody(r)
 	return BuildResponse(r), nil
->>>>>>> ee40eb95
 }
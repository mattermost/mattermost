--- conflicted
+++ resolved
@@ -5651,27 +5651,28 @@
 	return BuildResponse(r)
 }
 
-<<<<<<< HEAD
 func (c *Client4) GetCloudCustomer() (*CloudCustomer, *Response) {
 	r, appErr := c.DoApiGet(c.GetCloudRoute()+"/customer", "")
-=======
+	if appErr != nil {
+		return nil, BuildErrorResponse(r, appErr)
+	}
+	defer closeBody(r)
+  
+  var cloudCustomer *CloudCustomer
+	json.NewDecoder(r.Body).Decode(&cloudCustomer)
+
+	return cloudCustomer, BuildResponse(r)
+}
+
 func (c *Client4) GetSubscription() (*Subscription, *Response) {
 	r, appErr := c.DoApiGet(c.GetCloudRoute()+"/subscription", "")
->>>>>>> 14fe3074
 	if appErr != nil {
 		return nil, BuildErrorResponse(r, appErr)
 	}
 	defer closeBody(r)
 
-<<<<<<< HEAD
-	var cloudCustomer *CloudCustomer
-	json.NewDecoder(r.Body).Decode(&cloudCustomer)
-
-	return cloudCustomer, BuildResponse(r)
-=======
 	var subscription *Subscription
 	json.NewDecoder(r.Body).Decode(&subscription)
 
 	return subscription, BuildResponse(r)
->>>>>>> 14fe3074
 }
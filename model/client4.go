--- conflicted
+++ resolved
@@ -220,7 +220,16 @@
 	}
 }
 
-<<<<<<< HEAD
+// DeleteUser deactivates a user in the system based on the provided user id string.
+func (c *Client4) DeleteUser(userId string) (bool, *Response) {
+	if r, err := c.DoApiDelete(c.GetUserRoute(userId), ""); err != nil {
+		return false, &Response{StatusCode: r.StatusCode, Error: err}
+	} else {
+		defer closeBody(r)
+		return CheckStatusOK(r), BuildResponse(r)
+	}
+}
+
 // UpdateUserRoles updates a user's roles in the system. A user can have "system_user" and "system_admin" roles.
 func (c *Client4) UpdateUserRoles(userId, roles string) (bool, *Response) {
 	requestBody := map[string]string{"roles": roles}
@@ -232,17 +241,6 @@
 	}
 }
 
-=======
->>>>>>> 43e8e03c
-// DeleteUser deactivates a user in the system based on the provided user id string.
-func (c *Client4) DeleteUser(userId string) (bool, *Response) {
-	if r, err := c.DoApiDelete(c.GetUserRoute(userId), ""); err != nil {
-		return false, &Response{StatusCode: r.StatusCode, Error: err}
-	} else {
-		defer closeBody(r)
-		return CheckStatusOK(r), BuildResponse(r)
-	}
-}
 
 // Team Section
 

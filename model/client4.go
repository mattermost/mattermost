--- conflicted
+++ resolved
@@ -3141,17 +3141,12 @@
 }
 
 // SearchAllChannels search in all the channels. Must be a system administrator.
-<<<<<<< HEAD
-func (c *Client4) SearchAllChannels(search *ChannelSearch) (*ChannelListWithTeamData, *Response, error) {
+func (c *Client4) SearchAllChannels(search *ChannelSearch) (ChannelListWithTeamData, *Response, error) {
 	searchJSON, jsonErr := json.Marshal(search)
 	if jsonErr != nil {
 		return nil, nil, NewAppError("SearchAllChannels", "api.marshal_error", nil, jsonErr.Error(), http.StatusInternalServerError)
 	}
 	r, err := c.DoAPIPost(c.channelsRoute()+"/search", string(searchJSON))
-=======
-func (c *Client4) SearchAllChannels(search *ChannelSearch) (ChannelListWithTeamData, *Response, error) {
-	r, err := c.DoAPIPost(c.channelsRoute()+"/search", search.ToJson())
->>>>>>> ab0e82d6
 	if err != nil {
 		return nil, BuildResponse(r), err
 	}
@@ -3327,13 +3322,8 @@
 }
 
 // GetChannelMembersByIds gets the channel members in a channel for a list of user ids.
-<<<<<<< HEAD
-func (c *Client4) GetChannelMembersByIds(channelId string, userIds []string) (*ChannelMembers, *Response, error) {
+func (c *Client4) GetChannelMembersByIds(channelId string, userIds []string) (ChannelMembers, *Response, error) {
 	r, err := c.DoAPIPost(c.channelMembersRoute(channelId)+"/ids", ArrayToJSON(userIds))
-=======
-func (c *Client4) GetChannelMembersByIds(channelId string, userIds []string) (ChannelMembers, *Response, error) {
-	r, err := c.DoAPIPost(c.channelMembersRoute(channelId)+"/ids", ArrayToJson(userIds))
->>>>>>> ab0e82d6
 	if err != nil {
 		return nil, BuildResponse(r), err
 	}

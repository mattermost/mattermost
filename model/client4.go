// Copyright (c) 2015-present Mattermost, Inc. All Rights Reserved.
// See LICENSE.txt for license information.

package model

import (
	"bytes"
	"encoding/json"
	"fmt"
	"io"
	"mime/multipart"
	"net"
	"net/http"
	"net/url"
	"strconv"
	"strings"
)

const (
	HeaderRequestId                 = "X-Request-ID"
	HeaderVersionId                 = "X-Version-ID"
	HeaderClusterId                 = "X-Cluster-ID"
	HeaderEtagServer                = "ETag"
	HeaderEtagClient                = "If-None-Match"
	HeaderForwarded                 = "X-Forwarded-For"
	HeaderRealIP                    = "X-Real-IP"
	HeaderForwardedProto            = "X-Forwarded-Proto"
	HeaderToken                     = "token"
	HeaderCsrfToken                 = "X-CSRF-Token"
	HeaderBearer                    = "BEARER"
	HeaderAuth                      = "Authorization"
	HeaderCloudToken                = "X-Cloud-Token"
	HeaderRemoteclusterToken        = "X-RemoteCluster-Token"
	HeaderRemoteclusterId           = "X-RemoteCluster-Id"
	HeaderRequestedWith             = "X-Requested-With"
	HeaderRequestedWithXML          = "XMLHttpRequest"
	HeaderFirstInaccessiblePostTime = "First-Inaccessible-Post-Time"
	HeaderFirstInaccessibleFileTime = "First-Inaccessible-File-Time"
	HeaderRange                     = "Range"
	STATUS                          = "status"
	StatusOk                        = "OK"
	StatusFail                      = "FAIL"
	StatusUnhealthy                 = "UNHEALTHY"
	StatusRemove                    = "REMOVE"
	ConnectionId                    = "Connection-Id"

	ClientDir = "client"

	APIURLSuffixV1 = "/api/v1"
	APIURLSuffixV4 = "/api/v4"
	APIURLSuffixV5 = "/api/v5"
	APIURLSuffix   = APIURLSuffixV4
)

type Response struct {
	StatusCode    int
	RequestId     string
	Etag          string
	ServerVersion string
	Header        http.Header
}

type Client4 struct {
	URL        string       // The location of the server, for example  "http://localhost:8065"
	APIURL     string       // The api location of the server, for example "http://localhost:8065/api/v4"
	HTTPClient *http.Client // The http client
	AuthToken  string
	AuthType   string
	HTTPHeader map[string]string // Headers to be copied over for each request

	// TrueString is the string value sent to the server for true boolean query parameters.
	trueString string

	// FalseString is the string value sent to the server for false boolean query parameters.
	falseString string
}

// SetBoolString is a helper method for overriding how true and false query string parameters are
// sent to the server.
//
// This method is only exposed for testing. It is never necessary to configure these values
// in production.
func (c *Client4) SetBoolString(value bool, valueStr string) {
	if value {
		c.trueString = valueStr
	} else {
		c.falseString = valueStr
	}
}

// boolString builds the query string parameter for boolean values.
func (c *Client4) boolString(value bool) string {
	if value && c.trueString != "" {
		return c.trueString
	} else if !value && c.falseString != "" {
		return c.falseString
	}

	if value {
		return "true"
	}
	return "false"
}

func closeBody(r *http.Response) {
	if r.Body != nil {
		_, _ = io.Copy(io.Discard, r.Body)
		_ = r.Body.Close()
	}
}

func NewAPIv4Client(url string) *Client4 {
	url = strings.TrimRight(url, "/")
	return &Client4{url, url + APIURLSuffix, &http.Client{}, "", "", map[string]string{}, "", ""}
}

func NewAPIv4SocketClient(socketPath string) *Client4 {
	tr := &http.Transport{
		Dial: func(network, addr string) (net.Conn, error) {
			return net.Dial("unix", socketPath)
		},
	}

	client := NewAPIv4Client("http://_")
	client.HTTPClient = &http.Client{Transport: tr}

	return client
}

func BuildResponse(r *http.Response) *Response {
	if r == nil {
		return nil
	}

	return &Response{
		StatusCode:    r.StatusCode,
		RequestId:     r.Header.Get(HeaderRequestId),
		Etag:          r.Header.Get(HeaderEtagServer),
		ServerVersion: r.Header.Get(HeaderVersionId),
		Header:        r.Header,
	}
}

func (c *Client4) SetToken(token string) {
	c.AuthToken = token
	c.AuthType = HeaderBearer
}

// MockSession is deprecated in favour of SetToken
func (c *Client4) MockSession(token string) {
	c.SetToken(token)
}

func (c *Client4) SetOAuthToken(token string) {
	c.AuthToken = token
	c.AuthType = HeaderToken
}

func (c *Client4) ClearOAuthToken() {
	c.AuthToken = ""
	c.AuthType = HeaderBearer
}

func (c *Client4) usersRoute() string {
	return "/users"
}

func (c *Client4) userRoute(userId string) string {
	return fmt.Sprintf(c.usersRoute()+"/%v", userId)
}

func (c *Client4) userThreadsRoute(userID, teamID string) string {
	return c.userRoute(userID) + c.teamRoute(teamID) + "/threads"
}

func (c *Client4) userThreadRoute(userId, teamId, threadId string) string {
	return c.userThreadsRoute(userId, teamId) + "/" + threadId
}

func (c *Client4) userCategoryRoute(userID, teamID string) string {
	return c.userRoute(userID) + c.teamRoute(teamID) + "/channels/categories"
}

func (c *Client4) userAccessTokensRoute() string {
	return fmt.Sprintf(c.usersRoute() + "/tokens")
}

func (c *Client4) userAccessTokenRoute(tokenId string) string {
	return fmt.Sprintf(c.usersRoute()+"/tokens/%v", tokenId)
}

func (c *Client4) userByUsernameRoute(userName string) string {
	return fmt.Sprintf(c.usersRoute()+"/username/%v", userName)
}

func (c *Client4) userByEmailRoute(email string) string {
	return fmt.Sprintf(c.usersRoute()+"/email/%v", email)
}

func (c *Client4) botsRoute() string {
	return "/bots"
}

func (c *Client4) botRoute(botUserId string) string {
	return fmt.Sprintf("%s/%s", c.botsRoute(), botUserId)
}

func (c *Client4) teamsRoute() string {
	return "/teams"
}

func (c *Client4) teamRoute(teamId string) string {
	return fmt.Sprintf(c.teamsRoute()+"/%v", teamId)
}

func (c *Client4) teamAutoCompleteCommandsRoute(teamId string) string {
	return fmt.Sprintf(c.teamsRoute()+"/%v/commands/autocomplete", teamId)
}

func (c *Client4) teamByNameRoute(teamName string) string {
	return fmt.Sprintf(c.teamsRoute()+"/name/%v", teamName)
}

func (c *Client4) teamMemberRoute(teamId, userId string) string {
	return fmt.Sprintf(c.teamRoute(teamId)+"/members/%v", userId)
}

func (c *Client4) teamMembersRoute(teamId string) string {
	return fmt.Sprintf(c.teamRoute(teamId) + "/members")
}

func (c *Client4) teamStatsRoute(teamId string) string {
	return fmt.Sprintf(c.teamRoute(teamId) + "/stats")
}

func (c *Client4) teamImportRoute(teamId string) string {
	return fmt.Sprintf(c.teamRoute(teamId) + "/import")
}

func (c *Client4) channelsRoute() string {
	return "/channels"
}

func (c *Client4) channelsForTeamRoute(teamId string) string {
	return fmt.Sprintf(c.teamRoute(teamId) + "/channels")
}

func (c *Client4) channelRoute(channelId string) string {
	return fmt.Sprintf(c.channelsRoute()+"/%v", channelId)
}

func (c *Client4) channelByNameRoute(channelName, teamId string) string {
	return fmt.Sprintf(c.teamRoute(teamId)+"/channels/name/%v", channelName)
}

func (c *Client4) channelsForTeamForUserRoute(teamId, userId string, includeDeleted bool) string {
	route := fmt.Sprintf(c.userRoute(userId) + c.teamRoute(teamId) + "/channels")
	if includeDeleted {
		query := fmt.Sprintf("?include_deleted=%v", includeDeleted)
		return route + query
	}
	return route
}

func (c *Client4) channelByNameForTeamNameRoute(channelName, teamName string) string {
	return fmt.Sprintf(c.teamByNameRoute(teamName)+"/channels/name/%v", channelName)
}

func (c *Client4) channelMembersRoute(channelId string) string {
	return fmt.Sprintf(c.channelRoute(channelId) + "/members")
}

func (c *Client4) channelMemberRoute(channelId, userId string) string {
	return fmt.Sprintf(c.channelMembersRoute(channelId)+"/%v", userId)
}

func (c *Client4) postsRoute() string {
	return "/posts"
}

func (c *Client4) postsEphemeralRoute() string {
	return "/posts/ephemeral"
}

func (c *Client4) configRoute() string {
	return "/config"
}

func (c *Client4) licenseRoute() string {
	return "/license"
}

func (c *Client4) postRoute(postId string) string {
	return fmt.Sprintf(c.postsRoute()+"/%v", postId)
}

func (c *Client4) filesRoute() string {
	return "/files"
}

func (c *Client4) fileRoute(fileId string) string {
	return fmt.Sprintf(c.filesRoute()+"/%v", fileId)
}

func (c *Client4) uploadsRoute() string {
	return "/uploads"
}

func (c *Client4) uploadRoute(uploadId string) string {
	return fmt.Sprintf("%s/%s", c.uploadsRoute(), uploadId)
}

func (c *Client4) pluginsRoute() string {
	return "/plugins"
}

func (c *Client4) pluginRoute(pluginId string) string {
	return fmt.Sprintf(c.pluginsRoute()+"/%v", pluginId)
}

func (c *Client4) systemRoute() string {
	return "/system"
}

func (c *Client4) cloudRoute() string {
	return "/cloud"
}

func (c *Client4) hostedCustomerRoute() string {
	return "/hosted_customer"
}

func (c *Client4) testEmailRoute() string {
	return "/email/test"
}

func (c *Client4) usageRoute() string {
	return "/usage"
}

func (c *Client4) testSiteURLRoute() string {
	return "/site_url/test"
}

func (c *Client4) testS3Route() string {
	return "/file/s3_test"
}

func (c *Client4) databaseRoute() string {
	return "/database"
}

func (c *Client4) cacheRoute() string {
	return "/caches"
}

func (c *Client4) clusterRoute() string {
	return "/cluster"
}

func (c *Client4) incomingWebhooksRoute() string {
	return "/hooks/incoming"
}

func (c *Client4) incomingWebhookRoute(hookID string) string {
	return fmt.Sprintf(c.incomingWebhooksRoute()+"/%v", hookID)
}

func (c *Client4) complianceReportsRoute() string {
	return "/compliance/reports"
}

func (c *Client4) complianceReportRoute(reportId string) string {
	return fmt.Sprintf("%s/%s", c.complianceReportsRoute(), reportId)
}

func (c *Client4) complianceReportDownloadRoute(reportId string) string {
	return fmt.Sprintf("%s/%s/download", c.complianceReportsRoute(), reportId)
}

func (c *Client4) outgoingWebhooksRoute() string {
	return "/hooks/outgoing"
}

func (c *Client4) outgoingWebhookRoute(hookID string) string {
	return fmt.Sprintf(c.outgoingWebhooksRoute()+"/%v", hookID)
}

func (c *Client4) preferencesRoute(userId string) string {
	return fmt.Sprintf(c.userRoute(userId) + "/preferences")
}

func (c *Client4) userStatusRoute(userId string) string {
	return fmt.Sprintf(c.userRoute(userId) + "/status")
}

func (c *Client4) userStatusesRoute() string {
	return fmt.Sprintf(c.usersRoute() + "/status")
}

func (c *Client4) samlRoute() string {
	return "/saml"
}

func (c *Client4) ldapRoute() string {
	return "/ldap"
}

func (c *Client4) brandRoute() string {
	return "/brand"
}

func (c *Client4) dataRetentionRoute() string {
	return "/data_retention"
}

func (c *Client4) dataRetentionPolicyRoute(policyID string) string {
	return fmt.Sprintf(c.dataRetentionRoute()+"/policies/%v", policyID)
}

func (c *Client4) elasticsearchRoute() string {
	return "/elasticsearch"
}

func (c *Client4) bleveRoute() string {
	return "/bleve"
}

func (c *Client4) commandsRoute() string {
	return "/commands"
}

func (c *Client4) commandRoute(commandId string) string {
	return fmt.Sprintf(c.commandsRoute()+"/%v", commandId)
}

func (c *Client4) commandMoveRoute(commandId string) string {
	return fmt.Sprintf(c.commandsRoute()+"/%v/move", commandId)
}

func (c *Client4) draftsRoute() string {
	return "/drafts"
}

func (c *Client4) emojisRoute() string {
	return "/emoji"
}

func (c *Client4) emojiRoute(emojiId string) string {
	return fmt.Sprintf(c.emojisRoute()+"/%v", emojiId)
}

func (c *Client4) emojiByNameRoute(name string) string {
	return fmt.Sprintf(c.emojisRoute()+"/name/%v", name)
}

func (c *Client4) reactionsRoute() string {
	return "/reactions"
}

func (c *Client4) oAuthAppsRoute() string {
	return "/oauth/apps"
}

func (c *Client4) oAuthAppRoute(appId string) string {
	return fmt.Sprintf("/oauth/apps/%v", appId)
}

func (c *Client4) openGraphRoute() string {
	return "/opengraph"
}

func (c *Client4) jobsRoute() string {
	return "/jobs"
}

func (c *Client4) rolesRoute() string {
	return "/roles"
}

func (c *Client4) schemesRoute() string {
	return "/schemes"
}

func (c *Client4) schemeRoute(id string) string {
	return c.schemesRoute() + fmt.Sprintf("/%v", id)
}

func (c *Client4) analyticsRoute() string {
	return "/analytics"
}

func (c *Client4) timezonesRoute() string {
	return fmt.Sprintf(c.systemRoute() + "/timezones")
}

func (c *Client4) channelSchemeRoute(channelId string) string {
	return fmt.Sprintf(c.channelsRoute()+"/%v/scheme", channelId)
}

func (c *Client4) teamSchemeRoute(teamId string) string {
	return fmt.Sprintf(c.teamsRoute()+"/%v/scheme", teamId)
}

func (c *Client4) totalUsersStatsRoute() string {
	return fmt.Sprintf(c.usersRoute() + "/stats")
}

func (c *Client4) redirectLocationRoute() string {
	return "/redirect_location"
}

func (c *Client4) serverBusyRoute() string {
	return "/server_busy"
}

func (c *Client4) userTermsOfServiceRoute(userId string) string {
	return c.userRoute(userId) + "/terms_of_service"
}

func (c *Client4) termsOfServiceRoute() string {
	return "/terms_of_service"
}

func (c *Client4) groupsRoute() string {
	return "/groups"
}

func (c *Client4) publishUserTypingRoute(userId string) string {
	return c.userRoute(userId) + "/typing"
}

func (c *Client4) groupRoute(groupID string) string {
	return fmt.Sprintf("%s/%s", c.groupsRoute(), groupID)
}

func (c *Client4) groupSyncableRoute(groupID, syncableID string, syncableType GroupSyncableType) string {
	return fmt.Sprintf("%s/%ss/%s", c.groupRoute(groupID), strings.ToLower(syncableType.String()), syncableID)
}

func (c *Client4) groupSyncablesRoute(groupID string, syncableType GroupSyncableType) string {
	return fmt.Sprintf("%s/%ss", c.groupRoute(groupID), strings.ToLower(syncableType.String()))
}

func (c *Client4) importsRoute() string {
	return "/imports"
}

func (c *Client4) exportsRoute() string {
	return "/exports"
}

func (c *Client4) exportRoute(name string) string {
	return fmt.Sprintf(c.exportsRoute()+"/%v", name)
}

func (c *Client4) sharedChannelsRoute() string {
	return "/sharedchannels"
}

func (c *Client4) permissionsRoute() string {
	return "/permissions"
}

func (c *Client4) DoAPIGet(url string, etag string) (*http.Response, error) {
	return c.DoAPIRequest(http.MethodGet, c.APIURL+url, "", etag)
}

func (c *Client4) DoAPIPost(url string, data string) (*http.Response, error) {
	return c.DoAPIRequest(http.MethodPost, c.APIURL+url, data, "")
}

func (c *Client4) DoAPIDeleteBytes(url string, data []byte) (*http.Response, error) {
	return c.DoAPIRequestBytes(http.MethodDelete, c.APIURL+url, data, "")
}

func (c *Client4) DoAPIPatchBytes(url string, data []byte) (*http.Response, error) {
	return c.DoAPIRequestBytes(http.MethodPatch, c.APIURL+url, data, "")
}

func (c *Client4) DoAPIPostBytes(url string, data []byte) (*http.Response, error) {
	return c.DoAPIRequestBytes(http.MethodPost, c.APIURL+url, data, "")
}

func (c *Client4) DoAPIPut(url string, data string) (*http.Response, error) {
	return c.DoAPIRequest(http.MethodPut, c.APIURL+url, data, "")
}

func (c *Client4) DoAPIPutBytes(url string, data []byte) (*http.Response, error) {
	return c.DoAPIRequestBytes(http.MethodPut, c.APIURL+url, data, "")
}

func (c *Client4) DoAPIDelete(url string) (*http.Response, error) {
	return c.DoAPIRequest(http.MethodDelete, c.APIURL+url, "", "")
}

func (c *Client4) DoAPIRequest(method, url, data, etag string) (*http.Response, error) {
	return c.DoAPIRequestReader(method, url, strings.NewReader(data), map[string]string{HeaderEtagClient: etag})
}

func (c *Client4) DoAPIRequestWithHeaders(method, url, data string, headers map[string]string) (*http.Response, error) {
	return c.DoAPIRequestReader(method, url, strings.NewReader(data), headers)
}

func (c *Client4) DoAPIRequestBytes(method, url string, data []byte, etag string) (*http.Response, error) {
	return c.DoAPIRequestReader(method, url, bytes.NewReader(data), map[string]string{HeaderEtagClient: etag})
}

func (c *Client4) DoAPIRequestReader(method, url string, data io.Reader, headers map[string]string) (*http.Response, error) {
	rq, err := http.NewRequest(method, url, data)
	if err != nil {
		return nil, err
	}

	for k, v := range headers {
		rq.Header.Set(k, v)
	}

	if c.AuthToken != "" {
		rq.Header.Set(HeaderAuth, c.AuthType+" "+c.AuthToken)
	}

	if c.HTTPHeader != nil && len(c.HTTPHeader) > 0 {
		for k, v := range c.HTTPHeader {
			rq.Header.Set(k, v)
		}
	}

	rp, err := c.HTTPClient.Do(rq)
	if err != nil {
		return rp, err
	}

	if rp.StatusCode == 304 {
		return rp, nil
	}

	if rp.StatusCode >= 300 {
		defer closeBody(rp)
		return rp, AppErrorFromJSON(rp.Body)
	}

	return rp, nil
}

func (c *Client4) DoUploadFile(url string, data []byte, contentType string) (*FileUploadResponse, *Response, error) {
	return c.doUploadFile(url, bytes.NewReader(data), contentType, 0)
}

func (c *Client4) doUploadFile(url string, body io.Reader, contentType string, contentLength int64) (*FileUploadResponse, *Response, error) {
	rq, err := http.NewRequest("POST", c.APIURL+url, body)
	if err != nil {
		return nil, nil, err
	}
	if contentLength != 0 {
		rq.ContentLength = contentLength
	}
	rq.Header.Set("Content-Type", contentType)

	if c.AuthToken != "" {
		rq.Header.Set(HeaderAuth, c.AuthType+" "+c.AuthToken)
	}

	rp, err := c.HTTPClient.Do(rq)
	if err != nil {
		return nil, BuildResponse(rp), err
	}
	defer closeBody(rp)

	if rp.StatusCode >= 300 {
		return nil, BuildResponse(rp), AppErrorFromJSON(rp.Body)
	}

	var res FileUploadResponse
	if err := json.NewDecoder(rp.Body).Decode(&res); err != nil {
		return nil, nil, NewAppError("doUploadFile", "api.unmarshal_error", nil, "", http.StatusInternalServerError).Wrap(err)
	}
	return &res, BuildResponse(rp), nil
}

func (c *Client4) DoEmojiUploadFile(url string, data []byte, contentType string) (*Emoji, *Response, error) {
	rq, err := http.NewRequest("POST", c.APIURL+url, bytes.NewReader(data))
	if err != nil {
		return nil, nil, err
	}
	rq.Header.Set("Content-Type", contentType)

	if c.AuthToken != "" {
		rq.Header.Set(HeaderAuth, c.AuthType+" "+c.AuthToken)
	}

	rp, err := c.HTTPClient.Do(rq)
	if err != nil {
		return nil, BuildResponse(rp), err
	}
	defer closeBody(rp)

	if rp.StatusCode >= 300 {
		return nil, BuildResponse(rp), AppErrorFromJSON(rp.Body)
	}

	var e Emoji
	if err := json.NewDecoder(rp.Body).Decode(&e); err != nil {
		return nil, nil, NewAppError("DoEmojiUploadFile", "api.unmarshal_error", nil, "", http.StatusInternalServerError).Wrap(err)
	}
	return &e, BuildResponse(rp), nil
}

func (c *Client4) DoUploadImportTeam(url string, data []byte, contentType string) (map[string]string, *Response, error) {
	rq, err := http.NewRequest("POST", c.APIURL+url, bytes.NewReader(data))
	if err != nil {
		return nil, nil, err
	}
	rq.Header.Set("Content-Type", contentType)

	if c.AuthToken != "" {
		rq.Header.Set(HeaderAuth, c.AuthType+" "+c.AuthToken)
	}

	rp, err := c.HTTPClient.Do(rq)
	if err != nil {
		return nil, BuildResponse(rp), err
	}
	defer closeBody(rp)

	if rp.StatusCode >= 300 {
		return nil, BuildResponse(rp), AppErrorFromJSON(rp.Body)
	}

	return MapFromJSON(rp.Body), BuildResponse(rp), nil
}

// Authentication Section

// LoginById authenticates a user by user id and password.
func (c *Client4) LoginById(id string, password string) (*User, *Response, error) {
	m := make(map[string]string)
	m["id"] = id
	m["password"] = password
	return c.login(m)
}

// Login authenticates a user by login id, which can be username, email or some sort
// of SSO identifier based on server configuration, and a password.
func (c *Client4) Login(loginId string, password string) (*User, *Response, error) {
	m := make(map[string]string)
	m["login_id"] = loginId
	m["password"] = password
	return c.login(m)
}

// LoginByLdap authenticates a user by LDAP id and password.
func (c *Client4) LoginByLdap(loginId string, password string) (*User, *Response, error) {
	m := make(map[string]string)
	m["login_id"] = loginId
	m["password"] = password
	m["ldap_only"] = c.boolString(true)
	return c.login(m)
}

// LoginWithDevice authenticates a user by login id (username, email or some sort
// of SSO identifier based on configuration), password and attaches a device id to
// the session.
func (c *Client4) LoginWithDevice(loginId string, password string, deviceId string) (*User, *Response, error) {
	m := make(map[string]string)
	m["login_id"] = loginId
	m["password"] = password
	m["device_id"] = deviceId
	return c.login(m)
}

// LoginWithMFA logs a user in with a MFA token
func (c *Client4) LoginWithMFA(loginId, password, mfaToken string) (*User, *Response, error) {
	m := make(map[string]string)
	m["login_id"] = loginId
	m["password"] = password
	m["token"] = mfaToken
	return c.login(m)
}

func (c *Client4) login(m map[string]string) (*User, *Response, error) {
	r, err := c.DoAPIPost("/users/login", MapToJSON(m))
	if err != nil {
		return nil, BuildResponse(r), err
	}
	defer closeBody(r)
	c.AuthToken = r.Header.Get(HeaderToken)
	c.AuthType = HeaderBearer

	var user User
	if err := json.NewDecoder(r.Body).Decode(&user); err != nil {
		return nil, nil, NewAppError("login", "api.unmarshal_error", nil, "", http.StatusInternalServerError).Wrap(err)
	}
	return &user, BuildResponse(r), nil
}

// Logout terminates the current user's session.
func (c *Client4) Logout() (*Response, error) {
	r, err := c.DoAPIPost("/users/logout", "")
	if err != nil {
		return BuildResponse(r), err
	}
	defer closeBody(r)
	c.AuthToken = ""
	c.AuthType = HeaderBearer
	return BuildResponse(r), nil
}

// SwitchAccountType changes a user's login type from one type to another.
func (c *Client4) SwitchAccountType(switchRequest *SwitchRequest) (string, *Response, error) {
	buf, err := json.Marshal(switchRequest)
	if err != nil {
		return "", BuildResponse(nil), NewAppError("SwitchAccountType", "api.marshal_error", nil, "", http.StatusInternalServerError).Wrap(err)
	}
	r, err := c.DoAPIPostBytes(c.usersRoute()+"/login/switch", buf)
	if err != nil {
		return "", BuildResponse(r), err
	}
	defer closeBody(r)
	return MapFromJSON(r.Body)["follow_link"], BuildResponse(r), nil
}

// User Section

// CreateUser creates a user in the system based on the provided user struct.
func (c *Client4) CreateUser(user *User) (*User, *Response, error) {
	userJSON, err := json.Marshal(user)
	if err != nil {
		return nil, nil, NewAppError("CreateUser", "api.marshal_error", nil, "", http.StatusInternalServerError).Wrap(err)
	}

	r, err := c.DoAPIPost(c.usersRoute(), string(userJSON))
	if err != nil {
		return nil, BuildResponse(r), err
	}
	defer closeBody(r)
	var u User
	if err := json.NewDecoder(r.Body).Decode(&u); err != nil {
		return nil, nil, NewAppError("CreateUser", "api.unmarshal_error", nil, "", http.StatusInternalServerError).Wrap(err)
	}
	return &u, BuildResponse(r), nil
}

// CreateUserWithToken creates a user in the system based on the provided tokenId.
func (c *Client4) CreateUserWithToken(user *User, tokenId string) (*User, *Response, error) {
	if tokenId == "" {
		return nil, nil, NewAppError("MissingHashOrData", "api.user.create_user.missing_token.app_error", nil, "", http.StatusBadRequest)
	}

	query := "?t=" + tokenId
	buf, err := json.Marshal(user)
	if err != nil {
		return nil, nil, NewAppError("CreateUserWithToken", "api.marshal_error", nil, "", http.StatusInternalServerError).Wrap(err)
	}
	r, err := c.DoAPIPostBytes(c.usersRoute()+query, buf)
	if err != nil {
		return nil, BuildResponse(r), err
	}
	defer closeBody(r)

	var u User
	if err := json.NewDecoder(r.Body).Decode(&u); err != nil {
		return nil, nil, NewAppError("CreateUserWithToken", "api.unmarshal_error", nil, "", http.StatusInternalServerError).Wrap(err)
	}
	return &u, BuildResponse(r), nil
}

// CreateUserWithInviteId creates a user in the system based on the provided invited id.
func (c *Client4) CreateUserWithInviteId(user *User, inviteId string) (*User, *Response, error) {
	if inviteId == "" {
		return nil, nil, NewAppError("MissingInviteId", "api.user.create_user.missing_invite_id.app_error", nil, "", http.StatusBadRequest)
	}

	query := "?iid=" + url.QueryEscape(inviteId)
	buf, err := json.Marshal(user)
	if err != nil {
		return nil, nil, NewAppError("CreateUserWithInviteId", "api.marshal_error", nil, "", http.StatusInternalServerError).Wrap(err)
	}
	r, err := c.DoAPIPostBytes(c.usersRoute()+query, buf)
	if err != nil {
		return nil, BuildResponse(r), err
	}
	defer closeBody(r)

	var u User
	if err := json.NewDecoder(r.Body).Decode(&u); err != nil {
		return nil, nil, NewAppError("CreateUserWithInviteId", "api.unmarshal_error", nil, "", http.StatusInternalServerError).Wrap(err)
	}
	return &u, BuildResponse(r), nil
}

// GetMe returns the logged in user.
func (c *Client4) GetMe(etag string) (*User, *Response, error) {
	r, err := c.DoAPIGet(c.userRoute(Me), etag)
	if err != nil {
		return nil, BuildResponse(r), err
	}
	defer closeBody(r)
	var u User
	if r.StatusCode == http.StatusNotModified {
		return &u, BuildResponse(r), nil
	}
	if err := json.NewDecoder(r.Body).Decode(&u); err != nil {
		return nil, nil, NewAppError("GetMe", "api.unmarshal_error", nil, "", http.StatusInternalServerError).Wrap(err)
	}
	return &u, BuildResponse(r), nil
}

// GetUser returns a user based on the provided user id string.
func (c *Client4) GetUser(userId, etag string) (*User, *Response, error) {
	r, err := c.DoAPIGet(c.userRoute(userId), etag)
	if err != nil {
		return nil, BuildResponse(r), err
	}
	defer closeBody(r)
	var u User
	if r.StatusCode == http.StatusNotModified {
		return &u, BuildResponse(r), nil
	}
	if err := json.NewDecoder(r.Body).Decode(&u); err != nil {
		return nil, nil, NewAppError("GetUser", "api.unmarshal_error", nil, "", http.StatusInternalServerError).Wrap(err)
	}
	return &u, BuildResponse(r), nil
}

// GetUserByUsername returns a user based on the provided user name string.
func (c *Client4) GetUserByUsername(userName, etag string) (*User, *Response, error) {
	r, err := c.DoAPIGet(c.userByUsernameRoute(userName), etag)
	if err != nil {
		return nil, BuildResponse(r), err
	}
	defer closeBody(r)
	var u User
	if r.StatusCode == http.StatusNotModified {
		return &u, BuildResponse(r), nil
	}
	if err := json.NewDecoder(r.Body).Decode(&u); err != nil {
		return nil, nil, NewAppError("GetUserByUsername", "api.unmarshal_error", nil, "", http.StatusInternalServerError).Wrap(err)
	}
	return &u, BuildResponse(r), nil
}

// GetUserByEmail returns a user based on the provided user email string.
func (c *Client4) GetUserByEmail(email, etag string) (*User, *Response, error) {
	r, err := c.DoAPIGet(c.userByEmailRoute(email), etag)
	if err != nil {
		return nil, BuildResponse(r), err
	}
	defer closeBody(r)
	var u User
	if r.StatusCode == http.StatusNotModified {
		return &u, BuildResponse(r), nil
	}
	if err := json.NewDecoder(r.Body).Decode(&u); err != nil {
		return nil, nil, NewAppError("GetUserByEmail", "api.unmarshal_error", nil, "", http.StatusInternalServerError).Wrap(err)
	}
	return &u, BuildResponse(r), nil
}

// AutocompleteUsersInTeam returns the users on a team based on search term.
func (c *Client4) AutocompleteUsersInTeam(teamId string, username string, limit int, etag string) (*UserAutocomplete, *Response, error) {
	query := fmt.Sprintf("?in_team=%v&name=%v&limit=%d", teamId, username, limit)
	r, err := c.DoAPIGet(c.usersRoute()+"/autocomplete"+query, etag)
	if err != nil {
		return nil, BuildResponse(r), err
	}
	defer closeBody(r)
	var u UserAutocomplete
	if r.StatusCode == http.StatusNotModified {
		return &u, BuildResponse(r), nil
	}
	if err := json.NewDecoder(r.Body).Decode(&u); err != nil {
		return nil, nil, NewAppError("AutocompleteUsersInTeam", "api.unmarshal_error", nil, "", http.StatusInternalServerError).Wrap(err)
	}
	return &u, BuildResponse(r), nil
}

// AutocompleteUsersInChannel returns the users in a channel based on search term.
func (c *Client4) AutocompleteUsersInChannel(teamId string, channelId string, username string, limit int, etag string) (*UserAutocomplete, *Response, error) {
	query := fmt.Sprintf("?in_team=%v&in_channel=%v&name=%v&limit=%d", teamId, channelId, username, limit)
	r, err := c.DoAPIGet(c.usersRoute()+"/autocomplete"+query, etag)
	if err != nil {
		return nil, BuildResponse(r), err
	}
	defer closeBody(r)
	var u UserAutocomplete
	if r.StatusCode == http.StatusNotModified {
		return &u, BuildResponse(r), nil
	}
	if err := json.NewDecoder(r.Body).Decode(&u); err != nil {
		return nil, nil, NewAppError("AutocompleteUsersInChannel", "api.unmarshal_error", nil, "", http.StatusInternalServerError).Wrap(err)
	}
	return &u, BuildResponse(r), nil
}

// AutocompleteUsers returns the users in the system based on search term.
func (c *Client4) AutocompleteUsers(username string, limit int, etag string) (*UserAutocomplete, *Response, error) {
	query := fmt.Sprintf("?name=%v&limit=%d", username, limit)
	r, err := c.DoAPIGet(c.usersRoute()+"/autocomplete"+query, etag)
	if err != nil {
		return nil, BuildResponse(r), err
	}
	defer closeBody(r)
	var u UserAutocomplete
	if r.StatusCode == http.StatusNotModified {
		return &u, BuildResponse(r), nil
	}
	if err := json.NewDecoder(r.Body).Decode(&u); err != nil {
		return nil, nil, NewAppError("AutocompleteUsers", "api.unmarshal_error", nil, "", http.StatusInternalServerError).Wrap(err)
	}
	return &u, BuildResponse(r), nil
}

// GetDefaultProfileImage gets the default user's profile image. Must be logged in.
func (c *Client4) GetDefaultProfileImage(userId string) ([]byte, *Response, error) {
	r, err := c.DoAPIGet(c.userRoute(userId)+"/image/default", "")
	if err != nil {
		return nil, BuildResponse(r), err
	}
	defer closeBody(r)

	data, err := io.ReadAll(r.Body)
	if err != nil {
		return nil, BuildResponse(r), NewAppError("GetDefaultProfileImage", "model.client.read_file.app_error", nil, "", r.StatusCode).Wrap(err)
	}

	return data, BuildResponse(r), nil
}

// GetProfileImage gets user's profile image. Must be logged in.
func (c *Client4) GetProfileImage(userId, etag string) ([]byte, *Response, error) {
	r, err := c.DoAPIGet(c.userRoute(userId)+"/image", etag)
	if err != nil {
		return nil, BuildResponse(r), err
	}
	defer closeBody(r)

	data, err := io.ReadAll(r.Body)
	if err != nil {
		return nil, BuildResponse(r), NewAppError("GetProfileImage", "model.client.read_file.app_error", nil, "", r.StatusCode).Wrap(err)
	}
	return data, BuildResponse(r), nil
}

// GetUsers returns a page of users on the system. Page counting starts at 0.
func (c *Client4) GetUsers(page int, perPage int, etag string) ([]*User, *Response, error) {
	query := fmt.Sprintf("?page=%v&per_page=%v", page, perPage)
	r, err := c.DoAPIGet(c.usersRoute()+query, etag)
	if err != nil {
		return nil, BuildResponse(r), err
	}
	defer closeBody(r)
	var list []*User
	if r.StatusCode == http.StatusNotModified {
		return list, BuildResponse(r), nil
	}
	if err := json.NewDecoder(r.Body).Decode(&list); err != nil {
		return nil, nil, NewAppError("GetUsers", "api.unmarshal_error", nil, "", http.StatusInternalServerError).Wrap(err)
	}
	return list, BuildResponse(r), nil
}

// GetUsersInTeam returns a page of users on a team. Page counting starts at 0.
func (c *Client4) GetUsersInTeam(teamId string, page int, perPage int, etag string) ([]*User, *Response, error) {
	query := fmt.Sprintf("?in_team=%v&page=%v&per_page=%v", teamId, page, perPage)
	r, err := c.DoAPIGet(c.usersRoute()+query, etag)
	if err != nil {
		return nil, BuildResponse(r), err
	}
	defer closeBody(r)
	var list []*User
	if r.StatusCode == http.StatusNotModified {
		return list, BuildResponse(r), nil
	}
	if err := json.NewDecoder(r.Body).Decode(&list); err != nil {
		return nil, nil, NewAppError("GetUsersInTeam", "api.unmarshal_error", nil, "", http.StatusInternalServerError).Wrap(err)
	}
	return list, BuildResponse(r), nil
}

// GetNewUsersInTeam returns a page of users on a team. Page counting starts at 0.
func (c *Client4) GetNewUsersInTeam(teamId string, page int, perPage int, etag string) ([]*User, *Response, error) {
	query := fmt.Sprintf("?sort=create_at&in_team=%v&page=%v&per_page=%v", teamId, page, perPage)
	r, err := c.DoAPIGet(c.usersRoute()+query, etag)
	if err != nil {
		return nil, BuildResponse(r), err
	}
	defer closeBody(r)
	var list []*User
	if r.StatusCode == http.StatusNotModified {
		return list, BuildResponse(r), nil
	}
	if err := json.NewDecoder(r.Body).Decode(&list); err != nil {
		return nil, nil, NewAppError("GetNewUsersInTeam", "api.unmarshal_error", nil, "", http.StatusInternalServerError).Wrap(err)
	}
	return list, BuildResponse(r), nil
}

// GetRecentlyActiveUsersInTeam returns a page of users on a team. Page counting starts at 0.
func (c *Client4) GetRecentlyActiveUsersInTeam(teamId string, page int, perPage int, etag string) ([]*User, *Response, error) {
	query := fmt.Sprintf("?sort=last_activity_at&in_team=%v&page=%v&per_page=%v", teamId, page, perPage)
	r, err := c.DoAPIGet(c.usersRoute()+query, etag)
	if err != nil {
		return nil, BuildResponse(r), err
	}
	defer closeBody(r)
	var list []*User
	if r.StatusCode == http.StatusNotModified {
		return list, BuildResponse(r), nil
	}
	if err := json.NewDecoder(r.Body).Decode(&list); err != nil {
		return nil, nil, NewAppError("GetRecentlyActiveUsersInTeam", "api.unmarshal_error", nil, "", http.StatusInternalServerError).Wrap(err)
	}
	return list, BuildResponse(r), nil
}

// GetActiveUsersInTeam returns a page of users on a team. Page counting starts at 0.
func (c *Client4) GetActiveUsersInTeam(teamId string, page int, perPage int, etag string) ([]*User, *Response, error) {
	query := fmt.Sprintf("?active=true&in_team=%v&page=%v&per_page=%v", teamId, page, perPage)
	r, err := c.DoAPIGet(c.usersRoute()+query, etag)
	if err != nil {
		return nil, BuildResponse(r), err
	}
	defer closeBody(r)
	var list []*User
	if r.StatusCode == http.StatusNotModified {
		return list, BuildResponse(r), nil
	}
	if err := json.NewDecoder(r.Body).Decode(&list); err != nil {
		return nil, nil, NewAppError("GetActiveUsersInTeam", "api.unmarshal_error", nil, "", http.StatusInternalServerError).Wrap(err)
	}
	return list, BuildResponse(r), nil
}

// GetUsersNotInTeam returns a page of users who are not in a team. Page counting starts at 0.
func (c *Client4) GetUsersNotInTeam(teamId string, page int, perPage int, etag string) ([]*User, *Response, error) {
	query := fmt.Sprintf("?not_in_team=%v&page=%v&per_page=%v", teamId, page, perPage)
	r, err := c.DoAPIGet(c.usersRoute()+query, etag)
	if err != nil {
		return nil, BuildResponse(r), err
	}
	defer closeBody(r)
	var list []*User
	if r.StatusCode == http.StatusNotModified {
		return list, BuildResponse(r), nil
	}
	if err := json.NewDecoder(r.Body).Decode(&list); err != nil {
		return nil, nil, NewAppError("GetUsersNotInTeam", "api.unmarshal_error", nil, "", http.StatusInternalServerError).Wrap(err)
	}
	return list, BuildResponse(r), nil
}

// GetUsersInChannel returns a page of users in a channel. Page counting starts at 0.
func (c *Client4) GetUsersInChannel(channelId string, page int, perPage int, etag string) ([]*User, *Response, error) {
	query := fmt.Sprintf("?in_channel=%v&page=%v&per_page=%v", channelId, page, perPage)
	r, err := c.DoAPIGet(c.usersRoute()+query, etag)
	if err != nil {
		return nil, BuildResponse(r), err
	}
	defer closeBody(r)
	var list []*User
	if r.StatusCode == http.StatusNotModified {
		return list, BuildResponse(r), nil
	}
	if err := json.NewDecoder(r.Body).Decode(&list); err != nil {
		return nil, nil, NewAppError("GetUsersInChannel", "api.unmarshal_error", nil, "", http.StatusInternalServerError).Wrap(err)
	}
	return list, BuildResponse(r), nil
}

// GetUsersInChannelByStatus returns a page of users in a channel. Page counting starts at 0. Sorted by Status
func (c *Client4) GetUsersInChannelByStatus(channelId string, page int, perPage int, etag string) ([]*User, *Response, error) {
	query := fmt.Sprintf("?in_channel=%v&page=%v&per_page=%v&sort=status", channelId, page, perPage)
	r, err := c.DoAPIGet(c.usersRoute()+query, etag)
	if err != nil {
		return nil, BuildResponse(r), err
	}
	defer closeBody(r)
	var list []*User
	if r.StatusCode == http.StatusNotModified {
		return list, BuildResponse(r), nil
	}
	if err := json.NewDecoder(r.Body).Decode(&list); err != nil {
		return nil, nil, NewAppError("GetUsersInChannelByStatus", "api.unmarshal_error", nil, "", http.StatusInternalServerError).Wrap(err)
	}
	return list, BuildResponse(r), nil
}

// GetUsersNotInChannel returns a page of users not in a channel. Page counting starts at 0.
func (c *Client4) GetUsersNotInChannel(teamId, channelId string, page int, perPage int, etag string) ([]*User, *Response, error) {
	query := fmt.Sprintf("?in_team=%v&not_in_channel=%v&page=%v&per_page=%v", teamId, channelId, page, perPage)
	r, err := c.DoAPIGet(c.usersRoute()+query, etag)
	if err != nil {
		return nil, BuildResponse(r), err
	}
	defer closeBody(r)
	var list []*User
	if r.StatusCode == http.StatusNotModified {
		return list, BuildResponse(r), nil
	}
	if err := json.NewDecoder(r.Body).Decode(&list); err != nil {
		return nil, nil, NewAppError("GetUsersNotInChannel", "api.unmarshal_error", nil, "", http.StatusInternalServerError).Wrap(err)
	}
	return list, BuildResponse(r), nil
}

// GetUsersWithoutTeam returns a page of users on the system that aren't on any teams. Page counting starts at 0.
func (c *Client4) GetUsersWithoutTeam(page int, perPage int, etag string) ([]*User, *Response, error) {
	query := fmt.Sprintf("?without_team=1&page=%v&per_page=%v", page, perPage)
	r, err := c.DoAPIGet(c.usersRoute()+query, etag)
	if err != nil {
		return nil, BuildResponse(r), err
	}
	defer closeBody(r)
	var list []*User
	if r.StatusCode == http.StatusNotModified {
		return list, BuildResponse(r), nil
	}
	if err := json.NewDecoder(r.Body).Decode(&list); err != nil {
		return nil, nil, NewAppError("GetUsersWithoutTeam", "api.unmarshal_error", nil, "", http.StatusInternalServerError).Wrap(err)
	}
	return list, BuildResponse(r), nil
}

// GetUsersInGroup returns a page of users in a group. Page counting starts at 0.
func (c *Client4) GetUsersInGroup(groupID string, page int, perPage int, etag string) ([]*User, *Response, error) {
	query := fmt.Sprintf("?in_group=%v&page=%v&per_page=%v", groupID, page, perPage)
	r, err := c.DoAPIGet(c.usersRoute()+query, etag)
	if err != nil {
		return nil, BuildResponse(r), err
	}
	defer closeBody(r)
	var list []*User
	if r.StatusCode == http.StatusNotModified {
		return list, BuildResponse(r), nil
	}
	if err := json.NewDecoder(r.Body).Decode(&list); err != nil {
		return nil, nil, NewAppError("GetUsersInGroup", "api.unmarshal_error", nil, "", http.StatusInternalServerError).Wrap(err)
	}
	return list, BuildResponse(r), nil
}

// GetUsersByIds returns a list of users based on the provided user ids.
func (c *Client4) GetUsersByIds(userIds []string) ([]*User, *Response, error) {
	r, err := c.DoAPIPost(c.usersRoute()+"/ids", ArrayToJSON(userIds))
	if err != nil {
		return nil, BuildResponse(r), err
	}
	defer closeBody(r)
	var list []*User
	if err := json.NewDecoder(r.Body).Decode(&list); err != nil {
		return nil, nil, NewAppError("GetUsersByIds", "api.unmarshal_error", nil, "", http.StatusInternalServerError).Wrap(err)
	}
	return list, BuildResponse(r), nil
}

// GetUsersByIds returns a list of users based on the provided user ids.
func (c *Client4) GetUsersByIdsWithOptions(userIds []string, options *UserGetByIdsOptions) ([]*User, *Response, error) {
	v := url.Values{}
	if options.Since != 0 {
		v.Set("since", fmt.Sprintf("%d", options.Since))
	}

	url := c.usersRoute() + "/ids"
	if len(v) > 0 {
		url += "?" + v.Encode()
	}

	r, err := c.DoAPIPost(url, ArrayToJSON(userIds))
	if err != nil {
		return nil, BuildResponse(r), err
	}
	defer closeBody(r)
	var list []*User
	if err := json.NewDecoder(r.Body).Decode(&list); err != nil {
		return nil, nil, NewAppError("GetUsersByIdsWithOptions", "api.unmarshal_error", nil, "", http.StatusInternalServerError).Wrap(err)
	}
	return list, BuildResponse(r), nil
}

// GetUsersByUsernames returns a list of users based on the provided usernames.
func (c *Client4) GetUsersByUsernames(usernames []string) ([]*User, *Response, error) {
	r, err := c.DoAPIPost(c.usersRoute()+"/usernames", ArrayToJSON(usernames))
	if err != nil {
		return nil, BuildResponse(r), err
	}
	defer closeBody(r)
	var list []*User
	if err := json.NewDecoder(r.Body).Decode(&list); err != nil {
		return nil, nil, NewAppError("GetUsersByUsernames", "api.unmarshal_error", nil, "", http.StatusInternalServerError).Wrap(err)
	}
	return list, BuildResponse(r), nil
}

// GetUsersByGroupChannelIds returns a map with channel ids as keys
// and a list of users as values based on the provided user ids.
func (c *Client4) GetUsersByGroupChannelIds(groupChannelIds []string) (map[string][]*User, *Response, error) {
	r, err := c.DoAPIPost(c.usersRoute()+"/group_channels", ArrayToJSON(groupChannelIds))
	if err != nil {
		return nil, BuildResponse(r), err
	}
	defer closeBody(r)

	usersByChannelId := map[string][]*User{}
	json.NewDecoder(r.Body).Decode(&usersByChannelId)
	return usersByChannelId, BuildResponse(r), nil
}

// SearchUsers returns a list of users based on some search criteria.
func (c *Client4) SearchUsers(search *UserSearch) ([]*User, *Response, error) {
	buf, err := json.Marshal(search)
	if err != nil {
		return nil, nil, NewAppError("SearchUsers", "api.marshal_error", nil, "", http.StatusInternalServerError).Wrap(err)
	}
	r, err := c.DoAPIPostBytes(c.usersRoute()+"/search", buf)
	if err != nil {
		return nil, BuildResponse(r), err
	}
	defer closeBody(r)
	var list []*User
	if err := json.NewDecoder(r.Body).Decode(&list); err != nil {
		return nil, nil, NewAppError("SearchUsers", "api.unmarshal_error", nil, "", http.StatusInternalServerError).Wrap(err)
	}
	return list, BuildResponse(r), nil
}

// UpdateUser updates a user in the system based on the provided user struct.
func (c *Client4) UpdateUser(user *User) (*User, *Response, error) {
	buf, err := json.Marshal(user)
	if err != nil {
		return nil, nil, NewAppError("UpdateUser", "api.marshal_error", nil, "", http.StatusInternalServerError).Wrap(err)
	}
	r, err := c.DoAPIPutBytes(c.userRoute(user.Id), buf)
	if err != nil {
		return nil, BuildResponse(r), err
	}
	defer closeBody(r)
	var u User
	if err := json.NewDecoder(r.Body).Decode(&u); err != nil {
		return nil, nil, NewAppError("UpdateUser", "api.unmarshal_error", nil, "", http.StatusInternalServerError).Wrap(err)
	}
	return &u, BuildResponse(r), nil
}

// PatchUser partially updates a user in the system. Any missing fields are not updated.
func (c *Client4) PatchUser(userId string, patch *UserPatch) (*User, *Response, error) {
	buf, err := json.Marshal(patch)
	if err != nil {
		return nil, nil, NewAppError("PatchUser", "api.marshal_error", nil, "", http.StatusInternalServerError).Wrap(err)
	}
	r, err := c.DoAPIPutBytes(c.userRoute(userId)+"/patch", buf)
	if err != nil {
		return nil, BuildResponse(r), err
	}
	defer closeBody(r)
	var u User
	if err := json.NewDecoder(r.Body).Decode(&u); err != nil {
		return nil, nil, NewAppError("PatchUser", "api.unmarshal_error", nil, "", http.StatusInternalServerError).Wrap(err)
	}
	return &u, BuildResponse(r), nil
}

// UpdateUserAuth updates a user AuthData (uthData, authService and password) in the system.
func (c *Client4) UpdateUserAuth(userId string, userAuth *UserAuth) (*UserAuth, *Response, error) {
	buf, err := json.Marshal(userAuth)
	if err != nil {
		return nil, nil, NewAppError("UpdateUserAuth", "api.marshal_error", nil, "", http.StatusInternalServerError).Wrap(err)
	}
	r, err := c.DoAPIPutBytes(c.userRoute(userId)+"/auth", buf)
	if err != nil {
		return nil, BuildResponse(r), err
	}
	defer closeBody(r)
	var ua UserAuth
	if err := json.NewDecoder(r.Body).Decode(&ua); err != nil {
		return nil, nil, NewAppError("UpdateUserAuth", "api.unmarshal_error", nil, "", http.StatusInternalServerError).Wrap(err)
	}
	return &ua, BuildResponse(r), nil
}

// UpdateUserMfa activates multi-factor authentication for a user if activate
// is true and a valid code is provided. If activate is false, then code is not
// required and multi-factor authentication is disabled for the user.
func (c *Client4) UpdateUserMfa(userId, code string, activate bool) (*Response, error) {
	requestBody := make(map[string]any)
	requestBody["activate"] = activate
	requestBody["code"] = code

	r, err := c.DoAPIPut(c.userRoute(userId)+"/mfa", StringInterfaceToJSON(requestBody))
	if err != nil {
		return BuildResponse(r), err
	}
	defer closeBody(r)
	return BuildResponse(r), nil
}

// GenerateMfaSecret will generate a new MFA secret for a user and return it as a string and
// as a base64 encoded image QR code.
func (c *Client4) GenerateMfaSecret(userId string) (*MfaSecret, *Response, error) {
	r, err := c.DoAPIPost(c.userRoute(userId)+"/mfa/generate", "")
	if err != nil {
		return nil, BuildResponse(r), err
	}
	defer closeBody(r)
	var secret MfaSecret
	if err := json.NewDecoder(r.Body).Decode(&secret); err != nil {
		return nil, nil, NewAppError("GenerateMfaSecret", "api.unmarshal_error", nil, "", http.StatusInternalServerError).Wrap(err)
	}
	return &secret, BuildResponse(r), nil
}

// UpdateUserPassword updates a user's password. Must be logged in as the user or be a system administrator.
func (c *Client4) UpdateUserPassword(userId, currentPassword, newPassword string) (*Response, error) {
	requestBody := map[string]string{"current_password": currentPassword, "new_password": newPassword}
	r, err := c.DoAPIPut(c.userRoute(userId)+"/password", MapToJSON(requestBody))
	if err != nil {
		return BuildResponse(r), err
	}
	defer closeBody(r)
	return BuildResponse(r), nil
}

// UpdateUserHashedPassword updates a user's password with an already-hashed password. Must be a system administrator.
func (c *Client4) UpdateUserHashedPassword(userId, newHashedPassword string) (*Response, error) {
	requestBody := map[string]string{"already_hashed": "true", "new_password": newHashedPassword}
	r, err := c.DoAPIPut(c.userRoute(userId)+"/password", MapToJSON(requestBody))
	if err != nil {
		return BuildResponse(r), err
	}
	defer closeBody(r)
	return BuildResponse(r), nil
}

// PromoteGuestToUser convert a guest into a regular user
func (c *Client4) PromoteGuestToUser(guestId string) (*Response, error) {
	r, err := c.DoAPIPost(c.userRoute(guestId)+"/promote", "")
	if err != nil {
		return BuildResponse(r), err
	}
	defer closeBody(r)
	return BuildResponse(r), nil
}

// DemoteUserToGuest convert a regular user into a guest
func (c *Client4) DemoteUserToGuest(guestId string) (*Response, error) {
	r, err := c.DoAPIPost(c.userRoute(guestId)+"/demote", "")
	if err != nil {
		return BuildResponse(r), err
	}
	defer closeBody(r)
	return BuildResponse(r), nil
}

// UpdateUserRoles updates a user's roles in the system. A user can have "system_user" and "system_admin" roles.
func (c *Client4) UpdateUserRoles(userId, roles string) (*Response, error) {
	requestBody := map[string]string{"roles": roles}
	r, err := c.DoAPIPut(c.userRoute(userId)+"/roles", MapToJSON(requestBody))
	if err != nil {
		return BuildResponse(r), err
	}
	defer closeBody(r)
	return BuildResponse(r), nil
}

// UpdateUserActive updates status of a user whether active or not.
func (c *Client4) UpdateUserActive(userId string, active bool) (*Response, error) {
	requestBody := make(map[string]any)
	requestBody["active"] = active
	r, err := c.DoAPIPut(c.userRoute(userId)+"/active", StringInterfaceToJSON(requestBody))
	if err != nil {
		return BuildResponse(r), err
	}
	defer closeBody(r)

	return BuildResponse(r), nil
}

// DeleteUser deactivates a user in the system based on the provided user id string.
func (c *Client4) DeleteUser(userId string) (*Response, error) {
	r, err := c.DoAPIDelete(c.userRoute(userId))
	if err != nil {
		return BuildResponse(r), err
	}
	defer closeBody(r)
	return BuildResponse(r), nil
}

// PermanentDeleteUser deletes a user in the system based on the provided user id string.
func (c *Client4) PermanentDeleteUser(userId string) (*Response, error) {
	r, err := c.DoAPIDelete(c.userRoute(userId) + "?permanent=" + c.boolString(true))
	if err != nil {
		return BuildResponse(r), err
	}
	defer closeBody(r)
	return BuildResponse(r), nil
}

// ConvertUserToBot converts a user to a bot user.
func (c *Client4) ConvertUserToBot(userId string) (*Bot, *Response, error) {
	r, err := c.DoAPIPost(c.userRoute(userId)+"/convert_to_bot", "")
	if err != nil {
		return nil, BuildResponse(r), err
	}
	defer closeBody(r)
	var bot *Bot
	err = json.NewDecoder(r.Body).Decode(&bot)
	if err != nil {
		return nil, BuildResponse(r), NewAppError("ConvertUserToBot", "api.marshal_error", nil, "", http.StatusInternalServerError).Wrap(err)
	}
	return bot, BuildResponse(r), nil
}

// ConvertBotToUser converts a bot user to a user.
func (c *Client4) ConvertBotToUser(userId string, userPatch *UserPatch, setSystemAdmin bool) (*User, *Response, error) {
	var query string
	if setSystemAdmin {
		query = "?set_system_admin=true"
	}
	buf, err := json.Marshal(userPatch)
	if err != nil {
		return nil, nil, NewAppError("ConvertBotToUser", "api.marshal_error", nil, "", http.StatusInternalServerError).Wrap(err)
	}
	r, err := c.DoAPIPostBytes(c.botRoute(userId)+"/convert_to_user"+query, buf)
	if err != nil {
		return nil, BuildResponse(r), err
	}
	defer closeBody(r)
	var u User
	if err := json.NewDecoder(r.Body).Decode(&u); err != nil {
		return nil, nil, NewAppError("ConvertBotToUser", "api.unmarshal_error", nil, "", http.StatusInternalServerError).Wrap(err)
	}
	return &u, BuildResponse(r), nil
}

// PermanentDeleteAll permanently deletes all users in the system. This is a local only endpoint
func (c *Client4) PermanentDeleteAllUsers() (*Response, error) {
	r, err := c.DoAPIDelete(c.usersRoute())
	if err != nil {
		return BuildResponse(r), err
	}
	defer closeBody(r)
	return BuildResponse(r), nil
}

// SendPasswordResetEmail will send a link for password resetting to a user with the
// provided email.
func (c *Client4) SendPasswordResetEmail(email string) (*Response, error) {
	requestBody := map[string]string{"email": email}
	r, err := c.DoAPIPost(c.usersRoute()+"/password/reset/send", MapToJSON(requestBody))
	if err != nil {
		return BuildResponse(r), err
	}
	defer closeBody(r)
	return BuildResponse(r), nil
}

// ResetPassword uses a recovery code to update reset a user's password.
func (c *Client4) ResetPassword(token, newPassword string) (*Response, error) {
	requestBody := map[string]string{"token": token, "new_password": newPassword}
	r, err := c.DoAPIPost(c.usersRoute()+"/password/reset", MapToJSON(requestBody))
	if err != nil {
		return BuildResponse(r), err
	}
	defer closeBody(r)
	return BuildResponse(r), nil
}

// GetSessions returns a list of sessions based on the provided user id string.
func (c *Client4) GetSessions(userId, etag string) ([]*Session, *Response, error) {
	r, err := c.DoAPIGet(c.userRoute(userId)+"/sessions", etag)
	if err != nil {
		return nil, BuildResponse(r), err
	}
	defer closeBody(r)
	var list []*Session
	if err := json.NewDecoder(r.Body).Decode(&list); err != nil {
		return nil, nil, NewAppError("GetSessions", "api.unmarshal_error", nil, "", http.StatusInternalServerError).Wrap(err)
	}
	return list, BuildResponse(r), nil
}

// RevokeSession revokes a user session based on the provided user id and session id strings.
func (c *Client4) RevokeSession(userId, sessionId string) (*Response, error) {
	requestBody := map[string]string{"session_id": sessionId}
	r, err := c.DoAPIPost(c.userRoute(userId)+"/sessions/revoke", MapToJSON(requestBody))
	if err != nil {
		return BuildResponse(r), err
	}
	defer closeBody(r)
	return BuildResponse(r), nil
}

// RevokeAllSessions revokes all sessions for the provided user id string.
func (c *Client4) RevokeAllSessions(userId string) (*Response, error) {
	r, err := c.DoAPIPost(c.userRoute(userId)+"/sessions/revoke/all", "")
	if err != nil {
		return BuildResponse(r), err
	}
	defer closeBody(r)
	return BuildResponse(r), nil
}

// RevokeAllSessions revokes all sessions for all the users.
func (c *Client4) RevokeSessionsFromAllUsers() (*Response, error) {
	r, err := c.DoAPIPost(c.usersRoute()+"/sessions/revoke/all", "")
	if err != nil {
		return BuildResponse(r), err
	}
	defer closeBody(r)
	return BuildResponse(r), nil
}

// AttachDeviceId attaches a mobile device ID to the current session.
func (c *Client4) AttachDeviceId(deviceId string) (*Response, error) {
	requestBody := map[string]string{"device_id": deviceId}
	r, err := c.DoAPIPut(c.usersRoute()+"/sessions/device", MapToJSON(requestBody))
	if err != nil {
		return BuildResponse(r), err
	}
	defer closeBody(r)
	return BuildResponse(r), nil
}

// GetTeamsUnreadForUser will return an array with TeamUnread objects that contain the amount
// of unread messages and mentions the current user has for the teams it belongs to.
// An optional team ID can be set to exclude that team from the results.
// An optional boolean can be set to include collapsed thread unreads. Must be authenticated.
func (c *Client4) GetTeamsUnreadForUser(userId, teamIdToExclude string, includeCollapsedThreads bool) ([]*TeamUnread, *Response, error) {
	query := url.Values{}

	if teamIdToExclude != "" {
		query.Set("exclude_team", teamIdToExclude)
	}

	if includeCollapsedThreads {
		query.Set("include_collapsed_threads", "true")
	}

	r, err := c.DoAPIGet(c.userRoute(userId)+"/teams/unread?"+query.Encode(), "")
	if err != nil {
		return nil, BuildResponse(r), err
	}
	defer closeBody(r)

	var list []*TeamUnread
	if err := json.NewDecoder(r.Body).Decode(&list); err != nil {
		return nil, nil, NewAppError("GetTeamsUnreadForUser", "api.unmarshal_error", nil, "", http.StatusInternalServerError).Wrap(err)
	}
	return list, BuildResponse(r), nil
}

// GetUserAudits returns a list of audit based on the provided user id string.
func (c *Client4) GetUserAudits(userId string, page int, perPage int, etag string) (Audits, *Response, error) {
	query := fmt.Sprintf("?page=%v&per_page=%v", page, perPage)
	r, err := c.DoAPIGet(c.userRoute(userId)+"/audits"+query, etag)
	if err != nil {
		return nil, BuildResponse(r), err
	}
	defer closeBody(r)

	var audits Audits
	err = json.NewDecoder(r.Body).Decode(&audits)
	if err != nil {
		return nil, BuildResponse(r), NewAppError("GetUserAudits", "api.marshal_error", nil, "", http.StatusInternalServerError).Wrap(err)
	}
	return audits, BuildResponse(r), nil
}

// VerifyUserEmail will verify a user's email using the supplied token.
func (c *Client4) VerifyUserEmail(token string) (*Response, error) {
	requestBody := map[string]string{"token": token}
	r, err := c.DoAPIPost(c.usersRoute()+"/email/verify", MapToJSON(requestBody))
	if err != nil {
		return BuildResponse(r), err
	}
	defer closeBody(r)
	return BuildResponse(r), nil
}

// VerifyUserEmailWithoutToken will verify a user's email by its Id. (Requires manage system role)
func (c *Client4) VerifyUserEmailWithoutToken(userId string) (*User, *Response, error) {
	r, err := c.DoAPIPost(c.userRoute(userId)+"/email/verify/member", "")
	if err != nil {
		return nil, BuildResponse(r), err
	}
	defer closeBody(r)
	var u User
	if err := json.NewDecoder(r.Body).Decode(&u); err != nil {
		return nil, nil, NewAppError("VerifyUserEmailWithoutToken", "api.unmarshal_error", nil, "", http.StatusInternalServerError).Wrap(err)
	}
	return &u, BuildResponse(r), nil
}

// SendVerificationEmail will send an email to the user with the provided email address, if
// that user exists. The email will contain a link that can be used to verify the user's
// email address.
func (c *Client4) SendVerificationEmail(email string) (*Response, error) {
	requestBody := map[string]string{"email": email}
	r, err := c.DoAPIPost(c.usersRoute()+"/email/verify/send", MapToJSON(requestBody))
	if err != nil {
		return BuildResponse(r), err
	}
	defer closeBody(r)
	return BuildResponse(r), nil
}

// SetDefaultProfileImage resets the profile image to a default generated one.
func (c *Client4) SetDefaultProfileImage(userId string) (*Response, error) {
	r, err := c.DoAPIDelete(c.userRoute(userId) + "/image")
	if err != nil {
		return BuildResponse(r), err
	}
	return BuildResponse(r), nil
}

// SetProfileImage sets profile image of the user.
func (c *Client4) SetProfileImage(userId string, data []byte) (*Response, error) {
	body := &bytes.Buffer{}
	writer := multipart.NewWriter(body)

	part, err := writer.CreateFormFile("image", "profile.png")
	if err != nil {
		return nil, NewAppError("SetProfileImage", "model.client.set_profile_user.no_file.app_error", nil, "", http.StatusBadRequest).Wrap(err)
	}

	if _, err = io.Copy(part, bytes.NewBuffer(data)); err != nil {
		return nil, NewAppError("SetProfileImage", "model.client.set_profile_user.no_file.app_error", nil, "", http.StatusBadRequest).Wrap(err)
	}

	if err = writer.Close(); err != nil {
		return nil, NewAppError("SetProfileImage", "model.client.set_profile_user.writer.app_error", nil, "", http.StatusBadRequest).Wrap(err)
	}

	rq, err := http.NewRequest("POST", c.APIURL+c.userRoute(userId)+"/image", bytes.NewReader(body.Bytes()))
	if err != nil {
		return nil, err
	}
	rq.Header.Set("Content-Type", writer.FormDataContentType())

	if c.AuthToken != "" {
		rq.Header.Set(HeaderAuth, c.AuthType+" "+c.AuthToken)
	}

	rp, err := c.HTTPClient.Do(rq)
	if err != nil {
		return BuildResponse(rp), err
	}
	defer closeBody(rp)

	if rp.StatusCode >= 300 {
		return BuildResponse(rp), AppErrorFromJSON(rp.Body)
	}

	return BuildResponse(rp), nil
}

// CreateUserAccessToken will generate a user access token that can be used in place
// of a session token to access the REST API. Must have the 'create_user_access_token'
// permission and if generating for another user, must have the 'edit_other_users'
// permission. A non-blank description is required.
func (c *Client4) CreateUserAccessToken(userId, description string) (*UserAccessToken, *Response, error) {
	requestBody := map[string]string{"description": description}
	r, err := c.DoAPIPost(c.userRoute(userId)+"/tokens", MapToJSON(requestBody))
	if err != nil {
		return nil, BuildResponse(r), err
	}
	defer closeBody(r)
	var uat UserAccessToken
	if err := json.NewDecoder(r.Body).Decode(&uat); err != nil {
		return nil, nil, NewAppError("CreateUserAccessToken", "api.unmarshal_error", nil, "", http.StatusInternalServerError).Wrap(err)
	}
	return &uat, BuildResponse(r), nil
}

// GetUserAccessTokens will get a page of access tokens' id, description, is_active
// and the user_id in the system. The actual token will not be returned. Must have
// the 'manage_system' permission.
func (c *Client4) GetUserAccessTokens(page int, perPage int) ([]*UserAccessToken, *Response, error) {
	query := fmt.Sprintf("?page=%v&per_page=%v", page, perPage)
	r, err := c.DoAPIGet(c.userAccessTokensRoute()+query, "")
	if err != nil {
		return nil, BuildResponse(r), err
	}
	defer closeBody(r)
	var list []*UserAccessToken
	if err := json.NewDecoder(r.Body).Decode(&list); err != nil {
		return nil, nil, NewAppError("GetUserAccessTokens", "api.unmarshal_error", nil, "", http.StatusInternalServerError).Wrap(err)
	}
	return list, BuildResponse(r), nil
}

// GetUserAccessToken will get a user access tokens' id, description, is_active
// and the user_id of the user it is for. The actual token will not be returned.
// Must have the 'read_user_access_token' permission and if getting for another
// user, must have the 'edit_other_users' permission.
func (c *Client4) GetUserAccessToken(tokenId string) (*UserAccessToken, *Response, error) {
	r, err := c.DoAPIGet(c.userAccessTokenRoute(tokenId), "")
	if err != nil {
		return nil, BuildResponse(r), err
	}
	defer closeBody(r)
	var uat UserAccessToken
	if err := json.NewDecoder(r.Body).Decode(&uat); err != nil {
		return nil, nil, NewAppError("GetUserAccessToken", "api.unmarshal_error", nil, "", http.StatusInternalServerError).Wrap(err)
	}
	return &uat, BuildResponse(r), nil
}

// GetUserAccessTokensForUser will get a paged list of user access tokens showing id,
// description and user_id for each. The actual tokens will not be returned. Must have
// the 'read_user_access_token' permission and if getting for another user, must have the
// 'edit_other_users' permission.
func (c *Client4) GetUserAccessTokensForUser(userId string, page, perPage int) ([]*UserAccessToken, *Response, error) {
	query := fmt.Sprintf("?page=%v&per_page=%v", page, perPage)
	r, err := c.DoAPIGet(c.userRoute(userId)+"/tokens"+query, "")
	if err != nil {
		return nil, BuildResponse(r), err
	}
	defer closeBody(r)
	var list []*UserAccessToken
	if err := json.NewDecoder(r.Body).Decode(&list); err != nil {
		return nil, nil, NewAppError("GetUserAccessTokensForUser", "api.unmarshal_error", nil, "", http.StatusInternalServerError).Wrap(err)
	}
	return list, BuildResponse(r), nil
}

// RevokeUserAccessToken will revoke a user access token by id. Must have the
// 'revoke_user_access_token' permission and if revoking for another user, must have the
// 'edit_other_users' permission.
func (c *Client4) RevokeUserAccessToken(tokenId string) (*Response, error) {
	requestBody := map[string]string{"token_id": tokenId}
	r, err := c.DoAPIPost(c.usersRoute()+"/tokens/revoke", MapToJSON(requestBody))
	if err != nil {
		return BuildResponse(r), err
	}
	defer closeBody(r)
	return BuildResponse(r), nil
}

// SearchUserAccessTokens returns user access tokens matching the provided search term.
func (c *Client4) SearchUserAccessTokens(search *UserAccessTokenSearch) ([]*UserAccessToken, *Response, error) {
	buf, err := json.Marshal(search)
	if err != nil {
		return nil, nil, NewAppError("SearchUserAccessTokens", "api.marshal_error", nil, "", http.StatusInternalServerError).Wrap(err)
	}
	r, err := c.DoAPIPostBytes(c.usersRoute()+"/tokens/search", buf)
	if err != nil {
		return nil, BuildResponse(r), err
	}
	defer closeBody(r)
	var list []*UserAccessToken
	if err := json.NewDecoder(r.Body).Decode(&list); err != nil {
		return nil, nil, NewAppError("SearchUserAccessTokens", "api.unmarshal_error", nil, "", http.StatusInternalServerError).Wrap(err)
	}
	return list, BuildResponse(r), nil
}

// DisableUserAccessToken will disable a user access token by id. Must have the
// 'revoke_user_access_token' permission and if disabling for another user, must have the
// 'edit_other_users' permission.
func (c *Client4) DisableUserAccessToken(tokenId string) (*Response, error) {
	requestBody := map[string]string{"token_id": tokenId}
	r, err := c.DoAPIPost(c.usersRoute()+"/tokens/disable", MapToJSON(requestBody))
	if err != nil {
		return BuildResponse(r), err
	}
	defer closeBody(r)
	return BuildResponse(r), nil
}

// EnableUserAccessToken will enable a user access token by id. Must have the
// 'create_user_access_token' permission and if enabling for another user, must have the
// 'edit_other_users' permission.
func (c *Client4) EnableUserAccessToken(tokenId string) (*Response, error) {
	requestBody := map[string]string{"token_id": tokenId}
	r, err := c.DoAPIPost(c.usersRoute()+"/tokens/enable", MapToJSON(requestBody))
	if err != nil {
		return BuildResponse(r), err
	}
	defer closeBody(r)
	return BuildResponse(r), nil
}

// Bots section

// CreateBot creates a bot in the system based on the provided bot struct.
func (c *Client4) CreateBot(bot *Bot) (*Bot, *Response, error) {
	buf, err := json.Marshal(bot)
	if err != nil {
		return nil, nil, NewAppError("CreateBot", "api.marshal_error", nil, "", http.StatusInternalServerError).Wrap(err)
	}
	r, err := c.DoAPIPostBytes(c.botsRoute(), buf)
	if err != nil {
		return nil, BuildResponse(r), err
	}
	defer closeBody(r)

	var resp *Bot
	err = json.NewDecoder(r.Body).Decode(&resp)
	if err != nil {
		return nil, BuildResponse(r), NewAppError("CreateBot", "api.marshal_error", nil, "", http.StatusInternalServerError).Wrap(err)
	}

	return resp, BuildResponse(r), nil
}

// PatchBot partially updates a bot. Any missing fields are not updated.
func (c *Client4) PatchBot(userId string, patch *BotPatch) (*Bot, *Response, error) {
	buf, err := json.Marshal(patch)
	if err != nil {
		return nil, nil, NewAppError("PatchBot", "api.marshal_error", nil, "", http.StatusInternalServerError).Wrap(err)
	}
	r, err := c.DoAPIPutBytes(c.botRoute(userId), buf)
	if err != nil {
		return nil, BuildResponse(r), err
	}
	defer closeBody(r)

	var bot *Bot
	err = json.NewDecoder(r.Body).Decode(&bot)
	if err != nil {
		return nil, BuildResponse(r), NewAppError("PatchBot", "api.marshal_error", nil, "", http.StatusInternalServerError).Wrap(err)
	}

	return bot, BuildResponse(r), nil
}

// GetBot fetches the given, undeleted bot.
func (c *Client4) GetBot(userId string, etag string) (*Bot, *Response, error) {
	r, err := c.DoAPIGet(c.botRoute(userId), etag)
	if err != nil {
		return nil, BuildResponse(r), err
	}
	defer closeBody(r)

	var bot *Bot
	err = json.NewDecoder(r.Body).Decode(&bot)
	if err != nil {
		return nil, BuildResponse(r), NewAppError("GetBot", "api.marshal_error", nil, "", http.StatusInternalServerError).Wrap(err)
	}

	return bot, BuildResponse(r), nil
}

// GetBotIncludeDeleted fetches the given bot, even if it is deleted.
func (c *Client4) GetBotIncludeDeleted(userId string, etag string) (*Bot, *Response, error) {
	r, err := c.DoAPIGet(c.botRoute(userId)+"?include_deleted="+c.boolString(true), etag)
	if err != nil {
		return nil, BuildResponse(r), err
	}
	defer closeBody(r)

	var bot *Bot
	err = json.NewDecoder(r.Body).Decode(&bot)
	if err != nil {
		return nil, BuildResponse(r), NewAppError("GetBotIncludeDeleted", "api.marshal_error", nil, "", http.StatusInternalServerError).Wrap(err)
	}

	return bot, BuildResponse(r), nil
}

// GetBots fetches the given page of bots, excluding deleted.
func (c *Client4) GetBots(page, perPage int, etag string) ([]*Bot, *Response, error) {
	query := fmt.Sprintf("?page=%v&per_page=%v", page, perPage)
	r, err := c.DoAPIGet(c.botsRoute()+query, etag)
	if err != nil {
		return nil, BuildResponse(r), err
	}
	defer closeBody(r)

	var bots BotList
	err = json.NewDecoder(r.Body).Decode(&bots)
	if err != nil {
		return nil, BuildResponse(r), NewAppError("GetBots", "api.marshal_error", nil, "", http.StatusInternalServerError).Wrap(err)
	}
	return bots, BuildResponse(r), nil
}

// GetBotsIncludeDeleted fetches the given page of bots, including deleted.
func (c *Client4) GetBotsIncludeDeleted(page, perPage int, etag string) ([]*Bot, *Response, error) {
	query := fmt.Sprintf("?page=%v&per_page=%v&include_deleted="+c.boolString(true), page, perPage)
	r, err := c.DoAPIGet(c.botsRoute()+query, etag)
	if err != nil {
		return nil, BuildResponse(r), err
	}
	defer closeBody(r)

	var bots BotList
	err = json.NewDecoder(r.Body).Decode(&bots)
	if err != nil {
		return nil, BuildResponse(r), NewAppError("GetBotsIncludeDeleted", "api.marshal_error", nil, "", http.StatusInternalServerError).Wrap(err)
	}
	return bots, BuildResponse(r), nil
}

// GetBotsOrphaned fetches the given page of bots, only including orphaned bots.
func (c *Client4) GetBotsOrphaned(page, perPage int, etag string) ([]*Bot, *Response, error) {
	query := fmt.Sprintf("?page=%v&per_page=%v&only_orphaned="+c.boolString(true), page, perPage)
	r, err := c.DoAPIGet(c.botsRoute()+query, etag)
	if err != nil {
		return nil, BuildResponse(r), err
	}
	defer closeBody(r)

	var bots BotList
	err = json.NewDecoder(r.Body).Decode(&bots)
	if err != nil {
		return nil, BuildResponse(r), NewAppError("GetBotsOrphaned", "api.marshal_error", nil, "", http.StatusInternalServerError).Wrap(err)
	}
	return bots, BuildResponse(r), nil
}

// DisableBot disables the given bot in the system.
func (c *Client4) DisableBot(botUserId string) (*Bot, *Response, error) {
	r, err := c.DoAPIPostBytes(c.botRoute(botUserId)+"/disable", nil)
	if err != nil {
		return nil, BuildResponse(r), err
	}
	defer closeBody(r)

	var bot *Bot
	err = json.NewDecoder(r.Body).Decode(&bot)
	if err != nil {
		return nil, BuildResponse(r), NewAppError("DisableBot", "api.marshal_error", nil, "", http.StatusInternalServerError).Wrap(err)
	}

	return bot, BuildResponse(r), nil
}

// EnableBot disables the given bot in the system.
func (c *Client4) EnableBot(botUserId string) (*Bot, *Response, error) {
	r, err := c.DoAPIPostBytes(c.botRoute(botUserId)+"/enable", nil)
	if err != nil {
		return nil, BuildResponse(r), err
	}
	defer closeBody(r)

	var bot *Bot
	err = json.NewDecoder(r.Body).Decode(&bot)
	if err != nil {
		return nil, BuildResponse(r), NewAppError("EnableBot", "api.marshal_error", nil, "", http.StatusInternalServerError).Wrap(err)
	}

	return bot, BuildResponse(r), nil
}

// AssignBot assigns the given bot to the given user
func (c *Client4) AssignBot(botUserId, newOwnerId string) (*Bot, *Response, error) {
	r, err := c.DoAPIPostBytes(c.botRoute(botUserId)+"/assign/"+newOwnerId, nil)
	if err != nil {
		return nil, BuildResponse(r), err
	}
	defer closeBody(r)

	var bot *Bot
	err = json.NewDecoder(r.Body).Decode(&bot)
	if err != nil {
		return nil, BuildResponse(r), NewAppError("AssignBot", "api.marshal_error", nil, "", http.StatusInternalServerError).Wrap(err)
	}

	return bot, BuildResponse(r), nil
}

// Team Section

// CreateTeam creates a team in the system based on the provided team struct.
func (c *Client4) CreateTeam(team *Team) (*Team, *Response, error) {
	buf, err := json.Marshal(team)
	if err != nil {
		return nil, nil, NewAppError("CreateTeam", "api.marshal_error", nil, "", http.StatusInternalServerError).Wrap(err)
	}
	r, err := c.DoAPIPostBytes(c.teamsRoute(), buf)
	if err != nil {
		return nil, BuildResponse(r), err
	}
	defer closeBody(r)
	var t Team
	if err := json.NewDecoder(r.Body).Decode(&t); err != nil {
		return nil, nil, NewAppError("CreateTeam", "api.unmarshal_error", nil, "", http.StatusInternalServerError).Wrap(err)
	}
	return &t, BuildResponse(r), nil
}

// GetTeam returns a team based on the provided team id string.
func (c *Client4) GetTeam(teamId, etag string) (*Team, *Response, error) {
	r, err := c.DoAPIGet(c.teamRoute(teamId), etag)
	if err != nil {
		return nil, BuildResponse(r), err
	}
	defer closeBody(r)
	var t Team
	if err := json.NewDecoder(r.Body).Decode(&t); err != nil {
		return nil, nil, NewAppError("GetTeam", "api.unmarshal_error", nil, "", http.StatusInternalServerError).Wrap(err)
	}
	return &t, BuildResponse(r), nil
}

// GetAllTeams returns all teams based on permissions.
func (c *Client4) GetAllTeams(etag string, page int, perPage int) ([]*Team, *Response, error) {
	query := fmt.Sprintf("?page=%v&per_page=%v", page, perPage)
	r, err := c.DoAPIGet(c.teamsRoute()+query, etag)
	if err != nil {
		return nil, BuildResponse(r), err
	}
	defer closeBody(r)
	var list []*Team
	if err := json.NewDecoder(r.Body).Decode(&list); err != nil {
		return nil, nil, NewAppError("GetAllTeams", "api.unmarshal_error", nil, "", http.StatusInternalServerError).Wrap(err)
	}
	return list, BuildResponse(r), nil
}

// GetAllTeamsWithTotalCount returns all teams based on permissions.
func (c *Client4) GetAllTeamsWithTotalCount(etag string, page int, perPage int) ([]*Team, int64, *Response, error) {
	query := fmt.Sprintf("?page=%v&per_page=%v&include_total_count="+c.boolString(true), page, perPage)
	r, err := c.DoAPIGet(c.teamsRoute()+query, etag)
	if err != nil {
		return nil, 0, BuildResponse(r), err
	}
	defer closeBody(r)
	var listWithCount TeamsWithCount
	if err := json.NewDecoder(r.Body).Decode(&listWithCount); err != nil {
		return nil, 0, nil, NewAppError("GetAllTeamsWithTotalCount", "api.unmarshal_error", nil, "", http.StatusInternalServerError).Wrap(err)
	}
	return listWithCount.Teams, listWithCount.TotalCount, BuildResponse(r), nil
}

// GetAllTeamsExcludePolicyConstrained returns all teams which are not part of a data retention policy.
// Must be a system administrator.
func (c *Client4) GetAllTeamsExcludePolicyConstrained(etag string, page int, perPage int) ([]*Team, *Response, error) {
	query := fmt.Sprintf("?page=%v&per_page=%v&exclude_policy_constrained=%v", page, perPage, true)
	r, err := c.DoAPIGet(c.teamsRoute()+query, etag)
	if err != nil {
		return nil, BuildResponse(r), err
	}
	defer closeBody(r)
	var list []*Team
	if err := json.NewDecoder(r.Body).Decode(&list); err != nil {
		return nil, nil, NewAppError("GetAllTeamsExcludePolicyConstrained", "api.unmarshal_error", nil, "", http.StatusInternalServerError).Wrap(err)
	}
	return list, BuildResponse(r), nil
}

// GetTeamByName returns a team based on the provided team name string.
func (c *Client4) GetTeamByName(name, etag string) (*Team, *Response, error) {
	r, err := c.DoAPIGet(c.teamByNameRoute(name), etag)
	if err != nil {
		return nil, BuildResponse(r), err
	}
	defer closeBody(r)
	var t Team
	if err := json.NewDecoder(r.Body).Decode(&t); err != nil {
		return nil, nil, NewAppError("GetTeamByName", "api.unmarshal_error", nil, "", http.StatusInternalServerError).Wrap(err)
	}
	return &t, BuildResponse(r), nil
}

// SearchTeams returns teams matching the provided search term.
func (c *Client4) SearchTeams(search *TeamSearch) ([]*Team, *Response, error) {
	buf, err := json.Marshal(search)
	if err != nil {
		return nil, nil, NewAppError("SearchTeams", "api.marshal_error", nil, "", http.StatusInternalServerError).Wrap(err)
	}
	r, err := c.DoAPIPostBytes(c.teamsRoute()+"/search", buf)
	if err != nil {
		return nil, BuildResponse(r), err
	}
	defer closeBody(r)
	var list []*Team
	if err := json.NewDecoder(r.Body).Decode(&list); err != nil {
		return nil, nil, NewAppError("SearchTeams", "api.unmarshal_error", nil, "", http.StatusInternalServerError).Wrap(err)
	}
	return list, BuildResponse(r), nil
}

// SearchTeamsPaged returns a page of teams and the total count matching the provided search term.
func (c *Client4) SearchTeamsPaged(search *TeamSearch) ([]*Team, int64, *Response, error) {
	if search.Page == nil {
		search.Page = NewInt(0)
	}
	if search.PerPage == nil {
		search.PerPage = NewInt(100)
	}
	buf, err := json.Marshal(search)
	if err != nil {
		return nil, 0, BuildResponse(nil), NewAppError("SearchTeamsPaged", "api.marshal_error", nil, "", http.StatusInternalServerError).Wrap(err)
	}
	r, err := c.DoAPIPostBytes(c.teamsRoute()+"/search", buf)
	if err != nil {
		return nil, 0, BuildResponse(r), err
	}
	defer closeBody(r)
	var listWithCount TeamsWithCount
	if err := json.NewDecoder(r.Body).Decode(&listWithCount); err != nil {
		return nil, 0, nil, NewAppError("GetAllTeamsWithTotalCount", "api.unmarshal_error", nil, "", http.StatusInternalServerError).Wrap(err)
	}
	return listWithCount.Teams, listWithCount.TotalCount, BuildResponse(r), nil
}

// TeamExists returns true or false if the team exist or not.
func (c *Client4) TeamExists(name, etag string) (bool, *Response, error) {
	r, err := c.DoAPIGet(c.teamByNameRoute(name)+"/exists", etag)
	if err != nil {
		return false, BuildResponse(r), err
	}
	defer closeBody(r)
	return MapBoolFromJSON(r.Body)["exists"], BuildResponse(r), nil
}

// GetTeamsForUser returns a list of teams a user is on. Must be logged in as the user
// or be a system administrator.
func (c *Client4) GetTeamsForUser(userId, etag string) ([]*Team, *Response, error) {
	r, err := c.DoAPIGet(c.userRoute(userId)+"/teams", etag)
	if err != nil {
		return nil, BuildResponse(r), err
	}
	defer closeBody(r)
	var list []*Team
	if err := json.NewDecoder(r.Body).Decode(&list); err != nil {
		return nil, nil, NewAppError("GetTeamsForUser", "api.unmarshal_error", nil, "", http.StatusInternalServerError).Wrap(err)
	}
	return list, BuildResponse(r), nil
}

// GetTeamMember returns a team member based on the provided team and user id strings.
func (c *Client4) GetTeamMember(teamId, userId, etag string) (*TeamMember, *Response, error) {
	r, err := c.DoAPIGet(c.teamMemberRoute(teamId, userId), etag)
	if err != nil {
		return nil, BuildResponse(r), err
	}
	defer closeBody(r)
	var tm TeamMember
	if r.StatusCode == http.StatusNotModified {
		return &tm, BuildResponse(r), nil
	}
	if err := json.NewDecoder(r.Body).Decode(&tm); err != nil {
		return nil, nil, NewAppError("GetTeamMember", "api.unmarshal_error", nil, "", http.StatusInternalServerError).Wrap(err)
	}
	return &tm, BuildResponse(r), nil
}

// UpdateTeamMemberRoles will update the roles on a team for a user.
func (c *Client4) UpdateTeamMemberRoles(teamId, userId, newRoles string) (*Response, error) {
	requestBody := map[string]string{"roles": newRoles}
	r, err := c.DoAPIPut(c.teamMemberRoute(teamId, userId)+"/roles", MapToJSON(requestBody))
	if err != nil {
		return BuildResponse(r), err
	}
	defer closeBody(r)
	return BuildResponse(r), nil
}

// UpdateTeamMemberSchemeRoles will update the scheme-derived roles on a team for a user.
func (c *Client4) UpdateTeamMemberSchemeRoles(teamId string, userId string, schemeRoles *SchemeRoles) (*Response, error) {
	buf, err := json.Marshal(schemeRoles)
	if err != nil {
		return nil, NewAppError("UpdateTeamMemberSchemeRoles", "api.marshal_error", nil, "", http.StatusInternalServerError).Wrap(err)
	}
	r, err := c.DoAPIPutBytes(c.teamMemberRoute(teamId, userId)+"/schemeRoles", buf)
	if err != nil {
		return BuildResponse(r), err
	}
	defer closeBody(r)
	return BuildResponse(r), nil
}

// UpdateTeam will update a team.
func (c *Client4) UpdateTeam(team *Team) (*Team, *Response, error) {
	buf, err := json.Marshal(team)
	if err != nil {
		return nil, nil, NewAppError("UpdateTeam", "api.marshal_error", nil, "", http.StatusInternalServerError).Wrap(err)
	}
	r, err := c.DoAPIPutBytes(c.teamRoute(team.Id), buf)
	if err != nil {
		return nil, BuildResponse(r), err
	}
	defer closeBody(r)
	var t Team
	if err := json.NewDecoder(r.Body).Decode(&t); err != nil {
		return nil, nil, NewAppError("UpdateTeam", "api.unmarshal_error", nil, "", http.StatusInternalServerError).Wrap(err)
	}
	return &t, BuildResponse(r), nil
}

// PatchTeam partially updates a team. Any missing fields are not updated.
func (c *Client4) PatchTeam(teamId string, patch *TeamPatch) (*Team, *Response, error) {
	buf, err := json.Marshal(patch)
	if err != nil {
		return nil, nil, NewAppError("PatchTeam", "api.marshal_error", nil, "", http.StatusInternalServerError).Wrap(err)
	}
	r, err := c.DoAPIPutBytes(c.teamRoute(teamId)+"/patch", buf)
	if err != nil {
		return nil, BuildResponse(r), err
	}
	defer closeBody(r)
	var t Team
	if err := json.NewDecoder(r.Body).Decode(&t); err != nil {
		return nil, nil, NewAppError("PatchTeam", "api.unmarshal_error", nil, "", http.StatusInternalServerError).Wrap(err)
	}
	return &t, BuildResponse(r), nil
}

// RestoreTeam restores a previously deleted team.
func (c *Client4) RestoreTeam(teamId string) (*Team, *Response, error) {
	r, err := c.DoAPIPost(c.teamRoute(teamId)+"/restore", "")
	if err != nil {
		return nil, BuildResponse(r), err
	}
	defer closeBody(r)
	var t Team
	if err := json.NewDecoder(r.Body).Decode(&t); err != nil {
		return nil, nil, NewAppError("RestoreTeam", "api.unmarshal_error", nil, "", http.StatusInternalServerError).Wrap(err)
	}
	return &t, BuildResponse(r), nil
}

// RegenerateTeamInviteId requests a new invite ID to be generated.
func (c *Client4) RegenerateTeamInviteId(teamId string) (*Team, *Response, error) {
	r, err := c.DoAPIPost(c.teamRoute(teamId)+"/regenerate_invite_id", "")
	if err != nil {
		return nil, BuildResponse(r), err
	}
	defer closeBody(r)
	var t Team
	if err := json.NewDecoder(r.Body).Decode(&t); err != nil {
		return nil, nil, NewAppError("RegenerateTeamInviteId", "api.unmarshal_error", nil, "", http.StatusInternalServerError).Wrap(err)
	}
	return &t, BuildResponse(r), nil
}

// SoftDeleteTeam deletes the team softly (archive only, not permanent delete).
func (c *Client4) SoftDeleteTeam(teamId string) (*Response, error) {
	r, err := c.DoAPIDelete(c.teamRoute(teamId))
	if err != nil {
		return BuildResponse(r), err
	}
	defer closeBody(r)
	return BuildResponse(r), nil
}

// PermanentDeleteTeam deletes the team, should only be used when needed for
// compliance and the like.
func (c *Client4) PermanentDeleteTeam(teamId string) (*Response, error) {
	r, err := c.DoAPIDelete(c.teamRoute(teamId) + "?permanent=" + c.boolString(true))
	if err != nil {
		return BuildResponse(r), err
	}
	defer closeBody(r)
	return BuildResponse(r), nil
}

// UpdateTeamPrivacy modifies the team type (model.TeamOpen <--> model.TeamInvite) and sets
// the corresponding AllowOpenInvite appropriately.
func (c *Client4) UpdateTeamPrivacy(teamId string, privacy string) (*Team, *Response, error) {
	requestBody := map[string]string{"privacy": privacy}
	r, err := c.DoAPIPut(c.teamRoute(teamId)+"/privacy", MapToJSON(requestBody))
	if err != nil {
		return nil, BuildResponse(r), err
	}
	defer closeBody(r)
	var t Team
	if err := json.NewDecoder(r.Body).Decode(&t); err != nil {
		return nil, nil, NewAppError("UpdateTeamPrivacy", "api.unmarshal_error", nil, "", http.StatusInternalServerError).Wrap(err)
	}
	return &t, BuildResponse(r), nil
}

// GetTeamMembers returns team members based on the provided team id string.
func (c *Client4) GetTeamMembers(teamId string, page int, perPage int, etag string) ([]*TeamMember, *Response, error) {
	query := fmt.Sprintf("?page=%v&per_page=%v", page, perPage)
	r, err := c.DoAPIGet(c.teamMembersRoute(teamId)+query, etag)
	if err != nil {
		return nil, BuildResponse(r), err
	}
	defer closeBody(r)
	var tms []*TeamMember
	if r.StatusCode == http.StatusNotModified {
		return tms, BuildResponse(r), nil
	}
	if err := json.NewDecoder(r.Body).Decode(&tms); err != nil {
		return nil, nil, NewAppError("GetTeamMembers", "api.unmarshal_error", nil, "", http.StatusInternalServerError).Wrap(err)
	}
	return tms, BuildResponse(r), nil
}

// GetTeamMembersWithoutDeletedUsers returns team members based on the provided team id string. Additional parameters of sort and exclude_deleted_users accepted as well
// Could not add it to above function due to it be a breaking change.
func (c *Client4) GetTeamMembersSortAndWithoutDeletedUsers(teamId string, page int, perPage int, sort string, excludeDeletedUsers bool, etag string) ([]*TeamMember, *Response, error) {
	query := fmt.Sprintf("?page=%v&per_page=%v&sort=%v&exclude_deleted_users=%v", page, perPage, sort, excludeDeletedUsers)
	r, err := c.DoAPIGet(c.teamMembersRoute(teamId)+query, etag)
	if err != nil {
		return nil, BuildResponse(r), err
	}
	defer closeBody(r)
	var tms []*TeamMember
	if r.StatusCode == http.StatusNotModified {
		return tms, BuildResponse(r), nil
	}
	if err := json.NewDecoder(r.Body).Decode(&tms); err != nil {
		return nil, nil, NewAppError("GetTeamMembersSortAndWithoutDeletedUsers", "api.unmarshal_error", nil, "", http.StatusInternalServerError).Wrap(err)
	}
	return tms, BuildResponse(r), nil
}

// GetTeamMembersForUser returns the team members for a user.
func (c *Client4) GetTeamMembersForUser(userId string, etag string) ([]*TeamMember, *Response, error) {
	r, err := c.DoAPIGet(c.userRoute(userId)+"/teams/members", etag)
	if err != nil {
		return nil, BuildResponse(r), err
	}
	defer closeBody(r)
	var tms []*TeamMember
	if r.StatusCode == http.StatusNotModified {
		return tms, BuildResponse(r), nil
	}
	if err := json.NewDecoder(r.Body).Decode(&tms); err != nil {
		return nil, nil, NewAppError("GetTeamMembersForUser", "api.unmarshal_error", nil, "", http.StatusInternalServerError).Wrap(err)
	}
	return tms, BuildResponse(r), nil
}

// GetTeamMembersByIds will return an array of team members based on the
// team id and a list of user ids provided. Must be authenticated.
func (c *Client4) GetTeamMembersByIds(teamId string, userIds []string) ([]*TeamMember, *Response, error) {
	r, err := c.DoAPIPost(fmt.Sprintf("/teams/%v/members/ids", teamId), ArrayToJSON(userIds))
	if err != nil {
		return nil, BuildResponse(r), err
	}
	defer closeBody(r)
	var tms []*TeamMember
	if err := json.NewDecoder(r.Body).Decode(&tms); err != nil {
		return nil, nil, NewAppError("GetTeamMembersByIds", "api.unmarshal_error", nil, "", http.StatusInternalServerError).Wrap(err)
	}
	return tms, BuildResponse(r), nil
}

// AddTeamMember adds user to a team and return a team member.
func (c *Client4) AddTeamMember(teamId, userId string) (*TeamMember, *Response, error) {
	member := &TeamMember{TeamId: teamId, UserId: userId}
	buf, err := json.Marshal(member)
	if err != nil {
		return nil, nil, NewAppError("AddTeamMember", "api.marshal_error", nil, "", http.StatusInternalServerError).Wrap(err)
	}
	r, err := c.DoAPIPostBytes(c.teamMembersRoute(teamId), buf)
	if err != nil {
		return nil, BuildResponse(r), err
	}
	defer closeBody(r)
	var tm TeamMember
	if err := json.NewDecoder(r.Body).Decode(&tm); err != nil {
		return nil, nil, NewAppError("AddTeamMember", "api.unmarshal_error", nil, "", http.StatusInternalServerError).Wrap(err)
	}
	return &tm, BuildResponse(r), nil
}

// AddTeamMemberFromInvite adds a user to a team and return a team member using an invite id
// or an invite token/data pair.
func (c *Client4) AddTeamMemberFromInvite(token, inviteId string) (*TeamMember, *Response, error) {
	var query string

	if inviteId != "" {
		query += fmt.Sprintf("?invite_id=%v", inviteId)
	}

	if token != "" {
		query += fmt.Sprintf("?token=%v", token)
	}

	r, err := c.DoAPIPost(c.teamsRoute()+"/members/invite"+query, "")
	if err != nil {
		return nil, BuildResponse(r), err
	}
	defer closeBody(r)
	var tm TeamMember
	if err := json.NewDecoder(r.Body).Decode(&tm); err != nil {
		return nil, nil, NewAppError("AddTeamMemberFromInvite", "api.unmarshal_error", nil, "", http.StatusInternalServerError).Wrap(err)
	}
	return &tm, BuildResponse(r), nil
}

// AddTeamMembers adds a number of users to a team and returns the team members.
func (c *Client4) AddTeamMembers(teamId string, userIds []string) ([]*TeamMember, *Response, error) {
	var members []*TeamMember
	for _, userId := range userIds {
		member := &TeamMember{TeamId: teamId, UserId: userId}
		members = append(members, member)
	}
	js, err := json.Marshal(members)
	if err != nil {
		return nil, nil, NewAppError("AddTeamMembers", "api.marshal_error", nil, "", http.StatusInternalServerError).Wrap(err)
	}
	r, err := c.DoAPIPost(c.teamMembersRoute(teamId)+"/batch", string(js))
	if err != nil {
		return nil, BuildResponse(r), err
	}
	defer closeBody(r)
	var tms []*TeamMember
	if err := json.NewDecoder(r.Body).Decode(&tms); err != nil {
		return nil, nil, NewAppError("AddTeamMembers", "api.unmarshal_error", nil, "", http.StatusInternalServerError).Wrap(err)
	}
	return tms, BuildResponse(r), nil
}

// AddTeamMembers adds a number of users to a team and returns the team members.
func (c *Client4) AddTeamMembersGracefully(teamId string, userIds []string) ([]*TeamMemberWithError, *Response, error) {
	var members []*TeamMember
	for _, userId := range userIds {
		member := &TeamMember{TeamId: teamId, UserId: userId}
		members = append(members, member)
	}
	js, err := json.Marshal(members)
	if err != nil {
		return nil, nil, NewAppError("AddTeamMembersGracefully", "api.marshal_error", nil, "", http.StatusInternalServerError).Wrap(err)
	}

	r, err := c.DoAPIPost(c.teamMembersRoute(teamId)+"/batch?graceful="+c.boolString(true), string(js))
	if err != nil {
		return nil, BuildResponse(r), err
	}
	defer closeBody(r)
	var tms []*TeamMemberWithError
	if err := json.NewDecoder(r.Body).Decode(&tms); err != nil {
		return nil, nil, NewAppError("AddTeamMembersGracefully", "api.unmarshal_error", nil, "", http.StatusInternalServerError).Wrap(err)
	}
	return tms, BuildResponse(r), nil
}

// RemoveTeamMember will remove a user from a team.
func (c *Client4) RemoveTeamMember(teamId, userId string) (*Response, error) {
	r, err := c.DoAPIDelete(c.teamMemberRoute(teamId, userId))
	if err != nil {
		return BuildResponse(r), err
	}
	defer closeBody(r)
	return BuildResponse(r), nil
}

// GetTeamStats returns a team stats based on the team id string.
// Must be authenticated.
func (c *Client4) GetTeamStats(teamId, etag string) (*TeamStats, *Response, error) {
	r, err := c.DoAPIGet(c.teamStatsRoute(teamId), etag)
	if err != nil {
		return nil, BuildResponse(r), err
	}
	defer closeBody(r)
	var ts TeamStats
	if err := json.NewDecoder(r.Body).Decode(&ts); err != nil {
		return nil, nil, NewAppError("GetTeamStats", "api.unmarshal_error", nil, "", http.StatusInternalServerError).Wrap(err)
	}
	return &ts, BuildResponse(r), nil
}

// GetTotalUsersStats returns a total system user stats.
// Must be authenticated.
func (c *Client4) GetTotalUsersStats(etag string) (*UsersStats, *Response, error) {
	r, err := c.DoAPIGet(c.totalUsersStatsRoute(), etag)
	if err != nil {
		return nil, BuildResponse(r), err
	}
	defer closeBody(r)
	var stats UsersStats
	if err := json.NewDecoder(r.Body).Decode(&stats); err != nil {
		return nil, nil, NewAppError("GetTotalUsersStats", "api.unmarshal_error", nil, "", http.StatusInternalServerError).Wrap(err)
	}
	return &stats, BuildResponse(r), nil
}

// GetTeamUnread will return a TeamUnread object that contains the amount of
// unread messages and mentions the user has for the specified team.
// Must be authenticated.
func (c *Client4) GetTeamUnread(teamId, userId string) (*TeamUnread, *Response, error) {
	r, err := c.DoAPIGet(c.userRoute(userId)+c.teamRoute(teamId)+"/unread", "")
	if err != nil {
		return nil, BuildResponse(r), err
	}
	defer closeBody(r)
	var tu TeamUnread
	if err := json.NewDecoder(r.Body).Decode(&tu); err != nil {
		return nil, nil, NewAppError("GetTeamUnread", "api.unmarshal_error", nil, "", http.StatusInternalServerError).Wrap(err)
	}
	return &tu, BuildResponse(r), nil
}

// ImportTeam will import an exported team from other app into a existing team.
func (c *Client4) ImportTeam(data []byte, filesize int, importFrom, filename, teamId string) (map[string]string, *Response, error) {
	body := &bytes.Buffer{}
	writer := multipart.NewWriter(body)

	part, err := writer.CreateFormFile("file", filename)
	if err != nil {
		return nil, nil, err
	}

	if _, err = io.Copy(part, bytes.NewBuffer(data)); err != nil {
		return nil, nil, err
	}

	part, err = writer.CreateFormField("filesize")
	if err != nil {
		return nil, nil, err
	}

	if _, err = io.Copy(part, strings.NewReader(strconv.Itoa(filesize))); err != nil {
		return nil, nil, err
	}

	part, err = writer.CreateFormField("importFrom")
	if err != nil {
		return nil, nil, err
	}

	if _, err := io.Copy(part, strings.NewReader(importFrom)); err != nil {
		return nil, nil, err
	}

	if err := writer.Close(); err != nil {
		return nil, nil, err
	}

	return c.DoUploadImportTeam(c.teamImportRoute(teamId), body.Bytes(), writer.FormDataContentType())
}

// InviteUsersToTeam invite users by email to the team.
func (c *Client4) InviteUsersToTeam(teamId string, userEmails []string) (*Response, error) {
	r, err := c.DoAPIPost(c.teamRoute(teamId)+"/invite/email", ArrayToJSON(userEmails))
	if err != nil {
		return BuildResponse(r), err
	}
	defer closeBody(r)
	return BuildResponse(r), nil
}

// InviteGuestsToTeam invite guest by email to some channels in a team.
func (c *Client4) InviteGuestsToTeam(teamId string, userEmails []string, channels []string, message string) (*Response, error) {
	guestsInvite := GuestsInvite{
		Emails:   userEmails,
		Channels: channels,
		Message:  message,
	}
	buf, err := json.Marshal(guestsInvite)
	if err != nil {
		return nil, NewAppError("InviteGuestsToTeam", "api.marshal_error", nil, "", http.StatusInternalServerError).Wrap(err)
	}
	r, err := c.DoAPIPostBytes(c.teamRoute(teamId)+"/invite-guests/email", buf)
	if err != nil {
		return BuildResponse(r), err
	}
	defer closeBody(r)
	return BuildResponse(r), nil
}

// InviteUsersToTeam invite users by email to the team.
func (c *Client4) InviteUsersToTeamGracefully(teamId string, userEmails []string) ([]*EmailInviteWithError, *Response, error) {
	r, err := c.DoAPIPost(c.teamRoute(teamId)+"/invite/email?graceful="+c.boolString(true), ArrayToJSON(userEmails))

	if err != nil {
		return nil, BuildResponse(r), err
	}
	defer closeBody(r)
	var list []*EmailInviteWithError
	if err := json.NewDecoder(r.Body).Decode(&list); err != nil {
		return nil, nil, NewAppError("InviteUsersToTeamGracefully", "api.unmarshal_error", nil, "", http.StatusInternalServerError).Wrap(err)
	}
	return list, BuildResponse(r), nil
}

// InviteUsersToTeam invite users by email to the team.
func (c *Client4) InviteUsersToTeamAndChannelsGracefully(teamId string, userEmails []string, channelIds []string, message string) ([]*EmailInviteWithError, *Response, error) {
	memberInvite := MemberInvite{
		Emails:     userEmails,
		ChannelIds: channelIds,
		Message:    message,
	}
	buf, err := json.Marshal(memberInvite)
	if err != nil {
		return nil, nil, NewAppError("InviteMembersToTeamAndChannels", "api.marshal_error", nil, "", http.StatusInternalServerError).Wrap(err)
	}
	r, err := c.DoAPIPostBytes(c.teamRoute(teamId)+"/invite/email?graceful="+c.boolString(true), buf)
	if err != nil {
		return nil, BuildResponse(r), err
	}
	defer closeBody(r)
	var list []*EmailInviteWithError
	if err := json.NewDecoder(r.Body).Decode(&list); err != nil {
		return nil, nil, NewAppError("InviteUsersToTeamGracefully", "api.unmarshal_error", nil, "", http.StatusInternalServerError).Wrap(err)
	}
	return list, BuildResponse(r), nil
}

// InviteGuestsToTeam invite guest by email to some channels in a team.
func (c *Client4) InviteGuestsToTeamGracefully(teamId string, userEmails []string, channels []string, message string) ([]*EmailInviteWithError, *Response, error) {
	guestsInvite := GuestsInvite{
		Emails:   userEmails,
		Channels: channels,
		Message:  message,
	}
	buf, err := json.Marshal(guestsInvite)
	if err != nil {
		return nil, nil, NewAppError("InviteGuestsToTeamGracefully", "api.marshal_error", nil, "", http.StatusInternalServerError).Wrap(err)
	}
	r, err := c.DoAPIPostBytes(c.teamRoute(teamId)+"/invite-guests/email?graceful="+c.boolString(true), buf)
	if err != nil {
		return nil, BuildResponse(r), err
	}
	defer closeBody(r)
	var list []*EmailInviteWithError
	if err := json.NewDecoder(r.Body).Decode(&list); err != nil {
		return nil, nil, NewAppError("InviteGuestsToTeamGracefully", "api.unmarshal_error", nil, "", http.StatusInternalServerError).Wrap(err)
	}
	return list, BuildResponse(r), nil
}

// InvalidateEmailInvites will invalidate active email invitations that have not been accepted by the user.
func (c *Client4) InvalidateEmailInvites() (*Response, error) {
	r, err := c.DoAPIDelete(c.teamsRoute() + "/invites/email")
	if err != nil {
		return BuildResponse(r), err
	}
	defer closeBody(r)
	return BuildResponse(r), nil
}

// GetTeamInviteInfo returns a team object from an invite id containing sanitized information.
func (c *Client4) GetTeamInviteInfo(inviteId string) (*Team, *Response, error) {
	r, err := c.DoAPIGet(c.teamsRoute()+"/invite/"+inviteId, "")
	if err != nil {
		return nil, BuildResponse(r), err
	}
	defer closeBody(r)
	var t Team
	if err := json.NewDecoder(r.Body).Decode(&t); err != nil {
		return nil, nil, NewAppError("GetTeamInviteInfo", "api.unmarshal_error", nil, "", http.StatusInternalServerError).Wrap(err)
	}
	return &t, BuildResponse(r), nil
}

// SetTeamIcon sets team icon of the team.
func (c *Client4) SetTeamIcon(teamId string, data []byte) (*Response, error) {
	body := &bytes.Buffer{}
	writer := multipart.NewWriter(body)

	part, err := writer.CreateFormFile("image", "teamIcon.png")
	if err != nil {
		return nil, NewAppError("SetTeamIcon", "model.client.set_team_icon.no_file.app_error", nil, "", http.StatusBadRequest).Wrap(err)
	}

	if _, err = io.Copy(part, bytes.NewBuffer(data)); err != nil {
		return nil, NewAppError("SetTeamIcon", "model.client.set_team_icon.no_file.app_error", nil, "", http.StatusBadRequest).Wrap(err)
	}

	if err = writer.Close(); err != nil {
		return nil, NewAppError("SetTeamIcon", "model.client.set_team_icon.writer.app_error", nil, "", http.StatusBadRequest).Wrap(err)
	}

	rq, err := http.NewRequest("POST", c.APIURL+c.teamRoute(teamId)+"/image", bytes.NewReader(body.Bytes()))
	if err != nil {
		return nil, err
	}
	rq.Header.Set("Content-Type", writer.FormDataContentType())

	if c.AuthToken != "" {
		rq.Header.Set(HeaderAuth, c.AuthType+" "+c.AuthToken)
	}

	rp, err := c.HTTPClient.Do(rq)
	if err != nil {
		return BuildResponse(rp), err
	}
	defer closeBody(rp)

	if rp.StatusCode >= 300 {
		return BuildResponse(rp), AppErrorFromJSON(rp.Body)
	}

	return BuildResponse(rp), nil
}

// GetTeamIcon gets the team icon of the team.
func (c *Client4) GetTeamIcon(teamId, etag string) ([]byte, *Response, error) {
	r, err := c.DoAPIGet(c.teamRoute(teamId)+"/image", etag)
	if err != nil {
		return nil, BuildResponse(r), err
	}
	defer closeBody(r)

	data, err := io.ReadAll(r.Body)
	if err != nil {
		return nil, BuildResponse(r), NewAppError("GetTeamIcon", "model.client.get_team_icon.app_error", nil, "", r.StatusCode).Wrap(err)
	}
	return data, BuildResponse(r), nil
}

// RemoveTeamIcon updates LastTeamIconUpdate to 0 which indicates team icon is removed.
func (c *Client4) RemoveTeamIcon(teamId string) (*Response, error) {
	r, err := c.DoAPIDelete(c.teamRoute(teamId) + "/image")
	if err != nil {
		return BuildResponse(r), err
	}
	defer closeBody(r)
	return BuildResponse(r), nil
}

// Channel Section

// GetAllChannels get all the channels. Must be a system administrator.
func (c *Client4) GetAllChannels(page int, perPage int, etag string) (ChannelListWithTeamData, *Response, error) {
	return c.getAllChannels(page, perPage, etag, ChannelSearchOpts{})
}

// GetAllChannelsIncludeDeleted get all the channels. Must be a system administrator.
func (c *Client4) GetAllChannelsIncludeDeleted(page int, perPage int, etag string) (ChannelListWithTeamData, *Response, error) {
	return c.getAllChannels(page, perPage, etag, ChannelSearchOpts{IncludeDeleted: true})
}

// GetAllChannelsExcludePolicyConstrained gets all channels which are not part of a data retention policy.
// Must be a system administrator.
func (c *Client4) GetAllChannelsExcludePolicyConstrained(page, perPage int, etag string) (ChannelListWithTeamData, *Response, error) {
	return c.getAllChannels(page, perPage, etag, ChannelSearchOpts{ExcludePolicyConstrained: true})
}

func (c *Client4) getAllChannels(page int, perPage int, etag string, opts ChannelSearchOpts) (ChannelListWithTeamData, *Response, error) {
	query := fmt.Sprintf("?page=%v&per_page=%v&include_deleted=%v&exclude_policy_constrained=%v",
		page, perPage, opts.IncludeDeleted, opts.ExcludePolicyConstrained)
	r, err := c.DoAPIGet(c.channelsRoute()+query, etag)
	if err != nil {
		return nil, BuildResponse(r), err
	}
	defer closeBody(r)

	var ch ChannelListWithTeamData
	err = json.NewDecoder(r.Body).Decode(&ch)
	if err != nil {
		return nil, BuildResponse(r), NewAppError("getAllChannels", "api.marshal_error", nil, "", http.StatusInternalServerError).Wrap(err)
	}
	return ch, BuildResponse(r), nil
}

// GetAllChannelsWithCount get all the channels including the total count. Must be a system administrator.
func (c *Client4) GetAllChannelsWithCount(page int, perPage int, etag string) (ChannelListWithTeamData, int64, *Response, error) {
	query := fmt.Sprintf("?page=%v&per_page=%v&include_total_count="+c.boolString(true), page, perPage)
	r, err := c.DoAPIGet(c.channelsRoute()+query, etag)
	if err != nil {
		return nil, 0, BuildResponse(r), err
	}
	defer closeBody(r)

	var cwc *ChannelsWithCount
	err = json.NewDecoder(r.Body).Decode(&cwc)
	if err != nil {
		return nil, 0, BuildResponse(r), NewAppError("GetAllChannelsWithCount", "api.marshal_error", nil, "", http.StatusInternalServerError).Wrap(err)
	}
	return cwc.Channels, cwc.TotalCount, BuildResponse(r), nil
}

// CreateChannel creates a channel based on the provided channel struct.
func (c *Client4) CreateChannel(channel *Channel) (*Channel, *Response, error) {
	channelJSON, err := json.Marshal(channel)
	if err != nil {
		return nil, nil, NewAppError("CreateChannel", "api.marshal_error", nil, "", http.StatusInternalServerError).Wrap(err)
	}
	r, err := c.DoAPIPost(c.channelsRoute(), string(channelJSON))
	if err != nil {
		return nil, BuildResponse(r), err
	}
	defer closeBody(r)

	var ch *Channel
	err = json.NewDecoder(r.Body).Decode(&ch)
	if err != nil {
		return nil, BuildResponse(r), NewAppError("CreateChannel", "api.marshal_error", nil, "", http.StatusInternalServerError).Wrap(err)
	}
	return ch, BuildResponse(r), nil
}

// UpdateChannel updates a channel based on the provided channel struct.
func (c *Client4) UpdateChannel(channel *Channel) (*Channel, *Response, error) {
	channelJSON, err := json.Marshal(channel)
	if err != nil {
		return nil, nil, NewAppError("UpdateChannel", "api.marshal_error", nil, "", http.StatusInternalServerError).Wrap(err)
	}
	r, err := c.DoAPIPut(c.channelRoute(channel.Id), string(channelJSON))
	if err != nil {
		return nil, BuildResponse(r), err
	}
	defer closeBody(r)

	var ch *Channel
	err = json.NewDecoder(r.Body).Decode(&ch)
	if err != nil {
		return nil, BuildResponse(r), NewAppError("UpdateChannel", "api.marshal_error", nil, "", http.StatusInternalServerError).Wrap(err)
	}
	return ch, BuildResponse(r), nil
}

// PatchChannel partially updates a channel. Any missing fields are not updated.
func (c *Client4) PatchChannel(channelId string, patch *ChannelPatch) (*Channel, *Response, error) {
	buf, err := json.Marshal(patch)
	if err != nil {
		return nil, nil, NewAppError("PatchChannel", "api.marshal_error", nil, "", http.StatusInternalServerError).Wrap(err)
	}
	r, err := c.DoAPIPutBytes(c.channelRoute(channelId)+"/patch", buf)
	if err != nil {
		return nil, BuildResponse(r), err
	}
	defer closeBody(r)

	var ch *Channel
	err = json.NewDecoder(r.Body).Decode(&ch)
	if err != nil {
		return nil, BuildResponse(r), NewAppError("PatchChannel", "api.marshal_error", nil, "", http.StatusInternalServerError).Wrap(err)
	}
	return ch, BuildResponse(r), nil
}

// UpdateChannelPrivacy updates channel privacy
func (c *Client4) UpdateChannelPrivacy(channelId string, privacy ChannelType) (*Channel, *Response, error) {
	requestBody := map[string]string{"privacy": string(privacy)}
	r, err := c.DoAPIPut(c.channelRoute(channelId)+"/privacy", MapToJSON(requestBody))
	if err != nil {
		return nil, BuildResponse(r), err
	}
	defer closeBody(r)

	var ch *Channel
	err = json.NewDecoder(r.Body).Decode(&ch)
	if err != nil {
		return nil, BuildResponse(r), NewAppError("UpdateChannelPrivacy", "api.marshal_error", nil, "", http.StatusInternalServerError).Wrap(err)
	}
	return ch, BuildResponse(r), nil
}

// RestoreChannel restores a previously deleted channel. Any missing fields are not updated.
func (c *Client4) RestoreChannel(channelId string) (*Channel, *Response, error) {
	r, err := c.DoAPIPost(c.channelRoute(channelId)+"/restore", "")
	if err != nil {
		return nil, BuildResponse(r), err
	}
	defer closeBody(r)

	var ch *Channel
	err = json.NewDecoder(r.Body).Decode(&ch)
	if err != nil {
		return nil, BuildResponse(r), NewAppError("RestoreChannel", "api.marshal_error", nil, "", http.StatusInternalServerError).Wrap(err)
	}
	return ch, BuildResponse(r), nil
}

// CreateDirectChannel creates a direct message channel based on the two user
// ids provided.
func (c *Client4) CreateDirectChannel(userId1, userId2 string) (*Channel, *Response, error) {
	requestBody := []string{userId1, userId2}
	r, err := c.DoAPIPost(c.channelsRoute()+"/direct", ArrayToJSON(requestBody))
	if err != nil {
		return nil, BuildResponse(r), err
	}
	defer closeBody(r)

	var ch *Channel
	err = json.NewDecoder(r.Body).Decode(&ch)
	if err != nil {
		return nil, BuildResponse(r), NewAppError("CreateDirectChannel", "api.marshal_error", nil, "", http.StatusInternalServerError).Wrap(err)
	}
	return ch, BuildResponse(r), nil
}

// CreateGroupChannel creates a group message channel based on userIds provided.
func (c *Client4) CreateGroupChannel(userIds []string) (*Channel, *Response, error) {
	r, err := c.DoAPIPost(c.channelsRoute()+"/group", ArrayToJSON(userIds))
	if err != nil {
		return nil, BuildResponse(r), err
	}
	defer closeBody(r)

	var ch *Channel
	err = json.NewDecoder(r.Body).Decode(&ch)
	if err != nil {
		return nil, BuildResponse(r), NewAppError("CreateGroupChannel", "api.marshal_error", nil, "", http.StatusInternalServerError).Wrap(err)
	}
	return ch, BuildResponse(r), nil
}

// GetChannel returns a channel based on the provided channel id string.
func (c *Client4) GetChannel(channelId, etag string) (*Channel, *Response, error) {
	r, err := c.DoAPIGet(c.channelRoute(channelId), etag)
	if err != nil {
		return nil, BuildResponse(r), err
	}
	defer closeBody(r)

	var ch *Channel
	err = json.NewDecoder(r.Body).Decode(&ch)
	if err != nil {
		return nil, BuildResponse(r), NewAppError("GetChannel", "api.marshal_error", nil, "", http.StatusInternalServerError).Wrap(err)
	}
	return ch, BuildResponse(r), nil
}

// GetChannelStats returns statistics for a channel.
func (c *Client4) GetChannelStats(channelId string, etag string) (*ChannelStats, *Response, error) {
	r, err := c.DoAPIGet(c.channelRoute(channelId)+"/stats", etag)
	if err != nil {
		return nil, BuildResponse(r), err
	}
	defer closeBody(r)
	var stats ChannelStats
	if err := json.NewDecoder(r.Body).Decode(&stats); err != nil {
		return nil, nil, NewAppError("GetChannelStats", "api.unmarshal_error", nil, "", http.StatusInternalServerError).Wrap(err)
	}
	return &stats, BuildResponse(r), nil
}

// GetChannelMembersTimezones gets a list of timezones for a channel.
func (c *Client4) GetChannelMembersTimezones(channelId string) ([]string, *Response, error) {
	r, err := c.DoAPIGet(c.channelRoute(channelId)+"/timezones", "")
	if err != nil {
		return nil, BuildResponse(r), err
	}
	defer closeBody(r)
	return ArrayFromJSON(r.Body), BuildResponse(r), nil
}

// GetPinnedPosts gets a list of pinned posts.
func (c *Client4) GetPinnedPosts(channelId string, etag string) (*PostList, *Response, error) {
	r, err := c.DoAPIGet(c.channelRoute(channelId)+"/pinned", etag)
	if err != nil {
		return nil, BuildResponse(r), err
	}
	defer closeBody(r)

	var list PostList
	if r.StatusCode == http.StatusNotModified {
		return &list, BuildResponse(r), nil
	}

	if err := json.NewDecoder(r.Body).Decode(&list); err != nil {
		return nil, nil, NewAppError("GetPinnedPosts", "api.unmarshal_error", nil, "", http.StatusInternalServerError).Wrap(err)
	}
	return &list, BuildResponse(r), nil
}

// GetPrivateChannelsForTeam returns a list of private channels based on the provided team id string.
func (c *Client4) GetPrivateChannelsForTeam(teamId string, page int, perPage int, etag string) ([]*Channel, *Response, error) {
	query := fmt.Sprintf("/private?page=%v&per_page=%v", page, perPage)
	r, err := c.DoAPIGet(c.channelsForTeamRoute(teamId)+query, etag)
	if err != nil {
		return nil, BuildResponse(r), err
	}
	defer closeBody(r)

	var ch []*Channel
	err = json.NewDecoder(r.Body).Decode(&ch)
	if err != nil {
		return nil, BuildResponse(r), NewAppError("GetPrivateChannelsForTeam", "api.marshal_error", nil, "", http.StatusInternalServerError).Wrap(err)
	}
	return ch, BuildResponse(r), nil
}

// GetPublicChannelsForTeam returns a list of public channels based on the provided team id string.
func (c *Client4) GetPublicChannelsForTeam(teamId string, page int, perPage int, etag string) ([]*Channel, *Response, error) {
	query := fmt.Sprintf("?page=%v&per_page=%v", page, perPage)
	r, err := c.DoAPIGet(c.channelsForTeamRoute(teamId)+query, etag)
	if err != nil {
		return nil, BuildResponse(r), err
	}
	defer closeBody(r)

	var ch []*Channel
	err = json.NewDecoder(r.Body).Decode(&ch)
	if err != nil {
		return nil, BuildResponse(r), NewAppError("GetPublicChannelsForTeam", "api.marshal_error", nil, "", http.StatusInternalServerError).Wrap(err)
	}
	return ch, BuildResponse(r), nil
}

// GetDeletedChannelsForTeam returns a list of public channels based on the provided team id string.
func (c *Client4) GetDeletedChannelsForTeam(teamId string, page int, perPage int, etag string) ([]*Channel, *Response, error) {
	query := fmt.Sprintf("/deleted?page=%v&per_page=%v", page, perPage)
	r, err := c.DoAPIGet(c.channelsForTeamRoute(teamId)+query, etag)
	if err != nil {
		return nil, BuildResponse(r), err
	}
	defer closeBody(r)

	var ch []*Channel
	err = json.NewDecoder(r.Body).Decode(&ch)
	if err != nil {
		return nil, BuildResponse(r), NewAppError("GetDeletedChannelsForTeam", "api.marshal_error", nil, "", http.StatusInternalServerError).Wrap(err)
	}
	return ch, BuildResponse(r), nil
}

// GetPublicChannelsByIdsForTeam returns a list of public channels based on provided team id string.
func (c *Client4) GetPublicChannelsByIdsForTeam(teamId string, channelIds []string) ([]*Channel, *Response, error) {
	r, err := c.DoAPIPost(c.channelsForTeamRoute(teamId)+"/ids", ArrayToJSON(channelIds))
	if err != nil {
		return nil, BuildResponse(r), err
	}
	defer closeBody(r)

	var ch []*Channel
	err = json.NewDecoder(r.Body).Decode(&ch)
	if err != nil {
		return nil, BuildResponse(r), NewAppError("GetPublicChannelsByIdsForTeam", "api.marshal_error", nil, "", http.StatusInternalServerError).Wrap(err)
	}
	return ch, BuildResponse(r), nil
}

// GetChannelsForTeamForUser returns a list channels of on a team for a user.
func (c *Client4) GetChannelsForTeamForUser(teamId, userId string, includeDeleted bool, etag string) ([]*Channel, *Response, error) {
	r, err := c.DoAPIGet(c.channelsForTeamForUserRoute(teamId, userId, includeDeleted), etag)
	if err != nil {
		return nil, BuildResponse(r), err
	}
	defer closeBody(r)

	var ch []*Channel
	err = json.NewDecoder(r.Body).Decode(&ch)
	if err != nil {
		return nil, BuildResponse(r), NewAppError("GetChannelsForTeamForUser", "api.marshal_error", nil, "", http.StatusInternalServerError).Wrap(err)
	}
	return ch, BuildResponse(r), nil
}

// GetChannelsForTeamAndUserWithLastDeleteAt returns a list channels of a team for a user, additionally filtered with lastDeleteAt. This does not have any effect if includeDeleted is set to false.
func (c *Client4) GetChannelsForTeamAndUserWithLastDeleteAt(teamId, userId string, includeDeleted bool, lastDeleteAt int, etag string) ([]*Channel, *Response, error) {
	route := fmt.Sprintf(c.userRoute(userId) + c.teamRoute(teamId) + "/channels")
	route += fmt.Sprintf("?include_deleted=%v&last_delete_at=%d", includeDeleted, lastDeleteAt)
	r, err := c.DoAPIGet(route, etag)
	if err != nil {
		return nil, BuildResponse(r), err
	}
	defer closeBody(r)

	var ch []*Channel
	err = json.NewDecoder(r.Body).Decode(&ch)
	if err != nil {
		return nil, BuildResponse(r), NewAppError("GetChannelsForTeamAndUserWithLastDeleteAt", "api.marshal_error", nil, "", http.StatusInternalServerError).Wrap(err)
	}
	return ch, BuildResponse(r), nil
}

// GetChannelsForUserWithLastDeleteAt returns a list channels for a user, additionally filtered with lastDeleteAt.
func (c *Client4) GetChannelsForUserWithLastDeleteAt(userID string, lastDeleteAt int) ([]*Channel, *Response, error) {
	route := fmt.Sprintf(c.userRoute(userID) + "/channels")
	route += fmt.Sprintf("?last_delete_at=%d", lastDeleteAt)
	r, err := c.DoAPIGet(route, "")
	if err != nil {
		return nil, BuildResponse(r), err
	}
	defer closeBody(r)

	var ch []*Channel
	err = json.NewDecoder(r.Body).Decode(&ch)
	if err != nil {
		return nil, BuildResponse(r), NewAppError("GetChannelsForUserWithLastDeleteAt", "api.marshal_error", nil, "", http.StatusInternalServerError).Wrap(err)
	}
	return ch, BuildResponse(r), nil
}

// SearchChannels returns the channels on a team matching the provided search term.
func (c *Client4) SearchChannels(teamId string, search *ChannelSearch) ([]*Channel, *Response, error) {
	searchJSON, err := json.Marshal(search)
	if err != nil {
		return nil, nil, NewAppError("SearchChannels", "api.marshal_error", nil, "", http.StatusInternalServerError).Wrap(err)
	}
	r, err := c.DoAPIPost(c.channelsForTeamRoute(teamId)+"/search", string(searchJSON))
	if err != nil {
		return nil, BuildResponse(r), err
	}
	defer closeBody(r)

	var ch []*Channel
	err = json.NewDecoder(r.Body).Decode(&ch)
	if err != nil {
		return nil, BuildResponse(r), NewAppError("SearchChannels", "api.marshal_error", nil, "", http.StatusInternalServerError).Wrap(err)
	}
	return ch, BuildResponse(r), nil
}

// SearchArchivedChannels returns the archived channels on a team matching the provided search term.
func (c *Client4) SearchArchivedChannels(teamId string, search *ChannelSearch) ([]*Channel, *Response, error) {
	searchJSON, err := json.Marshal(search)
	if err != nil {
		return nil, nil, NewAppError("SearchArchivedChannels", "api.marshal_error", nil, "", http.StatusInternalServerError).Wrap(err)
	}
	r, err := c.DoAPIPost(c.channelsForTeamRoute(teamId)+"/search_archived", string(searchJSON))
	if err != nil {
		return nil, BuildResponse(r), err
	}
	defer closeBody(r)

	var ch []*Channel
	err = json.NewDecoder(r.Body).Decode(&ch)
	if err != nil {
		return nil, BuildResponse(r), NewAppError("SearchArchivedChannels", "api.marshal_error", nil, "", http.StatusInternalServerError).Wrap(err)
	}
	return ch, BuildResponse(r), nil
}

// SearchAllChannels search in all the channels. Must be a system administrator.
func (c *Client4) SearchAllChannels(search *ChannelSearch) (ChannelListWithTeamData, *Response, error) {
	searchJSON, err := json.Marshal(search)
	if err != nil {
		return nil, nil, NewAppError("SearchAllChannels", "api.marshal_error", nil, "", http.StatusInternalServerError).Wrap(err)
	}
	r, err := c.DoAPIPost(c.channelsRoute()+"/search", string(searchJSON))
	if err != nil {
		return nil, BuildResponse(r), err
	}
	defer closeBody(r)

	var ch ChannelListWithTeamData
	err = json.NewDecoder(r.Body).Decode(&ch)
	if err != nil {
		return nil, BuildResponse(r), NewAppError("SearchAllChannels", "api.marshal_error", nil, "", http.StatusInternalServerError).Wrap(err)
	}
	return ch, BuildResponse(r), nil
}

// SearchAllChannelsForUser search in all the channels for a regular user.
func (c *Client4) SearchAllChannelsForUser(term string) (ChannelListWithTeamData, *Response, error) {
	search := &ChannelSearch{
		Term: term,
	}
	searchJSON, err := json.Marshal(search)
	if err != nil {
		return nil, nil, NewAppError("SearchAllChannelsForUser", "api.marshal_error", nil, "", http.StatusInternalServerError).Wrap(err)
	}
	r, err := c.DoAPIPost(c.channelsRoute()+"/search?system_console=false", string(searchJSON))
	if err != nil {
		return nil, BuildResponse(r), err
	}
	defer closeBody(r)

	var ch ChannelListWithTeamData
	err = json.NewDecoder(r.Body).Decode(&ch)
	if err != nil {
		return nil, BuildResponse(r), NewAppError("SearchAllChannelsForUser", "api.marshal_error", nil, "", http.StatusInternalServerError).Wrap(err)
	}
	return ch, BuildResponse(r), nil
}

// SearchAllChannelsPaged searches all the channels and returns the results paged with the total count.
func (c *Client4) SearchAllChannelsPaged(search *ChannelSearch) (*ChannelsWithCount, *Response, error) {
	searchJSON, err := json.Marshal(search)
	if err != nil {
		return nil, nil, NewAppError("SearchAllChannelsPaged", "api.marshal_error", nil, "", http.StatusInternalServerError).Wrap(err)
	}
	r, err := c.DoAPIPost(c.channelsRoute()+"/search", string(searchJSON))
	if err != nil {
		return nil, BuildResponse(r), err
	}
	defer closeBody(r)

	var cwc *ChannelsWithCount
	err = json.NewDecoder(r.Body).Decode(&cwc)
	if err != nil {
		return nil, BuildResponse(r), NewAppError("GetAllChannelsWithCount", "api.marshal_error", nil, "", http.StatusInternalServerError).Wrap(err)
	}
	return cwc, BuildResponse(r), nil
}

// SearchGroupChannels returns the group channels of the user whose members' usernames match the search term.
func (c *Client4) SearchGroupChannels(search *ChannelSearch) ([]*Channel, *Response, error) {
	searchJSON, err := json.Marshal(search)
	if err != nil {
		return nil, nil, NewAppError("SearchGroupChannels", "api.marshal_error", nil, "", http.StatusInternalServerError).Wrap(err)
	}
	r, err := c.DoAPIPost(c.channelsRoute()+"/group/search", string(searchJSON))
	if err != nil {
		return nil, BuildResponse(r), err
	}
	defer closeBody(r)

	var ch []*Channel
	err = json.NewDecoder(r.Body).Decode(&ch)
	if err != nil {
		return nil, BuildResponse(r), NewAppError("SearchGroupChannels", "api.marshal_error", nil, "", http.StatusInternalServerError).Wrap(err)
	}
	return ch, BuildResponse(r), nil
}

// DeleteChannel deletes channel based on the provided channel id string.
func (c *Client4) DeleteChannel(channelId string) (*Response, error) {
	r, err := c.DoAPIDelete(c.channelRoute(channelId))
	if err != nil {
		return BuildResponse(r), err
	}
	defer closeBody(r)
	return BuildResponse(r), nil
}

// PermanentDeleteChannel deletes a channel based on the provided channel id string.
func (c *Client4) PermanentDeleteChannel(channelId string) (*Response, error) {
	r, err := c.DoAPIDelete(c.channelRoute(channelId) + "?permanent=" + c.boolString(true))
	if err != nil {
		return BuildResponse(r), err
	}
	defer closeBody(r)
	return BuildResponse(r), nil
}

// MoveChannel moves the channel to the destination team.
func (c *Client4) MoveChannel(channelId, teamId string, force bool) (*Channel, *Response, error) {
	requestBody := map[string]any{
		"team_id": teamId,
		"force":   force,
	}
	r, err := c.DoAPIPost(c.channelRoute(channelId)+"/move", StringInterfaceToJSON(requestBody))
	if err != nil {
		return nil, BuildResponse(r), err
	}
	defer closeBody(r)

	var ch *Channel
	err = json.NewDecoder(r.Body).Decode(&ch)
	if err != nil {
		return nil, BuildResponse(r), NewAppError("MoveChannel", "api.marshal_error", nil, "", http.StatusInternalServerError).Wrap(err)
	}
	return ch, BuildResponse(r), nil
}

// GetChannelByName returns a channel based on the provided channel name and team id strings.
func (c *Client4) GetChannelByName(channelName, teamId string, etag string) (*Channel, *Response, error) {
	r, err := c.DoAPIGet(c.channelByNameRoute(channelName, teamId), etag)
	if err != nil {
		return nil, BuildResponse(r), err
	}
	defer closeBody(r)

	var ch *Channel
	err = json.NewDecoder(r.Body).Decode(&ch)
	if err != nil {
		return nil, BuildResponse(r), NewAppError("GetChannelByName", "api.marshal_error", nil, "", http.StatusInternalServerError).Wrap(err)
	}
	return ch, BuildResponse(r), nil
}

// GetChannelByNameIncludeDeleted returns a channel based on the provided channel name and team id strings. Other then GetChannelByName it will also return deleted channels.
func (c *Client4) GetChannelByNameIncludeDeleted(channelName, teamId string, etag string) (*Channel, *Response, error) {
	r, err := c.DoAPIGet(c.channelByNameRoute(channelName, teamId)+"?include_deleted="+c.boolString(true), etag)
	if err != nil {
		return nil, BuildResponse(r), err
	}
	defer closeBody(r)

	var ch *Channel
	err = json.NewDecoder(r.Body).Decode(&ch)
	if err != nil {
		return nil, BuildResponse(r), NewAppError("GetChannelByNameIncludeDeleted", "api.marshal_error", nil, "", http.StatusInternalServerError).Wrap(err)
	}
	return ch, BuildResponse(r), nil
}

// GetChannelByNameForTeamName returns a channel based on the provided channel name and team name strings.
func (c *Client4) GetChannelByNameForTeamName(channelName, teamName string, etag string) (*Channel, *Response, error) {
	r, err := c.DoAPIGet(c.channelByNameForTeamNameRoute(channelName, teamName), etag)
	if err != nil {
		return nil, BuildResponse(r), err
	}
	defer closeBody(r)

	var ch *Channel
	err = json.NewDecoder(r.Body).Decode(&ch)
	if err != nil {
		return nil, BuildResponse(r), NewAppError("GetChannelByNameForTeamName", "api.marshal_error", nil, "", http.StatusInternalServerError).Wrap(err)
	}
	return ch, BuildResponse(r), nil
}

// GetChannelByNameForTeamNameIncludeDeleted returns a channel based on the provided channel name and team name strings. Other then GetChannelByNameForTeamName it will also return deleted channels.
func (c *Client4) GetChannelByNameForTeamNameIncludeDeleted(channelName, teamName string, etag string) (*Channel, *Response, error) {
	r, err := c.DoAPIGet(c.channelByNameForTeamNameRoute(channelName, teamName)+"?include_deleted="+c.boolString(true), etag)
	if err != nil {
		return nil, BuildResponse(r), err
	}
	defer closeBody(r)

	var ch *Channel
	err = json.NewDecoder(r.Body).Decode(&ch)
	if err != nil {
		return nil, BuildResponse(r), NewAppError("GetChannelByNameForTeamNameIncludeDeleted", "api.marshal_error", nil, "", http.StatusInternalServerError).Wrap(err)
	}
	return ch, BuildResponse(r), nil
}

// GetChannelMembers gets a page of channel members specific to a channel.
func (c *Client4) GetChannelMembers(channelId string, page, perPage int, etag string) (ChannelMembers, *Response, error) {
	query := fmt.Sprintf("?page=%v&per_page=%v", page, perPage)
	r, err := c.DoAPIGet(c.channelMembersRoute(channelId)+query, etag)
	if err != nil {
		return nil, BuildResponse(r), err
	}
	defer closeBody(r)

	var ch ChannelMembers
	err = json.NewDecoder(r.Body).Decode(&ch)
	if err != nil {
		return nil, BuildResponse(r), NewAppError("GetChannelMembers", "api.marshal_error", nil, "", http.StatusInternalServerError).Wrap(err)
	}
	return ch, BuildResponse(r), nil
}

// GetChannelMembersWithTeamData gets a page of all channel members for a user.
func (c *Client4) GetChannelMembersWithTeamData(userID string, page, perPage int) (ChannelMembersWithTeamData, *Response, error) {
	query := fmt.Sprintf("?page=%v&per_page=%v", page, perPage)
	r, err := c.DoAPIGet(c.userRoute(userID)+"/channel_members"+query, "")
	if err != nil {
		return nil, BuildResponse(r), err
	}
	defer closeBody(r)

	var ch ChannelMembersWithTeamData
	err = json.NewDecoder(r.Body).Decode(&ch)
	if err != nil {
		return nil, BuildResponse(r), NewAppError("GetChannelMembersWithTeamData", "api.marshal_error", nil, "", http.StatusInternalServerError).Wrap(err)
	}
	return ch, BuildResponse(r), nil
}

// GetChannelMembersByIds gets the channel members in a channel for a list of user ids.
func (c *Client4) GetChannelMembersByIds(channelId string, userIds []string) (ChannelMembers, *Response, error) {
	r, err := c.DoAPIPost(c.channelMembersRoute(channelId)+"/ids", ArrayToJSON(userIds))
	if err != nil {
		return nil, BuildResponse(r), err
	}
	defer closeBody(r)

	var ch ChannelMembers
	err = json.NewDecoder(r.Body).Decode(&ch)
	if err != nil {
		return nil, BuildResponse(r), NewAppError("GetChannelMembersByIds", "api.marshal_error", nil, "", http.StatusInternalServerError).Wrap(err)
	}
	return ch, BuildResponse(r), nil
}

// GetChannelMember gets a channel member.
func (c *Client4) GetChannelMember(channelId, userId, etag string) (*ChannelMember, *Response, error) {
	r, err := c.DoAPIGet(c.channelMemberRoute(channelId, userId), etag)
	if err != nil {
		return nil, BuildResponse(r), err
	}
	defer closeBody(r)

	var ch *ChannelMember
	err = json.NewDecoder(r.Body).Decode(&ch)
	if err != nil {
		return nil, BuildResponse(r), NewAppError("GetChannelMember", "api.marshal_error", nil, "", http.StatusInternalServerError).Wrap(err)
	}
	return ch, BuildResponse(r), nil
}

// GetChannelMembersForUser gets all the channel members for a user on a team.
func (c *Client4) GetChannelMembersForUser(userId, teamId, etag string) (ChannelMembers, *Response, error) {
	r, err := c.DoAPIGet(fmt.Sprintf(c.userRoute(userId)+"/teams/%v/channels/members", teamId), etag)
	if err != nil {
		return nil, BuildResponse(r), err
	}
	defer closeBody(r)

	var ch ChannelMembers
	err = json.NewDecoder(r.Body).Decode(&ch)
	if err != nil {
		return nil, BuildResponse(r), NewAppError("GetChannelMembersForUser", "api.marshal_error", nil, "", http.StatusInternalServerError).Wrap(err)
	}
	return ch, BuildResponse(r), nil
}

// ViewChannel performs a view action for a user. Synonymous with switching channels or marking channels as read by a user.
func (c *Client4) ViewChannel(userId string, view *ChannelView) (*ChannelViewResponse, *Response, error) {
	url := fmt.Sprintf(c.channelsRoute()+"/members/%v/view", userId)
	buf, err := json.Marshal(view)
	if err != nil {
		return nil, nil, NewAppError("ViewChannel", "api.marshal_error", nil, "", http.StatusInternalServerError).Wrap(err)
	}
	r, err := c.DoAPIPostBytes(url, buf)
	if err != nil {
		return nil, BuildResponse(r), err
	}
	defer closeBody(r)

	var ch *ChannelViewResponse
	err = json.NewDecoder(r.Body).Decode(&ch)
	if err != nil {
		return nil, BuildResponse(r), NewAppError("ViewChannel", "api.marshal_error", nil, "", http.StatusInternalServerError).Wrap(err)
	}
	return ch, BuildResponse(r), nil
}

// GetChannelUnread will return a ChannelUnread object that contains the number of
// unread messages and mentions for a user.
func (c *Client4) GetChannelUnread(channelId, userId string) (*ChannelUnread, *Response, error) {
	r, err := c.DoAPIGet(c.userRoute(userId)+c.channelRoute(channelId)+"/unread", "")
	if err != nil {
		return nil, BuildResponse(r), err
	}
	defer closeBody(r)

	var ch *ChannelUnread
	err = json.NewDecoder(r.Body).Decode(&ch)
	if err != nil {
		return nil, BuildResponse(r), NewAppError("GetChannelUnread", "api.marshal_error", nil, "", http.StatusInternalServerError).Wrap(err)
	}
	return ch, BuildResponse(r), nil
}

// UpdateChannelRoles will update the roles on a channel for a user.
func (c *Client4) UpdateChannelRoles(channelId, userId, roles string) (*Response, error) {
	requestBody := map[string]string{"roles": roles}
	r, err := c.DoAPIPut(c.channelMemberRoute(channelId, userId)+"/roles", MapToJSON(requestBody))
	if err != nil {
		return BuildResponse(r), err
	}
	defer closeBody(r)
	return BuildResponse(r), nil
}

// UpdateChannelMemberSchemeRoles will update the scheme-derived roles on a channel for a user.
func (c *Client4) UpdateChannelMemberSchemeRoles(channelId string, userId string, schemeRoles *SchemeRoles) (*Response, error) {
	buf, err := json.Marshal(schemeRoles)
	if err != nil {
		return nil, NewAppError("UpdateChannelMemberSchemeRoles", "api.marshal_error", nil, "", http.StatusInternalServerError).Wrap(err)
	}
	r, err := c.DoAPIPutBytes(c.channelMemberRoute(channelId, userId)+"/schemeRoles", buf)
	if err != nil {
		return BuildResponse(r), err
	}
	defer closeBody(r)
	return BuildResponse(r), nil
}

// UpdateChannelNotifyProps will update the notification properties on a channel for a user.
func (c *Client4) UpdateChannelNotifyProps(channelId, userId string, props map[string]string) (*Response, error) {
	r, err := c.DoAPIPut(c.channelMemberRoute(channelId, userId)+"/notify_props", MapToJSON(props))
	if err != nil {
		return BuildResponse(r), err
	}
	defer closeBody(r)
	return BuildResponse(r), nil
}

// AddChannelMember adds user to channel and return a channel member.
func (c *Client4) AddChannelMember(channelId, userId string) (*ChannelMember, *Response, error) {
	requestBody := map[string]string{"user_id": userId}
	r, err := c.DoAPIPost(c.channelMembersRoute(channelId)+"", MapToJSON(requestBody))
	if err != nil {
		return nil, BuildResponse(r), err
	}
	defer closeBody(r)

	var ch *ChannelMember
	err = json.NewDecoder(r.Body).Decode(&ch)
	if err != nil {
		return nil, BuildResponse(r), NewAppError("AddChannelMember", "api.marshal_error", nil, "", http.StatusInternalServerError).Wrap(err)
	}
	return ch, BuildResponse(r), nil
}

// AddChannelMemberWithRootId adds user to channel and return a channel member. Post add to channel message has the postRootId.
func (c *Client4) AddChannelMemberWithRootId(channelId, userId, postRootId string) (*ChannelMember, *Response, error) {
	requestBody := map[string]string{"user_id": userId, "post_root_id": postRootId}
	r, err := c.DoAPIPost(c.channelMembersRoute(channelId)+"", MapToJSON(requestBody))
	if err != nil {
		return nil, BuildResponse(r), err
	}
	defer closeBody(r)

	var ch *ChannelMember
	err = json.NewDecoder(r.Body).Decode(&ch)
	if err != nil {
		return nil, BuildResponse(r), NewAppError("AddChannelMemberWithRootId", "api.marshal_error", nil, "", http.StatusInternalServerError).Wrap(err)
	}
	return ch, BuildResponse(r), nil
}

// RemoveUserFromChannel will delete the channel member object for a user, effectively removing the user from a channel.
func (c *Client4) RemoveUserFromChannel(channelId, userId string) (*Response, error) {
	r, err := c.DoAPIDelete(c.channelMemberRoute(channelId, userId))
	if err != nil {
		return BuildResponse(r), err
	}
	defer closeBody(r)
	return BuildResponse(r), nil
}

// AutocompleteChannelsForTeam will return an ordered list of channels autocomplete suggestions.
func (c *Client4) AutocompleteChannelsForTeam(teamId, name string) (ChannelList, *Response, error) {
	query := fmt.Sprintf("?name=%v", name)
	r, err := c.DoAPIGet(c.channelsForTeamRoute(teamId)+"/autocomplete"+query, "")
	if err != nil {
		return nil, BuildResponse(r), err
	}
	defer closeBody(r)

	var ch ChannelList
	err = json.NewDecoder(r.Body).Decode(&ch)
	if err != nil {
		return nil, BuildResponse(r), NewAppError("AutocompleteChannelsForTeam", "api.marshal_error", nil, "", http.StatusInternalServerError).Wrap(err)
	}
	return ch, BuildResponse(r), nil
}

// AutocompleteChannelsForTeamForSearch will return an ordered list of your channels autocomplete suggestions.
func (c *Client4) AutocompleteChannelsForTeamForSearch(teamId, name string) (ChannelList, *Response, error) {
	query := fmt.Sprintf("?name=%v", name)
	r, err := c.DoAPIGet(c.channelsForTeamRoute(teamId)+"/search_autocomplete"+query, "")
	if err != nil {
		return nil, BuildResponse(r), err
	}
	defer closeBody(r)

	var ch ChannelList
	err = json.NewDecoder(r.Body).Decode(&ch)
	if err != nil {
		return nil, BuildResponse(r), NewAppError("AutocompleteChannelsForTeamForSearch", "api.marshal_error", nil, "", http.StatusInternalServerError).Wrap(err)
	}
	return ch, BuildResponse(r), nil
}

// GetTopChannelsForTeamSince will return an ordered list of the top channels in a given team.
func (c *Client4) GetTopChannelsForTeamSince(teamId string, timeRange string, page int, perPage int) (*TopChannelList, *Response, error) {
	query := fmt.Sprintf("?time_range=%v&page=%v&per_page=%v", timeRange, page, perPage)
	r, err := c.DoAPIGet(c.teamRoute(teamId)+"/top/channels"+query, "")
	if err != nil {
		return nil, BuildResponse(r), err
	}
	defer closeBody(r)
	var topChannels *TopChannelList
	if err := json.NewDecoder(r.Body).Decode(&topChannels); err != nil {
		return nil, nil, NewAppError("GetTopChannelsForTeamSince", "api.unmarshal_error", nil, "", http.StatusInternalServerError).Wrap(err)
	}
	return topChannels, BuildResponse(r), nil
}

// GetTopChannelsForUserSince will return an ordered list of your top channels in a given team.
func (c *Client4) GetTopChannelsForUserSince(teamId string, timeRange string, page int, perPage int) (*TopChannelList, *Response, error) {
	query := fmt.Sprintf("?time_range=%v&page=%v&per_page=%v", timeRange, page, perPage)

	if teamId != "" {
		query += fmt.Sprintf("&team_id=%v", teamId)
	}

	r, err := c.DoAPIGet(c.usersRoute()+"/me/top/channels"+query, "")
	if err != nil {
		return nil, BuildResponse(r), err
	}
	defer closeBody(r)
	var topChannels *TopChannelList
	if err := json.NewDecoder(r.Body).Decode(&topChannels); err != nil {
		return nil, nil, NewAppError("GetTopChannelsForUserSince", "api.unmarshal_error", nil, "", http.StatusInternalServerError).Wrap(err)
	}
	return topChannels, BuildResponse(r), nil
}

// GetTopInactiveChannelsForTeamSince will return an ordered list of the top channels in a given team.
func (c *Client4) GetTopInactiveChannelsForTeamSince(teamId string, timeRange string, page int, perPage int) (*TopInactiveChannelList, *Response, error) {
	query := fmt.Sprintf("?time_range=%v&page=%v&per_page=%v", timeRange, page, perPage)
	r, err := c.DoAPIGet(c.teamRoute(teamId)+"/top/inactive_channels"+query, "")
	if err != nil {
		return nil, BuildResponse(r), err
	}
	defer closeBody(r)
	var topInactiveChannels *TopInactiveChannelList
	if jsonErr := json.NewDecoder(r.Body).Decode(&topInactiveChannels); jsonErr != nil {
		return nil, nil, NewAppError("GetTopInactiveChannelsForTeamSince", "api.unmarshal_error", nil, jsonErr.Error(), http.StatusInternalServerError)
	}
	return topInactiveChannels, BuildResponse(r), nil
}

// GetTopInactiveChannelsForUserSince will return an ordered list of your top channels in a given team.
func (c *Client4) GetTopInactiveChannelsForUserSince(teamId string, timeRange string, page int, perPage int) (*TopInactiveChannelList, *Response, error) {
	query := fmt.Sprintf("?time_range=%v&page=%v&per_page=%v", timeRange, page, perPage)

	if teamId != "" {
		query += fmt.Sprintf("&team_id=%v", teamId)
	}

	r, err := c.DoAPIGet(c.usersRoute()+"/me/top/inactive_channels"+query, "")
	if err != nil {
		return nil, BuildResponse(r), err
	}
	defer closeBody(r)
	var topInactiveChannels *TopInactiveChannelList
	if jsonErr := json.NewDecoder(r.Body).Decode(&topInactiveChannels); jsonErr != nil {
		return nil, nil, NewAppError("GetTopInactiveChannelsForUserSince", "api.unmarshal_error", nil, jsonErr.Error(), http.StatusInternalServerError)
	}
	return topInactiveChannels, BuildResponse(r), nil
}

// Post Section

// CreatePost creates a post based on the provided post struct.
func (c *Client4) CreatePost(post *Post) (*Post, *Response, error) {
	postJSON, err := json.Marshal(post)
	if err != nil {
		return nil, nil, NewAppError("CreatePost", "api.marshal_error", nil, "", http.StatusInternalServerError).Wrap(err)
	}
	r, err := c.DoAPIPost(c.postsRoute(), string(postJSON))
	if err != nil {
		return nil, BuildResponse(r), err
	}
	defer closeBody(r)
	var p Post
	if r.StatusCode == http.StatusNotModified {
		return &p, BuildResponse(r), nil
	}
	if err := json.NewDecoder(r.Body).Decode(&p); err != nil {
		return nil, nil, NewAppError("CreatePost", "api.unmarshal_error", nil, "", http.StatusInternalServerError).Wrap(err)
	}
	return &p, BuildResponse(r), nil
}

// CreatePostEphemeral creates a ephemeral post based on the provided post struct which is send to the given user id.
func (c *Client4) CreatePostEphemeral(post *PostEphemeral) (*Post, *Response, error) {
	postJSON, err := json.Marshal(post)
	if err != nil {
		return nil, nil, NewAppError("CreatePostEphemeral", "api.marshal_error", nil, "", http.StatusInternalServerError).Wrap(err)
	}
	r, err := c.DoAPIPost(c.postsEphemeralRoute(), string(postJSON))
	if err != nil {
		return nil, BuildResponse(r), err
	}
	defer closeBody(r)
	var p Post
	if r.StatusCode == http.StatusNotModified {
		return &p, BuildResponse(r), nil
	}
	if err := json.NewDecoder(r.Body).Decode(&p); err != nil {
		return nil, nil, NewAppError("CreatePostEphemeral", "api.unmarshal_error", nil, "", http.StatusInternalServerError).Wrap(err)
	}
	return &p, BuildResponse(r), nil
}

// UpdatePost updates a post based on the provided post struct.
func (c *Client4) UpdatePost(postId string, post *Post) (*Post, *Response, error) {
	postJSON, err := json.Marshal(post)
	if err != nil {
		return nil, nil, NewAppError("UpdatePost", "api.marshal_error", nil, "", http.StatusInternalServerError).Wrap(err)
	}
	r, err := c.DoAPIPut(c.postRoute(postId), string(postJSON))
	if err != nil {
		return nil, BuildResponse(r), err
	}
	defer closeBody(r)
	var p Post
	if r.StatusCode == http.StatusNotModified {
		return &p, BuildResponse(r), nil
	}
	if err := json.NewDecoder(r.Body).Decode(&p); err != nil {
		return nil, nil, NewAppError("UpdatePost", "api.unmarshal_error", nil, "", http.StatusInternalServerError).Wrap(err)
	}
	return &p, BuildResponse(r), nil
}

// PatchPost partially updates a post. Any missing fields are not updated.
func (c *Client4) PatchPost(postId string, patch *PostPatch) (*Post, *Response, error) {
	buf, err := json.Marshal(patch)
	if err != nil {
		return nil, nil, NewAppError("PatchPost", "api.marshal_error", nil, "", http.StatusInternalServerError).Wrap(err)
	}
	r, err := c.DoAPIPutBytes(c.postRoute(postId)+"/patch", buf)
	if err != nil {
		return nil, BuildResponse(r), err
	}
	defer closeBody(r)
	var p Post
	if r.StatusCode == http.StatusNotModified {
		return &p, BuildResponse(r), nil
	}
	if err := json.NewDecoder(r.Body).Decode(&p); err != nil {
		return nil, nil, NewAppError("PatchPost", "api.unmarshal_error", nil, "", http.StatusInternalServerError).Wrap(err)
	}
	return &p, BuildResponse(r), nil
}

// SetPostUnread marks channel where post belongs as unread on the time of the provided post.
func (c *Client4) SetPostUnread(userId string, postId string, collapsedThreadsSupported bool) (*Response, error) {
	b, err := json.Marshal(map[string]bool{"collapsed_threads_supported": collapsedThreadsSupported})
	if err != nil {
		return nil, NewAppError("SetPostUnread", "api.marshal_error", nil, "", http.StatusInternalServerError).Wrap(err)
	}
	r, err := c.DoAPIPostBytes(c.userRoute(userId)+c.postRoute(postId)+"/set_unread", b)
	if err != nil {
		return BuildResponse(r), err
	}
	defer closeBody(r)
	return BuildResponse(r), nil
}

// SetPostReminder creates a post reminder for a given post at a specified time.
// The time needs to be in UTC epoch in seconds. It is always truncated to a
// 5 minute resolution minimum.
func (c *Client4) SetPostReminder(reminder *PostReminder) (*Response, error) {
	b, err := json.Marshal(reminder)
	if err != nil {
		return nil, NewAppError("SetPostReminder", "api.marshal_error", nil, "", http.StatusInternalServerError).Wrap(err)
	}

	r, err := c.DoAPIPostBytes(c.userRoute(reminder.UserId)+c.postRoute(reminder.PostId)+"/reminder", b)
	if err != nil {
		return BuildResponse(r), err
	}
	defer closeBody(r)
	return BuildResponse(r), nil
}

// PinPost pin a post based on provided post id string.
func (c *Client4) PinPost(postId string) (*Response, error) {
	r, err := c.DoAPIPost(c.postRoute(postId)+"/pin", "")
	if err != nil {
		return BuildResponse(r), err
	}
	defer closeBody(r)
	return BuildResponse(r), nil
}

// UnpinPost unpin a post based on provided post id string.
func (c *Client4) UnpinPost(postId string) (*Response, error) {
	r, err := c.DoAPIPost(c.postRoute(postId)+"/unpin", "")
	if err != nil {
		return BuildResponse(r), err
	}
	defer closeBody(r)
	return BuildResponse(r), nil
}

// GetPost gets a single post.
func (c *Client4) GetPost(postId string, etag string) (*Post, *Response, error) {
	r, err := c.DoAPIGet(c.postRoute(postId), etag)
	if err != nil {
		return nil, BuildResponse(r), err
	}
	defer closeBody(r)

	var post Post
	if r.StatusCode == http.StatusNotModified {
		return &post, BuildResponse(r), nil
	}
	if err := json.NewDecoder(r.Body).Decode(&post); err != nil {
		return nil, nil, NewAppError("GetPost", "api.unmarshal_error", nil, "", http.StatusInternalServerError).Wrap(err)
	}
	return &post, BuildResponse(r), nil
}

// GetPostIncludeDeleted gets a single post, including deleted.
func (c *Client4) GetPostIncludeDeleted(postId string, etag string) (*Post, *Response, error) {
	r, err := c.DoAPIGet(c.postRoute(postId)+"?include_deleted="+c.boolString(true), etag)
	if err != nil {
		return nil, BuildResponse(r), err
	}
	defer closeBody(r)

	var post Post
	if r.StatusCode == http.StatusNotModified {
		return &post, BuildResponse(r), nil
	}
	if err := json.NewDecoder(r.Body).Decode(&post); err != nil {
		return nil, nil, NewAppError("GetPostIncludeDeleted", "api.unmarshal_error", nil, "", http.StatusInternalServerError).Wrap(err)
	}
	return &post, BuildResponse(r), nil
}

// DeletePost deletes a post from the provided post id string.
func (c *Client4) DeletePost(postId string) (*Response, error) {
	r, err := c.DoAPIDelete(c.postRoute(postId))
	if err != nil {
		return BuildResponse(r), err
	}
	defer closeBody(r)
	return BuildResponse(r), nil
}

// GetPostThread gets a post with all the other posts in the same thread.
func (c *Client4) GetPostThread(postId string, etag string, collapsedThreads bool) (*PostList, *Response, error) {
	url := c.postRoute(postId) + "/thread"
	if collapsedThreads {
		url += "?collapsedThreads=true"
	}
	r, err := c.DoAPIGet(url, etag)
	if err != nil {
		return nil, BuildResponse(r), err
	}
	defer closeBody(r)
	var list PostList
	if r.StatusCode == http.StatusNotModified {
		return &list, BuildResponse(r), nil
	}
	if err := json.NewDecoder(r.Body).Decode(&list); err != nil {
		return nil, nil, NewAppError("GetPostThread", "api.unmarshal_error", nil, "", http.StatusInternalServerError).Wrap(err)
	}
	return &list, BuildResponse(r), nil
}

// GetPostThreadWithOpts gets a post with all the other posts in the same thread.
func (c *Client4) GetPostThreadWithOpts(postID string, etag string, opts GetPostsOptions) (*PostList, *Response, error) {
	urlVal := c.postRoute(postID) + "/thread"

	values := url.Values{}
	if opts.CollapsedThreads {
		values.Set("collapsedThreads", "true")
	}
	if opts.CollapsedThreadsExtended {
		values.Set("collapsedThreadsExtended", "true")
	}
	if opts.SkipFetchThreads {
		values.Set("skipFetchThreads", "true")
	}
	if opts.PerPage != 0 {
		values.Set("perPage", strconv.Itoa(opts.PerPage))
	}
	if opts.FromPost != "" {
		values.Set("fromPost", opts.FromPost)
	}
	if opts.FromCreateAt != 0 {
		values.Set("fromCreateAt", strconv.FormatInt(opts.FromCreateAt, 10))
	}
	if opts.Direction != "" {
		values.Set("direction", opts.Direction)
	}
	urlVal += "?" + values.Encode()

	r, err := c.DoAPIGet(urlVal, etag)
	if err != nil {
		return nil, BuildResponse(r), err
	}
	defer closeBody(r)
	var list PostList
	if r.StatusCode == http.StatusNotModified {
		return &list, BuildResponse(r), nil
	}
	if err := json.NewDecoder(r.Body).Decode(&list); err != nil {
		return nil, nil, NewAppError("GetPostThread", "api.unmarshal_error", nil, "", http.StatusInternalServerError).Wrap(err)
	}
	return &list, BuildResponse(r), nil
}

// GetPostsForChannel gets a page of posts with an array for ordering for a channel.
func (c *Client4) GetPostsForChannel(channelId string, page, perPage int, etag string, collapsedThreads bool, includeDeleted bool) (*PostList, *Response, error) {
	query := fmt.Sprintf("?page=%v&per_page=%v", page, perPage)
	if collapsedThreads {
		query += "&collapsedThreads=true"
	}

	if includeDeleted {
		query += "&include_deleted=true"
	}
	r, err := c.DoAPIGet(c.channelRoute(channelId)+"/posts"+query, etag)
	if err != nil {
		return nil, BuildResponse(r), err
	}
	defer closeBody(r)
	var list PostList
	if r.StatusCode == http.StatusNotModified {
		return &list, BuildResponse(r), nil
	}
	if err := json.NewDecoder(r.Body).Decode(&list); err != nil {
		return nil, nil, NewAppError("GetPostsForChannel", "api.unmarshal_error", nil, "", http.StatusInternalServerError).Wrap(err)
	}
	return &list, BuildResponse(r), nil
}

// GetPostsByIds gets a list of posts by taking an array of post ids
func (c *Client4) GetPostsByIds(postIds []string) ([]*Post, *Response, error) {
	js, err := json.Marshal(postIds)
	if err != nil {
		return nil, nil, NewAppError("SearchFilesWithParams", "api.marshal_error", nil, "", http.StatusInternalServerError).Wrap(err)
	}
	r, err := c.DoAPIPost(c.postsRoute()+"/ids", string(js))
	if err != nil {
		return nil, BuildResponse(r), err
	}
	defer closeBody(r)
	var list []*Post
	if r.StatusCode == http.StatusNotModified {
		return list, BuildResponse(r), nil
	}
	if err := json.NewDecoder(r.Body).Decode(&list); err != nil {
		return nil, nil, NewAppError("GetPostsByIds", "api.unmarshal_error", nil, "", http.StatusInternalServerError).Wrap(err)
	}
	return list, BuildResponse(r), nil
}

// GetFlaggedPostsForUser returns flagged posts of a user based on user id string.
func (c *Client4) GetFlaggedPostsForUser(userId string, page int, perPage int) (*PostList, *Response, error) {
	query := fmt.Sprintf("?page=%v&per_page=%v", page, perPage)
	r, err := c.DoAPIGet(c.userRoute(userId)+"/posts/flagged"+query, "")
	if err != nil {
		return nil, BuildResponse(r), err
	}
	defer closeBody(r)
	var list PostList
	if r.StatusCode == http.StatusNotModified {
		return &list, BuildResponse(r), nil
	}
	if err := json.NewDecoder(r.Body).Decode(&list); err != nil {
		return nil, nil, NewAppError("GetFlaggedPostsForUser", "api.unmarshal_error", nil, "", http.StatusInternalServerError).Wrap(err)
	}
	return &list, BuildResponse(r), nil
}

// GetFlaggedPostsForUserInTeam returns flagged posts in team of a user based on user id string.
func (c *Client4) GetFlaggedPostsForUserInTeam(userId string, teamId string, page int, perPage int) (*PostList, *Response, error) {
	if !IsValidId(teamId) {
		return nil, nil, NewAppError("GetFlaggedPostsForUserInTeam", "model.client.get_flagged_posts_in_team.missing_parameter.app_error", nil, "", http.StatusBadRequest)
	}

	query := fmt.Sprintf("?team_id=%v&page=%v&per_page=%v", teamId, page, perPage)
	r, err := c.DoAPIGet(c.userRoute(userId)+"/posts/flagged"+query, "")
	if err != nil {
		return nil, BuildResponse(r), err
	}
	defer closeBody(r)
	var list PostList
	if r.StatusCode == http.StatusNotModified {
		return &list, BuildResponse(r), nil
	}
	if err := json.NewDecoder(r.Body).Decode(&list); err != nil {
		return nil, nil, NewAppError("GetFlaggedPostsForUserInTeam", "api.unmarshal_error", nil, "", http.StatusInternalServerError).Wrap(err)
	}
	return &list, BuildResponse(r), nil
}

// GetFlaggedPostsForUserInChannel returns flagged posts in channel of a user based on user id string.
func (c *Client4) GetFlaggedPostsForUserInChannel(userId string, channelId string, page int, perPage int) (*PostList, *Response, error) {
	if !IsValidId(channelId) {
		return nil, nil, NewAppError("GetFlaggedPostsForUserInChannel", "model.client.get_flagged_posts_in_channel.missing_parameter.app_error", nil, "", http.StatusBadRequest)
	}

	query := fmt.Sprintf("?channel_id=%v&page=%v&per_page=%v", channelId, page, perPage)
	r, err := c.DoAPIGet(c.userRoute(userId)+"/posts/flagged"+query, "")
	if err != nil {
		return nil, BuildResponse(r), err
	}
	defer closeBody(r)
	var list PostList
	if r.StatusCode == http.StatusNotModified {
		return &list, BuildResponse(r), nil
	}
	if err := json.NewDecoder(r.Body).Decode(&list); err != nil {
		return nil, nil, NewAppError("GetFlaggedPostsForUserInChannel", "api.unmarshal_error", nil, "", http.StatusInternalServerError).Wrap(err)
	}
	return &list, BuildResponse(r), nil
}

// GetPostsSince gets posts created after a specified time as Unix time in milliseconds.
func (c *Client4) GetPostsSince(channelId string, time int64, collapsedThreads bool) (*PostList, *Response, error) {
	query := fmt.Sprintf("?since=%v", time)
	if collapsedThreads {
		query += "&collapsedThreads=true"
	}
	r, err := c.DoAPIGet(c.channelRoute(channelId)+"/posts"+query, "")
	if err != nil {
		return nil, BuildResponse(r), err
	}
	defer closeBody(r)
	var list PostList
	if r.StatusCode == http.StatusNotModified {
		return &list, BuildResponse(r), nil
	}
	if err := json.NewDecoder(r.Body).Decode(&list); err != nil {
		return nil, nil, NewAppError("GetPostsSince", "api.unmarshal_error", nil, "", http.StatusInternalServerError).Wrap(err)
	}
	return &list, BuildResponse(r), nil
}

// GetPostsAfter gets a page of posts that were posted after the post provided.
func (c *Client4) GetPostsAfter(channelId, postId string, page, perPage int, etag string, collapsedThreads bool, includeDeleted bool) (*PostList, *Response, error) {
	query := fmt.Sprintf("?page=%v&per_page=%v&after=%v", page, perPage, postId)
	if collapsedThreads {
		query += "&collapsedThreads=true"
	}
	if includeDeleted {
		query += "&include_deleted=true"
	}
	r, err := c.DoAPIGet(c.channelRoute(channelId)+"/posts"+query, etag)
	if err != nil {
		return nil, BuildResponse(r), err
	}
	defer closeBody(r)
	var list PostList
	if r.StatusCode == http.StatusNotModified {
		return &list, BuildResponse(r), nil
	}
	if err := json.NewDecoder(r.Body).Decode(&list); err != nil {
		return nil, nil, NewAppError("GetPostsAfter", "api.unmarshal_error", nil, "", http.StatusInternalServerError).Wrap(err)
	}
	return &list, BuildResponse(r), nil
}

// GetPostsBefore gets a page of posts that were posted before the post provided.
func (c *Client4) GetPostsBefore(channelId, postId string, page, perPage int, etag string, collapsedThreads bool, includeDeleted bool) (*PostList, *Response, error) {
	query := fmt.Sprintf("?page=%v&per_page=%v&before=%v", page, perPage, postId)
	if collapsedThreads {
		query += "&collapsedThreads=true"
	}
	if includeDeleted {
		query += "&include_deleted=true"
	}
	r, err := c.DoAPIGet(c.channelRoute(channelId)+"/posts"+query, etag)
	if err != nil {
		return nil, BuildResponse(r), err
	}
	defer closeBody(r)
	var list PostList
	if r.StatusCode == http.StatusNotModified {
		return &list, BuildResponse(r), nil
	}
	if err := json.NewDecoder(r.Body).Decode(&list); err != nil {
		return nil, nil, NewAppError("GetPostsBefore", "api.unmarshal_error", nil, "", http.StatusInternalServerError).Wrap(err)
	}
	return &list, BuildResponse(r), nil
}

// GetPostsAroundLastUnread gets a list of posts around last unread post by a user in a channel.
func (c *Client4) GetPostsAroundLastUnread(userId, channelId string, limitBefore, limitAfter int, collapsedThreads bool) (*PostList, *Response, error) {
	query := fmt.Sprintf("?limit_before=%v&limit_after=%v", limitBefore, limitAfter)
	if collapsedThreads {
		query += "&collapsedThreads=true"
	}
	r, err := c.DoAPIGet(c.userRoute(userId)+c.channelRoute(channelId)+"/posts/unread"+query, "")
	if err != nil {
		return nil, BuildResponse(r), err
	}
	defer closeBody(r)
	var list PostList
	if r.StatusCode == http.StatusNotModified {
		return &list, BuildResponse(r), nil
	}
	if err := json.NewDecoder(r.Body).Decode(&list); err != nil {
		return nil, nil, NewAppError("GetPostsAroundLastUnread", "api.unmarshal_error", nil, "", http.StatusInternalServerError).Wrap(err)
	}
	return &list, BuildResponse(r), nil
}

// SearchFiles returns any posts with matching terms string.
func (c *Client4) SearchFiles(teamId string, terms string, isOrSearch bool) (*FileInfoList, *Response, error) {
	params := SearchParameter{
		Terms:      &terms,
		IsOrSearch: &isOrSearch,
	}
	return c.SearchFilesWithParams(teamId, &params)
}

// SearchFilesWithParams returns any posts with matching terms string.
func (c *Client4) SearchFilesWithParams(teamId string, params *SearchParameter) (*FileInfoList, *Response, error) {
	js, err := json.Marshal(params)
	if err != nil {
		return nil, nil, NewAppError("SearchFilesWithParams", "api.marshal_error", nil, "", http.StatusInternalServerError).Wrap(err)
	}
	r, err := c.DoAPIPost(c.teamRoute(teamId)+"/files/search", string(js))
	if err != nil {
		return nil, BuildResponse(r), err
	}
	defer closeBody(r)

	var list FileInfoList
	if err := json.NewDecoder(r.Body).Decode(&list); err != nil {
		return nil, nil, NewAppError("SearchFilesWithParams", "api.unmarshal_error", nil, "", http.StatusInternalServerError).Wrap(err)
	}
	return &list, BuildResponse(r), nil
}

// SearchPosts returns any posts with matching terms string.
func (c *Client4) SearchPosts(teamId string, terms string, isOrSearch bool) (*PostList, *Response, error) {
	params := SearchParameter{
		Terms:      &terms,
		IsOrSearch: &isOrSearch,
	}
	return c.SearchPostsWithParams(teamId, &params)
}

// SearchPostsWithParams returns any posts with matching terms string.
func (c *Client4) SearchPostsWithParams(teamId string, params *SearchParameter) (*PostList, *Response, error) {
	js, err := json.Marshal(params)
	if err != nil {
		return nil, nil, NewAppError("SearchFilesWithParams", "api.marshal_error", nil, "", http.StatusInternalServerError).Wrap(err)
	}
	var route string
	if teamId == "" {
		route = c.postsRoute() + "/search"
	} else {
		route = c.teamRoute(teamId) + "/posts/search"
	}
	r, err := c.DoAPIPost(route, string(js))
	if err != nil {
		return nil, BuildResponse(r), err
	}
	defer closeBody(r)
	var list PostList
	if r.StatusCode == http.StatusNotModified {
		return &list, BuildResponse(r), nil
	}
	if err := json.NewDecoder(r.Body).Decode(&list); err != nil {
		return nil, nil, NewAppError("SearchFilesWithParams", "api.unmarshal_error", nil, "", http.StatusInternalServerError).Wrap(err)
	}
	return &list, BuildResponse(r), nil
}

// SearchPostsWithMatches returns any posts with matching terms string, including.
func (c *Client4) SearchPostsWithMatches(teamId string, terms string, isOrSearch bool) (*PostSearchResults, *Response, error) {
	requestBody := map[string]any{"terms": terms, "is_or_search": isOrSearch}
	var route string
	if teamId == "" {
		route = c.postsRoute() + "/search"
	} else {
		route = c.teamRoute(teamId) + "/posts/search"
	}
	r, err := c.DoAPIPost(route, StringInterfaceToJSON(requestBody))
	if err != nil {
		return nil, BuildResponse(r), err
	}
	defer closeBody(r)
	var psr PostSearchResults
	if err := json.NewDecoder(r.Body).Decode(&psr); err != nil {
		return nil, nil, NewAppError("SearchPostsWithMatches", "api.unmarshal_error", nil, "", http.StatusInternalServerError).Wrap(err)
	}
	return &psr, BuildResponse(r), nil
}

// DoPostAction performs a post action.
func (c *Client4) DoPostAction(postId, actionId string) (*Response, error) {
	r, err := c.DoAPIPost(c.postRoute(postId)+"/actions/"+actionId, "")
	if err != nil {
		return BuildResponse(r), err
	}
	defer closeBody(r)
	return BuildResponse(r), nil
}

// DoPostActionWithCookie performs a post action with extra arguments
func (c *Client4) DoPostActionWithCookie(postId, actionId, selected, cookieStr string) (*Response, error) {
	var body []byte
	if selected != "" || cookieStr != "" {
		var err error
		body, err = json.Marshal(DoPostActionRequest{
			SelectedOption: selected,
			Cookie:         cookieStr,
		})
		if err != nil {
			return nil, NewAppError("DoPostActionWithCookie", "api.marshal_error", nil, "", http.StatusInternalServerError).Wrap(err)
		}
	}
	r, err := c.DoAPIPost(c.postRoute(postId)+"/actions/"+actionId, string(body))
	if err != nil {
		return BuildResponse(r), err
	}
	defer closeBody(r)
	return BuildResponse(r), nil
}

// GetTopThreadsForTeamSince will return an ordered list of the top channels in a given team.
func (c *Client4) GetTopThreadsForTeamSince(teamId string, timeRange string, page int, perPage int) (*TopThreadList, *Response, error) {
	query := fmt.Sprintf("?time_range=%v&page=%v&per_page=%v", timeRange, page, perPage)
	r, err := c.DoAPIGet(c.teamRoute(teamId)+"/top/threads"+query, "")
	if err != nil {
		return nil, BuildResponse(r), err
	}
	defer closeBody(r)
	var topThreads *TopThreadList
	if err := json.NewDecoder(r.Body).Decode(&topThreads); err != nil {
		return nil, nil, NewAppError("GetTopThreadsForTeamSince", "api.unmarshal_error", nil, "", http.StatusInternalServerError).Wrap(err)
	}
	return topThreads, BuildResponse(r), nil
}

// GetTopThreadsForUserSince will return an ordered list of your top channels in a given team.
func (c *Client4) GetTopThreadsForUserSince(teamId string, timeRange string, page int, perPage int) (*TopThreadList, *Response, error) {
	query := fmt.Sprintf("?time_range=%v&page=%v&per_page=%v", timeRange, page, perPage)

	if teamId != "" {
		query += fmt.Sprintf("&team_id=%v", teamId)
	}

	r, err := c.DoAPIGet(c.usersRoute()+"/me/top/threads"+query, "")
	if err != nil {
		return nil, BuildResponse(r), err
	}
	defer closeBody(r)
	var topThreads *TopThreadList
	if err := json.NewDecoder(r.Body).Decode(&topThreads); err != nil {
		return nil, nil, NewAppError("GetTopThreadsForUserSince", "api.unmarshal_error", nil, "", http.StatusInternalServerError).Wrap(err)
	}
	return topThreads, BuildResponse(r), nil
}

// OpenInteractiveDialog sends a WebSocket event to a user's clients to
// open interactive dialogs, based on the provided trigger ID and other
// provided data. Used with interactive message buttons, menus and
// slash commands.
func (c *Client4) OpenInteractiveDialog(request OpenDialogRequest) (*Response, error) {
	b, err := json.Marshal(request)
	if err != nil {
		return nil, NewAppError("OpenInteractiveDialog", "api.marshal_error", nil, "", http.StatusInternalServerError).Wrap(err)
	}
	r, err := c.DoAPIPost("/actions/dialogs/open", string(b))
	if err != nil {
		return BuildResponse(r), err
	}
	defer closeBody(r)
	return BuildResponse(r), nil
}

// SubmitInteractiveDialog will submit the provided dialog data to the integration
// configured by the URL. Used with the interactive dialogs integration feature.
func (c *Client4) SubmitInteractiveDialog(request SubmitDialogRequest) (*SubmitDialogResponse, *Response, error) {
	b, err := json.Marshal(request)
	if err != nil {
		return nil, nil, NewAppError("SubmitInteractiveDialog", "api.marshal_error", nil, "", http.StatusInternalServerError).Wrap(err)
	}
	r, err := c.DoAPIPost("/actions/dialogs/submit", string(b))
	if err != nil {
		return nil, BuildResponse(r), err
	}
	defer closeBody(r)

	var resp SubmitDialogResponse
	json.NewDecoder(r.Body).Decode(&resp)
	return &resp, BuildResponse(r), nil
}

// UploadFile will upload a file to a channel using a multipart request, to be later attached to a post.
// This method is functionally equivalent to Client4.UploadFileAsRequestBody.
func (c *Client4) UploadFile(data []byte, channelId string, filename string) (*FileUploadResponse, *Response, error) {
	body := &bytes.Buffer{}
	writer := multipart.NewWriter(body)

	part, err := writer.CreateFormField("channel_id")
	if err != nil {
		return nil, nil, err
	}

	_, err = io.Copy(part, strings.NewReader(channelId))
	if err != nil {
		return nil, nil, err
	}

	part, err = writer.CreateFormFile("files", filename)
	if err != nil {
		return nil, nil, err
	}
	_, err = io.Copy(part, bytes.NewBuffer(data))
	if err != nil {
		return nil, nil, err
	}

	err = writer.Close()
	if err != nil {
		return nil, nil, err
	}

	return c.DoUploadFile(c.filesRoute(), body.Bytes(), writer.FormDataContentType())
}

// UploadFileAsRequestBody will upload a file to a channel as the body of a request, to be later attached
// to a post. This method is functionally equivalent to Client4.UploadFile.
func (c *Client4) UploadFileAsRequestBody(data []byte, channelId string, filename string) (*FileUploadResponse, *Response, error) {
	return c.DoUploadFile(c.filesRoute()+fmt.Sprintf("?channel_id=%v&filename=%v", url.QueryEscape(channelId), url.QueryEscape(filename)), data, http.DetectContentType(data))
}

// GetFile gets the bytes for a file by id.
func (c *Client4) GetFile(fileId string) ([]byte, *Response, error) {
	r, err := c.DoAPIGet(c.fileRoute(fileId), "")
	if err != nil {
		return nil, BuildResponse(r), err
	}
	defer closeBody(r)

	data, err := io.ReadAll(r.Body)
	if err != nil {
		return nil, BuildResponse(r), NewAppError("GetFile", "model.client.read_file.app_error", nil, "", r.StatusCode).Wrap(err)
	}
	return data, BuildResponse(r), nil
}

// DownloadFile gets the bytes for a file by id, optionally adding headers to force the browser to download it.
func (c *Client4) DownloadFile(fileId string, download bool) ([]byte, *Response, error) {
	r, err := c.DoAPIGet(c.fileRoute(fileId)+fmt.Sprintf("?download=%v", download), "")
	if err != nil {
		return nil, BuildResponse(r), err
	}
	defer closeBody(r)

	data, err := io.ReadAll(r.Body)
	if err != nil {
		return nil, BuildResponse(r), NewAppError("DownloadFile", "model.client.read_file.app_error", nil, "", r.StatusCode).Wrap(err)
	}
	return data, BuildResponse(r), nil
}

// GetFileThumbnail gets the bytes for a file by id.
func (c *Client4) GetFileThumbnail(fileId string) ([]byte, *Response, error) {
	r, err := c.DoAPIGet(c.fileRoute(fileId)+"/thumbnail", "")
	if err != nil {
		return nil, BuildResponse(r), err
	}
	defer closeBody(r)

	data, err := io.ReadAll(r.Body)
	if err != nil {
		return nil, BuildResponse(r), NewAppError("GetFileThumbnail", "model.client.read_file.app_error", nil, "", r.StatusCode).Wrap(err)
	}
	return data, BuildResponse(r), nil
}

// DownloadFileThumbnail gets the bytes for a file by id, optionally adding headers to force the browser to download it.
func (c *Client4) DownloadFileThumbnail(fileId string, download bool) ([]byte, *Response, error) {
	r, err := c.DoAPIGet(c.fileRoute(fileId)+fmt.Sprintf("/thumbnail?download=%v", download), "")
	if err != nil {
		return nil, BuildResponse(r), err
	}
	defer closeBody(r)

	data, err := io.ReadAll(r.Body)
	if err != nil {
		return nil, BuildResponse(r), NewAppError("DownloadFileThumbnail", "model.client.read_file.app_error", nil, "", r.StatusCode).Wrap(err)
	}
	return data, BuildResponse(r), nil
}

// GetFileLink gets the public link of a file by id.
func (c *Client4) GetFileLink(fileId string) (string, *Response, error) {
	r, err := c.DoAPIGet(c.fileRoute(fileId)+"/link", "")
	if err != nil {
		return "", BuildResponse(r), err
	}
	defer closeBody(r)
	return MapFromJSON(r.Body)["link"], BuildResponse(r), nil
}

// GetFilePreview gets the bytes for a file by id.
func (c *Client4) GetFilePreview(fileId string) ([]byte, *Response, error) {
	r, err := c.DoAPIGet(c.fileRoute(fileId)+"/preview", "")
	if err != nil {
		return nil, BuildResponse(r), err
	}
	defer closeBody(r)

	data, err := io.ReadAll(r.Body)
	if err != nil {
		return nil, BuildResponse(r), NewAppError("GetFilePreview", "model.client.read_file.app_error", nil, "", r.StatusCode).Wrap(err)
	}
	return data, BuildResponse(r), nil
}

// DownloadFilePreview gets the bytes for a file by id.
func (c *Client4) DownloadFilePreview(fileId string, download bool) ([]byte, *Response, error) {
	r, err := c.DoAPIGet(c.fileRoute(fileId)+fmt.Sprintf("/preview?download=%v", download), "")
	if err != nil {
		return nil, BuildResponse(r), err
	}
	defer closeBody(r)

	data, err := io.ReadAll(r.Body)
	if err != nil {
		return nil, BuildResponse(r), NewAppError("DownloadFilePreview", "model.client.read_file.app_error", nil, "", r.StatusCode).Wrap(err)
	}
	return data, BuildResponse(r), nil
}

// GetFileInfo gets all the file info objects.
func (c *Client4) GetFileInfo(fileId string) (*FileInfo, *Response, error) {
	r, err := c.DoAPIGet(c.fileRoute(fileId)+"/info", "")
	if err != nil {
		return nil, BuildResponse(r), err
	}
	defer closeBody(r)

	var fi FileInfo
	if err := json.NewDecoder(r.Body).Decode(&fi); err != nil {
		return nil, nil, NewAppError("GetFileInfo", "api.unmarshal_error", nil, "", http.StatusInternalServerError).Wrap(err)
	}
	return &fi, BuildResponse(r), nil
}

// GetFileInfosForPost gets all the file info objects attached to a post.
func (c *Client4) GetFileInfosForPost(postId string, etag string) ([]*FileInfo, *Response, error) {
	r, err := c.DoAPIGet(c.postRoute(postId)+"/files/info", etag)
	if err != nil {
		return nil, BuildResponse(r), err
	}
	defer closeBody(r)

	var list []*FileInfo
	if r.StatusCode == http.StatusNotModified {
		return list, BuildResponse(r), nil
	}
	if err := json.NewDecoder(r.Body).Decode(&list); err != nil {
		return nil, nil, NewAppError("GetFileInfosForPost", "api.unmarshal_error", nil, "", http.StatusInternalServerError).Wrap(err)
	}
	return list, BuildResponse(r), nil
}

// GetFileInfosForPost gets all the file info objects attached to a post, including deleted
func (c *Client4) GetFileInfosForPostIncludeDeleted(postId string, etag string) ([]*FileInfo, *Response, error) {
	r, err := c.DoAPIGet(c.postRoute(postId)+"/files/info"+"?include_deleted="+c.boolString(true), etag)
	if err != nil {
		return nil, BuildResponse(r), err
	}
	defer closeBody(r)

	var list []*FileInfo
	if r.StatusCode == http.StatusNotModified {
		return list, BuildResponse(r), nil
	}
	if err := json.NewDecoder(r.Body).Decode(&list); err != nil {
		return nil, nil, NewAppError("GetFileInfosForPostIncludeDeleted", "api.unmarshal_error", nil, "", http.StatusInternalServerError).Wrap(err)
	}
	return list, BuildResponse(r), nil
}

// General/System Section

// GenerateSupportPacket downloads the generated support packet
func (c *Client4) GenerateSupportPacket() ([]byte, *Response, error) {
	r, err := c.DoAPIGet(c.systemRoute()+"/support_packet", "")
	if err != nil {
		return nil, BuildResponse(r), err
	}
	defer closeBody(r)

	data, err := io.ReadAll(r.Body)
	if err != nil {
		return nil, BuildResponse(r), NewAppError("GetFile", "model.client.read_job_result_file.app_error", nil, "", r.StatusCode).Wrap(err)
	}
	return data, BuildResponse(r), nil
}

// GetPing will return ok if the running goRoutines are below the threshold and unhealthy for above.
func (c *Client4) GetPing() (string, *Response, error) {
	r, err := c.DoAPIGet(c.systemRoute()+"/ping", "")
	if r != nil && r.StatusCode == 500 {
		defer r.Body.Close()
		return StatusUnhealthy, BuildResponse(r), err
	}
	if err != nil {
		return "", BuildResponse(r), err
	}
	defer closeBody(r)
	return MapFromJSON(r.Body)["status"], BuildResponse(r), nil
}

// GetPingWithServerStatus will return ok if several basic server health checks
// all pass successfully.
func (c *Client4) GetPingWithServerStatus() (string, *Response, error) {
	r, err := c.DoAPIGet(c.systemRoute()+"/ping?get_server_status="+c.boolString(true), "")
	if r != nil && r.StatusCode == 500 {
		defer r.Body.Close()
		return StatusUnhealthy, BuildResponse(r), err
	}
	if err != nil {
		return "", BuildResponse(r), err
	}
	defer closeBody(r)
	return MapFromJSON(r.Body)["status"], BuildResponse(r), nil
}

// GetPingWithFullServerStatus will return the full status if several basic server
// health checks all pass successfully.
func (c *Client4) GetPingWithFullServerStatus() (map[string]string, *Response, error) {
	r, err := c.DoAPIGet(c.systemRoute()+"/ping?get_server_status="+c.boolString(true), "")
	if r != nil && r.StatusCode == 500 {
		defer r.Body.Close()
		return map[string]string{"status": StatusUnhealthy}, BuildResponse(r), err
	}
	if err != nil {
		return nil, BuildResponse(r), err
	}
	defer closeBody(r)
	return MapFromJSON(r.Body), BuildResponse(r), nil
}

// TestEmail will attempt to connect to the configured SMTP server.
func (c *Client4) TestEmail(config *Config) (*Response, error) {
	buf, err := json.Marshal(config)
	if err != nil {
		return nil, NewAppError("TestEmail", "api.marshal_error", nil, "", http.StatusInternalServerError).Wrap(err)
	}
	r, err := c.DoAPIPostBytes(c.testEmailRoute(), buf)
	if err != nil {
		return BuildResponse(r), err
	}
	defer closeBody(r)
	return BuildResponse(r), nil
}

// TestSiteURL will test the validity of a site URL.
func (c *Client4) TestSiteURL(siteURL string) (*Response, error) {
	requestBody := make(map[string]string)
	requestBody["site_url"] = siteURL
	r, err := c.DoAPIPost(c.testSiteURLRoute(), MapToJSON(requestBody))
	if err != nil {
		return BuildResponse(r), err
	}
	defer closeBody(r)
	return BuildResponse(r), nil
}

// TestS3Connection will attempt to connect to the AWS S3.
func (c *Client4) TestS3Connection(config *Config) (*Response, error) {
	buf, err := json.Marshal(config)
	if err != nil {
		return nil, NewAppError("TestS3Connection", "api.marshal_error", nil, "", http.StatusInternalServerError).Wrap(err)
	}
	r, err := c.DoAPIPostBytes(c.testS3Route(), buf)
	if err != nil {
		return BuildResponse(r), err
	}
	defer closeBody(r)
	return BuildResponse(r), nil
}

// GetConfig will retrieve the server config with some sanitized items.
func (c *Client4) GetConfig() (*Config, *Response, error) {
	r, err := c.DoAPIGet(c.configRoute(), "")
	if err != nil {
		return nil, BuildResponse(r), err
	}
	defer closeBody(r)

	var cfg *Config
	d := json.NewDecoder(r.Body)
	return cfg, BuildResponse(r), d.Decode(&cfg)
}

// ReloadConfig will reload the server configuration.
func (c *Client4) ReloadConfig() (*Response, error) {
	r, err := c.DoAPIPost(c.configRoute()+"/reload", "")
	if err != nil {
		return BuildResponse(r), err
	}
	defer closeBody(r)
	return BuildResponse(r), nil
}

// GetOldClientConfig will retrieve the parts of the server configuration needed by the
// client, formatted in the old format.
func (c *Client4) GetOldClientConfig(etag string) (map[string]string, *Response, error) {
	r, err := c.DoAPIGet(c.configRoute()+"/client?format=old", etag)
	if err != nil {
		return nil, BuildResponse(r), err
	}
	defer closeBody(r)
	return MapFromJSON(r.Body), BuildResponse(r), nil
}

// GetEnvironmentConfig will retrieve a map mirroring the server configuration where fields
// are set to true if the corresponding config setting is set through an environment variable.
// Settings that haven't been set through environment variables will be missing from the map.
func (c *Client4) GetEnvironmentConfig() (map[string]any, *Response, error) {
	r, err := c.DoAPIGet(c.configRoute()+"/environment", "")
	if err != nil {
		return nil, BuildResponse(r), err
	}
	defer closeBody(r)
	return StringInterfaceFromJSON(r.Body), BuildResponse(r), nil
}

// GetOldClientLicense will retrieve the parts of the server license needed by the
// client, formatted in the old format.
func (c *Client4) GetOldClientLicense(etag string) (map[string]string, *Response, error) {
	r, err := c.DoAPIGet(c.licenseRoute()+"/client?format=old", etag)
	if err != nil {
		return nil, BuildResponse(r), err
	}
	defer closeBody(r)
	return MapFromJSON(r.Body), BuildResponse(r), nil
}

// DatabaseRecycle will recycle the connections. Discard current connection and get new one.
func (c *Client4) DatabaseRecycle() (*Response, error) {
	r, err := c.DoAPIPost(c.databaseRoute()+"/recycle", "")
	if err != nil {
		return BuildResponse(r), err
	}
	defer closeBody(r)
	return BuildResponse(r), nil
}

// InvalidateCaches will purge the cache and can affect the performance while is cleaning.
func (c *Client4) InvalidateCaches() (*Response, error) {
	r, err := c.DoAPIPost(c.cacheRoute()+"/invalidate", "")
	if err != nil {
		return BuildResponse(r), err
	}
	defer closeBody(r)
	return BuildResponse(r), nil
}

// UpdateConfig will update the server configuration.
func (c *Client4) UpdateConfig(config *Config) (*Config, *Response, error) {
	buf, err := json.Marshal(config)
	if err != nil {
		return nil, nil, NewAppError("UpdateConfig", "api.marshal_error", nil, "", http.StatusInternalServerError).Wrap(err)
	}
	r, err := c.DoAPIPutBytes(c.configRoute(), buf)
	if err != nil {
		return nil, BuildResponse(r), err
	}
	defer closeBody(r)

	var cfg *Config
	d := json.NewDecoder(r.Body)
	return cfg, BuildResponse(r), d.Decode(&cfg)
}

// MigrateConfig will migrate existing config to the new one.
// DEPRECATED: The config migrate API has been moved to be a purely
// mmctl --local endpoint. This method will be removed in a
// future major release.
func (c *Client4) MigrateConfig(from, to string) (*Response, error) {
	m := make(map[string]string, 2)
	m["from"] = from
	m["to"] = to
	r, err := c.DoAPIPost(c.configRoute()+"/migrate", MapToJSON(m))
	if err != nil {
		return BuildResponse(r), err
	}
	defer closeBody(r)
	return BuildResponse(r), nil
}

// UploadLicenseFile will add a license file to the system.
func (c *Client4) UploadLicenseFile(data []byte) (*Response, error) {
	body := &bytes.Buffer{}
	writer := multipart.NewWriter(body)

	part, err := writer.CreateFormFile("license", "test-license.mattermost-license")
	if err != nil {
		return nil, NewAppError("UploadLicenseFile", "model.client.set_profile_user.no_file.app_error", nil, "", http.StatusBadRequest).Wrap(err)
	}

	if _, err = io.Copy(part, bytes.NewBuffer(data)); err != nil {
		return nil, NewAppError("UploadLicenseFile", "model.client.set_profile_user.no_file.app_error", nil, "", http.StatusBadRequest).Wrap(err)
	}

	if err = writer.Close(); err != nil {
		return nil, NewAppError("UploadLicenseFile", "model.client.set_profile_user.writer.app_error", nil, "", http.StatusBadRequest).Wrap(err)
	}

	rq, err := http.NewRequest("POST", c.APIURL+c.licenseRoute(), bytes.NewReader(body.Bytes()))
	if err != nil {
		return nil, err
	}
	rq.Header.Set("Content-Type", writer.FormDataContentType())

	if c.AuthToken != "" {
		rq.Header.Set(HeaderAuth, c.AuthType+" "+c.AuthToken)
	}

	rp, err := c.HTTPClient.Do(rq)
	if err != nil {
		return BuildResponse(rp), err
	}
	defer closeBody(rp)

	if rp.StatusCode >= 300 {
		return BuildResponse(rp), AppErrorFromJSON(rp.Body)
	}

	return BuildResponse(rp), nil
}

// RemoveLicenseFile will remove the server license it exists. Note that this will
// disable all enterprise features.
func (c *Client4) RemoveLicenseFile() (*Response, error) {
	r, err := c.DoAPIDelete(c.licenseRoute())
	if err != nil {
		return BuildResponse(r), err
	}
	defer closeBody(r)
	return BuildResponse(r), nil
}

// GetAnalyticsOld will retrieve analytics using the old format. New format is not
// available but the "/analytics" endpoint is reserved for it. The "name" argument is optional
// and defaults to "standard". The "teamId" argument is optional and will limit results
// to a specific team.
func (c *Client4) GetAnalyticsOld(name, teamId string) (AnalyticsRows, *Response, error) {
	query := fmt.Sprintf("?name=%v&team_id=%v", name, teamId)
	r, err := c.DoAPIGet(c.analyticsRoute()+"/old"+query, "")
	if err != nil {
		return nil, BuildResponse(r), err
	}
	defer closeBody(r)

	var rows AnalyticsRows
	err = json.NewDecoder(r.Body).Decode(&rows)
	if err != nil {
		return nil, BuildResponse(r), NewAppError("GetAnalyticsOld", "api.marshal_error", nil, "", http.StatusInternalServerError).Wrap(err)
	}
	return rows, BuildResponse(r), nil
}

// Webhooks Section

// CreateIncomingWebhook creates an incoming webhook for a channel.
func (c *Client4) CreateIncomingWebhook(hook *IncomingWebhook) (*IncomingWebhook, *Response, error) {
	buf, err := json.Marshal(hook)
	if err != nil {
		return nil, nil, NewAppError("CreateIncomingWebhook", "api.marshal_error", nil, "", http.StatusInternalServerError).Wrap(err)
	}
	r, err := c.DoAPIPostBytes(c.incomingWebhooksRoute(), buf)
	if err != nil {
		return nil, BuildResponse(r), err
	}
	defer closeBody(r)

	var iw IncomingWebhook
	if err := json.NewDecoder(r.Body).Decode(&iw); err != nil {
		return nil, nil, NewAppError("CreateIncomingWebhook", "api.unmarshal_error", nil, "", http.StatusInternalServerError).Wrap(err)
	}
	return &iw, BuildResponse(r), nil
}

// UpdateIncomingWebhook updates an incoming webhook for a channel.
func (c *Client4) UpdateIncomingWebhook(hook *IncomingWebhook) (*IncomingWebhook, *Response, error) {
	buf, err := json.Marshal(hook)
	if err != nil {
		return nil, nil, NewAppError("UpdateIncomingWebhook", "api.marshal_error", nil, "", http.StatusInternalServerError).Wrap(err)
	}
	r, err := c.DoAPIPutBytes(c.incomingWebhookRoute(hook.Id), buf)
	if err != nil {
		return nil, BuildResponse(r), err
	}
	defer closeBody(r)

	var iw IncomingWebhook
	if err := json.NewDecoder(r.Body).Decode(&iw); err != nil {
		return nil, nil, NewAppError("UpdateIncomingWebhook", "api.unmarshal_error", nil, "", http.StatusInternalServerError).Wrap(err)
	}
	return &iw, BuildResponse(r), nil
}

// GetIncomingWebhooks returns a page of incoming webhooks on the system. Page counting starts at 0.
func (c *Client4) GetIncomingWebhooks(page int, perPage int, etag string) ([]*IncomingWebhook, *Response, error) {
	query := fmt.Sprintf("?page=%v&per_page=%v", page, perPage)
	r, err := c.DoAPIGet(c.incomingWebhooksRoute()+query, etag)
	if err != nil {
		return nil, BuildResponse(r), err
	}
	defer closeBody(r)
	var iwl []*IncomingWebhook
	if r.StatusCode == http.StatusNotModified {
		return iwl, BuildResponse(r), nil
	}
	if err := json.NewDecoder(r.Body).Decode(&iwl); err != nil {
		return nil, nil, NewAppError("GetIncomingWebhooks", "api.unmarshal_error", nil, "", http.StatusInternalServerError).Wrap(err)
	}
	return iwl, BuildResponse(r), nil
}

// GetIncomingWebhooksForTeam returns a page of incoming webhooks for a team. Page counting starts at 0.
func (c *Client4) GetIncomingWebhooksForTeam(teamId string, page int, perPage int, etag string) ([]*IncomingWebhook, *Response, error) {
	query := fmt.Sprintf("?page=%v&per_page=%v&team_id=%v", page, perPage, teamId)
	r, err := c.DoAPIGet(c.incomingWebhooksRoute()+query, etag)
	if err != nil {
		return nil, BuildResponse(r), err
	}
	defer closeBody(r)
	var iwl []*IncomingWebhook
	if r.StatusCode == http.StatusNotModified {
		return iwl, BuildResponse(r), nil
	}
	if err := json.NewDecoder(r.Body).Decode(&iwl); err != nil {
		return nil, nil, NewAppError("GetIncomingWebhooksForTeam", "api.unmarshal_error", nil, "", http.StatusInternalServerError).Wrap(err)
	}
	return iwl, BuildResponse(r), nil
}

// GetIncomingWebhook returns an Incoming webhook given the hook ID.
func (c *Client4) GetIncomingWebhook(hookID string, etag string) (*IncomingWebhook, *Response, error) {
	r, err := c.DoAPIGet(c.incomingWebhookRoute(hookID), etag)
	if err != nil {
		return nil, BuildResponse(r), err
	}
	defer closeBody(r)
	var iw IncomingWebhook
	if r.StatusCode == http.StatusNotModified {
		return &iw, BuildResponse(r), nil
	}
	if err := json.NewDecoder(r.Body).Decode(&iw); err != nil {
		return nil, nil, NewAppError("GetIncomingWebhook", "api.unmarshal_error", nil, "", http.StatusInternalServerError).Wrap(err)
	}
	return &iw, BuildResponse(r), nil
}

// DeleteIncomingWebhook deletes and Incoming Webhook given the hook ID.
func (c *Client4) DeleteIncomingWebhook(hookID string) (*Response, error) {
	r, err := c.DoAPIDelete(c.incomingWebhookRoute(hookID))
	if err != nil {
		return BuildResponse(r), err
	}
	defer closeBody(r)
	return BuildResponse(r), nil
}

// CreateOutgoingWebhook creates an outgoing webhook for a team or channel.
func (c *Client4) CreateOutgoingWebhook(hook *OutgoingWebhook) (*OutgoingWebhook, *Response, error) {
	buf, err := json.Marshal(hook)
	if err != nil {
		return nil, nil, NewAppError("CreateOutgoingWebhook", "api.marshal_error", nil, "", http.StatusInternalServerError).Wrap(err)
	}
	r, err := c.DoAPIPostBytes(c.outgoingWebhooksRoute(), buf)
	if err != nil {
		return nil, BuildResponse(r), err
	}
	defer closeBody(r)
	var ow OutgoingWebhook
	if err := json.NewDecoder(r.Body).Decode(&ow); err != nil {
		return nil, nil, NewAppError("CreateOutgoingWebhook", "api.unmarshal_error", nil, "", http.StatusInternalServerError).Wrap(err)
	}
	return &ow, BuildResponse(r), nil
}

// UpdateOutgoingWebhook creates an outgoing webhook for a team or channel.
func (c *Client4) UpdateOutgoingWebhook(hook *OutgoingWebhook) (*OutgoingWebhook, *Response, error) {
	buf, err := json.Marshal(hook)
	if err != nil {
		return nil, nil, NewAppError("UpdateOutgoingWebhook", "api.marshal_error", nil, "", http.StatusInternalServerError).Wrap(err)
	}
	r, err := c.DoAPIPutBytes(c.outgoingWebhookRoute(hook.Id), buf)
	if err != nil {
		return nil, BuildResponse(r), err
	}
	defer closeBody(r)
	var ow OutgoingWebhook
	if err := json.NewDecoder(r.Body).Decode(&ow); err != nil {
		return nil, nil, NewAppError("UpdateOutgoingWebhook", "api.unmarshal_error", nil, "", http.StatusInternalServerError).Wrap(err)
	}
	return &ow, BuildResponse(r), nil
}

// GetOutgoingWebhooks returns a page of outgoing webhooks on the system. Page counting starts at 0.
func (c *Client4) GetOutgoingWebhooks(page int, perPage int, etag string) ([]*OutgoingWebhook, *Response, error) {
	query := fmt.Sprintf("?page=%v&per_page=%v", page, perPage)
	r, err := c.DoAPIGet(c.outgoingWebhooksRoute()+query, etag)
	if err != nil {
		return nil, BuildResponse(r), err
	}
	defer closeBody(r)
	var owl []*OutgoingWebhook
	if r.StatusCode == http.StatusNotModified {
		return owl, BuildResponse(r), nil
	}
	if err := json.NewDecoder(r.Body).Decode(&owl); err != nil {
		return nil, nil, NewAppError("GetOutgoingWebhooks", "api.unmarshal_error", nil, "", http.StatusInternalServerError).Wrap(err)
	}
	return owl, BuildResponse(r), nil
}

// GetOutgoingWebhook outgoing webhooks on the system requested by Hook Id.
func (c *Client4) GetOutgoingWebhook(hookId string) (*OutgoingWebhook, *Response, error) {
	r, err := c.DoAPIGet(c.outgoingWebhookRoute(hookId), "")
	if err != nil {
		return nil, BuildResponse(r), err
	}
	defer closeBody(r)
	var ow OutgoingWebhook
	if err := json.NewDecoder(r.Body).Decode(&ow); err != nil {
		return nil, nil, NewAppError("GetOutgoingWebhook", "api.unmarshal_error", nil, "", http.StatusInternalServerError).Wrap(err)
	}
	return &ow, BuildResponse(r), nil
}

// GetOutgoingWebhooksForChannel returns a page of outgoing webhooks for a channel. Page counting starts at 0.
func (c *Client4) GetOutgoingWebhooksForChannel(channelId string, page int, perPage int, etag string) ([]*OutgoingWebhook, *Response, error) {
	query := fmt.Sprintf("?page=%v&per_page=%v&channel_id=%v", page, perPage, channelId)
	r, err := c.DoAPIGet(c.outgoingWebhooksRoute()+query, etag)
	if err != nil {
		return nil, BuildResponse(r), err
	}
	defer closeBody(r)
	var owl []*OutgoingWebhook
	if r.StatusCode == http.StatusNotModified {
		return owl, BuildResponse(r), nil
	}
	if err := json.NewDecoder(r.Body).Decode(&owl); err != nil {
		return nil, nil, NewAppError("GetOutgoingWebhooksForChannel", "api.unmarshal_error", nil, "", http.StatusInternalServerError).Wrap(err)
	}
	return owl, BuildResponse(r), nil
}

// GetOutgoingWebhooksForTeam returns a page of outgoing webhooks for a team. Page counting starts at 0.
func (c *Client4) GetOutgoingWebhooksForTeam(teamId string, page int, perPage int, etag string) ([]*OutgoingWebhook, *Response, error) {
	query := fmt.Sprintf("?page=%v&per_page=%v&team_id=%v", page, perPage, teamId)
	r, err := c.DoAPIGet(c.outgoingWebhooksRoute()+query, etag)
	if err != nil {
		return nil, BuildResponse(r), err
	}
	defer closeBody(r)
	var owl []*OutgoingWebhook
	if r.StatusCode == http.StatusNotModified {
		return owl, BuildResponse(r), nil
	}
	if err := json.NewDecoder(r.Body).Decode(&owl); err != nil {
		return nil, nil, NewAppError("GetOutgoingWebhooksForTeam", "api.unmarshal_error", nil, "", http.StatusInternalServerError).Wrap(err)
	}
	return owl, BuildResponse(r), nil
}

// RegenOutgoingHookToken regenerate the outgoing webhook token.
func (c *Client4) RegenOutgoingHookToken(hookId string) (*OutgoingWebhook, *Response, error) {
	r, err := c.DoAPIPost(c.outgoingWebhookRoute(hookId)+"/regen_token", "")
	if err != nil {
		return nil, BuildResponse(r), err
	}
	defer closeBody(r)
	var ow OutgoingWebhook
	if err := json.NewDecoder(r.Body).Decode(&ow); err != nil {
		return nil, nil, NewAppError("RegenOutgoingHookToken", "api.unmarshal_error", nil, "", http.StatusInternalServerError).Wrap(err)
	}
	return &ow, BuildResponse(r), nil
}

// DeleteOutgoingWebhook delete the outgoing webhook on the system requested by Hook Id.
func (c *Client4) DeleteOutgoingWebhook(hookId string) (*Response, error) {
	r, err := c.DoAPIDelete(c.outgoingWebhookRoute(hookId))
	if err != nil {
		return BuildResponse(r), err
	}
	defer closeBody(r)
	return BuildResponse(r), nil
}

// Preferences Section

// GetPreferences returns the user's preferences.
func (c *Client4) GetPreferences(userId string) (Preferences, *Response, error) {
	r, err := c.DoAPIGet(c.preferencesRoute(userId), "")
	if err != nil {
		return nil, BuildResponse(r), err
	}
	defer closeBody(r)

	var prefs Preferences
	if err := json.NewDecoder(r.Body).Decode(&prefs); err != nil {
		return nil, nil, NewAppError("GetPreferences", "api.unmarshal_error", nil, "", http.StatusInternalServerError).Wrap(err)
	}
	return prefs, BuildResponse(r), nil
}

// UpdatePreferences saves the user's preferences.
func (c *Client4) UpdatePreferences(userId string, preferences Preferences) (*Response, error) {
	buf, err := json.Marshal(preferences)
	if err != nil {
		return nil, NewAppError("UpdatePreferences", "api.marshal_error", nil, "", http.StatusInternalServerError).Wrap(err)
	}
	r, err := c.DoAPIPutBytes(c.preferencesRoute(userId), buf)
	if err != nil {
		return BuildResponse(r), err
	}
	defer closeBody(r)
	return BuildResponse(r), nil
}

// DeletePreferences deletes the user's preferences.
func (c *Client4) DeletePreferences(userId string, preferences Preferences) (*Response, error) {
	buf, err := json.Marshal(preferences)
	if err != nil {
		return nil, NewAppError("DeletePreferences", "api.marshal_error", nil, "", http.StatusInternalServerError).Wrap(err)
	}
	r, err := c.DoAPIPostBytes(c.preferencesRoute(userId)+"/delete", buf)
	if err != nil {
		return BuildResponse(r), err
	}
	defer closeBody(r)
	return BuildResponse(r), nil
}

// GetPreferencesByCategory returns the user's preferences from the provided category string.
func (c *Client4) GetPreferencesByCategory(userId string, category string) (Preferences, *Response, error) {
	url := fmt.Sprintf(c.preferencesRoute(userId)+"/%s", category)
	r, err := c.DoAPIGet(url, "")
	if err != nil {
		return nil, BuildResponse(r), err
	}
	defer closeBody(r)
	var prefs Preferences
	if err := json.NewDecoder(r.Body).Decode(&prefs); err != nil {
		return nil, nil, NewAppError("GetPreferencesByCategory", "api.unmarshal_error", nil, "", http.StatusInternalServerError).Wrap(err)
	}
	return prefs, BuildResponse(r), nil
}

// GetPreferenceByCategoryAndName returns the user's preferences from the provided category and preference name string.
func (c *Client4) GetPreferenceByCategoryAndName(userId string, category string, preferenceName string) (*Preference, *Response, error) {
	url := fmt.Sprintf(c.preferencesRoute(userId)+"/%s/name/%v", category, preferenceName)
	r, err := c.DoAPIGet(url, "")
	if err != nil {
		return nil, BuildResponse(r), err
	}
	defer closeBody(r)

	var pref Preference
	if err := json.NewDecoder(r.Body).Decode(&pref); err != nil {
		return nil, nil, NewAppError("GetPreferenceByCategoryAndName", "api.unmarshal_error", nil, "", http.StatusInternalServerError).Wrap(err)
	}
	return &pref, BuildResponse(r), nil
}

// SAML Section

// GetSamlMetadata returns metadata for the SAML configuration.
func (c *Client4) GetSamlMetadata() (string, *Response, error) {
	r, err := c.DoAPIGet(c.samlRoute()+"/metadata", "")
	if err != nil {
		return "", BuildResponse(r), err
	}
	defer closeBody(r)

	buf := new(bytes.Buffer)
	_, err = buf.ReadFrom(r.Body)
	if err != nil {
		return "", BuildResponse(r), err
	}

	return buf.String(), BuildResponse(r), nil
}

func fileToMultipart(data []byte, filename string) ([]byte, *multipart.Writer, error) {
	body := &bytes.Buffer{}
	writer := multipart.NewWriter(body)

	part, err := writer.CreateFormFile("certificate", filename)
	if err != nil {
		return nil, nil, err
	}

	if _, err = io.Copy(part, bytes.NewBuffer(data)); err != nil {
		return nil, nil, err
	}

	if err := writer.Close(); err != nil {
		return nil, nil, err
	}

	return body.Bytes(), writer, nil
}

// UploadSamlIdpCertificate will upload an IDP certificate for SAML and set the config to use it.
// The filename parameter is deprecated and ignored: the server will pick a hard-coded filename when writing to disk.
func (c *Client4) UploadSamlIdpCertificate(data []byte, filename string) (*Response, error) {
	body, writer, err := fileToMultipart(data, filename)
	if err != nil {
		return nil, NewAppError("UploadSamlIdpCertificate", "model.client.upload_saml_cert.app_error", nil, "", http.StatusBadRequest).Wrap(err)
	}

	_, resp, err := c.DoUploadFile(c.samlRoute()+"/certificate/idp", body, writer.FormDataContentType())
	return resp, err
}

// UploadSamlPublicCertificate will upload a public certificate for SAML and set the config to use it.
// The filename parameter is deprecated and ignored: the server will pick a hard-coded filename when writing to disk.
func (c *Client4) UploadSamlPublicCertificate(data []byte, filename string) (*Response, error) {
	body, writer, err := fileToMultipart(data, filename)
	if err != nil {
		return nil, NewAppError("UploadSamlPublicCertificate", "model.client.upload_saml_cert.app_error", nil, "", http.StatusBadRequest).Wrap(err)
	}

	_, resp, err := c.DoUploadFile(c.samlRoute()+"/certificate/public", body, writer.FormDataContentType())
	return resp, err
}

// UploadSamlPrivateCertificate will upload a private key for SAML and set the config to use it.
// The filename parameter is deprecated and ignored: the server will pick a hard-coded filename when writing to disk.
func (c *Client4) UploadSamlPrivateCertificate(data []byte, filename string) (*Response, error) {
	body, writer, err := fileToMultipart(data, filename)
	if err != nil {
		return nil, NewAppError("UploadSamlPrivateCertificate", "model.client.upload_saml_cert.app_error", nil, "", http.StatusBadRequest).Wrap(err)
	}

	_, resp, err := c.DoUploadFile(c.samlRoute()+"/certificate/private", body, writer.FormDataContentType())
	return resp, err
}

// DeleteSamlIdpCertificate deletes the SAML IDP certificate from the server and updates the config to not use it and disable SAML.
func (c *Client4) DeleteSamlIdpCertificate() (*Response, error) {
	r, err := c.DoAPIDelete(c.samlRoute() + "/certificate/idp")
	if err != nil {
		return BuildResponse(r), err
	}
	defer closeBody(r)
	return BuildResponse(r), nil
}

// DeleteSamlPublicCertificate deletes the SAML IDP certificate from the server and updates the config to not use it and disable SAML.
func (c *Client4) DeleteSamlPublicCertificate() (*Response, error) {
	r, err := c.DoAPIDelete(c.samlRoute() + "/certificate/public")
	if err != nil {
		return BuildResponse(r), err
	}
	defer closeBody(r)
	return BuildResponse(r), nil
}

// DeleteSamlPrivateCertificate deletes the SAML IDP certificate from the server and updates the config to not use it and disable SAML.
func (c *Client4) DeleteSamlPrivateCertificate() (*Response, error) {
	r, err := c.DoAPIDelete(c.samlRoute() + "/certificate/private")
	if err != nil {
		return BuildResponse(r), err
	}
	defer closeBody(r)
	return BuildResponse(r), nil
}

// GetSamlCertificateStatus returns metadata for the SAML configuration.
func (c *Client4) GetSamlCertificateStatus() (*SamlCertificateStatus, *Response, error) {
	r, err := c.DoAPIGet(c.samlRoute()+"/certificate/status", "")
	if err != nil {
		return nil, BuildResponse(r), err
	}
	defer closeBody(r)

	var status SamlCertificateStatus
	if err := json.NewDecoder(r.Body).Decode(&status); err != nil {
		return nil, nil, NewAppError("GetSamlCertificateStatus", "api.unmarshal_error", nil, "", http.StatusInternalServerError).Wrap(err)
	}
	return &status, BuildResponse(r), nil
}

func (c *Client4) GetSamlMetadataFromIdp(samlMetadataURL string) (*SamlMetadataResponse, *Response, error) {
	requestBody := make(map[string]string)
	requestBody["saml_metadata_url"] = samlMetadataURL
	r, err := c.DoAPIPost(c.samlRoute()+"/metadatafromidp", MapToJSON(requestBody))
	if err != nil {
		return nil, BuildResponse(r), err
	}

	defer closeBody(r)
	var resp SamlMetadataResponse
	if err := json.NewDecoder(r.Body).Decode(&resp); err != nil {
		return nil, nil, NewAppError("GetSamlMetadataFromIdp", "api.unmarshal_error", nil, "", http.StatusInternalServerError).Wrap(err)
	}
	return &resp, BuildResponse(r), nil
}

// ResetSamlAuthDataToEmail resets the AuthData field of SAML users to their Email.
func (c *Client4) ResetSamlAuthDataToEmail(includeDeleted bool, dryRun bool, userIDs []string) (int64, *Response, error) {
	params := map[string]any{
		"include_deleted": includeDeleted,
		"dry_run":         dryRun,
		"user_ids":        userIDs,
	}
	b, err := json.Marshal(params)
	if err != nil {
		return 0, nil, NewAppError("ResetSamlAuthDataToEmail", "api.marshal_error", nil, "", http.StatusInternalServerError).Wrap(err)
	}
	r, err := c.DoAPIPostBytes(c.samlRoute()+"/reset_auth_data", b)
	if err != nil {
		return 0, BuildResponse(r), err
	}
	defer closeBody(r)
	respBody := map[string]int64{}
	err = json.NewDecoder(r.Body).Decode(&respBody)
	if err != nil {
		return 0, BuildResponse(r), NewAppError("Api4.ResetSamlAuthDataToEmail", "api.marshal_error", nil, "", http.StatusInternalServerError).Wrap(err)
	}
	return respBody["num_affected"], BuildResponse(r), nil
}

// Compliance Section

// CreateComplianceReport creates an incoming webhook for a channel.
func (c *Client4) CreateComplianceReport(report *Compliance) (*Compliance, *Response, error) {
	buf, err := json.Marshal(report)
	if err != nil {
		return nil, nil, NewAppError("CreateComplianceReport", "api.marshal_error", nil, "", http.StatusInternalServerError).Wrap(err)
	}
	r, err := c.DoAPIPostBytes(c.complianceReportsRoute(), buf)
	if err != nil {
		return nil, BuildResponse(r), err
	}
	defer closeBody(r)
	var comp Compliance
	if err := json.NewDecoder(r.Body).Decode(&comp); err != nil {
		return nil, nil, NewAppError("CreateComplianceReport", "api.unmarshal_error", nil, "", http.StatusInternalServerError).Wrap(err)
	}
	return &comp, BuildResponse(r), nil
}

// GetComplianceReports returns list of compliance reports.
func (c *Client4) GetComplianceReports(page, perPage int) (Compliances, *Response, error) {
	query := fmt.Sprintf("?page=%v&per_page=%v", page, perPage)
	r, err := c.DoAPIGet(c.complianceReportsRoute()+query, "")
	if err != nil {
		return nil, BuildResponse(r), err
	}
	defer closeBody(r)
	var comp Compliances
	if err := json.NewDecoder(r.Body).Decode(&comp); err != nil {
		return nil, nil, NewAppError("GetComplianceReports", "api.unmarshal_error", nil, "", http.StatusInternalServerError).Wrap(err)
	}
	return comp, BuildResponse(r), nil
}

// GetComplianceReport returns a compliance report.
func (c *Client4) GetComplianceReport(reportId string) (*Compliance, *Response, error) {
	r, err := c.DoAPIGet(c.complianceReportRoute(reportId), "")
	if err != nil {
		return nil, BuildResponse(r), err
	}
	defer closeBody(r)
	var comp Compliance
	if err := json.NewDecoder(r.Body).Decode(&comp); err != nil {
		return nil, nil, NewAppError("GetComplianceReport", "api.unmarshal_error", nil, "", http.StatusInternalServerError).Wrap(err)
	}
	return &comp, BuildResponse(r), nil
}

// DownloadComplianceReport returns a full compliance report as a file.
func (c *Client4) DownloadComplianceReport(reportId string) ([]byte, *Response, error) {
	rq, err := http.NewRequest("GET", c.APIURL+c.complianceReportDownloadRoute(reportId), nil)
	if err != nil {
		return nil, nil, err
	}

	if c.AuthToken != "" {
		rq.Header.Set(HeaderAuth, "BEARER "+c.AuthToken)
	}

	rp, err := c.HTTPClient.Do(rq)
	if err != nil {
		return nil, BuildResponse(rp), err
	}
	defer closeBody(rp)

	if rp.StatusCode >= 300 {
		return nil, BuildResponse(rp), AppErrorFromJSON(rp.Body)
	}

	data, err := io.ReadAll(rp.Body)
	if err != nil {
		return nil, BuildResponse(rp), NewAppError("DownloadComplianceReport", "model.client.read_file.app_error", nil, "", rp.StatusCode).Wrap(err)
	}

	return data, BuildResponse(rp), nil
}

// Cluster Section

// GetClusterStatus returns the status of all the configured cluster nodes.
func (c *Client4) GetClusterStatus() ([]*ClusterInfo, *Response, error) {
	r, err := c.DoAPIGet(c.clusterRoute()+"/status", "")
	if err != nil {
		return nil, BuildResponse(r), err
	}
	defer closeBody(r)
	var list []*ClusterInfo
	if err := json.NewDecoder(r.Body).Decode(&list); err != nil {
		return nil, nil, NewAppError("GetClusterStatus", "api.unmarshal_error", nil, "", http.StatusInternalServerError).Wrap(err)
	}
	return list, BuildResponse(r), nil
}

// LDAP Section

// SyncLdap will force a sync with the configured LDAP server.
// If includeRemovedMembers is true, then group members who left or were removed from a
// synced team/channel will be re-joined; otherwise, they will be excluded.
func (c *Client4) SyncLdap(includeRemovedMembers bool) (*Response, error) {
	reqBody, err := json.Marshal(map[string]any{
		"include_removed_members": includeRemovedMembers,
	})
	if err != nil {
		return nil, NewAppError("SyncLdap", "api.marshal_error", nil, "", http.StatusInternalServerError).Wrap(err)
	}
	r, err := c.DoAPIPostBytes(c.ldapRoute()+"/sync", reqBody)
	if err != nil {
		return BuildResponse(r), err
	}
	defer closeBody(r)
	return BuildResponse(r), nil
}

// TestLdap will attempt to connect to the configured LDAP server and return OK if configured
// correctly.
func (c *Client4) TestLdap() (*Response, error) {
	r, err := c.DoAPIPost(c.ldapRoute()+"/test", "")
	if err != nil {
		return BuildResponse(r), err
	}
	defer closeBody(r)
	return BuildResponse(r), nil
}

// GetLdapGroups retrieves the immediate child groups of the given parent group.
func (c *Client4) GetLdapGroups() ([]*Group, *Response, error) {
	path := fmt.Sprintf("%s/groups", c.ldapRoute())

	r, err := c.DoAPIGet(path, "")
	if err != nil {
		return nil, BuildResponse(r), err
	}
	defer closeBody(r)

	responseData := struct {
		Count  int      `json:"count"`
		Groups []*Group `json:"groups"`
	}{}
	if err := json.NewDecoder(r.Body).Decode(&responseData); err != nil {
		return nil, BuildResponse(r), NewAppError("Api4.GetLdapGroups", "api.marshal_error", nil, "", http.StatusInternalServerError).Wrap(err)
	}
	for i := range responseData.Groups {
		responseData.Groups[i].DisplayName = *responseData.Groups[i].Name
	}

	return responseData.Groups, BuildResponse(r), nil
}

// LinkLdapGroup creates or undeletes a Mattermost group and associates it to the given LDAP group DN.
func (c *Client4) LinkLdapGroup(dn string) (*Group, *Response, error) {
	path := fmt.Sprintf("%s/groups/%s/link", c.ldapRoute(), dn)

	r, err := c.DoAPIPost(path, "")
	if err != nil {
		return nil, BuildResponse(r), err
	}
	defer closeBody(r)

	var g Group
	if err := json.NewDecoder(r.Body).Decode(&g); err != nil {
		return nil, nil, NewAppError("LinkLdapGroup", "api.unmarshal_error", nil, "", http.StatusInternalServerError).Wrap(err)
	}
	return &g, BuildResponse(r), nil
}

// UnlinkLdapGroup deletes the Mattermost group associated with the given LDAP group DN.
func (c *Client4) UnlinkLdapGroup(dn string) (*Group, *Response, error) {
	path := fmt.Sprintf("%s/groups/%s/link", c.ldapRoute(), dn)

	r, err := c.DoAPIDelete(path)
	if err != nil {
		return nil, BuildResponse(r), err
	}
	defer closeBody(r)

	var g Group
	if err := json.NewDecoder(r.Body).Decode(&g); err != nil {
		return nil, nil, NewAppError("UnlinkLdapGroup", "api.unmarshal_error", nil, "", http.StatusInternalServerError).Wrap(err)
	}
	return &g, BuildResponse(r), nil
}

// MigrateIdLdap migrates the LDAP enabled users to given attribute
func (c *Client4) MigrateIdLdap(toAttribute string) (*Response, error) {
	r, err := c.DoAPIPost(c.ldapRoute()+"/migrateid", MapToJSON(map[string]string{
		"toAttribute": toAttribute,
	}))
	if err != nil {
		return BuildResponse(r), err
	}
	defer closeBody(r)
	return BuildResponse(r), nil
}

// GetGroupsByChannel retrieves the Mattermost Groups associated with a given channel
func (c *Client4) GetGroupsByChannel(channelId string, opts GroupSearchOpts) ([]*GroupWithSchemeAdmin, int, *Response, error) {
	path := fmt.Sprintf("%s/groups?q=%v&include_member_count=%v&filter_allow_reference=%v", c.channelRoute(channelId), opts.Q, opts.IncludeMemberCount, opts.FilterAllowReference)
	if opts.PageOpts != nil {
		path = fmt.Sprintf("%s&page=%v&per_page=%v", path, opts.PageOpts.Page, opts.PageOpts.PerPage)
	}
	r, err := c.DoAPIGet(path, "")
	if err != nil {
		return nil, 0, BuildResponse(r), err
	}
	defer closeBody(r)

	responseData := struct {
		Groups []*GroupWithSchemeAdmin `json:"groups"`
		Count  int                     `json:"total_group_count"`
	}{}
	if err := json.NewDecoder(r.Body).Decode(&responseData); err != nil {
		return nil, 0, BuildResponse(r), NewAppError("Api4.GetGroupsByChannel", "api.marshal_error", nil, "", http.StatusInternalServerError).Wrap(err)
	}

	return responseData.Groups, responseData.Count, BuildResponse(r), nil
}

// GetGroupsByTeam retrieves the Mattermost Groups associated with a given team
func (c *Client4) GetGroupsByTeam(teamId string, opts GroupSearchOpts) ([]*GroupWithSchemeAdmin, int, *Response, error) {
	path := fmt.Sprintf("%s/groups?q=%v&include_member_count=%v&filter_allow_reference=%v", c.teamRoute(teamId), opts.Q, opts.IncludeMemberCount, opts.FilterAllowReference)
	if opts.PageOpts != nil {
		path = fmt.Sprintf("%s&page=%v&per_page=%v", path, opts.PageOpts.Page, opts.PageOpts.PerPage)
	}
	r, err := c.DoAPIGet(path, "")
	if err != nil {
		return nil, 0, BuildResponse(r), err
	}
	defer closeBody(r)

	responseData := struct {
		Groups []*GroupWithSchemeAdmin `json:"groups"`
		Count  int                     `json:"total_group_count"`
	}{}
	if err := json.NewDecoder(r.Body).Decode(&responseData); err != nil {
		return nil, 0, BuildResponse(r), NewAppError("Api4.GetGroupsByTeam", "api.marshal_error", nil, "", http.StatusInternalServerError).Wrap(err)
	}

	return responseData.Groups, responseData.Count, BuildResponse(r), nil
}

// GetGroupsAssociatedToChannelsByTeam retrieves the Mattermost Groups associated with channels in a given team
func (c *Client4) GetGroupsAssociatedToChannelsByTeam(teamId string, opts GroupSearchOpts) (map[string][]*GroupWithSchemeAdmin, *Response, error) {
	path := fmt.Sprintf("%s/groups_by_channels?q=%v&filter_allow_reference=%v", c.teamRoute(teamId), opts.Q, opts.FilterAllowReference)
	if opts.PageOpts != nil {
		path = fmt.Sprintf("%s&page=%v&per_page=%v", path, opts.PageOpts.Page, opts.PageOpts.PerPage)
	}
	r, err := c.DoAPIGet(path, "")
	if err != nil {
		return nil, BuildResponse(r), err
	}
	defer closeBody(r)

	responseData := struct {
		GroupsAssociatedToChannels map[string][]*GroupWithSchemeAdmin `json:"groups"`
	}{}
	if err := json.NewDecoder(r.Body).Decode(&responseData); err != nil {
		return nil, BuildResponse(r), NewAppError("Api4.GetGroupsAssociatedToChannelsByTeam", "api.marshal_error", nil, "", http.StatusInternalServerError).Wrap(err)
	}

	return responseData.GroupsAssociatedToChannels, BuildResponse(r), nil
}

// GetGroups retrieves Mattermost Groups
func (c *Client4) GetGroups(opts GroupSearchOpts) ([]*Group, *Response, error) {
	path := fmt.Sprintf(
		"%s?include_member_count=%v&not_associated_to_team=%v&not_associated_to_channel=%v&filter_allow_reference=%v&q=%v&filter_parent_team_permitted=%v&group_source=%v&include_channel_member_count=%v&include_timezones=%v",
		c.groupsRoute(),
		opts.IncludeMemberCount,
		opts.NotAssociatedToTeam,
		opts.NotAssociatedToChannel,
		opts.FilterAllowReference,
		opts.Q,
		opts.FilterParentTeamPermitted,
		opts.Source,
		opts.IncludeChannelMemberCount,
		opts.IncludeTimezones,
	)
	if opts.Since > 0 {
		path = fmt.Sprintf("%s&since=%v", path, opts.Since)
	}
	if opts.PageOpts != nil {
		path = fmt.Sprintf("%s&page=%v&per_page=%v", path, opts.PageOpts.Page, opts.PageOpts.PerPage)
	}
	r, err := c.DoAPIGet(path, "")
	if err != nil {
		return nil, BuildResponse(r), err
	}
	defer closeBody(r)

	var list []*Group
	if err := json.NewDecoder(r.Body).Decode(&list); err != nil {
		return nil, nil, NewAppError("GetGroups", "api.unmarshal_error", nil, "", http.StatusInternalServerError).Wrap(err)
	}
	return list, BuildResponse(r), nil
}

// GetGroupsByUserId retrieves Mattermost Groups for a user
func (c *Client4) GetGroupsByUserId(userId string) ([]*Group, *Response, error) {
	path := fmt.Sprintf(
		"%s/%v/groups",
		c.usersRoute(),
		userId,
	)

	r, err := c.DoAPIGet(path, "")
	if err != nil {
		return nil, BuildResponse(r), err
	}
	defer closeBody(r)
	var list []*Group
	if err := json.NewDecoder(r.Body).Decode(&list); err != nil {
		return nil, nil, NewAppError("GetGroupsByUserId", "api.unmarshal_error", nil, "", http.StatusInternalServerError).Wrap(err)
	}
	return list, BuildResponse(r), nil
}

func (c *Client4) MigrateAuthToLdap(fromAuthService string, matchField string, force bool) (*Response, error) {
	r, err := c.DoAPIPost(c.usersRoute()+"/migrate_auth/ldap", StringInterfaceToJSON(map[string]any{
		"from":        fromAuthService,
		"force":       force,
		"match_field": matchField,
	}))
	if err != nil {
		return BuildResponse(r), err
	}
	defer closeBody(r)
	return BuildResponse(r), nil
}

func (c *Client4) MigrateAuthToSaml(fromAuthService string, usersMap map[string]string, auto bool) (*Response, error) {
	r, err := c.DoAPIPost(c.usersRoute()+"/migrate_auth/saml", StringInterfaceToJSON(map[string]any{
		"from":    fromAuthService,
		"auto":    auto,
		"matches": usersMap,
	}))
	if err != nil {
		return BuildResponse(r), err
	}
	defer closeBody(r)
	return BuildResponse(r), nil
}

// UploadLdapPublicCertificate will upload a public certificate for LDAP and set the config to use it.
func (c *Client4) UploadLdapPublicCertificate(data []byte) (*Response, error) {
	body, writer, err := fileToMultipart(data, LdapPublicCertificateName)
	if err != nil {
		return nil, NewAppError("UploadLdapPublicCertificate", "model.client.upload_ldap_cert.app_error", nil, "", http.StatusBadRequest).Wrap(err)
	}

	_, resp, err := c.DoUploadFile(c.ldapRoute()+"/certificate/public", body, writer.FormDataContentType())
	return resp, err
}

// UploadLdapPrivateCertificate will upload a private key for LDAP and set the config to use it.
func (c *Client4) UploadLdapPrivateCertificate(data []byte) (*Response, error) {
	body, writer, err := fileToMultipart(data, LdapPrivateKeyName)
	if err != nil {
		return nil, NewAppError("UploadLdapPrivateCertificate", "model.client.upload_Ldap_cert.app_error", nil, "", http.StatusBadRequest).Wrap(err)
	}

	_, resp, err := c.DoUploadFile(c.ldapRoute()+"/certificate/private", body, writer.FormDataContentType())
	return resp, err
}

// DeleteLdapPublicCertificate deletes the LDAP IDP certificate from the server and updates the config to not use it and disable LDAP.
func (c *Client4) DeleteLdapPublicCertificate() (*Response, error) {
	r, err := c.DoAPIDelete(c.ldapRoute() + "/certificate/public")
	if err != nil {
		return BuildResponse(r), err
	}
	defer closeBody(r)
	return BuildResponse(r), nil
}

// DeleteLDAPPrivateCertificate deletes the LDAP IDP certificate from the server and updates the config to not use it and disable LDAP.
func (c *Client4) DeleteLdapPrivateCertificate() (*Response, error) {
	r, err := c.DoAPIDelete(c.ldapRoute() + "/certificate/private")
	if err != nil {
		return BuildResponse(r), err
	}
	defer closeBody(r)
	return BuildResponse(r), nil
}

// Audits Section

// GetAudits returns a list of audits for the whole system.
func (c *Client4) GetAudits(page int, perPage int, etag string) (Audits, *Response, error) {
	query := fmt.Sprintf("?page=%v&per_page=%v", page, perPage)
	r, err := c.DoAPIGet("/audits"+query, etag)
	if err != nil {
		return nil, BuildResponse(r), err
	}
	defer closeBody(r)

	var audits Audits
	err = json.NewDecoder(r.Body).Decode(&audits)
	if err != nil {
		return nil, BuildResponse(r), NewAppError("GetAudits", "api.marshal_error", nil, "", http.StatusInternalServerError).Wrap(err)
	}
	return audits, BuildResponse(r), nil
}

// Brand Section

// GetBrandImage retrieves the previously uploaded brand image.
func (c *Client4) GetBrandImage() ([]byte, *Response, error) {
	r, err := c.DoAPIGet(c.brandRoute()+"/image", "")
	if err != nil {
		return nil, BuildResponse(r), err
	}
	defer closeBody(r)

	if r.StatusCode >= 300 {
		return nil, BuildResponse(r), AppErrorFromJSON(r.Body)
	}

	data, err := io.ReadAll(r.Body)
	if err != nil {
		return nil, BuildResponse(r), NewAppError("GetBrandImage", "model.client.read_file.app_error", nil, "", r.StatusCode).Wrap(err)
	}

	return data, BuildResponse(r), nil
}

// DeleteBrandImage deletes the brand image for the system.
func (c *Client4) DeleteBrandImage() (*Response, error) {
	r, err := c.DoAPIDelete(c.brandRoute() + "/image")
	if err != nil {
		return BuildResponse(r), err
	}
	return BuildResponse(r), nil
}

// UploadBrandImage sets the brand image for the system.
func (c *Client4) UploadBrandImage(data []byte) (*Response, error) {
	body := &bytes.Buffer{}
	writer := multipart.NewWriter(body)

	part, err := writer.CreateFormFile("image", "brand.png")
	if err != nil {
		return nil, NewAppError("UploadBrandImage", "model.client.set_profile_user.no_file.app_error", nil, "", http.StatusBadRequest).Wrap(err)
	}

	if _, err = io.Copy(part, bytes.NewBuffer(data)); err != nil {
		return nil, NewAppError("UploadBrandImage", "model.client.set_profile_user.no_file.app_error", nil, "", http.StatusBadRequest).Wrap(err)
	}

	if err = writer.Close(); err != nil {
		return nil, NewAppError("UploadBrandImage", "model.client.set_profile_user.writer.app_error", nil, "", http.StatusBadRequest).Wrap(err)
	}

	rq, err := http.NewRequest("POST", c.APIURL+c.brandRoute()+"/image", bytes.NewReader(body.Bytes()))
	if err != nil {
		return nil, err
	}
	rq.Header.Set("Content-Type", writer.FormDataContentType())

	if c.AuthToken != "" {
		rq.Header.Set(HeaderAuth, c.AuthType+" "+c.AuthToken)
	}

	rp, err := c.HTTPClient.Do(rq)
	if err != nil {
		return BuildResponse(rp), err
	}
	defer closeBody(rp)

	if rp.StatusCode >= 300 {
		return BuildResponse(rp), AppErrorFromJSON(rp.Body)
	}

	return BuildResponse(rp), nil
}

// Logs Section

// GetLogs page of logs as a string array.
func (c *Client4) GetLogs(page, perPage int) ([]string, *Response, error) {
	query := fmt.Sprintf("?page=%v&logs_per_page=%v", page, perPage)
	r, err := c.DoAPIGet("/logs"+query, "")
	if err != nil {
		return nil, BuildResponse(r), err
	}
	defer closeBody(r)
	return ArrayFromJSON(r.Body), BuildResponse(r), nil
}

// PostLog is a convenience Web Service call so clients can log messages into
// the server-side logs. For example we typically log javascript error messages
// into the server-side. It returns the log message if the logging was successful.
func (c *Client4) PostLog(message map[string]string) (map[string]string, *Response, error) {
	r, err := c.DoAPIPost("/logs", MapToJSON(message))
	if err != nil {
		return nil, BuildResponse(r), err
	}
	defer closeBody(r)
	return MapFromJSON(r.Body), BuildResponse(r), nil
}

// OAuth Section

// CreateOAuthApp will register a new OAuth 2.0 client application with Mattermost acting as an OAuth 2.0 service provider.
func (c *Client4) CreateOAuthApp(app *OAuthApp) (*OAuthApp, *Response, error) {
	buf, err := json.Marshal(app)
	if err != nil {
		return nil, nil, NewAppError("CreateOAuthApp", "api.marshal_error", nil, "", http.StatusInternalServerError).Wrap(err)
	}
	r, err := c.DoAPIPostBytes(c.oAuthAppsRoute(), buf)
	if err != nil {
		return nil, BuildResponse(r), err
	}
	defer closeBody(r)

	var oapp OAuthApp
	if err := json.NewDecoder(r.Body).Decode(&oapp); err != nil {
		return nil, nil, NewAppError("CreateOAuthApp", "api.unmarshal_error", nil, "", http.StatusInternalServerError).Wrap(err)
	}
	return &oapp, BuildResponse(r), nil
}

// UpdateOAuthApp updates a page of registered OAuth 2.0 client applications with Mattermost acting as an OAuth 2.0 service provider.
func (c *Client4) UpdateOAuthApp(app *OAuthApp) (*OAuthApp, *Response, error) {
	buf, err := json.Marshal(app)
	if err != nil {
		return nil, nil, NewAppError("UpdateOAuthApp", "api.marshal_error", nil, "", http.StatusInternalServerError).Wrap(err)
	}
	r, err := c.DoAPIPutBytes(c.oAuthAppRoute(app.Id), buf)
	if err != nil {
		return nil, BuildResponse(r), err
	}
	defer closeBody(r)
	var oapp OAuthApp
	if err := json.NewDecoder(r.Body).Decode(&oapp); err != nil {
		return nil, nil, NewAppError("UpdateOAuthApp", "api.unmarshal_error", nil, "", http.StatusInternalServerError).Wrap(err)
	}
	return &oapp, BuildResponse(r), nil
}

// GetOAuthApps gets a page of registered OAuth 2.0 client applications with Mattermost acting as an OAuth 2.0 service provider.
func (c *Client4) GetOAuthApps(page, perPage int) ([]*OAuthApp, *Response, error) {
	query := fmt.Sprintf("?page=%v&per_page=%v", page, perPage)
	r, err := c.DoAPIGet(c.oAuthAppsRoute()+query, "")
	if err != nil {
		return nil, BuildResponse(r), err
	}
	defer closeBody(r)
	var list []*OAuthApp
	if err := json.NewDecoder(r.Body).Decode(&list); err != nil {
		return nil, nil, NewAppError("GetOAuthApps", "api.unmarshal_error", nil, "", http.StatusInternalServerError).Wrap(err)
	}
	return list, BuildResponse(r), nil
}

// GetOAuthApp gets a registered OAuth 2.0 client application with Mattermost acting as an OAuth 2.0 service provider.
func (c *Client4) GetOAuthApp(appId string) (*OAuthApp, *Response, error) {
	r, err := c.DoAPIGet(c.oAuthAppRoute(appId), "")
	if err != nil {
		return nil, BuildResponse(r), err
	}
	defer closeBody(r)
	var oapp OAuthApp
	if err := json.NewDecoder(r.Body).Decode(&oapp); err != nil {
		return nil, nil, NewAppError("GetOAuthApp", "api.unmarshal_error", nil, "", http.StatusInternalServerError).Wrap(err)
	}
	return &oapp, BuildResponse(r), nil
}

// GetOAuthAppInfo gets a sanitized version of a registered OAuth 2.0 client application with Mattermost acting as an OAuth 2.0 service provider.
func (c *Client4) GetOAuthAppInfo(appId string) (*OAuthApp, *Response, error) {
	r, err := c.DoAPIGet(c.oAuthAppRoute(appId)+"/info", "")
	if err != nil {
		return nil, BuildResponse(r), err
	}
	defer closeBody(r)
	var oapp OAuthApp
	if err := json.NewDecoder(r.Body).Decode(&oapp); err != nil {
		return nil, nil, NewAppError("GetOAuthAppInfo", "api.unmarshal_error", nil, "", http.StatusInternalServerError).Wrap(err)
	}
	return &oapp, BuildResponse(r), nil
}

// DeleteOAuthApp deletes a registered OAuth 2.0 client application.
func (c *Client4) DeleteOAuthApp(appId string) (*Response, error) {
	r, err := c.DoAPIDelete(c.oAuthAppRoute(appId))
	if err != nil {
		return BuildResponse(r), err
	}
	defer closeBody(r)
	return BuildResponse(r), nil
}

// RegenerateOAuthAppSecret regenerates the client secret for a registered OAuth 2.0 client application.
func (c *Client4) RegenerateOAuthAppSecret(appId string) (*OAuthApp, *Response, error) {
	r, err := c.DoAPIPost(c.oAuthAppRoute(appId)+"/regen_secret", "")
	if err != nil {
		return nil, BuildResponse(r), err
	}
	defer closeBody(r)
	var oapp OAuthApp
	if err := json.NewDecoder(r.Body).Decode(&oapp); err != nil {
		return nil, nil, NewAppError("RegenerateOAuthAppSecret", "api.unmarshal_error", nil, "", http.StatusInternalServerError).Wrap(err)
	}
	return &oapp, BuildResponse(r), nil
}

// GetAuthorizedOAuthAppsForUser gets a page of OAuth 2.0 client applications the user has authorized to use access their account.
func (c *Client4) GetAuthorizedOAuthAppsForUser(userId string, page, perPage int) ([]*OAuthApp, *Response, error) {
	query := fmt.Sprintf("?page=%v&per_page=%v", page, perPage)
	r, err := c.DoAPIGet(c.userRoute(userId)+"/oauth/apps/authorized"+query, "")
	if err != nil {
		return nil, BuildResponse(r), err
	}
	defer closeBody(r)
	var list []*OAuthApp
	if err := json.NewDecoder(r.Body).Decode(&list); err != nil {
		return nil, nil, NewAppError("GetAuthorizedOAuthAppsForUser", "api.unmarshal_error", nil, "", http.StatusInternalServerError).Wrap(err)
	}
	return list, BuildResponse(r), nil
}

// AuthorizeOAuthApp will authorize an OAuth 2.0 client application to access a user's account and provide a redirect link to follow.
func (c *Client4) AuthorizeOAuthApp(authRequest *AuthorizeRequest) (string, *Response, error) {
	buf, err := json.Marshal(authRequest)
	if err != nil {
		return "", BuildResponse(nil), NewAppError("AuthorizeOAuthApp", "api.marshal_error", nil, "", http.StatusInternalServerError).Wrap(err)
	}
	r, err := c.DoAPIRequestBytes(http.MethodPost, c.URL+"/oauth/authorize", buf, "")
	if err != nil {
		return "", BuildResponse(r), err
	}
	defer closeBody(r)
	return MapFromJSON(r.Body)["redirect"], BuildResponse(r), nil
}

// DeauthorizeOAuthApp will deauthorize an OAuth 2.0 client application from accessing a user's account.
func (c *Client4) DeauthorizeOAuthApp(appId string) (*Response, error) {
	requestData := map[string]string{"client_id": appId}
	r, err := c.DoAPIRequest(http.MethodPost, c.URL+"/oauth/deauthorize", MapToJSON(requestData), "")
	if err != nil {
		return BuildResponse(r), err
	}
	defer closeBody(r)
	return BuildResponse(r), nil
}

// GetOAuthAccessToken is a test helper function for the OAuth access token endpoint.
func (c *Client4) GetOAuthAccessToken(data url.Values) (*AccessResponse, *Response, error) {
	url := c.URL + "/oauth/access_token"
	rq, err := http.NewRequest(http.MethodPost, url, strings.NewReader(data.Encode()))
	if err != nil {
		return nil, nil, err
	}
	rq.Header.Set("Content-Type", "application/x-www-form-urlencoded")

	if c.AuthToken != "" {
		rq.Header.Set(HeaderAuth, c.AuthType+" "+c.AuthToken)
	}

	rp, err := c.HTTPClient.Do(rq)
	if err != nil {
		return nil, BuildResponse(rp), err
	}
	defer closeBody(rp)

	if rp.StatusCode >= 300 {
		return nil, BuildResponse(rp), AppErrorFromJSON(rp.Body)
	}

	var ar *AccessResponse
	err = json.NewDecoder(rp.Body).Decode(&ar)
	if err != nil {
		return nil, BuildResponse(rp), NewAppError(url, "api.marshal_error", nil, "", http.StatusInternalServerError).Wrap(err)
	}

	return ar, BuildResponse(rp), nil
}

// Elasticsearch Section

// TestElasticsearch will attempt to connect to the configured Elasticsearch server and return OK if configured.
// correctly.
func (c *Client4) TestElasticsearch() (*Response, error) {
	r, err := c.DoAPIPost(c.elasticsearchRoute()+"/test", "")
	if err != nil {
		return BuildResponse(r), err
	}
	defer closeBody(r)
	return BuildResponse(r), nil
}

// PurgeElasticsearchIndexes immediately deletes all Elasticsearch indexes.
func (c *Client4) PurgeElasticsearchIndexes() (*Response, error) {
	r, err := c.DoAPIPost(c.elasticsearchRoute()+"/purge_indexes", "")
	if err != nil {
		return BuildResponse(r), err
	}
	defer closeBody(r)
	return BuildResponse(r), nil
}

// Bleve Section

// PurgeBleveIndexes immediately deletes all Bleve indexes.
func (c *Client4) PurgeBleveIndexes() (*Response, error) {
	r, err := c.DoAPIPost(c.bleveRoute()+"/purge_indexes", "")
	if err != nil {
		return BuildResponse(r), err
	}
	defer closeBody(r)
	return BuildResponse(r), nil
}

// Data Retention Section

// GetDataRetentionPolicy will get the current global data retention policy details.
func (c *Client4) GetDataRetentionPolicy() (*GlobalRetentionPolicy, *Response, error) {
	r, err := c.DoAPIGet(c.dataRetentionRoute()+"/policy", "")
	if err != nil {
		return nil, BuildResponse(r), err
	}
	defer closeBody(r)
	var p GlobalRetentionPolicy
	if err := json.NewDecoder(r.Body).Decode(&p); err != nil {
		return nil, nil, NewAppError("GetDataRetentionPolicy", "api.unmarshal_error", nil, "", http.StatusInternalServerError).Wrap(err)
	}
	return &p, BuildResponse(r), nil
}

// GetDataRetentionPolicyByID will get the details for the granular data retention policy with the specified ID.
func (c *Client4) GetDataRetentionPolicyByID(policyID string) (*RetentionPolicyWithTeamAndChannelCounts, *Response, error) {
	r, err := c.DoAPIGet(c.dataRetentionPolicyRoute(policyID), "")
	if err != nil {
		return nil, BuildResponse(r), err
	}
	defer closeBody(r)

	var p RetentionPolicyWithTeamAndChannelCounts
	if err := json.NewDecoder(r.Body).Decode(&p); err != nil {
		return nil, nil, NewAppError("GetDataRetentionPolicyByID", "api.unmarshal_error", nil, "", http.StatusInternalServerError).Wrap(err)
	}
	return &p, BuildResponse(r), nil
}

// GetDataRetentionPoliciesCount will get the total number of granular data retention policies.
func (c *Client4) GetDataRetentionPoliciesCount() (int64, *Response, error) {
	type CountBody struct {
		TotalCount int64 `json:"total_count"`
	}
	r, err := c.DoAPIGet(c.dataRetentionRoute()+"/policies_count", "")
	if err != nil {
		return 0, BuildResponse(r), err
	}
	var countObj CountBody
	err = json.NewDecoder(r.Body).Decode(&countObj)
	if err != nil {
		return 0, nil, NewAppError("Client4.GetDataRetentionPoliciesCount", "model.utils.decode_json.app_error", nil, "", r.StatusCode).Wrap(err)
	}
	return countObj.TotalCount, BuildResponse(r), nil
}

// GetDataRetentionPolicies will get the current granular data retention policies' details.
func (c *Client4) GetDataRetentionPolicies(page, perPage int) (*RetentionPolicyWithTeamAndChannelCountsList, *Response, error) {
	query := fmt.Sprintf("?page=%d&per_page=%d", page, perPage)
	r, err := c.DoAPIGet(c.dataRetentionRoute()+"/policies"+query, "")
	if err != nil {
		return nil, BuildResponse(r), err
	}
	defer closeBody(r)

	var p RetentionPolicyWithTeamAndChannelCountsList
	if err := json.NewDecoder(r.Body).Decode(&p); err != nil {
		return nil, nil, NewAppError("GetDataRetentionPolicies", "api.unmarshal_error", nil, "", http.StatusInternalServerError).Wrap(err)
	}
	return &p, BuildResponse(r), nil
}

// CreateDataRetentionPolicy will create a new granular data retention policy which will be applied to
// the specified teams and channels. The Id field of `policy` must be empty.
func (c *Client4) CreateDataRetentionPolicy(policy *RetentionPolicyWithTeamAndChannelIDs) (*RetentionPolicyWithTeamAndChannelCounts, *Response, error) {
	policyJSON, err := json.Marshal(policy)
	if err != nil {
		return nil, nil, NewAppError("CreateDataRetentionPolicy", "api.marshal_error", nil, "", http.StatusInternalServerError).Wrap(err)
	}
	r, err := c.DoAPIPostBytes(c.dataRetentionRoute()+"/policies", policyJSON)
	if err != nil {
		return nil, BuildResponse(r), err
	}
	defer closeBody(r)
	var p RetentionPolicyWithTeamAndChannelCounts
	if err := json.NewDecoder(r.Body).Decode(&p); err != nil {
		return nil, nil, NewAppError("CreateDataRetentionPolicy", "api.unmarshal_error", nil, "", http.StatusInternalServerError).Wrap(err)
	}
	return &p, BuildResponse(r), nil
}

// DeleteDataRetentionPolicy will delete the granular data retention policy with the specified ID.
func (c *Client4) DeleteDataRetentionPolicy(policyID string) (*Response, error) {
	r, err := c.DoAPIDelete(c.dataRetentionPolicyRoute(policyID))
	if err != nil {
		return BuildResponse(r), err
	}
	defer closeBody(r)
	return BuildResponse(r), nil
}

// PatchDataRetentionPolicy will patch the granular data retention policy with the specified ID.
// The Id field of `patch` must be non-empty.
func (c *Client4) PatchDataRetentionPolicy(patch *RetentionPolicyWithTeamAndChannelIDs) (*RetentionPolicyWithTeamAndChannelCounts, *Response, error) {
	patchJSON, err := json.Marshal(patch)
	if err != nil {
		return nil, nil, NewAppError("PatchDataRetentionPolicy", "api.marshal_error", nil, "", http.StatusInternalServerError).Wrap(err)
	}
	r, err := c.DoAPIPatchBytes(c.dataRetentionPolicyRoute(patch.ID), patchJSON)
	if err != nil {
		return nil, BuildResponse(r), err
	}
	defer closeBody(r)
	var p RetentionPolicyWithTeamAndChannelCounts
	if err := json.NewDecoder(r.Body).Decode(&p); err != nil {
		return nil, nil, NewAppError("PatchDataRetentionPolicy", "api.unmarshal_error", nil, "", http.StatusInternalServerError).Wrap(err)
	}
	return &p, BuildResponse(r), nil
}

// GetTeamsForRetentionPolicy will get the teams to which the specified policy is currently applied.
func (c *Client4) GetTeamsForRetentionPolicy(policyID string, page, perPage int) (*TeamsWithCount, *Response, error) {
	query := fmt.Sprintf("?page=%d&per_page=%d", page, perPage)
	r, err := c.DoAPIGet(c.dataRetentionPolicyRoute(policyID)+"/teams"+query, "")
	if err != nil {
		return nil, BuildResponse(r), err
	}
	var teams *TeamsWithCount
	err = json.NewDecoder(r.Body).Decode(&teams)
	if err != nil {
		return nil, BuildResponse(r), NewAppError("Client4.GetTeamsForRetentionPolicy", "model.utils.decode_json.app_error", nil, "", r.StatusCode).Wrap(err)
	}
	return teams, BuildResponse(r), nil
}

// SearchTeamsForRetentionPolicy will search the teams to which the specified policy is currently applied.
func (c *Client4) SearchTeamsForRetentionPolicy(policyID string, term string) ([]*Team, *Response, error) {
	body, err := json.Marshal(map[string]any{"term": term})
	if err != nil {
		return nil, nil, NewAppError("SearchTeamsForRetentionPolicy", "api.marshal_error", nil, "", http.StatusInternalServerError).Wrap(err)
	}
	r, err := c.DoAPIPostBytes(c.dataRetentionPolicyRoute(policyID)+"/teams/search", body)
	if err != nil {
		return nil, BuildResponse(r), err
	}
	var teams []*Team
	err = json.NewDecoder(r.Body).Decode(&teams)
	if err != nil {
		return nil, BuildResponse(r), NewAppError("Client4.SearchTeamsForRetentionPolicy", "model.utils.decode_json.app_error", nil, "", r.StatusCode).Wrap(err)
	}
	return teams, BuildResponse(r), nil
}

// AddTeamsToRetentionPolicy will add the specified teams to the granular data retention policy
// with the specified ID.
func (c *Client4) AddTeamsToRetentionPolicy(policyID string, teamIDs []string) (*Response, error) {
	body, err := json.Marshal(teamIDs)
	if err != nil {
		return nil, NewAppError("AddTeamsToRetentionPolicy", "api.marshal_error", nil, "", http.StatusInternalServerError).Wrap(err)
	}
	r, err := c.DoAPIPostBytes(c.dataRetentionPolicyRoute(policyID)+"/teams", body)
	if err != nil {
		return BuildResponse(r), err
	}
	defer closeBody(r)
	return BuildResponse(r), nil
}

// RemoveTeamsFromRetentionPolicy will remove the specified teams from the granular data retention policy
// with the specified ID.
func (c *Client4) RemoveTeamsFromRetentionPolicy(policyID string, teamIDs []string) (*Response, error) {
	body, err := json.Marshal(teamIDs)
	if err != nil {
		return nil, NewAppError("RemoveTeamsFromRetentionPolicy", "api.marshal_error", nil, "", http.StatusInternalServerError).Wrap(err)
	}
	r, err := c.DoAPIDeleteBytes(c.dataRetentionPolicyRoute(policyID)+"/teams", body)
	if err != nil {
		return BuildResponse(r), err
	}
	defer closeBody(r)
	return BuildResponse(r), nil
}

// GetChannelsForRetentionPolicy will get the channels to which the specified policy is currently applied.
func (c *Client4) GetChannelsForRetentionPolicy(policyID string, page, perPage int) (*ChannelsWithCount, *Response, error) {
	query := fmt.Sprintf("?page=%d&per_page=%d", page, perPage)
	r, err := c.DoAPIGet(c.dataRetentionPolicyRoute(policyID)+"/channels"+query, "")
	if err != nil {
		return nil, BuildResponse(r), err
	}
	var channels *ChannelsWithCount
	err = json.NewDecoder(r.Body).Decode(&channels)
	if err != nil {
		return nil, BuildResponse(r), NewAppError("Client4.GetChannelsForRetentionPolicy", "model.utils.decode_json.app_error", nil, "", r.StatusCode).Wrap(err)
	}
	return channels, BuildResponse(r), nil
}

// SearchChannelsForRetentionPolicy will search the channels to which the specified policy is currently applied.
func (c *Client4) SearchChannelsForRetentionPolicy(policyID string, term string) (ChannelListWithTeamData, *Response, error) {
	body, err := json.Marshal(map[string]any{"term": term})
	if err != nil {
		return nil, nil, NewAppError("SearchChannelsForRetentionPolicy", "api.marshal_error", nil, "", http.StatusInternalServerError).Wrap(err)
	}
	r, err := c.DoAPIPostBytes(c.dataRetentionPolicyRoute(policyID)+"/channels/search", body)
	if err != nil {
		return nil, BuildResponse(r), err
	}
	var channels ChannelListWithTeamData
	err = json.NewDecoder(r.Body).Decode(&channels)
	if err != nil {
		return nil, BuildResponse(r), NewAppError("Client4.SearchChannelsForRetentionPolicy", "model.utils.decode_json.app_error", nil, "", r.StatusCode).Wrap(err)
	}
	return channels, BuildResponse(r), nil
}

// AddChannelsToRetentionPolicy will add the specified channels to the granular data retention policy
// with the specified ID.
func (c *Client4) AddChannelsToRetentionPolicy(policyID string, channelIDs []string) (*Response, error) {
	body, err := json.Marshal(channelIDs)
	if err != nil {
		return nil, NewAppError("AddChannelsToRetentionPolicy", "api.marshal_error", nil, "", http.StatusInternalServerError).Wrap(err)
	}
	r, err := c.DoAPIPostBytes(c.dataRetentionPolicyRoute(policyID)+"/channels", body)
	if err != nil {
		return BuildResponse(r), err
	}
	defer closeBody(r)
	return BuildResponse(r), nil
}

// RemoveChannelsFromRetentionPolicy will remove the specified channels from the granular data retention policy
// with the specified ID.
func (c *Client4) RemoveChannelsFromRetentionPolicy(policyID string, channelIDs []string) (*Response, error) {
	body, err := json.Marshal(channelIDs)
	if err != nil {
		return nil, NewAppError("RemoveChannelsFromRetentionPolicy", "api.marshal_error", nil, "", http.StatusInternalServerError).Wrap(err)
	}
	r, err := c.DoAPIDeleteBytes(c.dataRetentionPolicyRoute(policyID)+"/channels", body)
	if err != nil {
		return BuildResponse(r), err
	}
	defer closeBody(r)
	return BuildResponse(r), nil
}

// GetTeamPoliciesForUser will get the data retention policies for the teams to which a user belongs.
func (c *Client4) GetTeamPoliciesForUser(userID string, offset, limit int) (*RetentionPolicyForTeamList, *Response, error) {
	r, err := c.DoAPIGet(c.userRoute(userID)+"/data_retention/team_policies", "")
	if err != nil {
		return nil, BuildResponse(r), err
	}
	var teams RetentionPolicyForTeamList
	err = json.NewDecoder(r.Body).Decode(&teams)
	if err != nil {
		return nil, BuildResponse(r), NewAppError("Client4.GetTeamPoliciesForUser", "model.utils.decode_json.app_error", nil, "", r.StatusCode).Wrap(err)
	}
	return &teams, BuildResponse(r), nil
}

// GetChannelPoliciesForUser will get the data retention policies for the channels to which a user belongs.
func (c *Client4) GetChannelPoliciesForUser(userID string, offset, limit int) (*RetentionPolicyForChannelList, *Response, error) {
	r, err := c.DoAPIGet(c.userRoute(userID)+"/data_retention/channel_policies", "")
	if err != nil {
		return nil, BuildResponse(r), err
	}
	var channels RetentionPolicyForChannelList
	err = json.NewDecoder(r.Body).Decode(&channels)
	if err != nil {
		return nil, BuildResponse(r), NewAppError("Client4.GetChannelPoliciesForUser", "model.utils.decode_json.app_error", nil, "", r.StatusCode).Wrap(err)
	}
	return &channels, BuildResponse(r), nil
}

// Drafts Sections

// UpsertDraft will create a new draft or update a draft if it already exists
func (c *Client4) UpsertDraft(draft *Draft) (*Draft, *Response, error) {
	buf, err := json.Marshal(draft)
	if err != nil {
		return nil, nil, NewAppError("UpsertDraft", "api.marshal_error", nil, "", http.StatusInternalServerError).Wrap(err)
	}

	r, err := c.DoAPIPostBytes(c.draftsRoute(), buf)
	if err != nil {
		return nil, BuildResponse(r), err
	}
	defer closeBody(r)

	var df Draft
	err = json.NewDecoder(r.Body).Decode(&df)
	if err != nil {
		return nil, nil, NewAppError("UpsertDraft", "api.unmarshal_error", nil, "", http.StatusInternalServerError).Wrap(err)
	}
	return &df, BuildResponse(r), err
}

// GetDrafts will get all drafts for a user
func (c *Client4) GetDrafts(userId, teamId string) ([]*Draft, *Response, error) {
	r, err := c.DoAPIGet(c.userRoute(userId)+c.teamRoute(teamId)+"/drafts", "")
	if err != nil {
		return nil, BuildResponse(r), err
	}
	defer closeBody(r)
	var drafts []*Draft
	err = json.NewDecoder(r.Body).Decode(&drafts)
	if err != nil {
		return nil, nil, NewAppError("GetDrafts", "api.unmarshal_error", nil, "", http.StatusInternalServerError).Wrap(err)
	}
	return drafts, BuildResponse(r), nil
}

func (c *Client4) DeleteDraft(userId, channelId, rootId string) (*Draft, *Response, error) {
	r, err := c.DoAPIDelete(c.userRoute(userId) + c.channelRoute(channelId) + "/drafts")
	if err != nil {
		return nil, BuildResponse(r), err
	}
	defer closeBody(r)

	var df *Draft
	err = json.NewDecoder(r.Body).Decode(&df)
	if err != nil {
		return nil, BuildResponse(r), NewAppError("DeleteDraft", "api.marshal_error", nil, "", http.StatusInternalServerError).Wrap(err)
	}
	return df, BuildResponse(r), nil
}

// Commands Section

// CreateCommand will create a new command if the user have the right permissions.
func (c *Client4) CreateCommand(cmd *Command) (*Command, *Response, error) {
	buf, err := json.Marshal(cmd)
	if err != nil {
		return nil, nil, NewAppError("CreateCommand", "api.marshal_error", nil, "", http.StatusInternalServerError).Wrap(err)
	}
	r, err := c.DoAPIPostBytes(c.commandsRoute(), buf)
	if err != nil {
		return nil, BuildResponse(r), err
	}
	defer closeBody(r)

	var command Command
	if err := json.NewDecoder(r.Body).Decode(&command); err != nil {
		return nil, nil, NewAppError("CreateCommand", "api.unmarshal_error", nil, "", http.StatusInternalServerError).Wrap(err)
	}
	return &command, BuildResponse(r), nil
}

// UpdateCommand updates a command based on the provided Command struct.
func (c *Client4) UpdateCommand(cmd *Command) (*Command, *Response, error) {
	buf, err := json.Marshal(cmd)
	if err != nil {
		return nil, nil, NewAppError("UpdateCommand", "api.marshal_error", nil, "", http.StatusInternalServerError).Wrap(err)
	}
	r, err := c.DoAPIPutBytes(c.commandRoute(cmd.Id), buf)
	if err != nil {
		return nil, BuildResponse(r), err
	}
	defer closeBody(r)
	var command Command
	if err := json.NewDecoder(r.Body).Decode(&command); err != nil {
		return nil, nil, NewAppError("UpdateCommand", "api.unmarshal_error", nil, "", http.StatusInternalServerError).Wrap(err)
	}
	return &command, BuildResponse(r), nil
}

// MoveCommand moves a command to a different team.
func (c *Client4) MoveCommand(teamId string, commandId string) (*Response, error) {
	cmr := CommandMoveRequest{TeamId: teamId}
	buf, err := json.Marshal(cmr)
	if err != nil {
		return nil, NewAppError("MoveCommand", "api.marshal_error", nil, "", http.StatusInternalServerError).Wrap(err)
	}
	r, err := c.DoAPIPutBytes(c.commandMoveRoute(commandId), buf)
	if err != nil {
		return BuildResponse(r), err
	}
	defer closeBody(r)
	return BuildResponse(r), nil
}

// DeleteCommand deletes a command based on the provided command id string.
func (c *Client4) DeleteCommand(commandId string) (*Response, error) {
	r, err := c.DoAPIDelete(c.commandRoute(commandId))
	if err != nil {
		return BuildResponse(r), err
	}
	defer closeBody(r)
	return BuildResponse(r), nil
}

// ListCommands will retrieve a list of commands available in the team.
func (c *Client4) ListCommands(teamId string, customOnly bool) ([]*Command, *Response, error) {
	query := fmt.Sprintf("?team_id=%v&custom_only=%v", teamId, customOnly)
	r, err := c.DoAPIGet(c.commandsRoute()+query, "")
	if err != nil {
		return nil, BuildResponse(r), err
	}
	defer closeBody(r)

	var list []*Command
	if err := json.NewDecoder(r.Body).Decode(&list); err != nil {
		return nil, nil, NewAppError("ListCommands", "api.unmarshal_error", nil, "", http.StatusInternalServerError).Wrap(err)
	}
	return list, BuildResponse(r), nil
}

// ListCommandAutocompleteSuggestions will retrieve a list of suggestions for a userInput.
func (c *Client4) ListCommandAutocompleteSuggestions(userInput, teamId string) ([]AutocompleteSuggestion, *Response, error) {
	query := fmt.Sprintf("/commands/autocomplete_suggestions?user_input=%v", userInput)
	r, err := c.DoAPIGet(c.teamRoute(teamId)+query, "")
	if err != nil {
		return nil, BuildResponse(r), err
	}
	defer closeBody(r)
	var list []AutocompleteSuggestion
	if err := json.NewDecoder(r.Body).Decode(&list); err != nil {
		return nil, nil, NewAppError("ListCommandAutocompleteSuggestions", "api.unmarshal_error", nil, "", http.StatusInternalServerError).Wrap(err)
	}
	return list, BuildResponse(r), nil
}

// GetCommandById will retrieve a command by id.
func (c *Client4) GetCommandById(cmdId string) (*Command, *Response, error) {
	url := fmt.Sprintf("%s/%s", c.commandsRoute(), cmdId)
	r, err := c.DoAPIGet(url, "")
	if err != nil {
		return nil, BuildResponse(r), err
	}
	defer closeBody(r)
	var command Command
	if err := json.NewDecoder(r.Body).Decode(&command); err != nil {
		return nil, nil, NewAppError("GetCommandById", "api.unmarshal_error", nil, "", http.StatusInternalServerError).Wrap(err)
	}
	return &command, BuildResponse(r), nil
}

// ExecuteCommand executes a given slash command.
func (c *Client4) ExecuteCommand(channelId, command string) (*CommandResponse, *Response, error) {
	commandArgs := &CommandArgs{
		ChannelId: channelId,
		Command:   command,
	}
	buf, err := json.Marshal(commandArgs)
	if err != nil {
		return nil, nil, NewAppError("ExecuteCommand", "api.marshal_error", nil, "", http.StatusInternalServerError).Wrap(err)
	}
	r, err := c.DoAPIPostBytes(c.commandsRoute()+"/execute", buf)
	if err != nil {
		return nil, BuildResponse(r), err
	}
	defer closeBody(r)

	response, err := CommandResponseFromJSON(r.Body)
	if err != nil {
		return nil, BuildResponse(r), NewAppError("ExecuteCommand", "api.marshal_error", nil, "", http.StatusInternalServerError).Wrap(err)
	}
	return response, BuildResponse(r), nil
}

// ExecuteCommandWithTeam executes a given slash command against the specified team.
// Use this when executing slash commands in a DM/GM, since the team id cannot be inferred in that case.
func (c *Client4) ExecuteCommandWithTeam(channelId, teamId, command string) (*CommandResponse, *Response, error) {
	commandArgs := &CommandArgs{
		ChannelId: channelId,
		TeamId:    teamId,
		Command:   command,
	}
	buf, err := json.Marshal(commandArgs)
	if err != nil {
		return nil, nil, NewAppError("ExecuteCommandWithTeam", "api.marshal_error", nil, "", http.StatusInternalServerError).Wrap(err)
	}
	r, err := c.DoAPIPostBytes(c.commandsRoute()+"/execute", buf)
	if err != nil {
		return nil, BuildResponse(r), err
	}
	defer closeBody(r)

	response, err := CommandResponseFromJSON(r.Body)
	if err != nil {
		return nil, BuildResponse(r), NewAppError("ExecuteCommandWithTeam", "api.marshal_error", nil, "", http.StatusInternalServerError).Wrap(err)
	}
	return response, BuildResponse(r), nil
}

// ListAutocompleteCommands will retrieve a list of commands available in the team.
func (c *Client4) ListAutocompleteCommands(teamId string) ([]*Command, *Response, error) {
	r, err := c.DoAPIGet(c.teamAutoCompleteCommandsRoute(teamId), "")
	if err != nil {
		return nil, BuildResponse(r), err
	}
	defer closeBody(r)
	var list []*Command
	if err := json.NewDecoder(r.Body).Decode(&list); err != nil {
		return nil, nil, NewAppError("ListAutocompleteCommands", "api.unmarshal_error", nil, "", http.StatusInternalServerError).Wrap(err)
	}
	return list, BuildResponse(r), nil
}

// RegenCommandToken will create a new token if the user have the right permissions.
func (c *Client4) RegenCommandToken(commandId string) (string, *Response, error) {
	r, err := c.DoAPIPut(c.commandRoute(commandId)+"/regen_token", "")
	if err != nil {
		return "", BuildResponse(r), err
	}
	defer closeBody(r)
	return MapFromJSON(r.Body)["token"], BuildResponse(r), nil
}

// Status Section

// GetUserStatus returns a user based on the provided user id string.
func (c *Client4) GetUserStatus(userId, etag string) (*Status, *Response, error) {
	r, err := c.DoAPIGet(c.userStatusRoute(userId), etag)
	if err != nil {
		return nil, BuildResponse(r), err
	}
	defer closeBody(r)
	var s Status
	if r.StatusCode == http.StatusNotModified {
		return &s, BuildResponse(r), nil
	}
	if err := json.NewDecoder(r.Body).Decode(&s); err != nil {
		return nil, nil, NewAppError("GetUserStatus", "api.unmarshal_error", nil, "", http.StatusInternalServerError).Wrap(err)
	}
	return &s, BuildResponse(r), nil
}

// GetUsersStatusesByIds returns a list of users status based on the provided user ids.
func (c *Client4) GetUsersStatusesByIds(userIds []string) ([]*Status, *Response, error) {
	r, err := c.DoAPIPost(c.userStatusesRoute()+"/ids", ArrayToJSON(userIds))
	if err != nil {
		return nil, BuildResponse(r), err
	}
	defer closeBody(r)
	var list []*Status
	if err := json.NewDecoder(r.Body).Decode(&list); err != nil {
		return nil, nil, NewAppError("GetUsersStatusesByIds", "api.unmarshal_error", nil, "", http.StatusInternalServerError).Wrap(err)
	}
	return list, BuildResponse(r), nil
}

// UpdateUserStatus sets a user's status based on the provided user id string.
func (c *Client4) UpdateUserStatus(userId string, userStatus *Status) (*Status, *Response, error) {
	buf, err := json.Marshal(userStatus)
	if err != nil {
		return nil, nil, NewAppError("UpdateUserStatus", "api.marshal_error", nil, "", http.StatusInternalServerError).Wrap(err)
	}
	r, err := c.DoAPIPutBytes(c.userStatusRoute(userId), buf)
	if err != nil {
		return nil, BuildResponse(r), err
	}
	defer closeBody(r)
	var s Status
	if err := json.NewDecoder(r.Body).Decode(&s); err != nil {
		return nil, nil, NewAppError("UpdateUserStatus", "api.unmarshal_error", nil, "", http.StatusInternalServerError).Wrap(err)
	}
	return &s, BuildResponse(r), nil
}

// UpdateUserCustomStatus sets a user's custom status based on the provided user id string.
// The returned CustomStatus object is the same as the one passed, and it should be just
// ignored. It's only kept to maintain compatibility.
func (c *Client4) UpdateUserCustomStatus(userId string, userCustomStatus *CustomStatus) (*CustomStatus, *Response, error) {
	buf, err := json.Marshal(userCustomStatus)
	if err != nil {
		return nil, nil, NewAppError("UpdateUserCustomStatus", "api.marshal_error", nil, "", http.StatusInternalServerError).Wrap(err)
	}
	r, err := c.DoAPIPutBytes(c.userStatusRoute(userId)+"/custom", buf)
	if err != nil {
		return nil, BuildResponse(r), err
	}
	defer closeBody(r)
	// This is returning the same status which was passed.
	// The API was incorrectly designed to return a status returned from the server,
	// but the server doesn't return anything except an OK.
	return userCustomStatus, BuildResponse(r), nil
}

// RemoveUserCustomStatus remove a user's custom status based on the provided user id string.
func (c *Client4) RemoveUserCustomStatus(userId string) (*Response, error) {
	r, err := c.DoAPIDelete(c.userStatusRoute(userId) + "/custom")
	if err != nil {
		return BuildResponse(r), err
	}
	defer closeBody(r)
	return BuildResponse(r), nil
}

// RemoveRecentUserCustomStatus remove a recent user's custom status based on the provided user id string.
func (c *Client4) RemoveRecentUserCustomStatus(userId string) (*Response, error) {
	r, err := c.DoAPIDelete(c.userStatusRoute(userId) + "/custom/recent")
	if err != nil {
		return BuildResponse(r), err
	}
	defer closeBody(r)
	return BuildResponse(r), nil
}

// Emoji Section

// CreateEmoji will save an emoji to the server if the current user has permission
// to do so. If successful, the provided emoji will be returned with its Id field
// filled in. Otherwise, an error will be returned.
func (c *Client4) CreateEmoji(emoji *Emoji, image []byte, filename string) (*Emoji, *Response, error) {
	body := &bytes.Buffer{}
	writer := multipart.NewWriter(body)

	part, err := writer.CreateFormFile("image", filename)
	if err != nil {
		return nil, nil, err
	}

	_, err = io.Copy(part, bytes.NewBuffer(image))
	if err != nil {
		return nil, nil, err
	}

	emojiJSON, err := json.Marshal(emoji)
	if err != nil {
		return nil, nil, NewAppError("CreateEmoji", "api.marshal_error", nil, "", 0).Wrap(err)
	}

	if err := writer.WriteField("emoji", string(emojiJSON)); err != nil {
		return nil, nil, err
	}

	if err := writer.Close(); err != nil {
		return nil, nil, err
	}

	return c.DoEmojiUploadFile(c.emojisRoute(), body.Bytes(), writer.FormDataContentType())
}

// GetEmojiList returns a page of custom emoji on the system.
func (c *Client4) GetEmojiList(page, perPage int) ([]*Emoji, *Response, error) {
	query := fmt.Sprintf("?page=%v&per_page=%v", page, perPage)
	r, err := c.DoAPIGet(c.emojisRoute()+query, "")
	if err != nil {
		return nil, BuildResponse(r), err
	}
	defer closeBody(r)

	var list []*Emoji
	if err := json.NewDecoder(r.Body).Decode(&list); err != nil {
		return nil, nil, NewAppError("GetEmojiList", "api.unmarshal_error", nil, "", http.StatusInternalServerError).Wrap(err)
	}
	return list, BuildResponse(r), nil
}

// GetSortedEmojiList returns a page of custom emoji on the system sorted based on the sort
// parameter, blank for no sorting and "name" to sort by emoji names.
func (c *Client4) GetSortedEmojiList(page, perPage int, sort string) ([]*Emoji, *Response, error) {
	query := fmt.Sprintf("?page=%v&per_page=%v&sort=%v", page, perPage, sort)
	r, err := c.DoAPIGet(c.emojisRoute()+query, "")
	if err != nil {
		return nil, BuildResponse(r), err
	}
	defer closeBody(r)
	var list []*Emoji
	if err := json.NewDecoder(r.Body).Decode(&list); err != nil {
		return nil, nil, NewAppError("GetSortedEmojiList", "api.unmarshal_error", nil, "", http.StatusInternalServerError).Wrap(err)
	}
	return list, BuildResponse(r), nil
}

// DeleteEmoji delete an custom emoji on the provided emoji id string.
func (c *Client4) DeleteEmoji(emojiId string) (*Response, error) {
	r, err := c.DoAPIDelete(c.emojiRoute(emojiId))
	if err != nil {
		return BuildResponse(r), err
	}
	defer closeBody(r)
	return BuildResponse(r), nil
}

// GetEmoji returns a custom emoji based on the emojiId string.
func (c *Client4) GetEmoji(emojiId string) (*Emoji, *Response, error) {
	r, err := c.DoAPIGet(c.emojiRoute(emojiId), "")
	if err != nil {
		return nil, BuildResponse(r), err
	}
	defer closeBody(r)
	var e Emoji
	if err := json.NewDecoder(r.Body).Decode(&e); err != nil {
		return nil, nil, NewAppError("GetEmoji", "api.unmarshal_error", nil, "", http.StatusInternalServerError).Wrap(err)
	}
	return &e, BuildResponse(r), nil
}

// GetEmojiByName returns a custom emoji based on the name string.
func (c *Client4) GetEmojiByName(name string) (*Emoji, *Response, error) {
	r, err := c.DoAPIGet(c.emojiByNameRoute(name), "")
	if err != nil {
		return nil, BuildResponse(r), err
	}
	defer closeBody(r)
	var e Emoji
	if err := json.NewDecoder(r.Body).Decode(&e); err != nil {
		return nil, nil, NewAppError("GetEmojiByName", "api.unmarshal_error", nil, "", http.StatusInternalServerError).Wrap(err)
	}
	return &e, BuildResponse(r), nil
}

// GetEmojiImage returns the emoji image.
func (c *Client4) GetEmojiImage(emojiId string) ([]byte, *Response, error) {
	r, err := c.DoAPIGet(c.emojiRoute(emojiId)+"/image", "")
	if err != nil {
		return nil, BuildResponse(r), err
	}
	defer closeBody(r)

	data, err := io.ReadAll(r.Body)
	if err != nil {
		return nil, BuildResponse(r), NewAppError("GetEmojiImage", "model.client.read_file.app_error", nil, "", r.StatusCode).Wrap(err)
	}

	return data, BuildResponse(r), nil
}

// SearchEmoji returns a list of emoji matching some search criteria.
func (c *Client4) SearchEmoji(search *EmojiSearch) ([]*Emoji, *Response, error) {
	buf, err := json.Marshal(search)
	if err != nil {
		return nil, nil, NewAppError("SearchEmoji", "api.marshal_error", nil, "", http.StatusInternalServerError).Wrap(err)
	}
	r, err := c.DoAPIPostBytes(c.emojisRoute()+"/search", buf)
	if err != nil {
		return nil, BuildResponse(r), err
	}
	defer closeBody(r)
	var list []*Emoji
	if err := json.NewDecoder(r.Body).Decode(&list); err != nil {
		return nil, nil, NewAppError("SearchEmoji", "api.unmarshal_error", nil, "", http.StatusInternalServerError).Wrap(err)
	}
	return list, BuildResponse(r), nil
}

// AutocompleteEmoji returns a list of emoji starting with or matching name.
func (c *Client4) AutocompleteEmoji(name string, etag string) ([]*Emoji, *Response, error) {
	query := fmt.Sprintf("?name=%v", name)
	r, err := c.DoAPIGet(c.emojisRoute()+"/autocomplete"+query, "")
	if err != nil {
		return nil, BuildResponse(r), err
	}
	defer closeBody(r)
	var list []*Emoji
	if err := json.NewDecoder(r.Body).Decode(&list); err != nil {
		return nil, nil, NewAppError("AutocompleteEmoji", "api.unmarshal_error", nil, "", http.StatusInternalServerError).Wrap(err)
	}
	return list, BuildResponse(r), nil
}

// Reaction Section

// SaveReaction saves an emoji reaction for a post. Returns the saved reaction if successful, otherwise an error will be returned.
func (c *Client4) SaveReaction(reaction *Reaction) (*Reaction, *Response, error) {
	buf, err := json.Marshal(reaction)
	if err != nil {
		return nil, nil, NewAppError("SaveReaction", "api.marshal_error", nil, "", http.StatusInternalServerError).Wrap(err)
	}
	r, err := c.DoAPIPostBytes(c.reactionsRoute(), buf)
	if err != nil {
		return nil, BuildResponse(r), err
	}
	defer closeBody(r)
	var re Reaction
	if err := json.NewDecoder(r.Body).Decode(&re); err != nil {
		return nil, nil, NewAppError("SaveReaction", "api.unmarshal_error", nil, "", http.StatusInternalServerError).Wrap(err)
	}
	return &re, BuildResponse(r), nil
}

// GetReactions returns a list of reactions to a post.
func (c *Client4) GetReactions(postId string) ([]*Reaction, *Response, error) {
	r, err := c.DoAPIGet(c.postRoute(postId)+"/reactions", "")
	if err != nil {
		return nil, BuildResponse(r), err
	}
	defer closeBody(r)
	var list []*Reaction
	if err := json.NewDecoder(r.Body).Decode(&list); err != nil {
		return nil, nil, NewAppError("GetReactions", "api.unmarshal_error", nil, "", http.StatusInternalServerError).Wrap(err)
	}
	return list, BuildResponse(r), nil
}

// DeleteReaction deletes reaction of a user in a post.
func (c *Client4) DeleteReaction(reaction *Reaction) (*Response, error) {
	r, err := c.DoAPIDelete(c.userRoute(reaction.UserId) + c.postRoute(reaction.PostId) + fmt.Sprintf("/reactions/%v", reaction.EmojiName))
	if err != nil {
		return BuildResponse(r), err
	}
	defer closeBody(r)
	return BuildResponse(r), nil
}

// FetchBulkReactions returns a map of postIds and corresponding reactions
func (c *Client4) GetBulkReactions(postIds []string) (map[string][]*Reaction, *Response, error) {
	r, err := c.DoAPIPost(c.postsRoute()+"/ids/reactions", ArrayToJSON(postIds))
	if err != nil {
		return nil, BuildResponse(r), err
	}
	defer closeBody(r)
	reactions := map[string][]*Reaction{}
	if err := json.NewDecoder(r.Body).Decode(&reactions); err != nil {
		return nil, nil, NewAppError("GetBulkReactions", "api.unmarshal_error", nil, "", http.StatusInternalServerError).Wrap(err)
	}
	return reactions, BuildResponse(r), nil
}

func (c *Client4) GetTopReactionsForTeamSince(teamId string, timeRange string, page int, perPage int) (*TopReactionList, *Response, error) {
	query := fmt.Sprintf("?time_range=%v&page=%v&per_page=%v", timeRange, page, perPage)
	r, err := c.DoAPIGet(c.teamRoute(teamId)+"/top/reactions"+query, "")
	if err != nil {
		return nil, BuildResponse(r), err
	}
	defer closeBody(r)
	var topReactions *TopReactionList
	if err := json.NewDecoder(r.Body).Decode(&topReactions); err != nil {
		return nil, nil, NewAppError("GetTopReactionsForTeamSince", "api.unmarshal_error", nil, "", http.StatusInternalServerError).Wrap(err)
	}
	return topReactions, BuildResponse(r), nil
}

func (c *Client4) GetTopReactionsForUserSince(teamId string, timeRange string, page int, perPage int) (*TopReactionList, *Response, error) {
	query := fmt.Sprintf("?time_range=%v&page=%v&per_page=%v", timeRange, page, perPage)

	if teamId != "" {
		query += fmt.Sprintf("&team_id=%v", teamId)
	}

	r, err := c.DoAPIGet(c.usersRoute()+"/me/top/reactions"+query, "")
	if err != nil {
		return nil, BuildResponse(r), err
	}
	defer closeBody(r)
	var topReactions *TopReactionList
	if err := json.NewDecoder(r.Body).Decode(&topReactions); err != nil {
		return nil, nil, NewAppError("GetTopReactionsForUserSince", "api.unmarshal_error", nil, "", http.StatusInternalServerError).Wrap(err)
	}
	return topReactions, BuildResponse(r), nil
}

func (c *Client4) GetTopDMsForUserSince(timeRange string, page int, perPage int) (*TopDMList, *Response, error) {
	query := fmt.Sprintf("?time_range=%v&page=%v&per_page=%v", timeRange, page, perPage)

	r, err := c.DoAPIGet(c.usersRoute()+"/me/top/dms"+query, "")
	if err != nil {
		return nil, BuildResponse(r), err
	}
	defer closeBody(r)
	var topDMs *TopDMList
	if jsonErr := json.NewDecoder(r.Body).Decode(&topDMs); jsonErr != nil {
		return nil, nil, NewAppError("GetTopReactionsForUserSince", "api.unmarshal_error", nil, jsonErr.Error(), http.StatusInternalServerError)
	}
	return topDMs, BuildResponse(r), nil
}

// Timezone Section

// GetSupportedTimezone returns a page of supported timezones on the system.
func (c *Client4) GetSupportedTimezone() ([]string, *Response, error) {
	r, err := c.DoAPIGet(c.timezonesRoute(), "")
	if err != nil {
		return nil, BuildResponse(r), err
	}
	defer closeBody(r)
	var timezones []string
	json.NewDecoder(r.Body).Decode(&timezones)
	return timezones, BuildResponse(r), nil
}

// Open Graph Metadata Section

// OpenGraph return the open graph metadata for a particular url if the site have the metadata.
func (c *Client4) OpenGraph(url string) (map[string]string, *Response, error) {
	requestBody := make(map[string]string)
	requestBody["url"] = url

	r, err := c.DoAPIPost(c.openGraphRoute(), MapToJSON(requestBody))
	if err != nil {
		return nil, BuildResponse(r), err
	}
	defer closeBody(r)
	return MapFromJSON(r.Body), BuildResponse(r), nil
}

// Jobs Section

// GetJob gets a single job.
func (c *Client4) GetJob(id string) (*Job, *Response, error) {
	r, err := c.DoAPIGet(c.jobsRoute()+fmt.Sprintf("/%v", id), "")
	if err != nil {
		return nil, BuildResponse(r), err
	}
	defer closeBody(r)
	var j Job
	if err := json.NewDecoder(r.Body).Decode(&j); err != nil {
		return nil, nil, NewAppError("GetJob", "api.unmarshal_error", nil, "", http.StatusInternalServerError).Wrap(err)
	}
	return &j, BuildResponse(r), nil
}

// GetJobs gets all jobs, sorted with the job that was created most recently first.
func (c *Client4) GetJobs(page int, perPage int) ([]*Job, *Response, error) {
	r, err := c.DoAPIGet(c.jobsRoute()+fmt.Sprintf("?page=%v&per_page=%v", page, perPage), "")
	if err != nil {
		return nil, BuildResponse(r), err
	}
	defer closeBody(r)
	var list []*Job
	if err := json.NewDecoder(r.Body).Decode(&list); err != nil {
		return nil, nil, NewAppError("GetJobs", "api.unmarshal_error", nil, "", http.StatusInternalServerError).Wrap(err)
	}
	return list, BuildResponse(r), nil
}

// GetJobsByType gets all jobs of a given type, sorted with the job that was created most recently first.
func (c *Client4) GetJobsByType(jobType string, page int, perPage int) ([]*Job, *Response, error) {
	r, err := c.DoAPIGet(c.jobsRoute()+fmt.Sprintf("/type/%v?page=%v&per_page=%v", jobType, page, perPage), "")
	if err != nil {
		return nil, BuildResponse(r), err
	}
	defer closeBody(r)
	var list []*Job
	if err := json.NewDecoder(r.Body).Decode(&list); err != nil {
		return nil, nil, NewAppError("GetJobsByType", "api.unmarshal_error", nil, "", http.StatusInternalServerError).Wrap(err)
	}
	return list, BuildResponse(r), nil
}

// CreateJob creates a job based on the provided job struct.
func (c *Client4) CreateJob(job *Job) (*Job, *Response, error) {
	buf, err := json.Marshal(job)
	if err != nil {
		return nil, nil, NewAppError("CreateJob", "api.marshal_error", nil, "", http.StatusInternalServerError).Wrap(err)
	}
	r, err := c.DoAPIPostBytes(c.jobsRoute(), buf)
	if err != nil {
		return nil, BuildResponse(r), err
	}
	defer closeBody(r)
	var j Job
	if err := json.NewDecoder(r.Body).Decode(&j); err != nil {
		return nil, nil, NewAppError("CreateJob", "api.unmarshal_error", nil, "", http.StatusInternalServerError).Wrap(err)
	}
	return &j, BuildResponse(r), nil
}

// CancelJob requests the cancellation of the job with the provided Id.
func (c *Client4) CancelJob(jobId string) (*Response, error) {
	r, err := c.DoAPIPost(c.jobsRoute()+fmt.Sprintf("/%v/cancel", jobId), "")
	if err != nil {
		return BuildResponse(r), err
	}
	defer closeBody(r)
	return BuildResponse(r), nil
}

// DownloadJob downloads the results of the job
func (c *Client4) DownloadJob(jobId string) ([]byte, *Response, error) {
	r, err := c.DoAPIGet(c.jobsRoute()+fmt.Sprintf("/%v/download", jobId), "")
	if err != nil {
		return nil, BuildResponse(r), err
	}
	defer closeBody(r)

	data, err := io.ReadAll(r.Body)
	if err != nil {
		return nil, BuildResponse(r), NewAppError("GetFile", "model.client.read_job_result_file.app_error", nil, "", r.StatusCode).Wrap(err)
	}
	return data, BuildResponse(r), nil
}

// Roles Section

// GetAllRoles returns a list of all the roles.
func (c *Client4) GetAllRoles() ([]*Role, *Response, error) {
	r, err := c.DoAPIGet(c.rolesRoute(), "")
	if err != nil {
		return nil, BuildResponse(r), err
	}
	defer closeBody(r)
	var list []*Role
	if err := json.NewDecoder(r.Body).Decode(&list); err != nil {
		return nil, nil, NewAppError("GetAllRoles", "api.unmarshal_error", nil, "", http.StatusInternalServerError).Wrap(err)
	}
	return list, BuildResponse(r), nil
}

// GetRole gets a single role by ID.
func (c *Client4) GetRole(id string) (*Role, *Response, error) {
	r, err := c.DoAPIGet(c.rolesRoute()+fmt.Sprintf("/%v", id), "")
	if err != nil {
		return nil, BuildResponse(r), err
	}
	defer closeBody(r)
	var role Role
	if err := json.NewDecoder(r.Body).Decode(&role); err != nil {
		return nil, nil, NewAppError("GetRole", "api.unmarshal_error", nil, "", http.StatusInternalServerError).Wrap(err)
	}
	return &role, BuildResponse(r), nil
}

// GetRoleByName gets a single role by Name.
func (c *Client4) GetRoleByName(name string) (*Role, *Response, error) {
	r, err := c.DoAPIGet(c.rolesRoute()+fmt.Sprintf("/name/%v", name), "")
	if err != nil {
		return nil, BuildResponse(r), err
	}
	defer closeBody(r)
	var role Role
	if err := json.NewDecoder(r.Body).Decode(&role); err != nil {
		return nil, nil, NewAppError("GetRoleByName", "api.unmarshal_error", nil, "", http.StatusInternalServerError).Wrap(err)
	}
	return &role, BuildResponse(r), nil
}

// GetRolesByNames returns a list of roles based on the provided role names.
func (c *Client4) GetRolesByNames(roleNames []string) ([]*Role, *Response, error) {
	r, err := c.DoAPIPost(c.rolesRoute()+"/names", ArrayToJSON(roleNames))
	if err != nil {
		return nil, BuildResponse(r), err
	}
	defer closeBody(r)
	var list []*Role
	if err := json.NewDecoder(r.Body).Decode(&list); err != nil {
		return nil, nil, NewAppError("GetRolesByNames", "api.unmarshal_error", nil, "", http.StatusInternalServerError).Wrap(err)
	}
	return list, BuildResponse(r), nil
}

// PatchRole partially updates a role in the system. Any missing fields are not updated.
func (c *Client4) PatchRole(roleId string, patch *RolePatch) (*Role, *Response, error) {
	buf, err := json.Marshal(patch)
	if err != nil {
		return nil, nil, NewAppError("PatchRole", "api.marshal_error", nil, "", http.StatusInternalServerError).Wrap(err)
	}
	r, err := c.DoAPIPutBytes(c.rolesRoute()+fmt.Sprintf("/%v/patch", roleId), buf)
	if err != nil {
		return nil, BuildResponse(r), err
	}
	defer closeBody(r)
	var role Role
	if err := json.NewDecoder(r.Body).Decode(&role); err != nil {
		return nil, nil, NewAppError("PatchRole", "api.unmarshal_error", nil, "", http.StatusInternalServerError).Wrap(err)
	}
	return &role, BuildResponse(r), nil
}

// Schemes Section

// CreateScheme creates a new Scheme.
func (c *Client4) CreateScheme(scheme *Scheme) (*Scheme, *Response, error) {
	buf, err := json.Marshal(scheme)
	if err != nil {
		return nil, nil, NewAppError("CreateScheme", "api.marshal_error", nil, "", http.StatusInternalServerError).Wrap(err)
	}
	r, err := c.DoAPIPostBytes(c.schemesRoute(), buf)
	if err != nil {
		return nil, BuildResponse(r), err
	}
	defer closeBody(r)
	var s Scheme
	if err := json.NewDecoder(r.Body).Decode(&s); err != nil {
		return nil, nil, NewAppError("CreateScheme", "api.unmarshal_error", nil, "", http.StatusInternalServerError).Wrap(err)
	}
	return &s, BuildResponse(r), nil
}

// GetScheme gets a single scheme by ID.
func (c *Client4) GetScheme(id string) (*Scheme, *Response, error) {
	r, err := c.DoAPIGet(c.schemeRoute(id), "")
	if err != nil {
		return nil, BuildResponse(r), err
	}
	defer closeBody(r)
	var s Scheme
	if err := json.NewDecoder(r.Body).Decode(&s); err != nil {
		return nil, nil, NewAppError("GetScheme", "api.unmarshal_error", nil, "", http.StatusInternalServerError).Wrap(err)
	}
	return &s, BuildResponse(r), nil
}

// GetSchemes ets all schemes, sorted with the most recently created first, optionally filtered by scope.
func (c *Client4) GetSchemes(scope string, page int, perPage int) ([]*Scheme, *Response, error) {
	r, err := c.DoAPIGet(c.schemesRoute()+fmt.Sprintf("?scope=%v&page=%v&per_page=%v", scope, page, perPage), "")
	if err != nil {
		return nil, BuildResponse(r), err
	}
	defer closeBody(r)
	var list []*Scheme
	if err := json.NewDecoder(r.Body).Decode(&list); err != nil {
		return nil, nil, NewAppError("GetSchemes", "api.unmarshal_error", nil, "", http.StatusInternalServerError).Wrap(err)
	}
	return list, BuildResponse(r), nil
}

// DeleteScheme deletes a single scheme by ID.
func (c *Client4) DeleteScheme(id string) (*Response, error) {
	r, err := c.DoAPIDelete(c.schemeRoute(id))
	if err != nil {
		return BuildResponse(r), err
	}
	defer closeBody(r)
	return BuildResponse(r), nil
}

// PatchScheme partially updates a scheme in the system. Any missing fields are not updated.
func (c *Client4) PatchScheme(id string, patch *SchemePatch) (*Scheme, *Response, error) {
	buf, err := json.Marshal(patch)
	if err != nil {
		return nil, nil, NewAppError("PatchScheme", "api.marshal_error", nil, "", http.StatusInternalServerError).Wrap(err)
	}
	r, err := c.DoAPIPutBytes(c.schemeRoute(id)+"/patch", buf)
	if err != nil {
		return nil, BuildResponse(r), err
	}
	defer closeBody(r)
	var s Scheme
	if err := json.NewDecoder(r.Body).Decode(&s); err != nil {
		return nil, nil, NewAppError("PatchScheme", "api.unmarshal_error", nil, "", http.StatusInternalServerError).Wrap(err)
	}
	return &s, BuildResponse(r), nil
}

// GetTeamsForScheme gets the teams using this scheme, sorted alphabetically by display name.
func (c *Client4) GetTeamsForScheme(schemeId string, page int, perPage int) ([]*Team, *Response, error) {
	r, err := c.DoAPIGet(c.schemeRoute(schemeId)+fmt.Sprintf("/teams?page=%v&per_page=%v", page, perPage), "")
	if err != nil {
		return nil, BuildResponse(r), err
	}
	defer closeBody(r)
	var list []*Team
	if err := json.NewDecoder(r.Body).Decode(&list); err != nil {
		return nil, nil, NewAppError("GetTeamsForScheme", "api.unmarshal_error", nil, "", http.StatusInternalServerError).Wrap(err)
	}
	return list, BuildResponse(r), nil
}

// GetChannelsForScheme gets the channels using this scheme, sorted alphabetically by display name.
func (c *Client4) GetChannelsForScheme(schemeId string, page int, perPage int) (ChannelList, *Response, error) {
	r, err := c.DoAPIGet(c.schemeRoute(schemeId)+fmt.Sprintf("/channels?page=%v&per_page=%v", page, perPage), "")
	if err != nil {
		return nil, BuildResponse(r), err
	}
	defer closeBody(r)

	var ch ChannelList
	err = json.NewDecoder(r.Body).Decode(&ch)
	if err != nil {
		return nil, BuildResponse(r), NewAppError("GetChannelsForScheme", "api.marshal_error", nil, "", http.StatusInternalServerError).Wrap(err)
	}
	return ch, BuildResponse(r), nil
}

// Plugin Section

// UploadPlugin takes an io.Reader stream pointing to the contents of a .tar.gz plugin.
func (c *Client4) UploadPlugin(file io.Reader) (*Manifest, *Response, error) {
	return c.uploadPlugin(file, false)
}

func (c *Client4) UploadPluginForced(file io.Reader) (*Manifest, *Response, error) {
	return c.uploadPlugin(file, true)
}

func (c *Client4) uploadPlugin(file io.Reader, force bool) (*Manifest, *Response, error) {
	body := new(bytes.Buffer)
	writer := multipart.NewWriter(body)

	if force {
		err := writer.WriteField("force", c.boolString(true))
		if err != nil {
			return nil, nil, err
		}
	}

	part, err := writer.CreateFormFile("plugin", "plugin.tar.gz")
	if err != nil {
		return nil, nil, err
	}

	if _, err = io.Copy(part, file); err != nil {
		return nil, nil, err
	}

	if err = writer.Close(); err != nil {
		return nil, nil, err
	}

	rq, err := http.NewRequest("POST", c.APIURL+c.pluginsRoute(), body)
	if err != nil {
		return nil, nil, err
	}
	rq.Header.Set("Content-Type", writer.FormDataContentType())

	if c.AuthToken != "" {
		rq.Header.Set(HeaderAuth, c.AuthType+" "+c.AuthToken)
	}

	rp, err := c.HTTPClient.Do(rq)
	if err != nil {
		return nil, BuildResponse(rp), err
	}
	defer closeBody(rp)

	if rp.StatusCode >= 300 {
		return nil, BuildResponse(rp), AppErrorFromJSON(rp.Body)
	}

	var m Manifest
	if err := json.NewDecoder(rp.Body).Decode(&m); err != nil {
		return nil, nil, NewAppError("uploadPlugin", "api.unmarshal_error", nil, "", http.StatusInternalServerError).Wrap(err)
	}
	return &m, BuildResponse(rp), nil
}

func (c *Client4) InstallPluginFromURL(downloadURL string, force bool) (*Manifest, *Response, error) {
	forceStr := c.boolString(force)

	url := fmt.Sprintf("%s?plugin_download_url=%s&force=%s", c.pluginsRoute()+"/install_from_url", url.QueryEscape(downloadURL), forceStr)
	r, err := c.DoAPIPost(url, "")
	if err != nil {
		return nil, BuildResponse(r), err
	}
	defer closeBody(r)

	var m Manifest
	if err := json.NewDecoder(r.Body).Decode(&m); err != nil {
		return nil, nil, NewAppError("InstallPluginFromUrl", "api.unmarshal_error", nil, "", http.StatusInternalServerError).Wrap(err)
	}
	return &m, BuildResponse(r), nil
}

// InstallMarketplacePlugin will install marketplace plugin.
func (c *Client4) InstallMarketplacePlugin(request *InstallMarketplacePluginRequest) (*Manifest, *Response, error) {
	buf, err := json.Marshal(request)
	if err != nil {
		return nil, nil, NewAppError("InstallMarketplacePlugin", "api.marshal_error", nil, "", http.StatusInternalServerError).Wrap(err)
	}
	r, err := c.DoAPIPost(c.pluginsRoute()+"/marketplace", string(buf))
	if err != nil {
		return nil, BuildResponse(r), err
	}
	defer closeBody(r)

	var m Manifest
	if err := json.NewDecoder(r.Body).Decode(&m); err != nil {
		return nil, nil, NewAppError("InstallMarketplacePlugin", "api.unmarshal_error", nil, "", http.StatusInternalServerError).Wrap(err)
	}
	return &m, BuildResponse(r), nil
}

// GetPlugins will return a list of plugin manifests for currently active plugins.
func (c *Client4) GetPlugins() (*PluginsResponse, *Response, error) {
	r, err := c.DoAPIGet(c.pluginsRoute(), "")
	if err != nil {
		return nil, BuildResponse(r), err
	}
	defer closeBody(r)

	var resp PluginsResponse
	if err := json.NewDecoder(r.Body).Decode(&resp); err != nil {
		return nil, nil, NewAppError("GetPlugins", "api.unmarshal_error", nil, "", http.StatusInternalServerError).Wrap(err)
	}
	return &resp, BuildResponse(r), nil
}

// GetPluginStatuses will return the plugins installed on any server in the cluster, for reporting
// to the administrator via the system console.
func (c *Client4) GetPluginStatuses() (PluginStatuses, *Response, error) {
	r, err := c.DoAPIGet(c.pluginsRoute()+"/statuses", "")
	if err != nil {
		return nil, BuildResponse(r), err
	}
	defer closeBody(r)
	var list PluginStatuses
	if err := json.NewDecoder(r.Body).Decode(&list); err != nil {
		return nil, nil, NewAppError("GetPluginStatuses", "api.unmarshal_error", nil, "", http.StatusInternalServerError).Wrap(err)
	}
	return list, BuildResponse(r), nil
}

// RemovePlugin will disable and delete a plugin.
func (c *Client4) RemovePlugin(id string) (*Response, error) {
	r, err := c.DoAPIDelete(c.pluginRoute(id))
	if err != nil {
		return BuildResponse(r), err
	}
	defer closeBody(r)
	return BuildResponse(r), nil
}

// GetWebappPlugins will return a list of plugins that the webapp should download.
func (c *Client4) GetWebappPlugins() ([]*Manifest, *Response, error) {
	r, err := c.DoAPIGet(c.pluginsRoute()+"/webapp", "")
	if err != nil {
		return nil, BuildResponse(r), err
	}
	defer closeBody(r)

	var list []*Manifest
	if err := json.NewDecoder(r.Body).Decode(&list); err != nil {
		return nil, nil, NewAppError("GetWebappPlugins", "api.unmarshal_error", nil, "", http.StatusInternalServerError).Wrap(err)
	}
	return list, BuildResponse(r), nil
}

// EnablePlugin will enable an plugin installed.
func (c *Client4) EnablePlugin(id string) (*Response, error) {
	r, err := c.DoAPIPost(c.pluginRoute(id)+"/enable", "")
	if err != nil {
		return BuildResponse(r), err
	}
	defer closeBody(r)
	return BuildResponse(r), nil
}

// DisablePlugin will disable an enabled plugin.
func (c *Client4) DisablePlugin(id string) (*Response, error) {
	r, err := c.DoAPIPost(c.pluginRoute(id)+"/disable", "")
	if err != nil {
		return BuildResponse(r), err
	}
	defer closeBody(r)
	return BuildResponse(r), nil
}

// GetMarketplacePlugins will return a list of plugins that an admin can install.
func (c *Client4) GetMarketplacePlugins(filter *MarketplacePluginFilter) ([]*MarketplacePlugin, *Response, error) {
	route := c.pluginsRoute() + "/marketplace"
	u, err := url.Parse(route)
	if err != nil {
		return nil, nil, err
	}

	filter.ApplyToURL(u)

	r, err := c.DoAPIGet(u.String(), "")
	if err != nil {
		return nil, BuildResponse(r), err
	}
	defer closeBody(r)

	plugins, err := MarketplacePluginsFromReader(r.Body)
	if err != nil {
		return nil, BuildResponse(r), NewAppError(route, "model.client.parse_plugins.app_error", nil, "", http.StatusBadRequest).Wrap(err)
	}

	return plugins, BuildResponse(r), nil
}

// UpdateChannelScheme will update a channel's scheme.
func (c *Client4) UpdateChannelScheme(channelId, schemeId string) (*Response, error) {
	sip := &SchemeIDPatch{SchemeID: &schemeId}
	buf, err := json.Marshal(sip)
	if err != nil {
		return nil, NewAppError("UpdateChannelScheme", "api.marshal_error", nil, "", http.StatusInternalServerError).Wrap(err)
	}
	r, err := c.DoAPIPutBytes(c.channelSchemeRoute(channelId), buf)
	if err != nil {
		return BuildResponse(r), err
	}
	defer closeBody(r)
	return BuildResponse(r), nil
}

// UpdateTeamScheme will update a team's scheme.
func (c *Client4) UpdateTeamScheme(teamId, schemeId string) (*Response, error) {
	sip := &SchemeIDPatch{SchemeID: &schemeId}
	buf, err := json.Marshal(sip)
	if err != nil {
		return nil, NewAppError("UpdateTeamScheme", "api.marshal_error", nil, "", http.StatusInternalServerError).Wrap(err)
	}
	r, err := c.DoAPIPutBytes(c.teamSchemeRoute(teamId), buf)
	if err != nil {
		return BuildResponse(r), err
	}
	defer closeBody(r)
	return BuildResponse(r), nil
}

// GetRedirectLocation retrieves the value of the 'Location' header of an HTTP response for a given URL.
func (c *Client4) GetRedirectLocation(urlParam, etag string) (string, *Response, error) {
	url := fmt.Sprintf("%s?url=%s", c.redirectLocationRoute(), url.QueryEscape(urlParam))
	r, err := c.DoAPIGet(url, etag)
	if err != nil {
		return "", BuildResponse(r), err
	}
	defer closeBody(r)
	return MapFromJSON(r.Body)["location"], BuildResponse(r), nil
}

// SetServerBusy will mark the server as busy, which disables non-critical services for `secs` seconds.
func (c *Client4) SetServerBusy(secs int) (*Response, error) {
	url := fmt.Sprintf("%s?seconds=%d", c.serverBusyRoute(), secs)
	r, err := c.DoAPIPost(url, "")
	if err != nil {
		return BuildResponse(r), err
	}
	defer closeBody(r)
	return BuildResponse(r), nil
}

// ClearServerBusy will mark the server as not busy.
func (c *Client4) ClearServerBusy() (*Response, error) {
	r, err := c.DoAPIDelete(c.serverBusyRoute())
	if err != nil {
		return BuildResponse(r), err
	}
	defer closeBody(r)
	return BuildResponse(r), nil
}

// GetServerBusy returns the current ServerBusyState including the time when a server marked busy
// will automatically have the flag cleared.
func (c *Client4) GetServerBusy() (*ServerBusyState, *Response, error) {
	r, err := c.DoAPIGet(c.serverBusyRoute(), "")
	if err != nil {
		return nil, BuildResponse(r), err
	}
	defer closeBody(r)

	var sbs ServerBusyState
	if err := json.NewDecoder(r.Body).Decode(&sbs); err != nil {
		return nil, nil, NewAppError("GetServerBusy", "api.unmarshal_error", nil, "", http.StatusInternalServerError).Wrap(err)
	}
	return &sbs, BuildResponse(r), nil
}

// RegisterTermsOfServiceAction saves action performed by a user against a specific terms of service.
func (c *Client4) RegisterTermsOfServiceAction(userId, termsOfServiceId string, accepted bool) (*Response, error) {
	url := c.userTermsOfServiceRoute(userId)
	data := map[string]any{"termsOfServiceId": termsOfServiceId, "accepted": accepted}
	r, err := c.DoAPIPost(url, StringInterfaceToJSON(data))
	if err != nil {
		return BuildResponse(r), err
	}
	defer closeBody(r)
	return BuildResponse(r), nil
}

// GetTermsOfService fetches the latest terms of service
func (c *Client4) GetTermsOfService(etag string) (*TermsOfService, *Response, error) {
	url := c.termsOfServiceRoute()
	r, err := c.DoAPIGet(url, etag)
	if err != nil {
		return nil, BuildResponse(r), err
	}
	defer closeBody(r)
	var tos TermsOfService
	if err := json.NewDecoder(r.Body).Decode(&tos); err != nil {
		return nil, nil, NewAppError("GetTermsOfService", "api.unmarshal_error", nil, "", http.StatusInternalServerError).Wrap(err)
	}
	return &tos, BuildResponse(r), nil
}

// GetUserTermsOfService fetches user's latest terms of service action if the latest action was for acceptance.
func (c *Client4) GetUserTermsOfService(userId, etag string) (*UserTermsOfService, *Response, error) {
	url := c.userTermsOfServiceRoute(userId)
	r, err := c.DoAPIGet(url, etag)
	if err != nil {
		return nil, BuildResponse(r), err
	}
	defer closeBody(r)
	var u UserTermsOfService
	if err := json.NewDecoder(r.Body).Decode(&u); err != nil {
		return nil, nil, NewAppError("GetUserTermsOfService", "api.unmarshal_error", nil, "", http.StatusInternalServerError).Wrap(err)
	}
	return &u, BuildResponse(r), nil
}

// CreateTermsOfService creates new terms of service.
func (c *Client4) CreateTermsOfService(text, userId string) (*TermsOfService, *Response, error) {
	url := c.termsOfServiceRoute()
	data := map[string]any{"text": text}
	r, err := c.DoAPIPost(url, StringInterfaceToJSON(data))
	if err != nil {
		return nil, BuildResponse(r), err
	}
	defer closeBody(r)
	var tos TermsOfService
	if err := json.NewDecoder(r.Body).Decode(&tos); err != nil {
		return nil, nil, NewAppError("CreateTermsOfService", "api.unmarshal_error", nil, "", http.StatusInternalServerError).Wrap(err)
	}
	return &tos, BuildResponse(r), nil
}

func (c *Client4) GetGroup(groupID, etag string) (*Group, *Response, error) {
	r, err := c.DoAPIGet(c.groupRoute(groupID), etag)
	if err != nil {
		return nil, BuildResponse(r), err
	}
	defer closeBody(r)
	var g Group
	if err := json.NewDecoder(r.Body).Decode(&g); err != nil {
		return nil, nil, NewAppError("GetGroup", "api.unmarshal_error", nil, "", http.StatusInternalServerError).Wrap(err)
	}
	return &g, BuildResponse(r), nil
}

func (c *Client4) CreateGroup(group *Group) (*Group, *Response, error) {
	groupJSON, err := json.Marshal(group)
	if err != nil {
		return nil, nil, NewAppError("CreateGroup", "api.marshal_error", nil, "", http.StatusInternalServerError).Wrap(err)
	}
	r, err := c.DoAPIPostBytes("/groups", groupJSON)
	if err != nil {
		return nil, BuildResponse(r), err
	}
	defer closeBody(r)
	var p Group
	if err := json.NewDecoder(r.Body).Decode(&p); err != nil {
		return nil, nil, NewAppError("CreateGroup", "api.unmarshal_error", nil, "", http.StatusInternalServerError).Wrap(err)
	}
	return &p, BuildResponse(r), nil
}

func (c *Client4) DeleteGroup(groupID string) (*Group, *Response, error) {
	r, err := c.DoAPIDelete(c.groupRoute(groupID))
	if err != nil {
		return nil, BuildResponse(r), err
	}
	defer closeBody(r)
	var p Group
	if err := json.NewDecoder(r.Body).Decode(&p); err != nil {
		return nil, nil, NewAppError("DeleteGroup", "api.unmarshal_error", nil, "", http.StatusInternalServerError).Wrap(err)
	}
	return &p, BuildResponse(r), nil
}

func (c *Client4) RestoreGroup(groupID string, etag string) (*Group, *Response, error) {
	r, err := c.DoAPIPost(c.groupRoute(groupID)+"/restore", "")
	if err != nil {
		return nil, BuildResponse(r), err
	}
	defer closeBody(r)
	var p Group
	if jsonErr := json.NewDecoder(r.Body).Decode(&p); jsonErr != nil {
		return nil, nil, NewAppError("DeleteGroup", "api.unmarshal_error", nil, jsonErr.Error(), http.StatusInternalServerError)
	}
	return &p, BuildResponse(r), nil
}

func (c *Client4) PatchGroup(groupID string, patch *GroupPatch) (*Group, *Response, error) {
	payload, err := json.Marshal(patch)
	if err != nil {
		return nil, nil, NewAppError("PatchGroup", "api.marshal_error", nil, "", http.StatusInternalServerError).Wrap(err)
	}
	r, err := c.DoAPIPut(c.groupRoute(groupID)+"/patch", string(payload))
	if err != nil {
		return nil, BuildResponse(r), err
	}
	defer closeBody(r)
	var g Group
	if err := json.NewDecoder(r.Body).Decode(&g); err != nil {
		return nil, nil, NewAppError("PatchGroup", "api.unmarshal_error", nil, "", http.StatusInternalServerError).Wrap(err)
	}
	return &g, BuildResponse(r), nil
}

func (c *Client4) UpsertGroupMembers(groupID string, userIds *GroupModifyMembers) ([]*GroupMember, *Response, error) {
	payload, err := json.Marshal(userIds)
	if err != nil {
		return nil, nil, NewAppError("UpsertGroupMembers", "api.marshal_error", nil, "", http.StatusInternalServerError).Wrap(err)
	}
	r, err := c.DoAPIPostBytes(c.groupRoute(groupID)+"/members", payload)
	if err != nil {
		return nil, BuildResponse(r), err
	}
	defer closeBody(r)
	var g []*GroupMember
	if err := json.NewDecoder(r.Body).Decode(&g); err != nil {
		return nil, nil, NewAppError("UpsertGroupMembers", "api.unmarshal_error", nil, "", http.StatusInternalServerError).Wrap(err)
	}
	return g, BuildResponse(r), nil
}

func (c *Client4) DeleteGroupMembers(groupID string, userIds *GroupModifyMembers) ([]*GroupMember, *Response, error) {
	payload, err := json.Marshal(userIds)
	if err != nil {
		return nil, nil, NewAppError("DeleteGroupMembers", "api.marshal_error", nil, "", http.StatusInternalServerError).Wrap(err)
	}
	r, err := c.DoAPIDeleteBytes(c.groupRoute(groupID)+"/members", payload)
	if err != nil {
		return nil, BuildResponse(r), err
	}
	defer closeBody(r)
	var g []*GroupMember
	if err := json.NewDecoder(r.Body).Decode(&g); err != nil {
		return nil, nil, NewAppError("DeleteGroupMembers", "api.unmarshal_error", nil, "", http.StatusInternalServerError).Wrap(err)
	}
	return g, BuildResponse(r), nil
}

func (c *Client4) LinkGroupSyncable(groupID, syncableID string, syncableType GroupSyncableType, patch *GroupSyncablePatch) (*GroupSyncable, *Response, error) {
	payload, err := json.Marshal(patch)
	if err != nil {
		return nil, nil, NewAppError("LinkGroupSyncable", "api.marshal_error", nil, "", http.StatusInternalServerError).Wrap(err)
	}
	url := fmt.Sprintf("%s/link", c.groupSyncableRoute(groupID, syncableID, syncableType))
	r, err := c.DoAPIPost(url, string(payload))
	if err != nil {
		return nil, BuildResponse(r), err
	}
	defer closeBody(r)
	var gs GroupSyncable
	if err := json.NewDecoder(r.Body).Decode(&gs); err != nil {
		return nil, nil, NewAppError("LinkGroupSyncable", "api.unmarshal_error", nil, "", http.StatusInternalServerError).Wrap(err)
	}
	return &gs, BuildResponse(r), nil
}

func (c *Client4) UnlinkGroupSyncable(groupID, syncableID string, syncableType GroupSyncableType) (*Response, error) {
	url := fmt.Sprintf("%s/link", c.groupSyncableRoute(groupID, syncableID, syncableType))
	r, err := c.DoAPIDelete(url)
	if err != nil {
		return BuildResponse(r), err
	}
	defer closeBody(r)
	return BuildResponse(r), nil
}

func (c *Client4) GetGroupSyncable(groupID, syncableID string, syncableType GroupSyncableType, etag string) (*GroupSyncable, *Response, error) {
	r, err := c.DoAPIGet(c.groupSyncableRoute(groupID, syncableID, syncableType), etag)
	if err != nil {
		return nil, BuildResponse(r), err
	}
	defer closeBody(r)
	var gs GroupSyncable
	if err := json.NewDecoder(r.Body).Decode(&gs); err != nil {
		return nil, nil, NewAppError("GetGroupSyncable", "api.unmarshal_error", nil, "", http.StatusInternalServerError).Wrap(err)
	}
	return &gs, BuildResponse(r), nil
}

func (c *Client4) GetGroupSyncables(groupID string, syncableType GroupSyncableType, etag string) ([]*GroupSyncable, *Response, error) {
	r, err := c.DoAPIGet(c.groupSyncablesRoute(groupID, syncableType), etag)
	if err != nil {
		return nil, BuildResponse(r), err
	}
	defer closeBody(r)
	var list []*GroupSyncable
	if err := json.NewDecoder(r.Body).Decode(&list); err != nil {
		return nil, nil, NewAppError("GetGroupSyncables", "api.unmarshal_error", nil, "", http.StatusInternalServerError).Wrap(err)
	}
	return list, BuildResponse(r), nil
}

func (c *Client4) PatchGroupSyncable(groupID, syncableID string, syncableType GroupSyncableType, patch *GroupSyncablePatch) (*GroupSyncable, *Response, error) {
	payload, err := json.Marshal(patch)
	if err != nil {
		return nil, nil, NewAppError("PatchGroupSyncable", "api.marshal_error", nil, "", http.StatusInternalServerError).Wrap(err)
	}
	r, err := c.DoAPIPut(c.groupSyncableRoute(groupID, syncableID, syncableType)+"/patch", string(payload))
	if err != nil {
		return nil, BuildResponse(r), err
	}
	defer closeBody(r)
	var gs GroupSyncable
	if err := json.NewDecoder(r.Body).Decode(&gs); err != nil {
		return nil, nil, NewAppError("PatchGroupSyncable", "api.unmarshal_error", nil, "", http.StatusInternalServerError).Wrap(err)
	}
	return &gs, BuildResponse(r), nil
}

func (c *Client4) TeamMembersMinusGroupMembers(teamID string, groupIDs []string, page, perPage int, etag string) ([]*UserWithGroups, int64, *Response, error) {
	groupIDStr := strings.Join(groupIDs, ",")
	query := fmt.Sprintf("?group_ids=%s&page=%d&per_page=%d", groupIDStr, page, perPage)
	r, err := c.DoAPIGet(c.teamRoute(teamID)+"/members_minus_group_members"+query, etag)
	if err != nil {
		return nil, 0, BuildResponse(r), err
	}
	defer closeBody(r)

	var ugc UsersWithGroupsAndCount
	if err := json.NewDecoder(r.Body).Decode(&ugc); err != nil {
		return nil, 0, nil, NewAppError("TeamMembersMinusGroupMembers", "api.unmarshal_error", nil, "", http.StatusInternalServerError).Wrap(err)
	}
	return ugc.Users, ugc.Count, BuildResponse(r), nil
}

func (c *Client4) ChannelMembersMinusGroupMembers(channelID string, groupIDs []string, page, perPage int, etag string) ([]*UserWithGroups, int64, *Response, error) {
	groupIDStr := strings.Join(groupIDs, ",")
	query := fmt.Sprintf("?group_ids=%s&page=%d&per_page=%d", groupIDStr, page, perPage)
	r, err := c.DoAPIGet(c.channelRoute(channelID)+"/members_minus_group_members"+query, etag)
	if err != nil {
		return nil, 0, BuildResponse(r), err
	}
	defer closeBody(r)
	var ugc UsersWithGroupsAndCount
	if err := json.NewDecoder(r.Body).Decode(&ugc); err != nil {
		return nil, 0, nil, NewAppError("ChannelMembersMinusGroupMembers", "api.unmarshal_error", nil, "", http.StatusInternalServerError).Wrap(err)
	}
	return ugc.Users, ugc.Count, BuildResponse(r), nil
}

func (c *Client4) PatchConfig(config *Config) (*Config, *Response, error) {
	buf, err := json.Marshal(config)
	if err != nil {
		return nil, nil, NewAppError("PatchConfig", "api.marshal_error", nil, "", http.StatusInternalServerError).Wrap(err)
	}
	r, err := c.DoAPIPutBytes(c.configRoute()+"/patch", buf)
	if err != nil {
		return nil, BuildResponse(r), err
	}
	defer closeBody(r)

	var cfg *Config
	d := json.NewDecoder(r.Body)
	return cfg, BuildResponse(r), d.Decode(&cfg)
}

func (c *Client4) GetChannelModerations(channelID string, etag string) ([]*ChannelModeration, *Response, error) {
	r, err := c.DoAPIGet(c.channelRoute(channelID)+"/moderations", etag)
	if err != nil {
		return nil, BuildResponse(r), err
	}
	defer closeBody(r)

	var ch []*ChannelModeration
	err = json.NewDecoder(r.Body).Decode(&ch)
	if err != nil {
		return nil, BuildResponse(r), NewAppError("GetChannelModerations", "api.marshal_error", nil, "", http.StatusInternalServerError).Wrap(err)
	}
	return ch, BuildResponse(r), nil
}

func (c *Client4) PatchChannelModerations(channelID string, patch []*ChannelModerationPatch) ([]*ChannelModeration, *Response, error) {
	payload, err := json.Marshal(patch)
	if err != nil {
		return nil, nil, NewAppError("PatchChannelModerations", "api.marshal_error", nil, "", http.StatusInternalServerError).Wrap(err)
	}

	r, err := c.DoAPIPut(c.channelRoute(channelID)+"/moderations/patch", string(payload))
	if err != nil {
		return nil, BuildResponse(r), err
	}
	defer closeBody(r)

	var ch []*ChannelModeration
	err = json.NewDecoder(r.Body).Decode(&ch)
	if err != nil {
		return nil, BuildResponse(r), NewAppError("PatchChannelModerations", "api.marshal_error", nil, "", http.StatusInternalServerError).Wrap(err)
	}
	return ch, BuildResponse(r), nil
}

func (c *Client4) GetKnownUsers() ([]string, *Response, error) {
	r, err := c.DoAPIGet(c.usersRoute()+"/known", "")
	if err != nil {
		return nil, BuildResponse(r), err
	}
	defer closeBody(r)
	var userIds []string
	json.NewDecoder(r.Body).Decode(&userIds)
	return userIds, BuildResponse(r), nil
}

// PublishUserTyping publishes a user is typing websocket event based on the provided TypingRequest.
func (c *Client4) PublishUserTyping(userID string, typingRequest TypingRequest) (*Response, error) {
	buf, err := json.Marshal(typingRequest)
	if err != nil {
		return nil, NewAppError("PublishUserTyping", "api.marshal_error", nil, "", http.StatusInternalServerError).Wrap(err)
	}
	r, err := c.DoAPIPostBytes(c.publishUserTypingRoute(userID), buf)
	if err != nil {
		return BuildResponse(r), err
	}
	defer closeBody(r)
	return BuildResponse(r), nil
}

func (c *Client4) GetChannelMemberCountsByGroup(channelID string, includeTimezones bool, etag string) ([]*ChannelMemberCountByGroup, *Response, error) {
	r, err := c.DoAPIGet(c.channelRoute(channelID)+"/member_counts_by_group?include_timezones="+strconv.FormatBool(includeTimezones), etag)
	if err != nil {
		return nil, BuildResponse(r), err
	}
	defer closeBody(r)

	var ch []*ChannelMemberCountByGroup
	err = json.NewDecoder(r.Body).Decode(&ch)
	if err != nil {
		return nil, BuildResponse(r), NewAppError("GetChannelMemberCountsByGroup", "api.marshal_error", nil, "", http.StatusInternalServerError).Wrap(err)
	}
	return ch, BuildResponse(r), nil
}

// RequestTrialLicense will request a trial license and install it in the server
func (c *Client4) RequestTrialLicense(users int) (*Response, error) {
	b, err := json.Marshal(map[string]any{"users": users, "terms_accepted": true})
	if err != nil {
		return nil, NewAppError("RequestTrialLicense", "api.marshal_error", nil, "", http.StatusInternalServerError).Wrap(err)
	}
	r, err := c.DoAPIPost("/trial-license", string(b))
	if err != nil {
		return BuildResponse(r), err
	}
	defer closeBody(r)
	return BuildResponse(r), nil
}

// GetGroupStats retrieves stats for a Mattermost Group
func (c *Client4) GetGroupStats(groupID string) (*GroupStats, *Response, error) {
	r, err := c.DoAPIGet(c.groupRoute(groupID)+"/stats", "")
	if err != nil {
		return nil, BuildResponse(r), err
	}
	defer closeBody(r)
	var gs GroupStats
	if err := json.NewDecoder(r.Body).Decode(&gs); err != nil {
		return nil, nil, NewAppError("GetGroupStats", "api.unmarshal_error", nil, "", http.StatusInternalServerError).Wrap(err)
	}
	return &gs, BuildResponse(r), nil
}

func (c *Client4) GetSidebarCategoriesForTeamForUser(userID, teamID, etag string) (*OrderedSidebarCategories, *Response, error) {
	route := c.userCategoryRoute(userID, teamID)
	r, err := c.DoAPIGet(route, etag)
	if err != nil {
		return nil, BuildResponse(r), err
	}

	var cat *OrderedSidebarCategories
	err = json.NewDecoder(r.Body).Decode(&cat)
	if err != nil {
		return nil, BuildResponse(r), NewAppError("Client4.GetSidebarCategoriesForTeamForUser", "model.utils.decode_json.app_error", nil, "", r.StatusCode).Wrap(err)
	}
	return cat, BuildResponse(r), nil
}

func (c *Client4) CreateSidebarCategoryForTeamForUser(userID, teamID string, category *SidebarCategoryWithChannels) (*SidebarCategoryWithChannels, *Response, error) {
	payload, err := json.Marshal(category)
	if err != nil {
		return nil, nil, NewAppError("CreateSidebarCategoryForTeamForUser", "api.marshal_error", nil, "", http.StatusInternalServerError).Wrap(err)
	}
	route := c.userCategoryRoute(userID, teamID)
	r, err := c.DoAPIPostBytes(route, payload)
	if err != nil {
		return nil, BuildResponse(r), err
	}
	defer closeBody(r)
	var cat *SidebarCategoryWithChannels
	err = json.NewDecoder(r.Body).Decode(&cat)
	if err != nil {
		return nil, BuildResponse(r), NewAppError("Client4.CreateSidebarCategoryForTeamForUser", "model.utils.decode_json.app_error", nil, "", r.StatusCode).Wrap(err)
	}
	return cat, BuildResponse(r), nil
}

func (c *Client4) UpdateSidebarCategoriesForTeamForUser(userID, teamID string, categories []*SidebarCategoryWithChannels) ([]*SidebarCategoryWithChannels, *Response, error) {
	payload, err := json.Marshal(categories)
	if err != nil {
		return nil, nil, NewAppError("UpdateSidebarCategoriesForTeamForUser", "api.marshal_error", nil, "", http.StatusInternalServerError).Wrap(err)
	}
	route := c.userCategoryRoute(userID, teamID)

	r, err := c.DoAPIPutBytes(route, payload)
	if err != nil {
		return nil, BuildResponse(r), err
	}
	defer closeBody(r)

	var cat []*SidebarCategoryWithChannels
	err = json.NewDecoder(r.Body).Decode(&cat)
	if err != nil {
		return nil, BuildResponse(r), NewAppError("Client4.UpdateSidebarCategoriesForTeamForUser", "model.utils.decode_json.app_error", nil, "", r.StatusCode).Wrap(err)
	}

	return cat, BuildResponse(r), nil
}

func (c *Client4) GetSidebarCategoryOrderForTeamForUser(userID, teamID, etag string) ([]string, *Response, error) {
	route := c.userCategoryRoute(userID, teamID) + "/order"
	r, err := c.DoAPIGet(route, etag)
	if err != nil {
		return nil, BuildResponse(r), err
	}
	defer closeBody(r)
	return ArrayFromJSON(r.Body), BuildResponse(r), nil
}

func (c *Client4) UpdateSidebarCategoryOrderForTeamForUser(userID, teamID string, order []string) ([]string, *Response, error) {
	payload, err := json.Marshal(order)
	if err != nil {
		return nil, nil, NewAppError("UpdateSidebarCategoryOrderForTeamForUser", "api.marshal_error", nil, "", http.StatusInternalServerError).Wrap(err)
	}
	route := c.userCategoryRoute(userID, teamID) + "/order"
	r, err := c.DoAPIPutBytes(route, payload)
	if err != nil {
		return nil, BuildResponse(r), err
	}
	defer closeBody(r)
	return ArrayFromJSON(r.Body), BuildResponse(r), nil
}

func (c *Client4) GetSidebarCategoryForTeamForUser(userID, teamID, categoryID, etag string) (*SidebarCategoryWithChannels, *Response, error) {
	route := c.userCategoryRoute(userID, teamID) + "/" + categoryID
	r, err := c.DoAPIGet(route, etag)
	if err != nil {
		return nil, BuildResponse(r), err
	}
	defer closeBody(r)
	var cat *SidebarCategoryWithChannels
	err = json.NewDecoder(r.Body).Decode(&cat)
	if err != nil {
		return nil, BuildResponse(r), NewAppError("Client4.UpdateSidebarCategoriesForTeamForUser", "model.utils.decode_json.app_error", nil, "", r.StatusCode).Wrap(err)
	}

	return cat, BuildResponse(r), nil
}

func (c *Client4) UpdateSidebarCategoryForTeamForUser(userID, teamID, categoryID string, category *SidebarCategoryWithChannels) (*SidebarCategoryWithChannels, *Response, error) {
	payload, err := json.Marshal(category)
	if err != nil {
		return nil, nil, NewAppError("UpdateSidebarCategoryForTeamForUser", "api.marshal_error", nil, "", http.StatusInternalServerError).Wrap(err)
	}
	route := c.userCategoryRoute(userID, teamID) + "/" + categoryID
	r, err := c.DoAPIPutBytes(route, payload)
	if err != nil {
		return nil, BuildResponse(r), err
	}
	defer closeBody(r)
	var cat *SidebarCategoryWithChannels
	err = json.NewDecoder(r.Body).Decode(&cat)
	if err != nil {
		return nil, BuildResponse(r), NewAppError("Client4.UpdateSidebarCategoriesForTeamForUser", "model.utils.decode_json.app_error", nil, "", r.StatusCode).Wrap(err)
	}

	return cat, BuildResponse(r), nil
}

// CheckIntegrity performs a database integrity check.
func (c *Client4) CheckIntegrity() ([]IntegrityCheckResult, *Response, error) {
	r, err := c.DoAPIPost("/integrity", "")
	if err != nil {
		return nil, BuildResponse(r), err
	}
	defer closeBody(r)
	var results []IntegrityCheckResult
	if err := json.NewDecoder(r.Body).Decode(&results); err != nil {
		return nil, BuildResponse(r), NewAppError("Api4.CheckIntegrity", "api.marshal_error", nil, "", http.StatusInternalServerError).Wrap(err)
	}
	return results, BuildResponse(r), nil
}

func (c *Client4) GetNotices(lastViewed int64, teamId string, client NoticeClientType, clientVersion, locale, etag string) (NoticeMessages, *Response, error) {
	url := fmt.Sprintf("/system/notices/%s?lastViewed=%d&client=%s&clientVersion=%s&locale=%s", teamId, lastViewed, client, clientVersion, locale)
	r, err := c.DoAPIGet(url, etag)
	if err != nil {
		return nil, BuildResponse(r), err
	}
	defer closeBody(r)
	notices, err := UnmarshalProductNoticeMessages(r.Body)
	if err != nil {
		return nil, BuildResponse(r), err
	}
	return notices, BuildResponse(r), nil
}

func (c *Client4) MarkNoticesViewed(ids []string) (*Response, error) {
	r, err := c.DoAPIPut("/system/notices/view", ArrayToJSON(ids))
	if err != nil {
		return BuildResponse(r), err
	}
	defer closeBody(r)
	return BuildResponse(r), nil
}

func (c *Client4) CompleteOnboarding(request *CompleteOnboardingRequest) (*Response, error) {
	buf, err := json.Marshal(request)
	if err != nil {
		return nil, NewAppError("CompleteOnboarding", "api.marshal_error", nil, "", http.StatusInternalServerError).Wrap(err)
	}
	r, err := c.DoAPIPost(c.systemRoute()+"/onboarding/complete", string(buf))
	if err != nil {
		return BuildResponse(r), err
	}
	defer closeBody(r)

	return BuildResponse(r), nil
}

// CreateUpload creates a new upload session.
func (c *Client4) CreateUpload(us *UploadSession) (*UploadSession, *Response, error) {
	buf, err := json.Marshal(us)
	if err != nil {
		return nil, nil, NewAppError("CreateUpload", "api.marshal_error", nil, "", http.StatusInternalServerError).Wrap(err)
	}
	r, err := c.DoAPIPostBytes(c.uploadsRoute(), buf)
	if err != nil {
		return nil, BuildResponse(r), err
	}
	defer closeBody(r)

	var s UploadSession
	if err := json.NewDecoder(r.Body).Decode(&s); err != nil {
		return nil, nil, NewAppError("CreateUpload", "api.unmarshal_error", nil, "", http.StatusInternalServerError).Wrap(err)
	}
	return &s, BuildResponse(r), nil
}

// GetUpload returns the upload session for the specified uploadId.
func (c *Client4) GetUpload(uploadId string) (*UploadSession, *Response, error) {
	r, err := c.DoAPIGet(c.uploadRoute(uploadId), "")
	if err != nil {
		return nil, BuildResponse(r), err
	}
	defer closeBody(r)
	var s UploadSession
	if err := json.NewDecoder(r.Body).Decode(&s); err != nil {
		return nil, nil, NewAppError("GetUpload", "api.unmarshal_error", nil, "", http.StatusInternalServerError).Wrap(err)
	}
	return &s, BuildResponse(r), nil
}

// GetUploadsForUser returns the upload sessions created by the specified
// userId.
func (c *Client4) GetUploadsForUser(userId string) ([]*UploadSession, *Response, error) {
	r, err := c.DoAPIGet(c.userRoute(userId)+"/uploads", "")
	if err != nil {
		return nil, BuildResponse(r), err
	}
	defer closeBody(r)
	var list []*UploadSession
	if err := json.NewDecoder(r.Body).Decode(&list); err != nil {
		return nil, nil, NewAppError("GetUploadsForUser", "api.unmarshal_error", nil, "", http.StatusInternalServerError).Wrap(err)
	}
	return list, BuildResponse(r), nil
}

// UploadData performs an upload. On success it returns
// a FileInfo object.
func (c *Client4) UploadData(uploadId string, data io.Reader) (*FileInfo, *Response, error) {
	url := c.uploadRoute(uploadId)
	r, err := c.DoAPIRequestReader("POST", c.APIURL+url, data, nil)
	if err != nil {
		return nil, BuildResponse(r), err
	}
	defer closeBody(r)
	var fi FileInfo
	if r.StatusCode == http.StatusNoContent {
		return nil, BuildResponse(r), nil
	}
	if err := json.NewDecoder(r.Body).Decode(&fi); err != nil {
		return nil, nil, NewAppError("UploadData", "api.unmarshal_error", nil, "", http.StatusInternalServerError).Wrap(err)
	}
	return &fi, BuildResponse(r), nil
}

func (c *Client4) UpdatePassword(userId, currentPassword, newPassword string) (*Response, error) {
	requestBody := map[string]string{"current_password": currentPassword, "new_password": newPassword}
	r, err := c.DoAPIPut(c.userRoute(userId)+"/password", MapToJSON(requestBody))
	if err != nil {
		return BuildResponse(r), err
	}
	defer closeBody(r)
	return BuildResponse(r), nil
}

// Cloud Section

func (c *Client4) GetCloudProducts() ([]*Product, *Response, error) {
	r, err := c.DoAPIGet(c.cloudRoute()+"/products", "")
	if err != nil {
		return nil, BuildResponse(r), err
	}
	defer closeBody(r)

	var cloudProducts []*Product
	json.NewDecoder(r.Body).Decode(&cloudProducts)

	return cloudProducts, BuildResponse(r), nil
}

func (c *Client4) GetSelfHostedProducts() ([]*Product, *Response, error) {
	r, err := c.DoAPIGet(c.cloudRoute()+"/products/selfhosted", "")
	if err != nil {
		return nil, BuildResponse(r), err
	}
	defer closeBody(r)

	var products []*Product
	json.NewDecoder(r.Body).Decode(&products)

	return products, BuildResponse(r), nil
}

func (c *Client4) GetProductLimits() (*ProductLimits, *Response, error) {
	r, err := c.DoAPIGet(c.cloudRoute()+"/limits", "")
	if err != nil {
		return nil, BuildResponse(r), err
	}
	defer closeBody(r)

	var productLimits *ProductLimits
	json.NewDecoder(r.Body).Decode(&productLimits)

	return productLimits, BuildResponse(r), nil
}

func (c *Client4) CreateCustomerPayment() (*StripeSetupIntent, *Response, error) {
	r, err := c.DoAPIPost(c.cloudRoute()+"/payment", "")
	if err != nil {
		return nil, BuildResponse(r), err
	}
	defer closeBody(r)

	var setupIntent *StripeSetupIntent
	json.NewDecoder(r.Body).Decode(&setupIntent)

	return setupIntent, BuildResponse(r), nil
}

func (c *Client4) ConfirmCustomerPayment(confirmRequest *ConfirmPaymentMethodRequest) (*Response, error) {
	json, err := json.Marshal(confirmRequest)
	if err != nil {
		return nil, NewAppError("ConfirmCustomerPayment", "api.marshal_error", nil, "", http.StatusInternalServerError).Wrap(err)
	}
	r, err := c.DoAPIPostBytes(c.cloudRoute()+"/payment/confirm", json)
	if err != nil {
		return BuildResponse(r), err
	}
	defer closeBody(r)

	return BuildResponse(r), nil
}

func (c *Client4) RequestCloudTrial(cloudTrialRequest *StartCloudTrialRequest) (*Subscription, *Response, error) {
	payload, err := json.Marshal(cloudTrialRequest)
	if err != nil {
		return nil, nil, NewAppError("RequestCloudTrial", "api.marshal_error", nil, "", http.StatusInternalServerError).Wrap(err)
	}
	r, err := c.DoAPIPutBytes(c.cloudRoute()+"/request-trial", payload)
	if err != nil {
		return nil, BuildResponse(r), err
	}
	defer closeBody(r)

	var subscription *Subscription
	json.NewDecoder(r.Body).Decode(&subscription)

	return subscription, BuildResponse(r), nil
}

func (c *Client4) ValidateWorkspaceBusinessEmail() (*Response, error) {
	r, err := c.DoAPIPost(c.cloudRoute()+"/validate-workspace-business-email", "")
	if err != nil {
		return BuildResponse(r), err
	}
	defer closeBody(r)

	return BuildResponse(r), nil
}

func (c *Client4) NotifyAdmin(nr *NotifyAdminToUpgradeRequest) (int, error) {
	nrJSON, err := json.Marshal(nr)
	if err != nil {
		return 0, err
	}

	r, err := c.DoAPIPost("/users/notify-admin", string(nrJSON))
	if err != nil {
		return r.StatusCode, err
	}

	closeBody(r)

	return r.StatusCode, nil
}

func (c *Client4) TriggerNotifyAdmin(nr *NotifyAdminToUpgradeRequest) (int, error) {
	nrJSON, err := json.Marshal(nr)
	if err != nil {
		return 0, err
	}

	r, err := c.DoAPIPost("/users/trigger-notify-admin-posts", string(nrJSON))
	if err != nil {
		return r.StatusCode, err
	}

	closeBody(r)

	return r.StatusCode, nil
}

func (c *Client4) ValidateBusinessEmail(email *ValidateBusinessEmailRequest) (*Response, error) {
	payload, _ := json.Marshal(email)
	r, err := c.DoAPIPostBytes(c.cloudRoute()+"/validate-business-email", payload)
	if err != nil {
		return BuildResponse(r), err
	}
	defer closeBody(r)

	return BuildResponse(r), nil
}

func (c *Client4) GetCloudCustomer() (*CloudCustomer, *Response, error) {
	r, err := c.DoAPIGet(c.cloudRoute()+"/customer", "")
	if err != nil {
		return nil, BuildResponse(r), err
	}
	defer closeBody(r)

	var cloudCustomer *CloudCustomer
	json.NewDecoder(r.Body).Decode(&cloudCustomer)

	return cloudCustomer, BuildResponse(r), nil
}

func (c *Client4) GetSubscription() (*Subscription, *Response, error) {
	r, err := c.DoAPIGet(c.cloudRoute()+"/subscription", "")
	if err != nil {
		return nil, BuildResponse(r), err
	}
	defer closeBody(r)

	var subscription *Subscription
	json.NewDecoder(r.Body).Decode(&subscription)

	return subscription, BuildResponse(r), nil
}

func (c *Client4) GetInvoicesForSubscription() ([]*Invoice, *Response, error) {
	r, err := c.DoAPIGet(c.cloudRoute()+"/subscription/invoices", "")
	if err != nil {
		return nil, BuildResponse(r), err
	}
	defer closeBody(r)

	var invoices []*Invoice
	json.NewDecoder(r.Body).Decode(&invoices)

	return invoices, BuildResponse(r), nil
}

func (c *Client4) UpdateCloudCustomer(customerInfo *CloudCustomerInfo) (*CloudCustomer, *Response, error) {
	customerBytes, err := json.Marshal(customerInfo)
	if err != nil {
		return nil, nil, NewAppError("UpdateCloudCustomer", "api.marshal_error", nil, "", http.StatusInternalServerError).Wrap(err)
	}
	r, err := c.DoAPIPutBytes(c.cloudRoute()+"/customer", customerBytes)
	if err != nil {
		return nil, BuildResponse(r), err
	}
	defer closeBody(r)

	var customer *CloudCustomer
	json.NewDecoder(r.Body).Decode(&customer)

	return customer, BuildResponse(r), nil
}

func (c *Client4) UpdateCloudCustomerAddress(address *Address) (*CloudCustomer, *Response, error) {
	addressBytes, err := json.Marshal(address)
	if err != nil {
		return nil, nil, NewAppError("UpdateCloudCustomerAddress", "api.marshal_error", nil, "", http.StatusInternalServerError).Wrap(err)
	}
	r, err := c.DoAPIPutBytes(c.cloudRoute()+"/customer/address", addressBytes)
	if err != nil {
		return nil, BuildResponse(r), err
	}
	defer closeBody(r)

	var customer *CloudCustomer
	json.NewDecoder(r.Body).Decode(&customer)

	return customer, BuildResponse(r), nil
}

func (c *Client4) BootstrapSelfHostedSignup(req BootstrapSelfHostedSignupRequest) (*BootstrapSelfHostedSignupResponse, *Response, error) {
	reqBytes, err := json.Marshal(req)
	if err != nil {
		return nil, nil, NewAppError("BootstrapSelfHostedSignup", "api.marshal_error", nil, "", http.StatusInternalServerError).Wrap(err)
	}
	r, err := c.DoAPIPostBytes(c.hostedCustomerRoute()+"/bootstrap", reqBytes)
	if err != nil {
		return nil, BuildResponse(r), err
	}
	defer closeBody(r)

	var res *BootstrapSelfHostedSignupResponse
	json.NewDecoder(r.Body).Decode(&res)

	return res, BuildResponse(r), nil
}

func (c *Client4) ListImports() ([]string, *Response, error) {
	r, err := c.DoAPIGet(c.importsRoute(), "")
	if err != nil {
		return nil, BuildResponse(r), err
	}
	defer closeBody(r)
	return ArrayFromJSON(r.Body), BuildResponse(r), nil
}

func (c *Client4) ListExports() ([]string, *Response, error) {
	r, err := c.DoAPIGet(c.exportsRoute(), "")
	if err != nil {
		return nil, BuildResponse(r), err
	}
	defer closeBody(r)
	return ArrayFromJSON(r.Body), BuildResponse(r), nil
}

func (c *Client4) DeleteExport(name string) (*Response, error) {
	r, err := c.DoAPIDelete(c.exportRoute(name))
	if err != nil {
		return BuildResponse(r), err
	}
	defer closeBody(r)
	return BuildResponse(r), nil
}

func (c *Client4) DownloadExport(name string, wr io.Writer, offset int64) (int64, *Response, error) {
	var headers map[string]string
	if offset > 0 {
		headers = map[string]string{
			HeaderRange: fmt.Sprintf("bytes=%d-", offset),
		}
	}
	r, err := c.DoAPIRequestWithHeaders(http.MethodGet, c.APIURL+c.exportRoute(name), "", headers)
	if err != nil {
		return 0, BuildResponse(r), err
	}
	defer closeBody(r)
	n, err := io.Copy(wr, r.Body)
	if err != nil {
		return n, BuildResponse(r), NewAppError("DownloadExport", "model.client.copy.app_error", nil, "", r.StatusCode).Wrap(err)
	}
	return n, BuildResponse(r), nil
}

func (c *Client4) GetUserThreads(userId, teamId string, options GetUserThreadsOpts) (*Threads, *Response, error) {
	v := url.Values{}
	if options.Since != 0 {
		v.Set("since", fmt.Sprintf("%d", options.Since))
	}
	if options.Before != "" {
		v.Set("before", options.Before)
	}
	if options.After != "" {
		v.Set("after", options.After)
	}
	if options.PageSize != 0 {
		v.Set("per_page", fmt.Sprintf("%d", options.PageSize))
	}
	if options.Extended {
		v.Set("extended", "true")
	}
	if options.Deleted {
		v.Set("deleted", "true")
	}
	if options.Unread {
		v.Set("unread", "true")
	}
	if options.ThreadsOnly {
		v.Set("threadsOnly", "true")
	}
	if options.TotalsOnly {
		v.Set("totalsOnly", "true")
	}
	url := c.userThreadsRoute(userId, teamId)
	if len(v) > 0 {
		url += "?" + v.Encode()
	}

	r, err := c.DoAPIGet(url, "")
	if err != nil {
		return nil, BuildResponse(r), err
	}
	defer closeBody(r)

	var threads Threads
	json.NewDecoder(r.Body).Decode(&threads)

	return &threads, BuildResponse(r), nil
}

func (c *Client4) GetUserThread(userId, teamId, threadId string, extended bool) (*ThreadResponse, *Response, error) {
	url := c.userThreadRoute(userId, teamId, threadId)
	if extended {
		url += "?extended=true"
	}
	r, err := c.DoAPIGet(url, "")
	if err != nil {
		return nil, BuildResponse(r), err
	}
	defer closeBody(r)

	var thread ThreadResponse
	json.NewDecoder(r.Body).Decode(&thread)

	return &thread, BuildResponse(r), nil
}

func (c *Client4) UpdateThreadsReadForUser(userId, teamId string) (*Response, error) {
	r, err := c.DoAPIPut(fmt.Sprintf("%s/read", c.userThreadsRoute(userId, teamId)), "")
	if err != nil {
		return BuildResponse(r), err
	}
	defer closeBody(r)

	return BuildResponse(r), nil
}

func (c *Client4) SetThreadUnreadByPostId(userId, teamId, threadId, postId string) (*ThreadResponse, *Response, error) {
	r, err := c.DoAPIPost(fmt.Sprintf("%s/set_unread/%s", c.userThreadRoute(userId, teamId, threadId), postId), "")
	if err != nil {
		return nil, BuildResponse(r), err
	}
	defer closeBody(r)
	var thread ThreadResponse
	json.NewDecoder(r.Body).Decode(&thread)

	return &thread, BuildResponse(r), nil
}

func (c *Client4) UpdateThreadReadForUser(userId, teamId, threadId string, timestamp int64) (*ThreadResponse, *Response, error) {
	r, err := c.DoAPIPut(fmt.Sprintf("%s/read/%d", c.userThreadRoute(userId, teamId, threadId), timestamp), "")
	if err != nil {
		return nil, BuildResponse(r), err
	}
	defer closeBody(r)
	var thread ThreadResponse
	json.NewDecoder(r.Body).Decode(&thread)

	return &thread, BuildResponse(r), nil
}

func (c *Client4) UpdateThreadFollowForUser(userId, teamId, threadId string, state bool) (*Response, error) {
	var err error
	var r *http.Response
	if state {
		r, err = c.DoAPIPut(c.userThreadRoute(userId, teamId, threadId)+"/following", "")
	} else {
		r, err = c.DoAPIDelete(c.userThreadRoute(userId, teamId, threadId) + "/following")
	}
	if err != nil {
		return BuildResponse(r), err
	}
	defer closeBody(r)

	return BuildResponse(r), nil
}

func (c *Client4) GetAllSharedChannels(teamID string, page, perPage int) ([]*SharedChannel, *Response, error) {
	url := fmt.Sprintf("%s/%s?page=%d&per_page=%d", c.sharedChannelsRoute(), teamID, page, perPage)
	r, err := c.DoAPIGet(url, "")
	if err != nil {
		return nil, BuildResponse(r), err
	}
	defer closeBody(r)

	var channels []*SharedChannel
	json.NewDecoder(r.Body).Decode(&channels)

	return channels, BuildResponse(r), nil
}

func (c *Client4) GetRemoteClusterInfo(remoteID string) (RemoteClusterInfo, *Response, error) {
	url := fmt.Sprintf("%s/remote_info/%s", c.sharedChannelsRoute(), remoteID)
	r, err := c.DoAPIGet(url, "")
	if err != nil {
		return RemoteClusterInfo{}, BuildResponse(r), err
	}
	defer closeBody(r)

	var rci RemoteClusterInfo
	json.NewDecoder(r.Body).Decode(&rci)

	return rci, BuildResponse(r), nil
}

func (c *Client4) GetAncillaryPermissions(subsectionPermissions []string) ([]string, *Response, error) {
	var returnedPermissions []string
	url := fmt.Sprintf("%s/ancillary?subsection_permissions=%s", c.permissionsRoute(), strings.Join(subsectionPermissions, ","))
	r, err := c.DoAPIGet(url, "")
	if err != nil {
		return returnedPermissions, BuildResponse(r), err
	}
	defer closeBody(r)

	json.NewDecoder(r.Body).Decode(&returnedPermissions)
	return returnedPermissions, BuildResponse(r), nil
}

func (c *Client4) GetUsersWithInvalidEmails(page, perPage int) ([]*User, *Response, error) {
	query := fmt.Sprintf("/invalid_emails?page=%v&per_page=%v", page, perPage)
	r, err := c.DoAPIGet(c.usersRoute()+query, "")
	if err != nil {
		return nil, BuildResponse(r), err
	}
	defer closeBody(r)
	var list []*User
	if r.StatusCode == http.StatusNotModified {
		return list, BuildResponse(r), nil
	}
	if err := json.NewDecoder(r.Body).Decode(&list); err != nil {
		return nil, nil, NewAppError("GetUsers", "api.unmarshal_error", nil, "", http.StatusInternalServerError).Wrap(err)
	}
	return list, BuildResponse(r), nil
}

func (c *Client4) GetAppliedSchemaMigrations() ([]AppliedMigration, *Response, error) {
	r, err := c.DoAPIGet(c.systemRoute()+"/schema/version", "")
	if err != nil {
		return nil, BuildResponse(r), err
	}
	defer closeBody(r)
	var list []AppliedMigration
	if err := json.NewDecoder(r.Body).Decode(&list); err != nil {
		return nil, nil, NewAppError("GetUsers", "api.unmarshal_error", nil, "", http.StatusInternalServerError).Wrap(err)
	}
	return list, BuildResponse(r), nil
}

// Usage Section

// GetPostsUsage returns rounded off total usage of posts for the instance
func (c *Client4) GetPostsUsage() (*PostsUsage, *Response, error) {
	r, err := c.DoAPIGet(c.usageRoute()+"/posts", "")
	if err != nil {
		return nil, BuildResponse(r), err
	}
	defer closeBody(r)

	var usage *PostsUsage
	err = json.NewDecoder(r.Body).Decode(&usage)
	return usage, BuildResponse(r), err
}

// GetStorageUsage returns the file storage usage for the instance,
// rounded down the most signigicant digit
func (c *Client4) GetStorageUsage() (*StorageUsage, *Response, error) {
	r, err := c.DoAPIGet(c.usageRoute()+"/storage", "")
	if err != nil {
		return nil, BuildResponse(r), err
	}
	defer closeBody(r)

	var usage *StorageUsage
	err = json.NewDecoder(r.Body).Decode(&usage)
	return usage, BuildResponse(r), err
}

// GetTeamsUsage returns total usage of teams for the instance
func (c *Client4) GetTeamsUsage() (*TeamsUsage, *Response, error) {
	r, err := c.DoAPIGet(c.usageRoute()+"/teams", "")
	if err != nil {
		return nil, BuildResponse(r), err
	}
	defer closeBody(r)

	var usage *TeamsUsage
	err = json.NewDecoder(r.Body).Decode(&usage)
	return usage, BuildResponse(r), err
}

func (c *Client4) GetNewTeamMembersSince(teamID string, timeRange string, page int, perPage int) (*NewTeamMembersList, *Response, error) {
	query := fmt.Sprintf("?time_range=%v&page=%v&per_page=%v", timeRange, page, perPage)
	r, err := c.DoAPIGet(c.teamRoute(teamID)+"/top/team_members"+query, "")
	if err != nil {
		return nil, BuildResponse(r), err
	}
	defer closeBody(r)
	var newTeamMembersList *NewTeamMembersList
	if jsonErr := json.NewDecoder(r.Body).Decode(&newTeamMembersList); jsonErr != nil {
		return nil, nil, NewAppError("GetNewTeamMembersSince", "api.unmarshal_error", nil, jsonErr.Error(), http.StatusInternalServerError)
	}
	return newTeamMembersList, BuildResponse(r), nil
}

<<<<<<< HEAD
func (c *Client4) SelfHostedSignupAvailable() (*Response, error) {
	r, err := c.DoAPIGet(c.hostedCustomerRoute()+"/signup_available", "")

	if err != nil {
		return BuildResponse(r), err
	}
	defer closeBody(r)

	return BuildResponse(r), nil
}

func (c *Client4) SelfHostedSignupCustomer(form *SelfHostedCustomerForm) (*Response, *SelfHostedSignupCustomerResponse, error) {
	payloadBytes, err := json.Marshal(form)
	if err != nil {
		return nil, nil, NewAppError("SelfHostedSignupCustomer", "api.marshal_error", nil, "", http.StatusInternalServerError).Wrap(err)
	}

	r, err := c.DoAPIPost(c.hostedCustomerRoute()+"/customer", string(payloadBytes))

	if err != nil {
		return BuildResponse(r), nil, err
	}
	data, err := io.ReadAll(r.Body)
	if err != nil {
		return BuildResponse(r), nil, err
	}
	defer closeBody(r)

	response := SelfHostedSignupCustomerResponse{}
	err = json.Unmarshal(data, &response)
	if err != nil {
		return BuildResponse(r), nil, err
	}

	return BuildResponse(r), &response, nil
}

func (c *Client4) SelfHostedSignupConfirm(form *SelfHostedConfirmPaymentMethodRequest) (*Response, *SelfHostedSignupConfirmClientResponse, error) {
	payloadBytes, err := json.Marshal(form)
	if err != nil {
		return nil, nil, NewAppError("SelfHostedSignupConfirm", "api.marshal_error", nil, "", http.StatusInternalServerError).Wrap(err)
	}

	r, err := c.DoAPIPost(c.hostedCustomerRoute()+"/confirm", string(payloadBytes))

	if err != nil {
		return BuildResponse(r), nil, err
	}

	data, err := io.ReadAll(r.Body)
	if err != nil {
		return BuildResponse(r), nil, err
	}
	defer closeBody(r)

	response := SelfHostedSignupConfirmClientResponse{}
	err = json.Unmarshal(data, &response)
	if err != nil {
		return BuildResponse(r), nil, err
	}

	defer closeBody(r)

	return BuildResponse(r), &response, nil
=======
func (c *Client4) GetPostInfo(postId string) (*PostInfo, *Response, error) {
	r, err := c.DoAPIGet(c.postRoute(postId)+"/info", "")
	if err != nil {
		return nil, BuildResponse(r), err
	}
	defer closeBody(r)

	var info *PostInfo
	if err = json.NewDecoder(r.Body).Decode(&info); err != nil {
		return nil, nil, NewAppError("GetPostInfo", "api.unmarshal_error", nil, "", http.StatusInternalServerError).Wrap(err)
	}
	return info, BuildResponse(r), nil
>>>>>>> 43e26ccd
}

func (c *Client4) AcknowledgePost(postId, userId string) (*PostAcknowledgement, *Response, error) {
	r, err := c.DoAPIPost(c.userRoute(userId)+c.postRoute(postId)+"/ack", "")
	if err != nil {
		return nil, BuildResponse(r), err
	}
	defer closeBody(r)
	var ack *PostAcknowledgement
	if jsonErr := json.NewDecoder(r.Body).Decode(&ack); jsonErr != nil {
		return nil, nil, NewAppError("AcknowledgePost", "api.unmarshal_error", nil, jsonErr.Error(), http.StatusInternalServerError)
	}
	return ack, BuildResponse(r), nil
}

func (c *Client4) UnacknowledgePost(postId, userId string) (*Response, error) {
	r, err := c.DoAPIDelete(c.userRoute(userId) + c.postRoute(postId) + "/ack")
	if err != nil {
		return BuildResponse(r), err
	}
	defer closeBody(r)
	return BuildResponse(r), nil
}

func (c *Client4) AddUserToGroupSyncables(userID string) (*Response, error) {
	r, err := c.DoAPIPost(c.ldapRoute()+"/users/"+userID+"/group_sync_memberships", "")
	if err != nil {
		return BuildResponse(r), err
	}
	defer closeBody(r)
	return BuildResponse(r), nil
}

// Worktemplates sections

func (c *Client4) worktemplatesRoute() string {
	return "/worktemplates"
}

// GetWorktemplateCategories returns categories of worktemplates
func (c *Client4) GetWorktemplateCategories() ([]*WorkTemplateCategory, *Response, error) {
	r, err := c.DoAPIGet(c.worktemplatesRoute()+"/categories", "")
	if err != nil {
		return nil, BuildResponse(r), err
	}
	defer closeBody(r)

	var categories []*WorkTemplateCategory
	err = json.NewDecoder(r.Body).Decode(&categories)
	return categories, BuildResponse(r), err
}

func (c *Client4) GetWorkTemplatesByCategory(category string) ([]*WorkTemplate, *Response, error) {
	r, err := c.DoAPIGet(c.worktemplatesRoute()+"/categories/"+category+"/templates", "")
	if err != nil {
		return nil, BuildResponse(r), err
	}
	defer closeBody(r)

	var templates []*WorkTemplate
	err = json.NewDecoder(r.Body).Decode(&templates)
	return templates, BuildResponse(r), err
}<|MERGE_RESOLUTION|>--- conflicted
+++ resolved
@@ -8540,7 +8540,6 @@
 	return newTeamMembersList, BuildResponse(r), nil
 }
 
-<<<<<<< HEAD
 func (c *Client4) SelfHostedSignupAvailable() (*Response, error) {
 	r, err := c.DoAPIGet(c.hostedCustomerRoute()+"/signup_available", "")
 
@@ -8605,7 +8604,8 @@
 	defer closeBody(r)
 
 	return BuildResponse(r), &response, nil
-=======
+}
+
 func (c *Client4) GetPostInfo(postId string) (*PostInfo, *Response, error) {
 	r, err := c.DoAPIGet(c.postRoute(postId)+"/info", "")
 	if err != nil {
@@ -8618,7 +8618,6 @@
 		return nil, nil, NewAppError("GetPostInfo", "api.unmarshal_error", nil, "", http.StatusInternalServerError).Wrap(err)
 	}
 	return info, BuildResponse(r), nil
->>>>>>> 43e26ccd
 }
 
 func (c *Client4) AcknowledgePost(postId, userId string) (*PostAcknowledgement, *Response, error) {

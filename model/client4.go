--- conflicted
+++ resolved
@@ -656,15 +656,11 @@
 		return nil, BuildResponse(rp), AppErrorFromJson(rp.Body)
 	}
 
-<<<<<<< HEAD
 	var res FileUploadResponse
 	if jsonErr := json.NewDecoder(rp.Body).Decode(&res); jsonErr != nil {
-		return nil, BuildErrorResponse(nil, NewAppError("doUploadFile", "api.unmarshal_error", nil, jsonErr.Error(), http.StatusInternalServerError))
-	}
-	return &res, BuildResponse(rp)
-=======
-	return FileUploadResponseFromJson(rp.Body), BuildResponse(rp), nil
->>>>>>> d0629503
+		return nil, nil, NewAppError("doUploadFile", "api.unmarshal_error", nil, jsonErr.Error(), http.StatusInternalServerError)
+	}
+	return &res, BuildResponse(rp), nil
 }
 
 func (c *Client4) DoEmojiUploadFile(url string, data []byte, contentType string) (*Emoji, *Response, error) {
@@ -1652,21 +1648,14 @@
 // Bots section
 
 // CreateBot creates a bot in the system based on the provided bot struct.
-<<<<<<< HEAD
-func (c *Client4) CreateBot(bot *Bot) (*Bot, *Response) {
+func (c *Client4) CreateBot(bot *Bot) (*Bot, *Response, error) {
 	buf, err := json.Marshal(bot)
 	if err != nil {
-		return nil, BuildErrorResponse(nil, NewAppError("CreateBot", "api.marshal_error", nil, err.Error(), http.StatusInternalServerError))
-	}
-	r, appErr := c.doApiPostBytes(c.GetBotsRoute(), buf)
-	if appErr != nil {
-		return nil, BuildErrorResponse(r, appErr)
-=======
-func (c *Client4) CreateBot(bot *Bot) (*Bot, *Response, error) {
-	r, err := c.doApiPostBytes(c.botsRoute(), bot.ToJson())
-	if err != nil {
-		return nil, BuildResponse(r), err
->>>>>>> d0629503
+		return nil, nil, NewAppError("CreateBot", "api.marshal_error", nil, err.Error(), http.StatusInternalServerError)
+	}
+	r, err := c.doApiPostBytes(c.botsRoute(), buf)
+	if err != nil {
+		return nil, BuildResponse(r), err
 	}
 	defer closeBody(r)
 
@@ -1680,21 +1669,14 @@
 }
 
 // PatchBot partially updates a bot. Any missing fields are not updated.
-<<<<<<< HEAD
-func (c *Client4) PatchBot(userId string, patch *BotPatch) (*Bot, *Response) {
+func (c *Client4) PatchBot(userId string, patch *BotPatch) (*Bot, *Response, error) {
 	buf, err := json.Marshal(patch)
 	if err != nil {
-		return nil, BuildErrorResponse(nil, NewAppError("PatchBot", "api.marshal_error", nil, err.Error(), http.StatusInternalServerError))
-	}
-	r, appErr := c.doApiPutBytes(c.GetBotRoute(userId), buf)
-	if appErr != nil {
-		return nil, BuildErrorResponse(r, appErr)
-=======
-func (c *Client4) PatchBot(userId string, patch *BotPatch) (*Bot, *Response, error) {
-	r, err := c.doApiPutBytes(c.botRoute(userId), patch.ToJson())
-	if err != nil {
-		return nil, BuildResponse(r), err
->>>>>>> d0629503
+		return nil, nil, NewAppError("PatchBot", "api.marshal_error", nil, err.Error(), http.StatusInternalServerError)
+	}
+	r, err := c.doApiPutBytes(c.botRoute(userId), buf)
+	if err != nil {
+		return nil, BuildResponse(r), err
 	}
 	defer closeBody(r)
 
@@ -3635,16 +3617,12 @@
 		return nil, BuildResponse(r), err
 	}
 	defer closeBody(r)
-<<<<<<< HEAD
 
 	var fi FileInfo
 	if jsonErr := json.NewDecoder(r.Body).Decode(&fi); jsonErr != nil {
-		return nil, BuildErrorResponse(nil, NewAppError("GetFileInfo", "api.unmarshal_error", nil, jsonErr.Error(), http.StatusInternalServerError))
-	}
-	return &fi, BuildResponse(r)
-=======
-	return FileInfoFromJson(r.Body), BuildResponse(r), nil
->>>>>>> d0629503
+		return nil, nil, NewAppError("GetFileInfo", "api.unmarshal_error", nil, jsonErr.Error(), http.StatusInternalServerError)
+	}
+	return &fi, BuildResponse(r), nil
 }
 
 // GetFileInfosForPost gets all the file info objects attached to a post.
@@ -3654,19 +3632,15 @@
 		return nil, BuildResponse(r), err
 	}
 	defer closeBody(r)
-<<<<<<< HEAD
 
 	var list []*FileInfo
 	if r.StatusCode == http.StatusNotModified {
-		return list, BuildResponse(r)
+		return list, BuildResponse(r), nil
 	}
 	if jsonErr := json.NewDecoder(r.Body).Decode(&list); jsonErr != nil {
-		return nil, BuildErrorResponse(nil, NewAppError("GetFileInfosForPost", "api.unmarshal_error", nil, jsonErr.Error(), http.StatusInternalServerError))
-	}
-	return list, BuildResponse(r)
-=======
-	return FileInfosFromJson(r.Body), BuildResponse(r), nil
->>>>>>> d0629503
+		return nil, nil, NewAppError("GetFileInfosForPost", "api.unmarshal_error", nil, jsonErr.Error(), http.StatusInternalServerError)
+	}
+	return list, BuildResponse(r), nil
 }
 
 // General/System Section
@@ -5364,18 +5338,14 @@
 		return nil, BuildResponse(r), err
 	}
 	defer closeBody(r)
-<<<<<<< HEAD
 	var s Status
 	if r.StatusCode == http.StatusNotModified {
-		return &s, BuildResponse(r)
+		return &s, BuildResponse(r), nil
 	}
 	if jsonErr := json.NewDecoder(r.Body).Decode(&s); jsonErr != nil {
-		return nil, BuildErrorResponse(nil, NewAppError("GetUserStatus", "api.unmarshal_error", nil, jsonErr.Error(), http.StatusInternalServerError))
-	}
-	return &s, BuildResponse(r)
-=======
-	return StatusFromJson(r.Body), BuildResponse(r), nil
->>>>>>> d0629503
+		return nil, nil, NewAppError("GetUserStatus", "api.unmarshal_error", nil, jsonErr.Error(), http.StatusInternalServerError)
+	}
+	return &s, BuildResponse(r), nil
 }
 
 // GetUsersStatusesByIds returns a list of users status based on the provided user ids.
@@ -5385,15 +5355,11 @@
 		return nil, BuildResponse(r), err
 	}
 	defer closeBody(r)
-<<<<<<< HEAD
 	var list []*Status
 	if jsonErr := json.NewDecoder(r.Body).Decode(&list); jsonErr != nil {
-		return nil, BuildErrorResponse(nil, NewAppError("GetUsersStatusesByIds", "api.unmarshal_error", nil, jsonErr.Error(), http.StatusInternalServerError))
-	}
-	return list, BuildResponse(r)
-=======
-	return StatusListFromJson(r.Body), BuildResponse(r), nil
->>>>>>> d0629503
+		return nil, nil, NewAppError("GetUsersStatusesByIds", "api.unmarshal_error", nil, jsonErr.Error(), http.StatusInternalServerError)
+	}
+	return list, BuildResponse(r), nil
 }
 
 // UpdateUserStatus sets a user's status based on the provided user id string.
@@ -5407,15 +5373,11 @@
 		return nil, BuildResponse(r), err
 	}
 	defer closeBody(r)
-<<<<<<< HEAD
 	var s Status
 	if jsonErr := json.NewDecoder(r.Body).Decode(&s); jsonErr != nil {
-		return nil, BuildErrorResponse(nil, NewAppError("UpdateUserStatus", "api.unmarshal_error", nil, jsonErr.Error(), http.StatusInternalServerError))
-	}
-	return &s, BuildResponse(r)
-=======
-	return StatusFromJson(r.Body), BuildResponse(r), nil
->>>>>>> d0629503
+		return nil, nil, NewAppError("UpdateUserStatus", "api.unmarshal_error", nil, jsonErr.Error(), http.StatusInternalServerError)
+	}
+	return &s, BuildResponse(r), nil
 }
 
 // Emoji Section
@@ -5554,15 +5516,11 @@
 		return nil, BuildResponse(r), err
 	}
 	defer closeBody(r)
-<<<<<<< HEAD
 	var re Reaction
 	if jsonErr := json.NewDecoder(r.Body).Decode(&re); jsonErr != nil {
-		return nil, BuildErrorResponse(nil, NewAppError("SaveReaction", "api.unmarshal_error", nil, jsonErr.Error(), http.StatusInternalServerError))
-	}
-	return &re, BuildResponse(r)
-=======
-	return ReactionFromJson(r.Body), BuildResponse(r), nil
->>>>>>> d0629503
+		return nil, nil, NewAppError("SaveReaction", "api.unmarshal_error", nil, jsonErr.Error(), http.StatusInternalServerError)
+	}
+	return &re, BuildResponse(r), nil
 }
 
 // GetReactions returns a list of reactions to a post.
@@ -5572,15 +5530,11 @@
 		return nil, BuildResponse(r), err
 	}
 	defer closeBody(r)
-<<<<<<< HEAD
 	var list []*Reaction
 	if jsonErr := json.NewDecoder(r.Body).Decode(&list); jsonErr != nil {
-		return nil, BuildErrorResponse(nil, NewAppError("GetReactions", "api.unmarshal_error", nil, jsonErr.Error(), http.StatusInternalServerError))
-	}
-	return list, BuildResponse(r)
-=======
-	return ReactionsFromJson(r.Body), BuildResponse(r), nil
->>>>>>> d0629503
+		return nil, nil, NewAppError("GetReactions", "api.unmarshal_error", nil, jsonErr.Error(), http.StatusInternalServerError)
+	}
+	return list, BuildResponse(r), nil
 }
 
 // DeleteReaction deletes reaction of a user in a post.
@@ -5600,15 +5554,11 @@
 		return nil, BuildResponse(r), err
 	}
 	defer closeBody(r)
-<<<<<<< HEAD
 	reactions := map[string][]*Reaction{}
 	if jsonErr := json.NewDecoder(r.Body).Decode(&reactions); jsonErr != nil {
-		return nil, BuildErrorResponse(nil, NewAppError("GetBulkReactions", "api.unmarshal_error", nil, jsonErr.Error(), http.StatusInternalServerError))
-	}
-	return reactions, BuildResponse(r)
-=======
-	return MapPostIdToReactionsFromJson(r.Body), BuildResponse(r), nil
->>>>>>> d0629503
+		return nil, nil, NewAppError("GetBulkReactions", "api.unmarshal_error", nil, jsonErr.Error(), http.StatusInternalServerError)
+	}
+	return reactions, BuildResponse(r), nil
 }
 
 // Timezone Section
@@ -6519,18 +6469,14 @@
 		return nil, BuildResponse(r), err
 	}
 	defer closeBody(r)
-<<<<<<< HEAD
 	var fi FileInfo
 	if r.StatusCode == http.StatusNoContent {
-		return nil, BuildResponse(r)
+		return nil, BuildResponse(r), nil
 	}
 	if jsonErr := json.NewDecoder(r.Body).Decode(&fi); jsonErr != nil {
-		return nil, BuildErrorResponse(nil, NewAppError("UploadData", "api.unmarshal_error", nil, jsonErr.Error(), http.StatusInternalServerError))
-	}
-	return &fi, BuildResponse(r)
-=======
-	return FileInfoFromJson(r.Body), BuildResponse(r), nil
->>>>>>> d0629503
+		return nil, nil, NewAppError("UploadData", "api.unmarshal_error", nil, jsonErr.Error(), http.StatusInternalServerError)
+	}
+	return &fi, BuildResponse(r), nil
 }
 
 func (c *Client4) UpdatePassword(userId, currentPassword, newPassword string) (*Response, error) {

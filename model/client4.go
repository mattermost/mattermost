// Copyright (c) 2015-present Mattermost, Inc. All Rights Reserved.
// See LICENSE.txt for license information.

package model

import (
	"bytes"
	"encoding/json"
	"fmt"
	"io"
	"io/ioutil"
	"mime/multipart"
	"net"
	"net/http"
	"net/url"
	"strconv"
	"strings"
)

const (
	HeaderRequestId          = "X-Request-ID"
	HeaderVersionId          = "X-Version-ID"
	HeaderClusterId          = "X-Cluster-ID"
	HeaderEtagServer         = "ETag"
	HeaderEtagClient         = "If-None-Match"
	HeaderForwarded          = "X-Forwarded-For"
	HeaderRealIP             = "X-Real-IP"
	HeaderForwardedProto     = "X-Forwarded-Proto"
	HeaderToken              = "token"
	HeaderCsrfToken          = "X-CSRF-Token"
	HeaderBearer             = "BEARER"
	HeaderAuth               = "Authorization"
	HeaderCloudToken         = "X-Cloud-Token"
	HeaderRemoteclusterToken = "X-RemoteCluster-Token"
	HeaderRemoteclusterId    = "X-RemoteCluster-Id"
	HeaderRequestedWith      = "X-Requested-With"
	HeaderRequestedWithXML   = "XMLHttpRequest"
	HeaderRange              = "Range"
	STATUS                   = "status"
	StatusOk                 = "OK"
	StatusFail               = "FAIL"
	StatusUnhealthy          = "UNHEALTHY"
	StatusRemove             = "REMOVE"

	ClientDir = "client"

	APIURLSuffixV1 = "/api/v1"
	APIURLSuffixV4 = "/api/v4"
	APIURLSuffix   = APIURLSuffixV4
)

type Response struct {
	StatusCode    int
	RequestId     string
	Etag          string
	ServerVersion string
	Header        http.Header
}

type Client4 struct {
	URL        string       // The location of the server, for example  "http://localhost:8065"
	APIURL     string       // The api location of the server, for example "http://localhost:8065/api/v4"
	HTTPClient *http.Client // The http client
	AuthToken  string
	AuthType   string
	HTTPHeader map[string]string // Headers to be copied over for each request

	// TrueString is the string value sent to the server for true boolean query parameters.
	trueString string

	// FalseString is the string value sent to the server for false boolean query parameters.
	falseString string
}

// SetBoolString is a helper method for overriding how true and false query string parameters are
// sent to the server.
//
// This method is only exposed for testing. It is never necessary to configure these values
// in production.
func (c *Client4) SetBoolString(value bool, valueStr string) {
	if value {
		c.trueString = valueStr
	} else {
		c.falseString = valueStr
	}
}

// boolString builds the query string parameter for boolean values.
func (c *Client4) boolString(value bool) string {
	if value && c.trueString != "" {
		return c.trueString
	} else if !value && c.falseString != "" {
		return c.falseString
	}

	if value {
		return "true"
	}
	return "false"
}

func closeBody(r *http.Response) {
	if r.Body != nil {
		_, _ = io.Copy(ioutil.Discard, r.Body)
		_ = r.Body.Close()
	}
}

func NewAPIv4Client(url string) *Client4 {
	url = strings.TrimRight(url, "/")
	return &Client4{url, url + APIURLSuffix, &http.Client{}, "", "", map[string]string{}, "", ""}
}

func NewAPIv4SocketClient(socketPath string) *Client4 {
	tr := &http.Transport{
		Dial: func(network, addr string) (net.Conn, error) {
			return net.Dial("unix", socketPath)
		},
	}

	client := NewAPIv4Client("http://_")
	client.HTTPClient = &http.Client{Transport: tr}

	return client
}

func BuildResponse(r *http.Response) *Response {
	if r == nil {
		return nil
	}

	return &Response{
		StatusCode:    r.StatusCode,
		RequestId:     r.Header.Get(HeaderRequestId),
		Etag:          r.Header.Get(HeaderEtagServer),
		ServerVersion: r.Header.Get(HeaderVersionId),
		Header:        r.Header,
	}
}

func (c *Client4) SetToken(token string) {
	c.AuthToken = token
	c.AuthType = HeaderBearer
}

// MockSession is deprecated in favour of SetToken
func (c *Client4) MockSession(token string) {
	c.SetToken(token)
}

func (c *Client4) SetOAuthToken(token string) {
	c.AuthToken = token
	c.AuthType = HeaderToken
}

func (c *Client4) ClearOAuthToken() {
	c.AuthToken = ""
	c.AuthType = HeaderBearer
}

func (c *Client4) usersRoute() string {
	return "/users"
}

func (c *Client4) userRoute(userId string) string {
	return fmt.Sprintf(c.usersRoute()+"/%v", userId)
}

func (c *Client4) userThreadsRoute(userID, teamID string) string {
	return c.userRoute(userID) + c.teamRoute(teamID) + "/threads"
}

func (c *Client4) userThreadRoute(userId, teamId, threadId string) string {
	return c.userThreadsRoute(userId, teamId) + "/" + threadId
}

func (c *Client4) userCategoryRoute(userID, teamID string) string {
	return c.userRoute(userID) + c.teamRoute(teamID) + "/channels/categories"
}

func (c *Client4) userAccessTokensRoute() string {
	return fmt.Sprintf(c.usersRoute() + "/tokens")
}

func (c *Client4) userAccessTokenRoute(tokenId string) string {
	return fmt.Sprintf(c.usersRoute()+"/tokens/%v", tokenId)
}

func (c *Client4) userByUsernameRoute(userName string) string {
	return fmt.Sprintf(c.usersRoute()+"/username/%v", userName)
}

func (c *Client4) userByEmailRoute(email string) string {
	return fmt.Sprintf(c.usersRoute()+"/email/%v", email)
}

func (c *Client4) botsRoute() string {
	return "/bots"
}

func (c *Client4) botRoute(botUserId string) string {
	return fmt.Sprintf("%s/%s", c.botsRoute(), botUserId)
}

func (c *Client4) teamsRoute() string {
	return "/teams"
}

func (c *Client4) teamRoute(teamId string) string {
	return fmt.Sprintf(c.teamsRoute()+"/%v", teamId)
}

func (c *Client4) teamAutoCompleteCommandsRoute(teamId string) string {
	return fmt.Sprintf(c.teamsRoute()+"/%v/commands/autocomplete", teamId)
}

func (c *Client4) teamByNameRoute(teamName string) string {
	return fmt.Sprintf(c.teamsRoute()+"/name/%v", teamName)
}

func (c *Client4) teamMemberRoute(teamId, userId string) string {
	return fmt.Sprintf(c.teamRoute(teamId)+"/members/%v", userId)
}

func (c *Client4) teamMembersRoute(teamId string) string {
	return fmt.Sprintf(c.teamRoute(teamId) + "/members")
}

func (c *Client4) teamStatsRoute(teamId string) string {
	return fmt.Sprintf(c.teamRoute(teamId) + "/stats")
}

func (c *Client4) teamImportRoute(teamId string) string {
	return fmt.Sprintf(c.teamRoute(teamId) + "/import")
}

func (c *Client4) channelsRoute() string {
	return "/channels"
}

func (c *Client4) channelsForTeamRoute(teamId string) string {
	return fmt.Sprintf(c.teamRoute(teamId) + "/channels")
}

func (c *Client4) channelRoute(channelId string) string {
	return fmt.Sprintf(c.channelsRoute()+"/%v", channelId)
}

func (c *Client4) channelByNameRoute(channelName, teamId string) string {
	return fmt.Sprintf(c.teamRoute(teamId)+"/channels/name/%v", channelName)
}

func (c *Client4) channelsForTeamForUserRoute(teamId, userId string, includeDeleted bool) string {
	route := fmt.Sprintf(c.userRoute(userId) + c.teamRoute(teamId) + "/channels")
	if includeDeleted {
		query := fmt.Sprintf("?include_deleted=%v", includeDeleted)
		return route + query
	}
	return route
}

func (c *Client4) channelByNameForTeamNameRoute(channelName, teamName string) string {
	return fmt.Sprintf(c.teamByNameRoute(teamName)+"/channels/name/%v", channelName)
}

func (c *Client4) channelMembersRoute(channelId string) string {
	return fmt.Sprintf(c.channelRoute(channelId) + "/members")
}

func (c *Client4) channelMemberRoute(channelId, userId string) string {
	return fmt.Sprintf(c.channelMembersRoute(channelId)+"/%v", userId)
}

func (c *Client4) postsRoute() string {
	return "/posts"
}

func (c *Client4) postsEphemeralRoute() string {
	return "/posts/ephemeral"
}

func (c *Client4) configRoute() string {
	return "/config"
}

func (c *Client4) licenseRoute() string {
	return "/license"
}

func (c *Client4) postRoute(postId string) string {
	return fmt.Sprintf(c.postsRoute()+"/%v", postId)
}

func (c *Client4) filesRoute() string {
	return "/files"
}

func (c *Client4) fileRoute(fileId string) string {
	return fmt.Sprintf(c.filesRoute()+"/%v", fileId)
}

func (c *Client4) uploadsRoute() string {
	return "/uploads"
}

func (c *Client4) uploadRoute(uploadId string) string {
	return fmt.Sprintf("%s/%s", c.uploadsRoute(), uploadId)
}

func (c *Client4) pluginsRoute() string {
	return "/plugins"
}

func (c *Client4) pluginRoute(pluginId string) string {
	return fmt.Sprintf(c.pluginsRoute()+"/%v", pluginId)
}

func (c *Client4) systemRoute() string {
	return "/system"
}

func (c *Client4) cloudRoute() string {
	return "/cloud"
}

func (c *Client4) testEmailRoute() string {
	return "/email/test"
}

func (c *Client4) testSiteURLRoute() string {
	return "/site_url/test"
}

func (c *Client4) testS3Route() string {
	return "/file/s3_test"
}

func (c *Client4) databaseRoute() string {
	return "/database"
}

func (c *Client4) cacheRoute() string {
	return "/caches"
}

func (c *Client4) clusterRoute() string {
	return "/cluster"
}

func (c *Client4) incomingWebhooksRoute() string {
	return "/hooks/incoming"
}

func (c *Client4) incomingWebhookRoute(hookID string) string {
	return fmt.Sprintf(c.incomingWebhooksRoute()+"/%v", hookID)
}

func (c *Client4) complianceReportsRoute() string {
	return "/compliance/reports"
}

func (c *Client4) complianceReportRoute(reportId string) string {
	return fmt.Sprintf("%s/%s", c.complianceReportsRoute(), reportId)
}

func (c *Client4) complianceReportDownloadRoute(reportId string) string {
	return fmt.Sprintf("%s/%s/download", c.complianceReportsRoute(), reportId)
}

func (c *Client4) outgoingWebhooksRoute() string {
	return "/hooks/outgoing"
}

func (c *Client4) outgoingWebhookRoute(hookID string) string {
	return fmt.Sprintf(c.outgoingWebhooksRoute()+"/%v", hookID)
}

func (c *Client4) preferencesRoute(userId string) string {
	return fmt.Sprintf(c.userRoute(userId) + "/preferences")
}

func (c *Client4) userStatusRoute(userId string) string {
	return fmt.Sprintf(c.userRoute(userId) + "/status")
}

func (c *Client4) userStatusesRoute() string {
	return fmt.Sprintf(c.usersRoute() + "/status")
}

func (c *Client4) samlRoute() string {
	return "/saml"
}

func (c *Client4) ldapRoute() string {
	return "/ldap"
}

func (c *Client4) brandRoute() string {
	return "/brand"
}

func (c *Client4) dataRetentionRoute() string {
	return "/data_retention"
}

func (c *Client4) dataRetentionPolicyRoute(policyID string) string {
	return fmt.Sprintf(c.dataRetentionRoute()+"/policies/%v", policyID)
}

func (c *Client4) elasticsearchRoute() string {
	return "/elasticsearch"
}

func (c *Client4) bleveRoute() string {
	return "/bleve"
}

func (c *Client4) commandsRoute() string {
	return "/commands"
}

func (c *Client4) commandRoute(commandId string) string {
	return fmt.Sprintf(c.commandsRoute()+"/%v", commandId)
}

func (c *Client4) commandMoveRoute(commandId string) string {
	return fmt.Sprintf(c.commandsRoute()+"/%v/move", commandId)
}

func (c *Client4) emojisRoute() string {
	return "/emoji"
}

func (c *Client4) emojiRoute(emojiId string) string {
	return fmt.Sprintf(c.emojisRoute()+"/%v", emojiId)
}

func (c *Client4) emojiByNameRoute(name string) string {
	return fmt.Sprintf(c.emojisRoute()+"/name/%v", name)
}

func (c *Client4) reactionsRoute() string {
	return "/reactions"
}

func (c *Client4) oAuthAppsRoute() string {
	return "/oauth/apps"
}

func (c *Client4) oAuthAppRoute(appId string) string {
	return fmt.Sprintf("/oauth/apps/%v", appId)
}

func (c *Client4) openGraphRoute() string {
	return "/opengraph"
}

func (c *Client4) jobsRoute() string {
	return "/jobs"
}

func (c *Client4) rolesRoute() string {
	return "/roles"
}

func (c *Client4) schemesRoute() string {
	return "/schemes"
}

func (c *Client4) schemeRoute(id string) string {
	return c.schemesRoute() + fmt.Sprintf("/%v", id)
}

func (c *Client4) analyticsRoute() string {
	return "/analytics"
}

func (c *Client4) timezonesRoute() string {
	return fmt.Sprintf(c.systemRoute() + "/timezones")
}

func (c *Client4) channelSchemeRoute(channelId string) string {
	return fmt.Sprintf(c.channelsRoute()+"/%v/scheme", channelId)
}

func (c *Client4) teamSchemeRoute(teamId string) string {
	return fmt.Sprintf(c.teamsRoute()+"/%v/scheme", teamId)
}

func (c *Client4) totalUsersStatsRoute() string {
	return fmt.Sprintf(c.usersRoute() + "/stats")
}

func (c *Client4) redirectLocationRoute() string {
	return "/redirect_location"
}

func (c *Client4) serverBusyRoute() string {
	return "/server_busy"
}

func (c *Client4) userTermsOfServiceRoute(userId string) string {
	return c.userRoute(userId) + "/terms_of_service"
}

func (c *Client4) termsOfServiceRoute() string {
	return "/terms_of_service"
}

func (c *Client4) groupsRoute() string {
	return "/groups"
}

func (c *Client4) publishUserTypingRoute(userId string) string {
	return c.userRoute(userId) + "/typing"
}

func (c *Client4) groupRoute(groupID string) string {
	return fmt.Sprintf("%s/%s", c.groupsRoute(), groupID)
}

func (c *Client4) groupSyncableRoute(groupID, syncableID string, syncableType GroupSyncableType) string {
	return fmt.Sprintf("%s/%ss/%s", c.groupRoute(groupID), strings.ToLower(syncableType.String()), syncableID)
}

func (c *Client4) groupSyncablesRoute(groupID string, syncableType GroupSyncableType) string {
	return fmt.Sprintf("%s/%ss", c.groupRoute(groupID), strings.ToLower(syncableType.String()))
}

func (c *Client4) importsRoute() string {
	return "/imports"
}

func (c *Client4) exportsRoute() string {
	return "/exports"
}

func (c *Client4) exportRoute(name string) string {
	return fmt.Sprintf(c.exportsRoute()+"/%v", name)
}

func (c *Client4) sharedChannelsRoute() string {
	return "/sharedchannels"
}

func (c *Client4) permissionsRoute() string {
	return "/permissions"
}

func (c *Client4) DoAPIGet(url string, etag string) (*http.Response, error) {
	return c.DoAPIRequest(http.MethodGet, c.APIURL+url, "", etag)
}

func (c *Client4) DoAPIPost(url string, data string) (*http.Response, error) {
	return c.DoAPIRequest(http.MethodPost, c.APIURL+url, data, "")
}

func (c *Client4) DoAPIDeleteBytes(url string, data []byte) (*http.Response, error) {
	return c.DoAPIRequestBytes(http.MethodDelete, c.APIURL+url, data, "")
}

func (c *Client4) DoAPIPatchBytes(url string, data []byte) (*http.Response, error) {
	return c.DoAPIRequestBytes(http.MethodPatch, c.APIURL+url, data, "")
}

func (c *Client4) DoAPIPostBytes(url string, data []byte) (*http.Response, error) {
	return c.DoAPIRequestBytes(http.MethodPost, c.APIURL+url, data, "")
}

func (c *Client4) DoAPIPut(url string, data string) (*http.Response, error) {
	return c.DoAPIRequest(http.MethodPut, c.APIURL+url, data, "")
}

func (c *Client4) DoAPIPutBytes(url string, data []byte) (*http.Response, error) {
	return c.DoAPIRequestBytes(http.MethodPut, c.APIURL+url, data, "")
}

func (c *Client4) DoAPIDelete(url string) (*http.Response, error) {
	return c.DoAPIRequest(http.MethodDelete, c.APIURL+url, "", "")
}

func (c *Client4) DoAPIRequest(method, url, data, etag string) (*http.Response, error) {
	return c.DoAPIRequestReader(method, url, strings.NewReader(data), map[string]string{HeaderEtagClient: etag})
}

func (c *Client4) DoAPIRequestWithHeaders(method, url, data string, headers map[string]string) (*http.Response, error) {
	return c.DoAPIRequestReader(method, url, strings.NewReader(data), headers)
}

func (c *Client4) DoAPIRequestBytes(method, url string, data []byte, etag string) (*http.Response, error) {
	return c.DoAPIRequestReader(method, url, bytes.NewReader(data), map[string]string{HeaderEtagClient: etag})
}

func (c *Client4) DoAPIRequestReader(method, url string, data io.Reader, headers map[string]string) (*http.Response, error) {
	rq, err := http.NewRequest(method, url, data)
	if err != nil {
		return nil, err
	}

	for k, v := range headers {
		rq.Header.Set(k, v)
	}

	if c.AuthToken != "" {
		rq.Header.Set(HeaderAuth, c.AuthType+" "+c.AuthToken)
	}

	if c.HTTPHeader != nil && len(c.HTTPHeader) > 0 {
		for k, v := range c.HTTPHeader {
			rq.Header.Set(k, v)
		}
	}

	rp, err := c.HTTPClient.Do(rq)
	if err != nil {
		return rp, err
	}

	if rp.StatusCode == 304 {
		return rp, nil
	}

	if rp.StatusCode >= 300 {
		defer closeBody(rp)
		return rp, AppErrorFromJSON(rp.Body)
	}

	return rp, nil
}

func (c *Client4) DoUploadFile(url string, data []byte, contentType string) (*FileUploadResponse, *Response, error) {
	return c.doUploadFile(url, bytes.NewReader(data), contentType, 0)
}

func (c *Client4) doUploadFile(url string, body io.Reader, contentType string, contentLength int64) (*FileUploadResponse, *Response, error) {
	rq, err := http.NewRequest("POST", c.APIURL+url, body)
	if err != nil {
		return nil, nil, err
	}
	if contentLength != 0 {
		rq.ContentLength = contentLength
	}
	rq.Header.Set("Content-Type", contentType)

	if c.AuthToken != "" {
		rq.Header.Set(HeaderAuth, c.AuthType+" "+c.AuthToken)
	}

	rp, err := c.HTTPClient.Do(rq)
	if err != nil {
		return nil, BuildResponse(rp), err
	}
	defer closeBody(rp)

	if rp.StatusCode >= 300 {
		return nil, BuildResponse(rp), AppErrorFromJSON(rp.Body)
	}

	var res FileUploadResponse
	if jsonErr := json.NewDecoder(rp.Body).Decode(&res); jsonErr != nil {
		return nil, nil, NewAppError("doUploadFile", "api.unmarshal_error", nil, jsonErr.Error(), http.StatusInternalServerError)
	}
	return &res, BuildResponse(rp), nil
}

func (c *Client4) DoEmojiUploadFile(url string, data []byte, contentType string) (*Emoji, *Response, error) {
	rq, err := http.NewRequest("POST", c.APIURL+url, bytes.NewReader(data))
	if err != nil {
		return nil, nil, err
	}
	rq.Header.Set("Content-Type", contentType)

	if c.AuthToken != "" {
		rq.Header.Set(HeaderAuth, c.AuthType+" "+c.AuthToken)
	}

	rp, err := c.HTTPClient.Do(rq)
	if err != nil {
		return nil, BuildResponse(rp), err
	}
	defer closeBody(rp)

	if rp.StatusCode >= 300 {
		return nil, BuildResponse(rp), AppErrorFromJSON(rp.Body)
	}

	var e Emoji
	if jsonErr := json.NewDecoder(rp.Body).Decode(&e); jsonErr != nil {
		return nil, nil, NewAppError("DoEmojiUploadFile", "api.unmarshal_error", nil, jsonErr.Error(), http.StatusInternalServerError)
	}
	return &e, BuildResponse(rp), nil
}

func (c *Client4) DoUploadImportTeam(url string, data []byte, contentType string) (map[string]string, *Response, error) {
	rq, err := http.NewRequest("POST", c.APIURL+url, bytes.NewReader(data))
	if err != nil {
		return nil, nil, err
	}
	rq.Header.Set("Content-Type", contentType)

	if c.AuthToken != "" {
		rq.Header.Set(HeaderAuth, c.AuthType+" "+c.AuthToken)
	}

	rp, err := c.HTTPClient.Do(rq)
	if err != nil {
		return nil, BuildResponse(rp), err
	}
	defer closeBody(rp)

	if rp.StatusCode >= 300 {
		return nil, BuildResponse(rp), AppErrorFromJSON(rp.Body)
	}

	return MapFromJSON(rp.Body), BuildResponse(rp), nil
}

// Authentication Section

// LoginById authenticates a user by user id and password.
func (c *Client4) LoginById(id string, password string) (*User, *Response, error) {
	m := make(map[string]string)
	m["id"] = id
	m["password"] = password
	return c.login(m)
}

// Login authenticates a user by login id, which can be username, email or some sort
// of SSO identifier based on server configuration, and a password.
func (c *Client4) Login(loginId string, password string) (*User, *Response, error) {
	m := make(map[string]string)
	m["login_id"] = loginId
	m["password"] = password
	return c.login(m)
}

// LoginByLdap authenticates a user by LDAP id and password.
func (c *Client4) LoginByLdap(loginId string, password string) (*User, *Response, error) {
	m := make(map[string]string)
	m["login_id"] = loginId
	m["password"] = password
	m["ldap_only"] = c.boolString(true)
	return c.login(m)
}

// LoginWithDevice authenticates a user by login id (username, email or some sort
// of SSO identifier based on configuration), password and attaches a device id to
// the session.
func (c *Client4) LoginWithDevice(loginId string, password string, deviceId string) (*User, *Response, error) {
	m := make(map[string]string)
	m["login_id"] = loginId
	m["password"] = password
	m["device_id"] = deviceId
	return c.login(m)
}

// LoginWithMFA logs a user in with a MFA token
func (c *Client4) LoginWithMFA(loginId, password, mfaToken string) (*User, *Response, error) {
	m := make(map[string]string)
	m["login_id"] = loginId
	m["password"] = password
	m["token"] = mfaToken
	return c.login(m)
}

func (c *Client4) login(m map[string]string) (*User, *Response, error) {
	r, err := c.DoAPIPost("/users/login", MapToJSON(m))
	if err != nil {
		return nil, BuildResponse(r), err
	}
	defer closeBody(r)
	c.AuthToken = r.Header.Get(HeaderToken)
	c.AuthType = HeaderBearer

	var user User
	if jsonErr := json.NewDecoder(r.Body).Decode(&user); jsonErr != nil {
		return nil, nil, NewAppError("login", "api.unmarshal_error", nil, jsonErr.Error(), http.StatusInternalServerError)
	}
	return &user, BuildResponse(r), nil
}

// Logout terminates the current user's session.
func (c *Client4) Logout() (*Response, error) {
	r, err := c.DoAPIPost("/users/logout", "")
	if err != nil {
		return BuildResponse(r), err
	}
	defer closeBody(r)
	c.AuthToken = ""
	c.AuthType = HeaderBearer
	return BuildResponse(r), nil
}

// SwitchAccountType changes a user's login type from one type to another.
func (c *Client4) SwitchAccountType(switchRequest *SwitchRequest) (string, *Response, error) {
	buf, err := json.Marshal(switchRequest)
	if err != nil {
		return "", BuildResponse(nil), NewAppError("SwitchAccountType", "api.marshal_error", nil, err.Error(), http.StatusInternalServerError)
	}
	r, err := c.DoAPIPostBytes(c.usersRoute()+"/login/switch", buf)
	if err != nil {
		return "", BuildResponse(r), err
	}
	defer closeBody(r)
	return MapFromJSON(r.Body)["follow_link"], BuildResponse(r), nil
}

// User Section

// CreateUser creates a user in the system based on the provided user struct.
func (c *Client4) CreateUser(user *User) (*User, *Response, error) {
	userJSON, jsonErr := json.Marshal(user)
	if jsonErr != nil {
		return nil, nil, NewAppError("CreateUser", "api.marshal_error", nil, jsonErr.Error(), http.StatusInternalServerError)
	}

	r, err := c.DoAPIPost(c.usersRoute(), string(userJSON))
	if err != nil {
		return nil, BuildResponse(r), err
	}
	defer closeBody(r)
	var u User
	if jsonErr := json.NewDecoder(r.Body).Decode(&u); jsonErr != nil {
		return nil, nil, NewAppError("CreateUser", "api.unmarshal_error", nil, jsonErr.Error(), http.StatusInternalServerError)
	}
	return &u, BuildResponse(r), nil
}

// CreateUserWithToken creates a user in the system based on the provided tokenId.
func (c *Client4) CreateUserWithToken(user *User, tokenId string) (*User, *Response, error) {
	if tokenId == "" {
		return nil, nil, NewAppError("MissingHashOrData", "api.user.create_user.missing_token.app_error", nil, "", http.StatusBadRequest)
	}

	query := fmt.Sprintf("?t=%v", tokenId)
	buf, err := json.Marshal(user)
	if err != nil {
		return nil, nil, NewAppError("CreateUserWithToken", "api.marshal_error", nil, err.Error(), http.StatusInternalServerError)
	}
	r, err := c.DoAPIPostBytes(c.usersRoute()+query, buf)
	if err != nil {
		return nil, BuildResponse(r), err
	}
	defer closeBody(r)

	var u User
	if jsonErr := json.NewDecoder(r.Body).Decode(&u); jsonErr != nil {
		return nil, nil, NewAppError("CreateUserWithToken", "api.unmarshal_error", nil, jsonErr.Error(), http.StatusInternalServerError)
	}
	return &u, BuildResponse(r), nil
}

// CreateUserWithInviteId creates a user in the system based on the provided invited id.
func (c *Client4) CreateUserWithInviteId(user *User, inviteId string) (*User, *Response, error) {
	if inviteId == "" {
		return nil, nil, NewAppError("MissingInviteId", "api.user.create_user.missing_invite_id.app_error", nil, "", http.StatusBadRequest)
	}

	query := fmt.Sprintf("?iid=%v", url.QueryEscape(inviteId))
	buf, err := json.Marshal(user)
	if err != nil {
		return nil, nil, NewAppError("CreateUserWithInviteId", "api.marshal_error", nil, err.Error(), http.StatusInternalServerError)
	}
	r, err := c.DoAPIPostBytes(c.usersRoute()+query, buf)
	if err != nil {
		return nil, BuildResponse(r), err
	}
	defer closeBody(r)

	var u User
	if jsonErr := json.NewDecoder(r.Body).Decode(&u); jsonErr != nil {
		return nil, nil, NewAppError("CreateUserWithInviteId", "api.unmarshal_error", nil, jsonErr.Error(), http.StatusInternalServerError)
	}
	return &u, BuildResponse(r), nil
}

// GetMe returns the logged in user.
func (c *Client4) GetMe(etag string) (*User, *Response, error) {
	r, err := c.DoAPIGet(c.userRoute(Me), etag)
	if err != nil {
		return nil, BuildResponse(r), err
	}
	defer closeBody(r)
	var u User
	if r.StatusCode == http.StatusNotModified {
		return &u, BuildResponse(r), nil
	}
	if jsonErr := json.NewDecoder(r.Body).Decode(&u); jsonErr != nil {
		return nil, nil, NewAppError("GetMe", "api.unmarshal_error", nil, jsonErr.Error(), http.StatusInternalServerError)
	}
	return &u, BuildResponse(r), nil
}

// GetUser returns a user based on the provided user id string.
func (c *Client4) GetUser(userId, etag string) (*User, *Response, error) {
	r, err := c.DoAPIGet(c.userRoute(userId), etag)
	if err != nil {
		return nil, BuildResponse(r), err
	}
	defer closeBody(r)
	var u User
	if r.StatusCode == http.StatusNotModified {
		return &u, BuildResponse(r), nil
	}
	if jsonErr := json.NewDecoder(r.Body).Decode(&u); jsonErr != nil {
		return nil, nil, NewAppError("GetUser", "api.unmarshal_error", nil, jsonErr.Error(), http.StatusInternalServerError)
	}
	return &u, BuildResponse(r), nil
}

// GetUserByUsername returns a user based on the provided user name string.
func (c *Client4) GetUserByUsername(userName, etag string) (*User, *Response, error) {
	r, err := c.DoAPIGet(c.userByUsernameRoute(userName), etag)
	if err != nil {
		return nil, BuildResponse(r), err
	}
	defer closeBody(r)
	var u User
	if r.StatusCode == http.StatusNotModified {
		return &u, BuildResponse(r), nil
	}
	if jsonErr := json.NewDecoder(r.Body).Decode(&u); jsonErr != nil {
		return nil, nil, NewAppError("GetUserByUsername", "api.unmarshal_error", nil, jsonErr.Error(), http.StatusInternalServerError)
	}
	return &u, BuildResponse(r), nil
}

// GetUserByEmail returns a user based on the provided user email string.
func (c *Client4) GetUserByEmail(email, etag string) (*User, *Response, error) {
	r, err := c.DoAPIGet(c.userByEmailRoute(email), etag)
	if err != nil {
		return nil, BuildResponse(r), err
	}
	defer closeBody(r)
	var u User
	if r.StatusCode == http.StatusNotModified {
		return &u, BuildResponse(r), nil
	}
	if jsonErr := json.NewDecoder(r.Body).Decode(&u); jsonErr != nil {
		return nil, nil, NewAppError("GetUserByEmail", "api.unmarshal_error", nil, jsonErr.Error(), http.StatusInternalServerError)
	}
	return &u, BuildResponse(r), nil
}

// AutocompleteUsersInTeam returns the users on a team based on search term.
func (c *Client4) AutocompleteUsersInTeam(teamId string, username string, limit int, etag string) (*UserAutocomplete, *Response, error) {
	query := fmt.Sprintf("?in_team=%v&name=%v&limit=%d", teamId, username, limit)
	r, err := c.DoAPIGet(c.usersRoute()+"/autocomplete"+query, etag)
	if err != nil {
		return nil, BuildResponse(r), err
	}
	defer closeBody(r)
	var u UserAutocomplete
	if r.StatusCode == http.StatusNotModified {
		return &u, BuildResponse(r), nil
	}
	if jsonErr := json.NewDecoder(r.Body).Decode(&u); jsonErr != nil {
		return nil, nil, NewAppError("AutocompleteUsersInTeam", "api.unmarshal_error", nil, jsonErr.Error(), http.StatusInternalServerError)
	}
	return &u, BuildResponse(r), nil
}

// AutocompleteUsersInChannel returns the users in a channel based on search term.
func (c *Client4) AutocompleteUsersInChannel(teamId string, channelId string, username string, limit int, etag string) (*UserAutocomplete, *Response, error) {
	query := fmt.Sprintf("?in_team=%v&in_channel=%v&name=%v&limit=%d", teamId, channelId, username, limit)
	r, err := c.DoAPIGet(c.usersRoute()+"/autocomplete"+query, etag)
	if err != nil {
		return nil, BuildResponse(r), err
	}
	defer closeBody(r)
	var u UserAutocomplete
	if r.StatusCode == http.StatusNotModified {
		return &u, BuildResponse(r), nil
	}
	if jsonErr := json.NewDecoder(r.Body).Decode(&u); jsonErr != nil {
		return nil, nil, NewAppError("AutocompleteUsersInChannel", "api.unmarshal_error", nil, jsonErr.Error(), http.StatusInternalServerError)
	}
	return &u, BuildResponse(r), nil
}

// AutocompleteUsers returns the users in the system based on search term.
func (c *Client4) AutocompleteUsers(username string, limit int, etag string) (*UserAutocomplete, *Response, error) {
	query := fmt.Sprintf("?name=%v&limit=%d", username, limit)
	r, err := c.DoAPIGet(c.usersRoute()+"/autocomplete"+query, etag)
	if err != nil {
		return nil, BuildResponse(r), err
	}
	defer closeBody(r)
	var u UserAutocomplete
	if r.StatusCode == http.StatusNotModified {
		return &u, BuildResponse(r), nil
	}
	if jsonErr := json.NewDecoder(r.Body).Decode(&u); jsonErr != nil {
		return nil, nil, NewAppError("AutocompleteUsers", "api.unmarshal_error", nil, jsonErr.Error(), http.StatusInternalServerError)
	}
	return &u, BuildResponse(r), nil
}

// GetDefaultProfileImage gets the default user's profile image. Must be logged in.
func (c *Client4) GetDefaultProfileImage(userId string) ([]byte, *Response, error) {
	r, err := c.DoAPIGet(c.userRoute(userId)+"/image/default", "")
	if err != nil {
		return nil, BuildResponse(r), err
	}
	defer closeBody(r)

	data, err := ioutil.ReadAll(r.Body)
	if err != nil {
		return nil, BuildResponse(r), NewAppError("GetDefaultProfileImage", "model.client.read_file.app_error", nil, err.Error(), r.StatusCode)
	}

	return data, BuildResponse(r), nil
}

// GetProfileImage gets user's profile image. Must be logged in.
func (c *Client4) GetProfileImage(userId, etag string) ([]byte, *Response, error) {
	r, err := c.DoAPIGet(c.userRoute(userId)+"/image", etag)
	if err != nil {
		return nil, BuildResponse(r), err
	}
	defer closeBody(r)

	data, err := ioutil.ReadAll(r.Body)
	if err != nil {
		return nil, BuildResponse(r), NewAppError("GetProfileImage", "model.client.read_file.app_error", nil, err.Error(), r.StatusCode)
	}
	return data, BuildResponse(r), nil
}

// GetUsers returns a page of users on the system. Page counting starts at 0.
func (c *Client4) GetUsers(page int, perPage int, etag string) ([]*User, *Response, error) {
	query := fmt.Sprintf("?page=%v&per_page=%v", page, perPage)
	r, err := c.DoAPIGet(c.usersRoute()+query, etag)
	if err != nil {
		return nil, BuildResponse(r), err
	}
	defer closeBody(r)
	var list []*User
	if r.StatusCode == http.StatusNotModified {
		return list, BuildResponse(r), nil
	}
	if jsonErr := json.NewDecoder(r.Body).Decode(&list); jsonErr != nil {
		return nil, nil, NewAppError("GetUsers", "api.unmarshal_error", nil, jsonErr.Error(), http.StatusInternalServerError)
	}
	return list, BuildResponse(r), nil
}

// GetUsersInTeam returns a page of users on a team. Page counting starts at 0.
func (c *Client4) GetUsersInTeam(teamId string, page int, perPage int, etag string) ([]*User, *Response, error) {
	query := fmt.Sprintf("?in_team=%v&page=%v&per_page=%v", teamId, page, perPage)
	r, err := c.DoAPIGet(c.usersRoute()+query, etag)
	if err != nil {
		return nil, BuildResponse(r), err
	}
	defer closeBody(r)
	var list []*User
	if r.StatusCode == http.StatusNotModified {
		return list, BuildResponse(r), nil
	}
	if jsonErr := json.NewDecoder(r.Body).Decode(&list); jsonErr != nil {
		return nil, nil, NewAppError("GetUsersInTeam", "api.unmarshal_error", nil, jsonErr.Error(), http.StatusInternalServerError)
	}
	return list, BuildResponse(r), nil
}

// GetNewUsersInTeam returns a page of users on a team. Page counting starts at 0.
func (c *Client4) GetNewUsersInTeam(teamId string, page int, perPage int, etag string) ([]*User, *Response, error) {
	query := fmt.Sprintf("?sort=create_at&in_team=%v&page=%v&per_page=%v", teamId, page, perPage)
	r, err := c.DoAPIGet(c.usersRoute()+query, etag)
	if err != nil {
		return nil, BuildResponse(r), err
	}
	defer closeBody(r)
	var list []*User
	if r.StatusCode == http.StatusNotModified {
		return list, BuildResponse(r), nil
	}
	if jsonErr := json.NewDecoder(r.Body).Decode(&list); jsonErr != nil {
		return nil, nil, NewAppError("GetNewUsersInTeam", "api.unmarshal_error", nil, jsonErr.Error(), http.StatusInternalServerError)
	}
	return list, BuildResponse(r), nil
}

// GetRecentlyActiveUsersInTeam returns a page of users on a team. Page counting starts at 0.
func (c *Client4) GetRecentlyActiveUsersInTeam(teamId string, page int, perPage int, etag string) ([]*User, *Response, error) {
	query := fmt.Sprintf("?sort=last_activity_at&in_team=%v&page=%v&per_page=%v", teamId, page, perPage)
	r, err := c.DoAPIGet(c.usersRoute()+query, etag)
	if err != nil {
		return nil, BuildResponse(r), err
	}
	defer closeBody(r)
	var list []*User
	if r.StatusCode == http.StatusNotModified {
		return list, BuildResponse(r), nil
	}
	if jsonErr := json.NewDecoder(r.Body).Decode(&list); jsonErr != nil {
		return nil, nil, NewAppError("GetRecentlyActiveUsersInTeam", "api.unmarshal_error", nil, jsonErr.Error(), http.StatusInternalServerError)
	}
	return list, BuildResponse(r), nil
}

// GetActiveUsersInTeam returns a page of users on a team. Page counting starts at 0.
func (c *Client4) GetActiveUsersInTeam(teamId string, page int, perPage int, etag string) ([]*User, *Response, error) {
	query := fmt.Sprintf("?active=true&in_team=%v&page=%v&per_page=%v", teamId, page, perPage)
	r, err := c.DoAPIGet(c.usersRoute()+query, etag)
	if err != nil {
		return nil, BuildResponse(r), err
	}
	defer closeBody(r)
	var list []*User
	if r.StatusCode == http.StatusNotModified {
		return list, BuildResponse(r), nil
	}
	if jsonErr := json.NewDecoder(r.Body).Decode(&list); jsonErr != nil {
		return nil, nil, NewAppError("GetActiveUsersInTeam", "api.unmarshal_error", nil, jsonErr.Error(), http.StatusInternalServerError)
	}
	return list, BuildResponse(r), nil
}

// GetUsersNotInTeam returns a page of users who are not in a team. Page counting starts at 0.
func (c *Client4) GetUsersNotInTeam(teamId string, page int, perPage int, etag string) ([]*User, *Response, error) {
	query := fmt.Sprintf("?not_in_team=%v&page=%v&per_page=%v", teamId, page, perPage)
	r, err := c.DoAPIGet(c.usersRoute()+query, etag)
	if err != nil {
		return nil, BuildResponse(r), err
	}
	defer closeBody(r)
	var list []*User
	if r.StatusCode == http.StatusNotModified {
		return list, BuildResponse(r), nil
	}
	if jsonErr := json.NewDecoder(r.Body).Decode(&list); jsonErr != nil {
		return nil, nil, NewAppError("GetUsersNotInTeam", "api.unmarshal_error", nil, jsonErr.Error(), http.StatusInternalServerError)
	}
	return list, BuildResponse(r), nil
}

// GetUsersInChannel returns a page of users in a channel. Page counting starts at 0.
func (c *Client4) GetUsersInChannel(channelId string, page int, perPage int, etag string) ([]*User, *Response, error) {
	query := fmt.Sprintf("?in_channel=%v&page=%v&per_page=%v", channelId, page, perPage)
	r, err := c.DoAPIGet(c.usersRoute()+query, etag)
	if err != nil {
		return nil, BuildResponse(r), err
	}
	defer closeBody(r)
	var list []*User
	if r.StatusCode == http.StatusNotModified {
		return list, BuildResponse(r), nil
	}
	if jsonErr := json.NewDecoder(r.Body).Decode(&list); jsonErr != nil {
		return nil, nil, NewAppError("GetUsersInChannel", "api.unmarshal_error", nil, jsonErr.Error(), http.StatusInternalServerError)
	}
	return list, BuildResponse(r), nil
}

// GetUsersInChannelByStatus returns a page of users in a channel. Page counting starts at 0. Sorted by Status
func (c *Client4) GetUsersInChannelByStatus(channelId string, page int, perPage int, etag string) ([]*User, *Response, error) {
	query := fmt.Sprintf("?in_channel=%v&page=%v&per_page=%v&sort=status", channelId, page, perPage)
	r, err := c.DoAPIGet(c.usersRoute()+query, etag)
	if err != nil {
		return nil, BuildResponse(r), err
	}
	defer closeBody(r)
	var list []*User
	if r.StatusCode == http.StatusNotModified {
		return list, BuildResponse(r), nil
	}
	if jsonErr := json.NewDecoder(r.Body).Decode(&list); jsonErr != nil {
		return nil, nil, NewAppError("GetUsersInChannelByStatus", "api.unmarshal_error", nil, jsonErr.Error(), http.StatusInternalServerError)
	}
	return list, BuildResponse(r), nil
}

// GetUsersNotInChannel returns a page of users not in a channel. Page counting starts at 0.
func (c *Client4) GetUsersNotInChannel(teamId, channelId string, page int, perPage int, etag string) ([]*User, *Response, error) {
	query := fmt.Sprintf("?in_team=%v&not_in_channel=%v&page=%v&per_page=%v", teamId, channelId, page, perPage)
	r, err := c.DoAPIGet(c.usersRoute()+query, etag)
	if err != nil {
		return nil, BuildResponse(r), err
	}
	defer closeBody(r)
	var list []*User
	if r.StatusCode == http.StatusNotModified {
		return list, BuildResponse(r), nil
	}
	if jsonErr := json.NewDecoder(r.Body).Decode(&list); jsonErr != nil {
		return nil, nil, NewAppError("GetUsersNotInChannel", "api.unmarshal_error", nil, jsonErr.Error(), http.StatusInternalServerError)
	}
	return list, BuildResponse(r), nil
}

// GetUsersWithoutTeam returns a page of users on the system that aren't on any teams. Page counting starts at 0.
func (c *Client4) GetUsersWithoutTeam(page int, perPage int, etag string) ([]*User, *Response, error) {
	query := fmt.Sprintf("?without_team=1&page=%v&per_page=%v", page, perPage)
	r, err := c.DoAPIGet(c.usersRoute()+query, etag)
	if err != nil {
		return nil, BuildResponse(r), err
	}
	defer closeBody(r)
	var list []*User
	if r.StatusCode == http.StatusNotModified {
		return list, BuildResponse(r), nil
	}
	if jsonErr := json.NewDecoder(r.Body).Decode(&list); jsonErr != nil {
		return nil, nil, NewAppError("GetUsersWithoutTeam", "api.unmarshal_error", nil, jsonErr.Error(), http.StatusInternalServerError)
	}
	return list, BuildResponse(r), nil
}

// GetUsersInGroup returns a page of users in a group. Page counting starts at 0.
func (c *Client4) GetUsersInGroup(groupID string, page int, perPage int, etag string) ([]*User, *Response, error) {
	query := fmt.Sprintf("?in_group=%v&page=%v&per_page=%v", groupID, page, perPage)
	r, err := c.DoAPIGet(c.usersRoute()+query, etag)
	if err != nil {
		return nil, BuildResponse(r), err
	}
	defer closeBody(r)
	var list []*User
	if r.StatusCode == http.StatusNotModified {
		return list, BuildResponse(r), nil
	}
	if jsonErr := json.NewDecoder(r.Body).Decode(&list); jsonErr != nil {
		return nil, nil, NewAppError("GetUsersInGroup", "api.unmarshal_error", nil, jsonErr.Error(), http.StatusInternalServerError)
	}
	return list, BuildResponse(r), nil
}

// GetUsersByIds returns a list of users based on the provided user ids.
func (c *Client4) GetUsersByIds(userIds []string) ([]*User, *Response, error) {
	r, err := c.DoAPIPost(c.usersRoute()+"/ids", ArrayToJSON(userIds))
	if err != nil {
		return nil, BuildResponse(r), err
	}
	defer closeBody(r)
	var list []*User
	if jsonErr := json.NewDecoder(r.Body).Decode(&list); jsonErr != nil {
		return nil, nil, NewAppError("GetUsersByIds", "api.unmarshal_error", nil, jsonErr.Error(), http.StatusInternalServerError)
	}
	return list, BuildResponse(r), nil
}

// GetUsersByIds returns a list of users based on the provided user ids.
func (c *Client4) GetUsersByIdsWithOptions(userIds []string, options *UserGetByIdsOptions) ([]*User, *Response, error) {
	v := url.Values{}
	if options.Since != 0 {
		v.Set("since", fmt.Sprintf("%d", options.Since))
	}

	url := c.usersRoute() + "/ids"
	if len(v) > 0 {
		url += "?" + v.Encode()
	}

	r, err := c.DoAPIPost(url, ArrayToJSON(userIds))
	if err != nil {
		return nil, BuildResponse(r), err
	}
	defer closeBody(r)
	var list []*User
	if jsonErr := json.NewDecoder(r.Body).Decode(&list); jsonErr != nil {
		return nil, nil, NewAppError("GetUsersByIdsWithOptions", "api.unmarshal_error", nil, jsonErr.Error(), http.StatusInternalServerError)
	}
	return list, BuildResponse(r), nil
}

// GetUsersByUsernames returns a list of users based on the provided usernames.
func (c *Client4) GetUsersByUsernames(usernames []string) ([]*User, *Response, error) {
	r, err := c.DoAPIPost(c.usersRoute()+"/usernames", ArrayToJSON(usernames))
	if err != nil {
		return nil, BuildResponse(r), err
	}
	defer closeBody(r)
	var list []*User
	if jsonErr := json.NewDecoder(r.Body).Decode(&list); jsonErr != nil {
		return nil, nil, NewAppError("GetUsersByUsernames", "api.unmarshal_error", nil, jsonErr.Error(), http.StatusInternalServerError)
	}
	return list, BuildResponse(r), nil
}

// GetUsersByGroupChannelIds returns a map with channel ids as keys
// and a list of users as values based on the provided user ids.
func (c *Client4) GetUsersByGroupChannelIds(groupChannelIds []string) (map[string][]*User, *Response, error) {
	r, err := c.DoAPIPost(c.usersRoute()+"/group_channels", ArrayToJSON(groupChannelIds))
	if err != nil {
		return nil, BuildResponse(r), err
	}
	defer closeBody(r)

	usersByChannelId := map[string][]*User{}
	json.NewDecoder(r.Body).Decode(&usersByChannelId)
	return usersByChannelId, BuildResponse(r), nil
}

// SearchUsers returns a list of users based on some search criteria.
func (c *Client4) SearchUsers(search *UserSearch) ([]*User, *Response, error) {
	buf, err := json.Marshal(search)
	if err != nil {
		return nil, nil, NewAppError("SearchUsers", "api.marshal_error", nil, err.Error(), http.StatusInternalServerError)
	}
	r, err := c.DoAPIPostBytes(c.usersRoute()+"/search", buf)
	if err != nil {
		return nil, BuildResponse(r), err
	}
	defer closeBody(r)
	var list []*User
	if jsonErr := json.NewDecoder(r.Body).Decode(&list); jsonErr != nil {
		return nil, nil, NewAppError("SearchUsers", "api.unmarshal_error", nil, jsonErr.Error(), http.StatusInternalServerError)
	}
	return list, BuildResponse(r), nil
}

// UpdateUser updates a user in the system based on the provided user struct.
func (c *Client4) UpdateUser(user *User) (*User, *Response, error) {
	buf, err := json.Marshal(user)
	if err != nil {
		return nil, nil, NewAppError("UpdateUser", "api.marshal_error", nil, err.Error(), http.StatusInternalServerError)
	}
	r, err := c.DoAPIPutBytes(c.userRoute(user.Id), buf)
	if err != nil {
		return nil, BuildResponse(r), err
	}
	defer closeBody(r)
	var u User
	if jsonErr := json.NewDecoder(r.Body).Decode(&u); jsonErr != nil {
		return nil, nil, NewAppError("UpdateUser", "api.unmarshal_error", nil, jsonErr.Error(), http.StatusInternalServerError)
	}
	return &u, BuildResponse(r), nil
}

// PatchUser partially updates a user in the system. Any missing fields are not updated.
func (c *Client4) PatchUser(userId string, patch *UserPatch) (*User, *Response, error) {
	buf, err := json.Marshal(patch)
	if err != nil {
		return nil, nil, NewAppError("PatchUser", "api.marshal_error", nil, err.Error(), http.StatusInternalServerError)
	}
	r, err := c.DoAPIPutBytes(c.userRoute(userId)+"/patch", buf)
	if err != nil {
		return nil, BuildResponse(r), err
	}
	defer closeBody(r)
	var u User
	if jsonErr := json.NewDecoder(r.Body).Decode(&u); jsonErr != nil {
		return nil, nil, NewAppError("PatchUser", "api.unmarshal_error", nil, jsonErr.Error(), http.StatusInternalServerError)
	}
	return &u, BuildResponse(r), nil
}

// UpdateUserAuth updates a user AuthData (uthData, authService and password) in the system.
func (c *Client4) UpdateUserAuth(userId string, userAuth *UserAuth) (*UserAuth, *Response, error) {
	buf, err := json.Marshal(userAuth)
	if err != nil {
		return nil, nil, NewAppError("UpdateUserAuth", "api.marshal_error", nil, err.Error(), http.StatusInternalServerError)
	}
	r, err := c.DoAPIPutBytes(c.userRoute(userId)+"/auth", buf)
	if err != nil {
		return nil, BuildResponse(r), err
	}
	defer closeBody(r)
	var ua UserAuth
	if jsonErr := json.NewDecoder(r.Body).Decode(&ua); jsonErr != nil {
		return nil, nil, NewAppError("UpdateUserAuth", "api.unmarshal_error", nil, jsonErr.Error(), http.StatusInternalServerError)
	}
	return &ua, BuildResponse(r), nil
}

// UpdateUserMfa activates multi-factor authentication for a user if activate
// is true and a valid code is provided. If activate is false, then code is not
// required and multi-factor authentication is disabled for the user.
func (c *Client4) UpdateUserMfa(userId, code string, activate bool) (*Response, error) {
	requestBody := make(map[string]interface{})
	requestBody["activate"] = activate
	requestBody["code"] = code

	r, err := c.DoAPIPut(c.userRoute(userId)+"/mfa", StringInterfaceToJSON(requestBody))
	if err != nil {
		return BuildResponse(r), err
	}
	defer closeBody(r)
	return BuildResponse(r), nil
}

// GenerateMfaSecret will generate a new MFA secret for a user and return it as a string and
// as a base64 encoded image QR code.
func (c *Client4) GenerateMfaSecret(userId string) (*MfaSecret, *Response, error) {
	r, err := c.DoAPIPost(c.userRoute(userId)+"/mfa/generate", "")
	if err != nil {
		return nil, BuildResponse(r), err
	}
	defer closeBody(r)
	var secret MfaSecret
	if jsonErr := json.NewDecoder(r.Body).Decode(&secret); jsonErr != nil {
		return nil, nil, NewAppError("GenerateMfaSecret", "api.unmarshal_error", nil, jsonErr.Error(), http.StatusInternalServerError)
	}
	return &secret, BuildResponse(r), nil
}

// UpdateUserPassword updates a user's password. Must be logged in as the user or be a system administrator.
func (c *Client4) UpdateUserPassword(userId, currentPassword, newPassword string) (*Response, error) {
	requestBody := map[string]string{"current_password": currentPassword, "new_password": newPassword}
	r, err := c.DoAPIPut(c.userRoute(userId)+"/password", MapToJSON(requestBody))
	if err != nil {
		return BuildResponse(r), err
	}
	defer closeBody(r)
	return BuildResponse(r), nil
}

// UpdateUserHashedPassword updates a user's password with an already-hashed password. Must be a system administrator.
func (c *Client4) UpdateUserHashedPassword(userId, newHashedPassword string) (*Response, error) {
	requestBody := map[string]string{"already_hashed": "true", "new_password": newHashedPassword}
	r, err := c.DoAPIPut(c.userRoute(userId)+"/password", MapToJSON(requestBody))
	if err != nil {
		return BuildResponse(r), err
	}
	defer closeBody(r)
	return BuildResponse(r), nil
}

// PromoteGuestToUser convert a guest into a regular user
func (c *Client4) PromoteGuestToUser(guestId string) (*Response, error) {
	r, err := c.DoAPIPost(c.userRoute(guestId)+"/promote", "")
	if err != nil {
		return BuildResponse(r), err
	}
	defer closeBody(r)
	return BuildResponse(r), nil
}

// DemoteUserToGuest convert a regular user into a guest
func (c *Client4) DemoteUserToGuest(guestId string) (*Response, error) {
	r, err := c.DoAPIPost(c.userRoute(guestId)+"/demote", "")
	if err != nil {
		return BuildResponse(r), err
	}
	defer closeBody(r)
	return BuildResponse(r), nil
}

// UpdateUserRoles updates a user's roles in the system. A user can have "system_user" and "system_admin" roles.
func (c *Client4) UpdateUserRoles(userId, roles string) (*Response, error) {
	requestBody := map[string]string{"roles": roles}
	r, err := c.DoAPIPut(c.userRoute(userId)+"/roles", MapToJSON(requestBody))
	if err != nil {
		return BuildResponse(r), err
	}
	defer closeBody(r)
	return BuildResponse(r), nil
}

// UpdateUserActive updates status of a user whether active or not.
func (c *Client4) UpdateUserActive(userId string, active bool) (*Response, error) {
	requestBody := make(map[string]interface{})
	requestBody["active"] = active
	r, err := c.DoAPIPut(c.userRoute(userId)+"/active", StringInterfaceToJSON(requestBody))
	if err != nil {
		return BuildResponse(r), err
	}
	defer closeBody(r)

	return BuildResponse(r), nil
}

// DeleteUser deactivates a user in the system based on the provided user id string.
func (c *Client4) DeleteUser(userId string) (*Response, error) {
	r, err := c.DoAPIDelete(c.userRoute(userId))
	if err != nil {
		return BuildResponse(r), err
	}
	defer closeBody(r)
	return BuildResponse(r), nil
}

// PermanentDeleteUser deletes a user in the system based on the provided user id string.
func (c *Client4) PermanentDeleteUser(userId string) (*Response, error) {
	r, err := c.DoAPIDelete(c.userRoute(userId) + "?permanent=" + c.boolString(true))
	if err != nil {
		return BuildResponse(r), err
	}
	defer closeBody(r)
	return BuildResponse(r), nil
}

// ConvertUserToBot converts a user to a bot user.
func (c *Client4) ConvertUserToBot(userId string) (*Bot, *Response, error) {
	r, err := c.DoAPIPost(c.userRoute(userId)+"/convert_to_bot", "")
	if err != nil {
		return nil, BuildResponse(r), err
	}
	defer closeBody(r)
	var bot *Bot
	err = json.NewDecoder(r.Body).Decode(&bot)
	if err != nil {
		return nil, BuildResponse(r), NewAppError("ConvertUserToBot", "api.marshal_error", nil, err.Error(), http.StatusInternalServerError)
	}
	return bot, BuildResponse(r), nil
}

// ConvertBotToUser converts a bot user to a user.
func (c *Client4) ConvertBotToUser(userId string, userPatch *UserPatch, setSystemAdmin bool) (*User, *Response, error) {
	var query string
	if setSystemAdmin {
		query = "?set_system_admin=true"
	}
	buf, err := json.Marshal(userPatch)
	if err != nil {
		return nil, nil, NewAppError("ConvertBotToUser", "api.marshal_error", nil, err.Error(), http.StatusInternalServerError)
	}
	r, err := c.DoAPIPostBytes(c.botRoute(userId)+"/convert_to_user"+query, buf)
	if err != nil {
		return nil, BuildResponse(r), err
	}
	defer closeBody(r)
	var u User
	if jsonErr := json.NewDecoder(r.Body).Decode(&u); jsonErr != nil {
		return nil, nil, NewAppError("ConvertBotToUser", "api.unmarshal_error", nil, jsonErr.Error(), http.StatusInternalServerError)
	}
	return &u, BuildResponse(r), nil
}

// PermanentDeleteAll permanently deletes all users in the system. This is a local only endpoint
func (c *Client4) PermanentDeleteAllUsers() (*Response, error) {
	r, err := c.DoAPIDelete(c.usersRoute())
	if err != nil {
		return BuildResponse(r), err
	}
	defer closeBody(r)
	return BuildResponse(r), nil
}

// SendPasswordResetEmail will send a link for password resetting to a user with the
// provided email.
func (c *Client4) SendPasswordResetEmail(email string) (*Response, error) {
	requestBody := map[string]string{"email": email}
	r, err := c.DoAPIPost(c.usersRoute()+"/password/reset/send", MapToJSON(requestBody))
	if err != nil {
		return BuildResponse(r), err
	}
	defer closeBody(r)
	return BuildResponse(r), nil
}

// ResetPassword uses a recovery code to update reset a user's password.
func (c *Client4) ResetPassword(token, newPassword string) (*Response, error) {
	requestBody := map[string]string{"token": token, "new_password": newPassword}
	r, err := c.DoAPIPost(c.usersRoute()+"/password/reset", MapToJSON(requestBody))
	if err != nil {
		return BuildResponse(r), err
	}
	defer closeBody(r)
	return BuildResponse(r), nil
}

// GetSessions returns a list of sessions based on the provided user id string.
func (c *Client4) GetSessions(userId, etag string) ([]*Session, *Response, error) {
	r, err := c.DoAPIGet(c.userRoute(userId)+"/sessions", etag)
	if err != nil {
		return nil, BuildResponse(r), err
	}
	defer closeBody(r)
	var list []*Session
	if jsonErr := json.NewDecoder(r.Body).Decode(&list); jsonErr != nil {
		return nil, nil, NewAppError("GetSessions", "api.unmarshal_error", nil, jsonErr.Error(), http.StatusInternalServerError)
	}
	return list, BuildResponse(r), nil
}

// RevokeSession revokes a user session based on the provided user id and session id strings.
func (c *Client4) RevokeSession(userId, sessionId string) (*Response, error) {
	requestBody := map[string]string{"session_id": sessionId}
	r, err := c.DoAPIPost(c.userRoute(userId)+"/sessions/revoke", MapToJSON(requestBody))
	if err != nil {
		return BuildResponse(r), err
	}
	defer closeBody(r)
	return BuildResponse(r), nil
}

// RevokeAllSessions revokes all sessions for the provided user id string.
func (c *Client4) RevokeAllSessions(userId string) (*Response, error) {
	r, err := c.DoAPIPost(c.userRoute(userId)+"/sessions/revoke/all", "")
	if err != nil {
		return BuildResponse(r), err
	}
	defer closeBody(r)
	return BuildResponse(r), nil
}

// RevokeAllSessions revokes all sessions for all the users.
func (c *Client4) RevokeSessionsFromAllUsers() (*Response, error) {
	r, err := c.DoAPIPost(c.usersRoute()+"/sessions/revoke/all", "")
	if err != nil {
		return BuildResponse(r), err
	}
	defer closeBody(r)
	return BuildResponse(r), nil
}

// AttachDeviceId attaches a mobile device ID to the current session.
func (c *Client4) AttachDeviceId(deviceId string) (*Response, error) {
	requestBody := map[string]string{"device_id": deviceId}
	r, err := c.DoAPIPut(c.usersRoute()+"/sessions/device", MapToJSON(requestBody))
	if err != nil {
		return BuildResponse(r), err
	}
	defer closeBody(r)
	return BuildResponse(r), nil
}

// GetTeamsUnreadForUser will return an array with TeamUnread objects that contain the amount
// of unread messages and mentions the current user has for the teams it belongs to.
// An optional team ID can be set to exclude that team from the results.
// An optional boolean can be set to include collapsed thread unreads. Must be authenticated.
func (c *Client4) GetTeamsUnreadForUser(userId, teamIdToExclude string, includeCollapsedThreads bool) ([]*TeamUnread, *Response, error) {
	query := url.Values{}

	if teamIdToExclude != "" {
		query.Set("exclude_team", teamIdToExclude)
	}

	if includeCollapsedThreads {
		query.Set("include_collapsed_threads", "true")
	}

	r, err := c.DoAPIGet(c.userRoute(userId)+"/teams/unread?"+query.Encode(), "")
	if err != nil {
		return nil, BuildResponse(r), err
	}
	defer closeBody(r)

	var list []*TeamUnread
	if jsonErr := json.NewDecoder(r.Body).Decode(&list); jsonErr != nil {
		return nil, nil, NewAppError("GetTeamsUnreadForUser", "api.unmarshal_error", nil, jsonErr.Error(), http.StatusInternalServerError)
	}
	return list, BuildResponse(r), nil
}

// GetUserAudits returns a list of audit based on the provided user id string.
func (c *Client4) GetUserAudits(userId string, page int, perPage int, etag string) (Audits, *Response, error) {
	query := fmt.Sprintf("?page=%v&per_page=%v", page, perPage)
	r, err := c.DoAPIGet(c.userRoute(userId)+"/audits"+query, etag)
	if err != nil {
		return nil, BuildResponse(r), err
	}
	defer closeBody(r)

	var audits Audits
	err = json.NewDecoder(r.Body).Decode(&audits)
	if err != nil {
		return nil, BuildResponse(r), NewAppError("GetUserAudits", "api.marshal_error", nil, err.Error(), http.StatusInternalServerError)
	}
	return audits, BuildResponse(r), nil
}

// VerifyUserEmail will verify a user's email using the supplied token.
func (c *Client4) VerifyUserEmail(token string) (*Response, error) {
	requestBody := map[string]string{"token": token}
	r, err := c.DoAPIPost(c.usersRoute()+"/email/verify", MapToJSON(requestBody))
	if err != nil {
		return BuildResponse(r), err
	}
	defer closeBody(r)
	return BuildResponse(r), nil
}

// VerifyUserEmailWithoutToken will verify a user's email by its Id. (Requires manage system role)
func (c *Client4) VerifyUserEmailWithoutToken(userId string) (*User, *Response, error) {
	r, err := c.DoAPIPost(c.userRoute(userId)+"/email/verify/member", "")
	if err != nil {
		return nil, BuildResponse(r), err
	}
	defer closeBody(r)
	var u User
	if jsonErr := json.NewDecoder(r.Body).Decode(&u); jsonErr != nil {
		return nil, nil, NewAppError("VerifyUserEmailWithoutToken", "api.unmarshal_error", nil, jsonErr.Error(), http.StatusInternalServerError)
	}
	return &u, BuildResponse(r), nil
}

// SendVerificationEmail will send an email to the user with the provided email address, if
// that user exists. The email will contain a link that can be used to verify the user's
// email address.
func (c *Client4) SendVerificationEmail(email string) (*Response, error) {
	requestBody := map[string]string{"email": email}
	r, err := c.DoAPIPost(c.usersRoute()+"/email/verify/send", MapToJSON(requestBody))
	if err != nil {
		return BuildResponse(r), err
	}
	defer closeBody(r)
	return BuildResponse(r), nil
}

// SetDefaultProfileImage resets the profile image to a default generated one.
func (c *Client4) SetDefaultProfileImage(userId string) (*Response, error) {
	r, err := c.DoAPIDelete(c.userRoute(userId) + "/image")
	if err != nil {
		return BuildResponse(r), err
	}
	return BuildResponse(r), nil
}

// SetProfileImage sets profile image of the user.
func (c *Client4) SetProfileImage(userId string, data []byte) (*Response, error) {
	body := &bytes.Buffer{}
	writer := multipart.NewWriter(body)

	part, err := writer.CreateFormFile("image", "profile.png")
	if err != nil {
		return nil, NewAppError("SetProfileImage", "model.client.set_profile_user.no_file.app_error", nil, err.Error(), http.StatusBadRequest)
	}

	if _, err = io.Copy(part, bytes.NewBuffer(data)); err != nil {
		return nil, NewAppError("SetProfileImage", "model.client.set_profile_user.no_file.app_error", nil, err.Error(), http.StatusBadRequest)
	}

	if err = writer.Close(); err != nil {
		return nil, NewAppError("SetProfileImage", "model.client.set_profile_user.writer.app_error", nil, err.Error(), http.StatusBadRequest)
	}

	rq, err := http.NewRequest("POST", c.APIURL+c.userRoute(userId)+"/image", bytes.NewReader(body.Bytes()))
	if err != nil {
		return nil, err
	}
	rq.Header.Set("Content-Type", writer.FormDataContentType())

	if c.AuthToken != "" {
		rq.Header.Set(HeaderAuth, c.AuthType+" "+c.AuthToken)
	}

	rp, err := c.HTTPClient.Do(rq)
	if err != nil {
		return BuildResponse(rp), err
	}
	defer closeBody(rp)

	if rp.StatusCode >= 300 {
		return BuildResponse(rp), AppErrorFromJSON(rp.Body)
	}

	return BuildResponse(rp), nil
}

// CreateUserAccessToken will generate a user access token that can be used in place
// of a session token to access the REST API. Must have the 'create_user_access_token'
// permission and if generating for another user, must have the 'edit_other_users'
// permission. A non-blank description is required.
func (c *Client4) CreateUserAccessToken(userId, description string) (*UserAccessToken, *Response, error) {
	requestBody := map[string]string{"description": description}
	r, err := c.DoAPIPost(c.userRoute(userId)+"/tokens", MapToJSON(requestBody))
	if err != nil {
		return nil, BuildResponse(r), err
	}
	defer closeBody(r)
	var uat UserAccessToken
	if jsonErr := json.NewDecoder(r.Body).Decode(&uat); jsonErr != nil {
		return nil, nil, NewAppError("CreateUserAccessToken", "api.unmarshal_error", nil, jsonErr.Error(), http.StatusInternalServerError)
	}
	return &uat, BuildResponse(r), nil
}

// GetUserAccessTokens will get a page of access tokens' id, description, is_active
// and the user_id in the system. The actual token will not be returned. Must have
// the 'manage_system' permission.
func (c *Client4) GetUserAccessTokens(page int, perPage int) ([]*UserAccessToken, *Response, error) {
	query := fmt.Sprintf("?page=%v&per_page=%v", page, perPage)
	r, err := c.DoAPIGet(c.userAccessTokensRoute()+query, "")
	if err != nil {
		return nil, BuildResponse(r), err
	}
	defer closeBody(r)
	var list []*UserAccessToken
	if jsonErr := json.NewDecoder(r.Body).Decode(&list); jsonErr != nil {
		return nil, nil, NewAppError("GetUserAccessTokens", "api.unmarshal_error", nil, jsonErr.Error(), http.StatusInternalServerError)
	}
	return list, BuildResponse(r), nil
}

// GetUserAccessToken will get a user access tokens' id, description, is_active
// and the user_id of the user it is for. The actual token will not be returned.
// Must have the 'read_user_access_token' permission and if getting for another
// user, must have the 'edit_other_users' permission.
func (c *Client4) GetUserAccessToken(tokenId string) (*UserAccessToken, *Response, error) {
	r, err := c.DoAPIGet(c.userAccessTokenRoute(tokenId), "")
	if err != nil {
		return nil, BuildResponse(r), err
	}
	defer closeBody(r)
	var uat UserAccessToken
	if jsonErr := json.NewDecoder(r.Body).Decode(&uat); jsonErr != nil {
		return nil, nil, NewAppError("GetUserAccessToken", "api.unmarshal_error", nil, jsonErr.Error(), http.StatusInternalServerError)
	}
	return &uat, BuildResponse(r), nil
}

// GetUserAccessTokensForUser will get a paged list of user access tokens showing id,
// description and user_id for each. The actual tokens will not be returned. Must have
// the 'read_user_access_token' permission and if getting for another user, must have the
// 'edit_other_users' permission.
func (c *Client4) GetUserAccessTokensForUser(userId string, page, perPage int) ([]*UserAccessToken, *Response, error) {
	query := fmt.Sprintf("?page=%v&per_page=%v", page, perPage)
	r, err := c.DoAPIGet(c.userRoute(userId)+"/tokens"+query, "")
	if err != nil {
		return nil, BuildResponse(r), err
	}
	defer closeBody(r)
	var list []*UserAccessToken
	if jsonErr := json.NewDecoder(r.Body).Decode(&list); jsonErr != nil {
		return nil, nil, NewAppError("GetUserAccessTokensForUser", "api.unmarshal_error", nil, jsonErr.Error(), http.StatusInternalServerError)
	}
	return list, BuildResponse(r), nil
}

// RevokeUserAccessToken will revoke a user access token by id. Must have the
// 'revoke_user_access_token' permission and if revoking for another user, must have the
// 'edit_other_users' permission.
func (c *Client4) RevokeUserAccessToken(tokenId string) (*Response, error) {
	requestBody := map[string]string{"token_id": tokenId}
	r, err := c.DoAPIPost(c.usersRoute()+"/tokens/revoke", MapToJSON(requestBody))
	if err != nil {
		return BuildResponse(r), err
	}
	defer closeBody(r)
	return BuildResponse(r), nil
}

// SearchUserAccessTokens returns user access tokens matching the provided search term.
func (c *Client4) SearchUserAccessTokens(search *UserAccessTokenSearch) ([]*UserAccessToken, *Response, error) {
	buf, err := json.Marshal(search)
	if err != nil {
		return nil, nil, NewAppError("SearchUserAccessTokens", "api.marshal_error", nil, err.Error(), http.StatusInternalServerError)
	}
	r, err := c.DoAPIPostBytes(c.usersRoute()+"/tokens/search", buf)
	if err != nil {
		return nil, BuildResponse(r), err
	}
	defer closeBody(r)
	var list []*UserAccessToken
	if jsonErr := json.NewDecoder(r.Body).Decode(&list); jsonErr != nil {
		return nil, nil, NewAppError("SearchUserAccessTokens", "api.unmarshal_error", nil, jsonErr.Error(), http.StatusInternalServerError)
	}
	return list, BuildResponse(r), nil
}

// DisableUserAccessToken will disable a user access token by id. Must have the
// 'revoke_user_access_token' permission and if disabling for another user, must have the
// 'edit_other_users' permission.
func (c *Client4) DisableUserAccessToken(tokenId string) (*Response, error) {
	requestBody := map[string]string{"token_id": tokenId}
	r, err := c.DoAPIPost(c.usersRoute()+"/tokens/disable", MapToJSON(requestBody))
	if err != nil {
		return BuildResponse(r), err
	}
	defer closeBody(r)
	return BuildResponse(r), nil
}

// EnableUserAccessToken will enable a user access token by id. Must have the
// 'create_user_access_token' permission and if enabling for another user, must have the
// 'edit_other_users' permission.
func (c *Client4) EnableUserAccessToken(tokenId string) (*Response, error) {
	requestBody := map[string]string{"token_id": tokenId}
	r, err := c.DoAPIPost(c.usersRoute()+"/tokens/enable", MapToJSON(requestBody))
	if err != nil {
		return BuildResponse(r), err
	}
	defer closeBody(r)
	return BuildResponse(r), nil
}

// Bots section

// CreateBot creates a bot in the system based on the provided bot struct.
func (c *Client4) CreateBot(bot *Bot) (*Bot, *Response, error) {
	buf, err := json.Marshal(bot)
	if err != nil {
		return nil, nil, NewAppError("CreateBot", "api.marshal_error", nil, err.Error(), http.StatusInternalServerError)
	}
	r, err := c.DoAPIPostBytes(c.botsRoute(), buf)
	if err != nil {
		return nil, BuildResponse(r), err
	}
	defer closeBody(r)

	var resp *Bot
	err = json.NewDecoder(r.Body).Decode(&resp)
	if err != nil {
		return nil, BuildResponse(r), NewAppError("CreateBot", "api.marshal_error", nil, err.Error(), http.StatusInternalServerError)
	}

	return resp, BuildResponse(r), nil
}

// PatchBot partially updates a bot. Any missing fields are not updated.
func (c *Client4) PatchBot(userId string, patch *BotPatch) (*Bot, *Response, error) {
	buf, err := json.Marshal(patch)
	if err != nil {
		return nil, nil, NewAppError("PatchBot", "api.marshal_error", nil, err.Error(), http.StatusInternalServerError)
	}
	r, err := c.DoAPIPutBytes(c.botRoute(userId), buf)
	if err != nil {
		return nil, BuildResponse(r), err
	}
	defer closeBody(r)

	var bot *Bot
	err = json.NewDecoder(r.Body).Decode(&bot)
	if err != nil {
		return nil, BuildResponse(r), NewAppError("PatchBot", "api.marshal_error", nil, err.Error(), http.StatusInternalServerError)
	}

	return bot, BuildResponse(r), nil
}

// GetBot fetches the given, undeleted bot.
func (c *Client4) GetBot(userId string, etag string) (*Bot, *Response, error) {
	r, err := c.DoAPIGet(c.botRoute(userId), etag)
	if err != nil {
		return nil, BuildResponse(r), err
	}
	defer closeBody(r)

	var bot *Bot
	err = json.NewDecoder(r.Body).Decode(&bot)
	if err != nil {
		return nil, BuildResponse(r), NewAppError("GetBot", "api.marshal_error", nil, err.Error(), http.StatusInternalServerError)
	}

	return bot, BuildResponse(r), nil
}

// GetBotIncludeDeleted fetches the given bot, even if it is deleted.
func (c *Client4) GetBotIncludeDeleted(userId string, etag string) (*Bot, *Response, error) {
	r, err := c.DoAPIGet(c.botRoute(userId)+"?include_deleted="+c.boolString(true), etag)
	if err != nil {
		return nil, BuildResponse(r), err
	}
	defer closeBody(r)

	var bot *Bot
	err = json.NewDecoder(r.Body).Decode(&bot)
	if err != nil {
		return nil, BuildResponse(r), NewAppError("GetBotIncludeDeleted", "api.marshal_error", nil, err.Error(), http.StatusInternalServerError)
	}

	return bot, BuildResponse(r), nil
}

// GetBots fetches the given page of bots, excluding deleted.
func (c *Client4) GetBots(page, perPage int, etag string) ([]*Bot, *Response, error) {
	query := fmt.Sprintf("?page=%v&per_page=%v", page, perPage)
	r, err := c.DoAPIGet(c.botsRoute()+query, etag)
	if err != nil {
		return nil, BuildResponse(r), err
	}
	defer closeBody(r)

	var bots BotList
	err = json.NewDecoder(r.Body).Decode(&bots)
	if err != nil {
		return nil, BuildResponse(r), NewAppError("GetBots", "api.marshal_error", nil, err.Error(), http.StatusInternalServerError)
	}
	return bots, BuildResponse(r), nil
}

// GetBotsIncludeDeleted fetches the given page of bots, including deleted.
func (c *Client4) GetBotsIncludeDeleted(page, perPage int, etag string) ([]*Bot, *Response, error) {
	query := fmt.Sprintf("?page=%v&per_page=%v&include_deleted="+c.boolString(true), page, perPage)
	r, err := c.DoAPIGet(c.botsRoute()+query, etag)
	if err != nil {
		return nil, BuildResponse(r), err
	}
	defer closeBody(r)

	var bots BotList
	err = json.NewDecoder(r.Body).Decode(&bots)
	if err != nil {
		return nil, BuildResponse(r), NewAppError("GetBotsIncludeDeleted", "api.marshal_error", nil, err.Error(), http.StatusInternalServerError)
	}
	return bots, BuildResponse(r), nil
}

// GetBotsOrphaned fetches the given page of bots, only including orphanded bots.
func (c *Client4) GetBotsOrphaned(page, perPage int, etag string) ([]*Bot, *Response, error) {
	query := fmt.Sprintf("?page=%v&per_page=%v&only_orphaned="+c.boolString(true), page, perPage)
	r, err := c.DoAPIGet(c.botsRoute()+query, etag)
	if err != nil {
		return nil, BuildResponse(r), err
	}
	defer closeBody(r)

	var bots BotList
	err = json.NewDecoder(r.Body).Decode(&bots)
	if err != nil {
		return nil, BuildResponse(r), NewAppError("GetBotsOrphaned", "api.marshal_error", nil, err.Error(), http.StatusInternalServerError)
	}
	return bots, BuildResponse(r), nil
}

// DisableBot disables the given bot in the system.
func (c *Client4) DisableBot(botUserId string) (*Bot, *Response, error) {
	r, err := c.DoAPIPostBytes(c.botRoute(botUserId)+"/disable", nil)
	if err != nil {
		return nil, BuildResponse(r), err
	}
	defer closeBody(r)

	var bot *Bot
	err = json.NewDecoder(r.Body).Decode(&bot)
	if err != nil {
		return nil, BuildResponse(r), NewAppError("DisableBot", "api.marshal_error", nil, err.Error(), http.StatusInternalServerError)
	}

	return bot, BuildResponse(r), nil
}

// EnableBot disables the given bot in the system.
func (c *Client4) EnableBot(botUserId string) (*Bot, *Response, error) {
	r, err := c.DoAPIPostBytes(c.botRoute(botUserId)+"/enable", nil)
	if err != nil {
		return nil, BuildResponse(r), err
	}
	defer closeBody(r)

	var bot *Bot
	err = json.NewDecoder(r.Body).Decode(&bot)
	if err != nil {
		return nil, BuildResponse(r), NewAppError("EnableBot", "api.marshal_error", nil, err.Error(), http.StatusInternalServerError)
	}

	return bot, BuildResponse(r), nil
}

// AssignBot assigns the given bot to the given user
func (c *Client4) AssignBot(botUserId, newOwnerId string) (*Bot, *Response, error) {
	r, err := c.DoAPIPostBytes(c.botRoute(botUserId)+"/assign/"+newOwnerId, nil)
	if err != nil {
		return nil, BuildResponse(r), err
	}
	defer closeBody(r)

	var bot *Bot
	err = json.NewDecoder(r.Body).Decode(&bot)
	if err != nil {
		return nil, BuildResponse(r), NewAppError("AssignBot", "api.marshal_error", nil, err.Error(), http.StatusInternalServerError)
	}

	return bot, BuildResponse(r), nil
}

// Team Section

// CreateTeam creates a team in the system based on the provided team struct.
func (c *Client4) CreateTeam(team *Team) (*Team, *Response, error) {
	buf, err := json.Marshal(team)
	if err != nil {
		return nil, nil, NewAppError("CreateTeam", "api.marshal_error", nil, err.Error(), http.StatusInternalServerError)
	}
	r, err := c.DoAPIPostBytes(c.teamsRoute(), buf)
	if err != nil {
		return nil, BuildResponse(r), err
	}
	defer closeBody(r)
	var t Team
	if jsonErr := json.NewDecoder(r.Body).Decode(&t); jsonErr != nil {
		return nil, nil, NewAppError("CreateTeam", "api.unmarshal_error", nil, jsonErr.Error(), http.StatusInternalServerError)
	}
	return &t, BuildResponse(r), nil
}

// GetTeam returns a team based on the provided team id string.
func (c *Client4) GetTeam(teamId, etag string) (*Team, *Response, error) {
	r, err := c.DoAPIGet(c.teamRoute(teamId), etag)
	if err != nil {
		return nil, BuildResponse(r), err
	}
	defer closeBody(r)
	var t Team
	if jsonErr := json.NewDecoder(r.Body).Decode(&t); jsonErr != nil {
		return nil, nil, NewAppError("GetTeam", "api.unmarshal_error", nil, jsonErr.Error(), http.StatusInternalServerError)
	}
	return &t, BuildResponse(r), nil
}

// GetAllTeams returns all teams based on permissions.
func (c *Client4) GetAllTeams(etag string, page int, perPage int) ([]*Team, *Response, error) {
	query := fmt.Sprintf("?page=%v&per_page=%v", page, perPage)
	r, err := c.DoAPIGet(c.teamsRoute()+query, etag)
	if err != nil {
		return nil, BuildResponse(r), err
	}
	defer closeBody(r)
	var list []*Team
	if jsonErr := json.NewDecoder(r.Body).Decode(&list); jsonErr != nil {
		return nil, nil, NewAppError("GetAllTeams", "api.unmarshal_error", nil, jsonErr.Error(), http.StatusInternalServerError)
	}
	return list, BuildResponse(r), nil
}

// GetAllTeamsWithTotalCount returns all teams based on permissions.
func (c *Client4) GetAllTeamsWithTotalCount(etag string, page int, perPage int) ([]*Team, int64, *Response, error) {
	query := fmt.Sprintf("?page=%v&per_page=%v&include_total_count="+c.boolString(true), page, perPage)
	r, err := c.DoAPIGet(c.teamsRoute()+query, etag)
	if err != nil {
		return nil, 0, BuildResponse(r), err
	}
	defer closeBody(r)
	var listWithCount TeamsWithCount
	if jsonErr := json.NewDecoder(r.Body).Decode(&listWithCount); jsonErr != nil {
		return nil, 0, nil, NewAppError("GetAllTeamsWithTotalCount", "api.unmarshal_error", nil, jsonErr.Error(), http.StatusInternalServerError)
	}
	return listWithCount.Teams, listWithCount.TotalCount, BuildResponse(r), nil
}

// GetAllTeamsExcludePolicyConstrained returns all teams which are not part of a data retention policy.
// Must be a system administrator.
func (c *Client4) GetAllTeamsExcludePolicyConstrained(etag string, page int, perPage int) ([]*Team, *Response, error) {
	query := fmt.Sprintf("?page=%v&per_page=%v&exclude_policy_constrained=%v", page, perPage, true)
	r, err := c.DoAPIGet(c.teamsRoute()+query, etag)
	if err != nil {
		return nil, BuildResponse(r), err
	}
	defer closeBody(r)
	var list []*Team
	if jsonErr := json.NewDecoder(r.Body).Decode(&list); jsonErr != nil {
		return nil, nil, NewAppError("GetAllTeamsExcludePolicyConstrained", "api.unmarshal_error", nil, jsonErr.Error(), http.StatusInternalServerError)
	}
	return list, BuildResponse(r), nil
}

// GetTeamByName returns a team based on the provided team name string.
func (c *Client4) GetTeamByName(name, etag string) (*Team, *Response, error) {
	r, err := c.DoAPIGet(c.teamByNameRoute(name), etag)
	if err != nil {
		return nil, BuildResponse(r), err
	}
	defer closeBody(r)
	var t Team
	if jsonErr := json.NewDecoder(r.Body).Decode(&t); jsonErr != nil {
		return nil, nil, NewAppError("GetTeamByName", "api.unmarshal_error", nil, jsonErr.Error(), http.StatusInternalServerError)
	}
	return &t, BuildResponse(r), nil
}

// SearchTeams returns teams matching the provided search term.
func (c *Client4) SearchTeams(search *TeamSearch) ([]*Team, *Response, error) {
	buf, err := json.Marshal(search)
	if err != nil {
		return nil, nil, NewAppError("SearchTeams", "api.marshal_error", nil, err.Error(), http.StatusInternalServerError)
	}
	r, err := c.DoAPIPostBytes(c.teamsRoute()+"/search", buf)
	if err != nil {
		return nil, BuildResponse(r), err
	}
	defer closeBody(r)
	var list []*Team
	if jsonErr := json.NewDecoder(r.Body).Decode(&list); jsonErr != nil {
		return nil, nil, NewAppError("SearchTeams", "api.unmarshal_error", nil, jsonErr.Error(), http.StatusInternalServerError)
	}
	return list, BuildResponse(r), nil
}

// SearchTeamsPaged returns a page of teams and the total count matching the provided search term.
func (c *Client4) SearchTeamsPaged(search *TeamSearch) ([]*Team, int64, *Response, error) {
	if search.Page == nil {
		search.Page = NewInt(0)
	}
	if search.PerPage == nil {
		search.PerPage = NewInt(100)
	}
	buf, err := json.Marshal(search)
	if err != nil {
		return nil, 0, BuildResponse(nil), NewAppError("SearchTeamsPaged", "api.marshal_error", nil, err.Error(), http.StatusInternalServerError)
	}
	r, err := c.DoAPIPostBytes(c.teamsRoute()+"/search", buf)
	if err != nil {
		return nil, 0, BuildResponse(r), err
	}
	defer closeBody(r)
	var listWithCount TeamsWithCount
	if jsonErr := json.NewDecoder(r.Body).Decode(&listWithCount); jsonErr != nil {
		return nil, 0, nil, NewAppError("GetAllTeamsWithTotalCount", "api.unmarshal_error", nil, jsonErr.Error(), http.StatusInternalServerError)
	}
	return listWithCount.Teams, listWithCount.TotalCount, BuildResponse(r), nil
}

// TeamExists returns true or false if the team exist or not.
func (c *Client4) TeamExists(name, etag string) (bool, *Response, error) {
	r, err := c.DoAPIGet(c.teamByNameRoute(name)+"/exists", etag)
	if err != nil {
		return false, BuildResponse(r), err
	}
	defer closeBody(r)
	return MapBoolFromJSON(r.Body)["exists"], BuildResponse(r), nil
}

// GetTeamsForUser returns a list of teams a user is on. Must be logged in as the user
// or be a system administrator.
func (c *Client4) GetTeamsForUser(userId, etag string) ([]*Team, *Response, error) {
	r, err := c.DoAPIGet(c.userRoute(userId)+"/teams", etag)
	if err != nil {
		return nil, BuildResponse(r), err
	}
	defer closeBody(r)
	var list []*Team
	if jsonErr := json.NewDecoder(r.Body).Decode(&list); jsonErr != nil {
		return nil, nil, NewAppError("GetTeamsForUser", "api.unmarshal_error", nil, jsonErr.Error(), http.StatusInternalServerError)
	}
	return list, BuildResponse(r), nil
}

// GetTeamMember returns a team member based on the provided team and user id strings.
func (c *Client4) GetTeamMember(teamId, userId, etag string) (*TeamMember, *Response, error) {
	r, err := c.DoAPIGet(c.teamMemberRoute(teamId, userId), etag)
	if err != nil {
		return nil, BuildResponse(r), err
	}
	defer closeBody(r)
	var tm TeamMember
	if r.StatusCode == http.StatusNotModified {
		return &tm, BuildResponse(r), nil
	}
	if jsonErr := json.NewDecoder(r.Body).Decode(&tm); jsonErr != nil {
		return nil, nil, NewAppError("GetTeamMember", "api.unmarshal_error", nil, jsonErr.Error(), http.StatusInternalServerError)
	}
	return &tm, BuildResponse(r), nil
}

// UpdateTeamMemberRoles will update the roles on a team for a user.
func (c *Client4) UpdateTeamMemberRoles(teamId, userId, newRoles string) (*Response, error) {
	requestBody := map[string]string{"roles": newRoles}
	r, err := c.DoAPIPut(c.teamMemberRoute(teamId, userId)+"/roles", MapToJSON(requestBody))
	if err != nil {
		return BuildResponse(r), err
	}
	defer closeBody(r)
	return BuildResponse(r), nil
}

// UpdateTeamMemberSchemeRoles will update the scheme-derived roles on a team for a user.
func (c *Client4) UpdateTeamMemberSchemeRoles(teamId string, userId string, schemeRoles *SchemeRoles) (*Response, error) {
	buf, err := json.Marshal(schemeRoles)
	if err != nil {
		return nil, NewAppError("UpdateTeamMemberSchemeRoles", "api.marshal_error", nil, err.Error(), http.StatusInternalServerError)
	}
	r, err := c.DoAPIPutBytes(c.teamMemberRoute(teamId, userId)+"/schemeRoles", buf)
	if err != nil {
		return BuildResponse(r), err
	}
	defer closeBody(r)
	return BuildResponse(r), nil
}

// UpdateTeam will update a team.
func (c *Client4) UpdateTeam(team *Team) (*Team, *Response, error) {
	buf, err := json.Marshal(team)
	if err != nil {
		return nil, nil, NewAppError("UpdateTeam", "api.marshal_error", nil, err.Error(), http.StatusInternalServerError)
	}
	r, err := c.DoAPIPutBytes(c.teamRoute(team.Id), buf)
	if err != nil {
		return nil, BuildResponse(r), err
	}
	defer closeBody(r)
	var t Team
	if jsonErr := json.NewDecoder(r.Body).Decode(&t); jsonErr != nil {
		return nil, nil, NewAppError("UpdateTeam", "api.unmarshal_error", nil, jsonErr.Error(), http.StatusInternalServerError)
	}
	return &t, BuildResponse(r), nil
}

// PatchTeam partially updates a team. Any missing fields are not updated.
func (c *Client4) PatchTeam(teamId string, patch *TeamPatch) (*Team, *Response, error) {
	buf, err := json.Marshal(patch)
	if err != nil {
		return nil, nil, NewAppError("PatchTeam", "api.marshal_error", nil, err.Error(), http.StatusInternalServerError)
	}
	r, err := c.DoAPIPutBytes(c.teamRoute(teamId)+"/patch", buf)
	if err != nil {
		return nil, BuildResponse(r), err
	}
	defer closeBody(r)
	var t Team
	if jsonErr := json.NewDecoder(r.Body).Decode(&t); jsonErr != nil {
		return nil, nil, NewAppError("PatchTeam", "api.unmarshal_error", nil, jsonErr.Error(), http.StatusInternalServerError)
	}
	return &t, BuildResponse(r), nil
}

// RestoreTeam restores a previously deleted team.
func (c *Client4) RestoreTeam(teamId string) (*Team, *Response, error) {
	r, err := c.DoAPIPost(c.teamRoute(teamId)+"/restore", "")
	if err != nil {
		return nil, BuildResponse(r), err
	}
	defer closeBody(r)
	var t Team
	if jsonErr := json.NewDecoder(r.Body).Decode(&t); jsonErr != nil {
		return nil, nil, NewAppError("RestoreTeam", "api.unmarshal_error", nil, jsonErr.Error(), http.StatusInternalServerError)
	}
	return &t, BuildResponse(r), nil
}

// RegenerateTeamInviteId requests a new invite ID to be generated.
func (c *Client4) RegenerateTeamInviteId(teamId string) (*Team, *Response, error) {
	r, err := c.DoAPIPost(c.teamRoute(teamId)+"/regenerate_invite_id", "")
	if err != nil {
		return nil, BuildResponse(r), err
	}
	defer closeBody(r)
	var t Team
	if jsonErr := json.NewDecoder(r.Body).Decode(&t); jsonErr != nil {
		return nil, nil, NewAppError("RegenerateTeamInviteId", "api.unmarshal_error", nil, jsonErr.Error(), http.StatusInternalServerError)
	}
	return &t, BuildResponse(r), nil
}

// SoftDeleteTeam deletes the team softly (archive only, not permanent delete).
func (c *Client4) SoftDeleteTeam(teamId string) (*Response, error) {
	r, err := c.DoAPIDelete(c.teamRoute(teamId))
	if err != nil {
		return BuildResponse(r), err
	}
	defer closeBody(r)
	return BuildResponse(r), nil
}

// PermanentDeleteTeam deletes the team, should only be used when needed for
// compliance and the like.
func (c *Client4) PermanentDeleteTeam(teamId string) (*Response, error) {
	r, err := c.DoAPIDelete(c.teamRoute(teamId) + "?permanent=" + c.boolString(true))
	if err != nil {
		return BuildResponse(r), err
	}
	defer closeBody(r)
	return BuildResponse(r), nil
}

// UpdateTeamPrivacy modifies the team type (model.TeamOpen <--> model.TeamInvite) and sets
// the corresponding AllowOpenInvite appropriately.
func (c *Client4) UpdateTeamPrivacy(teamId string, privacy string) (*Team, *Response, error) {
	requestBody := map[string]string{"privacy": privacy}
	r, err := c.DoAPIPut(c.teamRoute(teamId)+"/privacy", MapToJSON(requestBody))
	if err != nil {
		return nil, BuildResponse(r), err
	}
	defer closeBody(r)
	var t Team
	if jsonErr := json.NewDecoder(r.Body).Decode(&t); jsonErr != nil {
		return nil, nil, NewAppError("UpdateTeamPrivacy", "api.unmarshal_error", nil, jsonErr.Error(), http.StatusInternalServerError)
	}
	return &t, BuildResponse(r), nil
}

// GetTeamMembers returns team members based on the provided team id string.
func (c *Client4) GetTeamMembers(teamId string, page int, perPage int, etag string) ([]*TeamMember, *Response, error) {
	query := fmt.Sprintf("?page=%v&per_page=%v", page, perPage)
	r, err := c.DoAPIGet(c.teamMembersRoute(teamId)+query, etag)
	if err != nil {
		return nil, BuildResponse(r), err
	}
	defer closeBody(r)
	var tms []*TeamMember
	if r.StatusCode == http.StatusNotModified {
		return tms, BuildResponse(r), nil
	}
	if jsonErr := json.NewDecoder(r.Body).Decode(&tms); jsonErr != nil {
		return nil, nil, NewAppError("GetTeamMembers", "api.unmarshal_error", nil, jsonErr.Error(), http.StatusInternalServerError)
	}
	return tms, BuildResponse(r), nil
}

// GetTeamMembersWithoutDeletedUsers returns team members based on the provided team id string. Additional parameters of sort and exclude_deleted_users accepted as well
// Could not add it to above function due to it be a breaking change.
func (c *Client4) GetTeamMembersSortAndWithoutDeletedUsers(teamId string, page int, perPage int, sort string, excludeDeletedUsers bool, etag string) ([]*TeamMember, *Response, error) {
	query := fmt.Sprintf("?page=%v&per_page=%v&sort=%v&exclude_deleted_users=%v", page, perPage, sort, excludeDeletedUsers)
	r, err := c.DoAPIGet(c.teamMembersRoute(teamId)+query, etag)
	if err != nil {
		return nil, BuildResponse(r), err
	}
	defer closeBody(r)
	var tms []*TeamMember
	if r.StatusCode == http.StatusNotModified {
		return tms, BuildResponse(r), nil
	}
	if jsonErr := json.NewDecoder(r.Body).Decode(&tms); jsonErr != nil {
		return nil, nil, NewAppError("GetTeamMembersSortAndWithoutDeletedUsers", "api.unmarshal_error", nil, jsonErr.Error(), http.StatusInternalServerError)
	}
	return tms, BuildResponse(r), nil
}

// GetTeamMembersForUser returns the team members for a user.
func (c *Client4) GetTeamMembersForUser(userId string, etag string) ([]*TeamMember, *Response, error) {
	r, err := c.DoAPIGet(c.userRoute(userId)+"/teams/members", etag)
	if err != nil {
		return nil, BuildResponse(r), err
	}
	defer closeBody(r)
	var tms []*TeamMember
	if r.StatusCode == http.StatusNotModified {
		return tms, BuildResponse(r), nil
	}
	if jsonErr := json.NewDecoder(r.Body).Decode(&tms); jsonErr != nil {
		return nil, nil, NewAppError("GetTeamMembersForUser", "api.unmarshal_error", nil, jsonErr.Error(), http.StatusInternalServerError)
	}
	return tms, BuildResponse(r), nil
}

// GetTeamMembersByIds will return an array of team members based on the
// team id and a list of user ids provided. Must be authenticated.
func (c *Client4) GetTeamMembersByIds(teamId string, userIds []string) ([]*TeamMember, *Response, error) {
	r, err := c.DoAPIPost(fmt.Sprintf("/teams/%v/members/ids", teamId), ArrayToJSON(userIds))
	if err != nil {
		return nil, BuildResponse(r), err
	}
	defer closeBody(r)
	var tms []*TeamMember
	if jsonErr := json.NewDecoder(r.Body).Decode(&tms); jsonErr != nil {
		return nil, nil, NewAppError("GetTeamMembersByIds", "api.unmarshal_error", nil, jsonErr.Error(), http.StatusInternalServerError)
	}
	return tms, BuildResponse(r), nil
}

// AddTeamMember adds user to a team and return a team member.
func (c *Client4) AddTeamMember(teamId, userId string) (*TeamMember, *Response, error) {
	member := &TeamMember{TeamId: teamId, UserId: userId}
	buf, err := json.Marshal(member)
	if err != nil {
		return nil, nil, NewAppError("AddTeamMember", "api.marshal_error", nil, err.Error(), http.StatusInternalServerError)
	}
	r, err := c.DoAPIPostBytes(c.teamMembersRoute(teamId), buf)
	if err != nil {
		return nil, BuildResponse(r), err
	}
	defer closeBody(r)
	var tm TeamMember
	if jsonErr := json.NewDecoder(r.Body).Decode(&tm); jsonErr != nil {
		return nil, nil, NewAppError("AddTeamMember", "api.unmarshal_error", nil, jsonErr.Error(), http.StatusInternalServerError)
	}
	return &tm, BuildResponse(r), nil
}

// AddTeamMemberFromInvite adds a user to a team and return a team member using an invite id
// or an invite token/data pair.
func (c *Client4) AddTeamMemberFromInvite(token, inviteId string) (*TeamMember, *Response, error) {
	var query string

	if inviteId != "" {
		query += fmt.Sprintf("?invite_id=%v", inviteId)
	}

	if token != "" {
		query += fmt.Sprintf("?token=%v", token)
	}

	r, err := c.DoAPIPost(c.teamsRoute()+"/members/invite"+query, "")
	if err != nil {
		return nil, BuildResponse(r), err
	}
	defer closeBody(r)
	var tm TeamMember
	if jsonErr := json.NewDecoder(r.Body).Decode(&tm); jsonErr != nil {
		return nil, nil, NewAppError("AddTeamMemberFromInvite", "api.unmarshal_error", nil, jsonErr.Error(), http.StatusInternalServerError)
	}
	return &tm, BuildResponse(r), nil
}

// AddTeamMembers adds a number of users to a team and returns the team members.
func (c *Client4) AddTeamMembers(teamId string, userIds []string) ([]*TeamMember, *Response, error) {
	var members []*TeamMember
	for _, userId := range userIds {
		member := &TeamMember{TeamId: teamId, UserId: userId}
		members = append(members, member)
	}
	js, jsonErr := json.Marshal(members)
	if jsonErr != nil {
		return nil, nil, NewAppError("AddTeamMembers", "api.marshal_error", nil, jsonErr.Error(), http.StatusInternalServerError)
	}
	r, err := c.DoAPIPost(c.teamMembersRoute(teamId)+"/batch", string(js))
	if err != nil {
		return nil, BuildResponse(r), err
	}
	defer closeBody(r)
	var tms []*TeamMember
	if jsonErr := json.NewDecoder(r.Body).Decode(&tms); jsonErr != nil {
		return nil, nil, NewAppError("AddTeamMembers", "api.unmarshal_error", nil, jsonErr.Error(), http.StatusInternalServerError)
	}
	return tms, BuildResponse(r), nil
}

// AddTeamMembers adds a number of users to a team and returns the team members.
func (c *Client4) AddTeamMembersGracefully(teamId string, userIds []string) ([]*TeamMemberWithError, *Response, error) {
	var members []*TeamMember
	for _, userId := range userIds {
		member := &TeamMember{TeamId: teamId, UserId: userId}
		members = append(members, member)
	}
	js, jsonErr := json.Marshal(members)
	if jsonErr != nil {
		return nil, nil, NewAppError("AddTeamMembersGracefully", "api.marshal_error", nil, jsonErr.Error(), http.StatusInternalServerError)
	}

	r, err := c.DoAPIPost(c.teamMembersRoute(teamId)+"/batch?graceful="+c.boolString(true), string(js))
	if err != nil {
		return nil, BuildResponse(r), err
	}
	defer closeBody(r)
	var tms []*TeamMemberWithError
	if jsonErr := json.NewDecoder(r.Body).Decode(&tms); jsonErr != nil {
		return nil, nil, NewAppError("AddTeamMembersGracefully", "api.unmarshal_error", nil, jsonErr.Error(), http.StatusInternalServerError)
	}
	return tms, BuildResponse(r), nil
}

// RemoveTeamMember will remove a user from a team.
func (c *Client4) RemoveTeamMember(teamId, userId string) (*Response, error) {
	r, err := c.DoAPIDelete(c.teamMemberRoute(teamId, userId))
	if err != nil {
		return BuildResponse(r), err
	}
	defer closeBody(r)
	return BuildResponse(r), nil
}

// GetTeamStats returns a team stats based on the team id string.
// Must be authenticated.
func (c *Client4) GetTeamStats(teamId, etag string) (*TeamStats, *Response, error) {
	r, err := c.DoAPIGet(c.teamStatsRoute(teamId), etag)
	if err != nil {
		return nil, BuildResponse(r), err
	}
	defer closeBody(r)
	var ts TeamStats
	if jsonErr := json.NewDecoder(r.Body).Decode(&ts); jsonErr != nil {
		return nil, nil, NewAppError("GetTeamStats", "api.unmarshal_error", nil, jsonErr.Error(), http.StatusInternalServerError)
	}
	return &ts, BuildResponse(r), nil
}

// GetTotalUsersStats returns a total system user stats.
// Must be authenticated.
func (c *Client4) GetTotalUsersStats(etag string) (*UsersStats, *Response, error) {
	r, err := c.DoAPIGet(c.totalUsersStatsRoute(), etag)
	if err != nil {
		return nil, BuildResponse(r), err
	}
	defer closeBody(r)
	var stats UsersStats
	if jsonErr := json.NewDecoder(r.Body).Decode(&stats); jsonErr != nil {
		return nil, nil, NewAppError("GetTotalUsersStats", "api.unmarshal_error", nil, jsonErr.Error(), http.StatusInternalServerError)
	}
	return &stats, BuildResponse(r), nil
}

// GetTeamUnread will return a TeamUnread object that contains the amount of
// unread messages and mentions the user has for the specified team.
// Must be authenticated.
func (c *Client4) GetTeamUnread(teamId, userId string) (*TeamUnread, *Response, error) {
	r, err := c.DoAPIGet(c.userRoute(userId)+c.teamRoute(teamId)+"/unread", "")
	if err != nil {
		return nil, BuildResponse(r), err
	}
	defer closeBody(r)
	var tu TeamUnread
	if jsonErr := json.NewDecoder(r.Body).Decode(&tu); jsonErr != nil {
		return nil, nil, NewAppError("GetTeamUnread", "api.unmarshal_error", nil, jsonErr.Error(), http.StatusInternalServerError)
	}
	return &tu, BuildResponse(r), nil
}

// ImportTeam will import an exported team from other app into a existing team.
func (c *Client4) ImportTeam(data []byte, filesize int, importFrom, filename, teamId string) (map[string]string, *Response, error) {
	body := &bytes.Buffer{}
	writer := multipart.NewWriter(body)

	part, err := writer.CreateFormFile("file", filename)
	if err != nil {
		return nil, nil, err
	}

	if _, err = io.Copy(part, bytes.NewBuffer(data)); err != nil {
		return nil, nil, err
	}

	part, err = writer.CreateFormField("filesize")
	if err != nil {
		return nil, nil, err
	}

	if _, err = io.Copy(part, strings.NewReader(strconv.Itoa(filesize))); err != nil {
		return nil, nil, err
	}

	part, err = writer.CreateFormField("importFrom")
	if err != nil {
		return nil, nil, err
	}

	if _, err := io.Copy(part, strings.NewReader(importFrom)); err != nil {
		return nil, nil, err
	}

	if err := writer.Close(); err != nil {
		return nil, nil, err
	}

	return c.DoUploadImportTeam(c.teamImportRoute(teamId), body.Bytes(), writer.FormDataContentType())
}

// InviteUsersToTeam invite users by email to the team.
func (c *Client4) InviteUsersToTeam(teamId string, userEmails []string) (*Response, error) {
	r, err := c.DoAPIPost(c.teamRoute(teamId)+"/invite/email", ArrayToJSON(userEmails))
	if err != nil {
		return BuildResponse(r), err
	}
	defer closeBody(r)
	return BuildResponse(r), nil
}

// InviteGuestsToTeam invite guest by email to some channels in a team.
func (c *Client4) InviteGuestsToTeam(teamId string, userEmails []string, channels []string, message string) (*Response, error) {
	guestsInvite := GuestsInvite{
		Emails:   userEmails,
		Channels: channels,
		Message:  message,
	}
	buf, err := json.Marshal(guestsInvite)
	if err != nil {
		return nil, NewAppError("InviteGuestsToTeam", "api.marshal_error", nil, err.Error(), http.StatusInternalServerError)
	}
	r, err := c.DoAPIPostBytes(c.teamRoute(teamId)+"/invite-guests/email", buf)
	if err != nil {
		return BuildResponse(r), err
	}
	defer closeBody(r)
	return BuildResponse(r), nil
}

// InviteUsersToTeam invite users by email to the team.
func (c *Client4) InviteUsersToTeamGracefully(teamId string, userEmails []string) ([]*EmailInviteWithError, *Response, error) {
	r, err := c.DoAPIPost(c.teamRoute(teamId)+"/invite/email?graceful="+c.boolString(true), ArrayToJSON(userEmails))
	if err != nil {
		return nil, BuildResponse(r), err
	}
	defer closeBody(r)
	var list []*EmailInviteWithError
	if jsonErr := json.NewDecoder(r.Body).Decode(&list); jsonErr != nil {
		return nil, nil, NewAppError("InviteUsersToTeamGracefully", "api.unmarshal_error", nil, jsonErr.Error(), http.StatusInternalServerError)
	}
	return list, BuildResponse(r), nil
}

// InviteGuestsToTeam invite guest by email to some channels in a team.
func (c *Client4) InviteGuestsToTeamGracefully(teamId string, userEmails []string, channels []string, message string) ([]*EmailInviteWithError, *Response, error) {
	guestsInvite := GuestsInvite{
		Emails:   userEmails,
		Channels: channels,
		Message:  message,
	}
	buf, err := json.Marshal(guestsInvite)
	if err != nil {
		return nil, nil, NewAppError("InviteGuestsToTeamGracefully", "api.marshal_error", nil, err.Error(), http.StatusInternalServerError)
	}
	r, err := c.DoAPIPostBytes(c.teamRoute(teamId)+"/invite-guests/email?graceful="+c.boolString(true), buf)
	if err != nil {
		return nil, BuildResponse(r), err
	}
	defer closeBody(r)
	var list []*EmailInviteWithError
	if jsonErr := json.NewDecoder(r.Body).Decode(&list); jsonErr != nil {
		return nil, nil, NewAppError("InviteGuestsToTeamGracefully", "api.unmarshal_error", nil, jsonErr.Error(), http.StatusInternalServerError)
	}
	return list, BuildResponse(r), nil
}

// InvalidateEmailInvites will invalidate active email invitations that have not been accepted by the user.
func (c *Client4) InvalidateEmailInvites() (*Response, error) {
	r, err := c.DoAPIDelete(c.teamsRoute() + "/invites/email")
	if err != nil {
		return BuildResponse(r), err
	}
	defer closeBody(r)
	return BuildResponse(r), nil
}

// GetTeamInviteInfo returns a team object from an invite id containing sanitized information.
func (c *Client4) GetTeamInviteInfo(inviteId string) (*Team, *Response, error) {
	r, err := c.DoAPIGet(c.teamsRoute()+"/invite/"+inviteId, "")
	if err != nil {
		return nil, BuildResponse(r), err
	}
	defer closeBody(r)
	var t Team
	if jsonErr := json.NewDecoder(r.Body).Decode(&t); jsonErr != nil {
		return nil, nil, NewAppError("GetTeamInviteInfo", "api.unmarshal_error", nil, jsonErr.Error(), http.StatusInternalServerError)
	}
	return &t, BuildResponse(r), nil
}

// SetTeamIcon sets team icon of the team.
func (c *Client4) SetTeamIcon(teamId string, data []byte) (*Response, error) {
	body := &bytes.Buffer{}
	writer := multipart.NewWriter(body)

	part, err := writer.CreateFormFile("image", "teamIcon.png")
	if err != nil {
		return nil, NewAppError("SetTeamIcon", "model.client.set_team_icon.no_file.app_error", nil, err.Error(), http.StatusBadRequest)
	}

	if _, err = io.Copy(part, bytes.NewBuffer(data)); err != nil {
		return nil, NewAppError("SetTeamIcon", "model.client.set_team_icon.no_file.app_error", nil, err.Error(), http.StatusBadRequest)
	}

	if err = writer.Close(); err != nil {
		return nil, NewAppError("SetTeamIcon", "model.client.set_team_icon.writer.app_error", nil, err.Error(), http.StatusBadRequest)
	}

	rq, err := http.NewRequest("POST", c.APIURL+c.teamRoute(teamId)+"/image", bytes.NewReader(body.Bytes()))
	if err != nil {
		return nil, err
	}
	rq.Header.Set("Content-Type", writer.FormDataContentType())

	if c.AuthToken != "" {
		rq.Header.Set(HeaderAuth, c.AuthType+" "+c.AuthToken)
	}

	rp, err := c.HTTPClient.Do(rq)
	if err != nil {
		return BuildResponse(rp), err
	}
	defer closeBody(rp)

	if rp.StatusCode >= 300 {
		return BuildResponse(rp), AppErrorFromJSON(rp.Body)
	}

	return BuildResponse(rp), nil
}

// GetTeamIcon gets the team icon of the team.
func (c *Client4) GetTeamIcon(teamId, etag string) ([]byte, *Response, error) {
	r, err := c.DoAPIGet(c.teamRoute(teamId)+"/image", etag)
	if err != nil {
		return nil, BuildResponse(r), err
	}
	defer closeBody(r)

	data, err := ioutil.ReadAll(r.Body)
	if err != nil {
		return nil, BuildResponse(r), NewAppError("GetTeamIcon", "model.client.get_team_icon.app_error", nil, err.Error(), r.StatusCode)
	}
	return data, BuildResponse(r), nil
}

// RemoveTeamIcon updates LastTeamIconUpdate to 0 which indicates team icon is removed.
func (c *Client4) RemoveTeamIcon(teamId string) (*Response, error) {
	r, err := c.DoAPIDelete(c.teamRoute(teamId) + "/image")
	if err != nil {
		return BuildResponse(r), err
	}
	defer closeBody(r)
	return BuildResponse(r), nil
}

// Channel Section

// GetAllChannels get all the channels. Must be a system administrator.
func (c *Client4) GetAllChannels(page int, perPage int, etag string) (ChannelListWithTeamData, *Response, error) {
	return c.getAllChannels(page, perPage, etag, ChannelSearchOpts{})
}

// GetAllChannelsIncludeDeleted get all the channels. Must be a system administrator.
func (c *Client4) GetAllChannelsIncludeDeleted(page int, perPage int, etag string) (ChannelListWithTeamData, *Response, error) {
	return c.getAllChannels(page, perPage, etag, ChannelSearchOpts{IncludeDeleted: true})
}

// GetAllChannelsExcludePolicyConstrained gets all channels which are not part of a data retention policy.
// Must be a system administrator.
func (c *Client4) GetAllChannelsExcludePolicyConstrained(page, perPage int, etag string) (ChannelListWithTeamData, *Response, error) {
	return c.getAllChannels(page, perPage, etag, ChannelSearchOpts{ExcludePolicyConstrained: true})
}

func (c *Client4) getAllChannels(page int, perPage int, etag string, opts ChannelSearchOpts) (ChannelListWithTeamData, *Response, error) {
	query := fmt.Sprintf("?page=%v&per_page=%v&include_deleted=%v&exclude_policy_constrained=%v",
		page, perPage, opts.IncludeDeleted, opts.ExcludePolicyConstrained)
	r, err := c.DoAPIGet(c.channelsRoute()+query, etag)
	if err != nil {
		return nil, BuildResponse(r), err
	}
	defer closeBody(r)

	var ch ChannelListWithTeamData
	err = json.NewDecoder(r.Body).Decode(&ch)
	if err != nil {
		return nil, BuildResponse(r), NewAppError("getAllChannels", "api.marshal_error", nil, err.Error(), http.StatusInternalServerError)
	}
	return ch, BuildResponse(r), nil
}

// GetAllChannelsWithCount get all the channels including the total count. Must be a system administrator.
func (c *Client4) GetAllChannelsWithCount(page int, perPage int, etag string) (ChannelListWithTeamData, int64, *Response, error) {
	query := fmt.Sprintf("?page=%v&per_page=%v&include_total_count="+c.boolString(true), page, perPage)
	r, err := c.DoAPIGet(c.channelsRoute()+query, etag)
	if err != nil {
		return nil, 0, BuildResponse(r), err
	}
	defer closeBody(r)

	var cwc *ChannelsWithCount
	err = json.NewDecoder(r.Body).Decode(&cwc)
	if err != nil {
		return nil, 0, BuildResponse(r), NewAppError("GetAllChannelsWithCount", "api.marshal_error", nil, err.Error(), http.StatusInternalServerError)
	}
	return cwc.Channels, cwc.TotalCount, BuildResponse(r), nil
}

// CreateChannel creates a channel based on the provided channel struct.
func (c *Client4) CreateChannel(channel *Channel) (*Channel, *Response, error) {
	channelJSON, jsonErr := json.Marshal(channel)
	if jsonErr != nil {
		return nil, nil, NewAppError("CreateChannel", "api.marshal_error", nil, jsonErr.Error(), http.StatusInternalServerError)
	}
	r, err := c.DoAPIPost(c.channelsRoute(), string(channelJSON))
	if err != nil {
		return nil, BuildResponse(r), err
	}
	defer closeBody(r)

	var ch *Channel
	err = json.NewDecoder(r.Body).Decode(&ch)
	if err != nil {
		return nil, BuildResponse(r), NewAppError("CreateChannel", "api.marshal_error", nil, err.Error(), http.StatusInternalServerError)
	}
	return ch, BuildResponse(r), nil
}

// UpdateChannel updates a channel based on the provided channel struct.
func (c *Client4) UpdateChannel(channel *Channel) (*Channel, *Response, error) {
	channelJSON, jsonErr := json.Marshal(channel)
	if jsonErr != nil {
		return nil, nil, NewAppError("UpdateChannel", "api.marshal_error", nil, jsonErr.Error(), http.StatusInternalServerError)
	}
	r, err := c.DoAPIPut(c.channelRoute(channel.Id), string(channelJSON))
	if err != nil {
		return nil, BuildResponse(r), err
	}
	defer closeBody(r)

	var ch *Channel
	err = json.NewDecoder(r.Body).Decode(&ch)
	if err != nil {
		return nil, BuildResponse(r), NewAppError("UpdateChannel", "api.marshal_error", nil, err.Error(), http.StatusInternalServerError)
	}
	return ch, BuildResponse(r), nil
}

// PatchChannel partially updates a channel. Any missing fields are not updated.
func (c *Client4) PatchChannel(channelId string, patch *ChannelPatch) (*Channel, *Response, error) {
	buf, err := json.Marshal(patch)
<<<<<<< HEAD
	if err != nil {
		return nil, nil, NewAppError("PatchChannel", "api.marshal_error", nil, err.Error(), http.StatusInternalServerError)
	}
	r, err := c.DoAPIPutBytes(c.channelRoute(channelId)+"/patch", buf)
	if err != nil {
=======
	if err != nil {
		return nil, nil, NewAppError("PatchChannel", "api.marshal_error", nil, err.Error(), http.StatusInternalServerError)
	}
	r, err := c.DoAPIPutBytes(c.channelRoute(channelId)+"/patch", buf)
	if err != nil {
>>>>>>> 21a61813
		return nil, BuildResponse(r), err
	}
	defer closeBody(r)

	var ch *Channel
	err = json.NewDecoder(r.Body).Decode(&ch)
	if err != nil {
		return nil, BuildResponse(r), NewAppError("PatchChannel", "api.marshal_error", nil, err.Error(), http.StatusInternalServerError)
	}
	return ch, BuildResponse(r), nil
}

// UpdateChannelPrivacy updates channel privacy
func (c *Client4) UpdateChannelPrivacy(channelId string, privacy ChannelType) (*Channel, *Response, error) {
	requestBody := map[string]string{"privacy": string(privacy)}
	r, err := c.DoAPIPut(c.channelRoute(channelId)+"/privacy", MapToJSON(requestBody))
	if err != nil {
		return nil, BuildResponse(r), err
	}
	defer closeBody(r)

	var ch *Channel
	err = json.NewDecoder(r.Body).Decode(&ch)
	if err != nil {
		return nil, BuildResponse(r), NewAppError("UpdateChannelPrivacy", "api.marshal_error", nil, err.Error(), http.StatusInternalServerError)
	}
	return ch, BuildResponse(r), nil
}

// RestoreChannel restores a previously deleted channel. Any missing fields are not updated.
func (c *Client4) RestoreChannel(channelId string) (*Channel, *Response, error) {
	r, err := c.DoAPIPost(c.channelRoute(channelId)+"/restore", "")
	if err != nil {
		return nil, BuildResponse(r), err
	}
	defer closeBody(r)

	var ch *Channel
	err = json.NewDecoder(r.Body).Decode(&ch)
	if err != nil {
		return nil, BuildResponse(r), NewAppError("RestoreChannel", "api.marshal_error", nil, err.Error(), http.StatusInternalServerError)
	}
	return ch, BuildResponse(r), nil
}

// CreateDirectChannel creates a direct message channel based on the two user
// ids provided.
func (c *Client4) CreateDirectChannel(userId1, userId2 string) (*Channel, *Response, error) {
	requestBody := []string{userId1, userId2}
	r, err := c.DoAPIPost(c.channelsRoute()+"/direct", ArrayToJSON(requestBody))
	if err != nil {
		return nil, BuildResponse(r), err
	}
	defer closeBody(r)

	var ch *Channel
	err = json.NewDecoder(r.Body).Decode(&ch)
	if err != nil {
		return nil, BuildResponse(r), NewAppError("CreateDirectChannel", "api.marshal_error", nil, err.Error(), http.StatusInternalServerError)
	}
	return ch, BuildResponse(r), nil
}

// CreateGroupChannel creates a group message channel based on userIds provided.
func (c *Client4) CreateGroupChannel(userIds []string) (*Channel, *Response, error) {
	r, err := c.DoAPIPost(c.channelsRoute()+"/group", ArrayToJSON(userIds))
	if err != nil {
		return nil, BuildResponse(r), err
	}
	defer closeBody(r)

	var ch *Channel
	err = json.NewDecoder(r.Body).Decode(&ch)
	if err != nil {
		return nil, BuildResponse(r), NewAppError("CreateGroupChannel", "api.marshal_error", nil, err.Error(), http.StatusInternalServerError)
	}
	return ch, BuildResponse(r), nil
}

// GetChannel returns a channel based on the provided channel id string.
func (c *Client4) GetChannel(channelId, etag string) (*Channel, *Response, error) {
	r, err := c.DoAPIGet(c.channelRoute(channelId), etag)
	if err != nil {
		return nil, BuildResponse(r), err
	}
	defer closeBody(r)

	var ch *Channel
	err = json.NewDecoder(r.Body).Decode(&ch)
	if err != nil {
		return nil, BuildResponse(r), NewAppError("GetChannel", "api.marshal_error", nil, err.Error(), http.StatusInternalServerError)
	}
	return ch, BuildResponse(r), nil
}

// GetChannelStats returns statistics for a channel.
func (c *Client4) GetChannelStats(channelId string, etag string) (*ChannelStats, *Response, error) {
	r, err := c.DoAPIGet(c.channelRoute(channelId)+"/stats", etag)
	if err != nil {
		return nil, BuildResponse(r), err
	}
	defer closeBody(r)
	var stats ChannelStats
	if jsonErr := json.NewDecoder(r.Body).Decode(&stats); jsonErr != nil {
		return nil, nil, NewAppError("GetChannelStats", "api.unmarshal_error", nil, jsonErr.Error(), http.StatusInternalServerError)
	}
	return &stats, BuildResponse(r), nil
}

// GetChannelMembersTimezones gets a list of timezones for a channel.
func (c *Client4) GetChannelMembersTimezones(channelId string) ([]string, *Response, error) {
	r, err := c.DoAPIGet(c.channelRoute(channelId)+"/timezones", "")
	if err != nil {
		return nil, BuildResponse(r), err
	}
	defer closeBody(r)
	return ArrayFromJSON(r.Body), BuildResponse(r), nil
}

// GetPinnedPosts gets a list of pinned posts.
func (c *Client4) GetPinnedPosts(channelId string, etag string) (*PostList, *Response, error) {
	r, err := c.DoAPIGet(c.channelRoute(channelId)+"/pinned", etag)
	if err != nil {
		return nil, BuildResponse(r), err
	}
	defer closeBody(r)

	var list PostList
	if r.StatusCode == http.StatusNotModified {
		return &list, BuildResponse(r), nil
	}

	if jsonErr := json.NewDecoder(r.Body).Decode(&list); jsonErr != nil {
		return nil, nil, NewAppError("GetPinnedPosts", "api.unmarshal_error", nil, jsonErr.Error(), http.StatusInternalServerError)
	}
	return &list, BuildResponse(r), nil
}

// GetPrivateChannelsForTeam returns a list of private channels based on the provided team id string.
func (c *Client4) GetPrivateChannelsForTeam(teamId string, page int, perPage int, etag string) ([]*Channel, *Response, error) {
	query := fmt.Sprintf("/private?page=%v&per_page=%v", page, perPage)
	r, err := c.DoAPIGet(c.channelsForTeamRoute(teamId)+query, etag)
	if err != nil {
		return nil, BuildResponse(r), err
	}
	defer closeBody(r)

	var ch []*Channel
	err = json.NewDecoder(r.Body).Decode(&ch)
	if err != nil {
		return nil, BuildResponse(r), NewAppError("GetPrivateChannelsForTeam", "api.marshal_error", nil, err.Error(), http.StatusInternalServerError)
	}
	return ch, BuildResponse(r), nil
}

// GetPublicChannelsForTeam returns a list of public channels based on the provided team id string.
func (c *Client4) GetPublicChannelsForTeam(teamId string, page int, perPage int, etag string) ([]*Channel, *Response, error) {
	query := fmt.Sprintf("?page=%v&per_page=%v", page, perPage)
	r, err := c.DoAPIGet(c.channelsForTeamRoute(teamId)+query, etag)
	if err != nil {
		return nil, BuildResponse(r), err
	}
	defer closeBody(r)

	var ch []*Channel
	err = json.NewDecoder(r.Body).Decode(&ch)
	if err != nil {
		return nil, BuildResponse(r), NewAppError("GetPublicChannelsForTeam", "api.marshal_error", nil, err.Error(), http.StatusInternalServerError)
	}
	return ch, BuildResponse(r), nil
}

// GetDeletedChannelsForTeam returns a list of public channels based on the provided team id string.
func (c *Client4) GetDeletedChannelsForTeam(teamId string, page int, perPage int, etag string) ([]*Channel, *Response, error) {
	query := fmt.Sprintf("/deleted?page=%v&per_page=%v", page, perPage)
	r, err := c.DoAPIGet(c.channelsForTeamRoute(teamId)+query, etag)
	if err != nil {
		return nil, BuildResponse(r), err
	}
	defer closeBody(r)

	var ch []*Channel
	err = json.NewDecoder(r.Body).Decode(&ch)
	if err != nil {
		return nil, BuildResponse(r), NewAppError("GetDeletedChannelsForTeam", "api.marshal_error", nil, err.Error(), http.StatusInternalServerError)
	}
	return ch, BuildResponse(r), nil
}

// GetPublicChannelsByIdsForTeam returns a list of public channels based on provided team id string.
func (c *Client4) GetPublicChannelsByIdsForTeam(teamId string, channelIds []string) ([]*Channel, *Response, error) {
	r, err := c.DoAPIPost(c.channelsForTeamRoute(teamId)+"/ids", ArrayToJSON(channelIds))
	if err != nil {
		return nil, BuildResponse(r), err
	}
	defer closeBody(r)

	var ch []*Channel
	err = json.NewDecoder(r.Body).Decode(&ch)
	if err != nil {
		return nil, BuildResponse(r), NewAppError("GetPublicChannelsByIdsForTeam", "api.marshal_error", nil, err.Error(), http.StatusInternalServerError)
	}
	return ch, BuildResponse(r), nil
}

// GetChannelsForTeamForUser returns a list channels of on a team for a user.
func (c *Client4) GetChannelsForTeamForUser(teamId, userId string, includeDeleted bool, etag string) ([]*Channel, *Response, error) {
	r, err := c.DoAPIGet(c.channelsForTeamForUserRoute(teamId, userId, includeDeleted), etag)
	if err != nil {
		return nil, BuildResponse(r), err
	}
	defer closeBody(r)

	var ch []*Channel
	err = json.NewDecoder(r.Body).Decode(&ch)
	if err != nil {
		return nil, BuildResponse(r), NewAppError("GetChannelsForTeamForUser", "api.marshal_error", nil, err.Error(), http.StatusInternalServerError)
	}
	return ch, BuildResponse(r), nil
}

// GetChannelsForTeamAndUserWithLastDeleteAt returns a list channels of a team for a user, additionally filtered with lastDeleteAt. This does not have any effect if includeDeleted is set to false.
func (c *Client4) GetChannelsForTeamAndUserWithLastDeleteAt(teamId, userId string, includeDeleted bool, lastDeleteAt int, etag string) ([]*Channel, *Response, error) {
	route := fmt.Sprintf(c.userRoute(userId) + c.teamRoute(teamId) + "/channels")
	route += fmt.Sprintf("?include_deleted=%v&last_delete_at=%d", includeDeleted, lastDeleteAt)
	r, err := c.DoAPIGet(route, etag)
	if err != nil {
		return nil, BuildResponse(r), err
	}
	defer closeBody(r)

	var ch []*Channel
	err = json.NewDecoder(r.Body).Decode(&ch)
	if err != nil {
		return nil, BuildResponse(r), NewAppError("GetChannelsForTeamAndUserWithLastDeleteAt", "api.marshal_error", nil, err.Error(), http.StatusInternalServerError)
	}
	return ch, BuildResponse(r), nil
}

// GetChannelsForUserWithLastDeleteAt returns a list channels for a user, additionally filtered with lastDeleteAt.
func (c *Client4) GetChannelsForUserWithLastDeleteAt(userID string, lastDeleteAt int) ([]*Channel, *Response, error) {
	route := fmt.Sprintf(c.userRoute(userID) + "/channels")
	route += fmt.Sprintf("?last_delete_at=%d", lastDeleteAt)
	r, err := c.DoAPIGet(route, "")
	if err != nil {
		return nil, BuildResponse(r), err
	}
	defer closeBody(r)

	var ch []*Channel
	err = json.NewDecoder(r.Body).Decode(&ch)
	if err != nil {
		return nil, BuildResponse(r), NewAppError("GetChannelsForUserWithLastDeleteAt", "api.marshal_error", nil, err.Error(), http.StatusInternalServerError)
	}
	return ch, BuildResponse(r), nil
}

// SearchChannels returns the channels on a team matching the provided search term.
func (c *Client4) SearchChannels(teamId string, search *ChannelSearch) ([]*Channel, *Response, error) {
	searchJSON, jsonErr := json.Marshal(search)
	if jsonErr != nil {
		return nil, nil, NewAppError("SearchChannels", "api.marshal_error", nil, jsonErr.Error(), http.StatusInternalServerError)
	}
	r, err := c.DoAPIPost(c.channelsForTeamRoute(teamId)+"/search", string(searchJSON))
	if err != nil {
		return nil, BuildResponse(r), err
	}
	defer closeBody(r)

	var ch []*Channel
	err = json.NewDecoder(r.Body).Decode(&ch)
	if err != nil {
		return nil, BuildResponse(r), NewAppError("SearchChannels", "api.marshal_error", nil, err.Error(), http.StatusInternalServerError)
	}
	return ch, BuildResponse(r), nil
}

// SearchArchivedChannels returns the archived channels on a team matching the provided search term.
func (c *Client4) SearchArchivedChannels(teamId string, search *ChannelSearch) ([]*Channel, *Response, error) {
	searchJSON, jsonErr := json.Marshal(search)
	if jsonErr != nil {
		return nil, nil, NewAppError("SearchArchivedChannels", "api.marshal_error", nil, jsonErr.Error(), http.StatusInternalServerError)
	}
	r, err := c.DoAPIPost(c.channelsForTeamRoute(teamId)+"/search_archived", string(searchJSON))
	if err != nil {
		return nil, BuildResponse(r), err
	}
	defer closeBody(r)

	var ch []*Channel
	err = json.NewDecoder(r.Body).Decode(&ch)
	if err != nil {
		return nil, BuildResponse(r), NewAppError("SearchArchivedChannels", "api.marshal_error", nil, err.Error(), http.StatusInternalServerError)
	}
	return ch, BuildResponse(r), nil
}

// SearchAllChannels search in all the channels. Must be a system administrator.
func (c *Client4) SearchAllChannels(search *ChannelSearch) (ChannelListWithTeamData, *Response, error) {
	searchJSON, jsonErr := json.Marshal(search)
	if jsonErr != nil {
		return nil, nil, NewAppError("SearchAllChannels", "api.marshal_error", nil, jsonErr.Error(), http.StatusInternalServerError)
	}
	r, err := c.DoAPIPost(c.channelsRoute()+"/search", string(searchJSON))
<<<<<<< HEAD
=======
	if err != nil {
		return nil, BuildResponse(r), err
	}
	defer closeBody(r)

	var ch ChannelListWithTeamData
	err = json.NewDecoder(r.Body).Decode(&ch)
	if err != nil {
		return nil, BuildResponse(r), NewAppError("SearchAllChannels", "api.marshal_error", nil, err.Error(), http.StatusInternalServerError)
	}
	return ch, BuildResponse(r), nil
}

// SearchAllChannelsForUser search in all the channels for a regular user.
func (c *Client4) SearchAllChannelsForUser(term string) (ChannelListWithTeamData, *Response, error) {
	search := &ChannelSearch{
		Term: term,
	}
	searchJSON, jsonErr := json.Marshal(search)
	if jsonErr != nil {
		return nil, nil, NewAppError("SearchAllChannelsForUser", "api.marshal_error", nil, jsonErr.Error(), http.StatusInternalServerError)
	}
	r, err := c.DoAPIPost(c.channelsRoute()+"/search?system_console=false", string(searchJSON))
>>>>>>> 21a61813
	if err != nil {
		return nil, BuildResponse(r), err
	}
	defer closeBody(r)

	var ch ChannelListWithTeamData
	err = json.NewDecoder(r.Body).Decode(&ch)
	if err != nil {
<<<<<<< HEAD
		return nil, BuildResponse(r), NewAppError("SearchAllChannels", "api.marshal_error", nil, err.Error(), http.StatusInternalServerError)
	}
	return ch, BuildResponse(r), nil
}

// SearchAllChannelsForUser search in all the channels for a regular user.
func (c *Client4) SearchAllChannelsForUser(term string) (ChannelListWithTeamData, *Response, error) {
	search := &ChannelSearch{
		Term: term,
	}
	searchJSON, jsonErr := json.Marshal(search)
	if jsonErr != nil {
		return nil, nil, NewAppError("SearchAllChannelsForUser", "api.marshal_error", nil, jsonErr.Error(), http.StatusInternalServerError)
	}
	r, err := c.DoAPIPost(c.channelsRoute()+"/search?system_console=false", string(searchJSON))
	if err != nil {
		return nil, BuildResponse(r), err
	}
	defer closeBody(r)

	var ch ChannelListWithTeamData
	err = json.NewDecoder(r.Body).Decode(&ch)
	if err != nil {
=======
>>>>>>> 21a61813
		return nil, BuildResponse(r), NewAppError("SearchAllChannelsForUser", "api.marshal_error", nil, err.Error(), http.StatusInternalServerError)
	}
	return ch, BuildResponse(r), nil
}

// SearchAllChannelsPaged searches all the channels and returns the results paged with the total count.
func (c *Client4) SearchAllChannelsPaged(search *ChannelSearch) (*ChannelsWithCount, *Response, error) {
	searchJSON, jsonErr := json.Marshal(search)
	if jsonErr != nil {
		return nil, nil, NewAppError("SearchAllChannelsPaged", "api.marshal_error", nil, jsonErr.Error(), http.StatusInternalServerError)
	}
	r, err := c.DoAPIPost(c.channelsRoute()+"/search", string(searchJSON))
	if err != nil {
		return nil, BuildResponse(r), err
	}
	defer closeBody(r)

	var cwc *ChannelsWithCount
	err = json.NewDecoder(r.Body).Decode(&cwc)
	if err != nil {
		return nil, BuildResponse(r), NewAppError("GetAllChannelsWithCount", "api.marshal_error", nil, err.Error(), http.StatusInternalServerError)
	}
	return cwc, BuildResponse(r), nil
}

// SearchGroupChannels returns the group channels of the user whose members' usernames match the search term.
func (c *Client4) SearchGroupChannels(search *ChannelSearch) ([]*Channel, *Response, error) {
	searchJSON, jsonErr := json.Marshal(search)
	if jsonErr != nil {
		return nil, nil, NewAppError("SearchGroupChannels", "api.marshal_error", nil, jsonErr.Error(), http.StatusInternalServerError)
	}
	r, err := c.DoAPIPost(c.channelsRoute()+"/group/search", string(searchJSON))
	if err != nil {
		return nil, BuildResponse(r), err
	}
	defer closeBody(r)

	var ch []*Channel
	err = json.NewDecoder(r.Body).Decode(&ch)
	if err != nil {
		return nil, BuildResponse(r), NewAppError("SearchGroupChannels", "api.marshal_error", nil, err.Error(), http.StatusInternalServerError)
	}
	return ch, BuildResponse(r), nil
}

// DeleteChannel deletes channel based on the provided channel id string.
func (c *Client4) DeleteChannel(channelId string) (*Response, error) {
	r, err := c.DoAPIDelete(c.channelRoute(channelId))
	if err != nil {
		return BuildResponse(r), err
	}
	defer closeBody(r)
	return BuildResponse(r), nil
}

// PermanentDeleteChannel deletes a channel based on the provided channel id string.
func (c *Client4) PermanentDeleteChannel(channelId string) (*Response, error) {
	r, err := c.DoAPIDelete(c.channelRoute(channelId) + "?permanent=" + c.boolString(true))
	if err != nil {
		return BuildResponse(r), err
	}
	defer closeBody(r)
	return BuildResponse(r), nil
}

// MoveChannel moves the channel to the destination team.
func (c *Client4) MoveChannel(channelId, teamId string, force bool) (*Channel, *Response, error) {
	requestBody := map[string]interface{}{
		"team_id": teamId,
		"force":   force,
	}
	r, err := c.DoAPIPost(c.channelRoute(channelId)+"/move", StringInterfaceToJSON(requestBody))
	if err != nil {
		return nil, BuildResponse(r), err
	}
	defer closeBody(r)

	var ch *Channel
	err = json.NewDecoder(r.Body).Decode(&ch)
	if err != nil {
		return nil, BuildResponse(r), NewAppError("MoveChannel", "api.marshal_error", nil, err.Error(), http.StatusInternalServerError)
	}
	return ch, BuildResponse(r), nil
}

// GetChannelByName returns a channel based on the provided channel name and team id strings.
func (c *Client4) GetChannelByName(channelName, teamId string, etag string) (*Channel, *Response, error) {
	r, err := c.DoAPIGet(c.channelByNameRoute(channelName, teamId), etag)
	if err != nil {
		return nil, BuildResponse(r), err
	}
	defer closeBody(r)

	var ch *Channel
	err = json.NewDecoder(r.Body).Decode(&ch)
	if err != nil {
		return nil, BuildResponse(r), NewAppError("GetChannelByName", "api.marshal_error", nil, err.Error(), http.StatusInternalServerError)
	}
	return ch, BuildResponse(r), nil
}

// GetChannelByNameIncludeDeleted returns a channel based on the provided channel name and team id strings. Other then GetChannelByName it will also return deleted channels.
func (c *Client4) GetChannelByNameIncludeDeleted(channelName, teamId string, etag string) (*Channel, *Response, error) {
	r, err := c.DoAPIGet(c.channelByNameRoute(channelName, teamId)+"?include_deleted="+c.boolString(true), etag)
	if err != nil {
		return nil, BuildResponse(r), err
	}
	defer closeBody(r)

	var ch *Channel
	err = json.NewDecoder(r.Body).Decode(&ch)
	if err != nil {
		return nil, BuildResponse(r), NewAppError("GetChannelByNameIncludeDeleted", "api.marshal_error", nil, err.Error(), http.StatusInternalServerError)
	}
	return ch, BuildResponse(r), nil
}

// GetChannelByNameForTeamName returns a channel based on the provided channel name and team name strings.
func (c *Client4) GetChannelByNameForTeamName(channelName, teamName string, etag string) (*Channel, *Response, error) {
	r, err := c.DoAPIGet(c.channelByNameForTeamNameRoute(channelName, teamName), etag)
	if err != nil {
		return nil, BuildResponse(r), err
	}
	defer closeBody(r)

	var ch *Channel
	err = json.NewDecoder(r.Body).Decode(&ch)
	if err != nil {
		return nil, BuildResponse(r), NewAppError("GetChannelByNameForTeamName", "api.marshal_error", nil, err.Error(), http.StatusInternalServerError)
	}
	return ch, BuildResponse(r), nil
}

// GetChannelByNameForTeamNameIncludeDeleted returns a channel based on the provided channel name and team name strings. Other then GetChannelByNameForTeamName it will also return deleted channels.
func (c *Client4) GetChannelByNameForTeamNameIncludeDeleted(channelName, teamName string, etag string) (*Channel, *Response, error) {
	r, err := c.DoAPIGet(c.channelByNameForTeamNameRoute(channelName, teamName)+"?include_deleted="+c.boolString(true), etag)
<<<<<<< HEAD
=======
	if err != nil {
		return nil, BuildResponse(r), err
	}
	defer closeBody(r)

	var ch *Channel
	err = json.NewDecoder(r.Body).Decode(&ch)
	if err != nil {
		return nil, BuildResponse(r), NewAppError("GetChannelByNameForTeamNameIncludeDeleted", "api.marshal_error", nil, err.Error(), http.StatusInternalServerError)
	}
	return ch, BuildResponse(r), nil
}

// GetChannelMembers gets a page of channel members specific to a channel.
func (c *Client4) GetChannelMembers(channelId string, page, perPage int, etag string) (ChannelMembers, *Response, error) {
	query := fmt.Sprintf("?page=%v&per_page=%v", page, perPage)
	r, err := c.DoAPIGet(c.channelMembersRoute(channelId)+query, etag)
>>>>>>> 21a61813
	if err != nil {
		return nil, BuildResponse(r), err
	}
	defer closeBody(r)

<<<<<<< HEAD
	var ch *Channel
	err = json.NewDecoder(r.Body).Decode(&ch)
	if err != nil {
		return nil, BuildResponse(r), NewAppError("GetChannelByNameForTeamNameIncludeDeleted", "api.marshal_error", nil, err.Error(), http.StatusInternalServerError)
=======
	var ch ChannelMembers
	err = json.NewDecoder(r.Body).Decode(&ch)
	if err != nil {
		return nil, BuildResponse(r), NewAppError("GetChannelMembers", "api.marshal_error", nil, err.Error(), http.StatusInternalServerError)
>>>>>>> 21a61813
	}
	return ch, BuildResponse(r), nil
}

<<<<<<< HEAD
// GetChannelMembers gets a page of channel members specific to a channel.
func (c *Client4) GetChannelMembers(channelId string, page, perPage int, etag string) (ChannelMembers, *Response, error) {
	query := fmt.Sprintf("?page=%v&per_page=%v", page, perPage)
	r, err := c.DoAPIGet(c.channelMembersRoute(channelId)+query, etag)
=======
// GetChannelMembersWithTeamData gets a page of all channel members for a user.
func (c *Client4) GetChannelMembersWithTeamData(userID string, page, perPage int) (ChannelMembersWithTeamData, *Response, error) {
	query := fmt.Sprintf("?page=%v&per_page=%v", page, perPage)
	r, err := c.DoAPIGet(c.userRoute(userID)+"/channel_members"+query, "")
>>>>>>> 21a61813
	if err != nil {
		return nil, BuildResponse(r), err
	}
	defer closeBody(r)

<<<<<<< HEAD
	var ch ChannelMembers
	err = json.NewDecoder(r.Body).Decode(&ch)
	if err != nil {
		return nil, BuildResponse(r), NewAppError("GetChannelMembers", "api.marshal_error", nil, err.Error(), http.StatusInternalServerError)
	}
	return ch, BuildResponse(r), nil
}

// GetChannelMembersWithTeamData gets a page of all channel members for a user.
func (c *Client4) GetChannelMembersWithTeamData(userID string, page, perPage int) (ChannelMembersWithTeamData, *Response, error) {
	query := fmt.Sprintf("?page=%v&per_page=%v", page, perPage)
	r, err := c.DoAPIGet(c.userRoute(userID)+"/channel_members"+query, "")
	if err != nil {
		return nil, BuildResponse(r), err
	}
	defer closeBody(r)

=======
>>>>>>> 21a61813
	var ch ChannelMembersWithTeamData
	err = json.NewDecoder(r.Body).Decode(&ch)
	if err != nil {
		return nil, BuildResponse(r), NewAppError("GetChannelMembersWithTeamData", "api.marshal_error", nil, err.Error(), http.StatusInternalServerError)
	}
	return ch, BuildResponse(r), nil
}

// GetChannelMembersByIds gets the channel members in a channel for a list of user ids.
func (c *Client4) GetChannelMembersByIds(channelId string, userIds []string) (ChannelMembers, *Response, error) {
	r, err := c.DoAPIPost(c.channelMembersRoute(channelId)+"/ids", ArrayToJSON(userIds))
	if err != nil {
		return nil, BuildResponse(r), err
	}
	defer closeBody(r)

	var ch ChannelMembers
	err = json.NewDecoder(r.Body).Decode(&ch)
	if err != nil {
		return nil, BuildResponse(r), NewAppError("GetChannelMembersByIds", "api.marshal_error", nil, err.Error(), http.StatusInternalServerError)
	}
	return ch, BuildResponse(r), nil
}

// GetChannelMember gets a channel member.
func (c *Client4) GetChannelMember(channelId, userId, etag string) (*ChannelMember, *Response, error) {
	r, err := c.DoAPIGet(c.channelMemberRoute(channelId, userId), etag)
	if err != nil {
		return nil, BuildResponse(r), err
	}
	defer closeBody(r)

	var ch *ChannelMember
	err = json.NewDecoder(r.Body).Decode(&ch)
	if err != nil {
		return nil, BuildResponse(r), NewAppError("GetChannelMember", "api.marshal_error", nil, err.Error(), http.StatusInternalServerError)
	}
	return ch, BuildResponse(r), nil
}

// GetChannelMembersForUser gets all the channel members for a user on a team.
func (c *Client4) GetChannelMembersForUser(userId, teamId, etag string) (ChannelMembers, *Response, error) {
	r, err := c.DoAPIGet(fmt.Sprintf(c.userRoute(userId)+"/teams/%v/channels/members", teamId), etag)
	if err != nil {
		return nil, BuildResponse(r), err
	}
	defer closeBody(r)

	var ch ChannelMembers
	err = json.NewDecoder(r.Body).Decode(&ch)
	if err != nil {
		return nil, BuildResponse(r), NewAppError("GetChannelMembersForUser", "api.marshal_error", nil, err.Error(), http.StatusInternalServerError)
	}
	return ch, BuildResponse(r), nil
}

// ViewChannel performs a view action for a user. Synonymous with switching channels or marking channels as read by a user.
func (c *Client4) ViewChannel(userId string, view *ChannelView) (*ChannelViewResponse, *Response, error) {
	url := fmt.Sprintf(c.channelsRoute()+"/members/%v/view", userId)
	buf, err := json.Marshal(view)
<<<<<<< HEAD
	if err != nil {
		return nil, nil, NewAppError("ViewChannel", "api.marshal_error", nil, err.Error(), http.StatusInternalServerError)
	}
	r, err := c.DoAPIPostBytes(url, buf)
	if err != nil {
=======
	if err != nil {
		return nil, nil, NewAppError("ViewChannel", "api.marshal_error", nil, err.Error(), http.StatusInternalServerError)
	}
	r, err := c.DoAPIPostBytes(url, buf)
	if err != nil {
>>>>>>> 21a61813
		return nil, BuildResponse(r), err
	}
	defer closeBody(r)

	var ch *ChannelViewResponse
	err = json.NewDecoder(r.Body).Decode(&ch)
	if err != nil {
		return nil, BuildResponse(r), NewAppError("ViewChannel", "api.marshal_error", nil, err.Error(), http.StatusInternalServerError)
	}
	return ch, BuildResponse(r), nil
}

// GetChannelUnread will return a ChannelUnread object that contains the number of
// unread messages and mentions for a user.
func (c *Client4) GetChannelUnread(channelId, userId string) (*ChannelUnread, *Response, error) {
	r, err := c.DoAPIGet(c.userRoute(userId)+c.channelRoute(channelId)+"/unread", "")
	if err != nil {
		return nil, BuildResponse(r), err
	}
	defer closeBody(r)

	var ch *ChannelUnread
	err = json.NewDecoder(r.Body).Decode(&ch)
	if err != nil {
		return nil, BuildResponse(r), NewAppError("GetChannelUnread", "api.marshal_error", nil, err.Error(), http.StatusInternalServerError)
	}
	return ch, BuildResponse(r), nil
}

// UpdateChannelRoles will update the roles on a channel for a user.
func (c *Client4) UpdateChannelRoles(channelId, userId, roles string) (*Response, error) {
	requestBody := map[string]string{"roles": roles}
	r, err := c.DoAPIPut(c.channelMemberRoute(channelId, userId)+"/roles", MapToJSON(requestBody))
	if err != nil {
		return BuildResponse(r), err
	}
	defer closeBody(r)
	return BuildResponse(r), nil
}

// UpdateChannelMemberSchemeRoles will update the scheme-derived roles on a channel for a user.
func (c *Client4) UpdateChannelMemberSchemeRoles(channelId string, userId string, schemeRoles *SchemeRoles) (*Response, error) {
	buf, err := json.Marshal(schemeRoles)
	if err != nil {
		return nil, NewAppError("UpdateChannelMemberSchemeRoles", "api.marshal_error", nil, err.Error(), http.StatusInternalServerError)
	}
	r, err := c.DoAPIPutBytes(c.channelMemberRoute(channelId, userId)+"/schemeRoles", buf)
	if err != nil {
		return BuildResponse(r), err
	}
	defer closeBody(r)
	return BuildResponse(r), nil
}

// UpdateChannelNotifyProps will update the notification properties on a channel for a user.
func (c *Client4) UpdateChannelNotifyProps(channelId, userId string, props map[string]string) (*Response, error) {
	r, err := c.DoAPIPut(c.channelMemberRoute(channelId, userId)+"/notify_props", MapToJSON(props))
	if err != nil {
		return BuildResponse(r), err
	}
	defer closeBody(r)
	return BuildResponse(r), nil
}

// AddChannelMember adds user to channel and return a channel member.
func (c *Client4) AddChannelMember(channelId, userId string) (*ChannelMember, *Response, error) {
	requestBody := map[string]string{"user_id": userId}
	r, err := c.DoAPIPost(c.channelMembersRoute(channelId)+"", MapToJSON(requestBody))
	if err != nil {
		return nil, BuildResponse(r), err
	}
	defer closeBody(r)

	var ch *ChannelMember
	err = json.NewDecoder(r.Body).Decode(&ch)
	if err != nil {
		return nil, BuildResponse(r), NewAppError("AddChannelMember", "api.marshal_error", nil, err.Error(), http.StatusInternalServerError)
	}
	return ch, BuildResponse(r), nil
}

// AddChannelMemberWithRootId adds user to channel and return a channel member. Post add to channel message has the postRootId.
func (c *Client4) AddChannelMemberWithRootId(channelId, userId, postRootId string) (*ChannelMember, *Response, error) {
	requestBody := map[string]string{"user_id": userId, "post_root_id": postRootId}
	r, err := c.DoAPIPost(c.channelMembersRoute(channelId)+"", MapToJSON(requestBody))
	if err != nil {
		return nil, BuildResponse(r), err
	}
	defer closeBody(r)

	var ch *ChannelMember
	err = json.NewDecoder(r.Body).Decode(&ch)
	if err != nil {
		return nil, BuildResponse(r), NewAppError("AddChannelMemberWithRootId", "api.marshal_error", nil, err.Error(), http.StatusInternalServerError)
	}
	return ch, BuildResponse(r), nil
}

// RemoveUserFromChannel will delete the channel member object for a user, effectively removing the user from a channel.
func (c *Client4) RemoveUserFromChannel(channelId, userId string) (*Response, error) {
	r, err := c.DoAPIDelete(c.channelMemberRoute(channelId, userId))
	if err != nil {
		return BuildResponse(r), err
	}
	defer closeBody(r)
	return BuildResponse(r), nil
}

// AutocompleteChannelsForTeam will return an ordered list of channels autocomplete suggestions.
func (c *Client4) AutocompleteChannelsForTeam(teamId, name string) (ChannelList, *Response, error) {
	query := fmt.Sprintf("?name=%v", name)
	r, err := c.DoAPIGet(c.channelsForTeamRoute(teamId)+"/autocomplete"+query, "")
	if err != nil {
		return nil, BuildResponse(r), err
	}
	defer closeBody(r)

	var ch ChannelList
	err = json.NewDecoder(r.Body).Decode(&ch)
	if err != nil {
		return nil, BuildResponse(r), NewAppError("AutocompleteChannelsForTeam", "api.marshal_error", nil, err.Error(), http.StatusInternalServerError)
	}
	return ch, BuildResponse(r), nil
}

// AutocompleteChannelsForTeamForSearch will return an ordered list of your channels autocomplete suggestions.
func (c *Client4) AutocompleteChannelsForTeamForSearch(teamId, name string) (ChannelList, *Response, error) {
	query := fmt.Sprintf("?name=%v", name)
	r, err := c.DoAPIGet(c.channelsForTeamRoute(teamId)+"/search_autocomplete"+query, "")
	if err != nil {
		return nil, BuildResponse(r), err
	}
	defer closeBody(r)

	var ch ChannelList
	err = json.NewDecoder(r.Body).Decode(&ch)
	if err != nil {
		return nil, BuildResponse(r), NewAppError("AutocompleteChannelsForTeamForSearch", "api.marshal_error", nil, err.Error(), http.StatusInternalServerError)
	}
	return ch, BuildResponse(r), nil
}

// Post Section

// CreatePost creates a post based on the provided post struct.
func (c *Client4) CreatePost(post *Post) (*Post, *Response, error) {
	postJSON, jsonErr := json.Marshal(post)
	if jsonErr != nil {
		return nil, nil, NewAppError("CreatePost", "api.marshal_error", nil, jsonErr.Error(), http.StatusInternalServerError)
	}
	r, err := c.DoAPIPost(c.postsRoute(), string(postJSON))
	if err != nil {
		return nil, BuildResponse(r), err
	}
	defer closeBody(r)
	var p Post
	if r.StatusCode == http.StatusNotModified {
		return &p, BuildResponse(r), nil
	}
	if jsonErr := json.NewDecoder(r.Body).Decode(&p); jsonErr != nil {
		return nil, nil, NewAppError("CreatePost", "api.unmarshal_error", nil, jsonErr.Error(), http.StatusInternalServerError)
	}
	return &p, BuildResponse(r), nil
}

// CreatePostEphemeral creates a ephemeral post based on the provided post struct which is send to the given user id.
func (c *Client4) CreatePostEphemeral(post *PostEphemeral) (*Post, *Response, error) {
	postJSON, jsonErr := json.Marshal(post)
	if jsonErr != nil {
		return nil, nil, NewAppError("CreatePostEphemeral", "api.marshal_error", nil, jsonErr.Error(), http.StatusInternalServerError)
	}
	r, err := c.DoAPIPost(c.postsEphemeralRoute(), string(postJSON))
	if err != nil {
		return nil, BuildResponse(r), err
	}
	defer closeBody(r)
	var p Post
	if r.StatusCode == http.StatusNotModified {
		return &p, BuildResponse(r), nil
	}
	if jsonErr := json.NewDecoder(r.Body).Decode(&p); jsonErr != nil {
		return nil, nil, NewAppError("CreatePostEphemeral", "api.unmarshal_error", nil, jsonErr.Error(), http.StatusInternalServerError)
	}
	return &p, BuildResponse(r), nil
}

// UpdatePost updates a post based on the provided post struct.
func (c *Client4) UpdatePost(postId string, post *Post) (*Post, *Response, error) {
	postJSON, jsonErr := json.Marshal(post)
	if jsonErr != nil {
		return nil, nil, NewAppError("UpdatePost", "api.marshal_error", nil, jsonErr.Error(), http.StatusInternalServerError)
	}
	r, err := c.DoAPIPut(c.postRoute(postId), string(postJSON))
	if err != nil {
		return nil, BuildResponse(r), err
	}
	defer closeBody(r)
	var p Post
	if r.StatusCode == http.StatusNotModified {
		return &p, BuildResponse(r), nil
	}
	if jsonErr := json.NewDecoder(r.Body).Decode(&p); jsonErr != nil {
		return nil, nil, NewAppError("UpdatePost", "api.unmarshal_error", nil, jsonErr.Error(), http.StatusInternalServerError)
	}
	return &p, BuildResponse(r), nil
}

// PatchPost partially updates a post. Any missing fields are not updated.
func (c *Client4) PatchPost(postId string, patch *PostPatch) (*Post, *Response, error) {
	buf, err := json.Marshal(patch)
<<<<<<< HEAD
	if err != nil {
		return nil, nil, NewAppError("PatchPost", "api.marshal_error", nil, err.Error(), http.StatusInternalServerError)
	}
	r, err := c.DoAPIPutBytes(c.postRoute(postId)+"/patch", buf)
	if err != nil {
=======
	if err != nil {
		return nil, nil, NewAppError("PatchPost", "api.marshal_error", nil, err.Error(), http.StatusInternalServerError)
	}
	r, err := c.DoAPIPutBytes(c.postRoute(postId)+"/patch", buf)
	if err != nil {
>>>>>>> 21a61813
		return nil, BuildResponse(r), err
	}
	defer closeBody(r)
	var p Post
	if r.StatusCode == http.StatusNotModified {
		return &p, BuildResponse(r), nil
	}
	if jsonErr := json.NewDecoder(r.Body).Decode(&p); jsonErr != nil {
		return nil, nil, NewAppError("PatchPost", "api.unmarshal_error", nil, jsonErr.Error(), http.StatusInternalServerError)
	}
	return &p, BuildResponse(r), nil
}

// SetPostUnread marks channel where post belongs as unread on the time of the provided post.
func (c *Client4) SetPostUnread(userId string, postId string, collapsedThreadsSupported bool) (*Response, error) {
	b, err := json.Marshal(map[string]bool{"collapsed_threads_supported": collapsedThreadsSupported})
	if err != nil {
		return nil, NewAppError("SetPostUnread", "api.marshal_error", nil, err.Error(), http.StatusInternalServerError)
	}
	r, err := c.DoAPIPostBytes(c.userRoute(userId)+c.postRoute(postId)+"/set_unread", b)
	if err != nil {
		return BuildResponse(r), err
	}
	defer closeBody(r)
	return BuildResponse(r), nil
}

// PinPost pin a post based on provided post id string.
func (c *Client4) PinPost(postId string) (*Response, error) {
	r, err := c.DoAPIPost(c.postRoute(postId)+"/pin", "")
	if err != nil {
		return BuildResponse(r), err
	}
	defer closeBody(r)
	return BuildResponse(r), nil
}

// UnpinPost unpin a post based on provided post id string.
func (c *Client4) UnpinPost(postId string) (*Response, error) {
	r, err := c.DoAPIPost(c.postRoute(postId)+"/unpin", "")
	if err != nil {
		return BuildResponse(r), err
	}
	defer closeBody(r)
	return BuildResponse(r), nil
}

// GetPost gets a single post.
func (c *Client4) GetPost(postId string, etag string) (*Post, *Response, error) {
	r, err := c.DoAPIGet(c.postRoute(postId), etag)
	if err != nil {
		return nil, BuildResponse(r), err
	}
	defer closeBody(r)

	var post Post
	if r.StatusCode == http.StatusNotModified {
		return &post, BuildResponse(r), nil
	}
	if jsonErr := json.NewDecoder(r.Body).Decode(&post); jsonErr != nil {
		return nil, nil, NewAppError("GetPost", "api.unmarshal_error", nil, jsonErr.Error(), http.StatusInternalServerError)
	}
	return &post, BuildResponse(r), nil
}

// DeletePost deletes a post from the provided post id string.
func (c *Client4) DeletePost(postId string) (*Response, error) {
	r, err := c.DoAPIDelete(c.postRoute(postId))
	if err != nil {
		return BuildResponse(r), err
	}
	defer closeBody(r)
	return BuildResponse(r), nil
}

// GetPostThread gets a post with all the other posts in the same thread.
func (c *Client4) GetPostThread(postId string, etag string, collapsedThreads bool) (*PostList, *Response, error) {
	url := c.postRoute(postId) + "/thread"
	if collapsedThreads {
		url += "?collapsedThreads=true"
	}
	r, err := c.DoAPIGet(url, etag)
	if err != nil {
		return nil, BuildResponse(r), err
	}
	defer closeBody(r)
	var list PostList
	if r.StatusCode == http.StatusNotModified {
		return &list, BuildResponse(r), nil
	}
	if jsonErr := json.NewDecoder(r.Body).Decode(&list); jsonErr != nil {
		return nil, nil, NewAppError("GetPostThread", "api.unmarshal_error", nil, jsonErr.Error(), http.StatusInternalServerError)
	}
	return &list, BuildResponse(r), nil
}

// GetPostsForChannel gets a page of posts with an array for ordering for a channel.
func (c *Client4) GetPostsForChannel(channelId string, page, perPage int, etag string, collapsedThreads bool) (*PostList, *Response, error) {
	query := fmt.Sprintf("?page=%v&per_page=%v", page, perPage)
	if collapsedThreads {
		query += "&collapsedThreads=true"
	}
	r, err := c.DoAPIGet(c.channelRoute(channelId)+"/posts"+query, etag)
	if err != nil {
		return nil, BuildResponse(r), err
	}
	defer closeBody(r)
	var list PostList
	if r.StatusCode == http.StatusNotModified {
		return &list, BuildResponse(r), nil
	}
	if jsonErr := json.NewDecoder(r.Body).Decode(&list); jsonErr != nil {
		return nil, nil, NewAppError("GetPostsForChannel", "api.unmarshal_error", nil, jsonErr.Error(), http.StatusInternalServerError)
	}
	return &list, BuildResponse(r), nil
}

// GetFlaggedPostsForUser returns flagged posts of a user based on user id string.
func (c *Client4) GetFlaggedPostsForUser(userId string, page int, perPage int) (*PostList, *Response, error) {
	query := fmt.Sprintf("?page=%v&per_page=%v", page, perPage)
	r, err := c.DoAPIGet(c.userRoute(userId)+"/posts/flagged"+query, "")
	if err != nil {
		return nil, BuildResponse(r), err
	}
	defer closeBody(r)
	var list PostList
	if r.StatusCode == http.StatusNotModified {
		return &list, BuildResponse(r), nil
	}
	if jsonErr := json.NewDecoder(r.Body).Decode(&list); jsonErr != nil {
		return nil, nil, NewAppError("GetFlaggedPostsForUser", "api.unmarshal_error", nil, jsonErr.Error(), http.StatusInternalServerError)
	}
	return &list, BuildResponse(r), nil
}

// GetFlaggedPostsForUserInTeam returns flagged posts in team of a user based on user id string.
func (c *Client4) GetFlaggedPostsForUserInTeam(userId string, teamId string, page int, perPage int) (*PostList, *Response, error) {
	if !IsValidId(teamId) {
		return nil, nil, NewAppError("GetFlaggedPostsForUserInTeam", "model.client.get_flagged_posts_in_team.missing_parameter.app_error", nil, "", http.StatusBadRequest)
	}

	query := fmt.Sprintf("?team_id=%v&page=%v&per_page=%v", teamId, page, perPage)
	r, err := c.DoAPIGet(c.userRoute(userId)+"/posts/flagged"+query, "")
	if err != nil {
		return nil, BuildResponse(r), err
	}
	defer closeBody(r)
	var list PostList
	if r.StatusCode == http.StatusNotModified {
		return &list, BuildResponse(r), nil
	}
	if jsonErr := json.NewDecoder(r.Body).Decode(&list); jsonErr != nil {
		return nil, nil, NewAppError("GetFlaggedPostsForUserInTeam", "api.unmarshal_error", nil, jsonErr.Error(), http.StatusInternalServerError)
	}
	return &list, BuildResponse(r), nil
}

// GetFlaggedPostsForUserInChannel returns flagged posts in channel of a user based on user id string.
func (c *Client4) GetFlaggedPostsForUserInChannel(userId string, channelId string, page int, perPage int) (*PostList, *Response, error) {
	if !IsValidId(channelId) {
		return nil, nil, NewAppError("GetFlaggedPostsForUserInChannel", "model.client.get_flagged_posts_in_channel.missing_parameter.app_error", nil, "", http.StatusBadRequest)
	}

	query := fmt.Sprintf("?channel_id=%v&page=%v&per_page=%v", channelId, page, perPage)
	r, err := c.DoAPIGet(c.userRoute(userId)+"/posts/flagged"+query, "")
	if err != nil {
		return nil, BuildResponse(r), err
	}
	defer closeBody(r)
	var list PostList
	if r.StatusCode == http.StatusNotModified {
		return &list, BuildResponse(r), nil
	}
	if jsonErr := json.NewDecoder(r.Body).Decode(&list); jsonErr != nil {
		return nil, nil, NewAppError("GetFlaggedPostsForUserInChannel", "api.unmarshal_error", nil, jsonErr.Error(), http.StatusInternalServerError)
	}
	return &list, BuildResponse(r), nil
}

// GetPostsSince gets posts created after a specified time as Unix time in milliseconds.
func (c *Client4) GetPostsSince(channelId string, time int64, collapsedThreads bool) (*PostList, *Response, error) {
	query := fmt.Sprintf("?since=%v", time)
	if collapsedThreads {
		query += "&collapsedThreads=true"
	}
	r, err := c.DoAPIGet(c.channelRoute(channelId)+"/posts"+query, "")
	if err != nil {
		return nil, BuildResponse(r), err
	}
	defer closeBody(r)
	var list PostList
	if r.StatusCode == http.StatusNotModified {
		return &list, BuildResponse(r), nil
	}
	if jsonErr := json.NewDecoder(r.Body).Decode(&list); jsonErr != nil {
		return nil, nil, NewAppError("GetPostsSince", "api.unmarshal_error", nil, jsonErr.Error(), http.StatusInternalServerError)
	}
	return &list, BuildResponse(r), nil
}

// GetPostsAfter gets a page of posts that were posted after the post provided.
func (c *Client4) GetPostsAfter(channelId, postId string, page, perPage int, etag string, collapsedThreads bool) (*PostList, *Response, error) {
	query := fmt.Sprintf("?page=%v&per_page=%v&after=%v", page, perPage, postId)
	if collapsedThreads {
		query += "&collapsedThreads=true"
	}
	r, err := c.DoAPIGet(c.channelRoute(channelId)+"/posts"+query, etag)
	if err != nil {
		return nil, BuildResponse(r), err
	}
	defer closeBody(r)
	var list PostList
	if r.StatusCode == http.StatusNotModified {
		return &list, BuildResponse(r), nil
	}
	if jsonErr := json.NewDecoder(r.Body).Decode(&list); jsonErr != nil {
		return nil, nil, NewAppError("GetPostsAfter", "api.unmarshal_error", nil, jsonErr.Error(), http.StatusInternalServerError)
	}
	return &list, BuildResponse(r), nil
}

// GetPostsBefore gets a page of posts that were posted before the post provided.
func (c *Client4) GetPostsBefore(channelId, postId string, page, perPage int, etag string, collapsedThreads bool) (*PostList, *Response, error) {
	query := fmt.Sprintf("?page=%v&per_page=%v&before=%v", page, perPage, postId)
	if collapsedThreads {
		query += "&collapsedThreads=true"
	}
	r, err := c.DoAPIGet(c.channelRoute(channelId)+"/posts"+query, etag)
	if err != nil {
		return nil, BuildResponse(r), err
	}
	defer closeBody(r)
	var list PostList
	if r.StatusCode == http.StatusNotModified {
		return &list, BuildResponse(r), nil
	}
	if jsonErr := json.NewDecoder(r.Body).Decode(&list); jsonErr != nil {
		return nil, nil, NewAppError("GetPostsBefore", "api.unmarshal_error", nil, jsonErr.Error(), http.StatusInternalServerError)
	}
	return &list, BuildResponse(r), nil
}

// GetPostsAroundLastUnread gets a list of posts around last unread post by a user in a channel.
func (c *Client4) GetPostsAroundLastUnread(userId, channelId string, limitBefore, limitAfter int, collapsedThreads bool) (*PostList, *Response, error) {
	query := fmt.Sprintf("?limit_before=%v&limit_after=%v", limitBefore, limitAfter)
	if collapsedThreads {
		query += "&collapsedThreads=true"
	}
	r, err := c.DoAPIGet(c.userRoute(userId)+c.channelRoute(channelId)+"/posts/unread"+query, "")
	if err != nil {
		return nil, BuildResponse(r), err
	}
	defer closeBody(r)
	var list PostList
	if r.StatusCode == http.StatusNotModified {
		return &list, BuildResponse(r), nil
	}
	if jsonErr := json.NewDecoder(r.Body).Decode(&list); jsonErr != nil {
		return nil, nil, NewAppError("GetPostsAroundLastUnread", "api.unmarshal_error", nil, jsonErr.Error(), http.StatusInternalServerError)
	}
	return &list, BuildResponse(r), nil
}

// SearchFiles returns any posts with matching terms string.
func (c *Client4) SearchFiles(teamId string, terms string, isOrSearch bool) (*FileInfoList, *Response, error) {
	params := SearchParameter{
		Terms:      &terms,
		IsOrSearch: &isOrSearch,
	}
	return c.SearchFilesWithParams(teamId, &params)
}

// SearchFilesWithParams returns any posts with matching terms string.
func (c *Client4) SearchFilesWithParams(teamId string, params *SearchParameter) (*FileInfoList, *Response, error) {
	js, jsonErr := json.Marshal(params)
	if jsonErr != nil {
		return nil, nil, NewAppError("SearchFilesWithParams", "api.marshal_error", nil, jsonErr.Error(), http.StatusInternalServerError)
	}
	r, err := c.DoAPIPost(c.teamRoute(teamId)+"/files/search", string(js))
	if err != nil {
		return nil, BuildResponse(r), err
	}
	defer closeBody(r)

	var list FileInfoList
	if jsonErr := json.NewDecoder(r.Body).Decode(&list); jsonErr != nil {
		return nil, nil, NewAppError("SearchFilesWithParams", "api.unmarshal_error", nil, jsonErr.Error(), http.StatusInternalServerError)
	}
	return &list, BuildResponse(r), nil
}

// SearchPosts returns any posts with matching terms string.
func (c *Client4) SearchPosts(teamId string, terms string, isOrSearch bool) (*PostList, *Response, error) {
	params := SearchParameter{
		Terms:      &terms,
		IsOrSearch: &isOrSearch,
	}
	return c.SearchPostsWithParams(teamId, &params)
}

// SearchPostsWithParams returns any posts with matching terms string.
func (c *Client4) SearchPostsWithParams(teamId string, params *SearchParameter) (*PostList, *Response, error) {
	js, jsonErr := json.Marshal(params)
	if jsonErr != nil {
		return nil, nil, NewAppError("SearchFilesWithParams", "api.marshal_error", nil, jsonErr.Error(), http.StatusInternalServerError)
	}
	var route string
	if teamId == "" {
		route = c.postsRoute() + "/search"
	} else {
		route = c.teamRoute(teamId) + "/posts/search"
	}
	r, err := c.DoAPIPost(route, string(js))
	if err != nil {
		return nil, BuildResponse(r), err
	}
	defer closeBody(r)
	var list PostList
	if r.StatusCode == http.StatusNotModified {
		return &list, BuildResponse(r), nil
	}
	if jsonErr := json.NewDecoder(r.Body).Decode(&list); jsonErr != nil {
		return nil, nil, NewAppError("SearchFilesWithParams", "api.unmarshal_error", nil, jsonErr.Error(), http.StatusInternalServerError)
	}
	return &list, BuildResponse(r), nil
}

// SearchPostsWithMatches returns any posts with matching terms string, including.
func (c *Client4) SearchPostsWithMatches(teamId string, terms string, isOrSearch bool) (*PostSearchResults, *Response, error) {
	requestBody := map[string]interface{}{"terms": terms, "is_or_search": isOrSearch}
	var route string
	if teamId == "" {
		route = c.postsRoute() + "/search"
	} else {
		route = c.teamRoute(teamId) + "/posts/search"
	}
	r, err := c.DoAPIPost(route, StringInterfaceToJSON(requestBody))
	if err != nil {
		return nil, BuildResponse(r), err
	}
	defer closeBody(r)
	var psr PostSearchResults
	if jsonErr := json.NewDecoder(r.Body).Decode(&psr); jsonErr != nil {
		return nil, nil, NewAppError("SearchPostsWithMatches", "api.unmarshal_error", nil, jsonErr.Error(), http.StatusInternalServerError)
	}
	return &psr, BuildResponse(r), nil
}

// DoPostAction performs a post action.
func (c *Client4) DoPostAction(postId, actionId string) (*Response, error) {
	r, err := c.DoAPIPost(c.postRoute(postId)+"/actions/"+actionId, "")
	if err != nil {
		return BuildResponse(r), err
	}
	defer closeBody(r)
	return BuildResponse(r), nil
}

// DoPostActionWithCookie performs a post action with extra arguments
func (c *Client4) DoPostActionWithCookie(postId, actionId, selected, cookieStr string) (*Response, error) {
	var body []byte
	if selected != "" || cookieStr != "" {
		body, _ = json.Marshal(DoPostActionRequest{
			SelectedOption: selected,
			Cookie:         cookieStr,
		})
	}
	r, err := c.DoAPIPost(c.postRoute(postId)+"/actions/"+actionId, string(body))
	if err != nil {
		return BuildResponse(r), err
	}
	defer closeBody(r)
	return BuildResponse(r), nil
}

// OpenInteractiveDialog sends a WebSocket event to a user's clients to
// open interactive dialogs, based on the provided trigger ID and other
// provided data. Used with interactive message buttons, menus and
// slash commands.
func (c *Client4) OpenInteractiveDialog(request OpenDialogRequest) (*Response, error) {
	b, _ := json.Marshal(request)
	r, err := c.DoAPIPost("/actions/dialogs/open", string(b))
	if err != nil {
		return BuildResponse(r), err
	}
	defer closeBody(r)
	return BuildResponse(r), nil
}

// SubmitInteractiveDialog will submit the provided dialog data to the integration
// configured by the URL. Used with the interactive dialogs integration feature.
func (c *Client4) SubmitInteractiveDialog(request SubmitDialogRequest) (*SubmitDialogResponse, *Response, error) {
	b, _ := json.Marshal(request)
	r, err := c.DoAPIPost("/actions/dialogs/submit", string(b))
	if err != nil {
		return nil, BuildResponse(r), err
	}
	defer closeBody(r)

	var resp SubmitDialogResponse
	json.NewDecoder(r.Body).Decode(&resp)
	return &resp, BuildResponse(r), nil
}

// UploadFile will upload a file to a channel using a multipart request, to be later attached to a post.
// This method is functionally equivalent to Client4.UploadFileAsRequestBody.
func (c *Client4) UploadFile(data []byte, channelId string, filename string) (*FileUploadResponse, *Response, error) {
	body := &bytes.Buffer{}
	writer := multipart.NewWriter(body)

	part, err := writer.CreateFormField("channel_id")
	if err != nil {
		return nil, nil, err
	}

	_, err = io.Copy(part, strings.NewReader(channelId))
	if err != nil {
		return nil, nil, err
	}

	part, err = writer.CreateFormFile("files", filename)
	if err != nil {
		return nil, nil, err
	}
	_, err = io.Copy(part, bytes.NewBuffer(data))
	if err != nil {
		return nil, nil, err
	}

	err = writer.Close()
	if err != nil {
		return nil, nil, err
	}

	return c.DoUploadFile(c.filesRoute(), body.Bytes(), writer.FormDataContentType())
}

// UploadFileAsRequestBody will upload a file to a channel as the body of a request, to be later attached
// to a post. This method is functionally equivalent to Client4.UploadFile.
func (c *Client4) UploadFileAsRequestBody(data []byte, channelId string, filename string) (*FileUploadResponse, *Response, error) {
	return c.DoUploadFile(c.filesRoute()+fmt.Sprintf("?channel_id=%v&filename=%v", url.QueryEscape(channelId), url.QueryEscape(filename)), data, http.DetectContentType(data))
}

// GetFile gets the bytes for a file by id.
func (c *Client4) GetFile(fileId string) ([]byte, *Response, error) {
	r, err := c.DoAPIGet(c.fileRoute(fileId), "")
	if err != nil {
		return nil, BuildResponse(r), err
	}
	defer closeBody(r)

	data, err := ioutil.ReadAll(r.Body)
	if err != nil {
		return nil, BuildResponse(r), NewAppError("GetFile", "model.client.read_file.app_error", nil, err.Error(), r.StatusCode)
	}
	return data, BuildResponse(r), nil
}

// DownloadFile gets the bytes for a file by id, optionally adding headers to force the browser to download it.
func (c *Client4) DownloadFile(fileId string, download bool) ([]byte, *Response, error) {
	r, err := c.DoAPIGet(c.fileRoute(fileId)+fmt.Sprintf("?download=%v", download), "")
	if err != nil {
		return nil, BuildResponse(r), err
	}
	defer closeBody(r)

	data, err := ioutil.ReadAll(r.Body)
	if err != nil {
		return nil, BuildResponse(r), NewAppError("DownloadFile", "model.client.read_file.app_error", nil, err.Error(), r.StatusCode)
	}
	return data, BuildResponse(r), nil
}

// GetFileThumbnail gets the bytes for a file by id.
func (c *Client4) GetFileThumbnail(fileId string) ([]byte, *Response, error) {
	r, err := c.DoAPIGet(c.fileRoute(fileId)+"/thumbnail", "")
	if err != nil {
		return nil, BuildResponse(r), err
	}
	defer closeBody(r)

	data, err := ioutil.ReadAll(r.Body)
	if err != nil {
		return nil, BuildResponse(r), NewAppError("GetFileThumbnail", "model.client.read_file.app_error", nil, err.Error(), r.StatusCode)
	}
	return data, BuildResponse(r), nil
}

// DownloadFileThumbnail gets the bytes for a file by id, optionally adding headers to force the browser to download it.
func (c *Client4) DownloadFileThumbnail(fileId string, download bool) ([]byte, *Response, error) {
	r, err := c.DoAPIGet(c.fileRoute(fileId)+fmt.Sprintf("/thumbnail?download=%v", download), "")
	if err != nil {
		return nil, BuildResponse(r), err
	}
	defer closeBody(r)

	data, err := ioutil.ReadAll(r.Body)
	if err != nil {
		return nil, BuildResponse(r), NewAppError("DownloadFileThumbnail", "model.client.read_file.app_error", nil, err.Error(), r.StatusCode)
	}
	return data, BuildResponse(r), nil
}

// GetFileLink gets the public link of a file by id.
func (c *Client4) GetFileLink(fileId string) (string, *Response, error) {
	r, err := c.DoAPIGet(c.fileRoute(fileId)+"/link", "")
	if err != nil {
		return "", BuildResponse(r), err
	}
	defer closeBody(r)
	return MapFromJSON(r.Body)["link"], BuildResponse(r), nil
}

// GetFilePreview gets the bytes for a file by id.
func (c *Client4) GetFilePreview(fileId string) ([]byte, *Response, error) {
	r, err := c.DoAPIGet(c.fileRoute(fileId)+"/preview", "")
	if err != nil {
		return nil, BuildResponse(r), err
	}
	defer closeBody(r)

	data, err := ioutil.ReadAll(r.Body)
	if err != nil {
		return nil, BuildResponse(r), NewAppError("GetFilePreview", "model.client.read_file.app_error", nil, err.Error(), r.StatusCode)
	}
	return data, BuildResponse(r), nil
}

// DownloadFilePreview gets the bytes for a file by id.
func (c *Client4) DownloadFilePreview(fileId string, download bool) ([]byte, *Response, error) {
	r, err := c.DoAPIGet(c.fileRoute(fileId)+fmt.Sprintf("/preview?download=%v", download), "")
	if err != nil {
		return nil, BuildResponse(r), err
	}
	defer closeBody(r)

	data, err := ioutil.ReadAll(r.Body)
	if err != nil {
		return nil, BuildResponse(r), NewAppError("DownloadFilePreview", "model.client.read_file.app_error", nil, err.Error(), r.StatusCode)
	}
	return data, BuildResponse(r), nil
}

// GetFileInfo gets all the file info objects.
func (c *Client4) GetFileInfo(fileId string) (*FileInfo, *Response, error) {
	r, err := c.DoAPIGet(c.fileRoute(fileId)+"/info", "")
	if err != nil {
		return nil, BuildResponse(r), err
	}
	defer closeBody(r)

	var fi FileInfo
	if jsonErr := json.NewDecoder(r.Body).Decode(&fi); jsonErr != nil {
		return nil, nil, NewAppError("GetFileInfo", "api.unmarshal_error", nil, jsonErr.Error(), http.StatusInternalServerError)
	}
	return &fi, BuildResponse(r), nil
}

// GetFileInfosForPost gets all the file info objects attached to a post.
func (c *Client4) GetFileInfosForPost(postId string, etag string) ([]*FileInfo, *Response, error) {
	r, err := c.DoAPIGet(c.postRoute(postId)+"/files/info", etag)
	if err != nil {
		return nil, BuildResponse(r), err
	}
	defer closeBody(r)

	var list []*FileInfo
	if r.StatusCode == http.StatusNotModified {
		return list, BuildResponse(r), nil
	}
	if jsonErr := json.NewDecoder(r.Body).Decode(&list); jsonErr != nil {
		return nil, nil, NewAppError("GetFileInfosForPost", "api.unmarshal_error", nil, jsonErr.Error(), http.StatusInternalServerError)
	}
	return list, BuildResponse(r), nil
}

// General/System Section

// GenerateSupportPacket downloads the generated support packet
func (c *Client4) GenerateSupportPacket() ([]byte, *Response, error) {
	r, err := c.DoAPIGet(c.systemRoute()+"/support_packet", "")
	if err != nil {
		return nil, BuildResponse(r), err
	}
	defer closeBody(r)

	data, err := ioutil.ReadAll(r.Body)
	if err != nil {
		return nil, BuildResponse(r), NewAppError("GetFile", "model.client.read_job_result_file.app_error", nil, err.Error(), r.StatusCode)
	}
	return data, BuildResponse(r), nil
}

// GetPing will return ok if the running goRoutines are below the threshold and unhealthy for above.
func (c *Client4) GetPing() (string, *Response, error) {
	r, err := c.DoAPIGet(c.systemRoute()+"/ping", "")
	if r != nil && r.StatusCode == 500 {
		defer r.Body.Close()
		return StatusUnhealthy, BuildResponse(r), err
	}
	if err != nil {
		return "", BuildResponse(r), err
	}
	defer closeBody(r)
	return MapFromJSON(r.Body)["status"], BuildResponse(r), nil
}

// GetPingWithServerStatus will return ok if several basic server health checks
// all pass successfully.
func (c *Client4) GetPingWithServerStatus() (string, *Response, error) {
	r, err := c.DoAPIGet(c.systemRoute()+"/ping?get_server_status="+c.boolString(true), "")
	if r != nil && r.StatusCode == 500 {
		defer r.Body.Close()
		return StatusUnhealthy, BuildResponse(r), err
	}
	if err != nil {
		return "", BuildResponse(r), err
	}
	defer closeBody(r)
	return MapFromJSON(r.Body)["status"], BuildResponse(r), nil
}

// GetPingWithFullServerStatus will return the full status if several basic server
// health checks all pass successfully.
func (c *Client4) GetPingWithFullServerStatus() (map[string]string, *Response, error) {
	r, err := c.DoAPIGet(c.systemRoute()+"/ping?get_server_status="+c.boolString(true), "")
	if r != nil && r.StatusCode == 500 {
		defer r.Body.Close()
		return map[string]string{"status": StatusUnhealthy}, BuildResponse(r), err
	}
	if err != nil {
		return nil, BuildResponse(r), err
	}
	defer closeBody(r)
	return MapFromJSON(r.Body), BuildResponse(r), nil
}

// TestEmail will attempt to connect to the configured SMTP server.
func (c *Client4) TestEmail(config *Config) (*Response, error) {
	buf, err := json.Marshal(config)
	if err != nil {
		return nil, NewAppError("TestEmail", "api.marshal_error", nil, err.Error(), http.StatusInternalServerError)
	}
	r, err := c.DoAPIPostBytes(c.testEmailRoute(), buf)
	if err != nil {
		return BuildResponse(r), err
	}
	defer closeBody(r)
	return BuildResponse(r), nil
}

// TestSiteURL will test the validity of a site URL.
func (c *Client4) TestSiteURL(siteURL string) (*Response, error) {
	requestBody := make(map[string]string)
	requestBody["site_url"] = siteURL
	r, err := c.DoAPIPost(c.testSiteURLRoute(), MapToJSON(requestBody))
	if err != nil {
		return BuildResponse(r), err
	}
	defer closeBody(r)
	return BuildResponse(r), nil
}

// TestS3Connection will attempt to connect to the AWS S3.
func (c *Client4) TestS3Connection(config *Config) (*Response, error) {
	buf, err := json.Marshal(config)
<<<<<<< HEAD
	if err != nil {
		return nil, NewAppError("TestS3Connection", "api.marshal_error", nil, err.Error(), http.StatusInternalServerError)
	}
	r, err := c.DoAPIPostBytes(c.testS3Route(), buf)
	if err != nil {
=======
	if err != nil {
		return nil, NewAppError("TestS3Connection", "api.marshal_error", nil, err.Error(), http.StatusInternalServerError)
	}
	r, err := c.DoAPIPostBytes(c.testS3Route(), buf)
	if err != nil {
>>>>>>> 21a61813
		return BuildResponse(r), err
	}
	defer closeBody(r)
	return BuildResponse(r), nil
}

// GetConfig will retrieve the server config with some sanitized items.
func (c *Client4) GetConfig() (*Config, *Response, error) {
	r, err := c.DoAPIGet(c.configRoute(), "")
	if err != nil {
		return nil, BuildResponse(r), err
	}
	defer closeBody(r)
	return ConfigFromJSON(r.Body), BuildResponse(r), nil
}

// ReloadConfig will reload the server configuration.
func (c *Client4) ReloadConfig() (*Response, error) {
	r, err := c.DoAPIPost(c.configRoute()+"/reload", "")
	if err != nil {
		return BuildResponse(r), err
	}
	defer closeBody(r)
	return BuildResponse(r), nil
}

// GetOldClientConfig will retrieve the parts of the server configuration needed by the
// client, formatted in the old format.
func (c *Client4) GetOldClientConfig(etag string) (map[string]string, *Response, error) {
	r, err := c.DoAPIGet(c.configRoute()+"/client?format=old", etag)
	if err != nil {
		return nil, BuildResponse(r), err
	}
	defer closeBody(r)
	return MapFromJSON(r.Body), BuildResponse(r), nil
}

// GetEnvironmentConfig will retrieve a map mirroring the server configuration where fields
// are set to true if the corresponding config setting is set through an environment variable.
// Settings that haven't been set through environment variables will be missing from the map.
func (c *Client4) GetEnvironmentConfig() (map[string]interface{}, *Response, error) {
	r, err := c.DoAPIGet(c.configRoute()+"/environment", "")
	if err != nil {
		return nil, BuildResponse(r), err
	}
	defer closeBody(r)
	return StringInterfaceFromJSON(r.Body), BuildResponse(r), nil
}

// GetOldClientLicense will retrieve the parts of the server license needed by the
// client, formatted in the old format.
func (c *Client4) GetOldClientLicense(etag string) (map[string]string, *Response, error) {
	r, err := c.DoAPIGet(c.licenseRoute()+"/client?format=old", etag)
	if err != nil {
		return nil, BuildResponse(r), err
	}
	defer closeBody(r)
	return MapFromJSON(r.Body), BuildResponse(r), nil
}

// DatabaseRecycle will recycle the connections. Discard current connection and get new one.
func (c *Client4) DatabaseRecycle() (*Response, error) {
	r, err := c.DoAPIPost(c.databaseRoute()+"/recycle", "")
	if err != nil {
		return BuildResponse(r), err
	}
	defer closeBody(r)
	return BuildResponse(r), nil
}

// InvalidateCaches will purge the cache and can affect the performance while is cleaning.
func (c *Client4) InvalidateCaches() (*Response, error) {
	r, err := c.DoAPIPost(c.cacheRoute()+"/invalidate", "")
	if err != nil {
		return BuildResponse(r), err
	}
	defer closeBody(r)
	return BuildResponse(r), nil
}

// UpdateConfig will update the server configuration.
func (c *Client4) UpdateConfig(config *Config) (*Config, *Response, error) {
	buf, err := json.Marshal(config)
<<<<<<< HEAD
	if err != nil {
		return nil, nil, NewAppError("UpdateConfig", "api.marshal_error", nil, err.Error(), http.StatusInternalServerError)
	}
	r, err := c.DoAPIPutBytes(c.configRoute(), buf)
	if err != nil {
=======
	if err != nil {
		return nil, nil, NewAppError("UpdateConfig", "api.marshal_error", nil, err.Error(), http.StatusInternalServerError)
	}
	r, err := c.DoAPIPutBytes(c.configRoute(), buf)
	if err != nil {
>>>>>>> 21a61813
		return nil, BuildResponse(r), err
	}
	defer closeBody(r)
	return ConfigFromJSON(r.Body), BuildResponse(r), nil
}

// MigrateConfig will migrate existing config to the new one.
func (c *Client4) MigrateConfig(from, to string) (*Response, error) {
	m := make(map[string]string, 2)
	m["from"] = from
	m["to"] = to
	r, err := c.DoAPIPost(c.configRoute()+"/migrate", MapToJSON(m))
	if err != nil {
		return BuildResponse(r), err
	}
	defer closeBody(r)
	return BuildResponse(r), nil
}

// UploadLicenseFile will add a license file to the system.
func (c *Client4) UploadLicenseFile(data []byte) (*Response, error) {
	body := &bytes.Buffer{}
	writer := multipart.NewWriter(body)

	part, err := writer.CreateFormFile("license", "test-license.mattermost-license")
	if err != nil {
		return nil, NewAppError("UploadLicenseFile", "model.client.set_profile_user.no_file.app_error", nil, err.Error(), http.StatusBadRequest)
	}

	if _, err = io.Copy(part, bytes.NewBuffer(data)); err != nil {
		return nil, NewAppError("UploadLicenseFile", "model.client.set_profile_user.no_file.app_error", nil, err.Error(), http.StatusBadRequest)
	}

	if err = writer.Close(); err != nil {
		return nil, NewAppError("UploadLicenseFile", "model.client.set_profile_user.writer.app_error", nil, err.Error(), http.StatusBadRequest)
	}

	rq, err := http.NewRequest("POST", c.APIURL+c.licenseRoute(), bytes.NewReader(body.Bytes()))
	if err != nil {
		return nil, err
	}
	rq.Header.Set("Content-Type", writer.FormDataContentType())

	if c.AuthToken != "" {
		rq.Header.Set(HeaderAuth, c.AuthType+" "+c.AuthToken)
	}

	rp, err := c.HTTPClient.Do(rq)
	if err != nil {
		return BuildResponse(rp), err
	}
	defer closeBody(rp)

	if rp.StatusCode >= 300 {
		return BuildResponse(rp), AppErrorFromJSON(rp.Body)
	}

	return BuildResponse(rp), nil
}

// RemoveLicenseFile will remove the server license it exists. Note that this will
// disable all enterprise features.
func (c *Client4) RemoveLicenseFile() (*Response, error) {
	r, err := c.DoAPIDelete(c.licenseRoute())
	if err != nil {
		return BuildResponse(r), err
	}
	defer closeBody(r)
	return BuildResponse(r), nil
}

// GetAnalyticsOld will retrieve analytics using the old format. New format is not
// available but the "/analytics" endpoint is reserved for it. The "name" argument is optional
// and defaults to "standard". The "teamId" argument is optional and will limit results
// to a specific team.
func (c *Client4) GetAnalyticsOld(name, teamId string) (AnalyticsRows, *Response, error) {
	query := fmt.Sprintf("?name=%v&team_id=%v", name, teamId)
	r, err := c.DoAPIGet(c.analyticsRoute()+"/old"+query, "")
	if err != nil {
		return nil, BuildResponse(r), err
	}
	defer closeBody(r)

	var rows AnalyticsRows
	err = json.NewDecoder(r.Body).Decode(&rows)
	if err != nil {
		return nil, BuildResponse(r), NewAppError("GetAnalyticsOld", "api.marshal_error", nil, err.Error(), http.StatusInternalServerError)
	}
	return rows, BuildResponse(r), nil
}

// Webhooks Section

// CreateIncomingWebhook creates an incoming webhook for a channel.
func (c *Client4) CreateIncomingWebhook(hook *IncomingWebhook) (*IncomingWebhook, *Response, error) {
	buf, err := json.Marshal(hook)
<<<<<<< HEAD
	if err != nil {
		return nil, nil, NewAppError("CreateIncomingWebhook", "api.marshal_error", nil, err.Error(), http.StatusInternalServerError)
	}
	r, err := c.DoAPIPostBytes(c.incomingWebhooksRoute(), buf)
	if err != nil {
=======
	if err != nil {
		return nil, nil, NewAppError("CreateIncomingWebhook", "api.marshal_error", nil, err.Error(), http.StatusInternalServerError)
	}
	r, err := c.DoAPIPostBytes(c.incomingWebhooksRoute(), buf)
	if err != nil {
>>>>>>> 21a61813
		return nil, BuildResponse(r), err
	}
	defer closeBody(r)

	var iw IncomingWebhook
	if jsonErr := json.NewDecoder(r.Body).Decode(&iw); jsonErr != nil {
		return nil, nil, NewAppError("CreateIncomingWebhook", "api.unmarshal_error", nil, jsonErr.Error(), http.StatusInternalServerError)
	}
	return &iw, BuildResponse(r), nil
}

// UpdateIncomingWebhook updates an incoming webhook for a channel.
func (c *Client4) UpdateIncomingWebhook(hook *IncomingWebhook) (*IncomingWebhook, *Response, error) {
	buf, err := json.Marshal(hook)
<<<<<<< HEAD
	if err != nil {
		return nil, nil, NewAppError("UpdateIncomingWebhook", "api.marshal_error", nil, err.Error(), http.StatusInternalServerError)
	}
	r, err := c.DoAPIPutBytes(c.incomingWebhookRoute(hook.Id), buf)
	if err != nil {
=======
	if err != nil {
		return nil, nil, NewAppError("UpdateIncomingWebhook", "api.marshal_error", nil, err.Error(), http.StatusInternalServerError)
	}
	r, err := c.DoAPIPutBytes(c.incomingWebhookRoute(hook.Id), buf)
	if err != nil {
>>>>>>> 21a61813
		return nil, BuildResponse(r), err
	}
	defer closeBody(r)

	var iw IncomingWebhook
	if jsonErr := json.NewDecoder(r.Body).Decode(&iw); jsonErr != nil {
		return nil, nil, NewAppError("UpdateIncomingWebhook", "api.unmarshal_error", nil, jsonErr.Error(), http.StatusInternalServerError)
	}
	return &iw, BuildResponse(r), nil
}

// GetIncomingWebhooks returns a page of incoming webhooks on the system. Page counting starts at 0.
func (c *Client4) GetIncomingWebhooks(page int, perPage int, etag string) ([]*IncomingWebhook, *Response, error) {
	query := fmt.Sprintf("?page=%v&per_page=%v", page, perPage)
	r, err := c.DoAPIGet(c.incomingWebhooksRoute()+query, etag)
	if err != nil {
		return nil, BuildResponse(r), err
	}
	defer closeBody(r)
	var iwl []*IncomingWebhook
	if r.StatusCode == http.StatusNotModified {
		return iwl, BuildResponse(r), nil
	}
	if jsonErr := json.NewDecoder(r.Body).Decode(&iwl); jsonErr != nil {
		return nil, nil, NewAppError("GetIncomingWebhooks", "api.unmarshal_error", nil, jsonErr.Error(), http.StatusInternalServerError)
	}
	return iwl, BuildResponse(r), nil
}

// GetIncomingWebhooksForTeam returns a page of incoming webhooks for a team. Page counting starts at 0.
func (c *Client4) GetIncomingWebhooksForTeam(teamId string, page int, perPage int, etag string) ([]*IncomingWebhook, *Response, error) {
	query := fmt.Sprintf("?page=%v&per_page=%v&team_id=%v", page, perPage, teamId)
	r, err := c.DoAPIGet(c.incomingWebhooksRoute()+query, etag)
	if err != nil {
		return nil, BuildResponse(r), err
	}
	defer closeBody(r)
	var iwl []*IncomingWebhook
	if r.StatusCode == http.StatusNotModified {
		return iwl, BuildResponse(r), nil
	}
	if jsonErr := json.NewDecoder(r.Body).Decode(&iwl); jsonErr != nil {
		return nil, nil, NewAppError("GetIncomingWebhooksForTeam", "api.unmarshal_error", nil, jsonErr.Error(), http.StatusInternalServerError)
	}
	return iwl, BuildResponse(r), nil
}

// GetIncomingWebhook returns an Incoming webhook given the hook ID.
func (c *Client4) GetIncomingWebhook(hookID string, etag string) (*IncomingWebhook, *Response, error) {
	r, err := c.DoAPIGet(c.incomingWebhookRoute(hookID), etag)
	if err != nil {
		return nil, BuildResponse(r), err
	}
	defer closeBody(r)
	var iw IncomingWebhook
	if r.StatusCode == http.StatusNotModified {
		return &iw, BuildResponse(r), nil
	}
	if jsonErr := json.NewDecoder(r.Body).Decode(&iw); jsonErr != nil {
		return nil, nil, NewAppError("GetIncomingWebhook", "api.unmarshal_error", nil, jsonErr.Error(), http.StatusInternalServerError)
	}
	return &iw, BuildResponse(r), nil
}

// DeleteIncomingWebhook deletes and Incoming Webhook given the hook ID.
func (c *Client4) DeleteIncomingWebhook(hookID string) (*Response, error) {
	r, err := c.DoAPIDelete(c.incomingWebhookRoute(hookID))
	if err != nil {
		return BuildResponse(r), err
	}
	defer closeBody(r)
	return BuildResponse(r), nil
}

// CreateOutgoingWebhook creates an outgoing webhook for a team or channel.
func (c *Client4) CreateOutgoingWebhook(hook *OutgoingWebhook) (*OutgoingWebhook, *Response, error) {
	buf, err := json.Marshal(hook)
	if err != nil {
		return nil, nil, NewAppError("CreateOutgoingWebhook", "api.marshal_error", nil, err.Error(), http.StatusInternalServerError)
	}
	r, err := c.DoAPIPostBytes(c.outgoingWebhooksRoute(), buf)
	if err != nil {
		return nil, BuildResponse(r), err
	}
	defer closeBody(r)
	var ow OutgoingWebhook
	if jsonErr := json.NewDecoder(r.Body).Decode(&ow); jsonErr != nil {
		return nil, nil, NewAppError("CreateOutgoingWebhook", "api.unmarshal_error", nil, jsonErr.Error(), http.StatusInternalServerError)
	}
	return &ow, BuildResponse(r), nil
}

// UpdateOutgoingWebhook creates an outgoing webhook for a team or channel.
func (c *Client4) UpdateOutgoingWebhook(hook *OutgoingWebhook) (*OutgoingWebhook, *Response, error) {
	buf, err := json.Marshal(hook)
<<<<<<< HEAD
	if err != nil {
		return nil, nil, NewAppError("UpdateOutgoingWebhook", "api.marshal_error", nil, err.Error(), http.StatusInternalServerError)
	}
	r, err := c.DoAPIPutBytes(c.outgoingWebhookRoute(hook.Id), buf)
	if err != nil {
=======
	if err != nil {
		return nil, nil, NewAppError("UpdateOutgoingWebhook", "api.marshal_error", nil, err.Error(), http.StatusInternalServerError)
	}
	r, err := c.DoAPIPutBytes(c.outgoingWebhookRoute(hook.Id), buf)
	if err != nil {
>>>>>>> 21a61813
		return nil, BuildResponse(r), err
	}
	defer closeBody(r)
	var ow OutgoingWebhook
	if jsonErr := json.NewDecoder(r.Body).Decode(&ow); jsonErr != nil {
		return nil, nil, NewAppError("UpdateOutgoingWebhook", "api.unmarshal_error", nil, jsonErr.Error(), http.StatusInternalServerError)
	}
	return &ow, BuildResponse(r), nil
}

// GetOutgoingWebhooks returns a page of outgoing webhooks on the system. Page counting starts at 0.
func (c *Client4) GetOutgoingWebhooks(page int, perPage int, etag string) ([]*OutgoingWebhook, *Response, error) {
	query := fmt.Sprintf("?page=%v&per_page=%v", page, perPage)
	r, err := c.DoAPIGet(c.outgoingWebhooksRoute()+query, etag)
	if err != nil {
		return nil, BuildResponse(r), err
	}
	defer closeBody(r)
	var owl []*OutgoingWebhook
	if r.StatusCode == http.StatusNotModified {
		return owl, BuildResponse(r), nil
	}
	if jsonErr := json.NewDecoder(r.Body).Decode(&owl); jsonErr != nil {
		return nil, nil, NewAppError("GetOutgoingWebhooks", "api.unmarshal_error", nil, jsonErr.Error(), http.StatusInternalServerError)
	}
	return owl, BuildResponse(r), nil
}

// GetOutgoingWebhook outgoing webhooks on the system requested by Hook Id.
func (c *Client4) GetOutgoingWebhook(hookId string) (*OutgoingWebhook, *Response, error) {
	r, err := c.DoAPIGet(c.outgoingWebhookRoute(hookId), "")
	if err != nil {
		return nil, BuildResponse(r), err
	}
	defer closeBody(r)
	var ow OutgoingWebhook
	if jsonErr := json.NewDecoder(r.Body).Decode(&ow); jsonErr != nil {
		return nil, nil, NewAppError("GetOutgoingWebhook", "api.unmarshal_error", nil, jsonErr.Error(), http.StatusInternalServerError)
	}
	return &ow, BuildResponse(r), nil
}

// GetOutgoingWebhooksForChannel returns a page of outgoing webhooks for a channel. Page counting starts at 0.
func (c *Client4) GetOutgoingWebhooksForChannel(channelId string, page int, perPage int, etag string) ([]*OutgoingWebhook, *Response, error) {
	query := fmt.Sprintf("?page=%v&per_page=%v&channel_id=%v", page, perPage, channelId)
	r, err := c.DoAPIGet(c.outgoingWebhooksRoute()+query, etag)
	if err != nil {
		return nil, BuildResponse(r), err
	}
	defer closeBody(r)
	var owl []*OutgoingWebhook
	if r.StatusCode == http.StatusNotModified {
		return owl, BuildResponse(r), nil
	}
	if jsonErr := json.NewDecoder(r.Body).Decode(&owl); jsonErr != nil {
		return nil, nil, NewAppError("GetOutgoingWebhooksForChannel", "api.unmarshal_error", nil, jsonErr.Error(), http.StatusInternalServerError)
	}
	return owl, BuildResponse(r), nil
}

// GetOutgoingWebhooksForTeam returns a page of outgoing webhooks for a team. Page counting starts at 0.
func (c *Client4) GetOutgoingWebhooksForTeam(teamId string, page int, perPage int, etag string) ([]*OutgoingWebhook, *Response, error) {
	query := fmt.Sprintf("?page=%v&per_page=%v&team_id=%v", page, perPage, teamId)
	r, err := c.DoAPIGet(c.outgoingWebhooksRoute()+query, etag)
	if err != nil {
		return nil, BuildResponse(r), err
	}
	defer closeBody(r)
	var owl []*OutgoingWebhook
	if r.StatusCode == http.StatusNotModified {
		return owl, BuildResponse(r), nil
	}
	if jsonErr := json.NewDecoder(r.Body).Decode(&owl); jsonErr != nil {
		return nil, nil, NewAppError("GetOutgoingWebhooksForTeam", "api.unmarshal_error", nil, jsonErr.Error(), http.StatusInternalServerError)
	}
	return owl, BuildResponse(r), nil
}

// RegenOutgoingHookToken regenerate the outgoing webhook token.
func (c *Client4) RegenOutgoingHookToken(hookId string) (*OutgoingWebhook, *Response, error) {
	r, err := c.DoAPIPost(c.outgoingWebhookRoute(hookId)+"/regen_token", "")
	if err != nil {
		return nil, BuildResponse(r), err
	}
	defer closeBody(r)
	var ow OutgoingWebhook
	if jsonErr := json.NewDecoder(r.Body).Decode(&ow); jsonErr != nil {
		return nil, nil, NewAppError("RegenOutgoingHookToken", "api.unmarshal_error", nil, jsonErr.Error(), http.StatusInternalServerError)
	}
	return &ow, BuildResponse(r), nil
}

// DeleteOutgoingWebhook delete the outgoing webhook on the system requested by Hook Id.
func (c *Client4) DeleteOutgoingWebhook(hookId string) (*Response, error) {
	r, err := c.DoAPIDelete(c.outgoingWebhookRoute(hookId))
	if err != nil {
		return BuildResponse(r), err
	}
	defer closeBody(r)
	return BuildResponse(r), nil
}

// Preferences Section

// GetPreferences returns the user's preferences.
func (c *Client4) GetPreferences(userId string) (Preferences, *Response, error) {
	r, err := c.DoAPIGet(c.preferencesRoute(userId), "")
	if err != nil {
		return nil, BuildResponse(r), err
	}
	defer closeBody(r)

	var prefs Preferences
	if jsonErr := json.NewDecoder(r.Body).Decode(&prefs); jsonErr != nil {
		return nil, nil, NewAppError("GetPreferences", "api.unmarshal_error", nil, jsonErr.Error(), http.StatusInternalServerError)
	}
	return prefs, BuildResponse(r), nil
}

// UpdatePreferences saves the user's preferences.
func (c *Client4) UpdatePreferences(userId string, preferences Preferences) (*Response, error) {
	buf, err := json.Marshal(preferences)
	if err != nil {
		return nil, NewAppError("UpdatePreferences", "api.marshal_error", nil, err.Error(), http.StatusInternalServerError)
	}
	r, err := c.DoAPIPutBytes(c.preferencesRoute(userId), buf)
	if err != nil {
		return BuildResponse(r), err
	}
	defer closeBody(r)
	return BuildResponse(r), nil
}

// DeletePreferences deletes the user's preferences.
func (c *Client4) DeletePreferences(userId string, preferences Preferences) (*Response, error) {
	buf, err := json.Marshal(preferences)
	if err != nil {
		return nil, NewAppError("DeletePreferences", "api.marshal_error", nil, err.Error(), http.StatusInternalServerError)
	}
	r, err := c.DoAPIPostBytes(c.preferencesRoute(userId)+"/delete", buf)
	if err != nil {
		return BuildResponse(r), err
	}
	defer closeBody(r)
	return BuildResponse(r), nil
}

// GetPreferencesByCategory returns the user's preferences from the provided category string.
func (c *Client4) GetPreferencesByCategory(userId string, category string) (Preferences, *Response, error) {
	url := fmt.Sprintf(c.preferencesRoute(userId)+"/%s", category)
	r, err := c.DoAPIGet(url, "")
	if err != nil {
		return nil, BuildResponse(r), err
	}
	defer closeBody(r)
	var prefs Preferences
	if jsonErr := json.NewDecoder(r.Body).Decode(&prefs); jsonErr != nil {
		return nil, nil, NewAppError("GetPreferencesByCategory", "api.unmarshal_error", nil, jsonErr.Error(), http.StatusInternalServerError)
	}
	return prefs, BuildResponse(r), nil
}

// GetPreferenceByCategoryAndName returns the user's preferences from the provided category and preference name string.
func (c *Client4) GetPreferenceByCategoryAndName(userId string, category string, preferenceName string) (*Preference, *Response, error) {
	url := fmt.Sprintf(c.preferencesRoute(userId)+"/%s/name/%v", category, preferenceName)
	r, err := c.DoAPIGet(url, "")
	if err != nil {
		return nil, BuildResponse(r), err
	}
	defer closeBody(r)

	var pref Preference
	if jsonErr := json.NewDecoder(r.Body).Decode(&pref); jsonErr != nil {
		return nil, nil, NewAppError("GetPreferenceByCategoryAndName", "api.unmarshal_error", nil, jsonErr.Error(), http.StatusInternalServerError)
	}
	return &pref, BuildResponse(r), nil
}

// SAML Section

// GetSamlMetadata returns metadata for the SAML configuration.
func (c *Client4) GetSamlMetadata() (string, *Response, error) {
	r, err := c.DoAPIGet(c.samlRoute()+"/metadata", "")
	if err != nil {
		return "", BuildResponse(r), err
	}
	defer closeBody(r)

	buf := new(bytes.Buffer)
	_, err = buf.ReadFrom(r.Body)
	if err != nil {
		return "", BuildResponse(r), err
	}

	return buf.String(), BuildResponse(r), nil
}

func fileToMultipart(data []byte, filename string) ([]byte, *multipart.Writer, error) {
	body := &bytes.Buffer{}
	writer := multipart.NewWriter(body)

	part, err := writer.CreateFormFile("certificate", filename)
	if err != nil {
		return nil, nil, err
	}

	if _, err = io.Copy(part, bytes.NewBuffer(data)); err != nil {
		return nil, nil, err
	}

	if err := writer.Close(); err != nil {
		return nil, nil, err
	}

	return body.Bytes(), writer, nil
}

// UploadSamlIdpCertificate will upload an IDP certificate for SAML and set the config to use it.
// The filename parameter is deprecated and ignored: the server will pick a hard-coded filename when writing to disk.
func (c *Client4) UploadSamlIdpCertificate(data []byte, filename string) (*Response, error) {
	body, writer, err := fileToMultipart(data, filename)
	if err != nil {
		return nil, NewAppError("UploadSamlIdpCertificate", "model.client.upload_saml_cert.app_error", nil, err.Error(), http.StatusBadRequest)
	}

	_, resp, err := c.DoUploadFile(c.samlRoute()+"/certificate/idp", body, writer.FormDataContentType())
	return resp, err
}

// UploadSamlPublicCertificate will upload a public certificate for SAML and set the config to use it.
// The filename parameter is deprecated and ignored: the server will pick a hard-coded filename when writing to disk.
func (c *Client4) UploadSamlPublicCertificate(data []byte, filename string) (*Response, error) {
	body, writer, err := fileToMultipart(data, filename)
	if err != nil {
		return nil, NewAppError("UploadSamlPublicCertificate", "model.client.upload_saml_cert.app_error", nil, err.Error(), http.StatusBadRequest)
	}

	_, resp, err := c.DoUploadFile(c.samlRoute()+"/certificate/public", body, writer.FormDataContentType())
	return resp, err
}

// UploadSamlPrivateCertificate will upload a private key for SAML and set the config to use it.
// The filename parameter is deprecated and ignored: the server will pick a hard-coded filename when writing to disk.
func (c *Client4) UploadSamlPrivateCertificate(data []byte, filename string) (*Response, error) {
	body, writer, err := fileToMultipart(data, filename)
	if err != nil {
		return nil, NewAppError("UploadSamlPrivateCertificate", "model.client.upload_saml_cert.app_error", nil, err.Error(), http.StatusBadRequest)
	}

	_, resp, err := c.DoUploadFile(c.samlRoute()+"/certificate/private", body, writer.FormDataContentType())
	return resp, err
}

// DeleteSamlIdpCertificate deletes the SAML IDP certificate from the server and updates the config to not use it and disable SAML.
func (c *Client4) DeleteSamlIdpCertificate() (*Response, error) {
	r, err := c.DoAPIDelete(c.samlRoute() + "/certificate/idp")
	if err != nil {
		return BuildResponse(r), err
	}
	defer closeBody(r)
	return BuildResponse(r), nil
}

// DeleteSamlPublicCertificate deletes the SAML IDP certificate from the server and updates the config to not use it and disable SAML.
func (c *Client4) DeleteSamlPublicCertificate() (*Response, error) {
	r, err := c.DoAPIDelete(c.samlRoute() + "/certificate/public")
	if err != nil {
		return BuildResponse(r), err
	}
	defer closeBody(r)
	return BuildResponse(r), nil
}

// DeleteSamlPrivateCertificate deletes the SAML IDP certificate from the server and updates the config to not use it and disable SAML.
func (c *Client4) DeleteSamlPrivateCertificate() (*Response, error) {
	r, err := c.DoAPIDelete(c.samlRoute() + "/certificate/private")
	if err != nil {
		return BuildResponse(r), err
	}
	defer closeBody(r)
	return BuildResponse(r), nil
}

// GetSamlCertificateStatus returns metadata for the SAML configuration.
func (c *Client4) GetSamlCertificateStatus() (*SamlCertificateStatus, *Response, error) {
	r, err := c.DoAPIGet(c.samlRoute()+"/certificate/status", "")
	if err != nil {
		return nil, BuildResponse(r), err
	}
	defer closeBody(r)

	var status SamlCertificateStatus
	if jsonErr := json.NewDecoder(r.Body).Decode(&status); jsonErr != nil {
		return nil, nil, NewAppError("GetSamlCertificateStatus", "api.unmarshal_error", nil, jsonErr.Error(), http.StatusInternalServerError)
	}
	return &status, BuildResponse(r), nil
}

func (c *Client4) GetSamlMetadataFromIdp(samlMetadataURL string) (*SamlMetadataResponse, *Response, error) {
	requestBody := make(map[string]string)
	requestBody["saml_metadata_url"] = samlMetadataURL
	r, err := c.DoAPIPost(c.samlRoute()+"/metadatafromidp", MapToJSON(requestBody))
	if err != nil {
		return nil, BuildResponse(r), err
	}

	defer closeBody(r)
	var resp SamlMetadataResponse
	if jsonErr := json.NewDecoder(r.Body).Decode(&resp); jsonErr != nil {
		return nil, nil, NewAppError("GetSamlMetadataFromIdp", "api.unmarshal_error", nil, jsonErr.Error(), http.StatusInternalServerError)
	}
	return &resp, BuildResponse(r), nil
}

// ResetSamlAuthDataToEmail resets the AuthData field of SAML users to their Email.
func (c *Client4) ResetSamlAuthDataToEmail(includeDeleted bool, dryRun bool, userIDs []string) (int64, *Response, error) {
	params := map[string]interface{}{
		"include_deleted": includeDeleted,
		"dry_run":         dryRun,
		"user_ids":        userIDs,
	}
	b, _ := json.Marshal(params)
	r, err := c.DoAPIPostBytes(c.samlRoute()+"/reset_auth_data", b)
	if err != nil {
		return 0, BuildResponse(r), err
	}
	defer closeBody(r)
	respBody := map[string]int64{}
	err = json.NewDecoder(r.Body).Decode(&respBody)
	if err != nil {
		return 0, BuildResponse(r), NewAppError("Api4.ResetSamlAuthDataToEmail", "api.marshal_error", nil, err.Error(), http.StatusInternalServerError)
	}
	return respBody["num_affected"], BuildResponse(r), nil
}

// Compliance Section

// CreateComplianceReport creates an incoming webhook for a channel.
func (c *Client4) CreateComplianceReport(report *Compliance) (*Compliance, *Response, error) {
	buf, err := json.Marshal(report)
<<<<<<< HEAD
	if err != nil {
		return nil, nil, NewAppError("CreateComplianceReport", "api.marshal_error", nil, err.Error(), http.StatusInternalServerError)
	}
	r, err := c.DoAPIPostBytes(c.complianceReportsRoute(), buf)
	if err != nil {
=======
	if err != nil {
		return nil, nil, NewAppError("CreateComplianceReport", "api.marshal_error", nil, err.Error(), http.StatusInternalServerError)
	}
	r, err := c.DoAPIPostBytes(c.complianceReportsRoute(), buf)
	if err != nil {
>>>>>>> 21a61813
		return nil, BuildResponse(r), err
	}
	defer closeBody(r)
	var comp Compliance
	if jsonErr := json.NewDecoder(r.Body).Decode(&comp); jsonErr != nil {
		return nil, nil, NewAppError("CreateComplianceReport", "api.unmarshal_error", nil, jsonErr.Error(), http.StatusInternalServerError)
	}
	return &comp, BuildResponse(r), nil
}

// GetComplianceReports returns list of compliance reports.
func (c *Client4) GetComplianceReports(page, perPage int) (Compliances, *Response, error) {
	query := fmt.Sprintf("?page=%v&per_page=%v", page, perPage)
	r, err := c.DoAPIGet(c.complianceReportsRoute()+query, "")
	if err != nil {
		return nil, BuildResponse(r), err
	}
	defer closeBody(r)
	var comp Compliances
	if jsonErr := json.NewDecoder(r.Body).Decode(&comp); jsonErr != nil {
		return nil, nil, NewAppError("GetComplianceReports", "api.unmarshal_error", nil, jsonErr.Error(), http.StatusInternalServerError)
	}
	return comp, BuildResponse(r), nil
}

// GetComplianceReport returns a compliance report.
func (c *Client4) GetComplianceReport(reportId string) (*Compliance, *Response, error) {
	r, err := c.DoAPIGet(c.complianceReportRoute(reportId), "")
	if err != nil {
		return nil, BuildResponse(r), err
	}
	defer closeBody(r)
	var comp Compliance
	if jsonErr := json.NewDecoder(r.Body).Decode(&comp); jsonErr != nil {
		return nil, nil, NewAppError("GetComplianceReport", "api.unmarshal_error", nil, jsonErr.Error(), http.StatusInternalServerError)
	}
	return &comp, BuildResponse(r), nil
}

// DownloadComplianceReport returns a full compliance report as a file.
func (c *Client4) DownloadComplianceReport(reportId string) ([]byte, *Response, error) {
	rq, err := http.NewRequest("GET", c.APIURL+c.complianceReportDownloadRoute(reportId), nil)
	if err != nil {
		return nil, nil, err
	}

	if c.AuthToken != "" {
		rq.Header.Set(HeaderAuth, "BEARER "+c.AuthToken)
	}

	rp, err := c.HTTPClient.Do(rq)
	if err != nil {
		return nil, BuildResponse(rp), err
	}
	defer closeBody(rp)

	if rp.StatusCode >= 300 {
		return nil, BuildResponse(rp), AppErrorFromJSON(rp.Body)
	}

	data, err := ioutil.ReadAll(rp.Body)
	if err != nil {
		return nil, BuildResponse(rp), NewAppError("DownloadComplianceReport", "model.client.read_file.app_error", nil, err.Error(), rp.StatusCode)
	}

	return data, BuildResponse(rp), nil
}

// Cluster Section

// GetClusterStatus returns the status of all the configured cluster nodes.
func (c *Client4) GetClusterStatus() ([]*ClusterInfo, *Response, error) {
	r, err := c.DoAPIGet(c.clusterRoute()+"/status", "")
	if err != nil {
		return nil, BuildResponse(r), err
	}
	defer closeBody(r)
	var list []*ClusterInfo
	if jsonErr := json.NewDecoder(r.Body).Decode(&list); jsonErr != nil {
		return nil, nil, NewAppError("GetClusterStatus", "api.unmarshal_error", nil, jsonErr.Error(), http.StatusInternalServerError)
	}
	return list, BuildResponse(r), nil
}

// LDAP Section

// SyncLdap will force a sync with the configured LDAP server.
// If includeRemovedMembers is true, then group members who left or were removed from a
// synced team/channel will be re-joined; otherwise, they will be excluded.
func (c *Client4) SyncLdap(includeRemovedMembers bool) (*Response, error) {
	reqBody, _ := json.Marshal(map[string]interface{}{
		"include_removed_members": includeRemovedMembers,
	})
	r, err := c.DoAPIPostBytes(c.ldapRoute()+"/sync", reqBody)
	if err != nil {
		return BuildResponse(r), err
	}
	defer closeBody(r)
	return BuildResponse(r), nil
}

// TestLdap will attempt to connect to the configured LDAP server and return OK if configured
// correctly.
func (c *Client4) TestLdap() (*Response, error) {
	r, err := c.DoAPIPost(c.ldapRoute()+"/test", "")
	if err != nil {
		return BuildResponse(r), err
	}
	defer closeBody(r)
	return BuildResponse(r), nil
}

// GetLdapGroups retrieves the immediate child groups of the given parent group.
func (c *Client4) GetLdapGroups() ([]*Group, *Response, error) {
	path := fmt.Sprintf("%s/groups", c.ldapRoute())

	r, err := c.DoAPIGet(path, "")
	if err != nil {
		return nil, BuildResponse(r), err
	}
	defer closeBody(r)

	responseData := struct {
		Count  int      `json:"count"`
		Groups []*Group `json:"groups"`
	}{}
	if err := json.NewDecoder(r.Body).Decode(&responseData); err != nil {
		return nil, BuildResponse(r), NewAppError("Api4.GetLdapGroups", "api.marshal_error", nil, err.Error(), http.StatusInternalServerError)
	}
	for i := range responseData.Groups {
		responseData.Groups[i].DisplayName = *responseData.Groups[i].Name
	}

	return responseData.Groups, BuildResponse(r), nil
}

// LinkLdapGroup creates or undeletes a Mattermost group and associates it to the given LDAP group DN.
func (c *Client4) LinkLdapGroup(dn string) (*Group, *Response, error) {
	path := fmt.Sprintf("%s/groups/%s/link", c.ldapRoute(), dn)

	r, err := c.DoAPIPost(path, "")
	if err != nil {
		return nil, BuildResponse(r), err
	}
	defer closeBody(r)

	var g Group
	if jsonErr := json.NewDecoder(r.Body).Decode(&g); jsonErr != nil {
		return nil, nil, NewAppError("LinkLdapGroup", "api.unmarshal_error", nil, jsonErr.Error(), http.StatusInternalServerError)
	}
	return &g, BuildResponse(r), nil
}

// UnlinkLdapGroup deletes the Mattermost group associated with the given LDAP group DN.
func (c *Client4) UnlinkLdapGroup(dn string) (*Group, *Response, error) {
	path := fmt.Sprintf("%s/groups/%s/link", c.ldapRoute(), dn)

	r, err := c.DoAPIDelete(path)
	if err != nil {
		return nil, BuildResponse(r), err
	}
	defer closeBody(r)

	var g Group
	if jsonErr := json.NewDecoder(r.Body).Decode(&g); jsonErr != nil {
		return nil, nil, NewAppError("UnlinkLdapGroup", "api.unmarshal_error", nil, jsonErr.Error(), http.StatusInternalServerError)
	}
	return &g, BuildResponse(r), nil
}

// MigrateIdLdap migrates the LDAP enabled users to given attribute
func (c *Client4) MigrateIdLdap(toAttribute string) (*Response, error) {
	r, err := c.DoAPIPost(c.ldapRoute()+"/migrateid", MapToJSON(map[string]string{
		"toAttribute": toAttribute,
	}))
	if err != nil {
		return BuildResponse(r), err
	}
	defer closeBody(r)
	return BuildResponse(r), nil
}

// GetGroupsByChannel retrieves the Mattermost Groups associated with a given channel
func (c *Client4) GetGroupsByChannel(channelId string, opts GroupSearchOpts) ([]*GroupWithSchemeAdmin, int, *Response, error) {
	path := fmt.Sprintf("%s/groups?q=%v&include_member_count=%v&filter_allow_reference=%v", c.channelRoute(channelId), opts.Q, opts.IncludeMemberCount, opts.FilterAllowReference)
	if opts.PageOpts != nil {
		path = fmt.Sprintf("%s&page=%v&per_page=%v", path, opts.PageOpts.Page, opts.PageOpts.PerPage)
	}
	r, err := c.DoAPIGet(path, "")
	if err != nil {
		return nil, 0, BuildResponse(r), err
	}
	defer closeBody(r)

	responseData := struct {
		Groups []*GroupWithSchemeAdmin `json:"groups"`
		Count  int                     `json:"total_group_count"`
	}{}
	if err := json.NewDecoder(r.Body).Decode(&responseData); err != nil {
		return nil, 0, BuildResponse(r), NewAppError("Api4.GetGroupsByChannel", "api.marshal_error", nil, err.Error(), http.StatusInternalServerError)
	}

	return responseData.Groups, responseData.Count, BuildResponse(r), nil
}

// GetGroupsByTeam retrieves the Mattermost Groups associated with a given team
func (c *Client4) GetGroupsByTeam(teamId string, opts GroupSearchOpts) ([]*GroupWithSchemeAdmin, int, *Response, error) {
	path := fmt.Sprintf("%s/groups?q=%v&include_member_count=%v&filter_allow_reference=%v", c.teamRoute(teamId), opts.Q, opts.IncludeMemberCount, opts.FilterAllowReference)
	if opts.PageOpts != nil {
		path = fmt.Sprintf("%s&page=%v&per_page=%v", path, opts.PageOpts.Page, opts.PageOpts.PerPage)
	}
	r, err := c.DoAPIGet(path, "")
	if err != nil {
		return nil, 0, BuildResponse(r), err
	}
	defer closeBody(r)

	responseData := struct {
		Groups []*GroupWithSchemeAdmin `json:"groups"`
		Count  int                     `json:"total_group_count"`
	}{}
	if err := json.NewDecoder(r.Body).Decode(&responseData); err != nil {
		return nil, 0, BuildResponse(r), NewAppError("Api4.GetGroupsByTeam", "api.marshal_error", nil, err.Error(), http.StatusInternalServerError)
	}

	return responseData.Groups, responseData.Count, BuildResponse(r), nil
}

// GetGroupsAssociatedToChannelsByTeam retrieves the Mattermost Groups associated with channels in a given team
func (c *Client4) GetGroupsAssociatedToChannelsByTeam(teamId string, opts GroupSearchOpts) (map[string][]*GroupWithSchemeAdmin, *Response, error) {
	path := fmt.Sprintf("%s/groups_by_channels?q=%v&filter_allow_reference=%v", c.teamRoute(teamId), opts.Q, opts.FilterAllowReference)
	if opts.PageOpts != nil {
		path = fmt.Sprintf("%s&page=%v&per_page=%v", path, opts.PageOpts.Page, opts.PageOpts.PerPage)
	}
	r, err := c.DoAPIGet(path, "")
	if err != nil {
		return nil, BuildResponse(r), err
	}
	defer closeBody(r)

	responseData := struct {
		GroupsAssociatedToChannels map[string][]*GroupWithSchemeAdmin `json:"groups"`
	}{}
	if err := json.NewDecoder(r.Body).Decode(&responseData); err != nil {
		return nil, BuildResponse(r), NewAppError("Api4.GetGroupsAssociatedToChannelsByTeam", "api.marshal_error", nil, err.Error(), http.StatusInternalServerError)
	}

	return responseData.GroupsAssociatedToChannels, BuildResponse(r), nil
}

// GetGroups retrieves Mattermost Groups
func (c *Client4) GetGroups(opts GroupSearchOpts) ([]*Group, *Response, error) {
	path := fmt.Sprintf(
		"%s?include_member_count=%v&not_associated_to_team=%v&not_associated_to_channel=%v&filter_allow_reference=%v&q=%v&filter_parent_team_permitted=%v",
		c.groupsRoute(),
		opts.IncludeMemberCount,
		opts.NotAssociatedToTeam,
		opts.NotAssociatedToChannel,
		opts.FilterAllowReference,
		opts.Q,
		opts.FilterParentTeamPermitted,
	)
	if opts.Since > 0 {
		path = fmt.Sprintf("%s&since=%v", path, opts.Since)
	}
	if opts.PageOpts != nil {
		path = fmt.Sprintf("%s&page=%v&per_page=%v", path, opts.PageOpts.Page, opts.PageOpts.PerPage)
	}
	r, err := c.DoAPIGet(path, "")
	if err != nil {
		return nil, BuildResponse(r), err
	}
	defer closeBody(r)

	var list []*Group
	if jsonErr := json.NewDecoder(r.Body).Decode(&list); jsonErr != nil {
		return nil, nil, NewAppError("GetGroups", "api.unmarshal_error", nil, jsonErr.Error(), http.StatusInternalServerError)
	}
	return list, BuildResponse(r), nil
}

// GetGroupsByUserId retrieves Mattermost Groups for a user
func (c *Client4) GetGroupsByUserId(userId string) ([]*Group, *Response, error) {
	path := fmt.Sprintf(
		"%s/%v/groups",
		c.usersRoute(),
		userId,
	)

	r, err := c.DoAPIGet(path, "")
	if err != nil {
		return nil, BuildResponse(r), err
	}
	defer closeBody(r)
	var list []*Group
	if jsonErr := json.NewDecoder(r.Body).Decode(&list); jsonErr != nil {
		return nil, nil, NewAppError("GetGroupsByUserId", "api.unmarshal_error", nil, jsonErr.Error(), http.StatusInternalServerError)
	}
	return list, BuildResponse(r), nil
}

func (c *Client4) MigrateAuthToLdap(fromAuthService string, matchField string, force bool) (*Response, error) {
	r, err := c.DoAPIPost(c.usersRoute()+"/migrate_auth/ldap", StringInterfaceToJSON(map[string]interface{}{
		"from":        fromAuthService,
		"force":       force,
		"match_field": matchField,
	}))
	if err != nil {
		return BuildResponse(r), err
	}
	defer closeBody(r)
	return BuildResponse(r), nil
}

func (c *Client4) MigrateAuthToSaml(fromAuthService string, usersMap map[string]string, auto bool) (*Response, error) {
	r, err := c.DoAPIPost(c.usersRoute()+"/migrate_auth/saml", StringInterfaceToJSON(map[string]interface{}{
		"from":    fromAuthService,
		"auto":    auto,
		"matches": usersMap,
	}))
	if err != nil {
		return BuildResponse(r), err
	}
	defer closeBody(r)
	return BuildResponse(r), nil
}

// UploadLdapPublicCertificate will upload a public certificate for LDAP and set the config to use it.
func (c *Client4) UploadLdapPublicCertificate(data []byte) (*Response, error) {
	body, writer, err := fileToMultipart(data, LdapPublicCertificateName)
	if err != nil {
		return nil, NewAppError("UploadLdapPublicCertificate", "model.client.upload_ldap_cert.app_error", nil, err.Error(), http.StatusBadRequest)
	}

	_, resp, err := c.DoUploadFile(c.ldapRoute()+"/certificate/public", body, writer.FormDataContentType())
	return resp, err
}

// UploadLdapPrivateCertificate will upload a private key for LDAP and set the config to use it.
func (c *Client4) UploadLdapPrivateCertificate(data []byte) (*Response, error) {
	body, writer, err := fileToMultipart(data, LdapPrivateKeyName)
	if err != nil {
		return nil, NewAppError("UploadLdapPrivateCertificate", "model.client.upload_Ldap_cert.app_error", nil, err.Error(), http.StatusBadRequest)
	}

	_, resp, err := c.DoUploadFile(c.ldapRoute()+"/certificate/private", body, writer.FormDataContentType())
	return resp, err
}

// DeleteLdapPublicCertificate deletes the LDAP IDP certificate from the server and updates the config to not use it and disable LDAP.
func (c *Client4) DeleteLdapPublicCertificate() (*Response, error) {
	r, err := c.DoAPIDelete(c.ldapRoute() + "/certificate/public")
	if err != nil {
		return BuildResponse(r), err
	}
	defer closeBody(r)
	return BuildResponse(r), nil
}

// DeleteLDAPPrivateCertificate deletes the LDAP IDP certificate from the server and updates the config to not use it and disable LDAP.
func (c *Client4) DeleteLdapPrivateCertificate() (*Response, error) {
	r, err := c.DoAPIDelete(c.ldapRoute() + "/certificate/private")
	if err != nil {
		return BuildResponse(r), err
	}
	defer closeBody(r)
	return BuildResponse(r), nil
}

// Audits Section

// GetAudits returns a list of audits for the whole system.
func (c *Client4) GetAudits(page int, perPage int, etag string) (Audits, *Response, error) {
	query := fmt.Sprintf("?page=%v&per_page=%v", page, perPage)
	r, err := c.DoAPIGet("/audits"+query, etag)
	if err != nil {
		return nil, BuildResponse(r), err
	}
	defer closeBody(r)

	var audits Audits
	err = json.NewDecoder(r.Body).Decode(&audits)
	if err != nil {
		return nil, BuildResponse(r), NewAppError("GetAudits", "api.marshal_error", nil, err.Error(), http.StatusInternalServerError)
	}
	return audits, BuildResponse(r), nil
}

// Brand Section

// GetBrandImage retrieves the previously uploaded brand image.
func (c *Client4) GetBrandImage() ([]byte, *Response, error) {
	r, err := c.DoAPIGet(c.brandRoute()+"/image", "")
	if err != nil {
		return nil, BuildResponse(r), err
	}
	defer closeBody(r)

	if r.StatusCode >= 300 {
		return nil, BuildResponse(r), AppErrorFromJSON(r.Body)
	}

	data, err := ioutil.ReadAll(r.Body)
	if err != nil {
		return nil, BuildResponse(r), NewAppError("GetBrandImage", "model.client.read_file.app_error", nil, err.Error(), r.StatusCode)
	}

	return data, BuildResponse(r), nil
}

// DeleteBrandImage deletes the brand image for the system.
func (c *Client4) DeleteBrandImage() (*Response, error) {
	r, err := c.DoAPIDelete(c.brandRoute() + "/image")
	if err != nil {
		return BuildResponse(r), err
	}
	return BuildResponse(r), nil
}

// UploadBrandImage sets the brand image for the system.
func (c *Client4) UploadBrandImage(data []byte) (*Response, error) {
	body := &bytes.Buffer{}
	writer := multipart.NewWriter(body)

	part, err := writer.CreateFormFile("image", "brand.png")
	if err != nil {
		return nil, NewAppError("UploadBrandImage", "model.client.set_profile_user.no_file.app_error", nil, err.Error(), http.StatusBadRequest)
	}

	if _, err = io.Copy(part, bytes.NewBuffer(data)); err != nil {
		return nil, NewAppError("UploadBrandImage", "model.client.set_profile_user.no_file.app_error", nil, err.Error(), http.StatusBadRequest)
	}

	if err = writer.Close(); err != nil {
		return nil, NewAppError("UploadBrandImage", "model.client.set_profile_user.writer.app_error", nil, err.Error(), http.StatusBadRequest)
	}

	rq, err := http.NewRequest("POST", c.APIURL+c.brandRoute()+"/image", bytes.NewReader(body.Bytes()))
	if err != nil {
		return nil, err
	}
	rq.Header.Set("Content-Type", writer.FormDataContentType())

	if c.AuthToken != "" {
		rq.Header.Set(HeaderAuth, c.AuthType+" "+c.AuthToken)
	}

	rp, err := c.HTTPClient.Do(rq)
	if err != nil {
		return BuildResponse(rp), err
	}
	defer closeBody(rp)

	if rp.StatusCode >= 300 {
		return BuildResponse(rp), AppErrorFromJSON(rp.Body)
	}

	return BuildResponse(rp), nil
}

// Logs Section

// GetLogs page of logs as a string array.
func (c *Client4) GetLogs(page, perPage int) ([]string, *Response, error) {
	query := fmt.Sprintf("?page=%v&logs_per_page=%v", page, perPage)
	r, err := c.DoAPIGet("/logs"+query, "")
	if err != nil {
		return nil, BuildResponse(r), err
	}
	defer closeBody(r)
	return ArrayFromJSON(r.Body), BuildResponse(r), nil
}

// PostLog is a convenience Web Service call so clients can log messages into
// the server-side logs. For example we typically log javascript error messages
// into the server-side. It returns the log message if the logging was successful.
func (c *Client4) PostLog(message map[string]string) (map[string]string, *Response, error) {
	r, err := c.DoAPIPost("/logs", MapToJSON(message))
	if err != nil {
		return nil, BuildResponse(r), err
	}
	defer closeBody(r)
	return MapFromJSON(r.Body), BuildResponse(r), nil
}

// OAuth Section

// CreateOAuthApp will register a new OAuth 2.0 client application with Mattermost acting as an OAuth 2.0 service provider.
func (c *Client4) CreateOAuthApp(app *OAuthApp) (*OAuthApp, *Response, error) {
	buf, err := json.Marshal(app)
	if err != nil {
		return nil, nil, NewAppError("CreateOAuthApp", "api.marshal_error", nil, err.Error(), http.StatusInternalServerError)
	}
	r, err := c.DoAPIPostBytes(c.oAuthAppsRoute(), buf)
	if err != nil {
		return nil, BuildResponse(r), err
	}
	defer closeBody(r)

	var oapp OAuthApp
	if jsonErr := json.NewDecoder(r.Body).Decode(&oapp); jsonErr != nil {
		return nil, nil, NewAppError("CreateOAuthApp", "api.unmarshal_error", nil, jsonErr.Error(), http.StatusInternalServerError)
	}
	return &oapp, BuildResponse(r), nil
}

// UpdateOAuthApp updates a page of registered OAuth 2.0 client applications with Mattermost acting as an OAuth 2.0 service provider.
func (c *Client4) UpdateOAuthApp(app *OAuthApp) (*OAuthApp, *Response, error) {
	buf, err := json.Marshal(app)
	if err != nil {
		return nil, nil, NewAppError("UpdateOAuthApp", "api.marshal_error", nil, err.Error(), http.StatusInternalServerError)
	}
	r, err := c.DoAPIPutBytes(c.oAuthAppRoute(app.Id), buf)
	if err != nil {
		return nil, BuildResponse(r), err
	}
	defer closeBody(r)
	var oapp OAuthApp
	if jsonErr := json.NewDecoder(r.Body).Decode(&oapp); jsonErr != nil {
		return nil, nil, NewAppError("UpdateOAuthApp", "api.unmarshal_error", nil, jsonErr.Error(), http.StatusInternalServerError)
	}
	return &oapp, BuildResponse(r), nil
}

// GetOAuthApps gets a page of registered OAuth 2.0 client applications with Mattermost acting as an OAuth 2.0 service provider.
func (c *Client4) GetOAuthApps(page, perPage int) ([]*OAuthApp, *Response, error) {
	query := fmt.Sprintf("?page=%v&per_page=%v", page, perPage)
	r, err := c.DoAPIGet(c.oAuthAppsRoute()+query, "")
	if err != nil {
		return nil, BuildResponse(r), err
	}
	defer closeBody(r)
	var list []*OAuthApp
	if jsonErr := json.NewDecoder(r.Body).Decode(&list); jsonErr != nil {
		return nil, nil, NewAppError("GetOAuthApps", "api.unmarshal_error", nil, jsonErr.Error(), http.StatusInternalServerError)
	}
	return list, BuildResponse(r), nil
}

// GetOAuthApp gets a registered OAuth 2.0 client application with Mattermost acting as an OAuth 2.0 service provider.
func (c *Client4) GetOAuthApp(appId string) (*OAuthApp, *Response, error) {
	r, err := c.DoAPIGet(c.oAuthAppRoute(appId), "")
	if err != nil {
		return nil, BuildResponse(r), err
	}
	defer closeBody(r)
	var oapp OAuthApp
	if jsonErr := json.NewDecoder(r.Body).Decode(&oapp); jsonErr != nil {
		return nil, nil, NewAppError("GetOAuthApp", "api.unmarshal_error", nil, jsonErr.Error(), http.StatusInternalServerError)
	}
	return &oapp, BuildResponse(r), nil
}

// GetOAuthAppInfo gets a sanitized version of a registered OAuth 2.0 client application with Mattermost acting as an OAuth 2.0 service provider.
func (c *Client4) GetOAuthAppInfo(appId string) (*OAuthApp, *Response, error) {
	r, err := c.DoAPIGet(c.oAuthAppRoute(appId)+"/info", "")
	if err != nil {
		return nil, BuildResponse(r), err
	}
	defer closeBody(r)
	var oapp OAuthApp
	if jsonErr := json.NewDecoder(r.Body).Decode(&oapp); jsonErr != nil {
		return nil, nil, NewAppError("GetOAuthAppInfo", "api.unmarshal_error", nil, jsonErr.Error(), http.StatusInternalServerError)
	}
	return &oapp, BuildResponse(r), nil
}

// DeleteOAuthApp deletes a registered OAuth 2.0 client application.
func (c *Client4) DeleteOAuthApp(appId string) (*Response, error) {
	r, err := c.DoAPIDelete(c.oAuthAppRoute(appId))
	if err != nil {
		return BuildResponse(r), err
	}
	defer closeBody(r)
	return BuildResponse(r), nil
}

// RegenerateOAuthAppSecret regenerates the client secret for a registered OAuth 2.0 client application.
func (c *Client4) RegenerateOAuthAppSecret(appId string) (*OAuthApp, *Response, error) {
	r, err := c.DoAPIPost(c.oAuthAppRoute(appId)+"/regen_secret", "")
	if err != nil {
		return nil, BuildResponse(r), err
	}
	defer closeBody(r)
	var oapp OAuthApp
	if jsonErr := json.NewDecoder(r.Body).Decode(&oapp); jsonErr != nil {
		return nil, nil, NewAppError("RegenerateOAuthAppSecret", "api.unmarshal_error", nil, jsonErr.Error(), http.StatusInternalServerError)
	}
	return &oapp, BuildResponse(r), nil
}

// GetAuthorizedOAuthAppsForUser gets a page of OAuth 2.0 client applications the user has authorized to use access their account.
func (c *Client4) GetAuthorizedOAuthAppsForUser(userId string, page, perPage int) ([]*OAuthApp, *Response, error) {
	query := fmt.Sprintf("?page=%v&per_page=%v", page, perPage)
	r, err := c.DoAPIGet(c.userRoute(userId)+"/oauth/apps/authorized"+query, "")
	if err != nil {
		return nil, BuildResponse(r), err
	}
	defer closeBody(r)
	var list []*OAuthApp
	if jsonErr := json.NewDecoder(r.Body).Decode(&list); jsonErr != nil {
		return nil, nil, NewAppError("GetAuthorizedOAuthAppsForUser", "api.unmarshal_error", nil, jsonErr.Error(), http.StatusInternalServerError)
	}
	return list, BuildResponse(r), nil
}

// AuthorizeOAuthApp will authorize an OAuth 2.0 client application to access a user's account and provide a redirect link to follow.
func (c *Client4) AuthorizeOAuthApp(authRequest *AuthorizeRequest) (string, *Response, error) {
	buf, err := json.Marshal(authRequest)
	if err != nil {
		return "", BuildResponse(nil), NewAppError("AuthorizeOAuthApp", "api.marshal_error", nil, err.Error(), http.StatusInternalServerError)
	}
	r, err := c.DoAPIRequestBytes(http.MethodPost, c.URL+"/oauth/authorize", buf, "")
	if err != nil {
		return "", BuildResponse(r), err
	}
	defer closeBody(r)
	return MapFromJSON(r.Body)["redirect"], BuildResponse(r), nil
}

// DeauthorizeOAuthApp will deauthorize an OAuth 2.0 client application from accessing a user's account.
func (c *Client4) DeauthorizeOAuthApp(appId string) (*Response, error) {
	requestData := map[string]string{"client_id": appId}
	r, err := c.DoAPIRequest(http.MethodPost, c.URL+"/oauth/deauthorize", MapToJSON(requestData), "")
	if err != nil {
		return BuildResponse(r), err
	}
	defer closeBody(r)
	return BuildResponse(r), nil
}

// GetOAuthAccessToken is a test helper function for the OAuth access token endpoint.
func (c *Client4) GetOAuthAccessToken(data url.Values) (*AccessResponse, *Response, error) {
	url := c.URL + "/oauth/access_token"
	rq, err := http.NewRequest(http.MethodPost, url, strings.NewReader(data.Encode()))
	if err != nil {
		return nil, nil, err
	}
	rq.Header.Set("Content-Type", "application/x-www-form-urlencoded")

	if c.AuthToken != "" {
		rq.Header.Set(HeaderAuth, c.AuthType+" "+c.AuthToken)
	}

	rp, err := c.HTTPClient.Do(rq)
	if err != nil {
		return nil, BuildResponse(rp), err
	}
	defer closeBody(rp)

	if rp.StatusCode >= 300 {
		return nil, BuildResponse(rp), AppErrorFromJSON(rp.Body)
	}

	var ar *AccessResponse
	err = json.NewDecoder(rp.Body).Decode(&ar)
	if err != nil {
		return nil, BuildResponse(rp), NewAppError(url, "api.marshal_error", nil, err.Error(), http.StatusInternalServerError)
	}

	return ar, BuildResponse(rp), nil
}

// Elasticsearch Section

// TestElasticsearch will attempt to connect to the configured Elasticsearch server and return OK if configured.
// correctly.
func (c *Client4) TestElasticsearch() (*Response, error) {
	r, err := c.DoAPIPost(c.elasticsearchRoute()+"/test", "")
	if err != nil {
		return BuildResponse(r), err
	}
	defer closeBody(r)
	return BuildResponse(r), nil
}

// PurgeElasticsearchIndexes immediately deletes all Elasticsearch indexes.
func (c *Client4) PurgeElasticsearchIndexes() (*Response, error) {
	r, err := c.DoAPIPost(c.elasticsearchRoute()+"/purge_indexes", "")
	if err != nil {
		return BuildResponse(r), err
	}
	defer closeBody(r)
	return BuildResponse(r), nil
}

// Bleve Section

// PurgeBleveIndexes immediately deletes all Bleve indexes.
func (c *Client4) PurgeBleveIndexes() (*Response, error) {
	r, err := c.DoAPIPost(c.bleveRoute()+"/purge_indexes", "")
	if err != nil {
		return BuildResponse(r), err
	}
	defer closeBody(r)
	return BuildResponse(r), nil
}

// Data Retention Section

// GetDataRetentionPolicy will get the current global data retention policy details.
func (c *Client4) GetDataRetentionPolicy() (*GlobalRetentionPolicy, *Response, error) {
	r, err := c.DoAPIGet(c.dataRetentionRoute()+"/policy", "")
	if err != nil {
		return nil, BuildResponse(r), err
	}
	defer closeBody(r)
	var p GlobalRetentionPolicy
	if jsonErr := json.NewDecoder(r.Body).Decode(&p); jsonErr != nil {
		return nil, nil, NewAppError("GetDataRetentionPolicy", "api.unmarshal_error", nil, jsonErr.Error(), http.StatusInternalServerError)
	}
	return &p, BuildResponse(r), nil
}

// GetDataRetentionPolicyByID will get the details for the granular data retention policy with the specified ID.
func (c *Client4) GetDataRetentionPolicyByID(policyID string) (*RetentionPolicyWithTeamAndChannelCounts, *Response, error) {
	r, err := c.DoAPIGet(c.dataRetentionPolicyRoute(policyID), "")
	if err != nil {
		return nil, BuildResponse(r), err
	}
	defer closeBody(r)

	var p RetentionPolicyWithTeamAndChannelCounts
	if jsonErr := json.NewDecoder(r.Body).Decode(&p); jsonErr != nil {
		return nil, nil, NewAppError("GetDataRetentionPolicyByID", "api.unmarshal_error", nil, jsonErr.Error(), http.StatusInternalServerError)
	}
	return &p, BuildResponse(r), nil
}

// GetDataRetentionPoliciesCount will get the total number of granular data retention policies.
func (c *Client4) GetDataRetentionPoliciesCount() (int64, *Response, error) {
	type CountBody struct {
		TotalCount int64 `json:"total_count"`
	}
	r, err := c.DoAPIGet(c.dataRetentionRoute()+"/policies_count", "")
	if err != nil {
		return 0, BuildResponse(r), err
	}
	var countObj CountBody
	err = json.NewDecoder(r.Body).Decode(&countObj)
	if err != nil {
		return 0, nil, NewAppError("Client4.GetDataRetentionPoliciesCount", "model.utils.decode_json.app_error", nil, err.Error(), r.StatusCode)
	}
	return countObj.TotalCount, BuildResponse(r), nil
}

// GetDataRetentionPolicies will get the current granular data retention policies' details.
func (c *Client4) GetDataRetentionPolicies(page, perPage int) (*RetentionPolicyWithTeamAndChannelCountsList, *Response, error) {
	query := fmt.Sprintf("?page=%d&per_page=%d", page, perPage)
	r, err := c.DoAPIGet(c.dataRetentionRoute()+"/policies"+query, "")
	if err != nil {
		return nil, BuildResponse(r), err
	}
	defer closeBody(r)

	var p RetentionPolicyWithTeamAndChannelCountsList
	if jsonErr := json.NewDecoder(r.Body).Decode(&p); jsonErr != nil {
		return nil, nil, NewAppError("GetDataRetentionPolicies", "api.unmarshal_error", nil, jsonErr.Error(), http.StatusInternalServerError)
	}
	return &p, BuildResponse(r), nil
}

// CreateDataRetentionPolicy will create a new granular data retention policy which will be applied to
// the specified teams and channels. The Id field of `policy` must be empty.
func (c *Client4) CreateDataRetentionPolicy(policy *RetentionPolicyWithTeamAndChannelIDs) (*RetentionPolicyWithTeamAndChannelCounts, *Response, error) {
	policyJSON, jsonErr := json.Marshal(policy)
	if jsonErr != nil {
		return nil, nil, NewAppError("CreateDataRetentionPolicy", "api.marshal_error", nil, jsonErr.Error(), http.StatusInternalServerError)
	}
	r, err := c.DoAPIPostBytes(c.dataRetentionRoute()+"/policies", policyJSON)
	if err != nil {
		return nil, BuildResponse(r), err
	}
	defer closeBody(r)
	var p RetentionPolicyWithTeamAndChannelCounts
	if jsonErr := json.NewDecoder(r.Body).Decode(&p); jsonErr != nil {
		return nil, nil, NewAppError("CreateDataRetentionPolicy", "api.unmarshal_error", nil, jsonErr.Error(), http.StatusInternalServerError)
	}
	return &p, BuildResponse(r), nil
}

// DeleteDataRetentionPolicy will delete the granular data retention policy with the specified ID.
func (c *Client4) DeleteDataRetentionPolicy(policyID string) (*Response, error) {
	r, err := c.DoAPIDelete(c.dataRetentionPolicyRoute(policyID))
	if err != nil {
		return BuildResponse(r), err
	}
	defer closeBody(r)
	return BuildResponse(r), nil
}

// PatchDataRetentionPolicy will patch the granular data retention policy with the specified ID.
// The Id field of `patch` must be non-empty.
func (c *Client4) PatchDataRetentionPolicy(patch *RetentionPolicyWithTeamAndChannelIDs) (*RetentionPolicyWithTeamAndChannelCounts, *Response, error) {
	patchJSON, jsonErr := json.Marshal(patch)
	if jsonErr != nil {
		return nil, nil, NewAppError("PatchDataRetentionPolicy", "api.marshal_error", nil, jsonErr.Error(), http.StatusInternalServerError)
	}
	r, err := c.DoAPIPatchBytes(c.dataRetentionPolicyRoute(patch.ID), patchJSON)
	if err != nil {
		return nil, BuildResponse(r), err
	}
	defer closeBody(r)
	var p RetentionPolicyWithTeamAndChannelCounts
	if jsonErr := json.NewDecoder(r.Body).Decode(&p); jsonErr != nil {
		return nil, nil, NewAppError("PatchDataRetentionPolicy", "api.unmarshal_error", nil, jsonErr.Error(), http.StatusInternalServerError)
	}
	return &p, BuildResponse(r), nil
}

// GetTeamsForRetentionPolicy will get the teams to which the specified policy is currently applied.
func (c *Client4) GetTeamsForRetentionPolicy(policyID string, page, perPage int) (*TeamsWithCount, *Response, error) {
	query := fmt.Sprintf("?page=%d&per_page=%d", page, perPage)
	r, err := c.DoAPIGet(c.dataRetentionPolicyRoute(policyID)+"/teams"+query, "")
	if err != nil {
		return nil, BuildResponse(r), err
	}
	var teams *TeamsWithCount
	err = json.NewDecoder(r.Body).Decode(&teams)
	if err != nil {
		return nil, BuildResponse(r), NewAppError("Client4.GetTeamsForRetentionPolicy", "model.utils.decode_json.app_error", nil, err.Error(), r.StatusCode)
	}
	return teams, BuildResponse(r), nil
}

// SearchTeamsForRetentionPolicy will search the teams to which the specified policy is currently applied.
func (c *Client4) SearchTeamsForRetentionPolicy(policyID string, term string) ([]*Team, *Response, error) {
	body, _ := json.Marshal(map[string]interface{}{"term": term})
	r, err := c.DoAPIPostBytes(c.dataRetentionPolicyRoute(policyID)+"/teams/search", body)
	if err != nil {
		return nil, BuildResponse(r), err
	}
	var teams []*Team
	err = json.NewDecoder(r.Body).Decode(&teams)
	if err != nil {
		return nil, BuildResponse(r), NewAppError("Client4.SearchTeamsForRetentionPolicy", "model.utils.decode_json.app_error", nil, err.Error(), r.StatusCode)
	}
	return teams, BuildResponse(r), nil
}

// AddTeamsToRetentionPolicy will add the specified teams to the granular data retention policy
// with the specified ID.
func (c *Client4) AddTeamsToRetentionPolicy(policyID string, teamIDs []string) (*Response, error) {
	body, _ := json.Marshal(teamIDs)
	r, err := c.DoAPIPostBytes(c.dataRetentionPolicyRoute(policyID)+"/teams", body)
	if err != nil {
		return BuildResponse(r), err
	}
	defer closeBody(r)
	return BuildResponse(r), nil
}

// RemoveTeamsFromRetentionPolicy will remove the specified teams from the granular data retention policy
// with the specified ID.
func (c *Client4) RemoveTeamsFromRetentionPolicy(policyID string, teamIDs []string) (*Response, error) {
	body, _ := json.Marshal(teamIDs)
	r, err := c.DoAPIDeleteBytes(c.dataRetentionPolicyRoute(policyID)+"/teams", body)
	if err != nil {
		return BuildResponse(r), err
	}
	defer closeBody(r)
	return BuildResponse(r), nil
}

// GetChannelsForRetentionPolicy will get the channels to which the specified policy is currently applied.
func (c *Client4) GetChannelsForRetentionPolicy(policyID string, page, perPage int) (*ChannelsWithCount, *Response, error) {
	query := fmt.Sprintf("?page=%d&per_page=%d", page, perPage)
	r, err := c.DoAPIGet(c.dataRetentionPolicyRoute(policyID)+"/channels"+query, "")
	if err != nil {
		return nil, BuildResponse(r), err
	}
	var channels *ChannelsWithCount
	err = json.NewDecoder(r.Body).Decode(&channels)
	if err != nil {
		return nil, BuildResponse(r), NewAppError("Client4.GetChannelsForRetentionPolicy", "model.utils.decode_json.app_error", nil, err.Error(), r.StatusCode)
	}
	return channels, BuildResponse(r), nil
}

// SearchChannelsForRetentionPolicy will search the channels to which the specified policy is currently applied.
func (c *Client4) SearchChannelsForRetentionPolicy(policyID string, term string) (ChannelListWithTeamData, *Response, error) {
	body, _ := json.Marshal(map[string]interface{}{"term": term})
	r, err := c.DoAPIPostBytes(c.dataRetentionPolicyRoute(policyID)+"/channels/search", body)
	if err != nil {
		return nil, BuildResponse(r), err
	}
	var channels ChannelListWithTeamData
	err = json.NewDecoder(r.Body).Decode(&channels)
	if err != nil {
		return nil, BuildResponse(r), NewAppError("Client4.SearchChannelsForRetentionPolicy", "model.utils.decode_json.app_error", nil, err.Error(), r.StatusCode)
	}
	return channels, BuildResponse(r), nil
}

// AddChannelsToRetentionPolicy will add the specified channels to the granular data retention policy
// with the specified ID.
func (c *Client4) AddChannelsToRetentionPolicy(policyID string, channelIDs []string) (*Response, error) {
	body, _ := json.Marshal(channelIDs)
	r, err := c.DoAPIPostBytes(c.dataRetentionPolicyRoute(policyID)+"/channels", body)
	if err != nil {
		return BuildResponse(r), err
	}
	defer closeBody(r)
	return BuildResponse(r), nil
}

// RemoveChannelsFromRetentionPolicy will remove the specified channels from the granular data retention policy
// with the specified ID.
func (c *Client4) RemoveChannelsFromRetentionPolicy(policyID string, channelIDs []string) (*Response, error) {
	body, _ := json.Marshal(channelIDs)
	r, err := c.DoAPIDeleteBytes(c.dataRetentionPolicyRoute(policyID)+"/channels", body)
	if err != nil {
		return BuildResponse(r), err
	}
	defer closeBody(r)
	return BuildResponse(r), nil
}

// GetTeamPoliciesForUser will get the data retention policies for the teams to which a user belongs.
func (c *Client4) GetTeamPoliciesForUser(userID string, offset, limit int) (*RetentionPolicyForTeamList, *Response, error) {
	r, err := c.DoAPIGet(c.userRoute(userID)+"/data_retention/team_policies", "")
	if err != nil {
		return nil, BuildResponse(r), err
	}
	var teams RetentionPolicyForTeamList
	err = json.NewDecoder(r.Body).Decode(&teams)
	if err != nil {
		return nil, BuildResponse(r), NewAppError("Client4.GetTeamPoliciesForUser", "model.utils.decode_json.app_error", nil, err.Error(), r.StatusCode)
	}
	return &teams, BuildResponse(r), nil
}

// GetChannelPoliciesForUser will get the data retention policies for the channels to which a user belongs.
func (c *Client4) GetChannelPoliciesForUser(userID string, offset, limit int) (*RetentionPolicyForChannelList, *Response, error) {
	r, err := c.DoAPIGet(c.userRoute(userID)+"/data_retention/channel_policies", "")
	if err != nil {
		return nil, BuildResponse(r), err
	}
	var channels RetentionPolicyForChannelList
	err = json.NewDecoder(r.Body).Decode(&channels)
	if err != nil {
		return nil, BuildResponse(r), NewAppError("Client4.GetChannelPoliciesForUser", "model.utils.decode_json.app_error", nil, err.Error(), r.StatusCode)
	}
	return &channels, BuildResponse(r), nil
}

// Commands Section

// CreateCommand will create a new command if the user have the right permissions.
func (c *Client4) CreateCommand(cmd *Command) (*Command, *Response, error) {
	buf, err := json.Marshal(cmd)
	if err != nil {
		return nil, nil, NewAppError("CreateCommand", "api.marshal_error", nil, err.Error(), http.StatusInternalServerError)
	}
	r, err := c.DoAPIPostBytes(c.commandsRoute(), buf)
	if err != nil {
		return nil, BuildResponse(r), err
	}
	defer closeBody(r)

	var command Command
	if jsonErr := json.NewDecoder(r.Body).Decode(&command); jsonErr != nil {
		return nil, nil, NewAppError("CreateCommand", "api.unmarshal_error", nil, jsonErr.Error(), http.StatusInternalServerError)
	}
	return &command, BuildResponse(r), nil
}

// UpdateCommand updates a command based on the provided Command struct.
func (c *Client4) UpdateCommand(cmd *Command) (*Command, *Response, error) {
	buf, err := json.Marshal(cmd)
	if err != nil {
		return nil, nil, NewAppError("UpdateCommand", "api.marshal_error", nil, err.Error(), http.StatusInternalServerError)
	}
	r, err := c.DoAPIPutBytes(c.commandRoute(cmd.Id), buf)
	if err != nil {
		return nil, BuildResponse(r), err
	}
	defer closeBody(r)
	var command Command
	if jsonErr := json.NewDecoder(r.Body).Decode(&command); jsonErr != nil {
		return nil, nil, NewAppError("UpdateCommand", "api.unmarshal_error", nil, jsonErr.Error(), http.StatusInternalServerError)
	}
	return &command, BuildResponse(r), nil
}

// MoveCommand moves a command to a different team.
func (c *Client4) MoveCommand(teamId string, commandId string) (*Response, error) {
	cmr := CommandMoveRequest{TeamId: teamId}
	buf, err := json.Marshal(cmr)
	if err != nil {
		return nil, NewAppError("MoveCommand", "api.marshal_error", nil, err.Error(), http.StatusInternalServerError)
	}
	r, err := c.DoAPIPutBytes(c.commandMoveRoute(commandId), buf)
	if err != nil {
		return BuildResponse(r), err
	}
	defer closeBody(r)
	return BuildResponse(r), nil
}

// DeleteCommand deletes a command based on the provided command id string.
func (c *Client4) DeleteCommand(commandId string) (*Response, error) {
	r, err := c.DoAPIDelete(c.commandRoute(commandId))
	if err != nil {
		return BuildResponse(r), err
	}
	defer closeBody(r)
	return BuildResponse(r), nil
}

// ListCommands will retrieve a list of commands available in the team.
func (c *Client4) ListCommands(teamId string, customOnly bool) ([]*Command, *Response, error) {
	query := fmt.Sprintf("?team_id=%v&custom_only=%v", teamId, customOnly)
	r, err := c.DoAPIGet(c.commandsRoute()+query, "")
	if err != nil {
		return nil, BuildResponse(r), err
	}
	defer closeBody(r)

	var list []*Command
	if jsonErr := json.NewDecoder(r.Body).Decode(&list); jsonErr != nil {
		return nil, nil, NewAppError("ListCommands", "api.unmarshal_error", nil, jsonErr.Error(), http.StatusInternalServerError)
	}
	return list, BuildResponse(r), nil
}

// ListCommandAutocompleteSuggestions will retrieve a list of suggestions for a userInput.
func (c *Client4) ListCommandAutocompleteSuggestions(userInput, teamId string) ([]AutocompleteSuggestion, *Response, error) {
	query := fmt.Sprintf("/commands/autocomplete_suggestions?user_input=%v", userInput)
	r, err := c.DoAPIGet(c.teamRoute(teamId)+query, "")
	if err != nil {
		return nil, BuildResponse(r), err
	}
	defer closeBody(r)
	var list []AutocompleteSuggestion
	if jsonErr := json.NewDecoder(r.Body).Decode(&list); jsonErr != nil {
		return nil, nil, NewAppError("ListCommandAutocompleteSuggestions", "api.unmarshal_error", nil, jsonErr.Error(), http.StatusInternalServerError)
	}
	return list, BuildResponse(r), nil
}

// GetCommandById will retrieve a command by id.
func (c *Client4) GetCommandById(cmdId string) (*Command, *Response, error) {
	url := fmt.Sprintf("%s/%s", c.commandsRoute(), cmdId)
	r, err := c.DoAPIGet(url, "")
	if err != nil {
		return nil, BuildResponse(r), err
	}
	defer closeBody(r)
	var command Command
	if jsonErr := json.NewDecoder(r.Body).Decode(&command); jsonErr != nil {
		return nil, nil, NewAppError("GetCommandById", "api.unmarshal_error", nil, jsonErr.Error(), http.StatusInternalServerError)
	}
	return &command, BuildResponse(r), nil
}

// ExecuteCommand executes a given slash command.
func (c *Client4) ExecuteCommand(channelId, command string) (*CommandResponse, *Response, error) {
	commandArgs := &CommandArgs{
		ChannelId: channelId,
		Command:   command,
	}
	buf, err := json.Marshal(commandArgs)
	if err != nil {
		return nil, nil, NewAppError("ExecuteCommand", "api.marshal_error", nil, err.Error(), http.StatusInternalServerError)
	}
	r, err := c.DoAPIPostBytes(c.commandsRoute()+"/execute", buf)
	if err != nil {
		return nil, BuildResponse(r), err
	}
	defer closeBody(r)

	response, err := CommandResponseFromJSON(r.Body)
	if err != nil {
		return nil, BuildResponse(r), NewAppError("ExecuteCommand", "api.marshal_error", nil, err.Error(), http.StatusInternalServerError)
	}
	return response, BuildResponse(r), nil
}

// ExecuteCommandWithTeam executes a given slash command against the specified team.
// Use this when executing slash commands in a DM/GM, since the team id cannot be inferred in that case.
func (c *Client4) ExecuteCommandWithTeam(channelId, teamId, command string) (*CommandResponse, *Response, error) {
	commandArgs := &CommandArgs{
		ChannelId: channelId,
		TeamId:    teamId,
		Command:   command,
	}
	buf, err := json.Marshal(commandArgs)
	if err != nil {
		return nil, nil, NewAppError("ExecuteCommandWithTeam", "api.marshal_error", nil, err.Error(), http.StatusInternalServerError)
	}
	r, err := c.DoAPIPostBytes(c.commandsRoute()+"/execute", buf)
	if err != nil {
		return nil, BuildResponse(r), err
	}
	defer closeBody(r)

	response, err := CommandResponseFromJSON(r.Body)
	if err != nil {
		return nil, BuildResponse(r), NewAppError("ExecuteCommandWithTeam", "api.marshal_error", nil, err.Error(), http.StatusInternalServerError)
	}
	return response, BuildResponse(r), nil
}

// ListAutocompleteCommands will retrieve a list of commands available in the team.
func (c *Client4) ListAutocompleteCommands(teamId string) ([]*Command, *Response, error) {
	r, err := c.DoAPIGet(c.teamAutoCompleteCommandsRoute(teamId), "")
	if err != nil {
		return nil, BuildResponse(r), err
	}
	defer closeBody(r)
	var list []*Command
	if jsonErr := json.NewDecoder(r.Body).Decode(&list); jsonErr != nil {
		return nil, nil, NewAppError("ListAutocompleteCommands", "api.unmarshal_error", nil, jsonErr.Error(), http.StatusInternalServerError)
	}
	return list, BuildResponse(r), nil
}

// RegenCommandToken will create a new token if the user have the right permissions.
func (c *Client4) RegenCommandToken(commandId string) (string, *Response, error) {
	r, err := c.DoAPIPut(c.commandRoute(commandId)+"/regen_token", "")
	if err != nil {
		return "", BuildResponse(r), err
	}
	defer closeBody(r)
	return MapFromJSON(r.Body)["token"], BuildResponse(r), nil
}

// Status Section

// GetUserStatus returns a user based on the provided user id string.
func (c *Client4) GetUserStatus(userId, etag string) (*Status, *Response, error) {
	r, err := c.DoAPIGet(c.userStatusRoute(userId), etag)
	if err != nil {
		return nil, BuildResponse(r), err
	}
	defer closeBody(r)
	var s Status
	if r.StatusCode == http.StatusNotModified {
		return &s, BuildResponse(r), nil
	}
	if jsonErr := json.NewDecoder(r.Body).Decode(&s); jsonErr != nil {
		return nil, nil, NewAppError("GetUserStatus", "api.unmarshal_error", nil, jsonErr.Error(), http.StatusInternalServerError)
	}
	return &s, BuildResponse(r), nil
}

// GetUsersStatusesByIds returns a list of users status based on the provided user ids.
func (c *Client4) GetUsersStatusesByIds(userIds []string) ([]*Status, *Response, error) {
	r, err := c.DoAPIPost(c.userStatusesRoute()+"/ids", ArrayToJSON(userIds))
	if err != nil {
		return nil, BuildResponse(r), err
	}
	defer closeBody(r)
	var list []*Status
	if jsonErr := json.NewDecoder(r.Body).Decode(&list); jsonErr != nil {
		return nil, nil, NewAppError("GetUsersStatusesByIds", "api.unmarshal_error", nil, jsonErr.Error(), http.StatusInternalServerError)
	}
	return list, BuildResponse(r), nil
}

// UpdateUserStatus sets a user's status based on the provided user id string.
func (c *Client4) UpdateUserStatus(userId string, userStatus *Status) (*Status, *Response, error) {
	buf, err := json.Marshal(userStatus)
	if err != nil {
		return nil, nil, NewAppError("UpdateUserStatus", "api.marshal_error", nil, err.Error(), http.StatusInternalServerError)
	}
	r, err := c.DoAPIPutBytes(c.userStatusRoute(userId), buf)
<<<<<<< HEAD
	if err != nil {
		return nil, BuildResponse(r), err
	}
	defer closeBody(r)
	var s Status
	if jsonErr := json.NewDecoder(r.Body).Decode(&s); jsonErr != nil {
		return nil, nil, NewAppError("UpdateUserStatus", "api.unmarshal_error", nil, jsonErr.Error(), http.StatusInternalServerError)
	}
	return &s, BuildResponse(r), nil
=======
	if err != nil {
		return nil, BuildResponse(r), err
	}
	defer closeBody(r)
	var s Status
	if jsonErr := json.NewDecoder(r.Body).Decode(&s); jsonErr != nil {
		return nil, nil, NewAppError("UpdateUserStatus", "api.unmarshal_error", nil, jsonErr.Error(), http.StatusInternalServerError)
	}
	return &s, BuildResponse(r), nil
}

// UpdateUserCustomStatus sets a user's custom status based on the provided user id string.
func (c *Client4) UpdateUserCustomStatus(userId string, userCustomStatus *CustomStatus) (*CustomStatus, *Response, error) {
	buf, err := json.Marshal(userCustomStatus)
	if err != nil {
		return nil, nil, NewAppError("UpdateUserCustomStatus", "api.marshal_error", nil, err.Error(), http.StatusInternalServerError)
	}
	r, err := c.DoAPIPutBytes(c.userStatusRoute(userId)+"/custom", buf)
	if err != nil {
		return nil, BuildResponse(r), err
	}
	defer closeBody(r)
	var s CustomStatus
	if jsonErr := json.NewDecoder(r.Body).Decode(&s); jsonErr != nil {
		return nil, nil, NewAppError("UpdateUserCustomStatus", "api.unmarshal_error", nil, jsonErr.Error(), http.StatusInternalServerError)
	}
	return &s, BuildResponse(r), nil
}

// RemoveUserCustomStatus remove a user's custom status based on the provided user id string.
func (c *Client4) RemoveUserCustomStatus(userId string) (*Response, error) {
	r, err := c.DoAPIDelete(c.userStatusRoute(userId) + "/custom")
	if err != nil {
		return BuildResponse(r), err
	}
	defer closeBody(r)
	return BuildResponse(r), nil
}

// RemoveRecentUserCustomStatus remove a recent user's custom status based on the provided user id string.
func (c *Client4) RemoveRecentUserCustomStatus(userId string) (*Response, error) {
	r, err := c.DoAPIDelete(c.userStatusRoute(userId) + "/custom/recent")
	if err != nil {
		return BuildResponse(r), err
	}
	defer closeBody(r)
	return BuildResponse(r), nil
>>>>>>> 21a61813
}

// Emoji Section

// CreateEmoji will save an emoji to the server if the current user has permission
// to do so. If successful, the provided emoji will be returned with its Id field
// filled in. Otherwise, an error will be returned.
func (c *Client4) CreateEmoji(emoji *Emoji, image []byte, filename string) (*Emoji, *Response, error) {
	body := &bytes.Buffer{}
	writer := multipart.NewWriter(body)

	part, err := writer.CreateFormFile("image", filename)
	if err != nil {
		return nil, nil, err
	}

	if _, err := io.Copy(part, bytes.NewBuffer(image)); err != nil {
		return nil, nil, err
<<<<<<< HEAD
	}

	emojiJSON, jsonErr := json.Marshal(emoji)
	if jsonErr != nil {
		return nil, nil, NewAppError("CreateEmoji", "api.marshal_error", nil, jsonErr.Error(), 0)
	}

=======
	}

	emojiJSON, jsonErr := json.Marshal(emoji)
	if jsonErr != nil {
		return nil, nil, NewAppError("CreateEmoji", "api.marshal_error", nil, jsonErr.Error(), 0)
	}

>>>>>>> 21a61813
	if err := writer.WriteField("emoji", string(emojiJSON)); err != nil {
		return nil, nil, err
	}

	if err := writer.Close(); err != nil {
		return nil, nil, err
	}

	return c.DoEmojiUploadFile(c.emojisRoute(), body.Bytes(), writer.FormDataContentType())
}

// GetEmojiList returns a page of custom emoji on the system.
func (c *Client4) GetEmojiList(page, perPage int) ([]*Emoji, *Response, error) {
	query := fmt.Sprintf("?page=%v&per_page=%v", page, perPage)
	r, err := c.DoAPIGet(c.emojisRoute()+query, "")
	if err != nil {
		return nil, BuildResponse(r), err
	}
	defer closeBody(r)

	var list []*Emoji
	if jsonErr := json.NewDecoder(r.Body).Decode(&list); jsonErr != nil {
		return nil, nil, NewAppError("GetEmojiList", "api.unmarshal_error", nil, jsonErr.Error(), http.StatusInternalServerError)
	}
	return list, BuildResponse(r), nil
}

// GetSortedEmojiList returns a page of custom emoji on the system sorted based on the sort
// parameter, blank for no sorting and "name" to sort by emoji names.
func (c *Client4) GetSortedEmojiList(page, perPage int, sort string) ([]*Emoji, *Response, error) {
	query := fmt.Sprintf("?page=%v&per_page=%v&sort=%v", page, perPage, sort)
	r, err := c.DoAPIGet(c.emojisRoute()+query, "")
	if err != nil {
		return nil, BuildResponse(r), err
	}
	defer closeBody(r)
	var list []*Emoji
	if jsonErr := json.NewDecoder(r.Body).Decode(&list); jsonErr != nil {
		return nil, nil, NewAppError("GetSortedEmojiList", "api.unmarshal_error", nil, jsonErr.Error(), http.StatusInternalServerError)
	}
	return list, BuildResponse(r), nil
}

// DeleteEmoji delete an custom emoji on the provided emoji id string.
func (c *Client4) DeleteEmoji(emojiId string) (*Response, error) {
	r, err := c.DoAPIDelete(c.emojiRoute(emojiId))
	if err != nil {
		return BuildResponse(r), err
	}
	defer closeBody(r)
	return BuildResponse(r), nil
}

// GetEmoji returns a custom emoji based on the emojiId string.
func (c *Client4) GetEmoji(emojiId string) (*Emoji, *Response, error) {
	r, err := c.DoAPIGet(c.emojiRoute(emojiId), "")
	if err != nil {
		return nil, BuildResponse(r), err
	}
	defer closeBody(r)
	var e Emoji
	if jsonErr := json.NewDecoder(r.Body).Decode(&e); jsonErr != nil {
		return nil, nil, NewAppError("GetEmoji", "api.unmarshal_error", nil, jsonErr.Error(), http.StatusInternalServerError)
	}
	return &e, BuildResponse(r), nil
}

// GetEmojiByName returns a custom emoji based on the name string.
func (c *Client4) GetEmojiByName(name string) (*Emoji, *Response, error) {
	r, err := c.DoAPIGet(c.emojiByNameRoute(name), "")
	if err != nil {
		return nil, BuildResponse(r), err
	}
	defer closeBody(r)
	var e Emoji
	if jsonErr := json.NewDecoder(r.Body).Decode(&e); jsonErr != nil {
		return nil, nil, NewAppError("GetEmojiByName", "api.unmarshal_error", nil, jsonErr.Error(), http.StatusInternalServerError)
	}
	return &e, BuildResponse(r), nil
}

// GetEmojiImage returns the emoji image.
func (c *Client4) GetEmojiImage(emojiId string) ([]byte, *Response, error) {
	r, err := c.DoAPIGet(c.emojiRoute(emojiId)+"/image", "")
	if err != nil {
		return nil, BuildResponse(r), err
	}
	defer closeBody(r)

	data, err := ioutil.ReadAll(r.Body)
	if err != nil {
		return nil, BuildResponse(r), NewAppError("GetEmojiImage", "model.client.read_file.app_error", nil, err.Error(), r.StatusCode)
	}

	return data, BuildResponse(r), nil
}

// SearchEmoji returns a list of emoji matching some search criteria.
func (c *Client4) SearchEmoji(search *EmojiSearch) ([]*Emoji, *Response, error) {
	buf, err := json.Marshal(search)
	if err != nil {
		return nil, nil, NewAppError("SearchEmoji", "api.marshal_error", nil, err.Error(), http.StatusInternalServerError)
	}
	r, err := c.DoAPIPostBytes(c.emojisRoute()+"/search", buf)
	if err != nil {
		return nil, BuildResponse(r), err
	}
	defer closeBody(r)
	var list []*Emoji
	if jsonErr := json.NewDecoder(r.Body).Decode(&list); jsonErr != nil {
		return nil, nil, NewAppError("SearchEmoji", "api.unmarshal_error", nil, jsonErr.Error(), http.StatusInternalServerError)
	}
	return list, BuildResponse(r), nil
}

// AutocompleteEmoji returns a list of emoji starting with or matching name.
func (c *Client4) AutocompleteEmoji(name string, etag string) ([]*Emoji, *Response, error) {
	query := fmt.Sprintf("?name=%v", name)
	r, err := c.DoAPIGet(c.emojisRoute()+"/autocomplete"+query, "")
	if err != nil {
		return nil, BuildResponse(r), err
	}
	defer closeBody(r)
	var list []*Emoji
	if jsonErr := json.NewDecoder(r.Body).Decode(&list); jsonErr != nil {
		return nil, nil, NewAppError("AutocompleteEmoji", "api.unmarshal_error", nil, jsonErr.Error(), http.StatusInternalServerError)
	}
	return list, BuildResponse(r), nil
}

// Reaction Section

// SaveReaction saves an emoji reaction for a post. Returns the saved reaction if successful, otherwise an error will be returned.
func (c *Client4) SaveReaction(reaction *Reaction) (*Reaction, *Response, error) {
	buf, err := json.Marshal(reaction)
	if err != nil {
		return nil, nil, NewAppError("SaveReaction", "api.marshal_error", nil, err.Error(), http.StatusInternalServerError)
	}
	r, err := c.DoAPIPostBytes(c.reactionsRoute(), buf)
	if err != nil {
		return nil, BuildResponse(r), err
	}
	defer closeBody(r)
	var re Reaction
	if jsonErr := json.NewDecoder(r.Body).Decode(&re); jsonErr != nil {
		return nil, nil, NewAppError("SaveReaction", "api.unmarshal_error", nil, jsonErr.Error(), http.StatusInternalServerError)
	}
	return &re, BuildResponse(r), nil
}

// GetReactions returns a list of reactions to a post.
func (c *Client4) GetReactions(postId string) ([]*Reaction, *Response, error) {
	r, err := c.DoAPIGet(c.postRoute(postId)+"/reactions", "")
	if err != nil {
		return nil, BuildResponse(r), err
	}
	defer closeBody(r)
	var list []*Reaction
	if jsonErr := json.NewDecoder(r.Body).Decode(&list); jsonErr != nil {
		return nil, nil, NewAppError("GetReactions", "api.unmarshal_error", nil, jsonErr.Error(), http.StatusInternalServerError)
	}
	return list, BuildResponse(r), nil
}

// DeleteReaction deletes reaction of a user in a post.
func (c *Client4) DeleteReaction(reaction *Reaction) (*Response, error) {
	r, err := c.DoAPIDelete(c.userRoute(reaction.UserId) + c.postRoute(reaction.PostId) + fmt.Sprintf("/reactions/%v", reaction.EmojiName))
	if err != nil {
		return BuildResponse(r), err
	}
	defer closeBody(r)
	return BuildResponse(r), nil
}

// FetchBulkReactions returns a map of postIds and corresponding reactions
func (c *Client4) GetBulkReactions(postIds []string) (map[string][]*Reaction, *Response, error) {
	r, err := c.DoAPIPost(c.postsRoute()+"/ids/reactions", ArrayToJSON(postIds))
	if err != nil {
		return nil, BuildResponse(r), err
	}
	defer closeBody(r)
	reactions := map[string][]*Reaction{}
	if jsonErr := json.NewDecoder(r.Body).Decode(&reactions); jsonErr != nil {
		return nil, nil, NewAppError("GetBulkReactions", "api.unmarshal_error", nil, jsonErr.Error(), http.StatusInternalServerError)
	}
	return reactions, BuildResponse(r), nil
}

// Timezone Section

// GetSupportedTimezone returns a page of supported timezones on the system.
func (c *Client4) GetSupportedTimezone() ([]string, *Response, error) {
	r, err := c.DoAPIGet(c.timezonesRoute(), "")
	if err != nil {
		return nil, BuildResponse(r), err
	}
	defer closeBody(r)
	var timezones []string
	json.NewDecoder(r.Body).Decode(&timezones)
	return timezones, BuildResponse(r), nil
}

// Open Graph Metadata Section

// OpenGraph return the open graph metadata for a particular url if the site have the metadata.
func (c *Client4) OpenGraph(url string) (map[string]string, *Response, error) {
	requestBody := make(map[string]string)
	requestBody["url"] = url

	r, err := c.DoAPIPost(c.openGraphRoute(), MapToJSON(requestBody))
	if err != nil {
		return nil, BuildResponse(r), err
	}
	defer closeBody(r)
	return MapFromJSON(r.Body), BuildResponse(r), nil
}

// Jobs Section

// GetJob gets a single job.
func (c *Client4) GetJob(id string) (*Job, *Response, error) {
	r, err := c.DoAPIGet(c.jobsRoute()+fmt.Sprintf("/%v", id), "")
	if err != nil {
		return nil, BuildResponse(r), err
	}
	defer closeBody(r)
	var j Job
	if jsonErr := json.NewDecoder(r.Body).Decode(&j); jsonErr != nil {
		return nil, nil, NewAppError("GetJob", "api.unmarshal_error", nil, jsonErr.Error(), http.StatusInternalServerError)
	}
	return &j, BuildResponse(r), nil
}

// GetJobs gets all jobs, sorted with the job that was created most recently first.
func (c *Client4) GetJobs(page int, perPage int) ([]*Job, *Response, error) {
	r, err := c.DoAPIGet(c.jobsRoute()+fmt.Sprintf("?page=%v&per_page=%v", page, perPage), "")
	if err != nil {
		return nil, BuildResponse(r), err
	}
	defer closeBody(r)
	var list []*Job
	if jsonErr := json.NewDecoder(r.Body).Decode(&list); jsonErr != nil {
		return nil, nil, NewAppError("GetJobs", "api.unmarshal_error", nil, jsonErr.Error(), http.StatusInternalServerError)
	}
	return list, BuildResponse(r), nil
}

// GetJobsByType gets all jobs of a given type, sorted with the job that was created most recently first.
func (c *Client4) GetJobsByType(jobType string, page int, perPage int) ([]*Job, *Response, error) {
	r, err := c.DoAPIGet(c.jobsRoute()+fmt.Sprintf("/type/%v?page=%v&per_page=%v", jobType, page, perPage), "")
	if err != nil {
		return nil, BuildResponse(r), err
	}
	defer closeBody(r)
	var list []*Job
	if jsonErr := json.NewDecoder(r.Body).Decode(&list); jsonErr != nil {
		return nil, nil, NewAppError("GetJobsByType", "api.unmarshal_error", nil, jsonErr.Error(), http.StatusInternalServerError)
	}
	return list, BuildResponse(r), nil
}

// CreateJob creates a job based on the provided job struct.
func (c *Client4) CreateJob(job *Job) (*Job, *Response, error) {
	buf, err := json.Marshal(job)
	if err != nil {
		return nil, nil, NewAppError("CreateJob", "api.marshal_error", nil, err.Error(), http.StatusInternalServerError)
	}
	r, err := c.DoAPIPostBytes(c.jobsRoute(), buf)
	if err != nil {
		return nil, BuildResponse(r), err
	}
	defer closeBody(r)
	var j Job
	if jsonErr := json.NewDecoder(r.Body).Decode(&j); jsonErr != nil {
		return nil, nil, NewAppError("CreateJob", "api.unmarshal_error", nil, jsonErr.Error(), http.StatusInternalServerError)
	}
	return &j, BuildResponse(r), nil
}

// CancelJob requests the cancellation of the job with the provided Id.
func (c *Client4) CancelJob(jobId string) (*Response, error) {
	r, err := c.DoAPIPost(c.jobsRoute()+fmt.Sprintf("/%v/cancel", jobId), "")
	if err != nil {
		return BuildResponse(r), err
	}
	defer closeBody(r)
	return BuildResponse(r), nil
}

// DownloadJob downloads the results of the job
func (c *Client4) DownloadJob(jobId string) ([]byte, *Response, error) {
	r, err := c.DoAPIGet(c.jobsRoute()+fmt.Sprintf("/%v/download", jobId), "")
	if err != nil {
		return nil, BuildResponse(r), err
	}
	defer closeBody(r)

	data, err := ioutil.ReadAll(r.Body)
	if err != nil {
		return nil, BuildResponse(r), NewAppError("GetFile", "model.client.read_job_result_file.app_error", nil, err.Error(), r.StatusCode)
	}
	return data, BuildResponse(r), nil
}

// Roles Section

// GetAllRoles returns a list of all the roles.
func (c *Client4) GetAllRoles() ([]*Role, *Response, error) {
	r, err := c.DoAPIGet(c.rolesRoute(), "")
	if err != nil {
		return nil, BuildResponse(r), err
	}
	defer closeBody(r)
	var list []*Role
	if jsonErr := json.NewDecoder(r.Body).Decode(&list); jsonErr != nil {
		return nil, nil, NewAppError("GetAllRoles", "api.unmarshal_error", nil, jsonErr.Error(), http.StatusInternalServerError)
	}
	return list, BuildResponse(r), nil
}

// GetRole gets a single role by ID.
func (c *Client4) GetRole(id string) (*Role, *Response, error) {
	r, err := c.DoAPIGet(c.rolesRoute()+fmt.Sprintf("/%v", id), "")
	if err != nil {
		return nil, BuildResponse(r), err
	}
	defer closeBody(r)
	var role Role
	if jsonErr := json.NewDecoder(r.Body).Decode(&role); jsonErr != nil {
		return nil, nil, NewAppError("GetRole", "api.unmarshal_error", nil, jsonErr.Error(), http.StatusInternalServerError)
	}
	return &role, BuildResponse(r), nil
}

// GetRoleByName gets a single role by Name.
func (c *Client4) GetRoleByName(name string) (*Role, *Response, error) {
	r, err := c.DoAPIGet(c.rolesRoute()+fmt.Sprintf("/name/%v", name), "")
	if err != nil {
		return nil, BuildResponse(r), err
	}
	defer closeBody(r)
	var role Role
	if jsonErr := json.NewDecoder(r.Body).Decode(&role); jsonErr != nil {
		return nil, nil, NewAppError("GetRoleByName", "api.unmarshal_error", nil, jsonErr.Error(), http.StatusInternalServerError)
	}
	return &role, BuildResponse(r), nil
}

// GetRolesByNames returns a list of roles based on the provided role names.
func (c *Client4) GetRolesByNames(roleNames []string) ([]*Role, *Response, error) {
	r, err := c.DoAPIPost(c.rolesRoute()+"/names", ArrayToJSON(roleNames))
	if err != nil {
		return nil, BuildResponse(r), err
	}
	defer closeBody(r)
	var list []*Role
	if jsonErr := json.NewDecoder(r.Body).Decode(&list); jsonErr != nil {
		return nil, nil, NewAppError("GetRolesByNames", "api.unmarshal_error", nil, jsonErr.Error(), http.StatusInternalServerError)
	}
	return list, BuildResponse(r), nil
}

// PatchRole partially updates a role in the system. Any missing fields are not updated.
func (c *Client4) PatchRole(roleId string, patch *RolePatch) (*Role, *Response, error) {
	buf, err := json.Marshal(patch)
	if err != nil {
		return nil, nil, NewAppError("PatchRole", "api.marshal_error", nil, err.Error(), http.StatusInternalServerError)
	}
	r, err := c.DoAPIPutBytes(c.rolesRoute()+fmt.Sprintf("/%v/patch", roleId), buf)
	if err != nil {
		return nil, BuildResponse(r), err
	}
	defer closeBody(r)
	var role Role
	if jsonErr := json.NewDecoder(r.Body).Decode(&role); jsonErr != nil {
		return nil, nil, NewAppError("PatchRole", "api.unmarshal_error", nil, jsonErr.Error(), http.StatusInternalServerError)
	}
	return &role, BuildResponse(r), nil
}

// Schemes Section

// CreateScheme creates a new Scheme.
func (c *Client4) CreateScheme(scheme *Scheme) (*Scheme, *Response, error) {
	buf, err := json.Marshal(scheme)
	if err != nil {
		return nil, nil, NewAppError("CreateScheme", "api.marshal_error", nil, err.Error(), http.StatusInternalServerError)
	}
	r, err := c.DoAPIPostBytes(c.schemesRoute(), buf)
	if err != nil {
		return nil, BuildResponse(r), err
	}
	defer closeBody(r)
	var s Scheme
	if jsonErr := json.NewDecoder(r.Body).Decode(&s); jsonErr != nil {
		return nil, nil, NewAppError("CreateScheme", "api.unmarshal_error", nil, jsonErr.Error(), http.StatusInternalServerError)
	}
	return &s, BuildResponse(r), nil
}

// GetScheme gets a single scheme by ID.
func (c *Client4) GetScheme(id string) (*Scheme, *Response, error) {
	r, err := c.DoAPIGet(c.schemeRoute(id), "")
	if err != nil {
		return nil, BuildResponse(r), err
	}
	defer closeBody(r)
	var s Scheme
	if jsonErr := json.NewDecoder(r.Body).Decode(&s); jsonErr != nil {
		return nil, nil, NewAppError("GetScheme", "api.unmarshal_error", nil, jsonErr.Error(), http.StatusInternalServerError)
	}
	return &s, BuildResponse(r), nil
}

// GetSchemes ets all schemes, sorted with the most recently created first, optionally filtered by scope.
func (c *Client4) GetSchemes(scope string, page int, perPage int) ([]*Scheme, *Response, error) {
	r, err := c.DoAPIGet(c.schemesRoute()+fmt.Sprintf("?scope=%v&page=%v&per_page=%v", scope, page, perPage), "")
	if err != nil {
		return nil, BuildResponse(r), err
	}
	defer closeBody(r)
	var list []*Scheme
	if jsonErr := json.NewDecoder(r.Body).Decode(&list); jsonErr != nil {
		return nil, nil, NewAppError("GetSchemes", "api.unmarshal_error", nil, jsonErr.Error(), http.StatusInternalServerError)
	}
	return list, BuildResponse(r), nil
}

// DeleteScheme deletes a single scheme by ID.
func (c *Client4) DeleteScheme(id string) (*Response, error) {
	r, err := c.DoAPIDelete(c.schemeRoute(id))
	if err != nil {
		return BuildResponse(r), err
	}
	defer closeBody(r)
	return BuildResponse(r), nil
}

// PatchScheme partially updates a scheme in the system. Any missing fields are not updated.
func (c *Client4) PatchScheme(id string, patch *SchemePatch) (*Scheme, *Response, error) {
	buf, err := json.Marshal(patch)
	if err != nil {
		return nil, nil, NewAppError("PatchScheme", "api.marshal_error", nil, err.Error(), http.StatusInternalServerError)
	}
	r, err := c.DoAPIPutBytes(c.schemeRoute(id)+"/patch", buf)
	if err != nil {
		return nil, BuildResponse(r), err
	}
	defer closeBody(r)
	var s Scheme
	if jsonErr := json.NewDecoder(r.Body).Decode(&s); jsonErr != nil {
		return nil, nil, NewAppError("PatchScheme", "api.unmarshal_error", nil, jsonErr.Error(), http.StatusInternalServerError)
	}
	return &s, BuildResponse(r), nil
}

// GetTeamsForScheme gets the teams using this scheme, sorted alphabetically by display name.
func (c *Client4) GetTeamsForScheme(schemeId string, page int, perPage int) ([]*Team, *Response, error) {
	r, err := c.DoAPIGet(c.schemeRoute(schemeId)+fmt.Sprintf("/teams?page=%v&per_page=%v", page, perPage), "")
	if err != nil {
		return nil, BuildResponse(r), err
	}
	defer closeBody(r)
	var list []*Team
	if jsonErr := json.NewDecoder(r.Body).Decode(&list); jsonErr != nil {
		return nil, nil, NewAppError("GetTeamsForScheme", "api.unmarshal_error", nil, jsonErr.Error(), http.StatusInternalServerError)
	}
	return list, BuildResponse(r), nil
}

// GetChannelsForScheme gets the channels using this scheme, sorted alphabetically by display name.
func (c *Client4) GetChannelsForScheme(schemeId string, page int, perPage int) (ChannelList, *Response, error) {
	r, err := c.DoAPIGet(c.schemeRoute(schemeId)+fmt.Sprintf("/channels?page=%v&per_page=%v", page, perPage), "")
	if err != nil {
		return nil, BuildResponse(r), err
	}
	defer closeBody(r)

	var ch ChannelList
	err = json.NewDecoder(r.Body).Decode(&ch)
	if err != nil {
		return nil, BuildResponse(r), NewAppError("GetChannelsForScheme", "api.marshal_error", nil, err.Error(), http.StatusInternalServerError)
	}
	return ch, BuildResponse(r), nil
}

// Plugin Section

// UploadPlugin takes an io.Reader stream pointing to the contents of a .tar.gz plugin.
func (c *Client4) UploadPlugin(file io.Reader) (*Manifest, *Response, error) {
	return c.uploadPlugin(file, false)
}

func (c *Client4) UploadPluginForced(file io.Reader) (*Manifest, *Response, error) {
	return c.uploadPlugin(file, true)
}

func (c *Client4) uploadPlugin(file io.Reader, force bool) (*Manifest, *Response, error) {
	body := new(bytes.Buffer)
	writer := multipart.NewWriter(body)

	if force {
		err := writer.WriteField("force", c.boolString(true))
		if err != nil {
			return nil, nil, err
		}
	}

	part, err := writer.CreateFormFile("plugin", "plugin.tar.gz")
	if err != nil {
		return nil, nil, err
	}

	if _, err = io.Copy(part, file); err != nil {
		return nil, nil, err
	}

	if err = writer.Close(); err != nil {
		return nil, nil, err
	}

	rq, err := http.NewRequest("POST", c.APIURL+c.pluginsRoute(), body)
	if err != nil {
		return nil, nil, err
	}
	rq.Header.Set("Content-Type", writer.FormDataContentType())

	if c.AuthToken != "" {
		rq.Header.Set(HeaderAuth, c.AuthType+" "+c.AuthToken)
	}

	rp, err := c.HTTPClient.Do(rq)
	if err != nil {
		return nil, BuildResponse(rp), err
	}
	defer closeBody(rp)

	if rp.StatusCode >= 300 {
		return nil, BuildResponse(rp), AppErrorFromJSON(rp.Body)
	}

	var m Manifest
	if jsonErr := json.NewDecoder(rp.Body).Decode(&m); jsonErr != nil {
		return nil, nil, NewAppError("uploadPlugin", "api.unmarshal_error", nil, jsonErr.Error(), http.StatusInternalServerError)
	}
	return &m, BuildResponse(rp), nil
}

func (c *Client4) InstallPluginFromURL(downloadURL string, force bool) (*Manifest, *Response, error) {
	forceStr := c.boolString(force)

	url := fmt.Sprintf("%s?plugin_download_url=%s&force=%s", c.pluginsRoute()+"/install_from_url", url.QueryEscape(downloadURL), forceStr)
	r, err := c.DoAPIPost(url, "")
	if err != nil {
		return nil, BuildResponse(r), err
	}
	defer closeBody(r)

	var m Manifest
	if jsonErr := json.NewDecoder(r.Body).Decode(&m); jsonErr != nil {
		return nil, nil, NewAppError("InstallPluginFromUrl", "api.unmarshal_error", nil, jsonErr.Error(), http.StatusInternalServerError)
	}
	return &m, BuildResponse(r), nil
}

// InstallMarketplacePlugin will install marketplace plugin.
func (c *Client4) InstallMarketplacePlugin(request *InstallMarketplacePluginRequest) (*Manifest, *Response, error) {
	buf, err := json.Marshal(request)
	if err != nil {
		return nil, nil, NewAppError("InstallMarketplacePlugin", "api.marshal_error", nil, err.Error(), http.StatusInternalServerError)
	}
	r, err := c.DoAPIPost(c.pluginsRoute()+"/marketplace", string(buf))
	if err != nil {
		return nil, BuildResponse(r), err
	}
	defer closeBody(r)

	var m Manifest
	if jsonErr := json.NewDecoder(r.Body).Decode(&m); jsonErr != nil {
		return nil, nil, NewAppError("InstallMarketplacePlugin", "api.unmarshal_error", nil, jsonErr.Error(), http.StatusInternalServerError)
	}
	return &m, BuildResponse(r), nil
}

// GetPlugins will return a list of plugin manifests for currently active plugins.
func (c *Client4) GetPlugins() (*PluginsResponse, *Response, error) {
	r, err := c.DoAPIGet(c.pluginsRoute(), "")
	if err != nil {
		return nil, BuildResponse(r), err
	}
	defer closeBody(r)

	var resp PluginsResponse
	if jsonErr := json.NewDecoder(r.Body).Decode(&resp); jsonErr != nil {
		return nil, nil, NewAppError("GetPlugins", "api.unmarshal_error", nil, jsonErr.Error(), http.StatusInternalServerError)
	}
	return &resp, BuildResponse(r), nil
}

// GetPluginStatuses will return the plugins installed on any server in the cluster, for reporting
// to the administrator via the system console.
func (c *Client4) GetPluginStatuses() (PluginStatuses, *Response, error) {
	r, err := c.DoAPIGet(c.pluginsRoute()+"/statuses", "")
	if err != nil {
		return nil, BuildResponse(r), err
	}
	defer closeBody(r)
	var list PluginStatuses
	if jsonErr := json.NewDecoder(r.Body).Decode(&list); jsonErr != nil {
		return nil, nil, NewAppError("GetPluginStatuses", "api.unmarshal_error", nil, jsonErr.Error(), http.StatusInternalServerError)
	}
	return list, BuildResponse(r), nil
}

// RemovePlugin will disable and delete a plugin.
func (c *Client4) RemovePlugin(id string) (*Response, error) {
	r, err := c.DoAPIDelete(c.pluginRoute(id))
	if err != nil {
		return BuildResponse(r), err
	}
	defer closeBody(r)
	return BuildResponse(r), nil
}

// GetWebappPlugins will return a list of plugins that the webapp should download.
func (c *Client4) GetWebappPlugins() ([]*Manifest, *Response, error) {
	r, err := c.DoAPIGet(c.pluginsRoute()+"/webapp", "")
	if err != nil {
		return nil, BuildResponse(r), err
	}
	defer closeBody(r)

	var list []*Manifest
	if jsonErr := json.NewDecoder(r.Body).Decode(&list); jsonErr != nil {
		return nil, nil, NewAppError("GetWebappPlugins", "api.unmarshal_error", nil, jsonErr.Error(), http.StatusInternalServerError)
	}
	return list, BuildResponse(r), nil
}

// EnablePlugin will enable an plugin installed.
func (c *Client4) EnablePlugin(id string) (*Response, error) {
	r, err := c.DoAPIPost(c.pluginRoute(id)+"/enable", "")
	if err != nil {
		return BuildResponse(r), err
	}
	defer closeBody(r)
	return BuildResponse(r), nil
}

// DisablePlugin will disable an enabled plugin.
func (c *Client4) DisablePlugin(id string) (*Response, error) {
	r, err := c.DoAPIPost(c.pluginRoute(id)+"/disable", "")
	if err != nil {
		return BuildResponse(r), err
	}
	defer closeBody(r)
	return BuildResponse(r), nil
}

// GetMarketplacePlugins will return a list of plugins that an admin can install.
func (c *Client4) GetMarketplacePlugins(filter *MarketplacePluginFilter) ([]*MarketplacePlugin, *Response, error) {
	route := c.pluginsRoute() + "/marketplace"
	u, err := url.Parse(route)
	if err != nil {
		return nil, nil, err
	}

	filter.ApplyToURL(u)

	r, err := c.DoAPIGet(u.String(), "")
	if err != nil {
		return nil, BuildResponse(r), err
	}
	defer closeBody(r)

	plugins, err := MarketplacePluginsFromReader(r.Body)
	if err != nil {
		return nil, BuildResponse(r), NewAppError(route, "model.client.parse_plugins.app_error", nil, err.Error(), http.StatusBadRequest)
	}

	return plugins, BuildResponse(r), nil
}

// UpdateChannelScheme will update a channel's scheme.
func (c *Client4) UpdateChannelScheme(channelId, schemeId string) (*Response, error) {
	sip := &SchemeIDPatch{SchemeID: &schemeId}
	buf, err := json.Marshal(sip)
	if err != nil {
		return nil, NewAppError("UpdateChannelScheme", "api.marshal_error", nil, err.Error(), http.StatusInternalServerError)
	}
	r, err := c.DoAPIPutBytes(c.channelSchemeRoute(channelId), buf)
	if err != nil {
		return BuildResponse(r), err
	}
	defer closeBody(r)
	return BuildResponse(r), nil
}

// UpdateTeamScheme will update a team's scheme.
func (c *Client4) UpdateTeamScheme(teamId, schemeId string) (*Response, error) {
	sip := &SchemeIDPatch{SchemeID: &schemeId}
	buf, err := json.Marshal(sip)
	if err != nil {
		return nil, NewAppError("UpdateTeamScheme", "api.marshal_error", nil, err.Error(), http.StatusInternalServerError)
	}
	r, err := c.DoAPIPutBytes(c.teamSchemeRoute(teamId), buf)
	if err != nil {
		return BuildResponse(r), err
	}
	defer closeBody(r)
	return BuildResponse(r), nil
}

// GetRedirectLocation retrieves the value of the 'Location' header of an HTTP response for a given URL.
func (c *Client4) GetRedirectLocation(urlParam, etag string) (string, *Response, error) {
	url := fmt.Sprintf("%s?url=%s", c.redirectLocationRoute(), url.QueryEscape(urlParam))
	r, err := c.DoAPIGet(url, etag)
	if err != nil {
		return "", BuildResponse(r), err
	}
	defer closeBody(r)
	return MapFromJSON(r.Body)["location"], BuildResponse(r), nil
}

// SetServerBusy will mark the server as busy, which disables non-critical services for `secs` seconds.
func (c *Client4) SetServerBusy(secs int) (*Response, error) {
	url := fmt.Sprintf("%s?seconds=%d", c.serverBusyRoute(), secs)
	r, err := c.DoAPIPost(url, "")
	if err != nil {
		return BuildResponse(r), err
	}
	defer closeBody(r)
	return BuildResponse(r), nil
}

// ClearServerBusy will mark the server as not busy.
func (c *Client4) ClearServerBusy() (*Response, error) {
	r, err := c.DoAPIDelete(c.serverBusyRoute())
	if err != nil {
		return BuildResponse(r), err
	}
	defer closeBody(r)
	return BuildResponse(r), nil
}

// GetServerBusy returns the current ServerBusyState including the time when a server marked busy
// will automatically have the flag cleared.
func (c *Client4) GetServerBusy() (*ServerBusyState, *Response, error) {
	r, err := c.DoAPIGet(c.serverBusyRoute(), "")
	if err != nil {
		return nil, BuildResponse(r), err
	}
	defer closeBody(r)

	var sbs ServerBusyState
	if jsonErr := json.NewDecoder(r.Body).Decode(&sbs); jsonErr != nil {
		return nil, nil, NewAppError("GetServerBusy", "api.unmarshal_error", nil, jsonErr.Error(), http.StatusInternalServerError)
	}
	return &sbs, BuildResponse(r), nil
}

// RegisterTermsOfServiceAction saves action performed by a user against a specific terms of service.
func (c *Client4) RegisterTermsOfServiceAction(userId, termsOfServiceId string, accepted bool) (*Response, error) {
	url := c.userTermsOfServiceRoute(userId)
	data := map[string]interface{}{"termsOfServiceId": termsOfServiceId, "accepted": accepted}
	r, err := c.DoAPIPost(url, StringInterfaceToJSON(data))
	if err != nil {
		return BuildResponse(r), err
	}
	defer closeBody(r)
	return BuildResponse(r), nil
}

// GetTermsOfService fetches the latest terms of service
func (c *Client4) GetTermsOfService(etag string) (*TermsOfService, *Response, error) {
	url := c.termsOfServiceRoute()
	r, err := c.DoAPIGet(url, etag)
	if err != nil {
		return nil, BuildResponse(r), err
	}
	defer closeBody(r)
	var tos TermsOfService
	if jsonErr := json.NewDecoder(r.Body).Decode(&tos); jsonErr != nil {
		return nil, nil, NewAppError("GetTermsOfService", "api.unmarshal_error", nil, jsonErr.Error(), http.StatusInternalServerError)
	}
	return &tos, BuildResponse(r), nil
}

// GetUserTermsOfService fetches user's latest terms of service action if the latest action was for acceptance.
func (c *Client4) GetUserTermsOfService(userId, etag string) (*UserTermsOfService, *Response, error) {
	url := c.userTermsOfServiceRoute(userId)
	r, err := c.DoAPIGet(url, etag)
	if err != nil {
		return nil, BuildResponse(r), err
	}
	defer closeBody(r)
	var u UserTermsOfService
	if jsonErr := json.NewDecoder(r.Body).Decode(&u); jsonErr != nil {
		return nil, nil, NewAppError("GetUserTermsOfService", "api.unmarshal_error", nil, jsonErr.Error(), http.StatusInternalServerError)
	}
	return &u, BuildResponse(r), nil
}

// CreateTermsOfService creates new terms of service.
func (c *Client4) CreateTermsOfService(text, userId string) (*TermsOfService, *Response, error) {
	url := c.termsOfServiceRoute()
	data := map[string]interface{}{"text": text}
	r, err := c.DoAPIPost(url, StringInterfaceToJSON(data))
	if err != nil {
		return nil, BuildResponse(r), err
	}
	defer closeBody(r)
	var tos TermsOfService
	if jsonErr := json.NewDecoder(r.Body).Decode(&tos); jsonErr != nil {
		return nil, nil, NewAppError("CreateTermsOfService", "api.unmarshal_error", nil, jsonErr.Error(), http.StatusInternalServerError)
	}
	return &tos, BuildResponse(r), nil
}

func (c *Client4) GetGroup(groupID, etag string) (*Group, *Response, error) {
	r, err := c.DoAPIGet(c.groupRoute(groupID), etag)
	if err != nil {
		return nil, BuildResponse(r), err
	}
	defer closeBody(r)
	var g Group
	if jsonErr := json.NewDecoder(r.Body).Decode(&g); jsonErr != nil {
		return nil, nil, NewAppError("GetGroup", "api.unmarshal_error", nil, jsonErr.Error(), http.StatusInternalServerError)
	}
	return &g, BuildResponse(r), nil
}

func (c *Client4) PatchGroup(groupID string, patch *GroupPatch) (*Group, *Response, error) {
	payload, _ := json.Marshal(patch)
	r, err := c.DoAPIPut(c.groupRoute(groupID)+"/patch", string(payload))
	if err != nil {
		return nil, BuildResponse(r), err
	}
	defer closeBody(r)
	var g Group
	if jsonErr := json.NewDecoder(r.Body).Decode(&g); jsonErr != nil {
		return nil, nil, NewAppError("PatchGroup", "api.unmarshal_error", nil, jsonErr.Error(), http.StatusInternalServerError)
	}
	return &g, BuildResponse(r), nil
}

func (c *Client4) LinkGroupSyncable(groupID, syncableID string, syncableType GroupSyncableType, patch *GroupSyncablePatch) (*GroupSyncable, *Response, error) {
	payload, _ := json.Marshal(patch)
	url := fmt.Sprintf("%s/link", c.groupSyncableRoute(groupID, syncableID, syncableType))
	r, err := c.DoAPIPost(url, string(payload))
	if err != nil {
		return nil, BuildResponse(r), err
	}
	defer closeBody(r)
	var gs GroupSyncable
	if jsonErr := json.NewDecoder(r.Body).Decode(&gs); jsonErr != nil {
		return nil, nil, NewAppError("LinkGroupSyncable", "api.unmarshal_error", nil, jsonErr.Error(), http.StatusInternalServerError)
	}
	return &gs, BuildResponse(r), nil
}

func (c *Client4) UnlinkGroupSyncable(groupID, syncableID string, syncableType GroupSyncableType) (*Response, error) {
	url := fmt.Sprintf("%s/link", c.groupSyncableRoute(groupID, syncableID, syncableType))
	r, err := c.DoAPIDelete(url)
	if err != nil {
		return BuildResponse(r), err
	}
	defer closeBody(r)
	return BuildResponse(r), nil
}

func (c *Client4) GetGroupSyncable(groupID, syncableID string, syncableType GroupSyncableType, etag string) (*GroupSyncable, *Response, error) {
	r, err := c.DoAPIGet(c.groupSyncableRoute(groupID, syncableID, syncableType), etag)
	if err != nil {
		return nil, BuildResponse(r), err
	}
	defer closeBody(r)
	var gs GroupSyncable
	if jsonErr := json.NewDecoder(r.Body).Decode(&gs); jsonErr != nil {
		return nil, nil, NewAppError("GetGroupSyncable", "api.unmarshal_error", nil, jsonErr.Error(), http.StatusInternalServerError)
	}
	return &gs, BuildResponse(r), nil
}

func (c *Client4) GetGroupSyncables(groupID string, syncableType GroupSyncableType, etag string) ([]*GroupSyncable, *Response, error) {
	r, err := c.DoAPIGet(c.groupSyncablesRoute(groupID, syncableType), etag)
	if err != nil {
		return nil, BuildResponse(r), err
	}
	defer closeBody(r)
	var list []*GroupSyncable
	if jsonErr := json.NewDecoder(r.Body).Decode(&list); jsonErr != nil {
		return nil, nil, NewAppError("GetGroupSyncables", "api.unmarshal_error", nil, jsonErr.Error(), http.StatusInternalServerError)
	}
	return list, BuildResponse(r), nil
}

func (c *Client4) PatchGroupSyncable(groupID, syncableID string, syncableType GroupSyncableType, patch *GroupSyncablePatch) (*GroupSyncable, *Response, error) {
	payload, _ := json.Marshal(patch)
	r, err := c.DoAPIPut(c.groupSyncableRoute(groupID, syncableID, syncableType)+"/patch", string(payload))
	if err != nil {
		return nil, BuildResponse(r), err
	}
	defer closeBody(r)
	var gs GroupSyncable
	if jsonErr := json.NewDecoder(r.Body).Decode(&gs); jsonErr != nil {
		return nil, nil, NewAppError("PatchGroupSyncable", "api.unmarshal_error", nil, jsonErr.Error(), http.StatusInternalServerError)
	}
	return &gs, BuildResponse(r), nil
}

func (c *Client4) TeamMembersMinusGroupMembers(teamID string, groupIDs []string, page, perPage int, etag string) ([]*UserWithGroups, int64, *Response, error) {
	groupIDStr := strings.Join(groupIDs, ",")
	query := fmt.Sprintf("?group_ids=%s&page=%d&per_page=%d", groupIDStr, page, perPage)
	r, err := c.DoAPIGet(c.teamRoute(teamID)+"/members_minus_group_members"+query, etag)
	if err != nil {
		return nil, 0, BuildResponse(r), err
	}
	defer closeBody(r)

	var ugc UsersWithGroupsAndCount
	if jsonErr := json.NewDecoder(r.Body).Decode(&ugc); jsonErr != nil {
		return nil, 0, nil, NewAppError("TeamMembersMinusGroupMembers", "api.unmarshal_error", nil, jsonErr.Error(), http.StatusInternalServerError)
	}
	return ugc.Users, ugc.Count, BuildResponse(r), nil
}

func (c *Client4) ChannelMembersMinusGroupMembers(channelID string, groupIDs []string, page, perPage int, etag string) ([]*UserWithGroups, int64, *Response, error) {
	groupIDStr := strings.Join(groupIDs, ",")
	query := fmt.Sprintf("?group_ids=%s&page=%d&per_page=%d", groupIDStr, page, perPage)
	r, err := c.DoAPIGet(c.channelRoute(channelID)+"/members_minus_group_members"+query, etag)
	if err != nil {
		return nil, 0, BuildResponse(r), err
	}
	defer closeBody(r)
	var ugc UsersWithGroupsAndCount
	if jsonErr := json.NewDecoder(r.Body).Decode(&ugc); jsonErr != nil {
		return nil, 0, nil, NewAppError("ChannelMembersMinusGroupMembers", "api.unmarshal_error", nil, jsonErr.Error(), http.StatusInternalServerError)
	}
	return ugc.Users, ugc.Count, BuildResponse(r), nil
}

func (c *Client4) PatchConfig(config *Config) (*Config, *Response, error) {
	buf, err := json.Marshal(config)
	if err != nil {
		return nil, nil, NewAppError("PatchConfig", "api.marshal_error", nil, err.Error(), http.StatusInternalServerError)
	}
	r, err := c.DoAPIPutBytes(c.configRoute()+"/patch", buf)
	if err != nil {
		return nil, BuildResponse(r), err
	}
	defer closeBody(r)
	return ConfigFromJSON(r.Body), BuildResponse(r), nil
}

func (c *Client4) GetChannelModerations(channelID string, etag string) ([]*ChannelModeration, *Response, error) {
	r, err := c.DoAPIGet(c.channelRoute(channelID)+"/moderations", etag)
	if err != nil {
		return nil, BuildResponse(r), err
	}
	defer closeBody(r)

	var ch []*ChannelModeration
	err = json.NewDecoder(r.Body).Decode(&ch)
	if err != nil {
		return nil, BuildResponse(r), NewAppError("GetChannelModerations", "api.marshal_error", nil, err.Error(), http.StatusInternalServerError)
	}
	return ch, BuildResponse(r), nil
}

func (c *Client4) PatchChannelModerations(channelID string, patch []*ChannelModerationPatch) ([]*ChannelModeration, *Response, error) {
	payload, err := json.Marshal(patch)
	if err != nil {
		return nil, nil, NewAppError("PatchChannelModerations", "api.marshal_error", nil, err.Error(), http.StatusInternalServerError)
	}

	r, err := c.DoAPIPut(c.channelRoute(channelID)+"/moderations/patch", string(payload))
	if err != nil {
		return nil, BuildResponse(r), err
	}
	defer closeBody(r)

	var ch []*ChannelModeration
	err = json.NewDecoder(r.Body).Decode(&ch)
	if err != nil {
		return nil, BuildResponse(r), NewAppError("PatchChannelModerations", "api.marshal_error", nil, err.Error(), http.StatusInternalServerError)
	}
	return ch, BuildResponse(r), nil
}

func (c *Client4) GetKnownUsers() ([]string, *Response, error) {
	r, err := c.DoAPIGet(c.usersRoute()+"/known", "")
	if err != nil {
		return nil, BuildResponse(r), err
	}
	defer closeBody(r)
	var userIds []string
	json.NewDecoder(r.Body).Decode(&userIds)
	return userIds, BuildResponse(r), nil
}

// PublishUserTyping publishes a user is typing websocket event based on the provided TypingRequest.
func (c *Client4) PublishUserTyping(userID string, typingRequest TypingRequest) (*Response, error) {
	buf, err := json.Marshal(typingRequest)
	if err != nil {
		return nil, NewAppError("PublishUserTyping", "api.marshal_error", nil, err.Error(), http.StatusInternalServerError)
	}
	r, err := c.DoAPIPostBytes(c.publishUserTypingRoute(userID), buf)
	if err != nil {
		return BuildResponse(r), err
	}
	defer closeBody(r)
	return BuildResponse(r), nil
}

func (c *Client4) GetChannelMemberCountsByGroup(channelID string, includeTimezones bool, etag string) ([]*ChannelMemberCountByGroup, *Response, error) {
	r, err := c.DoAPIGet(c.channelRoute(channelID)+"/member_counts_by_group?include_timezones="+strconv.FormatBool(includeTimezones), etag)
	if err != nil {
		return nil, BuildResponse(r), err
	}
	defer closeBody(r)

	var ch []*ChannelMemberCountByGroup
	err = json.NewDecoder(r.Body).Decode(&ch)
	if err != nil {
		return nil, BuildResponse(r), NewAppError("GetChannelMemberCountsByGroup", "api.marshal_error", nil, err.Error(), http.StatusInternalServerError)
	}
	return ch, BuildResponse(r), nil
}

// RequestTrialLicense will request a trial license and install it in the server
func (c *Client4) RequestTrialLicense(users int) (*Response, error) {
	b, _ := json.Marshal(map[string]interface{}{"users": users, "terms_accepted": true})
	r, err := c.DoAPIPost("/trial-license", string(b))
	if err != nil {
		return BuildResponse(r), err
	}
	defer closeBody(r)
	return BuildResponse(r), nil
}

// GetGroupStats retrieves stats for a Mattermost Group
func (c *Client4) GetGroupStats(groupID string) (*GroupStats, *Response, error) {
	r, err := c.DoAPIGet(c.groupRoute(groupID)+"/stats", "")
	if err != nil {
		return nil, BuildResponse(r), err
	}
	defer closeBody(r)
	var gs GroupStats
	if jsonErr := json.NewDecoder(r.Body).Decode(&gs); jsonErr != nil {
		return nil, nil, NewAppError("GetGroupStats", "api.unmarshal_error", nil, jsonErr.Error(), http.StatusInternalServerError)
	}
	return &gs, BuildResponse(r), nil
}

func (c *Client4) GetSidebarCategoriesForTeamForUser(userID, teamID, etag string) (*OrderedSidebarCategories, *Response, error) {
	route := c.userCategoryRoute(userID, teamID)
	r, err := c.DoAPIGet(route, etag)
	if err != nil {
		return nil, BuildResponse(r), err
	}

	var cat *OrderedSidebarCategories
	err = json.NewDecoder(r.Body).Decode(&cat)
	if err != nil {
		return nil, BuildResponse(r), NewAppError("Client4.GetSidebarCategoriesForTeamForUser", "model.utils.decode_json.app_error", nil, err.Error(), r.StatusCode)
	}
	return cat, BuildResponse(r), nil
}

func (c *Client4) CreateSidebarCategoryForTeamForUser(userID, teamID string, category *SidebarCategoryWithChannels) (*SidebarCategoryWithChannels, *Response, error) {
	payload, _ := json.Marshal(category)
	route := c.userCategoryRoute(userID, teamID)
	r, err := c.DoAPIPostBytes(route, payload)
	if err != nil {
		return nil, BuildResponse(r), err
	}
	defer closeBody(r)
	var cat *SidebarCategoryWithChannels
	err = json.NewDecoder(r.Body).Decode(&cat)
	if err != nil {
		return nil, BuildResponse(r), NewAppError("Client4.CreateSidebarCategoryForTeamForUser", "model.utils.decode_json.app_error", nil, err.Error(), r.StatusCode)
	}
	return cat, BuildResponse(r), nil
}

func (c *Client4) UpdateSidebarCategoriesForTeamForUser(userID, teamID string, categories []*SidebarCategoryWithChannels) ([]*SidebarCategoryWithChannels, *Response, error) {
	payload, _ := json.Marshal(categories)
	route := c.userCategoryRoute(userID, teamID)

	r, err := c.DoAPIPutBytes(route, payload)
	if err != nil {
		return nil, BuildResponse(r), err
	}
	defer closeBody(r)

	var cat []*SidebarCategoryWithChannels
	err = json.NewDecoder(r.Body).Decode(&cat)
	if err != nil {
		return nil, BuildResponse(r), NewAppError("Client4.UpdateSidebarCategoriesForTeamForUser", "model.utils.decode_json.app_error", nil, err.Error(), r.StatusCode)
	}

	return cat, BuildResponse(r), nil
}

func (c *Client4) GetSidebarCategoryOrderForTeamForUser(userID, teamID, etag string) ([]string, *Response, error) {
	route := c.userCategoryRoute(userID, teamID) + "/order"
	r, err := c.DoAPIGet(route, etag)
	if err != nil {
		return nil, BuildResponse(r), err
	}
	defer closeBody(r)
	return ArrayFromJSON(r.Body), BuildResponse(r), nil
}

func (c *Client4) UpdateSidebarCategoryOrderForTeamForUser(userID, teamID string, order []string) ([]string, *Response, error) {
	payload, _ := json.Marshal(order)
	route := c.userCategoryRoute(userID, teamID) + "/order"
	r, err := c.DoAPIPutBytes(route, payload)
	if err != nil {
		return nil, BuildResponse(r), err
	}
	defer closeBody(r)
	return ArrayFromJSON(r.Body), BuildResponse(r), nil
}

func (c *Client4) GetSidebarCategoryForTeamForUser(userID, teamID, categoryID, etag string) (*SidebarCategoryWithChannels, *Response, error) {
	route := c.userCategoryRoute(userID, teamID) + "/" + categoryID
	r, err := c.DoAPIGet(route, etag)
	if err != nil {
		return nil, BuildResponse(r), err
	}
	defer closeBody(r)
	var cat *SidebarCategoryWithChannels
	err = json.NewDecoder(r.Body).Decode(&cat)
	if err != nil {
		return nil, BuildResponse(r), NewAppError("Client4.UpdateSidebarCategoriesForTeamForUser", "model.utils.decode_json.app_error", nil, err.Error(), r.StatusCode)
	}

	return cat, BuildResponse(r), nil
}

func (c *Client4) UpdateSidebarCategoryForTeamForUser(userID, teamID, categoryID string, category *SidebarCategoryWithChannels) (*SidebarCategoryWithChannels, *Response, error) {
	payload, _ := json.Marshal(category)
	route := c.userCategoryRoute(userID, teamID) + "/" + categoryID
	r, err := c.DoAPIPutBytes(route, payload)
	if err != nil {
		return nil, BuildResponse(r), err
	}
	defer closeBody(r)
	var cat *SidebarCategoryWithChannels
	err = json.NewDecoder(r.Body).Decode(&cat)
	if err != nil {
		return nil, BuildResponse(r), NewAppError("Client4.UpdateSidebarCategoriesForTeamForUser", "model.utils.decode_json.app_error", nil, err.Error(), r.StatusCode)
	}

	return cat, BuildResponse(r), nil
}

// CheckIntegrity performs a database integrity check.
func (c *Client4) CheckIntegrity() ([]IntegrityCheckResult, *Response, error) {
	r, err := c.DoAPIPost("/integrity", "")
	if err != nil {
		return nil, BuildResponse(r), err
	}
	defer closeBody(r)
	var results []IntegrityCheckResult
	if err := json.NewDecoder(r.Body).Decode(&results); err != nil {
		return nil, BuildResponse(r), NewAppError("Api4.CheckIntegrity", "api.marshal_error", nil, err.Error(), http.StatusInternalServerError)
	}
	return results, BuildResponse(r), nil
}

func (c *Client4) GetNotices(lastViewed int64, teamId string, client NoticeClientType, clientVersion, locale, etag string) (NoticeMessages, *Response, error) {
	url := fmt.Sprintf("/system/notices/%s?lastViewed=%d&client=%s&clientVersion=%s&locale=%s", teamId, lastViewed, client, clientVersion, locale)
	r, err := c.DoAPIGet(url, etag)
	if err != nil {
		return nil, BuildResponse(r), err
	}
	defer closeBody(r)
	notices, err := UnmarshalProductNoticeMessages(r.Body)
	if err != nil {
		return nil, BuildResponse(r), err
	}
	return notices, BuildResponse(r), nil
}

func (c *Client4) MarkNoticesViewed(ids []string) (*Response, error) {
	r, err := c.DoAPIPut("/system/notices/view", ArrayToJSON(ids))
	if err != nil {
		return BuildResponse(r), err
	}
	defer closeBody(r)
	return BuildResponse(r), nil
}

// CreateUpload creates a new upload session.
func (c *Client4) CreateUpload(us *UploadSession) (*UploadSession, *Response, error) {
	buf, err := json.Marshal(us)
	if err != nil {
		return nil, nil, NewAppError("CreateUpload", "api.marshal_error", nil, err.Error(), http.StatusInternalServerError)
	}
	r, err := c.DoAPIPostBytes(c.uploadsRoute(), buf)
	if err != nil {
		return nil, BuildResponse(r), err
	}
	defer closeBody(r)

	var s UploadSession
	if jsonErr := json.NewDecoder(r.Body).Decode(&s); jsonErr != nil {
		return nil, nil, NewAppError("CreateUpload", "api.unmarshal_error", nil, jsonErr.Error(), http.StatusInternalServerError)
	}
	return &s, BuildResponse(r), nil
}

// GetUpload returns the upload session for the specified uploadId.
func (c *Client4) GetUpload(uploadId string) (*UploadSession, *Response, error) {
	r, err := c.DoAPIGet(c.uploadRoute(uploadId), "")
	if err != nil {
		return nil, BuildResponse(r), err
	}
	defer closeBody(r)
	var s UploadSession
	if jsonErr := json.NewDecoder(r.Body).Decode(&s); jsonErr != nil {
		return nil, nil, NewAppError("GetUpload", "api.unmarshal_error", nil, jsonErr.Error(), http.StatusInternalServerError)
	}
	return &s, BuildResponse(r), nil
}

// GetUploadsForUser returns the upload sessions created by the specified
// userId.
func (c *Client4) GetUploadsForUser(userId string) ([]*UploadSession, *Response, error) {
	r, err := c.DoAPIGet(c.userRoute(userId)+"/uploads", "")
	if err != nil {
		return nil, BuildResponse(r), err
	}
	defer closeBody(r)
	var list []*UploadSession
	if jsonErr := json.NewDecoder(r.Body).Decode(&list); jsonErr != nil {
		return nil, nil, NewAppError("GetUploadsForUser", "api.unmarshal_error", nil, jsonErr.Error(), http.StatusInternalServerError)
	}
	return list, BuildResponse(r), nil
}

// UploadData performs an upload. On success it returns
// a FileInfo object.
func (c *Client4) UploadData(uploadId string, data io.Reader) (*FileInfo, *Response, error) {
	url := c.uploadRoute(uploadId)
	r, err := c.DoAPIRequestReader("POST", c.APIURL+url, data, nil)
	if err != nil {
		return nil, BuildResponse(r), err
	}
	defer closeBody(r)
	var fi FileInfo
	if r.StatusCode == http.StatusNoContent {
		return nil, BuildResponse(r), nil
	}
	if jsonErr := json.NewDecoder(r.Body).Decode(&fi); jsonErr != nil {
		return nil, nil, NewAppError("UploadData", "api.unmarshal_error", nil, jsonErr.Error(), http.StatusInternalServerError)
	}
	return &fi, BuildResponse(r), nil
}

func (c *Client4) UpdatePassword(userId, currentPassword, newPassword string) (*Response, error) {
	requestBody := map[string]string{"current_password": currentPassword, "new_password": newPassword}
	r, err := c.DoAPIPut(c.userRoute(userId)+"/password", MapToJSON(requestBody))
	if err != nil {
		return BuildResponse(r), err
	}
	defer closeBody(r)
	return BuildResponse(r), nil
}

// Cloud Section

func (c *Client4) GetCloudProducts() ([]*Product, *Response, error) {
	r, err := c.DoAPIGet(c.cloudRoute()+"/products", "")
	if err != nil {
		return nil, BuildResponse(r), err
	}
	defer closeBody(r)

	var cloudProducts []*Product
	json.NewDecoder(r.Body).Decode(&cloudProducts)

	return cloudProducts, BuildResponse(r), nil
}

func (c *Client4) CreateCustomerPayment() (*StripeSetupIntent, *Response, error) {
	r, err := c.DoAPIPost(c.cloudRoute()+"/payment", "")
	if err != nil {
		return nil, BuildResponse(r), err
	}
	defer closeBody(r)

	var setupIntent *StripeSetupIntent
	json.NewDecoder(r.Body).Decode(&setupIntent)

	return setupIntent, BuildResponse(r), nil
}

func (c *Client4) ConfirmCustomerPayment(confirmRequest *ConfirmPaymentMethodRequest) (*Response, error) {
	json, _ := json.Marshal(confirmRequest)

	r, err := c.DoAPIPostBytes(c.cloudRoute()+"/payment/confirm", json)
	if err != nil {
		return BuildResponse(r), err
	}
	defer closeBody(r)

	return BuildResponse(r), nil
}

func (c *Client4) GetCloudCustomer() (*CloudCustomer, *Response, error) {
	r, err := c.DoAPIGet(c.cloudRoute()+"/customer", "")
	if err != nil {
		return nil, BuildResponse(r), err
	}
	defer closeBody(r)

	var cloudCustomer *CloudCustomer
	json.NewDecoder(r.Body).Decode(&cloudCustomer)

	return cloudCustomer, BuildResponse(r), nil
}

func (c *Client4) GetSubscription() (*Subscription, *Response, error) {
	r, err := c.DoAPIGet(c.cloudRoute()+"/subscription", "")
	if err != nil {
		return nil, BuildResponse(r), err
	}
	defer closeBody(r)

	var subscription *Subscription
	json.NewDecoder(r.Body).Decode(&subscription)

	return subscription, BuildResponse(r), nil
}

func (c *Client4) GetSubscriptionStats() (*SubscriptionStats, *Response, error) {
	r, err := c.DoAPIGet(c.cloudRoute()+"/subscription/stats", "")
	if err != nil {
		return nil, BuildResponse(r), err
	}
	defer closeBody(r)

	var stats *SubscriptionStats
	json.NewDecoder(r.Body).Decode(&stats)
	return stats, BuildResponse(r), nil
}

func (c *Client4) GetInvoicesForSubscription() ([]*Invoice, *Response, error) {
	r, err := c.DoAPIGet(c.cloudRoute()+"/subscription/invoices", "")
	if err != nil {
		return nil, BuildResponse(r), err
	}
	defer closeBody(r)

	var invoices []*Invoice
	json.NewDecoder(r.Body).Decode(&invoices)

	return invoices, BuildResponse(r), nil
}

func (c *Client4) UpdateCloudCustomer(customerInfo *CloudCustomerInfo) (*CloudCustomer, *Response, error) {
	customerBytes, _ := json.Marshal(customerInfo)

	r, err := c.DoAPIPutBytes(c.cloudRoute()+"/customer", customerBytes)
	if err != nil {
		return nil, BuildResponse(r), err
	}
	defer closeBody(r)

	var customer *CloudCustomer
	json.NewDecoder(r.Body).Decode(&customer)

	return customer, BuildResponse(r), nil
}

func (c *Client4) UpdateCloudCustomerAddress(address *Address) (*CloudCustomer, *Response, error) {
	addressBytes, _ := json.Marshal(address)

	r, err := c.DoAPIPutBytes(c.cloudRoute()+"/customer/address", addressBytes)
	if err != nil {
		return nil, BuildResponse(r), err
	}
	defer closeBody(r)

	var customer *CloudCustomer
	json.NewDecoder(r.Body).Decode(&customer)

	return customer, BuildResponse(r), nil
}

func (c *Client4) ListImports() ([]string, *Response, error) {
	r, err := c.DoAPIGet(c.importsRoute(), "")
	if err != nil {
		return nil, BuildResponse(r), err
	}
	defer closeBody(r)
	return ArrayFromJSON(r.Body), BuildResponse(r), nil
}

func (c *Client4) ListExports() ([]string, *Response, error) {
	r, err := c.DoAPIGet(c.exportsRoute(), "")
	if err != nil {
		return nil, BuildResponse(r), err
	}
	defer closeBody(r)
	return ArrayFromJSON(r.Body), BuildResponse(r), nil
}

func (c *Client4) DeleteExport(name string) (*Response, error) {
	r, err := c.DoAPIDelete(c.exportRoute(name))
	if err != nil {
		return BuildResponse(r), err
	}
	defer closeBody(r)
	return BuildResponse(r), nil
}

func (c *Client4) DownloadExport(name string, wr io.Writer, offset int64) (int64, *Response, error) {
	var headers map[string]string
	if offset > 0 {
		headers = map[string]string{
			HeaderRange: fmt.Sprintf("bytes=%d-", offset),
		}
	}
	r, err := c.DoAPIRequestWithHeaders(http.MethodGet, c.APIURL+c.exportRoute(name), "", headers)
	if err != nil {
		return 0, BuildResponse(r), err
	}
	defer closeBody(r)
	n, err := io.Copy(wr, r.Body)
	if err != nil {
		return n, BuildResponse(r), NewAppError("DownloadExport", "model.client.copy.app_error", nil, err.Error(), r.StatusCode)
	}
	return n, BuildResponse(r), nil
}

func (c *Client4) GetUserThreads(userId, teamId string, options GetUserThreadsOpts) (*Threads, *Response, error) {
	v := url.Values{}
	if options.Since != 0 {
		v.Set("since", fmt.Sprintf("%d", options.Since))
	}
	if options.Before != "" {
		v.Set("before", options.Before)
	}
	if options.After != "" {
		v.Set("after", options.After)
	}
	if options.PageSize != 0 {
		v.Set("per_page", fmt.Sprintf("%d", options.PageSize))
	}
	if options.Extended {
		v.Set("extended", "true")
	}
	if options.Deleted {
		v.Set("deleted", "true")
	}
	if options.Unread {
		v.Set("unread", "true")
	}
	url := c.userThreadsRoute(userId, teamId)
	if len(v) > 0 {
		url += "?" + v.Encode()
	}

	r, err := c.DoAPIGet(url, "")
	if err != nil {
		return nil, BuildResponse(r), err
	}
	defer closeBody(r)

	var threads Threads
	json.NewDecoder(r.Body).Decode(&threads)

	return &threads, BuildResponse(r), nil
}

func (c *Client4) GetUserThread(userId, teamId, threadId string, extended bool) (*ThreadResponse, *Response, error) {
	url := c.userThreadRoute(userId, teamId, threadId)
	if extended {
		url += "?extended=true"
	}
	r, err := c.DoAPIGet(url, "")
	if err != nil {
		return nil, BuildResponse(r), err
	}
	defer closeBody(r)

	var thread ThreadResponse
	json.NewDecoder(r.Body).Decode(&thread)

	return &thread, BuildResponse(r), nil
}

func (c *Client4) UpdateThreadsReadForUser(userId, teamId string) (*Response, error) {
	r, err := c.DoAPIPut(fmt.Sprintf("%s/read", c.userThreadsRoute(userId, teamId)), "")
	if err != nil {
		return BuildResponse(r), err
	}
	defer closeBody(r)

	return BuildResponse(r), nil
}

func (c *Client4) UpdateThreadReadForUser(userId, teamId, threadId string, timestamp int64) (*ThreadResponse, *Response, error) {
	r, err := c.DoAPIPut(fmt.Sprintf("%s/read/%d", c.userThreadRoute(userId, teamId, threadId), timestamp), "")
	if err != nil {
		return nil, BuildResponse(r), err
	}
	defer closeBody(r)
	var thread ThreadResponse
	json.NewDecoder(r.Body).Decode(&thread)

	return &thread, BuildResponse(r), nil
}

func (c *Client4) UpdateThreadFollowForUser(userId, teamId, threadId string, state bool) (*Response, error) {
	var err error
	var r *http.Response
	if state {
		r, err = c.DoAPIPut(c.userThreadRoute(userId, teamId, threadId)+"/following", "")
	} else {
		r, err = c.DoAPIDelete(c.userThreadRoute(userId, teamId, threadId) + "/following")
	}
	if err != nil {
		return BuildResponse(r), err
	}
	defer closeBody(r)

	return BuildResponse(r), nil
}

func (c *Client4) SendAdminUpgradeRequestEmail() (*Response, error) {
	r, err := c.DoAPIPost(c.cloudRoute()+"/subscription/limitreached/invite", "")
	if err != nil {
		return BuildResponse(r), err
	}
	defer closeBody(r)

	return BuildResponse(r), nil
}

func (c *Client4) SendAdminUpgradeRequestEmailOnJoin() (*Response, error) {
	r, err := c.DoAPIPost(c.cloudRoute()+"/subscription/limitreached/join", "")
	if err != nil {
		return BuildResponse(r), err
	}
	defer closeBody(r)

	return BuildResponse(r), nil
}

func (c *Client4) GetAllSharedChannels(teamID string, page, perPage int) ([]*SharedChannel, *Response, error) {
	url := fmt.Sprintf("%s/%s?page=%d&per_page=%d", c.sharedChannelsRoute(), teamID, page, perPage)
	r, err := c.DoAPIGet(url, "")
	if err != nil {
		return nil, BuildResponse(r), err
	}
	defer closeBody(r)

	var channels []*SharedChannel
	json.NewDecoder(r.Body).Decode(&channels)

	return channels, BuildResponse(r), nil
}

func (c *Client4) GetRemoteClusterInfo(remoteID string) (RemoteClusterInfo, *Response, error) {
	url := fmt.Sprintf("%s/remote_info/%s", c.sharedChannelsRoute(), remoteID)
	r, err := c.DoAPIGet(url, "")
	if err != nil {
		return RemoteClusterInfo{}, BuildResponse(r), err
	}
	defer closeBody(r)

	var rci RemoteClusterInfo
	json.NewDecoder(r.Body).Decode(&rci)

	return rci, BuildResponse(r), nil
}

func (c *Client4) GetAncillaryPermissions(subsectionPermissions []string) ([]string, *Response, error) {
	var returnedPermissions []string
	url := fmt.Sprintf("%s/ancillary?subsection_permissions=%s", c.permissionsRoute(), strings.Join(subsectionPermissions, ","))
	r, err := c.DoAPIGet(url, "")
	if err != nil {
		return returnedPermissions, BuildResponse(r), err
	}
	defer closeBody(r)

	json.NewDecoder(r.Body).Decode(&returnedPermissions)
	return returnedPermissions, BuildResponse(r), nil
}<|MERGE_RESOLUTION|>--- conflicted
+++ resolved
@@ -2856,19 +2856,11 @@
 // PatchChannel partially updates a channel. Any missing fields are not updated.
 func (c *Client4) PatchChannel(channelId string, patch *ChannelPatch) (*Channel, *Response, error) {
 	buf, err := json.Marshal(patch)
-<<<<<<< HEAD
 	if err != nil {
 		return nil, nil, NewAppError("PatchChannel", "api.marshal_error", nil, err.Error(), http.StatusInternalServerError)
 	}
 	r, err := c.DoAPIPutBytes(c.channelRoute(channelId)+"/patch", buf)
 	if err != nil {
-=======
-	if err != nil {
-		return nil, nil, NewAppError("PatchChannel", "api.marshal_error", nil, err.Error(), http.StatusInternalServerError)
-	}
-	r, err := c.DoAPIPutBytes(c.channelRoute(channelId)+"/patch", buf)
-	if err != nil {
->>>>>>> 21a61813
 		return nil, BuildResponse(r), err
 	}
 	defer closeBody(r)
@@ -3173,8 +3165,6 @@
 		return nil, nil, NewAppError("SearchAllChannels", "api.marshal_error", nil, jsonErr.Error(), http.StatusInternalServerError)
 	}
 	r, err := c.DoAPIPost(c.channelsRoute()+"/search", string(searchJSON))
-<<<<<<< HEAD
-=======
 	if err != nil {
 		return nil, BuildResponse(r), err
 	}
@@ -3198,7 +3188,6 @@
 		return nil, nil, NewAppError("SearchAllChannelsForUser", "api.marshal_error", nil, jsonErr.Error(), http.StatusInternalServerError)
 	}
 	r, err := c.DoAPIPost(c.channelsRoute()+"/search?system_console=false", string(searchJSON))
->>>>>>> 21a61813
 	if err != nil {
 		return nil, BuildResponse(r), err
 	}
@@ -3207,32 +3196,6 @@
 	var ch ChannelListWithTeamData
 	err = json.NewDecoder(r.Body).Decode(&ch)
 	if err != nil {
-<<<<<<< HEAD
-		return nil, BuildResponse(r), NewAppError("SearchAllChannels", "api.marshal_error", nil, err.Error(), http.StatusInternalServerError)
-	}
-	return ch, BuildResponse(r), nil
-}
-
-// SearchAllChannelsForUser search in all the channels for a regular user.
-func (c *Client4) SearchAllChannelsForUser(term string) (ChannelListWithTeamData, *Response, error) {
-	search := &ChannelSearch{
-		Term: term,
-	}
-	searchJSON, jsonErr := json.Marshal(search)
-	if jsonErr != nil {
-		return nil, nil, NewAppError("SearchAllChannelsForUser", "api.marshal_error", nil, jsonErr.Error(), http.StatusInternalServerError)
-	}
-	r, err := c.DoAPIPost(c.channelsRoute()+"/search?system_console=false", string(searchJSON))
-	if err != nil {
-		return nil, BuildResponse(r), err
-	}
-	defer closeBody(r)
-
-	var ch ChannelListWithTeamData
-	err = json.NewDecoder(r.Body).Decode(&ch)
-	if err != nil {
-=======
->>>>>>> 21a61813
 		return nil, BuildResponse(r), NewAppError("SearchAllChannelsForUser", "api.marshal_error", nil, err.Error(), http.StatusInternalServerError)
 	}
 	return ch, BuildResponse(r), nil
@@ -3369,8 +3332,6 @@
 // GetChannelByNameForTeamNameIncludeDeleted returns a channel based on the provided channel name and team name strings. Other then GetChannelByNameForTeamName it will also return deleted channels.
 func (c *Client4) GetChannelByNameForTeamNameIncludeDeleted(channelName, teamName string, etag string) (*Channel, *Response, error) {
 	r, err := c.DoAPIGet(c.channelByNameForTeamNameRoute(channelName, teamName)+"?include_deleted="+c.boolString(true), etag)
-<<<<<<< HEAD
-=======
 	if err != nil {
 		return nil, BuildResponse(r), err
 	}
@@ -3388,63 +3349,28 @@
 func (c *Client4) GetChannelMembers(channelId string, page, perPage int, etag string) (ChannelMembers, *Response, error) {
 	query := fmt.Sprintf("?page=%v&per_page=%v", page, perPage)
 	r, err := c.DoAPIGet(c.channelMembersRoute(channelId)+query, etag)
->>>>>>> 21a61813
-	if err != nil {
-		return nil, BuildResponse(r), err
-	}
-	defer closeBody(r)
-
-<<<<<<< HEAD
-	var ch *Channel
-	err = json.NewDecoder(r.Body).Decode(&ch)
-	if err != nil {
-		return nil, BuildResponse(r), NewAppError("GetChannelByNameForTeamNameIncludeDeleted", "api.marshal_error", nil, err.Error(), http.StatusInternalServerError)
-=======
+	if err != nil {
+		return nil, BuildResponse(r), err
+	}
+	defer closeBody(r)
+
 	var ch ChannelMembers
 	err = json.NewDecoder(r.Body).Decode(&ch)
 	if err != nil {
 		return nil, BuildResponse(r), NewAppError("GetChannelMembers", "api.marshal_error", nil, err.Error(), http.StatusInternalServerError)
->>>>>>> 21a61813
 	}
 	return ch, BuildResponse(r), nil
 }
 
-<<<<<<< HEAD
-// GetChannelMembers gets a page of channel members specific to a channel.
-func (c *Client4) GetChannelMembers(channelId string, page, perPage int, etag string) (ChannelMembers, *Response, error) {
-	query := fmt.Sprintf("?page=%v&per_page=%v", page, perPage)
-	r, err := c.DoAPIGet(c.channelMembersRoute(channelId)+query, etag)
-=======
 // GetChannelMembersWithTeamData gets a page of all channel members for a user.
 func (c *Client4) GetChannelMembersWithTeamData(userID string, page, perPage int) (ChannelMembersWithTeamData, *Response, error) {
 	query := fmt.Sprintf("?page=%v&per_page=%v", page, perPage)
 	r, err := c.DoAPIGet(c.userRoute(userID)+"/channel_members"+query, "")
->>>>>>> 21a61813
-	if err != nil {
-		return nil, BuildResponse(r), err
-	}
-	defer closeBody(r)
-
-<<<<<<< HEAD
-	var ch ChannelMembers
-	err = json.NewDecoder(r.Body).Decode(&ch)
-	if err != nil {
-		return nil, BuildResponse(r), NewAppError("GetChannelMembers", "api.marshal_error", nil, err.Error(), http.StatusInternalServerError)
-	}
-	return ch, BuildResponse(r), nil
-}
-
-// GetChannelMembersWithTeamData gets a page of all channel members for a user.
-func (c *Client4) GetChannelMembersWithTeamData(userID string, page, perPage int) (ChannelMembersWithTeamData, *Response, error) {
-	query := fmt.Sprintf("?page=%v&per_page=%v", page, perPage)
-	r, err := c.DoAPIGet(c.userRoute(userID)+"/channel_members"+query, "")
-	if err != nil {
-		return nil, BuildResponse(r), err
-	}
-	defer closeBody(r)
-
-=======
->>>>>>> 21a61813
+	if err != nil {
+		return nil, BuildResponse(r), err
+	}
+	defer closeBody(r)
+
 	var ch ChannelMembersWithTeamData
 	err = json.NewDecoder(r.Body).Decode(&ch)
 	if err != nil {
@@ -3505,19 +3431,11 @@
 func (c *Client4) ViewChannel(userId string, view *ChannelView) (*ChannelViewResponse, *Response, error) {
 	url := fmt.Sprintf(c.channelsRoute()+"/members/%v/view", userId)
 	buf, err := json.Marshal(view)
-<<<<<<< HEAD
 	if err != nil {
 		return nil, nil, NewAppError("ViewChannel", "api.marshal_error", nil, err.Error(), http.StatusInternalServerError)
 	}
 	r, err := c.DoAPIPostBytes(url, buf)
 	if err != nil {
-=======
-	if err != nil {
-		return nil, nil, NewAppError("ViewChannel", "api.marshal_error", nil, err.Error(), http.StatusInternalServerError)
-	}
-	r, err := c.DoAPIPostBytes(url, buf)
-	if err != nil {
->>>>>>> 21a61813
 		return nil, BuildResponse(r), err
 	}
 	defer closeBody(r)
@@ -3728,19 +3646,11 @@
 // PatchPost partially updates a post. Any missing fields are not updated.
 func (c *Client4) PatchPost(postId string, patch *PostPatch) (*Post, *Response, error) {
 	buf, err := json.Marshal(patch)
-<<<<<<< HEAD
 	if err != nil {
 		return nil, nil, NewAppError("PatchPost", "api.marshal_error", nil, err.Error(), http.StatusInternalServerError)
 	}
 	r, err := c.DoAPIPutBytes(c.postRoute(postId)+"/patch", buf)
 	if err != nil {
-=======
-	if err != nil {
-		return nil, nil, NewAppError("PatchPost", "api.marshal_error", nil, err.Error(), http.StatusInternalServerError)
-	}
-	r, err := c.DoAPIPutBytes(c.postRoute(postId)+"/patch", buf)
-	if err != nil {
->>>>>>> 21a61813
 		return nil, BuildResponse(r), err
 	}
 	defer closeBody(r)
@@ -4407,19 +4317,11 @@
 // TestS3Connection will attempt to connect to the AWS S3.
 func (c *Client4) TestS3Connection(config *Config) (*Response, error) {
 	buf, err := json.Marshal(config)
-<<<<<<< HEAD
 	if err != nil {
 		return nil, NewAppError("TestS3Connection", "api.marshal_error", nil, err.Error(), http.StatusInternalServerError)
 	}
 	r, err := c.DoAPIPostBytes(c.testS3Route(), buf)
 	if err != nil {
-=======
-	if err != nil {
-		return nil, NewAppError("TestS3Connection", "api.marshal_error", nil, err.Error(), http.StatusInternalServerError)
-	}
-	r, err := c.DoAPIPostBytes(c.testS3Route(), buf)
-	if err != nil {
->>>>>>> 21a61813
 		return BuildResponse(r), err
 	}
 	defer closeBody(r)
@@ -4503,19 +4405,11 @@
 // UpdateConfig will update the server configuration.
 func (c *Client4) UpdateConfig(config *Config) (*Config, *Response, error) {
 	buf, err := json.Marshal(config)
-<<<<<<< HEAD
 	if err != nil {
 		return nil, nil, NewAppError("UpdateConfig", "api.marshal_error", nil, err.Error(), http.StatusInternalServerError)
 	}
 	r, err := c.DoAPIPutBytes(c.configRoute(), buf)
 	if err != nil {
-=======
-	if err != nil {
-		return nil, nil, NewAppError("UpdateConfig", "api.marshal_error", nil, err.Error(), http.StatusInternalServerError)
-	}
-	r, err := c.DoAPIPutBytes(c.configRoute(), buf)
-	if err != nil {
->>>>>>> 21a61813
 		return nil, BuildResponse(r), err
 	}
 	defer closeBody(r)
@@ -4612,19 +4506,11 @@
 // CreateIncomingWebhook creates an incoming webhook for a channel.
 func (c *Client4) CreateIncomingWebhook(hook *IncomingWebhook) (*IncomingWebhook, *Response, error) {
 	buf, err := json.Marshal(hook)
-<<<<<<< HEAD
 	if err != nil {
 		return nil, nil, NewAppError("CreateIncomingWebhook", "api.marshal_error", nil, err.Error(), http.StatusInternalServerError)
 	}
 	r, err := c.DoAPIPostBytes(c.incomingWebhooksRoute(), buf)
 	if err != nil {
-=======
-	if err != nil {
-		return nil, nil, NewAppError("CreateIncomingWebhook", "api.marshal_error", nil, err.Error(), http.StatusInternalServerError)
-	}
-	r, err := c.DoAPIPostBytes(c.incomingWebhooksRoute(), buf)
-	if err != nil {
->>>>>>> 21a61813
 		return nil, BuildResponse(r), err
 	}
 	defer closeBody(r)
@@ -4639,19 +4525,11 @@
 // UpdateIncomingWebhook updates an incoming webhook for a channel.
 func (c *Client4) UpdateIncomingWebhook(hook *IncomingWebhook) (*IncomingWebhook, *Response, error) {
 	buf, err := json.Marshal(hook)
-<<<<<<< HEAD
 	if err != nil {
 		return nil, nil, NewAppError("UpdateIncomingWebhook", "api.marshal_error", nil, err.Error(), http.StatusInternalServerError)
 	}
 	r, err := c.DoAPIPutBytes(c.incomingWebhookRoute(hook.Id), buf)
 	if err != nil {
-=======
-	if err != nil {
-		return nil, nil, NewAppError("UpdateIncomingWebhook", "api.marshal_error", nil, err.Error(), http.StatusInternalServerError)
-	}
-	r, err := c.DoAPIPutBytes(c.incomingWebhookRoute(hook.Id), buf)
-	if err != nil {
->>>>>>> 21a61813
 		return nil, BuildResponse(r), err
 	}
 	defer closeBody(r)
@@ -4747,19 +4625,11 @@
 // UpdateOutgoingWebhook creates an outgoing webhook for a team or channel.
 func (c *Client4) UpdateOutgoingWebhook(hook *OutgoingWebhook) (*OutgoingWebhook, *Response, error) {
 	buf, err := json.Marshal(hook)
-<<<<<<< HEAD
 	if err != nil {
 		return nil, nil, NewAppError("UpdateOutgoingWebhook", "api.marshal_error", nil, err.Error(), http.StatusInternalServerError)
 	}
 	r, err := c.DoAPIPutBytes(c.outgoingWebhookRoute(hook.Id), buf)
 	if err != nil {
-=======
-	if err != nil {
-		return nil, nil, NewAppError("UpdateOutgoingWebhook", "api.marshal_error", nil, err.Error(), http.StatusInternalServerError)
-	}
-	r, err := c.DoAPIPutBytes(c.outgoingWebhookRoute(hook.Id), buf)
-	if err != nil {
->>>>>>> 21a61813
 		return nil, BuildResponse(r), err
 	}
 	defer closeBody(r)
@@ -5100,19 +4970,11 @@
 // CreateComplianceReport creates an incoming webhook for a channel.
 func (c *Client4) CreateComplianceReport(report *Compliance) (*Compliance, *Response, error) {
 	buf, err := json.Marshal(report)
-<<<<<<< HEAD
 	if err != nil {
 		return nil, nil, NewAppError("CreateComplianceReport", "api.marshal_error", nil, err.Error(), http.StatusInternalServerError)
 	}
 	r, err := c.DoAPIPostBytes(c.complianceReportsRoute(), buf)
 	if err != nil {
-=======
-	if err != nil {
-		return nil, nil, NewAppError("CreateComplianceReport", "api.marshal_error", nil, err.Error(), http.StatusInternalServerError)
-	}
-	r, err := c.DoAPIPostBytes(c.complianceReportsRoute(), buf)
-	if err != nil {
->>>>>>> 21a61813
 		return nil, BuildResponse(r), err
 	}
 	defer closeBody(r)
@@ -6281,7 +6143,6 @@
 		return nil, nil, NewAppError("UpdateUserStatus", "api.marshal_error", nil, err.Error(), http.StatusInternalServerError)
 	}
 	r, err := c.DoAPIPutBytes(c.userStatusRoute(userId), buf)
-<<<<<<< HEAD
 	if err != nil {
 		return nil, BuildResponse(r), err
 	}
@@ -6291,16 +6152,6 @@
 		return nil, nil, NewAppError("UpdateUserStatus", "api.unmarshal_error", nil, jsonErr.Error(), http.StatusInternalServerError)
 	}
 	return &s, BuildResponse(r), nil
-=======
-	if err != nil {
-		return nil, BuildResponse(r), err
-	}
-	defer closeBody(r)
-	var s Status
-	if jsonErr := json.NewDecoder(r.Body).Decode(&s); jsonErr != nil {
-		return nil, nil, NewAppError("UpdateUserStatus", "api.unmarshal_error", nil, jsonErr.Error(), http.StatusInternalServerError)
-	}
-	return &s, BuildResponse(r), nil
 }
 
 // UpdateUserCustomStatus sets a user's custom status based on the provided user id string.
@@ -6339,7 +6190,6 @@
 	}
 	defer closeBody(r)
 	return BuildResponse(r), nil
->>>>>>> 21a61813
 }
 
 // Emoji Section
@@ -6358,7 +6208,6 @@
 
 	if _, err := io.Copy(part, bytes.NewBuffer(image)); err != nil {
 		return nil, nil, err
-<<<<<<< HEAD
 	}
 
 	emojiJSON, jsonErr := json.Marshal(emoji)
@@ -6366,15 +6215,6 @@
 		return nil, nil, NewAppError("CreateEmoji", "api.marshal_error", nil, jsonErr.Error(), 0)
 	}
 
-=======
-	}
-
-	emojiJSON, jsonErr := json.Marshal(emoji)
-	if jsonErr != nil {
-		return nil, nil, NewAppError("CreateEmoji", "api.marshal_error", nil, jsonErr.Error(), 0)
-	}
-
->>>>>>> 21a61813
 	if err := writer.WriteField("emoji", string(emojiJSON)); err != nil {
 		return nil, nil, err
 	}

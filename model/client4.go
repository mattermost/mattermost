--- conflicted
+++ resolved
@@ -5005,22 +5005,22 @@
 	return ChannelModerationsFromJson(r.Body), BuildResponse(r)
 }
 
-<<<<<<< HEAD
 func (c *Client4) GetKnownUsers() ([]string, *Response) {
 	r, err := c.DoApiGet(c.GetUsersRoute()+"/known", "")
-=======
-func (c *Client4) GetChannelMemberCountsByGroup(channelID string, includeTimezones bool, etag string) ([]*ChannelMemberCountByGroup, *Response) {
-	r, err := c.DoApiGet(c.GetChannelRoute(channelID)+"/member_counts_by_group?include_timezones="+strconv.FormatBool(includeTimezones), etag)
->>>>>>> 7bc630a6
-	if err != nil {
-		return nil, BuildErrorResponse(r, err)
-	}
-	defer closeBody(r)
-<<<<<<< HEAD
+	if err != nil {
+		return nil, BuildErrorResponse(r, err)
+	}
+	defer closeBody(r)
 	var userIds []string
 	json.NewDecoder(r.Body).Decode(&userIds)
 	return userIds, BuildResponse(r)
-=======
+}
+  
+func (c *Client4) GetChannelMemberCountsByGroup(channelID string, includeTimezones bool, etag string) ([]*ChannelMemberCountByGroup, *Response) {
+	r, err := c.DoApiGet(c.GetChannelRoute(channelID)+"/member_counts_by_group?include_timezones="+strconv.FormatBool(includeTimezones), etag)
+	if err != nil {
+		return nil, BuildErrorResponse(r, err)
+	}
+	defer closeBody(r)
 	return ChannelMemberCountsByGroupFromJson(r.Body), BuildResponse(r)
->>>>>>> 7bc630a6
 }
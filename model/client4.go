--- conflicted
+++ resolved
@@ -8540,11 +8540,17 @@
 	return newTeamMembersList, BuildResponse(r), nil
 }
 
-<<<<<<< HEAD
 func (c *Client4) CWSHealthCheck(userId string) (*Response, error) {
 	r, err := c.DoAPIGet(c.cloudRoute()+"/healthz", "")
 
-=======
+	if err != nil {
+		return BuildResponse(r), err
+	}
+	defer closeBody(r)
+
+	return BuildResponse(r), nil
+}
+
 func (c *Client4) AcknowledgePost(postId, userId string) (*PostAcknowledgement, *Response, error) {
 	r, err := c.DoAPIPost(c.userRoute(userId)+c.postRoute(postId)+"/ack", "")
 	if err != nil {
@@ -8560,15 +8566,10 @@
 
 func (c *Client4) UnacknowledgePost(postId, userId string) (*Response, error) {
 	r, err := c.DoAPIDelete(c.userRoute(userId) + c.postRoute(postId) + "/ack")
->>>>>>> f12ac02e
-	if err != nil {
-		return BuildResponse(r), err
-	}
-	defer closeBody(r)
-<<<<<<< HEAD
-
-=======
->>>>>>> f12ac02e
+	if err != nil {
+		return BuildResponse(r), err
+	}
+	defer closeBody(r)
 	return BuildResponse(r), nil
 }
 

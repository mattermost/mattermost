// Copyright (c) 2015-present Mattermost, Inc. All Rights Reserved.
// See LICENSE.txt for license information.

package model

type PostsUsage struct {
	Count int64 `json:"count"`
}

<<<<<<< HEAD
type TeamsUsage struct {
	Active int64 `json:"active"`
=======
type IntegrationsUsage struct {
	Enabled int `json:"enabled"`
}

var InstalledIntegrationsIgnoredPlugins = map[string]struct{}{
	PluginIdPlaybooks:     {},
	PluginIdFocalboard:    {},
	PluginIdApps:          {},
	PluginIdCalls:         {},
	PluginIdNPS:           {},
	PluginIdChannelExport: {},
}

type InstalledIntegration struct {
	Type    string `json:"type"` // "plugin" or "app"
	ID      string `json:"id"`
	Name    string `json:"name"`
	Version string `json:"version"`
	Enabled bool   `json:"enabled"`
>>>>>>> ea5bfe3f
}<|MERGE_RESOLUTION|>--- conflicted
+++ resolved
@@ -7,10 +7,10 @@
 	Count int64 `json:"count"`
 }
 
-<<<<<<< HEAD
 type TeamsUsage struct {
 	Active int64 `json:"active"`
-=======
+}
+
 type IntegrationsUsage struct {
 	Enabled int `json:"enabled"`
 }
@@ -30,5 +30,4 @@
 	Name    string `json:"name"`
 	Version string `json:"version"`
 	Enabled bool   `json:"enabled"`
->>>>>>> ea5bfe3f
 }
--- conflicted
+++ resolved
@@ -27,10 +27,7 @@
 	JobTypeCloud                        = "cloud"
 	JobTypeResendInvitationEmail        = "resend_invitation_email"
 	JobTypeExtractContent               = "extract_content"
-<<<<<<< HEAD
-=======
 	JobTypeFixChannelUnreadsForCRT      = "fix_channel_unreads_for_crt"
->>>>>>> 8588f698
 
 	JobStatusPending         = "pending"
 	JobStatusInProgress      = "in_progress"
@@ -59,10 +56,7 @@
 	JobTypeExportDelete,
 	JobTypeCloud,
 	JobTypeExtractContent,
-<<<<<<< HEAD
-=======
 	JobTypeFixChannelUnreadsForCRT,
->>>>>>> 8588f698
 }
 
 type Job struct {
@@ -105,10 +99,7 @@
 	case JobTypeCloud:
 	case JobTypeResendInvitationEmail:
 	case JobTypeExtractContent:
-<<<<<<< HEAD
-=======
 	case JobTypeFixChannelUnreadsForCRT:
->>>>>>> 8588f698
 	default:
 		return NewAppError("Job.IsValid", "model.job.is_valid.type.app_error", nil, "id="+j.Id, http.StatusBadRequest)
 	}

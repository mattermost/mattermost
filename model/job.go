// Copyright (c) 2017-present Mattermost, Inc. All Rights Reserved.
// See License.txt for license information.

package model

import (
	"encoding/json"
	"io"
	"net/http"
)

const (
	JOB_TYPE_DATA_RETENTION                 = "data_retention"
	JOB_TYPE_ELASTICSEARCH_POST_INDEXING    = "elasticsearch_post_indexing"
	JOB_TYPE_ELASTICSEARCH_POST_AGGREGATION = "elasticsearch_post_aggregation"
<<<<<<< HEAD
	JOB_TYPE_ACTIANCE_EXPORT                = "actiance_message_export"
=======
	JOB_TYPE_LDAP_SYNC                      = "ldap_sync"
>>>>>>> 8d662105

	JOB_STATUS_PENDING          = "pending"
	JOB_STATUS_IN_PROGRESS      = "in_progress"
	JOB_STATUS_SUCCESS          = "success"
	JOB_STATUS_ERROR            = "error"
	JOB_STATUS_CANCEL_REQUESTED = "cancel_requested"
	JOB_STATUS_CANCELED         = "canceled"
)

type Job struct {
	Id             string            `json:"id"`
	Type           string            `json:"type"`
	Priority       int64             `json:"priority"`
	CreateAt       int64             `json:"create_at"`
	StartAt        int64             `json:"start_at"`
	LastActivityAt int64             `json:"last_activity_at"`
	Status         string            `json:"status"`
	Progress       int64             `json:"progress"`
	Data           map[string]string `json:"data"`
}

func (j *Job) IsValid() *AppError {
	if len(j.Id) != 26 {
		return NewAppError("Job.IsValid", "model.job.is_valid.id.app_error", nil, "id="+j.Id, http.StatusBadRequest)
	}

	if j.CreateAt == 0 {
		return NewAppError("Job.IsValid", "model.job.is_valid.create_at.app_error", nil, "id="+j.Id, http.StatusBadRequest)
	}

	if !IsValidJobType(j.Type) {
		return NewAppError("Job.IsValid", "model.job.is_valid.type.app_error", nil, "id="+j.Id, http.StatusBadRequest)
	}

	if !IsValidJobStatus(j.Status) {
		return NewAppError("Job.IsValid", "model.job.is_valid.status.app_error", nil, "id="+j.Id, http.StatusBadRequest)
	}

	return nil
}

func IsValidJobType(jobType string) bool {
	switch jobType {
	case JOB_TYPE_DATA_RETENTION:
	case JOB_TYPE_ELASTICSEARCH_POST_INDEXING:
	case JOB_TYPE_ELASTICSEARCH_POST_AGGREGATION:
<<<<<<< HEAD
	case JOB_TYPE_ACTIANCE_EXPORT:
=======
	case JOB_TYPE_LDAP_SYNC:
>>>>>>> 8d662105
	default:
		return false
	}
	return true
}

func IsValidJobStatus(jobStatus string) bool {
	switch jobStatus {
	case JOB_STATUS_PENDING:
	case JOB_STATUS_IN_PROGRESS:
	case JOB_STATUS_SUCCESS:
	case JOB_STATUS_ERROR:
	case JOB_STATUS_CANCEL_REQUESTED:
	case JOB_STATUS_CANCELED:
	default:
		return false
	}
	return true
}

func (js *Job) ToJson() string {
	if b, err := json.Marshal(js); err != nil {
		return ""
	} else {
		return string(b)
	}
}

func JobFromJson(data io.Reader) *Job {
	var job Job
	if err := json.NewDecoder(data).Decode(&job); err == nil {
		return &job
	} else {
		return nil
	}
}

func JobsToJson(jobs []*Job) string {
	if b, err := json.Marshal(jobs); err != nil {
		return ""
	} else {
		return string(b)
	}
}

func JobsFromJson(data io.Reader) []*Job {
	var jobs []*Job
	if err := json.NewDecoder(data).Decode(&jobs); err == nil {
		return jobs
	} else {
		return nil
	}
}

func (js *Job) DataToJson() string {
	if b, err := json.Marshal(js.Data); err != nil {
		return ""
	} else {
		return string(b)
	}
}

type Worker interface {
	Run()
	Stop()
	JobChannel() chan<- Job
}

type Scheduler interface {
	Run()
	Stop()
}<|MERGE_RESOLUTION|>--- conflicted
+++ resolved
@@ -13,11 +13,8 @@
 	JOB_TYPE_DATA_RETENTION                 = "data_retention"
 	JOB_TYPE_ELASTICSEARCH_POST_INDEXING    = "elasticsearch_post_indexing"
 	JOB_TYPE_ELASTICSEARCH_POST_AGGREGATION = "elasticsearch_post_aggregation"
-<<<<<<< HEAD
 	JOB_TYPE_ACTIANCE_EXPORT                = "actiance_message_export"
-=======
 	JOB_TYPE_LDAP_SYNC                      = "ldap_sync"
->>>>>>> 8d662105
 
 	JOB_STATUS_PENDING          = "pending"
 	JOB_STATUS_IN_PROGRESS      = "in_progress"
@@ -64,11 +61,8 @@
 	case JOB_TYPE_DATA_RETENTION:
 	case JOB_TYPE_ELASTICSEARCH_POST_INDEXING:
 	case JOB_TYPE_ELASTICSEARCH_POST_AGGREGATION:
-<<<<<<< HEAD
 	case JOB_TYPE_ACTIANCE_EXPORT:
-=======
 	case JOB_TYPE_LDAP_SYNC:
->>>>>>> 8d662105
 	default:
 		return false
 	}

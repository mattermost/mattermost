--- conflicted
+++ resolved
@@ -28,10 +28,7 @@
 	JobTypeExportDelete                 = "export_delete"
 	JobTypeCloud                        = "cloud"
 	JobTypeResendInvitationEmail        = "resend_invitation_email"
-<<<<<<< HEAD
-=======
 	JobTypeExtractContent               = "extract_content"
->>>>>>> d0629503
 
 	JobStatusPending         = "pending"
 	JobStatusInProgress      = "in_progress"
@@ -59,10 +56,7 @@
 	JobTypeExportProcess,
 	JobTypeExportDelete,
 	JobTypeCloud,
-<<<<<<< HEAD
-=======
 	JobTypeExtractContent,
->>>>>>> d0629503
 }
 
 type Job struct {
@@ -104,10 +98,7 @@
 	case JobTypeExportDelete:
 	case JobTypeCloud:
 	case JobTypeResendInvitationEmail:
-<<<<<<< HEAD
-=======
 	case JobTypeExtractContent:
->>>>>>> d0629503
 	default:
 		return NewAppError("Job.IsValid", "model.job.is_valid.type.app_error", nil, "id="+j.Id, http.StatusBadRequest)
 	}

// Copyright (c) 2015-present Mattermost, Inc. All Rights Reserved.
// See LICENSE.txt for license information.

package model

import (
	"sync"
	"sync/atomic"
	"testing"
	"time"

	"github.com/stretchr/testify/assert"
)

func TestCreateTask(t *testing.T) {
	TaskName := "Test Task"
	TaskTime := time.Second * 2

	executionCount := new(int32)
	testFunc := func() {
		atomic.AddInt32(executionCount, 1)
	}

	task := CreateTask(TaskName, testFunc, TaskTime)
	assert.EqualValues(t, 0, atomic.LoadInt32(executionCount))

	time.Sleep(TaskTime + time.Second)

	assert.EqualValues(t, 1, atomic.LoadInt32(executionCount))
	assert.Equal(t, TaskName, task.Name)
	assert.Equal(t, TaskTime, task.Interval)
	assert.False(t, task.Recurring)
}

func TestCreateRecurringTask(t *testing.T) {
	TaskName := "Test Recurring Task"
	TaskTime := time.Second * 2

	executionCount := new(int32)
	testFunc := func() {
		atomic.AddInt32(executionCount, 1)
	}

	task := CreateRecurringTask(TaskName, testFunc, TaskTime)
	assert.EqualValues(t, 0, atomic.LoadInt32(executionCount))

	time.Sleep(TaskTime + time.Second)

	assert.EqualValues(t, 1, atomic.LoadInt32(executionCount))

	time.Sleep(TaskTime)

	assert.EqualValues(t, 2, atomic.LoadInt32(executionCount))
	assert.Equal(t, TaskName, task.Name)
	assert.Equal(t, TaskTime, task.Interval)
	assert.True(t, task.Recurring)

	task.Cancel()
}

func TestCancelTask(t *testing.T) {
	TaskName := "Test Task"
	TaskTime := time.Second

	executionCount := new(int32)
	testFunc := func() {
		atomic.AddInt32(executionCount, 1)
	}

	task := CreateTask(TaskName, testFunc, TaskTime)
	assert.EqualValues(t, 0, atomic.LoadInt32(executionCount))
	task.Cancel()

	time.Sleep(TaskTime + time.Second)
	assert.EqualValues(t, 0, atomic.LoadInt32(executionCount))
}

func TestCreateRecurringTaskFromNextIntervalTime(t *testing.T) {
<<<<<<< HEAD
	TASK_NAME := "Test Recurring Task starting from next interval time"
	TASK_TIME := time.Second * 2
=======
	TaskName := "Test Recurring Task starting from next interval time"
	TaskTime := time.Second * 2
>>>>>>> 296076bf

	var executionTime time.Time
	var mu sync.Mutex
	testFunc := func() {
		mu.Lock()
		executionTime = time.Now()
		mu.Unlock()
	}

<<<<<<< HEAD
	task := CreateRecurringTaskFromNextIntervalTime(TASK_NAME, testFunc, TASK_TIME)
	defer task.Cancel()

	time.Sleep(TASK_TIME)
=======
	task := CreateRecurringTaskFromNextIntervalTime(TaskName, testFunc, TaskTime)
	defer task.Cancel()

	time.Sleep(TaskTime)
>>>>>>> 296076bf
	mu.Lock()
	expectedSeconds := executionTime.Second()
	mu.Unlock()
	assert.EqualValues(t, 0, expectedSeconds%2)

<<<<<<< HEAD
	time.Sleep(TASK_TIME)
=======
	time.Sleep(TaskTime)
>>>>>>> 296076bf
	mu.Lock()
	expectedSeconds = executionTime.Second()
	mu.Unlock()
	assert.EqualValues(t, 0, expectedSeconds%2)

<<<<<<< HEAD
	assert.Equal(t, TASK_NAME, task.Name)
	assert.Equal(t, TASK_TIME, task.Interval)
=======
	assert.Equal(t, TaskName, task.Name)
	assert.Equal(t, TaskTime, task.Interval)
>>>>>>> 296076bf
	assert.True(t, task.Recurring)
}<|MERGE_RESOLUTION|>--- conflicted
+++ resolved
@@ -76,13 +76,8 @@
 }
 
 func TestCreateRecurringTaskFromNextIntervalTime(t *testing.T) {
-<<<<<<< HEAD
-	TASK_NAME := "Test Recurring Task starting from next interval time"
-	TASK_TIME := time.Second * 2
-=======
 	TaskName := "Test Recurring Task starting from next interval time"
 	TaskTime := time.Second * 2
->>>>>>> 296076bf
 
 	var executionTime time.Time
 	var mu sync.Mutex
@@ -92,38 +87,22 @@
 		mu.Unlock()
 	}
 
-<<<<<<< HEAD
-	task := CreateRecurringTaskFromNextIntervalTime(TASK_NAME, testFunc, TASK_TIME)
-	defer task.Cancel()
-
-	time.Sleep(TASK_TIME)
-=======
 	task := CreateRecurringTaskFromNextIntervalTime(TaskName, testFunc, TaskTime)
 	defer task.Cancel()
 
 	time.Sleep(TaskTime)
->>>>>>> 296076bf
 	mu.Lock()
 	expectedSeconds := executionTime.Second()
 	mu.Unlock()
 	assert.EqualValues(t, 0, expectedSeconds%2)
 
-<<<<<<< HEAD
-	time.Sleep(TASK_TIME)
-=======
 	time.Sleep(TaskTime)
->>>>>>> 296076bf
 	mu.Lock()
 	expectedSeconds = executionTime.Second()
 	mu.Unlock()
 	assert.EqualValues(t, 0, expectedSeconds%2)
 
-<<<<<<< HEAD
-	assert.Equal(t, TASK_NAME, task.Name)
-	assert.Equal(t, TASK_TIME, task.Interval)
-=======
 	assert.Equal(t, TaskName, task.Name)
 	assert.Equal(t, TaskTime, task.Interval)
->>>>>>> 296076bf
 	assert.True(t, task.Recurring)
 }
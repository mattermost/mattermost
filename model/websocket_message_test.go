// Copyright (c) 2015-present Mattermost, Inc. All Rights Reserved.
// See LICENSE.txt for license information.

package model

import (
	"bytes"
	"testing"

	"github.com/stretchr/testify/assert"
	"github.com/stretchr/testify/require"
)

func TestWebSocketEvent(t *testing.T) {
	userId := NewId()
	m := NewWebSocketEvent("some_event", NewId(), NewId(), userId, nil)
	m.Add("RootId", NewId())
	user := &User{
		Id: userId,
	}
	m.Add("user", user)
<<<<<<< HEAD
	json := m.ToJson()
	result := WebSocketEventFromJson(bytes.NewReader(json))
=======
	json, err := m.ToJSON()
	require.NoError(t, err)

	result, err := WebSocketEventFromJSON(bytes.NewReader(json))
	require.NoError(t, err)
>>>>>>> 28ef5856

	require.True(t, m.IsValid(), "should be valid")
	require.Equal(t, m.GetBroadcast().TeamId, result.GetBroadcast().TeamId, "Team ids do not match")
	require.Equal(t, m.GetData()["RootId"], result.GetData()["RootId"], "Root ids do not match")
	require.Equal(t, m.GetData()["user"].(*User).Id, result.GetData()["user"].(*User).Id, "User ids do not match")
}

func TestWebSocketEventImmutable(t *testing.T) {
	m := NewWebSocketEvent("some_event", NewId(), NewId(), NewId(), nil)

	new := m.SetEvent("new_event")
	if new == m {
		require.Fail(t, "pointers should not be the same")
	}
	require.NotEqual(t, m.EventType(), new.EventType())
	require.Equal(t, new.EventType(), "new_event")

	new = m.SetSequence(45)
	if new == m {
		require.Fail(t, "pointers should not be the same")
	}
	require.NotEqual(t, m.GetSequence(), new.GetSequence())
	require.Equal(t, new.GetSequence(), int64(45))

	broadcast := &WebsocketBroadcast{}
	new = m.SetBroadcast(broadcast)
	if new == m {
		require.Fail(t, "pointers should not be the same")
	}
	require.NotEqual(t, m.GetBroadcast(), new.GetBroadcast())
	require.Equal(t, new.GetBroadcast(), broadcast)

	data := map[string]interface{}{
		"key":  "val",
		"key2": "val2",
	}
	new = m.SetData(data)
	if new == m {
		require.Fail(t, "pointers should not be the same")
	}
	require.NotEqual(t, m, new)
	require.Equal(t, new.data, data)
	require.Equal(t, new.data, new.GetData())

	copy := m.Copy()
	if copy == m {
		require.Fail(t, "pointers should not be the same")
	}
	require.Equal(t, m, copy)
}

<<<<<<< HEAD
func TestWebSocketEventFromJson(t *testing.T) {
	ev := WebSocketEventFromJson(bytes.NewReader([]byte("junk")))
	require.Nil(t, ev, "should not have parsed")
	data := []byte(`{"event": "test", "data": {"key": "val"}, "seq": 45, "broadcast": {"user_id": "userid"}}`)
	ev = WebSocketEventFromJson(bytes.NewReader(data))
=======
func TestWebSocketEventFromJSON(t *testing.T) {
	ev, err := WebSocketEventFromJSON(bytes.NewReader([]byte("junk")))
	require.Error(t, err)
	require.Nil(t, ev, "should not have parsed")
	data := []byte(`{"event": "test", "data": {"key": "val"}, "seq": 45, "broadcast": {"user_id": "userid"}}`)
	ev, err = WebSocketEventFromJSON(bytes.NewReader(data))
	require.NoError(t, err)
>>>>>>> 28ef5856
	require.NotNil(t, ev, "should have parsed")
	require.Equal(t, ev.EventType(), "test")
	require.Equal(t, ev.GetSequence(), int64(45))
	require.Equal(t, ev.data, map[string]interface{}{"key": "val"})
	require.Equal(t, ev.GetBroadcast(), &WebsocketBroadcast{UserId: "userid"})
}

func TestWebSocketResponse(t *testing.T) {
	m := NewWebSocketResponse("OK", 1, map[string]interface{}{})
	e := NewWebSocketError(1, &AppError{})
	m.Add("RootId", NewId())
<<<<<<< HEAD
	json := m.ToJson()
	result := WebSocketResponseFromJson(bytes.NewReader(json))
	json2 := e.ToJson()
	WebSocketResponseFromJson(bytes.NewReader(json2))

	badresult := WebSocketResponseFromJson(bytes.NewReader([]byte("junk")))
=======
	json, err := m.ToJSON()
	require.NoError(t, err)
	result, err := WebSocketResponseFromJSON(bytes.NewReader(json))
	require.NoError(t, err)
	json2, err := e.ToJSON()
	require.NoError(t, err)
	WebSocketResponseFromJSON(bytes.NewReader(json2))

	badresult, err := WebSocketResponseFromJSON(bytes.NewReader([]byte("junk")))
	require.Error(t, err)
>>>>>>> 28ef5856
	require.Nil(t, badresult, "should not have parsed")

	require.True(t, m.IsValid(), "should be valid")

	require.Equal(t, m.Data["RootId"], result.Data["RootId"], "Ids do not match")
}

func TestWebSocketEvent_PrecomputeJSON(t *testing.T) {
	event := NewWebSocketEvent(WebsocketEventPosted, "foo", "bar", "baz", nil)
	event = event.SetSequence(7)

	before, err := event.ToJSON()
	require.NoError(t, err)
	event.PrecomputeJSON()
	after, err := event.ToJSON()
	require.NoError(t, err)

	assert.Equal(t, before, after)
}

var stringSink []byte

<<<<<<< HEAD
func BenchmarkWebSocketEvent_ToJson(b *testing.B) {
=======
func BenchmarkWebSocketEvent_ToJSON(b *testing.B) {
>>>>>>> 28ef5856
	event := NewWebSocketEvent(WebsocketEventPosted, "foo", "bar", "baz", nil)
	for i := 0; i < 100; i++ {
		event.GetData()[NewId()] = NewId()
	}

	b.Run("SerializedNTimes", func(b *testing.B) {
		for i := 0; i < b.N; i++ {
			stringSink, _ = event.ToJSON()
		}
	})

	b.Run("PrecomputedNTimes", func(b *testing.B) {
		for i := 0; i < b.N; i++ {
			event.PrecomputeJSON()
		}
	})

	b.Run("PrecomputedAndSerializedNTimes", func(b *testing.B) {
		for i := 0; i < b.N; i++ {
			event.PrecomputeJSON()
			stringSink, _ = event.ToJSON()
		}
	})

	event.PrecomputeJSON()
	b.Run("PrecomputedOnceAndSerializedNTimes", func(b *testing.B) {
		for i := 0; i < b.N; i++ {
			stringSink, _ = event.ToJSON()
		}
	})
}<|MERGE_RESOLUTION|>--- conflicted
+++ resolved
@@ -19,16 +19,11 @@
 		Id: userId,
 	}
 	m.Add("user", user)
-<<<<<<< HEAD
-	json := m.ToJson()
-	result := WebSocketEventFromJson(bytes.NewReader(json))
-=======
 	json, err := m.ToJSON()
 	require.NoError(t, err)
 
 	result, err := WebSocketEventFromJSON(bytes.NewReader(json))
 	require.NoError(t, err)
->>>>>>> 28ef5856
 
 	require.True(t, m.IsValid(), "should be valid")
 	require.Equal(t, m.GetBroadcast().TeamId, result.GetBroadcast().TeamId, "Team ids do not match")
@@ -80,13 +75,6 @@
 	require.Equal(t, m, copy)
 }
 
-<<<<<<< HEAD
-func TestWebSocketEventFromJson(t *testing.T) {
-	ev := WebSocketEventFromJson(bytes.NewReader([]byte("junk")))
-	require.Nil(t, ev, "should not have parsed")
-	data := []byte(`{"event": "test", "data": {"key": "val"}, "seq": 45, "broadcast": {"user_id": "userid"}}`)
-	ev = WebSocketEventFromJson(bytes.NewReader(data))
-=======
 func TestWebSocketEventFromJSON(t *testing.T) {
 	ev, err := WebSocketEventFromJSON(bytes.NewReader([]byte("junk")))
 	require.Error(t, err)
@@ -94,7 +82,6 @@
 	data := []byte(`{"event": "test", "data": {"key": "val"}, "seq": 45, "broadcast": {"user_id": "userid"}}`)
 	ev, err = WebSocketEventFromJSON(bytes.NewReader(data))
 	require.NoError(t, err)
->>>>>>> 28ef5856
 	require.NotNil(t, ev, "should have parsed")
 	require.Equal(t, ev.EventType(), "test")
 	require.Equal(t, ev.GetSequence(), int64(45))
@@ -106,14 +93,6 @@
 	m := NewWebSocketResponse("OK", 1, map[string]interface{}{})
 	e := NewWebSocketError(1, &AppError{})
 	m.Add("RootId", NewId())
-<<<<<<< HEAD
-	json := m.ToJson()
-	result := WebSocketResponseFromJson(bytes.NewReader(json))
-	json2 := e.ToJson()
-	WebSocketResponseFromJson(bytes.NewReader(json2))
-
-	badresult := WebSocketResponseFromJson(bytes.NewReader([]byte("junk")))
-=======
 	json, err := m.ToJSON()
 	require.NoError(t, err)
 	result, err := WebSocketResponseFromJSON(bytes.NewReader(json))
@@ -124,7 +103,6 @@
 
 	badresult, err := WebSocketResponseFromJSON(bytes.NewReader([]byte("junk")))
 	require.Error(t, err)
->>>>>>> 28ef5856
 	require.Nil(t, badresult, "should not have parsed")
 
 	require.True(t, m.IsValid(), "should be valid")
@@ -147,11 +125,7 @@
 
 var stringSink []byte
 
-<<<<<<< HEAD
-func BenchmarkWebSocketEvent_ToJson(b *testing.B) {
-=======
 func BenchmarkWebSocketEvent_ToJSON(b *testing.B) {
->>>>>>> 28ef5856
 	event := NewWebSocketEvent(WebsocketEventPosted, "foo", "bar", "baz", nil)
 	for i := 0; i < 100; i++ {
 		event.GetData()[NewId()] = NewId()

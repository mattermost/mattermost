--- conflicted
+++ resolved
@@ -7,27 +7,9 @@
 	ChannelId                 string `json:"channel_id"`
 	PrevChannelId             string `json:"prev_channel_id"`
 	CollapsedThreadsSupported bool   `json:"collapsed_threads_supported"`
-<<<<<<< HEAD
-}
-
-func ChannelViewFromJson(data io.Reader) *ChannelView {
-	var o *ChannelView
-	json.NewDecoder(data).Decode(&o)
-	return o
-=======
->>>>>>> 28ef5856
 }
 
 type ChannelViewResponse struct {
 	Status            string           `json:"status"`
 	LastViewedAtTimes map[string]int64 `json:"last_viewed_at_times"`
-<<<<<<< HEAD
-}
-
-func ChannelViewResponseFromJson(data io.Reader) *ChannelViewResponse {
-	var o *ChannelViewResponse
-	json.NewDecoder(data).Decode(&o)
-	return o
-=======
->>>>>>> 28ef5856
 }
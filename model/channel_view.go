// Copyright (c) 2015-present Mattermost, Inc. All Rights Reserved.
// See LICENSE.txt for license information.

package model

import (
	"encoding/json"
	"io"
)

type ChannelView struct {
	ChannelId                 string `json:"channel_id"`
	PrevChannelId             string `json:"prev_channel_id"`
	CollapsedThreadsSupported bool   `json:"collapsed_threads_supported"`
<<<<<<< HEAD
}

func (o *ChannelView) ToJson() string {
	b, _ := json.Marshal(o)
	return string(b)
=======
>>>>>>> 296076bf
}

func ChannelViewFromJson(data io.Reader) *ChannelView {
	var o *ChannelView
	json.NewDecoder(data).Decode(&o)
	return o
}

type ChannelViewResponse struct {
	Status            string           `json:"status"`
	LastViewedAtTimes map[string]int64 `json:"last_viewed_at_times"`
}

func ChannelViewResponseFromJson(data io.Reader) *ChannelViewResponse {
	var o *ChannelViewResponse
	json.NewDecoder(data).Decode(&o)
	return o
}<|MERGE_RESOLUTION|>--- conflicted
+++ resolved
@@ -12,14 +12,6 @@
 	ChannelId                 string `json:"channel_id"`
 	PrevChannelId             string `json:"prev_channel_id"`
 	CollapsedThreadsSupported bool   `json:"collapsed_threads_supported"`
-<<<<<<< HEAD
-}
-
-func (o *ChannelView) ToJson() string {
-	b, _ := json.Marshal(o)
-	return string(b)
-=======
->>>>>>> 296076bf
 }
 
 func ChannelViewFromJson(data io.Reader) *ChannelView {

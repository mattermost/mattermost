--- conflicted
+++ resolved
@@ -3,13 +3,6 @@
 
 package model
 
-<<<<<<< HEAD
-import (
-	"encoding/json"
-)
-
-=======
->>>>>>> 28ef5856
 type ChannelList []*Channel
 
 func (o *ChannelList) Etag() string {

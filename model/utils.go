// Copyright (c) 2015-present Mattermost, Inc. All Rights Reserved.
// See LICENSE.txt for license information.

package model

import (
	"bytes"
	"crypto/rand"
	"database/sql/driver"
	"encoding/base32"
	"encoding/json"
	"fmt"
	"io"
	"io/ioutil"
	"net"
	"net/http"
	"net/mail"
	"net/url"
	"regexp"
	"sort"
	"strings"
	"sync"
	"time"
	"unicode"

	"github.com/mattermost/mattermost-server/v6/shared/i18n"
	"github.com/pborman/uuid"
	"github.com/pkg/errors"
)

const (
	LowercaseLetters = "abcdefghijklmnopqrstuvwxyz"
	UppercaseLetters = "ABCDEFGHIJKLMNOPQRSTUVWXYZ"
	NUMBERS          = "0123456789"
	SYMBOLS          = " !\"\\#$%&'()*+,-./:;<=>?@[]^_`|~"
)

type StringInterface map[string]interface{}
type StringArray []string

func (sa StringArray) Remove(input string) StringArray {
	for index := range sa {
		if sa[index] == input {
			ret := make(StringArray, 0, len(sa)-1)
			ret = append(ret, sa[:index]...)
			return append(ret, sa[index+1:]...)
		}
	}
	return sa
}

func (sa StringArray) Contains(input string) bool {
	for index := range sa {
		if sa[index] == input {
			return true
		}
	}

	return false
}
func (sa StringArray) Equals(input StringArray) bool {

	if len(sa) != len(input) {
		return false
	}

	for index := range sa {

		if sa[index] != input[index] {
			return false
		}
	}

	return true
}

// Value converts StringArray to database value
func (sa StringArray) Value() (driver.Value, error) {
	return json.Marshal(sa)
}

// Scan converts database column value to StringArray
func (sa *StringArray) Scan(value interface{}) error {
	if value == nil {
		return nil
	}

	buf, ok := value.([]byte)
	if ok {
		return json.Unmarshal(buf, sa)
	}

	str, ok := value.(string)
	if ok {
		return json.Unmarshal([]byte(str), sa)
	}

	return errors.New("received value is neither a byte slice nor string")
}

<<<<<<< HEAD
=======
// Scan converts database column value to StringMap
func (m *StringMap) Scan(value interface{}) error {
	if value == nil {
		return nil
	}

	buf, ok := value.([]byte)
	if ok {
		return json.Unmarshal(buf, m)
	}

	str, ok := value.(string)
	if ok {
		return json.Unmarshal([]byte(str), m)
	}

	return errors.New("received value is neither a byte slice nor string")
}

>>>>>>> 3181a376
var translateFunc i18n.TranslateFunc
var translateFuncOnce sync.Once

func AppErrorInit(t i18n.TranslateFunc) {
	translateFuncOnce.Do(func() {
		translateFunc = t
	})
}

type AppError struct {
	Id            string `json:"id"`
	Message       string `json:"message"`               // Message to be display to the end user without debugging information
	DetailedError string `json:"detailed_error"`        // Internal error string to help the developer
	RequestId     string `json:"request_id,omitempty"`  // The RequestId that's also set in the header
	StatusCode    int    `json:"status_code,omitempty"` // The http status code
	Where         string `json:"-"`                     // The function where it happened in the form of Struct.Func
	IsOAuth       bool   `json:"is_oauth,omitempty"`    // Whether the error is OAuth specific
	params        map[string]interface{}
}

func (er *AppError) Error() string {
	return er.Where + ": " + er.Message + ", " + er.DetailedError
}

func (er *AppError) Translate(T i18n.TranslateFunc) {
	if T == nil {
		er.Message = er.Id
		return
	}

	if er.params == nil {
		er.Message = T(er.Id)
	} else {
		er.Message = T(er.Id, er.params)
	}
}

func (er *AppError) SystemMessage(T i18n.TranslateFunc) string {
	if er.params == nil {
		return T(er.Id)
	}
	return T(er.Id, er.params)
}

func (er *AppError) ToJSON() string {
	b, _ := json.Marshal(er)
	return string(b)
}

// AppErrorFromJSON will decode the input and return an AppError
func AppErrorFromJSON(data io.Reader) *AppError {
	str := ""
	bytes, rerr := ioutil.ReadAll(data)
	if rerr != nil {
		str = rerr.Error()
	} else {
		str = string(bytes)
	}

	decoder := json.NewDecoder(strings.NewReader(str))
	var er AppError
	err := decoder.Decode(&er)
	if err != nil {
		return NewAppError("AppErrorFromJSON", "model.utils.decode_json.app_error", nil, "body: "+str, http.StatusInternalServerError)
	}
	return &er
}

func NewAppError(where string, id string, params map[string]interface{}, details string, status int) *AppError {
	ap := &AppError{}
	ap.Id = id
	ap.params = params
	ap.Message = id
	ap.Where = where
	ap.DetailedError = details
	ap.StatusCode = status
	ap.IsOAuth = false
	ap.Translate(translateFunc)
	return ap
}

var encoding = base32.NewEncoding("ybndrfg8ejkmcpqxot1uwisza345h769")

// NewId is a globally unique identifier.  It is a [A-Z0-9] string 26
// characters long.  It is a UUID version 4 Guid that is zbased32 encoded
// with the padding stripped off.
func NewId() string {
	var b bytes.Buffer
	encoder := base32.NewEncoder(encoding, &b)
	encoder.Write(uuid.NewRandom())
	encoder.Close()
	b.Truncate(26) // removes the '==' padding
	return b.String()
}

// NewRandomTeamName is a NewId that will be a valid team name.
func NewRandomTeamName() string {
	teamName := NewId()
	for IsReservedTeamName(teamName) {
		teamName = NewId()
	}
	return teamName
}

// NewRandomString returns a random string of the given length.
// The resulting entropy will be (5 * length) bits.
func NewRandomString(length int) string {
	data := make([]byte, 1+(length*5/8))
	rand.Read(data)
	return encoding.EncodeToString(data)[:length]
}

// GetMillis is a convenience method to get milliseconds since epoch.
func GetMillis() int64 {
	return time.Now().UnixNano() / int64(time.Millisecond)
}

// GetMillisForTime is a convenience method to get milliseconds since epoch for provided Time.
func GetMillisForTime(thisTime time.Time) int64 {
	return thisTime.UnixNano() / int64(time.Millisecond)
}

// GetTimeForMillis is a convenience method to get time.Time for milliseconds since epoch.
func GetTimeForMillis(millis int64) time.Time {
	return time.Unix(0, millis*int64(time.Millisecond))
}

// PadDateStringZeros is a convenience method to pad 2 digit date parts with zeros to meet ISO 8601 format
func PadDateStringZeros(dateString string) string {
	parts := strings.Split(dateString, "-")
	for index, part := range parts {
		if len(part) == 1 {
			parts[index] = "0" + part
		}
	}
	dateString = strings.Join(parts[:], "-")
	return dateString
}

// GetStartOfDayMillis is a convenience method to get milliseconds since epoch for provided date's start of day
func GetStartOfDayMillis(thisTime time.Time, timeZoneOffset int) int64 {
	localSearchTimeZone := time.FixedZone("Local Search Time Zone", timeZoneOffset)
	resultTime := time.Date(thisTime.Year(), thisTime.Month(), thisTime.Day(), 0, 0, 0, 0, localSearchTimeZone)
	return GetMillisForTime(resultTime)
}

// GetEndOfDayMillis is a convenience method to get milliseconds since epoch for provided date's end of day
func GetEndOfDayMillis(thisTime time.Time, timeZoneOffset int) int64 {
	localSearchTimeZone := time.FixedZone("Local Search Time Zone", timeZoneOffset)
	resultTime := time.Date(thisTime.Year(), thisTime.Month(), thisTime.Day(), 23, 59, 59, 999999999, localSearchTimeZone)
	return GetMillisForTime(resultTime)
}

func CopyStringMap(originalMap map[string]string) map[string]string {
	copyMap := make(map[string]string, len(originalMap))
	for k, v := range originalMap {
		copyMap[k] = v
	}
	return copyMap
}

// MapToJSON converts a map to a json string
func MapToJSON(objmap map[string]string) string {
	b, _ := json.Marshal(objmap)
	return string(b)
}

// MapBoolToJSON converts a map to a json string
func MapBoolToJSON(objmap map[string]bool) string {
	b, _ := json.Marshal(objmap)
	return string(b)
}

// MapFromJSON will decode the key/value pair map
func MapFromJSON(data io.Reader) map[string]string {
	decoder := json.NewDecoder(data)

	var objmap map[string]string
	if err := decoder.Decode(&objmap); err != nil {
		return make(map[string]string)
	}
	return objmap
}

// MapFromJSON will decode the key/value pair map
func MapBoolFromJSON(data io.Reader) map[string]bool {
	decoder := json.NewDecoder(data)

	var objmap map[string]bool
	if err := decoder.Decode(&objmap); err != nil {
		return make(map[string]bool)
	}
	return objmap
}

func ArrayToJSON(objmap []string) string {
	b, _ := json.Marshal(objmap)
	return string(b)
}

func ArrayFromJSON(data io.Reader) []string {
	decoder := json.NewDecoder(data)

	var objmap []string
	if err := decoder.Decode(&objmap); err != nil {
		return make([]string, 0)
	}
	return objmap
}

func ArrayFromInterface(data interface{}) []string {
	stringArray := []string{}

	dataArray, ok := data.([]interface{})
	if !ok {
		return stringArray
	}

	for _, v := range dataArray {
		if str, ok := v.(string); ok {
			stringArray = append(stringArray, str)
		}
	}

	return stringArray
}

func StringInterfaceToJSON(objmap map[string]interface{}) string {
	b, _ := json.Marshal(objmap)
	return string(b)
}

func StringInterfaceFromJSON(data io.Reader) map[string]interface{} {
	decoder := json.NewDecoder(data)

	var objmap map[string]interface{}
	if err := decoder.Decode(&objmap); err != nil {
		return make(map[string]interface{})
	}
	return objmap
}

// ToJSON serializes an arbitrary data type to JSON, discarding the error.
func ToJSON(v interface{}) []byte {
	b, _ := json.Marshal(v)
	return b
}

func GetServerIPAddress(iface string) string {
	var addrs []net.Addr
	if iface == "" {
		var err error
		addrs, err = net.InterfaceAddrs()
		if err != nil {
			return ""
		}
	} else {
		interfaces, err := net.Interfaces()
		if err != nil {
			return ""
		}
		for _, i := range interfaces {
			if i.Name == iface {
				addrs, err = i.Addrs()
				if err != nil {
					return ""
				}
				break
			}
		}
	}

	for _, addr := range addrs {

		if ip, ok := addr.(*net.IPNet); ok && !ip.IP.IsLoopback() && !ip.IP.IsLinkLocalUnicast() && !ip.IP.IsLinkLocalMulticast() {
			if ip.IP.To4() != nil {
				return ip.IP.String()
			}
		}
	}

	return ""
}

func isLower(s string) bool {
	return strings.ToLower(s) == s
}

func IsValidEmail(email string) bool {
	if !isLower(email) {
		return false
	}

	if addr, err := mail.ParseAddress(email); err != nil {
		return false
	} else if addr.Name != "" {
		// mail.ParseAddress accepts input of the form "Billy Bob <billy@example.com>" which we don't allow
		return false
	}

	return true
}

var reservedName = []string{
	"admin",
	"api",
	"channel",
	"claim",
	"error",
	"files",
	"help",
	"landing",
	"login",
	"mfa",
	"oauth",
	"plug",
	"plugins",
	"post",
	"signup",
	"boards",
	"playbooks",
}

func IsValidChannelIdentifier(s string) bool {

	if !IsValidAlphaNumHyphenUnderscore(s, true) {
		return false
	}

	if len(s) < ChannelNameMinLength {
		return false
	}

	return true
}

var (
	validAlphaNum                           = regexp.MustCompile(`^[a-z0-9]+([a-z\-0-9]+|(__)?)[a-z0-9]+$`)
	validAlphaNumHyphenUnderscore           = regexp.MustCompile(`^[a-z0-9]+([a-z\-\_0-9]+|(__)?)[a-z0-9]+$`)
	validSimpleAlphaNumHyphenUnderscore     = regexp.MustCompile(`^[a-zA-Z0-9\-_]+$`)
	validSimpleAlphaNumHyphenUnderscorePlus = regexp.MustCompile(`^[a-zA-Z0-9+_-]+$`)
)

func isValidAlphaNum(s string) bool {
	return validAlphaNum.MatchString(s)
}

func IsValidAlphaNumHyphenUnderscore(s string, withFormat bool) bool {
	if withFormat {
		return validAlphaNumHyphenUnderscore.MatchString(s)
	}
	return validSimpleAlphaNumHyphenUnderscore.MatchString(s)
}

func IsValidAlphaNumHyphenUnderscorePlus(s string) bool {
	return validSimpleAlphaNumHyphenUnderscorePlus.MatchString(s)
}

func Etag(parts ...interface{}) string {

	etag := CurrentVersion

	for _, part := range parts {
		etag += fmt.Sprintf(".%v", part)
	}

	return etag
}

var (
	validHashtag = regexp.MustCompile(`^(#\pL[\pL\d\-_.]*[\pL\d])$`)
	puncStart    = regexp.MustCompile(`^[^\pL\d\s#]+`)
	hashtagStart = regexp.MustCompile(`^#{2,}`)
	puncEnd      = regexp.MustCompile(`[^\pL\d\s]+$`)
)

func ParseHashtags(text string) (string, string) {
	words := strings.Fields(text)

	hashtagString := ""
	plainString := ""
	for _, word := range words {
		// trim off surrounding punctuation
		word = puncStart.ReplaceAllString(word, "")
		word = puncEnd.ReplaceAllString(word, "")

		// and remove extra pound #s
		word = hashtagStart.ReplaceAllString(word, "#")

		if validHashtag.MatchString(word) {
			hashtagString += " " + word
		} else {
			plainString += " " + word
		}
	}

	if len(hashtagString) > 1000 {
		hashtagString = hashtagString[:999]
		lastSpace := strings.LastIndex(hashtagString, " ")
		if lastSpace > -1 {
			hashtagString = hashtagString[:lastSpace]
		} else {
			hashtagString = ""
		}
	}

	return strings.TrimSpace(hashtagString), strings.TrimSpace(plainString)
}

func ClearMentionTags(post string) string {
	post = strings.Replace(post, "<mention>", "", -1)
	post = strings.Replace(post, "</mention>", "", -1)
	return post
}

func IsValidHTTPURL(rawURL string) bool {
	if strings.Index(rawURL, "http://") != 0 && strings.Index(rawURL, "https://") != 0 {
		return false
	}

	if u, err := url.ParseRequestURI(rawURL); err != nil || u.Scheme == "" || u.Host == "" {
		return false
	}

	return true
}

func IsValidId(value string) bool {
	if len(value) != 26 {
		return false
	}

	for _, r := range value {
		if !unicode.IsLetter(r) && !unicode.IsNumber(r) {
			return false
		}
	}

	return true
}

// RemoveDuplicateStrings does an in-place removal of duplicate strings
// from the input slice. The original slice gets modified.
func RemoveDuplicateStrings(in []string) []string {
	// In-place de-dup.
	// Copied from https://github.com/golang/go/wiki/SliceTricks#in-place-deduplicate-comparable
	if len(in) == 0 {
		return in
	}
	sort.Strings(in)
	j := 0
	for i := 1; i < len(in); i++ {
		if in[j] == in[i] {
			continue
		}
		j++
		in[j] = in[i]
	}
	return in[:j+1]
}

func GetPreferredTimezone(timezone StringMap) string {
	if timezone["useAutomaticTimezone"] == "true" {
		return timezone["automaticTimezone"]
	}

	return timezone["manualTimezone"]
}

// SanitizeUnicode will remove undesirable Unicode characters from a string.
func SanitizeUnicode(s string) string {
	return strings.Map(filterBlocklist, s)
}

// filterBlocklist returns `r` if it is not in the blocklist, otherwise drop (-1).
// Blocklist is taken from https://www.w3.org/TR/unicode-xml/#Charlist
func filterBlocklist(r rune) rune {
	const drop = -1
	switch r {
	case '\u0340', '\u0341': // clones of grave and acute; deprecated in Unicode
		return drop
	case '\u17A3', '\u17D3': // obsolete characters for Khmer; deprecated in Unicode
		return drop
	case '\u2028', '\u2029': // line and paragraph separator
		return drop
	case '\u202A', '\u202B', '\u202C', '\u202D', '\u202E': // BIDI embedding controls
		return drop
	case '\u206A', '\u206B': // activate/inhibit symmetric swapping; deprecated in Unicode
		return drop
	case '\u206C', '\u206D': // activate/inhibit Arabic form shaping; deprecated in Unicode
		return drop
	case '\u206E', '\u206F': // activate/inhibit national digit shapes; deprecated in Unicode
		return drop
	case '\uFFF9', '\uFFFA', '\uFFFB': // interlinear annotation characters
		return drop
	case '\uFEFF': // byte order mark
		return drop
	case '\uFFFC': // object replacement character
		return drop
	}

	// Scoping for musical notation
	if r >= 0x0001D173 && r <= 0x0001D17A {
		return drop
	}

	// Language tag code points
	if r >= 0x000E0000 && r <= 0x000E007F {
		return drop
	}

	return r
}<|MERGE_RESOLUTION|>--- conflicted
+++ resolved
@@ -98,8 +98,6 @@
 	return errors.New("received value is neither a byte slice nor string")
 }
 
-<<<<<<< HEAD
-=======
 // Scan converts database column value to StringMap
 func (m *StringMap) Scan(value interface{}) error {
 	if value == nil {
@@ -119,7 +117,6 @@
 	return errors.New("received value is neither a byte slice nor string")
 }
 
->>>>>>> 3181a376
 var translateFunc i18n.TranslateFunc
 var translateFuncOnce sync.Once
 

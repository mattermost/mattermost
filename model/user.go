// Copyright (c) 2015-present Mattermost, Inc. All Rights Reserved.
// See LICENSE.txt for license information.

package model

import (
	"crypto/sha256"
	"encoding/json"
	"fmt"
	"io"
	"io/ioutil"
	"net/http"
	"regexp"
	"sort"
	"strings"
	"unicode/utf8"

	"golang.org/x/crypto/bcrypt"
	"golang.org/x/text/language"

	"github.com/mattermost/mattermost-server/v5/services/timezones"
	"github.com/mattermost/mattermost-server/v5/shared/mlog"
)

const (
	ME                                 = "me"
	USER_NOTIFY_ALL                    = "all"
	USER_NOTIFY_HERE                   = "here"
	USER_NOTIFY_MENTION                = "mention"
	USER_NOTIFY_NONE                   = "none"
	DESKTOP_NOTIFY_PROP                = "desktop"
	DESKTOP_SOUND_NOTIFY_PROP          = "desktop_sound"
	MARK_UNREAD_NOTIFY_PROP            = "mark_unread"
	PUSH_NOTIFY_PROP                   = "push"
	PUSH_STATUS_NOTIFY_PROP            = "push_status"
	EMAIL_NOTIFY_PROP                  = "email"
	CHANNEL_MENTIONS_NOTIFY_PROP       = "channel"
	COMMENTS_NOTIFY_PROP               = "comments"
	MENTION_KEYS_NOTIFY_PROP           = "mention_keys"
	COMMENTS_NOTIFY_NEVER              = "never"
	COMMENTS_NOTIFY_ROOT               = "root"
	COMMENTS_NOTIFY_ANY                = "any"
	FIRST_NAME_NOTIFY_PROP             = "first_name"
	AUTO_RESPONDER_ACTIVE_NOTIFY_PROP  = "auto_responder_active"
	AUTO_RESPONDER_MESSAGE_NOTIFY_PROP = "auto_responder_message"

	DEFAULT_LOCALE          = "en"
	USER_AUTH_SERVICE_EMAIL = "email"

	USER_EMAIL_MAX_LENGTH     = 128
	USER_NICKNAME_MAX_RUNES   = 64
	USER_POSITION_MAX_RUNES   = 128
	USER_FIRST_NAME_MAX_RUNES = 64
	USER_LAST_NAME_MAX_RUNES  = 64
	USER_AUTH_DATA_MAX_LENGTH = 128
	USER_NAME_MAX_LENGTH      = 64
	USER_NAME_MIN_LENGTH      = 1
	USER_PASSWORD_MAX_LENGTH  = 72
	USER_LOCALE_MAX_LENGTH    = 5
	USER_TIMEZONE_MAX_RUNES   = 256
)

//msgp:tuple User

// User contains the details about the user.
// This struct's serializer methods are auto-generated. If a new field is added/removed,
// please run make gen-serialized.
type User struct {
	Id                     string    `json:"id"`
	CreateAt               int64     `json:"create_at,omitempty"`
	UpdateAt               int64     `json:"update_at,omitempty"`
	DeleteAt               int64     `json:"delete_at"`
	Username               string    `json:"username"`
	Password               string    `json:"password,omitempty"`
	AuthData               *string   `json:"auth_data,omitempty"`
	AuthService            string    `json:"auth_service"`
	Email                  string    `json:"email"`
	EmailVerified          bool      `json:"email_verified,omitempty"`
	Nickname               string    `json:"nickname"`
	FirstName              string    `json:"first_name"`
	LastName               string    `json:"last_name"`
	Position               string    `json:"position"`
	Roles                  string    `json:"roles"`
	AllowMarketing         bool      `json:"allow_marketing,omitempty"`
	Props                  StringMap `json:"props,omitempty"`
	NotifyProps            StringMap `json:"notify_props,omitempty"`
	LastPasswordUpdate     int64     `json:"last_password_update,omitempty"`
	LastPictureUpdate      int64     `json:"last_picture_update,omitempty"`
	FailedAttempts         int       `json:"failed_attempts,omitempty"`
	Locale                 string    `json:"locale"`
	Timezone               StringMap `json:"timezone"`
	MfaActive              bool      `json:"mfa_active,omitempty"`
	MfaSecret              string    `json:"mfa_secret,omitempty"`
	RemoteId               *string   `json:"remote_id,omitempty"`
	LastActivityAt         int64     `db:"-" json:"last_activity_at,omitempty"`
	IsBot                  bool      `db:"-" json:"is_bot,omitempty"`
	BotDescription         string    `db:"-" json:"bot_description,omitempty"`
	BotLastIconUpdate      int64     `db:"-" json:"bot_last_icon_update,omitempty"`
	TermsOfServiceId       string    `db:"-" json:"terms_of_service_id,omitempty"`
	TermsOfServiceCreateAt int64     `db:"-" json:"terms_of_service_create_at,omitempty"`
	DisableWelcomeEmail    bool      `db:"-" json:"disable_welcome_email"`
}

//msgp UserMap

// UserMap is a map from a userId to a user object.
// It is used to generate methods which can be used for fast serialization/de-serialization.
type UserMap map[string]*User

//msgp:ignore UserUpdate
type UserUpdate struct {
	Old *User
	New *User
}

//msgp:ignore UserPatch
type UserPatch struct {
	Username    *string   `json:"username"`
	Password    *string   `json:"password,omitempty"`
	Nickname    *string   `json:"nickname"`
	FirstName   *string   `json:"first_name"`
	LastName    *string   `json:"last_name"`
	Position    *string   `json:"position"`
	Email       *string   `json:"email"`
	Props       StringMap `json:"props,omitempty"`
	NotifyProps StringMap `json:"notify_props,omitempty"`
	Locale      *string   `json:"locale"`
	Timezone    StringMap `json:"timezone"`
	RemoteId    *string   `json:"remote_id"`
}

//msgp:ignore UserAuth
type UserAuth struct {
	Password    string  `json:"password,omitempty"` // DEPRECATED: It is not used.
	AuthData    *string `json:"auth_data,omitempty"`
	AuthService string  `json:"auth_service,omitempty"`
}

//msgp:ignore UserForIndexing
type UserForIndexing struct {
	Id          string   `json:"id"`
	Username    string   `json:"username"`
	Nickname    string   `json:"nickname"`
	FirstName   string   `json:"first_name"`
	LastName    string   `json:"last_name"`
	Roles       string   `json:"roles"`
	CreateAt    int64    `json:"create_at"`
	DeleteAt    int64    `json:"delete_at"`
	TeamsIds    []string `json:"team_id"`
	ChannelsIds []string `json:"channel_id"`
}

//msgp:ignore ViewUsersRestrictions
type ViewUsersRestrictions struct {
	Teams    []string
	Channels []string
}

func (r *ViewUsersRestrictions) Hash() string {
	if r == nil {
		return ""
	}
	ids := append(r.Teams, r.Channels...)
	sort.Strings(ids)
	hash := sha256.New()
	hash.Write([]byte(strings.Join(ids, "")))
	return fmt.Sprintf("%x", hash.Sum(nil))
}

//msgp:ignore UserSlice
type UserSlice []*User

func (u UserSlice) Usernames() []string {
	usernames := []string{}
	for _, user := range u {
		usernames = append(usernames, user.Username)
	}
	sort.Strings(usernames)
	return usernames
}

func (u UserSlice) IDs() []string {
	ids := []string{}
	for _, user := range u {
		ids = append(ids, user.Id)
	}
	return ids
}

func (u UserSlice) FilterWithoutBots() UserSlice {
	var matches []*User

	for _, user := range u {
		if !user.IsBot {
			matches = append(matches, user)
		}
	}
	return UserSlice(matches)
}

func (u UserSlice) FilterByActive(active bool) UserSlice {
	var matches []*User

	for _, user := range u {
		if user.DeleteAt == 0 && active {
			matches = append(matches, user)
		} else if user.DeleteAt != 0 && !active {
			matches = append(matches, user)
		}
	}
	return UserSlice(matches)
}

func (u UserSlice) FilterByID(ids []string) UserSlice {
	var matches []*User
	for _, user := range u {
		for _, id := range ids {
			if id == user.Id {
				matches = append(matches, user)
			}
		}
	}
	return UserSlice(matches)
}

func (u UserSlice) FilterWithoutID(ids []string) UserSlice {
	var keep []*User
	for _, user := range u {
		present := false
		for _, id := range ids {
			if id == user.Id {
				present = true
			}
		}
		if !present {
			keep = append(keep, user)
		}
	}
	return UserSlice(keep)
}

func (u *User) DeepCopy() *User {
	copyUser := *u
	if u.AuthData != nil {
		copyUser.AuthData = NewString(*u.AuthData)
	}
	if u.Props != nil {
		copyUser.Props = CopyStringMap(u.Props)
	}
	if u.NotifyProps != nil {
		copyUser.NotifyProps = CopyStringMap(u.NotifyProps)
	}
	if u.Timezone != nil {
		copyUser.Timezone = CopyStringMap(u.Timezone)
	}
	return &copyUser
}

// IsValid validates the user and returns an error if it isn't configured
// correctly.
func (u *User) IsValid() *AppError {

	if !IsValidId(u.Id) {
		return InvalidUserError("id", "")
	}

	if u.CreateAt == 0 {
		return InvalidUserError("create_at", u.Id)
	}

	if u.UpdateAt == 0 {
		return InvalidUserError("update_at", u.Id)
	}

	if u.IsRemote() {
		if !IsValidUsernameAllowRemote(u.Username) {
			return InvalidUserError("username", u.Id)
		}
	} else {
		if !IsValidUsername(u.Username) {
			return InvalidUserError("username", u.Id)
		}
	}

	if len(u.Email) > USER_EMAIL_MAX_LENGTH || u.Email == "" || !IsValidEmail(u.Email) {
		return InvalidUserError("email", u.Id)
	}

	if utf8.RuneCountInString(u.Nickname) > USER_NICKNAME_MAX_RUNES {
		return InvalidUserError("nickname", u.Id)
	}

	if utf8.RuneCountInString(u.Position) > USER_POSITION_MAX_RUNES {
		return InvalidUserError("position", u.Id)
	}

	if utf8.RuneCountInString(u.FirstName) > USER_FIRST_NAME_MAX_RUNES {
		return InvalidUserError("first_name", u.Id)
	}

	if utf8.RuneCountInString(u.LastName) > USER_LAST_NAME_MAX_RUNES {
		return InvalidUserError("last_name", u.Id)
	}

	if u.AuthData != nil && len(*u.AuthData) > USER_AUTH_DATA_MAX_LENGTH {
		return InvalidUserError("auth_data", u.Id)
	}

	if u.AuthData != nil && *u.AuthData != "" && u.AuthService == "" {
		return InvalidUserError("auth_data_type", u.Id)
	}

	if u.Password != "" && u.AuthData != nil && *u.AuthData != "" {
		return InvalidUserError("auth_data_pwd", u.Id)
	}

	if len(u.Password) > USER_PASSWORD_MAX_LENGTH {
		return InvalidUserError("password_limit", u.Id)
	}

	if !IsValidLocale(u.Locale) {
		return InvalidUserError("locale", u.Id)
	}

	if len(u.Timezone) > 0 {
		if tzJSON, err := json.Marshal(u.Timezone); err != nil {
			return NewAppError("User.IsValid", "model.user.is_valid.marshal.app_error", nil, err.Error(), http.StatusInternalServerError)
		} else if utf8.RuneCount(tzJSON) > USER_TIMEZONE_MAX_RUNES {
			return InvalidUserError("timezone_limit", u.Id)
		}
	}

	return nil
}

func InvalidUserError(fieldName string, userId string) *AppError {
	id := fmt.Sprintf("model.user.is_valid.%s.app_error", fieldName)
	details := ""
	if userId != "" {
		details = "user_id=" + userId
	}
	return NewAppError("User.IsValid", id, nil, details, http.StatusBadRequest)
}

func NormalizeUsername(username string) string {
	return strings.ToLower(username)
}

func NormalizeEmail(email string) string {
	return strings.ToLower(email)
}

// PreSave will set the Id and Username if missing.  It will also fill
// in the CreateAt, UpdateAt times.  It will also hash the password.  It should
// be run before saving the user to the db.
func (u *User) PreSave() {
	if u.Id == "" {
		u.Id = NewId()
	}

	if u.Username == "" {
		u.Username = NewId()
	}

	if u.AuthData != nil && *u.AuthData == "" {
		u.AuthData = nil
	}

	u.Username = SanitizeUnicode(u.Username)
	u.FirstName = SanitizeUnicode(u.FirstName)
	u.LastName = SanitizeUnicode(u.LastName)
	u.Nickname = SanitizeUnicode(u.Nickname)

	u.Username = NormalizeUsername(u.Username)
	u.Email = NormalizeEmail(u.Email)

	u.CreateAt = GetMillis()
	u.UpdateAt = u.CreateAt

	u.LastPasswordUpdate = u.CreateAt

	u.MfaActive = false

	if u.Locale == "" {
		u.Locale = DEFAULT_LOCALE
	}

	if u.Props == nil {
		u.Props = make(map[string]string)
	}

	if u.NotifyProps == nil || len(u.NotifyProps) == 0 {
		u.SetDefaultNotifications()
	}

	if u.Timezone == nil {
		u.Timezone = timezones.DefaultUserTimezone()
	}

	if u.Password != "" {
		u.Password = HashPassword(u.Password)
	}
}

// PreUpdate should be run before updating the user in the db.
func (u *User) PreUpdate() {
	u.Username = SanitizeUnicode(u.Username)
	u.FirstName = SanitizeUnicode(u.FirstName)
	u.LastName = SanitizeUnicode(u.LastName)
	u.Nickname = SanitizeUnicode(u.Nickname)
	u.BotDescription = SanitizeUnicode(u.BotDescription)

	u.Username = NormalizeUsername(u.Username)
	u.Email = NormalizeEmail(u.Email)
	u.UpdateAt = GetMillis()

	u.FirstName = SanitizeUnicode(u.FirstName)
	u.LastName = SanitizeUnicode(u.LastName)
	u.Nickname = SanitizeUnicode(u.Nickname)
	u.BotDescription = SanitizeUnicode(u.BotDescription)

	if u.AuthData != nil && *u.AuthData == "" {
		u.AuthData = nil
	}

	if u.NotifyProps == nil || len(u.NotifyProps) == 0 {
		u.SetDefaultNotifications()
	} else if _, ok := u.NotifyProps[MENTION_KEYS_NOTIFY_PROP]; ok {
		// Remove any blank mention keys
		splitKeys := strings.Split(u.NotifyProps[MENTION_KEYS_NOTIFY_PROP], ",")
		goodKeys := []string{}
		for _, key := range splitKeys {
			if key != "" {
				goodKeys = append(goodKeys, strings.ToLower(key))
			}
		}
		u.NotifyProps[MENTION_KEYS_NOTIFY_PROP] = strings.Join(goodKeys, ",")
	}
}

func (u *User) SetDefaultNotifications() {
	u.NotifyProps = make(map[string]string)
	u.NotifyProps[EMAIL_NOTIFY_PROP] = "true"
	u.NotifyProps[PUSH_NOTIFY_PROP] = USER_NOTIFY_MENTION
	u.NotifyProps[DESKTOP_NOTIFY_PROP] = USER_NOTIFY_MENTION
	u.NotifyProps[DESKTOP_SOUND_NOTIFY_PROP] = "true"
	u.NotifyProps[MENTION_KEYS_NOTIFY_PROP] = ""
	u.NotifyProps[CHANNEL_MENTIONS_NOTIFY_PROP] = "true"
	u.NotifyProps[PUSH_STATUS_NOTIFY_PROP] = STATUS_AWAY
	u.NotifyProps[COMMENTS_NOTIFY_PROP] = COMMENTS_NOTIFY_NEVER
	u.NotifyProps[FIRST_NAME_NOTIFY_PROP] = "false"
}

func (u *User) UpdateMentionKeysFromUsername(oldUsername string) {
	nonUsernameKeys := []string{}
	for _, key := range u.GetMentionKeys() {
		if key != oldUsername && key != "@"+oldUsername {
			nonUsernameKeys = append(nonUsernameKeys, key)
		}
	}

	u.NotifyProps[MENTION_KEYS_NOTIFY_PROP] = ""
	if len(nonUsernameKeys) > 0 {
		u.NotifyProps[MENTION_KEYS_NOTIFY_PROP] += "," + strings.Join(nonUsernameKeys, ",")
	}
}

func (u *User) GetMentionKeys() []string {
	var keys []string

	for _, key := range strings.Split(u.NotifyProps[MENTION_KEYS_NOTIFY_PROP], ",") {
		trimmedKey := strings.TrimSpace(key)

		if trimmedKey == "" {
			continue
		}

		keys = append(keys, trimmedKey)
	}

	return keys
}

func (u *User) Patch(patch *UserPatch) {
	if patch.Username != nil {
		u.Username = *patch.Username
	}

	if patch.Nickname != nil {
		u.Nickname = *patch.Nickname
	}

	if patch.FirstName != nil {
		u.FirstName = *patch.FirstName
	}

	if patch.LastName != nil {
		u.LastName = *patch.LastName
	}

	if patch.Position != nil {
		u.Position = *patch.Position
	}

	if patch.Email != nil {
		u.Email = *patch.Email
	}

	if patch.Props != nil {
		u.Props = patch.Props
	}

	if patch.NotifyProps != nil {
		u.NotifyProps = patch.NotifyProps
	}

	if patch.Locale != nil {
		u.Locale = *patch.Locale
	}

	if patch.Timezone != nil {
		u.Timezone = patch.Timezone
	}

	if patch.RemoteId != nil {
		u.RemoteId = patch.RemoteId
	}
}

// ToJson convert a User to a json string
func (u *User) ToJson() string {
	b, _ := json.Marshal(u)
	return string(b)
}

func (u *UserPatch) ToJson() string {
	b, _ := json.Marshal(u)
	return string(b)
}

func (u *UserAuth) ToJson() string {
	b, _ := json.Marshal(u)
	return string(b)
}

// Generate a valid strong etag so the browser can cache the results
func (u *User) Etag(showFullName, showEmail bool) string {
	return Etag(u.Id, u.UpdateAt, u.TermsOfServiceId, u.TermsOfServiceCreateAt, showFullName, showEmail, u.BotLastIconUpdate)
}

// Remove any private data from the user object
func (u *User) Sanitize(options map[string]bool) {
	u.Password = ""
	u.AuthData = NewString("")
	u.MfaSecret = ""

	if len(options) != 0 && !options["email"] {
		u.Email = ""
	}
	if len(options) != 0 && !options["fullname"] {
		u.FirstName = ""
		u.LastName = ""
	}
	if len(options) != 0 && !options["passwordupdate"] {
		u.LastPasswordUpdate = 0
	}
	if len(options) != 0 && !options["authservice"] {
		u.AuthService = ""
	}
}

// Remove any input data from the user object that is not user controlled
func (u *User) SanitizeInput(isAdmin bool) {
	if !isAdmin {
		u.AuthData = NewString("")
		u.AuthService = ""
		u.EmailVerified = false
	}
	u.LastPasswordUpdate = 0
	u.LastPictureUpdate = 0
	u.FailedAttempts = 0
	u.MfaActive = false
	u.MfaSecret = ""
}

func (u *User) ClearNonProfileFields() {
	u.Password = ""
	u.AuthData = NewString("")
	u.MfaSecret = ""
	u.EmailVerified = false
	u.AllowMarketing = false
	u.NotifyProps = StringMap{}
	u.LastPasswordUpdate = 0
	u.FailedAttempts = 0
}

func (u *User) SanitizeProfile(options map[string]bool) {
	u.ClearNonProfileFields()

	u.Sanitize(options)
}

func (u *User) MakeNonNil() {
	if u.Props == nil {
		u.Props = make(map[string]string)
	}

	if u.NotifyProps == nil {
		u.NotifyProps = make(map[string]string)
	}
}

func (u *User) AddNotifyProp(key string, value string) {
	u.MakeNonNil()

	u.NotifyProps[key] = value
}

func (u *User) SetCustomStatus(cs *CustomStatus) {
	u.MakeNonNil()
	u.Props[UserPropsKeyCustomStatus] = cs.ToJson()
}

func (u *User) ClearCustomStatus() {
	u.MakeNonNil()
	u.Props[UserPropsKeyCustomStatus] = ""
}

func (u *User) GetFullName() string {
	if u.FirstName != "" && u.LastName != "" {
		return u.FirstName + " " + u.LastName
	} else if u.FirstName != "" {
		return u.FirstName
	} else if u.LastName != "" {
		return u.LastName
	} else {
		return ""
	}
}

func (u *User) getDisplayName(baseName, nameFormat string) string {
	displayName := baseName

	if nameFormat == SHOW_NICKNAME_FULLNAME {
		if u.Nickname != "" {
			displayName = u.Nickname
		} else if fullName := u.GetFullName(); fullName != "" {
			displayName = fullName
		}
	} else if nameFormat == SHOW_FULLNAME {
		if fullName := u.GetFullName(); fullName != "" {
			displayName = fullName
		}
	}

	return displayName
}

func (u *User) GetDisplayName(nameFormat string) string {
	displayName := u.Username

	return u.getDisplayName(displayName, nameFormat)
}

func (u *User) GetDisplayNameWithPrefix(nameFormat, prefix string) string {
	displayName := prefix + u.Username

	return u.getDisplayName(displayName, nameFormat)
}

func (u *User) GetRoles() []string {
	return strings.Fields(u.Roles)
}

func (u *User) GetRawRoles() string {
	return u.Roles
}

func IsValidUserRoles(userRoles string) bool {

	roles := strings.Fields(userRoles)

	for _, r := range roles {
		if !IsValidRoleName(r) {
			return false
		}
	}

	// Exclude just the system_admin role explicitly to prevent mistakes
	if len(roles) == 1 && roles[0] == "system_admin" {
		return false
	}

	return true
}

// Make sure you acually want to use this function. In context.go there are functions to check permissions
// This function should not be used to check permissions.
func (u *User) IsGuest() bool {
	return IsInRole(u.Roles, SYSTEM_GUEST_ROLE_ID)
}

func (u *User) IsSystemAdmin() bool {
	return IsInRole(u.Roles, SYSTEM_ADMIN_ROLE_ID)
}

// Make sure you acually want to use this function. In context.go there are functions to check permissions
// This function should not be used to check permissions.
func (u *User) IsInRole(inRole string) bool {
	return IsInRole(u.Roles, inRole)
}

// Make sure you acually want to use this function. In context.go there are functions to check permissions
// This function should not be used to check permissions.
func IsInRole(userRoles string, inRole string) bool {
	roles := strings.Split(userRoles, " ")

	for _, r := range roles {
		if r == inRole {
			return true
		}
	}

	return false
}

func (u *User) IsSSOUser() bool {
	return u.AuthService != "" && u.AuthService != USER_AUTH_SERVICE_EMAIL
}

func (u *User) IsOAuthUser() bool {
	return u.AuthService == SERVICE_GITLAB ||
		u.AuthService == SERVICE_GOOGLE ||
		u.AuthService == SERVICE_OFFICE365 ||
		u.AuthService == SERVICE_OPENID
}

func (u *User) IsLDAPUser() bool {
	return u.AuthService == USER_AUTH_SERVICE_LDAP
}

func (u *User) IsSAMLUser() bool {
	return u.AuthService == USER_AUTH_SERVICE_SAML
}

func (u *User) GetPreferredTimezone() string {
	return GetPreferredTimezone(u.Timezone)
}

// IsRemote returns true if the user belongs to a remote cluster (has RemoteId).
func (u *User) IsRemote() bool {
	return u.RemoteId != nil && *u.RemoteId != ""
}

// GetProp fetches a prop value by name.
func (u *User) GetProp(name string) (string, bool) {
	val, ok := u.Props[name]
	return val, ok
}

// SetProp sets a prop value by name, creating the map if nil.
// Not thread safe.
<<<<<<< HEAD
func (u *User) SetProp(name string, value string) string {
	if u.Props == nil {
		u.Props = make(map[string]string)
	}
	old := u.Props[name]
	u.Props[name] = value
	return old
=======
func (u *User) SetProp(name string, value string) {
	if u.Props == nil {
		u.Props = make(map[string]string)
	}
	u.Props[name] = value
>>>>>>> 6f87eb99
}

func (u *User) ToPatch() *UserPatch {
	return &UserPatch{
		Username: &u.Username, Password: &u.Password,
		Nickname: &u.Nickname, FirstName: &u.FirstName, LastName: &u.LastName,
		Position: &u.Position, Email: &u.Email,
		Props: u.Props, NotifyProps: u.NotifyProps,
		Locale: &u.Locale, Timezone: u.Timezone,
	}
}

func (u *UserPatch) SetField(fieldName string, fieldValue string) {
	switch fieldName {
	case "FirstName":
		u.FirstName = &fieldValue
	case "LastName":
		u.LastName = &fieldValue
	case "Nickname":
		u.Nickname = &fieldValue
	case "Email":
		u.Email = &fieldValue
	case "Position":
		u.Position = &fieldValue
	case "Username":
		u.Username = &fieldValue
	}
}

// UserFromJson will decode the input and return a User
func UserFromJson(data io.Reader) *User {
	var user *User
	json.NewDecoder(data).Decode(&user)
	return user
}

func UserPatchFromJson(data io.Reader) *UserPatch {
	var user *UserPatch
	json.NewDecoder(data).Decode(&user)
	return user
}

func UserAuthFromJson(data io.Reader) *UserAuth {
	var user *UserAuth
	json.NewDecoder(data).Decode(&user)
	return user
}

func UserMapToJson(u map[string]*User) string {
	b, _ := json.Marshal(u)
	return string(b)
}

func UserMapFromJson(data io.Reader) map[string]*User {
	var users map[string]*User
	json.NewDecoder(data).Decode(&users)
	return users
}

func UserListToJson(u []*User) string {
	b, _ := json.Marshal(u)
	return string(b)
}

func UserListFromJson(data io.Reader) []*User {
	var users []*User
	json.NewDecoder(data).Decode(&users)
	return users
}

// HashPassword generates a hash using the bcrypt.GenerateFromPassword
func HashPassword(password string) string {
	hash, err := bcrypt.GenerateFromPassword([]byte(password), 10)
	if err != nil {
		panic(err)
	}

	return string(hash)
}

// ComparePassword compares the hash
func ComparePassword(hash string, password string) bool {

	if password == "" || hash == "" {
		return false
	}

	err := bcrypt.CompareHashAndPassword([]byte(hash), []byte(password))
	return err == nil
}

var validUsernameChars = regexp.MustCompile(`^[a-z0-9\.\-_]+$`)
var validUsernameCharsForRemote = regexp.MustCompile(`^[a-z0-9\.\-_:]+$`)

var restrictedUsernames = map[string]struct{}{
	"all":       {},
	"channel":   {},
	"matterbot": {},
	"system":    {},
}

func IsValidUsername(s string) bool {
	if len(s) < USER_NAME_MIN_LENGTH || len(s) > USER_NAME_MAX_LENGTH {
		return false
	}

	if !validUsernameChars.MatchString(s) {
		return false
	}

	_, found := restrictedUsernames[s]
	return !found
}

func IsValidUsernameAllowRemote(s string) bool {
	if len(s) < USER_NAME_MIN_LENGTH || len(s) > USER_NAME_MAX_LENGTH {
		return false
	}

	if !validUsernameCharsForRemote.MatchString(s) {
		return false
	}

	_, found := restrictedUsernames[s]
	return !found
}

<<<<<<< HEAD
func IsValidUsernameAllowRemote(s string) bool {
	if len(s) < USER_NAME_MIN_LENGTH || len(s) > USER_NAME_MAX_LENGTH {
		return false
	}

	if !validUsernameCharsForRemote.MatchString(s) {
		return false
	}

	for _, restrictedUsername := range restrictedUsernames {
		if s == restrictedUsername {
			return false
		}
	}

	return true
}

func CleanUsername(s string) string {
	s = NormalizeUsername(strings.Replace(s, " ", "-", -1))
=======
func CleanUsername(username string) string {
	s := NormalizeUsername(strings.Replace(username, " ", "-", -1))
>>>>>>> 6f87eb99

	for _, value := range reservedName {
		if s == value {
			s = strings.Replace(s, value, "", -1)
		}
	}

	s = strings.TrimSpace(s)

	for _, c := range s {
		char := fmt.Sprintf("%c", c)
		if !validUsernameChars.MatchString(char) {
			s = strings.Replace(s, char, "-", -1)
		}
	}

	s = strings.Trim(s, "-")

	if !IsValidUsername(s) {
		s = "a" + NewId()
		mlog.Warn("Generating new username since provided username was invalid",
			mlog.String("provided_username", username), mlog.String("new_username", s))
	}

	return s
}

func IsValidUserNotifyLevel(notifyLevel string) bool {
	return notifyLevel == CHANNEL_NOTIFY_ALL ||
		notifyLevel == CHANNEL_NOTIFY_MENTION ||
		notifyLevel == CHANNEL_NOTIFY_NONE
}

func IsValidPushStatusNotifyLevel(notifyLevel string) bool {
	return notifyLevel == STATUS_ONLINE ||
		notifyLevel == STATUS_AWAY ||
		notifyLevel == STATUS_OFFLINE
}

func IsValidCommentsNotifyLevel(notifyLevel string) bool {
	return notifyLevel == COMMENTS_NOTIFY_ANY ||
		notifyLevel == COMMENTS_NOTIFY_ROOT ||
		notifyLevel == COMMENTS_NOTIFY_NEVER
}

func IsValidEmailBatchingInterval(emailInterval string) bool {
	return emailInterval == PREFERENCE_EMAIL_INTERVAL_IMMEDIATELY ||
		emailInterval == PREFERENCE_EMAIL_INTERVAL_FIFTEEN ||
		emailInterval == PREFERENCE_EMAIL_INTERVAL_HOUR
}

func IsValidLocale(locale string) bool {
	if locale != "" {
		if len(locale) > USER_LOCALE_MAX_LENGTH {
			return false
		} else if _, err := language.Parse(locale); err != nil {
			return false
		}
	}

	return true
}

//msgp:ignore UserWithGroups
type UserWithGroups struct {
	User
	GroupIDs    *string  `json:"-"`
	Groups      []*Group `json:"groups"`
	SchemeGuest bool     `json:"scheme_guest"`
	SchemeUser  bool     `json:"scheme_user"`
	SchemeAdmin bool     `json:"scheme_admin"`
}

func (u *UserWithGroups) GetGroupIDs() []string {
	if u.GroupIDs == nil {
		return nil
	}
	trimmed := strings.TrimSpace(*u.GroupIDs)
	if trimmed == "" {
		return nil
	}
	return strings.Split(trimmed, ",")
}

//msgp:ignore UsersWithGroupsAndCount
type UsersWithGroupsAndCount struct {
	Users []*UserWithGroups `json:"users"`
	Count int64             `json:"total_count"`
}

func UsersWithGroupsAndCountFromJson(data io.Reader) *UsersWithGroupsAndCount {
	uwg := &UsersWithGroupsAndCount{}
	bodyBytes, _ := ioutil.ReadAll(data)
	json.Unmarshal(bodyBytes, uwg)
	return uwg
}<|MERGE_RESOLUTION|>--- conflicted
+++ resolved
@@ -760,21 +760,11 @@
 
 // SetProp sets a prop value by name, creating the map if nil.
 // Not thread safe.
-<<<<<<< HEAD
-func (u *User) SetProp(name string, value string) string {
-	if u.Props == nil {
-		u.Props = make(map[string]string)
-	}
-	old := u.Props[name]
-	u.Props[name] = value
-	return old
-=======
 func (u *User) SetProp(name string, value string) {
 	if u.Props == nil {
 		u.Props = make(map[string]string)
 	}
 	u.Props[name] = value
->>>>>>> 6f87eb99
 }
 
 func (u *User) ToPatch() *UserPatch {
@@ -902,31 +892,8 @@
 	return !found
 }
 
-<<<<<<< HEAD
-func IsValidUsernameAllowRemote(s string) bool {
-	if len(s) < USER_NAME_MIN_LENGTH || len(s) > USER_NAME_MAX_LENGTH {
-		return false
-	}
-
-	if !validUsernameCharsForRemote.MatchString(s) {
-		return false
-	}
-
-	for _, restrictedUsername := range restrictedUsernames {
-		if s == restrictedUsername {
-			return false
-		}
-	}
-
-	return true
-}
-
-func CleanUsername(s string) string {
-	s = NormalizeUsername(strings.Replace(s, " ", "-", -1))
-=======
 func CleanUsername(username string) string {
 	s := NormalizeUsername(strings.Replace(username, " ", "-", -1))
->>>>>>> 6f87eb99
 
 	for _, value := range reservedName {
 		if s == value {

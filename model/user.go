--- conflicted
+++ resolved
@@ -38,10 +38,7 @@
 	CommentsNotifyNever            = "never"
 	CommentsNotifyRoot             = "root"
 	CommentsNotifyAny              = "any"
-<<<<<<< HEAD
-=======
 	CommentsNotifyCRT              = "crt"
->>>>>>> 28ef5856
 	FirstNameNotifyProp            = "first_name"
 	AutoResponderActiveNotifyProp  = "auto_responder_active"
 	AutoResponderMessageNotifyProp = "auto_responder_message"

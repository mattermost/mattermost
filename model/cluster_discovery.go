--- conflicted
+++ resolved
@@ -112,18 +112,4 @@
 	}
 
 	return nil
-<<<<<<< HEAD
-}
-
-func ClusterDiscoveryFromJson(data io.Reader) *ClusterDiscovery {
-	decoder := json.NewDecoder(data)
-	var me ClusterDiscovery
-	err := decoder.Decode(&me)
-	if err == nil {
-		return &me
-	}
-
-	return nil
-=======
->>>>>>> 28ef5856
 }
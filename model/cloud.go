// Copyright (c) 2015-present Mattermost, Inc. All Rights Reserved.
// See LICENSE.txt for license information.

package model

import (
	"strings"
)

const (
	EventTypeFailedPayment                = "failed-payment"
	EventTypeFailedPaymentNoCard          = "failed-payment-no-card"
	EventTypeSendAdminWelcomeEmail        = "send-admin-welcome-email"
	EventTypeSendUpgradeConfirmationEmail = "send-upgrade-confirmation-email"
	EventTypeSubscriptionChanged          = "subscription-changed"
	EventTypeTriggerDelinquencyEmail      = "trigger-delinquency-email"
)

var MockCWS string

type BillingScheme string

const (
	BillingSchemePerSeat    = BillingScheme("per_seat")
	BillingSchemeFlatFee    = BillingScheme("flat_fee")
	BillingSchemeSalesServe = BillingScheme("sales_serve")
)

type RecurringInterval string

const (
	RecurringIntervalYearly  = RecurringInterval("year")
	RecurringIntervalMonthly = RecurringInterval("month")
)

type SubscriptionFamily string

const (
	SubscriptionFamilyCloud  = SubscriptionFamily("cloud")
	SubscriptionFamilyOnPrem = SubscriptionFamily("on-prem")
)

// Product model represents a product on the cloud system.
type Product struct {
	ID                string             `json:"id"`
	Name              string             `json:"name"`
	Description       string             `json:"description"`
	PricePerSeat      float64            `json:"price_per_seat"`
	AddOns            []*AddOn           `json:"add_ons"`
	SKU               string             `json:"sku"`
	PriceID           string             `json:"price_id"`
	Family            SubscriptionFamily `json:"product_family"`
	RecurringInterval RecurringInterval  `json:"recurring_interval"`
	BillingScheme     BillingScheme      `json:"billing_scheme"`
	CrossSellsTo      string             `json:"cross_sells_to"`
}

type UserFacingProduct struct {
	ID                string            `json:"id"`
	Name              string            `json:"name"`
	SKU               string            `json:"sku"`
	PricePerSeat      float64           `json:"price_per_seat"`
	RecurringInterval RecurringInterval `json:"recurring_interval"`
	CrossSellsTo      string            `json:"cross_sells_to"`
}

// AddOn represents an addon to a product.
type AddOn struct {
	ID           string  `json:"id"`
	Name         string  `json:"name"`
	DisplayName  string  `json:"display_name"`
	PricePerSeat float64 `json:"price_per_seat"`
}

// StripeSetupIntent represents the SetupIntent model from Stripe for updating payment methods.
type StripeSetupIntent struct {
	ID           string `json:"id"`
	ClientSecret string `json:"client_secret"`
}

// ConfirmPaymentMethodRequest contains the fields for the customer payment update API.
type ConfirmPaymentMethodRequest struct {
	StripeSetupIntentID string `json:"stripe_setup_intent_id"`
	SubscriptionID      string `json:"subscription_id"`
}

// Customer model represents a customer on the system.
type CloudCustomer struct {
	CloudCustomerInfo
	ID             string         `json:"id"`
	CreatorID      string         `json:"creator_id"`
	CreateAt       int64          `json:"create_at"`
	BillingAddress *Address       `json:"billing_address"`
	CompanyAddress *Address       `json:"company_address"`
	PaymentMethod  *PaymentMethod `json:"payment_method"`
}

type StartCloudTrialRequest struct {
	Email          string `json:"email"`
	SubscriptionID string `json:"subscription_id"`
}

type ValidateBusinessEmailRequest struct {
	Email string `json:"email"`
}

type ValidateBusinessEmailResponse struct {
	IsValid bool `json:"is_valid"`
}

// CloudCustomerInfo represents editable info of a customer.
type CloudCustomerInfo struct {
	Name                  string `json:"name"`
	Email                 string `json:"email,omitempty"`
	ContactFirstName      string `json:"contact_first_name,omitempty"`
	ContactLastName       string `json:"contact_last_name,omitempty"`
	NumEmployees          int    `json:"num_employees"`
	CloudAltPaymentMethod string `json:"monthly_subscription_alt_payment_method"`
}

// Address model represents a customer's address.
type Address struct {
	City       string `json:"city"`
	Country    string `json:"country"`
	Line1      string `json:"line1"`
	Line2      string `json:"line2"`
	PostalCode string `json:"postal_code"`
	State      string `json:"state"`
}

// PaymentMethod represents methods of payment for a customer.
type PaymentMethod struct {
	Type      string `json:"type"`
	LastFour  string `json:"last_four"`
	ExpMonth  int    `json:"exp_month"`
	ExpYear   int    `json:"exp_year"`
	CardBrand string `json:"card_brand"`
	Name      string `json:"name"`
}

// Subscription model represents a subscription on the system.
type Subscription struct {
	ID                      string   `json:"id"`
	CustomerID              string   `json:"customer_id"`
	ProductID               string   `json:"product_id"`
	AddOns                  []string `json:"add_ons"`
	StartAt                 int64    `json:"start_at"`
	EndAt                   int64    `json:"end_at"`
	CreateAt                int64    `json:"create_at"`
	Seats                   int      `json:"seats"`
	Status                  string   `json:"status"`
	DNS                     string   `json:"dns"`
	IsPaidTier              string   `json:"is_paid_tier"`
	LastInvoice             *Invoice `json:"last_invoice"`
	IsFreeTrial             string   `json:"is_free_trial"`
	TrialEndAt              int64    `json:"trial_end_at"`
	DelinquentSince         *int64   `json:"delinquent_since"`
	OriginallyLicensedSeats int      `json:"originally_licensed_seats"`
}

// Subscription History model represents true up event in a yearly subscription
type SubscriptionHistory struct {
	ID             string `json:"id"`
	SubscriptionID string `json:"subscription_id"`
	Seats          int    `json:"seats"`
	CreateAt       int64  `json:"create_at"`
}

type SubscriptionHistoryChange struct {
	SubscriptionID string `json:"subscription_id"`
	Seats          int    `json:"seats"`
	CreateAt       int64  `json:"create_at"`
}

// GetWorkSpaceNameFromDNS returns the work space name. For example from test.mattermost.cloud.com, it returns test
func (s *Subscription) GetWorkSpaceNameFromDNS() string {
	return strings.Split(s.DNS, ".")[0]
}

// Invoice model represents a cloud invoice
type Invoice struct {
	ID                 string             `json:"id"`
	Number             string             `json:"number"`
	CreateAt           int64              `json:"create_at"`
	Total              int64              `json:"total"`
	Tax                int64              `json:"tax"`
	Status             string             `json:"status"`
	Description        string             `json:"description"`
	PeriodStart        int64              `json:"period_start"`
	PeriodEnd          int64              `json:"period_end"`
	SubscriptionID     string             `json:"subscription_id"`
	Items              []*InvoiceLineItem `json:"line_items"`
	CurrentProductName string             `json:"current_product_name"`
}

// InvoiceLineItem model represents a cloud invoice lineitem tied to an invoice.
type InvoiceLineItem struct {
	PriceID      string         `json:"price_id"`
	Total        int64          `json:"total"`
	Quantity     float64        `json:"quantity"`
	PricePerUnit int64          `json:"price_per_unit"`
	Description  string         `json:"description"`
	Type         string         `json:"type"`
	Metadata     map[string]any `json:"metadata"`
}

type DelinquencyEmailTrigger struct {
	EmailToTrigger string `json:"email_to_send"`
}

type DelinquencyEmail string

const (
	DelinquencyEmail7  DelinquencyEmail = "7"
	DelinquencyEmail14 DelinquencyEmail = "14"
	DelinquencyEmail30 DelinquencyEmail = "30"
	DelinquencyEmail45 DelinquencyEmail = "45"
	DelinquencyEmail60 DelinquencyEmail = "60"
	DelinquencyEmail75 DelinquencyEmail = "75"
	DelinquencyEmail90 DelinquencyEmail = "90"
)

type CWSWebhookPayload struct {
	Event                             string                   `json:"event"`
	FailedPayment                     *FailedPayment           `json:"failed_payment"`
	CloudWorkspaceOwner               *CloudWorkspaceOwner     `json:"cloud_workspace_owner"`
	ProductLimits                     *ProductLimits           `json:"product_limits"`
	Subscription                      *Subscription            `json:"subscription"`
	SubscriptionTrialEndUnixTimeStamp int64                    `json:"trial_end_time_stamp"`
	DelinquencyEmail                  *DelinquencyEmailTrigger `json:"delinquency_email"`
}

type FailedPayment struct {
	CardBrand      string `json:"card_brand"`
	LastFour       string `json:"last_four"`
	FailureMessage string `json:"failure_message"`
}

// CloudWorkspaceOwner is part of the CWS Webhook payload that contains information about the user that created the workspace from the CWS
type CloudWorkspaceOwner struct {
	UserName string `json:"username"`
}
type SubscriptionChange struct {
	ProductID string `json:"product_id"`
	Seats     int    `json:"seats"`
}

type BoardsLimits struct {
	Cards *int `json:"cards"`
	Views *int `json:"views"`
}

type FilesLimits struct {
	TotalStorage *int64 `json:"total_storage"`
}

type IntegrationsLimits struct {
	Enabled *int `json:"enabled"`
}

type MessagesLimits struct {
	History *int `json:"history"`
}

type TeamsLimits struct {
	Active *int `json:"active"`
}

type ProductLimits struct {
	Boards       *BoardsLimits       `json:"boards,omitempty"`
	Files        *FilesLimits        `json:"files,omitempty"`
	Integrations *IntegrationsLimits `json:"integrations,omitempty"`
	Messages     *MessagesLimits     `json:"messages,omitempty"`
	Teams        *TeamsLimits        `json:"teams,omitempty"`
}

<<<<<<< HEAD
type BootstrapSelfHostedSignupRequest struct {
	Email string `json:"email"`
}

type BootstrapSelfHostedSignupResponse struct {
	Progress string `json:"progress"`
}

type BootstrapSelfHostedSignupResponseInternal struct {
	Progress string `json:"progress"`
	License  string `json:"license"`
=======
func (p *Product) IsYearly() bool {
	return p.RecurringInterval == RecurringIntervalYearly
}

func (p *Product) IsMonthly() bool {
	return p.RecurringInterval == RecurringIntervalMonthly
>>>>>>> 2455de99
}<|MERGE_RESOLUTION|>--- conflicted
+++ resolved
@@ -274,7 +274,6 @@
 	Teams        *TeamsLimits        `json:"teams,omitempty"`
 }
 
-<<<<<<< HEAD
 type BootstrapSelfHostedSignupRequest struct {
 	Email string `json:"email"`
 }
@@ -286,12 +285,12 @@
 type BootstrapSelfHostedSignupResponseInternal struct {
 	Progress string `json:"progress"`
 	License  string `json:"license"`
-=======
+}
+
 func (p *Product) IsYearly() bool {
 	return p.RecurringInterval == RecurringIntervalYearly
 }
 
 func (p *Product) IsMonthly() bool {
 	return p.RecurringInterval == RecurringIntervalMonthly
->>>>>>> 2455de99
 }
// Copyright (c) 2015-present Mattermost, Inc. All Rights Reserved.
// See LICENSE.txt for license information.

package model

import "strings"

const (
	EventTypeFailedPayment         = "failed-payment"
	EventTypeFailedPaymentNoCard   = "failed-payment-no-card"
	EventTypeSendAdminWelcomeEmail = "send-admin-welcome-email"
	EventTypeTrialWillEnd          = "trial-will-end"
	EventTypeTrialEnded            = "trial-ended"
	JoinLimitation                 = "join"
	InviteLimitation               = "invite"
)

var MockCWS string

<<<<<<< HEAD
=======
type BillingScheme string

const (
	BillingSchemePerSeat = BillingScheme("per_seat")
	BillingSchemeFlatFee = BillingScheme("flat_fee")
)

type RecurringInterval string

const (
	RecurringIntervalYearly  = RecurringInterval("year")
	RecurringIntervalMonthly = RecurringInterval("month")
)

type SubscriptionFamily string

const (
	SubscriptionFamilyCloud  = SubscriptionFamily("cloud")
	SubscriptionFamilyOnPrem = SubscriptionFamily("on-prem")
)

>>>>>>> de5efdb8
// Product model represents a product on the cloud system.
type Product struct {
	ID                string             `json:"id"`
	Name              string             `json:"name"`
	Description       string             `json:"description"`
	PricePerSeat      float64            `json:"price_per_seat"`
	AddOns            []*AddOn           `json:"add_ons"`
	SKU               string             `json:"sku"`
	PriceID           string             `json:"price_id"`
	Family            SubscriptionFamily `json:"product_family"`
	RecurringInterval RecurringInterval  `json:"recurring_interval"`
	BillingScheme     BillingScheme      `json:"billing_scheme"`
}

// AddOn represents an addon to a product.
type AddOn struct {
	ID           string  `json:"id"`
	Name         string  `json:"name"`
	DisplayName  string  `json:"display_name"`
	PricePerSeat float64 `json:"price_per_seat"`
}

// StripeSetupIntent represents the SetupIntent model from Stripe for updating payment methods.
type StripeSetupIntent struct {
	ID           string `json:"id"`
	ClientSecret string `json:"client_secret"`
}

// ConfirmPaymentMethodRequest contains the fields for the customer payment update API.
type ConfirmPaymentMethodRequest struct {
	StripeSetupIntentID string `json:"stripe_setup_intent_id"`
}

// Customer model represents a customer on the system.
type CloudCustomer struct {
	CloudCustomerInfo
	ID             string         `json:"id"`
	CreatorID      string         `json:"creator_id"`
	CreateAt       int64          `json:"create_at"`
	BillingAddress *Address       `json:"billing_address"`
	CompanyAddress *Address       `json:"company_address"`
	PaymentMethod  *PaymentMethod `json:"payment_method"`
}

// CloudCustomerInfo represents editable info of a customer.
type CloudCustomerInfo struct {
	Name             string `json:"name"`
	Email            string `json:"email,omitempty"`
	ContactFirstName string `json:"contact_first_name,omitempty"`
	ContactLastName  string `json:"contact_last_name,omitempty"`
	NumEmployees     int    `json:"num_employees"`
}

// Address model represents a customer's address.
type Address struct {
	City       string `json:"city"`
	Country    string `json:"country"`
	Line1      string `json:"line1"`
	Line2      string `json:"line2"`
	PostalCode string `json:"postal_code"`
	State      string `json:"state"`
}

// PaymentMethod represents methods of payment for a customer.
type PaymentMethod struct {
	Type      string `json:"type"`
	LastFour  int    `json:"last_four"`
	ExpMonth  int    `json:"exp_month"`
	ExpYear   int    `json:"exp_year"`
	CardBrand string `json:"card_brand"`
	Name      string `json:"name"`
}

// Subscription model represents a subscription on the system.
type Subscription struct {
	ID          string   `json:"id"`
	CustomerID  string   `json:"customer_id"`
	ProductID   string   `json:"product_id"`
	AddOns      []string `json:"add_ons"`
	StartAt     int64    `json:"start_at"`
	EndAt       int64    `json:"end_at"`
	CreateAt    int64    `json:"create_at"`
	Seats       int      `json:"seats"`
	Status      string   `json:"status"`
	DNS         string   `json:"dns"`
	IsPaidTier  string   `json:"is_paid_tier"`
	LastInvoice *Invoice `json:"last_invoice"`
	IsFreeTrial string   `json:"is_free_trial"`
	TrialEndAt  int64    `json:"trial_end_at"`
}

// GetWorkSpaceNameFromDNS returns the work space name. For example from test.mattermost.cloud.com, it returns test
func (s *Subscription) GetWorkSpaceNameFromDNS() string {
	return strings.Split(s.DNS, ".")[0]
}

// Invoice model represents a cloud invoice
type Invoice struct {
	ID             string             `json:"id"`
	Number         string             `json:"number"`
	CreateAt       int64              `json:"create_at"`
	Total          int64              `json:"total"`
	Tax            int64              `json:"tax"`
	Status         string             `json:"status"`
	Description    string             `json:"description"`
	PeriodStart    int64              `json:"period_start"`
	PeriodEnd      int64              `json:"period_end"`
	SubscriptionID string             `json:"subscription_id"`
	Items          []*InvoiceLineItem `json:"line_items"`
}

// InvoiceLineItem model represents a cloud invoice lineitem tied to an invoice.
type InvoiceLineItem struct {
	PriceID      string                 `json:"price_id"`
	Total        int64                  `json:"total"`
	Quantity     int64                  `json:"quantity"`
	PricePerUnit int64                  `json:"price_per_unit"`
	Description  string                 `json:"description"`
	Type         string                 `json:"type"`
	Metadata     map[string]interface{} `json:"metadata"`
}

type CWSWebhookPayload struct {
	Event                             string               `json:"event"`
	FailedPayment                     *FailedPayment       `json:"failed_payment"`
	CloudWorkspaceOwner               *CloudWorkspaceOwner `json:"cloud_workspace_owner"`
	SubscriptionTrialEndUnixTimeStamp int64                `json:"trial_end_time_stamp"`
}

type FailedPayment struct {
	CardBrand      string `json:"card_brand"`
	LastFour       int    `json:"last_four"`
	FailureMessage string `json:"failure_message"`
}

// CloudWorkspaceOwner is part of the CWS Webhook payload that contains information about the user that created the workspace from the CWS
type CloudWorkspaceOwner struct {
	UserName string `json:"username"`
}
type SubscriptionStats struct {
	RemainingSeats int    `json:"remaining_seats"`
	IsPaidTier     string `json:"is_paid_tier"`
	IsFreeTrial    string `json:"is_free_trial"`
}

type SubscriptionChange struct {
	ProductID string `json:"product_id"`
}<|MERGE_RESOLUTION|>--- conflicted
+++ resolved
@@ -17,8 +17,6 @@
 
 var MockCWS string
 
-<<<<<<< HEAD
-=======
 type BillingScheme string
 
 const (
@@ -40,7 +38,6 @@
 	SubscriptionFamilyOnPrem = SubscriptionFamily("on-prem")
 )
 
->>>>>>> de5efdb8
 // Product model represents a product on the cloud system.
 type Product struct {
 	ID                string             `json:"id"`

--- conflicted
+++ resolved
@@ -161,24 +161,6 @@
 
 // Subscription model represents a subscription on the system.
 type Subscription struct {
-<<<<<<< HEAD
-	ID                string   `json:"id"`
-	CustomerID        string   `json:"customer_id"`
-	ProductID         string   `json:"product_id"`
-	AddOns            []string `json:"add_ons"`
-	StartAt           int64    `json:"start_at"`
-	EndAt             int64    `json:"end_at"`
-	CreateAt          int64    `json:"create_at"`
-	Seats             int      `json:"seats"`
-	Status            string   `json:"status"`
-	DNS               string   `json:"dns"`
-	IsPaidTier        string   `json:"is_paid_tier"`
-	LastInvoice       *Invoice `json:"last_invoice"`
-	IsFreeTrial       string   `json:"is_free_trial"`
-	TrialEndAt        int64    `json:"trial_end_at"`
-	DelinquentSince   *int64   `json:"delinquent_since"`
-	ComplianceBlocked string   `json:"compliance_blocked"`
-=======
 	ID                      string   `json:"id"`
 	CustomerID              string   `json:"customer_id"`
 	ProductID               string   `json:"product_id"`
@@ -195,6 +177,7 @@
 	TrialEndAt              int64    `json:"trial_end_at"`
 	DelinquentSince         *int64   `json:"delinquent_since"`
 	OriginallyLicensedSeats int      `json:"originally_licensed_seats"`
+	ComplianceBlocked       string   `json:"compliance_blocked"`
 }
 
 // Subscription History model represents true up event in a yearly subscription
@@ -209,7 +192,6 @@
 	SubscriptionID string `json:"subscription_id"`
 	Seats          int    `json:"seats"`
 	CreateAt       int64  `json:"create_at"`
->>>>>>> 55cdc793
 }
 
 // GetWorkSpaceNameFromDNS returns the work space name. For example from test.mattermost.cloud.com, it returns test
@@ -282,14 +264,10 @@
 }
 
 type SubscriptionChange struct {
-<<<<<<< HEAD
-	ProductID       string   `json:"product_id"`
-	ShippingAddress *Address `json:"shipping_address"`
-=======
 	ProductID         string             `json:"product_id"`
 	Seats             int                `json:"seats"`
 	DowngradeFeedback *DowngradeFeedback `json:"downgrade_feedback"`
->>>>>>> 55cdc793
+	ShippingAddress   *Address           `json:"shipping_address"`
 }
 
 // TODO remove BoardsLimits.

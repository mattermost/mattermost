// Copyright (c) 2015-present Mattermost, Inc. All Rights Reserved.
// See LICENSE.txt for license information.

package model

import "strings"

const (
<<<<<<< HEAD
	EventTypeFailedPayment         = "failed-payment"
	EventTypeFailedPaymentNoCard   = "failed-payment-no-card"
	EventTypeSendAdminWelcomeEmail = "send-admin-welcome-email"
	EventTypeTrialWillEnd          = "trial-will-end"
	EventTypeTrialEnded            = "trial-ended"
	EventTypeSubscriptionChanged   = "subscription-changed"
=======
	EventTypeFailedPayment                = "failed-payment"
	EventTypeFailedPaymentNoCard          = "failed-payment-no-card"
	EventTypeSendAdminWelcomeEmail        = "send-admin-welcome-email"
	EventTypeSendUpgradeConfirmationEmail = "send-upgrade-confirmation-email"
	EventTypeTrialWillEnd                 = "trial-will-end"
	EventTypeTrialEnded                   = "trial-ended"
>>>>>>> 89fac9d4
)

var MockCWS string

type BillingScheme string

const (
	BillingSchemePerSeat    = BillingScheme("per_seat")
	BillingSchemeFlatFee    = BillingScheme("flat_fee")
	BillingSchemeSalesServe = BillingScheme("sales_serve")
)

type RecurringInterval string

const (
	RecurringIntervalYearly  = RecurringInterval("year")
	RecurringIntervalMonthly = RecurringInterval("month")
)

type SubscriptionFamily string

const (
	SubscriptionFamilyCloud  = SubscriptionFamily("cloud")
	SubscriptionFamilyOnPrem = SubscriptionFamily("on-prem")
)

// Product model represents a product on the cloud system.
type Product struct {
	ID                string             `json:"id"`
	Name              string             `json:"name"`
	Description       string             `json:"description"`
	PricePerSeat      float64            `json:"price_per_seat"`
	AddOns            []*AddOn           `json:"add_ons"`
	SKU               string             `json:"sku"`
	PriceID           string             `json:"price_id"`
	Family            SubscriptionFamily `json:"product_family"`
	RecurringInterval RecurringInterval  `json:"recurring_interval"`
	BillingScheme     BillingScheme      `json:"billing_scheme"`
}

// AddOn represents an addon to a product.
type AddOn struct {
	ID           string  `json:"id"`
	Name         string  `json:"name"`
	DisplayName  string  `json:"display_name"`
	PricePerSeat float64 `json:"price_per_seat"`
}

// StripeSetupIntent represents the SetupIntent model from Stripe for updating payment methods.
type StripeSetupIntent struct {
	ID           string `json:"id"`
	ClientSecret string `json:"client_secret"`
}

// ConfirmPaymentMethodRequest contains the fields for the customer payment update API.
type ConfirmPaymentMethodRequest struct {
	StripeSetupIntentID string `json:"stripe_setup_intent_id"`
	SubscriptionID      string `json:"subscription_id"`
}

// Customer model represents a customer on the system.
type CloudCustomer struct {
	CloudCustomerInfo
	ID             string         `json:"id"`
	CreatorID      string         `json:"creator_id"`
	CreateAt       int64          `json:"create_at"`
	BillingAddress *Address       `json:"billing_address"`
	CompanyAddress *Address       `json:"company_address"`
	PaymentMethod  *PaymentMethod `json:"payment_method"`
}

// CloudCustomerInfo represents editable info of a customer.
type CloudCustomerInfo struct {
	Name             string `json:"name"`
	Email            string `json:"email,omitempty"`
	ContactFirstName string `json:"contact_first_name,omitempty"`
	ContactLastName  string `json:"contact_last_name,omitempty"`
	NumEmployees     int    `json:"num_employees"`
}

// Address model represents a customer's address.
type Address struct {
	City       string `json:"city"`
	Country    string `json:"country"`
	Line1      string `json:"line1"`
	Line2      string `json:"line2"`
	PostalCode string `json:"postal_code"`
	State      string `json:"state"`
}

// PaymentMethod represents methods of payment for a customer.
type PaymentMethod struct {
	Type      string `json:"type"`
	LastFour  string `json:"last_four"`
	ExpMonth  int    `json:"exp_month"`
	ExpYear   int    `json:"exp_year"`
	CardBrand string `json:"card_brand"`
	Name      string `json:"name"`
}

// Subscription model represents a subscription on the system.
type Subscription struct {
	ID          string   `json:"id"`
	CustomerID  string   `json:"customer_id"`
	ProductID   string   `json:"product_id"`
	AddOns      []string `json:"add_ons"`
	StartAt     int64    `json:"start_at"`
	EndAt       int64    `json:"end_at"`
	CreateAt    int64    `json:"create_at"`
	Seats       int      `json:"seats"`
	Status      string   `json:"status"`
	DNS         string   `json:"dns"`
	IsPaidTier  string   `json:"is_paid_tier"`
	LastInvoice *Invoice `json:"last_invoice"`
	IsFreeTrial string   `json:"is_free_trial"`
	TrialEndAt  int64    `json:"trial_end_at"`
}

// GetWorkSpaceNameFromDNS returns the work space name. For example from test.mattermost.cloud.com, it returns test
func (s *Subscription) GetWorkSpaceNameFromDNS() string {
	return strings.Split(s.DNS, ".")[0]
}

// Invoice model represents a cloud invoice
type Invoice struct {
	ID                 string             `json:"id"`
	Number             string             `json:"number"`
	CreateAt           int64              `json:"create_at"`
	Total              int64              `json:"total"`
	Tax                int64              `json:"tax"`
	Status             string             `json:"status"`
	Description        string             `json:"description"`
	PeriodStart        int64              `json:"period_start"`
	PeriodEnd          int64              `json:"period_end"`
	SubscriptionID     string             `json:"subscription_id"`
	Items              []*InvoiceLineItem `json:"line_items"`
	CurrentProductName string             `json:"current_product_name"`
}

// InvoiceLineItem model represents a cloud invoice lineitem tied to an invoice.
type InvoiceLineItem struct {
	PriceID      string                 `json:"price_id"`
	Total        int64                  `json:"total"`
	Quantity     float64                `json:"quantity"`
	PricePerUnit int64                  `json:"price_per_unit"`
	Description  string                 `json:"description"`
	Type         string                 `json:"type"`
	Metadata     map[string]interface{} `json:"metadata"`
}

type CWSWebhookPayload struct {
	Event                             string               `json:"event"`
	FailedPayment                     *FailedPayment       `json:"failed_payment"`
	CloudWorkspaceOwner               *CloudWorkspaceOwner `json:"cloud_workspace_owner"`
	ProductLimits                     *ProductLimits       `json:"product_limits"`
	Subscription                      *Subscription        `json:"subscription"`
	SubscriptionTrialEndUnixTimeStamp int64                `json:"trial_end_time_stamp"`
}

type FailedPayment struct {
	CardBrand      string `json:"card_brand"`
	LastFour       string `json:"last_four"`
	FailureMessage string `json:"failure_message"`
}

// CloudWorkspaceOwner is part of the CWS Webhook payload that contains information about the user that created the workspace from the CWS
type CloudWorkspaceOwner struct {
	UserName string `json:"username"`
}
type SubscriptionChange struct {
	ProductID string `json:"product_id"`
}

type BoardsLimits struct {
	Cards *int `json:"cards"`
	Views *int `json:"views"`
}

type FilesLimits struct {
	TotalStorage *int64 `json:"total_storage"`
}

type IntegrationsLimits struct {
	Enabled *int `json:"enabled"`
}

type MessagesLimits struct {
	History *int `json:"history"`
}

type TeamsLimits struct {
	Active *int `json:"active"`
}

type ProductLimits struct {
	Boards       *BoardsLimits       `json:"boards,omitempty"`
	Files        *FilesLimits        `json:"files,omitempty"`
	Integrations *IntegrationsLimits `json:"integrations,omitempty"`
	Messages     *MessagesLimits     `json:"messages,omitempty"`
	Teams        *TeamsLimits        `json:"teams,omitempty"`
}<|MERGE_RESOLUTION|>--- conflicted
+++ resolved
@@ -6,21 +6,13 @@
 import "strings"
 
 const (
-<<<<<<< HEAD
-	EventTypeFailedPayment         = "failed-payment"
-	EventTypeFailedPaymentNoCard   = "failed-payment-no-card"
-	EventTypeSendAdminWelcomeEmail = "send-admin-welcome-email"
-	EventTypeTrialWillEnd          = "trial-will-end"
-	EventTypeTrialEnded            = "trial-ended"
-	EventTypeSubscriptionChanged   = "subscription-changed"
-=======
 	EventTypeFailedPayment                = "failed-payment"
 	EventTypeFailedPaymentNoCard          = "failed-payment-no-card"
 	EventTypeSendAdminWelcomeEmail        = "send-admin-welcome-email"
 	EventTypeSendUpgradeConfirmationEmail = "send-upgrade-confirmation-email"
+	EventTypeSubscriptionChanged          = "subscription-changed"
 	EventTypeTrialWillEnd                 = "trial-will-end"
 	EventTypeTrialEnded                   = "trial-ended"
->>>>>>> 89fac9d4
 )
 
 var MockCWS string

// Copyright (c) 2015-present Mattermost, Inc. All Rights Reserved.
// See LICENSE.txt for license information.

package model

import (
	"strings"
)

const (
	EventTypeFailedPayment                = "failed-payment"
	EventTypeFailedPaymentNoCard          = "failed-payment-no-card"
	EventTypeSendAdminWelcomeEmail        = "send-admin-welcome-email"
	EventTypeSendUpgradeConfirmationEmail = "send-upgrade-confirmation-email"
	EventTypeSubscriptionChanged          = "subscription-changed"
	EventTypeTriggerDelinquencyEmail      = "trigger-delinquency-email"
)

const UpcomingInvoice = "upcoming"

var MockCWS string

type BillingScheme string

const (
	BillingSchemePerSeat    = BillingScheme("per_seat")
	BillingSchemeFlatFee    = BillingScheme("flat_fee")
	BillingSchemeSalesServe = BillingScheme("sales_serve")
)

type RecurringInterval string

const (
	RecurringIntervalYearly  = RecurringInterval("year")
	RecurringIntervalMonthly = RecurringInterval("month")
)

type SubscriptionFamily string

const (
	SubscriptionFamilyCloud  = SubscriptionFamily("cloud")
	SubscriptionFamilyOnPrem = SubscriptionFamily("on-prem")
)

// Product model represents a product on the cloud system.
type Product struct {
	ID                string             `json:"id"`
	Name              string             `json:"name"`
	Description       string             `json:"description"`
	PricePerSeat      float64            `json:"price_per_seat"`
	AddOns            []*AddOn           `json:"add_ons"`
	SKU               string             `json:"sku"`
	PriceID           string             `json:"price_id"`
	Family            SubscriptionFamily `json:"product_family"`
	RecurringInterval RecurringInterval  `json:"recurring_interval"`
	BillingScheme     BillingScheme      `json:"billing_scheme"`
	CrossSellsTo      string             `json:"cross_sells_to"`
}

type UserFacingProduct struct {
	ID                string            `json:"id"`
	Name              string            `json:"name"`
	SKU               string            `json:"sku"`
	PricePerSeat      float64           `json:"price_per_seat"`
	RecurringInterval RecurringInterval `json:"recurring_interval"`
	CrossSellsTo      string            `json:"cross_sells_to"`
}

// AddOn represents an addon to a product.
type AddOn struct {
	ID           string  `json:"id"`
	Name         string  `json:"name"`
	DisplayName  string  `json:"display_name"`
	PricePerSeat float64 `json:"price_per_seat"`
}

// StripeSetupIntent represents the SetupIntent model from Stripe for updating payment methods.
type StripeSetupIntent struct {
	ID           string `json:"id"`
	ClientSecret string `json:"client_secret"`
}

// ConfirmPaymentMethodRequest contains the fields for the customer payment update API.
type ConfirmPaymentMethodRequest struct {
	StripeSetupIntentID string `json:"stripe_setup_intent_id"`
	SubscriptionID      string `json:"subscription_id"`
}

// Customer model represents a customer on the system.
type CloudCustomer struct {
	CloudCustomerInfo
	ID             string         `json:"id"`
	CreatorID      string         `json:"creator_id"`
	CreateAt       int64          `json:"create_at"`
	BillingAddress *Address       `json:"billing_address"`
	CompanyAddress *Address       `json:"company_address"`
	PaymentMethod  *PaymentMethod `json:"payment_method"`
}

type StartCloudTrialRequest struct {
	Email          string `json:"email"`
	SubscriptionID string `json:"subscription_id"`
}

type ValidateBusinessEmailRequest struct {
	Email string `json:"email"`
}

type ValidateBusinessEmailResponse struct {
	IsValid bool `json:"is_valid"`
}

// CloudCustomerInfo represents editable info of a customer.
type CloudCustomerInfo struct {
	Name                  string `json:"name"`
	Email                 string `json:"email,omitempty"`
	ContactFirstName      string `json:"contact_first_name,omitempty"`
	ContactLastName       string `json:"contact_last_name,omitempty"`
	NumEmployees          int    `json:"num_employees"`
	CloudAltPaymentMethod string `json:"monthly_subscription_alt_payment_method"`
}

// Address model represents a customer's address.
type Address struct {
	City       string `json:"city"`
	Country    string `json:"country"`
	Line1      string `json:"line1"`
	Line2      string `json:"line2"`
	PostalCode string `json:"postal_code"`
	State      string `json:"state"`
}

// PaymentMethod represents methods of payment for a customer.
type PaymentMethod struct {
	Type      string `json:"type"`
	LastFour  string `json:"last_four"`
	ExpMonth  int    `json:"exp_month"`
	ExpYear   int    `json:"exp_year"`
	CardBrand string `json:"card_brand"`
	Name      string `json:"name"`
}

// Subscription model represents a subscription on the system.
type Subscription struct {
<<<<<<< HEAD
	ID              string   `json:"id"`
	CustomerID      string   `json:"customer_id"`
	ProductID       string   `json:"product_id"`
	AddOns          []string `json:"add_ons"`
	StartAt         int64    `json:"start_at"`
	EndAt           int64    `json:"end_at"`
	CreateAt        int64    `json:"create_at"`
	Seats           int      `json:"seats"`
	Status          string   `json:"status"`
	DNS             string   `json:"dns"`
	IsPaidTier      string   `json:"is_paid_tier"`
	LastInvoice     *Invoice `json:"last_invoice"`
	UpcomingInvoice *Invoice `json:"upcoming_invoice"`
	IsFreeTrial     string   `json:"is_free_trial"`
	TrialEndAt      int64    `json:"trial_end_at"`
	DelinquentSince *int64   `json:"delinquent_since"`
=======
	ID                      string   `json:"id"`
	CustomerID              string   `json:"customer_id"`
	ProductID               string   `json:"product_id"`
	AddOns                  []string `json:"add_ons"`
	StartAt                 int64    `json:"start_at"`
	EndAt                   int64    `json:"end_at"`
	CreateAt                int64    `json:"create_at"`
	Seats                   int      `json:"seats"`
	Status                  string   `json:"status"`
	DNS                     string   `json:"dns"`
	IsPaidTier              string   `json:"is_paid_tier"`
	LastInvoice             *Invoice `json:"last_invoice"`
	IsFreeTrial             string   `json:"is_free_trial"`
	TrialEndAt              int64    `json:"trial_end_at"`
	DelinquentSince         *int64   `json:"delinquent_since"`
	OriginallyLicensedSeats int      `json:"originally_licensed_seats"`
}

// Subscription History model represents true up event in a yearly subscription
type SubscriptionHistory struct {
	ID             string `json:"id"`
	SubscriptionID string `json:"subscription_id"`
	Seats          int    `json:"seats"`
	CreateAt       int64  `json:"create_at"`
}

type SubscriptionHistoryChange struct {
	SubscriptionID string `json:"subscription_id"`
	Seats          int    `json:"seats"`
	CreateAt       int64  `json:"create_at"`
>>>>>>> 43e26ccd
}

// GetWorkSpaceNameFromDNS returns the work space name. For example from test.mattermost.cloud.com, it returns test
func (s *Subscription) GetWorkSpaceNameFromDNS() string {
	return strings.Split(s.DNS, ".")[0]
}

// Invoice model represents a cloud invoice
type Invoice struct {
	ID                 string             `json:"id"`
	Number             string             `json:"number"`
	CreateAt           int64              `json:"create_at"`
	Total              int64              `json:"total"`
	Tax                int64              `json:"tax"`
	Status             string             `json:"status"`
	Description        string             `json:"description"`
	PeriodStart        int64              `json:"period_start"`
	PeriodEnd          int64              `json:"period_end"`
	SubscriptionID     string             `json:"subscription_id"`
	Items              []*InvoiceLineItem `json:"line_items"`
	CurrentProductName string             `json:"current_product_name"`
}

// InvoiceLineItem model represents a cloud invoice lineitem tied to an invoice.
type InvoiceLineItem struct {
	PriceID      string         `json:"price_id"`
	Total        int64          `json:"total"`
	Quantity     float64        `json:"quantity"`
	PricePerUnit int64          `json:"price_per_unit"`
	Description  string         `json:"description"`
	Type         string         `json:"type"`
	Metadata     map[string]any `json:"metadata"`
}

type DelinquencyEmailTrigger struct {
	EmailToTrigger string `json:"email_to_send"`
}

type DelinquencyEmail string

const (
	DelinquencyEmail7  DelinquencyEmail = "7"
	DelinquencyEmail14 DelinquencyEmail = "14"
	DelinquencyEmail30 DelinquencyEmail = "30"
	DelinquencyEmail45 DelinquencyEmail = "45"
	DelinquencyEmail60 DelinquencyEmail = "60"
	DelinquencyEmail75 DelinquencyEmail = "75"
	DelinquencyEmail90 DelinquencyEmail = "90"
)

type CWSWebhookPayload struct {
	Event                             string                   `json:"event"`
	FailedPayment                     *FailedPayment           `json:"failed_payment"`
	CloudWorkspaceOwner               *CloudWorkspaceOwner     `json:"cloud_workspace_owner"`
	ProductLimits                     *ProductLimits           `json:"product_limits"`
	Subscription                      *Subscription            `json:"subscription"`
	SubscriptionTrialEndUnixTimeStamp int64                    `json:"trial_end_time_stamp"`
	DelinquencyEmail                  *DelinquencyEmailTrigger `json:"delinquency_email"`
}

type FailedPayment struct {
	CardBrand      string `json:"card_brand"`
	LastFour       string `json:"last_four"`
	FailureMessage string `json:"failure_message"`
}

// CloudWorkspaceOwner is part of the CWS Webhook payload that contains information about the user that created the workspace from the CWS
type CloudWorkspaceOwner struct {
	UserName string `json:"username"`
}
type SubscriptionChange struct {
	ProductID string `json:"product_id"`
	Seats     int    `json:"seats"`
}

type BoardsLimits struct {
	Cards *int `json:"cards"`
	Views *int `json:"views"`
}

type FilesLimits struct {
	TotalStorage *int64 `json:"total_storage"`
}

type IntegrationsLimits struct {
	Enabled *int `json:"enabled"`
}

type MessagesLimits struct {
	History *int `json:"history"`
}

type TeamsLimits struct {
	Active *int `json:"active"`
}

type ProductLimits struct {
	Boards       *BoardsLimits       `json:"boards,omitempty"`
	Files        *FilesLimits        `json:"files,omitempty"`
	Integrations *IntegrationsLimits `json:"integrations,omitempty"`
	Messages     *MessagesLimits     `json:"messages,omitempty"`
	Teams        *TeamsLimits        `json:"teams,omitempty"`
}

type BootstrapSelfHostedSignupRequest struct {
	Email string `json:"email"`
}

type BootstrapSelfHostedSignupResponse struct {
	Progress string `json:"progress"`
}

type BootstrapSelfHostedSignupResponseInternal struct {
	Progress string `json:"progress"`
	License  string `json:"license"`
}

func (p *Product) IsYearly() bool {
	return p.RecurringInterval == RecurringIntervalYearly
}

func (p *Product) IsMonthly() bool {
	return p.RecurringInterval == RecurringIntervalMonthly
}<|MERGE_RESOLUTION|>--- conflicted
+++ resolved
@@ -142,24 +142,6 @@
 
 // Subscription model represents a subscription on the system.
 type Subscription struct {
-<<<<<<< HEAD
-	ID              string   `json:"id"`
-	CustomerID      string   `json:"customer_id"`
-	ProductID       string   `json:"product_id"`
-	AddOns          []string `json:"add_ons"`
-	StartAt         int64    `json:"start_at"`
-	EndAt           int64    `json:"end_at"`
-	CreateAt        int64    `json:"create_at"`
-	Seats           int      `json:"seats"`
-	Status          string   `json:"status"`
-	DNS             string   `json:"dns"`
-	IsPaidTier      string   `json:"is_paid_tier"`
-	LastInvoice     *Invoice `json:"last_invoice"`
-	UpcomingInvoice *Invoice `json:"upcoming_invoice"`
-	IsFreeTrial     string   `json:"is_free_trial"`
-	TrialEndAt      int64    `json:"trial_end_at"`
-	DelinquentSince *int64   `json:"delinquent_since"`
-=======
 	ID                      string   `json:"id"`
 	CustomerID              string   `json:"customer_id"`
 	ProductID               string   `json:"product_id"`
@@ -190,7 +172,6 @@
 	SubscriptionID string `json:"subscription_id"`
 	Seats          int    `json:"seats"`
 	CreateAt       int64  `json:"create_at"`
->>>>>>> 43e26ccd
 }
 
 // GetWorkSpaceNameFromDNS returns the work space name. For example from test.mattermost.cloud.com, it returns test

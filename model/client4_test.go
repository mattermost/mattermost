// Copyright (c) 2015-present Mattermost, Inc. All Rights Reserved.
// See LICENSE.txt for license information.

package model

import (
	"encoding/json"
	"net/http"
	"net/http/httptest"
	"strings"
	"testing"

	"github.com/stretchr/testify/assert"
)

// https://github.com/mattermost/mattermost-plugin-starter-template/issues/115
func TestClient4TrimTrailingSlash(t *testing.T) {
	slashes := []int{0, 1, 5}
	baseURL := "https://foo.com:1234"

	for _, s := range slashes {
		testURL := baseURL + strings.Repeat("/", s)
		client := NewAPIv4Client(testURL)
		assert.Equal(t, baseURL, client.URL)
		assert.Equal(t, baseURL+APIURLSuffix, client.APIURL)
	}
}

// https://github.com/mattermost/mattermost-server/v6/issues/8205
func TestClient4CreatePost(t *testing.T) {
	post := &Post{
		Props: map[string]interface{}{
			"attachments": []*SlackAttachment{
				{
					Actions: []*PostAction{
						{
							Integration: &PostActionIntegration{
								Context: map[string]interface{}{
									"foo": "bar",
								},
								URL: "http://foo.com",
							},
							Name: "Foo",
						},
					},
				},
			},
		},
	}

	server := httptest.NewServer(http.HandlerFunc(func(w http.ResponseWriter, r *http.Request) {
		var post Post
		err := json.NewDecoder(r.Body).Decode(&post)
		assert.NoError(t, err)
		attachments := post.Attachments()
		assert.Equal(t, []*SlackAttachment{
			{
				Actions: []*PostAction{
					{
						Integration: &PostActionIntegration{
							Context: map[string]interface{}{
								"foo": "bar",
							},
							URL: "http://foo.com",
						},
						Name: "Foo",
					},
				},
			},
		}, attachments)
		err = json.NewEncoder(w).Encode(&post)
		assert.NoError(t, err)
	}))

	client := NewAPIv4Client(server.URL)
	_, resp, err := client.CreatePost(post)
	assert.NoError(t, err)
	assert.Equal(t, http.StatusOK, resp.StatusCode)
}

func TestClient4SetToken(t *testing.T) {
	expected := NewId()

	server := httptest.NewServer(http.HandlerFunc(func(w http.ResponseWriter, r *http.Request) {
		authHeader := r.Header.Get(HeaderAuth)

		token := strings.Split(authHeader, HeaderBearer)

		if len(token) < 2 {
			t.Errorf("wrong authorization header format, got %s, expected: %s %s", authHeader, HeaderBearer, expected)
		}

		assert.Equal(t, expected, strings.TrimSpace(token[1]))
<<<<<<< HEAD
=======

		var user User
		err := json.NewEncoder(w).Encode(&user)
		assert.NoError(t, err)
>>>>>>> 28ef5856
	}))

	client := NewAPIv4Client(server.URL)
	client.SetToken(expected)

	_, resp, err := client.GetMe("")
	assert.NoError(t, err)
	assert.Equal(t, http.StatusOK, resp.StatusCode)
}<|MERGE_RESOLUTION|>--- conflicted
+++ resolved
@@ -91,13 +91,10 @@
 		}
 
 		assert.Equal(t, expected, strings.TrimSpace(token[1]))
-<<<<<<< HEAD
-=======
 
 		var user User
 		err := json.NewEncoder(w).Encode(&user)
 		assert.NoError(t, err)
->>>>>>> 28ef5856
 	}))
 
 	client := NewAPIv4Client(server.URL)

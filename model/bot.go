--- conflicted
+++ resolved
@@ -12,19 +12,11 @@
 )
 
 const (
-<<<<<<< HEAD
-	BOT_DISPLAY_NAME_MAX_RUNES   = USER_FIRST_NAME_MAX_RUNES
-	BOT_DESCRIPTION_MAX_RUNES    = 1024
-	BOT_CREATOR_ID_MAX_RUNES     = KEY_VALUE_PLUGIN_ID_MAX_RUNES // UserId or PluginId
-	BOT_WARN_METRIC_BOT_USERNAME = "mattermost-advisor"
-	BOT_SYSTEM_BOT_USERNAME      = "system-bot"
-=======
 	BotDisplayNameMaxRunes   = UserFirstNameMaxRunes
 	BotDescriptionMaxRunes   = 1024
 	BotCreatorIdMaxRunes     = KeyValuePluginIdMaxRunes // UserId or PluginId
 	BotWarnMetricBotUsername = "mattermost-advisor"
 	BotSystemBotUsername     = "system-bot"
->>>>>>> 296076bf
 )
 
 // Bot is a special type of User meant for programmatic interactions.

--- conflicted
+++ resolved
@@ -6,10 +6,6 @@
 import (
 	"encoding/json"
 	"fmt"
-<<<<<<< HEAD
-	"io"
-=======
->>>>>>> 28ef5856
 	"net/http"
 	"time"
 )
@@ -307,24 +303,6 @@
 		l.SkuShortName == LicenseShortSkuEnterprise
 }
 
-func (l *License) IsTrialLicense() bool {
-	return l.IsTrial || (l.ExpiresAt-l.StartsAt) == trialDuration.Milliseconds() || (l.ExpiresAt-l.StartsAt) == adminTrialDuration.Milliseconds()
-}
-
-func (l *License) IsSanctionedTrial() bool {
-	duration := l.ExpiresAt - l.StartsAt
-
-	return l.IsTrialLicense() &&
-		(duration >= sanctionedTrialDurationLowerBound.Milliseconds() || duration <= sanctionedTrialDurationUpperBound.Milliseconds())
-}
-
-func (l *License) HasEnterpriseMarketplacePlugins() bool {
-	return *l.Features.EnterprisePlugins ||
-		l.SkuShortName == LicenseShortSkuE20 ||
-		l.SkuShortName == LicenseShortSkuProfessional ||
-		l.SkuShortName == LicenseShortSkuEnterprise
-}
-
 // NewTestLicense returns a license that expires in the future and has the given features.
 func NewTestLicense(features ...string) *License {
 	ret := &License{

// Copyright (c) 2016 Mattermost, Inc. All Rights Reserved.
// See License.txt for license information.

package model

import (
	"encoding/json"
	"io"
)

type LicenseRecord struct {
	Id       string `json:"id"`
	CreateAt int64  `json:"create_at"`
	Bytes    string `json:"-"`
}

type License struct {
	Id        string    `json:"id"`
	IssuedAt  int64     `json:"issued_at"`
	StartsAt  int64     `json:"starts_at"`
	ExpiresAt int64     `json:"expires_at"`
	Customer  *Customer `json:"customer"`
	Features  *Features `json:"features"`
}

type Customer struct {
	Id          string `json:"id"`
	Name        string `json:"name"`
	Email       string `json:"email"`
	Company     string `json:"company"`
	PhoneNumber string `json:"phone_number"`
}

type Features struct {
<<<<<<< HEAD
	Users          *int  `json:"users"`
	LDAP           *bool `json:"ldap"`
	MFA            *bool `json:"mfa"`
	GoogleSSO      *bool `json:"google_sso"`
	Compliance     *bool `json:"compliance"`
	Cluster        *bool `json:"cluster"`
	CustomBrand    *bool `json:"custom_brand"`
	MHPNS          *bool `json:"mhpns"`
	FutureFeatures *bool `json:"future_features"`
=======
	Users                *int  `json:"users"`
	LDAP                 *bool `json:"ldap"`
	MFA                  *bool `json:"mfa"`
	GoogleSSO            *bool `json:"google_sso"`
	Compliance           *bool `json:"compliance"`
	CustomBrand          *bool `json:"custom_brand"`
	MHPNS                *bool `json:"mhpns"`
	SAML                 *bool `json:"saml"`
	PasswordRequirements *bool `json:"password_requirements"`
	FutureFeatures       *bool `json:"future_features"`
>>>>>>> 426b14d8
}

func (f *Features) SetDefaults() {
	if f.FutureFeatures == nil {
		f.FutureFeatures = new(bool)
		*f.FutureFeatures = true
	}

	if f.Users == nil {
		f.Users = new(int)
		*f.Users = 0
	}

	if f.LDAP == nil {
		f.LDAP = new(bool)
		*f.LDAP = *f.FutureFeatures
	}

	if f.MFA == nil {
		f.MFA = new(bool)
		*f.MFA = *f.FutureFeatures
	}

	if f.GoogleSSO == nil {
		f.GoogleSSO = new(bool)
		*f.GoogleSSO = *f.FutureFeatures
	}

	if f.Compliance == nil {
		f.Compliance = new(bool)
		*f.Compliance = *f.FutureFeatures
	}

	if f.Cluster == nil {
		f.Cluster = new(bool)
		*f.Cluster = *f.FutureFeatures
	}

	if f.CustomBrand == nil {
		f.CustomBrand = new(bool)
		*f.CustomBrand = *f.FutureFeatures
	}

	if f.MHPNS == nil {
		f.MHPNS = new(bool)
		*f.MHPNS = *f.FutureFeatures
	}

	if f.SAML == nil {
		f.SAML = new(bool)
		*f.SAML = *f.FutureFeatures
	}

	if f.PasswordRequirements == nil {
		f.PasswordRequirements = new(bool)
		*f.PasswordRequirements = *f.FutureFeatures
	}
}

func (l *License) IsExpired() bool {
	now := GetMillis()
	if l.ExpiresAt < now {
		return true
	}
	return false
}

func (l *License) IsStarted() bool {
	now := GetMillis()
	if l.StartsAt < now {
		return true
	}
	return false
}

func (l *License) ToJson() string {
	b, err := json.Marshal(l)
	if err != nil {
		return ""
	} else {
		return string(b)
	}
}

func LicenseFromJson(data io.Reader) *License {
	decoder := json.NewDecoder(data)
	var o License
	err := decoder.Decode(&o)
	if err == nil {
		return &o
	} else {
		return nil
	}
}

func (lr *LicenseRecord) IsValid() *AppError {
	if len(lr.Id) != 26 {
		return NewLocAppError("LicenseRecord.IsValid", "model.license_record.is_valid.id.app_error", nil, "")
	}

	if lr.CreateAt == 0 {
		return NewLocAppError("LicenseRecord.IsValid", "model.license_record.is_valid.create_at.app_error", nil, "")
	}

	if len(lr.Bytes) == 0 || len(lr.Bytes) > 10000 {
		return NewLocAppError("LicenseRecord.IsValid", "model.license_record.is_valid.create_at.app_error", nil, "")
	}

	return nil
}

func (lr *LicenseRecord) PreSave() {
	lr.CreateAt = GetMillis()
}<|MERGE_RESOLUTION|>--- conflicted
+++ resolved
@@ -32,28 +32,17 @@
 }
 
 type Features struct {
-<<<<<<< HEAD
-	Users          *int  `json:"users"`
-	LDAP           *bool `json:"ldap"`
-	MFA            *bool `json:"mfa"`
-	GoogleSSO      *bool `json:"google_sso"`
-	Compliance     *bool `json:"compliance"`
-	Cluster        *bool `json:"cluster"`
-	CustomBrand    *bool `json:"custom_brand"`
-	MHPNS          *bool `json:"mhpns"`
-	FutureFeatures *bool `json:"future_features"`
-=======
 	Users                *int  `json:"users"`
 	LDAP                 *bool `json:"ldap"`
 	MFA                  *bool `json:"mfa"`
 	GoogleSSO            *bool `json:"google_sso"`
 	Compliance           *bool `json:"compliance"`
+	Cluster              *bool `json:"cluster"`
 	CustomBrand          *bool `json:"custom_brand"`
 	MHPNS                *bool `json:"mhpns"`
 	SAML                 *bool `json:"saml"`
 	PasswordRequirements *bool `json:"password_requirements"`
 	FutureFeatures       *bool `json:"future_features"`
->>>>>>> 426b14d8
 }
 
 func (f *Features) SetDefaults() {

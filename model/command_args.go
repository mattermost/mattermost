// Copyright (c) 2015-present Mattermost, Inc. All Rights Reserved.
// See LICENSE.txt for license information.

package model

import (
<<<<<<< HEAD
	"encoding/json"
	"io"

=======
>>>>>>> 28ef5856
	"github.com/mattermost/mattermost-server/v6/shared/i18n"
)

type CommandArgs struct {
	UserId          string             `json:"user_id"`
	ChannelId       string             `json:"channel_id"`
	TeamId          string             `json:"team_id"`
	RootId          string             `json:"root_id"`
	ParentId        string             `json:"parent_id"`
	TriggerId       string             `json:"trigger_id,omitempty"`
	Command         string             `json:"command"`
	SiteURL         string             `json:"-"`
	T               i18n.TranslateFunc `json:"-"`
	UserMentions    UserMentionMap     `json:"-"`
	ChannelMentions ChannelMentionMap  `json:"-"`

	// DO NOT USE Session field is deprecated. MM-26398
	Session Session `json:"-"`
}

<<<<<<< HEAD
func CommandArgsFromJson(data io.Reader) *CommandArgs {
	var o *CommandArgs
	json.NewDecoder(data).Decode(&o)
	return o
}

=======
>>>>>>> 28ef5856
// AddUserMention adds or overrides an entry in UserMentions with name username
// and identifier userId
func (o *CommandArgs) AddUserMention(username, userId string) {
	if o.UserMentions == nil {
		o.UserMentions = make(UserMentionMap)
	}

	o.UserMentions[username] = userId
}

// AddChannelMention adds or overrides an entry in ChannelMentions with name
// channelName and identifier channelId
func (o *CommandArgs) AddChannelMention(channelName, channelId string) {
	if o.ChannelMentions == nil {
		o.ChannelMentions = make(ChannelMentionMap)
	}

	o.ChannelMentions[channelName] = channelId
}<|MERGE_RESOLUTION|>--- conflicted
+++ resolved
@@ -4,12 +4,6 @@
 package model
 
 import (
-<<<<<<< HEAD
-	"encoding/json"
-	"io"
-
-=======
->>>>>>> 28ef5856
 	"github.com/mattermost/mattermost-server/v6/shared/i18n"
 )
 
@@ -30,15 +24,6 @@
 	Session Session `json:"-"`
 }
 
-<<<<<<< HEAD
-func CommandArgsFromJson(data io.Reader) *CommandArgs {
-	var o *CommandArgs
-	json.NewDecoder(data).Decode(&o)
-	return o
-}
-
-=======
->>>>>>> 28ef5856
 // AddUserMention adds or overrides an entry in UserMentions with name username
 // and identifier userId
 func (o *CommandArgs) AddUserMention(username, userId string) {

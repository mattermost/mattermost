// Copyright (c) 2015-present Mattermost, Inc. All Rights Reserved.
// See LICENSE.txt for license information.

package model

import (
	"encoding/json"
	"io"
	"math/big"
)

const (
	SYSTEM_TELEMETRY_ID                           = "DiagnosticId"
	SYSTEM_RAN_UNIT_TESTS                         = "RanUnitTests"
	SYSTEM_LAST_SECURITY_TIME                     = "LastSecurityTime"
	SYSTEM_ACTIVE_LICENSE_ID                      = "ActiveLicenseId"
	SYSTEM_LAST_COMPLIANCE_TIME                   = "LastComplianceTime"
	SYSTEM_ASYMMETRIC_SIGNING_KEY                 = "AsymmetricSigningKey"
	SYSTEM_POST_ACTION_COOKIE_SECRET              = "PostActionCookieSecret"
	SYSTEM_INSTALLATION_DATE_KEY                  = "InstallationDate"
	SYSTEM_FIRST_SERVER_RUN_TIMESTAMP_KEY         = "FirstServerRunTimestamp"
	SYSTEM_CLUSTER_ENCRYPTION_KEY                 = "ClusterEncryptionKey"
	SYSTEM_UPGRADED_FROM_TE_ID                    = "UpgradedFromTE"
	SYSTEM_WARN_METRIC_NUMBER_OF_TEAMS_5          = "warn_metric_number_of_teams_5"
	SYSTEM_WARN_METRIC_NUMBER_OF_CHANNELS_50      = "warn_metric_number_of_channels_50"
	SYSTEM_WARN_METRIC_MFA                        = "warn_metric_mfa"
	SYSTEM_WARN_METRIC_EMAIL_DOMAIN               = "warn_metric_email_domain"
	SYSTEM_WARN_METRIC_NUMBER_OF_ACTIVE_USERS_100 = "warn_metric_number_of_active_users_100"
	SYSTEM_WARN_METRIC_NUMBER_OF_ACTIVE_USERS_200 = "warn_metric_number_of_active_users_200"
	SYSTEM_WARN_METRIC_NUMBER_OF_ACTIVE_USERS_300 = "warn_metric_number_of_active_users_300"
	SYSTEM_WARN_METRIC_NUMBER_OF_ACTIVE_USERS_500 = "warn_metric_number_of_active_users_500"
<<<<<<< HEAD
	AWS_METERING_REPORT_INTERVAL                  = 1
	AWS_METERING_DIMENSION_USAGE_HRS              = "UsageHrs"
=======
	SYSTEM_WARN_METRIC_NUMBER_OF_POSTS_2M         = "warn_metric_number_of_posts_2M"
	SYSTEM_WARN_METRIC_LAST_RUN_TIMESTAMP_KEY     = "LastWarnMetricRunTimestamp"
>>>>>>> f74b86ae
)

const (
	WARN_METRIC_STATUS_LIMIT_REACHED      = "true"
	WARN_METRIC_STATUS_RUNONCE            = "runonce"
	WARN_METRIC_STATUS_ACK                = "ack"
	WARN_METRIC_STATUS_STORE_PREFIX       = "warn_metric_"
	WARN_METRIC_JOB_INTERVAL              = 24 * 7
	WARN_METRIC_NUMBER_OF_ACTIVE_USERS_25 = 25
	WARN_METRIC_JOB_WAIT_TIME             = 1000 * 3600 * 24 * 7 // 7 days
)

type System struct {
	Name  string `json:"name"`
	Value string `json:"value"`
}

func (o *System) ToJson() string {
	b, _ := json.Marshal(o)
	return string(b)
}

func SystemFromJson(data io.Reader) *System {
	var o *System
	json.NewDecoder(data).Decode(&o)
	return o
}

type SystemPostActionCookieSecret struct {
	Secret []byte `json:"key,omitempty"`
}

type SystemAsymmetricSigningKey struct {
	ECDSAKey *SystemECDSAKey `json:"ecdsa_key,omitempty"`
}

type SystemECDSAKey struct {
	Curve string   `json:"curve"`
	X     *big.Int `json:"x"`
	Y     *big.Int `json:"y"`
	D     *big.Int `json:"d,omitempty"`
}

// ServerBusyState provides serialization for app.Busy.
type ServerBusyState struct {
	Busy       bool   `json:"busy"`
	Expires    int64  `json:"expires"`
	Expires_ts string `json:"expires_ts,omitempty"`
}

func (sbs *ServerBusyState) ToJson() string {
	b, _ := json.Marshal(sbs)
	return string(b)
}

func ServerBusyStateFromJson(r io.Reader) *ServerBusyState {
	var sbs *ServerBusyState
	json.NewDecoder(r).Decode(&sbs)
	return sbs
}

var WarnMetricsTable = map[string]WarnMetric{
	SYSTEM_WARN_METRIC_MFA: {
		Id:        SYSTEM_WARN_METRIC_MFA,
		Limit:     -1,
		IsBotOnly: true,
		IsRunOnce: true,
	},
	SYSTEM_WARN_METRIC_EMAIL_DOMAIN: {
		Id:        SYSTEM_WARN_METRIC_EMAIL_DOMAIN,
		Limit:     -1,
		IsBotOnly: true,
		IsRunOnce: true,
	},
	SYSTEM_WARN_METRIC_NUMBER_OF_TEAMS_5: {
		Id:        SYSTEM_WARN_METRIC_NUMBER_OF_TEAMS_5,
		Limit:     5,
		IsBotOnly: true,
		IsRunOnce: true,
	},
	SYSTEM_WARN_METRIC_NUMBER_OF_CHANNELS_50: {
		Id:        SYSTEM_WARN_METRIC_NUMBER_OF_CHANNELS_50,
		Limit:     50,
		IsBotOnly: true,
		IsRunOnce: true,
	},
	SYSTEM_WARN_METRIC_NUMBER_OF_ACTIVE_USERS_100: {
		Id:        SYSTEM_WARN_METRIC_NUMBER_OF_ACTIVE_USERS_100,
		Limit:     100,
		IsBotOnly: true,
		IsRunOnce: true,
	},
	SYSTEM_WARN_METRIC_NUMBER_OF_ACTIVE_USERS_200: {
		Id:        SYSTEM_WARN_METRIC_NUMBER_OF_ACTIVE_USERS_200,
		Limit:     200,
		IsBotOnly: true,
		IsRunOnce: true,
	},
	SYSTEM_WARN_METRIC_NUMBER_OF_ACTIVE_USERS_300: {
		Id:        SYSTEM_WARN_METRIC_NUMBER_OF_ACTIVE_USERS_300,
		Limit:     300,
		IsBotOnly: true,
		IsRunOnce: true,
	},
	SYSTEM_WARN_METRIC_NUMBER_OF_ACTIVE_USERS_500: {
		Id:        SYSTEM_WARN_METRIC_NUMBER_OF_ACTIVE_USERS_500,
		Limit:     500,
		IsBotOnly: false,
		IsRunOnce: true,
	},
	SYSTEM_WARN_METRIC_NUMBER_OF_POSTS_2M: {
		Id:        SYSTEM_WARN_METRIC_NUMBER_OF_POSTS_2M,
		Limit:     2000000,
		IsBotOnly: false,
		IsRunOnce: true,
	},
}

type WarnMetric struct {
	Id        string
	Limit     int64
	IsBotOnly bool
	IsRunOnce bool
}

type WarnMetricDisplayTexts struct {
	BotTitle          string
	BotMessageBody    string
	BotSuccessMessage string
	EmailBody         string
}
type WarnMetricStatus struct {
	Id          string `json:"id"`
	Limit       int64  `json:"limit"`
	Acked       bool   `json:"acked"`
	StoreStatus string `json:"store_status,omitempty"`
}

func (wms *WarnMetricStatus) ToJson() string {
	b, _ := json.Marshal(wms)
	return string(b)
}

func WarnMetricStatusFromJson(data io.Reader) *WarnMetricStatus {
	var o WarnMetricStatus
	if err := json.NewDecoder(data).Decode(&o); err != nil {
		return nil
	} else {
		return &o
	}
}

func MapWarnMetricStatusToJson(o map[string]*WarnMetricStatus) string {
	b, _ := json.Marshal(o)
	return string(b)
}

type SendWarnMetricAck struct {
	ForceAck bool `json:"forceAck"`
}

func (swma *SendWarnMetricAck) ToJson() string {
	b, _ := json.Marshal(swma)
	return string(b)
}

func SendWarnMetricAckFromJson(r io.Reader) *SendWarnMetricAck {
	var swma *SendWarnMetricAck
	json.NewDecoder(r).Decode(&swma)
	return swma
}<|MERGE_RESOLUTION|>--- conflicted
+++ resolved
@@ -29,13 +29,10 @@
 	SYSTEM_WARN_METRIC_NUMBER_OF_ACTIVE_USERS_200 = "warn_metric_number_of_active_users_200"
 	SYSTEM_WARN_METRIC_NUMBER_OF_ACTIVE_USERS_300 = "warn_metric_number_of_active_users_300"
 	SYSTEM_WARN_METRIC_NUMBER_OF_ACTIVE_USERS_500 = "warn_metric_number_of_active_users_500"
-<<<<<<< HEAD
+	SYSTEM_WARN_METRIC_NUMBER_OF_POSTS_2M         = "warn_metric_number_of_posts_2M"
+	SYSTEM_WARN_METRIC_LAST_RUN_TIMESTAMP_KEY     = "LastWarnMetricRunTimestamp"
 	AWS_METERING_REPORT_INTERVAL                  = 1
 	AWS_METERING_DIMENSION_USAGE_HRS              = "UsageHrs"
-=======
-	SYSTEM_WARN_METRIC_NUMBER_OF_POSTS_2M         = "warn_metric_number_of_posts_2M"
-	SYSTEM_WARN_METRIC_LAST_RUN_TIMESTAMP_KEY     = "LastWarnMetricRunTimestamp"
->>>>>>> f74b86ae
 )
 
 const (

// Copyright (c) 2015-present Mattermost, Inc. All Rights Reserved.
// See LICENSE.txt for license information.

package model

import (
	"encoding/json"
	"io"
	"math/big"
)

const (
<<<<<<< HEAD
	SYSTEM_DIAGNOSTIC_ID                          = "DiagnosticId"
	SYSTEM_RAN_UNIT_TESTS                         = "RanUnitTests"
	SYSTEM_LAST_SECURITY_TIME                     = "LastSecurityTime"
	SYSTEM_ACTIVE_LICENSE_ID                      = "ActiveLicenseId"
	SYSTEM_LAST_COMPLIANCE_TIME                   = "LastComplianceTime"
	SYSTEM_ASYMMETRIC_SIGNING_KEY                 = "AsymmetricSigningKey"
	SYSTEM_POST_ACTION_COOKIE_SECRET              = "PostActionCookieSecret"
	SYSTEM_INSTALLATION_DATE_KEY                  = "InstallationDate"
	SYSTEM_FIRST_SERVER_RUN_TIMESTAMP_KEY         = "FirstServerRunTimestamp"
	SYSTEM_WARN_METRIC_NUMBER_OF_ACTIVE_USERS_500 = "warn_metric_number_of_active_users_500"
=======
	SYSTEM_DIAGNOSTIC_ID                  = "DiagnosticId"
	SYSTEM_RAN_UNIT_TESTS                 = "RanUnitTests"
	SYSTEM_LAST_SECURITY_TIME             = "LastSecurityTime"
	SYSTEM_ACTIVE_LICENSE_ID              = "ActiveLicenseId"
	SYSTEM_LAST_COMPLIANCE_TIME           = "LastComplianceTime"
	SYSTEM_ASYMMETRIC_SIGNING_KEY         = "AsymmetricSigningKey"
	SYSTEM_POST_ACTION_COOKIE_SECRET      = "PostActionCookieSecret"
	SYSTEM_INSTALLATION_DATE_KEY          = "InstallationDate"
	SYSTEM_FIRST_SERVER_RUN_TIMESTAMP_KEY = "FirstServerRunTimestamp"
	SYSTEM_CLUSTER_ENCRYPTION_KEY         = "ClusterEncryptionKey"
>>>>>>> 3649d04d
)

const NUMBER_OF_ACTIVE_USERS_WARN_METRIC_LIMIT_500 = 500

type System struct {
	Name  string `json:"name"`
	Value string `json:"value"`
}

func (o *System) ToJson() string {
	b, _ := json.Marshal(o)
	return string(b)
}

func SystemFromJson(data io.Reader) *System {
	var o *System
	json.NewDecoder(data).Decode(&o)
	return o
}

type SystemPostActionCookieSecret struct {
	Secret []byte `json:"key,omitempty"`
}

type SystemAsymmetricSigningKey struct {
	ECDSAKey *SystemECDSAKey `json:"ecdsa_key,omitempty"`
}

type SystemECDSAKey struct {
	Curve string   `json:"curve"`
	X     *big.Int `json:"x"`
	Y     *big.Int `json:"y"`
	D     *big.Int `json:"d,omitempty"`
}

// ServerBusyState provides serialization for app.Busy.
type ServerBusyState struct {
	Busy       bool   `json:"busy"`
	Expires    int64  `json:"expires"`
	Expires_ts string `json:"expires_ts,omitempty"`
}

func (sbs *ServerBusyState) ToJson() string {
	b, _ := json.Marshal(sbs)
	return string(b)
}

func ServerBusyStateFromJson(r io.Reader) *ServerBusyState {
	var sbs *ServerBusyState
	json.NewDecoder(r).Decode(&sbs)
	return sbs
}

type WarnMetricStatus struct {
	Id    string `json:"id"`
	AaeId string `json:"aae_id"`
	Limit int64  `json:"limit,omitempty"`
}

func (wms *WarnMetricStatus) ToJson() string {
	b, _ := json.Marshal(wms)
	return string(b)
}

func WarnMetricStatusFromJson(data io.Reader) *WarnMetricStatus {
	var o WarnMetricStatus
	if err := json.NewDecoder(data).Decode(&o); err != nil {
		return nil
	} else {
		return &o
	}
}

func MapWarnMetricStatusToJson(o map[string]*WarnMetricStatus) string {
	b, _ := json.Marshal(o)
	return string(b)
}

type SendWarnMetricAck struct {
	ForceAck bool `json:"forceAck"`
}

func (swma *SendWarnMetricAck) ToJson() string {
	b, _ := json.Marshal(swma)
	return string(b)
}

func SendWarnMetricAckFromJson(r io.Reader) *SendWarnMetricAck {
	var swma *SendWarnMetricAck
	json.NewDecoder(r).Decode(&swma)
	return swma
}<|MERGE_RESOLUTION|>--- conflicted
+++ resolved
@@ -10,7 +10,6 @@
 )
 
 const (
-<<<<<<< HEAD
 	SYSTEM_DIAGNOSTIC_ID                          = "DiagnosticId"
 	SYSTEM_RAN_UNIT_TESTS                         = "RanUnitTests"
 	SYSTEM_LAST_SECURITY_TIME                     = "LastSecurityTime"
@@ -20,19 +19,8 @@
 	SYSTEM_POST_ACTION_COOKIE_SECRET              = "PostActionCookieSecret"
 	SYSTEM_INSTALLATION_DATE_KEY                  = "InstallationDate"
 	SYSTEM_FIRST_SERVER_RUN_TIMESTAMP_KEY         = "FirstServerRunTimestamp"
+	SYSTEM_CLUSTER_ENCRYPTION_KEY                 = "ClusterEncryptionKey"
 	SYSTEM_WARN_METRIC_NUMBER_OF_ACTIVE_USERS_500 = "warn_metric_number_of_active_users_500"
-=======
-	SYSTEM_DIAGNOSTIC_ID                  = "DiagnosticId"
-	SYSTEM_RAN_UNIT_TESTS                 = "RanUnitTests"
-	SYSTEM_LAST_SECURITY_TIME             = "LastSecurityTime"
-	SYSTEM_ACTIVE_LICENSE_ID              = "ActiveLicenseId"
-	SYSTEM_LAST_COMPLIANCE_TIME           = "LastComplianceTime"
-	SYSTEM_ASYMMETRIC_SIGNING_KEY         = "AsymmetricSigningKey"
-	SYSTEM_POST_ACTION_COOKIE_SECRET      = "PostActionCookieSecret"
-	SYSTEM_INSTALLATION_DATE_KEY          = "InstallationDate"
-	SYSTEM_FIRST_SERVER_RUN_TIMESTAMP_KEY = "FirstServerRunTimestamp"
-	SYSTEM_CLUSTER_ENCRYPTION_KEY         = "ClusterEncryptionKey"
->>>>>>> 3649d04d
 )
 
 const NUMBER_OF_ACTIVE_USERS_WARN_METRIC_LIMIT_500 = 500

.PHONY: build package run stop run-client run-server run-haserver stop-haserver stop-client stop-server restart restart-server restart-client restart-haserver start-docker update-docker clean-dist clean nuke check-style check-client-style check-server-style check-unit-tests test dist run-client-tests setup-run-client-tests cleanup-run-client-tests test-client build-linux build-osx build-windows package-prep package-linux package-osx package-windows internal-test-web-client vet run-server-for-web-client-tests diff-config prepackaged-plugins prepackaged-binaries test-server test-server-ee test-server-quick test-server-race test-mmctl-unit test-mmctl-e2e test-mmctl test-mmctl-coverage mmctl-build mmctl-docs new-migration migrations-extract

ROOT := $(dir $(abspath $(lastword $(MAKEFILE_LIST))))

ifeq ($(OS),Windows_NT)
	PLATFORM := Windows
else
	PLATFORM := $(shell uname)
endif

# Set an environment variable on Linux used to resolve `docker.host.internal` inconsistencies with
# docker. This can be reworked once https://github.com/docker/for-linux/issues/264 is resolved
# satisfactorily.
ifeq ($(PLATFORM),Linux)
	export IS_LINUX = -linux
else
	export IS_LINUX =
endif

# Detect M1/M2 Macs and set a flag.
ifeq ($(shell uname)/$(shell uname -m),Darwin/arm64)
  M1_MAC = true
endif

define LICENSE_HEADER
// Copyright (c) 2015-present Mattermost, Inc. All Rights Reserved.
// See LICENSE.txt for license information.

endef

IS_CI ?= false
# Build Flags
BUILD_NUMBER ?= $(BUILD_NUMBER:)
BUILD_DATE = $(shell date -u)
BUILD_HASH = $(shell git rev-parse HEAD)

<<<<<<< HEAD
=======
# treestate
GIT_TREESTATE = clean
DIFF = $(shell git diff --quiet >/dev/null 2>&1; if [ $$? -eq 1 ]; then echo "1"; fi)
ifeq ($(DIFF), 1)
    GIT_TREESTATE = dirty
endif

# Go tags
GOTAGS ?= $(GOTAGS:)

>>>>>>> 3705d7af
# Docker
export COMPOSE_PROJECT_NAME=mattermost-server

# If we don't set the build number it defaults to dev
ifeq ($(BUILD_NUMBER),)
	BUILD_DATE := n/a
	BUILD_NUMBER := dev
endif

ifeq ($(BUILD_NUMBER),dev)
	export MM_FEATUREFLAGS_GRAPHQL = true
endif

# mmctl
MM_SERVER_PATH ?= $(PWD)
MMCTL_BUILD_TAGS =
MMCTL_TESTFLAGS = -timeout 30m -race -v
MMCTL_PKG = github.com/mattermost/mattermost-server/server/v8/cmd/mmctl/commands
LDFLAGS += -X "$(MMCTL_PKG).gitCommit=$(BUILD_HASH)"
LDFLAGS += -X "$(MMCTL_PKG).gitTreeState=$(GIT_TREESTATE)"
LDFLAGS += -X "$(MMCTL_PKG).buildDate=$(BUILD_DATE)"

# Enterprise
BUILD_ENTERPRISE_DIR ?= ../../enterprise
BUILD_ENTERPRISE ?= true
BUILD_ENTERPRISE_READY = false
BUILD_TYPE_NAME = team
BUILD_HASH_ENTERPRISE = none
ifneq ($(wildcard $(BUILD_ENTERPRISE_DIR)/.),)
	MMCTL_TESTFLAGS += -ldflags '-X "$(MMCTL_PKG).EnableEnterpriseTests=true" -X "github.com/mattermost/mattermost-server/server/public/model.BuildEnterpriseReady=true"'
	MMCTL_BUILD_TAGS += enterprise

  ifeq ($(BUILD_ENTERPRISE),true)
	BUILD_ENTERPRISE_READY = true
	BUILD_TYPE_NAME = enterprise
	BUILD_HASH_ENTERPRISE = $(shell cd $(BUILD_ENTERPRISE_DIR) && git rev-parse HEAD)
  else
	BUILD_ENTERPRISE_READY = false
	BUILD_TYPE_NAME = team
  endif
else
	BUILD_ENTERPRISE_READY = false
	BUILD_TYPE_NAME = team
endif

# Webapp
BUILD_WEBAPP_DIR ?= ../webapp
BUILD_CLIENT = false
BUILD_HASH_CLIENT = independent
ifneq ($(wildcard $(BUILD_WEBAPP_DIR)/.),)
  ifeq ($(BUILD_CLIENT),true)
    BUILD_CLIENT = true
    BUILD_HASH_CLIENT = $(shell cd $(BUILD_WEBAPP_DIR) && git rev-parse HEAD)
  else
    BUILD_CLIENT = false
  endif
else
    BUILD_CLIENT = false
endif

# We need current user's UID for `run-haserver` so docker compose does not run server
# as root and mess up file permissions for devs. When running like this HOME will be blank
# and docker will add '/', so we need to set the go-build cache location or we'll get
# permission errors on build as it tries to create a cache in filesystem root.
export CURRENT_UID = $(shell id -u):$(shell id -g)
ifeq ($(HOME),/)
	export XDG_CACHE_HOME = /tmp/go-cache/
endif

# Go Flags
GOFLAGS ?= $(GOFLAGS:)
# We need to export GOBIN to allow it to be set
# for processes spawned from the Makefile
export GOBIN ?= $(PWD)/bin
GO=go
DELVE=dlv
LDFLAGS += -X "github.com/mattermost/mattermost-server/server/public/model.BuildNumber=$(BUILD_NUMBER)"
LDFLAGS += -X "github.com/mattermost/mattermost-server/server/public/model.BuildDate=$(BUILD_DATE)"
LDFLAGS += -X "github.com/mattermost/mattermost-server/server/public/model.BuildHash=$(BUILD_HASH)"
LDFLAGS += -X "github.com/mattermost/mattermost-server/server/public/model.BuildHashEnterprise=$(BUILD_HASH_ENTERPRISE)"
LDFLAGS += -X "github.com/mattermost/mattermost-server/server/public/model.BuildEnterpriseReady=$(BUILD_ENTERPRISE_READY)"

GO_MAJOR_VERSION = $(shell $(GO) version | cut -c 14- | cut -d' ' -f1 | cut -d'.' -f1)
GO_MINOR_VERSION = $(shell $(GO) version | cut -c 14- | cut -d' ' -f1 | cut -d'.' -f2)
MINIMUM_SUPPORTED_GO_MAJOR_VERSION = 1
MINIMUM_SUPPORTED_GO_MINOR_VERSION = 15
GO_VERSION_VALIDATION_ERR_MSG = Golang version is not supported, please update to at least $(MINIMUM_SUPPORTED_GO_MAJOR_VERSION).$(MINIMUM_SUPPORTED_GO_MINOR_VERSION)

# GOOS/GOARCH of the build host, used to determine whether we're cross-compiling or not
BUILDER_GOOS_GOARCH="$(shell $(GO) env GOOS)_$(shell $(GO) env GOARCH)"

PLATFORM_FILES="./cmd/mattermost"

# Output paths
DIST_ROOT=dist
DIST_PATH=$(DIST_ROOT)/mattermost
DIST_PATH_LIN_AMD64=$(DIST_ROOT)/linux_amd64/mattermost
DIST_PATH_LIN_ARM64=$(DIST_ROOT)/linux_arm64/mattermost
DIST_PATH_OSX_AMD64=$(DIST_ROOT)/osx_amd64/mattermost
DIST_PATH_OSX_ARM64=$(DIST_ROOT)/osx_arm64/mattermost
DIST_PATH_WIN=$(DIST_ROOT)/windows/mattermost

# Tests
TESTS=.

# Packages lists
TE_PACKAGES=$(shell $(GO) list ./... | grep -vE 'server/v8/playbooks|server/v8/boards|server/v8/cmd/mmctl')
BOARDS_PACKAGES=$(shell $(GO) list ./... | grep -E 'server/v8/boards')
PLAYBOOKS_PACKAGES=$(shell $(GO) list ./... | grep -E 'server/v8/playbooks')
SUITE_PACKAGES=$(shell $(GO) list ./...| grep -vE 'server/v8/cmd/mmctl')
MMCTL_PACKAGES=$(shell $(GO) list ./... | grep -E 'server/v8/cmd/mmctl')

TEMPLATES_DIR=templates

# Plugins Packages
PLUGIN_PACKAGES ?= mattermost-plugin-antivirus-v0.1.2
PLUGIN_PACKAGES += mattermost-plugin-autolink-v1.4.0
PLUGIN_PACKAGES += mattermost-plugin-aws-SNS-v1.2.0
PLUGIN_PACKAGES += mattermost-plugin-calls-v0.16.1
PLUGIN_PACKAGES += mattermost-plugin-channel-export-v1.0.0
PLUGIN_PACKAGES += mattermost-plugin-confluence-v1.3.0
PLUGIN_PACKAGES += mattermost-plugin-custom-attributes-v1.3.1
PLUGIN_PACKAGES += mattermost-plugin-github-v2.1.6
PLUGIN_PACKAGES += mattermost-plugin-gitlab-v1.6.0
PLUGIN_PACKAGES += mattermost-plugin-jenkins-v1.1.0
PLUGIN_PACKAGES += mattermost-plugin-jira-v3.2.5
PLUGIN_PACKAGES += mattermost-plugin-jitsi-v2.0.1
PLUGIN_PACKAGES += mattermost-plugin-nps-v1.3.1
PLUGIN_PACKAGES += mattermost-plugin-todo-v0.6.1
PLUGIN_PACKAGES += mattermost-plugin-welcomebot-v1.3.0
PLUGIN_PACKAGES += mattermost-plugin-zoom-v1.6.0
PLUGIN_PACKAGES += mattermost-plugin-apps-v1.2.1

# Prepares the enterprise build if exists. The IGNORE stuff is a hack to get the Makefile to execute the commands outside a target
ifeq ($(BUILD_ENTERPRISE_READY),true)
	IGNORE:=$(shell echo Enterprise build selected, preparing)
	IGNORE:=$(shell rm -f channels/imports/imports.go)
	IGNORE:=$(shell cp $(BUILD_ENTERPRISE_DIR)/imports/imports.go channels/imports/)
	IGNORE:=$(shell rm -f enterprise)
else
	IGNORE:=$(shell rm -f channels/imports/imports.go)
endif

EE_PACKAGES=$(shell $(GO) list $(BUILD_ENTERPRISE_DIR)/...)

ifeq ($(BUILD_ENTERPRISE_READY),true)
  ALL_PACKAGES=$(TE_PACKAGES) $(BOARDS_PACKAGES) $(PLAYBOOKS_PACKAGES) $(EE_PACKAGES)
else
  ALL_PACKAGES=$(TE_PACKAGES) $(BOARDS_PACKAGES) $(PLAYBOOKS_PACKAGES)
endif

all: run ## Alias for 'run'.

-include config.override.mk

# Make sure not to modify an overridden ENABLED_DOCKER_SERVICES variable
DOCKER_SERVICES_OVERRIDE=false
ifneq (,$(ENABLED_DOCKER_SERVICES))
  $(info ENABLED_DOCKER_SERVICES has been overridden)
  DOCKER_SERVICES_OVERRIDE=true
endif

include config.mk
include build/*.mk

LDFLAGS += -X "github.com/mattermost/mattermost-server/server/public/model.MockCWS=$(MM_ENABLE_CWS_MOCK)"

RUN_IN_BACKGROUND ?=
ifeq ($(RUN_SERVER_IN_BACKGROUND),true)
	RUN_IN_BACKGROUND := &
endif

DOCKER_COMPOSE_OVERRIDE=
ifneq ("$(wildcard ./docker-compose.override.yaml)","")
  DOCKER_COMPOSE_OVERRIDE=-f docker-compose.override.yaml
endif

ifeq ($(M1_MAC),true)
  $(info M1 detected, applying elasticsearch override)
  DOCKER_COMPOSE_OVERRIDE := -f docker-compose.makefile.m1.yml $(DOCKER_COMPOSE_OVERRIDE)
endif

ifneq ($(DOCKER_SERVICES_OVERRIDE),true)
  ifeq (,$(findstring minio,$(ENABLED_DOCKER_SERVICES)))
    TEMP_DOCKER_SERVICES:=$(TEMP_DOCKER_SERVICES) minio
  endif
  ifeq ($(BUILD_ENTERPRISE_READY),true)
    ifeq (,$(findstring openldap,$(ENABLED_DOCKER_SERVICES)))
      TEMP_DOCKER_SERVICES:=$(TEMP_DOCKER_SERVICES) openldap
    endif
    ifeq (,$(findstring elasticsearch,$(ENABLED_DOCKER_SERVICES)))
      TEMP_DOCKER_SERVICES:=$(TEMP_DOCKER_SERVICES) elasticsearch
	endif
  endif
  ENABLED_DOCKER_SERVICES:=$(ENABLED_DOCKER_SERVICES) $(TEMP_DOCKER_SERVICES)
endif

start-docker: ## Starts the docker containers for local development.
ifneq ($(IS_CI),false)
	@echo CI Build: skipping docker start
else ifeq ($(MM_NO_DOCKER),true)
	@echo No Docker Enabled: skipping docker start
else
	@echo Starting docker containers

	docker-compose rm start_dependencies
	$(GO) run ./build/docker-compose-generator/main.go $(ENABLED_DOCKER_SERVICES) | docker-compose -f docker-compose.makefile.yml -f /dev/stdin $(DOCKER_COMPOSE_OVERRIDE) run -T --rm start_dependencies
  ifneq (,$(findstring openldap,$(ENABLED_DOCKER_SERVICES)))
	cat tests/${LDAP_DATA}-data.ldif | docker-compose -f docker-compose.makefile.yml $(DOCKER_COMPOSE_OVERRIDE) exec -T openldap bash -c 'ldapadd -x -D "cn=admin,dc=mm,dc=test,dc=com" -w mostest || true';
  endif
  ifneq (,$(findstring mysql-read-replica,$(ENABLED_DOCKER_SERVICES)))
	./scripts/replica-mysql-config.sh
  endif
endif

update-docker: stop-docker ## Updates the docker containers for local development.
	@echo Updating docker containers

	$(GO) run ./build/docker-compose-generator/main.go $(ENABLED_DOCKER_SERVICES) | docker-compose -f docker-compose.makefile.yml -f /dev/stdin $(DOCKER_COMPOSE_OVERRIDE) up --no-start

run-haserver:
ifeq ($(BUILD_ENTERPRISE_READY),true)
	@echo Starting mattermost in an HA topology '(3 node cluster)'

	docker-compose -f docker-compose.yaml $(DOCKER_COMPOSE_OVERRIDE) up --remove-orphans haproxy
endif

stop-haserver:
	@echo Stopping docker containers for HA topology
	docker-compose stop

stop-docker: ## Stops the docker containers for local development.
ifeq ($(MM_NO_DOCKER),true)
	@echo No Docker Enabled: skipping docker stop
else
	@echo Stopping docker containers

	docker-compose stop
endif

clean-docker: ## Deletes the docker containers for local development.
ifeq ($(MM_NO_DOCKER),true)
	@echo No Docker Enabled: skipping docker clean
else
	@echo Removing docker containers

	docker-compose down -v
	docker-compose rm -v
endif

plugin-checker:
	$(GO) run $(GOFLAGS) ./public/plugin/checker

prepackaged-plugins: ## Populate the prepackaged-plugins directory
	@echo Downloading prepackaged plugins
	mkdir -p prepackaged_plugins
	@cd prepackaged_plugins && for plugin_package in $(PLUGIN_PACKAGES) ; do \
		curl -f -O -L https://plugins-store.test.mattermost.com/release/$$plugin_package.tar.gz; \
		curl -f -O -L https://plugins-store.test.mattermost.com/release/$$plugin_package.tar.gz.sig; \
	done

prepackaged-binaries: ## Populate the prepackaged-binaries to the bin directory
ifeq ($(shell test -f bin/mmctl && printf "yes"),yes)
	@echo "MMCTL already exists in bin/mmctl, not compiling."
else
	$(MAKE) mmctl-build
endif

golangci-lint: ## Run golangci-lint on codebase
	$(GO) install github.com/golangci/golangci-lint/cmd/golangci-lint@v1.52.2

	@echo Running golangci-lint
	$(GOBIN)/golangci-lint run ./...
	$(GOBIN)/golangci-lint run ./public/...
ifeq ($(BUILD_ENTERPRISE_READY),true)
  ifneq ($(MM_NO_ENTERPRISE_LINT),true)
		$(GOBIN)/golangci-lint run $(BUILD_ENTERPRISE_DIR)/...
  endif
endif

app-layers: ## Extract interface from App struct
	$(GO) install github.com/reflog/struct2interface@v0.6.1
	$(GOBIN)/struct2interface -f "channels/app" -o "channels/app/app_iface.go" -p "app" -s "App" -i "AppIface" -t ./channels/app/layer_generators/app_iface.go.tmpl
	$(GO) run ./channels/app/layer_generators -in ./channels/app/app_iface.go -out ./channels/app/opentracing/opentracing_layer.go -template ./channels/app/layer_generators/opentracing_layer.go.tmpl

boards-gen: ## Run generators for Boards
	$(GO) install github.com/golang/mock/mockgen@v1.6.0
	cd boards && $(GO) generate ./...

i18n-extract: ## Extract strings for translation from the source code
	$(GO) install github.com/mattermost/mattermost-utilities/mmgotool@mono-repo
	$(GOBIN)/mmgotool i18n extract --portal-dir=""

i18n-check: ## Exit on empty translation strings and translation source strings
	$(GO) install github.com/mattermost/mattermost-utilities/mmgotool@mono-repo
	$(GOBIN)/mmgotool i18n clean-empty --portal-dir="" --check
	$(GOBIN)/mmgotool i18n check-empty-src --portal-dir=""

store-mocks: ## Creates mock files.
	$(GO) install github.com/vektra/mockery/v2/...@v2.23.2
	$(GOBIN)/mockery --dir channels/store --name ".*Store" --output channels/store/storetest/mocks --note 'Regenerate this file using `make store-mocks`.'

telemetry-mocks: ## Creates mock files.
	$(GO) install github.com/vektra/mockery/v2/...@v2.23.2
	$(GOBIN)/mockery --dir platform/services/telemetry --all --output platform/services/telemetry/mocks --note 'Regenerate this file using `make telemetry-mocks`.'

store-layers: ## Generate layers for the store
	$(GO) generate $(GOFLAGS) ./channels/store

generate-worktemplates: ## Generate work templates
	$(GO) generate $(GOFLAGS) ./channels/app/worktemplates

new-migration: ## Creates a new migration. Run with make new-migration name=<>
	$(GO) install github.com/mattermost/morph/cmd/morph@master
	@echo "Generating new migration for mysql"
	$(GOBIN)/morph generate $(name) --driver mysql --dir channels/db/migrations --sequence

	@echo "Generating new migration for postgres"
	$(GOBIN)/morph generate $(name) --driver postgres --dir channels/db/migrations --sequence

filestore-mocks: ## Creates mock files.
	$(GO) install github.com/vektra/mockery/v2/...@v2.23.2
	$(GOBIN)/mockery --dir platform/shared/filestore --all --output platform/shared/filestore/mocks --note 'Regenerate this file using `make filestore-mocks`.'

ldap-mocks: ## Creates mock files for ldap.
	$(GO) install github.com/vektra/mockery/v2/...@v2.23.2
	$(GOBIN)/mockery --dir $(BUILD_ENTERPRISE_DIR)/ldap --all --output $(BUILD_ENTERPRISE_DIR)/ldap/mocks --note 'Regenerate this file using `make ldap-mocks`.'

plugin-mocks: ## Creates mock files for plugins.
	$(GO) install github.com/vektra/mockery/v2/...@v2.23.2
	$(GOBIN)/mockery --dir ./public/plugin --name API --output ./public/plugin/plugintest --outpkg plugintest --case underscore --note 'Regenerate this file using `make plugin-mocks`.'
	$(GOBIN)/mockery --dir ./public/plugin --name Hooks --output ./public/plugin/plugintest --outpkg plugintest --case underscore --note 'Regenerate this file using `make plugin-mocks`.'
	$(GOBIN)/mockery --dir ./public/plugin --name Driver --output ./public/plugin/plugintest --outpkg plugintest --case underscore --note 'Regenerate this file using `make plugin-mocks`.'

einterfaces-mocks: ## Creates mock files for einterfaces.
	$(GO) install github.com/vektra/mockery/v2/...@v2.23.2
	$(GOBIN)/mockery --dir channels/einterfaces --all --output channels/einterfaces/mocks --note 'Regenerate this file using `make einterfaces-mocks`.'

searchengine-mocks: ## Creates mock files for searchengines.
	$(GO) install github.com/vektra/mockery/v2/...@v2.23.2
	$(GOBIN)/mockery --dir platform/services/searchengine --all --output platform/services/searchengine/mocks --note 'Regenerate this file using `make searchengine-mocks`.'

sharedchannel-mocks: ## Creates mock files for shared channels.
	$(GO) install github.com/vektra/mockery/v2/...@v2.23.2
	$(GOBIN)/mockery --dir=./platform/services/sharedchannel --name=ServerIface --output=./platform/services/sharedchannel --inpackage --outpkg=sharedchannel --testonly --note 'Regenerate this file using `make sharedchannel-mocks`.'
	$(GOBIN)/mockery --dir=./platform/services/sharedchannel --name=AppIface --output=./platform/services/sharedchannel --inpackage --outpkg=sharedchannel --testonly --note 'Regenerate this file using `make sharedchannel-mocks`.'

misc-mocks: ## Creates mocks for misc interfaces.
	$(GO) install github.com/vektra/mockery/v2/...@v2.23.2
	$(GOBIN)/mockery --dir channels/utils --name LicenseValidatorIface --output channels/utils/mocks --note 'Regenerate this file using `make misc-mocks`.'
	$(GOBIN)/mockery --dir channels/app --name WorkTemplateExecutor --output channels/app/mocks --note 'Regenerate this file using `make misc-mocks`.'

email-mocks: ## Creates mocks for misc interfaces.
	$(GO) install github.com/vektra/mockery/v2/...@v2.23.2
	$(GOBIN)/mockery --dir channels/app/email --name ServiceInterface --output channels/app/email/mocks --note 'Regenerate this file using `make email-mocks`.'

platform-mocks: ## Creates mocks for platform interfaces.
	$(GO) install github.com/vektra/mockery/v2/...@v2.14.0
	$(GOBIN)/mockery --dir channels/app/platform --name SuiteIFace --output channels/app/platform/mocks --note 'Regenerate this file using `make platform-mocks`.'

mmctl-mocks: ## Creates mocks for mmctl
	$(GO) install github.com/golang/mock/mockgen@v1.6.0
	$(GOBIN)/mockgen -destination=cmd/mmctl/mocks/client_mock.go -copyright_file=cmd/mmctl/mocks/copyright.txt -package=mocks github.com/mattermost/mattermost-server/server/v8/cmd/mmctl/client Client

pluginapi: ## Generates api and hooks glue code for plugins
	$(GO) generate $(GOFLAGS) ./public/plugin

mocks: store-mocks telemetry-mocks filestore-mocks ldap-mocks plugin-mocks einterfaces-mocks searchengine-mocks sharedchannel-mocks misc-mocks email-mocks platform-mocks mmctl-mocks

layers: app-layers store-layers pluginapi boards-gen

generated: mocks layers

check-prereqs: ## Checks prerequisite software status.
	./scripts/prereq-check.sh

check-prereqs-enterprise: setup-go-work ## Checks prerequisite software status for enterprise.
ifeq ($(BUILD_ENTERPRISE_READY),true)
	./scripts/prereq-check-enterprise.sh
endif

setup-go-work: export BUILD_ENTERPRISE_READY := $(BUILD_ENTERPRISE_READY)
setup-go-work: ## Sets up your go.work file
ifneq ($(IGNORE_GO_WORK_IF_EXISTS),true)
	@echo "Creating a go.work file"
	rm -f go.work
	go work init
	go work use .
	go work use ./public
ifeq ($(BUILD_ENTERPRISE_READY),true)
	go work use ../../enterprise
endif
endif

check-style: plugin-checker vet golangci-lint ## Runs style/lint checks


do-cover-file: ## Creates the test coverage report file.
	@echo "mode: count" > cover.out

go-junit-report:
	$(GO) install github.com/jstemmer/go-junit-report@v1.0.0

test-compile: ## Compile tests.
	@echo COMPILE TESTS

	for package in $(SUITE_PACKAGES) $(EE_PACKAGES); do \
		$(GO) test $(GOFLAGS) -c $$package; \
	done

modules-tidy:
	@if [ -f "channels/imports/imports.go" ]; then \
		mv channels/imports/imports.go channels/imports/imports.go.orig; \
	fi;
	-$(GO) mod tidy
	-cd public && $(GO) mod tidy
	@if [ -f "channels/imports/imports.go.orig" ]; then \
		mv channels/imports/imports.go.orig channels/imports/imports.go; \
	fi;

test-server-pre: check-prereqs-enterprise start-docker go-junit-report do-cover-file ## Runs tests.
ifeq ($(BUILD_ENTERPRISE_READY),true)
	@echo Running all tests
else
	@echo Running only TE tests
endif

test-server-race: test-server-pre
	./scripts/test.sh "$(GO)" "-race $(GOFLAGS)" "$(TE_PACKAGES) $(EE_PACKAGES)" "$(TESTS)" "$(TESTFLAGS)" "$(GOBIN)" "90m" "atomic"
	./scripts/test.sh "$(GO)" "-race $(GOFLAGS)" "$(BOARDS_PACKAGES)" "$(TESTS)" "$(TESTFLAGS)" "$(GOBIN)" "90m" "atomic"
	./scripts/test.sh "$(GO)" "-race $(GOFLAGS)" "$(PLAYBOOKS_PACKAGES)" "$(TESTS)" "$(TESTFLAGS)" "$(GOBIN)" "90m" "atomic"
ifneq ($(IS_CI),true)
  ifneq ($(MM_NO_DOCKER),true)
    ifneq ($(TEMP_DOCKER_SERVICES),)
	  @echo Stopping temporary docker services
	  docker-compose stop $(TEMP_DOCKER_SERVICES)
    endif
  endif
endif

test-server: test-server-pre
	./scripts/test.sh "$(GO)" "$(GOFLAGS)" "$(SUITE_PACKAGES) $(EE_PACKAGES)" "$(TESTS)" "$(TESTFLAGS)" "$(GOBIN)" "90m" "count"
ifneq ($(IS_CI),true)
  ifneq ($(MM_NO_DOCKER),true)
    ifneq ($(TEMP_DOCKER_SERVICES),)
	  @echo Stopping temporary docker services
	  docker-compose stop $(TEMP_DOCKER_SERVICES)
    endif
  endif
endif

test-server-ee: check-prereqs-enterprise start-docker go-junit-report do-cover-file ## Runs EE tests.
	@echo Running only EE tests
	./scripts/test.sh "$(GO)" "$(GOFLAGS)" "$(EE_PACKAGES)" "$(TESTS)" "$(TESTFLAGS)" "$(GOBIN)" "20m" "count"

test-server-quick: check-prereqs-enterprise ## Runs only quick tests.
ifeq ($(BUILD_ENTERPRISE_READY),true)
	@echo Running all tests
	$(GO) test $(GOFLAGS) -short $(SUITE_PACKAGES) $(EE_PACKAGES)
else
	@echo Running only TE tests
	$(GO) test $(GOFLAGS) -short $(SUITE_PACKAGES)
endif

internal-test-web-client: ## Runs web client tests.
	$(GO) run $(GOFLAGS) $(PLATFORM_FILES) test web_client_tests

run-server-for-web-client-tests: ## Tests the server for web client.
	$(GO) run $(GOFLAGS) $(PLATFORM_FILES) test web_client_tests_server

test-client: ## Test client app.
	@echo Running client tests

	cd $(BUILD_WEBAPP_DIR) && $(MAKE) test

test: test-server test-client ## Runs all checks and tests below (except race detection and postgres).

cover: ## Runs the golang coverage tool. You must run the unit tests first.
	@echo Opening coverage info in browser. If this failed run make test first

	$(GO) tool cover -html=cover.out
	$(GO) tool cover -html=ecover.out

test-data: run-server inject-test-data ## start a local instance and add test data to it.

inject-test-data: # add test data to the local instance.
	@if ! ./scripts/wait-for-system-start.sh; then \
		make stop; \
	fi

	@echo ServiceSettings.EnableLocalMode must be set to true.

	bin/mmctl config set TeamSettings.MaxUsersPerTeam 100 --local
	bin/mmctl sampledata -u 60 --local

	@echo You may need to restart the Mattermost server before using the following
	@echo ========================================================================
	@echo Login with a system admin account username=sysadmin password=Sys@dmin-sample1
	@echo Login with a regular account username=user-1 password=SampleUs@r-1
	@echo ========================================================================

test-mmctl-unit:
	@echo Running mmctl unit tests
	$(GO) test $(MMCTL_TESTFLAGS) -tags 'unit $(MMCTL_BUILD_TAGS)' $(MMCTL_PACKAGES)

test-mmctl-e2e: start-docker
	@echo Running mmctl e2e tests
	MM_SERVER_PATH=$(MM_SERVER_PATH) $(GO) test $(MMCTL_TESTFLAGS) -tags 'e2e $(MMCTL_BUILD_TAGS)' $(MMCTL_PACKAGES)

test-mmctl: start-docker
	@echo Running all mmctl tests
	MM_SERVER_PATH=$(MM_SERVER_PATH) $(GO) test $(MMCTL_TESTFLAGS) -tags 'unit e2e $(MMCTL_BUILD_TAGS)' $(MMCTL_PACKAGES)

test-mmctl-coverage: start-docker
	@echo Running all mmctl tests with coverage
	MM_SERVER_PATH=$(MM_SERVER_PATH) $(GO) test $(MMCTL_TESTFLAGS) -tags 'unit e2e $(MMCTL_BUILD_TAGS)' -coverprofile=mmctlcover.out $(MMCTL_PACKAGES)
	$(GO) tool cover -html=mmctlcover.out

validate-go-version: ## Validates the installed version of go against Mattermost's minimum requirement.
	@if [ $(GO_MAJOR_VERSION) -gt $(MINIMUM_SUPPORTED_GO_MAJOR_VERSION) ]; then \
		exit 0 ;\
	elif [ $(GO_MAJOR_VERSION) -lt $(MINIMUM_SUPPORTED_GO_MAJOR_VERSION) ]; then \
		echo '$(GO_VERSION_VALIDATION_ERR_MSG)';\
		exit 1; \
	elif [ $(GO_MINOR_VERSION) -lt $(MINIMUM_SUPPORTED_GO_MINOR_VERSION) ] ; then \
		echo '$(GO_VERSION_VALIDATION_ERR_MSG)';\
		exit 1; \
	fi

build-templates: ## Compile all mjml email templates
	cd $(TEMPLATES_DIR) && $(MAKE) build

run-server: setup-go-work prepackaged-binaries validate-go-version start-docker client ## Starts the server.
	@echo Running mattermost for development

	mkdir -p $(BUILD_WEBAPP_DIR)/channels/dist/files
	$(GO) run $(GOFLAGS) -ldflags '$(LDFLAGS)' $(PLATFORM_FILES) $(RUN_IN_BACKGROUND)

debug-server: start-docker ## Compile and start server using delve.
	mkdir -p $(BUILD_WEBAPP_DIR)/channels/dist/files
	$(DELVE) debug $(PLATFORM_FILES) --build-flags="-ldflags '\
		-X github.com/mattermost/mattermost-server/server/public/model.BuildNumber=$(BUILD_NUMBER)\
		-X \"github.com/mattermost/mattermost-server/server/public/model.BuildDate=$(BUILD_DATE)\"\
		-X github.com/mattermost/mattermost-server/server/public/model.BuildHash=$(BUILD_HASH)\
		-X github.com/mattermost/mattermost-server/server/public/model.BuildHashEnterprise=$(BUILD_HASH_ENTERPRISE)\
		-X github.com/mattermost/mattermost-server/server/public/model.BuildEnterpriseReady=$(BUILD_ENTERPRISE_READY)'"

debug-server-headless: start-docker ## Debug server from within an IDE like VSCode or IntelliJ.
	mkdir -p $(BUILD_WEBAPP_DIR)/channels/dist/files
	$(DELVE) debug --headless --listen=:2345 --api-version=2 --accept-multiclient $(PLATFORM_FILES) --build-flags="-ldflags '\
		-X github.com/mattermost/mattermost-server/server/public/model.BuildNumber=$(BUILD_NUMBER)\
		-X \"github.com/mattermost/mattermost-server/server/public/model.BuildDate=$(BUILD_DATE)\"\
		-X github.com/mattermost/mattermost-server/server/public/model.BuildHash=$(BUILD_HASH)\
		-X github.com/mattermost/mattermost-server/server/public/model.BuildHashEnterprise=$(BUILD_HASH_ENTERPRISE)\
		-X github.com/mattermost/mattermost-server/server/public/model.BuildEnterpriseReady=$(BUILD_ENTERPRISE_READY)'"

run-cli: start-docker ## Runs CLI.
	@echo Running mattermost for development
	@echo Example should be like 'make ARGS="-version" run-cli'

	$(GO) run $(GOFLAGS) -ldflags '$(LDFLAGS)' $(PLATFORM_FILES) ${ARGS}

run-client: client ## Runs the webapp.
	@echo Running mattermost client for development

	cd $(BUILD_WEBAPP_DIR) && $(MAKE) run

client: ## Sets up a symlink to the compiled files generated by the web app
	@echo Setting up symlink to client directory
	ln -nfs $(BUILD_WEBAPP_DIR)/channels/dist client

run-client-fullmap: client ## Legacy alias to run-client
	@echo Running mattermost client for development

	cd $(BUILD_WEBAPP_DIR) && $(MAKE) run

run: check-prereqs run-server run-client ## Runs the server and webapp.

run-fullmap: run-server run-client ## Legacy alias to run

stop-server: ## Stops the server.
	@echo Stopping mattermost

ifeq ($(BUILDER_GOOS_GOARCH),"windows_amd64")
	wmic process where "Caption='go.exe' and CommandLine like '%go.exe run%'" call terminate
	wmic process where "Caption='mattermost.exe' and CommandLine like '%go-build%'" call terminate
else
	@for PID in $$(ps -ef | grep "[g]o run" | grep "mattermost" | awk '{ print $$2 }'); do \
		echo stopping go $$PID; \
		kill $$PID; \
	done
	@for PID in $$(ps -ef | grep "[g]o-build" | grep "mattermost" | awk '{ print $$2 }'); do \
		echo stopping mattermost $$PID; \
		kill $$PID; \
	done
endif

stop-client: ## Stops the webapp.
	@echo Stopping mattermost client

	cd $(BUILD_WEBAPP_DIR) && $(MAKE) stop

stop: stop-server stop-client stop-docker ## Stops server, client and the docker compose.

restart: restart-server restart-client ## Restarts the server and webapp.

restart-server: | stop-server run-server ## Restarts the mattermost server to pick up development change.

restart-haserver:
	@echo Restarting mattermost in an HA topology

	docker-compose restart follower2
	docker-compose restart follower
	docker-compose restart leader
	docker-compose restart haproxy

restart-client: | stop-client run-client ## Restarts the webapp.

run-job-server: ## Runs the background job server.
	@echo Running job server for development
	$(GO) run $(GOFLAGS) -ldflags '$(LDFLAGS)' $(PLATFORM_FILES) jobserver &

config-ldap: ## Configures LDAP.
	@echo Setting up configuration for local LDAP

	@sed -i'' -e 's|"LdapServer": ".*"|"LdapServer": "localhost"|g' config/config.json
	@sed -i'' -e 's|"BaseDN": ".*"|"BaseDN": "dc=mm,dc=test,dc=com"|g' config/config.json
	@sed -i'' -e 's|"BindUsername": ".*"|"BindUsername": "cn=admin,dc=mm,dc=test,dc=com"|g' config/config.json
	@sed -i'' -e 's|"BindPassword": ".*"|"BindPassword": "mostest"|g' config/config.json
	@sed -i'' -e 's|"FirstNameAttribute": ".*"|"FirstNameAttribute": "cn"|g' config/config.json
	@sed -i'' -e 's|"LastNameAttribute": ".*"|"LastNameAttribute": "sn"|g' config/config.json
	@sed -i'' -e 's|"NicknameAttribute": ".*"|"NicknameAttribute": "cn"|g' config/config.json
	@sed -i'' -e 's|"EmailAttribute": ".*"|"EmailAttribute": "mail"|g' config/config.json
	@sed -i'' -e 's|"UsernameAttribute": ".*"|"UsernameAttribute": "uid"|g' config/config.json
	@sed -i'' -e 's|"IdAttribute": ".*"|"IdAttribute": "uid"|g' config/config.json
	@sed -i'' -e 's|"LoginIdAttribute": ".*"|"LoginIdAttribute": "uid"|g' config/config.json
	@sed -i'' -e 's|"GroupDisplayNameAttribute": ".*"|"GroupDisplayNameAttribute": "cn"|g' config/config.json
	@sed -i'' -e 's|"GroupIdAttribute": ".*"|"GroupIdAttribute": "entryUUID"|g' config/config.json

config-reset: ## Resets the config/config.json file to the default.
	@echo Resetting configuration to default
	rm -f config/config.json
	OUTPUT_CONFIG=$(PWD)/config/config.json $(GO) $(GOFLAGS) run ./scripts/config_generator

diff-config: ## Compares default configuration between two mattermost versions
	@./scripts/diff-config.sh

clean: stop-docker ## Clean up everything except persistent server data.
	@echo Cleaning

	rm -Rf $(DIST_ROOT)
	$(GO) clean $(GOFLAGS) -i ./...

	cd $(BUILD_WEBAPP_DIR) && $(MAKE) clean

	find . -type d -name data | xargs rm -rf
	rm -rf logs

	rm -f mattermost.log
	rm -f mattermost.log.jsonl
	rm -f npm-debug.log
	rm -f .prepare-go
	rm -f enterprise
	rm -f cover.out
	rm -f ecover.out
	rm -f *.out
	rm -f *.test
	rm -f channels/imports/imports.go
	rm -f cmd/mattermost/cprofile*.out

nuke: clean clean-docker ## Clean plus removes persistent server data.
	@echo BOOM

	rm -rf data
	rm -f go.work go.work.sum

setup-mac: ## Adds macOS hosts entries for Docker.
	echo $$(boot2docker ip 2> /dev/null) dockerhost | sudo tee -a /etc/hosts

update-dependencies: ## Uses go get -u to update all the dependencies while holding back any that require it.
	@echo Updating Dependencies

ifeq ($(BUILD_ENTERPRISE_READY),true)
	@echo Enterprise repository detected, temporarily removing imports.go
	rm -f channels/imports/imports.go
endif

	# Update all dependencies (does not update across major versions)
	$(GO) get -u ./...

	# Tidy up
	$(GO) mod tidy

ifeq ($(BUILD_ENTERPRISE_READY),true)
	cp $(BUILD_ENTERPRISE_DIR)/imports/imports.go channels/imports/
endif

vet: ## Run mattermost go vet specific checks
	$(GO) install github.com/mattermost/mattermost-govet/v2@new
	@VET_CMD="-license -structuredLogging -inconsistentReceiverName -inconsistentReceiverName.ignore=session_serial_gen.go,team_member_serial_gen.go,user_serial_gen.go -emptyStrCmp -tFatal -configtelemetry -errorAssertions"; \
	if ! [ -z "${MM_VET_OPENSPEC_PATH}" ] && [ -f "${MM_VET_OPENSPEC_PATH}" ]; then \
		VET_CMD="$$VET_CMD -openApiSync -openApiSync.spec=$$MM_VET_OPENSPEC_PATH"; \
	else \
		echo "MM_VET_OPENSPEC_PATH not set or spec yaml path in it is incorrect. Skipping API check"; \
	fi; \
	$(GO) vet -vettool=$(GOBIN)/mattermost-govet $$VET_CMD ./...
ifeq ($(BUILD_ENTERPRISE_READY),true)
  ifneq ($(MM_NO_ENTERPRISE_LINT),true)
	$(GO) vet -vettool=$(GOBIN)/mattermost-govet -enterpriseLicense -structuredLogging -tFatal $(BUILD_ENTERPRISE_DIR)/...
  endif
endif

gen-serialized:	export LICENSE_HEADER:=$(LICENSE_HEADER)
gen-serialized: ## Generates serialization methods for hot structs
	# This tool only works at a file level, not at a package level.
	# There will be some warnings about "unresolved identifiers",
	# but that is because of the above problem. Since we are generating
	# methods for all the relevant files at a package level, all
	# identifiers will be resolved. An alternative to remove the warnings
	# would be to temporarily move all the structs to the same file,
	# but that involves a lot of manual work.
	$(GO) install github.com/tinylib/msgp@v1.1.6
	$(GOBIN)/msgp -file=./public/model/session.go -tests=false -o=./public/model/session_serial_gen.go
	@echo "$$LICENSE_HEADER" > tmp.go
	@cat ./public/model/session_serial_gen.go >> tmp.go
	@mv tmp.go ./public/model/session_serial_gen.go
	$(GOBIN)/msgp -file=./public/model/user.go -tests=false -o=./public/model/user_serial_gen.go
	@echo "$$LICENSE_HEADER" > tmp.go
	@cat ./public/model/user_serial_gen.go >> tmp.go
	@mv tmp.go ./public/model/user_serial_gen.go
	$(GOBIN)/msgp -file=./public/model/team_member.go -tests=false -o=./public/model/team_member_serial_gen.go
	@echo "$$LICENSE_HEADER" > tmp.go
	@cat ./public/model/team_member_serial_gen.go >> tmp.go
	@mv tmp.go ./public/model/team_member_serial_gen.go

todo: ## Display TODO and FIXME items in the source code.
	@! ag --ignore Makefile --ignore-dir runtime '(TODO|XXX|FIXME|"FIX ME")[: ]+'
ifeq ($(BUILD_ENTERPRISE_READY),true)
	@! ag --ignore Makefile --ignore-dir runtime '(TODO|XXX|FIXME|"FIX ME")[: ]+' $(BUILD_ENTERPRISE_DIR)/
endif

mmctl-build: ## Compiles and generates the mmctl binary
	go build -trimpath -ldflags '$(LDFLAGS)' -o $(GOBIN) ./cmd/mmctl

mmctl-docs: ## Generate the mmctl docs
	rm -rf ./cmd/mmctl/docs
	cd ./cmd/mmctl && go run mmctl.go docs

## Help documentation à la https://marmelab.com/blog/2016/02/29/auto-documented-makefile.html
help:
	@grep -E '^[0-9a-zA-Z_-]+:.*?## .*$$' ./Makefile | sort | awk 'BEGIN {FS = ":.*?## "}; {printf "\033[36m%-30s\033[0m %s\n", $$1, $$2}'
	@echo
	@echo You can modify the default settings for this Makefile creating a file config.mk based on the default-config.mk
	@echo

migrations-extract:
	@echo Listing migration files
	@echo "# Autogenerated file to synchronize migrations sequence in the PR workflow, please do not edit.\n#" > channels/db/migrations/migrations.list
	find channels/db/migrations -maxdepth 2 -mindepth 2 | sort >> channels/db/migrations/migrations.list<|MERGE_RESOLUTION|>--- conflicted
+++ resolved
@@ -34,8 +34,6 @@
 BUILD_DATE = $(shell date -u)
 BUILD_HASH = $(shell git rev-parse HEAD)
 
-<<<<<<< HEAD
-=======
 # treestate
 GIT_TREESTATE = clean
 DIFF = $(shell git diff --quiet >/dev/null 2>&1; if [ $$? -eq 1 ]; then echo "1"; fi)
@@ -43,10 +41,6 @@
     GIT_TREESTATE = dirty
 endif
 
-# Go tags
-GOTAGS ?= $(GOTAGS:)
-
->>>>>>> 3705d7af
 # Docker
 export COMPOSE_PROJECT_NAME=mattermost-server
 

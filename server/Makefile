--- conflicted
+++ resolved
@@ -151,15 +151,11 @@
 TESTS=.
 
 # Packages lists
-<<<<<<< HEAD
-SUITE_PACKAGES=$(shell $(GO) list ./... | grep -vE 'v8/cmd/mmctl')
-MMCTL_PACKAGES=$(shell $(GO) list ./... | grep -E 'v8/cmd/mmctl')
-=======
-TE_PACKAGES=$(shell $(GO) list ./... | grep -vE 'server/v8/playbooks|server/v8/boards')
+TE_PACKAGES=$(shell $(GO) list ./... | grep -vE 'server/v8/playbooks|server/v8/boards|server/v8/cmd/mmctl')
 BOARDS_PACKAGES=$(shell $(GO) list ./... | grep -E 'server/v8/boards')
 PLAYBOOKS_PACKAGES=$(shell $(GO) list ./... | grep -E 'server/v8/playbooks')
-SUITE_PACKAGES=$(shell $(GO) list ./...)
->>>>>>> 0818bf44
+SUITE_PACKAGES=$(shell $(GO) list ./...| grep -vE 'server/v8/cmd/mmctl')
+MMCTL_PACKAGES=$(shell $(GO) list ./... | grep -E 'server/v8/cmd/mmctl')
 
 TEMPLATES_DIR=templates
 

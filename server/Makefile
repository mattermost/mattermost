--- conflicted
+++ resolved
@@ -85,14 +85,6 @@
 else
     BUILD_CLIENT = false
 endif
-
-# Boards
-<<<<<<< HEAD
-BUILD_BOARDS = true
-BUILD_HASH_BOARDS = $(BUILD_HASH)
-=======
-export MM_FEATUREFLAGS_BoardsProduct=true
->>>>>>> 64051134
 
 # We need current user's UID for `run-haserver` so docker compose does not run server
 # as root and mess up file permissions for devs. When running like this HOME will be blank

// Copyright (c) 2015-present Mattermost, Inc. All Rights Reserved.
// See LICENSE.txt for license information.

package filestore

import (
	"bytes"
	"context"
	"crypto/tls"
	"io"
	"net/http"
	"net/url"
	"os"
	"path/filepath"
	"strings"
	"time"

	s3 "github.com/minio/minio-go/v7"
	"github.com/minio/minio-go/v7/pkg/credentials"
	"github.com/minio/minio-go/v7/pkg/encrypt"
	"github.com/minio/minio-go/v7/pkg/s3utils"
	"github.com/pkg/errors"

	"github.com/mattermost/mattermost/server/public/shared/mlog"
)

// S3FileBackend contains all necessary information to communicate with
// an AWS S3 compatible API backend.
type S3FileBackend struct {
	endpoint       string
	accessKey      string
	secretKey      string
	secure         bool
	signV2         bool
	region         string
	bucket         string
	pathPrefix     string
	encrypt        bool
	trace          bool
	client         *s3.Client
	skipVerify     bool
	timeout        time.Duration
	presignExpires time.Duration
	isCloud        bool // field to indicate whether this is running under Mattermost cloud or not.
}

type S3FileBackendAuthError struct {
	DetailedError string
}

// S3FileBackendNoBucketError is returned when testing a connection and no S3 bucket is found
type S3FileBackendNoBucketError struct{}

const (
	// This is not exported by minio. See: https://github.com/minio/minio-go/issues/1339
	bucketNotFound = "NoSuchBucket"
)

var (
	imageExtensions = map[string]bool{".jpg": true, ".jpeg": true, ".gif": true, ".bmp": true, ".png": true, ".tiff": true, "tif": true}
	imageMimeTypes  = map[string]string{".jpg": "image/jpeg", ".jpeg": "image/jpeg", ".gif": "image/gif", ".bmp": "image/bmp", ".png": "image/png", ".tiff": "image/tiff", ".tif": "image/tif"}
)

var (
	// Ensure that the ReaderAt interface is implemented.
	_ io.ReaderAt                  = (*s3WithCancel)(nil)
	_ FileBackendWithLinkGenerator = (*S3FileBackend)(nil)
)

func isFileExtImage(ext string) bool {
	ext = strings.ToLower(ext)
	return imageExtensions[ext]
}

func getImageMimeType(ext string) string {
	ext = strings.ToLower(ext)
	if imageMimeTypes[ext] == "" {
		return "image"
	}
	return imageMimeTypes[ext]
}

func (s *S3FileBackendAuthError) Error() string {
	return s.DetailedError
}

func (s *S3FileBackendNoBucketError) Error() string {
	return "no such bucket"
}

// NewS3FileBackend returns an instance of an S3FileBackend.
func NewS3FileBackend(settings FileBackendSettings) (*S3FileBackend, error) {
	timeout := time.Duration(settings.AmazonS3RequestTimeoutMilliseconds) * time.Millisecond
	backend := &S3FileBackend{
		endpoint:       settings.AmazonS3Endpoint,
		accessKey:      settings.AmazonS3AccessKeyId,
		secretKey:      settings.AmazonS3SecretAccessKey,
		secure:         settings.AmazonS3SSL,
		signV2:         settings.AmazonS3SignV2,
		region:         settings.AmazonS3Region,
		bucket:         settings.AmazonS3Bucket,
		pathPrefix:     settings.AmazonS3PathPrefix,
		encrypt:        settings.AmazonS3SSE,
		trace:          settings.AmazonS3Trace,
		skipVerify:     settings.SkipVerify,
		timeout:        timeout,
		presignExpires: time.Duration(settings.AmazonS3PresignExpiresSeconds) * time.Second,
	}
	isCloud := os.Getenv("MM_CLOUD_FILESTORE_BIFROST") != ""
	cli, err := backend.s3New(isCloud)
	if err != nil {
		return nil, err
	}
	backend.client = cli
	backend.isCloud = isCloud
	return backend, nil
}

// Similar to s3.New() but allows initialization of signature v2 or signature v4 client.
// If signV2 input is false, function always returns signature v4.
//
// Additionally this function also takes a user defined region, if set
// disables automatic region lookup.
func (b *S3FileBackend) s3New(isCloud bool) (*s3.Client, error) {
	var creds *credentials.Credentials

	if isCloud {
		creds = credentials.New(customProvider{isSignV2: b.signV2})
	} else if b.accessKey == "" && b.secretKey == "" {
		creds = credentials.NewIAM("")
	} else if b.signV2 {
		creds = credentials.NewStatic(b.accessKey, b.secretKey, "", credentials.SignatureV2)
	} else {
		creds = credentials.NewStatic(b.accessKey, b.secretKey, "", credentials.SignatureV4)
	}

	opts := s3.Options{
		Creds:  creds,
		Secure: b.secure,
		Region: b.region,
	}

	tr, err := s3.DefaultTransport(b.secure)
	if err != nil {
		return nil, err
	}
	if b.skipVerify {
		tr.TLSClientConfig = &tls.Config{InsecureSkipVerify: true}
	}
	opts.Transport = tr

	// If this is a cloud installation, we override the default transport.
	if isCloud {
		scheme := "http"
		if b.secure {
			scheme = "https"
		}
		newTransport := http.DefaultTransport.(*http.Transport).Clone()
		newTransport.TLSClientConfig = &tls.Config{InsecureSkipVerify: b.skipVerify}
		opts.Transport = &customTransport{
			host:   b.endpoint,
			scheme: scheme,
			client: http.Client{Transport: newTransport},
		}
	}

	s3Clnt, err := s3.New(b.endpoint, &opts)
	if err != nil {
		return nil, err
	}

	if b.trace {
		s3Clnt.TraceOn(os.Stdout)
	}

	return s3Clnt, nil
}

func (b *S3FileBackend) TestConnection() error {
	exists := true
	var err error
	// If a path prefix is present, we attempt to test the bucket by listing objects under the path
	// and just checking the first response. This is because the BucketExists call is only at a bucket level
	// and sometimes the user might only be allowed access to the specified path prefix.
	ctx, cancel := context.WithTimeout(context.Background(), b.timeout)
	defer cancel()
	if b.pathPrefix != "" {
		obj := <-b.client.ListObjects(ctx, b.bucket, s3.ListObjectsOptions{Prefix: b.pathPrefix})
		if obj.Err != nil {
			typedErr := s3.ToErrorResponse(obj.Err)
			if typedErr.Code != bucketNotFound {
				return &S3FileBackendAuthError{DetailedError: "unable to list objects in the S3 bucket"}
			}
			exists = false
		}
	} else {
		exists, err = b.client.BucketExists(ctx, b.bucket)
		if err != nil {
			return &S3FileBackendAuthError{DetailedError: "unable to check if the S3 bucket exists"}
		}
	}

	if !exists {
		return &S3FileBackendNoBucketError{}
	}
	mlog.Debug("Connection to S3 or minio is good. Bucket exists.")
	return nil
}

func (b *S3FileBackend) MakeBucket() error {
	ctx, cancel := context.WithTimeout(context.Background(), b.timeout)
	defer cancel()
	err := b.client.MakeBucket(ctx, b.bucket, s3.MakeBucketOptions{Region: b.region})
	if err != nil {
		return errors.Wrap(err, "unable to create the s3 bucket")
	}
	return nil
}

// s3WithCancel is a wrapper struct which cancels the context
// when the object is closed.
type s3WithCancel struct {
	*s3.Object
	timer  *time.Timer
	cancel context.CancelFunc
}

func (sc *s3WithCancel) Close() error {
	sc.timer.Stop()
	sc.cancel()
	return sc.Object.Close()
}

// CancelTimeout attempts to cancel the timeout for this reader. It allows calling
// code to ignore the timeout in case of longer running operations. The methods returns
// false if the timeout has already fired.
func (sc *s3WithCancel) CancelTimeout() bool {
	return sc.timer.Stop()
}

// Caller must close the first return value
func (b *S3FileBackend) Reader(path string) (ReadCloseSeeker, error) {
	path, err := b.prefixedPath(path)
	if err != nil {
		return nil, errors.Wrapf(err, "unable to prefix path %s", path)
	}
	ctx, cancel := context.WithCancel(context.Background())
	minioObject, err := b.client.GetObject(ctx, b.bucket, path, s3.GetObjectOptions{})
	if err != nil {
		cancel()
		return nil, errors.Wrapf(err, "unable to open file %s", path)
	}

	sc := &s3WithCancel{
		Object: minioObject,
		timer:  time.AfterFunc(b.timeout, cancel),
		cancel: cancel,
	}

	return sc, nil
}

func (b *S3FileBackend) ReadFile(path string) ([]byte, error) {
	encodedPath, err := b.prefixedPath(path)
	if err != nil {
		return nil, errors.Wrapf(err, "unable to prefix path %s", path)
	}
	ctx, cancel := context.WithTimeout(context.Background(), b.timeout)
	defer cancel()
	minioObject, err := b.client.GetObject(ctx, b.bucket, encodedPath, s3.GetObjectOptions{})
	if err != nil {
		return nil, errors.Wrapf(err, "unable to open file %s", encodedPath)
	}

	defer minioObject.Close()
	f, err := io.ReadAll(minioObject)
	if err != nil {
		return nil, errors.Wrapf(err, "unable to read file %s", encodedPath)
	}
	return f, nil
}

func (b *S3FileBackend) FileExists(path string) (bool, error) {
	path, err := b.prefixedPath(path)
	if err != nil {
		return false, errors.Wrapf(err, "unable to prefix path %s", path)
	}

	return b._fileExists(path)
}

func (b *S3FileBackend) _fileExists(path string) (bool, error) {
	ctx, cancel := context.WithTimeout(context.Background(), b.timeout)
	defer cancel()
	_, err := b.client.StatObject(ctx, b.bucket, path, s3.StatObjectOptions{})
	if err == nil {
		return true, nil
	}

	var s3Err s3.ErrorResponse
	if errors.As(err, &s3Err); s3Err.Code == "NoSuchKey" {
		return false, nil
	}

	return false, errors.Wrapf(err, "unable to know if file %s exists", path)
}

func (b *S3FileBackend) FileSize(path string) (int64, error) {
	path, err := b.prefixedPath(path)
	if err != nil {
		return 0, errors.Wrapf(err, "unable to prefix path %s", path)
	}

	ctx, cancel := context.WithTimeout(context.Background(), b.timeout)
	defer cancel()
	info, err := b.client.StatObject(ctx, b.bucket, path, s3.StatObjectOptions{})
	if err != nil {
		return 0, errors.Wrapf(err, "unable to get file size for %s", path)
	}

	return info.Size, nil
}

func (b *S3FileBackend) FileModTime(path string) (time.Time, error) {
	path, err := b.prefixedPath(path)
	if err != nil {
		return time.Time{}, errors.Wrapf(err, "unable to prefix path %s", path)
	}

	ctx, cancel := context.WithTimeout(context.Background(), b.timeout)
	defer cancel()
	info, err := b.client.StatObject(ctx, b.bucket, path, s3.StatObjectOptions{})
	if err != nil {
		return time.Time{}, errors.Wrapf(err, "unable to get modification time for file %s", path)
	}

	return info.LastModified, nil
}

func (b *S3FileBackend) CopyFile(oldPath, newPath string) error {
	oldPath, err := b.prefixedPath(oldPath)
	if err != nil {
		return errors.Wrapf(err, "unable to prefix path %s", oldPath)
	}
	newPath = b.prefixedPathFast(newPath)
	srcOpts := s3.CopySrcOptions{
		Bucket: b.bucket,
		Object: oldPath,
	}
	if b.encrypt {
		srcOpts.Encryption = encrypt.NewSSE()
	}

	dstOpts := s3.CopyDestOptions{
		Bucket: b.bucket,
		Object: newPath,
	}
	if b.encrypt {
		dstOpts.Encryption = encrypt.NewSSE()
	}

	ctx, cancel := context.WithTimeout(context.Background(), b.timeout)
	defer cancel()
	if _, err := b.client.CopyObject(ctx, dstOpts, srcOpts); err != nil {
		return errors.Wrapf(err, "unable to copy file from %s to %s", oldPath, newPath)
	}

	return nil
}

func (b *S3FileBackend) MoveFile(oldPath, newPath string) error {
	oldPath, err := b.prefixedPath(oldPath)
	if err != nil {
		return errors.Wrapf(err, "unable to prefix path %s", oldPath)
	}
	newPath = b.prefixedPathFast(newPath)
	srcOpts := s3.CopySrcOptions{
		Bucket: b.bucket,
		Object: oldPath,
	}
	if b.encrypt {
		srcOpts.Encryption = encrypt.NewSSE()
	}

	dstOpts := s3.CopyDestOptions{
		Bucket: b.bucket,
		Object: newPath,
	}
	if b.encrypt {
		dstOpts.Encryption = encrypt.NewSSE()
	}

	ctx, cancel := context.WithTimeout(context.Background(), b.timeout)
	defer cancel()
	if _, err := b.client.CopyObject(ctx, dstOpts, srcOpts); err != nil {
		return errors.Wrapf(err, "unable to copy the file to %s to the new destination", newPath)
	}

	ctx2, cancel2 := context.WithTimeout(context.Background(), b.timeout)
	defer cancel2()
	if err := b.client.RemoveObject(ctx2, b.bucket, oldPath, s3.RemoveObjectOptions{}); err != nil {
		return errors.Wrapf(err, "unable to remove the file old file %s", oldPath)
	}

	return nil
}

func (b *S3FileBackend) WriteFile(fr io.Reader, path string) (int64, error) {
	ctx, cancel := context.WithTimeout(context.Background(), b.timeout)
	defer cancel()

	return b.WriteFileContext(ctx, fr, path)
}

func (b *S3FileBackend) WriteFileContext(ctx context.Context, fr io.Reader, path string) (int64, error) {
	var contentType string
	path = b.prefixedPathFast(path)
	if ext := filepath.Ext(path); isFileExtImage(ext) {
		contentType = getImageMimeType(ext)
	} else {
		contentType = "binary/octet-stream"
	}

	options := s3PutOptions(b.encrypt, contentType)

	objSize := int64(-1)
	if b.isCloud {
		options.DisableContentSha256 = true
	} else {
		// We pass an object size only in situations where bifrost is not
		// used. Bifrost needs to run in HTTPS, which is not yet deployed.
		switch t := fr.(type) {
		case *bytes.Buffer:
			objSize = int64(t.Len())
		case *os.File:
			if s, err2 := t.Stat(); err2 == nil {
				objSize = s.Size()
			}
		}
	}

	info, err := b.client.PutObject(ctx, b.bucket, path, fr, objSize, options)
	if err != nil {
		return info.Size, errors.Wrapf(err, "unable write the data in the file %s", path)
	}

	return info.Size, nil
}

func (b *S3FileBackend) AppendFile(fr io.Reader, path string) (int64, error) {
	fp, err := b.prefixedPath(path)
	if err != nil {
		return 0, errors.Wrapf(err, "unable to prefix path %s", path)
	}
	ctx, cancel := context.WithTimeout(context.Background(), b.timeout)
	defer cancel()
	if _, err2 := b.client.StatObject(ctx, b.bucket, fp, s3.StatObjectOptions{}); err2 != nil {
		return 0, errors.Wrapf(err2, "unable to find the file %s to append the data", path)
	}

	var contentType string
	if ext := filepath.Ext(fp); isFileExtImage(ext) {
		contentType = getImageMimeType(ext)
	} else {
		contentType = "binary/octet-stream"
	}

	options := s3PutOptions(b.encrypt, contentType)
	sse := options.ServerSideEncryption
	partName := fp + ".part"
	ctx2, cancel2 := context.WithTimeout(context.Background(), b.timeout)
	defer cancel2()
	objSize := -1
	if b.isCloud {
		options.DisableContentSha256 = true
	}
	// We pass an object size only in situations where bifrost is not
	// used. Bifrost needs to run in HTTPS, which is not yet deployed.
	if buf, ok := fr.(*bytes.Buffer); ok && !b.isCloud {
		objSize = buf.Len()
	}
	info, err := b.client.PutObject(ctx2, b.bucket, partName, fr, int64(objSize), options)
	if err != nil {
		return 0, errors.Wrapf(err, "unable append the data in the file %s", path)
	}
	defer func() {
		ctx4, cancel4 := context.WithTimeout(context.Background(), b.timeout)
		defer cancel4()
		b.client.RemoveObject(ctx4, b.bucket, partName, s3.RemoveObjectOptions{})
	}()

	src1Opts := s3.CopySrcOptions{
		Bucket: b.bucket,
		Object: fp,
	}
	src2Opts := s3.CopySrcOptions{
		Bucket: b.bucket,
		Object: partName,
	}
	dstOpts := s3.CopyDestOptions{
		Bucket:     b.bucket,
		Object:     fp,
		Encryption: sse,
	}
	ctx3, cancel3 := context.WithTimeout(context.Background(), b.timeout)
	defer cancel3()
	_, err = b.client.ComposeObject(ctx3, dstOpts, src1Opts, src2Opts)
	if err != nil {
		return 0, errors.Wrapf(err, "unable append the data in the file %s", path)
	}
	return info.Size, nil

}

func (b *S3FileBackend) RemoveFile(path string) error {
	path, err := b.prefixedPath(path)
	if err != nil {
		return errors.Wrapf(err, "unable to prefix path %s", path)
	}
	ctx, cancel := context.WithTimeout(context.Background(), b.timeout)
	defer cancel()
	if err := b.client.RemoveObject(ctx, b.bucket, path, s3.RemoveObjectOptions{}); err != nil {
		return errors.Wrapf(err, "unable to remove the file %s", path)
	}

	return nil
}

func getPathsFromObjectInfos(in <-chan s3.ObjectInfo) <-chan s3.ObjectInfo {
	out := make(chan s3.ObjectInfo, 1)

	go func() {
		defer close(out)

		for {
			info, done := <-in

			if !done {
				break
			}

			out <- info
		}
	}()

	return out
}

func (b *S3FileBackend) listDirectory(path string, recursion bool) ([]string, error) {
	path, err := b.prefixedPath(path)
	if err != nil {
		return nil, errors.Wrapf(err, "unable to prefix path %s", path)
	}
	if !strings.HasSuffix(path, "/") && path != "" {
		// s3Clnt returns only the path itself when "/" is not present
		// appending "/" to make it consistent across all filestores
		path = path + "/"
	}

	opts := s3.ListObjectsOptions{
		Prefix:    path,
		Recursive: recursion,
	}
	var paths []string
	ctx, cancel := context.WithTimeout(context.Background(), b.timeout)
	defer cancel()
	for object := range b.client.ListObjects(ctx, b.bucket, opts) {
		if object.Err != nil {
			return nil, errors.Wrapf(object.Err, "unable to list the directory %s", path)
		}
		// We strip the path prefix that gets applied,
		// so that it remains transparent to the application.
		object.Key = strings.TrimPrefix(object.Key, b.pathPrefix)
		trimmed := strings.Trim(object.Key, "/")
		if trimmed != "" {
			paths = append(paths, trimmed)
		}
	}

	return paths, nil
}

func (b *S3FileBackend) ListDirectory(path string) ([]string, error) {
	return b.listDirectory(path, false)
}

func (b *S3FileBackend) ListDirectoryRecursively(path string) ([]string, error) {
	return b.listDirectory(path, true)
}

func (b *S3FileBackend) RemoveDirectory(path string) error {
	path, err := b.prefixedPath(path)
	if err != nil {
		return errors.Wrapf(err, "unable to prefix path %s", path)
	}
	opts := s3.ListObjectsOptions{
		Prefix:    path,
		Recursive: true,
	}
	ctx, cancel := context.WithTimeout(context.Background(), b.timeout)
	defer cancel()
	list := b.client.ListObjects(ctx, b.bucket, opts)

	ctx2, cancel2 := context.WithTimeout(context.Background(), b.timeout)
	defer cancel2()
	objectsCh := b.client.RemoveObjects(ctx2, b.bucket, getPathsFromObjectInfos(list), s3.RemoveObjectsOptions{})
	for err := range objectsCh {
		if err.Err != nil {
			return errors.Wrapf(err.Err, "unable to remove the directory %s", path)
		}
	}

	return nil
}

<<<<<<< HEAD
func (b *S3FileBackend) GeneratePublicLink(path string) (string, time.Duration, error) {
	path = b.prefixedPath(path)
	ctx, cancel := context.WithTimeout(context.Background(), b.timeout)
	defer cancel()

	reqParams := make(url.Values)
	reqParams.Set("response-content-disposition", "attachment")

	req, err := b.client.PresignedGetObject(ctx, b.bucket, path, b.presignExpires, reqParams)
	if err != nil {
		return "", 0, errors.Wrapf(err, "unable to generate public link for %s", path)
	}

	return req.String(), b.presignExpires, nil
}

func (b *S3FileBackend) prefixedPath(s string) string {
=======
// prefixedPathFast is a variation of prefixedPath
// where we don't check for the file path. This is for cases
// where we know the file won't exist - like while writing a new file.
func (b *S3FileBackend) prefixedPathFast(s string) string {
>>>>>>> f3b1f33d
	if b.isCloud {
		s = s3utils.EncodePath(s)
	}
	return filepath.Join(b.pathPrefix, s)
}

func (b *S3FileBackend) lookupOriginalPath(s string) (bool, error) {
	exists, err := b._fileExists(filepath.Join(b.pathPrefix, s))
	if err != nil {
		var s3Err s3.ErrorResponse
		// Sometimes S3 will not allow to access other paths.
		// In that case, we consider them as not exists.
		if errors.As(err, &s3Err); s3Err.Code == "AccessDenied" {
			return false, nil
		}
		return false, errors.Wrapf(err, "unable to check for file path %s", s)
	}
	return exists, nil
}

func (b *S3FileBackend) prefixedPath(s string) (string, error) {
	if b.isCloud {
		// We do a lookup of the original path for compatibility purposes.
		exists, err := b.lookupOriginalPath(s)
		if err != nil {
			return "", err
		}

		// If it exists, then we don't want to encode it
		// because it's an old path.
		if !exists {
			// If the request is routed via bifrost, then we need to encode the path
			// to avoid signature validation errors.
			// This happens because in bifrost, we are signing the URL outside the SDK
			// and therefore the signature sent from the bifrost client
			// will contain the encoded path, whereas the original path is sent
			// un-encoded.
			// More info at: https://github.com/aws/aws-sdk-go/blob/a57c4d92784a43b716645a57b6fa5fb94fb6e419/aws/signer/v4/v4.go#L8
			s = s3utils.EncodePath(s)
		}

	}
	return filepath.Join(b.pathPrefix, s), nil
}

func s3PutOptions(encrypted bool, contentType string) s3.PutObjectOptions {
	options := s3.PutObjectOptions{}
	if encrypted {
		options.ServerSideEncryption = encrypt.NewSSE()
	}
	options.ContentType = contentType
	// We set the part size to the minimum allowed value of 5MBs
	// to avoid an excessive allocation in minio.PutObject implementation.
	options.PartSize = 1024 * 1024 * 5

	return options
}<|MERGE_RESOLUTION|>--- conflicted
+++ resolved
@@ -613,9 +613,11 @@
 	return nil
 }
 
-<<<<<<< HEAD
 func (b *S3FileBackend) GeneratePublicLink(path string) (string, time.Duration, error) {
-	path = b.prefixedPath(path)
+	path, err := b.prefixedPath(path)
+	if err != nil {
+		return "", 0, errors.Wrapf(err, "unable to prefix path %s", path)
+	}
 	ctx, cancel := context.WithTimeout(context.Background(), b.timeout)
 	defer cancel()
 
@@ -630,13 +632,10 @@
 	return req.String(), b.presignExpires, nil
 }
 
-func (b *S3FileBackend) prefixedPath(s string) string {
-=======
 // prefixedPathFast is a variation of prefixedPath
 // where we don't check for the file path. This is for cases
 // where we know the file won't exist - like while writing a new file.
 func (b *S3FileBackend) prefixedPathFast(s string) string {
->>>>>>> f3b1f33d
 	if b.isCloud {
 		s = s3utils.EncodePath(s)
 	}

--- conflicted
+++ resolved
@@ -27,7 +27,6 @@
 // S3FileBackend contains all necessary information to communicate with
 // an AWS S3 compatible API backend.
 type S3FileBackend struct {
-<<<<<<< HEAD
 	endpoint       string
 	accessKey      string
 	secretKey      string
@@ -42,22 +41,7 @@
 	skipVerify     bool
 	timeout        time.Duration
 	presignExpires time.Duration
-=======
-	endpoint   string
-	accessKey  string
-	secretKey  string
-	secure     bool
-	signV2     bool
-	region     string
-	bucket     string
-	pathPrefix string
-	encrypt    bool
-	trace      bool
-	client     *s3.Client
-	skipVerify bool
-	timeout    time.Duration
-	isCloud    bool // field to indicate whether this is running under Mattermost cloud or not.
->>>>>>> 29466bd3
+	isCloud        bool // field to indicate whether this is running under Mattermost cloud or not.
 }
 
 type S3FileBackendAuthError struct {
@@ -591,7 +575,6 @@
 	return nil
 }
 
-<<<<<<< HEAD
 func (b *S3FileBackend) GeneratePublicLink(path string) (string, time.Duration, error) {
 	path = filepath.Join(b.pathPrefix, path)
 	ctx, cancel := context.WithTimeout(context.Background(), b.timeout)
@@ -606,7 +589,8 @@
 	}
 
 	return req.String(), b.presignExpires, nil
-=======
+}
+
 func (b *S3FileBackend) prefixedPath(s string) string {
 	if b.isCloud {
 		// If the request is routed via bifrost, then we need to encode the path
@@ -619,7 +603,6 @@
 		s = s3utils.EncodePath(s)
 	}
 	return filepath.Join(b.pathPrefix, s)
->>>>>>> 29466bd3
 }
 
 func s3PutOptions(encrypted bool, contentType string) s3.PutObjectOptions {

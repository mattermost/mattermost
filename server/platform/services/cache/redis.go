// Copyright (c) 2015-present Mattermost, Inc. All Rights Reserved.
// See LICENSE.txt for license information.

package cache

import (
	"context"
	"errors"
	"fmt"
	"strconv"
	"strings"
	"time"

	"github.com/mattermost/mattermost/server/public/model"
	"github.com/mattermost/mattermost/server/v8/einterfaces"

	"github.com/redis/rueidis"
	"github.com/tinylib/msgp/msgp"
	"github.com/vmihailenco/msgpack/v5"
)

const clientSideTTL = 5 * time.Minute

type Redis struct {
	name          string
	client        rueidis.Client
	defaultExpiry time.Duration
	metrics       einterfaces.MetricsInterface
}

func NewRedis(opts *CacheOptions, client rueidis.Client) (*Redis, error) {
	if opts.Name == "" {
		return nil, errors.New("no name specified for cache")
	}
	return &Redis{
		name:          opts.Name,
		defaultExpiry: opts.DefaultExpiry,
		client:        client,
	}, nil
}

func (r *Redis) Purge() error {
	return r.Scan(r.RemoveMulti)
}

// SetWithDefaultExpiry adds the given key and value to the store with the default expiry. If
// the key already exists, it will overwrite the previous value
func (r *Redis) SetWithDefaultExpiry(key string, value any) error {
	return r.SetWithExpiry(key, value, r.defaultExpiry)
}

// SetWithExpiry adds the given key and value to the cache with the given expiry. If the key
// already exists, it will overwrite the previous value
func (r *Redis) SetWithExpiry(key string, value any, ttl time.Duration) error {
	now := time.Now()
	defer func() {
		if r.metrics != nil {
			elapsed := time.Since(now).Seconds()
			r.metrics.ObserveRedisEndpointDuration(r.name, "Set", elapsed)
		}
	}()

	var valueString string
	if intVal, ok := value.(int64); ok {
		valueString = strconv.Itoa(int(intVal))
	} else {
		var buf []byte
		var err error
		// We use a fast path for hot structs.
		if msgpVal, ok := value.(msgp.Marshaler); ok {
			buf, err = msgpVal.MarshalMsg(nil)
		} else {
			// Slow path for other structs.
			buf, err = msgpack.Marshal(value)
		}
		if err != nil {
			return err
		}
		valueString = rueidis.BinaryString(buf)
	}

	return r.client.Do(context.Background(),
		r.client.B().Set().
			Key(r.name+":"+key).
			Value(valueString).
			Ex(ttl).
			Build(),
	).Error()
}

// Increment increments the value of the key by the value.
func (r *Redis) Increment(key string, val int) error {
	now := time.Now()
	defer func() {
		if r.metrics != nil {
			elapsed := time.Since(now).Seconds()
			r.metrics.ObserveRedisEndpointDuration(r.name, "Incr", elapsed)
		}
	}()

	return r.client.Do(context.Background(),
		r.client.B().Incrby().
			Key(r.name+":"+key).
			Increment(int64(val)).
			Build(),
	).Error()
}

// Decrement decrements the value of the key by the value.
func (r *Redis) Decrement(key string, val int) error {
	now := time.Now()
	defer func() {
		if r.metrics != nil {
			elapsed := time.Since(now).Seconds()
			r.metrics.ObserveRedisEndpointDuration(r.name, "Decr", elapsed)
		}
	}()

	return r.client.Do(context.Background(),
		r.client.B().Decrby().
			Key(r.name+":"+key).
			Decrement(int64(val)).
			Build(),
	).Error()
}

// Get the content stored in the cache for the given key, and decode it into the value interface.
// Return ErrKeyNotFound if the key is missing from the cache
func (r *Redis) Get(key string, value any) error {
	now := time.Now()
	defer func() {
		if r.metrics != nil {
			elapsed := time.Since(now).Seconds()
			r.metrics.ObserveRedisEndpointDuration(r.name, "Get", elapsed)
		}
	}()

	resp := r.client.DoCache(context.Background(),
		r.client.B().Get().
			Key(r.name+":"+key).
			Cache(),
		clientSideTTL,
	)

	var intVal int64
	var bytesVal []byte
	var err error
	vPtr, ok := value.(*int64)
	if ok {
		intVal, err = resp.AsInt64()
	} else {
		bytesVal, err = resp.AsBytes()
	}
	if err != nil {
		if rueidis.IsRedisNil(err) {
			return ErrKeyNotFound
		}
		return err
	}

	if ok {
		*vPtr = intVal
		return nil
	}

	// We use a fast path for hot structs.
	if msgpVal, ok := value.(msgp.Unmarshaler); ok {
		_, err := msgpVal.UnmarshalMsg(bytesVal)
		return err
	}

	// This is ugly and makes the cache package aware of the model package.
	// But this is due to 2 things.
	// 1. The msgp package works on methods on structs rather than functions.
	// 2. Our cache interface passes pointers to empty pointers, and not pointers
	// to values. This is mainly how all our model structs are passed around.
	// It might be technically possible to use values _just_ for hot structs
	// like these and then return a pointer while returning from the cache function,
	// but it will make the codebase inconsistent, and has some edge-cases to take care of.
	switch v := value.(type) {
	case **model.User:
		var u model.User
		_, err := u.UnmarshalMsg(bytesVal)
		*v = &u
		return err
<<<<<<< HEAD
	case *map[string]*model.User:
		var u model.UserMap
		_, err := u.UnmarshalMsg(bytesVal)
		*v = u
		return err
=======
>>>>>>> f1832398
	}

	// Slow path for other structs.
	return msgpack.Unmarshal(bytesVal, value)
}

func (r *Redis) GetMulti(keys []string, values []any) []error {
	now := time.Now()
	defer func() {
		if r.metrics != nil {
			elapsed := time.Since(now).Seconds()
			r.metrics.ObserveRedisEndpointDuration(r.name, "GetMulti", elapsed)
		}
	}()

	errs := make([]error, len(keys))
	newKeys := sliceMapper(keys, func(elem string) string {
		return r.name + ":" + elem
	})
	vals, err := r.client.DoCache(context.Background(),
		r.client.B().Mget().
			Key(newKeys...).
			Cache(),
		clientSideTTL,
	).ToArray()
	if err != nil {
		for i := range errs {
			errs[i] = err
		}
		return errs
	}

	if len(vals) != len(keys) {
		for i := range errs {
			errs[i] = fmt.Errorf("length of returned vals %d, does not match length of keys %d", len(vals), len(keys))
		}
		return errs
	}

	for i, val := range vals {
		if val.IsNil() {
			errs[i] = ErrKeyNotFound
			continue
		}

		buf, err := val.AsBytes()
		if err != nil {
			errs[i] = err
			continue
		}

		// We use a fast path for hot structs.
		if msgpVal, ok := values[i].(msgp.Unmarshaler); ok {
			_, err := msgpVal.UnmarshalMsg(buf)
			errs[i] = err
			continue
		}

		switch v := values[i].(type) {
		case **model.User:
			var u model.User
			_, err := u.UnmarshalMsg(buf)
			*v = &u
			errs[i] = err
			continue
		}

		// Slow path for other structs.
		errs[i] = msgpack.Unmarshal(buf, values[i])
	}

	return errs
}

// Remove deletes the value for a given key.
func (r *Redis) Remove(key string) error {
	now := time.Now()
	defer func() {
		if r.metrics != nil {
			elapsed := time.Since(now).Seconds()
			r.metrics.ObserveRedisEndpointDuration(r.name, "Remove", elapsed)
		}
	}()

	return r.client.Do(context.Background(),
		r.client.B().Del().
			Key(r.name+":"+key).
			Build(),
	).Error()
}

func (r *Redis) RemoveMulti(keys []string) error {
	now := time.Now()
	defer func() {
		if r.metrics != nil {
			elapsed := time.Since(now).Seconds()
			r.metrics.ObserveRedisEndpointDuration(r.name, "RemoveMulti", elapsed)
		}
	}()

	if len(keys) == 0 {
		return nil
	}

	newKeys := sliceMapper(keys, func(elem string) string {
		return r.name + ":" + elem
	})

	return r.client.Do(context.Background(),
		r.client.B().Del().
			Key(newKeys...).
			Build(),
	).Error()
}

func (r *Redis) Scan(f func([]string) error) error {
	now := time.Now()
	defer func() {
		if r.metrics != nil {
			elapsed := time.Since(now).Seconds()
			r.metrics.ObserveRedisEndpointDuration(r.name, "Scan", elapsed)
		}
	}()

	var scan rueidis.ScanEntry
	var err error
	for more := true; more; more = scan.Cursor != 0 {
		scan, err = r.client.Do(context.Background(),
			r.client.B().Scan().
				Cursor(scan.Cursor).
				Match(r.name+":*").
				Count(100).
				Build()).AsScanEntry()
		if err != nil {
			return err
		}

		removed := sliceMapper(scan.Elements, func(elem string) string {
			return strings.TrimPrefix(elem, r.name+":")
		})
		err = f(removed)
		if err != nil {
			return err
		}
	}
	return nil
}

// Len returns the number of items in the cache.
func (r *Redis) Len() (int, error) {
	now := time.Now()
	defer func() {
		if r.metrics != nil {
			elapsed := time.Since(now).Seconds()
			r.metrics.ObserveRedisEndpointDuration(r.name, "Len", elapsed)
		}
	}()
	// TODO: migrate to scan
	keys, err := r.client.Do(context.Background(),
		r.client.B().Keys().
			Pattern(r.name+":*").
			Build(),
	).AsStrSlice()
	if err != nil {
		return 0, err
	}
	return len(keys), nil
}

// GetInvalidateClusterEvent returns the cluster event configured when this cache was created.
func (r *Redis) GetInvalidateClusterEvent() model.ClusterEvent {
	return model.ClusterEventNone
}

func (r *Redis) Name() string {
	return r.name
}

func sliceMapper[S ~[]E, E, R any](slice S, mapper func(E) R) []R {
	newSlice := make([]R, len(slice))
	for i, v := range slice {
		newSlice[i] = mapper(v)
	}
	return newSlice
}<|MERGE_RESOLUTION|>--- conflicted
+++ resolved
@@ -183,14 +183,6 @@
 		_, err := u.UnmarshalMsg(bytesVal)
 		*v = &u
 		return err
-<<<<<<< HEAD
-	case *map[string]*model.User:
-		var u model.UserMap
-		_, err := u.UnmarshalMsg(bytesVal)
-		*v = u
-		return err
-=======
->>>>>>> f1832398
 	}
 
 	// Slow path for other structs.

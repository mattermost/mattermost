// Copyright (c) 2015-present Mattermost, Inc. All Rights Reserved.
// See LICENSE.txt for license information.

package telemetry

import (
	"context"
	"fmt"
	"os"
	"path/filepath"
	"runtime"
	"strings"
	"time"

	rudder "github.com/rudderlabs/analytics-go"

	"github.com/mattermost/mattermost/server/public/model"
	"github.com/mattermost/mattermost/server/public/plugin"
	"github.com/mattermost/mattermost/server/public/shared/httpservice"
	"github.com/mattermost/mattermost/server/public/shared/mlog"
	"github.com/mattermost/mattermost/server/v8/channels/store"
	"github.com/mattermost/mattermost/server/v8/channels/utils"
	"github.com/mattermost/mattermost/server/v8/platform/services/marketplace"
	"github.com/mattermost/mattermost/server/v8/platform/services/searchengine"
)

const (
	DayMilliseconds     = 24 * 60 * 60 * 1000
	MonthMilliseconds   = 31 * DayMilliseconds
	DBAccessAttempts    = 3
	DBAccessTimeoutSecs = 10

	rudderDataplaneURL = "https://pdat.matterlytics.com"
	rudderKeyProd      = "1aoejPqhgONMI720CsBSRWzzRQ9"
	rudderKeyTest      = "1aoeoCDeh7OCHcbW2kseWlwUFyq"

	// These are placeholders to allow the existing release pipelines to run without failing to
	// insert the values that are now hard-coded above. Remove this once we converge on the
	// unified delivery pipeline in GitHub.
	_ = "placeholder_rudder_dataplane_url"
	_ = "placeholder_rudder_key"

	EnvVarInstallType = "MM_INSTALL_TYPE"

	TrackConfigService             = "config_service"
	TrackConfigTeam                = "config_team"
	TrackConfigClientReq           = "config_client_requirements"
	TrackConfigSQL                 = "config_sql"
	TrackConfigLog                 = "config_log"
	TrackConfigAudit               = "config_audit"
	TrackConfigNotificationLog     = "config_notifications_log"
	TrackConfigFile                = "config_file"
	TrackConfigRate                = "config_rate"
	TrackConfigEmail               = "config_email"
	TrackConfigPrivacy             = "config_privacy"
	TrackConfigTheme               = "config_theme"
	TrackConfigOAuth               = "config_oauth"
	TrackConfigLDAP                = "config_ldap"
	TrackConfigCompliance          = "config_compliance"
	TrackConfigLocalization        = "config_localization"
	TrackConfigSAML                = "config_saml"
	TrackConfigPassword            = "config_password"
	TrackConfigCluster             = "config_cluster"
	TrackConfigMetrics             = "config_metrics"
	TrackConfigSupport             = "config_support"
	TrackConfigNativeApp           = "config_nativeapp"
	TrackConfigExperimental        = "config_experimental"
	TrackConfigAnalytics           = "config_analytics"
	TrackConfigAnnouncement        = "config_announcement"
	TrackConfigElasticsearch       = "config_elasticsearch"
	TrackConfigPlugin              = "config_plugin"
	TrackConfigDataRetention       = "config_data_retention"
	TrackConfigMessageExport       = "config_message_export"
	TrackConfigDisplay             = "config_display"
	TrackConfigGuestAccounts       = "config_guest_accounts"
	TrackConfigImageProxy          = "config_image_proxy"
	TrackConfigBleve               = "config_bleve"
	TrackConfigExport              = "config_export"
	TrackConfigWrangler            = "config_wrangler"
	TrackConfigConnectedWorkspaces = "config_connected_workspaces"
	TrackFeatureFlags              = "config_feature_flags"
	TrackPermissionsGeneral        = "permissions_general"
	TrackPermissionsSystemScheme   = "permissions_system_scheme"
	TrackPermissionsTeamSchemes    = "permissions_team_schemes"
	TrackPermissionsSystemRoles    = "permissions_system_roles"
	TrackElasticsearch             = "elasticsearch"
	TrackGroups                    = "groups"
	TrackChannelModeration         = "channel_moderation"

	TrackActivity = "activity"
	TrackLicense  = "license"
	TrackServer   = "server"
	TrackPlugins  = "plugins"
	TrackConfigs  = "configs"
)

type TrackSKU string

const (
	TrackProfessionalSKU TrackSKU = "professional"
	TrackEnterpriseSKU   TrackSKU = "enterprise"
)

type TrackFeature string

const TrackGuestFeature TrackFeature = "guest_accounts"

type ServerIface interface {
	Config() *model.Config
	IsLeader() bool
	HTTPService() httpservice.HTTPService
	GetPluginsEnvironment() *plugin.Environment
	License() *model.License
	GetRoleByName(context.Context, string) (*model.Role, *model.AppError)
	GetSchemes(string, int, int) ([]*model.Scheme, *model.AppError)
}

type TelemetryService struct {
	srv                        ServerIface
	dbStore                    store.Store
	searchEngine               *searchengine.Broker
	log                        *mlog.Logger
	rudderClient               rudder.Client
	TelemetryID                string
	timestampLastTelemetrySent time.Time
	verbose                    bool
}

type RudderConfig struct {
	RudderKey    string
	DataplaneURL string
}

type EventFeature struct {
	Name TrackFeature `json:"name"`
	SKUS []TrackSKU   `json:"skus"`
}

var featureSKUS = map[TrackFeature][]TrackSKU{
	TrackGuestFeature: {TrackProfessionalSKU, TrackEnterpriseSKU},
}

func New(srv ServerIface, dbStore store.Store, searchEngine *searchengine.Broker, log *mlog.Logger, verbose bool) (*TelemetryService, error) {
	service := &TelemetryService{
		srv:          srv,
		dbStore:      dbStore,
		searchEngine: searchEngine,
		log:          log,
		verbose:      verbose,
	}

	if err := service.ensureTelemetryID(); err != nil {
		return nil, fmt.Errorf("unable to ensure telemetry ID: %w", err)
	}

	return service, nil
}

func (ts *TelemetryService) ensureTelemetryID() error {
	if ts.TelemetryID != "" {
		return nil
	}

	id := model.NewId()
	var err error

	for i := 0; i < DBAccessAttempts; i++ {
		ts.log.Info("Ensuring the telemetry ID..")
		systemID := &model.System{Name: model.SystemTelemetryId, Value: id}
		systemID, err = ts.dbStore.System().InsertIfExists(systemID)
		if err != nil {
			ts.log.Info("Unable to get/set the telemetry ID", mlog.Err(err))
			time.Sleep(DBAccessTimeoutSecs * time.Second)
			continue
		}

		ts.TelemetryID = systemID.Value
		ts.log.Info("telemetry ID is set", mlog.String("id", ts.TelemetryID))
		return nil
	}

	return fmt.Errorf("unable to get the telemetry ID: %w", err)
}

func (ts *TelemetryService) getRudderConfig() RudderConfig {
	// Support unit testing
	if os.Getenv("RudderKey") != "" && os.Getenv("RudderDataplaneURL") != "" {
		return RudderConfig{os.Getenv("RudderKey"), os.Getenv("RudderDataplaneURL")}
	}

	rudderKey := ""
	switch model.GetServiceEnvironment() {
	case model.ServiceEnvironmentProduction:
		rudderKey = rudderKeyProd
	case model.ServiceEnvironmentTest:
		rudderKey = rudderKeyTest
	case model.ServiceEnvironmentDev:
	}

	return RudderConfig{rudderKey, rudderDataplaneURL}
}

func (ts *TelemetryService) telemetryEnabled() bool {
	return *ts.srv.Config().LogSettings.EnableDiagnostics && ts.srv.IsLeader()
}

func (ts *TelemetryService) sendDailyTelemetry(override bool) {
	config := ts.getRudderConfig()
	if ts.telemetryEnabled() && ((config.DataplaneURL != "" && config.RudderKey != "") || override) {
		ts.initRudder(config.DataplaneURL, config.RudderKey)
		ts.trackActivity()
		ts.trackConfig()
		ts.trackLicense()
		ts.trackPlugins()
		ts.trackServer()
		ts.trackPermissions()
		ts.trackElasticsearch()
		ts.trackGroups()
		ts.trackChannelModeration()
	}
}

func (ts *TelemetryService) SendTelemetry(event string, properties map[string]any) {
	if ts.rudderClient != nil {
		var context *rudder.Context
		// if we are part of a cloud installation, add its ID to the tracked event's context
		if installationId := os.Getenv("MM_CLOUD_INSTALLATION_ID"); installationId != "" {
			context = &rudder.Context{Traits: map[string]any{"installationId": installationId}}
		}
		err := ts.rudderClient.Enqueue(rudder.Track{
			Event:      event,
			UserId:     ts.TelemetryID,
			Properties: properties,
			Context:    context,
		})
		if err != nil {
			ts.log.Warn("Error sending telemetry", mlog.Err(err))
		}
	}
}

func (ts *TelemetryService) SendTelemetryForFeature(featureName TrackFeature, event string, properties map[string]any) {
	if ts.rudderClient != nil {
		skus, ok := featureSKUS[featureName]
		if !ok {
			skus = []TrackSKU{}
			mlog.Warn("Telemetry SKUS are not defined for the feature", mlog.String("feature", featureName))
		}
		feature := EventFeature{
			Name: featureName,
			SKUS: skus,
		}

		var context *rudder.Context = &rudder.Context{
			Extra: map[string]any{"feature": feature},
		}
		// if we are part of a cloud installation, add its ID to the tracked event's context
		if installationId := os.Getenv("MM_CLOUD_INSTALLATION_ID"); installationId != "" {
			context.Traits = map[string]any{"installationId": installationId}
		}

		err := ts.rudderClient.Enqueue(rudder.Track{
			Event:      event,
			UserId:     ts.TelemetryID,
			Properties: properties,
			Context:    context,
		})
		if err != nil {
			ts.log.Warn("Error sending telemetry for feature", mlog.Err(err))
		}
	}
}

func isDefaultArray(setting, defaultValue []string) bool {
	if len(setting) != len(defaultValue) {
		return false
	}
	for i := 0; i < len(setting); i++ {
		if setting[i] != defaultValue[i] {
			return false
		}
	}
	return true
}

func isDefault(setting any, defaultValue any) bool {
	return setting == defaultValue
}

func pluginSetting(pluginSettings *model.PluginSettings, plugin, key string, defaultValue any) any {
	settings, ok := pluginSettings.Plugins[plugin]
	if !ok {
		return defaultValue
	}
	if value, ok := settings[key]; ok {
		return value
	}
	return defaultValue
}

func pluginActivated(pluginStates map[string]*model.PluginState, pluginId string) bool {
	state, ok := pluginStates[pluginId]
	if !ok {
		return false
	}
	return state.Enable
}

func pluginVersion(pluginsAvailable []*model.BundleInfo, pluginId string) string {
	for _, plugin := range pluginsAvailable {
		if plugin.Manifest != nil && plugin.Manifest.Id == pluginId {
			return plugin.Manifest.Version
		}
	}
	return ""
}

func (ts *TelemetryService) trackActivity() {
	var userCount int64
	var guestAccountsCount int64
	var botAccountsCount int64
	var inactiveUserCount int64
	var publicChannelCount int64
	var privateChannelCount int64
	var directChannelCount int64
	var deletedPublicChannelCount int64
	var deletedPrivateChannelCount int64
	var postsCount int64
	var postsCountPreviousDay int64
	var botPostsCountPreviousDay int64
	var slashCommandsCount int64
	var incomingWebhooksCount int64
	var outgoingWebhooksCount int64

	activeUsersDailyCountChan := make(chan store.StoreResult[int64], 1)
	go func() {
		count, err := ts.dbStore.User().AnalyticsActiveCount(DayMilliseconds, model.UserCountOptions{IncludeBotAccounts: false, IncludeDeleted: false})
		activeUsersDailyCountChan <- store.StoreResult[int64]{Data: count, NErr: err}
		close(activeUsersDailyCountChan)
	}()

	activeUsersMonthlyCountChan := make(chan store.StoreResult[int64], 1)
	go func() {
		count, err := ts.dbStore.User().AnalyticsActiveCount(MonthMilliseconds, model.UserCountOptions{IncludeBotAccounts: false, IncludeDeleted: false})
		activeUsersMonthlyCountChan <- store.StoreResult[int64]{Data: count, NErr: err}
		close(activeUsersMonthlyCountChan)
	}()

	if count, err := ts.dbStore.User().Count(model.UserCountOptions{IncludeDeleted: true}); err == nil {
		userCount = count
	}

	if count, err := ts.dbStore.User().AnalyticsGetGuestCount(); err == nil {
		guestAccountsCount = count
	}

	if count, err := ts.dbStore.User().Count(model.UserCountOptions{IncludeBotAccounts: true, ExcludeRegularUsers: true}); err == nil {
		botAccountsCount = count
	}

	if iucr, err := ts.dbStore.User().AnalyticsGetInactiveUsersCount(); err == nil {
		inactiveUserCount = iucr
	}

	teamCount, err := ts.dbStore.Team().AnalyticsTeamCount(nil)
	if err != nil {
		mlog.Info("Could not get team count", mlog.Err(err))
	}

	if ucc, err := ts.dbStore.Channel().AnalyticsTypeCount("", model.ChannelTypeOpen); err == nil {
		publicChannelCount = ucc
	}

	if pcc, err := ts.dbStore.Channel().AnalyticsTypeCount("", model.ChannelTypePrivate); err == nil {
		privateChannelCount = pcc
	}

	if dcc, err := ts.dbStore.Channel().AnalyticsTypeCount("", model.ChannelTypeDirect); err == nil {
		directChannelCount = dcc
	}

	if duccr, err := ts.dbStore.Channel().AnalyticsDeletedTypeCount("", model.ChannelTypeOpen); err == nil {
		deletedPublicChannelCount = duccr
	}

	if dpccr, err := ts.dbStore.Channel().AnalyticsDeletedTypeCount("", model.ChannelTypePrivate); err == nil {
		deletedPrivateChannelCount = dpccr
	}

	postsCount, _ = ts.dbStore.Post().AnalyticsPostCount(&model.PostCountOptions{})

	postCountsOptions := &model.AnalyticsPostCountsOptions{TeamId: "", BotsOnly: false, YesterdayOnly: true}
	postCountsYesterday, _ := ts.dbStore.Post().AnalyticsPostCountsByDay(postCountsOptions)
	postsCountPreviousDay = 0
	if len(postCountsYesterday) > 0 {
		postsCountPreviousDay = int64(postCountsYesterday[0].Value)
	}

	postCountsOptions = &model.AnalyticsPostCountsOptions{TeamId: "", BotsOnly: true, YesterdayOnly: true}
	botPostCountsYesterday, _ := ts.dbStore.Post().AnalyticsPostCountsByDay(postCountsOptions)
	botPostsCountPreviousDay = 0
	if len(botPostCountsYesterday) > 0 {
		botPostsCountPreviousDay = int64(botPostCountsYesterday[0].Value)
	}

	slashCommandsCount, _ = ts.dbStore.Command().AnalyticsCommandCount("")

	if c, err := ts.dbStore.Webhook().AnalyticsIncomingCount("", ""); err == nil {
		incomingWebhooksCount = c
	}

	outgoingWebhooksCount, _ = ts.dbStore.Webhook().AnalyticsOutgoingCount("")

	var activeUsersDailyCount int64
	if r := <-activeUsersDailyCountChan; r.NErr == nil {
		activeUsersDailyCount = r.Data
	}

	var activeUsersMonthlyCount int64
	if r := <-activeUsersMonthlyCountChan; r.NErr == nil {
		activeUsersMonthlyCount = r.Data
	}

	activity := map[string]any{
		"registered_users":             userCount,
		"bot_accounts":                 botAccountsCount,
		"guest_accounts":               guestAccountsCount,
		"active_users_daily":           activeUsersDailyCount,
		"active_users_monthly":         activeUsersMonthlyCount,
		"registered_deactivated_users": inactiveUserCount,
		"teams":                        teamCount,
		"public_channels":              publicChannelCount,
		"private_channels":             privateChannelCount,
		"direct_message_channels":      directChannelCount,
		"public_channels_deleted":      deletedPublicChannelCount,
		"private_channels_deleted":     deletedPrivateChannelCount,
		"posts_previous_day":           postsCountPreviousDay,
		"bot_posts_previous_day":       botPostsCountPreviousDay,
		"posts":                        postsCount,
		"slash_commands":               slashCommandsCount,
		"incoming_webhooks":            incomingWebhooksCount,
		"outgoing_webhooks":            outgoingWebhooksCount,
	}

	if license := ts.srv.License(); license.IsCloud() {
		var tmpStorage int64
		if usage, err := ts.dbStore.FileInfo().GetStorageUsage(true, false); err == nil {
			tmpStorage = usage
		}
		activity["storage_bytes"] = utils.RoundOffToZeroesResolution(float64(tmpStorage), 8)
	}

	ts.SendTelemetry(TrackActivity, activity)
}

func (ts *TelemetryService) trackConfig() {
	cfg := ts.srv.Config()
	configs := map[string]any{}

	configs[TrackConfigService] = map[string]any{
		"web_server_mode":                                         *cfg.ServiceSettings.WebserverMode,
		"enable_security_fix_alert":                               *cfg.ServiceSettings.EnableSecurityFixAlert,
		"enable_insecure_outgoing_connections":                    *cfg.ServiceSettings.EnableInsecureOutgoingConnections,
		"enable_incoming_webhooks":                                cfg.ServiceSettings.EnableIncomingWebhooks,
		"enable_outgoing_webhooks":                                cfg.ServiceSettings.EnableOutgoingWebhooks,
		"enable_outgoing_oauth_connections":                       cfg.ServiceSettings.EnableOutgoingOAuthConnections,
		"enable_commands":                                         *cfg.ServiceSettings.EnableCommands,
		"outgoing_integrations_requests_timeout":                  cfg.ServiceSettings.OutgoingIntegrationRequestsTimeout,
		"enable_post_username_override":                           cfg.ServiceSettings.EnablePostUsernameOverride,
		"enable_post_icon_override":                               cfg.ServiceSettings.EnablePostIconOverride,
		"enable_user_access_tokens":                               *cfg.ServiceSettings.EnableUserAccessTokens,
		"enable_custom_emoji":                                     *cfg.ServiceSettings.EnableCustomEmoji,
		"enable_emoji_picker":                                     *cfg.ServiceSettings.EnableEmojiPicker,
		"enable_gif_picker":                                       *cfg.ServiceSettings.EnableGifPicker,
		"experimental_enable_authentication_transfer":             *cfg.ServiceSettings.ExperimentalEnableAuthenticationTransfer,
		"enable_testing":                                          cfg.ServiceSettings.EnableTesting,
		"enable_developer":                                        *cfg.ServiceSettings.EnableDeveloper,
		"developer_flags":                                         isDefault(*cfg.ServiceSettings.DeveloperFlags, model.ServiceSettingsDefaultDeveloperFlags),
		"enable_client_performance_debugging":                     *cfg.ServiceSettings.EnableClientPerformanceDebugging,
		"enable_multifactor_authentication":                       *cfg.ServiceSettings.EnableMultifactorAuthentication,
		"enforce_multifactor_authentication":                      *cfg.ServiceSettings.EnforceMultifactorAuthentication,
		"enable_oauth_service_provider":                           cfg.ServiceSettings.EnableOAuthServiceProvider,
		"connection_security":                                     *cfg.ServiceSettings.ConnectionSecurity,
		"tls_strict_transport":                                    *cfg.ServiceSettings.TLSStrictTransport,
		"uses_letsencrypt":                                        *cfg.ServiceSettings.UseLetsEncrypt,
		"forward_80_to_443":                                       *cfg.ServiceSettings.Forward80To443,
		"maximum_login_attempts":                                  *cfg.ServiceSettings.MaximumLoginAttempts,
		"extend_session_length_with_activity":                     *cfg.ServiceSettings.ExtendSessionLengthWithActivity,
		"terminate_sessions_on_password_change":                   *cfg.ServiceSettings.TerminateSessionsOnPasswordChange,
		"session_length_web_in_hours":                             *cfg.ServiceSettings.SessionLengthWebInHours,
		"session_length_mobile_in_hours":                          *cfg.ServiceSettings.SessionLengthMobileInHours,
		"session_length_sso_in_hours":                             *cfg.ServiceSettings.SessionLengthSSOInHours,
		"session_cache_in_minutes":                                *cfg.ServiceSettings.SessionCacheInMinutes,
		"session_idle_timeout_in_minutes":                         *cfg.ServiceSettings.SessionIdleTimeoutInMinutes,
		"isdefault_site_url":                                      isDefault(*cfg.ServiceSettings.SiteURL, model.ServiceSettingsDefaultSiteURL),
		"isdefault_tls_cert_file":                                 isDefault(*cfg.ServiceSettings.TLSCertFile, model.ServiceSettingsDefaultTLSCertFile),
		"isdefault_tls_key_file":                                  isDefault(*cfg.ServiceSettings.TLSKeyFile, model.ServiceSettingsDefaultTLSKeyFile),
		"isdefault_read_timeout":                                  isDefault(*cfg.ServiceSettings.ReadTimeout, model.ServiceSettingsDefaultReadTimeout),
		"isdefault_write_timeout":                                 isDefault(*cfg.ServiceSettings.WriteTimeout, model.ServiceSettingsDefaultWriteTimeout),
		"isdefault_idle_timeout":                                  isDefault(*cfg.ServiceSettings.IdleTimeout, model.ServiceSettingsDefaultIdleTimeout),
		"isdefault_google_developer_key":                          isDefault(cfg.ServiceSettings.GoogleDeveloperKey, ""),
		"isdefault_allow_cors_from":                               isDefault(*cfg.ServiceSettings.AllowCorsFrom, model.ServiceSettingsDefaultAllowCorsFrom),
		"isdefault_cors_exposed_headers":                          isDefault(cfg.ServiceSettings.CorsExposedHeaders, ""),
		"cors_allow_credentials":                                  *cfg.ServiceSettings.CorsAllowCredentials,
		"cors_debug":                                              *cfg.ServiceSettings.CorsDebug,
		"isdefault_allowed_untrusted_internal_connections":        isDefault(*cfg.ServiceSettings.AllowedUntrustedInternalConnections, ""),
		"post_edit_time_limit":                                    *cfg.ServiceSettings.PostEditTimeLimit,
		"enable_user_typing_messages":                             *cfg.ServiceSettings.EnableUserTypingMessages,
		"enable_channel_viewed_messages":                          *cfg.ServiceSettings.EnableChannelViewedMessages,
		"time_between_user_typing_updates_milliseconds":           *cfg.ServiceSettings.TimeBetweenUserTypingUpdatesMilliseconds,
		"cluster_log_timeout_milliseconds":                        *cfg.ServiceSettings.ClusterLogTimeoutMilliseconds,
		"enable_post_search":                                      *cfg.ServiceSettings.EnablePostSearch,
		"minimum_hashtag_length":                                  *cfg.ServiceSettings.MinimumHashtagLength,
		"enable_user_statuses":                                    *cfg.ServiceSettings.EnableUserStatuses,
		"enable_tutorial":                                         *cfg.ServiceSettings.EnableTutorial,
		"enable_onboarding_flow":                                  *cfg.ServiceSettings.EnableOnboardingFlow,
		"experimental_enable_default_channel_leave_join_messages": *cfg.ServiceSettings.ExperimentalEnableDefaultChannelLeaveJoinMessages,
		"experimental_group_unread_channels":                      *cfg.ServiceSettings.ExperimentalGroupUnreadChannels,
		"collapsed_threads":                                       *cfg.ServiceSettings.CollapsedThreads,
		"websocket_url":                                           isDefault(*cfg.ServiceSettings.WebsocketURL, ""),
		"allow_cookies_for_subdomains":                            *cfg.ServiceSettings.AllowCookiesForSubdomains,
		"enable_api_team_deletion":                                *cfg.ServiceSettings.EnableAPITeamDeletion,
		"enable_api_trigger_admin_notification":                   *cfg.ServiceSettings.EnableAPITriggerAdminNotifications,
		"enable_api_user_deletion":                                *cfg.ServiceSettings.EnableAPIUserDeletion,
		"enable_api_post_deletion":                                *cfg.ServiceSettings.EnableAPIPostDeletion,
		"enable_api_channel_deletion":                             *cfg.ServiceSettings.EnableAPIChannelDeletion,
		"experimental_enable_hardened_mode":                       *cfg.ServiceSettings.ExperimentalEnableHardenedMode,
		"experimental_strict_csrf_enforcement":                    *cfg.ServiceSettings.ExperimentalStrictCSRFEnforcement,
		"enable_email_invitations":                                *cfg.ServiceSettings.EnableEmailInvitations,
		"disable_bots_when_owner_is_deactivated":                  *cfg.ServiceSettings.DisableBotsWhenOwnerIsDeactivated,
		"enable_bot_account_creation":                             *cfg.ServiceSettings.EnableBotAccountCreation,
		"enable_svgs":                                             *cfg.ServiceSettings.EnableSVGs,
		"enable_latex":                                            *cfg.ServiceSettings.EnableLatex,
		"enable_inline_latex":                                     *cfg.ServiceSettings.EnableInlineLatex,
		"enable_opentracing":                                      *cfg.ServiceSettings.EnableOpenTracing,
		"enable_local_mode":                                       *cfg.ServiceSettings.EnableLocalMode,
		"managed_resource_paths":                                  isDefault(*cfg.ServiceSettings.ManagedResourcePaths, ""),
		"thread_auto_follow":                                      *cfg.ServiceSettings.ThreadAutoFollow,
		"enable_link_previews":                                    *cfg.ServiceSettings.EnableLinkPreviews,
		"enable_permalink_previews":                               *cfg.ServiceSettings.EnablePermalinkPreviews,
		"enable_file_search":                                      *cfg.ServiceSettings.EnableFileSearch,
		"restrict_link_previews":                                  isDefault(*cfg.ServiceSettings.RestrictLinkPreviews, ""),
		"enable_custom_groups":                                    *cfg.ServiceSettings.EnableCustomGroups,
		"post_priority":                                           *cfg.ServiceSettings.PostPriority,
		"allow_persistent_notifications":                          *cfg.ServiceSettings.AllowPersistentNotifications,
		"allow_persistent_notifications_for_guests":               *cfg.ServiceSettings.AllowPersistentNotificationsForGuests,
		"persistent_notification_interval_minutes":                *cfg.ServiceSettings.PersistentNotificationIntervalMinutes,
		"persistent_notification_max_count":                       *cfg.ServiceSettings.PersistentNotificationMaxCount,
		"persistent_notification_max_recipients":                  *cfg.ServiceSettings.PersistentNotificationMaxRecipients,
		"allow_synced_drafts":                                     *cfg.ServiceSettings.AllowSyncedDrafts,
		"refresh_post_stats_run_time":                             *cfg.ServiceSettings.RefreshPostStatsRunTime,
		"maximum_payload_size":                                    *cfg.ServiceSettings.MaximumPayloadSizeBytes,
		"maximum_url_length":                                      *cfg.ServiceSettings.MaximumURLLength,
	}

	configs[TrackConfigTeam] = map[string]any{
		"enable_user_creation":                    cfg.TeamSettings.EnableUserCreation,
		"enable_open_server":                      *cfg.TeamSettings.EnableOpenServer,
		"enable_user_deactivation":                *cfg.TeamSettings.EnableUserDeactivation,
		"enable_custom_user_statuses":             *cfg.TeamSettings.EnableCustomUserStatuses,
		"enable_last_active_time":                 *cfg.TeamSettings.EnableLastActiveTime,
		"enable_custom_brand":                     *cfg.TeamSettings.EnableCustomBrand,
		"restrict_direct_message":                 *cfg.TeamSettings.RestrictDirectMessage,
		"max_notifications_per_channel":           *cfg.TeamSettings.MaxNotificationsPerChannel,
		"enable_confirm_notifications_to_channel": *cfg.TeamSettings.EnableConfirmNotificationsToChannel,
		"max_users_per_team":                      *cfg.TeamSettings.MaxUsersPerTeam,
		"max_channels_per_team":                   *cfg.TeamSettings.MaxChannelsPerTeam,
		"teammate_name_display":                   *cfg.TeamSettings.TeammateNameDisplay,
		"experimental_view_archived_channels":     *cfg.TeamSettings.ExperimentalViewArchivedChannels,
		"lock_teammate_name_display":              *cfg.TeamSettings.LockTeammateNameDisplay,
		"isdefault_site_name":                     isDefault(cfg.TeamSettings.SiteName, "Mattermost"),
		"isdefault_custom_brand_text":             isDefault(*cfg.TeamSettings.CustomBrandText, model.TeamSettingsDefaultCustomBrandText),
		"isdefault_custom_description_text":       isDefault(*cfg.TeamSettings.CustomDescriptionText, model.TeamSettingsDefaultCustomDescriptionText),
		"isdefault_user_status_away_timeout":      isDefault(*cfg.TeamSettings.UserStatusAwayTimeout, model.TeamSettingsDefaultUserStatusAwayTimeout),
		"experimental_enable_automatic_replies":   *cfg.TeamSettings.ExperimentalEnableAutomaticReplies,
		"experimental_primary_team":               isDefault(*cfg.TeamSettings.ExperimentalPrimaryTeam, ""),
		"experimental_default_channels":           len(cfg.TeamSettings.ExperimentalDefaultChannels),
	}

	configs[TrackConfigClientReq] = map[string]any{
		"android_latest_version": cfg.ClientRequirements.AndroidLatestVersion,
		"android_min_version":    cfg.ClientRequirements.AndroidMinVersion,
		"ios_latest_version":     cfg.ClientRequirements.IosLatestVersion,
		"ios_min_version":        cfg.ClientRequirements.IosMinVersion,
	}

	configs[TrackConfigSQL] = map[string]any{
		"driver_name":                          *cfg.SqlSettings.DriverName,
		"trace":                                cfg.SqlSettings.Trace,
		"max_idle_conns":                       *cfg.SqlSettings.MaxIdleConns,
		"conn_max_lifetime_milliseconds":       *cfg.SqlSettings.ConnMaxLifetimeMilliseconds,
		"conn_max_idletime_milliseconds":       *cfg.SqlSettings.ConnMaxIdleTimeMilliseconds,
		"max_open_conns":                       *cfg.SqlSettings.MaxOpenConns,
		"data_source_replicas":                 len(cfg.SqlSettings.DataSourceReplicas),
		"data_source_search_replicas":          len(cfg.SqlSettings.DataSourceSearchReplicas),
		"query_timeout":                        *cfg.SqlSettings.QueryTimeout,
		"disable_database_search":              *cfg.SqlSettings.DisableDatabaseSearch,
		"migrations_statement_timeout_seconds": *cfg.SqlSettings.MigrationsStatementTimeoutSeconds,
		"replica_monitor_interval_seconds":     *cfg.SqlSettings.ReplicaMonitorIntervalSeconds,
	}

	configs[TrackConfigLog] = map[string]any{
		"enable_console":           cfg.LogSettings.EnableConsole,
		"console_level":            cfg.LogSettings.ConsoleLevel,
		"console_json":             *cfg.LogSettings.ConsoleJson,
		"enable_file":              cfg.LogSettings.EnableFile,
		"file_level":               cfg.LogSettings.FileLevel,
		"file_json":                cfg.LogSettings.FileJson,
		"enable_webhook_debugging": cfg.LogSettings.EnableWebhookDebugging,
		"isdefault_file_location":  isDefault(cfg.LogSettings.FileLocation, ""),
		"advanced_logging_json":    len(cfg.LogSettings.AdvancedLoggingJSON) != 0,
	}

	configs[TrackConfigAudit] = map[string]any{
		"file_enabled":          *cfg.ExperimentalAuditSettings.FileEnabled,
		"file_max_size_mb":      *cfg.ExperimentalAuditSettings.FileMaxSizeMB,
		"file_max_age_days":     *cfg.ExperimentalAuditSettings.FileMaxAgeDays,
		"file_max_backups":      *cfg.ExperimentalAuditSettings.FileMaxBackups,
		"file_compress":         *cfg.ExperimentalAuditSettings.FileCompress,
		"file_max_queue_size":   *cfg.ExperimentalAuditSettings.FileMaxQueueSize,
		"advanced_logging_json": len(cfg.ExperimentalAuditSettings.AdvancedLoggingJSON) != 0,
	}

	configs[TrackConfigNotificationLog] = map[string]any{
		"enable_console":          *cfg.NotificationLogSettings.EnableConsole,
		"console_level":           *cfg.NotificationLogSettings.ConsoleLevel,
		"console_json":            *cfg.NotificationLogSettings.ConsoleJson,
		"enable_file":             *cfg.NotificationLogSettings.EnableFile,
		"file_level":              *cfg.NotificationLogSettings.FileLevel,
		"file_json":               *cfg.NotificationLogSettings.FileJson,
		"isdefault_file_location": isDefault(*cfg.NotificationLogSettings.FileLocation, ""),
		"advanced_logging_json":   len(cfg.NotificationLogSettings.AdvancedLoggingJSON) != 0,
	}

	configs[TrackConfigPassword] = map[string]any{
		"minimum_length": *cfg.PasswordSettings.MinimumLength,
		"lowercase":      *cfg.PasswordSettings.Lowercase,
		"number":         *cfg.PasswordSettings.Number,
		"uppercase":      *cfg.PasswordSettings.Uppercase,
		"symbol":         *cfg.PasswordSettings.Symbol,
	}

	configs[TrackConfigFile] = map[string]any{
		"enable_public_links":           cfg.FileSettings.EnablePublicLink,
		"driver_name":                   *cfg.FileSettings.DriverName,
		"isdefault_directory":           isDefault(*cfg.FileSettings.Directory, model.FileSettingsDefaultDirectory),
		"isabsolute_directory":          filepath.IsAbs(*cfg.FileSettings.Directory),
		"extract_content":               *cfg.FileSettings.ExtractContent,
		"archive_recursion":             *cfg.FileSettings.ArchiveRecursion,
		"amazon_s3_ssl":                 *cfg.FileSettings.AmazonS3SSL,
		"amazon_s3_sse":                 *cfg.FileSettings.AmazonS3SSE,
		"amazon_s3_signv2":              *cfg.FileSettings.AmazonS3SignV2,
		"amazon_s3_trace":               *cfg.FileSettings.AmazonS3Trace,
		"max_file_size":                 *cfg.FileSettings.MaxFileSize,
		"max_image_resolution":          *cfg.FileSettings.MaxImageResolution,
		"max_image_decoder_concurrency": *cfg.FileSettings.MaxImageDecoderConcurrency,
		"enable_file_attachments":       *cfg.FileSettings.EnableFileAttachments,
		"enable_mobile_upload":          *cfg.FileSettings.EnableMobileUpload,
		"enable_mobile_download":        *cfg.FileSettings.EnableMobileDownload,
	}

	configs[TrackConfigEmail] = map[string]any{
		"enable_sign_up_with_email":            cfg.EmailSettings.EnableSignUpWithEmail,
		"enable_sign_in_with_email":            *cfg.EmailSettings.EnableSignInWithEmail,
		"enable_sign_in_with_username":         *cfg.EmailSettings.EnableSignInWithUsername,
		"require_email_verification":           cfg.EmailSettings.RequireEmailVerification,
		"send_email_notifications":             cfg.EmailSettings.SendEmailNotifications,
		"use_channel_in_email_notifications":   *cfg.EmailSettings.UseChannelInEmailNotifications,
		"email_notification_contents_type":     *cfg.EmailSettings.EmailNotificationContentsType,
		"enable_smtp_auth":                     *cfg.EmailSettings.EnableSMTPAuth,
		"connection_security":                  cfg.EmailSettings.ConnectionSecurity,
		"send_push_notifications":              *cfg.EmailSettings.SendPushNotifications,
		"push_notification_contents":           *cfg.EmailSettings.PushNotificationContents,
		"enable_email_batching":                *cfg.EmailSettings.EnableEmailBatching,
		"email_batching_buffer_size":           *cfg.EmailSettings.EmailBatchingBufferSize,
		"email_batching_interval":              *cfg.EmailSettings.EmailBatchingInterval,
		"enable_preview_mode_banner":           *cfg.EmailSettings.EnablePreviewModeBanner,
		"isdefault_feedback_name":              isDefault(cfg.EmailSettings.FeedbackName, ""),
		"isdefault_feedback_email":             isDefault(cfg.EmailSettings.FeedbackEmail, ""),
		"isdefault_reply_to_address":           isDefault(cfg.EmailSettings.ReplyToAddress, ""),
		"isdefault_feedback_organization":      isDefault(*cfg.EmailSettings.FeedbackOrganization, model.EmailSettingsDefaultFeedbackOrganization),
		"skip_server_certificate_verification": *cfg.EmailSettings.SkipServerCertificateVerification,
		"isdefault_login_button_color":         isDefault(*cfg.EmailSettings.LoginButtonColor, ""),
		"isdefault_login_button_border_color":  isDefault(*cfg.EmailSettings.LoginButtonBorderColor, ""),
		"isdefault_login_button_text_color":    isDefault(*cfg.EmailSettings.LoginButtonTextColor, ""),
		"smtp_server_timeout":                  *cfg.EmailSettings.SMTPServerTimeout,
	}

	configs[TrackConfigRate] = map[string]any{
		"enable_rate_limiter":      *cfg.RateLimitSettings.Enable,
		"vary_by_remote_address":   *cfg.RateLimitSettings.VaryByRemoteAddr,
		"vary_by_user":             *cfg.RateLimitSettings.VaryByUser,
		"per_sec":                  *cfg.RateLimitSettings.PerSec,
		"max_burst":                *cfg.RateLimitSettings.MaxBurst,
		"memory_store_size":        *cfg.RateLimitSettings.MemoryStoreSize,
		"isdefault_vary_by_header": isDefault(cfg.RateLimitSettings.VaryByHeader, ""),
	}

	configs[TrackConfigPrivacy] = map[string]any{
		"show_email_address": cfg.PrivacySettings.ShowEmailAddress,
		"show_full_name":     cfg.PrivacySettings.ShowFullName,
	}

	configs[TrackConfigTheme] = map[string]any{
		"enable_theme_selection":  *cfg.ThemeSettings.EnableThemeSelection,
		"isdefault_default_theme": isDefault(*cfg.ThemeSettings.DefaultTheme, model.TeamSettingsDefaultTeamText),
		"allow_custom_themes":     *cfg.ThemeSettings.AllowCustomThemes,
		"allowed_themes":          len(cfg.ThemeSettings.AllowedThemes),
	}

	configs[TrackConfigOAuth] = map[string]any{
		"enable_gitlab":    cfg.GitLabSettings.Enable,
		"openid_gitlab":    *cfg.GitLabSettings.Enable && strings.Contains(*cfg.GitLabSettings.Scope, model.ServiceOpenid),
		"enable_google":    cfg.GoogleSettings.Enable,
		"openid_google":    *cfg.GoogleSettings.Enable && strings.Contains(*cfg.GoogleSettings.Scope, model.ServiceOpenid),
		"enable_office365": cfg.Office365Settings.Enable,
		"openid_office365": *cfg.Office365Settings.Enable && strings.Contains(*cfg.Office365Settings.Scope, model.ServiceOpenid),
		"enable_openid":    cfg.OpenIdSettings.Enable,
	}

	configs[TrackConfigSupport] = map[string]any{
		"isdefault_terms_of_service_link":              isDefault(*cfg.SupportSettings.TermsOfServiceLink, model.SupportSettingsDefaultTermsOfServiceLink),
		"isdefault_privacy_policy_link":                isDefault(*cfg.SupportSettings.PrivacyPolicyLink, model.SupportSettingsDefaultPrivacyPolicyLink),
		"isdefault_about_link":                         isDefault(*cfg.SupportSettings.AboutLink, model.SupportSettingsDefaultAboutLink),
		"isdefault_help_link":                          isDefault(*cfg.SupportSettings.HelpLink, model.SupportSettingsDefaultHelpLink),
		"isdefault_report_a_problem_link":              isDefault(*cfg.SupportSettings.ReportAProblemLink, model.SupportSettingsDefaultReportAProblemLink),
		"isdefault_support_email":                      isDefault(*cfg.SupportSettings.SupportEmail, model.SupportSettingsDefaultSupportEmail),
		"custom_terms_of_service_enabled":              *cfg.SupportSettings.CustomTermsOfServiceEnabled,
		"custom_terms_of_service_re_acceptance_period": *cfg.SupportSettings.CustomTermsOfServiceReAcceptancePeriod,
		"enable_ask_community_link":                    *cfg.SupportSettings.EnableAskCommunityLink,
	}

	configs[TrackConfigLDAP] = map[string]any{
		"enable":                                 *cfg.LdapSettings.Enable,
		"enable_sync":                            *cfg.LdapSettings.EnableSync,
		"enable_admin_filter":                    *cfg.LdapSettings.EnableAdminFilter,
		"connection_security":                    *cfg.LdapSettings.ConnectionSecurity,
		"skip_certificate_verification":          *cfg.LdapSettings.SkipCertificateVerification,
		"sync_interval_minutes":                  *cfg.LdapSettings.SyncIntervalMinutes,
		"query_timeout":                          *cfg.LdapSettings.QueryTimeout,
		"max_page_size":                          *cfg.LdapSettings.MaxPageSize,
		"isdefault_first_name_attribute":         isDefault(*cfg.LdapSettings.FirstNameAttribute, model.LdapSettingsDefaultFirstNameAttribute),
		"isdefault_last_name_attribute":          isDefault(*cfg.LdapSettings.LastNameAttribute, model.LdapSettingsDefaultLastNameAttribute),
		"isdefault_email_attribute":              isDefault(*cfg.LdapSettings.EmailAttribute, model.LdapSettingsDefaultEmailAttribute),
		"isdefault_username_attribute":           isDefault(*cfg.LdapSettings.UsernameAttribute, model.LdapSettingsDefaultUsernameAttribute),
		"isdefault_nickname_attribute":           isDefault(*cfg.LdapSettings.NicknameAttribute, model.LdapSettingsDefaultNicknameAttribute),
		"isdefault_id_attribute":                 isDefault(*cfg.LdapSettings.IdAttribute, model.LdapSettingsDefaultIdAttribute),
		"isdefault_position_attribute":           isDefault(*cfg.LdapSettings.PositionAttribute, model.LdapSettingsDefaultPositionAttribute),
		"isdefault_login_id_attribute":           isDefault(*cfg.LdapSettings.LoginIdAttribute, ""),
		"isdefault_login_field_name":             isDefault(*cfg.LdapSettings.LoginFieldName, model.LdapSettingsDefaultLoginFieldName),
		"isdefault_login_button_color":           isDefault(*cfg.LdapSettings.LoginButtonColor, ""),
		"isdefault_login_button_border_color":    isDefault(*cfg.LdapSettings.LoginButtonBorderColor, ""),
		"isdefault_login_button_text_color":      isDefault(*cfg.LdapSettings.LoginButtonTextColor, ""),
		"isempty_group_filter":                   isDefault(*cfg.LdapSettings.GroupFilter, ""),
		"isdefault_group_display_name_attribute": isDefault(*cfg.LdapSettings.GroupDisplayNameAttribute, model.LdapSettingsDefaultGroupDisplayNameAttribute),
		"isdefault_group_id_attribute":           isDefault(*cfg.LdapSettings.GroupIdAttribute, model.LdapSettingsDefaultGroupIdAttribute),
		"isempty_guest_filter":                   isDefault(*cfg.LdapSettings.GuestFilter, ""),
		"isempty_admin_filter":                   isDefault(*cfg.LdapSettings.AdminFilter, ""),
		"isnotempty_picture_attribute":           !isDefault(*cfg.LdapSettings.PictureAttribute, ""),
		"isnotempty_public_certificate":          !isDefault(*cfg.LdapSettings.PublicCertificateFile, ""),
		"isnotempty_private_key":                 !isDefault(*cfg.LdapSettings.PrivateKeyFile, ""),
	}

	configs[TrackConfigCompliance] = map[string]any{
		"enable":       *cfg.ComplianceSettings.Enable,
		"enable_daily": *cfg.ComplianceSettings.EnableDaily,
	}

	configs[TrackConfigLocalization] = map[string]any{
		"default_server_locale": *cfg.LocalizationSettings.DefaultServerLocale,
		"default_client_locale": *cfg.LocalizationSettings.DefaultClientLocale,
		"available_locales":     *cfg.LocalizationSettings.AvailableLocales,
	}

	configs[TrackConfigSAML] = map[string]any{
		"enable":                              *cfg.SamlSettings.Enable,
		"enable_sync_with_ldap":               *cfg.SamlSettings.EnableSyncWithLdap,
		"enable_sync_with_ldap_include_auth":  *cfg.SamlSettings.EnableSyncWithLdapIncludeAuth,
		"ignore_guests_ldap_sync":             *cfg.SamlSettings.IgnoreGuestsLdapSync,
		"enable_admin_attribute":              *cfg.SamlSettings.EnableAdminAttribute,
		"verify":                              *cfg.SamlSettings.Verify,
		"encrypt":                             *cfg.SamlSettings.Encrypt,
		"sign_request":                        *cfg.SamlSettings.SignRequest,
		"isdefault_signature_algorithm":       isDefault(*cfg.SamlSettings.SignatureAlgorithm, ""),
		"isdefault_canonical_algorithm":       isDefault(*cfg.SamlSettings.CanonicalAlgorithm, ""),
		"isdefault_scoping_idp_provider_id":   isDefault(*cfg.SamlSettings.ScopingIDPProviderId, ""),
		"isdefault_scoping_idp_name":          isDefault(*cfg.SamlSettings.ScopingIDPName, ""),
		"isdefault_id_attribute":              isDefault(*cfg.SamlSettings.IdAttribute, model.SamlSettingsDefaultIdAttribute),
		"isdefault_guest_attribute":           isDefault(*cfg.SamlSettings.GuestAttribute, model.SamlSettingsDefaultGuestAttribute),
		"isdefault_admin_attribute":           isDefault(*cfg.SamlSettings.AdminAttribute, model.SamlSettingsDefaultAdminAttribute),
		"isdefault_first_name_attribute":      isDefault(*cfg.SamlSettings.FirstNameAttribute, model.SamlSettingsDefaultFirstNameAttribute),
		"isdefault_last_name_attribute":       isDefault(*cfg.SamlSettings.LastNameAttribute, model.SamlSettingsDefaultLastNameAttribute),
		"isdefault_email_attribute":           isDefault(*cfg.SamlSettings.EmailAttribute, model.SamlSettingsDefaultEmailAttribute),
		"isdefault_username_attribute":        isDefault(*cfg.SamlSettings.UsernameAttribute, model.SamlSettingsDefaultUsernameAttribute),
		"isdefault_nickname_attribute":        isDefault(*cfg.SamlSettings.NicknameAttribute, model.SamlSettingsDefaultNicknameAttribute),
		"isdefault_locale_attribute":          isDefault(*cfg.SamlSettings.LocaleAttribute, model.SamlSettingsDefaultLocaleAttribute),
		"isdefault_position_attribute":        isDefault(*cfg.SamlSettings.PositionAttribute, model.SamlSettingsDefaultPositionAttribute),
		"isdefault_login_button_text":         isDefault(*cfg.SamlSettings.LoginButtonText, model.UserAuthServiceSamlText),
		"isdefault_login_button_color":        isDefault(*cfg.SamlSettings.LoginButtonColor, ""),
		"isdefault_login_button_border_color": isDefault(*cfg.SamlSettings.LoginButtonBorderColor, ""),
		"isdefault_login_button_text_color":   isDefault(*cfg.SamlSettings.LoginButtonTextColor, ""),
	}

	configs[TrackConfigCluster] = map[string]any{
		"enable":                                *cfg.ClusterSettings.Enable,
		"network_interface":                     isDefault(*cfg.ClusterSettings.NetworkInterface, ""),
		"bind_address":                          isDefault(*cfg.ClusterSettings.BindAddress, ""),
		"advertise_address":                     isDefault(*cfg.ClusterSettings.AdvertiseAddress, ""),
		"use_ip_address":                        *cfg.ClusterSettings.UseIPAddress,
		"enable_experimental_gossip_encryption": *cfg.ClusterSettings.EnableExperimentalGossipEncryption,
		"enable_gossip_compression":             *cfg.ClusterSettings.EnableGossipCompression,
		"read_only_config":                      *cfg.ClusterSettings.ReadOnlyConfig,
	}

	configs[TrackConfigMetrics] = map[string]any{
		"enable":                *cfg.MetricsSettings.Enable,
		"block_profile_rate":    *cfg.MetricsSettings.BlockProfileRate,
		"enable_client_metrics": *cfg.MetricsSettings.EnableClientMetrics,
	}

	configs[TrackConfigNativeApp] = map[string]any{
		"isdefault_app_custom_url_schemes":    isDefaultArray(cfg.NativeAppSettings.AppCustomURLSchemes, model.GetDefaultAppCustomURLSchemes()),
		"isdefault_app_download_link":         isDefault(*cfg.NativeAppSettings.AppDownloadLink, model.NativeappSettingsDefaultAppDownloadLink),
		"isdefault_android_app_download_link": isDefault(*cfg.NativeAppSettings.AndroidAppDownloadLink, model.NativeappSettingsDefaultAndroidAppDownloadLink),
		"isdefault_iosapp_download_link":      isDefault(*cfg.NativeAppSettings.IosAppDownloadLink, model.NativeappSettingsDefaultIosAppDownloadLink),
	}

	configs[TrackConfigExperimental] = map[string]any{
		"client_side_cert_enable":             *cfg.ExperimentalSettings.ClientSideCertEnable,
		"isdefault_client_side_cert_check":    isDefault(*cfg.ExperimentalSettings.ClientSideCertCheck, model.ClientSideCertCheckPrimaryAuth),
		"link_metadata_timeout_milliseconds":  *cfg.ExperimentalSettings.LinkMetadataTimeoutMilliseconds,
		"restrict_system_admin":               *cfg.ExperimentalSettings.RestrictSystemAdmin,
		"enable_app_bar":                      !*cfg.ExperimentalSettings.DisableAppBar,
		"disable_refetching_on_browser_focus": *cfg.ExperimentalSettings.DisableRefetchingOnBrowserFocus,
		"delay_channel_autocomplete":          *cfg.ExperimentalSettings.DelayChannelAutocomplete,
		"youtube_referrer_policy":             *cfg.ExperimentalSettings.YoutubeReferrerPolicy,
	}

	configs[TrackConfigAnalytics] = map[string]any{
		"isdefault_max_users_for_statistics": isDefault(*cfg.AnalyticsSettings.MaxUsersForStatistics, model.AnalyticsSettingsDefaultMaxUsersForStatistics),
	}

	configs[TrackConfigAnnouncement] = map[string]any{
		"enable_banner":               *cfg.AnnouncementSettings.EnableBanner,
		"isdefault_banner_color":      isDefault(*cfg.AnnouncementSettings.BannerColor, model.AnnouncementSettingsDefaultBannerColor),
		"isdefault_banner_text_color": isDefault(*cfg.AnnouncementSettings.BannerTextColor, model.AnnouncementSettingsDefaultBannerTextColor),
		"allow_banner_dismissal":      *cfg.AnnouncementSettings.AllowBannerDismissal,
		"admin_notices_enabled":       *cfg.AnnouncementSettings.AdminNoticesEnabled,
		"user_notices_enabled":        *cfg.AnnouncementSettings.UserNoticesEnabled,
	}

	configs[TrackConfigElasticsearch] = map[string]any{
		"isdefault_connection_url": isDefault(*cfg.ElasticsearchSettings.ConnectionURL, model.ElasticsearchSettingsDefaultConnectionURL),
		"isdefault_username":       isDefault(*cfg.ElasticsearchSettings.Username, model.ElasticsearchSettingsDefaultUsername),
		"isdefault_password":       isDefault(*cfg.ElasticsearchSettings.Password, model.ElasticsearchSettingsDefaultPassword),
		"enable_indexing":          *cfg.ElasticsearchSettings.EnableIndexing,
		"enable_searching":         *cfg.ElasticsearchSettings.EnableSearching,
		"enable_autocomplete":      *cfg.ElasticsearchSettings.EnableAutocomplete,
		"sniff":                    *cfg.ElasticsearchSettings.Sniff,
		"post_index_replicas":      *cfg.ElasticsearchSettings.PostIndexReplicas,
		"post_index_shards":        *cfg.ElasticsearchSettings.PostIndexShards,
		"channel_index_replicas":   *cfg.ElasticsearchSettings.ChannelIndexReplicas,
		"channel_index_shards":     *cfg.ElasticsearchSettings.ChannelIndexShards,
		"user_index_replicas":      *cfg.ElasticsearchSettings.UserIndexReplicas,
		"user_index_shards":        *cfg.ElasticsearchSettings.UserIndexShards,
		"isdefault_index_prefix":   isDefault(*cfg.ElasticsearchSettings.IndexPrefix, model.ElasticsearchSettingsDefaultIndexPrefix),
		"live_indexing_batch_size": *cfg.ElasticsearchSettings.LiveIndexingBatchSize,
		"bulk_indexing_batch_size": *cfg.ElasticsearchSettings.BatchSize,
		"request_timeout_seconds":  *cfg.ElasticsearchSettings.RequestTimeoutSeconds,
		"skip_tls_verification":    *cfg.ElasticsearchSettings.SkipTLSVerification,
		"isdefault_ca":             isDefault(*cfg.ElasticsearchSettings.CA, ""),
		"isdefault_client_cert":    isDefault(*cfg.ElasticsearchSettings.ClientCert, ""),
		"isdefault_client_key":     isDefault(*cfg.ElasticsearchSettings.ClientKey, ""),
		"trace":                    *cfg.ElasticsearchSettings.Trace,
	}

	ts.trackPluginConfig(configs, cfg, model.PluginSettingsDefaultMarketplaceURL)

	configs[TrackConfigDataRetention] = map[string]any{
		"enable_message_deletion":       *cfg.DataRetentionSettings.EnableMessageDeletion,
		"enable_file_deletion":          *cfg.DataRetentionSettings.EnableFileDeletion,
		"message_retention_days":        *cfg.DataRetentionSettings.MessageRetentionDays,
		"message_retention_hours":       *cfg.DataRetentionSettings.MessageRetentionHours,
		"file_retention_days":           *cfg.DataRetentionSettings.FileRetentionDays,
		"file_retention_hours":          *cfg.DataRetentionSettings.FileRetentionHours,
		"deletion_job_start_time":       *cfg.DataRetentionSettings.DeletionJobStartTime,
		"batch_size":                    *cfg.DataRetentionSettings.BatchSize,
		"time_between_batches":          *cfg.DataRetentionSettings.TimeBetweenBatchesMilliseconds,
		"retention_ids_batch_size":      *cfg.DataRetentionSettings.RetentionIdsBatchSize,
		"cleanup_jobs_threshold_days":   *cfg.JobSettings.CleanupJobsThresholdDays,
		"cleanup_config_threshold_days": *cfg.JobSettings.CleanupConfigThresholdDays,
	}

	configs[TrackConfigMessageExport] = map[string]any{
		"enable_message_export":                 *cfg.MessageExportSettings.EnableExport,
		"export_format":                         *cfg.MessageExportSettings.ExportFormat,
		"daily_run_time":                        *cfg.MessageExportSettings.DailyRunTime,
		"default_export_from_timestamp":         *cfg.MessageExportSettings.ExportFromTimestamp,
		"batch_size":                            *cfg.MessageExportSettings.BatchSize,
		"global_relay_customer_type":            *cfg.MessageExportSettings.GlobalRelaySettings.CustomerType,
		"is_default_global_relay_smtp_username": isDefault(*cfg.MessageExportSettings.GlobalRelaySettings.SMTPUsername, ""),
		"is_default_global_relay_smtp_password": isDefault(*cfg.MessageExportSettings.GlobalRelaySettings.SMTPPassword, ""),
		"is_default_global_relay_email_address": isDefault(*cfg.MessageExportSettings.GlobalRelaySettings.EmailAddress, ""),
		"global_relay_smtp_server_timeout":      *cfg.MessageExportSettings.GlobalRelaySettings.SMTPServerTimeout,
		"download_export_results":               *cfg.MessageExportSettings.DownloadExportResults,
	}

	configs[TrackConfigDisplay] = map[string]any{
		"isdefault_custom_url_schemes": len(cfg.DisplaySettings.CustomURLSchemes) != 0,
		"isdefault_max_markdown_nodes": isDefault(*cfg.DisplaySettings.MaxMarkdownNodes, 0),
	}

	configs[TrackConfigGuestAccounts] = map[string]any{
		"enable":                                 *cfg.GuestAccountsSettings.Enable,
		"hide_tag":                               *cfg.GuestAccountsSettings.HideTags,
		"allow_email_accounts":                   *cfg.GuestAccountsSettings.AllowEmailAccounts,
		"enforce_multifactor_authentication":     *cfg.GuestAccountsSettings.EnforceMultifactorAuthentication,
		"isdefault_restrict_creation_to_domains": isDefault(*cfg.GuestAccountsSettings.RestrictCreationToDomains, ""),
	}

	configs[TrackConfigImageProxy] = map[string]any{
		"enable":                               *cfg.ImageProxySettings.Enable,
		"image_proxy_type":                     *cfg.ImageProxySettings.ImageProxyType,
		"isdefault_remote_image_proxy_url":     isDefault(*cfg.ImageProxySettings.RemoteImageProxyURL, ""),
		"isdefault_remote_image_proxy_options": isDefault(*cfg.ImageProxySettings.RemoteImageProxyOptions, ""),
	}

	configs[TrackConfigBleve] = map[string]any{
		"enable_indexing":          *cfg.BleveSettings.EnableIndexing,
		"enable_searching":         *cfg.BleveSettings.EnableSearching,
		"enable_autocomplete":      *cfg.BleveSettings.EnableAutocomplete,
		"bulk_indexing_batch_size": *cfg.BleveSettings.BatchSize,
	}

	configs[TrackConfigExport] = map[string]any{
		"retention_days": *cfg.ExportSettings.RetentionDays,
	}

	configs[TrackConfigWrangler] = map[string]any{
		"permitted_wrangler_users":                       cfg.WranglerSettings.PermittedWranglerRoles,
		"allowed_email_domain":                           cfg.WranglerSettings.AllowedEmailDomain,
		"move_thread_max_count":                          cfg.WranglerSettings.MoveThreadMaxCount,
		"move_thread_to_another_team_enable":             cfg.WranglerSettings.MoveThreadToAnotherTeamEnable,
		"move_thread_from_private_channel_enable":        cfg.WranglerSettings.MoveThreadFromPrivateChannelEnable,
		"move_thread_from_direct_message_channel_enable": cfg.WranglerSettings.MoveThreadFromDirectMessageChannelEnable,
		"move_thread_from_group_message_channel_enable":  cfg.WranglerSettings.MoveThreadFromGroupMessageChannelEnable,
	}

	configs[TrackConfigConnectedWorkspaces] = map[string]any{
		"enable_shared_channels":              *cfg.ConnectedWorkspacesSettings.EnableSharedChannels,
		"enable_remote_cluster_service":       *cfg.ConnectedWorkspacesSettings.EnableRemoteClusterService && cfg.FeatureFlags.EnableRemoteClusterService,
		"disable_shared_channels_status_sync": *cfg.ConnectedWorkspacesSettings.DisableSharedChannelsStatusSync,
		"max_posts_per_sync":                  *cfg.ConnectedWorkspacesSettings.MaxPostsPerSync,
	}

	// Convert feature flags to map[string]any for sending
	flags := cfg.FeatureFlags.ToMap()
	interfaceFlags := make(map[string]any)
	for k, v := range flags {
		interfaceFlags[k] = v
	}
	configs[TrackFeatureFlags] = interfaceFlags

	ts.SendTelemetry(TrackConfigs, configs)
}

func (ts *TelemetryService) trackLicense() {
	if license := ts.srv.License(); license != nil {
		data := map[string]any{
			"customer_id": license.Customer.Id,
			"license_id":  license.Id,
			"issued":      license.IssuedAt,
			"start":       license.StartsAt,
			"expire":      license.ExpiresAt,
			"users":       *license.Features.Users,
			"edition":     license.SkuShortName,
		}

		features := license.Features.ToMap()
		for featureName, featureValue := range features {
			data["feature_"+featureName] = featureValue
		}

		ts.SendTelemetry(TrackLicense, data)
	}
}

func (ts *TelemetryService) trackPlugins() {
	pluginsEnvironment := ts.srv.GetPluginsEnvironment()
	if pluginsEnvironment == nil {
		return
	}

	totalEnabledCount := 0
	webappEnabledCount := 0
	backendEnabledCount := 0
	totalDisabledCount := 0
	totalCoreDisabledCount := 0
	webappDisabledCount := 0
	backendDisabledCount := 0
	brokenManifestCount := 0
	settingsCount := 0

	pluginStates := ts.srv.Config().PluginSettings.PluginStates
	plugins, _ := pluginsEnvironment.Available()

	if pluginStates != nil && plugins != nil {
		for _, plugin := range plugins {
			if plugin.Manifest == nil {
				brokenManifestCount += 1
				continue
			}

			if state, ok := pluginStates[plugin.Manifest.Id]; ok && state.Enable {
				totalEnabledCount += 1
				if plugin.Manifest.HasServer() {
					backendEnabledCount += 1
				}
				if plugin.Manifest.HasWebapp() {
					webappEnabledCount += 1
				}
			} else {
				totalDisabledCount += 1
				if plugin.Manifest.HasServer() {
					backendDisabledCount += 1
				}
				if plugin.Manifest.HasWebapp() {
					webappDisabledCount += 1
				}
				if _, isCorePlugin := model.InstalledIntegrationsIgnoredPlugins[plugin.Manifest.Id]; isCorePlugin {
					totalCoreDisabledCount += 1
				}
			}
			if plugin.Manifest.SettingsSchema != nil {
				settingsCount += 1
			}
		}
	} else {
		totalEnabledCount = -1      // -1 to indicate disabled or error
		totalCoreDisabledCount = -1 // -1 to indicate disabled or error
		totalDisabledCount = -1     // -1 to indicate disabled or error
	}

	ts.SendTelemetry(TrackPlugins, map[string]any{
		"enabled_plugins":               totalEnabledCount,
		"enabled_webapp_plugins":        webappEnabledCount,
		"enabled_backend_plugins":       backendEnabledCount,
		"disabled_plugins":              totalDisabledCount,
		"disabled_default_plugins":      totalCoreDisabledCount,
		"disabled_webapp_plugins":       webappDisabledCount,
		"disabled_backend_plugins":      backendDisabledCount,
		"plugins_with_settings":         settingsCount,
		"plugins_with_broken_manifests": brokenManifestCount,
	})

	pluginsEnvironment.RunMultiPluginHook(func(hooks plugin.Hooks) bool {
		hooks.OnSendDailyTelemetry()
		return true
	}, plugin.OnSendDailyTelemetryID)
}

func (ts *TelemetryService) trackServer() {
	data := map[string]any{
		"edition":           model.BuildEnterpriseReady,
		"version":           model.CurrentVersion,
		"database_type":     *ts.srv.Config().SqlSettings.DriverName,
		"operating_system":  runtime.GOOS,
		"installation_type": os.Getenv(EnvVarInstallType),
	}

	if scr, err := ts.dbStore.User().AnalyticsGetSystemAdminCount(); err == nil {
		data["system_admins"] = scr
	}

	if scr, err := ts.dbStore.GetDbVersion(false); err == nil {
		data["database_version"] = scr
	}

	ts.SendTelemetry(TrackServer, data)
}

func (ts *TelemetryService) trackPermissions() {
	phase1Complete := false
	if _, err := ts.dbStore.System().GetByName(model.AdvancedPermissionsMigrationKey); err == nil {
		phase1Complete = true
	}

	phase2Complete := false
	if _, err := ts.dbStore.System().GetByName(model.MigrationKeyAdvancedPermissionsPhase2); err == nil {
		phase2Complete = true
	}

	ts.SendTelemetry(TrackPermissionsGeneral, map[string]any{
		"phase_1_migration_complete": phase1Complete,
		"phase_2_migration_complete": phase2Complete,
	})

	systemAdminPermissions := ""
	if role, err := ts.srv.GetRoleByName(context.Background(), model.SystemAdminRoleId); err == nil {
		systemAdminPermissions = strings.Join(role.Permissions, " ")
	}

	systemUserPermissions := ""
	if role, err := ts.srv.GetRoleByName(context.Background(), model.SystemUserRoleId); err == nil {
		systemUserPermissions = strings.Join(role.Permissions, " ")
	}

	teamAdminPermissions := ""
	if role, err := ts.srv.GetRoleByName(context.Background(), model.TeamAdminRoleId); err == nil {
		teamAdminPermissions = strings.Join(role.Permissions, " ")
	}

	teamUserPermissions := ""
	if role, err := ts.srv.GetRoleByName(context.Background(), model.TeamUserRoleId); err == nil {
		teamUserPermissions = strings.Join(role.Permissions, " ")
	}

	teamGuestPermissions := ""
	if role, err := ts.srv.GetRoleByName(context.Background(), model.TeamGuestRoleId); err == nil {
		teamGuestPermissions = strings.Join(role.Permissions, " ")
	}

	channelAdminPermissions := ""
	if role, err := ts.srv.GetRoleByName(context.Background(), model.ChannelAdminRoleId); err == nil {
		channelAdminPermissions = strings.Join(role.Permissions, " ")
	}

	channelUserPermissions := ""
	if role, err := ts.srv.GetRoleByName(context.Background(), model.ChannelUserRoleId); err == nil {
		channelUserPermissions = strings.Join(role.Permissions, " ")
	}

	channelGuestPermissions := ""
	if role, err := ts.srv.GetRoleByName(context.Background(), model.ChannelGuestRoleId); err == nil {
		channelGuestPermissions = strings.Join(role.Permissions, " ")
	}

	systemManagerPermissions := ""
	systemManagerPermissionsModified := false
	if role, err := ts.srv.GetRoleByName(context.Background(), model.SystemManagerRoleId); err == nil {
		systemManagerPermissionsModified = len(model.PermissionsChangedByPatch(role, &model.RolePatch{Permissions: &model.SystemManagerDefaultPermissions})) > 0
		systemManagerPermissions = strings.Join(role.Permissions, " ")
	}
	systemManagerCount, countErr := ts.dbStore.User().Count(model.UserCountOptions{Roles: []string{model.SystemManagerRoleId}})
	if countErr != nil {
		systemManagerCount = 0
	}

	systemUserManagerPermissions := ""
	systemUserManagerPermissionsModified := false
	if role, err := ts.srv.GetRoleByName(context.Background(), model.SystemUserManagerRoleId); err == nil {
		systemUserManagerPermissionsModified = len(model.PermissionsChangedByPatch(role, &model.RolePatch{Permissions: &model.SystemUserManagerDefaultPermissions})) > 0
		systemUserManagerPermissions = strings.Join(role.Permissions, " ")
	}
	systemUserManagerCount, countErr := ts.dbStore.User().Count(model.UserCountOptions{Roles: []string{model.SystemUserManagerRoleId}})
	if countErr != nil {
		systemManagerCount = 0
	}

	systemReadOnlyAdminPermissions := ""
	systemReadOnlyAdminPermissionsModified := false
	if role, err := ts.srv.GetRoleByName(context.Background(), model.SystemReadOnlyAdminRoleId); err == nil {
		systemReadOnlyAdminPermissionsModified = len(model.PermissionsChangedByPatch(role, &model.RolePatch{Permissions: &model.SystemReadOnlyAdminDefaultPermissions})) > 0
		systemReadOnlyAdminPermissions = strings.Join(role.Permissions, " ")
	}
	systemReadOnlyAdminCount, countErr := ts.dbStore.User().Count(model.UserCountOptions{Roles: []string{model.SystemReadOnlyAdminRoleId}})
	if countErr != nil {
		systemReadOnlyAdminCount = 0
	}

	systemCustomGroupAdminPermissions := ""
	systemCustomGroupAdminPermissionsModified := false
	if role, err := ts.srv.GetRoleByName(context.Background(), model.SystemCustomGroupAdminRoleId); err == nil {
		systemCustomGroupAdminPermissionsModified = len(model.PermissionsChangedByPatch(role, &model.RolePatch{Permissions: &model.SystemReadOnlyAdminDefaultPermissions})) > 0
		systemCustomGroupAdminPermissions = strings.Join(role.Permissions, " ")
	}
	systemCustomGroupAdminCount, countErr := ts.dbStore.User().Count(model.UserCountOptions{Roles: []string{model.SystemCustomGroupAdminRoleId}})
	if countErr != nil {
		systemCustomGroupAdminCount = 0
	}

	ts.SendTelemetry(TrackPermissionsSystemScheme, map[string]any{
		"system_admin_permissions":                       systemAdminPermissions,
		"system_user_permissions":                        systemUserPermissions,
		"system_manager_permissions":                     systemManagerPermissions,
		"system_user_manager_permissions":                systemUserManagerPermissions,
		"system_read_only_admin_permissions":             systemReadOnlyAdminPermissions,
		"team_admin_permissions":                         teamAdminPermissions,
		"team_user_permissions":                          teamUserPermissions,
		"team_guest_permissions":                         teamGuestPermissions,
		"channel_admin_permissions":                      channelAdminPermissions,
		"channel_user_permissions":                       channelUserPermissions,
		"channel_guest_permissions":                      channelGuestPermissions,
		"system_manager_permissions_modified":            systemManagerPermissionsModified,
		"system_manager_count":                           systemManagerCount,
		"system_user_manager_permissions_modified":       systemUserManagerPermissionsModified,
		"system_user_manager_count":                      systemUserManagerCount,
		"system_read_only_admin_permissions_modified":    systemReadOnlyAdminPermissionsModified,
		"system_read_only_admin_count":                   systemReadOnlyAdminCount,
		"system_custom_group_admin_permissions":          systemCustomGroupAdminPermissions,
		"system_custom_group_admin_permissions_modified": systemCustomGroupAdminPermissionsModified,
		"system_custom_group_admin_count":                systemCustomGroupAdminCount,
	})

	if schemes, err := ts.srv.GetSchemes(model.SchemeScopeTeam, 0, 100); err == nil {
		for _, scheme := range schemes {
			teamAdminPermissions := ""
			if role, err := ts.srv.GetRoleByName(context.Background(), scheme.DefaultTeamAdminRole); err == nil {
				teamAdminPermissions = strings.Join(role.Permissions, " ")
			}

			teamUserPermissions := ""
			if role, err := ts.srv.GetRoleByName(context.Background(), scheme.DefaultTeamUserRole); err == nil {
				teamUserPermissions = strings.Join(role.Permissions, " ")
			}

			teamGuestPermissions := ""
			if role, err := ts.srv.GetRoleByName(context.Background(), scheme.DefaultTeamGuestRole); err == nil {
				teamGuestPermissions = strings.Join(role.Permissions, " ")
			}

			channelAdminPermissions := ""
			if role, err := ts.srv.GetRoleByName(context.Background(), scheme.DefaultChannelAdminRole); err == nil {
				channelAdminPermissions = strings.Join(role.Permissions, " ")
			}

			channelUserPermissions := ""
			if role, err := ts.srv.GetRoleByName(context.Background(), scheme.DefaultChannelUserRole); err == nil {
				channelUserPermissions = strings.Join(role.Permissions, " ")
			}

			channelGuestPermissions := ""
			if role, err := ts.srv.GetRoleByName(context.Background(), scheme.DefaultChannelGuestRole); err == nil {
				channelGuestPermissions = strings.Join(role.Permissions, " ")
			}

			count, _ := ts.dbStore.Team().AnalyticsGetTeamCountForScheme(scheme.Id)

			ts.SendTelemetry(TrackPermissionsTeamSchemes, map[string]any{
				"scheme_id":                 scheme.Id,
				"team_admin_permissions":    teamAdminPermissions,
				"team_user_permissions":     teamUserPermissions,
				"team_guest_permissions":    teamGuestPermissions,
				"channel_admin_permissions": channelAdminPermissions,
				"channel_user_permissions":  channelUserPermissions,
				"channel_guest_permissions": channelGuestPermissions,
				"team_count":                count,
			})
		}
	}
}

func (ts *TelemetryService) trackElasticsearch() {
	data := map[string]any{}

	for _, engine := range ts.searchEngine.GetActiveEngines() {
		if engine.GetVersion() != 0 && engine.GetName() == "elasticsearch" {
			data["elasticsearch_server_version"] = engine.GetVersion()
		}
	}

	ts.SendTelemetry(TrackElasticsearch, data)
}

func (ts *TelemetryService) trackGroups() {
	groupCount, err := ts.dbStore.Group().GroupCount()
	if err != nil {
		ts.log.Debug("Could not get group_count", mlog.Err(err))
	}

	ldapGroupCount, err := ts.dbStore.Group().GroupCountBySource(model.GroupSourceLdap)
	if err != nil {
		ts.log.Debug("Could not get group_count", mlog.Err(err))
	}

	customGroupCount, err := ts.dbStore.Group().GroupCountBySource(model.GroupSourceCustom)
	if err != nil {
		ts.log.Debug("Could not get group_count", mlog.Err(err))
	}

	groupTeamCount, err := ts.dbStore.Group().GroupTeamCount()
	if err != nil {
		ts.log.Debug("Could not get group_team_count", mlog.Err(err))
	}

	groupChannelCount, err := ts.dbStore.Group().GroupChannelCount()
	if err != nil {
		ts.log.Debug("Could not get group_channel_count", mlog.Err(err))
	}

	groupSyncedTeamCount, nErr := ts.dbStore.Team().GroupSyncedTeamCount()
	if nErr != nil {
		ts.log.Debug("Could not get group_synced_team_count", mlog.Err(nErr))
	}

	groupSyncedChannelCount, nErr := ts.dbStore.Channel().GroupSyncedChannelCount()
	if nErr != nil {
		ts.log.Debug("Could not get group_synced_channel_count", mlog.Err(nErr))
	}

	groupMemberCount, err := ts.dbStore.Group().GroupMemberCount()
	if err != nil {
		ts.log.Debug("Could not get group_member_count", mlog.Err(err))
	}

	distinctGroupMemberCount, err := ts.dbStore.Group().DistinctGroupMemberCount()
	if err != nil {
		ts.log.Debug("Could not get distinct_group_member_count", mlog.Err(err))
	}

	distinctCustomGroupMemberCount, err := ts.dbStore.Group().DistinctGroupMemberCountForSource(model.GroupSourceCustom)
	if err != nil {
		ts.log.Debug("Could not get distinct_custom_group_member_count", mlog.Err(err))
	}

	distinctLdapGroupMemberCount, err := ts.dbStore.Group().DistinctGroupMemberCountForSource(model.GroupSourceLdap)
	if err != nil {
		ts.log.Debug("Could not get distinct_ldap_group_member_count", mlog.Err(err))
	}

	groupCountWithAllowReference, err := ts.dbStore.Group().GroupCountWithAllowReference()
	if err != nil {
		ts.log.Debug("Could not get group_count_with_allow_reference", mlog.Err(err))
	}

	ts.SendTelemetry(TrackGroups, map[string]any{
		"group_count":                        groupCount,
		"ldap_group_count":                   ldapGroupCount,
		"custom_group_count":                 customGroupCount,
		"group_team_count":                   groupTeamCount,
		"group_channel_count":                groupChannelCount,
		"group_synced_team_count":            groupSyncedTeamCount,
		"group_synced_channel_count":         groupSyncedChannelCount,
		"group_member_count":                 groupMemberCount,
		"distinct_group_member_count":        distinctGroupMemberCount,
		"distinct_custom_group_member_count": distinctCustomGroupMemberCount,
		"distinct_ldap_group_member_count":   distinctLdapGroupMemberCount,
		"group_count_with_allow_reference":   groupCountWithAllowReference,
	})
}

func (ts *TelemetryService) trackChannelModeration() {
	channelSchemeCount, err := ts.dbStore.Scheme().CountByScope(model.SchemeScopeChannel)
	if err != nil {
		ts.log.Debug("Could not get channel_scheme_count", mlog.Err(err))
	}

	createPostUser, err := ts.dbStore.Scheme().CountWithoutPermission(model.SchemeScopeChannel, model.PermissionCreatePost.Id, model.RoleScopeChannel, model.RoleTypeUser)
	if err != nil {
		ts.log.Debug("Could not get create_post_user_disabled_count", mlog.Err(err))
	}

	createPostGuest, err := ts.dbStore.Scheme().CountWithoutPermission(model.SchemeScopeChannel, model.PermissionCreatePost.Id, model.RoleScopeChannel, model.RoleTypeGuest)
	if err != nil {
		ts.log.Debug("Could not get create_post_guest_disabled_count", mlog.Err(err))
	}

	// only need to track one of 'add_reaction' or 'remove_reaction` because they're both toggled together by the channel moderation feature
	postReactionsUser, err := ts.dbStore.Scheme().CountWithoutPermission(model.SchemeScopeChannel, model.PermissionAddReaction.Id, model.RoleScopeChannel, model.RoleTypeUser)
	if err != nil {
		ts.log.Debug("Could not get post_reactions_user_disabled_count", mlog.Err(err))
	}

	postReactionsGuest, err := ts.dbStore.Scheme().CountWithoutPermission(model.SchemeScopeChannel, model.PermissionAddReaction.Id, model.RoleScopeChannel, model.RoleTypeGuest)
	if err != nil {
		ts.log.Debug("Could not get post_reactions_guest_disabled_count", mlog.Err(err))
	}

	// only need to track one of 'manage_public_channel_members' or 'manage_private_channel_members` because they're both toggled together by the channel moderation feature
	manageMembersUser, err := ts.dbStore.Scheme().CountWithoutPermission(model.SchemeScopeChannel, model.PermissionManagePublicChannelMembers.Id, model.RoleScopeChannel, model.RoleTypeUser)
	if err != nil {
		ts.log.Debug("Could not get manage_members_user_disabled_count", mlog.Err(err))
	}

	useChannelMentionsUser, err := ts.dbStore.Scheme().CountWithoutPermission(model.SchemeScopeChannel, model.PermissionUseChannelMentions.Id, model.RoleScopeChannel, model.RoleTypeUser)
	if err != nil {
		ts.log.Debug("Could not get use_channel_mentions_user_disabled_count", mlog.Err(err))
	}

	useChannelMentionsGuest, err := ts.dbStore.Scheme().CountWithoutPermission(model.SchemeScopeChannel, model.PermissionUseChannelMentions.Id, model.RoleScopeChannel, model.RoleTypeGuest)
	if err != nil {
		ts.log.Debug("Could not get use_channel_mentions_guest_disabled_count", mlog.Err(err))
	}

	ts.SendTelemetry(TrackChannelModeration, map[string]any{
		"channel_scheme_count": channelSchemeCount,

		"create_post_user_disabled_count":  createPostUser,
		"create_post_guest_disabled_count": createPostGuest,

		"post_reactions_user_disabled_count":  postReactionsUser,
		"post_reactions_guest_disabled_count": postReactionsGuest,

		"manage_members_user_disabled_count": manageMembersUser, // the UI does not allow this to be removed for guests

		"use_channel_mentions_user_disabled_count":  useChannelMentionsUser,
		"use_channel_mentions_guest_disabled_count": useChannelMentionsGuest,
	})
}

func (ts *TelemetryService) initRudder(endpoint string, rudderKey string) {
	if ts.rudderClient == nil {
		config := rudder.Config{}
		config.Logger = rudder.StdLogger(ts.log.With(mlog.String("source", "rudder")).StdLogger(mlog.LvlDebug))
		config.Endpoint = endpoint
		config.Verbose = ts.verbose
		// For testing
		if endpoint != rudderDataplaneURL {
			config.BatchSize = 1
		}
		client, err := rudder.NewWithConfig(rudderKey, endpoint, config)
		if err != nil {
			ts.log.Error("Failed to create Rudder instance", mlog.Err(err))
			return
		}
		client.Enqueue(rudder.Identify{
			UserId: ts.TelemetryID,
		})

		ts.rudderClient = client
	}
}

func (ts *TelemetryService) doTelemetryIfNeeded(firstRun time.Time) {
	hoursSinceFirstServerRun := time.Since(firstRun).Hours()
	// Send once every 10 minutes for the first hour
	// Send once every hour thereafter for the first 12 hours
	// Send at the 24 hour mark and every 24 hours after
	if hoursSinceFirstServerRun < 1 {
		ts.doTelemetry()
	} else if hoursSinceFirstServerRun <= 12 && time.Since(ts.timestampLastTelemetrySent) >= time.Hour {
		ts.doTelemetry()
	} else if hoursSinceFirstServerRun > 12 && time.Since(ts.timestampLastTelemetrySent) >= 24*time.Hour {
		ts.doTelemetry()
	}
}

func (ts *TelemetryService) RunTelemetryJob(firstRun int64) {
	// Send on boot
	ts.doTelemetry()
	model.CreateRecurringTask("Telemetry", func() {
		ts.doTelemetryIfNeeded(utils.TimeFromMillis(firstRun))
	}, time.Minute*10)
}

func (ts *TelemetryService) doTelemetry() {
	if *ts.srv.Config().LogSettings.EnableDiagnostics {
		ts.timestampLastTelemetrySent = time.Now()
		ts.sendDailyTelemetry(false)
	}
}

// Shutdown closes the telemetry client.
func (ts *TelemetryService) Shutdown() error {
	if ts.rudderClient != nil {
		return ts.rudderClient.Close()
	}
	return nil
}

func (ts *TelemetryService) trackPluginConfig(configs map[string]any, cfg *model.Config, marketplaceURL string) {
	pluginConfigData := map[string]any{
		"enable_nps_survey":             pluginSetting(&cfg.PluginSettings, model.PluginIdNPS, "enablesurvey", true),
		"enable":                        *cfg.PluginSettings.Enable,
		"enable_uploads":                *cfg.PluginSettings.EnableUploads,
		"allow_insecure_download_url":   *cfg.PluginSettings.AllowInsecureDownloadURL,
		"enable_health_check":           *cfg.PluginSettings.EnableHealthCheck,
		"enable_marketplace":            *cfg.PluginSettings.EnableMarketplace,
		"require_pluginSignature":       *cfg.PluginSettings.RequirePluginSignature,
		"enable_remote_marketplace":     *cfg.PluginSettings.EnableRemoteMarketplace,
		"automatic_prepackaged_plugins": *cfg.PluginSettings.AutomaticPrepackagedPlugins,
		"is_default_marketplace_url":    isDefault(*cfg.PluginSettings.MarketplaceURL, model.PluginSettingsDefaultMarketplaceURL),
		"signature_public_key_files":    len(cfg.PluginSettings.SignaturePublicKeyFiles),
		"chimera_oauth_proxy_url":       *cfg.PluginSettings.ChimeraOAuthProxyURL,
	}

	// knownPluginIDs lists all known plugin IDs in the Marketplace
	knownPluginIDs := []string{
		"antivirus",
		"com.github.manland.mattermost-plugin-gitlab",
		"com.github.moussetc.mattermost.plugin.giphy",
		"com.github.phillipahereza.mattermost-plugin-digitalocean",
		"com.mattermost.aws-sns",
		"com.mattermost.confluence",
		"com.mattermost.custom-attributes",
		"com.mattermost.mscalendar",
		"com.mattermost.nps",
		"com.mattermost.plugin-channel-export",
		"com.mattermost.plugin-incident-management",
		"playbooks",
		"com.mattermost.plugin-todo",
		"com.mattermost.webex",
		"com.mattermost.welcomebot",
		"github",
		"jenkins",
		"jira",
		"jitsi",
		"mattermost-autolink",
		"memes",
		"skype4business",
		"zoom",
		"focalboard",
		"com.mattermost.msteams-sync",
	}

	marketplacePlugins, err := ts.GetAllMarketplacePlugins(marketplaceURL)
	if err != nil {
		mlog.Info("Failed to fetch marketplace plugins for telemetry. Using predefined list.", mlog.Err(err))
	} else {
		for _, p := range marketplacePlugins {
			id := p.Manifest.Id

			pluginConfigData["enable_"+id] = pluginActivated(cfg.PluginSettings.PluginStates, id)
		}
	}

	for _, id := range knownPluginIDs {
		pluginIdStr := fmt.Sprintf("enable_%s", id)
		_, exists := pluginConfigData[pluginIdStr]
		if !exists {
			pluginConfigData[pluginIdStr] = pluginActivated(cfg.PluginSettings.PluginStates, id)
		}
	}
	pluginsEnvironment := ts.srv.GetPluginsEnvironment()
	if pluginsEnvironment != nil {
		if plugins, appErr := pluginsEnvironment.Available(); appErr != nil {
			ts.log.Warn("Unable to add plugin versions to telemetry", mlog.Err(appErr))
		} else {
			for _, p := range marketplacePlugins {
				id := p.Manifest.Id
				pluginConfigData["version_"+id] = pluginVersion(plugins, id)
			}
			for _, id := range knownPluginIDs {
				pluginVersionStr := fmt.Sprintf("version_%s", id)
				_, exists := pluginConfigData[pluginVersionStr]
				if !exists {
					pluginConfigData[pluginVersionStr] = pluginVersion(plugins, id)
				}
			}
		}
	}
<<<<<<< HEAD

	configs[TrackConfigPlugin] = pluginConfigData
=======
	ts.SendTelemetry(TrackConfigPlugin, pluginConfigData)
>>>>>>> 038bb6a2
}

func (ts *TelemetryService) GetAllMarketplacePlugins(marketplaceURL string) ([]*model.BaseMarketplacePlugin, error) {
	marketplaceClient, err := marketplace.NewClient(
		marketplaceURL,
		ts.srv.HTTPService(),
	)
	if err != nil {
		return nil, err
	}

	// Fetch all plugins from marketplace.
	filter := &model.MarketplacePluginFilter{
		PerPage:       -1,
		ServerVersion: model.CurrentVersion,
	}

	license := ts.srv.License()
	if license != nil && *license.Features.EnterprisePlugins {
		filter.EnterprisePlugins = true
	}

	if model.BuildEnterpriseReady == "true" {
		filter.BuildEnterpriseReady = true
	}

	return marketplaceClient.GetPlugins(filter)
}<|MERGE_RESOLUTION|>--- conflicted
+++ resolved
@@ -1539,12 +1539,7 @@
 			}
 		}
 	}
-<<<<<<< HEAD
-
 	configs[TrackConfigPlugin] = pluginConfigData
-=======
-	ts.SendTelemetry(TrackConfigPlugin, pluginConfigData)
->>>>>>> 038bb6a2
 }
 
 func (ts *TelemetryService) GetAllMarketplacePlugins(marketplaceURL string) ([]*model.BaseMarketplacePlugin, error) {

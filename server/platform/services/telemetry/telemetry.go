// Copyright (c) 2015-present Mattermost, Inc. All Rights Reserved.
// See LICENSE.txt for license information.

package telemetry

import (
	"fmt"
	"time"

	"github.com/mattermost/mattermost/server/public/model"
	"github.com/mattermost/mattermost/server/public/shared/mlog"
	"github.com/mattermost/mattermost/server/public/shared/request"
	"github.com/mattermost/mattermost/server/v8/channels/store"
)

const (
	DBAccessAttempts    = 3
	DBAccessTimeoutSecs = 10
)

type ServerIface interface {
	Config() *model.Config
	IsLeader() bool
<<<<<<< HEAD
	HTTPService() httpservice.HTTPService
	GetPluginsEnvironment() *plugin.Environment
	License() *model.License
	GetRoleByName(request.CTX, string) (*model.Role, *model.AppError)
	GetSchemes(string, int, int) ([]*model.Scheme, *model.AppError)
=======
>>>>>>> ce791e57
}

type TelemetryService struct {
	srv      ServerIface
	dbStore  store.Store
	log      *mlog.Logger
	ServerID string
}

func New(srv ServerIface, dbStore store.Store, log *mlog.Logger) (*TelemetryService, error) {
	service := &TelemetryService{
		srv:     srv,
		dbStore: dbStore,
		log:     log,
	}

	if err := service.ensureServerID(); err != nil {
		return nil, fmt.Errorf("unable to ensure telemetry ID: %w", err)
	}

	return service, nil
}

func (ts *TelemetryService) ensureServerID() error {
	if ts.ServerID != "" {
		return nil
	}

	id := model.NewId()
	var err error

	for range DBAccessAttempts {
		ts.log.Info("Ensuring the telemetry ID..")
		systemID := &model.System{Name: model.SystemServerId, Value: id}
		systemID, err = ts.dbStore.System().InsertIfExists(systemID)
		if err != nil {
			ts.log.Info("Unable to get/set the telemetry ID", mlog.Err(err))
			time.Sleep(DBAccessTimeoutSecs * time.Second)
			continue
		}

		ts.ServerID = systemID.Value
		ts.log.Info("server ID is set", mlog.String("id", ts.ServerID))
		return nil
	}

<<<<<<< HEAD
	return fmt.Errorf("unable to get the telemetry ID: %w", err)
}

func (ts *TelemetryService) getRudderConfig() RudderConfig {
	// Support unit testing
	if os.Getenv("RudderKey") != "" && os.Getenv("RudderDataplaneURL") != "" {
		return RudderConfig{os.Getenv("RudderKey"), os.Getenv("RudderDataplaneURL")}
	}

	rudderKey := ""
	switch model.GetServiceEnvironment() {
	case model.ServiceEnvironmentProduction:
		rudderKey = rudderKeyProd
	case model.ServiceEnvironmentTest:
		rudderKey = rudderKeyTest
	case model.ServiceEnvironmentDev:
	}

	return RudderConfig{rudderKey, rudderDataplaneURL}
}

func (ts *TelemetryService) telemetryEnabled() bool {
	return *ts.srv.Config().LogSettings.EnableDiagnostics && ts.srv.IsLeader()
}

func (ts *TelemetryService) sendDailyTelemetry(override bool) {
	config := ts.getRudderConfig()
	if ts.telemetryEnabled() && ((config.DataplaneURL != "" && config.RudderKey != "") || override) {
		ts.initRudder(config.DataplaneURL, config.RudderKey)
		ts.trackActivity()
		ts.trackConfig()
		ts.trackLicense()
		ts.trackPlugins()
		ts.trackServer()
		ts.trackPermissions()
		ts.trackElasticsearch()
		ts.trackGroups()
		ts.trackChannelModeration()
	}
}

func (ts *TelemetryService) SendTelemetry(event string, properties map[string]any) {
	if ts.rudderClient != nil {
		var context *rudder.Context
		// if we are part of a cloud installation, add its ID to the tracked event's context
		if installationId := os.Getenv("MM_CLOUD_INSTALLATION_ID"); installationId != "" {
			context = &rudder.Context{Traits: map[string]any{"installationId": installationId}}
		}
		err := ts.rudderClient.Enqueue(rudder.Track{
			Event:      event,
			UserId:     ts.TelemetryID,
			Properties: properties,
			Context:    context,
		})
		if err != nil {
			ts.log.Warn("Error sending telemetry", mlog.Err(err))
		}
	}
}

func (ts *TelemetryService) SendTelemetryForFeature(featureName TrackFeature, event string, properties map[string]any) {
	if ts.rudderClient != nil {
		skus, ok := featureSKUS[featureName]
		if !ok {
			skus = []TrackSKU{}
			mlog.Warn("Telemetry SKUS are not defined for the feature", mlog.String("feature", featureName))
		}
		feature := EventFeature{
			Name: featureName,
			SKUS: skus,
		}

		var context *rudder.Context = &rudder.Context{
			Extra: map[string]any{"feature": feature},
		}
		// if we are part of a cloud installation, add its ID to the tracked event's context
		if installationId := os.Getenv("MM_CLOUD_INSTALLATION_ID"); installationId != "" {
			context.Traits = map[string]any{"installationId": installationId}
		}

		err := ts.rudderClient.Enqueue(rudder.Track{
			Event:      event,
			UserId:     ts.TelemetryID,
			Properties: properties,
			Context:    context,
		})
		if err != nil {
			ts.log.Warn("Error sending telemetry for feature", mlog.Err(err))
		}
	}
}

func isDefaultArray(setting, defaultValue []string) bool {
	if len(setting) != len(defaultValue) {
		return false
	}
	for i := range setting {
		if setting[i] != defaultValue[i] {
			return false
		}
	}
	return true
}

func isDefault(setting any, defaultValue any) bool {
	return setting == defaultValue
}

func pluginSetting(pluginSettings *model.PluginSettings, plugin, key string, defaultValue any) any {
	settings, ok := pluginSettings.Plugins[plugin]
	if !ok {
		return defaultValue
	}
	if value, ok := settings[key]; ok {
		return value
	}
	return defaultValue
}

func pluginActivated(pluginStates map[string]*model.PluginState, pluginId string) bool {
	state, ok := pluginStates[pluginId]
	if !ok {
		return false
	}
	return state.Enable
}

func pluginVersion(pluginsAvailable []*model.BundleInfo, pluginId string) string {
	for _, plugin := range pluginsAvailable {
		if plugin.Manifest != nil && plugin.Manifest.Id == pluginId {
			return plugin.Manifest.Version
		}
	}
	return ""
}

func (ts *TelemetryService) trackActivity() {
	var userCount int64
	var guestAccountsCount int64
	var botAccountsCount int64
	var inactiveUserCount int64
	var publicChannelCount int64
	var privateChannelCount int64
	var directChannelCount int64
	var deletedPublicChannelCount int64
	var deletedPrivateChannelCount int64
	var postsCount int64
	var postsCountPreviousDay int64
	var botPostsCountPreviousDay int64
	var slashCommandsCount int64
	var incomingWebhooksCount int64
	var outgoingWebhooksCount int64

	activeUsersDailyCountChan := make(chan store.StoreResult[int64], 1)
	go func() {
		count, err := ts.dbStore.User().AnalyticsActiveCount(DayMilliseconds, model.UserCountOptions{IncludeBotAccounts: false, IncludeDeleted: false})
		activeUsersDailyCountChan <- store.StoreResult[int64]{Data: count, NErr: err}
		close(activeUsersDailyCountChan)
	}()

	activeUsersMonthlyCountChan := make(chan store.StoreResult[int64], 1)
	go func() {
		count, err := ts.dbStore.User().AnalyticsActiveCount(MonthMilliseconds, model.UserCountOptions{IncludeBotAccounts: false, IncludeDeleted: false})
		activeUsersMonthlyCountChan <- store.StoreResult[int64]{Data: count, NErr: err}
		close(activeUsersMonthlyCountChan)
	}()

	if count, err := ts.dbStore.User().Count(model.UserCountOptions{IncludeDeleted: true}); err == nil {
		userCount = count
	}

	if count, err := ts.dbStore.User().AnalyticsGetGuestCount(); err == nil {
		guestAccountsCount = count
	}

	if count, err := ts.dbStore.User().Count(model.UserCountOptions{IncludeBotAccounts: true, ExcludeRegularUsers: true}); err == nil {
		botAccountsCount = count
	}

	if iucr, err := ts.dbStore.User().AnalyticsGetInactiveUsersCount(); err == nil {
		inactiveUserCount = iucr
	}

	teamCount, err := ts.dbStore.Team().AnalyticsTeamCount(nil)
	if err != nil {
		mlog.Info("Could not get team count", mlog.Err(err))
	}

	if ucc, err := ts.dbStore.Channel().AnalyticsTypeCount("", model.ChannelTypeOpen); err == nil {
		publicChannelCount = ucc
	}

	if pcc, err := ts.dbStore.Channel().AnalyticsTypeCount("", model.ChannelTypePrivate); err == nil {
		privateChannelCount = pcc
	}

	if dcc, err := ts.dbStore.Channel().AnalyticsTypeCount("", model.ChannelTypeDirect); err == nil {
		directChannelCount = dcc
	}

	if duccr, err := ts.dbStore.Channel().AnalyticsDeletedTypeCount("", model.ChannelTypeOpen); err == nil {
		deletedPublicChannelCount = duccr
	}

	if dpccr, err := ts.dbStore.Channel().AnalyticsDeletedTypeCount("", model.ChannelTypePrivate); err == nil {
		deletedPrivateChannelCount = dpccr
	}

	postsCount, _ = ts.dbStore.Post().AnalyticsPostCount(&model.PostCountOptions{})

	postCountsOptions := &model.AnalyticsPostCountsOptions{TeamId: "", BotsOnly: false, YesterdayOnly: true}
	postCountsYesterday, _ := ts.dbStore.Post().AnalyticsPostCountsByDay(postCountsOptions)
	postsCountPreviousDay = 0
	if len(postCountsYesterday) > 0 {
		postsCountPreviousDay = int64(postCountsYesterday[0].Value)
	}

	postCountsOptions = &model.AnalyticsPostCountsOptions{TeamId: "", BotsOnly: true, YesterdayOnly: true}
	botPostCountsYesterday, _ := ts.dbStore.Post().AnalyticsPostCountsByDay(postCountsOptions)
	botPostsCountPreviousDay = 0
	if len(botPostCountsYesterday) > 0 {
		botPostsCountPreviousDay = int64(botPostCountsYesterday[0].Value)
	}

	slashCommandsCount, _ = ts.dbStore.Command().AnalyticsCommandCount("")

	if c, err := ts.dbStore.Webhook().AnalyticsIncomingCount("", ""); err == nil {
		incomingWebhooksCount = c
	}

	outgoingWebhooksCount, _ = ts.dbStore.Webhook().AnalyticsOutgoingCount("")

	var activeUsersDailyCount int64
	if r := <-activeUsersDailyCountChan; r.NErr == nil {
		activeUsersDailyCount = r.Data
	}

	var activeUsersMonthlyCount int64
	if r := <-activeUsersMonthlyCountChan; r.NErr == nil {
		activeUsersMonthlyCount = r.Data
	}

	activity := map[string]any{
		"registered_users":             userCount,
		"bot_accounts":                 botAccountsCount,
		"guest_accounts":               guestAccountsCount,
		"active_users_daily":           activeUsersDailyCount,
		"active_users_monthly":         activeUsersMonthlyCount,
		"registered_deactivated_users": inactiveUserCount,
		"teams":                        teamCount,
		"public_channels":              publicChannelCount,
		"private_channels":             privateChannelCount,
		"direct_message_channels":      directChannelCount,
		"public_channels_deleted":      deletedPublicChannelCount,
		"private_channels_deleted":     deletedPrivateChannelCount,
		"posts_previous_day":           postsCountPreviousDay,
		"bot_posts_previous_day":       botPostsCountPreviousDay,
		"posts":                        postsCount,
		"slash_commands":               slashCommandsCount,
		"incoming_webhooks":            incomingWebhooksCount,
		"outgoing_webhooks":            outgoingWebhooksCount,
	}

	if license := ts.srv.License(); license.IsCloud() {
		var tmpStorage int64
		if usage, err := ts.dbStore.FileInfo().GetStorageUsage(true, false); err == nil {
			tmpStorage = usage
		}
		activity["storage_bytes"] = utils.RoundOffToZeroesResolution(float64(tmpStorage), 8)
	}

	ts.SendTelemetry(TrackActivity, activity)
}

func (ts *TelemetryService) trackConfig() {
	cfg := ts.srv.Config()
	configs := map[string]any{}

	configs[TrackConfigService] = map[string]any{
		"web_server_mode":                                         *cfg.ServiceSettings.WebserverMode,
		"enable_security_fix_alert":                               *cfg.ServiceSettings.EnableSecurityFixAlert,
		"enable_insecure_outgoing_connections":                    *cfg.ServiceSettings.EnableInsecureOutgoingConnections,
		"enable_incoming_webhooks":                                cfg.ServiceSettings.EnableIncomingWebhooks,
		"enable_outgoing_webhooks":                                cfg.ServiceSettings.EnableOutgoingWebhooks,
		"enable_outgoing_oauth_connections":                       cfg.ServiceSettings.EnableOutgoingOAuthConnections,
		"enable_commands":                                         *cfg.ServiceSettings.EnableCommands,
		"outgoing_integrations_requests_timeout":                  cfg.ServiceSettings.OutgoingIntegrationRequestsTimeout,
		"enable_post_username_override":                           cfg.ServiceSettings.EnablePostUsernameOverride,
		"enable_post_icon_override":                               cfg.ServiceSettings.EnablePostIconOverride,
		"enable_user_access_tokens":                               *cfg.ServiceSettings.EnableUserAccessTokens,
		"enable_custom_emoji":                                     *cfg.ServiceSettings.EnableCustomEmoji,
		"enable_emoji_picker":                                     *cfg.ServiceSettings.EnableEmojiPicker,
		"enable_gif_picker":                                       *cfg.ServiceSettings.EnableGifPicker,
		"experimental_enable_authentication_transfer":             *cfg.ServiceSettings.ExperimentalEnableAuthenticationTransfer,
		"enable_testing":                                          cfg.ServiceSettings.EnableTesting,
		"enable_developer":                                        *cfg.ServiceSettings.EnableDeveloper,
		"developer_flags":                                         isDefault(*cfg.ServiceSettings.DeveloperFlags, model.ServiceSettingsDefaultDeveloperFlags),
		"enable_client_performance_debugging":                     *cfg.ServiceSettings.EnableClientPerformanceDebugging,
		"enable_multifactor_authentication":                       *cfg.ServiceSettings.EnableMultifactorAuthentication,
		"enforce_multifactor_authentication":                      *cfg.ServiceSettings.EnforceMultifactorAuthentication,
		"enable_oauth_service_provider":                           cfg.ServiceSettings.EnableOAuthServiceProvider,
		"connection_security":                                     *cfg.ServiceSettings.ConnectionSecurity,
		"tls_strict_transport":                                    *cfg.ServiceSettings.TLSStrictTransport,
		"uses_letsencrypt":                                        *cfg.ServiceSettings.UseLetsEncrypt,
		"forward_80_to_443":                                       *cfg.ServiceSettings.Forward80To443,
		"maximum_login_attempts":                                  *cfg.ServiceSettings.MaximumLoginAttempts,
		"extend_session_length_with_activity":                     *cfg.ServiceSettings.ExtendSessionLengthWithActivity,
		"terminate_sessions_on_password_change":                   *cfg.ServiceSettings.TerminateSessionsOnPasswordChange,
		"session_length_web_in_hours":                             *cfg.ServiceSettings.SessionLengthWebInHours,
		"session_length_mobile_in_hours":                          *cfg.ServiceSettings.SessionLengthMobileInHours,
		"session_length_sso_in_hours":                             *cfg.ServiceSettings.SessionLengthSSOInHours,
		"session_cache_in_minutes":                                *cfg.ServiceSettings.SessionCacheInMinutes,
		"session_idle_timeout_in_minutes":                         *cfg.ServiceSettings.SessionIdleTimeoutInMinutes,
		"isdefault_site_url":                                      isDefault(*cfg.ServiceSettings.SiteURL, model.ServiceSettingsDefaultSiteURL),
		"isdefault_tls_cert_file":                                 isDefault(*cfg.ServiceSettings.TLSCertFile, model.ServiceSettingsDefaultTLSCertFile),
		"isdefault_tls_key_file":                                  isDefault(*cfg.ServiceSettings.TLSKeyFile, model.ServiceSettingsDefaultTLSKeyFile),
		"isdefault_read_timeout":                                  isDefault(*cfg.ServiceSettings.ReadTimeout, model.ServiceSettingsDefaultReadTimeout),
		"isdefault_write_timeout":                                 isDefault(*cfg.ServiceSettings.WriteTimeout, model.ServiceSettingsDefaultWriteTimeout),
		"isdefault_idle_timeout":                                  isDefault(*cfg.ServiceSettings.IdleTimeout, model.ServiceSettingsDefaultIdleTimeout),
		"isdefault_google_developer_key":                          isDefault(cfg.ServiceSettings.GoogleDeveloperKey, ""),
		"isdefault_allow_cors_from":                               isDefault(*cfg.ServiceSettings.AllowCorsFrom, model.ServiceSettingsDefaultAllowCorsFrom),
		"isdefault_cors_exposed_headers":                          isDefault(cfg.ServiceSettings.CorsExposedHeaders, ""),
		"cors_allow_credentials":                                  *cfg.ServiceSettings.CorsAllowCredentials,
		"cors_debug":                                              *cfg.ServiceSettings.CorsDebug,
		"isdefault_allowed_untrusted_internal_connections":        isDefault(*cfg.ServiceSettings.AllowedUntrustedInternalConnections, ""),
		"post_edit_time_limit":                                    *cfg.ServiceSettings.PostEditTimeLimit,
		"enable_user_typing_messages":                             *cfg.ServiceSettings.EnableUserTypingMessages,
		"enable_channel_viewed_messages":                          *cfg.ServiceSettings.EnableChannelViewedMessages,
		"time_between_user_typing_updates_milliseconds":           *cfg.ServiceSettings.TimeBetweenUserTypingUpdatesMilliseconds,
		"cluster_log_timeout_milliseconds":                        *cfg.ServiceSettings.ClusterLogTimeoutMilliseconds,
		"enable_cross_team_search":                                *cfg.ServiceSettings.EnableCrossTeamSearch,
		"enable_post_search":                                      *cfg.ServiceSettings.EnablePostSearch,
		"minimum_hashtag_length":                                  *cfg.ServiceSettings.MinimumHashtagLength,
		"enable_user_statuses":                                    *cfg.ServiceSettings.EnableUserStatuses,
		"enable_tutorial":                                         *cfg.ServiceSettings.EnableTutorial,
		"enable_onboarding_flow":                                  *cfg.ServiceSettings.EnableOnboardingFlow,
		"experimental_enable_default_channel_leave_join_messages": *cfg.ServiceSettings.ExperimentalEnableDefaultChannelLeaveJoinMessages,
		"experimental_group_unread_channels":                      *cfg.ServiceSettings.ExperimentalGroupUnreadChannels,
		"collapsed_threads":                                       *cfg.ServiceSettings.CollapsedThreads,
		"websocket_url":                                           isDefault(*cfg.ServiceSettings.WebsocketURL, ""),
		"allow_cookies_for_subdomains":                            *cfg.ServiceSettings.AllowCookiesForSubdomains,
		"enable_api_team_deletion":                                *cfg.ServiceSettings.EnableAPITeamDeletion,
		"enable_api_trigger_admin_notification":                   *cfg.ServiceSettings.EnableAPITriggerAdminNotifications,
		"enable_api_user_deletion":                                *cfg.ServiceSettings.EnableAPIUserDeletion,
		"enable_api_post_deletion":                                *cfg.ServiceSettings.EnableAPIPostDeletion,
		"enable_api_channel_deletion":                             *cfg.ServiceSettings.EnableAPIChannelDeletion,
		"experimental_enable_hardened_mode":                       *cfg.ServiceSettings.ExperimentalEnableHardenedMode,
		"experimental_strict_csrf_enforcement":                    *cfg.ServiceSettings.ExperimentalStrictCSRFEnforcement,
		"enable_email_invitations":                                *cfg.ServiceSettings.EnableEmailInvitations,
		"disable_bots_when_owner_is_deactivated":                  *cfg.ServiceSettings.DisableBotsWhenOwnerIsDeactivated,
		"enable_bot_account_creation":                             *cfg.ServiceSettings.EnableBotAccountCreation,
		"enable_svgs":                                             *cfg.ServiceSettings.EnableSVGs,
		"enable_latex":                                            *cfg.ServiceSettings.EnableLatex,
		"enable_inline_latex":                                     *cfg.ServiceSettings.EnableInlineLatex,
		"enable_local_mode":                                       *cfg.ServiceSettings.EnableLocalMode,
		"managed_resource_paths":                                  isDefault(*cfg.ServiceSettings.ManagedResourcePaths, ""),
		"thread_auto_follow":                                      *cfg.ServiceSettings.ThreadAutoFollow,
		"enable_link_previews":                                    *cfg.ServiceSettings.EnableLinkPreviews,
		"enable_permalink_previews":                               *cfg.ServiceSettings.EnablePermalinkPreviews,
		"enable_file_search":                                      *cfg.ServiceSettings.EnableFileSearch,
		"restrict_link_previews":                                  isDefault(*cfg.ServiceSettings.RestrictLinkPreviews, ""),
		"enable_custom_groups":                                    *cfg.ServiceSettings.EnableCustomGroups,
		"post_priority":                                           *cfg.ServiceSettings.PostPriority,
		"allow_persistent_notifications":                          *cfg.ServiceSettings.AllowPersistentNotifications,
		"allow_persistent_notifications_for_guests":               *cfg.ServiceSettings.AllowPersistentNotificationsForGuests,
		"persistent_notification_interval_minutes":                *cfg.ServiceSettings.PersistentNotificationIntervalMinutes,
		"persistent_notification_max_count":                       *cfg.ServiceSettings.PersistentNotificationMaxCount,
		"persistent_notification_max_recipients":                  *cfg.ServiceSettings.PersistentNotificationMaxRecipients,
		"allow_synced_drafts":                                     *cfg.ServiceSettings.AllowSyncedDrafts,
		"refresh_post_stats_run_time":                             *cfg.ServiceSettings.RefreshPostStatsRunTime,
		"maximum_payload_size":                                    *cfg.ServiceSettings.MaximumPayloadSizeBytes,
		"maximum_url_length":                                      *cfg.ServiceSettings.MaximumURLLength,
	}

	configs[TrackConfigTeam] = map[string]any{
		"enable_user_creation":                    cfg.TeamSettings.EnableUserCreation,
		"enable_open_server":                      *cfg.TeamSettings.EnableOpenServer,
		"enable_user_deactivation":                *cfg.TeamSettings.EnableUserDeactivation,
		"enable_custom_user_statuses":             *cfg.TeamSettings.EnableCustomUserStatuses,
		"enable_last_active_time":                 *cfg.TeamSettings.EnableLastActiveTime,
		"enable_custom_brand":                     *cfg.TeamSettings.EnableCustomBrand,
		"restrict_direct_message":                 *cfg.TeamSettings.RestrictDirectMessage,
		"max_notifications_per_channel":           *cfg.TeamSettings.MaxNotificationsPerChannel,
		"enable_confirm_notifications_to_channel": *cfg.TeamSettings.EnableConfirmNotificationsToChannel,
		"max_users_per_team":                      *cfg.TeamSettings.MaxUsersPerTeam,
		"max_channels_per_team":                   *cfg.TeamSettings.MaxChannelsPerTeam,
		"teammate_name_display":                   *cfg.TeamSettings.TeammateNameDisplay,
		"experimental_view_archived_channels":     *cfg.TeamSettings.ExperimentalViewArchivedChannels,
		"lock_teammate_name_display":              *cfg.TeamSettings.LockTeammateNameDisplay,
		"isdefault_site_name":                     isDefault(cfg.TeamSettings.SiteName, "Mattermost"),
		"isdefault_custom_brand_text":             isDefault(*cfg.TeamSettings.CustomBrandText, model.TeamSettingsDefaultCustomBrandText),
		"isdefault_custom_description_text":       isDefault(*cfg.TeamSettings.CustomDescriptionText, model.TeamSettingsDefaultCustomDescriptionText),
		"isdefault_user_status_away_timeout":      isDefault(*cfg.TeamSettings.UserStatusAwayTimeout, model.TeamSettingsDefaultUserStatusAwayTimeout),
		"experimental_enable_automatic_replies":   *cfg.TeamSettings.ExperimentalEnableAutomaticReplies,
		"experimental_primary_team":               isDefault(*cfg.TeamSettings.ExperimentalPrimaryTeam, ""),
		"experimental_default_channels":           len(cfg.TeamSettings.ExperimentalDefaultChannels),
	}

	configs[TrackConfigClientReq] = map[string]any{
		"android_latest_version": cfg.ClientRequirements.AndroidLatestVersion,
		"android_min_version":    cfg.ClientRequirements.AndroidMinVersion,
		"ios_latest_version":     cfg.ClientRequirements.IosLatestVersion,
		"ios_min_version":        cfg.ClientRequirements.IosMinVersion,
	}

	configs[TrackConfigSQL] = map[string]any{
		"driver_name":                          *cfg.SqlSettings.DriverName,
		"trace":                                cfg.SqlSettings.Trace,
		"max_idle_conns":                       *cfg.SqlSettings.MaxIdleConns,
		"conn_max_lifetime_milliseconds":       *cfg.SqlSettings.ConnMaxLifetimeMilliseconds,
		"conn_max_idletime_milliseconds":       *cfg.SqlSettings.ConnMaxIdleTimeMilliseconds,
		"max_open_conns":                       *cfg.SqlSettings.MaxOpenConns,
		"data_source_replicas":                 len(cfg.SqlSettings.DataSourceReplicas),
		"data_source_search_replicas":          len(cfg.SqlSettings.DataSourceSearchReplicas),
		"query_timeout":                        *cfg.SqlSettings.QueryTimeout,
		"disable_database_search":              *cfg.SqlSettings.DisableDatabaseSearch,
		"migrations_statement_timeout_seconds": *cfg.SqlSettings.MigrationsStatementTimeoutSeconds,
		"replica_monitor_interval_seconds":     *cfg.SqlSettings.ReplicaMonitorIntervalSeconds,
	}

	configs[TrackConfigLog] = map[string]any{
		"enable_console":           cfg.LogSettings.EnableConsole,
		"console_level":            cfg.LogSettings.ConsoleLevel,
		"console_json":             *cfg.LogSettings.ConsoleJson,
		"enable_file":              cfg.LogSettings.EnableFile,
		"file_level":               cfg.LogSettings.FileLevel,
		"file_json":                cfg.LogSettings.FileJson,
		"enable_webhook_debugging": cfg.LogSettings.EnableWebhookDebugging,
		"isdefault_file_location":  isDefault(cfg.LogSettings.FileLocation, ""),
		"advanced_logging_json":    len(cfg.LogSettings.AdvancedLoggingJSON) != 0,
	}

	configs[TrackConfigAudit] = map[string]any{
		"file_enabled":          *cfg.ExperimentalAuditSettings.FileEnabled,
		"file_max_size_mb":      *cfg.ExperimentalAuditSettings.FileMaxSizeMB,
		"file_max_age_days":     *cfg.ExperimentalAuditSettings.FileMaxAgeDays,
		"file_max_backups":      *cfg.ExperimentalAuditSettings.FileMaxBackups,
		"file_compress":         *cfg.ExperimentalAuditSettings.FileCompress,
		"file_max_queue_size":   *cfg.ExperimentalAuditSettings.FileMaxQueueSize,
		"advanced_logging_json": len(cfg.ExperimentalAuditSettings.AdvancedLoggingJSON) != 0,
	}

	configs[TrackConfigNotificationLog] = map[string]any{
		"enable_console":          *cfg.NotificationLogSettings.EnableConsole,
		"console_level":           *cfg.NotificationLogSettings.ConsoleLevel,
		"console_json":            *cfg.NotificationLogSettings.ConsoleJson,
		"enable_file":             *cfg.NotificationLogSettings.EnableFile,
		"file_level":              *cfg.NotificationLogSettings.FileLevel,
		"file_json":               *cfg.NotificationLogSettings.FileJson,
		"isdefault_file_location": isDefault(*cfg.NotificationLogSettings.FileLocation, ""),
		"advanced_logging_json":   len(cfg.NotificationLogSettings.AdvancedLoggingJSON) != 0,
	}

	configs[TrackConfigPassword] = map[string]any{
		"minimum_length": *cfg.PasswordSettings.MinimumLength,
		"lowercase":      *cfg.PasswordSettings.Lowercase,
		"number":         *cfg.PasswordSettings.Number,
		"uppercase":      *cfg.PasswordSettings.Uppercase,
		"symbol":         *cfg.PasswordSettings.Symbol,
	}

	configs[TrackConfigFile] = map[string]any{
		"enable_public_links":           cfg.FileSettings.EnablePublicLink,
		"driver_name":                   *cfg.FileSettings.DriverName,
		"isdefault_directory":           isDefault(*cfg.FileSettings.Directory, model.FileSettingsDefaultDirectory),
		"isabsolute_directory":          filepath.IsAbs(*cfg.FileSettings.Directory),
		"extract_content":               *cfg.FileSettings.ExtractContent,
		"archive_recursion":             *cfg.FileSettings.ArchiveRecursion,
		"amazon_s3_ssl":                 *cfg.FileSettings.AmazonS3SSL,
		"amazon_s3_sse":                 *cfg.FileSettings.AmazonS3SSE,
		"amazon_s3_signv2":              *cfg.FileSettings.AmazonS3SignV2,
		"amazon_s3_trace":               *cfg.FileSettings.AmazonS3Trace,
		"max_file_size":                 *cfg.FileSettings.MaxFileSize,
		"max_image_resolution":          *cfg.FileSettings.MaxImageResolution,
		"max_image_decoder_concurrency": *cfg.FileSettings.MaxImageDecoderConcurrency,
		"enable_file_attachments":       *cfg.FileSettings.EnableFileAttachments,
		"enable_mobile_upload":          *cfg.FileSettings.EnableMobileUpload,
		"enable_mobile_download":        *cfg.FileSettings.EnableMobileDownload,
	}

	configs[TrackConfigEmail] = map[string]any{
		"enable_sign_up_with_email":            cfg.EmailSettings.EnableSignUpWithEmail,
		"enable_sign_in_with_email":            *cfg.EmailSettings.EnableSignInWithEmail,
		"enable_sign_in_with_username":         *cfg.EmailSettings.EnableSignInWithUsername,
		"require_email_verification":           cfg.EmailSettings.RequireEmailVerification,
		"send_email_notifications":             cfg.EmailSettings.SendEmailNotifications,
		"use_channel_in_email_notifications":   *cfg.EmailSettings.UseChannelInEmailNotifications,
		"email_notification_contents_type":     *cfg.EmailSettings.EmailNotificationContentsType,
		"enable_smtp_auth":                     *cfg.EmailSettings.EnableSMTPAuth,
		"connection_security":                  cfg.EmailSettings.ConnectionSecurity,
		"send_push_notifications":              *cfg.EmailSettings.SendPushNotifications,
		"push_notification_contents":           *cfg.EmailSettings.PushNotificationContents,
		"enable_email_batching":                *cfg.EmailSettings.EnableEmailBatching,
		"email_batching_buffer_size":           *cfg.EmailSettings.EmailBatchingBufferSize,
		"email_batching_interval":              *cfg.EmailSettings.EmailBatchingInterval,
		"enable_preview_mode_banner":           *cfg.EmailSettings.EnablePreviewModeBanner,
		"isdefault_feedback_name":              isDefault(cfg.EmailSettings.FeedbackName, ""),
		"isdefault_feedback_email":             isDefault(cfg.EmailSettings.FeedbackEmail, ""),
		"isdefault_reply_to_address":           isDefault(cfg.EmailSettings.ReplyToAddress, ""),
		"isdefault_feedback_organization":      isDefault(*cfg.EmailSettings.FeedbackOrganization, model.EmailSettingsDefaultFeedbackOrganization),
		"skip_server_certificate_verification": *cfg.EmailSettings.SkipServerCertificateVerification,
		"isdefault_login_button_color":         isDefault(*cfg.EmailSettings.LoginButtonColor, ""),
		"isdefault_login_button_border_color":  isDefault(*cfg.EmailSettings.LoginButtonBorderColor, ""),
		"isdefault_login_button_text_color":    isDefault(*cfg.EmailSettings.LoginButtonTextColor, ""),
		"smtp_server_timeout":                  *cfg.EmailSettings.SMTPServerTimeout,
	}

	configs[TrackConfigRate] = map[string]any{
		"enable_rate_limiter":      *cfg.RateLimitSettings.Enable,
		"vary_by_remote_address":   *cfg.RateLimitSettings.VaryByRemoteAddr,
		"vary_by_user":             *cfg.RateLimitSettings.VaryByUser,
		"per_sec":                  *cfg.RateLimitSettings.PerSec,
		"max_burst":                *cfg.RateLimitSettings.MaxBurst,
		"memory_store_size":        *cfg.RateLimitSettings.MemoryStoreSize,
		"isdefault_vary_by_header": isDefault(cfg.RateLimitSettings.VaryByHeader, ""),
	}

	configs[TrackConfigPrivacy] = map[string]any{
		"show_email_address": cfg.PrivacySettings.ShowEmailAddress,
		"show_full_name":     cfg.PrivacySettings.ShowFullName,
	}

	configs[TrackConfigTheme] = map[string]any{
		"enable_theme_selection":  *cfg.ThemeSettings.EnableThemeSelection,
		"isdefault_default_theme": isDefault(*cfg.ThemeSettings.DefaultTheme, model.TeamSettingsDefaultTeamText),
		"allow_custom_themes":     *cfg.ThemeSettings.AllowCustomThemes,
		"allowed_themes":          len(cfg.ThemeSettings.AllowedThemes),
	}

	configs[TrackConfigOAuth] = map[string]any{
		"enable_gitlab":    cfg.GitLabSettings.Enable,
		"openid_gitlab":    *cfg.GitLabSettings.Enable && strings.Contains(*cfg.GitLabSettings.Scope, model.ServiceOpenid),
		"enable_google":    cfg.GoogleSettings.Enable,
		"openid_google":    *cfg.GoogleSettings.Enable && strings.Contains(*cfg.GoogleSettings.Scope, model.ServiceOpenid),
		"enable_office365": cfg.Office365Settings.Enable,
		"openid_office365": *cfg.Office365Settings.Enable && strings.Contains(*cfg.Office365Settings.Scope, model.ServiceOpenid),
		"enable_openid":    cfg.OpenIdSettings.Enable,
	}

	configs[TrackConfigSupport] = map[string]any{
		"isdefault_terms_of_service_link":              isDefault(*cfg.SupportSettings.TermsOfServiceLink, model.SupportSettingsDefaultTermsOfServiceLink),
		"isdefault_privacy_policy_link":                isDefault(*cfg.SupportSettings.PrivacyPolicyLink, model.SupportSettingsDefaultPrivacyPolicyLink),
		"isdefault_about_link":                         isDefault(*cfg.SupportSettings.AboutLink, model.SupportSettingsDefaultAboutLink),
		"isdefault_help_link":                          isDefault(*cfg.SupportSettings.HelpLink, model.SupportSettingsDefaultHelpLink),
		"isdefault_report_a_problem_link":              isDefault(*cfg.SupportSettings.ReportAProblemLink, model.SupportSettingsDefaultReportAProblemLink),
		"isdefault_support_email":                      isDefault(*cfg.SupportSettings.SupportEmail, model.SupportSettingsDefaultSupportEmail),
		"custom_terms_of_service_enabled":              *cfg.SupportSettings.CustomTermsOfServiceEnabled,
		"custom_terms_of_service_re_acceptance_period": *cfg.SupportSettings.CustomTermsOfServiceReAcceptancePeriod,
		"enable_ask_community_link":                    *cfg.SupportSettings.EnableAskCommunityLink,
		"report_a_problem_type":                        *cfg.SupportSettings.ReportAProblemType,
		"allow_download_logs":                          *cfg.SupportSettings.AllowDownloadLogs,
	}

	configs[TrackConfigLDAP] = map[string]any{
		"enable":                                 *cfg.LdapSettings.Enable,
		"enable_sync":                            *cfg.LdapSettings.EnableSync,
		"enable_admin_filter":                    *cfg.LdapSettings.EnableAdminFilter,
		"connection_security":                    *cfg.LdapSettings.ConnectionSecurity,
		"skip_certificate_verification":          *cfg.LdapSettings.SkipCertificateVerification,
		"sync_interval_minutes":                  *cfg.LdapSettings.SyncIntervalMinutes,
		"query_timeout":                          *cfg.LdapSettings.QueryTimeout,
		"max_page_size":                          *cfg.LdapSettings.MaxPageSize,
		"isdefault_first_name_attribute":         isDefault(*cfg.LdapSettings.FirstNameAttribute, model.LdapSettingsDefaultFirstNameAttribute),
		"isdefault_last_name_attribute":          isDefault(*cfg.LdapSettings.LastNameAttribute, model.LdapSettingsDefaultLastNameAttribute),
		"isdefault_email_attribute":              isDefault(*cfg.LdapSettings.EmailAttribute, model.LdapSettingsDefaultEmailAttribute),
		"isdefault_username_attribute":           isDefault(*cfg.LdapSettings.UsernameAttribute, model.LdapSettingsDefaultUsernameAttribute),
		"isdefault_nickname_attribute":           isDefault(*cfg.LdapSettings.NicknameAttribute, model.LdapSettingsDefaultNicknameAttribute),
		"isdefault_id_attribute":                 isDefault(*cfg.LdapSettings.IdAttribute, model.LdapSettingsDefaultIdAttribute),
		"isdefault_position_attribute":           isDefault(*cfg.LdapSettings.PositionAttribute, model.LdapSettingsDefaultPositionAttribute),
		"isdefault_login_id_attribute":           isDefault(*cfg.LdapSettings.LoginIdAttribute, ""),
		"isdefault_login_field_name":             isDefault(*cfg.LdapSettings.LoginFieldName, model.LdapSettingsDefaultLoginFieldName),
		"isdefault_login_button_color":           isDefault(*cfg.LdapSettings.LoginButtonColor, ""),
		"isdefault_login_button_border_color":    isDefault(*cfg.LdapSettings.LoginButtonBorderColor, ""),
		"isdefault_login_button_text_color":      isDefault(*cfg.LdapSettings.LoginButtonTextColor, ""),
		"isempty_group_filter":                   isDefault(*cfg.LdapSettings.GroupFilter, ""),
		"isdefault_group_display_name_attribute": isDefault(*cfg.LdapSettings.GroupDisplayNameAttribute, model.LdapSettingsDefaultGroupDisplayNameAttribute),
		"isdefault_group_id_attribute":           isDefault(*cfg.LdapSettings.GroupIdAttribute, model.LdapSettingsDefaultGroupIdAttribute),
		"isempty_guest_filter":                   isDefault(*cfg.LdapSettings.GuestFilter, ""),
		"isempty_admin_filter":                   isDefault(*cfg.LdapSettings.AdminFilter, ""),
		"isnotempty_picture_attribute":           !isDefault(*cfg.LdapSettings.PictureAttribute, ""),
		"isnotempty_public_certificate":          !isDefault(*cfg.LdapSettings.PublicCertificateFile, ""),
		"isnotempty_private_key":                 !isDefault(*cfg.LdapSettings.PrivateKeyFile, ""),
	}

	configs[TrackConfigCompliance] = map[string]any{
		"enable":       *cfg.ComplianceSettings.Enable,
		"enable_daily": *cfg.ComplianceSettings.EnableDaily,
	}

	configs[TrackConfigLocalization] = map[string]any{
		"default_server_locale": *cfg.LocalizationSettings.DefaultServerLocale,
		"default_client_locale": *cfg.LocalizationSettings.DefaultClientLocale,
		"available_locales":     *cfg.LocalizationSettings.AvailableLocales,
	}

	configs[TrackConfigSAML] = map[string]any{
		"enable":                              *cfg.SamlSettings.Enable,
		"enable_sync_with_ldap":               *cfg.SamlSettings.EnableSyncWithLdap,
		"enable_sync_with_ldap_include_auth":  *cfg.SamlSettings.EnableSyncWithLdapIncludeAuth,
		"ignore_guests_ldap_sync":             *cfg.SamlSettings.IgnoreGuestsLdapSync,
		"enable_admin_attribute":              *cfg.SamlSettings.EnableAdminAttribute,
		"verify":                              *cfg.SamlSettings.Verify,
		"encrypt":                             *cfg.SamlSettings.Encrypt,
		"sign_request":                        *cfg.SamlSettings.SignRequest,
		"isdefault_signature_algorithm":       isDefault(*cfg.SamlSettings.SignatureAlgorithm, ""),
		"isdefault_canonical_algorithm":       isDefault(*cfg.SamlSettings.CanonicalAlgorithm, ""),
		"isdefault_scoping_idp_provider_id":   isDefault(*cfg.SamlSettings.ScopingIDPProviderId, ""),
		"isdefault_scoping_idp_name":          isDefault(*cfg.SamlSettings.ScopingIDPName, ""),
		"isdefault_id_attribute":              isDefault(*cfg.SamlSettings.IdAttribute, model.SamlSettingsDefaultIdAttribute),
		"isdefault_guest_attribute":           isDefault(*cfg.SamlSettings.GuestAttribute, model.SamlSettingsDefaultGuestAttribute),
		"isdefault_admin_attribute":           isDefault(*cfg.SamlSettings.AdminAttribute, model.SamlSettingsDefaultAdminAttribute),
		"isdefault_first_name_attribute":      isDefault(*cfg.SamlSettings.FirstNameAttribute, model.SamlSettingsDefaultFirstNameAttribute),
		"isdefault_last_name_attribute":       isDefault(*cfg.SamlSettings.LastNameAttribute, model.SamlSettingsDefaultLastNameAttribute),
		"isdefault_email_attribute":           isDefault(*cfg.SamlSettings.EmailAttribute, model.SamlSettingsDefaultEmailAttribute),
		"isdefault_username_attribute":        isDefault(*cfg.SamlSettings.UsernameAttribute, model.SamlSettingsDefaultUsernameAttribute),
		"isdefault_nickname_attribute":        isDefault(*cfg.SamlSettings.NicknameAttribute, model.SamlSettingsDefaultNicknameAttribute),
		"isdefault_locale_attribute":          isDefault(*cfg.SamlSettings.LocaleAttribute, model.SamlSettingsDefaultLocaleAttribute),
		"isdefault_position_attribute":        isDefault(*cfg.SamlSettings.PositionAttribute, model.SamlSettingsDefaultPositionAttribute),
		"isdefault_login_button_text":         isDefault(*cfg.SamlSettings.LoginButtonText, model.UserAuthServiceSamlText),
		"isdefault_login_button_color":        isDefault(*cfg.SamlSettings.LoginButtonColor, ""),
		"isdefault_login_button_border_color": isDefault(*cfg.SamlSettings.LoginButtonBorderColor, ""),
		"isdefault_login_button_text_color":   isDefault(*cfg.SamlSettings.LoginButtonTextColor, ""),
	}

	configs[TrackConfigCluster] = map[string]any{
		"enable":                    *cfg.ClusterSettings.Enable,
		"network_interface":         isDefault(*cfg.ClusterSettings.NetworkInterface, ""),
		"bind_address":              isDefault(*cfg.ClusterSettings.BindAddress, ""),
		"advertise_address":         isDefault(*cfg.ClusterSettings.AdvertiseAddress, ""),
		"use_ip_address":            *cfg.ClusterSettings.UseIPAddress,
		"enable_gossip_compression": *cfg.ClusterSettings.EnableGossipCompression,
		"read_only_config":          *cfg.ClusterSettings.ReadOnlyConfig,
	}

	configs[TrackConfigMetrics] = map[string]any{
		"enable":                *cfg.MetricsSettings.Enable,
		"block_profile_rate":    *cfg.MetricsSettings.BlockProfileRate,
		"enable_client_metrics": *cfg.MetricsSettings.EnableClientMetrics,
	}

	configs[TrackConfigNativeApp] = map[string]any{
		"isdefault_app_custom_url_schemes":    isDefaultArray(cfg.NativeAppSettings.AppCustomURLSchemes, model.GetDefaultAppCustomURLSchemes()),
		"isdefault_app_download_link":         isDefault(*cfg.NativeAppSettings.AppDownloadLink, model.NativeappSettingsDefaultAppDownloadLink),
		"isdefault_android_app_download_link": isDefault(*cfg.NativeAppSettings.AndroidAppDownloadLink, model.NativeappSettingsDefaultAndroidAppDownloadLink),
		"isdefault_iosapp_download_link":      isDefault(*cfg.NativeAppSettings.IosAppDownloadLink, model.NativeappSettingsDefaultIosAppDownloadLink),
	}

	configs[TrackConfigExperimental] = map[string]any{
		"client_side_cert_enable":             *cfg.ExperimentalSettings.ClientSideCertEnable,
		"isdefault_client_side_cert_check":    isDefault(*cfg.ExperimentalSettings.ClientSideCertCheck, model.ClientSideCertCheckPrimaryAuth),
		"link_metadata_timeout_milliseconds":  *cfg.ExperimentalSettings.LinkMetadataTimeoutMilliseconds,
		"restrict_system_admin":               *cfg.ExperimentalSettings.RestrictSystemAdmin,
		"enable_app_bar":                      !*cfg.ExperimentalSettings.DisableAppBar,
		"disable_refetching_on_browser_focus": *cfg.ExperimentalSettings.DisableRefetchingOnBrowserFocus,
		"delay_channel_autocomplete":          *cfg.ExperimentalSettings.DelayChannelAutocomplete,
		"youtube_referrer_policy":             *cfg.ExperimentalSettings.YoutubeReferrerPolicy,
	}

	configs[TrackConfigAnalytics] = map[string]any{
		"isdefault_max_users_for_statistics": isDefault(*cfg.AnalyticsSettings.MaxUsersForStatistics, model.AnalyticsSettingsDefaultMaxUsersForStatistics),
	}

	configs[TrackConfigAnnouncement] = map[string]any{
		"enable_banner":               *cfg.AnnouncementSettings.EnableBanner,
		"isdefault_banner_color":      isDefault(*cfg.AnnouncementSettings.BannerColor, model.AnnouncementSettingsDefaultBannerColor),
		"isdefault_banner_text_color": isDefault(*cfg.AnnouncementSettings.BannerTextColor, model.AnnouncementSettingsDefaultBannerTextColor),
		"allow_banner_dismissal":      *cfg.AnnouncementSettings.AllowBannerDismissal,
		"admin_notices_enabled":       *cfg.AnnouncementSettings.AdminNoticesEnabled,
		"user_notices_enabled":        *cfg.AnnouncementSettings.UserNoticesEnabled,
	}

	configs[TrackConfigElasticsearch] = map[string]any{
		"isdefault_connection_url": isDefault(*cfg.ElasticsearchSettings.ConnectionURL, model.ElasticsearchSettingsDefaultConnectionURL),
		"isdefault_username":       isDefault(*cfg.ElasticsearchSettings.Username, model.ElasticsearchSettingsDefaultUsername),
		"isdefault_password":       isDefault(*cfg.ElasticsearchSettings.Password, model.ElasticsearchSettingsDefaultPassword),
		"enable_indexing":          *cfg.ElasticsearchSettings.EnableIndexing,
		"enable_searching":         *cfg.ElasticsearchSettings.EnableSearching,
		"enable_autocomplete":      *cfg.ElasticsearchSettings.EnableAutocomplete,
		"sniff":                    *cfg.ElasticsearchSettings.Sniff,
		"post_index_replicas":      *cfg.ElasticsearchSettings.PostIndexReplicas,
		"post_index_shards":        *cfg.ElasticsearchSettings.PostIndexShards,
		"channel_index_replicas":   *cfg.ElasticsearchSettings.ChannelIndexReplicas,
		"channel_index_shards":     *cfg.ElasticsearchSettings.ChannelIndexShards,
		"user_index_replicas":      *cfg.ElasticsearchSettings.UserIndexReplicas,
		"user_index_shards":        *cfg.ElasticsearchSettings.UserIndexShards,
		"isdefault_index_prefix":   isDefault(*cfg.ElasticsearchSettings.IndexPrefix, model.ElasticsearchSettingsDefaultIndexPrefix),
		"live_indexing_batch_size": *cfg.ElasticsearchSettings.LiveIndexingBatchSize,
		"bulk_indexing_batch_size": *cfg.ElasticsearchSettings.BatchSize,
		"request_timeout_seconds":  *cfg.ElasticsearchSettings.RequestTimeoutSeconds,
		"skip_tls_verification":    *cfg.ElasticsearchSettings.SkipTLSVerification,
		"isdefault_ca":             isDefault(*cfg.ElasticsearchSettings.CA, ""),
		"isdefault_client_cert":    isDefault(*cfg.ElasticsearchSettings.ClientCert, ""),
		"isdefault_client_key":     isDefault(*cfg.ElasticsearchSettings.ClientKey, ""),
		"trace":                    *cfg.ElasticsearchSettings.Trace,
	}

	ts.trackPluginConfig(configs, cfg, model.PluginSettingsDefaultMarketplaceURL)

	configs[TrackConfigDataRetention] = map[string]any{
		"enable_message_deletion":       *cfg.DataRetentionSettings.EnableMessageDeletion,
		"enable_file_deletion":          *cfg.DataRetentionSettings.EnableFileDeletion,
		"message_retention_days":        *cfg.DataRetentionSettings.MessageRetentionDays,
		"message_retention_hours":       *cfg.DataRetentionSettings.MessageRetentionHours,
		"file_retention_days":           *cfg.DataRetentionSettings.FileRetentionDays,
		"file_retention_hours":          *cfg.DataRetentionSettings.FileRetentionHours,
		"deletion_job_start_time":       *cfg.DataRetentionSettings.DeletionJobStartTime,
		"batch_size":                    *cfg.DataRetentionSettings.BatchSize,
		"time_between_batches":          *cfg.DataRetentionSettings.TimeBetweenBatchesMilliseconds,
		"retention_ids_batch_size":      *cfg.DataRetentionSettings.RetentionIdsBatchSize,
		"cleanup_jobs_threshold_days":   *cfg.JobSettings.CleanupJobsThresholdDays,
		"cleanup_config_threshold_days": *cfg.JobSettings.CleanupConfigThresholdDays,
	}

	configs[TrackConfigMessageExport] = map[string]any{
		"enable_message_export":                 *cfg.MessageExportSettings.EnableExport,
		"export_format":                         *cfg.MessageExportSettings.ExportFormat,
		"daily_run_time":                        *cfg.MessageExportSettings.DailyRunTime,
		"default_export_from_timestamp":         *cfg.MessageExportSettings.ExportFromTimestamp,
		"batch_size":                            *cfg.MessageExportSettings.BatchSize,
		"global_relay_customer_type":            *cfg.MessageExportSettings.GlobalRelaySettings.CustomerType,
		"is_default_global_relay_smtp_username": isDefault(*cfg.MessageExportSettings.GlobalRelaySettings.SMTPUsername, ""),
		"is_default_global_relay_smtp_password": isDefault(*cfg.MessageExportSettings.GlobalRelaySettings.SMTPPassword, ""),
		"is_default_global_relay_email_address": isDefault(*cfg.MessageExportSettings.GlobalRelaySettings.EmailAddress, ""),
		"global_relay_smtp_server_timeout":      *cfg.MessageExportSettings.GlobalRelaySettings.SMTPServerTimeout,
		"download_export_results":               *cfg.MessageExportSettings.DownloadExportResults,
	}

	configs[TrackConfigDisplay] = map[string]any{
		"isdefault_custom_url_schemes": len(cfg.DisplaySettings.CustomURLSchemes) != 0,
		"isdefault_max_markdown_nodes": isDefault(*cfg.DisplaySettings.MaxMarkdownNodes, 0),
	}

	configs[TrackConfigGuestAccounts] = map[string]any{
		"enable":                                 *cfg.GuestAccountsSettings.Enable,
		"hide_tag":                               *cfg.GuestAccountsSettings.HideTags,
		"allow_email_accounts":                   *cfg.GuestAccountsSettings.AllowEmailAccounts,
		"enforce_multifactor_authentication":     *cfg.GuestAccountsSettings.EnforceMultifactorAuthentication,
		"isdefault_restrict_creation_to_domains": isDefault(*cfg.GuestAccountsSettings.RestrictCreationToDomains, ""),
	}

	configs[TrackConfigImageProxy] = map[string]any{
		"enable":                               *cfg.ImageProxySettings.Enable,
		"image_proxy_type":                     *cfg.ImageProxySettings.ImageProxyType,
		"isdefault_remote_image_proxy_url":     isDefault(*cfg.ImageProxySettings.RemoteImageProxyURL, ""),
		"isdefault_remote_image_proxy_options": isDefault(*cfg.ImageProxySettings.RemoteImageProxyOptions, ""),
	}

	configs[TrackConfigBleve] = map[string]any{
		"enable_indexing":          *cfg.BleveSettings.EnableIndexing,
		"enable_searching":         *cfg.BleveSettings.EnableSearching,
		"enable_autocomplete":      *cfg.BleveSettings.EnableAutocomplete,
		"bulk_indexing_batch_size": *cfg.BleveSettings.BatchSize,
	}

	configs[TrackConfigExport] = map[string]any{
		"retention_days": *cfg.ExportSettings.RetentionDays,
	}

	configs[TrackConfigWrangler] = map[string]any{
		"permitted_wrangler_users":                       cfg.WranglerSettings.PermittedWranglerRoles,
		"allowed_email_domain":                           cfg.WranglerSettings.AllowedEmailDomain,
		"move_thread_max_count":                          cfg.WranglerSettings.MoveThreadMaxCount,
		"move_thread_to_another_team_enable":             cfg.WranglerSettings.MoveThreadToAnotherTeamEnable,
		"move_thread_from_private_channel_enable":        cfg.WranglerSettings.MoveThreadFromPrivateChannelEnable,
		"move_thread_from_direct_message_channel_enable": cfg.WranglerSettings.MoveThreadFromDirectMessageChannelEnable,
		"move_thread_from_group_message_channel_enable":  cfg.WranglerSettings.MoveThreadFromGroupMessageChannelEnable,
	}

	configs[TrackConfigConnectedWorkspaces] = map[string]any{
		"enable_shared_channels":              *cfg.ConnectedWorkspacesSettings.EnableSharedChannels,
		"enable_remote_cluster_service":       *cfg.ConnectedWorkspacesSettings.EnableRemoteClusterService && cfg.FeatureFlags.EnableRemoteClusterService,
		"disable_shared_channels_status_sync": *cfg.ConnectedWorkspacesSettings.DisableSharedChannelsStatusSync,
		"max_posts_per_sync":                  *cfg.ConnectedWorkspacesSettings.MaxPostsPerSync,
	}

	configs[TrackConfigAccessControl] = map[string]any{
		"enable_attribute_based_access_control": *cfg.AccessControlSettings.EnableAttributeBasedAccessControl,
		"enable_channel_scope_access_control":   *cfg.AccessControlSettings.EnableChannelScopeAccessControl,
	}

	// Convert feature flags to map[string]any for sending
	flags := cfg.FeatureFlags.ToMap()
	interfaceFlags := make(map[string]any)
	for k, v := range flags {
		interfaceFlags[k] = v
	}
	configs[TrackFeatureFlags] = interfaceFlags

	ts.SendTelemetry(TrackConfigs, configs)
}

func (ts *TelemetryService) trackLicense() {
	if license := ts.srv.License(); license != nil {
		data := map[string]any{
			"customer_id": license.Customer.Id,
			"license_id":  license.Id,
			"issued":      license.IssuedAt,
			"start":       license.StartsAt,
			"expire":      license.ExpiresAt,
			"users":       *license.Features.Users,
			"edition":     license.SkuShortName,
		}

		features := license.Features.ToMap()
		for featureName, featureValue := range features {
			data["feature_"+featureName] = featureValue
		}

		ts.SendTelemetry(TrackLicense, data)
	}
}

func (ts *TelemetryService) trackPlugins() {
	pluginsEnvironment := ts.srv.GetPluginsEnvironment()
	if pluginsEnvironment == nil {
		return
	}

	totalEnabledCount := 0
	webappEnabledCount := 0
	backendEnabledCount := 0
	totalDisabledCount := 0
	totalCoreDisabledCount := 0
	webappDisabledCount := 0
	backendDisabledCount := 0
	brokenManifestCount := 0
	settingsCount := 0

	pluginStates := ts.srv.Config().PluginSettings.PluginStates
	plugins, _ := pluginsEnvironment.Available()

	if pluginStates != nil && plugins != nil {
		for _, plugin := range plugins {
			if plugin.Manifest == nil {
				brokenManifestCount += 1
				continue
			}

			if state, ok := pluginStates[plugin.Manifest.Id]; ok && state.Enable {
				totalEnabledCount += 1
				if plugin.Manifest.HasServer() {
					backendEnabledCount += 1
				}
				if plugin.Manifest.HasWebapp() {
					webappEnabledCount += 1
				}
			} else {
				totalDisabledCount += 1
				if plugin.Manifest.HasServer() {
					backendDisabledCount += 1
				}
				if plugin.Manifest.HasWebapp() {
					webappDisabledCount += 1
				}
				if _, isCorePlugin := model.InstalledIntegrationsIgnoredPlugins[plugin.Manifest.Id]; isCorePlugin {
					totalCoreDisabledCount += 1
				}
			}
			if plugin.Manifest.SettingsSchema != nil {
				settingsCount += 1
			}
		}
	} else {
		totalEnabledCount = -1      // -1 to indicate disabled or error
		totalCoreDisabledCount = -1 // -1 to indicate disabled or error
		totalDisabledCount = -1     // -1 to indicate disabled or error
	}

	ts.SendTelemetry(TrackPlugins, map[string]any{
		"enabled_plugins":               totalEnabledCount,
		"enabled_webapp_plugins":        webappEnabledCount,
		"enabled_backend_plugins":       backendEnabledCount,
		"disabled_plugins":              totalDisabledCount,
		"disabled_default_plugins":      totalCoreDisabledCount,
		"disabled_webapp_plugins":       webappDisabledCount,
		"disabled_backend_plugins":      backendDisabledCount,
		"plugins_with_settings":         settingsCount,
		"plugins_with_broken_manifests": brokenManifestCount,
	})

	pluginsEnvironment.RunMultiPluginHook(func(hooks plugin.Hooks, _ *model.Manifest) bool {
		hooks.OnSendDailyTelemetry()
		return true
	}, plugin.OnSendDailyTelemetryID)
}

func (ts *TelemetryService) trackServer() {
	data := map[string]any{
		"edition":           model.BuildEnterpriseReady,
		"version":           model.CurrentVersion,
		"database_type":     *ts.srv.Config().SqlSettings.DriverName,
		"operating_system":  runtime.GOOS,
		"installation_type": os.Getenv(EnvVarInstallType),
	}

	if scr, err := ts.dbStore.User().AnalyticsGetSystemAdminCount(); err == nil {
		data["system_admins"] = scr
	}

	if scr, err := ts.dbStore.GetDbVersion(false); err == nil {
		data["database_version"] = scr
	}

	ts.SendTelemetry(TrackServer, data)
}

func (ts *TelemetryService) trackPermissions() {
	rctx := request.EmptyContext(ts.log)

	phase1Complete := false
	if _, err := ts.dbStore.System().GetByName(model.AdvancedPermissionsMigrationKey); err == nil {
		phase1Complete = true
	}

	phase2Complete := false
	if _, err := ts.dbStore.System().GetByName(model.MigrationKeyAdvancedPermissionsPhase2); err == nil {
		phase2Complete = true
	}

	ts.SendTelemetry(TrackPermissionsGeneral, map[string]any{
		"phase_1_migration_complete": phase1Complete,
		"phase_2_migration_complete": phase2Complete,
	})

	systemAdminPermissions := ""
	if role, err := ts.srv.GetRoleByName(rctx, model.SystemAdminRoleId); err == nil {
		systemAdminPermissions = strings.Join(role.Permissions, " ")
	}

	systemUserPermissions := ""
	if role, err := ts.srv.GetRoleByName(rctx, model.SystemUserRoleId); err == nil {
		systemUserPermissions = strings.Join(role.Permissions, " ")
	}

	teamAdminPermissions := ""
	if role, err := ts.srv.GetRoleByName(rctx, model.TeamAdminRoleId); err == nil {
		teamAdminPermissions = strings.Join(role.Permissions, " ")
	}

	teamUserPermissions := ""
	if role, err := ts.srv.GetRoleByName(rctx, model.TeamUserRoleId); err == nil {
		teamUserPermissions = strings.Join(role.Permissions, " ")
	}

	teamGuestPermissions := ""
	if role, err := ts.srv.GetRoleByName(rctx, model.TeamGuestRoleId); err == nil {
		teamGuestPermissions = strings.Join(role.Permissions, " ")
	}

	channelAdminPermissions := ""
	if role, err := ts.srv.GetRoleByName(rctx, model.ChannelAdminRoleId); err == nil {
		channelAdminPermissions = strings.Join(role.Permissions, " ")
	}

	channelUserPermissions := ""
	if role, err := ts.srv.GetRoleByName(rctx, model.ChannelUserRoleId); err == nil {
		channelUserPermissions = strings.Join(role.Permissions, " ")
	}

	channelGuestPermissions := ""
	if role, err := ts.srv.GetRoleByName(rctx, model.ChannelGuestRoleId); err == nil {
		channelGuestPermissions = strings.Join(role.Permissions, " ")
	}

	systemManagerPermissions := ""
	systemManagerPermissionsModified := false
	if role, err := ts.srv.GetRoleByName(rctx, model.SystemManagerRoleId); err == nil {
		systemManagerPermissionsModified = len(model.PermissionsChangedByPatch(role, &model.RolePatch{Permissions: &model.SystemManagerDefaultPermissions})) > 0
		systemManagerPermissions = strings.Join(role.Permissions, " ")
	}
	systemManagerCount, countErr := ts.dbStore.User().Count(model.UserCountOptions{Roles: []string{model.SystemManagerRoleId}})
	if countErr != nil {
		systemManagerCount = 0
	}

	systemUserManagerPermissions := ""
	systemUserManagerPermissionsModified := false
	if role, err := ts.srv.GetRoleByName(rctx, model.SystemUserManagerRoleId); err == nil {
		systemUserManagerPermissionsModified = len(model.PermissionsChangedByPatch(role, &model.RolePatch{Permissions: &model.SystemUserManagerDefaultPermissions})) > 0
		systemUserManagerPermissions = strings.Join(role.Permissions, " ")
	}
	systemUserManagerCount, countErr := ts.dbStore.User().Count(model.UserCountOptions{Roles: []string{model.SystemUserManagerRoleId}})
	if countErr != nil {
		systemManagerCount = 0
	}

	systemReadOnlyAdminPermissions := ""
	systemReadOnlyAdminPermissionsModified := false
	if role, err := ts.srv.GetRoleByName(rctx, model.SystemReadOnlyAdminRoleId); err == nil {
		systemReadOnlyAdminPermissionsModified = len(model.PermissionsChangedByPatch(role, &model.RolePatch{Permissions: &model.SystemReadOnlyAdminDefaultPermissions})) > 0
		systemReadOnlyAdminPermissions = strings.Join(role.Permissions, " ")
	}
	systemReadOnlyAdminCount, countErr := ts.dbStore.User().Count(model.UserCountOptions{Roles: []string{model.SystemReadOnlyAdminRoleId}})
	if countErr != nil {
		systemReadOnlyAdminCount = 0
	}

	systemCustomGroupAdminPermissions := ""
	systemCustomGroupAdminPermissionsModified := false
	if role, err := ts.srv.GetRoleByName(rctx, model.SystemCustomGroupAdminRoleId); err == nil {
		systemCustomGroupAdminPermissionsModified = len(model.PermissionsChangedByPatch(role, &model.RolePatch{Permissions: &model.SystemReadOnlyAdminDefaultPermissions})) > 0
		systemCustomGroupAdminPermissions = strings.Join(role.Permissions, " ")
	}
	systemCustomGroupAdminCount, countErr := ts.dbStore.User().Count(model.UserCountOptions{Roles: []string{model.SystemCustomGroupAdminRoleId}})
	if countErr != nil {
		systemCustomGroupAdminCount = 0
	}

	ts.SendTelemetry(TrackPermissionsSystemScheme, map[string]any{
		"system_admin_permissions":                       systemAdminPermissions,
		"system_user_permissions":                        systemUserPermissions,
		"system_manager_permissions":                     systemManagerPermissions,
		"system_user_manager_permissions":                systemUserManagerPermissions,
		"system_read_only_admin_permissions":             systemReadOnlyAdminPermissions,
		"team_admin_permissions":                         teamAdminPermissions,
		"team_user_permissions":                          teamUserPermissions,
		"team_guest_permissions":                         teamGuestPermissions,
		"channel_admin_permissions":                      channelAdminPermissions,
		"channel_user_permissions":                       channelUserPermissions,
		"channel_guest_permissions":                      channelGuestPermissions,
		"system_manager_permissions_modified":            systemManagerPermissionsModified,
		"system_manager_count":                           systemManagerCount,
		"system_user_manager_permissions_modified":       systemUserManagerPermissionsModified,
		"system_user_manager_count":                      systemUserManagerCount,
		"system_read_only_admin_permissions_modified":    systemReadOnlyAdminPermissionsModified,
		"system_read_only_admin_count":                   systemReadOnlyAdminCount,
		"system_custom_group_admin_permissions":          systemCustomGroupAdminPermissions,
		"system_custom_group_admin_permissions_modified": systemCustomGroupAdminPermissionsModified,
		"system_custom_group_admin_count":                systemCustomGroupAdminCount,
	})

	if schemes, err := ts.srv.GetSchemes(model.SchemeScopeTeam, 0, 100); err == nil {
		for _, scheme := range schemes {
			teamAdminPermissions := ""
			if role, err := ts.srv.GetRoleByName(rctx, scheme.DefaultTeamAdminRole); err == nil {
				teamAdminPermissions = strings.Join(role.Permissions, " ")
			}

			teamUserPermissions := ""
			if role, err := ts.srv.GetRoleByName(rctx, scheme.DefaultTeamUserRole); err == nil {
				teamUserPermissions = strings.Join(role.Permissions, " ")
			}

			teamGuestPermissions := ""
			if role, err := ts.srv.GetRoleByName(rctx, scheme.DefaultTeamGuestRole); err == nil {
				teamGuestPermissions = strings.Join(role.Permissions, " ")
			}

			channelAdminPermissions := ""
			if role, err := ts.srv.GetRoleByName(rctx, scheme.DefaultChannelAdminRole); err == nil {
				channelAdminPermissions = strings.Join(role.Permissions, " ")
			}

			channelUserPermissions := ""
			if role, err := ts.srv.GetRoleByName(rctx, scheme.DefaultChannelUserRole); err == nil {
				channelUserPermissions = strings.Join(role.Permissions, " ")
			}

			channelGuestPermissions := ""
			if role, err := ts.srv.GetRoleByName(rctx, scheme.DefaultChannelGuestRole); err == nil {
				channelGuestPermissions = strings.Join(role.Permissions, " ")
			}

			count, _ := ts.dbStore.Team().AnalyticsGetTeamCountForScheme(scheme.Id)

			ts.SendTelemetry(TrackPermissionsTeamSchemes, map[string]any{
				"scheme_id":                 scheme.Id,
				"team_admin_permissions":    teamAdminPermissions,
				"team_user_permissions":     teamUserPermissions,
				"team_guest_permissions":    teamGuestPermissions,
				"channel_admin_permissions": channelAdminPermissions,
				"channel_user_permissions":  channelUserPermissions,
				"channel_guest_permissions": channelGuestPermissions,
				"team_count":                count,
			})
		}
	}
}

func (ts *TelemetryService) trackElasticsearch() {
	data := map[string]any{}

	for _, engine := range ts.searchEngine.GetActiveEngines() {
		if engine.GetVersion() != 0 && engine.GetName() == "elasticsearch" {
			data["elasticsearch_server_version"] = engine.GetVersion()
		}
	}

	ts.SendTelemetry(TrackElasticsearch, data)
}

func (ts *TelemetryService) trackGroups() {
	groupCount, err := ts.dbStore.Group().GroupCount()
	if err != nil {
		ts.log.Debug("Could not get group_count", mlog.Err(err))
	}

	ldapGroupCount, err := ts.dbStore.Group().GroupCountBySource(model.GroupSourceLdap)
	if err != nil {
		ts.log.Debug("Could not get group_count", mlog.Err(err))
	}

	customGroupCount, err := ts.dbStore.Group().GroupCountBySource(model.GroupSourceCustom)
	if err != nil {
		ts.log.Debug("Could not get group_count", mlog.Err(err))
	}

	groupTeamCount, err := ts.dbStore.Group().GroupTeamCount()
	if err != nil {
		ts.log.Debug("Could not get group_team_count", mlog.Err(err))
	}

	groupChannelCount, err := ts.dbStore.Group().GroupChannelCount()
	if err != nil {
		ts.log.Debug("Could not get group_channel_count", mlog.Err(err))
	}

	groupSyncedTeamCount, nErr := ts.dbStore.Team().GroupSyncedTeamCount()
	if nErr != nil {
		ts.log.Debug("Could not get group_synced_team_count", mlog.Err(nErr))
	}

	groupSyncedChannelCount, nErr := ts.dbStore.Channel().GroupSyncedChannelCount()
	if nErr != nil {
		ts.log.Debug("Could not get group_synced_channel_count", mlog.Err(nErr))
	}

	groupMemberCount, err := ts.dbStore.Group().GroupMemberCount()
	if err != nil {
		ts.log.Debug("Could not get group_member_count", mlog.Err(err))
	}

	distinctGroupMemberCount, err := ts.dbStore.Group().DistinctGroupMemberCount()
	if err != nil {
		ts.log.Debug("Could not get distinct_group_member_count", mlog.Err(err))
	}

	distinctCustomGroupMemberCount, err := ts.dbStore.Group().DistinctGroupMemberCountForSource(model.GroupSourceCustom)
	if err != nil {
		ts.log.Debug("Could not get distinct_custom_group_member_count", mlog.Err(err))
	}

	distinctLdapGroupMemberCount, err := ts.dbStore.Group().DistinctGroupMemberCountForSource(model.GroupSourceLdap)
	if err != nil {
		ts.log.Debug("Could not get distinct_ldap_group_member_count", mlog.Err(err))
	}

	groupCountWithAllowReference, err := ts.dbStore.Group().GroupCountWithAllowReference()
	if err != nil {
		ts.log.Debug("Could not get group_count_with_allow_reference", mlog.Err(err))
	}

	ts.SendTelemetry(TrackGroups, map[string]any{
		"group_count":                        groupCount,
		"ldap_group_count":                   ldapGroupCount,
		"custom_group_count":                 customGroupCount,
		"group_team_count":                   groupTeamCount,
		"group_channel_count":                groupChannelCount,
		"group_synced_team_count":            groupSyncedTeamCount,
		"group_synced_channel_count":         groupSyncedChannelCount,
		"group_member_count":                 groupMemberCount,
		"distinct_group_member_count":        distinctGroupMemberCount,
		"distinct_custom_group_member_count": distinctCustomGroupMemberCount,
		"distinct_ldap_group_member_count":   distinctLdapGroupMemberCount,
		"group_count_with_allow_reference":   groupCountWithAllowReference,
	})
}

func (ts *TelemetryService) trackChannelModeration() {
	channelSchemeCount, err := ts.dbStore.Scheme().CountByScope(model.SchemeScopeChannel)
	if err != nil {
		ts.log.Debug("Could not get channel_scheme_count", mlog.Err(err))
	}

	createPostUser, err := ts.dbStore.Scheme().CountWithoutPermission(model.SchemeScopeChannel, model.PermissionCreatePost.Id, model.RoleScopeChannel, model.RoleTypeUser)
	if err != nil {
		ts.log.Debug("Could not get create_post_user_disabled_count", mlog.Err(err))
	}

	createPostGuest, err := ts.dbStore.Scheme().CountWithoutPermission(model.SchemeScopeChannel, model.PermissionCreatePost.Id, model.RoleScopeChannel, model.RoleTypeGuest)
	if err != nil {
		ts.log.Debug("Could not get create_post_guest_disabled_count", mlog.Err(err))
	}

	// only need to track one of 'add_reaction' or 'remove_reaction` because they're both toggled together by the channel moderation feature
	postReactionsUser, err := ts.dbStore.Scheme().CountWithoutPermission(model.SchemeScopeChannel, model.PermissionAddReaction.Id, model.RoleScopeChannel, model.RoleTypeUser)
	if err != nil {
		ts.log.Debug("Could not get post_reactions_user_disabled_count", mlog.Err(err))
	}

	postReactionsGuest, err := ts.dbStore.Scheme().CountWithoutPermission(model.SchemeScopeChannel, model.PermissionAddReaction.Id, model.RoleScopeChannel, model.RoleTypeGuest)
	if err != nil {
		ts.log.Debug("Could not get post_reactions_guest_disabled_count", mlog.Err(err))
	}

	// only need to track one of 'manage_public_channel_members' or 'manage_private_channel_members` because they're both toggled together by the channel moderation feature
	manageMembersUser, err := ts.dbStore.Scheme().CountWithoutPermission(model.SchemeScopeChannel, model.PermissionManagePublicChannelMembers.Id, model.RoleScopeChannel, model.RoleTypeUser)
	if err != nil {
		ts.log.Debug("Could not get manage_members_user_disabled_count", mlog.Err(err))
	}

	useChannelMentionsUser, err := ts.dbStore.Scheme().CountWithoutPermission(model.SchemeScopeChannel, model.PermissionUseChannelMentions.Id, model.RoleScopeChannel, model.RoleTypeUser)
	if err != nil {
		ts.log.Debug("Could not get use_channel_mentions_user_disabled_count", mlog.Err(err))
	}

	useChannelMentionsGuest, err := ts.dbStore.Scheme().CountWithoutPermission(model.SchemeScopeChannel, model.PermissionUseChannelMentions.Id, model.RoleScopeChannel, model.RoleTypeGuest)
	if err != nil {
		ts.log.Debug("Could not get use_channel_mentions_guest_disabled_count", mlog.Err(err))
	}

	ts.SendTelemetry(TrackChannelModeration, map[string]any{
		"channel_scheme_count": channelSchemeCount,

		"create_post_user_disabled_count":  createPostUser,
		"create_post_guest_disabled_count": createPostGuest,

		"post_reactions_user_disabled_count":  postReactionsUser,
		"post_reactions_guest_disabled_count": postReactionsGuest,

		"manage_members_user_disabled_count": manageMembersUser, // the UI does not allow this to be removed for guests

		"use_channel_mentions_user_disabled_count":  useChannelMentionsUser,
		"use_channel_mentions_guest_disabled_count": useChannelMentionsGuest,
	})
}

func (ts *TelemetryService) initRudder(endpoint string, rudderKey string) {
	if ts.rudderClient == nil {
		config := rudder.Config{}
		config.Logger = rudder.StdLogger(ts.log.With(mlog.String("source", "rudder")).StdLogger(mlog.LvlDebug))
		config.Endpoint = endpoint
		config.Verbose = ts.verbose
		// For testing
		if endpoint != rudderDataplaneURL {
			config.BatchSize = 1
		}
		client, err := rudder.NewWithConfig(rudderKey, endpoint, config)
		if err != nil {
			ts.log.Error("Failed to create Rudder instance", mlog.Err(err))
			return
		}
		client.Enqueue(rudder.Identify{
			UserId: ts.TelemetryID,
		})

		ts.rudderClient = client
	}
}

func (ts *TelemetryService) doTelemetryIfNeeded(firstRun time.Time) {
	hoursSinceFirstServerRun := time.Since(firstRun).Hours()
	// Send once every 10 minutes for the first hour
	// Send once every hour thereafter for the first 12 hours
	// Send at the 24 hour mark and every 24 hours after
	if hoursSinceFirstServerRun < 1 {
		ts.doTelemetry()
	} else if hoursSinceFirstServerRun <= 12 && time.Since(ts.timestampLastTelemetrySent) >= time.Hour {
		ts.doTelemetry()
	} else if hoursSinceFirstServerRun > 12 && time.Since(ts.timestampLastTelemetrySent) >= 24*time.Hour {
		ts.doTelemetry()
	}
}

func (ts *TelemetryService) RunTelemetryJob(firstRun int64) {
	// Send on boot
	ts.doTelemetry()
	model.CreateRecurringTask("Telemetry", func() {
		ts.doTelemetryIfNeeded(utils.TimeFromMillis(firstRun))
	}, time.Minute*10)
}

func (ts *TelemetryService) doTelemetry() {
	if *ts.srv.Config().LogSettings.EnableDiagnostics {
		ts.timestampLastTelemetrySent = time.Now()
		ts.sendDailyTelemetry(false)
	}
}

// Shutdown closes the telemetry client.
func (ts *TelemetryService) Shutdown() error {
	if ts.rudderClient != nil {
		return ts.rudderClient.Close()
	}
	return nil
}

func (ts *TelemetryService) trackPluginConfig(configs map[string]any, cfg *model.Config, marketplaceURL string) {
	pluginConfigData := map[string]any{
		"enable_nps_survey":             pluginSetting(&cfg.PluginSettings, model.PluginIdNPS, "enablesurvey", true),
		"enable":                        *cfg.PluginSettings.Enable,
		"enable_uploads":                *cfg.PluginSettings.EnableUploads,
		"allow_insecure_download_url":   *cfg.PluginSettings.AllowInsecureDownloadURL,
		"enable_health_check":           *cfg.PluginSettings.EnableHealthCheck,
		"enable_marketplace":            *cfg.PluginSettings.EnableMarketplace,
		"require_pluginSignature":       *cfg.PluginSettings.RequirePluginSignature,
		"enable_remote_marketplace":     *cfg.PluginSettings.EnableRemoteMarketplace,
		"automatic_prepackaged_plugins": *cfg.PluginSettings.AutomaticPrepackagedPlugins,
		"is_default_marketplace_url":    isDefault(*cfg.PluginSettings.MarketplaceURL, model.PluginSettingsDefaultMarketplaceURL),
		"signature_public_key_files":    len(cfg.PluginSettings.SignaturePublicKeyFiles),
		"chimera_oauth_proxy_url":       *cfg.PluginSettings.ChimeraOAuthProxyURL,
	}

	// knownPluginIDs lists all known plugin IDs in the Marketplace
	knownPluginIDs := []string{
		"antivirus",
		"com.github.manland.mattermost-plugin-gitlab",
		"com.github.moussetc.mattermost.plugin.giphy",
		"com.github.phillipahereza.mattermost-plugin-digitalocean",
		"com.mattermost.aws-sns",
		"com.mattermost.confluence",
		"com.mattermost.custom-attributes",
		"com.mattermost.mscalendar",
		"com.mattermost.nps",
		"com.mattermost.plugin-channel-export",
		"com.mattermost.plugin-incident-management",
		"playbooks",
		"com.mattermost.plugin-todo",
		"com.mattermost.webex",
		"com.mattermost.welcomebot",
		"github",
		"jenkins",
		"jira",
		"jitsi",
		"mattermost-autolink",
		"memes",
		"skype4business",
		"zoom",
		"focalboard",
		"com.mattermost.msteams-sync",
	}

	marketplacePlugins, err := ts.GetAllMarketplacePlugins(marketplaceURL)
	if err != nil {
		mlog.Info("Failed to fetch marketplace plugins for telemetry. Using predefined list.", mlog.Err(err))
	} else {
		for _, p := range marketplacePlugins {
			id := p.Manifest.Id

			pluginConfigData["enable_"+id] = pluginActivated(cfg.PluginSettings.PluginStates, id)
		}
	}

	for _, id := range knownPluginIDs {
		pluginIdStr := fmt.Sprintf("enable_%s", id)
		_, exists := pluginConfigData[pluginIdStr]
		if !exists {
			pluginConfigData[pluginIdStr] = pluginActivated(cfg.PluginSettings.PluginStates, id)
		}
	}
	pluginsEnvironment := ts.srv.GetPluginsEnvironment()
	if pluginsEnvironment != nil {
		if plugins, appErr := pluginsEnvironment.Available(); appErr != nil {
			ts.log.Warn("Unable to add plugin versions to telemetry", mlog.Err(appErr))
		} else {
			for _, p := range marketplacePlugins {
				id := p.Manifest.Id
				pluginConfigData["version_"+id] = pluginVersion(plugins, id)
			}
			for _, id := range knownPluginIDs {
				pluginVersionStr := fmt.Sprintf("version_%s", id)
				_, exists := pluginConfigData[pluginVersionStr]
				if !exists {
					pluginConfigData[pluginVersionStr] = pluginVersion(plugins, id)
				}
			}
		}
	}
	configs[TrackConfigPlugin] = pluginConfigData
}

func (ts *TelemetryService) GetAllMarketplacePlugins(marketplaceURL string) ([]*model.BaseMarketplacePlugin, error) {
	marketplaceClient, err := marketplace.NewClient(
		marketplaceURL,
		ts.srv.HTTPService(),
	)
	if err != nil {
		return nil, err
	}

	// Fetch all plugins from marketplace.
	filter := &model.MarketplacePluginFilter{
		PerPage:       -1,
		ServerVersion: model.CurrentVersion,
	}

	license := ts.srv.License()
	if license != nil && *license.Features.EnterprisePlugins {
		filter.EnterprisePlugins = true
	}

	if model.BuildEnterpriseReady == "true" {
		filter.BuildEnterpriseReady = true
	}

	return marketplaceClient.GetPlugins(filter)
=======
	return fmt.Errorf("unable to get the server ID: %w", err)
>>>>>>> ce791e57
}<|MERGE_RESOLUTION|>--- conflicted
+++ resolved
@@ -9,7 +9,6 @@
 
 	"github.com/mattermost/mattermost/server/public/model"
 	"github.com/mattermost/mattermost/server/public/shared/mlog"
-	"github.com/mattermost/mattermost/server/public/shared/request"
 	"github.com/mattermost/mattermost/server/v8/channels/store"
 )
 
@@ -21,14 +20,6 @@
 type ServerIface interface {
 	Config() *model.Config
 	IsLeader() bool
-<<<<<<< HEAD
-	HTTPService() httpservice.HTTPService
-	GetPluginsEnvironment() *plugin.Environment
-	License() *model.License
-	GetRoleByName(request.CTX, string) (*model.Role, *model.AppError)
-	GetSchemes(string, int, int) ([]*model.Scheme, *model.AppError)
-=======
->>>>>>> ce791e57
 }
 
 type TelemetryService struct {
@@ -75,1404 +66,5 @@
 		return nil
 	}
 
-<<<<<<< HEAD
-	return fmt.Errorf("unable to get the telemetry ID: %w", err)
-}
-
-func (ts *TelemetryService) getRudderConfig() RudderConfig {
-	// Support unit testing
-	if os.Getenv("RudderKey") != "" && os.Getenv("RudderDataplaneURL") != "" {
-		return RudderConfig{os.Getenv("RudderKey"), os.Getenv("RudderDataplaneURL")}
-	}
-
-	rudderKey := ""
-	switch model.GetServiceEnvironment() {
-	case model.ServiceEnvironmentProduction:
-		rudderKey = rudderKeyProd
-	case model.ServiceEnvironmentTest:
-		rudderKey = rudderKeyTest
-	case model.ServiceEnvironmentDev:
-	}
-
-	return RudderConfig{rudderKey, rudderDataplaneURL}
-}
-
-func (ts *TelemetryService) telemetryEnabled() bool {
-	return *ts.srv.Config().LogSettings.EnableDiagnostics && ts.srv.IsLeader()
-}
-
-func (ts *TelemetryService) sendDailyTelemetry(override bool) {
-	config := ts.getRudderConfig()
-	if ts.telemetryEnabled() && ((config.DataplaneURL != "" && config.RudderKey != "") || override) {
-		ts.initRudder(config.DataplaneURL, config.RudderKey)
-		ts.trackActivity()
-		ts.trackConfig()
-		ts.trackLicense()
-		ts.trackPlugins()
-		ts.trackServer()
-		ts.trackPermissions()
-		ts.trackElasticsearch()
-		ts.trackGroups()
-		ts.trackChannelModeration()
-	}
-}
-
-func (ts *TelemetryService) SendTelemetry(event string, properties map[string]any) {
-	if ts.rudderClient != nil {
-		var context *rudder.Context
-		// if we are part of a cloud installation, add its ID to the tracked event's context
-		if installationId := os.Getenv("MM_CLOUD_INSTALLATION_ID"); installationId != "" {
-			context = &rudder.Context{Traits: map[string]any{"installationId": installationId}}
-		}
-		err := ts.rudderClient.Enqueue(rudder.Track{
-			Event:      event,
-			UserId:     ts.TelemetryID,
-			Properties: properties,
-			Context:    context,
-		})
-		if err != nil {
-			ts.log.Warn("Error sending telemetry", mlog.Err(err))
-		}
-	}
-}
-
-func (ts *TelemetryService) SendTelemetryForFeature(featureName TrackFeature, event string, properties map[string]any) {
-	if ts.rudderClient != nil {
-		skus, ok := featureSKUS[featureName]
-		if !ok {
-			skus = []TrackSKU{}
-			mlog.Warn("Telemetry SKUS are not defined for the feature", mlog.String("feature", featureName))
-		}
-		feature := EventFeature{
-			Name: featureName,
-			SKUS: skus,
-		}
-
-		var context *rudder.Context = &rudder.Context{
-			Extra: map[string]any{"feature": feature},
-		}
-		// if we are part of a cloud installation, add its ID to the tracked event's context
-		if installationId := os.Getenv("MM_CLOUD_INSTALLATION_ID"); installationId != "" {
-			context.Traits = map[string]any{"installationId": installationId}
-		}
-
-		err := ts.rudderClient.Enqueue(rudder.Track{
-			Event:      event,
-			UserId:     ts.TelemetryID,
-			Properties: properties,
-			Context:    context,
-		})
-		if err != nil {
-			ts.log.Warn("Error sending telemetry for feature", mlog.Err(err))
-		}
-	}
-}
-
-func isDefaultArray(setting, defaultValue []string) bool {
-	if len(setting) != len(defaultValue) {
-		return false
-	}
-	for i := range setting {
-		if setting[i] != defaultValue[i] {
-			return false
-		}
-	}
-	return true
-}
-
-func isDefault(setting any, defaultValue any) bool {
-	return setting == defaultValue
-}
-
-func pluginSetting(pluginSettings *model.PluginSettings, plugin, key string, defaultValue any) any {
-	settings, ok := pluginSettings.Plugins[plugin]
-	if !ok {
-		return defaultValue
-	}
-	if value, ok := settings[key]; ok {
-		return value
-	}
-	return defaultValue
-}
-
-func pluginActivated(pluginStates map[string]*model.PluginState, pluginId string) bool {
-	state, ok := pluginStates[pluginId]
-	if !ok {
-		return false
-	}
-	return state.Enable
-}
-
-func pluginVersion(pluginsAvailable []*model.BundleInfo, pluginId string) string {
-	for _, plugin := range pluginsAvailable {
-		if plugin.Manifest != nil && plugin.Manifest.Id == pluginId {
-			return plugin.Manifest.Version
-		}
-	}
-	return ""
-}
-
-func (ts *TelemetryService) trackActivity() {
-	var userCount int64
-	var guestAccountsCount int64
-	var botAccountsCount int64
-	var inactiveUserCount int64
-	var publicChannelCount int64
-	var privateChannelCount int64
-	var directChannelCount int64
-	var deletedPublicChannelCount int64
-	var deletedPrivateChannelCount int64
-	var postsCount int64
-	var postsCountPreviousDay int64
-	var botPostsCountPreviousDay int64
-	var slashCommandsCount int64
-	var incomingWebhooksCount int64
-	var outgoingWebhooksCount int64
-
-	activeUsersDailyCountChan := make(chan store.StoreResult[int64], 1)
-	go func() {
-		count, err := ts.dbStore.User().AnalyticsActiveCount(DayMilliseconds, model.UserCountOptions{IncludeBotAccounts: false, IncludeDeleted: false})
-		activeUsersDailyCountChan <- store.StoreResult[int64]{Data: count, NErr: err}
-		close(activeUsersDailyCountChan)
-	}()
-
-	activeUsersMonthlyCountChan := make(chan store.StoreResult[int64], 1)
-	go func() {
-		count, err := ts.dbStore.User().AnalyticsActiveCount(MonthMilliseconds, model.UserCountOptions{IncludeBotAccounts: false, IncludeDeleted: false})
-		activeUsersMonthlyCountChan <- store.StoreResult[int64]{Data: count, NErr: err}
-		close(activeUsersMonthlyCountChan)
-	}()
-
-	if count, err := ts.dbStore.User().Count(model.UserCountOptions{IncludeDeleted: true}); err == nil {
-		userCount = count
-	}
-
-	if count, err := ts.dbStore.User().AnalyticsGetGuestCount(); err == nil {
-		guestAccountsCount = count
-	}
-
-	if count, err := ts.dbStore.User().Count(model.UserCountOptions{IncludeBotAccounts: true, ExcludeRegularUsers: true}); err == nil {
-		botAccountsCount = count
-	}
-
-	if iucr, err := ts.dbStore.User().AnalyticsGetInactiveUsersCount(); err == nil {
-		inactiveUserCount = iucr
-	}
-
-	teamCount, err := ts.dbStore.Team().AnalyticsTeamCount(nil)
-	if err != nil {
-		mlog.Info("Could not get team count", mlog.Err(err))
-	}
-
-	if ucc, err := ts.dbStore.Channel().AnalyticsTypeCount("", model.ChannelTypeOpen); err == nil {
-		publicChannelCount = ucc
-	}
-
-	if pcc, err := ts.dbStore.Channel().AnalyticsTypeCount("", model.ChannelTypePrivate); err == nil {
-		privateChannelCount = pcc
-	}
-
-	if dcc, err := ts.dbStore.Channel().AnalyticsTypeCount("", model.ChannelTypeDirect); err == nil {
-		directChannelCount = dcc
-	}
-
-	if duccr, err := ts.dbStore.Channel().AnalyticsDeletedTypeCount("", model.ChannelTypeOpen); err == nil {
-		deletedPublicChannelCount = duccr
-	}
-
-	if dpccr, err := ts.dbStore.Channel().AnalyticsDeletedTypeCount("", model.ChannelTypePrivate); err == nil {
-		deletedPrivateChannelCount = dpccr
-	}
-
-	postsCount, _ = ts.dbStore.Post().AnalyticsPostCount(&model.PostCountOptions{})
-
-	postCountsOptions := &model.AnalyticsPostCountsOptions{TeamId: "", BotsOnly: false, YesterdayOnly: true}
-	postCountsYesterday, _ := ts.dbStore.Post().AnalyticsPostCountsByDay(postCountsOptions)
-	postsCountPreviousDay = 0
-	if len(postCountsYesterday) > 0 {
-		postsCountPreviousDay = int64(postCountsYesterday[0].Value)
-	}
-
-	postCountsOptions = &model.AnalyticsPostCountsOptions{TeamId: "", BotsOnly: true, YesterdayOnly: true}
-	botPostCountsYesterday, _ := ts.dbStore.Post().AnalyticsPostCountsByDay(postCountsOptions)
-	botPostsCountPreviousDay = 0
-	if len(botPostCountsYesterday) > 0 {
-		botPostsCountPreviousDay = int64(botPostCountsYesterday[0].Value)
-	}
-
-	slashCommandsCount, _ = ts.dbStore.Command().AnalyticsCommandCount("")
-
-	if c, err := ts.dbStore.Webhook().AnalyticsIncomingCount("", ""); err == nil {
-		incomingWebhooksCount = c
-	}
-
-	outgoingWebhooksCount, _ = ts.dbStore.Webhook().AnalyticsOutgoingCount("")
-
-	var activeUsersDailyCount int64
-	if r := <-activeUsersDailyCountChan; r.NErr == nil {
-		activeUsersDailyCount = r.Data
-	}
-
-	var activeUsersMonthlyCount int64
-	if r := <-activeUsersMonthlyCountChan; r.NErr == nil {
-		activeUsersMonthlyCount = r.Data
-	}
-
-	activity := map[string]any{
-		"registered_users":             userCount,
-		"bot_accounts":                 botAccountsCount,
-		"guest_accounts":               guestAccountsCount,
-		"active_users_daily":           activeUsersDailyCount,
-		"active_users_monthly":         activeUsersMonthlyCount,
-		"registered_deactivated_users": inactiveUserCount,
-		"teams":                        teamCount,
-		"public_channels":              publicChannelCount,
-		"private_channels":             privateChannelCount,
-		"direct_message_channels":      directChannelCount,
-		"public_channels_deleted":      deletedPublicChannelCount,
-		"private_channels_deleted":     deletedPrivateChannelCount,
-		"posts_previous_day":           postsCountPreviousDay,
-		"bot_posts_previous_day":       botPostsCountPreviousDay,
-		"posts":                        postsCount,
-		"slash_commands":               slashCommandsCount,
-		"incoming_webhooks":            incomingWebhooksCount,
-		"outgoing_webhooks":            outgoingWebhooksCount,
-	}
-
-	if license := ts.srv.License(); license.IsCloud() {
-		var tmpStorage int64
-		if usage, err := ts.dbStore.FileInfo().GetStorageUsage(true, false); err == nil {
-			tmpStorage = usage
-		}
-		activity["storage_bytes"] = utils.RoundOffToZeroesResolution(float64(tmpStorage), 8)
-	}
-
-	ts.SendTelemetry(TrackActivity, activity)
-}
-
-func (ts *TelemetryService) trackConfig() {
-	cfg := ts.srv.Config()
-	configs := map[string]any{}
-
-	configs[TrackConfigService] = map[string]any{
-		"web_server_mode":                                         *cfg.ServiceSettings.WebserverMode,
-		"enable_security_fix_alert":                               *cfg.ServiceSettings.EnableSecurityFixAlert,
-		"enable_insecure_outgoing_connections":                    *cfg.ServiceSettings.EnableInsecureOutgoingConnections,
-		"enable_incoming_webhooks":                                cfg.ServiceSettings.EnableIncomingWebhooks,
-		"enable_outgoing_webhooks":                                cfg.ServiceSettings.EnableOutgoingWebhooks,
-		"enable_outgoing_oauth_connections":                       cfg.ServiceSettings.EnableOutgoingOAuthConnections,
-		"enable_commands":                                         *cfg.ServiceSettings.EnableCommands,
-		"outgoing_integrations_requests_timeout":                  cfg.ServiceSettings.OutgoingIntegrationRequestsTimeout,
-		"enable_post_username_override":                           cfg.ServiceSettings.EnablePostUsernameOverride,
-		"enable_post_icon_override":                               cfg.ServiceSettings.EnablePostIconOverride,
-		"enable_user_access_tokens":                               *cfg.ServiceSettings.EnableUserAccessTokens,
-		"enable_custom_emoji":                                     *cfg.ServiceSettings.EnableCustomEmoji,
-		"enable_emoji_picker":                                     *cfg.ServiceSettings.EnableEmojiPicker,
-		"enable_gif_picker":                                       *cfg.ServiceSettings.EnableGifPicker,
-		"experimental_enable_authentication_transfer":             *cfg.ServiceSettings.ExperimentalEnableAuthenticationTransfer,
-		"enable_testing":                                          cfg.ServiceSettings.EnableTesting,
-		"enable_developer":                                        *cfg.ServiceSettings.EnableDeveloper,
-		"developer_flags":                                         isDefault(*cfg.ServiceSettings.DeveloperFlags, model.ServiceSettingsDefaultDeveloperFlags),
-		"enable_client_performance_debugging":                     *cfg.ServiceSettings.EnableClientPerformanceDebugging,
-		"enable_multifactor_authentication":                       *cfg.ServiceSettings.EnableMultifactorAuthentication,
-		"enforce_multifactor_authentication":                      *cfg.ServiceSettings.EnforceMultifactorAuthentication,
-		"enable_oauth_service_provider":                           cfg.ServiceSettings.EnableOAuthServiceProvider,
-		"connection_security":                                     *cfg.ServiceSettings.ConnectionSecurity,
-		"tls_strict_transport":                                    *cfg.ServiceSettings.TLSStrictTransport,
-		"uses_letsencrypt":                                        *cfg.ServiceSettings.UseLetsEncrypt,
-		"forward_80_to_443":                                       *cfg.ServiceSettings.Forward80To443,
-		"maximum_login_attempts":                                  *cfg.ServiceSettings.MaximumLoginAttempts,
-		"extend_session_length_with_activity":                     *cfg.ServiceSettings.ExtendSessionLengthWithActivity,
-		"terminate_sessions_on_password_change":                   *cfg.ServiceSettings.TerminateSessionsOnPasswordChange,
-		"session_length_web_in_hours":                             *cfg.ServiceSettings.SessionLengthWebInHours,
-		"session_length_mobile_in_hours":                          *cfg.ServiceSettings.SessionLengthMobileInHours,
-		"session_length_sso_in_hours":                             *cfg.ServiceSettings.SessionLengthSSOInHours,
-		"session_cache_in_minutes":                                *cfg.ServiceSettings.SessionCacheInMinutes,
-		"session_idle_timeout_in_minutes":                         *cfg.ServiceSettings.SessionIdleTimeoutInMinutes,
-		"isdefault_site_url":                                      isDefault(*cfg.ServiceSettings.SiteURL, model.ServiceSettingsDefaultSiteURL),
-		"isdefault_tls_cert_file":                                 isDefault(*cfg.ServiceSettings.TLSCertFile, model.ServiceSettingsDefaultTLSCertFile),
-		"isdefault_tls_key_file":                                  isDefault(*cfg.ServiceSettings.TLSKeyFile, model.ServiceSettingsDefaultTLSKeyFile),
-		"isdefault_read_timeout":                                  isDefault(*cfg.ServiceSettings.ReadTimeout, model.ServiceSettingsDefaultReadTimeout),
-		"isdefault_write_timeout":                                 isDefault(*cfg.ServiceSettings.WriteTimeout, model.ServiceSettingsDefaultWriteTimeout),
-		"isdefault_idle_timeout":                                  isDefault(*cfg.ServiceSettings.IdleTimeout, model.ServiceSettingsDefaultIdleTimeout),
-		"isdefault_google_developer_key":                          isDefault(cfg.ServiceSettings.GoogleDeveloperKey, ""),
-		"isdefault_allow_cors_from":                               isDefault(*cfg.ServiceSettings.AllowCorsFrom, model.ServiceSettingsDefaultAllowCorsFrom),
-		"isdefault_cors_exposed_headers":                          isDefault(cfg.ServiceSettings.CorsExposedHeaders, ""),
-		"cors_allow_credentials":                                  *cfg.ServiceSettings.CorsAllowCredentials,
-		"cors_debug":                                              *cfg.ServiceSettings.CorsDebug,
-		"isdefault_allowed_untrusted_internal_connections":        isDefault(*cfg.ServiceSettings.AllowedUntrustedInternalConnections, ""),
-		"post_edit_time_limit":                                    *cfg.ServiceSettings.PostEditTimeLimit,
-		"enable_user_typing_messages":                             *cfg.ServiceSettings.EnableUserTypingMessages,
-		"enable_channel_viewed_messages":                          *cfg.ServiceSettings.EnableChannelViewedMessages,
-		"time_between_user_typing_updates_milliseconds":           *cfg.ServiceSettings.TimeBetweenUserTypingUpdatesMilliseconds,
-		"cluster_log_timeout_milliseconds":                        *cfg.ServiceSettings.ClusterLogTimeoutMilliseconds,
-		"enable_cross_team_search":                                *cfg.ServiceSettings.EnableCrossTeamSearch,
-		"enable_post_search":                                      *cfg.ServiceSettings.EnablePostSearch,
-		"minimum_hashtag_length":                                  *cfg.ServiceSettings.MinimumHashtagLength,
-		"enable_user_statuses":                                    *cfg.ServiceSettings.EnableUserStatuses,
-		"enable_tutorial":                                         *cfg.ServiceSettings.EnableTutorial,
-		"enable_onboarding_flow":                                  *cfg.ServiceSettings.EnableOnboardingFlow,
-		"experimental_enable_default_channel_leave_join_messages": *cfg.ServiceSettings.ExperimentalEnableDefaultChannelLeaveJoinMessages,
-		"experimental_group_unread_channels":                      *cfg.ServiceSettings.ExperimentalGroupUnreadChannels,
-		"collapsed_threads":                                       *cfg.ServiceSettings.CollapsedThreads,
-		"websocket_url":                                           isDefault(*cfg.ServiceSettings.WebsocketURL, ""),
-		"allow_cookies_for_subdomains":                            *cfg.ServiceSettings.AllowCookiesForSubdomains,
-		"enable_api_team_deletion":                                *cfg.ServiceSettings.EnableAPITeamDeletion,
-		"enable_api_trigger_admin_notification":                   *cfg.ServiceSettings.EnableAPITriggerAdminNotifications,
-		"enable_api_user_deletion":                                *cfg.ServiceSettings.EnableAPIUserDeletion,
-		"enable_api_post_deletion":                                *cfg.ServiceSettings.EnableAPIPostDeletion,
-		"enable_api_channel_deletion":                             *cfg.ServiceSettings.EnableAPIChannelDeletion,
-		"experimental_enable_hardened_mode":                       *cfg.ServiceSettings.ExperimentalEnableHardenedMode,
-		"experimental_strict_csrf_enforcement":                    *cfg.ServiceSettings.ExperimentalStrictCSRFEnforcement,
-		"enable_email_invitations":                                *cfg.ServiceSettings.EnableEmailInvitations,
-		"disable_bots_when_owner_is_deactivated":                  *cfg.ServiceSettings.DisableBotsWhenOwnerIsDeactivated,
-		"enable_bot_account_creation":                             *cfg.ServiceSettings.EnableBotAccountCreation,
-		"enable_svgs":                                             *cfg.ServiceSettings.EnableSVGs,
-		"enable_latex":                                            *cfg.ServiceSettings.EnableLatex,
-		"enable_inline_latex":                                     *cfg.ServiceSettings.EnableInlineLatex,
-		"enable_local_mode":                                       *cfg.ServiceSettings.EnableLocalMode,
-		"managed_resource_paths":                                  isDefault(*cfg.ServiceSettings.ManagedResourcePaths, ""),
-		"thread_auto_follow":                                      *cfg.ServiceSettings.ThreadAutoFollow,
-		"enable_link_previews":                                    *cfg.ServiceSettings.EnableLinkPreviews,
-		"enable_permalink_previews":                               *cfg.ServiceSettings.EnablePermalinkPreviews,
-		"enable_file_search":                                      *cfg.ServiceSettings.EnableFileSearch,
-		"restrict_link_previews":                                  isDefault(*cfg.ServiceSettings.RestrictLinkPreviews, ""),
-		"enable_custom_groups":                                    *cfg.ServiceSettings.EnableCustomGroups,
-		"post_priority":                                           *cfg.ServiceSettings.PostPriority,
-		"allow_persistent_notifications":                          *cfg.ServiceSettings.AllowPersistentNotifications,
-		"allow_persistent_notifications_for_guests":               *cfg.ServiceSettings.AllowPersistentNotificationsForGuests,
-		"persistent_notification_interval_minutes":                *cfg.ServiceSettings.PersistentNotificationIntervalMinutes,
-		"persistent_notification_max_count":                       *cfg.ServiceSettings.PersistentNotificationMaxCount,
-		"persistent_notification_max_recipients":                  *cfg.ServiceSettings.PersistentNotificationMaxRecipients,
-		"allow_synced_drafts":                                     *cfg.ServiceSettings.AllowSyncedDrafts,
-		"refresh_post_stats_run_time":                             *cfg.ServiceSettings.RefreshPostStatsRunTime,
-		"maximum_payload_size":                                    *cfg.ServiceSettings.MaximumPayloadSizeBytes,
-		"maximum_url_length":                                      *cfg.ServiceSettings.MaximumURLLength,
-	}
-
-	configs[TrackConfigTeam] = map[string]any{
-		"enable_user_creation":                    cfg.TeamSettings.EnableUserCreation,
-		"enable_open_server":                      *cfg.TeamSettings.EnableOpenServer,
-		"enable_user_deactivation":                *cfg.TeamSettings.EnableUserDeactivation,
-		"enable_custom_user_statuses":             *cfg.TeamSettings.EnableCustomUserStatuses,
-		"enable_last_active_time":                 *cfg.TeamSettings.EnableLastActiveTime,
-		"enable_custom_brand":                     *cfg.TeamSettings.EnableCustomBrand,
-		"restrict_direct_message":                 *cfg.TeamSettings.RestrictDirectMessage,
-		"max_notifications_per_channel":           *cfg.TeamSettings.MaxNotificationsPerChannel,
-		"enable_confirm_notifications_to_channel": *cfg.TeamSettings.EnableConfirmNotificationsToChannel,
-		"max_users_per_team":                      *cfg.TeamSettings.MaxUsersPerTeam,
-		"max_channels_per_team":                   *cfg.TeamSettings.MaxChannelsPerTeam,
-		"teammate_name_display":                   *cfg.TeamSettings.TeammateNameDisplay,
-		"experimental_view_archived_channels":     *cfg.TeamSettings.ExperimentalViewArchivedChannels,
-		"lock_teammate_name_display":              *cfg.TeamSettings.LockTeammateNameDisplay,
-		"isdefault_site_name":                     isDefault(cfg.TeamSettings.SiteName, "Mattermost"),
-		"isdefault_custom_brand_text":             isDefault(*cfg.TeamSettings.CustomBrandText, model.TeamSettingsDefaultCustomBrandText),
-		"isdefault_custom_description_text":       isDefault(*cfg.TeamSettings.CustomDescriptionText, model.TeamSettingsDefaultCustomDescriptionText),
-		"isdefault_user_status_away_timeout":      isDefault(*cfg.TeamSettings.UserStatusAwayTimeout, model.TeamSettingsDefaultUserStatusAwayTimeout),
-		"experimental_enable_automatic_replies":   *cfg.TeamSettings.ExperimentalEnableAutomaticReplies,
-		"experimental_primary_team":               isDefault(*cfg.TeamSettings.ExperimentalPrimaryTeam, ""),
-		"experimental_default_channels":           len(cfg.TeamSettings.ExperimentalDefaultChannels),
-	}
-
-	configs[TrackConfigClientReq] = map[string]any{
-		"android_latest_version": cfg.ClientRequirements.AndroidLatestVersion,
-		"android_min_version":    cfg.ClientRequirements.AndroidMinVersion,
-		"ios_latest_version":     cfg.ClientRequirements.IosLatestVersion,
-		"ios_min_version":        cfg.ClientRequirements.IosMinVersion,
-	}
-
-	configs[TrackConfigSQL] = map[string]any{
-		"driver_name":                          *cfg.SqlSettings.DriverName,
-		"trace":                                cfg.SqlSettings.Trace,
-		"max_idle_conns":                       *cfg.SqlSettings.MaxIdleConns,
-		"conn_max_lifetime_milliseconds":       *cfg.SqlSettings.ConnMaxLifetimeMilliseconds,
-		"conn_max_idletime_milliseconds":       *cfg.SqlSettings.ConnMaxIdleTimeMilliseconds,
-		"max_open_conns":                       *cfg.SqlSettings.MaxOpenConns,
-		"data_source_replicas":                 len(cfg.SqlSettings.DataSourceReplicas),
-		"data_source_search_replicas":          len(cfg.SqlSettings.DataSourceSearchReplicas),
-		"query_timeout":                        *cfg.SqlSettings.QueryTimeout,
-		"disable_database_search":              *cfg.SqlSettings.DisableDatabaseSearch,
-		"migrations_statement_timeout_seconds": *cfg.SqlSettings.MigrationsStatementTimeoutSeconds,
-		"replica_monitor_interval_seconds":     *cfg.SqlSettings.ReplicaMonitorIntervalSeconds,
-	}
-
-	configs[TrackConfigLog] = map[string]any{
-		"enable_console":           cfg.LogSettings.EnableConsole,
-		"console_level":            cfg.LogSettings.ConsoleLevel,
-		"console_json":             *cfg.LogSettings.ConsoleJson,
-		"enable_file":              cfg.LogSettings.EnableFile,
-		"file_level":               cfg.LogSettings.FileLevel,
-		"file_json":                cfg.LogSettings.FileJson,
-		"enable_webhook_debugging": cfg.LogSettings.EnableWebhookDebugging,
-		"isdefault_file_location":  isDefault(cfg.LogSettings.FileLocation, ""),
-		"advanced_logging_json":    len(cfg.LogSettings.AdvancedLoggingJSON) != 0,
-	}
-
-	configs[TrackConfigAudit] = map[string]any{
-		"file_enabled":          *cfg.ExperimentalAuditSettings.FileEnabled,
-		"file_max_size_mb":      *cfg.ExperimentalAuditSettings.FileMaxSizeMB,
-		"file_max_age_days":     *cfg.ExperimentalAuditSettings.FileMaxAgeDays,
-		"file_max_backups":      *cfg.ExperimentalAuditSettings.FileMaxBackups,
-		"file_compress":         *cfg.ExperimentalAuditSettings.FileCompress,
-		"file_max_queue_size":   *cfg.ExperimentalAuditSettings.FileMaxQueueSize,
-		"advanced_logging_json": len(cfg.ExperimentalAuditSettings.AdvancedLoggingJSON) != 0,
-	}
-
-	configs[TrackConfigNotificationLog] = map[string]any{
-		"enable_console":          *cfg.NotificationLogSettings.EnableConsole,
-		"console_level":           *cfg.NotificationLogSettings.ConsoleLevel,
-		"console_json":            *cfg.NotificationLogSettings.ConsoleJson,
-		"enable_file":             *cfg.NotificationLogSettings.EnableFile,
-		"file_level":              *cfg.NotificationLogSettings.FileLevel,
-		"file_json":               *cfg.NotificationLogSettings.FileJson,
-		"isdefault_file_location": isDefault(*cfg.NotificationLogSettings.FileLocation, ""),
-		"advanced_logging_json":   len(cfg.NotificationLogSettings.AdvancedLoggingJSON) != 0,
-	}
-
-	configs[TrackConfigPassword] = map[string]any{
-		"minimum_length": *cfg.PasswordSettings.MinimumLength,
-		"lowercase":      *cfg.PasswordSettings.Lowercase,
-		"number":         *cfg.PasswordSettings.Number,
-		"uppercase":      *cfg.PasswordSettings.Uppercase,
-		"symbol":         *cfg.PasswordSettings.Symbol,
-	}
-
-	configs[TrackConfigFile] = map[string]any{
-		"enable_public_links":           cfg.FileSettings.EnablePublicLink,
-		"driver_name":                   *cfg.FileSettings.DriverName,
-		"isdefault_directory":           isDefault(*cfg.FileSettings.Directory, model.FileSettingsDefaultDirectory),
-		"isabsolute_directory":          filepath.IsAbs(*cfg.FileSettings.Directory),
-		"extract_content":               *cfg.FileSettings.ExtractContent,
-		"archive_recursion":             *cfg.FileSettings.ArchiveRecursion,
-		"amazon_s3_ssl":                 *cfg.FileSettings.AmazonS3SSL,
-		"amazon_s3_sse":                 *cfg.FileSettings.AmazonS3SSE,
-		"amazon_s3_signv2":              *cfg.FileSettings.AmazonS3SignV2,
-		"amazon_s3_trace":               *cfg.FileSettings.AmazonS3Trace,
-		"max_file_size":                 *cfg.FileSettings.MaxFileSize,
-		"max_image_resolution":          *cfg.FileSettings.MaxImageResolution,
-		"max_image_decoder_concurrency": *cfg.FileSettings.MaxImageDecoderConcurrency,
-		"enable_file_attachments":       *cfg.FileSettings.EnableFileAttachments,
-		"enable_mobile_upload":          *cfg.FileSettings.EnableMobileUpload,
-		"enable_mobile_download":        *cfg.FileSettings.EnableMobileDownload,
-	}
-
-	configs[TrackConfigEmail] = map[string]any{
-		"enable_sign_up_with_email":            cfg.EmailSettings.EnableSignUpWithEmail,
-		"enable_sign_in_with_email":            *cfg.EmailSettings.EnableSignInWithEmail,
-		"enable_sign_in_with_username":         *cfg.EmailSettings.EnableSignInWithUsername,
-		"require_email_verification":           cfg.EmailSettings.RequireEmailVerification,
-		"send_email_notifications":             cfg.EmailSettings.SendEmailNotifications,
-		"use_channel_in_email_notifications":   *cfg.EmailSettings.UseChannelInEmailNotifications,
-		"email_notification_contents_type":     *cfg.EmailSettings.EmailNotificationContentsType,
-		"enable_smtp_auth":                     *cfg.EmailSettings.EnableSMTPAuth,
-		"connection_security":                  cfg.EmailSettings.ConnectionSecurity,
-		"send_push_notifications":              *cfg.EmailSettings.SendPushNotifications,
-		"push_notification_contents":           *cfg.EmailSettings.PushNotificationContents,
-		"enable_email_batching":                *cfg.EmailSettings.EnableEmailBatching,
-		"email_batching_buffer_size":           *cfg.EmailSettings.EmailBatchingBufferSize,
-		"email_batching_interval":              *cfg.EmailSettings.EmailBatchingInterval,
-		"enable_preview_mode_banner":           *cfg.EmailSettings.EnablePreviewModeBanner,
-		"isdefault_feedback_name":              isDefault(cfg.EmailSettings.FeedbackName, ""),
-		"isdefault_feedback_email":             isDefault(cfg.EmailSettings.FeedbackEmail, ""),
-		"isdefault_reply_to_address":           isDefault(cfg.EmailSettings.ReplyToAddress, ""),
-		"isdefault_feedback_organization":      isDefault(*cfg.EmailSettings.FeedbackOrganization, model.EmailSettingsDefaultFeedbackOrganization),
-		"skip_server_certificate_verification": *cfg.EmailSettings.SkipServerCertificateVerification,
-		"isdefault_login_button_color":         isDefault(*cfg.EmailSettings.LoginButtonColor, ""),
-		"isdefault_login_button_border_color":  isDefault(*cfg.EmailSettings.LoginButtonBorderColor, ""),
-		"isdefault_login_button_text_color":    isDefault(*cfg.EmailSettings.LoginButtonTextColor, ""),
-		"smtp_server_timeout":                  *cfg.EmailSettings.SMTPServerTimeout,
-	}
-
-	configs[TrackConfigRate] = map[string]any{
-		"enable_rate_limiter":      *cfg.RateLimitSettings.Enable,
-		"vary_by_remote_address":   *cfg.RateLimitSettings.VaryByRemoteAddr,
-		"vary_by_user":             *cfg.RateLimitSettings.VaryByUser,
-		"per_sec":                  *cfg.RateLimitSettings.PerSec,
-		"max_burst":                *cfg.RateLimitSettings.MaxBurst,
-		"memory_store_size":        *cfg.RateLimitSettings.MemoryStoreSize,
-		"isdefault_vary_by_header": isDefault(cfg.RateLimitSettings.VaryByHeader, ""),
-	}
-
-	configs[TrackConfigPrivacy] = map[string]any{
-		"show_email_address": cfg.PrivacySettings.ShowEmailAddress,
-		"show_full_name":     cfg.PrivacySettings.ShowFullName,
-	}
-
-	configs[TrackConfigTheme] = map[string]any{
-		"enable_theme_selection":  *cfg.ThemeSettings.EnableThemeSelection,
-		"isdefault_default_theme": isDefault(*cfg.ThemeSettings.DefaultTheme, model.TeamSettingsDefaultTeamText),
-		"allow_custom_themes":     *cfg.ThemeSettings.AllowCustomThemes,
-		"allowed_themes":          len(cfg.ThemeSettings.AllowedThemes),
-	}
-
-	configs[TrackConfigOAuth] = map[string]any{
-		"enable_gitlab":    cfg.GitLabSettings.Enable,
-		"openid_gitlab":    *cfg.GitLabSettings.Enable && strings.Contains(*cfg.GitLabSettings.Scope, model.ServiceOpenid),
-		"enable_google":    cfg.GoogleSettings.Enable,
-		"openid_google":    *cfg.GoogleSettings.Enable && strings.Contains(*cfg.GoogleSettings.Scope, model.ServiceOpenid),
-		"enable_office365": cfg.Office365Settings.Enable,
-		"openid_office365": *cfg.Office365Settings.Enable && strings.Contains(*cfg.Office365Settings.Scope, model.ServiceOpenid),
-		"enable_openid":    cfg.OpenIdSettings.Enable,
-	}
-
-	configs[TrackConfigSupport] = map[string]any{
-		"isdefault_terms_of_service_link":              isDefault(*cfg.SupportSettings.TermsOfServiceLink, model.SupportSettingsDefaultTermsOfServiceLink),
-		"isdefault_privacy_policy_link":                isDefault(*cfg.SupportSettings.PrivacyPolicyLink, model.SupportSettingsDefaultPrivacyPolicyLink),
-		"isdefault_about_link":                         isDefault(*cfg.SupportSettings.AboutLink, model.SupportSettingsDefaultAboutLink),
-		"isdefault_help_link":                          isDefault(*cfg.SupportSettings.HelpLink, model.SupportSettingsDefaultHelpLink),
-		"isdefault_report_a_problem_link":              isDefault(*cfg.SupportSettings.ReportAProblemLink, model.SupportSettingsDefaultReportAProblemLink),
-		"isdefault_support_email":                      isDefault(*cfg.SupportSettings.SupportEmail, model.SupportSettingsDefaultSupportEmail),
-		"custom_terms_of_service_enabled":              *cfg.SupportSettings.CustomTermsOfServiceEnabled,
-		"custom_terms_of_service_re_acceptance_period": *cfg.SupportSettings.CustomTermsOfServiceReAcceptancePeriod,
-		"enable_ask_community_link":                    *cfg.SupportSettings.EnableAskCommunityLink,
-		"report_a_problem_type":                        *cfg.SupportSettings.ReportAProblemType,
-		"allow_download_logs":                          *cfg.SupportSettings.AllowDownloadLogs,
-	}
-
-	configs[TrackConfigLDAP] = map[string]any{
-		"enable":                                 *cfg.LdapSettings.Enable,
-		"enable_sync":                            *cfg.LdapSettings.EnableSync,
-		"enable_admin_filter":                    *cfg.LdapSettings.EnableAdminFilter,
-		"connection_security":                    *cfg.LdapSettings.ConnectionSecurity,
-		"skip_certificate_verification":          *cfg.LdapSettings.SkipCertificateVerification,
-		"sync_interval_minutes":                  *cfg.LdapSettings.SyncIntervalMinutes,
-		"query_timeout":                          *cfg.LdapSettings.QueryTimeout,
-		"max_page_size":                          *cfg.LdapSettings.MaxPageSize,
-		"isdefault_first_name_attribute":         isDefault(*cfg.LdapSettings.FirstNameAttribute, model.LdapSettingsDefaultFirstNameAttribute),
-		"isdefault_last_name_attribute":          isDefault(*cfg.LdapSettings.LastNameAttribute, model.LdapSettingsDefaultLastNameAttribute),
-		"isdefault_email_attribute":              isDefault(*cfg.LdapSettings.EmailAttribute, model.LdapSettingsDefaultEmailAttribute),
-		"isdefault_username_attribute":           isDefault(*cfg.LdapSettings.UsernameAttribute, model.LdapSettingsDefaultUsernameAttribute),
-		"isdefault_nickname_attribute":           isDefault(*cfg.LdapSettings.NicknameAttribute, model.LdapSettingsDefaultNicknameAttribute),
-		"isdefault_id_attribute":                 isDefault(*cfg.LdapSettings.IdAttribute, model.LdapSettingsDefaultIdAttribute),
-		"isdefault_position_attribute":           isDefault(*cfg.LdapSettings.PositionAttribute, model.LdapSettingsDefaultPositionAttribute),
-		"isdefault_login_id_attribute":           isDefault(*cfg.LdapSettings.LoginIdAttribute, ""),
-		"isdefault_login_field_name":             isDefault(*cfg.LdapSettings.LoginFieldName, model.LdapSettingsDefaultLoginFieldName),
-		"isdefault_login_button_color":           isDefault(*cfg.LdapSettings.LoginButtonColor, ""),
-		"isdefault_login_button_border_color":    isDefault(*cfg.LdapSettings.LoginButtonBorderColor, ""),
-		"isdefault_login_button_text_color":      isDefault(*cfg.LdapSettings.LoginButtonTextColor, ""),
-		"isempty_group_filter":                   isDefault(*cfg.LdapSettings.GroupFilter, ""),
-		"isdefault_group_display_name_attribute": isDefault(*cfg.LdapSettings.GroupDisplayNameAttribute, model.LdapSettingsDefaultGroupDisplayNameAttribute),
-		"isdefault_group_id_attribute":           isDefault(*cfg.LdapSettings.GroupIdAttribute, model.LdapSettingsDefaultGroupIdAttribute),
-		"isempty_guest_filter":                   isDefault(*cfg.LdapSettings.GuestFilter, ""),
-		"isempty_admin_filter":                   isDefault(*cfg.LdapSettings.AdminFilter, ""),
-		"isnotempty_picture_attribute":           !isDefault(*cfg.LdapSettings.PictureAttribute, ""),
-		"isnotempty_public_certificate":          !isDefault(*cfg.LdapSettings.PublicCertificateFile, ""),
-		"isnotempty_private_key":                 !isDefault(*cfg.LdapSettings.PrivateKeyFile, ""),
-	}
-
-	configs[TrackConfigCompliance] = map[string]any{
-		"enable":       *cfg.ComplianceSettings.Enable,
-		"enable_daily": *cfg.ComplianceSettings.EnableDaily,
-	}
-
-	configs[TrackConfigLocalization] = map[string]any{
-		"default_server_locale": *cfg.LocalizationSettings.DefaultServerLocale,
-		"default_client_locale": *cfg.LocalizationSettings.DefaultClientLocale,
-		"available_locales":     *cfg.LocalizationSettings.AvailableLocales,
-	}
-
-	configs[TrackConfigSAML] = map[string]any{
-		"enable":                              *cfg.SamlSettings.Enable,
-		"enable_sync_with_ldap":               *cfg.SamlSettings.EnableSyncWithLdap,
-		"enable_sync_with_ldap_include_auth":  *cfg.SamlSettings.EnableSyncWithLdapIncludeAuth,
-		"ignore_guests_ldap_sync":             *cfg.SamlSettings.IgnoreGuestsLdapSync,
-		"enable_admin_attribute":              *cfg.SamlSettings.EnableAdminAttribute,
-		"verify":                              *cfg.SamlSettings.Verify,
-		"encrypt":                             *cfg.SamlSettings.Encrypt,
-		"sign_request":                        *cfg.SamlSettings.SignRequest,
-		"isdefault_signature_algorithm":       isDefault(*cfg.SamlSettings.SignatureAlgorithm, ""),
-		"isdefault_canonical_algorithm":       isDefault(*cfg.SamlSettings.CanonicalAlgorithm, ""),
-		"isdefault_scoping_idp_provider_id":   isDefault(*cfg.SamlSettings.ScopingIDPProviderId, ""),
-		"isdefault_scoping_idp_name":          isDefault(*cfg.SamlSettings.ScopingIDPName, ""),
-		"isdefault_id_attribute":              isDefault(*cfg.SamlSettings.IdAttribute, model.SamlSettingsDefaultIdAttribute),
-		"isdefault_guest_attribute":           isDefault(*cfg.SamlSettings.GuestAttribute, model.SamlSettingsDefaultGuestAttribute),
-		"isdefault_admin_attribute":           isDefault(*cfg.SamlSettings.AdminAttribute, model.SamlSettingsDefaultAdminAttribute),
-		"isdefault_first_name_attribute":      isDefault(*cfg.SamlSettings.FirstNameAttribute, model.SamlSettingsDefaultFirstNameAttribute),
-		"isdefault_last_name_attribute":       isDefault(*cfg.SamlSettings.LastNameAttribute, model.SamlSettingsDefaultLastNameAttribute),
-		"isdefault_email_attribute":           isDefault(*cfg.SamlSettings.EmailAttribute, model.SamlSettingsDefaultEmailAttribute),
-		"isdefault_username_attribute":        isDefault(*cfg.SamlSettings.UsernameAttribute, model.SamlSettingsDefaultUsernameAttribute),
-		"isdefault_nickname_attribute":        isDefault(*cfg.SamlSettings.NicknameAttribute, model.SamlSettingsDefaultNicknameAttribute),
-		"isdefault_locale_attribute":          isDefault(*cfg.SamlSettings.LocaleAttribute, model.SamlSettingsDefaultLocaleAttribute),
-		"isdefault_position_attribute":        isDefault(*cfg.SamlSettings.PositionAttribute, model.SamlSettingsDefaultPositionAttribute),
-		"isdefault_login_button_text":         isDefault(*cfg.SamlSettings.LoginButtonText, model.UserAuthServiceSamlText),
-		"isdefault_login_button_color":        isDefault(*cfg.SamlSettings.LoginButtonColor, ""),
-		"isdefault_login_button_border_color": isDefault(*cfg.SamlSettings.LoginButtonBorderColor, ""),
-		"isdefault_login_button_text_color":   isDefault(*cfg.SamlSettings.LoginButtonTextColor, ""),
-	}
-
-	configs[TrackConfigCluster] = map[string]any{
-		"enable":                    *cfg.ClusterSettings.Enable,
-		"network_interface":         isDefault(*cfg.ClusterSettings.NetworkInterface, ""),
-		"bind_address":              isDefault(*cfg.ClusterSettings.BindAddress, ""),
-		"advertise_address":         isDefault(*cfg.ClusterSettings.AdvertiseAddress, ""),
-		"use_ip_address":            *cfg.ClusterSettings.UseIPAddress,
-		"enable_gossip_compression": *cfg.ClusterSettings.EnableGossipCompression,
-		"read_only_config":          *cfg.ClusterSettings.ReadOnlyConfig,
-	}
-
-	configs[TrackConfigMetrics] = map[string]any{
-		"enable":                *cfg.MetricsSettings.Enable,
-		"block_profile_rate":    *cfg.MetricsSettings.BlockProfileRate,
-		"enable_client_metrics": *cfg.MetricsSettings.EnableClientMetrics,
-	}
-
-	configs[TrackConfigNativeApp] = map[string]any{
-		"isdefault_app_custom_url_schemes":    isDefaultArray(cfg.NativeAppSettings.AppCustomURLSchemes, model.GetDefaultAppCustomURLSchemes()),
-		"isdefault_app_download_link":         isDefault(*cfg.NativeAppSettings.AppDownloadLink, model.NativeappSettingsDefaultAppDownloadLink),
-		"isdefault_android_app_download_link": isDefault(*cfg.NativeAppSettings.AndroidAppDownloadLink, model.NativeappSettingsDefaultAndroidAppDownloadLink),
-		"isdefault_iosapp_download_link":      isDefault(*cfg.NativeAppSettings.IosAppDownloadLink, model.NativeappSettingsDefaultIosAppDownloadLink),
-	}
-
-	configs[TrackConfigExperimental] = map[string]any{
-		"client_side_cert_enable":             *cfg.ExperimentalSettings.ClientSideCertEnable,
-		"isdefault_client_side_cert_check":    isDefault(*cfg.ExperimentalSettings.ClientSideCertCheck, model.ClientSideCertCheckPrimaryAuth),
-		"link_metadata_timeout_milliseconds":  *cfg.ExperimentalSettings.LinkMetadataTimeoutMilliseconds,
-		"restrict_system_admin":               *cfg.ExperimentalSettings.RestrictSystemAdmin,
-		"enable_app_bar":                      !*cfg.ExperimentalSettings.DisableAppBar,
-		"disable_refetching_on_browser_focus": *cfg.ExperimentalSettings.DisableRefetchingOnBrowserFocus,
-		"delay_channel_autocomplete":          *cfg.ExperimentalSettings.DelayChannelAutocomplete,
-		"youtube_referrer_policy":             *cfg.ExperimentalSettings.YoutubeReferrerPolicy,
-	}
-
-	configs[TrackConfigAnalytics] = map[string]any{
-		"isdefault_max_users_for_statistics": isDefault(*cfg.AnalyticsSettings.MaxUsersForStatistics, model.AnalyticsSettingsDefaultMaxUsersForStatistics),
-	}
-
-	configs[TrackConfigAnnouncement] = map[string]any{
-		"enable_banner":               *cfg.AnnouncementSettings.EnableBanner,
-		"isdefault_banner_color":      isDefault(*cfg.AnnouncementSettings.BannerColor, model.AnnouncementSettingsDefaultBannerColor),
-		"isdefault_banner_text_color": isDefault(*cfg.AnnouncementSettings.BannerTextColor, model.AnnouncementSettingsDefaultBannerTextColor),
-		"allow_banner_dismissal":      *cfg.AnnouncementSettings.AllowBannerDismissal,
-		"admin_notices_enabled":       *cfg.AnnouncementSettings.AdminNoticesEnabled,
-		"user_notices_enabled":        *cfg.AnnouncementSettings.UserNoticesEnabled,
-	}
-
-	configs[TrackConfigElasticsearch] = map[string]any{
-		"isdefault_connection_url": isDefault(*cfg.ElasticsearchSettings.ConnectionURL, model.ElasticsearchSettingsDefaultConnectionURL),
-		"isdefault_username":       isDefault(*cfg.ElasticsearchSettings.Username, model.ElasticsearchSettingsDefaultUsername),
-		"isdefault_password":       isDefault(*cfg.ElasticsearchSettings.Password, model.ElasticsearchSettingsDefaultPassword),
-		"enable_indexing":          *cfg.ElasticsearchSettings.EnableIndexing,
-		"enable_searching":         *cfg.ElasticsearchSettings.EnableSearching,
-		"enable_autocomplete":      *cfg.ElasticsearchSettings.EnableAutocomplete,
-		"sniff":                    *cfg.ElasticsearchSettings.Sniff,
-		"post_index_replicas":      *cfg.ElasticsearchSettings.PostIndexReplicas,
-		"post_index_shards":        *cfg.ElasticsearchSettings.PostIndexShards,
-		"channel_index_replicas":   *cfg.ElasticsearchSettings.ChannelIndexReplicas,
-		"channel_index_shards":     *cfg.ElasticsearchSettings.ChannelIndexShards,
-		"user_index_replicas":      *cfg.ElasticsearchSettings.UserIndexReplicas,
-		"user_index_shards":        *cfg.ElasticsearchSettings.UserIndexShards,
-		"isdefault_index_prefix":   isDefault(*cfg.ElasticsearchSettings.IndexPrefix, model.ElasticsearchSettingsDefaultIndexPrefix),
-		"live_indexing_batch_size": *cfg.ElasticsearchSettings.LiveIndexingBatchSize,
-		"bulk_indexing_batch_size": *cfg.ElasticsearchSettings.BatchSize,
-		"request_timeout_seconds":  *cfg.ElasticsearchSettings.RequestTimeoutSeconds,
-		"skip_tls_verification":    *cfg.ElasticsearchSettings.SkipTLSVerification,
-		"isdefault_ca":             isDefault(*cfg.ElasticsearchSettings.CA, ""),
-		"isdefault_client_cert":    isDefault(*cfg.ElasticsearchSettings.ClientCert, ""),
-		"isdefault_client_key":     isDefault(*cfg.ElasticsearchSettings.ClientKey, ""),
-		"trace":                    *cfg.ElasticsearchSettings.Trace,
-	}
-
-	ts.trackPluginConfig(configs, cfg, model.PluginSettingsDefaultMarketplaceURL)
-
-	configs[TrackConfigDataRetention] = map[string]any{
-		"enable_message_deletion":       *cfg.DataRetentionSettings.EnableMessageDeletion,
-		"enable_file_deletion":          *cfg.DataRetentionSettings.EnableFileDeletion,
-		"message_retention_days":        *cfg.DataRetentionSettings.MessageRetentionDays,
-		"message_retention_hours":       *cfg.DataRetentionSettings.MessageRetentionHours,
-		"file_retention_days":           *cfg.DataRetentionSettings.FileRetentionDays,
-		"file_retention_hours":          *cfg.DataRetentionSettings.FileRetentionHours,
-		"deletion_job_start_time":       *cfg.DataRetentionSettings.DeletionJobStartTime,
-		"batch_size":                    *cfg.DataRetentionSettings.BatchSize,
-		"time_between_batches":          *cfg.DataRetentionSettings.TimeBetweenBatchesMilliseconds,
-		"retention_ids_batch_size":      *cfg.DataRetentionSettings.RetentionIdsBatchSize,
-		"cleanup_jobs_threshold_days":   *cfg.JobSettings.CleanupJobsThresholdDays,
-		"cleanup_config_threshold_days": *cfg.JobSettings.CleanupConfigThresholdDays,
-	}
-
-	configs[TrackConfigMessageExport] = map[string]any{
-		"enable_message_export":                 *cfg.MessageExportSettings.EnableExport,
-		"export_format":                         *cfg.MessageExportSettings.ExportFormat,
-		"daily_run_time":                        *cfg.MessageExportSettings.DailyRunTime,
-		"default_export_from_timestamp":         *cfg.MessageExportSettings.ExportFromTimestamp,
-		"batch_size":                            *cfg.MessageExportSettings.BatchSize,
-		"global_relay_customer_type":            *cfg.MessageExportSettings.GlobalRelaySettings.CustomerType,
-		"is_default_global_relay_smtp_username": isDefault(*cfg.MessageExportSettings.GlobalRelaySettings.SMTPUsername, ""),
-		"is_default_global_relay_smtp_password": isDefault(*cfg.MessageExportSettings.GlobalRelaySettings.SMTPPassword, ""),
-		"is_default_global_relay_email_address": isDefault(*cfg.MessageExportSettings.GlobalRelaySettings.EmailAddress, ""),
-		"global_relay_smtp_server_timeout":      *cfg.MessageExportSettings.GlobalRelaySettings.SMTPServerTimeout,
-		"download_export_results":               *cfg.MessageExportSettings.DownloadExportResults,
-	}
-
-	configs[TrackConfigDisplay] = map[string]any{
-		"isdefault_custom_url_schemes": len(cfg.DisplaySettings.CustomURLSchemes) != 0,
-		"isdefault_max_markdown_nodes": isDefault(*cfg.DisplaySettings.MaxMarkdownNodes, 0),
-	}
-
-	configs[TrackConfigGuestAccounts] = map[string]any{
-		"enable":                                 *cfg.GuestAccountsSettings.Enable,
-		"hide_tag":                               *cfg.GuestAccountsSettings.HideTags,
-		"allow_email_accounts":                   *cfg.GuestAccountsSettings.AllowEmailAccounts,
-		"enforce_multifactor_authentication":     *cfg.GuestAccountsSettings.EnforceMultifactorAuthentication,
-		"isdefault_restrict_creation_to_domains": isDefault(*cfg.GuestAccountsSettings.RestrictCreationToDomains, ""),
-	}
-
-	configs[TrackConfigImageProxy] = map[string]any{
-		"enable":                               *cfg.ImageProxySettings.Enable,
-		"image_proxy_type":                     *cfg.ImageProxySettings.ImageProxyType,
-		"isdefault_remote_image_proxy_url":     isDefault(*cfg.ImageProxySettings.RemoteImageProxyURL, ""),
-		"isdefault_remote_image_proxy_options": isDefault(*cfg.ImageProxySettings.RemoteImageProxyOptions, ""),
-	}
-
-	configs[TrackConfigBleve] = map[string]any{
-		"enable_indexing":          *cfg.BleveSettings.EnableIndexing,
-		"enable_searching":         *cfg.BleveSettings.EnableSearching,
-		"enable_autocomplete":      *cfg.BleveSettings.EnableAutocomplete,
-		"bulk_indexing_batch_size": *cfg.BleveSettings.BatchSize,
-	}
-
-	configs[TrackConfigExport] = map[string]any{
-		"retention_days": *cfg.ExportSettings.RetentionDays,
-	}
-
-	configs[TrackConfigWrangler] = map[string]any{
-		"permitted_wrangler_users":                       cfg.WranglerSettings.PermittedWranglerRoles,
-		"allowed_email_domain":                           cfg.WranglerSettings.AllowedEmailDomain,
-		"move_thread_max_count":                          cfg.WranglerSettings.MoveThreadMaxCount,
-		"move_thread_to_another_team_enable":             cfg.WranglerSettings.MoveThreadToAnotherTeamEnable,
-		"move_thread_from_private_channel_enable":        cfg.WranglerSettings.MoveThreadFromPrivateChannelEnable,
-		"move_thread_from_direct_message_channel_enable": cfg.WranglerSettings.MoveThreadFromDirectMessageChannelEnable,
-		"move_thread_from_group_message_channel_enable":  cfg.WranglerSettings.MoveThreadFromGroupMessageChannelEnable,
-	}
-
-	configs[TrackConfigConnectedWorkspaces] = map[string]any{
-		"enable_shared_channels":              *cfg.ConnectedWorkspacesSettings.EnableSharedChannels,
-		"enable_remote_cluster_service":       *cfg.ConnectedWorkspacesSettings.EnableRemoteClusterService && cfg.FeatureFlags.EnableRemoteClusterService,
-		"disable_shared_channels_status_sync": *cfg.ConnectedWorkspacesSettings.DisableSharedChannelsStatusSync,
-		"max_posts_per_sync":                  *cfg.ConnectedWorkspacesSettings.MaxPostsPerSync,
-	}
-
-	configs[TrackConfigAccessControl] = map[string]any{
-		"enable_attribute_based_access_control": *cfg.AccessControlSettings.EnableAttributeBasedAccessControl,
-		"enable_channel_scope_access_control":   *cfg.AccessControlSettings.EnableChannelScopeAccessControl,
-	}
-
-	// Convert feature flags to map[string]any for sending
-	flags := cfg.FeatureFlags.ToMap()
-	interfaceFlags := make(map[string]any)
-	for k, v := range flags {
-		interfaceFlags[k] = v
-	}
-	configs[TrackFeatureFlags] = interfaceFlags
-
-	ts.SendTelemetry(TrackConfigs, configs)
-}
-
-func (ts *TelemetryService) trackLicense() {
-	if license := ts.srv.License(); license != nil {
-		data := map[string]any{
-			"customer_id": license.Customer.Id,
-			"license_id":  license.Id,
-			"issued":      license.IssuedAt,
-			"start":       license.StartsAt,
-			"expire":      license.ExpiresAt,
-			"users":       *license.Features.Users,
-			"edition":     license.SkuShortName,
-		}
-
-		features := license.Features.ToMap()
-		for featureName, featureValue := range features {
-			data["feature_"+featureName] = featureValue
-		}
-
-		ts.SendTelemetry(TrackLicense, data)
-	}
-}
-
-func (ts *TelemetryService) trackPlugins() {
-	pluginsEnvironment := ts.srv.GetPluginsEnvironment()
-	if pluginsEnvironment == nil {
-		return
-	}
-
-	totalEnabledCount := 0
-	webappEnabledCount := 0
-	backendEnabledCount := 0
-	totalDisabledCount := 0
-	totalCoreDisabledCount := 0
-	webappDisabledCount := 0
-	backendDisabledCount := 0
-	brokenManifestCount := 0
-	settingsCount := 0
-
-	pluginStates := ts.srv.Config().PluginSettings.PluginStates
-	plugins, _ := pluginsEnvironment.Available()
-
-	if pluginStates != nil && plugins != nil {
-		for _, plugin := range plugins {
-			if plugin.Manifest == nil {
-				brokenManifestCount += 1
-				continue
-			}
-
-			if state, ok := pluginStates[plugin.Manifest.Id]; ok && state.Enable {
-				totalEnabledCount += 1
-				if plugin.Manifest.HasServer() {
-					backendEnabledCount += 1
-				}
-				if plugin.Manifest.HasWebapp() {
-					webappEnabledCount += 1
-				}
-			} else {
-				totalDisabledCount += 1
-				if plugin.Manifest.HasServer() {
-					backendDisabledCount += 1
-				}
-				if plugin.Manifest.HasWebapp() {
-					webappDisabledCount += 1
-				}
-				if _, isCorePlugin := model.InstalledIntegrationsIgnoredPlugins[plugin.Manifest.Id]; isCorePlugin {
-					totalCoreDisabledCount += 1
-				}
-			}
-			if plugin.Manifest.SettingsSchema != nil {
-				settingsCount += 1
-			}
-		}
-	} else {
-		totalEnabledCount = -1      // -1 to indicate disabled or error
-		totalCoreDisabledCount = -1 // -1 to indicate disabled or error
-		totalDisabledCount = -1     // -1 to indicate disabled or error
-	}
-
-	ts.SendTelemetry(TrackPlugins, map[string]any{
-		"enabled_plugins":               totalEnabledCount,
-		"enabled_webapp_plugins":        webappEnabledCount,
-		"enabled_backend_plugins":       backendEnabledCount,
-		"disabled_plugins":              totalDisabledCount,
-		"disabled_default_plugins":      totalCoreDisabledCount,
-		"disabled_webapp_plugins":       webappDisabledCount,
-		"disabled_backend_plugins":      backendDisabledCount,
-		"plugins_with_settings":         settingsCount,
-		"plugins_with_broken_manifests": brokenManifestCount,
-	})
-
-	pluginsEnvironment.RunMultiPluginHook(func(hooks plugin.Hooks, _ *model.Manifest) bool {
-		hooks.OnSendDailyTelemetry()
-		return true
-	}, plugin.OnSendDailyTelemetryID)
-}
-
-func (ts *TelemetryService) trackServer() {
-	data := map[string]any{
-		"edition":           model.BuildEnterpriseReady,
-		"version":           model.CurrentVersion,
-		"database_type":     *ts.srv.Config().SqlSettings.DriverName,
-		"operating_system":  runtime.GOOS,
-		"installation_type": os.Getenv(EnvVarInstallType),
-	}
-
-	if scr, err := ts.dbStore.User().AnalyticsGetSystemAdminCount(); err == nil {
-		data["system_admins"] = scr
-	}
-
-	if scr, err := ts.dbStore.GetDbVersion(false); err == nil {
-		data["database_version"] = scr
-	}
-
-	ts.SendTelemetry(TrackServer, data)
-}
-
-func (ts *TelemetryService) trackPermissions() {
-	rctx := request.EmptyContext(ts.log)
-
-	phase1Complete := false
-	if _, err := ts.dbStore.System().GetByName(model.AdvancedPermissionsMigrationKey); err == nil {
-		phase1Complete = true
-	}
-
-	phase2Complete := false
-	if _, err := ts.dbStore.System().GetByName(model.MigrationKeyAdvancedPermissionsPhase2); err == nil {
-		phase2Complete = true
-	}
-
-	ts.SendTelemetry(TrackPermissionsGeneral, map[string]any{
-		"phase_1_migration_complete": phase1Complete,
-		"phase_2_migration_complete": phase2Complete,
-	})
-
-	systemAdminPermissions := ""
-	if role, err := ts.srv.GetRoleByName(rctx, model.SystemAdminRoleId); err == nil {
-		systemAdminPermissions = strings.Join(role.Permissions, " ")
-	}
-
-	systemUserPermissions := ""
-	if role, err := ts.srv.GetRoleByName(rctx, model.SystemUserRoleId); err == nil {
-		systemUserPermissions = strings.Join(role.Permissions, " ")
-	}
-
-	teamAdminPermissions := ""
-	if role, err := ts.srv.GetRoleByName(rctx, model.TeamAdminRoleId); err == nil {
-		teamAdminPermissions = strings.Join(role.Permissions, " ")
-	}
-
-	teamUserPermissions := ""
-	if role, err := ts.srv.GetRoleByName(rctx, model.TeamUserRoleId); err == nil {
-		teamUserPermissions = strings.Join(role.Permissions, " ")
-	}
-
-	teamGuestPermissions := ""
-	if role, err := ts.srv.GetRoleByName(rctx, model.TeamGuestRoleId); err == nil {
-		teamGuestPermissions = strings.Join(role.Permissions, " ")
-	}
-
-	channelAdminPermissions := ""
-	if role, err := ts.srv.GetRoleByName(rctx, model.ChannelAdminRoleId); err == nil {
-		channelAdminPermissions = strings.Join(role.Permissions, " ")
-	}
-
-	channelUserPermissions := ""
-	if role, err := ts.srv.GetRoleByName(rctx, model.ChannelUserRoleId); err == nil {
-		channelUserPermissions = strings.Join(role.Permissions, " ")
-	}
-
-	channelGuestPermissions := ""
-	if role, err := ts.srv.GetRoleByName(rctx, model.ChannelGuestRoleId); err == nil {
-		channelGuestPermissions = strings.Join(role.Permissions, " ")
-	}
-
-	systemManagerPermissions := ""
-	systemManagerPermissionsModified := false
-	if role, err := ts.srv.GetRoleByName(rctx, model.SystemManagerRoleId); err == nil {
-		systemManagerPermissionsModified = len(model.PermissionsChangedByPatch(role, &model.RolePatch{Permissions: &model.SystemManagerDefaultPermissions})) > 0
-		systemManagerPermissions = strings.Join(role.Permissions, " ")
-	}
-	systemManagerCount, countErr := ts.dbStore.User().Count(model.UserCountOptions{Roles: []string{model.SystemManagerRoleId}})
-	if countErr != nil {
-		systemManagerCount = 0
-	}
-
-	systemUserManagerPermissions := ""
-	systemUserManagerPermissionsModified := false
-	if role, err := ts.srv.GetRoleByName(rctx, model.SystemUserManagerRoleId); err == nil {
-		systemUserManagerPermissionsModified = len(model.PermissionsChangedByPatch(role, &model.RolePatch{Permissions: &model.SystemUserManagerDefaultPermissions})) > 0
-		systemUserManagerPermissions = strings.Join(role.Permissions, " ")
-	}
-	systemUserManagerCount, countErr := ts.dbStore.User().Count(model.UserCountOptions{Roles: []string{model.SystemUserManagerRoleId}})
-	if countErr != nil {
-		systemManagerCount = 0
-	}
-
-	systemReadOnlyAdminPermissions := ""
-	systemReadOnlyAdminPermissionsModified := false
-	if role, err := ts.srv.GetRoleByName(rctx, model.SystemReadOnlyAdminRoleId); err == nil {
-		systemReadOnlyAdminPermissionsModified = len(model.PermissionsChangedByPatch(role, &model.RolePatch{Permissions: &model.SystemReadOnlyAdminDefaultPermissions})) > 0
-		systemReadOnlyAdminPermissions = strings.Join(role.Permissions, " ")
-	}
-	systemReadOnlyAdminCount, countErr := ts.dbStore.User().Count(model.UserCountOptions{Roles: []string{model.SystemReadOnlyAdminRoleId}})
-	if countErr != nil {
-		systemReadOnlyAdminCount = 0
-	}
-
-	systemCustomGroupAdminPermissions := ""
-	systemCustomGroupAdminPermissionsModified := false
-	if role, err := ts.srv.GetRoleByName(rctx, model.SystemCustomGroupAdminRoleId); err == nil {
-		systemCustomGroupAdminPermissionsModified = len(model.PermissionsChangedByPatch(role, &model.RolePatch{Permissions: &model.SystemReadOnlyAdminDefaultPermissions})) > 0
-		systemCustomGroupAdminPermissions = strings.Join(role.Permissions, " ")
-	}
-	systemCustomGroupAdminCount, countErr := ts.dbStore.User().Count(model.UserCountOptions{Roles: []string{model.SystemCustomGroupAdminRoleId}})
-	if countErr != nil {
-		systemCustomGroupAdminCount = 0
-	}
-
-	ts.SendTelemetry(TrackPermissionsSystemScheme, map[string]any{
-		"system_admin_permissions":                       systemAdminPermissions,
-		"system_user_permissions":                        systemUserPermissions,
-		"system_manager_permissions":                     systemManagerPermissions,
-		"system_user_manager_permissions":                systemUserManagerPermissions,
-		"system_read_only_admin_permissions":             systemReadOnlyAdminPermissions,
-		"team_admin_permissions":                         teamAdminPermissions,
-		"team_user_permissions":                          teamUserPermissions,
-		"team_guest_permissions":                         teamGuestPermissions,
-		"channel_admin_permissions":                      channelAdminPermissions,
-		"channel_user_permissions":                       channelUserPermissions,
-		"channel_guest_permissions":                      channelGuestPermissions,
-		"system_manager_permissions_modified":            systemManagerPermissionsModified,
-		"system_manager_count":                           systemManagerCount,
-		"system_user_manager_permissions_modified":       systemUserManagerPermissionsModified,
-		"system_user_manager_count":                      systemUserManagerCount,
-		"system_read_only_admin_permissions_modified":    systemReadOnlyAdminPermissionsModified,
-		"system_read_only_admin_count":                   systemReadOnlyAdminCount,
-		"system_custom_group_admin_permissions":          systemCustomGroupAdminPermissions,
-		"system_custom_group_admin_permissions_modified": systemCustomGroupAdminPermissionsModified,
-		"system_custom_group_admin_count":                systemCustomGroupAdminCount,
-	})
-
-	if schemes, err := ts.srv.GetSchemes(model.SchemeScopeTeam, 0, 100); err == nil {
-		for _, scheme := range schemes {
-			teamAdminPermissions := ""
-			if role, err := ts.srv.GetRoleByName(rctx, scheme.DefaultTeamAdminRole); err == nil {
-				teamAdminPermissions = strings.Join(role.Permissions, " ")
-			}
-
-			teamUserPermissions := ""
-			if role, err := ts.srv.GetRoleByName(rctx, scheme.DefaultTeamUserRole); err == nil {
-				teamUserPermissions = strings.Join(role.Permissions, " ")
-			}
-
-			teamGuestPermissions := ""
-			if role, err := ts.srv.GetRoleByName(rctx, scheme.DefaultTeamGuestRole); err == nil {
-				teamGuestPermissions = strings.Join(role.Permissions, " ")
-			}
-
-			channelAdminPermissions := ""
-			if role, err := ts.srv.GetRoleByName(rctx, scheme.DefaultChannelAdminRole); err == nil {
-				channelAdminPermissions = strings.Join(role.Permissions, " ")
-			}
-
-			channelUserPermissions := ""
-			if role, err := ts.srv.GetRoleByName(rctx, scheme.DefaultChannelUserRole); err == nil {
-				channelUserPermissions = strings.Join(role.Permissions, " ")
-			}
-
-			channelGuestPermissions := ""
-			if role, err := ts.srv.GetRoleByName(rctx, scheme.DefaultChannelGuestRole); err == nil {
-				channelGuestPermissions = strings.Join(role.Permissions, " ")
-			}
-
-			count, _ := ts.dbStore.Team().AnalyticsGetTeamCountForScheme(scheme.Id)
-
-			ts.SendTelemetry(TrackPermissionsTeamSchemes, map[string]any{
-				"scheme_id":                 scheme.Id,
-				"team_admin_permissions":    teamAdminPermissions,
-				"team_user_permissions":     teamUserPermissions,
-				"team_guest_permissions":    teamGuestPermissions,
-				"channel_admin_permissions": channelAdminPermissions,
-				"channel_user_permissions":  channelUserPermissions,
-				"channel_guest_permissions": channelGuestPermissions,
-				"team_count":                count,
-			})
-		}
-	}
-}
-
-func (ts *TelemetryService) trackElasticsearch() {
-	data := map[string]any{}
-
-	for _, engine := range ts.searchEngine.GetActiveEngines() {
-		if engine.GetVersion() != 0 && engine.GetName() == "elasticsearch" {
-			data["elasticsearch_server_version"] = engine.GetVersion()
-		}
-	}
-
-	ts.SendTelemetry(TrackElasticsearch, data)
-}
-
-func (ts *TelemetryService) trackGroups() {
-	groupCount, err := ts.dbStore.Group().GroupCount()
-	if err != nil {
-		ts.log.Debug("Could not get group_count", mlog.Err(err))
-	}
-
-	ldapGroupCount, err := ts.dbStore.Group().GroupCountBySource(model.GroupSourceLdap)
-	if err != nil {
-		ts.log.Debug("Could not get group_count", mlog.Err(err))
-	}
-
-	customGroupCount, err := ts.dbStore.Group().GroupCountBySource(model.GroupSourceCustom)
-	if err != nil {
-		ts.log.Debug("Could not get group_count", mlog.Err(err))
-	}
-
-	groupTeamCount, err := ts.dbStore.Group().GroupTeamCount()
-	if err != nil {
-		ts.log.Debug("Could not get group_team_count", mlog.Err(err))
-	}
-
-	groupChannelCount, err := ts.dbStore.Group().GroupChannelCount()
-	if err != nil {
-		ts.log.Debug("Could not get group_channel_count", mlog.Err(err))
-	}
-
-	groupSyncedTeamCount, nErr := ts.dbStore.Team().GroupSyncedTeamCount()
-	if nErr != nil {
-		ts.log.Debug("Could not get group_synced_team_count", mlog.Err(nErr))
-	}
-
-	groupSyncedChannelCount, nErr := ts.dbStore.Channel().GroupSyncedChannelCount()
-	if nErr != nil {
-		ts.log.Debug("Could not get group_synced_channel_count", mlog.Err(nErr))
-	}
-
-	groupMemberCount, err := ts.dbStore.Group().GroupMemberCount()
-	if err != nil {
-		ts.log.Debug("Could not get group_member_count", mlog.Err(err))
-	}
-
-	distinctGroupMemberCount, err := ts.dbStore.Group().DistinctGroupMemberCount()
-	if err != nil {
-		ts.log.Debug("Could not get distinct_group_member_count", mlog.Err(err))
-	}
-
-	distinctCustomGroupMemberCount, err := ts.dbStore.Group().DistinctGroupMemberCountForSource(model.GroupSourceCustom)
-	if err != nil {
-		ts.log.Debug("Could not get distinct_custom_group_member_count", mlog.Err(err))
-	}
-
-	distinctLdapGroupMemberCount, err := ts.dbStore.Group().DistinctGroupMemberCountForSource(model.GroupSourceLdap)
-	if err != nil {
-		ts.log.Debug("Could not get distinct_ldap_group_member_count", mlog.Err(err))
-	}
-
-	groupCountWithAllowReference, err := ts.dbStore.Group().GroupCountWithAllowReference()
-	if err != nil {
-		ts.log.Debug("Could not get group_count_with_allow_reference", mlog.Err(err))
-	}
-
-	ts.SendTelemetry(TrackGroups, map[string]any{
-		"group_count":                        groupCount,
-		"ldap_group_count":                   ldapGroupCount,
-		"custom_group_count":                 customGroupCount,
-		"group_team_count":                   groupTeamCount,
-		"group_channel_count":                groupChannelCount,
-		"group_synced_team_count":            groupSyncedTeamCount,
-		"group_synced_channel_count":         groupSyncedChannelCount,
-		"group_member_count":                 groupMemberCount,
-		"distinct_group_member_count":        distinctGroupMemberCount,
-		"distinct_custom_group_member_count": distinctCustomGroupMemberCount,
-		"distinct_ldap_group_member_count":   distinctLdapGroupMemberCount,
-		"group_count_with_allow_reference":   groupCountWithAllowReference,
-	})
-}
-
-func (ts *TelemetryService) trackChannelModeration() {
-	channelSchemeCount, err := ts.dbStore.Scheme().CountByScope(model.SchemeScopeChannel)
-	if err != nil {
-		ts.log.Debug("Could not get channel_scheme_count", mlog.Err(err))
-	}
-
-	createPostUser, err := ts.dbStore.Scheme().CountWithoutPermission(model.SchemeScopeChannel, model.PermissionCreatePost.Id, model.RoleScopeChannel, model.RoleTypeUser)
-	if err != nil {
-		ts.log.Debug("Could not get create_post_user_disabled_count", mlog.Err(err))
-	}
-
-	createPostGuest, err := ts.dbStore.Scheme().CountWithoutPermission(model.SchemeScopeChannel, model.PermissionCreatePost.Id, model.RoleScopeChannel, model.RoleTypeGuest)
-	if err != nil {
-		ts.log.Debug("Could not get create_post_guest_disabled_count", mlog.Err(err))
-	}
-
-	// only need to track one of 'add_reaction' or 'remove_reaction` because they're both toggled together by the channel moderation feature
-	postReactionsUser, err := ts.dbStore.Scheme().CountWithoutPermission(model.SchemeScopeChannel, model.PermissionAddReaction.Id, model.RoleScopeChannel, model.RoleTypeUser)
-	if err != nil {
-		ts.log.Debug("Could not get post_reactions_user_disabled_count", mlog.Err(err))
-	}
-
-	postReactionsGuest, err := ts.dbStore.Scheme().CountWithoutPermission(model.SchemeScopeChannel, model.PermissionAddReaction.Id, model.RoleScopeChannel, model.RoleTypeGuest)
-	if err != nil {
-		ts.log.Debug("Could not get post_reactions_guest_disabled_count", mlog.Err(err))
-	}
-
-	// only need to track one of 'manage_public_channel_members' or 'manage_private_channel_members` because they're both toggled together by the channel moderation feature
-	manageMembersUser, err := ts.dbStore.Scheme().CountWithoutPermission(model.SchemeScopeChannel, model.PermissionManagePublicChannelMembers.Id, model.RoleScopeChannel, model.RoleTypeUser)
-	if err != nil {
-		ts.log.Debug("Could not get manage_members_user_disabled_count", mlog.Err(err))
-	}
-
-	useChannelMentionsUser, err := ts.dbStore.Scheme().CountWithoutPermission(model.SchemeScopeChannel, model.PermissionUseChannelMentions.Id, model.RoleScopeChannel, model.RoleTypeUser)
-	if err != nil {
-		ts.log.Debug("Could not get use_channel_mentions_user_disabled_count", mlog.Err(err))
-	}
-
-	useChannelMentionsGuest, err := ts.dbStore.Scheme().CountWithoutPermission(model.SchemeScopeChannel, model.PermissionUseChannelMentions.Id, model.RoleScopeChannel, model.RoleTypeGuest)
-	if err != nil {
-		ts.log.Debug("Could not get use_channel_mentions_guest_disabled_count", mlog.Err(err))
-	}
-
-	ts.SendTelemetry(TrackChannelModeration, map[string]any{
-		"channel_scheme_count": channelSchemeCount,
-
-		"create_post_user_disabled_count":  createPostUser,
-		"create_post_guest_disabled_count": createPostGuest,
-
-		"post_reactions_user_disabled_count":  postReactionsUser,
-		"post_reactions_guest_disabled_count": postReactionsGuest,
-
-		"manage_members_user_disabled_count": manageMembersUser, // the UI does not allow this to be removed for guests
-
-		"use_channel_mentions_user_disabled_count":  useChannelMentionsUser,
-		"use_channel_mentions_guest_disabled_count": useChannelMentionsGuest,
-	})
-}
-
-func (ts *TelemetryService) initRudder(endpoint string, rudderKey string) {
-	if ts.rudderClient == nil {
-		config := rudder.Config{}
-		config.Logger = rudder.StdLogger(ts.log.With(mlog.String("source", "rudder")).StdLogger(mlog.LvlDebug))
-		config.Endpoint = endpoint
-		config.Verbose = ts.verbose
-		// For testing
-		if endpoint != rudderDataplaneURL {
-			config.BatchSize = 1
-		}
-		client, err := rudder.NewWithConfig(rudderKey, endpoint, config)
-		if err != nil {
-			ts.log.Error("Failed to create Rudder instance", mlog.Err(err))
-			return
-		}
-		client.Enqueue(rudder.Identify{
-			UserId: ts.TelemetryID,
-		})
-
-		ts.rudderClient = client
-	}
-}
-
-func (ts *TelemetryService) doTelemetryIfNeeded(firstRun time.Time) {
-	hoursSinceFirstServerRun := time.Since(firstRun).Hours()
-	// Send once every 10 minutes for the first hour
-	// Send once every hour thereafter for the first 12 hours
-	// Send at the 24 hour mark and every 24 hours after
-	if hoursSinceFirstServerRun < 1 {
-		ts.doTelemetry()
-	} else if hoursSinceFirstServerRun <= 12 && time.Since(ts.timestampLastTelemetrySent) >= time.Hour {
-		ts.doTelemetry()
-	} else if hoursSinceFirstServerRun > 12 && time.Since(ts.timestampLastTelemetrySent) >= 24*time.Hour {
-		ts.doTelemetry()
-	}
-}
-
-func (ts *TelemetryService) RunTelemetryJob(firstRun int64) {
-	// Send on boot
-	ts.doTelemetry()
-	model.CreateRecurringTask("Telemetry", func() {
-		ts.doTelemetryIfNeeded(utils.TimeFromMillis(firstRun))
-	}, time.Minute*10)
-}
-
-func (ts *TelemetryService) doTelemetry() {
-	if *ts.srv.Config().LogSettings.EnableDiagnostics {
-		ts.timestampLastTelemetrySent = time.Now()
-		ts.sendDailyTelemetry(false)
-	}
-}
-
-// Shutdown closes the telemetry client.
-func (ts *TelemetryService) Shutdown() error {
-	if ts.rudderClient != nil {
-		return ts.rudderClient.Close()
-	}
-	return nil
-}
-
-func (ts *TelemetryService) trackPluginConfig(configs map[string]any, cfg *model.Config, marketplaceURL string) {
-	pluginConfigData := map[string]any{
-		"enable_nps_survey":             pluginSetting(&cfg.PluginSettings, model.PluginIdNPS, "enablesurvey", true),
-		"enable":                        *cfg.PluginSettings.Enable,
-		"enable_uploads":                *cfg.PluginSettings.EnableUploads,
-		"allow_insecure_download_url":   *cfg.PluginSettings.AllowInsecureDownloadURL,
-		"enable_health_check":           *cfg.PluginSettings.EnableHealthCheck,
-		"enable_marketplace":            *cfg.PluginSettings.EnableMarketplace,
-		"require_pluginSignature":       *cfg.PluginSettings.RequirePluginSignature,
-		"enable_remote_marketplace":     *cfg.PluginSettings.EnableRemoteMarketplace,
-		"automatic_prepackaged_plugins": *cfg.PluginSettings.AutomaticPrepackagedPlugins,
-		"is_default_marketplace_url":    isDefault(*cfg.PluginSettings.MarketplaceURL, model.PluginSettingsDefaultMarketplaceURL),
-		"signature_public_key_files":    len(cfg.PluginSettings.SignaturePublicKeyFiles),
-		"chimera_oauth_proxy_url":       *cfg.PluginSettings.ChimeraOAuthProxyURL,
-	}
-
-	// knownPluginIDs lists all known plugin IDs in the Marketplace
-	knownPluginIDs := []string{
-		"antivirus",
-		"com.github.manland.mattermost-plugin-gitlab",
-		"com.github.moussetc.mattermost.plugin.giphy",
-		"com.github.phillipahereza.mattermost-plugin-digitalocean",
-		"com.mattermost.aws-sns",
-		"com.mattermost.confluence",
-		"com.mattermost.custom-attributes",
-		"com.mattermost.mscalendar",
-		"com.mattermost.nps",
-		"com.mattermost.plugin-channel-export",
-		"com.mattermost.plugin-incident-management",
-		"playbooks",
-		"com.mattermost.plugin-todo",
-		"com.mattermost.webex",
-		"com.mattermost.welcomebot",
-		"github",
-		"jenkins",
-		"jira",
-		"jitsi",
-		"mattermost-autolink",
-		"memes",
-		"skype4business",
-		"zoom",
-		"focalboard",
-		"com.mattermost.msteams-sync",
-	}
-
-	marketplacePlugins, err := ts.GetAllMarketplacePlugins(marketplaceURL)
-	if err != nil {
-		mlog.Info("Failed to fetch marketplace plugins for telemetry. Using predefined list.", mlog.Err(err))
-	} else {
-		for _, p := range marketplacePlugins {
-			id := p.Manifest.Id
-
-			pluginConfigData["enable_"+id] = pluginActivated(cfg.PluginSettings.PluginStates, id)
-		}
-	}
-
-	for _, id := range knownPluginIDs {
-		pluginIdStr := fmt.Sprintf("enable_%s", id)
-		_, exists := pluginConfigData[pluginIdStr]
-		if !exists {
-			pluginConfigData[pluginIdStr] = pluginActivated(cfg.PluginSettings.PluginStates, id)
-		}
-	}
-	pluginsEnvironment := ts.srv.GetPluginsEnvironment()
-	if pluginsEnvironment != nil {
-		if plugins, appErr := pluginsEnvironment.Available(); appErr != nil {
-			ts.log.Warn("Unable to add plugin versions to telemetry", mlog.Err(appErr))
-		} else {
-			for _, p := range marketplacePlugins {
-				id := p.Manifest.Id
-				pluginConfigData["version_"+id] = pluginVersion(plugins, id)
-			}
-			for _, id := range knownPluginIDs {
-				pluginVersionStr := fmt.Sprintf("version_%s", id)
-				_, exists := pluginConfigData[pluginVersionStr]
-				if !exists {
-					pluginConfigData[pluginVersionStr] = pluginVersion(plugins, id)
-				}
-			}
-		}
-	}
-	configs[TrackConfigPlugin] = pluginConfigData
-}
-
-func (ts *TelemetryService) GetAllMarketplacePlugins(marketplaceURL string) ([]*model.BaseMarketplacePlugin, error) {
-	marketplaceClient, err := marketplace.NewClient(
-		marketplaceURL,
-		ts.srv.HTTPService(),
-	)
-	if err != nil {
-		return nil, err
-	}
-
-	// Fetch all plugins from marketplace.
-	filter := &model.MarketplacePluginFilter{
-		PerPage:       -1,
-		ServerVersion: model.CurrentVersion,
-	}
-
-	license := ts.srv.License()
-	if license != nil && *license.Features.EnterprisePlugins {
-		filter.EnterprisePlugins = true
-	}
-
-	if model.BuildEnterpriseReady == "true" {
-		filter.BuildEnterpriseReady = true
-	}
-
-	return marketplaceClient.GetPlugins(filter)
-=======
 	return fmt.Errorf("unable to get the server ID: %w", err)
->>>>>>> ce791e57
 }
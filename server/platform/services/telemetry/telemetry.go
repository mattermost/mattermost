// Copyright (c) 2015-present Mattermost, Inc. All Rights Reserved.
// See LICENSE.txt for license information.

package telemetry

import (
	"context"
	"fmt"
	"os"
	"path/filepath"
	"runtime"
	"strings"
	"time"

	rudder "github.com/rudderlabs/analytics-go"

	"github.com/mattermost/mattermost-server/server/v8/channels/product"
	"github.com/mattermost/mattermost-server/server/v8/channels/store"
	"github.com/mattermost/mattermost-server/server/v8/channels/utils"
	"github.com/mattermost/mattermost-server/server/v8/model"
	"github.com/mattermost/mattermost-server/server/v8/platform/services/httpservice"
	"github.com/mattermost/mattermost-server/server/v8/platform/services/marketplace"
	"github.com/mattermost/mattermost-server/server/v8/platform/services/searchengine"
	"github.com/mattermost/mattermost-server/server/v8/platform/shared/mlog"
	"github.com/mattermost/mattermost-server/server/v8/plugin"
)

const (
	DayMilliseconds     = 24 * 60 * 60 * 1000
	MonthMilliseconds   = 31 * DayMilliseconds
	DBAccessAttempts    = 3
	DBAccessTimeoutSecs = 10

	RudderKey          = "placeholder_rudder_key"
	RudderDataplaneURL = "placeholder_rudder_dataplane_url"

	EnvVarInstallType = "MM_INSTALL_TYPE"

	TrackConfigService           = "config_service"
	TrackConfigTeam              = "config_team"
	TrackConfigClientReq         = "config_client_requirements"
	TrackConfigSQL               = "config_sql"
	TrackConfigLog               = "config_log"
	TrackConfigAudit             = "config_audit"
	TrackConfigNotificationLog   = "config_notifications_log"
	TrackConfigFile              = "config_file"
	TrackConfigRate              = "config_rate"
	TrackConfigEmail             = "config_email"
	TrackConfigPrivacy           = "config_privacy"
	TrackConfigTheme             = "config_theme"
	TrackConfigOAuth             = "config_oauth"
	TrackConfigLDAP              = "config_ldap"
	TrackConfigCompliance        = "config_compliance"
	TrackConfigLocalization      = "config_localization"
	TrackConfigSAML              = "config_saml"
	TrackConfigPassword          = "config_password"
	TrackConfigCluster           = "config_cluster"
	TrackConfigMetrics           = "config_metrics"
	TrackConfigSupport           = "config_support"
	TrackConfigNativeApp         = "config_nativeapp"
	TrackConfigExperimental      = "config_experimental"
	TrackConfigAnalytics         = "config_analytics"
	TrackConfigAnnouncement      = "config_announcement"
	TrackConfigElasticsearch     = "config_elasticsearch"
	TrackConfigPlugin            = "config_plugin"
	TrackConfigDataRetention     = "config_data_retention"
	TrackConfigMessageExport     = "config_message_export"
	TrackConfigDisplay           = "config_display"
	TrackConfigGuestAccounts     = "config_guest_accounts"
	TrackConfigImageProxy        = "config_image_proxy"
	TrackConfigBleve             = "config_bleve"
	TrackConfigExport            = "config_export"
	TrackFeatureFlags            = "config_feature_flags"
	TrackConfigProducts          = "products"
	TrackPermissionsGeneral      = "permissions_general"
	TrackPermissionsSystemScheme = "permissions_system_scheme"
	TrackPermissionsTeamSchemes  = "permissions_team_schemes"
	TrackPermissionsSystemRoles  = "permissions_system_roles"
	TrackElasticsearch           = "elasticsearch"
	TrackGroups                  = "groups"
	TrackChannelModeration       = "channel_moderation"
	TrackWarnMetrics             = "warn_metrics"

	TrackActivity = "activity"
	TrackLicense  = "license"
	TrackServer   = "server"
	TrackPlugins  = "plugins"
)

type ServerIface interface {
	Config() *model.Config
	IsLeader() bool
	HTTPService() httpservice.HTTPService
	GetPluginsEnvironment() *plugin.Environment
	License() *model.License
	GetRoleByName(context.Context, string) (*model.Role, *model.AppError)
	GetSchemes(string, int, int) ([]*model.Scheme, *model.AppError)
	HooksManager() *product.HooksManager
}

type TelemetryService struct {
	srv                        ServerIface
	dbStore                    store.Store
	searchEngine               *searchengine.Broker
	log                        *mlog.Logger
	rudderClient               rudder.Client
	TelemetryID                string
	timestampLastTelemetrySent time.Time
	verbose                    bool
}

type RudderConfig struct {
	RudderKey    string
	DataplaneURL string
}

func New(srv ServerIface, dbStore store.Store, searchEngine *searchengine.Broker, log *mlog.Logger, verbose bool) (*TelemetryService, error) {
	service := &TelemetryService{
		srv:          srv,
		dbStore:      dbStore,
		searchEngine: searchEngine,
		log:          log,
		verbose:      verbose,
	}

	if err := service.ensureTelemetryID(); err != nil {
		return nil, fmt.Errorf("unable to ensure telemetry ID: %w", err)
	}

	return service, nil
}

func (ts *TelemetryService) ensureTelemetryID() error {
	if ts.TelemetryID != "" {
		return nil
	}

	id := model.NewId()
	var err error

	for i := 0; i < DBAccessAttempts; i++ {
		ts.log.Info("Ensuring the telemetry ID", mlog.String("id", id))
		systemID := &model.System{Name: model.SystemTelemetryId, Value: id}
		systemID, err = ts.dbStore.System().InsertIfExists(systemID)
		if err != nil {
			ts.log.Info("Unable to get/set the telemetry ID", mlog.Err(err))
			time.Sleep(DBAccessTimeoutSecs * time.Second)
			continue
		}

		ts.TelemetryID = systemID.Value
		return nil
	}

	return fmt.Errorf("unable to get the telemetry ID: %w", err)
}

func (ts *TelemetryService) getRudderConfig() RudderConfig {
	if !strings.Contains(RudderKey, "placeholder") && !strings.Contains(RudderDataplaneURL, "placeholder") {
		return RudderConfig{RudderKey, RudderDataplaneURL}
	} else if os.Getenv("RudderKey") != "" && os.Getenv("RudderDataplaneURL") != "" {
		return RudderConfig{os.Getenv("RudderKey"), os.Getenv("RudderDataplaneURL")}
	} else {
		return RudderConfig{}
	}
}

func (ts *TelemetryService) telemetryEnabled() bool {
	return *ts.srv.Config().LogSettings.EnableDiagnostics && ts.srv.IsLeader()
}

func (ts *TelemetryService) sendDailyTelemetry(override bool) {
	config := ts.getRudderConfig()
	if ts.telemetryEnabled() && ((config.DataplaneURL != "" && config.RudderKey != "") || override) {
		ts.initRudder(config.DataplaneURL, config.RudderKey)
		ts.trackActivity()
		ts.trackConfig()
		ts.trackLicense()
		ts.trackPlugins()
		ts.trackServer()
		ts.trackPermissions()
		ts.trackElasticsearch()
		ts.trackGroups()
		ts.trackChannelModeration()
		ts.trackWarnMetrics()
		ts.trackProducts()
	}
}

func (ts *TelemetryService) SendTelemetry(event string, properties map[string]any) {
	if ts.rudderClient != nil {
		var context *rudder.Context
		// if we are part of a cloud installation, add it's ID to the tracked event's context
		if installationId := os.Getenv("MM_CLOUD_INSTALLATION_ID"); installationId != "" {
			context = &rudder.Context{Traits: map[string]any{"installationId": installationId}}
		}
		err := ts.rudderClient.Enqueue(rudder.Track{
			Event:      event,
			UserId:     ts.TelemetryID,
			Properties: properties,
			Context:    context,
		})
		if err != nil {
			ts.log.Warn("Error sending telemetry", mlog.Err(err))
		}
	}
}

func isDefaultArray(setting, defaultValue []string) bool {
	if len(setting) != len(defaultValue) {
		return false
	}
	for i := 0; i < len(setting); i++ {
		if setting[i] != defaultValue[i] {
			return false
		}
	}
	return true
}

func isDefault(setting any, defaultValue any) bool {
	return setting == defaultValue
}

func pluginSetting(pluginSettings *model.PluginSettings, plugin, key string, defaultValue any) any {
	settings, ok := pluginSettings.Plugins[plugin]
	if !ok {
		return defaultValue
	}
	if value, ok := settings[key]; ok {
		return value
	}
	return defaultValue
}

func pluginActivated(pluginStates map[string]*model.PluginState, pluginId string) bool {
	state, ok := pluginStates[pluginId]
	if !ok {
		return false
	}
	return state.Enable
}

func pluginVersion(pluginsAvailable []*model.BundleInfo, pluginId string) string {
	for _, plugin := range pluginsAvailable {
		if plugin.Manifest != nil && plugin.Manifest.Id == pluginId {
			return plugin.Manifest.Version
		}
	}
	return ""
}

func (ts *TelemetryService) trackActivity() {
	var userCount int64
	var guestAccountsCount int64
	var botAccountsCount int64
	var inactiveUserCount int64
	var publicChannelCount int64
	var privateChannelCount int64
	var directChannelCount int64
	var deletedPublicChannelCount int64
	var deletedPrivateChannelCount int64
	var postsCount int64
	var postsCountPreviousDay int64
	var botPostsCountPreviousDay int64
	var slashCommandsCount int64
	var incomingWebhooksCount int64
	var outgoingWebhooksCount int64

	activeUsersDailyCountChan := make(chan store.StoreResult, 1)
	go func() {
		count, err := ts.dbStore.User().AnalyticsActiveCount(DayMilliseconds, model.UserCountOptions{IncludeBotAccounts: false, IncludeDeleted: false})
		activeUsersDailyCountChan <- store.StoreResult{Data: count, NErr: err}
		close(activeUsersDailyCountChan)
	}()

	activeUsersMonthlyCountChan := make(chan store.StoreResult, 1)
	go func() {
		count, err := ts.dbStore.User().AnalyticsActiveCount(MonthMilliseconds, model.UserCountOptions{IncludeBotAccounts: false, IncludeDeleted: false})
		activeUsersMonthlyCountChan <- store.StoreResult{Data: count, NErr: err}
		close(activeUsersMonthlyCountChan)
	}()

	if count, err := ts.dbStore.User().Count(model.UserCountOptions{IncludeDeleted: true}); err == nil {
		userCount = count
	}

	if count, err := ts.dbStore.User().AnalyticsGetGuestCount(); err == nil {
		guestAccountsCount = count
	}

	if count, err := ts.dbStore.User().Count(model.UserCountOptions{IncludeBotAccounts: true, ExcludeRegularUsers: true}); err == nil {
		botAccountsCount = count
	}

	if iucr, err := ts.dbStore.User().AnalyticsGetInactiveUsersCount(); err == nil {
		inactiveUserCount = iucr
	}

	teamCount, err := ts.dbStore.Team().AnalyticsTeamCount(nil)
	if err != nil {
		mlog.Info("Could not get team count", mlog.Err(err))
	}

	if ucc, err := ts.dbStore.Channel().AnalyticsTypeCount("", model.ChannelTypeOpen); err == nil {
		publicChannelCount = ucc
	}

	if pcc, err := ts.dbStore.Channel().AnalyticsTypeCount("", model.ChannelTypePrivate); err == nil {
		privateChannelCount = pcc
	}

	if dcc, err := ts.dbStore.Channel().AnalyticsTypeCount("", model.ChannelTypeDirect); err == nil {
		directChannelCount = dcc
	}

	if duccr, err := ts.dbStore.Channel().AnalyticsDeletedTypeCount("", model.ChannelTypeOpen); err == nil {
		deletedPublicChannelCount = duccr
	}

	if dpccr, err := ts.dbStore.Channel().AnalyticsDeletedTypeCount("", model.ChannelTypePrivate); err == nil {
		deletedPrivateChannelCount = dpccr
	}

	postsCount, _ = ts.dbStore.Post().AnalyticsPostCount(&model.PostCountOptions{})

	postCountsOptions := &model.AnalyticsPostCountsOptions{TeamId: "", BotsOnly: false, YesterdayOnly: true}
	postCountsYesterday, _ := ts.dbStore.Post().AnalyticsPostCountsByDay(postCountsOptions)
	postsCountPreviousDay = 0
	if len(postCountsYesterday) > 0 {
		postsCountPreviousDay = int64(postCountsYesterday[0].Value)
	}

	postCountsOptions = &model.AnalyticsPostCountsOptions{TeamId: "", BotsOnly: true, YesterdayOnly: true}
	botPostCountsYesterday, _ := ts.dbStore.Post().AnalyticsPostCountsByDay(postCountsOptions)
	botPostsCountPreviousDay = 0
	if len(botPostCountsYesterday) > 0 {
		botPostsCountPreviousDay = int64(botPostCountsYesterday[0].Value)
	}

	slashCommandsCount, _ = ts.dbStore.Command().AnalyticsCommandCount("")

	if c, err := ts.dbStore.Webhook().AnalyticsIncomingCount(""); err == nil {
		incomingWebhooksCount = c
	}

	outgoingWebhooksCount, _ = ts.dbStore.Webhook().AnalyticsOutgoingCount("")

	var activeUsersDailyCount int64
	if r := <-activeUsersDailyCountChan; r.NErr == nil {
		activeUsersDailyCount = r.Data.(int64)
	}

	var activeUsersMonthlyCount int64
	if r := <-activeUsersMonthlyCountChan; r.NErr == nil {
		activeUsersMonthlyCount = r.Data.(int64)
	}

	activity := map[string]any{
		"registered_users":             userCount,
		"bot_accounts":                 botAccountsCount,
		"guest_accounts":               guestAccountsCount,
		"active_users_daily":           activeUsersDailyCount,
		"active_users_monthly":         activeUsersMonthlyCount,
		"registered_deactivated_users": inactiveUserCount,
		"teams":                        teamCount,
		"public_channels":              publicChannelCount,
		"private_channels":             privateChannelCount,
		"direct_message_channels":      directChannelCount,
		"public_channels_deleted":      deletedPublicChannelCount,
		"private_channels_deleted":     deletedPrivateChannelCount,
		"posts_previous_day":           postsCountPreviousDay,
		"bot_posts_previous_day":       botPostsCountPreviousDay,
		"posts":                        postsCount,
		"slash_commands":               slashCommandsCount,
		"incoming_webhooks":            incomingWebhooksCount,
		"outgoing_webhooks":            outgoingWebhooksCount,
	}

	if license := ts.srv.License(); license.IsCloud() {
		var tmpStorage int64
		if usage, err := ts.dbStore.FileInfo().GetStorageUsage(true, false); err == nil {
			tmpStorage = usage
		}
		activity["storage_bytes"] = utils.RoundOffToZeroesResolution(float64(tmpStorage), 8)
	}

	ts.SendTelemetry(TrackActivity, activity)
}

func (ts *TelemetryService) trackConfig() {
	cfg := ts.srv.Config()
	ts.SendTelemetry(TrackConfigService, map[string]any{
		"web_server_mode":                                         *cfg.ServiceSettings.WebserverMode,
		"enable_security_fix_alert":                               *cfg.ServiceSettings.EnableSecurityFixAlert,
		"enable_insecure_outgoing_connections":                    *cfg.ServiceSettings.EnableInsecureOutgoingConnections,
		"enable_incoming_webhooks":                                cfg.ServiceSettings.EnableIncomingWebhooks,
		"enable_outgoing_webhooks":                                cfg.ServiceSettings.EnableOutgoingWebhooks,
		"enable_commands":                                         *cfg.ServiceSettings.EnableCommands,
		"enable_post_username_override":                           cfg.ServiceSettings.EnablePostUsernameOverride,
		"enable_post_icon_override":                               cfg.ServiceSettings.EnablePostIconOverride,
		"enable_user_access_tokens":                               *cfg.ServiceSettings.EnableUserAccessTokens,
		"enable_custom_emoji":                                     *cfg.ServiceSettings.EnableCustomEmoji,
		"enable_emoji_picker":                                     *cfg.ServiceSettings.EnableEmojiPicker,
		"enable_gif_picker":                                       *cfg.ServiceSettings.EnableGifPicker,
		"gfycat_api_key":                                          isDefault(*cfg.ServiceSettings.GfycatAPIKey, model.ServiceSettingsDefaultGfycatAPIKey),
		"gfycat_api_secret":                                       isDefault(*cfg.ServiceSettings.GfycatAPISecret, model.ServiceSettingsDefaultGfycatAPISecret),
		"experimental_enable_authentication_transfer":             *cfg.ServiceSettings.ExperimentalEnableAuthenticationTransfer,
		"enable_testing":                                          cfg.ServiceSettings.EnableTesting,
		"enable_developer":                                        *cfg.ServiceSettings.EnableDeveloper,
		"developer_flags":                                         isDefault(*cfg.ServiceSettings.DeveloperFlags, model.ServiceSettingsDefaultDeveloperFlags),
		"enable_client_performance_debugging":                     *cfg.ServiceSettings.EnableClientPerformanceDebugging,
		"enable_multifactor_authentication":                       *cfg.ServiceSettings.EnableMultifactorAuthentication,
		"enforce_multifactor_authentication":                      *cfg.ServiceSettings.EnforceMultifactorAuthentication,
		"enable_oauth_service_provider":                           cfg.ServiceSettings.EnableOAuthServiceProvider,
		"connection_security":                                     *cfg.ServiceSettings.ConnectionSecurity,
		"tls_strict_transport":                                    *cfg.ServiceSettings.TLSStrictTransport,
		"uses_letsencrypt":                                        *cfg.ServiceSettings.UseLetsEncrypt,
		"forward_80_to_443":                                       *cfg.ServiceSettings.Forward80To443,
		"maximum_login_attempts":                                  *cfg.ServiceSettings.MaximumLoginAttempts,
		"extend_session_length_with_activity":                     *cfg.ServiceSettings.ExtendSessionLengthWithActivity,
		"session_length_web_in_hours":                             *cfg.ServiceSettings.SessionLengthWebInHours,
		"session_length_mobile_in_hours":                          *cfg.ServiceSettings.SessionLengthMobileInHours,
		"session_length_sso_in_hours":                             *cfg.ServiceSettings.SessionLengthSSOInHours,
		"session_cache_in_minutes":                                *cfg.ServiceSettings.SessionCacheInMinutes,
		"session_idle_timeout_in_minutes":                         *cfg.ServiceSettings.SessionIdleTimeoutInMinutes,
		"isdefault_site_url":                                      isDefault(*cfg.ServiceSettings.SiteURL, model.ServiceSettingsDefaultSiteURL),
		"isdefault_tls_cert_file":                                 isDefault(*cfg.ServiceSettings.TLSCertFile, model.ServiceSettingsDefaultTLSCertFile),
		"isdefault_tls_key_file":                                  isDefault(*cfg.ServiceSettings.TLSKeyFile, model.ServiceSettingsDefaultTLSKeyFile),
		"isdefault_read_timeout":                                  isDefault(*cfg.ServiceSettings.ReadTimeout, model.ServiceSettingsDefaultReadTimeout),
		"isdefault_write_timeout":                                 isDefault(*cfg.ServiceSettings.WriteTimeout, model.ServiceSettingsDefaultWriteTimeout),
		"isdefault_idle_timeout":                                  isDefault(*cfg.ServiceSettings.IdleTimeout, model.ServiceSettingsDefaultIdleTimeout),
		"isdefault_google_developer_key":                          isDefault(cfg.ServiceSettings.GoogleDeveloperKey, ""),
		"isdefault_allow_cors_from":                               isDefault(*cfg.ServiceSettings.AllowCorsFrom, model.ServiceSettingsDefaultAllowCorsFrom),
		"isdefault_cors_exposed_headers":                          isDefault(cfg.ServiceSettings.CorsExposedHeaders, ""),
		"cors_allow_credentials":                                  *cfg.ServiceSettings.CorsAllowCredentials,
		"cors_debug":                                              *cfg.ServiceSettings.CorsDebug,
		"isdefault_allowed_untrusted_internal_connections":        isDefault(*cfg.ServiceSettings.AllowedUntrustedInternalConnections, ""),
		"post_edit_time_limit":                                    *cfg.ServiceSettings.PostEditTimeLimit,
		"enable_user_typing_messages":                             *cfg.ServiceSettings.EnableUserTypingMessages,
		"enable_channel_viewed_messages":                          *cfg.ServiceSettings.EnableChannelViewedMessages,
		"time_between_user_typing_updates_milliseconds":           *cfg.ServiceSettings.TimeBetweenUserTypingUpdatesMilliseconds,
		"cluster_log_timeout_milliseconds":                        *cfg.ServiceSettings.ClusterLogTimeoutMilliseconds,
		"enable_post_search":                                      *cfg.ServiceSettings.EnablePostSearch,
		"minimum_hashtag_length":                                  *cfg.ServiceSettings.MinimumHashtagLength,
		"enable_user_statuses":                                    *cfg.ServiceSettings.EnableUserStatuses,
		"enable_preview_features":                                 *cfg.ServiceSettings.EnablePreviewFeatures,
		"enable_tutorial":                                         *cfg.ServiceSettings.EnableTutorial,
		"enable_onboarding_flow":                                  *cfg.ServiceSettings.EnableOnboardingFlow,
		"experimental_enable_default_channel_leave_join_messages": *cfg.ServiceSettings.ExperimentalEnableDefaultChannelLeaveJoinMessages,
		"experimental_group_unread_channels":                      *cfg.ServiceSettings.ExperimentalGroupUnreadChannels,
		"collapsed_threads":                                       *cfg.ServiceSettings.CollapsedThreads,
		"websocket_url":                                           isDefault(*cfg.ServiceSettings.WebsocketURL, ""),
		"allow_cookies_for_subdomains":                            *cfg.ServiceSettings.AllowCookiesForSubdomains,
		"enable_api_team_deletion":                                *cfg.ServiceSettings.EnableAPITeamDeletion,
		"enable_api_trigger_admin_notification":                   *cfg.ServiceSettings.EnableAPITriggerAdminNotifications,
		"enable_api_user_deletion":                                *cfg.ServiceSettings.EnableAPIUserDeletion,
		"enable_api_channel_deletion":                             *cfg.ServiceSettings.EnableAPIChannelDeletion,
		"experimental_enable_hardened_mode":                       *cfg.ServiceSettings.ExperimentalEnableHardenedMode,
		"experimental_strict_csrf_enforcement":                    *cfg.ServiceSettings.ExperimentalStrictCSRFEnforcement,
		"enable_email_invitations":                                *cfg.ServiceSettings.EnableEmailInvitations,
		"disable_bots_when_owner_is_deactivated":                  *cfg.ServiceSettings.DisableBotsWhenOwnerIsDeactivated,
		"enable_bot_account_creation":                             *cfg.ServiceSettings.EnableBotAccountCreation,
		"enable_svgs":                                             *cfg.ServiceSettings.EnableSVGs,
		"enable_latex":                                            *cfg.ServiceSettings.EnableLatex,
		"enable_inline_latex":                                     *cfg.ServiceSettings.EnableInlineLatex,
		"enable_opentracing":                                      *cfg.ServiceSettings.EnableOpenTracing,
		"enable_local_mode":                                       *cfg.ServiceSettings.EnableLocalMode,
		"managed_resource_paths":                                  isDefault(*cfg.ServiceSettings.ManagedResourcePaths, ""),
		"thread_auto_follow":                                      *cfg.ServiceSettings.ThreadAutoFollow,
		"enable_link_previews":                                    *cfg.ServiceSettings.EnableLinkPreviews,
		"enable_permalink_previews":                               *cfg.ServiceSettings.EnablePermalinkPreviews,
		"enable_file_search":                                      *cfg.ServiceSettings.EnableFileSearch,
		"restrict_link_previews":                                  isDefault(*cfg.ServiceSettings.RestrictLinkPreviews, ""),
		"enable_custom_groups":                                    *cfg.ServiceSettings.EnableCustomGroups,
		"post_priority":                                           *cfg.ServiceSettings.PostPriority,
		"self_hosted_purchase":                                    *cfg.ServiceSettings.SelfHostedPurchase,
		"allow_synced_drafts":                                     *cfg.ServiceSettings.AllowSyncedDrafts,
		"self_hosted_expansion":                                   *cfg.ServiceSettings.SelfHostedExpansion,
	})

	ts.SendTelemetry(TrackConfigTeam, map[string]any{
		"enable_user_creation":                    cfg.TeamSettings.EnableUserCreation,
		"enable_open_server":                      *cfg.TeamSettings.EnableOpenServer,
		"enable_user_deactivation":                *cfg.TeamSettings.EnableUserDeactivation,
		"enable_custom_user_statuses":             *cfg.TeamSettings.EnableCustomUserStatuses,
		"enable_last_active_time":                 *cfg.TeamSettings.EnableLastActiveTime,
		"enable_custom_brand":                     *cfg.TeamSettings.EnableCustomBrand,
		"restrict_direct_message":                 *cfg.TeamSettings.RestrictDirectMessage,
		"max_notifications_per_channel":           *cfg.TeamSettings.MaxNotificationsPerChannel,
		"enable_confirm_notifications_to_channel": *cfg.TeamSettings.EnableConfirmNotificationsToChannel,
		"max_users_per_team":                      *cfg.TeamSettings.MaxUsersPerTeam,
		"max_channels_per_team":                   *cfg.TeamSettings.MaxChannelsPerTeam,
		"teammate_name_display":                   *cfg.TeamSettings.TeammateNameDisplay,
		"experimental_view_archived_channels":     *cfg.TeamSettings.ExperimentalViewArchivedChannels,
		"lock_teammate_name_display":              *cfg.TeamSettings.LockTeammateNameDisplay,
		"isdefault_site_name":                     isDefault(cfg.TeamSettings.SiteName, "Mattermost"),
		"isdefault_custom_brand_text":             isDefault(*cfg.TeamSettings.CustomBrandText, model.TeamSettingsDefaultCustomBrandText),
		"isdefault_custom_description_text":       isDefault(*cfg.TeamSettings.CustomDescriptionText, model.TeamSettingsDefaultCustomDescriptionText),
		"isdefault_user_status_away_timeout":      isDefault(*cfg.TeamSettings.UserStatusAwayTimeout, model.TeamSettingsDefaultUserStatusAwayTimeout),
		"experimental_enable_automatic_replies":   *cfg.TeamSettings.ExperimentalEnableAutomaticReplies,
		"experimental_primary_team":               isDefault(*cfg.TeamSettings.ExperimentalPrimaryTeam, ""),
		"experimental_default_channels":           len(cfg.TeamSettings.ExperimentalDefaultChannels),
	})

	ts.SendTelemetry(TrackConfigClientReq, map[string]any{
		"android_latest_version": cfg.ClientRequirements.AndroidLatestVersion,
		"android_min_version":    cfg.ClientRequirements.AndroidMinVersion,
		"ios_latest_version":     cfg.ClientRequirements.IosLatestVersion,
		"ios_min_version":        cfg.ClientRequirements.IosMinVersion,
	})

	ts.SendTelemetry(TrackConfigSQL, map[string]any{
		"driver_name":                          *cfg.SqlSettings.DriverName,
		"trace":                                cfg.SqlSettings.Trace,
		"max_idle_conns":                       *cfg.SqlSettings.MaxIdleConns,
		"conn_max_lifetime_milliseconds":       *cfg.SqlSettings.ConnMaxLifetimeMilliseconds,
		"conn_max_idletime_milliseconds":       *cfg.SqlSettings.ConnMaxIdleTimeMilliseconds,
		"max_open_conns":                       *cfg.SqlSettings.MaxOpenConns,
		"data_source_replicas":                 len(cfg.SqlSettings.DataSourceReplicas),
		"data_source_search_replicas":          len(cfg.SqlSettings.DataSourceSearchReplicas),
		"query_timeout":                        *cfg.SqlSettings.QueryTimeout,
		"disable_database_search":              *cfg.SqlSettings.DisableDatabaseSearch,
		"migrations_statement_timeout_seconds": *cfg.SqlSettings.MigrationsStatementTimeoutSeconds,
		"replica_monitor_interval_seconds":     *cfg.SqlSettings.ReplicaMonitorIntervalSeconds,
	})

	ts.SendTelemetry(TrackConfigLog, map[string]any{
		"enable_console":           cfg.LogSettings.EnableConsole,
		"console_level":            cfg.LogSettings.ConsoleLevel,
		"console_json":             *cfg.LogSettings.ConsoleJson,
		"enable_file":              cfg.LogSettings.EnableFile,
		"file_level":               cfg.LogSettings.FileLevel,
		"file_json":                cfg.LogSettings.FileJson,
		"enable_webhook_debugging": cfg.LogSettings.EnableWebhookDebugging,
		"isdefault_file_location":  isDefault(cfg.LogSettings.FileLocation, ""),
		"advanced_logging_config":  *cfg.LogSettings.AdvancedLoggingConfig != "",
	})

	ts.SendTelemetry(TrackConfigAudit, map[string]any{
		"file_enabled":            *cfg.ExperimentalAuditSettings.FileEnabled,
		"file_max_size_mb":        *cfg.ExperimentalAuditSettings.FileMaxSizeMB,
		"file_max_age_days":       *cfg.ExperimentalAuditSettings.FileMaxAgeDays,
		"file_max_backups":        *cfg.ExperimentalAuditSettings.FileMaxBackups,
		"file_compress":           *cfg.ExperimentalAuditSettings.FileCompress,
		"file_max_queue_size":     *cfg.ExperimentalAuditSettings.FileMaxQueueSize,
		"advanced_logging_config": *cfg.ExperimentalAuditSettings.AdvancedLoggingConfig != "",
	})

	ts.SendTelemetry(TrackConfigNotificationLog, map[string]any{
		"enable_console":          *cfg.NotificationLogSettings.EnableConsole,
		"console_level":           *cfg.NotificationLogSettings.ConsoleLevel,
		"console_json":            *cfg.NotificationLogSettings.ConsoleJson,
		"enable_file":             *cfg.NotificationLogSettings.EnableFile,
		"file_level":              *cfg.NotificationLogSettings.FileLevel,
		"file_json":               *cfg.NotificationLogSettings.FileJson,
		"isdefault_file_location": isDefault(*cfg.NotificationLogSettings.FileLocation, ""),
		"advanced_logging_config": *cfg.NotificationLogSettings.AdvancedLoggingConfig != "",
	})

	ts.SendTelemetry(TrackConfigPassword, map[string]any{
		"minimum_length": *cfg.PasswordSettings.MinimumLength,
		"lowercase":      *cfg.PasswordSettings.Lowercase,
		"number":         *cfg.PasswordSettings.Number,
		"uppercase":      *cfg.PasswordSettings.Uppercase,
		"symbol":         *cfg.PasswordSettings.Symbol,
	})

	ts.SendTelemetry(TrackConfigFile, map[string]any{
		"enable_public_links":           cfg.FileSettings.EnablePublicLink,
		"driver_name":                   *cfg.FileSettings.DriverName,
		"isdefault_directory":           isDefault(*cfg.FileSettings.Directory, model.FileSettingsDefaultDirectory),
		"isabsolute_directory":          filepath.IsAbs(*cfg.FileSettings.Directory),
		"extract_content":               *cfg.FileSettings.ExtractContent,
		"archive_recursion":             *cfg.FileSettings.ArchiveRecursion,
		"amazon_s3_ssl":                 *cfg.FileSettings.AmazonS3SSL,
		"amazon_s3_sse":                 *cfg.FileSettings.AmazonS3SSE,
		"amazon_s3_signv2":              *cfg.FileSettings.AmazonS3SignV2,
		"amazon_s3_trace":               *cfg.FileSettings.AmazonS3Trace,
		"max_file_size":                 *cfg.FileSettings.MaxFileSize,
		"max_image_resolution":          *cfg.FileSettings.MaxImageResolution,
		"max_image_decoder_concurrency": *cfg.FileSettings.MaxImageDecoderConcurrency,
		"enable_file_attachments":       *cfg.FileSettings.EnableFileAttachments,
		"enable_mobile_upload":          *cfg.FileSettings.EnableMobileUpload,
		"enable_mobile_download":        *cfg.FileSettings.EnableMobileDownload,
	})

	ts.SendTelemetry(TrackConfigEmail, map[string]any{
		"enable_sign_up_with_email":            cfg.EmailSettings.EnableSignUpWithEmail,
		"enable_sign_in_with_email":            *cfg.EmailSettings.EnableSignInWithEmail,
		"enable_sign_in_with_username":         *cfg.EmailSettings.EnableSignInWithUsername,
		"require_email_verification":           cfg.EmailSettings.RequireEmailVerification,
		"send_email_notifications":             cfg.EmailSettings.SendEmailNotifications,
		"use_channel_in_email_notifications":   *cfg.EmailSettings.UseChannelInEmailNotifications,
		"email_notification_contents_type":     *cfg.EmailSettings.EmailNotificationContentsType,
		"enable_smtp_auth":                     *cfg.EmailSettings.EnableSMTPAuth,
		"connection_security":                  cfg.EmailSettings.ConnectionSecurity,
		"send_push_notifications":              *cfg.EmailSettings.SendPushNotifications,
		"push_notification_contents":           *cfg.EmailSettings.PushNotificationContents,
		"enable_email_batching":                *cfg.EmailSettings.EnableEmailBatching,
		"email_batching_buffer_size":           *cfg.EmailSettings.EmailBatchingBufferSize,
		"email_batching_interval":              *cfg.EmailSettings.EmailBatchingInterval,
		"enable_preview_mode_banner":           *cfg.EmailSettings.EnablePreviewModeBanner,
		"isdefault_feedback_name":              isDefault(cfg.EmailSettings.FeedbackName, ""),
		"isdefault_feedback_email":             isDefault(cfg.EmailSettings.FeedbackEmail, ""),
		"isdefault_reply_to_address":           isDefault(cfg.EmailSettings.ReplyToAddress, ""),
		"isdefault_feedback_organization":      isDefault(*cfg.EmailSettings.FeedbackOrganization, model.EmailSettingsDefaultFeedbackOrganization),
		"skip_server_certificate_verification": *cfg.EmailSettings.SkipServerCertificateVerification,
		"isdefault_login_button_color":         isDefault(*cfg.EmailSettings.LoginButtonColor, ""),
		"isdefault_login_button_border_color":  isDefault(*cfg.EmailSettings.LoginButtonBorderColor, ""),
		"isdefault_login_button_text_color":    isDefault(*cfg.EmailSettings.LoginButtonTextColor, ""),
		"smtp_server_timeout":                  *cfg.EmailSettings.SMTPServerTimeout,
	})

	ts.SendTelemetry(TrackConfigRate, map[string]any{
		"enable_rate_limiter":      *cfg.RateLimitSettings.Enable,
		"vary_by_remote_address":   *cfg.RateLimitSettings.VaryByRemoteAddr,
		"vary_by_user":             *cfg.RateLimitSettings.VaryByUser,
		"per_sec":                  *cfg.RateLimitSettings.PerSec,
		"max_burst":                *cfg.RateLimitSettings.MaxBurst,
		"memory_store_size":        *cfg.RateLimitSettings.MemoryStoreSize,
		"isdefault_vary_by_header": isDefault(cfg.RateLimitSettings.VaryByHeader, ""),
	})

	ts.SendTelemetry(TrackConfigPrivacy, map[string]any{
		"show_email_address": cfg.PrivacySettings.ShowEmailAddress,
		"show_full_name":     cfg.PrivacySettings.ShowFullName,
	})

	ts.SendTelemetry(TrackConfigTheme, map[string]any{
		"enable_theme_selection":  *cfg.ThemeSettings.EnableThemeSelection,
		"isdefault_default_theme": isDefault(*cfg.ThemeSettings.DefaultTheme, model.TeamSettingsDefaultTeamText),
		"allow_custom_themes":     *cfg.ThemeSettings.AllowCustomThemes,
		"allowed_themes":          len(cfg.ThemeSettings.AllowedThemes),
	})

	ts.SendTelemetry(TrackConfigOAuth, map[string]any{
		"enable_gitlab":    cfg.GitLabSettings.Enable,
		"openid_gitlab":    *cfg.GitLabSettings.Enable && strings.Contains(*cfg.GitLabSettings.Scope, model.ServiceOpenid),
		"enable_google":    cfg.GoogleSettings.Enable,
		"openid_google":    *cfg.GoogleSettings.Enable && strings.Contains(*cfg.GoogleSettings.Scope, model.ServiceOpenid),
		"enable_office365": cfg.Office365Settings.Enable,
		"openid_office365": *cfg.Office365Settings.Enable && strings.Contains(*cfg.Office365Settings.Scope, model.ServiceOpenid),
		"enable_openid":    cfg.OpenIdSettings.Enable,
	})

	ts.SendTelemetry(TrackConfigSupport, map[string]any{
		"isdefault_terms_of_service_link":              isDefault(*cfg.SupportSettings.TermsOfServiceLink, model.SupportSettingsDefaultTermsOfServiceLink),
		"isdefault_privacy_policy_link":                isDefault(*cfg.SupportSettings.PrivacyPolicyLink, model.SupportSettingsDefaultPrivacyPolicyLink),
		"isdefault_about_link":                         isDefault(*cfg.SupportSettings.AboutLink, model.SupportSettingsDefaultAboutLink),
		"isdefault_help_link":                          isDefault(*cfg.SupportSettings.HelpLink, model.SupportSettingsDefaultHelpLink),
		"isdefault_report_a_problem_link":              isDefault(*cfg.SupportSettings.ReportAProblemLink, model.SupportSettingsDefaultReportAProblemLink),
		"isdefault_support_email":                      isDefault(*cfg.SupportSettings.SupportEmail, model.SupportSettingsDefaultSupportEmail),
		"custom_terms_of_service_enabled":              *cfg.SupportSettings.CustomTermsOfServiceEnabled,
		"custom_terms_of_service_re_acceptance_period": *cfg.SupportSettings.CustomTermsOfServiceReAcceptancePeriod,
		"enable_ask_community_link":                    *cfg.SupportSettings.EnableAskCommunityLink,
	})

	ts.SendTelemetry(TrackConfigLDAP, map[string]any{
		"enable":                                 *cfg.LdapSettings.Enable,
		"enable_sync":                            *cfg.LdapSettings.EnableSync,
		"enable_admin_filter":                    *cfg.LdapSettings.EnableAdminFilter,
		"connection_security":                    *cfg.LdapSettings.ConnectionSecurity,
		"skip_certificate_verification":          *cfg.LdapSettings.SkipCertificateVerification,
		"sync_interval_minutes":                  *cfg.LdapSettings.SyncIntervalMinutes,
		"query_timeout":                          *cfg.LdapSettings.QueryTimeout,
		"max_page_size":                          *cfg.LdapSettings.MaxPageSize,
		"isdefault_first_name_attribute":         isDefault(*cfg.LdapSettings.FirstNameAttribute, model.LdapSettingsDefaultFirstNameAttribute),
		"isdefault_last_name_attribute":          isDefault(*cfg.LdapSettings.LastNameAttribute, model.LdapSettingsDefaultLastNameAttribute),
		"isdefault_email_attribute":              isDefault(*cfg.LdapSettings.EmailAttribute, model.LdapSettingsDefaultEmailAttribute),
		"isdefault_username_attribute":           isDefault(*cfg.LdapSettings.UsernameAttribute, model.LdapSettingsDefaultUsernameAttribute),
		"isdefault_nickname_attribute":           isDefault(*cfg.LdapSettings.NicknameAttribute, model.LdapSettingsDefaultNicknameAttribute),
		"isdefault_id_attribute":                 isDefault(*cfg.LdapSettings.IdAttribute, model.LdapSettingsDefaultIdAttribute),
		"isdefault_position_attribute":           isDefault(*cfg.LdapSettings.PositionAttribute, model.LdapSettingsDefaultPositionAttribute),
		"isdefault_login_id_attribute":           isDefault(*cfg.LdapSettings.LoginIdAttribute, ""),
		"isdefault_login_field_name":             isDefault(*cfg.LdapSettings.LoginFieldName, model.LdapSettingsDefaultLoginFieldName),
		"isdefault_login_button_color":           isDefault(*cfg.LdapSettings.LoginButtonColor, ""),
		"isdefault_login_button_border_color":    isDefault(*cfg.LdapSettings.LoginButtonBorderColor, ""),
		"isdefault_login_button_text_color":      isDefault(*cfg.LdapSettings.LoginButtonTextColor, ""),
		"isempty_group_filter":                   isDefault(*cfg.LdapSettings.GroupFilter, ""),
		"isdefault_group_display_name_attribute": isDefault(*cfg.LdapSettings.GroupDisplayNameAttribute, model.LdapSettingsDefaultGroupDisplayNameAttribute),
		"isdefault_group_id_attribute":           isDefault(*cfg.LdapSettings.GroupIdAttribute, model.LdapSettingsDefaultGroupIdAttribute),
		"isempty_guest_filter":                   isDefault(*cfg.LdapSettings.GuestFilter, ""),
		"isempty_admin_filter":                   isDefault(*cfg.LdapSettings.AdminFilter, ""),
		"isnotempty_picture_attribute":           !isDefault(*cfg.LdapSettings.PictureAttribute, ""),
		"isnotempty_public_certificate":          !isDefault(*cfg.LdapSettings.PublicCertificateFile, ""),
		"isnotempty_private_key":                 !isDefault(*cfg.LdapSettings.PrivateKeyFile, ""),
	})

	ts.SendTelemetry(TrackConfigCompliance, map[string]any{
		"enable":       *cfg.ComplianceSettings.Enable,
		"enable_daily": *cfg.ComplianceSettings.EnableDaily,
	})

	ts.SendTelemetry(TrackConfigLocalization, map[string]any{
		"default_server_locale": *cfg.LocalizationSettings.DefaultServerLocale,
		"default_client_locale": *cfg.LocalizationSettings.DefaultClientLocale,
		"available_locales":     *cfg.LocalizationSettings.AvailableLocales,
	})

	ts.SendTelemetry(TrackConfigSAML, map[string]any{
		"enable":                              *cfg.SamlSettings.Enable,
		"enable_sync_with_ldap":               *cfg.SamlSettings.EnableSyncWithLdap,
		"enable_sync_with_ldap_include_auth":  *cfg.SamlSettings.EnableSyncWithLdapIncludeAuth,
		"ignore_guests_ldap_sync":             *cfg.SamlSettings.IgnoreGuestsLdapSync,
		"enable_admin_attribute":              *cfg.SamlSettings.EnableAdminAttribute,
		"verify":                              *cfg.SamlSettings.Verify,
		"encrypt":                             *cfg.SamlSettings.Encrypt,
		"sign_request":                        *cfg.SamlSettings.SignRequest,
		"isdefault_signature_algorithm":       isDefault(*cfg.SamlSettings.SignatureAlgorithm, ""),
		"isdefault_canonical_algorithm":       isDefault(*cfg.SamlSettings.CanonicalAlgorithm, ""),
		"isdefault_scoping_idp_provider_id":   isDefault(*cfg.SamlSettings.ScopingIDPProviderId, ""),
		"isdefault_scoping_idp_name":          isDefault(*cfg.SamlSettings.ScopingIDPName, ""),
		"isdefault_id_attribute":              isDefault(*cfg.SamlSettings.IdAttribute, model.SamlSettingsDefaultIdAttribute),
		"isdefault_guest_attribute":           isDefault(*cfg.SamlSettings.GuestAttribute, model.SamlSettingsDefaultGuestAttribute),
		"isdefault_admin_attribute":           isDefault(*cfg.SamlSettings.AdminAttribute, model.SamlSettingsDefaultAdminAttribute),
		"isdefault_first_name_attribute":      isDefault(*cfg.SamlSettings.FirstNameAttribute, model.SamlSettingsDefaultFirstNameAttribute),
		"isdefault_last_name_attribute":       isDefault(*cfg.SamlSettings.LastNameAttribute, model.SamlSettingsDefaultLastNameAttribute),
		"isdefault_email_attribute":           isDefault(*cfg.SamlSettings.EmailAttribute, model.SamlSettingsDefaultEmailAttribute),
		"isdefault_username_attribute":        isDefault(*cfg.SamlSettings.UsernameAttribute, model.SamlSettingsDefaultUsernameAttribute),
		"isdefault_nickname_attribute":        isDefault(*cfg.SamlSettings.NicknameAttribute, model.SamlSettingsDefaultNicknameAttribute),
		"isdefault_locale_attribute":          isDefault(*cfg.SamlSettings.LocaleAttribute, model.SamlSettingsDefaultLocaleAttribute),
		"isdefault_position_attribute":        isDefault(*cfg.SamlSettings.PositionAttribute, model.SamlSettingsDefaultPositionAttribute),
		"isdefault_login_button_text":         isDefault(*cfg.SamlSettings.LoginButtonText, model.UserAuthServiceSamlText),
		"isdefault_login_button_color":        isDefault(*cfg.SamlSettings.LoginButtonColor, ""),
		"isdefault_login_button_border_color": isDefault(*cfg.SamlSettings.LoginButtonBorderColor, ""),
		"isdefault_login_button_text_color":   isDefault(*cfg.SamlSettings.LoginButtonTextColor, ""),
	})

	ts.SendTelemetry(TrackConfigCluster, map[string]any{
		"enable":                                *cfg.ClusterSettings.Enable,
		"network_interface":                     isDefault(*cfg.ClusterSettings.NetworkInterface, ""),
		"bind_address":                          isDefault(*cfg.ClusterSettings.BindAddress, ""),
		"advertise_address":                     isDefault(*cfg.ClusterSettings.AdvertiseAddress, ""),
		"use_ip_address":                        *cfg.ClusterSettings.UseIPAddress,
		"enable_experimental_gossip_encryption": *cfg.ClusterSettings.EnableExperimentalGossipEncryption,
		"enable_gossip_compression":             *cfg.ClusterSettings.EnableGossipCompression,
		"read_only_config":                      *cfg.ClusterSettings.ReadOnlyConfig,
	})

	ts.SendTelemetry(TrackConfigMetrics, map[string]any{
		"enable":             *cfg.MetricsSettings.Enable,
		"block_profile_rate": *cfg.MetricsSettings.BlockProfileRate,
	})

	ts.SendTelemetry(TrackConfigNativeApp, map[string]any{
		"isdefault_app_custom_url_schemes":    isDefaultArray(cfg.NativeAppSettings.AppCustomURLSchemes, model.GetDefaultAppCustomURLSchemes()),
		"isdefault_app_download_link":         isDefault(*cfg.NativeAppSettings.AppDownloadLink, model.NativeappSettingsDefaultAppDownloadLink),
		"isdefault_android_app_download_link": isDefault(*cfg.NativeAppSettings.AndroidAppDownloadLink, model.NativeappSettingsDefaultAndroidAppDownloadLink),
		"isdefault_iosapp_download_link":      isDefault(*cfg.NativeAppSettings.IosAppDownloadLink, model.NativeappSettingsDefaultIosAppDownloadLink),
	})

	ts.SendTelemetry(TrackConfigExperimental, map[string]any{
<<<<<<< HEAD
		"client_side_cert_enable":            *cfg.ExperimentalSettings.ClientSideCertEnable,
		"isdefault_client_side_cert_check":   isDefault(*cfg.ExperimentalSettings.ClientSideCertCheck, model.ClientSideCertCheckPrimaryAuth),
		"link_metadata_timeout_milliseconds": *cfg.ExperimentalSettings.LinkMetadataTimeoutMilliseconds,
		"restrict_system_admin":              *cfg.ExperimentalSettings.RestrictSystemAdmin,
		"use_new_saml_library":               *cfg.ExperimentalSettings.UseNewSAMLLibrary,
		"enable_shared_channels":             *cfg.ExperimentalSettings.EnableSharedChannels,
		"enable_remote_cluster_service":      *cfg.ExperimentalSettings.EnableRemoteClusterService && cfg.FeatureFlags.EnableRemoteClusterService,
		"enable_app_bar":                     *cfg.ExperimentalSettings.EnableAppBar,
		"patch_plugins_react_dom":            *cfg.ExperimentalSettings.PatchPluginsReactDOM,
		"delay_channel_autocomplete":         *cfg.ExperimentalSettings.DelayChannelAutocomplete,
=======
		"client_side_cert_enable":             *cfg.ExperimentalSettings.ClientSideCertEnable,
		"isdefault_client_side_cert_check":    isDefault(*cfg.ExperimentalSettings.ClientSideCertCheck, model.ClientSideCertCheckPrimaryAuth),
		"link_metadata_timeout_milliseconds":  *cfg.ExperimentalSettings.LinkMetadataTimeoutMilliseconds,
		"restrict_system_admin":               *cfg.ExperimentalSettings.RestrictSystemAdmin,
		"use_new_saml_library":                *cfg.ExperimentalSettings.UseNewSAMLLibrary,
		"enable_shared_channels":              *cfg.ExperimentalSettings.EnableSharedChannels,
		"enable_remote_cluster_service":       *cfg.ExperimentalSettings.EnableRemoteClusterService && cfg.FeatureFlags.EnableRemoteClusterService,
		"enable_app_bar":                      *cfg.ExperimentalSettings.EnableAppBar,
		"patch_plugins_react_dom":             *cfg.ExperimentalSettings.PatchPluginsReactDOM,
		"disable_refetching_on_browser_focus": *cfg.ExperimentalSettings.DisableRefetchingOnBrowserFocus,
>>>>>>> 89f2ebc8
	})

	ts.SendTelemetry(TrackConfigAnalytics, map[string]any{
		"isdefault_max_users_for_statistics": isDefault(*cfg.AnalyticsSettings.MaxUsersForStatistics, model.AnalyticsSettingsDefaultMaxUsersForStatistics),
	})

	ts.SendTelemetry(TrackConfigAnnouncement, map[string]any{
		"enable_banner":               *cfg.AnnouncementSettings.EnableBanner,
		"isdefault_banner_color":      isDefault(*cfg.AnnouncementSettings.BannerColor, model.AnnouncementSettingsDefaultBannerColor),
		"isdefault_banner_text_color": isDefault(*cfg.AnnouncementSettings.BannerTextColor, model.AnnouncementSettingsDefaultBannerTextColor),
		"allow_banner_dismissal":      *cfg.AnnouncementSettings.AllowBannerDismissal,
		"admin_notices_enabled":       *cfg.AnnouncementSettings.AdminNoticesEnabled,
		"user_notices_enabled":        *cfg.AnnouncementSettings.UserNoticesEnabled,
	})

	ts.SendTelemetry(TrackConfigElasticsearch, map[string]any{
		"isdefault_connection_url": isDefault(*cfg.ElasticsearchSettings.ConnectionURL, model.ElasticsearchSettingsDefaultConnectionURL),
		"isdefault_username":       isDefault(*cfg.ElasticsearchSettings.Username, model.ElasticsearchSettingsDefaultUsername),
		"isdefault_password":       isDefault(*cfg.ElasticsearchSettings.Password, model.ElasticsearchSettingsDefaultPassword),
		"enable_indexing":          *cfg.ElasticsearchSettings.EnableIndexing,
		"enable_searching":         *cfg.ElasticsearchSettings.EnableSearching,
		"enable_autocomplete":      *cfg.ElasticsearchSettings.EnableAutocomplete,
		"sniff":                    *cfg.ElasticsearchSettings.Sniff,
		"post_index_replicas":      *cfg.ElasticsearchSettings.PostIndexReplicas,
		"post_index_shards":        *cfg.ElasticsearchSettings.PostIndexShards,
		"channel_index_replicas":   *cfg.ElasticsearchSettings.ChannelIndexReplicas,
		"channel_index_shards":     *cfg.ElasticsearchSettings.ChannelIndexShards,
		"user_index_replicas":      *cfg.ElasticsearchSettings.UserIndexReplicas,
		"user_index_shards":        *cfg.ElasticsearchSettings.UserIndexShards,
		"isdefault_index_prefix":   isDefault(*cfg.ElasticsearchSettings.IndexPrefix, model.ElasticsearchSettingsDefaultIndexPrefix),
		"live_indexing_batch_size": *cfg.ElasticsearchSettings.LiveIndexingBatchSize,
		"bulk_indexing_batch_size": *cfg.ElasticsearchSettings.BatchSize,
		"request_timeout_seconds":  *cfg.ElasticsearchSettings.RequestTimeoutSeconds,
		"skip_tls_verification":    *cfg.ElasticsearchSettings.SkipTLSVerification,
		"isdefault_ca":             isDefault(*cfg.ElasticsearchSettings.CA, ""),
		"isdefault_client_cert":    isDefault(*cfg.ElasticsearchSettings.ClientCert, ""),
		"isdefault_client_key":     isDefault(*cfg.ElasticsearchSettings.ClientKey, ""),
		"trace":                    *cfg.ElasticsearchSettings.Trace,
	})

	ts.trackPluginConfig(cfg, model.PluginSettingsDefaultMarketplaceURL)

	ts.SendTelemetry(TrackConfigDataRetention, map[string]any{
		"enable_message_deletion":       *cfg.DataRetentionSettings.EnableMessageDeletion,
		"enable_file_deletion":          *cfg.DataRetentionSettings.EnableFileDeletion,
		"enable_boards_deletion":        *cfg.DataRetentionSettings.EnableBoardsDeletion,
		"message_retention_days":        *cfg.DataRetentionSettings.MessageRetentionDays,
		"file_retention_days":           *cfg.DataRetentionSettings.FileRetentionDays,
		"boards_retention_days":         *cfg.DataRetentionSettings.BoardsRetentionDays,
		"deletion_job_start_time":       *cfg.DataRetentionSettings.DeletionJobStartTime,
		"batch_size":                    *cfg.DataRetentionSettings.BatchSize,
		"cleanup_jobs_threshold_days":   *cfg.JobSettings.CleanupJobsThresholdDays,
		"cleanup_config_threshold_days": *cfg.JobSettings.CleanupConfigThresholdDays,
	})

	ts.SendTelemetry(TrackConfigMessageExport, map[string]any{
		"enable_message_export":                 *cfg.MessageExportSettings.EnableExport,
		"export_format":                         *cfg.MessageExportSettings.ExportFormat,
		"daily_run_time":                        *cfg.MessageExportSettings.DailyRunTime,
		"default_export_from_timestamp":         *cfg.MessageExportSettings.ExportFromTimestamp,
		"batch_size":                            *cfg.MessageExportSettings.BatchSize,
		"global_relay_customer_type":            *cfg.MessageExportSettings.GlobalRelaySettings.CustomerType,
		"is_default_global_relay_smtp_username": isDefault(*cfg.MessageExportSettings.GlobalRelaySettings.SMTPUsername, ""),
		"is_default_global_relay_smtp_password": isDefault(*cfg.MessageExportSettings.GlobalRelaySettings.SMTPPassword, ""),
		"is_default_global_relay_email_address": isDefault(*cfg.MessageExportSettings.GlobalRelaySettings.EmailAddress, ""),
		"global_relay_smtp_server_timeout":      *cfg.MessageExportSettings.GlobalRelaySettings.SMTPServerTimeout,
		"download_export_results":               *cfg.MessageExportSettings.DownloadExportResults,
	})

	ts.SendTelemetry(TrackConfigDisplay, map[string]any{
		"experimental_timezone":        *cfg.DisplaySettings.ExperimentalTimezone,
		"isdefault_custom_url_schemes": len(cfg.DisplaySettings.CustomURLSchemes) != 0,
	})

	ts.SendTelemetry(TrackConfigGuestAccounts, map[string]any{
		"enable":                                 *cfg.GuestAccountsSettings.Enable,
		"allow_email_accounts":                   *cfg.GuestAccountsSettings.AllowEmailAccounts,
		"enforce_multifactor_authentication":     *cfg.GuestAccountsSettings.EnforceMultifactorAuthentication,
		"isdefault_restrict_creation_to_domains": isDefault(*cfg.GuestAccountsSettings.RestrictCreationToDomains, ""),
	})

	ts.SendTelemetry(TrackConfigImageProxy, map[string]any{
		"enable":                               *cfg.ImageProxySettings.Enable,
		"image_proxy_type":                     *cfg.ImageProxySettings.ImageProxyType,
		"isdefault_remote_image_proxy_url":     isDefault(*cfg.ImageProxySettings.RemoteImageProxyURL, ""),
		"isdefault_remote_image_proxy_options": isDefault(*cfg.ImageProxySettings.RemoteImageProxyOptions, ""),
	})

	ts.SendTelemetry(TrackConfigBleve, map[string]any{
		"enable_indexing":          *cfg.BleveSettings.EnableIndexing,
		"enable_searching":         *cfg.BleveSettings.EnableSearching,
		"enable_autocomplete":      *cfg.BleveSettings.EnableAutocomplete,
		"bulk_indexing_batch_size": *cfg.BleveSettings.BatchSize,
	})

	ts.SendTelemetry(TrackConfigExport, map[string]any{
		"retention_days": *cfg.ExportSettings.RetentionDays,
	})

	ts.SendTelemetry(TrackConfigProducts, map[string]any{
		"enable_public_shared_boards": *cfg.ProductSettings.EnablePublicSharedBoards,
	})

	// Convert feature flags to map[string]any for sending
	flags := cfg.FeatureFlags.ToMap()
	interfaceFlags := make(map[string]any)
	for k, v := range flags {
		interfaceFlags[k] = v
	}
	ts.SendTelemetry(TrackFeatureFlags, interfaceFlags)
}

func (ts *TelemetryService) trackLicense() {
	if license := ts.srv.License(); license != nil {
		data := map[string]any{
			"customer_id": license.Customer.Id,
			"license_id":  license.Id,
			"issued":      license.IssuedAt,
			"start":       license.StartsAt,
			"expire":      license.ExpiresAt,
			"users":       *license.Features.Users,
			"edition":     license.SkuShortName,
		}

		features := license.Features.ToMap()
		for featureName, featureValue := range features {
			data["feature_"+featureName] = featureValue
		}

		ts.SendTelemetry(TrackLicense, data)
	}
}

func (ts *TelemetryService) trackPlugins() {
	pluginsEnvironment := ts.srv.GetPluginsEnvironment()
	if pluginsEnvironment == nil {
		return
	}

	totalEnabledCount := 0
	webappEnabledCount := 0
	backendEnabledCount := 0
	totalDisabledCount := 0
	totalCoreDisabledCount := 0
	webappDisabledCount := 0
	backendDisabledCount := 0
	brokenManifestCount := 0
	settingsCount := 0

	pluginStates := ts.srv.Config().PluginSettings.PluginStates
	plugins, _ := pluginsEnvironment.Available()

	if pluginStates != nil && plugins != nil {
		for _, plugin := range plugins {
			if plugin.Manifest == nil {
				brokenManifestCount += 1
				continue
			}

			if state, ok := pluginStates[plugin.Manifest.Id]; ok && state.Enable {
				totalEnabledCount += 1
				if plugin.Manifest.HasServer() {
					backendEnabledCount += 1
				}
				if plugin.Manifest.HasWebapp() {
					webappEnabledCount += 1
				}
			} else {
				totalDisabledCount += 1
				if plugin.Manifest.HasServer() {
					backendDisabledCount += 1
				}
				if plugin.Manifest.HasWebapp() {
					webappDisabledCount += 1
				}
				if _, isCorePlugin := model.InstalledIntegrationsIgnoredPlugins[plugin.Manifest.Id]; isCorePlugin {
					totalCoreDisabledCount += 1
				}
			}
			if plugin.Manifest.SettingsSchema != nil {
				settingsCount += 1
			}
		}
	} else {
		totalEnabledCount = -1      // -1 to indicate disabled or error
		totalCoreDisabledCount = -1 // -1 to indicate disabled or error
		totalDisabledCount = -1     // -1 to indicate disabled or error
	}

	ts.SendTelemetry(TrackPlugins, map[string]any{
		"enabled_plugins":               totalEnabledCount,
		"enabled_webapp_plugins":        webappEnabledCount,
		"enabled_backend_plugins":       backendEnabledCount,
		"disabled_plugins":              totalDisabledCount,
		"disabled_default_plugins":      totalCoreDisabledCount,
		"disabled_webapp_plugins":       webappDisabledCount,
		"disabled_backend_plugins":      backendDisabledCount,
		"plugins_with_settings":         settingsCount,
		"plugins_with_broken_manifests": brokenManifestCount,
	})

	pluginsEnvironment.RunMultiPluginHook(func(hooks plugin.Hooks) bool {
		hooks.OnSendDailyTelemetry()
		return true
	}, plugin.OnSendDailyTelemetryID)
}

func (ts *TelemetryService) trackProducts() {
	hm := ts.srv.HooksManager()
	if hm == nil {
		return
	}

	hm.RunMultiHook(func(hooks plugin.Hooks) bool {
		hooks.OnSendDailyTelemetry()
		return true
	}, plugin.OnSendDailyTelemetryID)
}

func (ts *TelemetryService) trackServer() {
	data := map[string]any{
		"edition":           model.BuildEnterpriseReady,
		"version":           model.CurrentVersion,
		"database_type":     *ts.srv.Config().SqlSettings.DriverName,
		"operating_system":  runtime.GOOS,
		"installation_type": os.Getenv(EnvVarInstallType),
	}

	if scr, err := ts.dbStore.User().AnalyticsGetSystemAdminCount(); err == nil {
		data["system_admins"] = scr
	}

	if scr, err := ts.dbStore.GetDbVersion(false); err == nil {
		data["database_version"] = scr
	}

	ts.SendTelemetry(TrackServer, data)
}

func (ts *TelemetryService) trackPermissions() {
	phase1Complete := false
	if _, err := ts.dbStore.System().GetByName(model.AdvancedPermissionsMigrationKey); err == nil {
		phase1Complete = true
	}

	phase2Complete := false
	if _, err := ts.dbStore.System().GetByName(model.MigrationKeyAdvancedPermissionsPhase2); err == nil {
		phase2Complete = true
	}

	ts.SendTelemetry(TrackPermissionsGeneral, map[string]any{
		"phase_1_migration_complete": phase1Complete,
		"phase_2_migration_complete": phase2Complete,
	})

	systemAdminPermissions := ""
	if role, err := ts.srv.GetRoleByName(context.Background(), model.SystemAdminRoleId); err == nil {
		systemAdminPermissions = strings.Join(role.Permissions, " ")
	}

	systemUserPermissions := ""
	if role, err := ts.srv.GetRoleByName(context.Background(), model.SystemUserRoleId); err == nil {
		systemUserPermissions = strings.Join(role.Permissions, " ")
	}

	teamAdminPermissions := ""
	if role, err := ts.srv.GetRoleByName(context.Background(), model.TeamAdminRoleId); err == nil {
		teamAdminPermissions = strings.Join(role.Permissions, " ")
	}

	teamUserPermissions := ""
	if role, err := ts.srv.GetRoleByName(context.Background(), model.TeamUserRoleId); err == nil {
		teamUserPermissions = strings.Join(role.Permissions, " ")
	}

	teamGuestPermissions := ""
	if role, err := ts.srv.GetRoleByName(context.Background(), model.TeamGuestRoleId); err == nil {
		teamGuestPermissions = strings.Join(role.Permissions, " ")
	}

	channelAdminPermissions := ""
	if role, err := ts.srv.GetRoleByName(context.Background(), model.ChannelAdminRoleId); err == nil {
		channelAdminPermissions = strings.Join(role.Permissions, " ")
	}

	channelUserPermissions := ""
	if role, err := ts.srv.GetRoleByName(context.Background(), model.ChannelUserRoleId); err == nil {
		channelUserPermissions = strings.Join(role.Permissions, " ")
	}

	channelGuestPermissions := ""
	if role, err := ts.srv.GetRoleByName(context.Background(), model.ChannelGuestRoleId); err == nil {
		channelGuestPermissions = strings.Join(role.Permissions, " ")
	}

	systemManagerPermissions := ""
	systemManagerPermissionsModified := false
	if role, err := ts.srv.GetRoleByName(context.Background(), model.SystemManagerRoleId); err == nil {
		systemManagerPermissionsModified = len(model.PermissionsChangedByPatch(role, &model.RolePatch{Permissions: &model.SystemManagerDefaultPermissions})) > 0
		systemManagerPermissions = strings.Join(role.Permissions, " ")
	}
	systemManagerCount, countErr := ts.dbStore.User().Count(model.UserCountOptions{Roles: []string{model.SystemManagerRoleId}})
	if countErr != nil {
		systemManagerCount = 0
	}

	systemUserManagerPermissions := ""
	systemUserManagerPermissionsModified := false
	if role, err := ts.srv.GetRoleByName(context.Background(), model.SystemUserManagerRoleId); err == nil {
		systemUserManagerPermissionsModified = len(model.PermissionsChangedByPatch(role, &model.RolePatch{Permissions: &model.SystemUserManagerDefaultPermissions})) > 0
		systemUserManagerPermissions = strings.Join(role.Permissions, " ")
	}
	systemUserManagerCount, countErr := ts.dbStore.User().Count(model.UserCountOptions{Roles: []string{model.SystemUserManagerRoleId}})
	if countErr != nil {
		systemManagerCount = 0
	}

	systemReadOnlyAdminPermissions := ""
	systemReadOnlyAdminPermissionsModified := false
	if role, err := ts.srv.GetRoleByName(context.Background(), model.SystemReadOnlyAdminRoleId); err == nil {
		systemReadOnlyAdminPermissionsModified = len(model.PermissionsChangedByPatch(role, &model.RolePatch{Permissions: &model.SystemReadOnlyAdminDefaultPermissions})) > 0
		systemReadOnlyAdminPermissions = strings.Join(role.Permissions, " ")
	}
	systemReadOnlyAdminCount, countErr := ts.dbStore.User().Count(model.UserCountOptions{Roles: []string{model.SystemReadOnlyAdminRoleId}})
	if countErr != nil {
		systemReadOnlyAdminCount = 0
	}

	systemCustomGroupAdminPermissions := ""
	systemCustomGroupAdminPermissionsModified := false
	if role, err := ts.srv.GetRoleByName(context.Background(), model.SystemCustomGroupAdminRoleId); err == nil {
		systemCustomGroupAdminPermissionsModified = len(model.PermissionsChangedByPatch(role, &model.RolePatch{Permissions: &model.SystemReadOnlyAdminDefaultPermissions})) > 0
		systemCustomGroupAdminPermissions = strings.Join(role.Permissions, " ")
	}
	systemCustomGroupAdminCount, countErr := ts.dbStore.User().Count(model.UserCountOptions{Roles: []string{model.SystemCustomGroupAdminRoleId}})
	if countErr != nil {
		systemCustomGroupAdminCount = 0
	}

	ts.SendTelemetry(TrackPermissionsSystemScheme, map[string]any{
		"system_admin_permissions":                       systemAdminPermissions,
		"system_user_permissions":                        systemUserPermissions,
		"system_manager_permissions":                     systemManagerPermissions,
		"system_user_manager_permissions":                systemUserManagerPermissions,
		"system_read_only_admin_permissions":             systemReadOnlyAdminPermissions,
		"team_admin_permissions":                         teamAdminPermissions,
		"team_user_permissions":                          teamUserPermissions,
		"team_guest_permissions":                         teamGuestPermissions,
		"channel_admin_permissions":                      channelAdminPermissions,
		"channel_user_permissions":                       channelUserPermissions,
		"channel_guest_permissions":                      channelGuestPermissions,
		"system_manager_permissions_modified":            systemManagerPermissionsModified,
		"system_manager_count":                           systemManagerCount,
		"system_user_manager_permissions_modified":       systemUserManagerPermissionsModified,
		"system_user_manager_count":                      systemUserManagerCount,
		"system_read_only_admin_permissions_modified":    systemReadOnlyAdminPermissionsModified,
		"system_read_only_admin_count":                   systemReadOnlyAdminCount,
		"system_custom_group_admin_permissions":          systemCustomGroupAdminPermissions,
		"system_custom_group_admin_permissions_modified": systemCustomGroupAdminPermissionsModified,
		"system_custom_group_admin_count":                systemCustomGroupAdminCount,
	})

	if schemes, err := ts.srv.GetSchemes(model.SchemeScopeTeam, 0, 100); err == nil {
		for _, scheme := range schemes {
			teamAdminPermissions := ""
			if role, err := ts.srv.GetRoleByName(context.Background(), scheme.DefaultTeamAdminRole); err == nil {
				teamAdminPermissions = strings.Join(role.Permissions, " ")
			}

			teamUserPermissions := ""
			if role, err := ts.srv.GetRoleByName(context.Background(), scheme.DefaultTeamUserRole); err == nil {
				teamUserPermissions = strings.Join(role.Permissions, " ")
			}

			teamGuestPermissions := ""
			if role, err := ts.srv.GetRoleByName(context.Background(), scheme.DefaultTeamGuestRole); err == nil {
				teamGuestPermissions = strings.Join(role.Permissions, " ")
			}

			channelAdminPermissions := ""
			if role, err := ts.srv.GetRoleByName(context.Background(), scheme.DefaultChannelAdminRole); err == nil {
				channelAdminPermissions = strings.Join(role.Permissions, " ")
			}

			channelUserPermissions := ""
			if role, err := ts.srv.GetRoleByName(context.Background(), scheme.DefaultChannelUserRole); err == nil {
				channelUserPermissions = strings.Join(role.Permissions, " ")
			}

			channelGuestPermissions := ""
			if role, err := ts.srv.GetRoleByName(context.Background(), scheme.DefaultChannelGuestRole); err == nil {
				channelGuestPermissions = strings.Join(role.Permissions, " ")
			}

			count, _ := ts.dbStore.Team().AnalyticsGetTeamCountForScheme(scheme.Id)

			ts.SendTelemetry(TrackPermissionsTeamSchemes, map[string]any{
				"scheme_id":                 scheme.Id,
				"team_admin_permissions":    teamAdminPermissions,
				"team_user_permissions":     teamUserPermissions,
				"team_guest_permissions":    teamGuestPermissions,
				"channel_admin_permissions": channelAdminPermissions,
				"channel_user_permissions":  channelUserPermissions,
				"channel_guest_permissions": channelGuestPermissions,
				"team_count":                count,
			})
		}
	}
}

func (ts *TelemetryService) trackElasticsearch() {
	data := map[string]any{}

	for _, engine := range ts.searchEngine.GetActiveEngines() {
		if engine.GetVersion() != 0 && engine.GetName() == "elasticsearch" {
			data["elasticsearch_server_version"] = engine.GetVersion()
		}
	}

	ts.SendTelemetry(TrackElasticsearch, data)
}

func (ts *TelemetryService) trackGroups() {
	groupCount, err := ts.dbStore.Group().GroupCount()
	if err != nil {
		ts.log.Debug("Could not get group_count", mlog.Err(err))
	}

	ldapGroupCount, err := ts.dbStore.Group().GroupCountBySource(model.GroupSourceLdap)
	if err != nil {
		ts.log.Debug("Could not get group_count", mlog.Err(err))
	}

	customGroupCount, err := ts.dbStore.Group().GroupCountBySource(model.GroupSourceCustom)
	if err != nil {
		ts.log.Debug("Could not get group_count", mlog.Err(err))
	}

	groupTeamCount, err := ts.dbStore.Group().GroupTeamCount()
	if err != nil {
		ts.log.Debug("Could not get group_team_count", mlog.Err(err))
	}

	groupChannelCount, err := ts.dbStore.Group().GroupChannelCount()
	if err != nil {
		ts.log.Debug("Could not get group_channel_count", mlog.Err(err))
	}

	groupSyncedTeamCount, nErr := ts.dbStore.Team().GroupSyncedTeamCount()
	if nErr != nil {
		ts.log.Debug("Could not get group_synced_team_count", mlog.Err(nErr))
	}

	groupSyncedChannelCount, nErr := ts.dbStore.Channel().GroupSyncedChannelCount()
	if nErr != nil {
		ts.log.Debug("Could not get group_synced_channel_count", mlog.Err(nErr))
	}

	groupMemberCount, err := ts.dbStore.Group().GroupMemberCount()
	if err != nil {
		ts.log.Debug("Could not get group_member_count", mlog.Err(err))
	}

	distinctGroupMemberCount, err := ts.dbStore.Group().DistinctGroupMemberCount()
	if err != nil {
		ts.log.Debug("Could not get distinct_group_member_count", mlog.Err(err))
	}

	distinctCustomGroupMemberCount, err := ts.dbStore.Group().DistinctGroupMemberCountForSource(model.GroupSourceCustom)
	if err != nil {
		ts.log.Debug("Could not get distinct_custom_group_member_count", mlog.Err(err))
	}

	distinctLdapGroupMemberCount, err := ts.dbStore.Group().DistinctGroupMemberCountForSource(model.GroupSourceLdap)
	if err != nil {
		ts.log.Debug("Could not get distinct_ldap_group_member_count", mlog.Err(err))
	}

	groupCountWithAllowReference, err := ts.dbStore.Group().GroupCountWithAllowReference()
	if err != nil {
		ts.log.Debug("Could not get group_count_with_allow_reference", mlog.Err(err))
	}

	ts.SendTelemetry(TrackGroups, map[string]any{
		"group_count":                        groupCount,
		"ldap_group_count":                   ldapGroupCount,
		"custom_group_count":                 customGroupCount,
		"group_team_count":                   groupTeamCount,
		"group_channel_count":                groupChannelCount,
		"group_synced_team_count":            groupSyncedTeamCount,
		"group_synced_channel_count":         groupSyncedChannelCount,
		"group_member_count":                 groupMemberCount,
		"distinct_group_member_count":        distinctGroupMemberCount,
		"distinct_custom_group_member_count": distinctCustomGroupMemberCount,
		"distinct_ldap_group_member_count":   distinctLdapGroupMemberCount,
		"group_count_with_allow_reference":   groupCountWithAllowReference,
	})
}

func (ts *TelemetryService) trackChannelModeration() {
	channelSchemeCount, err := ts.dbStore.Scheme().CountByScope(model.SchemeScopeChannel)
	if err != nil {
		ts.log.Debug("Could not get channel_scheme_count", mlog.Err(err))
	}

	createPostUser, err := ts.dbStore.Scheme().CountWithoutPermission(model.SchemeScopeChannel, model.PermissionCreatePost.Id, model.RoleScopeChannel, model.RoleTypeUser)
	if err != nil {
		ts.log.Debug("Could not get create_post_user_disabled_count", mlog.Err(err))
	}

	createPostGuest, err := ts.dbStore.Scheme().CountWithoutPermission(model.SchemeScopeChannel, model.PermissionCreatePost.Id, model.RoleScopeChannel, model.RoleTypeGuest)
	if err != nil {
		ts.log.Debug("Could not get create_post_guest_disabled_count", mlog.Err(err))
	}

	// only need to track one of 'add_reaction' or 'remove_reaction` because they're both toggled together by the channel moderation feature
	postReactionsUser, err := ts.dbStore.Scheme().CountWithoutPermission(model.SchemeScopeChannel, model.PermissionAddReaction.Id, model.RoleScopeChannel, model.RoleTypeUser)
	if err != nil {
		ts.log.Debug("Could not get post_reactions_user_disabled_count", mlog.Err(err))
	}

	postReactionsGuest, err := ts.dbStore.Scheme().CountWithoutPermission(model.SchemeScopeChannel, model.PermissionAddReaction.Id, model.RoleScopeChannel, model.RoleTypeGuest)
	if err != nil {
		ts.log.Debug("Could not get post_reactions_guest_disabled_count", mlog.Err(err))
	}

	// only need to track one of 'manage_public_channel_members' or 'manage_private_channel_members` because they're both toggled together by the channel moderation feature
	manageMembersUser, err := ts.dbStore.Scheme().CountWithoutPermission(model.SchemeScopeChannel, model.PermissionManagePublicChannelMembers.Id, model.RoleScopeChannel, model.RoleTypeUser)
	if err != nil {
		ts.log.Debug("Could not get manage_members_user_disabled_count", mlog.Err(err))
	}

	useChannelMentionsUser, err := ts.dbStore.Scheme().CountWithoutPermission(model.SchemeScopeChannel, model.PermissionUseChannelMentions.Id, model.RoleScopeChannel, model.RoleTypeUser)
	if err != nil {
		ts.log.Debug("Could not get use_channel_mentions_user_disabled_count", mlog.Err(err))
	}

	useChannelMentionsGuest, err := ts.dbStore.Scheme().CountWithoutPermission(model.SchemeScopeChannel, model.PermissionUseChannelMentions.Id, model.RoleScopeChannel, model.RoleTypeGuest)
	if err != nil {
		ts.log.Debug("Could not get use_channel_mentions_guest_disabled_count", mlog.Err(err))
	}

	ts.SendTelemetry(TrackChannelModeration, map[string]any{
		"channel_scheme_count": channelSchemeCount,

		"create_post_user_disabled_count":  createPostUser,
		"create_post_guest_disabled_count": createPostGuest,

		"post_reactions_user_disabled_count":  postReactionsUser,
		"post_reactions_guest_disabled_count": postReactionsGuest,

		"manage_members_user_disabled_count": manageMembersUser, // the UI does not allow this to be removed for guests

		"use_channel_mentions_user_disabled_count":  useChannelMentionsUser,
		"use_channel_mentions_guest_disabled_count": useChannelMentionsGuest,
	})
}

func (ts *TelemetryService) initRudder(endpoint string, rudderKey string) {
	if ts.rudderClient == nil {
		config := rudder.Config{}
		config.Logger = rudder.StdLogger(ts.log.With(mlog.String("source", "rudder")).StdLogger(mlog.LvlDebug))
		config.Endpoint = endpoint
		config.Verbose = ts.verbose
		// For testing
		if endpoint != RudderDataplaneURL {
			config.BatchSize = 1
		}
		client, err := rudder.NewWithConfig(rudderKey, endpoint, config)
		if err != nil {
			ts.log.Error("Failed to create Rudder instance", mlog.Err(err))
			return
		}
		client.Enqueue(rudder.Identify{
			UserId: ts.TelemetryID,
		})

		ts.rudderClient = client
	}
}

func (ts *TelemetryService) doTelemetryIfNeeded(firstRun time.Time) {
	hoursSinceFirstServerRun := time.Since(firstRun).Hours()
	// Send once every 10 minutes for the first hour
	// Send once every hour thereafter for the first 12 hours
	// Send at the 24 hour mark and every 24 hours after
	if hoursSinceFirstServerRun < 1 {
		ts.doTelemetry()
	} else if hoursSinceFirstServerRun <= 12 && time.Since(ts.timestampLastTelemetrySent) >= time.Hour {
		ts.doTelemetry()
	} else if hoursSinceFirstServerRun > 12 && time.Since(ts.timestampLastTelemetrySent) >= 24*time.Hour {
		ts.doTelemetry()
	}
}

func (ts *TelemetryService) RunTelemetryJob(firstRun int64) {
	// Send on boot
	ts.doTelemetry()
	model.CreateRecurringTask("Telemetry", func() {
		ts.doTelemetryIfNeeded(utils.TimeFromMillis(firstRun))
	}, time.Minute*10)
}

func (ts *TelemetryService) doTelemetry() {
	if *ts.srv.Config().LogSettings.EnableDiagnostics {
		ts.timestampLastTelemetrySent = time.Now()
		ts.sendDailyTelemetry(false)
	}
}

// Shutdown closes the telemetry client.
func (ts *TelemetryService) Shutdown() error {
	if ts.rudderClient != nil {
		return ts.rudderClient.Close()
	}
	return nil
}

func (ts *TelemetryService) trackWarnMetrics() {
	systemDataList, nErr := ts.dbStore.System().Get()
	if nErr != nil {
		return
	}
	for key, value := range systemDataList {
		if strings.HasPrefix(key, model.WarnMetricStatusStorePrefix) {
			if _, ok := model.WarnMetricsTable[key]; ok {
				ts.SendTelemetry(TrackWarnMetrics, map[string]any{
					key: value != "false",
				})
			}
		}
	}
}

func (ts *TelemetryService) trackPluginConfig(cfg *model.Config, marketplaceURL string) {
	pluginConfigData := map[string]any{
		"enable_nps_survey":             pluginSetting(&cfg.PluginSettings, model.PluginIdNPS, "enablesurvey", true),
		"enable":                        *cfg.PluginSettings.Enable,
		"enable_uploads":                *cfg.PluginSettings.EnableUploads,
		"allow_insecure_download_url":   *cfg.PluginSettings.AllowInsecureDownloadURL,
		"enable_health_check":           *cfg.PluginSettings.EnableHealthCheck,
		"enable_marketplace":            *cfg.PluginSettings.EnableMarketplace,
		"require_pluginSignature":       *cfg.PluginSettings.RequirePluginSignature,
		"enable_remote_marketplace":     *cfg.PluginSettings.EnableRemoteMarketplace,
		"automatic_prepackaged_plugins": *cfg.PluginSettings.AutomaticPrepackagedPlugins,
		"is_default_marketplace_url":    isDefault(*cfg.PluginSettings.MarketplaceURL, model.PluginSettingsDefaultMarketplaceURL),
		"signature_public_key_files":    len(cfg.PluginSettings.SignaturePublicKeyFiles),
		"chimera_oauth_proxy_url":       *cfg.PluginSettings.ChimeraOAuthProxyURL,
	}

	// knownPluginIDs lists all known plugin IDs in the Marketplace
	knownPluginIDs := []string{
		"antivirus",
		"com.github.manland.mattermost-plugin-gitlab",
		"com.github.moussetc.mattermost.plugin.giphy",
		"com.github.phillipahereza.mattermost-plugin-digitalocean",
		"com.mattermost.aws-sns",
		"com.mattermost.confluence",
		"com.mattermost.custom-attributes",
		"com.mattermost.mscalendar",
		"com.mattermost.nps",
		"com.mattermost.plugin-channel-export",
		"com.mattermost.plugin-incident-management",
		"playbooks",
		"com.mattermost.plugin-todo",
		"com.mattermost.webex",
		"com.mattermost.welcomebot",
		"github",
		"jenkins",
		"jira",
		"jitsi",
		"mattermost-autolink",
		"memes",
		"skype4business",
		"zoom",
		"focalboard",
	}

	marketplacePlugins, err := ts.GetAllMarketplacePlugins(marketplaceURL)
	if err != nil {
		mlog.Info("Failed to fetch marketplace plugins for telemetry. Using predefined list.", mlog.Err(err))

		for _, id := range knownPluginIDs {
			pluginConfigData["enable_"+id] = pluginActivated(cfg.PluginSettings.PluginStates, id)
		}
	} else {
		for _, p := range marketplacePlugins {
			id := p.Manifest.Id

			pluginConfigData["enable_"+id] = pluginActivated(cfg.PluginSettings.PluginStates, id)
		}
	}

	pluginsEnvironment := ts.srv.GetPluginsEnvironment()
	if pluginsEnvironment != nil {
		if plugins, appErr := pluginsEnvironment.Available(); appErr != nil {
			ts.log.Warn("Unable to add plugin versions to telemetry", mlog.Err(appErr))
		} else {
			// If marketplace request failed, use predefined list
			if marketplacePlugins == nil {
				for _, id := range knownPluginIDs {
					pluginConfigData["version_"+id] = pluginVersion(plugins, id)
				}
			} else {
				for _, p := range marketplacePlugins {
					id := p.Manifest.Id

					pluginConfigData["version_"+id] = pluginVersion(plugins, id)
				}
			}
		}
	}

	ts.SendTelemetry(TrackConfigPlugin, pluginConfigData)
}

func (ts *TelemetryService) GetAllMarketplacePlugins(marketplaceURL string) ([]*model.BaseMarketplacePlugin, error) {
	marketplaceClient, err := marketplace.NewClient(
		marketplaceURL,
		ts.srv.HTTPService(),
	)
	if err != nil {
		return nil, err
	}

	// Fetch all plugins from marketplace.
	filter := &model.MarketplacePluginFilter{
		PerPage:       -1,
		ServerVersion: model.CurrentVersion,
	}

	license := ts.srv.License()
	if license != nil && *license.Features.EnterprisePlugins {
		filter.EnterprisePlugins = true
	}

	if model.BuildEnterpriseReady == "true" {
		filter.BuildEnterpriseReady = true
	}

	return marketplaceClient.GetPlugins(filter)
}<|MERGE_RESOLUTION|>--- conflicted
+++ resolved
@@ -751,18 +751,6 @@
 	})
 
 	ts.SendTelemetry(TrackConfigExperimental, map[string]any{
-<<<<<<< HEAD
-		"client_side_cert_enable":            *cfg.ExperimentalSettings.ClientSideCertEnable,
-		"isdefault_client_side_cert_check":   isDefault(*cfg.ExperimentalSettings.ClientSideCertCheck, model.ClientSideCertCheckPrimaryAuth),
-		"link_metadata_timeout_milliseconds": *cfg.ExperimentalSettings.LinkMetadataTimeoutMilliseconds,
-		"restrict_system_admin":              *cfg.ExperimentalSettings.RestrictSystemAdmin,
-		"use_new_saml_library":               *cfg.ExperimentalSettings.UseNewSAMLLibrary,
-		"enable_shared_channels":             *cfg.ExperimentalSettings.EnableSharedChannels,
-		"enable_remote_cluster_service":      *cfg.ExperimentalSettings.EnableRemoteClusterService && cfg.FeatureFlags.EnableRemoteClusterService,
-		"enable_app_bar":                     *cfg.ExperimentalSettings.EnableAppBar,
-		"patch_plugins_react_dom":            *cfg.ExperimentalSettings.PatchPluginsReactDOM,
-		"delay_channel_autocomplete":         *cfg.ExperimentalSettings.DelayChannelAutocomplete,
-=======
 		"client_side_cert_enable":             *cfg.ExperimentalSettings.ClientSideCertEnable,
 		"isdefault_client_side_cert_check":    isDefault(*cfg.ExperimentalSettings.ClientSideCertCheck, model.ClientSideCertCheckPrimaryAuth),
 		"link_metadata_timeout_milliseconds":  *cfg.ExperimentalSettings.LinkMetadataTimeoutMilliseconds,
@@ -773,7 +761,7 @@
 		"enable_app_bar":                      *cfg.ExperimentalSettings.EnableAppBar,
 		"patch_plugins_react_dom":             *cfg.ExperimentalSettings.PatchPluginsReactDOM,
 		"disable_refetching_on_browser_focus": *cfg.ExperimentalSettings.DisableRefetchingOnBrowserFocus,
->>>>>>> 89f2ebc8
+		"delay_channel_autocomplete":          *cfg.ExperimentalSettings.DelayChannelAutocomplete,
 	})
 
 	ts.SendTelemetry(TrackConfigAnalytics, map[string]any{

--- conflicted
+++ resolved
@@ -884,11 +884,6 @@
 		"retention_days": *cfg.ExportSettings.RetentionDays,
 	})
 
-<<<<<<< HEAD
-	ts.SendTelemetry(TrackConfigProducts, map[string]any{
-		"enable_public_shared_boards": *cfg.ProductSettings.EnablePublicSharedBoards,
-	})
-
 	ts.SendTelemetry(TrackConfigWrangler, map[string]any{
 		"permitted_wrangler_users":                       cfg.WranglerSettings.PermittedWranglerUsers,
 		"allowed_email_domain":                           cfg.WranglerSettings.AllowedEmailDomain,
@@ -899,8 +894,6 @@
 		"move_thread_from_group_message_channel_enable":  cfg.WranglerSettings.MoveThreadFromGroupMessageChannelEnable,
 	})
 
-=======
->>>>>>> be68398c
 	// Convert feature flags to map[string]any for sending
 	flags := cfg.FeatureFlags.ToMap()
 	interfaceFlags := make(map[string]any)

--- conflicted
+++ resolved
@@ -760,12 +760,8 @@
 		"use_new_saml_library":                *cfg.ExperimentalSettings.UseNewSAMLLibrary,
 		"enable_shared_channels":              *cfg.ExperimentalSettings.EnableSharedChannels,
 		"enable_remote_cluster_service":       *cfg.ExperimentalSettings.EnableRemoteClusterService && cfg.FeatureFlags.EnableRemoteClusterService,
-<<<<<<< HEAD
 		"enable_app_bar":                      !*cfg.ExperimentalSettings.DisableAppBar,
 		"patch_plugins_react_dom":             *cfg.ExperimentalSettings.PatchPluginsReactDOM,
-=======
-		"enable_app_bar":                      *cfg.ExperimentalSettings.EnableAppBar,
->>>>>>> 02be384b
 		"disable_refetching_on_browser_focus": *cfg.ExperimentalSettings.DisableRefetchingOnBrowserFocus,
 		"delay_channel_autocomplete":          *cfg.ExperimentalSettings.DelayChannelAutocomplete,
 	})

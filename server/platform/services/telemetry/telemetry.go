--- conflicted
+++ resolved
@@ -750,17 +750,6 @@
 	})
 
 	ts.SendTelemetry(TrackConfigExperimental, map[string]any{
-<<<<<<< HEAD
-		"client_side_cert_enable":            *cfg.ExperimentalSettings.ClientSideCertEnable,
-		"isdefault_client_side_cert_check":   isDefault(*cfg.ExperimentalSettings.ClientSideCertCheck, model.ClientSideCertCheckPrimaryAuth),
-		"link_metadata_timeout_milliseconds": *cfg.ExperimentalSettings.LinkMetadataTimeoutMilliseconds,
-		"restrict_system_admin":              *cfg.ExperimentalSettings.RestrictSystemAdmin,
-		"use_new_saml_library":               *cfg.ExperimentalSettings.UseNewSAMLLibrary,
-		"enable_shared_channels":             *cfg.ExperimentalSettings.EnableSharedChannels,
-		"enable_remote_cluster_service":      *cfg.ExperimentalSettings.EnableRemoteClusterService && cfg.FeatureFlags.EnableRemoteClusterService,
-		"enable_app_bar":                     !*cfg.ExperimentalSettings.DisableAppBar,
-		"patch_plugins_react_dom":            *cfg.ExperimentalSettings.PatchPluginsReactDOM,
-=======
 		"client_side_cert_enable":             *cfg.ExperimentalSettings.ClientSideCertEnable,
 		"isdefault_client_side_cert_check":    isDefault(*cfg.ExperimentalSettings.ClientSideCertCheck, model.ClientSideCertCheckPrimaryAuth),
 		"link_metadata_timeout_milliseconds":  *cfg.ExperimentalSettings.LinkMetadataTimeoutMilliseconds,
@@ -768,10 +757,9 @@
 		"use_new_saml_library":                *cfg.ExperimentalSettings.UseNewSAMLLibrary,
 		"enable_shared_channels":              *cfg.ExperimentalSettings.EnableSharedChannels,
 		"enable_remote_cluster_service":       *cfg.ExperimentalSettings.EnableRemoteClusterService && cfg.FeatureFlags.EnableRemoteClusterService,
-		"enable_app_bar":                      *cfg.ExperimentalSettings.EnableAppBar,
+		"enable_app_bar":                      !*cfg.ExperimentalSettings.DisableAppBar,
 		"patch_plugins_react_dom":             *cfg.ExperimentalSettings.PatchPluginsReactDOM,
 		"disable_refetching_on_browser_focus": *cfg.ExperimentalSettings.DisableRefetchingOnBrowserFocus,
->>>>>>> 54db7708
 	})
 
 	ts.SendTelemetry(TrackConfigAnalytics, map[string]any{

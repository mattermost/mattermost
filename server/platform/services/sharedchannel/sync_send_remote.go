// Copyright (c) 2015-present Mattermost, Inc. All Rights Reserved.
// See LICENSE.txt for license information.

package sharedchannel

import (
	"context"
	"encoding/json"
	"fmt"
	"strings"
	"sync"
	"time"

	"github.com/wiggin77/merror"

	"github.com/mattermost/mattermost/server/public/model"
	"github.com/mattermost/mattermost/server/public/shared/mlog"
	"github.com/mattermost/mattermost/server/public/shared/request"
	"github.com/mattermost/mattermost/server/v8/channels/store"
	"github.com/mattermost/mattermost/server/v8/platform/services/remotecluster"
)

type sendSyncMsgResultFunc func(syncResp model.SyncResponse, err error)

type attachment struct {
	fi   *model.FileInfo
	post *model.Post
}

type syncData struct {
	task syncTask
	rc   *model.RemoteCluster
	scr  *model.SharedChannelRemote

	users         map[string]*model.User
	profileImages map[string]*model.User
	posts         []*model.Post
	reactions     []*model.Reaction
	statuses      []*model.Status
	attachments   []attachment

	resultRepeat                bool
	resultNextCursor            model.GetPostsSinceForSyncCursor
	GlobalUserSyncLastTimestamp int64
}

func newSyncData(task syncTask, rc *model.RemoteCluster, scr *model.SharedChannelRemote) *syncData {
	return &syncData{
		task:          task,
		rc:            rc,
		scr:           scr,
		users:         make(map[string]*model.User),
		profileImages: make(map[string]*model.User),
		resultNextCursor: model.GetPostsSinceForSyncCursor{
			LastPostUpdateAt: scr.LastPostUpdateAt, LastPostUpdateID: scr.LastPostUpdateID,
			LastPostCreateAt: scr.LastPostCreateAt, LastPostCreateID: scr.LastPostCreateID,
		},
	}
}

func (sd *syncData) isEmpty() bool {
	return len(sd.users) == 0 && len(sd.profileImages) == 0 && len(sd.posts) == 0 && len(sd.reactions) == 0 && len(sd.attachments) == 0
}

func (sd *syncData) isCursorChanged() bool {
	if sd.resultNextCursor.IsEmpty() {
		return false
	}

	return sd.scr.LastPostCreateAt != sd.resultNextCursor.LastPostCreateAt || sd.scr.LastPostCreateID != sd.resultNextCursor.LastPostCreateID ||
		sd.scr.LastPostUpdateAt != sd.resultNextCursor.LastPostUpdateAt || sd.scr.LastPostUpdateID != sd.resultNextCursor.LastPostUpdateID
}

func (sd *syncData) setDataFromMsg(msg *model.SyncMsg) {
	sd.users = msg.Users
	sd.posts = msg.Posts
	sd.reactions = msg.Reactions
	sd.statuses = msg.Statuses
}

// syncForRemote updates a remote cluster with any new posts/reactions for a specific
// channel. If many changes are found, only the oldest X changes are sent and the channel
// is re-added to the task map. This ensures no channels are starved for updates even if some
// channels are very active.
// Returning an error forces a retry on the task.
func (scs *Service) syncForRemote(task syncTask, rc *model.RemoteCluster) error {
	// Empty channelID indicates a global user sync task
	// Normal syncTasks always include a valid channelID
	if task.channelID == "" {
		return scs.syncAllUsers(rc)
	}

	rcs := scs.server.GetRemoteClusterService()
	if rcs == nil {
		return fmt.Errorf("cannot update remote cluster %s for channel id %s; Remote Cluster Service not enabled", rc.Name, task.channelID)
	}

	metrics := scs.server.GetMetrics()

	start := time.Now()
	var metricsRecorded bool
	defer func() {
		if !metricsRecorded && metrics != nil {
			metrics.IncrementSharedChannelsSyncCounter(rc.RemoteId)
			metrics.ObserveSharedChannelsSyncCollectionDuration(rc.RemoteId, time.Since(start).Seconds())
			metricsRecorded = true
		}
	}()

	scr, err := scs.server.GetStore().SharedChannel().GetRemoteByIds(task.channelID, rc.RemoteId)
	if isNotFoundError(err) && rc.IsOptionFlagSet(model.BitflagOptionAutoInvited) {
		// if SharedChannelRemote not found and remote has autoinvite flag, create a scr for it, thus inviting the remote.
		scr = &model.SharedChannelRemote{
			Id:                model.NewId(),
			ChannelId:         task.channelID,
			CreatorId:         rc.CreatorId,
			IsInviteAccepted:  true,
			IsInviteConfirmed: true,
			RemoteId:          rc.RemoteId,
			LastPostCreateAt:  model.GetMillis(),
			LastPostUpdateAt:  model.GetMillis(),
			LastMembersSyncAt: 0,
		}
		if scr, err = scs.server.GetStore().SharedChannel().SaveRemote(scr); err != nil {
			return fmt.Errorf("cannot auto-create shared channel remote (channel_id=%s, remote_id=%s): %w", task.channelID, rc.RemoteId, err)
		}
		scs.server.Log().Log(mlog.LvlSharedChannelServiceDebug, "Auto-invited remote to channel (BitflagOptionAutoInvited)",
			mlog.String("remote", rc.DisplayName),
			mlog.String("channel_id", task.channelID),
		)
	} else if err == nil && scr.DeleteAt != 0 {
		// if SharedChannelRemote is deleted, regardless of the autoinvite flag, do nothing
		return nil
	} else if err != nil {
		return err
	}

	sd := newSyncData(task, rc, scr)

	// if this is retrying a failed msg, just send it again.
	if task.retryMsg != nil {
		sd.setDataFromMsg(task.retryMsg)
		return scs.sendSyncData(sd)
	}

	// if this has an already existing msg, just send it right away
	if task.existingMsg != nil {
		sd.setDataFromMsg(task.existingMsg)
		return scs.sendSyncData(sd)
	}

	// if we don't have a channelID at this point, we cannot fetch new
	// data from the database
	if task.channelID == "" {
		return fmt.Errorf("task doesn't have prefetched data nor a channel ID set")
	}

	// schedule another sync if the repeat flag is set at some point.
	defer func(rpt *bool) {
		if *rpt {
			scs.addTask(newSyncTask(task.channelID, task.userID, task.remoteID, nil, nil))
		}
	}(&sd.resultRepeat)

	// fetch new posts or retry post.
	if err := scs.fetchPostsForSync(sd); err != nil {
		return fmt.Errorf("cannot fetch posts for sync %v: %w", sd, err)
	}

	if !rc.IsOnline() {
		if len(sd.posts) != 0 {
			scs.notifyRemoteOffline(sd.posts, rc)
		}
		sd.resultRepeat = false
		return nil
	}

	// fetch users that have updated their user profile or image.
	if err := scs.fetchUsersForSync(sd); err != nil {
		return fmt.Errorf("cannot fetch users for sync %v: %w", sd, err)
	}

	// fetch reactions for posts
	if err := scs.fetchReactionsForSync(sd); err != nil {
		return fmt.Errorf("cannot fetch reactions for sync %v: %w", sd, err)
	}

	// fetch users associated with posts & reactions
	if err := scs.fetchPostUsersForSync(sd); err != nil {
		return fmt.Errorf("cannot fetch post users for sync %v: %w", sd, err)
	}

	// filter out any posts that don't need to be sent.
	scs.filterPostsForSync(sd)

	// fetch attachments for posts
	if err := scs.fetchPostAttachmentsForSync(sd); err != nil {
		return fmt.Errorf("cannot fetch post attachments for sync %v: %w", sd, err)
	}

	if sd.isEmpty() {
		scs.server.Log().Log(mlog.LvlSharedChannelServiceDebug, "Not sending sync data; everything filtered out",
			mlog.String("remote", rc.DisplayName),
			mlog.String("channel_id", task.channelID),
			mlog.Bool("repeat", sd.resultRepeat),
		)
		if sd.isCursorChanged() {
			scs.updateCursorForRemote(sd.scr.Id, sd.rc, sd.resultNextCursor)
		}
		return nil
	}

	scs.server.Log().Log(mlog.LvlSharedChannelServiceDebug, "Sending sync data",
		mlog.String("remote", rc.DisplayName),
		mlog.String("channel_id", task.channelID),
		mlog.Bool("repeat", sd.resultRepeat),
		mlog.Int("users", len(sd.users)),
		mlog.Int("images", len(sd.profileImages)),
		mlog.Int("posts", len(sd.posts)),
		mlog.Int("reactions", len(sd.reactions)),
		mlog.Int("attachments", len(sd.attachments)),
	)

	if !metricsRecorded && metrics != nil {
		metrics.IncrementSharedChannelsSyncCounter(rc.RemoteId)
		metrics.ObserveSharedChannelsSyncCollectionDuration(rc.RemoteId, time.Since(start).Seconds())
		metricsRecorded = true
	}

	return scs.sendSyncData(sd)
}

// fetchUsersForSync populates the sync data with any channel users who updated their user profile
// since the last sync.
func (scs *Service) fetchUsersForSync(sd *syncData) error {
	start := time.Now()
	defer func() {
		if metrics := scs.server.GetMetrics(); metrics != nil {
			metrics.ObserveSharedChannelsSyncCollectionStepDuration(sd.rc.RemoteId, "Users", time.Since(start).Seconds())
		}
	}()

	filter := model.GetUsersForSyncFilter{
		ChannelID: sd.task.channelID,
		Limit:     MaxUsersPerSync,
	}
	users, err := scs.server.GetStore().SharedChannel().GetUsersForSync(filter)
	if err != nil {
		return err
	}

	// Don't sync users back to the remote cluster they originated from
	for _, u := range users {
		if u.GetRemoteID() != sd.rc.RemoteId {
			sd.users[u.Id] = u
		}
	}

	filter.CheckProfileImage = true
	usersImage, err := scs.server.GetStore().SharedChannel().GetUsersForSync(filter)
	if err != nil {
		return err
	}

	for _, u := range usersImage {
		if u.GetRemoteID() != sd.rc.RemoteId {
			sd.profileImages[u.Id] = u
		}
	}
	return nil
}

// fetchPostsForSync populates the sync data with any new or edited posts since the last sync.
func (scs *Service) fetchPostsForSync(sd *syncData) error {
	start := time.Now()
	defer func() {
		if metrics := scs.server.GetMetrics(); metrics != nil {
			metrics.ObserveSharedChannelsSyncCollectionStepDuration(sd.rc.RemoteId, "Posts", time.Since(start).Seconds())
		}
	}()

	options := model.GetPostsSinceForSyncOptions{
		ChannelId:                         sd.task.channelID,
		IncludeDeleted:                    true,
		SinceCreateAt:                     true,
		ExcludeChannelMetadataSystemPosts: true,
	}
	cursor := model.GetPostsSinceForSyncCursor{
		LastPostUpdateAt: sd.scr.LastPostUpdateAt,
		LastPostUpdateID: sd.scr.LastPostUpdateID,
		LastPostCreateAt: sd.scr.LastPostCreateAt,
		LastPostCreateID: sd.scr.LastPostCreateID,
	}
	maxPostsPerSync := *scs.server.Config().ConnectedWorkspacesSettings.MaxPostsPerSync

	// Fetch all newly created posts first. This is to ensure that post order is preserved for sync targets
	// that cannot set the CreateAt timestamp for incoming posts (e.g. MS Teams).  If we simply used UpdateAt
	// then posts could get out of order. For example: p1 created, p2 created, p1 updated... sync'ing on UpdateAt
	// would order the posts p2, p1.
	posts, nextCursor, err := scs.server.GetStore().Post().GetPostsSinceForSync(options, cursor, maxPostsPerSync)
	if err != nil {
		return fmt.Errorf("could not fetch new posts for sync: %w", err)
	}
	count := len(posts)
	sd.posts = appendPosts(sd.posts, posts, scs.server.GetStore().Post(), cursor.LastPostCreateAt, scs.server.Log())

	cache := postsSliceToMap(posts)

	// Fill remaining batch capacity with updated posts.
	if len(posts) < maxPostsPerSync {
		options.SinceCreateAt = false
		// use 'nextcursor' as it has the correct xxxUpdateAt values, and the updsted xxxCreateAt values.
		posts, nextCursor, err = scs.server.GetStore().Post().GetPostsSinceForSync(options, nextCursor, maxPostsPerSync-len(posts))
		if err != nil {
			return fmt.Errorf("could not fetch modified posts for sync: %w", err)
		}
		posts = reducePostsSliceInCache(posts, cache)
		count += len(posts)
		sd.posts = appendPosts(sd.posts, posts, scs.server.GetStore().Post(), cursor.LastPostUpdateAt, scs.server.Log())
	}

	sd.resultNextCursor = nextCursor
	sd.resultRepeat = count >= maxPostsPerSync

	return nil
}

func appendPosts(dest []*model.Post, posts []*model.Post, postStore store.PostStore, timestamp int64, logger mlog.LoggerIFace) []*model.Post {
	// Append the posts individually, checking for root posts that might appear later in the list.
	// This is due to the UpdateAt collision handling algorithm where the order of posts is not based
	// on UpdateAt or CreateAt when the posts have the same UpdateAt value. Here we are guarding
	// against a root post with the same UpdateAt (and probably the same CreateAt) appearing later
	// in the list and must be sync'd before the child post. This is an edge case that likely only
	// happens during load testing or bulk imports.
	for _, p := range posts {
		if p.RootId != "" {
			root, err := postStore.GetSingle(request.EmptyContext(logger), p.RootId, true)
			if err == nil {
				if (root.CreateAt >= timestamp || root.UpdateAt >= timestamp) && !containsPost(dest, root) {
					dest = append(dest, root)
				}
			}
		}
		dest = append(dest, p)
	}
	return dest
}

func containsPost(posts []*model.Post, post *model.Post) bool {
	for _, p := range posts {
		if p.Id == post.Id {
			return true
		}
	}
	return false
}

// fetchReactionsForSync populates the sync data with any new reactions since the last sync.
func (scs *Service) fetchReactionsForSync(sd *syncData) error {
	start := time.Now()
	defer func() {
		if metrics := scs.server.GetMetrics(); metrics != nil {
			metrics.ObserveSharedChannelsSyncCollectionStepDuration(sd.rc.RemoteId, "Reactions", time.Since(start).Seconds())
		}
	}()

	merr := merror.New()
	for _, post := range sd.posts {
		// any reactions originating from the remote cluster are filtered out
		reactions, err := scs.server.GetStore().Reaction().GetForPostSince(post.Id, sd.scr.LastPostUpdateAt, sd.rc.RemoteId, true)
		if err != nil {
			merr.Append(fmt.Errorf("could not get reactions for post %s: %w", post.Id, err))
			continue
		}
		sd.reactions = append(sd.reactions, reactions...)
	}
	return merr.ErrorOrNil()
}

// fetchPostUsersForSync populates the sync data with all users associated with posts.
func (scs *Service) fetchPostUsersForSync(sd *syncData) error {
	start := time.Now()
	defer func() {
		if metrics := scs.server.GetMetrics(); metrics != nil {
			metrics.ObserveSharedChannelsSyncCollectionStepDuration(sd.rc.RemoteId, "PostUsers", time.Since(start).Seconds())
		}
	}()

	sc, err := scs.server.GetStore().SharedChannel().Get(sd.task.channelID)
	if err != nil {
		return fmt.Errorf("cannot determine teamID: %w", err)
	}

	type p2mm struct {
		post       *model.Post
		mentionMap model.UserMentionMap
	}

	userIDs := make(map[string]p2mm)

	for _, reaction := range sd.reactions {
		userIDs[reaction.UserId] = p2mm{}
	}

	for _, post := range sd.posts {
		// add author
		userIDs[post.UserId] = p2mm{}

		// get mentions and users for each mention
		mentionMap := scs.app.MentionsToTeamMembers(request.EmptyContext(scs.server.Log()), post.Message, sc.TeamId)

		// Skip notifications for remote users unless mentioned with @username:remote format
		for mention, userID := range mentionMap {
			user, err := scs.server.GetStore().User().Get(context.Background(), userID)
			if err != nil {
				continue
			}

			// Skip remote users unless mention contains a colon (@username:remote)
			if user.RemoteId != nil && !strings.Contains(mention, ":") {
				continue
			}

			userIDs[userID] = p2mm{
				post:       post,
				mentionMap: mentionMap,
			}
		}
	}

	merr := merror.New()

	for userID, v := range userIDs {
		user, err := scs.server.GetStore().User().Get(context.Background(), userID)
		if err != nil {
			merr.Append(fmt.Errorf("could not get user %s: %w", userID, err))
			continue
		}

		sync, syncImage, err2 := scs.shouldUserSync(user, sd.task.channelID, sd.rc)
		if err2 != nil {
			merr.Append(fmt.Errorf("could not check should sync user %s: %w", userID, err))
			continue
		}

		if sync {
			sd.users[user.Id] = user
		}

		if syncImage {
			sd.profileImages[user.Id] = user
		}

		// Transform @username:remote to @username when sending to a user's home cluster
		if v.post != nil && user.RemoteId != nil && *user.RemoteId == sd.rc.RemoteId {
			fixMention(v.post, v.mentionMap, user)
		}
	}
	return merr.ErrorOrNil()
}

// fetchPostAttachmentsForSync populates the sync data with any file attachments for new posts.
func (scs *Service) fetchPostAttachmentsForSync(sd *syncData) error {
	start := time.Now()
	defer func() {
		if metrics := scs.server.GetMetrics(); metrics != nil {
			metrics.ObserveSharedChannelsSyncCollectionStepDuration(sd.rc.RemoteId, "Attachments", time.Since(start).Seconds())
		}
	}()

	merr := merror.New()
	for _, post := range sd.posts {
		fis, err := scs.server.GetStore().FileInfo().GetForPost(post.Id, false, true, true)
		if err != nil {
			merr.Append(fmt.Errorf("could not get file attachment info for post %s: %w", post.Id, err))
			continue
		}

		for _, fi := range fis {
			if scs.shouldSyncAttachment(fi, sd.rc) {
				sd.attachments = append(sd.attachments, attachment{fi: fi, post: post})
			}
		}
	}
	return merr.ErrorOrNil()
}

// filterPostsForSync removes any posts that do not need to sync.
func (scs *Service) filterPostsForSync(sd *syncData) {
	filtered := make([]*model.Post, 0, len(sd.posts))

	for _, p := range sd.posts {
		// Don't resend an existing post where only the reactions changed.
		// Posts we must send:
		//   - new posts (EditAt == 0)
		//   - edited posts (EditAt >= LastPostUpdateAt)
		//   - deleted posts (DeleteAt > 0)
		if p.EditAt > 0 && p.EditAt < sd.scr.LastPostUpdateAt && p.DeleteAt == 0 {
			continue
		}

		// Don't send a deleted post if it is just the original copy from an edit.
		if p.DeleteAt > 0 && p.OriginalId != "" {
			continue
		}

		// don't sync a post back to the remote cluster it came from.
		if p.GetRemoteID() == sd.rc.RemoteId {
			continue
		}

		// parse out all permalinks in the message.
		p.Message = scs.processPermalinkToRemote(p)

		filtered = append(filtered, p)
	}
	sd.posts = filtered
}

// sendSyncData sends all the collected users, posts, reactions, images, and attachments to the
// remote cluster.
// The order of items sent is important: users -> attachments -> posts -> reactions -> profile images
func (scs *Service) sendSyncData(sd *syncData) error {
	start := time.Now()
	defer func() {
		if metrics := scs.server.GetMetrics(); metrics != nil {
			metrics.ObserveSharedChannelsSyncSendDuration(sd.rc.RemoteId, time.Since(start).Seconds())
		}
	}()

	merr := merror.New()
	sanitizeSyncData(sd)

	// send users
	if len(sd.users) != 0 {
		if err := scs.sendUserSyncData(sd); err != nil {
			merr.Append(fmt.Errorf("cannot send user sync data: %w", err))
		}
	}

	// send attachments
	if len(sd.attachments) != 0 {
		scs.sendAttachmentSyncData(sd)
	}

	// send posts
	if len(sd.posts) != 0 {
		if err := scs.sendPostSyncData(sd); err != nil {
			merr.Append(fmt.Errorf("cannot send post sync data: %w", err))
		}
	} else if sd.isCursorChanged() {
		scs.updateCursorForRemote(sd.scr.Id, sd.rc, sd.resultNextCursor)
	}

	// send reactions
	if len(sd.reactions) != 0 {
		if err := scs.sendReactionSyncData(sd); err != nil {
			merr.Append(fmt.Errorf("cannot send reaction sync data: %w", err))
		}
	}

	// send statuses
	if len(sd.statuses) != 0 {
		if err := scs.sendStatusSyncData(sd); err != nil {
			merr.Append(fmt.Errorf("cannot send status sync data: %w", err))
		}
	}

	// send user profile images
	if len(sd.profileImages) != 0 {
		scs.sendProfileImageSyncData(sd)
	}

	return merr.ErrorOrNil()
}

// sendUserSyncData sends the collected user updates to the remote cluster.
func (scs *Service) sendUserSyncData(sd *syncData) error {
	start := time.Now()
	defer func() {
		if metrics := scs.server.GetMetrics(); metrics != nil {
			metrics.ObserveSharedChannelsSyncSendStepDuration(sd.rc.RemoteId, "Users", time.Since(start).Seconds())
		}
	}()

	msg := model.NewSyncMsg(sd.task.channelID)
	msg.Users = sd.users

	err := scs.sendSyncMsgToRemote(msg, sd.rc, func(syncResp model.SyncResponse, errResp error) {
		// Only update cursor on successful sync
		if errResp == nil && sd.GlobalUserSyncLastTimestamp > 0 {
			scs.updateGlobalSyncCursor(sd.rc, sd.GlobalUserSyncLastTimestamp)
		}

		for _, userID := range syncResp.UsersSyncd {
			if err := scs.server.GetStore().SharedChannel().UpdateUserLastSyncAt(userID, sd.task.channelID, sd.rc.RemoteId); err != nil {
				scs.server.Log().Log(mlog.LvlSharedChannelServiceError, "Cannot update shared channel user LastSyncAt",
					mlog.String("user_id", userID),
					mlog.String("channel_id", sd.task.channelID),
					mlog.String("remote_id", sd.rc.RemoteId),
					mlog.Err(err),
				)
			}
		}
		if len(syncResp.UserErrors) != 0 {
			scs.server.Log().Log(mlog.LvlSharedChannelServiceError, "Response indicates error for user(s) sync",
				mlog.String("channel_id", sd.task.channelID),
				mlog.String("remote_id", sd.rc.RemoteId),
				mlog.Array("users", syncResp.UserErrors),
			)
		}
	})
	return err
}

// sendAttachmentSyncData sends the collected post updates to the remote cluster.
func (scs *Service) sendAttachmentSyncData(sd *syncData) {
	for _, a := range sd.attachments {
		if err := scs.sendAttachmentForRemote(a.fi, a.post, sd.rc); err != nil {
			scs.server.Log().Log(mlog.LvlSharedChannelServiceError, "Cannot sync post attachment",
				mlog.String("post_id", a.post.Id),
				mlog.String("channel_id", sd.task.channelID),
				mlog.String("remote_id", sd.rc.RemoteId),
				mlog.Err(err),
			)
		}
		// updating SharedChannelAttachments with LastSyncAt is already done.
	}
}

// sendPostSyncData sends the collected post updates to the remote cluster.
func (scs *Service) sendPostSyncData(sd *syncData) error {
	start := time.Now()
	defer func() {
		if metrics := scs.server.GetMetrics(); metrics != nil {
			metrics.ObserveSharedChannelsSyncSendStepDuration(sd.rc.RemoteId, "Posts", time.Since(start).Seconds())
		}
	}()

	msg := model.NewSyncMsg(sd.task.channelID)
	msg.Posts = sd.posts

	return scs.sendSyncMsgToRemote(msg, sd.rc, func(syncResp model.SyncResponse, errResp error) {
		if len(syncResp.PostErrors) != 0 {
			scs.server.Log().Log(mlog.LvlSharedChannelServiceError, "Response indicates error for post(s) sync",
				mlog.String("channel_id", sd.task.channelID),
				mlog.String("remote_id", sd.rc.RemoteId),
				mlog.Array("posts", syncResp.PostErrors),
			)

			for _, postID := range syncResp.PostErrors {
				scs.handlePostError(postID, sd.task, sd.rc)
			}
		}
		scs.updateCursorForRemote(sd.scr.Id, sd.rc, sd.resultNextCursor)
	})
}

// sendReactionSyncData sends the collected reaction updates to the remote cluster.
func (scs *Service) sendReactionSyncData(sd *syncData) error {
	start := time.Now()
	defer func() {
		if metrics := scs.server.GetMetrics(); metrics != nil {
			metrics.ObserveSharedChannelsSyncSendStepDuration(sd.rc.RemoteId, "Reactions", time.Since(start).Seconds())
		}
	}()

	msg := model.NewSyncMsg(sd.task.channelID)
	msg.Reactions = sd.reactions

	return scs.sendSyncMsgToRemote(msg, sd.rc, func(syncResp model.SyncResponse, errResp error) {
		if len(syncResp.ReactionErrors) != 0 {
			scs.server.Log().Log(mlog.LvlSharedChannelServiceError, "Response indicates error for reactions(s) sync",
				mlog.String("channel_id", sd.task.channelID),
				mlog.String("remote_id", sd.rc.RemoteId),
				mlog.Array("reaction_posts", syncResp.ReactionErrors),
			)
		}
	})
}

// sendStatusSyncData sends the collected status updates to the remote cluster.
func (scs *Service) sendStatusSyncData(sd *syncData) error {
	msg := model.NewSyncMsg(sd.task.channelID)
	msg.Statuses = sd.statuses

	return scs.sendSyncMsgToRemote(msg, sd.rc, func(syncResp model.SyncResponse, errResp error) {
		if len(syncResp.StatusErrors) != 0 {
			scs.server.Log().Log(mlog.LvlSharedChannelServiceError, "Response indicates error from status(es) sync",
				mlog.String("remote_id", sd.rc.RemoteId),
				mlog.Array("user_ids", syncResp.StatusErrors),
			)

			for _, userID := range syncResp.StatusErrors {
				scs.handleStatusError(userID, sd.task, sd.rc)
			}
		}
	})
}

// sendProfileImageSyncData sends the collected user profile image updates to the remote cluster.
func (scs *Service) sendProfileImageSyncData(sd *syncData) {
	for _, user := range sd.profileImages {
		scs.syncProfileImage(user, sd.task.channelID, sd.rc)
	}
}

<<<<<<< HEAD
// handleChannelNotSharedError processes the case when a remote indicates a channel
// is no longer shared. It removes the remote from the shared channel locally and,
// if it was the last remote, completely unshares the channel.
func (scs *Service) handleChannelNotSharedError(msg *model.SyncMsg, rc *model.RemoteCluster) {
	logger := scs.server.Log()

	logger.Log(mlog.LvlSharedChannelServiceDebug, "Remote indicated channel is no longer shared; unsharing locally",
		mlog.String("remote", rc.Name),
		mlog.String("channel_id", msg.ChannelId),
	)

	// Get the SharedChannelRemote record for this channel and remote
	scr, getErr := scs.server.GetStore().SharedChannel().GetRemoteByIds(msg.ChannelId, rc.RemoteId)
	if getErr != nil {
		logger.Log(mlog.LvlSharedChannelServiceError, "Failed to get shared channel remote",
			mlog.String("remote", rc.Name),
			mlog.String("channel_id", msg.ChannelId),
			mlog.Err(getErr),
		)
		return
	}

	// Get channel details for posting the system message
	channel, channelErr := scs.server.GetStore().Channel().Get(msg.ChannelId, true)
	if channelErr != nil {
		logger.Log(mlog.LvlSharedChannelServiceError, "Failed to get channel details",
			mlog.String("remote", rc.Name),
			mlog.String("channel_id", msg.ChannelId),
			mlog.Err(channelErr),
		)
		return
	}

	// Post a system message to notify users that the channel is no longer shared with this remote
	scs.postUnshareNotification(msg.ChannelId, scr.CreatorId, channel, rc)

	if err := scs.UninviteRemoteFromChannel(msg.ChannelId, rc.RemoteId); err != nil {
		logger.Log(mlog.LvlSharedChannelServiceError, "Failed to uninvite remote from shared channel", mlog.Err(err))
		return
	}
=======
// shouldUserSyncGlobal determines if a user needs to be synchronized globally.
// Compares user's update timestamp with the remote cluster's LastGlobalUserSyncAt.
func (scs *Service) shouldUserSyncGlobal(user *model.User, rc *model.RemoteCluster) (bool, error) {
	// Don't sync users back to the remote cluster they originated from
	if user.IsRemote() && user.GetRemoteID() == rc.RemoteId {
		return false, nil
	}

	// Calculate latest update time for this user (profile or picture)
	latestUserUpdateTime := user.UpdateAt
	if user.LastPictureUpdate > latestUserUpdateTime {
		latestUserUpdateTime = user.LastPictureUpdate
	}

	// For initial sync (LastGlobalUserSyncAt=0), sync all users
	// For incremental sync, only sync users updated after the last sync
	if rc.LastGlobalUserSyncAt == 0 {
		return true, nil
	}
	return latestUserUpdateTime > rc.LastGlobalUserSyncAt, nil
}

// syncAllUsers synchronizes all local users to a remote cluster.
// This is called when a connection with a remote cluster is established or when handling a global user sync task.
// Uses cursor-based approach with LastGlobalUserSyncAt to resume after interruptions.
func (scs *Service) syncAllUsers(rc *model.RemoteCluster) error {
	// Check if feature is enabled
	if !scs.server.Config().FeatureFlags.EnableSyncAllUsersForRemoteCluster {
		return nil
	}

	if !rc.IsOnline() {
		return fmt.Errorf("remote cluster %s is not online", rc.RemoteId)
	}

	// Start metrics tracking
	metrics := scs.server.GetMetrics()
	start := time.Now()
	defer func() {
		if metrics != nil {
			metrics.IncrementSharedChannelsSyncCounter(rc.RemoteId)
			metrics.ObserveSharedChannelsSyncCollectionDuration(rc.RemoteId, time.Since(start).Seconds())
		}
	}()

	batchSize := scs.getGlobalUserSyncBatchSize()

	// Create sync data with collected users
	sd := &syncData{
		task:  syncTask{remoteID: rc.RemoteId},
		rc:    rc,
		scr:   &model.SharedChannelRemote{RemoteId: rc.RemoteId},
		users: make(map[string]*model.User),
	}

	// Collect users to sync
	users, latestTimestamp, _, hasMore, err := scs.collectUsersForGlobalSync(rc, batchSize)
	if err != nil {
		return err
	}

	// Exit early if no users to sync
	if len(users) == 0 {
		scs.server.Log().Log(mlog.LvlSharedChannelServiceDebug, "No users to sync for remote cluster",
			mlog.String("remote_id", rc.RemoteId))
		return nil
	}

	// Add users to sync data
	sd.users = users
	sd.GlobalUserSyncLastTimestamp = latestTimestamp

	// Send the collected users to remote
	if err := scs.sendUserSyncData(sd); err != nil {
		scs.server.Log().Log(mlog.LvlSharedChannelServiceError, "Error sending user batch during sync",
			mlog.String("remote_id", rc.RemoteId),
			mlog.Err(err),
		)
		return fmt.Errorf("error sending user batch during sync: %w", err)
	}

	// Schedule next batch if needed
	if hasMore {
		scs.scheduleNextUserSyncBatch(rc, latestTimestamp, batchSize, len(users))
	}

	return nil
}

// getGlobalUserSyncBatchSize returns the configured batch size for user syncing
func (scs *Service) getGlobalUserSyncBatchSize() int {
	batchSize := MaxUsersPerSync
	if scs.server.Config().ConnectedWorkspacesSettings.GlobalUserSyncBatchSize != nil {
		configValue := *scs.server.Config().ConnectedWorkspacesSettings.GlobalUserSyncBatchSize
		if configValue > 0 && configValue <= 200 {
			batchSize = configValue
		}
	}
	return batchSize
}

// collectUsersForGlobalSync fetches users that need to be synced to the remote
func (scs *Service) collectUsersForGlobalSync(rc *model.RemoteCluster, batchSize int) (map[string]*model.User, int64, int, bool, error) {
	options := &model.UserGetOptions{
		Page:    0,
		PerPage: 100, // Database fetch batch size
		Active:  true,
		Sort:    "update_at_asc", // Order by UpdateAt ASC to ensure cursor consistency
	}

	// Only use UpdatedAfter for incremental syncs, not the initial sync
	// This ensures users with UpdateAt=0 are included in the first sync
	if rc.LastGlobalUserSyncAt > 0 {
		options.UpdatedAfter = rc.LastGlobalUserSyncAt
	}

	users := make(map[string]*model.User)
	latestTimestamp := rc.LastGlobalUserSyncAt
	totalCount := 0

	// Page through database results
	for {
		batch, err := scs.server.GetStore().User().GetAllProfiles(options)
		if err != nil {
			scs.server.Log().Log(mlog.LvlSharedChannelServiceError, "Error fetching users for global sync",
				mlog.String("remote_id", rc.RemoteId),
				mlog.Err(err),
			)
			return nil, 0, 0, false, err
		}

		if len(batch) == 0 {
			break // No more users to process
		}

		totalCount += len(batch)

		// Process each user in this database page
		for _, user := range batch {
			// Stop if we've reached batch limit
			if len(users) >= batchSize {
				return users, latestTimestamp, totalCount, true, nil
			}

			// Skip users from remotes
			if user.IsRemote() {
				continue
			}

			// Check if user needs syncing
			needsSync, _ := scs.shouldUserSyncGlobal(user, rc)
			if !needsSync {
				continue
			}

			// Add user and update cursor timestamp
			users[user.Id] = user

			userUpdateTime := max(user.UpdateAt, user.LastPictureUpdate)
			if userUpdateTime > latestTimestamp {
				latestTimestamp = userUpdateTime
			}
		}

		// Check if we've reached the end of results
		if len(batch) < options.PerPage {
			break
		}

		// Move to next page
		options.Page++
	}

	return users, latestTimestamp, totalCount, false, nil
}

// updateGlobalSyncCursor updates the LastGlobalUserSyncAt value for the remote cluster
func (scs *Service) updateGlobalSyncCursor(rc *model.RemoteCluster, newTimestamp int64) {
	if err := scs.server.GetStore().RemoteCluster().UpdateLastGlobalUserSyncAt(rc.RemoteId, newTimestamp); err == nil {
		rc.LastGlobalUserSyncAt = newTimestamp
	} else {
		scs.server.Log().Log(mlog.LvlSharedChannelServiceError, "Failed to update global user sync cursor",
			mlog.String("remote_id", rc.RemoteId),
			mlog.Err(err),
		)
	}
}

// scheduleNextUserSyncBatch creates a new task for the next batch of user sync
func (scs *Service) scheduleNextUserSyncBatch(rc *model.RemoteCluster, timestamp int64, batchSize, processedCount int) {
	// Use timestamp as userID to make each batch task unique
	// This prevents task ID collisions between different batches for the same remote
	timestampStr := fmt.Sprintf("%d", timestamp)
	task := newSyncTask("", timestampStr, rc.RemoteId, nil, nil)
	task.schedule = time.Now().Add(NotifyMinimumDelay)
	scs.addTask(task)
>>>>>>> fa1c77d9
}

// sendSyncMsgToRemote synchronously sends the sync message to the remote cluster (or plugin).
func (scs *Service) sendSyncMsgToRemote(msg *model.SyncMsg, rc *model.RemoteCluster, f sendSyncMsgResultFunc) error {
	rcs := scs.server.GetRemoteClusterService()
	if rcs == nil {
		return fmt.Errorf("cannot update remote cluster %s for channel id %s; Remote Cluster Service not enabled", rc.Name, msg.ChannelId)
	}

	if rc.IsPlugin() {
		return scs.sendSyncMsgToPlugin(msg, rc, f)
	}

	b, err := json.Marshal(msg)
	if err != nil {
		return err
	}

	// Use appropriate topic based on message type
	topic := TopicSync
	if msg.ChannelId == "" && len(msg.Users) > 0 &&
		len(msg.Posts) == 0 && len(msg.Reactions) == 0 &&
		len(msg.Statuses) == 0 {
		topic = TopicGlobalUserSync
	}
	rcMsg := model.NewRemoteClusterMsg(topic, b)

	ctx, cancel := context.WithTimeout(context.Background(), remotecluster.SendTimeout)
	defer cancel()

	var wg sync.WaitGroup
	wg.Add(1)

	err = rcs.SendMsg(ctx, rcMsg, rc, func(rcMsg model.RemoteClusterMsg, rc *model.RemoteCluster, rcResp *remotecluster.Response, errResp error) {
		defer wg.Done()

		// Check for ErrChannelNotShared in the application response
		if rcResp != nil && !rcResp.IsSuccess() && strings.Contains(rcResp.Err, ErrChannelNotShared.Error()) {
			scs.handleChannelNotSharedError(msg, rc)
			return
		}

		var syncResp model.SyncResponse
		if errResp == nil {
			if rcResp != nil && len(rcResp.Payload) > 0 {
				if err2 := json.Unmarshal(rcResp.Payload, &syncResp); err2 != nil {
					scs.server.Log().Log(mlog.LvlSharedChannelServiceError, "Invalid sync msg response from remote cluster",
						mlog.String("remote", rc.Name),
						mlog.String("channel_id", msg.ChannelId),
						mlog.Err(err2),
					)
					return
				}

				if f != nil {
					f(syncResp, errResp)
				}
			} else {
				// No error but response is nil or empty
				scs.server.Log().Log(mlog.LvlSharedChannelServiceError, "Empty or nil response payload from remote cluster",
					mlog.String("remote", rc.Name),
					mlog.String("channel_id", msg.ChannelId),
				)
			}
		}
	})

	wg.Wait()
	return err
}

// sendSyncMsgToRemote synchronously sends the sync message to a plugin.
func (scs *Service) sendSyncMsgToPlugin(msg *model.SyncMsg, rc *model.RemoteCluster, f sendSyncMsgResultFunc) error {
	syncResp, errResp := scs.app.OnSharedChannelsSyncMsg(msg, rc)

	if f != nil {
		f(syncResp, errResp)
	}

	return errResp
}

func sanitizeSyncData(sd *syncData) {
	for id, user := range sd.users {
		sd.users[id] = sanitizeUserForSync(user)
	}
	for id, user := range sd.profileImages {
		sd.profileImages[id] = sanitizeUserForSync(user)
	}
}<|MERGE_RESOLUTION|>--- conflicted
+++ resolved
@@ -705,48 +705,6 @@
 	}
 }
 
-<<<<<<< HEAD
-// handleChannelNotSharedError processes the case when a remote indicates a channel
-// is no longer shared. It removes the remote from the shared channel locally and,
-// if it was the last remote, completely unshares the channel.
-func (scs *Service) handleChannelNotSharedError(msg *model.SyncMsg, rc *model.RemoteCluster) {
-	logger := scs.server.Log()
-
-	logger.Log(mlog.LvlSharedChannelServiceDebug, "Remote indicated channel is no longer shared; unsharing locally",
-		mlog.String("remote", rc.Name),
-		mlog.String("channel_id", msg.ChannelId),
-	)
-
-	// Get the SharedChannelRemote record for this channel and remote
-	scr, getErr := scs.server.GetStore().SharedChannel().GetRemoteByIds(msg.ChannelId, rc.RemoteId)
-	if getErr != nil {
-		logger.Log(mlog.LvlSharedChannelServiceError, "Failed to get shared channel remote",
-			mlog.String("remote", rc.Name),
-			mlog.String("channel_id", msg.ChannelId),
-			mlog.Err(getErr),
-		)
-		return
-	}
-
-	// Get channel details for posting the system message
-	channel, channelErr := scs.server.GetStore().Channel().Get(msg.ChannelId, true)
-	if channelErr != nil {
-		logger.Log(mlog.LvlSharedChannelServiceError, "Failed to get channel details",
-			mlog.String("remote", rc.Name),
-			mlog.String("channel_id", msg.ChannelId),
-			mlog.Err(channelErr),
-		)
-		return
-	}
-
-	// Post a system message to notify users that the channel is no longer shared with this remote
-	scs.postUnshareNotification(msg.ChannelId, scr.CreatorId, channel, rc)
-
-	if err := scs.UninviteRemoteFromChannel(msg.ChannelId, rc.RemoteId); err != nil {
-		logger.Log(mlog.LvlSharedChannelServiceError, "Failed to uninvite remote from shared channel", mlog.Err(err))
-		return
-	}
-=======
 // shouldUserSyncGlobal determines if a user needs to be synchronized globally.
 // Compares user's update timestamp with the remote cluster's LastGlobalUserSyncAt.
 func (scs *Service) shouldUserSyncGlobal(user *model.User, rc *model.RemoteCluster) (bool, error) {
@@ -943,7 +901,6 @@
 	task := newSyncTask("", timestampStr, rc.RemoteId, nil, nil)
 	task.schedule = time.Now().Add(NotifyMinimumDelay)
 	scs.addTask(task)
->>>>>>> fa1c77d9
 }
 
 // sendSyncMsgToRemote synchronously sends the sync message to the remote cluster (or plugin).
@@ -1033,4 +990,46 @@
 	for id, user := range sd.profileImages {
 		sd.profileImages[id] = sanitizeUserForSync(user)
 	}
+}
+
+// handleChannelNotSharedError processes the case when a remote indicates a channel
+// is no longer shared. It removes the remote from the shared channel locally and,
+// if it was the last remote, completely unshares the channel.
+func (scs *Service) handleChannelNotSharedError(msg *model.SyncMsg, rc *model.RemoteCluster) {
+	logger := scs.server.Log()
+
+	logger.Log(mlog.LvlSharedChannelServiceDebug, "Remote indicated channel is no longer shared; unsharing locally",
+		mlog.String("remote", rc.Name),
+		mlog.String("channel_id", msg.ChannelId),
+	)
+
+	// Get the SharedChannelRemote record for this channel and remote
+	scr, getErr := scs.server.GetStore().SharedChannel().GetRemoteByIds(msg.ChannelId, rc.RemoteId)
+	if getErr != nil {
+		logger.Log(mlog.LvlSharedChannelServiceError, "Failed to get shared channel remote",
+			mlog.String("remote", rc.Name),
+			mlog.String("channel_id", msg.ChannelId),
+			mlog.Err(getErr),
+		)
+		return
+	}
+
+	// Get channel details for posting the system message
+	channel, channelErr := scs.server.GetStore().Channel().Get(msg.ChannelId, true)
+	if channelErr != nil {
+		logger.Log(mlog.LvlSharedChannelServiceError, "Failed to get channel details",
+			mlog.String("remote", rc.Name),
+			mlog.String("channel_id", msg.ChannelId),
+			mlog.Err(channelErr),
+		)
+		return
+	}
+
+	// Post a system message to notify users that the channel is no longer shared with this remote
+	scs.postUnshareNotification(msg.ChannelId, scr.CreatorId, channel, rc)
+
+	if err := scs.UninviteRemoteFromChannel(msg.ChannelId, rc.RemoteId); err != nil {
+		logger.Log(mlog.LvlSharedChannelServiceError, "Failed to uninvite remote from shared channel", mlog.Err(err))
+		return
+	}
 }
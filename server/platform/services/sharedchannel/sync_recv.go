// Copyright (c) 2015-present Mattermost, Inc. All Rights Reserved.
// See LICENSE.txt for license information.

package sharedchannel

import (
	"context"
	"encoding/json"
	"errors"
	"fmt"
	"strconv"
	"strings"

	"github.com/mattermost/mattermost/server/public/model"
	"github.com/mattermost/mattermost/server/public/shared/mlog"
	"github.com/mattermost/mattermost/server/public/shared/request"
	"github.com/mattermost/mattermost/server/v8/platform/services/remotecluster"
)

var (
	ErrRemoteIDMismatch  = errors.New("remoteID mismatch")
	ErrChannelIDMismatch = errors.New("channelID mismatch")
	ErrUserDMPermission  = errors.New("users cannot DM each other")
)

func (scs *Service) onReceiveSyncMessage(msg model.RemoteClusterMsg, rc *model.RemoteCluster, response *remotecluster.Response) error {
	if msg.Topic != TopicSync {
		return fmt.Errorf("wrong topic, expected `%s`, got `%s`", TopicSync, msg.Topic)
	}

	if len(msg.Payload) == 0 {
		return errors.New("empty sync message")
	}

	if scs.server.Log().IsLevelEnabled(mlog.LvlSharedChannelServiceMessagesInbound) {
		scs.server.Log().Log(mlog.LvlSharedChannelServiceMessagesInbound, "inbound message",
			mlog.String("remote", rc.DisplayName),
			mlog.String("msg", msg.Payload),
		)
	}

	var sm model.SyncMsg

	if err := json.Unmarshal(msg.Payload, &sm); err != nil {
		return fmt.Errorf("invalid sync message: %w", err)
	}
	return scs.processSyncMessage(request.EmptyContext(scs.server.Log()), &sm, rc, response)
}

func (scs *Service) processSyncMessage(c request.CTX, syncMsg *model.SyncMsg, rc *model.RemoteCluster, response *remotecluster.Response) error {
	var targetChannel *model.Channel
	var team *model.Team

	var err error
	syncResp := model.SyncResponse{
		UserErrors:     make([]string, 0),
		UsersSyncd:     make([]string, 0),
		PostErrors:     make([]string, 0),
		ReactionErrors: make([]string, 0),
	}

	scs.server.Log().Log(mlog.LvlSharedChannelServiceDebug, "Sync msg received",
		mlog.String("remote", rc.Name),
		mlog.String("channel_id", syncMsg.ChannelId),
		mlog.Int("user_count", len(syncMsg.Users)),
		mlog.Int("post_count", len(syncMsg.Posts)),
		mlog.Int("reaction_count", len(syncMsg.Reactions)),
	)

	if targetChannel, err = scs.server.GetStore().Channel().Get(syncMsg.ChannelId, true); err != nil {
		// if the channel doesn't exist then none of these sync items are going to work.
		return fmt.Errorf("channel not found processing sync message: %w", err)
	}

	// make sure target channel is shared with the remote
	exists, err := scs.server.GetStore().SharedChannel().HasRemote(targetChannel.Id, rc.RemoteId)
	if err != nil {
		return fmt.Errorf("cannot check channel share state for sync message: %w", err)
	}
	if !exists {
		return fmt.Errorf("cannot process sync message; channel not shared with remote: %w", ErrRemoteIDMismatch)
	}

	// add/update users before posts
	for _, user := range syncMsg.Users {
		if userSaved, err := scs.upsertSyncUser(c, user, targetChannel, rc); err != nil {
			scs.server.Log().Log(mlog.LvlSharedChannelServiceError, "Error upserting sync user",
				mlog.String("remote", rc.Name),
				mlog.String("channel_id", syncMsg.ChannelId),
				mlog.String("user_id", user.Id),
				mlog.Err(err))
		} else {
			syncResp.UsersSyncd = append(syncResp.UsersSyncd, userSaved.Id)
			if syncResp.UsersLastUpdateAt < user.UpdateAt {
				syncResp.UsersLastUpdateAt = user.UpdateAt
			}
			scs.server.Log().Log(mlog.LvlSharedChannelServiceDebug, "User upserted via sync",
				mlog.String("remote", rc.Name),
				mlog.String("channel_id", syncMsg.ChannelId),
				mlog.String("user_id", user.Id),
			)
		}
	}

	for _, post := range syncMsg.Posts {
		if syncMsg.ChannelId != post.ChannelId {
			scs.server.Log().Log(mlog.LvlSharedChannelServiceError, "ChannelId mismatch",
				mlog.String("remote", rc.Name),
				mlog.String("sm.ChannelId", syncMsg.ChannelId),
				mlog.String("sm.Post.ChannelId", post.ChannelId),
				mlog.String("PostId", post.Id),
			)
			syncResp.PostErrors = append(syncResp.PostErrors, post.Id)
			continue
		}

		if targetChannel.Type != model.ChannelTypeDirect && team == nil {
			var err2 error
			team, err2 = scs.server.GetStore().Channel().GetTeamForChannel(syncMsg.ChannelId)
			if err2 != nil {
				scs.server.Log().Log(mlog.LvlSharedChannelServiceError, "Error getting Team for Channel",
					mlog.String("ChannelId", post.ChannelId),
					mlog.String("PostId", post.Id),
					mlog.String("remote", rc.Name),
					mlog.Err(err2),
				)
				syncResp.PostErrors = append(syncResp.PostErrors, post.Id)
				continue
			}
		}

		// process perma-links for remote
		if team != nil {
			post.Message = scs.processPermalinkFromRemote(post, team)
		}

		// add/update post
		rpost, err := scs.upsertSyncPost(post, targetChannel, rc)
		if err != nil {
			syncResp.PostErrors = append(syncResp.PostErrors, post.Id)
			scs.server.Log().Log(mlog.LvlSharedChannelServiceError, "Error upserting sync post",
				mlog.String("post_id", post.Id),
				mlog.String("channel_id", post.ChannelId),
				mlog.String("remote", rc.Name),
				mlog.Err(err),
			)
		} else if syncResp.PostsLastUpdateAt < rpost.UpdateAt {
			syncResp.PostsLastUpdateAt = rpost.UpdateAt
		}
	}

	// add/remove reactions
	for _, reaction := range syncMsg.Reactions {
		if _, err := scs.upsertSyncReaction(reaction, targetChannel, rc); err != nil {
			scs.server.Log().Log(mlog.LvlSharedChannelServiceError, "Error upserting sync reaction",
				mlog.String("remote", rc.Name),
				mlog.String("user_id", reaction.UserId),
				mlog.String("post_id", reaction.PostId),
				mlog.String("emoji", reaction.EmojiName),
				mlog.Int("delete_at", reaction.DeleteAt),
				mlog.Err(err),
			)
		} else {
			scs.server.Log().Log(mlog.LvlSharedChannelServiceDebug, "Reaction upserted via sync",
				mlog.String("remote", rc.Name),
				mlog.String("user_id", reaction.UserId),
				mlog.String("post_id", reaction.PostId),
				mlog.String("emoji", reaction.EmojiName),
				mlog.Int("delete_at", reaction.DeleteAt),
			)

			if syncResp.ReactionsLastUpdateAt < reaction.UpdateAt {
				syncResp.ReactionsLastUpdateAt = reaction.UpdateAt
			}
		}
	}

	response.SetPayload(syncResp)

	return nil
}

func (scs *Service) upsertSyncUser(c request.CTX, user *model.User, channel *model.Channel, rc *model.RemoteCluster) (*model.User, error) {
	var err error

	// Check if user already exists
	euser, err := scs.server.GetStore().User().Get(context.Background(), user.Id)
	if err != nil {
		if _, ok := err.(errNotFound); !ok {
			return nil, fmt.Errorf("error checking sync user: %w", err)
		}
	}

	var userSaved *model.User
	if euser == nil {
		// new user.  Make sure the remoteID is correct and insert the record
		user.RemoteId = model.NewString(rc.RemoteId)
		if userSaved, err = scs.insertSyncUser(c, user, channel, rc); err != nil {
			return nil, err
		}
	} else {
		// existing user. Make sure user belongs to the remote that issued the update
		if euser.GetRemoteID() != rc.RemoteId {
			scs.server.Log().Log(mlog.LvlSharedChannelServiceError, "RemoteID mismatch sync'ing user",
				mlog.String("remote", rc.Name),
				mlog.String("user_id", user.Id),
				mlog.String("existing_user_remote_id", euser.GetRemoteID()),
				mlog.String("update_user_remote_id", user.GetRemoteID()),
			)
			return nil, fmt.Errorf("error updating user: %w", ErrRemoteIDMismatch)
		}
		patch := &model.UserPatch{
			Username:  &user.Username,
			Nickname:  &user.Nickname,
			FirstName: &user.FirstName,
			LastName:  &user.LastName,
			Email:     &user.Email,
			Props:     user.Props,
			Position:  &user.Position,
			Locale:    &user.Locale,
			Timezone:  user.Timezone,
		}
		if userSaved, err = scs.updateSyncUser(c, patch, euser, channel, rc); err != nil {
			return nil, err
		}
	}

	// Add user to team and channel. We do this here regardless of whether the user was
	// just created or patched since there are three steps to adding a user
	// (insert rec, add to team, add to channel) and any one could fail.
	// Instead of undoing what succeeded on any failure we simply do all steps each
	// time. AddUserToChannel & AddUserToTeamByTeamId do not error if user was already
	// added and exit quickly.  Not needed for DMs where teamId is empty.
	if channel.TeamId != "" {
		// add user to team
		if err := scs.app.AddUserToTeamByTeamId(request.EmptyContext(scs.server.Log()), channel.TeamId, userSaved); err != nil {
			return nil, fmt.Errorf("error adding sync user to Team: %w", err)
		}
		// add user to channel
		if _, err := scs.app.AddUserToChannel(c, userSaved, channel, false); err != nil {
			return nil, fmt.Errorf("error adding sync user to ChannelMembers: %w", err)
		}
	}

	return userSaved, nil
}

func (scs *Service) insertSyncUser(rctx request.CTX, user *model.User, _ *model.Channel, rc *model.RemoteCluster) (*model.User, error) {
	var err error
	var userSaved *model.User
	var suffix string

	// ensure the new user is created with system_user role and random password.
	user = sanitizeUserForSync(user)

<<<<<<< HEAD
	// save the original username and email in props (if not already done by another remote)
	if _, ok := user.GetProp(model.UserPropsKeyRemoteUsername); !ok {
		user.SetProp(model.UserPropsKeyRemoteUsername, user.Username)
	}
	if _, ok := user.GetProp(model.UserPropsKeyRemoteEmail); !ok {
		user.SetProp(model.UserPropsKeyRemoteEmail, user.Email)
	}
=======
	// save the original username and email in props
	user.SetProp(KeyRemoteUsername, user.Username)
	user.SetProp(KeyRemoteEmail, user.Email)
>>>>>>> 60028d63

	// Apply a suffix to the username until it is unique. Collisions will be quite
	// rare since we are joining a username that is unique at a remote site with a unique
	// name for that site. However we need to truncate the combined name to 64 chars and
	// that might introduce a collision.
	for i := 1; i <= MaxUpsertRetries; i++ {
		if i > 1 {
			suffix = strconv.FormatInt(int64(i), 10)
		}

		user.Username = mungUsername(user.Username, rc.Name, suffix, model.UserNameMaxLength)
		user.Email = model.NewId()

		if userSaved, err = scs.server.GetStore().User().Save(rctx, user); err != nil {
			field, ok := isConflictError(err)
			if !ok {
				break
			}
			if field == "email" || field == "username" {
				// username or email collision; try again with different suffix
				scs.server.Log().Log(mlog.LvlSharedChannelServiceWarn, "Collision inserting sync user",
					mlog.String("field", field),
					mlog.String("username", user.Username),
					mlog.String("email", user.Email),
					mlog.Int("attempt", i),
					mlog.Err(err),
				)
			}
		} else {
			scs.app.NotifySharedChannelUserUpdate(userSaved)
			return userSaved, nil
		}
	}
	return nil, fmt.Errorf("error inserting sync user %s: %w", user.Id, err)
}

func (scs *Service) updateSyncUser(rctx request.CTX, patch *model.UserPatch, user *model.User, _ *model.Channel, rc *model.RemoteCluster) (*model.User, error) {
	var err error
	var update *model.UserUpdate
	var suffix string

	// preserve existing real username/email since Patch will over-write them;
	// the real username/email in props can be updated if they don't contain colons,
	// meaning the update is coming from the user's origin server (not munged).
	realUsername, _ := user.GetProp(model.UserPropsKeyRemoteUsername)
	realEmail, _ := user.GetProp(model.UserPropsKeyRemoteEmail)

	if patch.Username != nil && !strings.Contains(*patch.Username, ":") {
		realUsername = *patch.Username
	}
	if patch.Email != nil && !strings.Contains(*patch.Email, ":") {
		realEmail = *patch.Email
	}

	user.Patch(patch)
	user = sanitizeUserForSync(user)
	user.SetProp(model.UserPropsKeyRemoteUsername, realUsername)
	user.SetProp(model.UserPropsKeyRemoteEmail, realEmail)

	// Apply a suffix to the username until it is unique.
	for i := 1; i <= MaxUpsertRetries; i++ {
		if i > 1 {
			suffix = strconv.FormatInt(int64(i), 10)
		}
		user.Username = mungUsername(user.Username, rc.Name, suffix, model.UserNameMaxLength)
		user.Email = model.NewId()

		if update, err = scs.server.GetStore().User().Update(rctx, user, false); err != nil {
			field, ok := isConflictError(err)
			if !ok {
				break
			}
			if field == "email" || field == "username" {
				// username or email collision; try again with different suffix
				scs.server.Log().Log(mlog.LvlSharedChannelServiceWarn, "Collision updating sync user",
					mlog.String("field", field),
					mlog.String("username", user.Username),
					mlog.String("email", user.Email),
					mlog.Int("attempt", i),
					mlog.Err(err),
				)
			}
		} else {
			scs.platform.InvalidateCacheForUser(update.New.Id)
			scs.app.NotifySharedChannelUserUpdate(update.New)
			return update.New, nil
		}
	}
	return nil, fmt.Errorf("error updating sync user %s: %w", user.Id, err)
}

func (scs *Service) upsertSyncPost(post *model.Post, targetChannel *model.Channel, rc *model.RemoteCluster) (*model.Post, error) {
	var appErr *model.AppError

	post.RemoteId = model.NewString(rc.RemoteId)
	rctx := request.EmptyContext(scs.server.Log())

	rpost, err := scs.server.GetStore().Post().GetSingle(rctx, post.Id, true)
	if err != nil {
		if _, ok := err.(errNotFound); !ok {
			return nil, fmt.Errorf("error checking sync post: %w", err)
		}
	}

	// ensure the post is in the target channel. This ensures the post can only be associated with a channel
	// that is shared with the remote.
	if post.ChannelId != targetChannel.Id || (rpost != nil && rpost.ChannelId != targetChannel.Id) {
		return nil, fmt.Errorf("post sync failed: %w", ErrChannelIDMismatch)
	}

	if rpost == nil {
		// post doesn't exist; check that user belongs to remote and create post.
		// user is not checked for edit/delete because admins can perform those actions
		user, err := scs.server.GetStore().User().Get(context.TODO(), post.UserId)
		if err != nil {
			return nil, fmt.Errorf("error fetching user for post sync: %w", err)
		}
		if user.GetRemoteID() != rc.RemoteId {
			return nil, fmt.Errorf("post sync failed: %w", ErrRemoteIDMismatch)
		}

		rpost, appErr = scs.app.CreatePost(rctx, post, targetChannel, true, true)
		if appErr == nil {
			scs.server.Log().Log(mlog.LvlSharedChannelServiceDebug, "Created sync post",
				mlog.String("post_id", post.Id),
				mlog.String("channel_id", post.ChannelId),
			)
		}
	} else if post.DeleteAt > 0 {
		// delete post
		rpost, appErr = scs.app.DeletePost(rctx, post.Id, post.UserId)
		if appErr == nil {
			scs.server.Log().Log(mlog.LvlSharedChannelServiceDebug, "Deleted sync post",
				mlog.String("post_id", post.Id),
				mlog.String("channel_id", post.ChannelId),
			)
		}
	} else if post.EditAt > rpost.EditAt || post.Message != rpost.Message {
		// update post
		rpost, appErr = scs.app.UpdatePost(request.EmptyContext(scs.server.Log()), post, false)
		if appErr == nil {
			scs.server.Log().Log(mlog.LvlSharedChannelServiceDebug, "Updated sync post",
				mlog.String("post_id", post.Id),
				mlog.String("channel_id", post.ChannelId),
			)
		}
	} else {
		// nothing to update
		scs.server.Log().Log(mlog.LvlSharedChannelServiceDebug, "Update to sync post ignored",
			mlog.String("post_id", post.Id),
			mlog.String("channel_id", post.ChannelId),
		)
	}

	var rerr error
	if appErr != nil {
		rerr = errors.New(appErr.Error())
	}
	return rpost, rerr
}

func (scs *Service) upsertSyncReaction(reaction *model.Reaction, targetChannel *model.Channel, rc *model.RemoteCluster) (*model.Reaction, error) {
	savedReaction := reaction
	var appErr *model.AppError

	// check that the reaction's post is in the target channel. This ensures the reaction can only be associated with a post
	// that is in a channel shared with the remote.
	rctx := request.EmptyContext(scs.server.Log())
	post, err := scs.server.GetStore().Post().GetSingle(rctx, reaction.PostId, true)
	if err != nil {
		return nil, fmt.Errorf("error fetching post for reaction sync: %w", err)
	}
	if post.ChannelId != targetChannel.Id {
		return nil, fmt.Errorf("reaction sync failed: %w", ErrChannelIDMismatch)
	}

	existingReaction, err := scs.server.GetStore().Reaction().GetSingle(reaction.UserId, reaction.PostId, rc.RemoteId, reaction.EmojiName)
	if err != nil && !isNotFoundError(err) {
		return nil, fmt.Errorf("error fetching reaction for sync: %w", err)
	}

	if existingReaction == nil {
		// reaction does not exist; check that user belongs to remote and create reaction
		// this is not done for delete since deletion can be done by admins on the remote
		user, err := scs.server.GetStore().User().Get(context.TODO(), reaction.UserId)
		if err != nil {
			return nil, fmt.Errorf("error fetching user for reaction sync: %w", err)
		}
		if user.GetRemoteID() != rc.RemoteId {
			return nil, fmt.Errorf("reaction sync failed: %w", ErrRemoteIDMismatch)
		}
		reaction.RemoteId = model.NewString(rc.RemoteId)
		savedReaction, appErr = scs.app.SaveReactionForPost(request.EmptyContext(scs.server.Log()), reaction)
	} else {
		// make sure the reaction being deleted is owned by the remote
		if existingReaction.GetRemoteID() != rc.RemoteId {
			return nil, fmt.Errorf("reaction sync failed: %w", ErrRemoteIDMismatch)
		}
		appErr = scs.app.DeleteReactionForPost(request.EmptyContext(scs.server.Log()), reaction)
	}

	var retErr error
	if appErr != nil {
		retErr = errors.New(appErr.Error())
	}
	return savedReaction, retErr
}<|MERGE_RESOLUTION|>--- conflicted
+++ resolved
@@ -253,19 +253,9 @@
 	// ensure the new user is created with system_user role and random password.
 	user = sanitizeUserForSync(user)
 
-<<<<<<< HEAD
-	// save the original username and email in props (if not already done by another remote)
-	if _, ok := user.GetProp(model.UserPropsKeyRemoteUsername); !ok {
-		user.SetProp(model.UserPropsKeyRemoteUsername, user.Username)
-	}
-	if _, ok := user.GetProp(model.UserPropsKeyRemoteEmail); !ok {
-		user.SetProp(model.UserPropsKeyRemoteEmail, user.Email)
-	}
-=======
 	// save the original username and email in props
 	user.SetProp(KeyRemoteUsername, user.Username)
 	user.SetProp(KeyRemoteEmail, user.Email)
->>>>>>> 60028d63
 
 	// Apply a suffix to the username until it is unique. Collisions will be quite
 	// rare since we are joining a username that is unique at a remote site with a unique

// Copyright (c) 2015-present Mattermost, Inc. All Rights Reserved.
// See LICENSE.txt for license information.

package sharedchannel

import (
	"encoding/json"
	"errors"
	"fmt"
	"net/url"
	"sync"
	"time"

	"github.com/mattermost/mattermost/server/public/model"
	"github.com/mattermost/mattermost/server/public/shared/mlog"
	"github.com/mattermost/mattermost/server/public/shared/request"
	"github.com/mattermost/mattermost/server/v8/channels/store"
	"github.com/mattermost/mattermost/server/v8/einterfaces"
	"github.com/mattermost/mattermost/server/v8/platform/services/remotecluster"
	"github.com/mattermost/mattermost/server/v8/platform/shared/filestore"
)

const (
	TopicSync                    = "sharedchannel_sync"
	TopicChannelInvite           = "sharedchannel_invite"
	TopicUploadCreate            = "sharedchannel_upload"
	TopicChannelMembership       = "sharedchannel_membership"
	TopicGlobalUserSync          = "sharedchannel_global_user_sync"
	MaxRetries                   = 3
	MaxUsersPerSync              = 25
	NotifyRemoteOfflineThreshold = time.Second * 10
	NotifyMinimumDelay           = time.Second * 2
	MaxUpsertRetries             = 25
	ProfileImageSyncTimeout      = time.Second * 5
	UnshareMessage               = "This channel is no longer shared."
	// Default value for MaxMembersPerBatch is defined in config.go as ConnectedWorkspacesSettingsDefaultMemberSyncBatchSize
)

// Mocks can be re-generated with `make sharedchannel-mocks`.
type ServerIface interface {
	Config() *model.Config
	IsLeader() bool
	AddClusterLeaderChangedListener(listener func()) string
	RemoveClusterLeaderChangedListener(id string)
	GetStore() store.Store
	Log() *mlog.Logger
	GetRemoteClusterService() remotecluster.RemoteClusterServiceIFace
	GetMetrics() einterfaces.MetricsInterface
}

type PlatformIface interface {
	InvalidateCacheForUser(userID string)
	InvalidateCacheForChannel(channel *model.Channel)
}

type AppIface interface {
	SendEphemeralPost(c request.CTX, userId string, post *model.Post) *model.Post
	CreateChannelWithUser(c request.CTX, channel *model.Channel, userId string) (*model.Channel, *model.AppError)
	GetOrCreateDirectChannel(c request.CTX, userId, otherUserId string, channelOptions ...model.ChannelOption) (*model.Channel, *model.AppError)
	CreateGroupChannel(c request.CTX, userIDs []string, creatorId string, channelOptions ...model.ChannelOption) (*model.Channel, *model.AppError)
	UserCanSeeOtherUser(c request.CTX, userID string, otherUserId string) (bool, *model.AppError)
	AddUserToChannel(c request.CTX, user *model.User, channel *model.Channel, skipTeamMemberIntegrityCheck bool) (*model.ChannelMember, *model.AppError)
	AddUserToTeamByTeamId(c request.CTX, teamId string, user *model.User) *model.AppError
	RemoveUserFromChannel(c request.CTX, userID string, removerUserId string, channel *model.Channel) *model.AppError
	PermanentDeleteChannel(c request.CTX, channel *model.Channel) *model.AppError
	CreatePost(c request.CTX, post *model.Post, channel *model.Channel, flags model.CreatePostFlags) (savedPost *model.Post, err *model.AppError)
	UpdatePost(c request.CTX, post *model.Post, updatePostOptions *model.UpdatePostOptions) (*model.Post, *model.AppError)
	DeletePost(c request.CTX, postID, deleteByID string) (*model.Post, *model.AppError)
	SaveReactionForPost(c request.CTX, reaction *model.Reaction) (*model.Reaction, *model.AppError)
	DeleteReactionForPost(c request.CTX, reaction *model.Reaction) *model.AppError
	SaveAndBroadcastStatus(status *model.Status)
	PatchChannelModerationsForChannel(c request.CTX, channel *model.Channel, channelModerationsPatch []*model.ChannelModerationPatch) ([]*model.ChannelModeration, *model.AppError)
	CreateUploadSession(c request.CTX, us *model.UploadSession) (*model.UploadSession, *model.AppError)
	FileReader(path string) (filestore.ReadCloseSeeker, *model.AppError)
	MentionsToTeamMembers(c request.CTX, message, teamID string) model.UserMentionMap
	GetProfileImage(user *model.User) ([]byte, bool, *model.AppError)
	NotifySharedChannelUserUpdate(user *model.User)
	OnSharedChannelsSyncMsg(msg *model.SyncMsg, rc *model.RemoteCluster) (model.SyncResponse, error)
	OnSharedChannelsAttachmentSyncMsg(fi *model.FileInfo, post *model.Post, rc *model.RemoteCluster) error
	OnSharedChannelsProfileImageSyncMsg(user *model.User, rc *model.RemoteCluster) error
	Publish(message *model.WebSocketEvent)
	SaveAcknowledgementForPostWithModel(c request.CTX, acknowledgement *model.PostAcknowledgement) (*model.PostAcknowledgement, *model.AppError)
	DeleteAcknowledgementForPostWithModel(c request.CTX, acknowledgement *model.PostAcknowledgement) *model.AppError
	SaveAcknowledgementsForPost(c request.CTX, postID string, userIDs []string) ([]*model.PostAcknowledgement, *model.AppError)
	GetAcknowledgementsForPost(postID string) ([]*model.PostAcknowledgement, *model.AppError)
	PreparePostForClient(c request.CTX, post *model.Post, isNewPost, includeDeleted, includePriority bool) *model.Post
}

// errNotFound allows checking against Store.ErrNotFound errors without making Store a dependency.
type errNotFound interface {
	IsErrNotFound() bool
}

// Service provides shared channel synchronization.
type Service struct {
	server       ServerIface
	platform     PlatformIface
	app          AppIface
	changeSignal chan struct{}

	// everything below guarded by `mux`
	mux              sync.RWMutex
	active           bool
	leaderListenerId string

	connectionStateListenerId string
	done                      chan struct{}
	tasks                     map[string]syncTask
	syncTopicListenerId       string
	inviteTopicListenerId     string
	uploadTopicListenerId     string
	globalSyncTopicListenerId string
	siteURL                   *url.URL
}

// NewSharedChannelService creates a RemoteClusterService instance.
func NewSharedChannelService(server ServerIface, platform PlatformIface, app AppIface) (*Service, error) {
	service := &Service{
		server:       server,
		platform:     platform,
		app:          app,
		changeSignal: make(chan struct{}, 1),
		tasks:        make(map[string]syncTask),
	}
	parsed, err := url.Parse(*server.Config().ServiceSettings.SiteURL)
	if err != nil {
		return nil, fmt.Errorf("unable to parse SiteURL: %w", err)
	}
	service.siteURL = parsed
	return service, nil
}

// Start is called by the server on server start-up.
func (scs *Service) Start() error {
	rcs := scs.server.GetRemoteClusterService()
	if rcs == nil || !rcs.Active() {
		return errors.New("Shared Channel Service cannot activate: requires Remote Cluster Service")
	}

	scs.mux.Lock()
	scs.leaderListenerId = scs.server.AddClusterLeaderChangedListener(scs.onClusterLeaderChange)
	scs.syncTopicListenerId = rcs.AddTopicListener(TopicSync, scs.onReceiveSyncMessage)
	scs.inviteTopicListenerId = rcs.AddTopicListener(TopicChannelInvite, scs.onReceiveChannelInvite)
	scs.uploadTopicListenerId = rcs.AddTopicListener(TopicUploadCreate, scs.onReceiveUploadCreate)
	scs.globalSyncTopicListenerId = rcs.AddTopicListener(TopicGlobalUserSync, scs.onReceiveSyncMessage)
	scs.connectionStateListenerId = rcs.AddConnectionStateListener(scs.onConnectionStateChange)
	scs.mux.Unlock()

	rcs.AddTopicListener(TopicChannelMembership, scs.onReceiveSyncMessage)

	scs.onClusterLeaderChange()

	return nil
}

// Shutdown is called by the server on server shutdown.
func (scs *Service) Shutdown() error {
	rcs := scs.server.GetRemoteClusterService()
	if rcs == nil || !rcs.Active() {
		return errors.New("Shared Channel Service cannot shutdown: requires Remote Cluster Service")
	}

	scs.mux.Lock()
	id := scs.leaderListenerId
	rcs.RemoveTopicListener(scs.syncTopicListenerId)
	scs.syncTopicListenerId = ""
	rcs.RemoveTopicListener(scs.inviteTopicListenerId)
	scs.inviteTopicListenerId = ""
	rcs.RemoveConnectionStateListener(scs.connectionStateListenerId)
	scs.connectionStateListenerId = ""
	scs.mux.Unlock()

	scs.server.RemoveClusterLeaderChangedListener(id)
	scs.pause()
	return nil
}

// Active determines whether the service is active on the node or not.
func (scs *Service) Active() bool {
	scs.mux.Lock()
	defer scs.mux.Unlock()

	return scs.active
}

func (scs *Service) sendEphemeralPost(channelId string, userId string, text string) {
	ephemeral := &model.Post{
		ChannelId: channelId,
		Message:   text,
		CreateAt:  model.GetMillis(),
	}
	scs.app.SendEphemeralPost(request.EmptyContext(scs.server.Log()), userId, ephemeral)
}

// onClusterLeaderChange is called whenever the cluster leader may have changed.
func (scs *Service) onClusterLeaderChange() {
	if scs.server.IsLeader() {
		scs.resume()
	} else {
		scs.pause()
	}
}

func (scs *Service) resume() {
	scs.mux.Lock()
	defer scs.mux.Unlock()

	if scs.active {
		return // already active
	}

	scs.active = true
	scs.done = make(chan struct{})

	go scs.syncLoop(scs.done)

	scs.server.Log().Debug("Shared Channel Service active")
}

func (scs *Service) pause() {
	scs.mux.Lock()
	defer scs.mux.Unlock()

	if !scs.active {
		return // already inactive
	}

	scs.active = false
	close(scs.done)
	scs.done = nil

	scs.server.Log().Debug("Shared Channel Service inactive")
}

// GetMemberSyncBatchSize returns the configured batch size for member synchronization
func (scs *Service) GetMemberSyncBatchSize() int {
	if scs.server.Config().ConnectedWorkspacesSettings.MemberSyncBatchSize != nil {
		return *scs.server.Config().ConnectedWorkspacesSettings.MemberSyncBatchSize
	}
	return model.ConnectedWorkspacesSettingsDefaultMemberSyncBatchSize
}

// Makes the remote channel to be read-only(announcement mode, only admins can create posts and reactions).
func (scs *Service) makeChannelReadOnly(channel *model.Channel) *model.AppError {
	createPostPermission := model.ChannelModeratedPermissionsMap[model.PermissionCreatePost.Id]
	createReactionPermission := model.ChannelModeratedPermissionsMap[model.PermissionAddReaction.Id]
	updateMap := model.ChannelModeratedRolesPatch{
		Guests:  model.NewPointer(false),
		Members: model.NewPointer(false),
	}

	readonlyChannelModerations := []*model.ChannelModerationPatch{
		{
			Name:  &createPostPermission,
			Roles: &updateMap,
		},
		{
			Name:  &createReactionPermission,
			Roles: &updateMap,
		},
	}

	_, err := scs.app.PatchChannelModerationsForChannel(request.EmptyContext(scs.server.Log()), channel, readonlyChannelModerations)
	return err
}

// onConnectionStateChange is called whenever the connection state of a remote cluster changes,
// for example when one comes back online.
func (scs *Service) onConnectionStateChange(rc *model.RemoteCluster, online bool) {
	if online {
		// when a previously offline remote comes back online force a sync.
		scs.SendPendingInvitesForRemote(rc)
		scs.ForceSyncForRemote(rc)

		// Schedule global user sync if feature is enabled
		scs.scheduleGlobalUserSync(rc)
	}

	scs.server.Log().Log(mlog.LvlSharedChannelServiceDebug, "Remote cluster connection status changed",
		mlog.String("remote", rc.DisplayName),
		mlog.String("remoteId", rc.RemoteId),
		mlog.Bool("online", online),
	)
}

func (scs *Service) notifyClientsForSharedChannelConverted(channel *model.Channel) {
	scs.platform.InvalidateCacheForChannel(channel)
	messageWs := model.NewWebSocketEvent(model.WebsocketEventChannelUpdated, "", channel.Id, "", nil, "")
	channelJSON, err := json.Marshal(channel)
	if err != nil {
		scs.server.Log().Log(mlog.LvlSharedChannelServiceWarn, "Cannot marshal channel to notify clients",
			mlog.String("channel_id", channel.Id),
			mlog.Err(err),
		)
		return
	}
	messageWs.Add("channel", string(channelJSON))

	scs.app.Publish(messageWs)
}

func (scs *Service) notifyClientsForSharedChannelUpdate(channel *model.Channel) {
	messageWs := model.NewWebSocketEvent(model.WebsocketEventChannelUpdated, channel.TeamId, "", "", nil, "")
	messageWs.Add("channel_id", channel.Id)
	scs.app.Publish(messageWs)
}

<<<<<<< HEAD
// IsRemoteClusterDirectlyConnected checks if a remote cluster has a direct connection to the current server
func (scs *Service) IsRemoteClusterDirectlyConnected(remoteId string) bool {
	if remoteId == "" {
		return true // Local server is always "directly connected"
	}

	// Check if the remote cluster exists, is online, and confirmed
	rc, err := scs.server.GetStore().RemoteCluster().Get(remoteId, false)
	if err != nil {
		return false
	}

	return rc.IsConfirmed()
}

=======
// postUnshareNotification posts a system message to notify users that the channel is no longer shared.
func (scs *Service) postUnshareNotification(channelID string, creatorID string, channel *model.Channel, rc *model.RemoteCluster) {
	post := &model.Post{
		UserId:    creatorID,
		ChannelId: channelID,
		Message:   UnshareMessage,
		Type:      model.PostTypeSystemGeneric,
	}

	logger := scs.server.Log()
	_, appErr := scs.app.CreatePost(request.EmptyContext(logger), post, channel, model.CreatePostFlags{})

	if appErr != nil {
		scs.server.Log().Log(
			mlog.LvlSharedChannelServiceError,
			"Error creating unshare notification post",
			mlog.String("channel_id", channelID),
			mlog.String("remote_id", rc.RemoteId),
			mlog.String("remote_name", rc.Name),
			mlog.Err(appErr),
		)
	}
}

// OnReceiveSyncMessageForTesting is a wrapper to expose onReceiveSyncMessage for testing purposes
>>>>>>> 761bc754
// isGlobalUserSyncEnabled checks if the global user sync feature is enabled
func (scs *Service) isGlobalUserSyncEnabled() bool {
	cfg := scs.server.Config()

	return cfg.FeatureFlags.EnableSyncAllUsersForRemoteCluster ||
		(cfg.ConnectedWorkspacesSettings.SyncUsersOnConnectionOpen != nil && *cfg.ConnectedWorkspacesSettings.SyncUsersOnConnectionOpen)
}

// scheduleGlobalUserSync schedules a task to sync all users with a remote cluster
func (scs *Service) scheduleGlobalUserSync(rc *model.RemoteCluster) {
	if !scs.isGlobalUserSyncEnabled() {
		return
	}

	// Schedule the sync task
	go func() {
		// Create a special sync task with empty channelID
		// This empty channelID is a deliberate marker for a global user sync task
		task := newSyncTask("", "", rc.RemoteId, nil, nil)
		task.schedule = time.Now().Add(NotifyMinimumDelay)
		scs.addTask(task)

		scs.server.Log().Log(mlog.LvlSharedChannelServiceDebug, "Scheduled global user sync task for remote",
			mlog.String("remote", rc.DisplayName),
			mlog.String("remoteId", rc.RemoteId),
		)
	}()
}

// HasPendingTasksForTesting returns true if there are pending sync tasks in the queue
func (scs *Service) HasPendingTasksForTesting() bool {
	scs.mux.RLock()
	defer scs.mux.RUnlock()
	return len(scs.tasks) > 0
}

// HandleSyncAllUsersForTesting exposes syncAllUsers for testing
func (scs *Service) HandleSyncAllUsersForTesting(rc *model.RemoteCluster) error {
	return scs.syncAllUsers(rc)
}

// OnReceiveSyncMessageForTesting exposes onReceiveSyncMessage for testing
func (scs *Service) OnReceiveSyncMessageForTesting(msg model.RemoteClusterMsg, rc *model.RemoteCluster, response *remotecluster.Response) error {
	return scs.onReceiveSyncMessage(msg, rc, response)
}

// HandleChannelNotSharedErrorForTesting is a wrapper to expose handleChannelNotSharedError for testing purposes
func (scs *Service) HandleChannelNotSharedErrorForTesting(msg *model.SyncMsg, rc *model.RemoteCluster) {
	scs.handleChannelNotSharedError(msg, rc)
}<|MERGE_RESOLUTION|>--- conflicted
+++ resolved
@@ -305,23 +305,6 @@
 	scs.app.Publish(messageWs)
 }
 
-<<<<<<< HEAD
-// IsRemoteClusterDirectlyConnected checks if a remote cluster has a direct connection to the current server
-func (scs *Service) IsRemoteClusterDirectlyConnected(remoteId string) bool {
-	if remoteId == "" {
-		return true // Local server is always "directly connected"
-	}
-
-	// Check if the remote cluster exists, is online, and confirmed
-	rc, err := scs.server.GetStore().RemoteCluster().Get(remoteId, false)
-	if err != nil {
-		return false
-	}
-
-	return rc.IsConfirmed()
-}
-
-=======
 // postUnshareNotification posts a system message to notify users that the channel is no longer shared.
 func (scs *Service) postUnshareNotification(channelID string, creatorID string, channel *model.Channel, rc *model.RemoteCluster) {
 	post := &model.Post{
@@ -346,8 +329,22 @@
 	}
 }
 
+// IsRemoteClusterDirectlyConnected checks if a remote cluster has a direct connection to the current server
+func (scs *Service) IsRemoteClusterDirectlyConnected(remoteId string) bool {
+	if remoteId == "" {
+		return true // Local server is always "directly connected"
+	}
+
+	// Check if the remote cluster exists, is online, and confirmed
+	rc, err := scs.server.GetStore().RemoteCluster().Get(remoteId, false)
+	if err != nil {
+		return false
+	}
+
+	return rc.IsConfirmed()
+}
+
 // OnReceiveSyncMessageForTesting is a wrapper to expose onReceiveSyncMessage for testing purposes
->>>>>>> 761bc754
 // isGlobalUserSyncEnabled checks if the global user sync feature is enabled
 func (scs *Service) isGlobalUserSyncEnabled() bool {
 	cfg := scs.server.Config()

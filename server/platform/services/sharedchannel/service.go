--- conflicted
+++ resolved
@@ -299,7 +299,6 @@
 	scs.app.Publish(messageWs)
 }
 
-<<<<<<< HEAD
 // IsRemoteClusterDirectlyConnected checks if a remote cluster has a direct connection to the current server
 func (scs *Service) IsRemoteClusterDirectlyConnected(remoteId string) bool {
 	if remoteId == "" {
@@ -313,7 +312,8 @@
 	}
 
 	return rc.IsConfirmed()
-=======
+}
+
 // isGlobalUserSyncEnabled checks if the global user sync feature is enabled
 func (scs *Service) isGlobalUserSyncEnabled() bool {
 	cfg := scs.server.Config()
@@ -358,5 +358,4 @@
 // OnReceiveSyncMessageForTesting exposes onReceiveSyncMessage for testing
 func (scs *Service) OnReceiveSyncMessageForTesting(msg model.RemoteClusterMsg, rc *model.RemoteCluster, response *remotecluster.Response) error {
 	return scs.onReceiveSyncMessage(msg, rc, response)
->>>>>>> fa1c77d9
 }
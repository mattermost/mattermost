// Copyright (c) 2015-present Mattermost, Inc. All Rights Reserved.
// See LICENSE.txt for license information.

package sharedchannel

import (
	"encoding/json"
	"errors"
	"fmt"
	"net/url"
	"sync"
	"time"

	"github.com/mattermost/mattermost/server/public/model"
	"github.com/mattermost/mattermost/server/public/shared/mlog"
	"github.com/mattermost/mattermost/server/public/shared/request"
	"github.com/mattermost/mattermost/server/v8/channels/store"
	"github.com/mattermost/mattermost/server/v8/einterfaces"
	"github.com/mattermost/mattermost/server/v8/platform/services/remotecluster"
	"github.com/mattermost/mattermost/server/v8/platform/shared/filestore"
)

const (
	TopicSync                    = "sharedchannel_sync"
	TopicChannelInvite           = "sharedchannel_invite"
	TopicUploadCreate            = "sharedchannel_upload"
	TopicGlobalUserSync          = "sharedchannel_global_user_sync"
	MaxRetries                   = 3
	MaxUsersPerSync              = 25
	NotifyRemoteOfflineThreshold = time.Second * 10
	NotifyMinimumDelay           = time.Second * 2
	MaxUpsertRetries             = 25
	ProfileImageSyncTimeout      = time.Second * 5
	UnshareMessage               = "This channel is no longer shared."
)

// Mocks can be re-generated with `make sharedchannel-mocks`.
type ServerIface interface {
	Config() *model.Config
	IsLeader() bool
	AddClusterLeaderChangedListener(listener func()) string
	RemoveClusterLeaderChangedListener(id string)
	GetStore() store.Store
	Log() *mlog.Logger
	GetRemoteClusterService() remotecluster.RemoteClusterServiceIFace
	GetMetrics() einterfaces.MetricsInterface
}

type PlatformIface interface {
	InvalidateCacheForUser(userID string)
	InvalidateCacheForChannel(channel *model.Channel)
}

type AppIface interface {
	SendEphemeralPost(c request.CTX, userId string, post *model.Post) *model.Post
	CreateChannelWithUser(c request.CTX, channel *model.Channel, userId string) (*model.Channel, *model.AppError)
	GetOrCreateDirectChannel(c request.CTX, userId, otherUserId string, channelOptions ...model.ChannelOption) (*model.Channel, *model.AppError)
	UserCanSeeOtherUser(c request.CTX, userID string, otherUserId string) (bool, *model.AppError)
	AddUserToChannel(c request.CTX, user *model.User, channel *model.Channel, skipTeamMemberIntegrityCheck bool) (*model.ChannelMember, *model.AppError)
	AddUserToTeamByTeamId(c request.CTX, teamId string, user *model.User) *model.AppError
	PermanentDeleteChannel(c request.CTX, channel *model.Channel) *model.AppError
	CreatePost(c request.CTX, post *model.Post, channel *model.Channel, flags model.CreatePostFlags) (savedPost *model.Post, err *model.AppError)
	UpdatePost(c request.CTX, post *model.Post, updatePostOptions *model.UpdatePostOptions) (*model.Post, *model.AppError)
	DeletePost(c request.CTX, postID, deleteByID string) (*model.Post, *model.AppError)
	SaveReactionForPost(c request.CTX, reaction *model.Reaction) (*model.Reaction, *model.AppError)
	DeleteReactionForPost(c request.CTX, reaction *model.Reaction) *model.AppError
	SaveAndBroadcastStatus(status *model.Status)
	PatchChannelModerationsForChannel(c request.CTX, channel *model.Channel, channelModerationsPatch []*model.ChannelModerationPatch) ([]*model.ChannelModeration, *model.AppError)
	CreateUploadSession(c request.CTX, us *model.UploadSession) (*model.UploadSession, *model.AppError)
	FileReader(path string) (filestore.ReadCloseSeeker, *model.AppError)
	MentionsToTeamMembers(c request.CTX, message, teamID string) model.UserMentionMap
	GetProfileImage(user *model.User) ([]byte, bool, *model.AppError)
	NotifySharedChannelUserUpdate(user *model.User)
	OnSharedChannelsSyncMsg(msg *model.SyncMsg, rc *model.RemoteCluster) (model.SyncResponse, error)
	OnSharedChannelsAttachmentSyncMsg(fi *model.FileInfo, post *model.Post, rc *model.RemoteCluster) error
	OnSharedChannelsProfileImageSyncMsg(user *model.User, rc *model.RemoteCluster) error
	Publish(message *model.WebSocketEvent)
	SaveAcknowledgementForPost(c request.CTX, postID, userID string) (*model.PostAcknowledgement, *model.AppError)
	SaveAcknowledgementForPostWithPost(c request.CTX, post *model.Post, userID string) (*model.PostAcknowledgement, *model.AppError)
	SaveAcknowledgementsForPost(c request.CTX, postID string, userIDs []string) ([]*model.PostAcknowledgement, *model.AppError)
	SaveAcknowledgementsForPostWithPost(c request.CTX, post *model.Post, userIDs []string) ([]*model.PostAcknowledgement, *model.AppError)
	GetAcknowledgementsForPost(postID string) ([]*model.PostAcknowledgement, *model.AppError)
	DeleteAcknowledgementsForPost(c request.CTX, postID string) *model.AppError
	DeleteAcknowledgementsForPostWithPost(c request.CTX, post *model.Post) *model.AppError
	SavePriorityForPost(c request.CTX, post *model.Post) (*model.Post, *model.AppError)
	GetPriorityForPost(postID string) (*model.PostPriority, *model.AppError)
	IsPostPriorityEnabled() bool
	PreparePostForClient(c request.CTX, post *model.Post, isNewPost, includeDeleted, includePriority bool) *model.Post
}

// errNotFound allows checking against Store.ErrNotFound errors without making Store a dependency.
type errNotFound interface {
	IsErrNotFound() bool
}

// Service provides shared channel synchronization.
type Service struct {
	server       ServerIface
	platform     PlatformIface
	app          AppIface
	changeSignal chan struct{}

	// everything below guarded by `mux`
	mux                       sync.RWMutex
	active                    bool
	leaderListenerId          string
	connectionStateListenerId string
	done                      chan struct{}
	tasks                     map[string]syncTask
	syncTopicListenerId       string
	inviteTopicListenerId     string
	uploadTopicListenerId     string
	globalSyncTopicListenedId string
	siteURL                   *url.URL
}

// NewSharedChannelService creates a RemoteClusterService instance.
func NewSharedChannelService(server ServerIface, platform PlatformIface, app AppIface) (*Service, error) {
	service := &Service{
		server:       server,
		platform:     platform,
		app:          app,
		changeSignal: make(chan struct{}, 1),
		tasks:        make(map[string]syncTask),
	}
	parsed, err := url.Parse(*server.Config().ServiceSettings.SiteURL)
	if err != nil {
		return nil, fmt.Errorf("unable to parse SiteURL: %w", err)
	}
	service.siteURL = parsed
	return service, nil
}

// Start is called by the server on server start-up.
func (scs *Service) Start() error {
	rcs := scs.server.GetRemoteClusterService()
	if rcs == nil || !rcs.Active() {
		return errors.New("Shared Channel Service cannot activate: requires Remote Cluster Service")
	}

	scs.mux.Lock()
	scs.leaderListenerId = scs.server.AddClusterLeaderChangedListener(scs.onClusterLeaderChange)
	scs.syncTopicListenerId = rcs.AddTopicListener(TopicSync, scs.onReceiveSyncMessage)
	scs.inviteTopicListenerId = rcs.AddTopicListener(TopicChannelInvite, scs.onReceiveChannelInvite)
	scs.uploadTopicListenerId = rcs.AddTopicListener(TopicUploadCreate, scs.onReceiveUploadCreate)
	scs.globalSyncTopicListenedId = rcs.AddTopicListener(TopicGlobalUserSync, scs.onReceiveSyncMessage)
	scs.connectionStateListenerId = rcs.AddConnectionStateListener(scs.onConnectionStateChange)
	scs.mux.Unlock()

	scs.onClusterLeaderChange()

	return nil
}

// Shutdown is called by the server on server shutdown.
func (scs *Service) Shutdown() error {
	rcs := scs.server.GetRemoteClusterService()
	if rcs == nil || !rcs.Active() {
		return errors.New("Shared Channel Service cannot shutdown: requires Remote Cluster Service")
	}

	scs.mux.Lock()
	id := scs.leaderListenerId
	rcs.RemoveTopicListener(scs.syncTopicListenerId)
	scs.syncTopicListenerId = ""
	rcs.RemoveTopicListener(scs.inviteTopicListenerId)
	scs.inviteTopicListenerId = ""
	rcs.RemoveConnectionStateListener(scs.connectionStateListenerId)
	scs.connectionStateListenerId = ""
	scs.mux.Unlock()

	scs.server.RemoveClusterLeaderChangedListener(id)
	scs.pause()
	return nil
}

// Active determines whether the service is active on the node or not.
func (scs *Service) Active() bool {
	scs.mux.Lock()
	defer scs.mux.Unlock()

	return scs.active
}

func (scs *Service) sendEphemeralPost(channelId string, userId string, text string) {
	ephemeral := &model.Post{
		ChannelId: channelId,
		Message:   text,
		CreateAt:  model.GetMillis(),
	}
	scs.app.SendEphemeralPost(request.EmptyContext(scs.server.Log()), userId, ephemeral)
}

// onClusterLeaderChange is called whenever the cluster leader may have changed.
func (scs *Service) onClusterLeaderChange() {
	if scs.server.IsLeader() {
		scs.resume()
	} else {
		scs.pause()
	}
}

func (scs *Service) resume() {
	scs.mux.Lock()
	defer scs.mux.Unlock()

	if scs.active {
		return // already active
	}

	scs.active = true
	scs.done = make(chan struct{})

	go scs.syncLoop(scs.done)

	scs.server.Log().Debug("Shared Channel Service active")
}

func (scs *Service) pause() {
	scs.mux.Lock()
	defer scs.mux.Unlock()

	if !scs.active {
		return // already inactive
	}

	scs.active = false
	close(scs.done)
	scs.done = nil

	scs.server.Log().Debug("Shared Channel Service inactive")
}

// Makes the remote channel to be read-only(announcement mode, only admins can create posts and reactions).
func (scs *Service) makeChannelReadOnly(channel *model.Channel) *model.AppError {
	createPostPermission := model.ChannelModeratedPermissionsMap[model.PermissionCreatePost.Id]
	createReactionPermission := model.ChannelModeratedPermissionsMap[model.PermissionAddReaction.Id]
	updateMap := model.ChannelModeratedRolesPatch{
		Guests:  model.NewPointer(false),
		Members: model.NewPointer(false),
	}

	readonlyChannelModerations := []*model.ChannelModerationPatch{
		{
			Name:  &createPostPermission,
			Roles: &updateMap,
		},
		{
			Name:  &createReactionPermission,
			Roles: &updateMap,
		},
	}

	_, err := scs.app.PatchChannelModerationsForChannel(request.EmptyContext(scs.server.Log()), channel, readonlyChannelModerations)
	return err
}

// onConnectionStateChange is called whenever the connection state of a remote cluster changes,
// for example when one comes back online.
func (scs *Service) onConnectionStateChange(rc *model.RemoteCluster, online bool) {
	if online {
		// when a previously offline remote comes back online force a sync.
		scs.SendPendingInvitesForRemote(rc)
		scs.ForceSyncForRemote(rc)

		// Schedule global user sync if feature is enabled
		scs.tryScheduleGlobalUserSync(rc)
	}

	scs.server.Log().Log(mlog.LvlSharedChannelServiceDebug, "Remote cluster connection status changed",
		mlog.String("remote", rc.DisplayName),
		mlog.String("remoteId", rc.RemoteId),
		mlog.Bool("online", online),
	)
}

func (scs *Service) notifyClientsForSharedChannelConverted(channel *model.Channel) {
	scs.platform.InvalidateCacheForChannel(channel)
	messageWs := model.NewWebSocketEvent(model.WebsocketEventChannelUpdated, "", channel.Id, "", nil, "")
	channelJSON, err := json.Marshal(channel)
	if err != nil {
		scs.server.Log().Log(mlog.LvlSharedChannelServiceWarn, "Cannot marshal channel to notify clients",
			mlog.String("channel_id", channel.Id),
			mlog.Err(err),
		)
		return
	}
	messageWs.Add("channel", string(channelJSON))

	scs.app.Publish(messageWs)
}

func (scs *Service) notifyClientsForSharedChannelUpdate(channel *model.Channel) {
	messageWs := model.NewWebSocketEvent(model.WebsocketEventChannelUpdated, channel.TeamId, "", "", nil, "")
	messageWs.Add("channel_id", channel.Id)
	scs.app.Publish(messageWs)
}

// UpsertSyncPostForTesting exposes upsertSyncPost for testing purposes.
// This allows direct testing of post metadata synchronization.
func (scs *Service) UpsertSyncPostForTesting(post *model.Post, targetChannel *model.Channel, rc *model.RemoteCluster) (*model.Post, error) {
	return scs.upsertSyncPost(post, targetChannel, rc)
}

<<<<<<< HEAD
// postUnshareNotification posts a system message to notify users that the channel is no longer shared.
func (scs *Service) postUnshareNotification(channelID string, creatorID string, channel *model.Channel, rc *model.RemoteCluster) {
	post := &model.Post{
		UserId:    creatorID,
		ChannelId: channelID,
		Message:   UnshareMessage,
		Type:      model.PostTypeSystemGeneric,
	}

	logger := scs.server.Log()
	_, appErr := scs.app.CreatePost(request.EmptyContext(logger), post, channel, model.CreatePostFlags{})

	if appErr != nil {
		scs.server.Log().Log(
			mlog.LvlSharedChannelServiceError,
			"Error creating unshare notification post",
			mlog.String("channel_id", channelID),
			mlog.String("remote_id", rc.RemoteId),
			mlog.String("remote_name", rc.Name),
			mlog.Err(appErr),
		)
	}
}

// HandleChannelNotSharedErrorForTesting is a wrapper to expose handleChannelNotSharedError for testing purposes
func (scs *Service) HandleChannelNotSharedErrorForTesting(msg *model.SyncMsg, rc *model.RemoteCluster) {
	scs.handleChannelNotSharedError(msg, rc)
}

// IsRemoteClusterDirectlyConnected checks if a remote cluster has a direct connection to the current server
func (scs *Service) IsRemoteClusterDirectlyConnected(remoteId string) bool {
	if remoteId == "" {
		return true // Local server is always "directly connected"
	}

	// Check if the remote cluster exists, is online, and confirmed
	rc, err := scs.server.GetStore().RemoteCluster().Get(remoteId, false)
	if err != nil {
		return false
	}

	return rc.IsOnline() && rc.IsConfirmed()
}

// tryScheduleGlobalUserSync schedules a task to sync all users with a remote cluster
func (scs *Service) tryScheduleGlobalUserSync(rc *model.RemoteCluster) {
	cfg := scs.server.Config()

	if !cfg.FeatureFlags.EnableSyncAllUsersForRemoteCluster {
		return
	}

	// Skip if config explicitly disables the feature
	if cfg.ConnectedWorkspacesSettings.SyncUsersOnConnectionOpen != nil &&
		!*cfg.ConnectedWorkspacesSettings.SyncUsersOnConnectionOpen {
		return
	}

	// Schedule the sync task
	go func() {
		// Create a special sync task with empty channelID
		// This empty channelID is a deliberate marker for a global user sync task
		task := newSyncTask("", "", rc.RemoteId, nil, nil)
		task.schedule = time.Now().Add(NotifyMinimumDelay)
		scs.addTask(task)

		scs.server.Log().Log(mlog.LvlSharedChannelServiceDebug, "Scheduled global user sync task for remote",
			mlog.String("remote", rc.DisplayName),
			mlog.String("remoteId", rc.RemoteId),
		)
	}()
=======
// OnReceiveSyncMessageForTesting exposes onReceiveSyncMessage for testing purposes.
// This allows testing the complete sync message flow including post metadata preservation.
func (scs *Service) OnReceiveSyncMessageForTesting(msg model.RemoteClusterMsg, rc *model.RemoteCluster, response *remotecluster.Response) error {
	return scs.onReceiveSyncMessage(msg, rc, response)
>>>>>>> dd6506f7
}<|MERGE_RESOLUTION|>--- conflicted
+++ resolved
@@ -302,7 +302,12 @@
 	return scs.upsertSyncPost(post, targetChannel, rc)
 }
 
-<<<<<<< HEAD
+// OnReceiveSyncMessageForTesting exposes onReceiveSyncMessage for testing purposes.
+// This allows testing the complete sync message flow including post metadata preservation.
+func (scs *Service) OnReceiveSyncMessageForTesting(msg model.RemoteClusterMsg, rc *model.RemoteCluster, response *remotecluster.Response) error {
+	return scs.onReceiveSyncMessage(msg, rc, response)
+}
+
 // postUnshareNotification posts a system message to notify users that the channel is no longer shared.
 func (scs *Service) postUnshareNotification(channelID string, creatorID string, channel *model.Channel, rc *model.RemoteCluster) {
 	post := &model.Post{
@@ -374,10 +379,4 @@
 			mlog.String("remoteId", rc.RemoteId),
 		)
 	}()
-=======
-// OnReceiveSyncMessageForTesting exposes onReceiveSyncMessage for testing purposes.
-// This allows testing the complete sync message flow including post metadata preservation.
-func (scs *Service) OnReceiveSyncMessageForTesting(msg model.RemoteClusterMsg, rc *model.RemoteCluster, response *remotecluster.Response) error {
-	return scs.onReceiveSyncMessage(msg, rc, response)
->>>>>>> dd6506f7
 }
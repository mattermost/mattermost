--- conflicted
+++ resolved
@@ -335,17 +335,16 @@
 	}()
 }
 
-<<<<<<< HEAD
 // GetUserSyncBatchSizeForTesting returns the configured batch size for user syncing (exported for testing)
 func (scs *Service) GetUserSyncBatchSizeForTesting() int {
 	return scs.getGlobalUserSyncBatchSize()
-=======
+}
+
 // HasPendingTasksForTesting returns true if there are pending sync tasks in the queue
 func (scs *Service) HasPendingTasksForTesting() bool {
 	scs.mux.RLock()
 	defer scs.mux.RUnlock()
 	return len(scs.tasks) > 0
->>>>>>> fa1c77d9
 }
 
 // HandleSyncAllUsersForTesting exposes syncAllUsers for testing
@@ -353,7 +352,6 @@
 	return scs.syncAllUsers(rc)
 }
 
-<<<<<<< HEAD
 // UpsertSyncPostForTesting exposes upsertSyncPost for testing purposes.
 // This allows direct testing of post metadata synchronization.
 func (scs *Service) UpsertSyncPostForTesting(post *model.Post, targetChannel *model.Channel, rc *model.RemoteCluster) (*model.Post, error) {
@@ -362,9 +360,7 @@
 
 // OnReceiveSyncMessageForTesting exposes onReceiveSyncMessage for testing purposes.
 // This allows testing the complete sync message flow including post metadata preservation.
-=======
 // OnReceiveSyncMessageForTesting exposes onReceiveSyncMessage for testing
->>>>>>> fa1c77d9
 func (scs *Service) OnReceiveSyncMessageForTesting(msg model.RemoteClusterMsg, rc *model.RemoteCluster, response *remotecluster.Response) error {
 	return scs.onReceiveSyncMessage(msg, rc, response)
 }
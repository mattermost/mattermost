// Copyright (c) 2015-present Mattermost, Inc. All Rights Reserved.
// See LICENSE.txt for license information.

package sharedchannel

import (
	"encoding/json"
	"errors"
	"fmt"
	"net/url"
	"sync"
	"time"

	"github.com/mattermost/mattermost/server/public/model"
	"github.com/mattermost/mattermost/server/public/shared/mlog"
	"github.com/mattermost/mattermost/server/public/shared/request"
	"github.com/mattermost/mattermost/server/v8/channels/store"
	"github.com/mattermost/mattermost/server/v8/einterfaces"
	"github.com/mattermost/mattermost/server/v8/platform/services/remotecluster"
	"github.com/mattermost/mattermost/server/v8/platform/shared/filestore"
)

const (
	TopicSync                    = "sharedchannel_sync"
	TopicChannelInvite           = "sharedchannel_invite"
	TopicUploadCreate            = "sharedchannel_upload"
	TopicGlobalUserSync          = "sharedchannel_global_user_sync"
	MaxRetries                   = 3
	MaxUsersPerSync              = 25
	NotifyRemoteOfflineThreshold = time.Second * 10
	NotifyMinimumDelay           = time.Second * 2
	MaxUpsertRetries             = 25
	ProfileImageSyncTimeout      = time.Second * 5
)

// Mocks can be re-generated with `make sharedchannel-mocks`.
type ServerIface interface {
	Config() *model.Config
	IsLeader() bool
	AddClusterLeaderChangedListener(listener func()) string
	RemoveClusterLeaderChangedListener(id string)
	GetStore() store.Store
	Log() *mlog.Logger
	GetRemoteClusterService() remotecluster.RemoteClusterServiceIFace
	GetMetrics() einterfaces.MetricsInterface
}

type PlatformIface interface {
	InvalidateCacheForUser(userID string)
	InvalidateCacheForChannel(channel *model.Channel)
}

type AppIface interface {
	SendEphemeralPost(c request.CTX, userId string, post *model.Post) *model.Post
	CreateChannelWithUser(c request.CTX, channel *model.Channel, userId string) (*model.Channel, *model.AppError)
	GetOrCreateDirectChannel(c request.CTX, userId, otherUserId string, channelOptions ...model.ChannelOption) (*model.Channel, *model.AppError)
	CreateGroupChannel(c request.CTX, userIDs []string, creatorId string, channelOptions ...model.ChannelOption) (*model.Channel, *model.AppError)
	UserCanSeeOtherUser(c request.CTX, userID string, otherUserId string) (bool, *model.AppError)
	AddUserToChannel(c request.CTX, user *model.User, channel *model.Channel, skipTeamMemberIntegrityCheck bool) (*model.ChannelMember, *model.AppError)
	AddUserToTeamByTeamId(c request.CTX, teamId string, user *model.User) *model.AppError
	PermanentDeleteChannel(c request.CTX, channel *model.Channel) *model.AppError
	CreatePost(c request.CTX, post *model.Post, channel *model.Channel, flags model.CreatePostFlags) (savedPost *model.Post, err *model.AppError)
	UpdatePost(c request.CTX, post *model.Post, updatePostOptions *model.UpdatePostOptions) (*model.Post, *model.AppError)
	DeletePost(c request.CTX, postID, deleteByID string) (*model.Post, *model.AppError)
	SaveReactionForPost(c request.CTX, reaction *model.Reaction) (*model.Reaction, *model.AppError)
	DeleteReactionForPost(c request.CTX, reaction *model.Reaction) *model.AppError
	SaveAndBroadcastStatus(status *model.Status)
	PatchChannelModerationsForChannel(c request.CTX, channel *model.Channel, channelModerationsPatch []*model.ChannelModerationPatch) ([]*model.ChannelModeration, *model.AppError)
	CreateUploadSession(c request.CTX, us *model.UploadSession) (*model.UploadSession, *model.AppError)
	FileReader(path string) (filestore.ReadCloseSeeker, *model.AppError)
	MentionsToTeamMembers(c request.CTX, message, teamID string) model.UserMentionMap
	GetProfileImage(user *model.User) ([]byte, bool, *model.AppError)
	NotifySharedChannelUserUpdate(user *model.User)
	OnSharedChannelsSyncMsg(msg *model.SyncMsg, rc *model.RemoteCluster) (model.SyncResponse, error)
	OnSharedChannelsAttachmentSyncMsg(fi *model.FileInfo, post *model.Post, rc *model.RemoteCluster) error
	OnSharedChannelsProfileImageSyncMsg(user *model.User, rc *model.RemoteCluster) error
	Publish(message *model.WebSocketEvent)
	SaveAcknowledgementForPostWithModel(c request.CTX, acknowledgement *model.PostAcknowledgement) (*model.PostAcknowledgement, *model.AppError)
	DeleteAcknowledgementForPostWithModel(c request.CTX, acknowledgement *model.PostAcknowledgement) *model.AppError
	SaveAcknowledgementForPostWithPost(c request.CTX, post *model.Post, userID string, postID ...string) (*model.PostAcknowledgement, *model.AppError)
	SaveAcknowledgementsForPostWithPost(c request.CTX, post *model.Post, userIDs []string) ([]*model.PostAcknowledgement, *model.AppError)
	GetAcknowledgementsForPost(postID string) ([]*model.PostAcknowledgement, *model.AppError)
	DeleteAcknowledgementsForPostWithPost(c request.CTX, post *model.Post) *model.AppError
	PreparePostForClient(c request.CTX, post *model.Post, isNewPost, includeDeleted, includePriority bool) *model.Post
}

// errNotFound allows checking against Store.ErrNotFound errors without making Store a dependency.
type errNotFound interface {
	IsErrNotFound() bool
}

// Service provides shared channel synchronization.
type Service struct {
	server       ServerIface
	platform     PlatformIface
	app          AppIface
	changeSignal chan struct{}

	// everything below guarded by `mux`
	mux                       sync.RWMutex
	active                    bool
	leaderListenerId          string
	connectionStateListenerId string
	done                      chan struct{}
	tasks                     map[string]syncTask
	syncTopicListenerId       string
	inviteTopicListenerId     string
	uploadTopicListenerId     string
	globalSyncTopicListenerId string
	siteURL                   *url.URL
}

// NewSharedChannelService creates a RemoteClusterService instance.
func NewSharedChannelService(server ServerIface, platform PlatformIface, app AppIface) (*Service, error) {
	service := &Service{
		server:       server,
		platform:     platform,
		app:          app,
		changeSignal: make(chan struct{}, 1),
		tasks:        make(map[string]syncTask),
	}
	parsed, err := url.Parse(*server.Config().ServiceSettings.SiteURL)
	if err != nil {
		return nil, fmt.Errorf("unable to parse SiteURL: %w", err)
	}
	service.siteURL = parsed
	return service, nil
}

// Start is called by the server on server start-up.
func (scs *Service) Start() error {
	rcs := scs.server.GetRemoteClusterService()
	if rcs == nil || !rcs.Active() {
		return errors.New("Shared Channel Service cannot activate: requires Remote Cluster Service")
	}

	scs.mux.Lock()
	scs.leaderListenerId = scs.server.AddClusterLeaderChangedListener(scs.onClusterLeaderChange)
	scs.syncTopicListenerId = rcs.AddTopicListener(TopicSync, scs.onReceiveSyncMessage)
	scs.inviteTopicListenerId = rcs.AddTopicListener(TopicChannelInvite, scs.onReceiveChannelInvite)
	scs.uploadTopicListenerId = rcs.AddTopicListener(TopicUploadCreate, scs.onReceiveUploadCreate)
	scs.globalSyncTopicListenerId = rcs.AddTopicListener(TopicGlobalUserSync, scs.onReceiveSyncMessage)
	scs.connectionStateListenerId = rcs.AddConnectionStateListener(scs.onConnectionStateChange)
	scs.mux.Unlock()

	scs.onClusterLeaderChange()

	return nil
}

// Shutdown is called by the server on server shutdown.
func (scs *Service) Shutdown() error {
	rcs := scs.server.GetRemoteClusterService()
	if rcs == nil || !rcs.Active() {
		return errors.New("Shared Channel Service cannot shutdown: requires Remote Cluster Service")
	}

	scs.mux.Lock()
	id := scs.leaderListenerId
	rcs.RemoveTopicListener(scs.syncTopicListenerId)
	scs.syncTopicListenerId = ""
	rcs.RemoveTopicListener(scs.inviteTopicListenerId)
	scs.inviteTopicListenerId = ""
	rcs.RemoveConnectionStateListener(scs.connectionStateListenerId)
	scs.connectionStateListenerId = ""
	scs.mux.Unlock()

	scs.server.RemoveClusterLeaderChangedListener(id)
	scs.pause()
	return nil
}

// Active determines whether the service is active on the node or not.
func (scs *Service) Active() bool {
	scs.mux.Lock()
	defer scs.mux.Unlock()

	return scs.active
}

func (scs *Service) sendEphemeralPost(channelId string, userId string, text string) {
	ephemeral := &model.Post{
		ChannelId: channelId,
		Message:   text,
		CreateAt:  model.GetMillis(),
	}
	scs.app.SendEphemeralPost(request.EmptyContext(scs.server.Log()), userId, ephemeral)
}

// onClusterLeaderChange is called whenever the cluster leader may have changed.
func (scs *Service) onClusterLeaderChange() {
	if scs.server.IsLeader() {
		scs.resume()
	} else {
		scs.pause()
	}
}

func (scs *Service) resume() {
	scs.mux.Lock()
	defer scs.mux.Unlock()

	if scs.active {
		return // already active
	}

	scs.active = true
	scs.done = make(chan struct{})

	go scs.syncLoop(scs.done)

	scs.server.Log().Debug("Shared Channel Service active")
}

func (scs *Service) pause() {
	scs.mux.Lock()
	defer scs.mux.Unlock()

	if !scs.active {
		return // already inactive
	}

	scs.active = false
	close(scs.done)
	scs.done = nil

	scs.server.Log().Debug("Shared Channel Service inactive")
}

// Makes the remote channel to be read-only(announcement mode, only admins can create posts and reactions).
func (scs *Service) makeChannelReadOnly(channel *model.Channel) *model.AppError {
	createPostPermission := model.ChannelModeratedPermissionsMap[model.PermissionCreatePost.Id]
	createReactionPermission := model.ChannelModeratedPermissionsMap[model.PermissionAddReaction.Id]
	updateMap := model.ChannelModeratedRolesPatch{
		Guests:  model.NewPointer(false),
		Members: model.NewPointer(false),
	}

	readonlyChannelModerations := []*model.ChannelModerationPatch{
		{
			Name:  &createPostPermission,
			Roles: &updateMap,
		},
		{
			Name:  &createReactionPermission,
			Roles: &updateMap,
		},
	}

	_, err := scs.app.PatchChannelModerationsForChannel(request.EmptyContext(scs.server.Log()), channel, readonlyChannelModerations)
	return err
}

// onConnectionStateChange is called whenever the connection state of a remote cluster changes,
// for example when one comes back online.
func (scs *Service) onConnectionStateChange(rc *model.RemoteCluster, online bool) {
	if online {
		// when a previously offline remote comes back online force a sync.
		scs.SendPendingInvitesForRemote(rc)
		scs.ForceSyncForRemote(rc)

		// Schedule global user sync if feature is enabled
		scs.scheduleGlobalUserSync(rc)
	}

	scs.server.Log().Log(mlog.LvlSharedChannelServiceDebug, "Remote cluster connection status changed",
		mlog.String("remote", rc.DisplayName),
		mlog.String("remoteId", rc.RemoteId),
		mlog.Bool("online", online),
	)
}

func (scs *Service) notifyClientsForSharedChannelConverted(channel *model.Channel) {
	scs.platform.InvalidateCacheForChannel(channel)
	messageWs := model.NewWebSocketEvent(model.WebsocketEventChannelUpdated, "", channel.Id, "", nil, "")
	channelJSON, err := json.Marshal(channel)
	if err != nil {
		scs.server.Log().Log(mlog.LvlSharedChannelServiceWarn, "Cannot marshal channel to notify clients",
			mlog.String("channel_id", channel.Id),
			mlog.Err(err),
		)
		return
	}
	messageWs.Add("channel", string(channelJSON))

	scs.app.Publish(messageWs)
}

func (scs *Service) notifyClientsForSharedChannelUpdate(channel *model.Channel) {
	messageWs := model.NewWebSocketEvent(model.WebsocketEventChannelUpdated, channel.TeamId, "", "", nil, "")
	messageWs.Add("channel_id", channel.Id)
	scs.app.Publish(messageWs)
}

<<<<<<< HEAD
// UpsertSyncPostForTesting exposes upsertSyncPost for testing purposes.
// This allows direct testing of post metadata synchronization.
func (scs *Service) UpsertSyncPostForTesting(post *model.Post, targetChannel *model.Channel, rc *model.RemoteCluster) (*model.Post, error) {
	return scs.upsertSyncPost(post, targetChannel, rc)
}

// OnReceiveSyncMessageForTesting exposes onReceiveSyncMessage for testing purposes.
// This allows testing the complete sync message flow including post metadata preservation.
func (scs *Service) OnReceiveSyncMessageForTesting(msg model.RemoteClusterMsg, rc *model.RemoteCluster, response *remotecluster.Response) error {
	return scs.onReceiveSyncMessage(msg, rc, response)
=======
// isGlobalUserSyncEnabled checks if the global user sync feature is enabled
func (scs *Service) isGlobalUserSyncEnabled() bool {
	cfg := scs.server.Config()

	return cfg.FeatureFlags.EnableSyncAllUsersForRemoteCluster ||
		(cfg.ConnectedWorkspacesSettings.SyncUsersOnConnectionOpen != nil && *cfg.ConnectedWorkspacesSettings.SyncUsersOnConnectionOpen)
}

// scheduleGlobalUserSync schedules a task to sync all users with a remote cluster
func (scs *Service) scheduleGlobalUserSync(rc *model.RemoteCluster) {
	if !scs.isGlobalUserSyncEnabled() {
		return
	}

	// Schedule the sync task
	go func() {
		// Create a special sync task with empty channelID
		// This empty channelID is a deliberate marker for a global user sync task
		task := newSyncTask("", "", rc.RemoteId, nil, nil)
		task.schedule = time.Now().Add(NotifyMinimumDelay)
		scs.addTask(task)

		scs.server.Log().Log(mlog.LvlSharedChannelServiceDebug, "Scheduled global user sync task for remote",
			mlog.String("remote", rc.DisplayName),
			mlog.String("remoteId", rc.RemoteId),
		)
	}()
}

// OnReceiveSyncMessageForTesting exposes onReceiveSyncMessage for testing
func (scs *Service) OnReceiveSyncMessageForTesting(msg model.RemoteClusterMsg, rc *model.RemoteCluster, response *remotecluster.Response) error {
	return scs.onReceiveSyncMessage(msg, rc, response)
}

// GetUserSyncBatchSizeForTesting returns the configured batch size for user syncing (exported for testing)
func (scs *Service) GetUserSyncBatchSizeForTesting() int {
	return scs.getGlobalUserSyncBatchSize()
}

// HandleSyncAllUsersForTesting exposes syncAllUsers for testing
func (scs *Service) HandleSyncAllUsersForTesting(rc *model.RemoteCluster) error {
	return scs.syncAllUsers(rc)
>>>>>>> c46ed6c6
}<|MERGE_RESOLUTION|>--- conflicted
+++ resolved
@@ -292,18 +292,6 @@
 	scs.app.Publish(messageWs)
 }
 
-<<<<<<< HEAD
-// UpsertSyncPostForTesting exposes upsertSyncPost for testing purposes.
-// This allows direct testing of post metadata synchronization.
-func (scs *Service) UpsertSyncPostForTesting(post *model.Post, targetChannel *model.Channel, rc *model.RemoteCluster) (*model.Post, error) {
-	return scs.upsertSyncPost(post, targetChannel, rc)
-}
-
-// OnReceiveSyncMessageForTesting exposes onReceiveSyncMessage for testing purposes.
-// This allows testing the complete sync message flow including post metadata preservation.
-func (scs *Service) OnReceiveSyncMessageForTesting(msg model.RemoteClusterMsg, rc *model.RemoteCluster, response *remotecluster.Response) error {
-	return scs.onReceiveSyncMessage(msg, rc, response)
-=======
 // isGlobalUserSyncEnabled checks if the global user sync feature is enabled
 func (scs *Service) isGlobalUserSyncEnabled() bool {
 	cfg := scs.server.Config()
@@ -346,5 +334,16 @@
 // HandleSyncAllUsersForTesting exposes syncAllUsers for testing
 func (scs *Service) HandleSyncAllUsersForTesting(rc *model.RemoteCluster) error {
 	return scs.syncAllUsers(rc)
->>>>>>> c46ed6c6
+}
+
+// UpsertSyncPostForTesting exposes upsertSyncPost for testing purposes.
+// This allows direct testing of post metadata synchronization.
+func (scs *Service) UpsertSyncPostForTesting(post *model.Post, targetChannel *model.Channel, rc *model.RemoteCluster) (*model.Post, error) {
+	return scs.upsertSyncPost(post, targetChannel, rc)
+}
+
+// OnReceiveSyncMessageForTesting exposes onReceiveSyncMessage for testing purposes.
+// This allows testing the complete sync message flow including post metadata preservation.
+func (scs *Service) OnReceiveSyncMessageForTesting(msg model.RemoteClusterMsg, rc *model.RemoteCluster, response *remotecluster.Response) error {
+	return scs.onReceiveSyncMessage(msg, rc, response)
 }
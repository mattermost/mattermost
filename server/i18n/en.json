[
  {
    "id": "April",
    "translation": "April"
  },
  {
    "id": "August",
    "translation": "August"
  },
  {
    "id": "December",
    "translation": "December"
  },
  {
    "id": "February",
    "translation": "February"
  },
  {
    "id": "January",
    "translation": "January"
  },
  {
    "id": "July",
    "translation": "July"
  },
  {
    "id": "June",
    "translation": "June"
  },
  {
    "id": "March",
    "translation": "March"
  },
  {
    "id": "May",
    "translation": "May"
  },
  {
    "id": "November",
    "translation": "November"
  },
  {
    "id": "October",
    "translation": "October"
  },
  {
    "id": "September",
    "translation": "September"
  },
  {
    "id": "api.acknowledgement.delete.archived_channel.app_error",
    "translation": "You cannot remove an acknowledgment in an archived channel."
  },
  {
    "id": "api.acknowledgement.delete.deadline.app_error",
    "translation": "You cannot delete an acknowledgment after 5min have passed."
  },
  {
    "id": "api.acknowledgement.save.archived_channel.app_error",
    "translation": "You cannot acknowledgment in an archived channel."
  },
  {
    "id": "api.admin.add_certificate.array.app_error",
    "translation": "No file under 'certificate' in request."
  },
  {
    "id": "api.admin.add_certificate.no_file.app_error",
    "translation": "No file under 'certificate' in request."
  },
  {
    "id": "api.admin.add_certificate.open.app_error",
    "translation": "Could not open certificate file."
  },
  {
    "id": "api.admin.add_certificate.parseform.app_error",
    "translation": "Error parsing multiform request"
  },
  {
    "id": "api.admin.add_certificate.saving.app_error",
    "translation": "Could not save certificate file."
  },
  {
    "id": "api.admin.delete_brand_image.storage.not_found",
    "translation": "Unable to delete brand image, not found."
  },
  {
    "id": "api.admin.file_read_error",
    "translation": "Error reading log file."
  },
  {
    "id": "api.admin.get_brand_image.storage.app_error",
    "translation": "Image storage is not configured."
  },
  {
    "id": "api.admin.ldap.not_available.app_error",
    "translation": "LDAP is not available."
  },
  {
    "id": "api.admin.remove_certificate.delete.app_error",
    "translation": "An error occurred while deleting the certificate."
  },
  {
    "id": "api.admin.saml.failure_get_metadata_from_idp.app_error",
    "translation": "Failed to obtain metadata from Identity Provider URL."
  },
  {
    "id": "api.admin.saml.failure_parse_idp_certificate.app_error",
    "translation": "Failure encountered while parsing the metadata information received from the Identity Provider to a certificate."
  },
  {
    "id": "api.admin.saml.failure_reset_authdata_to_email.app_error",
    "translation": "Failed to reset AuthData field to Email."
  },
  {
    "id": "api.admin.saml.failure_save_idp_certificate_file.app_error",
    "translation": "Could not save certificate file."
  },
  {
    "id": "api.admin.saml.invalid_xml_missing_idpssodescriptors.app_error",
    "translation": "Missing Identity Provider SSO Descriptors node in the XML."
  },
  {
    "id": "api.admin.saml.invalid_xml_missing_keydescriptor.app_error",
    "translation": "Missing Identity Provider Key Descriptors node in the XML."
  },
  {
    "id": "api.admin.saml.invalid_xml_missing_ssoservices.app_error",
    "translation": "Missing Identity Provider SSO Services node in the XML."
  },
  {
    "id": "api.admin.saml.metadata.app_error",
    "translation": "An error occurred while building Service Provider Metadata."
  },
  {
    "id": "api.admin.saml.not_available.app_error",
    "translation": "SAML 2.0 is not configured or supported on this server."
  },
  {
    "id": "api.admin.saml.set_certificate_from_metadata.invalid_body.app_error",
    "translation": "Invalid certificate text."
  },
  {
    "id": "api.admin.saml.set_certificate_from_metadata.invalid_content_type.app_error",
    "translation": "Invalid content type."
  },
  {
    "id": "api.admin.saml.set_certificate_from_metadata.missing_content_type.app_error",
    "translation": "Missing content type."
  },
  {
    "id": "api.admin.syncables_error",
    "translation": "failed to add user to group-teams and group-channels"
  },
  {
    "id": "api.admin.test_email.body",
    "translation": "It appears your Mattermost email is setup correctly!"
  },
  {
    "id": "api.admin.test_email.missing_server",
    "translation": "SMTP Server is required"
  },
  {
    "id": "api.admin.test_email.reenter_password",
    "translation": "The SMTP server, port, or username has changed. Please re-enter the SMTP password to test connection."
  },
  {
    "id": "api.admin.test_email.subject",
    "translation": "Mattermost - Testing Email Settings"
  },
  {
    "id": "api.admin.test_s3.missing_s3_bucket",
    "translation": "S3 Bucket is required"
  },
  {
    "id": "api.admin.upload_brand_image.array.app_error",
    "translation": "Empty array under 'image' in request."
  },
  {
    "id": "api.admin.upload_brand_image.no_file.app_error",
    "translation": "No file under 'image' in request."
  },
  {
    "id": "api.admin.upload_brand_image.parse.app_error",
    "translation": "Could not parse multipart form."
  },
  {
    "id": "api.admin.upload_brand_image.storage.app_error",
    "translation": "Unable to upload image. Image storage is not configured."
  },
  {
    "id": "api.admin.upload_brand_image.too_large.app_error",
    "translation": "Unable to upload file. File is too large."
  },
  {
    "id": "api.back_to_app",
    "translation": "Back to {{.SiteName}}"
  },
  {
    "id": "api.bot.create_disabled",
    "translation": "Bot creation has been disabled."
  },
  {
    "id": "api.bot.teams_channels.add_message_mobile",
    "translation": "Please add me to teams and channels you want me to interact in. To do this, use the browser or Mattermost Desktop App."
  },
  {
    "id": "api.channel.add_guest.added",
    "translation": "%v added to the channel as guest by %v."
  },
  {
    "id": "api.channel.add_member.added",
    "translation": "%v added to the channel by %v."
  },
  {
    "id": "api.channel.add_members.error",
    "translation": "Error adding channel member(s)."
  },
  {
    "id": "api.channel.add_members.user_denied",
    "translation": "Channel membership denied to the following users because of group constraints: {{ .UserIDs }}"
  },
  {
    "id": "api.channel.add_user.to.channel.failed.app_error",
    "translation": "Failed to add user to channel."
  },
  {
    "id": "api.channel.add_user.to.channel.failed.deleted.app_error",
    "translation": "Failed to add user to channel because they have been removed from the team."
  },
  {
    "id": "api.channel.add_user_to_channel.type.app_error",
    "translation": "Can not add user to this channel type."
  },
  {
    "id": "api.channel.bookmark.channel_bookmark.license.error",
    "translation": "Your license does not support channel bookmarks."
  },
  {
    "id": "api.channel.bookmark.create_channel_bookmark.direct_or_group_channels.forbidden.app_error",
    "translation": "User is not allowed to create a channel bookmark."
  },
  {
    "id": "api.channel.bookmark.create_channel_bookmark.direct_or_group_channels_by_guests.forbidden.app_error",
    "translation": "Failed to create the channel bookmark."
  },
  {
    "id": "api.channel.bookmark.create_channel_bookmark.forbidden.app_error",
    "translation": "Failed to create the channel bookmark."
  },
  {
    "id": "api.channel.bookmark.delete_channel_bookmark.direct_or_group_channels.forbidden.app_error",
    "translation": "Failed to delete the channel bookmark."
  },
  {
    "id": "api.channel.bookmark.delete_channel_bookmark.direct_or_group_channels_by_guests.forbidden.app_error",
    "translation": "Failed to delete the channel bookmark."
  },
  {
    "id": "api.channel.bookmark.delete_channel_bookmark.forbidden.app_error",
    "translation": "Failed to delete the channel bookmark."
  },
  {
    "id": "api.channel.bookmark.update_channel_bookmark.direct_or_group_channels.forbidden.app_error",
    "translation": "Failed to update the channel bookmark."
  },
  {
    "id": "api.channel.bookmark.update_channel_bookmark.direct_or_group_channels_by_guests.forbidden.app_error",
    "translation": "Failed to update the channel bookmark."
  },
  {
    "id": "api.channel.bookmark.update_channel_bookmark.forbidden.app_error",
    "translation": "Failed to update the channel bookmark."
  },
  {
    "id": "api.channel.bookmark.update_channel_bookmark_sort_order.direct_or_group_channels.forbidden.app_error",
    "translation": "Failed to update the channel bookmark's sort order."
  },
  {
    "id": "api.channel.bookmark.update_channel_bookmark_sort_order.direct_or_group_channels_by_guests.forbidden.app_error",
    "translation": "Failed to update the channel bookmark's sort order."
  },
  {
    "id": "api.channel.bookmark.update_channel_bookmark_sort_order.forbidden.app_error",
    "translation": "Failed to update the channel bookmark's sort order."
  },
  {
    "id": "api.channel.change_channel_privacy.private_to_public",
    "translation": "This channel has been converted to a Public Channel and can be joined by any team member."
  },
  {
    "id": "api.channel.change_channel_privacy.public_to_private",
    "translation": "This channel has been converted to a Private Channel."
  },
  {
    "id": "api.channel.channel_member_counts_by_group.license.error",
    "translation": "Your license does not support groups"
  },
  {
    "id": "api.channel.create_channel.direct_channel.app_error",
    "translation": "Must use createDirectChannel API service for direct message channel creation."
  },
  {
    "id": "api.channel.create_channel.direct_channel.team_restricted_error",
    "translation": "A direct channel cannot be created between these users because they do not share a team in common."
  },
  {
    "id": "api.channel.create_channel.max_channel_limit.app_error",
    "translation": "Unable to create more than {{.MaxChannelsPerTeam}} channels for current team."
  },
  {
    "id": "api.channel.create_channel.missing_display_name.error",
    "translation": "Missing display_name in request body"
  },
  {
    "id": "api.channel.create_channel.missing_team_id.error",
    "translation": "Missing team_id in request body"
  },
  {
    "id": "api.channel.create_default_channels.off_topic",
    "translation": "Off-Topic"
  },
  {
    "id": "api.channel.create_default_channels.town_square",
    "translation": "Town Square"
  },
  {
    "id": "api.channel.create_direct_channel.invalid_user.app_error",
    "translation": "Invalid user ID for direct channel creation."
  },
  {
    "id": "api.channel.create_group.bad_size.app_error",
    "translation": "Group message channels must contain at least 3 and no more than 8 users."
  },
  {
    "id": "api.channel.create_group.bad_user.app_error",
    "translation": "One of the provided users does not exist."
  },
  {
    "id": "api.channel.delete_channel.archived",
    "translation": "%v archived the channel."
  },
  {
    "id": "api.channel.delete_channel.cannot.app_error",
    "translation": "Unable to delete the default channel {{.Channel}}."
  },
  {
    "id": "api.channel.delete_channel.deleted.app_error",
    "translation": "The channel has been archived or deleted."
  },
  {
    "id": "api.channel.delete_channel.type.invalid",
    "translation": "Unable to delete direct or group message channels"
  },
  {
    "id": "api.channel.get_channel_moderations.license.error",
    "translation": "Your license does not support channel moderation"
  },
  {
    "id": "api.channel.gm_to_channel_conversion.not_allowed_for_user.request_error",
    "translation": "User is not allowed to convert group message to private channel"
  },
  {
    "id": "api.channel.group_message.converted.to_private_channel",
    "translation": "{{.ConvertedByUsername}} created this channel from a group message with {{.GMMembers}}."
  },
  {
    "id": "api.channel.guest_join_channel.post_and_forget",
    "translation": "%v joined the channel as guest."
  },
  {
    "id": "api.channel.join_channel.permissions.app_error",
    "translation": "You do not have the appropriate permissions."
  },
  {
    "id": "api.channel.join_channel.post_and_forget",
    "translation": "%v joined the channel."
  },
  {
    "id": "api.channel.leave.default.app_error",
    "translation": "Unable to leave the default channel {{.Channel}}."
  },
  {
    "id": "api.channel.leave.direct.app_error",
    "translation": "Unable to leave a direct message channel."
  },
  {
    "id": "api.channel.leave.last_member.app_error",
    "translation": "You're the only member left, try removing the Private Channel instead of leaving."
  },
  {
    "id": "api.channel.leave.left",
    "translation": "%v left the channel."
  },
  {
    "id": "api.channel.move_channel.type.invalid",
    "translation": "Unable to move direct or group message channels"
  },
  {
    "id": "api.channel.patch_channel_moderations.cache_invalidation.error",
    "translation": "Error invalidating cache"
  },
  {
    "id": "api.channel.patch_channel_moderations.license.error",
    "translation": "Your license does not support channel moderation"
  },
  {
    "id": "api.channel.patch_update_channel.forbidden.app_error",
    "translation": "Failed to update the channel."
  },
  {
    "id": "api.channel.patch_update_channel.update_direct_or_group_messages_not_allowed.app_error",
    "translation": "You are not allowed to update the name, display_name, and purpose of direct or group messages."
  },
  {
    "id": "api.channel.post_channel_privacy_message.error",
    "translation": "Failed to post channel privacy update message."
  },
  {
    "id": "api.channel.post_update_channel_displayname_message_and_forget.create_post.error",
    "translation": "Failed to post displayname update message"
  },
  {
    "id": "api.channel.post_update_channel_displayname_message_and_forget.retrieve_user.error",
    "translation": "Failed to retrieve user while updating channel DisplayName field"
  },
  {
    "id": "api.channel.post_update_channel_displayname_message_and_forget.updated_from",
    "translation": "%s updated the channel display name from: %s to: %s"
  },
  {
    "id": "api.channel.post_update_channel_header_message_and_forget.post.error",
    "translation": "Failed to post update channel header message"
  },
  {
    "id": "api.channel.post_update_channel_header_message_and_forget.removed",
    "translation": "%s removed the channel header (was: %s)"
  },
  {
    "id": "api.channel.post_update_channel_header_message_and_forget.retrieve_user.error",
    "translation": "Failed to retrieve user while updating channel header"
  },
  {
    "id": "api.channel.post_update_channel_header_message_and_forget.updated_from",
    "translation": "%s updated the channel header from: %s to: %s"
  },
  {
    "id": "api.channel.post_update_channel_header_message_and_forget.updated_to",
    "translation": "%s updated the channel header to: %s"
  },
  {
    "id": "api.channel.post_user_add_remove_message_and_forget.error",
    "translation": "Failed to post join/leave message"
  },
  {
    "id": "api.channel.remove.default.app_error",
    "translation": "Unable to remove user from the default channel {{.Channel}}."
  },
  {
    "id": "api.channel.remove_channel_member.type.app_error",
    "translation": "Unable to remove user from a channel."
  },
  {
    "id": "api.channel.remove_member.group_constrained.app_error",
    "translation": "Unable to remove a user from a group-constrained channel."
  },
  {
    "id": "api.channel.remove_member.removed",
    "translation": "%v removed from the channel."
  },
  {
    "id": "api.channel.remove_members.denied",
    "translation": "Channel membership removal denied to the following users because of group constraints: {{ .UserIDs }}"
  },
  {
    "id": "api.channel.remove_user_from_channel.app_error",
    "translation": "Can not remove user from this channel type."
  },
  {
    "id": "api.channel.rename_channel.cant_rename_direct_messages.app_error",
    "translation": "You cannot rename a direct message channel."
  },
  {
    "id": "api.channel.rename_channel.cant_rename_group_messages.app_error",
    "translation": "You cannot rename a group message channel."
  },
  {
    "id": "api.channel.restore_channel.restored.app_error",
    "translation": "Unable to unarchive channel. The channel is not archived."
  },
  {
    "id": "api.channel.restore_channel.unarchived",
    "translation": "{{.Username}} unarchived the channel."
  },
  {
    "id": "api.channel.update_channel.deleted.app_error",
    "translation": "The channel has been archived or deleted."
  },
  {
    "id": "api.channel.update_channel.tried.app_error",
    "translation": "Tried to perform an invalid update of the default channel {{.Channel}}."
  },
  {
    "id": "api.channel.update_channel.typechange.app_error",
    "translation": "Channel type cannot be updated."
  },
  {
    "id": "api.channel.update_channel.update_direct_or_group_messages_not_allowed.app_error",
    "translation": "You are not allowed to update the name, display_name, and purpose of direct or group messages."
  },
  {
    "id": "api.channel.update_channel_member_roles.changing_guest_role.app_error",
    "translation": "Invalid channel member update: You can't add or remove the guest role manually."
  },
  {
    "id": "api.channel.update_channel_member_roles.guest.app_error",
    "translation": "Invalid channel member update: A guest cannot be made team member or team admin, please promote as a user first."
  },
  {
    "id": "api.channel.update_channel_member_roles.guest_and_user.app_error",
    "translation": "Invalid channel member update: A user must be a guest or a user but not both."
  },
  {
    "id": "api.channel.update_channel_member_roles.scheme_role.app_error",
    "translation": "The provided role is managed by a Scheme and therefore cannot be applied directly to a Channel Member."
  },
  {
    "id": "api.channel.update_channel_member_roles.user_and_guest.app_error",
    "translation": "Invalid channel member update: A guest cannot be set for a single channel, a System Admin must promote or demote users to/from guests."
  },
  {
    "id": "api.channel.update_channel_privacy.default_channel_error",
    "translation": "The default channel cannot be made private."
  },
  {
    "id": "api.channel.update_channel_scheme.license.error",
    "translation": "Your license does not support updating a channel's scheme"
  },
  {
    "id": "api.channel.update_channel_scheme.scheme_scope.error",
    "translation": "Unable to set the scheme to the channel because the supplied scheme is not a channel scheme."
  },
  {
    "id": "api.channel.update_team_member_roles.changing_guest_role.app_error",
    "translation": "Invalid team member update: You can't add or remove the guest role manually."
  },
  {
    "id": "api.channel.update_team_member_roles.scheme_role.app_error",
    "translation": "The provided role is managed by a Scheme and therefore cannot be applied directly to a Team Member."
  },
  {
    "id": "api.cloud.app_error",
    "translation": "Internal error during cloud api request."
  },
  {
    "id": "api.cloud.cws_webhook_event_missing_error",
    "translation": "Webhook event was not handled. Either it is missing or it is not valid."
  },
  {
    "id": "api.cloud.license_error",
    "translation": "Your license does not support cloud requests."
  },
  {
    "id": "api.cloud.notify_admin_to_upgrade_error.already_notified",
    "translation": "Already notified admin"
  },
  {
    "id": "api.cloud.request_error",
    "translation": "Error processing request to CWS."
  },
  {
    "id": "api.cloud.teams_limit_reached.create",
    "translation": "Unable to create team because teams limit has been reached"
  },
  {
    "id": "api.cloud.teams_limit_reached.restore",
    "translation": "Unable to restore team because teams limit has been reached"
  },
  {
    "id": "api.command.admin_only.app_error",
    "translation": "Integrations have been limited to admins only."
  },
  {
    "id": "api.command.command_post.forbidden.app_error",
    "translation": "Specified user is not a member of specified channel."
  },
  {
    "id": "api.command.disabled.app_error",
    "translation": "Commands have been disabled by the system admin."
  },
  {
    "id": "api.command.duplicate_trigger.app_error",
    "translation": "This trigger word is already in use. Please choose another word."
  },
  {
    "id": "api.command.execute_command.create_post_failed.app_error",
    "translation": "Command '{{.Trigger}}' failed to post response. Please contact your System Administrator."
  },
  {
    "id": "api.command.execute_command.failed.app_error",
    "translation": "Command with a trigger of '{{.Trigger}}' failed."
  },
  {
    "id": "api.command.execute_command.failed_empty.app_error",
    "translation": "Command with a trigger of '{{.Trigger}}' returned an empty response."
  },
  {
    "id": "api.command.execute_command.failed_resp.app_error",
    "translation": "Command with a trigger of '{{.Trigger}}' returned response {{.Status}}."
  },
  {
    "id": "api.command.execute_command.format.app_error",
    "translation": "Command trigger word is missing the leading slash character"
  },
  {
    "id": "api.command.execute_command.not_found.app_error",
    "translation": "Command with a trigger of '{{.Trigger}}' not found. To send a message beginning with \"/\", try adding an empty space at the beginning of the message."
  },
  {
    "id": "api.command.execute_command.start.app_error",
    "translation": "No command trigger found."
  },
  {
    "id": "api.command.invite_people.desc",
    "translation": "Send an email invite to your Mattermost team"
  },
  {
    "id": "api.command.invite_people.email_invitations_off",
    "translation": "Email invitations are disabled, no invite(s) sent"
  },
  {
    "id": "api.command.invite_people.email_off",
    "translation": "Email has not been configured, no invite(s) sent"
  },
  {
    "id": "api.command.invite_people.fail",
    "translation": "Encountered an error sending email invite(s)"
  },
  {
    "id": "api.command.invite_people.hint",
    "translation": "[name@domain.com ...]"
  },
  {
    "id": "api.command.invite_people.invite_off",
    "translation": "User creation has been disabled on this server, no invite(s) sent"
  },
  {
    "id": "api.command.invite_people.name",
    "translation": "invite_people"
  },
  {
    "id": "api.command.invite_people.no_email",
    "translation": "Please specify one or more valid email addresses"
  },
  {
    "id": "api.command.invite_people.sent",
    "translation": "Email invite(s) sent"
  },
  {
    "id": "api.command.team_mismatch.app_error",
    "translation": "Unable to update commands across teams."
  },
  {
    "id": "api.command_away.desc",
    "translation": "Set your status away"
  },
  {
    "id": "api.command_away.name",
    "translation": "away"
  },
  {
    "id": "api.command_away.success",
    "translation": "You are now away"
  },
  {
    "id": "api.command_channel_header.channel.app_error",
    "translation": "Error to retrieve the current channel."
  },
  {
    "id": "api.command_channel_header.desc",
    "translation": "Edit the channel header"
  },
  {
    "id": "api.command_channel_header.hint",
    "translation": "[text]"
  },
  {
    "id": "api.command_channel_header.message.app_error",
    "translation": "Text must be provided with the /header command."
  },
  {
    "id": "api.command_channel_header.name",
    "translation": "header"
  },
  {
    "id": "api.command_channel_header.permission.app_error",
    "translation": "You don't have the appropriate permissions to edit the channel header."
  },
  {
    "id": "api.command_channel_header.update_channel.app_error",
    "translation": "Error updating the channel header."
  },
  {
    "id": "api.command_channel_header.update_channel.max_length",
    "translation": "The text entered exceeds the character limit. The channel header is limited to {{.MaxLength}} characters."
  },
  {
    "id": "api.command_channel_purpose.channel.app_error",
    "translation": "Error to retrieve the current channel."
  },
  {
    "id": "api.command_channel_purpose.desc",
    "translation": "Edit the channel purpose"
  },
  {
    "id": "api.command_channel_purpose.direct_group.app_error",
    "translation": "Unable to set purpose for direct message channels. Use /header to set the header instead."
  },
  {
    "id": "api.command_channel_purpose.hint",
    "translation": "[text]"
  },
  {
    "id": "api.command_channel_purpose.message.app_error",
    "translation": "A message must be provided with the /purpose command."
  },
  {
    "id": "api.command_channel_purpose.name",
    "translation": "purpose"
  },
  {
    "id": "api.command_channel_purpose.permission.app_error",
    "translation": "You don't have the appropriate permissions to edit the channel purpose."
  },
  {
    "id": "api.command_channel_purpose.update_channel.app_error",
    "translation": "Error updating the channel purpose."
  },
  {
    "id": "api.command_channel_purpose.update_channel.max_length",
    "translation": "The text entered exceeds the character limit. The channel purpose is limited to {{.MaxLength}} characters."
  },
  {
    "id": "api.command_channel_remove.channel.app_error",
    "translation": "Error retrieving the current channel."
  },
  {
    "id": "api.command_channel_rename.channel.app_error",
    "translation": "Error to retrieve the current channel."
  },
  {
    "id": "api.command_channel_rename.desc",
    "translation": "Rename the channel"
  },
  {
    "id": "api.command_channel_rename.direct_group.app_error",
    "translation": "Unable to rename direct message channels."
  },
  {
    "id": "api.command_channel_rename.hint",
    "translation": "[text]"
  },
  {
    "id": "api.command_channel_rename.message.app_error",
    "translation": "A message must be provided with the /rename command."
  },
  {
    "id": "api.command_channel_rename.name",
    "translation": "rename"
  },
  {
    "id": "api.command_channel_rename.permission.app_error",
    "translation": "You don't have the appropriate permissions to rename the channel."
  },
  {
    "id": "api.command_channel_rename.too_long.app_error",
    "translation": "Channel name must be {{.Length}} or fewer characters."
  },
  {
    "id": "api.command_channel_rename.too_short.app_error",
    "translation": "Channel name must be {{.Length}} or more characters."
  },
  {
    "id": "api.command_channel_rename.update_channel.app_error",
    "translation": "Error to update the current channel."
  },
  {
    "id": "api.command_code.desc",
    "translation": "Display text as a code block"
  },
  {
    "id": "api.command_code.hint",
    "translation": "[text]"
  },
  {
    "id": "api.command_code.message.app_error",
    "translation": "A message must be provided with the /code command."
  },
  {
    "id": "api.command_code.name",
    "translation": "code"
  },
  {
    "id": "api.command_collapse.desc",
    "translation": "Turn on auto-collapsing of image previews"
  },
  {
    "id": "api.command_collapse.name",
    "translation": "collapse"
  },
  {
    "id": "api.command_collapse.success",
    "translation": "Image links now collapse by default"
  },
  {
    "id": "api.command_custom_status.app_error",
    "translation": "Error setting the status."
  },
  {
    "id": "api.command_custom_status.clear.app_error",
    "translation": "Error clearing the status."
  },
  {
    "id": "api.command_custom_status.clear.success",
    "translation": "Your status was cleared."
  },
  {
    "id": "api.command_custom_status.desc",
    "translation": "Set or clear your status"
  },
  {
    "id": "api.command_custom_status.hint",
    "translation": "[:emoji_name:] [status_message] or clear"
  },
  {
    "id": "api.command_custom_status.name",
    "translation": "status"
  },
  {
    "id": "api.command_custom_status.success",
    "translation": "Your status is set to “{{.EmojiName}} {{.StatusMessage}}”. You can change your status from the status popover in the channel sidebar header."
  },
  {
    "id": "api.command_dnd.desc",
    "translation": "Do not disturb disables desktop and mobile push notifications."
  },
  {
    "id": "api.command_dnd.name",
    "translation": "dnd"
  },
  {
    "id": "api.command_dnd.success",
    "translation": "Do Not Disturb is enabled. You will not receive desktop or mobile push notifications until Do Not Disturb is turned off."
  },
  {
    "id": "api.command_echo.delay.app_error",
    "translation": "Delays must be under 10000 seconds."
  },
  {
    "id": "api.command_echo.desc",
    "translation": "Echo back text from your account"
  },
  {
    "id": "api.command_echo.high_volume.app_error",
    "translation": "High volume of echo request, cannot process request."
  },
  {
    "id": "api.command_echo.hint",
    "translation": "'message' [delay in seconds]"
  },
  {
    "id": "api.command_echo.message.app_error",
    "translation": "A message must be provided with the /echo command."
  },
  {
    "id": "api.command_echo.name",
    "translation": "echo"
  },
  {
    "id": "api.command_expand.desc",
    "translation": "Turn off auto-collapsing of image previews"
  },
  {
    "id": "api.command_expand.name",
    "translation": "expand"
  },
  {
    "id": "api.command_expand.success",
    "translation": "Image links now expand by default"
  },
  {
    "id": "api.command_expand_collapse.fail.app_error",
    "translation": "An error occurred while expanding previews."
  },
  {
    "id": "api.command_exportlink.desc",
    "translation": "Generate a link to download a export."
  },
  {
    "id": "api.command_exportlink.driver.app_error",
    "translation": "The file store driver does not support link generation."
  },
  {
    "id": "api.command_exportlink.empty.app_error",
    "translation": "No export file has been found."
  },
  {
    "id": "api.command_exportlink.hint",
    "translation": "[job-id|zip filename|{{.LatestMsg}}]"
  },
  {
    "id": "api.command_exportlink.invalid.app_error",
    "translation": "Unable to find the file you requested."
  },
  {
    "id": "api.command_exportlink.link.text",
    "translation": "You can download your file here: {{.Link}}.\nThis link will expire in {{.Expiration}}."
  },
  {
    "id": "api.command_exportlink.list.app_error",
    "translation": "Unable to retrieve the export list."
  },
  {
    "id": "api.command_exportlink.name",
    "translation": "exportlink"
  },
  {
    "id": "api.command_exportlink.permission.app_error",
    "translation": "You don't have enough permissions to run this command."
  },
  {
    "id": "api.command_exportlink.presign.app_error",
    "translation": "Unable to generate presign url."
  },
  {
    "id": "api.command_groupmsg.desc",
    "translation": "Sends a Group Message to the specified users"
  },
  {
    "id": "api.command_groupmsg.fail.app_error",
    "translation": "An error occurred while messaging the users."
  },
  {
    "id": "api.command_groupmsg.group_fail.app_error",
    "translation": "An error occurred while creating the group message."
  },
  {
    "id": "api.command_groupmsg.hint",
    "translation": "@[username1],@[username2] 'message'"
  },
  {
    "id": "api.command_groupmsg.invalid_user.app_error",
    "translation": {
      "one": "Unable to find the user: {{.Users}}",
      "other": "Unable to find the users: {{.Users}}"
    }
  },
  {
    "id": "api.command_groupmsg.max_users.app_error",
    "translation": "Group messages are limited to a maximum of {{.MaxUsers}} users."
  },
  {
    "id": "api.command_groupmsg.min_users.app_error",
    "translation": "Group messages are limited to a minimum of {{.MinUsers}} users."
  },
  {
    "id": "api.command_groupmsg.name",
    "translation": "message"
  },
  {
    "id": "api.command_groupmsg.permission.app_error",
    "translation": "You don't have the appropriate permissions to create a new group message."
  },
  {
    "id": "api.command_help.desc",
    "translation": "Show Mattermost help message"
  },
  {
    "id": "api.command_help.name",
    "translation": "help"
  },
  {
    "id": "api.command_help.success",
    "translation": "Mattermost is an open source platform for secure communication, collaboration, and orchestration of work across tools and teams.\r\nMattermost contains two key tools:\r\n\r\n**Channels** - Stay connected with your team via 1:1 and group messaging.\r\n**[Playbooks](/playbooks)** - Build and configure repeatable processes to achieve specific and predictable outcomes.\r\n\r\n[View documentation and guides]({{.HelpLink}})"
  },
  {
    "id": "api.command_invite.channel.app_error",
    "translation": "Error to retrieve the current channel."
  },
  {
    "id": "api.command_invite.channel.error",
    "translation": "Could not find the channel {{.Channel}}. Please use the [channel handle](https://docs.mattermost.com/messaging/managing-channels.html#naming-a-channel) to identify channels."
  },
  {
    "id": "api.command_invite.channel_constrained_user_denied",
    "translation": "This channel is managed by groups.  This user is not part of a group that is synced to this channel."
  },
  {
    "id": "api.command_invite.desc",
    "translation": "Invite a user to a channel"
  },
  {
    "id": "api.command_invite.directchannel.app_error",
    "translation": "You can't add someone to a direct message channel."
  },
  {
    "id": "api.command_invite.fail.app_error",
    "translation": "An error occurred while joining the channel."
  },
  {
    "id": "api.command_invite.hint",
    "translation": "@[username]... ~[channel]..."
  },
  {
    "id": "api.command_invite.missing_message.app_error",
    "translation": "Missing Username and/or Channel."
  },
  {
    "id": "api.command_invite.missing_user.app_error",
    "translation": "We couldn't find the user {{.User}}. They may have been deactivated by the System Administrator."
  },
  {
    "id": "api.command_invite.name",
    "translation": "invite"
  },
  {
    "id": "api.command_invite.permission.app_error",
    "translation": "You don't have enough permissions to add {{.User}} in {{.Channel}}."
  },
  {
    "id": "api.command_invite.private_channel.app_error",
    "translation": "Could not find the channel {{.Channel}}. Please use the [channel handle](https://docs.mattermost.com/messaging/managing-channels.html#naming-a-channel) to identify channels."
  },
  {
    "id": "api.command_invite.success",
    "translation": "{{.User}} added to {{.Channel}} channel."
  },
  {
    "id": "api.command_invite.successOverflow",
    "translation": "{{.FirstUser}} and {{.Others}} added to {{.Channel}} channel."
  },
  {
    "id": "api.command_invite.user_already_in_channel.app_error",
    "translation": {
      "one": "{{.User}} is already in the channel.",
      "other": "{{.User}} are already in the channel."
    }
  },
  {
    "id": "api.command_invite.user_already_in_channel.overflow",
    "translation": "{{.FirstUser}} and {{.Others}} others are already in the channel."
  },
  {
    "id": "api.command_invite.user_not_in_team.app_error",
    "translation": "You can add {{.Users}} to this channel once they are members of the **{{.Team}}** team."
  },
  {
    "id": "api.command_invite.user_not_in_team.messageOverflow",
    "translation": "You can add {{.FirstUser}} and {{.Others}} others to this channel once they are members of the **{{.Team}}** team."
  },
  {
    "id": "api.command_invite_people.permission.app_error",
    "translation": "You don't have permission to invite new users to this server."
  },
  {
    "id": "api.command_join.desc",
    "translation": "Join the open channel"
  },
  {
    "id": "api.command_join.fail.app_error",
    "translation": "An error occurred while joining the channel."
  },
  {
    "id": "api.command_join.hint",
    "translation": "~[channel]"
  },
  {
    "id": "api.command_join.list.app_error",
    "translation": "An error occurred while listing channels."
  },
  {
    "id": "api.command_join.missing.app_error",
    "translation": "Unable to find the channel."
  },
  {
    "id": "api.command_join.name",
    "translation": "join"
  },
  {
    "id": "api.command_kick.name",
    "translation": "kick"
  },
  {
    "id": "api.command_leave.desc",
    "translation": "Leave the current channel"
  },
  {
    "id": "api.command_leave.fail.app_error",
    "translation": "An error occurred while leaving the channel."
  },
  {
    "id": "api.command_leave.name",
    "translation": "leave"
  },
  {
    "id": "api.command_logout.desc",
    "translation": "Logout of Mattermost"
  },
  {
    "id": "api.command_logout.name",
    "translation": "logout"
  },
  {
    "id": "api.command_marketplace.desc",
    "translation": "Open the Marketplace"
  },
  {
    "id": "api.command_marketplace.name",
    "translation": "marketplace"
  },
  {
    "id": "api.command_marketplace.unsupported.app_error",
    "translation": "The marketplace command is not supported on your device."
  },
  {
    "id": "api.command_me.desc",
    "translation": "Do an action"
  },
  {
    "id": "api.command_me.hint",
    "translation": "[message]"
  },
  {
    "id": "api.command_me.name",
    "translation": "me"
  },
  {
    "id": "api.command_msg.desc",
    "translation": "Send Direct Message to a user"
  },
  {
    "id": "api.command_msg.dm_fail.app_error",
    "translation": "An error occurred while creating the direct message."
  },
  {
    "id": "api.command_msg.fail.app_error",
    "translation": "An error occurred while messaging the user."
  },
  {
    "id": "api.command_msg.hint",
    "translation": "@[username] 'message'"
  },
  {
    "id": "api.command_msg.missing.app_error",
    "translation": "Unable to find the user."
  },
  {
    "id": "api.command_msg.name",
    "translation": "message"
  },
  {
    "id": "api.command_msg.permission.app_error",
    "translation": "You don't have the appropriate permissions to direct message this user."
  },
  {
    "id": "api.command_mute.desc",
    "translation": "Turns off desktop, email and push notifications for the current channel or the [channel] specified."
  },
  {
    "id": "api.command_mute.error",
    "translation": "Could not find the channel {{.Channel}}. Please use the [channel handle](https://docs.mattermost.com/messaging/managing-channels.html#naming-a-channel) to identify channels."
  },
  {
    "id": "api.command_mute.hint",
    "translation": "~[channel]"
  },
  {
    "id": "api.command_mute.name",
    "translation": "mute"
  },
  {
    "id": "api.command_mute.no_channel.error",
    "translation": "Could not find the specified channel. Please use the [channel handle](https://docs.mattermost.com/messaging/managing-channels.html#naming-a-channel) to identify channels."
  },
  {
    "id": "api.command_mute.not_member.error",
    "translation": "Could not mute channel {{.Channel}} as you are not a member."
  },
  {
    "id": "api.command_mute.success_mute",
    "translation": "You will not receive notifications for {{.Channel}} until channel mute is turned off."
  },
  {
    "id": "api.command_mute.success_mute_direct_msg",
    "translation": "You will not receive notifications for this channel until channel mute is turned off."
  },
  {
    "id": "api.command_mute.success_unmute",
    "translation": "{{.Channel}} is no longer muted."
  },
  {
    "id": "api.command_mute.success_unmute_direct_msg",
    "translation": "This channel is no longer muted."
  },
  {
    "id": "api.command_offline.desc",
    "translation": "Set your status offline"
  },
  {
    "id": "api.command_offline.name",
    "translation": "offline"
  },
  {
    "id": "api.command_offline.success",
    "translation": "You are now offline"
  },
  {
    "id": "api.command_online.desc",
    "translation": "Set your status online"
  },
  {
    "id": "api.command_online.name",
    "translation": "online"
  },
  {
    "id": "api.command_online.success",
    "translation": "You are now online"
  },
  {
    "id": "api.command_open.name",
    "translation": "open"
  },
  {
    "id": "api.command_remote.accept.help",
    "translation": "Accept an invitation from an external Mattermost instance"
  },
  {
    "id": "api.command_remote.accept_invitation",
    "translation": "Invitation accepted and confirmed.\nSiteURL: {{.SiteURL}}"
  },
  {
    "id": "api.command_remote.accept_invitation.error",
    "translation": "Could not accept invitation: {{.Error}}"
  },
  {
    "id": "api.command_remote.add_remote.error",
    "translation": "Could not add secure connection: {{.Error}}"
  },
  {
    "id": "api.command_remote.cluster_removed",
    "translation": "Secure connection {{.RemoteId}} {{.Result}}."
  },
  {
    "id": "api.command_remote.confirm_invitation.error",
    "translation": "Could not confirm invitation: {{.Error}}"
  },
  {
    "id": "api.command_remote.decode_invitation.error",
    "translation": "Could not decode invitation: {{.Error}}"
  },
  {
    "id": "api.command_remote.desc",
    "translation": "Invite secure connections for communication across Mattermost instances."
  },
  {
    "id": "api.command_remote.displayname.help",
    "translation": "Secure connection display name"
  },
  {
    "id": "api.command_remote.displayname.hint",
    "translation": "A display name for the secure connection"
  },
  {
    "id": "api.command_remote.encrypt_invitation.error",
    "translation": "Could not encrypt invitation: {{.Error}}"
  },
  {
    "id": "api.command_remote.fetch_status.error",
    "translation": "Could not fetch secure connections: {{.Error}}"
  },
  {
    "id": "api.command_remote.hint",
    "translation": "[action]"
  },
  {
    "id": "api.command_remote.incorrect_password.error",
    "translation": "Could not decrypt invitation. Incorrect password or corrupt invitation: {{.Error}}"
  },
  {
    "id": "api.command_remote.invitation.help",
    "translation": "Invitation from secure connection"
  },
  {
    "id": "api.command_remote.invitation.hint",
    "translation": "The encrypted invitation from a secure connection"
  },
  {
    "id": "api.command_remote.invitation_created",
    "translation": "Invitation created."
  },
  {
    "id": "api.command_remote.invite.help",
    "translation": "Invite a secure connection"
  },
  {
    "id": "api.command_remote.invite_password.help",
    "translation": "Invitation password"
  },
  {
    "id": "api.command_remote.invite_password.hint",
    "translation": "Password to be used to encrypt the invitation"
  },
  {
    "id": "api.command_remote.invite_summary",
    "translation": "Send the following AES 256-bit encrypted invitation to the external Mattermost System Admin along with the password. They will use the `{{.Command}}` slash command to accept the invitation.\n\n```\n{{.Invitation}}\n```\n\n**Ensure the secure connection can access your Mattermost instance via** {{.SiteURL}}"
  },
  {
    "id": "api.command_remote.missing_command",
    "translation": "Missing command. Available actions: {{.Actions}}"
  },
  {
    "id": "api.command_remote.missing_empty",
    "translation": "Missing or empty `{{.Arg}}`"
  },
  {
    "id": "api.command_remote.name",
    "translation": "secure-connection"
  },
  {
    "id": "api.command_remote.name.help",
    "translation": "Secure connection name"
  },
  {
    "id": "api.command_remote.name.hint",
    "translation": "A unique name for the secure connection"
  },
  {
    "id": "api.command_remote.permission_required",
    "translation": "You require `{{.Permission}}` permission to manage secure connections."
  },
  {
    "id": "api.command_remote.remote_add_remove.help",
    "translation": "Add/remove secure connections. Available actions: {{.Actions}}"
  },
  {
    "id": "api.command_remote.remote_table_header",
    "translation": "| Secure connection | Display name | Connection ID | Site URL | Invite accepted | Online | Last ping  |"
  },
  {
    "id": "api.command_remote.remotes_not_found",
    "translation": "No secure connections found."
  },
  {
    "id": "api.command_remote.remove.help",
    "translation": "Removes a secure connection"
  },
  {
    "id": "api.command_remote.remove_remote.error",
    "translation": "Could not remove secure connection: {{.Error}}"
  },
  {
    "id": "api.command_remote.remove_remote_id.help",
    "translation": "ID of secure connection to remove."
  },
  {
    "id": "api.command_remote.service_disabled",
    "translation": "Secure Connection Service is disabled."
  },
  {
    "id": "api.command_remote.service_not_enabled",
    "translation": "Secure Connection Service not enabled."
  },
  {
    "id": "api.command_remote.site_url_not_set",
    "translation": "Site URL not set. Please set this in System Console > Environment > Web Server."
  },
  {
    "id": "api.command_remote.status.help",
    "translation": "Displays status for all secure connections"
  },
  {
    "id": "api.command_remote.unknown_action",
    "translation": "Unknown action `{{.Action}}`"
  },
  {
    "id": "api.command_remove.desc",
    "translation": "Remove a member from the channel"
  },
  {
    "id": "api.command_remove.direct_group.app_error",
    "translation": "You can't remove someone from a direct message channel."
  },
  {
    "id": "api.command_remove.group_constrained_user_denied",
    "translation": "User cannot be removed from the channel by you because they are a member of the groups linked to this channel. To remove them from this channel, they must be removed from the linked groups."
  },
  {
    "id": "api.command_remove.hint",
    "translation": "@[username]"
  },
  {
    "id": "api.command_remove.message.app_error",
    "translation": "A message must be provided with the /remove or /kick command."
  },
  {
    "id": "api.command_remove.missing.app_error",
    "translation": "We couldn't find the user. They may have been deactivated by the System Administrator."
  },
  {
    "id": "api.command_remove.name",
    "translation": "remove"
  },
  {
    "id": "api.command_remove.permission.app_error",
    "translation": "You don't have the appropriate permissions to remove the member."
  },
  {
    "id": "api.command_remove.user_not_in_channel",
    "translation": "{{.Username}} is not a member of this channel."
  },
  {
    "id": "api.command_search.desc",
    "translation": "Search text in messages"
  },
  {
    "id": "api.command_search.hint",
    "translation": "[text]"
  },
  {
    "id": "api.command_search.name",
    "translation": "search"
  },
  {
    "id": "api.command_search.unsupported.app_error",
    "translation": "The search command is not supported on your device."
  },
  {
    "id": "api.command_settings.desc",
    "translation": "Open the Settings dialog"
  },
  {
    "id": "api.command_settings.name",
    "translation": "settings"
  },
  {
    "id": "api.command_settings.unsupported.app_error",
    "translation": "The settings command is not supported on your device."
  },
  {
    "id": "api.command_share.available_actions",
    "translation": "Available actions: {{.Actions}}"
  },
  {
    "id": "api.command_share.channel_invite.error",
    "translation": "Error inviting `{{.Name}}` to this channel: {{.Error}}"
  },
  {
    "id": "api.command_share.channel_invite_not_home.error",
    "translation": "Cannot invite secure connection to a shared channel originating somewhere else."
  },
  {
    "id": "api.command_share.channel_not_shared.error",
    "translation": "Cannot invite remote because channel {{.ChannelID}} is not shared."
  },
  {
    "id": "api.command_share.channel_remote_id_not_exists",
    "translation": "Shared channel secure connection `{{.RemoteId}}` does not exist for this channel."
  },
  {
    "id": "api.command_share.channel_shared",
    "translation": "This channel is now shared."
  },
  {
    "id": "api.command_share.channel_status.help",
    "translation": "Displays status for this shared channel"
  },
  {
    "id": "api.command_share.channel_status_id",
    "translation": "Status for channel ID `{{.ChannelId}}`"
  },
  {
    "id": "api.command_share.check_channel_exist.error",
    "translation": "Error while checking if shared channel {{.ChannelID}} exists: {{.Error}}"
  },
  {
    "id": "api.command_share.could_not_uninvite.error",
    "translation": "Could not uninvite `{{.RemoteId}}`: {{.Error}}"
  },
  {
    "id": "api.command_share.desc",
    "translation": "Shares the current channel with an external Mattermost instance."
  },
  {
    "id": "api.command_share.fetch_remote.error",
    "translation": "Error fetching secure connections: {{.Error}}"
  },
  {
    "id": "api.command_share.fetch_remote_status.error",
    "translation": "Could not fetch status for secure connections: {{.Error}}."
  },
  {
    "id": "api.command_share.hint",
    "translation": "[action]"
  },
  {
    "id": "api.command_share.invalid_value.error",
    "translation": "Invalid value for '{{.Arg}}': {{.Error}}"
  },
  {
    "id": "api.command_share.invitation_sent",
    "translation": "Shared channel invitation has been sent to `{{.Name}} {{.SiteURL}}`."
  },
  {
    "id": "api.command_share.invite_remote.help",
    "translation": "Invites an external Mattermost instance to the current shared channel"
  },
  {
    "id": "api.command_share.invite_remote_to_channel.error",
    "translation": "Cannot invite remote to channel: {{.Error}}"
  },
  {
    "id": "api.command_share.missing_action",
    "translation": "Missing action. Available actions: {{.Actions}}"
  },
  {
    "id": "api.command_share.must_specify_valid_remote",
    "translation": "Must specify a valid secure connection ID to invite."
  },
  {
    "id": "api.command_share.name",
    "translation": "share-channel"
  },
  {
    "id": "api.command_share.no_remote_invited",
    "translation": "No secure connections have been invited to this channel."
  },
  {
    "id": "api.command_share.not_shared_channel_unshare",
    "translation": "Cannot unshare a channel that is not shared."
  },
  {
    "id": "api.command_share.permission_required",
    "translation": "You require `{{.Permission}}` permission to manage shared channels."
  },
  {
    "id": "api.command_share.remote_already_invited",
    "translation": "The secure connection has already been invited."
  },
  {
    "id": "api.command_share.remote_id.help",
    "translation": "ID of an existing secure connection. See `secure-connection` command to add a secure connection."
  },
  {
    "id": "api.command_share.remote_id_invalid.error",
    "translation": "Secure connection ID is invalid: {{.Error}}"
  },
  {
    "id": "api.command_share.remote_not_valid",
    "translation": "Must specify a valid secure connection ID to uninvite"
  },
  {
    "id": "api.command_share.remote_table_header",
    "translation": "| Secure connection | Site URL | Read only | Invite accepted | Online | Last sync |"
  },
  {
    "id": "api.command_share.remote_uninvited",
    "translation": "Secure connection `{{.RemoteId}}` uninvited."
  },
  {
    "id": "api.command_share.service_disabled",
    "translation": "Shared Channels Service is disabled."
  },
  {
    "id": "api.command_share.share_channel.error",
    "translation": "Cannot share this channel: {{.Error}}"
  },
  {
    "id": "api.command_share.share_read_only.help",
    "translation": "Channel will be shared in read-only mode"
  },
  {
    "id": "api.command_share.share_read_only.hint",
    "translation": "[readonly] - 'Y' or 'N'.  Defaults to 'N'"
  },
  {
    "id": "api.command_share.shared_channel_unavailable",
    "translation": "This channel is no longer shared."
  },
  {
    "id": "api.command_share.shared_channel_unshare.error",
    "translation": "Cannot unshare this channel: {{.Error}}."
  },
  {
    "id": "api.command_share.uninvite_remote.help",
    "translation": "Uninvites a secure connection from this shared channel"
  },
  {
    "id": "api.command_share.uninvite_remote_id.help",
    "translation": "ID of secure connection to uninvite."
  },
  {
    "id": "api.command_share.unknown_action",
    "translation": "Unknown action `{{.Action}}`. Available actions: {{.Actions}}"
  },
  {
    "id": "api.command_share.unshare_channel.help",
    "translation": "Unshares the current channel"
  },
  {
    "id": "api.command_shortcuts.desc",
    "translation": "Displays a list of keyboard shortcuts"
  },
  {
    "id": "api.command_shortcuts.name",
    "translation": "shortcuts"
  },
  {
    "id": "api.command_shortcuts.unsupported.app_error",
    "translation": "The shortcuts command is not supported on your device."
  },
  {
    "id": "api.command_shrug.desc",
    "translation": "Adds ¯\\_(ツ)_/¯ to your message"
  },
  {
    "id": "api.command_shrug.hint",
    "translation": "[message]"
  },
  {
    "id": "api.command_shrug.name",
    "translation": "shrug"
  },
  {
    "id": "api.config.client.old_format.app_error",
    "translation": "New format for the client configuration is not supported yet. Please specify format=old in the query string."
  },
  {
    "id": "api.config.get_config.restricted_merge.app_error",
    "translation": "Failed to merge given config."
  },
  {
    "id": "api.config.migrate_config.app_error",
    "translation": "Failed to migrate config store."
  },
  {
    "id": "api.config.patch_config.diff.app_error",
    "translation": "Failed to diff configs"
  },
  {
    "id": "api.config.patch_config.restricted_merge.app_error",
    "translation": "Failed to merge given config."
  },
  {
    "id": "api.config.reload_config.app_error",
    "translation": "Failed to reload config."
  },
  {
    "id": "api.config.update.elasticsearch.autocomplete_cannot_be_enabled_error",
    "translation": "Channel autocomplete cannot be enabled as channel index schema is out of date. It is recommended to regenerate your channel index. See the Mattermost changelog for more information"
  },
  {
    "id": "api.config.update_config.clear_siteurl.app_error",
    "translation": "Site URL cannot be cleared."
  },
  {
    "id": "api.config.update_config.diff.app_error",
    "translation": "Failed to diff configs"
  },
  {
    "id": "api.config.update_config.not_allowed_security.app_error",
    "translation": "Changing {{.Name}} is not allowed due to security reasons."
  },
  {
    "id": "api.config.update_config.restricted_merge.app_error",
    "translation": "Failed to merge given config."
  },
  {
    "id": "api.config.update_config.translations.app_error",
    "translation": "Failed to update server translations."
  },
  {
    "id": "api.context.404.app_error",
    "translation": "Sorry, we could not find the page."
  },
  {
    "id": "api.context.get_user.app_error",
    "translation": "Unable to get user from session UserID."
  },
  {
    "id": "api.context.invalid_body_param.app_error",
    "translation": "Invalid or missing {{.Name}} in request body."
  },
  {
    "id": "api.context.invalid_param.app_error",
    "translation": "Invalid {{.Name}} parameter."
  },
  {
    "id": "api.context.invalid_token.error",
    "translation": "Invalid session token={{.Token}}, err={{.Error}}"
  },
  {
    "id": "api.context.invalid_url_param.app_error",
    "translation": "Invalid or missing {{.Name}} parameter in request URL."
  },
  {
    "id": "api.context.invitation_expired.error",
    "translation": "Invitation is expired."
  },
  {
    "id": "api.context.ip_filtering.apply_ip_filters.app_error",
    "translation": "An error has occurred while applying IP Filters"
  },
  {
    "id": "api.context.ip_filtering.get_ip_filters.app_error",
    "translation": "An error has occurred while fetching IP Filters"
  },
  {
    "id": "api.context.ip_filtering.get_my_ip.failed",
    "translation": "An error has occurred while fetching the client's IP address"
  },
  {
    "id": "api.context.ip_filtering.not_available.app_error",
    "translation": "IP Filtering is not available on this server"
  },
  {
    "id": "api.context.json_encoding.app_error",
    "translation": "Error encoding JSON."
  },
  {
    "id": "api.context.local_origin_required.app_error",
    "translation": "This endpoint requires a local request origin."
  },
  {
    "id": "api.context.mfa_required.app_error",
    "translation": "Multi-factor authentication is required on this server."
  },
  {
    "id": "api.context.outgoing_oauth_connection.create_connection.app_error",
    "translation": "There was an error while creating the outgoing OAuth connection."
  },
  {
    "id": "api.context.outgoing_oauth_connection.create_connection.input_error",
    "translation": "Invalid input parameters."
  },
  {
    "id": "api.context.outgoing_oauth_connection.delete_connection.app_error",
    "translation": "There was an error while deleting the outgoing OAuth connection."
  },
  {
    "id": "api.context.outgoing_oauth_connection.list_connections.app_error",
    "translation": "There was an error while listing outgoing OAuth connections."
  },
  {
    "id": "api.context.outgoing_oauth_connection.list_connections.input_error",
    "translation": "Invalid input parameters."
  },
  {
    "id": "api.context.outgoing_oauth_connection.not_available.configuration_disabled",
    "translation": "Outgoing OAuth connections are not available on this server."
  },
  {
    "id": "api.context.outgoing_oauth_connection.update_connection.app_error",
    "translation": "There was an error while updating the outgoing OAuth connection."
  },
  {
    "id": "api.context.outgoing_oauth_connection.update_connection.input_error",
    "translation": "Invalid input parameters."
  },
  {
    "id": "api.context.outgoing_oauth_connection.validate_connection_credentials.app_error",
    "translation": "There was an error while validating the outgoing OAuth connection credentials."
  },
  {
    "id": "api.context.outgoing_oauth_connection.validate_connection_credentials.input_error",
    "translation": "Couldn't retrieve credentials with the specified connection configuration."
  },
  {
    "id": "api.context.permissions.app_error",
    "translation": "You do not have the appropriate permissions."
  },
  {
    "id": "api.context.remote_id_invalid.app_error",
    "translation": "Unable to find secure connectionID {{.RemoteId}}."
  },
  {
    "id": "api.context.remote_id_mismatch.app_error",
    "translation": "Secure connection ID mismatch."
  },
  {
    "id": "api.context.remote_id_missing.app_error",
    "translation": "Secure connection ID missing."
  },
  {
    "id": "api.context.server_busy.app_error",
    "translation": "Server is busy, non-critical services are temporarily unavailable."
  },
  {
    "id": "api.context.session_expired.app_error",
    "translation": "Invalid or expired session, please login again."
  },
  {
    "id": "api.context.token_provided.app_error",
    "translation": "Session is not OAuth but token was provided in the query string."
  },
  {
    "id": "api.create_terms_of_service.custom_terms_of_service_disabled.app_error",
    "translation": "Custom terms of service feature is disabled."
  },
  {
    "id": "api.create_terms_of_service.empty_text.app_error",
    "translation": "Please enter text for your Custom Terms of Service."
  },
  {
    "id": "api.custom_groups.count_err",
    "translation": "error counting groups"
  },
  {
    "id": "api.custom_groups.feature_disabled",
    "translation": "custom groups feature is disabled"
  },
  {
    "id": "api.custom_groups.license_error",
    "translation": "not licensed for custom groups"
  },
  {
    "id": "api.custom_groups.must_be_referenceable",
    "translation": "allow_reference must be 'true' for custom groups"
  },
  {
    "id": "api.custom_groups.no_remote_id",
    "translation": "remote_id must be blank for custom group"
  },
  {
    "id": "api.custom_status.disabled",
    "translation": "Custom status feature has been disabled. Please contact your system administrator for details."
  },
  {
    "id": "api.custom_status.recent_custom_statuses.delete.app_error",
    "translation": "Failed to delete the recent status. Please try adding the status first or contact your system administrator for details."
  },
  {
    "id": "api.custom_status.set_custom_statuses.emoji_not_found",
    "translation": "Failed to update the custom status. An emoji with the given name does not exist."
  },
  {
    "id": "api.custom_status.set_custom_statuses.update.app_error",
    "translation": "Failed to update the custom status. Please add either emoji or custom text status or both."
  },
  {
    "id": "api.draft.create_draft.can_not_draft_to_deleted.error",
    "translation": "Can not save draft to deleted channel"
  },
  {
    "id": "api.drafts.disabled.app_error",
    "translation": "Drafts feature is disabled."
  },
  {
    "id": "api.elasticsearch.test_elasticsearch_settings_nil.app_error",
    "translation": "Elasticsearch settings has unset values."
  },
  {
    "id": "api.email_batching.add_notification_email_to_batch.channel_full.app_error",
    "translation": "Email batching job's receiving channel was full. Please increase the EmailBatchingBufferSize."
  },
  {
    "id": "api.email_batching.add_notification_email_to_batch.disabled.app_error",
    "translation": "Email batching has been disabled by the system administrator."
  },
  {
    "id": "api.email_batching.send_batched_email_notification.button",
    "translation": "Open Mattermost"
  },
  {
    "id": "api.email_batching.send_batched_email_notification.messageButton",
    "translation": "View this message"
  },
  {
    "id": "api.email_batching.send_batched_email_notification.subTitle",
    "translation": "See below for a summary of your new messages."
  },
  {
    "id": "api.email_batching.send_batched_email_notification.subject",
    "translation": {
      "one": "[{{.SiteName}}] New Notification for {{.Month}} {{.Day}}, {{.Year}}",
      "other": "[{{.SiteName}}] New Notifications for {{.Month}} {{.Day}}, {{.Year}}"
    }
  },
  {
    "id": "api.email_batching.send_batched_email_notification.time",
    "translation": "{{.Hour}}:{{.Minute}} {{.TimeZone}}"
  },
  {
    "id": "api.email_batching.send_batched_email_notification.title",
    "translation": "You have new messages"
  },
  {
    "id": "api.emoji.create.duplicate.app_error",
    "translation": "Unable to create emoji. Another emoji with the same name already exists."
  },
  {
    "id": "api.emoji.create.internal_error",
    "translation": "server_error: Encountered internal server error creating the emoji."
  },
  {
    "id": "api.emoji.create.other_user.app_error",
    "translation": "Invalid user id."
  },
  {
    "id": "api.emoji.create.parse.app_error",
    "translation": "Unable to create emoji. Could not understand request."
  },
  {
    "id": "api.emoji.create.too_large.app_error",
    "translation": "Unable to create emoji. Image must be less than 512 KiB in size."
  },
  {
    "id": "api.emoji.disabled.app_error",
    "translation": "Custom emoji have been disabled by the system admin."
  },
  {
    "id": "api.emoji.get_image.decode.app_error",
    "translation": "Unable to decode image file for emoji."
  },
  {
    "id": "api.emoji.get_image.read.app_error",
    "translation": "Unable to read image file for emoji."
  },
  {
    "id": "api.emoji.get_multiple_by_name_too_many.request_error",
    "translation": "Unable to get that many emojis by name. Only {{.MaxNames}} emojis can be requested at once."
  },
  {
    "id": "api.emoji.storage.app_error",
    "translation": "File storage not configured properly. Please configure for either S3 or local server file storage."
  },
  {
    "id": "api.emoji.upload.image.app_error",
    "translation": "Unable to create emoji. File must be a PNG, JPEG, or GIF."
  },
  {
    "id": "api.emoji.upload.large_image.decode_error",
    "translation": "Unable to create emoji. An error occurred when trying to decode the image."
  },
  {
    "id": "api.emoji.upload.large_image.encode_error",
    "translation": "Unable to create emoji. An error occurred when trying to encode the image."
  },
  {
    "id": "api.emoji.upload.large_image.gif_decode_error",
    "translation": "Unable to create emoji. An error occurred when trying to decode the GIF image."
  },
  {
    "id": "api.emoji.upload.large_image.gif_encode_error",
    "translation": "Unable to create emoji. An error occurred when trying to encode the GIF image."
  },
  {
    "id": "api.emoji.upload.large_image.too_large.app_error",
    "translation": "Unable to create emoji. Image must be smaller than {{.MaxWidth}} by {{.MaxHeight}}."
  },
  {
    "id": "api.emoji.upload.open.app_error",
    "translation": "Unable to create the emoji. An error occurred when trying to open the attached image."
  },
  {
    "id": "api.emoji.upload.seek.app_error",
    "translation": "Unable to seek to file start."
  },
  {
    "id": "api.error_get_first_admin_complete_setup",
    "translation": "Error trying to retrieve first admin complete setup from the store."
  },
  {
    "id": "api.error_get_first_admin_visit_marketplace_status",
    "translation": "Error trying to retrieve the first admin visit marketplace status from the store."
  },
  {
    "id": "api.error_no_organization_name_provided_for_self_hosted_onboarding",
    "translation": "Error no organization name provided for self hosted onboarding."
  },
  {
    "id": "api.error_set_first_admin_complete_setup",
    "translation": "Error trying to save first admin complete setup in the store."
  },
  {
    "id": "api.error_set_first_admin_visit_marketplace_status",
    "translation": "Error trying to save the first admin visit marketplace status in the store."
  },
  {
    "id": "api.export.export_not_found.app_error",
    "translation": "Unable to find export file."
  },
  {
    "id": "api.file.append_file.app_error",
    "translation": "Unable to append data to the file."
  },
  {
    "id": "api.file.attachments.disabled.app_error",
    "translation": "File attachments have been disabled on this server."
  },
  {
    "id": "api.file.cloud_upload.app_error",
    "translation": "Uploading via mmctl to a Cloud instance is not supported. Please check the documentation here: https://docs.mattermost.com/manage/cloud-data-export.html."
  },
  {
    "id": "api.file.file_exists.app_error",
    "translation": "Unable to check if the file exists."
  },
  {
    "id": "api.file.file_mod_time.app_error",
    "translation": "Unable to get last modification time for file."
  },
  {
    "id": "api.file.file_reader.app_error",
    "translation": "Unable to get a file reader."
  },
  {
    "id": "api.file.file_size.app_error",
    "translation": "Unable to get the file size."
  },
  {
    "id": "api.file.get_file.public_invalid.app_error",
    "translation": "The public link does not appear to be valid."
  },
  {
    "id": "api.file.get_file_preview.no_preview.app_error",
    "translation": "File doesn't have a preview image."
  },
  {
    "id": "api.file.get_file_thumbnail.no_thumbnail.app_error",
    "translation": "File doesn't have a thumbnail image."
  },
  {
    "id": "api.file.get_public_link.disabled.app_error",
    "translation": "Public links have been disabled."
  },
  {
    "id": "api.file.get_public_link.no_post.app_error",
    "translation": "Unable to get public link for file. File must be attached to a post that can be read by the current user."
  },
  {
    "id": "api.file.list_directory.app_error",
    "translation": "Unable to list directory."
  },
  {
    "id": "api.file.move_file.app_error",
    "translation": "Unable to move file."
  },
  {
    "id": "api.file.no_driver.app_error",
    "translation": "No file driver selected."
  },
  {
    "id": "api.file.read_file.app_error",
    "translation": "Unable to read the file."
  },
  {
    "id": "api.file.read_file.reading_local.app_error",
    "translation": "Encountered an error reading from local server file storage."
  },
  {
    "id": "api.file.remove_directory.app_error",
    "translation": "Unable to remove the directory."
  },
  {
    "id": "api.file.remove_file.app_error",
    "translation": "Unable to remove the file."
  },
  {
    "id": "api.file.test_connection.app_error",
    "translation": "Unable to access the file storage."
  },
  {
    "id": "api.file.test_connection_email_settings_nil.app_error",
    "translation": "Email settings has unset values."
  },
  {
    "id": "api.file.test_connection_s3_auth.app_error",
    "translation": "Unable to connect to S3. Verify your Amazon S3 connection authorization parameters and authentication settings."
  },
  {
    "id": "api.file.test_connection_s3_bucket_does_not_exist.app_error",
    "translation": "Ensure your Amazon S3 bucket is available, and verify your bucket permissions."
  },
  {
    "id": "api.file.test_connection_s3_settings_nil.app_error",
    "translation": "File storage settings has unset values."
  },
  {
    "id": "api.file.upload_file.incorrect_channelId.app_error",
    "translation": "Unable to upload the file. Incorrect channel ID: {{.channelId}}"
  },
  {
    "id": "api.file.upload_file.incorrect_number_of_client_ids.app_error",
    "translation": "Unable to upload file(s). Have {{.NumClientIds}} client_ids for {{.NumFiles}} files."
  },
  {
    "id": "api.file.upload_file.large_image.app_error",
    "translation": "File above maximum dimensions could not be uploaded: {{.Filename}}"
  },
  {
    "id": "api.file.upload_file.large_image_detailed.app_error",
    "translation": "{{.Filename}} dimensions ({{.Width}} by {{.Height}} pixels) exceed the limits."
  },
  {
    "id": "api.file.upload_file.multiple_channel_ids.app_error",
    "translation": "Unable to upload file(s). Multiple conflicting channel_ids."
  },
  {
    "id": "api.file.upload_file.read_form_value.app_error",
    "translation": "Unable to upload file(s). Error reading the value for {{.Formname}}."
  },
  {
    "id": "api.file.upload_file.read_request.app_error",
    "translation": "Unable to upload file(s). Error reading or parsing request data."
  },
  {
    "id": "api.file.upload_file.storage.app_error",
    "translation": "Unable to upload file. Image storage is not configured."
  },
  {
    "id": "api.file.upload_file.too_large_detailed.app_error",
    "translation": "Unable to upload file {{.Filename}}. {{.Length}} bytes exceeds the maximum allowed {{.Limit}} bytes."
  },
  {
    "id": "api.file.write_file.app_error",
    "translation": "Unable to write the file."
  },
  {
    "id": "api.getThreadsForUser.bad_only_params",
    "translation": "OnlyThreads and OnlyTotals parameters to getThreadsForUser are mutually exclusive"
  },
  {
    "id": "api.getThreadsForUser.bad_params",
    "translation": "Before and After parameters to getThreadsForUser are mutually exclusive"
  },
  {
    "id": "api.getUsersForReporting.invalid_active_filter",
    "translation": "Cannot hide both active and inactive users."
  },
  {
    "id": "api.getUsersForReporting.invalid_page_size",
    "translation": "Page size is invalid or too large."
  },
  {
    "id": "api.getUsersForReporting.invalid_team_filter",
    "translation": "Invalid team id provided."
  },
  {
    "id": "api.image.get.app_error",
    "translation": "Requested image url cannot be parsed."
  },
  {
    "id": "api.incoming_webhook.disabled.app_error",
    "translation": "Incoming webhooks have been disabled by the system admin."
  },
  {
    "id": "api.incoming_webhook.invalid_username.app_error",
    "translation": "Invalid username."
  },
  {
    "id": "api.invalid_channel",
    "translation": "Channel listed in the request doesn't belong to the user"
  },
  {
    "id": "api.invalid_custom_url_scheme",
    "translation": "Invalid custom url scheme has been provided"
  },
  {
    "id": "api.invalid_redirect_url",
    "translation": "Invalid redirect url has been provided"
  },
  {
    "id": "api.io_error",
    "translation": "input/output error"
  },
  {
    "id": "api.job.retrieve.nopermissions",
    "translation": "The job types of a job you are trying to retrieve does not contain permissions"
  },
  {
    "id": "api.job.unable_to_create_job.incorrect_job_type",
    "translation": "The job type of the job you are trying to create is invalid"
  },
  {
    "id": "api.job.unable_to_download_job",
    "translation": "Unable to download this job"
  },
  {
    "id": "api.job.unable_to_download_job.incorrect_job_type",
    "translation": "The job type you are trying to download is not supported at the moment"
  },
  {
    "id": "api.ldap_group.not_found",
    "translation": "ldap group not found"
  },
  {
    "id": "api.ldap_groups.existing_group_name_error",
    "translation": "group name already exists"
  },
  {
    "id": "api.ldap_groups.existing_reserved_name_error",
    "translation": "group name already exists as a reserved name"
  },
  {
    "id": "api.ldap_groups.existing_user_name_error",
    "translation": "group name already exists as a user name"
  },
  {
    "id": "api.ldap_groups.license_error",
    "translation": "your license does not support ldap groups"
  },
  {
    "id": "api.license.add_license.array.app_error",
    "translation": "Empty array under 'license' in request."
  },
  {
    "id": "api.license.add_license.expired.app_error",
    "translation": "License is either expired or has not yet started."
  },
  {
    "id": "api.license.add_license.invalid.app_error",
    "translation": "Invalid license file."
  },
  {
    "id": "api.license.add_license.invalid_count.app_error",
    "translation": "Unable to count total unique users."
  },
  {
    "id": "api.license.add_license.no_file.app_error",
    "translation": "No file under 'license' in request."
  },
  {
    "id": "api.license.add_license.open.app_error",
    "translation": "Could not open license file."
  },
  {
    "id": "api.license.add_license.save.app_error",
    "translation": "License did not save properly."
  },
  {
    "id": "api.license.add_license.save_active.app_error",
    "translation": "Active license ID did not save properly."
  },
  {
    "id": "api.license.add_license.unique_users.app_error",
    "translation": "This license only supports {{.Users}} users, when your system has {{.Count}} unique users. Unique users are counted distinctly by email address. You can see total user count under Site Reports -> View Statistics."
  },
  {
    "id": "api.license.client.old_format.app_error",
    "translation": "New format for the client license is not supported yet. Please specify format=old in the query string."
  },
  {
    "id": "api.license.remove_expired_license.failed.error",
    "translation": "Failed to send the disable license email successfully."
  },
  {
    "id": "api.license.request-trial.bad-request",
    "translation": "The number of users requested is not correct."
  },
  {
    "id": "api.license.request-trial.bad-request.business-email",
    "translation": "Invalid business email for trial"
  },
  {
    "id": "api.license.request-trial.bad-request.terms-not-accepted",
    "translation": "You must accept the Mattermost Software Evaluation Agreement and Privacy Policy to request a license."
  },
  {
    "id": "api.license.request-trial.can-start-trial.error",
    "translation": "Could not check if a trial can be started"
  },
  {
    "id": "api.license.request-trial.can-start-trial.not-allowed",
    "translation": "Failed to apply new trial license. You have previously applied a trial license to this Mattermost instance.. If you would like to extend your trial period please [contact our sales team](https://mattermost.com/contact-us/)."
  },
  {
    "id": "api.license.request_trial_license.app_error",
    "translation": "Unable to get a trial license, please try again or contact with support@mattermost.com."
  },
  {
    "id": "api.license.request_trial_license.embargoed",
    "translation": "We were unable to process the request due to limitations for embargoed countries. [Learn more in our documentation](https://mattermost.com/pl/limitations-for-embargoed-countries), or reach out to legal@mattermost.com for questions around export limitations."
  },
  {
    "id": "api.license.upgrade_needed.app_error",
    "translation": "Feature requires an upgrade to Enterprise Edition."
  },
  {
    "id": "api.license_error",
    "translation": "api endpoint requires a license"
  },
  {
    "id": "api.marshal_error",
    "translation": "Failed to marshal."
  },
  {
    "id": "api.migrate_to_saml.error",
    "translation": "Unable to migrate SAML."
  },
  {
    "id": "api.no_license",
    "translation": "E10 or E20 license required to use this endpoint."
  },
  {
    "id": "api.oauth.allow_oauth.redirect_callback.app_error",
    "translation": "invalid_request: Supplied redirect_uri did not match registered callback_url."
  },
  {
    "id": "api.oauth.allow_oauth.turn_off.app_error",
    "translation": "The system admin has turned off OAuth2 Service Provider."
  },
  {
    "id": "api.oauth.auth_complete",
    "translation": "Authentication complete"
  },
  {
    "id": "api.oauth.authorize_oauth.disabled.app_error",
    "translation": "The system admin has turned off OAuth2 Service Provider."
  },
  {
    "id": "api.oauth.click_redirect",
    "translation": "If you are not redirected automatically, please click the <a href='{{.Link}}'>link</a>"
  },
  {
    "id": "api.oauth.close_browser",
    "translation": "You can close this browser tab now."
  },
  {
    "id": "api.oauth.get_access_token.bad_client_id.app_error",
    "translation": "invalid_request: Bad client_id."
  },
  {
    "id": "api.oauth.get_access_token.bad_client_secret.app_error",
    "translation": "invalid_request: Missing client_secret."
  },
  {
    "id": "api.oauth.get_access_token.bad_grant.app_error",
    "translation": "invalid_request: Bad grant_type."
  },
  {
    "id": "api.oauth.get_access_token.credentials.app_error",
    "translation": "invalid_client: Invalid client credentials."
  },
  {
    "id": "api.oauth.get_access_token.disabled.app_error",
    "translation": "The system admin has turned off OAuth2 Service Provider."
  },
  {
    "id": "api.oauth.get_access_token.expired_code.app_error",
    "translation": "invalid_grant: Invalid or expired authorization code."
  },
  {
    "id": "api.oauth.get_access_token.internal.app_error",
    "translation": "server_error: Encountered internal server error while accessing database."
  },
  {
    "id": "api.oauth.get_access_token.internal_saving.app_error",
    "translation": "server_error: Encountered internal server error while saving access token to database."
  },
  {
    "id": "api.oauth.get_access_token.internal_session.app_error",
    "translation": "server_error: Encountered internal server error while saving session to database."
  },
  {
    "id": "api.oauth.get_access_token.internal_user.app_error",
    "translation": "server_error: Encountered internal server error while pulling user from database."
  },
  {
    "id": "api.oauth.get_access_token.missing_code.app_error",
    "translation": "invalid_request: Missing code."
  },
  {
    "id": "api.oauth.get_access_token.missing_refresh_token.app_error",
    "translation": "invalid_request: Missing refresh_token."
  },
  {
    "id": "api.oauth.get_access_token.redirect_uri.app_error",
    "translation": "invalid_request: Supplied redirect_uri does not match authorization code redirect_uri."
  },
  {
    "id": "api.oauth.get_access_token.refresh_token.app_error",
    "translation": "invalid_grant: Invalid refresh token."
  },
  {
    "id": "api.oauth.invalid_state_token.app_error",
    "translation": "Invalid state token."
  },
  {
    "id": "api.oauth.redirecting_back",
    "translation": "Redirecting you back to the app."
  },
  {
    "id": "api.oauth.register_oauth_app.turn_off.app_error",
    "translation": "The system admin has turned off OAuth2 Service Provider."
  },
  {
    "id": "api.oauth.revoke_access_token.del_session.app_error",
    "translation": "Error deleting session from DB."
  },
  {
    "id": "api.oauth.revoke_access_token.del_token.app_error",
    "translation": "Error deleting access token from DB."
  },
  {
    "id": "api.oauth.revoke_access_token.get.app_error",
    "translation": "Error getting access token from DB before deletion."
  },
  {
    "id": "api.oauth.singup_with_oauth.disabled.app_error",
    "translation": "User sign-up is disabled."
  },
  {
    "id": "api.oauth.singup_with_oauth.expired_link.app_error",
    "translation": "The signup link has expired."
  },
  {
    "id": "api.oauth.singup_with_oauth.invalid_link.app_error",
    "translation": "The signup link does not appear to be valid."
  },
  {
    "id": "api.outgoing_webhook.disabled.app_error",
    "translation": "Outgoing webhooks have been disabled by the system admin."
  },
  {
    "id": "api.payload.parse.error",
    "translation": "An error occurred while parsing the payload."
  },
  {
    "id": "api.plugin.install.download_failed.app_error",
    "translation": "An error occurred while downloading the plugin."
  },
  {
    "id": "api.plugin.upload.array.app_error",
    "translation": "File array is empty in multipart/form request."
  },
  {
    "id": "api.plugin.upload.file.app_error",
    "translation": "Unable to open file in multipart/form request."
  },
  {
    "id": "api.plugin.upload.no_file.app_error",
    "translation": "Missing file in multipart/form request."
  },
  {
    "id": "api.plugin.verify_plugin.app_error",
    "translation": "Unable to verify plugin signature."
  },
  {
    "id": "api.post.check_for_out_of_channel_group_users.message.none",
    "translation": "@{{.GroupName}} has no members on this team"
  },
  {
    "id": "api.post.check_for_out_of_channel_groups_mentions.message.multiple",
    "translation": "@{{.Usernames}} and @{{.LastUsername}} did not get notified by this mention because they are not in the channel. They cannot be added to the channel because they are not a member of the linked groups. To add them to this channel, they must be added to the linked groups."
  },
  {
    "id": "api.post.check_for_out_of_channel_groups_mentions.message.one",
    "translation": "@{{.Username}} did not get notified by this mention because they are not in the channel. They cannot be added to the channel because they are not a member of the linked groups. To add them to this channel, they must be added to the linked groups."
  },
  {
    "id": "api.post.check_for_out_of_channel_mentions.message.multiple",
    "translation": "@{{.Usernames}} and @{{.LastUsername}} did not get notified by this mention because they are not in the channel."
  },
  {
    "id": "api.post.check_for_out_of_channel_mentions.message.one",
    "translation": "@{{.Username}} did not get notified by this mention because they are not in the channel."
  },
  {
    "id": "api.post.check_for_out_of_team_mentions.message.multiple",
    "translation": "@{{.Usernames}} and @{{.LastUsername}} didn't get notified by this mention because they aren't members of this team."
  },
  {
    "id": "api.post.check_for_out_of_team_mentions.message.one",
    "translation": "@{{.Username}} didn't get notified by this mention because they aren't a member of this team."
  },
  {
    "id": "api.post.create_post.can_not_post_to_deleted.error",
    "translation": "Can not post to deleted channel."
  },
  {
    "id": "api.post.create_post.channel_root_id.app_error",
    "translation": "Invalid ChannelId for RootId parameter."
  },
  {
    "id": "api.post.create_post.root_id.app_error",
    "translation": "Invalid RootId parameter."
  },
  {
    "id": "api.post.create_webhook_post.creating.app_error",
    "translation": "Error creating post."
  },
  {
    "id": "api.post.deduplicate_create_post.failed_to_get",
    "translation": "Failed to fetch original post after deduplicating a client repeating the same request."
  },
  {
    "id": "api.post.deduplicate_create_post.pending",
    "translation": "Rejected post since another client is making the same request."
  },
  {
    "id": "api.post.delete_post.can_not_delete_post_in_deleted.error",
    "translation": "Can not delete a post in a deleted channel."
  },
  {
    "id": "api.post.disabled_all",
    "translation": "@all has been disabled because the channel has more than {{.Users}} users."
  },
  {
    "id": "api.post.disabled_channel",
    "translation": "@channel has been disabled because the channel has more than {{.Users}} users."
  },
  {
    "id": "api.post.disabled_here",
    "translation": "@here has been disabled because the channel has more than {{.Users}} users."
  },
  {
    "id": "api.post.do_action.action_id.app_error",
    "translation": "Invalid action id."
  },
  {
    "id": "api.post.do_action.action_integration.app_error",
    "translation": "Action integration error."
  },
  {
    "id": "api.post.error_get_post_id.pending",
    "translation": "Unable to get the pending post."
  },
  {
    "id": "api.post.get_message_for_notification.files_sent",
    "translation": {
      "one": "{{.Count}} file sent: {{.Filenames}}",
      "other": "{{.Count}} files sent: {{.Filenames}}"
    }
  },
  {
    "id": "api.post.get_message_for_notification.images_sent",
    "translation": {
      "one": "{{.Count}} image sent: {{.Filenames}}",
      "other": "{{.Count}} images sent: {{.Filenames}}"
    }
  },
  {
    "id": "api.post.move_thread.disabled.app_error",
    "translation": "Thread moving is disabled"
  },
  {
    "id": "api.post.move_thread.no_permission",
    "translation": "You do not have permission to move this thread."
  },
  {
    "id": "api.post.patch_post.can_not_update_post_in_deleted.error",
    "translation": "Can not update a post in a deleted channel."
  },
  {
    "id": "api.post.post_priority.max_recipients_persistent_notification_post.request_error",
    "translation": "Persistent notification post allows maximum of {{.MaxRecipients}} recipients."
  },
  {
    "id": "api.post.post_priority.min_recipients_persistent_notification_post.request_error",
    "translation": "Persistent notification post must have minimum 1 recipient."
  },
  {
    "id": "api.post.post_priority.persistent_notification_validation_error.request_error",
    "translation": "Persistent notification validation failed."
  },
  {
    "id": "api.post.post_priority.priority_post_not_allowed_for_user.request_error",
    "translation": "User is not allowed to create priority post or persistent notification."
  },
  {
    "id": "api.post.post_priority.priority_post_only_allowed_for_root_post.request_error",
    "translation": "Only root posts are allowed to have priority."
  },
  {
    "id": "api.post.post_priority.urgent_persistent_notification_post.request_error",
    "translation": "Persistent notification posts must have the Urgent Priority."
  },
  {
    "id": "api.post.posts_by_ids.invalid_body.request_error",
    "translation": "The number of Post IDs received has exceeded the maximum size of {{.MaxLength}}"
  },
  {
    "id": "api.post.search_files.invalid_body.app_error",
    "translation": "Unable to parse the request body."
  },
  {
    "id": "api.post.search_posts.invalid_body.app_error",
    "translation": "Unable to parse the request body."
  },
  {
    "id": "api.post.send_notification_and_forget.push_channel_mention",
    "translation": " notified the channel."
  },
  {
    "id": "api.post.send_notification_and_forget.push_comment_on_crt_thread",
    "translation": " replied to a thread you're following."
  },
  {
    "id": "api.post.send_notification_and_forget.push_comment_on_crt_thread_dm",
    "translation": " replied to a thread."
  },
  {
    "id": "api.post.send_notification_and_forget.push_comment_on_post",
    "translation": " commented on your post."
  },
  {
    "id": "api.post.send_notification_and_forget.push_comment_on_thread",
    "translation": " commented on a thread you participated in."
  },
  {
    "id": "api.post.send_notifications_and_forget.push_explicit_mention",
    "translation": " mentioned you."
  },
  {
    "id": "api.post.send_notifications_and_forget.push_general_message",
    "translation": " posted a message."
  },
  {
    "id": "api.post.send_notifications_and_forget.push_image_only",
    "translation": " attached a file."
  },
  {
    "id": "api.post.send_notifications_and_forget.push_message",
    "translation": "sent you a message."
  },
  {
    "id": "api.post.update_post.can_not_update_post_in_deleted.error",
    "translation": "Can not update a post in a deleted channel."
  },
  {
    "id": "api.post.update_post.find.app_error",
    "translation": "Unable to find the existing post or comment to update."
  },
  {
    "id": "api.post.update_post.permissions_details.app_error",
    "translation": "Already deleted id={{.PostId}}."
  },
  {
    "id": "api.post.update_post.permissions_time_limit.app_error",
    "translation": "Post edit is only allowed for {{.timeLimit}} seconds. Please ask your System Administrator for details."
  },
  {
    "id": "api.post.update_post.system_message.app_error",
    "translation": "Unable to update system message."
  },
  {
    "id": "api.post_get_post_by_id.get.app_error",
    "translation": "Unable to get post."
  },
  {
    "id": "api.preference.delete_preferences.delete.app_error",
    "translation": "Unable to delete user preferences."
  },
  {
    "id": "api.preference.delete_preferences.update_sidebar.app_error",
    "translation": "Unable to update sidebar to match deleted preferences"
  },
  {
    "id": "api.preference.preferences_category.get.app_error",
    "translation": "Unable to get user preferences."
  },
  {
    "id": "api.preference.update_preferences.set.app_error",
    "translation": "Unable to set user preferences."
  },
  {
    "id": "api.preference.update_preferences.update_sidebar.app_error",
    "translation": "Unable to update sidebar to match updated preferences"
  },
  {
    "id": "api.push_notification.disabled.app_error",
    "translation": "Push Notifications are disabled on this server."
  },
  {
    "id": "api.push_notification.id_loaded.default_message",
    "translation": "You've received a new message."
  },
  {
    "id": "api.push_notification.id_loaded.fetch.app_error",
    "translation": "An error occurred fetching the ID-loaded push notification."
  },
  {
    "id": "api.push_notification.title.collapsed_threads",
    "translation": "Reply in {{.channelName}}"
  },
  {
    "id": "api.push_notification.title.collapsed_threads_dm",
    "translation": "Reply in Direct Message"
  },
  {
    "id": "api.push_notifications.message.parse.app_error",
    "translation": "An error occurred building the push notification message."
  },
  {
    "id": "api.push_notifications.session.expired",
    "translation": "Session Expired: Please log in to continue receiving notifications. Sessions for {{.siteName}} are configured by your System Administrator to expire every {{.hoursCount}} hour(s)."
  },
  {
    "id": "api.push_notifications_ack.forward.app_error",
    "translation": "An error occurred sending the receipt delivery to the push notification service."
  },
  {
    "id": "api.push_notifications_ack.message.parse.app_error",
    "translation": "An error occurred building the push notification ack message."
  },
  {
    "id": "api.reaction.delete.archived_channel.app_error",
    "translation": "You cannot remove a reaction in an archived channel."
  },
  {
    "id": "api.reaction.save.archived_channel.app_error",
    "translation": "You cannot react in an archived channel."
  },
  {
    "id": "api.reaction.save_reaction.invalid.app_error",
    "translation": "Reaction is not valid."
  },
  {
    "id": "api.reaction.save_reaction.user_id.app_error",
    "translation": "You cannot save reaction for the other user."
  },
  {
    "id": "api.remote_cluster.delete.app_error",
    "translation": "We encountered an error deleting the secure connection."
  },
  {
    "id": "api.remote_cluster.get.app_error",
    "translation": "We encountered an error retrieving a secure connection."
  },
  {
    "id": "api.remote_cluster.invalid_id.app_error",
    "translation": "Invalid id."
  },
  {
    "id": "api.remote_cluster.invalid_topic.app_error",
    "translation": "Invalid topic."
  },
  {
    "id": "api.remote_cluster.save.app_error",
    "translation": "We encountered an error saving the secure connection."
  },
  {
    "id": "api.remote_cluster.save_not_unique.app_error",
    "translation": "Secure connection has already been added."
  },
  {
    "id": "api.remote_cluster.service_not_enabled.app_error",
    "translation": "The remote cluster service is not enabled."
  },
  {
    "id": "api.remote_cluster.update.app_error",
    "translation": "We encountered an error updating the secure connection."
  },
  {
    "id": "api.remote_cluster.update_not_unique.app_error",
    "translation": "Secure connection with the same url already exists."
  },
  {
    "id": "api.restricted_system_admin",
    "translation": "This action is forbidden to a restricted system admin."
  },
  {
    "id": "api.roles.get_multiple_by_name_too_many.request_error",
    "translation": "Unable to get that many roles by name. Only {{.MaxNames}} roles can be requested at once."
  },
  {
    "id": "api.roles.patch_roles.license.error",
    "translation": "Your license does not support advanced permissions."
  },
  {
    "id": "api.roles.patch_roles.not_allowed_permission.error",
    "translation": "One or more of the following permissions that you are trying to add or remove is not allowed"
  },
  {
    "id": "api.saml.invalid_email_token.app_error",
    "translation": "Invalid email_token"
  },
  {
    "id": "api.scheme.create_scheme.license.error",
    "translation": "Your license does not support creating permissions schemes."
  },
  {
    "id": "api.scheme.delete_scheme.license.error",
    "translation": "Your license not support delete permissions schemes"
  },
  {
    "id": "api.scheme.get_channels_for_scheme.scope.error",
    "translation": "Unable to get the channels for scheme because the supplied scheme is not a channel scheme."
  },
  {
    "id": "api.scheme.get_teams_for_scheme.scope.error",
    "translation": "Unable to get the teams for scheme because the supplied scheme is not a team scheme."
  },
  {
    "id": "api.scheme.patch_scheme.license.error",
    "translation": "Your license does not support update permissions schemes"
  },
  {
    "id": "api.server.cws.disabled",
    "translation": "Interactions with the Mattermost Customer Portal have been disabled by the system admin."
  },
  {
    "id": "api.server.cws.health_check.app_error",
    "translation": "CWS Server is not available."
  },
  {
    "id": "api.server.cws.needs_enterprise_edition",
    "translation": "Service only available in Mattermost Enterprise edition"
  },
  {
    "id": "api.server.cws.subscribe_to_newsletter.app_error",
    "translation": "CWS Server failed to subscribe to newsletter."
  },
  {
    "id": "api.server.hosted_signup_unavailable.error",
    "translation": "Portal unavailable for self-hosted signup."
  },
  {
    "id": "api.server.license_up_for_renewal.error_sending_email",
    "translation": "Failed to send license up for renewal emails"
  },
  {
    "id": "api.server.start_server.forward80to443.disabled_while_using_lets_encrypt",
    "translation": "Must enable Forward80To443 when using LetsEncrypt"
  },
  {
    "id": "api.server.start_server.forward80to443.enabled_but_listening_on_wrong_port",
    "translation": "Unable to forward port 80 to port 443 while listening on port %s: disable Forward80To443 if using a proxy server"
  },
  {
    "id": "api.server.start_server.rate_limiting_memory_store",
    "translation": "Unable to initialize rate limiting memory store. Check MemoryStoreSize config setting."
  },
  {
    "id": "api.server.start_server.rate_limiting_rate_limiter",
    "translation": "Unable to initialize rate limiting."
  },
  {
    "id": "api.server.start_server.starting.critical",
    "translation": "Error starting server, err:%v"
  },
  {
    "id": "api.slackimport.slack_add_bot_user.email_pwd",
    "translation": "The Integration/Slack Bot user with email {{.Email}} and password {{.Password}} has been imported.\r\n"
  },
  {
    "id": "api.slackimport.slack_add_bot_user.unable_import",
    "translation": "Unable to import the Integration/Slack Bot user {{.Username}}.\r\n"
  },
  {
    "id": "api.slackimport.slack_add_channels.added",
    "translation": "\r\nChannels added:\r\n"
  },
  {
    "id": "api.slackimport.slack_add_channels.failed_to_add_user",
    "translation": "Unable to add Slack user {{.Username}} to channel.\r\n"
  },
  {
    "id": "api.slackimport.slack_add_channels.import_failed",
    "translation": "Unable to import Slack channel {{.DisplayName}}.\r\n"
  },
  {
    "id": "api.slackimport.slack_add_channels.merge",
    "translation": "The Slack channel {{.DisplayName}} already exists as an active Mattermost channel. Both channels have been merged.\r\n"
  },
  {
    "id": "api.slackimport.slack_add_users.created",
    "translation": "\r\nUsers created:\r\n"
  },
  {
    "id": "api.slackimport.slack_add_users.email_pwd",
    "translation": "Slack user with email {{.Email}} and password {{.Password}} has been imported.\r\n"
  },
  {
    "id": "api.slackimport.slack_add_users.merge_existing",
    "translation": "Slack user merged with an existing Mattermost user with matching email {{.Email}} and username {{.Username}}.\r\n"
  },
  {
    "id": "api.slackimport.slack_add_users.merge_existing_failed",
    "translation": "Slack user merged with an existing Mattermost user with matching email {{.Email}} and username {{.Username}}, but was unable to add the user to their team.\r\n"
  },
  {
    "id": "api.slackimport.slack_add_users.missing_email_address",
    "translation": "User {{.Username}} does not have an email address in the Slack export. Used {{.Email}} as a placeholder. The user should update their email address once logged in to the system.\r\n"
  },
  {
    "id": "api.slackimport.slack_add_users.unable_import",
    "translation": "Unable to import Slack user: {{.Username}}.\r\n"
  },
  {
    "id": "api.slackimport.slack_import.log",
    "translation": "Mattermost Slack Import Log\r\n"
  },
  {
    "id": "api.slackimport.slack_import.note1",
    "translation": "- Some messages may not have been imported because they were not supported by this importer.\r\n"
  },
  {
    "id": "api.slackimport.slack_import.note2",
    "translation": "- Slack bot messages are currently not supported.\r\n"
  },
  {
    "id": "api.slackimport.slack_import.note3",
    "translation": "- Additional errors may be found in the server logs.\r\n"
  },
  {
    "id": "api.slackimport.slack_import.notes",
    "translation": "\r\nNotes:\r\n"
  },
  {
    "id": "api.slackimport.slack_import.open.app_error",
    "translation": "Unable to open the file: {{.Filename}}.\r\n"
  },
  {
    "id": "api.slackimport.slack_import.team_fail",
    "translation": "Unable to get the team to import into.\r\n"
  },
  {
    "id": "api.slackimport.slack_import.zip.app_error",
    "translation": "Unable to open the Slack export zip file.\r\n"
  },
  {
    "id": "api.slackimport.slack_import.zip.file_too_large",
    "translation": "{{.Filename}} in zip archive too large to process for Slack import\r\n"
  },
  {
    "id": "api.status.user_not_found.app_error",
    "translation": "User not found."
  },
  {
    "id": "api.system.id_loaded.not_available.app_error",
    "translation": "ID Loaded Push Notifications are not configured or supported on this server."
  },
  {
    "id": "api.system.logs.invalidFilter",
    "translation": "Invalid log filter"
  },
  {
    "id": "api.system.update_notices.clear_failed",
    "translation": "Clearing old product notices failed"
  },
  {
    "id": "api.system.update_notices.fetch_failed",
    "translation": "Fetching product notices failed"
  },
  {
    "id": "api.system.update_notices.parse_failed",
    "translation": "Parsing product notices failed"
  },
  {
    "id": "api.system.update_notices.validating_failed",
    "translation": "Validating product notice conditions failed"
  },
  {
    "id": "api.system.update_viewed_notices.failed",
    "translation": "Updating viewed notices failed"
  },
  {
    "id": "api.team.add_members.error",
    "translation": "Error adding team member(s)."
  },
  {
    "id": "api.team.add_members.user_denied",
    "translation": "This team is managed by groups.  This user is not part of a group that is synced to this team."
  },
  {
    "id": "api.team.add_team_member.invalid_body.app_error",
    "translation": "Unable to parse the request body."
  },
  {
    "id": "api.team.add_user_to_team.added",
    "translation": "%v added to the team by %v."
  },
  {
    "id": "api.team.add_user_to_team.missing_parameter.app_error",
    "translation": "Parameter required to add user to team."
  },
  {
    "id": "api.team.add_user_to_team_from_invite.guest.app_error",
    "translation": "Guests are restricted from joining a team via an invite link. Please request a guest email invitation to the team."
  },
  {
    "id": "api.team.demote_user_to_guest.disabled.error",
    "translation": "Guest accounts are disabled."
  },
  {
    "id": "api.team.demote_user_to_guest.license.error",
    "translation": "Your license does not support guest accounts"
  },
  {
    "id": "api.team.get_all_teams.insufficient_permissions",
    "translation": "You don't have the appropriate permissions to list all teams"
  },
  {
    "id": "api.team.get_invite_info.not_open_team",
    "translation": "Invite is invalid because this is not an open team."
  },
  {
    "id": "api.team.get_team_icon.filesettings_no_driver.app_error",
    "translation": "Invalid driver name for file settings.  Must be 'local' or 'amazons3'."
  },
  {
    "id": "api.team.get_team_icon.read_file.app_error",
    "translation": "Unable to read the team icon file."
  },
  {
    "id": "api.team.import_team.array.app_error",
    "translation": "Empty array under 'file' in request."
  },
  {
    "id": "api.team.import_team.integer.app_error",
    "translation": "Filesize not an integer."
  },
  {
    "id": "api.team.import_team.no_file.app_error",
    "translation": "No file under 'file' in request."
  },
  {
    "id": "api.team.import_team.no_import_from.app_error",
    "translation": "Malformed request: importFrom field is not present."
  },
  {
    "id": "api.team.import_team.open.app_error",
    "translation": "Could not open file."
  },
  {
    "id": "api.team.import_team.parse.app_error",
    "translation": "Could not parse multipart form."
  },
  {
    "id": "api.team.import_team.unavailable.app_error",
    "translation": "Malformed request: filesize field is not present."
  },
  {
    "id": "api.team.import_team.unknown_import_from.app_error",
    "translation": "Unknown import source."
  },
  {
    "id": "api.team.invalidate_all_email_invites.app_error",
    "translation": "Error invalidating email invites."
  },
  {
    "id": "api.team.invite_guests.channel_in_invalid_team.app_error",
    "translation": "The channels of the invite must be part of the team of the invite."
  },
  {
    "id": "api.team.invite_guests_to_channels.disabled.error",
    "translation": "Guest accounts are disabled"
  },
  {
    "id": "api.team.invite_guests_to_channels.invalid_body.app_error",
    "translation": "Invalid or missing request body."
  },
  {
    "id": "api.team.invite_guests_to_channels.license.error",
    "translation": "Your license does not support guest accounts"
  },
  {
    "id": "api.team.invite_members.disabled.app_error",
    "translation": "Email invitations are disabled."
  },
  {
    "id": "api.team.invite_members.invalid_email.app_error",
    "translation": "The following email addresses do not belong to an accepted domain: {{.Addresses}}. Please contact your System Administrator for details."
  },
  {
    "id": "api.team.invite_members.no_one.app_error",
    "translation": "No one to invite."
  },
  {
    "id": "api.team.invite_members.unable_to_send_email.app_error",
    "translation": "Error while sending the email"
  },
  {
    "id": "api.team.invite_members.unable_to_send_email_with_defaults.app_error",
    "translation": "SMTP is not configured in System Console"
  },
  {
    "id": "api.team.invite_members_to_team_and_channels.invalid_body.app_error",
    "translation": "Invalid request body."
  },
  {
    "id": "api.team.is_team_creation_allowed.disabled.app_error",
    "translation": "Team creation has been disabled. Please ask your System Administrator for details."
  },
  {
    "id": "api.team.is_team_creation_allowed.domain.app_error",
    "translation": "The user cannot be added as the domain associated with the account is not permitted. Contact your System Administrator for additional details."
  },
  {
    "id": "api.team.join_team.post_and_forget",
    "translation": "%v joined the team."
  },
  {
    "id": "api.team.join_user_to_team.allowed_domains.app_error",
    "translation": "The user cannot be added as the domain associated with the account is not permitted. Contact your System Administrator for additional details."
  },
  {
    "id": "api.team.leave.left",
    "translation": "%v left the team."
  },
  {
    "id": "api.team.move_channel.post.error",
    "translation": "Failed to post channel move message."
  },
  {
    "id": "api.team.move_channel.success",
    "translation": "This channel has been moved to this team from %v."
  },
  {
    "id": "api.team.remove_member.group_constrained.app_error",
    "translation": "Unable to remove a user from a group-constrained team."
  },
  {
    "id": "api.team.remove_team_icon.get_team.app_error",
    "translation": "An error occurred getting the team."
  },
  {
    "id": "api.team.remove_user_from_team.missing.app_error",
    "translation": "The user does not appear to be part of this team."
  },
  {
    "id": "api.team.remove_user_from_team.removed",
    "translation": "%v removed from the team."
  },
  {
    "id": "api.team.search_teams.pagination_not_implemented.private_team_search",
    "translation": "Pagination not implemented for private-only team search."
  },
  {
    "id": "api.team.search_teams.pagination_not_implemented.public_team_search",
    "translation": "Pagination not implemented for public-only team search."
  },
  {
    "id": "api.team.set_team_icon.array.app_error",
    "translation": "Empty array under 'image' in request."
  },
  {
    "id": "api.team.set_team_icon.check_image_limits.app_error",
    "translation": "Image limits check failed. Resolution is too high."
  },
  {
    "id": "api.team.set_team_icon.decode.app_error",
    "translation": "Could not decode team icon."
  },
  {
    "id": "api.team.set_team_icon.encode.app_error",
    "translation": "Could not encode team icon."
  },
  {
    "id": "api.team.set_team_icon.get_team.app_error",
    "translation": "An error occurred getting the team."
  },
  {
    "id": "api.team.set_team_icon.no_file.app_error",
    "translation": "No file under 'image' in request."
  },
  {
    "id": "api.team.set_team_icon.open.app_error",
    "translation": "Could not open image file."
  },
  {
    "id": "api.team.set_team_icon.parse.app_error",
    "translation": "Could not parse multipart form."
  },
  {
    "id": "api.team.set_team_icon.storage.app_error",
    "translation": "Unable to upload team icon. Image storage is not configured."
  },
  {
    "id": "api.team.set_team_icon.too_large.app_error",
    "translation": "Unable to upload team icon. File is too large."
  },
  {
    "id": "api.team.set_team_icon.write_file.app_error",
    "translation": "Could not save team icon."
  },
  {
    "id": "api.team.team_icon.update.app_error",
    "translation": "An error occurred updating the team icon."
  },
  {
    "id": "api.team.update_member_roles.not_a_member",
    "translation": "Specified user is not a member of specified team."
  },
  {
    "id": "api.team.update_restricted_domains.mismatch.app_error",
    "translation": "Restricting team to {{ .Domain }} is not allowed by the system config. Please contact your system administrator."
  },
  {
    "id": "api.team.update_team_member_roles.guest.app_error",
    "translation": "Invalid team member update: A guest cannot be made team member or team admin, please promote as a user first."
  },
  {
    "id": "api.team.update_team_member_roles.guest_and_user.app_error",
    "translation": "Invalid team member update: A user must be a guest or a user but not both."
  },
  {
    "id": "api.team.update_team_member_roles.user_and_guest.app_error",
    "translation": "Invalid team member update: A guest cannot be set for a single team, a System Admin must promote or demote users to/from guests."
  },
  {
    "id": "api.team.update_team_scheme.license.error",
    "translation": "Your license does not support updating a team's scheme"
  },
  {
    "id": "api.team.update_team_scheme.scheme_scope.error",
    "translation": "Unable to set the scheme to the team because the supplied scheme is not a team scheme."
  },
  {
    "id": "api.team.user.missing_account",
    "translation": "Unable to find the user."
  },
  {
    "id": "api.templates.cloud_welcome_email.add_apps_info",
    "translation": "Add apps to your workspace"
  },
  {
    "id": "api.templates.cloud_welcome_email.add_apps_sub_info",
    "translation": "Streamline your work with tools like GitHub, Jira and Zoom. Explore all of the integrations we have on our"
  },
  {
    "id": "api.templates.cloud_welcome_email.app_market_place",
    "translation": "app marketplace."
  },
  {
    "id": "api.templates.cloud_welcome_email.button",
    "translation": "Open Mattermost"
  },
  {
    "id": "api.templates.cloud_welcome_email.download_mm_info",
    "translation": "Download the Mattermost App"
  },
  {
    "id": "api.templates.cloud_welcome_email.info",
    "translation": "Thanks for creating "
  },
  {
    "id": "api.templates.cloud_welcome_email.info2",
    "translation": "Make sure to save or bookmark your link for future use."
  },
  {
    "id": "api.templates.cloud_welcome_email.invite_info",
    "translation": "Invite people to your workspace"
  },
  {
    "id": "api.templates.cloud_welcome_email.invite_sub_info",
    "translation": "Share this link to invite your members to join {{.WorkSpace}}:"
  },
  {
    "id": "api.templates.cloud_welcome_email.mm_apps",
    "translation": "mobile and desktop apps"
  },
  {
    "id": "api.templates.cloud_welcome_email.signin_sub_info",
    "translation": "Sign into your workspace on our"
  },
  {
    "id": "api.templates.cloud_welcome_email.signin_sub_info2",
    "translation": "for the best experience on Windows, Linux, Mac, iOS and Android."
  },
  {
    "id": "api.templates.cloud_welcome_email.start_questions",
    "translation": "Having questions about getting started? Email us at"
  },
  {
    "id": "api.templates.cloud_welcome_email.subject",
    "translation": "Congratulations!"
  },
  {
    "id": "api.templates.cloud_welcome_email.subtitle",
    "translation": "Set up your workspace"
  },
  {
    "id": "api.templates.cloud_welcome_email.subtitle_info",
    "translation": "Take the following steps to build out your teams and get the most out of your workspace."
  },
  {
    "id": "api.templates.cloud_welcome_email.title",
    "translation": "Your workspace is ready to go!"
  },
  {
    "id": "api.templates.deactivate_body.info",
    "translation": "You deactivated your account on {{ .SiteURL }}."
  },
  {
    "id": "api.templates.deactivate_body.title",
    "translation": "Your account has been deactivated at {{ .ServerURL }}"
  },
  {
    "id": "api.templates.deactivate_body.warning",
    "translation": "If this change was not initiated by you or you want to reactivate your account, contact your system administrator."
  },
  {
    "id": "api.templates.deactivate_subject",
    "translation": "[{{ .SiteName }}] Your account at {{ .ServerURL }} has been deactivated"
  },
  {
    "id": "api.templates.email_change_body.info",
    "translation": "Your email address for {{.TeamDisplayName}} has been changed to {{.NewEmail}}."
  },
  {
    "id": "api.templates.email_change_body.title",
    "translation": "You updated your email"
  },
  {
    "id": "api.templates.email_change_subject",
    "translation": "[{{ .SiteName }}] Your email address has changed"
  },
  {
    "id": "api.templates.email_change_verify_body.button",
    "translation": "Verify Email"
  },
  {
    "id": "api.templates.email_change_verify_body.info",
    "translation": "To finish updating your email address for {{.TeamDisplayName}}, please click the link below to confirm this is the right address."
  },
  {
    "id": "api.templates.email_change_verify_body.title",
    "translation": "You successfully updated your email"
  },
  {
    "id": "api.templates.email_change_verify_subject",
    "translation": "[{{ .SiteName }}] Verify new email address"
  },
  {
    "id": "api.templates.email_footer",
    "translation": "To change your notification preferences, log in to your team site and go to Settings > Notifications."
  },
  {
    "id": "api.templates.email_footer_v2",
    "translation": "© 2022 Mattermost, Inc. 530 Lytton Avenue, Second floor, Palo Alto, CA, 94301"
  },
  {
    "id": "api.templates.email_info1",
    "translation": "Any questions at all, mail us any time: "
  },
  {
    "id": "api.templates.email_info2",
    "translation": "Best wishes,"
  },
  {
    "id": "api.templates.email_info3",
    "translation": "The {{.SiteName}} Team"
  },
  {
    "id": "api.templates.email_organization",
    "translation": "Sent by "
  },
  {
    "id": "api.templates.email_us_anytime_at",
    "translation": "Email us any time at "
  },
  {
    "id": "api.templates.email_warning",
    "translation": "If you did not make this change, please contact the system administrator."
  },
  {
    "id": "api.templates.invite_body.button",
    "translation": "Join now"
  },
  {
    "id": "api.templates.invite_body.subTitle",
    "translation": "Start collaborating with your team on Mattermost"
  },
  {
    "id": "api.templates.invite_body.title",
    "translation": "{{ .SenderName }} invited you to join the {{ .TeamDisplayName }} team."
  },
  {
    "id": "api.templates.invite_body.title.reminder",
    "translation": "Reminder"
  },
  {
    "id": "api.templates.invite_body_footer.info",
    "translation": "Mattermost is a flexible, open source messaging platform that enables secure team collaboration."
  },
  {
    "id": "api.templates.invite_body_footer.learn_more",
    "translation": "Learn more"
  },
  {
    "id": "api.templates.invite_body_footer.title",
    "translation": "What is Mattermost?"
  },
  {
    "id": "api.templates.invite_body_guest.subTitle",
    "translation": "You were invited as a guest to collaborate with the team"
  },
  {
    "id": "api.templates.invite_guest_subject",
    "translation": "[{{ .SiteName }}] {{ .SenderName }} invited you to join the team {{ .TeamDisplayName }} as a guest"
  },
  {
    "id": "api.templates.invite_subject",
    "translation": "[{{ .SiteName }}] {{ .SenderName }} invited you to join {{ .TeamDisplayName }} Team"
  },
  {
    "id": "api.templates.invite_team_and_channel_body.title",
    "translation": "{{ .SenderName }} invited you to join the {{ .ChannelName }} Channel on the {{ .TeamDisplayName }} Team"
  },
  {
    "id": "api.templates.invite_team_and_channel_subject",
    "translation": "[{{ .SiteName }}] {{ .SenderName }} invited you to join the {{ .ChannelName }} Channel on the {{ .TeamDisplayName }} Team"
  },
  {
    "id": "api.templates.invite_team_and_channels_body.title",
    "translation": "{{ .SenderName }} invited you to join {{ .ChannelsLen }} channels on the {{ .TeamDisplayName }} Team"
  },
  {
    "id": "api.templates.invite_team_and_channels_subject",
    "translation": "[{{ .SiteName }}] {{ .SenderName }} invited you to join {{ .ChannelsLen }} channels on the {{ .TeamDisplayName }} Team"
  },
  {
    "id": "api.templates.ip_filters_changed.button",
    "translation": "Review changes"
  },
  {
    "id": "api.templates.ip_filters_changed.subTitle",
    "translation": "@{{ .InitiatingUsername }} changed the IP filtering settings for your workspace at the URL: {{ .SiteURL }}"
  },
  {
    "id": "api.templates.ip_filters_changed.subject",
    "translation": "Changes to Your Workspace's IP Filters"
  },
  {
    "id": "api.templates.ip_filters_changed.title",
    "translation": "IP filtering changes for your workspace"
  },
  {
    "id": "api.templates.ip_filters_changed_footer.contact_support",
    "translation": "Contact support"
  },
  {
    "id": "api.templates.ip_filters_changed_footer.log_in_to_customer_portal",
    "translation": "Log in to the customer portal to reset IP filtering"
  },
  {
    "id": "api.templates.ip_filters_changed_footer.send_an_email_to",
    "translation": "Send an email to {{ .InitiatingUserEmail }}"
  },
  {
    "id": "api.templates.ip_filters_changed_footer.title",
    "translation": "Having trouble accessing your workspace?"
  },
  {
    "id": "api.templates.license_up_for_renewal_contact_sales",
    "translation": "Contact sales"
  },
  {
    "id": "api.templates.license_up_for_renewal_subject",
    "translation": "Your license is up for renewal"
  },
  {
    "id": "api.templates.license_up_for_renewal_subtitle",
    "translation": "{{.UserName}}, your subscription is set to expire in {{.Days}} days. We hope you’re experiencing the flexible, secure team collaboration that Mattermost enables. Renew soon to ensure your team can keep enjoying these benefits."
  },
  {
    "id": "api.templates.license_up_for_renewal_title",
    "translation": "Your Mattermost subscription is up for renewal"
  },
  {
    "id": "api.templates.mfa_activated_body.info",
    "translation": "Multi-factor authentication has been added to your account on {{ .SiteURL }}."
  },
  {
    "id": "api.templates.mfa_activated_body.title",
    "translation": "Multi-factor authentication was added"
  },
  {
    "id": "api.templates.mfa_change_subject",
    "translation": "[{{ .SiteName }}] Your MFA has been updated"
  },
  {
    "id": "api.templates.mfa_deactivated_body.info",
    "translation": "Multi-factor authentication has been removed from your account on {{ .SiteURL }}."
  },
  {
    "id": "api.templates.mfa_deactivated_body.title",
    "translation": "Multi-factor authentication was removed"
  },
  {
    "id": "api.templates.password_change_body.info",
    "translation": "Your password has been updated for {{.TeamDisplayName}} on {{ .TeamURL }} by {{.Method}}."
  },
  {
    "id": "api.templates.password_change_body.title",
    "translation": "Your password has been updated"
  },
  {
    "id": "api.templates.password_change_subject",
    "translation": "[{{ .SiteName }}] Your password has been updated"
  },
  {
    "id": "api.templates.post_body.button",
    "translation": "Reply in Mattermost"
  },
  {
    "id": "api.templates.questions_footer.info",
    "translation": "Need help or have questions? Email us at "
  },
  {
    "id": "api.templates.questions_footer.title",
    "translation": "Questions?"
  },
  {
    "id": "api.templates.remove_expired_license.body.title",
    "translation": "Your Enterprise Edition license has expired and some features may be disabled. Please renew your license now."
  },
  {
    "id": "api.templates.remove_expired_license.subject",
    "translation": "Mattermost Enterprise license has been disabled."
  },
  {
    "id": "api.templates.reset_body.button",
    "translation": "Reset Password"
  },
  {
    "id": "api.templates.reset_body.info",
    "translation": "The password reset link expires in 24 hours."
  },
  {
    "id": "api.templates.reset_body.subTitle",
    "translation": "Click the button below to reset your password. If you didn’t request this, you can safely ignore this email."
  },
  {
    "id": "api.templates.reset_body.title",
    "translation": "Reset Your Password"
  },
  {
    "id": "api.templates.reset_subject",
    "translation": "[{{ .SiteName }}] Reset your password"
  },
  {
    "id": "api.templates.signin_change_email.body.info",
    "translation": "You updated your sign-in method on {{ .SiteName }} to {{.Method}}."
  },
  {
    "id": "api.templates.signin_change_email.body.method_email",
    "translation": "email and password"
  },
  {
    "id": "api.templates.signin_change_email.body.title",
    "translation": "You updated your sign-in method"
  },
  {
    "id": "api.templates.signin_change_email.subject",
    "translation": "[{{ .SiteName }}] Your sign-in method has been updated"
  },
  {
    "id": "api.templates.user_access_token_body.info",
    "translation": "A personal access token was added to your account on {{ .SiteURL }}. They can be used to access {{.SiteName}} with your account."
  },
  {
    "id": "api.templates.user_access_token_body.title",
    "translation": "Personal access token added to your account"
  },
  {
    "id": "api.templates.user_access_token_subject",
    "translation": "[{{ .SiteName }}] Personal access token added to your account"
  },
  {
    "id": "api.templates.username_change_body.info",
    "translation": "Your username for {{.TeamDisplayName}} has been changed to {{.NewUsername}}."
  },
  {
    "id": "api.templates.username_change_body.title",
    "translation": "You updated your username"
  },
  {
    "id": "api.templates.username_change_subject",
    "translation": "[{{ .SiteName }}] Your username has changed"
  },
  {
    "id": "api.templates.verify_body.button",
    "translation": "Verify Email"
  },
  {
    "id": "api.templates.verify_body.info",
    "translation": "This email address was used to create an account with Mattermost."
  },
  {
    "id": "api.templates.verify_body.info1",
    "translation": "If it was not you, you can safely ignore this email."
  },
  {
    "id": "api.templates.verify_body.serverURL",
    "translation": "{{ .ServerURL }}."
  },
  {
    "id": "api.templates.verify_body.subTitle1",
    "translation": "Thanks for joining "
  },
  {
    "id": "api.templates.verify_body.subTitle2",
    "translation": "Click below to verify your email address."
  },
  {
    "id": "api.templates.verify_body.title",
    "translation": "Verify your email address"
  },
  {
    "id": "api.templates.verify_subject",
    "translation": "[{{ .SiteName }}] Email Verification"
  },
  {
    "id": "api.templates.welcome_body.app_download_button",
    "translation": "Download"
  },
  {
    "id": "api.templates.welcome_body.app_download_info",
    "translation": "For the best experience, download the apps for PC, Mac, iOS and Android."
  },
  {
    "id": "api.templates.welcome_body.app_download_title",
    "translation": "Download the desktop and mobile apps"
  },
  {
    "id": "api.templates.welcome_body.button",
    "translation": "Verify Email"
  },
  {
    "id": "api.templates.welcome_body.info",
    "translation": "This email address was used to create an account with Mattermost."
  },
  {
    "id": "api.templates.welcome_body.info1",
    "translation": "If it was not you, you can safely ignore this email."
  },
  {
    "id": "api.templates.welcome_body.serverURL",
    "translation": "{{ .ServerURL }}."
  },
  {
    "id": "api.templates.welcome_body.subTitle1",
    "translation": "Thanks for joining "
  },
  {
    "id": "api.templates.welcome_body.subTitle2",
    "translation": "Click below to verify your email address."
  },
  {
    "id": "api.templates.welcome_body.title",
    "translation": "Welcome to the team"
  },
  {
    "id": "api.templates.welcome_subject",
    "translation": "[{{ .SiteName }}] You joined {{ .ServerURL }}"
  },
  {
    "id": "api.unable_to_create_zip_file",
    "translation": "Error creating zip file."
  },
  {
    "id": "api.unable_to_read_file_from_backend",
    "translation": "Error reading file from backend"
  },
  {
    "id": "api.unmarshal_error",
    "translation": "Failed to unmarshal."
  },
  {
    "id": "api.upgrade_to_enterprise.already-done.app_error",
    "translation": "You have already upgraded to Mattermost Enterprise Edition. Please restart the server to finish the upgrade."
  },
  {
    "id": "api.upgrade_to_enterprise.already-enterprise.app_error",
    "translation": "You cannot upgrade because you are already running Mattermost Enterprise Edition."
  },
  {
    "id": "api.upgrade_to_enterprise.app_error",
    "translation": "An upgrade to Mattermost Enterprise Edition is already running."
  },
  {
    "id": "api.upgrade_to_enterprise.generic_error.app_error",
    "translation": "Mattermost was unable to upgrade to Enterprise Edition."
  },
  {
    "id": "api.upgrade_to_enterprise.invalid-permission.app_error",
    "translation": "Mattermost was unable to upgrade to Enterprise Edition. The Mattermost system user {{.MattermostUsername}} does not have write access to the necessary binary file. A system administrator can update the file permissions by executing the following command on the server where Mattermost is installed:\n\n```\nchmod +w \"{{.Path}}\"\n```\n\nAfter changing the file permissions, try to upgrade Mattermost again. When you have upgraded and restarted, remember to restore the original binary file permissions:\n\n```\nchmod -w \"{{.Path}}\"\n```"
  },
  {
    "id": "api.upgrade_to_enterprise.invalid-user-and-permission.app_error",
    "translation": "Mattermost was unable to upgrade to Enterprise Edition. The Mattermost system user {{.MattermostUsername}} does not have write access to the necessary binary file. A system administrator can update the file permissions by executing the following command on the server where Mattermost is installed:\n\n```\nchown {{.MattermostUsername}} \"{{.Path}}\"\nchmod +w \"{{.Path}}\"\n```\n\nAfter changing the file permissions, try to upgrade Mattermost again. When you have upgraded and restarted, remember to restore the original binary file permissions:\n\n```\nchown {{.FileUsername}} \"{{.Path}}\"\nchmod -w \"{{.Path}}\"\n```"
  },
  {
    "id": "api.upgrade_to_enterprise.invalid-user.app_error",
    "translation": "Mattermost was unable to upgrade to Enterprise Edition. The Mattermost system user {{.MattermostUsername}} does not have write access to the necessary binary file. A system administrator can update the file permissions by executing the following command on the server where Mattermost is installed:\n\n```\nchown {{.MattermostUsername}} \"{{.Path}}\"\n```\n\nAfter changing the file permissions, try to upgrade Mattermost again. When you have upgraded and restarted, remember to restore the original binary file permissions:\n\n```\nchown {{.FileUsername}} \"{{.Path}}\"\n```"
  },
  {
    "id": "api.upgrade_to_enterprise.system_not_supported.app_error",
    "translation": "Mattermost was unable to upgrade to Enterprise Edition. This feature will only work on Linux systems with x86-64 architecture."
  },
  {
    "id": "api.upgrade_to_enterprise_status.app_error",
    "translation": "Mattermost was unable to upgrade to Enterprise Edition."
  },
  {
    "id": "api.upgrade_to_enterprise_status.signature.app_error",
    "translation": "Mattermost was unable to upgrade to Enterprise Edition. The digital signature of the downloaded binary file could not be verified."
  },
  {
    "id": "api.upload.create.upload_too_large.app_error",
    "translation": "Unable to upload file. File is too large."
  },
  {
    "id": "api.upload.get_upload.forbidden.app_error",
    "translation": "Failed to get upload."
  },
  {
    "id": "api.upload.upload_data.invalid_content_length",
    "translation": "Invalid Content-Length."
  },
  {
    "id": "api.upload.upload_data.invalid_content_type",
    "translation": "Invalid Content-Type for multipart upload."
  },
  {
    "id": "api.upload.upload_data.multipart_error",
    "translation": "Failed to process the multipart data."
  },
  {
    "id": "api.user.activate_mfa.email_and_ldap_only.app_error",
    "translation": "MFA is not available for this account type."
  },
  {
    "id": "api.user.add_direct_channels_and_forget.failed.error",
    "translation": "Failed to add direct channel preferences for user user_id={{.UserId}}, team_id={{.TeamId}}, err={{.Error}}"
  },
  {
    "id": "api.user.add_user_to_group_syncables.not_ldap_user.app_error",
    "translation": "not an ldap user"
  },
  {
    "id": "api.user.auth_switch.not_available.email_signup_disabled.app_error",
    "translation": "Authentication Transfer is not available as email signup is disabled."
  },
  {
    "id": "api.user.auth_switch.not_available.login_disabled.app_error",
    "translation": "Authentication Transfer is not available as neither email login nor username login is enabled."
  },
  {
    "id": "api.user.authorize_oauth_user.bad_response.app_error",
    "translation": "Bad response from token request."
  },
  {
    "id": "api.user.authorize_oauth_user.bad_token.app_error",
    "translation": "Bad token type."
  },
  {
    "id": "api.user.authorize_oauth_user.invalid_state.app_error",
    "translation": "Invalid state"
  },
  {
    "id": "api.user.authorize_oauth_user.missing.app_error",
    "translation": "Missing access token."
  },
  {
    "id": "api.user.authorize_oauth_user.response.app_error",
    "translation": "Received invalid response from OAuth service provider."
  },
  {
    "id": "api.user.authorize_oauth_user.saml_response_too_long.app_error",
    "translation": "SAML response is too long"
  },
  {
    "id": "api.user.authorize_oauth_user.service.app_error",
    "translation": "Token request to {{.Service}} failed."
  },
  {
    "id": "api.user.authorize_oauth_user.token_failed.app_error",
    "translation": "Token request failed."
  },
  {
    "id": "api.user.authorize_oauth_user.unsupported.app_error",
    "translation": "{{.Service}} SSO through OAuth 2.0 not available on this server."
  },
  {
    "id": "api.user.autocomplete_users.missing_team_id.app_error",
    "translation": "Team id parameter is required to autocomplete by channel."
  },
  {
    "id": "api.user.check_user_login_attempts.too_many.app_error",
    "translation": "Your account is locked because of too many failed password attempts. Please reset your password."
  },
  {
    "id": "api.user.check_user_mfa.bad_code.app_error",
    "translation": "Invalid MFA token."
  },
  {
    "id": "api.user.check_user_password.invalid.app_error",
    "translation": "Login failed because of invalid password."
  },
  {
    "id": "api.user.complete_switch_with_oauth.blank_email.app_error",
    "translation": "Blank email."
  },
  {
    "id": "api.user.complete_switch_with_oauth.parse.app_error",
    "translation": "Could not parse auth data out of {{.Service}} user object."
  },
  {
    "id": "api.user.create_email_token.error",
    "translation": "Failed to create token data for email verification"
  },
  {
    "id": "api.user.create_oauth_user.already_attached.app_error",
    "translation": "There is already an account associated with that email address using a sign in method other than {{.Service}}. Please sign in using {{.Auth}}."
  },
  {
    "id": "api.user.create_oauth_user.create.app_error",
    "translation": "Could not create user out of {{.Service}} user object."
  },
  {
    "id": "api.user.create_password_token.error",
    "translation": "Unable to create password recovery token"
  },
  {
    "id": "api.user.create_profile_image.default_font.app_error",
    "translation": "Could not create default profile image font."
  },
  {
    "id": "api.user.create_profile_image.encode.app_error",
    "translation": "Could not encode default profile image."
  },
  {
    "id": "api.user.create_profile_image.initial.app_error",
    "translation": "Could not add user initial to default profile picture."
  },
  {
    "id": "api.user.create_user.accepted_domain.app_error",
    "translation": "The email you provided does not belong to an accepted domain. Please contact your administrator or sign up with a different email."
  },
  {
    "id": "api.user.create_user.bad_token_email_data.app_error",
    "translation": "The email address in the token does not match the one in the user data."
  },
  {
    "id": "api.user.create_user.disabled.app_error",
    "translation": "User creation is disabled."
  },
  {
    "id": "api.user.create_user.guest_accounts.disabled.app_error",
    "translation": "Guest accounts are disabled."
  },
  {
    "id": "api.user.create_user.guest_accounts.license.app_error",
    "translation": "Your license does not support guest accounts."
  },
  {
    "id": "api.user.create_user.invalid_invitation_type.app_error",
    "translation": "Unable to create the user, invalid invitation."
  },
  {
    "id": "api.user.create_user.no_open_server",
    "translation": "This server does not allow open signups.  Please speak with your Administrator to receive an invitation."
  },
  {
    "id": "api.user.create_user.signup_email_disabled.app_error",
    "translation": "User sign-up with email is disabled."
  },
  {
    "id": "api.user.create_user.signup_link_expired.app_error",
    "translation": "The signup link has expired."
  },
  {
    "id": "api.user.create_user.signup_link_invalid.app_error",
    "translation": "The signup link does not appear to be valid."
  },
  {
    "id": "api.user.create_user.user_limits.exceeded",
    "translation": "Can't create user. Server exceeds safe user limit. Contact your administrator with: ERROR_SAFETY_LIMITS_EXCEEDED."
  },
  {
    "id": "api.user.delete_channel.not_enabled.app_error",
    "translation": "Permanent channel deletion feature is not enabled. Please contact your System Administrator."
  },
  {
    "id": "api.user.delete_team.not_enabled.app_error",
    "translation": "Permanent team deletion feature is not enabled. Please contact your System Administrator."
  },
  {
    "id": "api.user.delete_user.not_enabled.app_error",
    "translation": "Permanent user deletion feature is not enabled. Please contact your System Administrator."
  },
  {
    "id": "api.user.demote_user_to_guest.already_guest.app_error",
    "translation": "Unable to convert the user to guest because is already a guest."
  },
  {
    "id": "api.user.email_to_ldap.not_available.app_error",
    "translation": "AD/LDAP not available on this server."
  },
  {
    "id": "api.user.email_to_oauth.not_available.app_error",
    "translation": "Authentication Transfer not configured or available on this server."
  },
  {
    "id": "api.user.get_authorization_code.endpoint.app_error",
    "translation": "Error retrieving endpoint from Discovery Document."
  },
  {
    "id": "api.user.get_profile_image_path.app_error",
    "translation": "Error while checking if a user has a custom profile image."
  },
  {
    "id": "api.user.get_uploads_for_user.forbidden.app_error",
    "translation": "Failed to get uploads."
  },
  {
    "id": "api.user.get_user_by_email.permissions.app_error",
    "translation": "Unable to get user by email."
  },
  {
    "id": "api.user.get_users.validation.app_error",
    "translation": "Error fetching roles during validation."
  },
  {
    "id": "api.user.invalidate_password_recovery_tokens.error",
    "translation": "Unable to get tokens by type when invalidating password recovery tokens"
  },
  {
    "id": "api.user.invalidate_password_recovery_tokens_delete.error",
    "translation": "Unable to remove token when invalidating password recovery tokens"
  },
  {
    "id": "api.user.invalidate_password_recovery_tokens_parse.error",
    "translation": "Unable to parse token when invalidating password recovery tokens"
  },
  {
    "id": "api.user.invalidate_verify_email_tokens.error",
    "translation": "Unable to get tokens by type when invalidating email verification tokens"
  },
  {
    "id": "api.user.invalidate_verify_email_tokens_delete.error",
    "translation": "Unable to remove token when invalidating email verification tokens"
  },
  {
    "id": "api.user.invalidate_verify_email_tokens_parse.error",
    "translation": "Unable to parse token when invalidating email verification tokens"
  },
  {
    "id": "api.user.ldap_to_email.not_available.app_error",
    "translation": "AD/LDAP not available on this server."
  },
  {
    "id": "api.user.ldap_to_email.not_ldap_account.app_error",
    "translation": "This user account does not use AD/LDAP."
  },
  {
    "id": "api.user.login.blank_pwd.app_error",
    "translation": "Password field must not be blank"
  },
  {
    "id": "api.user.login.bot_login_forbidden.app_error",
    "translation": "Bot login is forbidden."
  },
  {
    "id": "api.user.login.client_side_cert.certificate.app_error",
    "translation": "Attempted to sign in using the experimental feature ClientSideCert without providing a valid certificate."
  },
  {
    "id": "api.user.login.client_side_cert.license.app_error",
    "translation": "Attempt to use the experimental feature ClientSideCertEnable without a valid enterprise license."
  },
  {
    "id": "api.user.login.guest_accounts.disabled.error",
    "translation": "Guest accounts are disabled"
  },
  {
    "id": "api.user.login.guest_accounts.license.error",
    "translation": "Your license does not support guest accounts"
  },
  {
    "id": "api.user.login.inactive.app_error",
    "translation": "Login failed because your account has been deactivated.  Please contact an administrator."
  },
  {
    "id": "api.user.login.invalid_credentials_email",
    "translation": "Enter a valid email and/or password"
  },
  {
    "id": "api.user.login.invalid_credentials_email_username",
    "translation": "Enter a valid email or username and/or password."
  },
  {
    "id": "api.user.login.invalid_credentials_sso",
    "translation": "Enter a valid email or username and/or password, or sign in using another method."
  },
  {
    "id": "api.user.login.invalid_credentials_username",
    "translation": "Enter a valid username and/or password."
  },
  {
    "id": "api.user.login.not_verified.app_error",
    "translation": "Login failed because email address has not been verified."
  },
  {
    "id": "api.user.login.remote_users.login.error",
    "translation": "Login failed because remote users are not allow to log in."
  },
  {
    "id": "api.user.login.use_auth_service.app_error",
    "translation": "Please sign in using {{.AuthService}}."
  },
  {
    "id": "api.user.login_by_cws.invalid_token.app_error",
    "translation": "CWS token is not valid"
  },
  {
    "id": "api.user.login_by_oauth.bot_login_forbidden.app_error",
    "translation": "Bot login is forbidden."
  },
  {
    "id": "api.user.login_by_oauth.not_available.app_error",
    "translation": "{{.Service}} SSO through OAuth 2.0 not available on this server."
  },
  {
    "id": "api.user.login_by_oauth.parse.app_error",
    "translation": "Could not parse auth data out of {{.Service}} user object."
  },
  {
    "id": "api.user.login_cws.license.error",
    "translation": "CWS login is forbidden."
  },
  {
    "id": "api.user.login_ldap.not_available.app_error",
    "translation": "AD/LDAP not available on this server."
  },
  {
    "id": "api.user.oauth_to_email.context.app_error",
    "translation": "Update password failed because context user_id did not match provided user's id."
  },
  {
    "id": "api.user.oauth_to_email.not_available.app_error",
    "translation": "Authentication Transfer not configured or available on this server."
  },
  {
    "id": "api.user.patch_user.login_provider_attribute_set.app_error",
    "translation": "Field '{{.Field}}' must be set through user's login provider."
  },
  {
    "id": "api.user.promote_guest_to_user.no_guest.app_error",
    "translation": "Unable to convert the guest to regular user because is not a guest."
  },
  {
    "id": "api.user.reset_password.broken_token.app_error",
    "translation": "The reset password token does not appear to be valid."
  },
  {
    "id": "api.user.reset_password.invalid_link.app_error",
    "translation": "The reset password link does not appear to be valid."
  },
  {
    "id": "api.user.reset_password.link_expired.app_error",
    "translation": "The password reset link has expired."
  },
  {
    "id": "api.user.reset_password.method",
    "translation": "using a reset password link"
  },
  {
    "id": "api.user.reset_password.sso.app_error",
    "translation": "Unable to reset password for SSO accounts."
  },
  {
    "id": "api.user.reset_password.token_parse.error",
    "translation": "Unable to parse the reset password token"
  },
  {
    "id": "api.user.saml.not_available.app_error",
    "translation": "SAML 2.0 is not configured or supported on this server."
  },
  {
    "id": "api.user.send_cloud_welcome_email.error",
    "translation": "Failed to send cloud welcome email"
  },
  {
    "id": "api.user.send_deactivate_email_and_forget.failed.error",
    "translation": "Failed to send the deactivate account email successfully"
  },
  {
    "id": "api.user.send_email_change_verify_email_and_forget.error",
    "translation": "Failed to send email change verification email successfully"
  },
  {
    "id": "api.user.send_password_reset.send.app_error",
    "translation": "Failed to send password reset email successfully."
  },
  {
    "id": "api.user.send_password_reset.sso.app_error",
    "translation": "Unable to reset password for SSO accounts."
  },
  {
    "id": "api.user.send_sign_in_change_email_and_forget.error",
    "translation": "Failed to send update password email successfully"
  },
  {
    "id": "api.user.send_verify_email_and_forget.failed.error",
    "translation": "Failed to send verification email successfully"
  },
  {
    "id": "api.user.update_active.cannot_enable_guest_when_guest_feature_is_disabled.app_error",
    "translation": "You cannot activate a guest account because Guest Access feature is not enabled."
  },
  {
    "id": "api.user.update_active.not_enable.app_error",
    "translation": "You cannot deactivate yourself because this feature is not enabled. Please contact your System Administrator."
  },
  {
    "id": "api.user.update_active.permissions.app_error",
    "translation": "You do not have the appropriate permissions."
  },
  {
    "id": "api.user.update_oauth_user_attrs.get_user.app_error",
    "translation": "Could not get user from {{.Service}} user object."
  },
  {
    "id": "api.user.update_password.context.app_error",
    "translation": "Update password failed because context user_id did not match props user_id."
  },
  {
    "id": "api.user.update_password.failed.app_error",
    "translation": "Update password failed."
  },
  {
    "id": "api.user.update_password.incorrect.app_error",
    "translation": "The \"Current Password\" you entered is incorrect. Please check that Caps Lock is off and try again."
  },
  {
    "id": "api.user.update_password.menu",
    "translation": "using the settings menu"
  },
  {
    "id": "api.user.update_password.oauth.app_error",
    "translation": "Update password failed because the user is logged in through an OAuth service."
  },
  {
    "id": "api.user.update_password.user_and_hashed.app_error",
    "translation": "Only system administrators can set already-hashed passwords."
  },
  {
    "id": "api.user.update_password.valid_account.app_error",
    "translation": "Update password failed because we couldn't find a valid account."
  },
  {
    "id": "api.user.update_user.accepted_domain.app_error",
    "translation": "The email you provided does not belong to an accepted domain. Please contact your administrator or sign up with a different email."
  },
  {
    "id": "api.user.update_user.accepted_guest_domain.app_error",
    "translation": "The email you provided does not belong to an accepted domain for guest accounts. Please contact your administrator or sign up with a different email."
  },
  {
    "id": "api.user.update_user.login_provider_attribute_set.app_error",
    "translation": "Field '{{.Field}}' must be set through user's login provider."
  },
  {
    "id": "api.user.update_user_auth.invalid_request",
    "translation": "Request is missing either AuthData or AuthService parameter."
  },
  {
    "id": "api.user.update_user_roles.license.app_error",
    "translation": "Custom Permission Schemes not supported by current license"
  },
  {
    "id": "api.user.upload_profile_user.array.app_error",
    "translation": "Empty array under 'image' in request."
  },
  {
    "id": "api.user.upload_profile_user.check_image_limits.app_error",
    "translation": "Image limits check failed. Resolution is too high."
  },
  {
    "id": "api.user.upload_profile_user.decode.app_error",
    "translation": "Could not decode profile image."
  },
  {
    "id": "api.user.upload_profile_user.encode.app_error",
    "translation": "Could not encode profile image."
  },
  {
    "id": "api.user.upload_profile_user.login_provider_attribute_set.app_error",
    "translation": "Profile picture must be set through user's login provider."
  },
  {
    "id": "api.user.upload_profile_user.no_file.app_error",
    "translation": "No file under 'image' in request."
  },
  {
    "id": "api.user.upload_profile_user.open.app_error",
    "translation": "Could not open image file."
  },
  {
    "id": "api.user.upload_profile_user.parse.app_error",
    "translation": "Could not parse multipart form."
  },
  {
    "id": "api.user.upload_profile_user.storage.app_error",
    "translation": "Unable to upload file. Image storage is not configured."
  },
  {
    "id": "api.user.upload_profile_user.too_large.app_error",
    "translation": "Unable to upload profile image. File is too large."
  },
  {
    "id": "api.user.upload_profile_user.upload_profile.app_error",
    "translation": "Couldn't upload profile image."
  },
  {
    "id": "api.user.verify_email.bad_link.app_error",
    "translation": "Bad verify email link."
  },
  {
    "id": "api.user.verify_email.broken_token.app_error",
    "translation": "Bad verify email token type."
  },
  {
    "id": "api.user.verify_email.link_expired.app_error",
    "translation": "The email verification link has expired."
  },
  {
    "id": "api.user.verify_email.token_parse.error",
    "translation": "Failed to parse token data from email verification"
  },
  {
    "id": "api.user.view_archived_channels.get_posts_for_channel.app_error",
    "translation": "Cannot retrieve posts for an archived channel"
  },
  {
    "id": "api.user.view_archived_channels.get_users_in_channel.app_error",
    "translation": "Cannot retrieve users for an archived channel"
  },
  {
    "id": "api.web_socket.connect.upgrade.app_error",
    "translation": "URL Blocked because of CORS. Url: {{.BlockedOrigin}}"
  },
  {
    "id": "api.web_socket_router.bad_action.app_error",
    "translation": "Unknown WebSocket action."
  },
  {
    "id": "api.web_socket_router.bad_seq.app_error",
    "translation": "Invalid sequence for WebSocket message."
  },
  {
    "id": "api.web_socket_router.no_action.app_error",
    "translation": "No websocket action."
  },
  {
    "id": "api.web_socket_router.not_authenticated.app_error",
    "translation": "WebSocket connection is not authenticated. Please log in and try again."
  },
  {
    "id": "api.webhook.create_outgoing.intersect.app_error",
    "translation": "Outgoing webhooks from the same channel cannot have the same trigger words/callback URLs."
  },
  {
    "id": "api.webhook.create_outgoing.not_open.app_error",
    "translation": "Outgoing webhooks can only be created for public channels."
  },
  {
    "id": "api.webhook.create_outgoing.permissions.app_error",
    "translation": "Invalid permissions to create outgoing webhook."
  },
  {
    "id": "api.webhook.create_outgoing.triggers.app_error",
    "translation": "Either trigger_words or channel_id must be set."
  },
  {
    "id": "api.webhook.incoming.error",
    "translation": "Could not decode the multipart payload of incoming webhook."
  },
  {
    "id": "api.webhook.team_mismatch.app_error",
    "translation": "Unable to update webhook across teams."
  },
  {
    "id": "api.webhook.update_outgoing.intersect.app_error",
    "translation": "Outgoing webhooks from the same channel cannot have the same trigger words/callback URLs."
  },
  {
    "id": "api.websocket_handler.invalid_param.app_error",
    "translation": "Invalid {{.Name}} parameter."
  },
  {
    "id": "api.websocket_handler.server_busy.app_error",
    "translation": "Server is busy, non-critical services are temporarily unavailable."
  },
  {
    "id": "api4.plugin.reattachPlugin.invalid_request",
    "translation": "Failed to parse request"
  },
  {
    "id": "app.acknowledgement.delete.app_error",
    "translation": "Unable to delete acknowledgement."
  },
  {
    "id": "app.acknowledgement.get.app_error",
    "translation": "Unable to get acknowledgement."
  },
  {
    "id": "app.acknowledgement.getforpost.get.app_error",
    "translation": "Unable to get acknowledgement for post."
  },
  {
    "id": "app.acknowledgement.save.save.app_error",
    "translation": "Unable to save acknowledgement for post."
  },
  {
    "id": "app.admin.saml.failure_decode_metadata_xml_from_idp.app_error",
    "translation": "Could not decode the XML metadata information received from the Identity Provider."
  },
  {
    "id": "app.admin.saml.failure_read_response_body_from_idp.app_error",
    "translation": "Failure encountered when reading the response payload received from the Identity Provider."
  },
  {
    "id": "app.admin.saml.invalid_response_from_idp.app_error",
    "translation": "Could not read the response received from the Identity Provider."
  },
  {
    "id": "app.admin.test_email.failure",
    "translation": "Connection unsuccessful: {{.Error}}"
  },
  {
    "id": "app.admin.test_site_url.failure",
    "translation": "This is not a valid live URL"
  },
  {
    "id": "app.analytics.getanalytics.internal_error",
    "translation": "Unable to get the analytics."
  },
  {
    "id": "app.audit.get.finding.app_error",
    "translation": "We encountered an error finding the audits."
  },
  {
    "id": "app.audit.get.limit.app_error",
    "translation": "Limit exceeded for paging."
  },
  {
    "id": "app.audit.permanent_delete_by_user.app_error",
    "translation": "We encountered an error deleting the audits."
  },
  {
    "id": "app.audit.save.saving.app_error",
    "translation": "We encountered an error saving the audit."
  },
  {
    "id": "app.bot.createbot.internal_error",
    "translation": "Unable to save the bot."
  },
  {
    "id": "app.bot.get_disable_bot_sysadmin_message",
    "translation": "{{if .disableBotsSetting}}{{if .printAllBots}}{{.UserName}} was deactivated. They managed the following bot accounts which have now been disabled.\n\n{{.BotNames}}{{else}}{{.UserName}} was deactivated. They managed {{.NumBots}} bot accounts which have now been disabled, including the following:\n\n{{.BotNames}}{{end}}You can take ownership of each bot by enabling it at **Integrations > Bot Accounts** and creating new tokens for the bot.\n\nFor more information, see our [documentation](https://docs.mattermost.com/developer/bot-accounts.html#what-happens-when-a-user-who-owns-bot-accounts-is-disabled).{{else}}{{if .printAllBots}}{{.UserName}} was deactivated. They managed the following bot accounts which are still enabled.\n\n{{.BotNames}}\n{{else}}{{.UserName}} was deactivated. They managed {{.NumBots}} bot accounts which are still enabled, including the following:\n\n{{.BotNames}}{{end}}We strongly recommend you to take ownership of each bot by re-enabling it at **Integrations > Bot Accounts** and creating new tokens for the bot.\n\nFor more information, see our [documentation](https://docs.mattermost.com/developer/bot-accounts.html#what-happens-when-a-user-who-owns-bot-accounts-is-disabled).\n\nIf you want bot accounts to disable automatically after owner deactivation, set “Disable bot accounts when owner is deactivated” in **System Console > Integrations > Bot Accounts** to true.{{end}}"
  },
  {
    "id": "app.bot.get_system_bot.empty_admin_list.app_error",
    "translation": "List of admins is empty."
  },
  {
    "id": "app.bot.getbot.internal_error",
    "translation": "Unable to get the bot."
  },
  {
    "id": "app.bot.getbots.internal_error",
    "translation": "Unable to get the bots."
  },
  {
    "id": "app.bot.patchbot.internal_error",
    "translation": "Unable to update the bot."
  },
  {
    "id": "app.bot.permanent_delete.internal_error",
    "translation": "Unable to delete the bot permanently."
  },
  {
    "id": "app.bot.permenent_delete.bad_id",
    "translation": "Unable to delete the bot."
  },
  {
    "id": "app.channel.add_member.deleted_user.app_error",
    "translation": "Unable to add the user as a member of the channel."
  },
  {
    "id": "app.channel.analytics_type_count.app_error",
    "translation": "Unable to get channel type counts."
  },
  {
    "id": "app.channel.autofollow.app_error",
    "translation": "Failed to update thread membership for mentioned user"
  },
  {
    "id": "app.channel.bookmark.delete.app_error",
    "translation": "Could not delete bookmark."
  },
  {
    "id": "app.channel.bookmark.get.app_error",
    "translation": "Could not get bookmark."
  },
  {
    "id": "app.channel.bookmark.get_existing.app_err",
    "translation": "Could not get existing bookmark to update."
  },
  {
    "id": "app.channel.bookmark.save.app_error",
    "translation": "Could not save bookmark."
  },
  {
    "id": "app.channel.bookmark.update.app_error",
    "translation": "Could not update bookmark."
  },
  {
    "id": "app.channel.bookmark.update_sort.app_error",
    "translation": "Could not sort the bookmark."
  },
  {
    "id": "app.channel.bookmark.update_sort.invalid_input.app_error",
    "translation": "Could not sort the bookmark. Invalid input."
  },
  {
    "id": "app.channel.bookmark.update_sort.missing_bookmark.app_error",
    "translation": "Could not sort the bookmark. Not found."
  },
  {
    "id": "app.channel.clear_all_custom_role_assignments.select.app_error",
    "translation": "Failed to retrieve the channel members."
  },
  {
    "id": "app.channel.count_posts_since.app_error",
    "translation": "Unable to count messages since given date."
  },
  {
    "id": "app.channel.count_urgent_posts_since.app_error",
    "translation": "Unable to count urgent posts since given date."
  },
  {
    "id": "app.channel.create_channel.internal_error",
    "translation": "Unable to save channel."
  },
  {
    "id": "app.channel.create_channel.no_team_id.app_error",
    "translation": "Must specify the team ID to create a channel."
  },
  {
    "id": "app.channel.create_direct_channel.internal_error",
    "translation": "Unable to save direct channel."
  },
  {
    "id": "app.channel.create_initial_sidebar_categories.internal_error",
    "translation": "Unable to create initial sidebar categories for user."
  },
  {
    "id": "app.channel.delete.app_error",
    "translation": "Unable to delete the channel."
  },
  {
    "id": "app.channel.elasticsearch_channel_index.notify_admin.message",
    "translation": "Your Elasticsearch channel index schema is out of date. It is recommended to regenerate your channel index.\nClick the `Rebuild Channels Index` button in [Elasticsearch section in System Console]({{.ElasticsearchSection}}) to fix the issue.\nSee Mattermost changelog for more information."
  },
  {
    "id": "app.channel.get.existing.app_error",
    "translation": "Unable to find the existing channel."
  },
  {
    "id": "app.channel.get.find.app_error",
    "translation": "We encountered an error finding the channel."
  },
  {
    "id": "app.channel.get_all.app_error",
    "translation": "Unable to get all the channels."
  },
  {
    "id": "app.channel.get_all_channels.app_error",
    "translation": "Unable to get all the channels."
  },
  {
    "id": "app.channel.get_all_channels_count.app_error",
    "translation": "Unable to count all the channels."
  },
  {
    "id": "app.channel.get_all_direct.app_error",
    "translation": "Unable to get all the direct channels."
  },
  {
    "id": "app.channel.get_by_name.existing.app_error",
    "translation": "Unable to find the existing channel."
  },
  {
    "id": "app.channel.get_by_name.missing.app_error",
    "translation": "Channel does not exist."
  },
  {
    "id": "app.channel.get_by_scheme.app_error",
    "translation": "Unable to get the channels for the provided scheme."
  },
  {
    "id": "app.channel.get_channel_counts.get.app_error",
    "translation": "Unable to get the channel counts."
  },
  {
    "id": "app.channel.get_channels.get.app_error",
    "translation": "Unable to get the channels."
  },
  {
    "id": "app.channel.get_channels.not_found.app_error",
    "translation": "No channels were found."
  },
  {
    "id": "app.channel.get_channels_batch_for_indexing.get.app_error",
    "translation": "Unable to get the channels batch for indexing."
  },
  {
    "id": "app.channel.get_channels_by_ids.app_error",
    "translation": "Unable to get channels by ids."
  },
  {
    "id": "app.channel.get_channels_by_ids.get.app_error",
    "translation": "Unable to get the channels."
  },
  {
    "id": "app.channel.get_channels_by_ids.not_found.app_error",
    "translation": "No channel found."
  },
  {
    "id": "app.channel.get_channels_member_count.existing.app_error",
    "translation": "Unable to find member count for given channels."
  },
  {
    "id": "app.channel.get_channels_member_count.find.app_error",
    "translation": "Unable to find member count."
  },
  {
    "id": "app.channel.get_channels_with_unreads_and_with_mentions.app_error",
    "translation": "Unable to check unreads and mentions"
  },
  {
    "id": "app.channel.get_common_teams.incorrect_channel_type",
    "translation": "Channel is not a group message."
  },
  {
    "id": "app.channel.get_common_teams.store_get_common_teams_error",
    "translation": "Couldn't fetch common teams."
  },
  {
    "id": "app.channel.get_deleted.existing.app_error",
    "translation": "Unable to find the existing deleted channel."
  },
  {
    "id": "app.channel.get_deleted.missing.app_error",
    "translation": "No deleted channels exist."
  },
  {
    "id": "app.channel.get_file_count.app_error",
    "translation": "Unable to get the file count for the channel"
  },
  {
    "id": "app.channel.get_for_post.app_error",
    "translation": "Unable to get the channel for the given post."
  },
  {
    "id": "app.channel.get_member.app_error",
    "translation": "Unable to get the channel member."
  },
  {
    "id": "app.channel.get_member.missing.app_error",
    "translation": "No channel member found for that user ID and channel ID."
  },
  {
    "id": "app.channel.get_member_count.app_error",
    "translation": "Unable to get the channel member count."
  },
  {
    "id": "app.channel.get_members.app_error",
    "translation": "Unable to get the channel members."
  },
  {
    "id": "app.channel.get_members_by_ids.app_error",
    "translation": "Unable to get the channel members."
  },
  {
    "id": "app.channel.get_more_channels.get.app_error",
    "translation": "Unable to get the channels."
  },
  {
    "id": "app.channel.get_pinnedpost_count.app_error",
    "translation": "Unable to get the channel pinned post count."
  },
  {
    "id": "app.channel.get_priority_for_posts.app_error",
    "translation": "Unable to get the priority for posts"
  },
  {
    "id": "app.channel.get_private_channels.get.app_error",
    "translation": "Unable to get private channels."
  },
  {
    "id": "app.channel.get_public_channels.get.app_error",
    "translation": "Unable to get public channels."
  },
  {
    "id": "app.channel.get_unread.app_error",
    "translation": "Unable to get the channel unread messages."
  },
  {
    "id": "app.channel.gm_conversion_set_categories.delete_all.error",
    "translation": "Couldn't delete existing sidebar categories for converted GM."
  },
  {
    "id": "app.channel.group_message_conversion.channel_member_missing",
    "translation": "Cannot find user's channel membership"
  },
  {
    "id": "app.channel.group_message_conversion.incorrect_team",
    "translation": "The specified team ID in conversion request does not contain all the group message members"
  },
  {
    "id": "app.channel.group_message_conversion.original_channel_not_gm",
    "translation": "The channel being converted is not a group message. You can only convert group messages"
  },
  {
    "id": "app.channel.group_message_conversion.post_message.error",
    "translation": "Failed to create group message to channel conversion post"
  },
  {
    "id": "app.channel.migrate_channel_members.select.app_error",
    "translation": "Failed to select the batch of channel members."
  },
  {
    "id": "app.channel.move_channel.members_do_not_match.error",
    "translation": "Unable to move a channel unless all its members are already members of the destination team."
  },
  {
    "id": "app.channel.patch_channel_members_notify_props.app_error",
    "translation": "Unable to update channel members' notify props."
  },
  {
    "id": "app.channel.patch_channel_members_notify_props.too_many",
    "translation": "Unable to update that many channel members. Only {{.Max}} channel members can be updated at once."
  },
  {
    "id": "app.channel.permanent_delete.app_error",
    "translation": "Unable to delete the channel."
  },
  {
    "id": "app.channel.permanent_delete_members_by_user.app_error",
    "translation": "Unable to remove the channel member."
  },
  {
    "id": "app.channel.pinned_posts.app_error",
    "translation": "Unable to find the pinned posts."
  },
  {
    "id": "app.channel.post_update_channel_purpose_message.post.error",
    "translation": "Failed to post channel purpose message"
  },
  {
    "id": "app.channel.post_update_channel_purpose_message.removed",
    "translation": "%s removed the channel purpose (was: %s)"
  },
  {
    "id": "app.channel.post_update_channel_purpose_message.retrieve_user.error",
    "translation": "Failed to retrieve user while updating channel purpose message %v"
  },
  {
    "id": "app.channel.post_update_channel_purpose_message.updated_from",
    "translation": "%s updated the channel purpose from: %s to: %s"
  },
  {
    "id": "app.channel.post_update_channel_purpose_message.updated_to",
    "translation": "%s updated the channel purpose to: %s"
  },
  {
    "id": "app.channel.remove_all_deactivated_members.app_error",
    "translation": "We could not remove the deactivated users from the channel."
  },
  {
    "id": "app.channel.remove_member.app_error",
    "translation": "Unable to remove the channel member."
  },
  {
    "id": "app.channel.reset_all_channel_schemes.app_error",
    "translation": "We could not reset the channel schemes."
  },
  {
    "id": "app.channel.restore.app_error",
    "translation": "Unable to restore the channel."
  },
  {
    "id": "app.channel.save_member.exists.app_error",
    "translation": "A channel member with that ID already exists."
  },
  {
    "id": "app.channel.search.app_error",
    "translation": "We encountered an error searching channels."
  },
  {
    "id": "app.channel.search_group_channels.app_error",
    "translation": "Unable to get the group channels for the given user and term."
  },
  {
    "id": "app.channel.sidebar_categories.app_error",
    "translation": "Failed to insert record to database."
  },
  {
    "id": "app.channel.update.bad_id",
    "translation": "Unable to update the channel."
  },
  {
    "id": "app.channel.update_channel.internal_error",
    "translation": "Unable to update channel."
  },
  {
    "id": "app.channel.update_last_viewed_at.app_error",
    "translation": "Unable to update the last viewed at time."
  },
  {
    "id": "app.channel.update_last_viewed_at_post.app_error",
    "translation": "Unable to mark channel as unread."
  },
  {
    "id": "app.channel.update_member.app_error",
    "translation": "Unable to update the channel member."
  },
  {
    "id": "app.channel.update_member.notify_props_limit_exceeded.app_error",
    "translation": "Unable to update the channel member, notify props size limit exceeded."
  },
  {
    "id": "app.channel.user_belongs_to_channels.app_error",
    "translation": "Unable to determine if the user belongs to a list of channels."
  },
  {
    "id": "app.channel_member_history.log_join_event.internal_error",
    "translation": "Failed to record channel member history."
  },
  {
    "id": "app.channel_member_history.log_leave_event.internal_error",
    "translation": "Failed to record channel member history. Failed to update existing join record"
  },
  {
    "id": "app.cloud.trial_plan_bot_message",
    "translation": "{{.UsersNum}} members of the {{.WorkspaceName}} workspace have requested starting the Enterprise trial for access to: "
  },
  {
    "id": "app.cloud.trial_plan_bot_message_single",
    "translation": "{{.UsersNum}} member of the {{.WorkspaceName}} workspace has requested starting the Enterprise trial for access to: "
  },
  {
    "id": "app.cloud.upgrade_plan_bot_message",
    "translation": "{{.UsersNum}} members of the {{.WorkspaceName}} workspace have requested a workspace upgrade for: "
  },
  {
    "id": "app.cloud.upgrade_plan_bot_message_single",
    "translation": "{{.UsersNum}} member of the {{.WorkspaceName}} workspace has requested a workspace upgrade for: "
  },
  {
    "id": "app.command.createcommand.internal_error",
    "translation": "Unable to save the command."
  },
  {
    "id": "app.command.deletecommand.internal_error",
    "translation": "Unable to delete the command."
  },
  {
    "id": "app.command.getcommand.internal_error",
    "translation": "Unable to get the command."
  },
  {
    "id": "app.command.listallcommands.internal_error",
    "translation": "Unable to list the commands."
  },
  {
    "id": "app.command.listautocompletecommands.internal_error",
    "translation": "Unable to list the autocomplete commands."
  },
  {
    "id": "app.command.listteamcommands.internal_error",
    "translation": "Unable to list the team commands."
  },
  {
    "id": "app.command.movecommand.internal_error",
    "translation": "Unable to move the command."
  },
  {
    "id": "app.command.regencommandtoken.internal_error",
    "translation": "Unable to regenerate the command token."
  },
  {
    "id": "app.command.tryexecutecustomcommand.internal_error",
    "translation": "Unable to execute the custom command."
  },
  {
    "id": "app.command.updatecommand.internal_error",
    "translation": "Unable to update the command."
  },
  {
    "id": "app.command_webhook.create_command_webhook.existing",
    "translation": "You cannot update an existing CommandWebhook."
  },
  {
    "id": "app.command_webhook.create_command_webhook.internal_error",
    "translation": "Unable to save the CommandWebhook."
  },
  {
    "id": "app.command_webhook.get.internal_error",
    "translation": "Unable to get the webhook."
  },
  {
    "id": "app.command_webhook.get.missing",
    "translation": "Unable to find the webhook."
  },
  {
    "id": "app.command_webhook.handle_command_webhook.parse",
    "translation": "Unable to parse incoming data."
  },
  {
    "id": "app.command_webhook.try_use.internal_error",
    "translation": "Unable to use the webhook."
  },
  {
    "id": "app.command_webhook.try_use.invalid",
    "translation": "Invalid webhook."
  },
  {
    "id": "app.compile_csv_chunks.header_error",
    "translation": "Failed to write CSV headers."
  },
  {
    "id": "app.compile_report_chunks.unsupported_format",
    "translation": "Unsupported report format."
  },
  {
    "id": "app.compliance.get.finding.app_error",
    "translation": "We encountered an error retrieving the compliance reports."
  },
  {
    "id": "app.compliance.save.saving.app_error",
    "translation": "We encountered an error saving the compliance report."
  },
  {
    "id": "app.create_basic_user.save_member.app_error",
    "translation": "Unable to create default team memberships"
  },
  {
    "id": "app.create_basic_user.save_member.conflict.app_error",
    "translation": "Unable to create default team membership because they already exists"
  },
  {
    "id": "app.create_basic_user.save_member.max_accounts.app_error",
    "translation": "Unable to create default team membership because no more members are allowed in that team"
  },
  {
    "id": "app.custom_group.unique_name",
    "translation": "group name is not unique"
  },
  {
    "id": "app.desktop_token.generateServerToken.invalid_or_expired",
    "translation": "Token does not exist or is expired"
  },
  {
    "id": "app.desktop_token.validate.invalid",
    "translation": "Token is not valid or is expired"
  },
  {
    "id": "app.desktop_token.validate.no_user",
    "translation": "Cannot find a user for this token"
  },
  {
    "id": "app.draft.delete.app_error",
    "translation": "Unable to delete the Draft."
  },
  {
    "id": "app.draft.feature_disabled",
    "translation": "Drafts feature is disabled."
  },
  {
    "id": "app.draft.get.app_error",
    "translation": "Unable to get the Draft."
  },
  {
    "id": "app.draft.get_drafts.app_error",
    "translation": "Unable to get user's Drafts."
  },
  {
    "id": "app.draft.get_for_draft.app_error",
    "translation": "Unable to get files for Draft."
  },
  {
    "id": "app.draft.save.app_error",
    "translation": "Unable to save the Draft."
  },
  {
    "id": "app.email.no_rate_limiter.app_error",
    "translation": "Rate limiter is not set up."
  },
  {
    "id": "app.email.rate_limit_exceeded.app_error",
    "translation": "Invite emails rate limit exceeded. Timer will be reset after {{.ResetAfter}} seconds. Please retry after {{.RetryAfter}} seconds."
  },
  {
    "id": "app.email.setup_rate_limiter.app_error",
    "translation": "Error occurred in the rate limiter."
  },
  {
    "id": "app.emoji.create.internal_error",
    "translation": "Unable to save emoji."
  },
  {
    "id": "app.emoji.delete.app_error",
    "translation": "Unable to delete the emoji."
  },
  {
    "id": "app.emoji.delete.no_results",
    "translation": "We couldn’t find the emoji to delete."
  },
  {
    "id": "app.emoji.get.app_error",
    "translation": "Unable to get the emoji."
  },
  {
    "id": "app.emoji.get.no_result",
    "translation": "We couldn’t find the emoji."
  },
  {
    "id": "app.emoji.get_by_name.app_error",
    "translation": "Unable to get the emoji."
  },
  {
    "id": "app.emoji.get_by_name.no_result",
    "translation": "We couldn’t find the emoji."
  },
  {
    "id": "app.emoji.get_list.internal_error",
    "translation": "Unable to get the emoji."
  },
  {
    "id": "app.eport.generate_presigned_url.config.app_error",
    "translation": "This actions requires the use of a dedicated export store."
  },
  {
    "id": "app.eport.generate_presigned_url.driver.app_error",
    "translation": "Your export store driver does not support presign url generation."
  },
  {
    "id": "app.eport.generate_presigned_url.featureflag.app_error",
    "translation": "This feature is restricted by a feature flag."
  },
  {
    "id": "app.eport.generate_presigned_url.fileexist.app_error",
    "translation": "Unable to check if the file exists."
  },
  {
    "id": "app.eport.generate_presigned_url.link.app_error",
    "translation": "Unable to generate the presigned url."
  },
  {
    "id": "app.eport.generate_presigned_url.notfound.app_error",
    "translation": "The export file was not found."
  },
  {
    "id": "app.export.export_attachment.copy_file.error",
    "translation": "Failed to copy file during export."
  },
  {
    "id": "app.export.export_attachment.create_file.error",
    "translation": "Failed to create file during export."
  },
  {
    "id": "app.export.export_attachment.mkdirall.error",
    "translation": "Failed to create directory during export."
  },
  {
    "id": "app.export.export_attachment.zip_create_header.error",
    "translation": "Failed to create zip header during export."
  },
  {
    "id": "app.export.export_custom_emoji.copy_emoji_images.error",
    "translation": "Unable to copy custom emoji images"
  },
  {
    "id": "app.export.export_write_line.io_writer.error",
    "translation": "An error occurred writing the export data."
  },
  {
    "id": "app.export.export_write_line.json_marshall.error",
    "translation": "An error occurred marshalling the JSON data for export."
  },
  {
    "id": "app.export.marshal.app_error",
    "translation": "Unable to marshal response."
  },
  {
    "id": "app.export.zip_create.error",
    "translation": "Failed to add file to zip archive during export."
  },
  {
    "id": "app.file.cloud.get.app_error",
    "translation": "Can not fetch the file as it is past the cloud plan's limit."
  },
  {
    "id": "app.file_info.get.app_error",
    "translation": "Unable to get the file info."
  },
  {
    "id": "app.file_info.get.gif.app_error",
    "translation": "Could not decode gif."
  },
  {
    "id": "app.file_info.get_for_post.app_error",
    "translation": "Unable to get the file info for the post."
  },
  {
    "id": "app.file_info.get_with_options.app_error",
    "translation": "Unable to get the file info with options"
  },
  {
    "id": "app.file_info.permanent_delete_by_user.app_error",
    "translation": "Unable to delete attachments of the user."
  },
  {
    "id": "app.file_info.save.app_error",
    "translation": "Unable to save the file info."
  },
  {
    "id": "app.file_info.set_searchable_content.app_error",
    "translation": "Unable to set the searchable content of the file."
  },
  {
    "id": "app.group.crud_permission",
    "translation": "Unable to perform operation for that source type."
  },
  {
    "id": "app.group.group_syncable_already_deleted",
    "translation": "group syncable was already deleted"
  },
  {
    "id": "app.group.id.app_error",
    "translation": "invalid id property for group."
  },
  {
    "id": "app.group.no_rows",
    "translation": "no matching group found"
  },
  {
    "id": "app.group.permanent_delete_members_by_user.app_error",
    "translation": "Unable to remove the group member with UserID \"{{.UserId}}\"."
  },
  {
    "id": "app.group.uniqueness_error",
    "translation": "group member already exists"
  },
  {
    "id": "app.group.username_conflict",
    "translation": "user with username \"{{.Username}}\" already exists."
  },
  {
    "id": "app.import.attachment.bad_file.error",
    "translation": "Error reading the file at: \"{{.FilePath}}\""
  },
  {
    "id": "app.import.attachment.file_stat.error",
    "translation": "Error reading the file status: \"{{.FilePath}}\""
  },
  {
    "id": "app.import.attachment.file_upload.error",
    "translation": "Error uploading the file: \"{{.FilePath}}\""
  },
  {
    "id": "app.import.attachment.seek_file.error",
    "translation": "Error seeking the file: \"{{.FilePath}}\""
  },
  {
    "id": "app.import.bulk_import.file_scan.error",
    "translation": "Error reading import data file."
  },
  {
    "id": "app.import.bulk_import.json_decode.error",
    "translation": "JSON decode of line failed."
  },
  {
    "id": "app.import.bulk_import.unsupported_version.error",
    "translation": "Incorrect or missing version in the data import file. Make sure version is the first object in your import file and try again."
  },
  {
    "id": "app.import.emoji.bad_file.error",
    "translation": "Error reading import emoji image file. Emoji with name: \"{{.EmojiName}}\""
  },
  {
    "id": "app.import.generate_password.app_error",
    "translation": "Error generating password."
  },
  {
    "id": "app.import.get_teams_by_names.some_teams_not_found.error",
    "translation": "Some teams not found"
  },
  {
    "id": "app.import.get_users_by_username.some_users_not_found.error",
    "translation": "Some users not found"
  },
  {
    "id": "app.import.import_channel.deleting.app_error",
    "translation": "Unable to archive imported channel."
  },
  {
    "id": "app.import.import_channel.scheme_deleted.error",
    "translation": "Unable to set a channel to use a deleted scheme."
  },
  {
    "id": "app.import.import_channel.scheme_wrong_scope.error",
    "translation": "Channel must be assigned to a Channel-scoped scheme."
  },
  {
    "id": "app.import.import_channel.team_not_found.error",
    "translation": "Error importing channel. Team with name \"{{.TeamName}}\" could not be found."
  },
  {
    "id": "app.import.import_direct_channel.create_direct_channel.error",
    "translation": "Failed to create direct channel"
  },
  {
    "id": "app.import.import_direct_channel.create_group_channel.error",
    "translation": "Failed to create group channel"
  },
  {
    "id": "app.import.import_direct_channel.update_header_failed.error",
    "translation": "Failed to update direct channel header"
  },
  {
    "id": "app.import.import_direct_post.create_direct_channel.error",
    "translation": "Failed to get direct channel"
  },
  {
    "id": "app.import.import_direct_post.create_group_channel.error",
    "translation": "Failed to get group channel"
  },
  {
    "id": "app.import.import_line.null_channel.error",
    "translation": "Import data line has type \"channel\" but the channel object is null."
  },
  {
    "id": "app.import.import_line.null_direct_channel.error",
    "translation": "Import data line has type \"direct_channel\" but the direct_channel object is null."
  },
  {
    "id": "app.import.import_line.null_direct_post.error",
    "translation": "Import data line has type \"direct_post\" but the direct_post object is null."
  },
  {
    "id": "app.import.import_line.null_emoji.error",
    "translation": "Import data line has type \"emoji\" but the emoji object is null."
  },
  {
    "id": "app.import.import_line.null_post.error",
    "translation": "Import data line has type \"post\" but the post object is null."
  },
  {
    "id": "app.import.import_line.null_role.error",
    "translation": "Import data line has type \"role\" but the role object is null."
  },
  {
    "id": "app.import.import_line.null_scheme.error",
    "translation": "Import data line has type \"scheme\" but the scheme object is null."
  },
  {
    "id": "app.import.import_line.null_team.error",
    "translation": "Import data line has type \"team\" but the team object is null."
  },
  {
    "id": "app.import.import_line.null_user.error",
    "translation": "Import data line has type \"user\" but the user object is null."
  },
  {
    "id": "app.import.import_line.unknown_line_type.error",
    "translation": "Import data line has unknown type \"{{.Type}}\"."
  },
  {
    "id": "app.import.import_post.channel_not_found.error",
    "translation": "Error importing post. Channel with name \"{{.ChannelName}}\" could not be found."
  },
  {
    "id": "app.import.import_post.save_preferences.error",
    "translation": "Error importing post. Failed to save preferences."
  },
  {
    "id": "app.import.import_post.user_not_found.error",
    "translation": "Error importing post. User with username \"{{.Username}}\" could not be found."
  },
  {
    "id": "app.import.import_scheme.scope_change.error",
    "translation": "The bulk importer cannot change the scope of an already-existing scheme."
  },
  {
    "id": "app.import.import_team.scheme_deleted.error",
    "translation": "Unable to set a team to use a deleted scheme."
  },
  {
    "id": "app.import.import_team.scheme_wrong_scope.error",
    "translation": "Team must be assigned to a Team-scoped scheme."
  },
  {
    "id": "app.import.import_user.save_preferences.error",
    "translation": "Error importing user preferences. Failed to save preferences."
  },
  {
    "id": "app.import.import_user_channels.channel_not_found.error",
    "translation": "Error importing user channels. Channel not found."
  },
  {
    "id": "app.import.import_user_channels.save_preferences.error",
    "translation": "Error importing user channel memberships. Failed to save preferences."
  },
  {
    "id": "app.import.import_user_teams.save_members.conflict.app_error",
    "translation": "Unable to import the new team membership because it already exists"
  },
  {
    "id": "app.import.import_user_teams.save_members.error",
    "translation": "Unable to import team memberships"
  },
  {
    "id": "app.import.import_user_teams.save_members.max_accounts.app_error",
    "translation": "Unable to import team membership because no more members are allowed in that team"
  },
  {
    "id": "app.import.import_user_teams.save_preferences.error",
    "translation": "Unable to save the team theme preferences"
  },
  {
    "id": "app.import.process_import_data_file_version_line.invalid_version.error",
    "translation": "Unable to read the version of the data import file."
  },
  {
    "id": "app.import.validate_channel_import_data.display_name_length.error",
    "translation": "Channel display_name is not within permitted length constraints."
  },
  {
    "id": "app.import.validate_channel_import_data.header_length.error",
    "translation": "Channel header is too long."
  },
  {
    "id": "app.import.validate_channel_import_data.name_characters.error",
    "translation": "Channel name contains invalid characters."
  },
  {
    "id": "app.import.validate_channel_import_data.name_length.error",
    "translation": "Channel name is too long."
  },
  {
    "id": "app.import.validate_channel_import_data.name_missing.error",
    "translation": "Missing required channel property: name"
  },
  {
    "id": "app.import.validate_channel_import_data.purpose_length.error",
    "translation": "Channel purpose is too long."
  },
  {
    "id": "app.import.validate_channel_import_data.scheme_invalid.error",
    "translation": "Invalid scheme name for channel."
  },
  {
    "id": "app.import.validate_channel_import_data.team_missing.error",
    "translation": "Missing required channel property: team"
  },
  {
    "id": "app.import.validate_channel_import_data.type_invalid.error",
    "translation": "Channel type is invalid."
  },
  {
    "id": "app.import.validate_channel_import_data.type_missing.error",
    "translation": "Missing required channel property: type."
  },
  {
    "id": "app.import.validate_direct_channel_import_data.header_length.error",
    "translation": "Direct channel header is too long"
  },
  {
    "id": "app.import.validate_direct_channel_import_data.members_required.error",
    "translation": "Missing required direct channel property: members"
  },
  {
    "id": "app.import.validate_direct_channel_import_data.members_too_few.error",
    "translation": "Direct channel members list contains too few items"
  },
  {
    "id": "app.import.validate_direct_channel_import_data.members_too_many.error",
    "translation": "Direct channel members list contains too many items"
  },
  {
    "id": "app.import.validate_direct_channel_import_data.unknown_favoriter.error",
    "translation": "Direct channel can only be favorited by members. \"{{.Username}}\" is not a member."
  },
  {
    "id": "app.import.validate_direct_post_import_data.channel_members_required.error",
    "translation": "Missing required direct post property: channel_members"
  },
  {
    "id": "app.import.validate_direct_post_import_data.channel_members_too_few.error",
    "translation": "Direct post channel members list contains too few items"
  },
  {
    "id": "app.import.validate_direct_post_import_data.channel_members_too_many.error",
    "translation": "Direct post channel members list contains too many items"
  },
  {
    "id": "app.import.validate_direct_post_import_data.create_at_missing.error",
    "translation": "Missing required direct post property: create_at"
  },
  {
    "id": "app.import.validate_direct_post_import_data.create_at_zero.error",
    "translation": "CreateAt must be greater than 0"
  },
  {
    "id": "app.import.validate_direct_post_import_data.message_length.error",
    "translation": "Message is too long"
  },
  {
    "id": "app.import.validate_direct_post_import_data.message_missing.error",
    "translation": "Missing required direct post property: message"
  },
  {
    "id": "app.import.validate_direct_post_import_data.unknown_flagger.error",
    "translation": "Direct post can only be flagged by members of the channel it is in. \"{{.Username}}\" is not a member."
  },
  {
    "id": "app.import.validate_direct_post_import_data.user_missing.error",
    "translation": "Missing required direct post property: user"
  },
  {
    "id": "app.import.validate_emoji_import_data.empty.error",
    "translation": "Import emoji data empty."
  },
  {
    "id": "app.import.validate_emoji_import_data.image_missing.error",
    "translation": "Import emoji image field missing or blank."
  },
  {
    "id": "app.import.validate_emoji_import_data.name_missing.error",
    "translation": "Import emoji name field missing or blank."
  },
  {
    "id": "app.import.validate_post_import_data.channel_missing.error",
    "translation": "Missing required Post property: Channel."
  },
  {
    "id": "app.import.validate_post_import_data.create_at_missing.error",
    "translation": "Missing required Post property: create_at."
  },
  {
    "id": "app.import.validate_post_import_data.create_at_zero.error",
    "translation": "Post CreateAt property must not be zero."
  },
  {
    "id": "app.import.validate_post_import_data.message_length.error",
    "translation": "Post Message property is longer than the maximum permitted length."
  },
  {
    "id": "app.import.validate_post_import_data.message_missing.error",
    "translation": "Missing required Post property: Message."
  },
  {
    "id": "app.import.validate_post_import_data.props_too_large.error",
    "translation": "Post Props are longer than the maximum permitted length."
  },
  {
    "id": "app.import.validate_post_import_data.team_missing.error",
    "translation": "Missing required Post property: Team."
  },
  {
    "id": "app.import.validate_post_import_data.user_missing.error",
    "translation": "Missing required Post property: User."
  },
  {
    "id": "app.import.validate_reaction_import_data.create_at_before_parent.error",
    "translation": "Reaction CreateAt property must be greater than the parent post CreateAt."
  },
  {
    "id": "app.import.validate_reaction_import_data.create_at_missing.error",
    "translation": "Missing required Reaction property: create_at."
  },
  {
    "id": "app.import.validate_reaction_import_data.create_at_zero.error",
    "translation": "Reaction CreateAt property must not be zero."
  },
  {
    "id": "app.import.validate_reaction_import_data.emoji_name_length.error",
    "translation": "Reaction EmojiName property is longer than the maximum permitted length."
  },
  {
    "id": "app.import.validate_reaction_import_data.emoji_name_missing.error",
    "translation": "Missing required Reaction property: EmojiName."
  },
  {
    "id": "app.import.validate_reaction_import_data.user_missing.error",
    "translation": "Missing required Reaction property: User."
  },
  {
    "id": "app.import.validate_reply_import_data.create_at_missing.error",
    "translation": "Missing required Reply property: create_at."
  },
  {
    "id": "app.import.validate_reply_import_data.create_at_zero.error",
    "translation": "Reply CreateAt property must not be zero."
  },
  {
    "id": "app.import.validate_reply_import_data.message_length.error",
    "translation": "Reply Message property is longer than the maximum permitted length."
  },
  {
    "id": "app.import.validate_reply_import_data.message_missing.error",
    "translation": "Missing required Reply property: Message."
  },
  {
    "id": "app.import.validate_reply_import_data.user_missing.error",
    "translation": "Missing required Reply property: User."
  },
  {
    "id": "app.import.validate_role_import_data.description_invalid.error",
    "translation": "Invalid role description."
  },
  {
    "id": "app.import.validate_role_import_data.display_name_invalid.error",
    "translation": "Invalid role display name."
  },
  {
    "id": "app.import.validate_role_import_data.invalid_permission.error",
    "translation": "Invalid permission on role."
  },
  {
    "id": "app.import.validate_role_import_data.name_invalid.error",
    "translation": "Invalid role name."
  },
  {
    "id": "app.import.validate_scheme_import_data.description_invalid.error",
    "translation": "Invalid scheme description."
  },
  {
    "id": "app.import.validate_scheme_import_data.display_name_invalid.error",
    "translation": "Invalid scheme display name."
  },
  {
    "id": "app.import.validate_scheme_import_data.name_invalid.error",
    "translation": "Invalid scheme name."
  },
  {
    "id": "app.import.validate_scheme_import_data.null_scope.error",
    "translation": "Scheme scope is required."
  },
  {
    "id": "app.import.validate_scheme_import_data.unknown_scheme.error",
    "translation": "Unknown scheme scope."
  },
  {
    "id": "app.import.validate_scheme_import_data.wrong_roles_for_scope.error",
    "translation": "The wrong roles were provided for a scheme with this scope."
  },
  {
    "id": "app.import.validate_team_import_data.description_length.error",
    "translation": "Team description is too long."
  },
  {
    "id": "app.import.validate_team_import_data.display_name_length.error",
    "translation": "Team display_name is not within permitted length constraints."
  },
  {
    "id": "app.import.validate_team_import_data.display_name_missing.error",
    "translation": "Missing required team property: display_name."
  },
  {
    "id": "app.import.validate_team_import_data.name_characters.error",
    "translation": "Team name contains invalid characters."
  },
  {
    "id": "app.import.validate_team_import_data.name_length.error",
    "translation": "Team name is too long."
  },
  {
    "id": "app.import.validate_team_import_data.name_missing.error",
    "translation": "Missing required team property: name."
  },
  {
    "id": "app.import.validate_team_import_data.name_reserved.error",
    "translation": "Team name contains reserved words."
  },
  {
    "id": "app.import.validate_team_import_data.scheme_invalid.error",
    "translation": "Invalid scheme name for team."
  },
  {
    "id": "app.import.validate_team_import_data.type_invalid.error",
    "translation": "Team type is not valid."
  },
  {
    "id": "app.import.validate_team_import_data.type_missing.error",
    "translation": "Missing required team property: type."
  },
  {
    "id": "app.import.validate_user_channels_import_data.channel_name_missing.error",
    "translation": "Channel name missing from User's Channel Membership."
  },
  {
    "id": "app.import.validate_user_channels_import_data.invalid_notify_props_desktop.error",
    "translation": "Invalid Desktop NotifyProps for User's Channel Membership."
  },
  {
    "id": "app.import.validate_user_channels_import_data.invalid_notify_props_mark_unread.error",
    "translation": "Invalid MarkUnread NotifyProps for User's Channel Membership."
  },
  {
    "id": "app.import.validate_user_channels_import_data.invalid_notify_props_mobile.error",
    "translation": "Invalid Mobile NotifyProps for User's Channel Membership."
  },
  {
    "id": "app.import.validate_user_channels_import_data.invalid_roles.error",
    "translation": "Invalid roles for User's Channel Membership."
  },
  {
    "id": "app.import.validate_user_import_data.advanced_props_email_interval.error",
    "translation": "Invalid email batching interval setting for User"
  },
  {
    "id": "app.import.validate_user_import_data.advanced_props_feature_markdown_preview.error",
    "translation": "Invalid markdown preview setting for User"
  },
  {
    "id": "app.import.validate_user_import_data.advanced_props_formatting.error",
    "translation": "Invalid post formatting setting for User"
  },
  {
    "id": "app.import.validate_user_import_data.advanced_props_show_unread_section.error",
    "translation": "Invalid show unread section setting for User"
  },
  {
    "id": "app.import.validate_user_import_data.auth_data_and_password.error",
    "translation": "User AuthData and Password are mutually exclusive."
  },
  {
    "id": "app.import.validate_user_import_data.auth_data_and_service_dependency.error",
    "translation": "User AuthService and AuthData are mutually inclusive."
  },
  {
    "id": "app.import.validate_user_import_data.auth_data_length.error",
    "translation": "User AuthData is too long."
  },
  {
    "id": "app.import.validate_user_import_data.email_length.error",
    "translation": "User email has an invalid length."
  },
  {
    "id": "app.import.validate_user_import_data.email_missing.error",
    "translation": "Missing required user property: email."
  },
  {
    "id": "app.import.validate_user_import_data.first_name_length.error",
    "translation": "User First Name is too long."
  },
  {
    "id": "app.import.validate_user_import_data.last_name_length.error",
    "translation": "User Last Name is too long."
  },
  {
    "id": "app.import.validate_user_import_data.nickname_length.error",
    "translation": "User nickname is too long."
  },
  {
    "id": "app.import.validate_user_import_data.notify_props_channel_trigger_invalid.error",
    "translation": "Invalid Channel Trigger Notify Prop for user."
  },
  {
    "id": "app.import.validate_user_import_data.notify_props_comments_trigger_invalid.error",
    "translation": "Invalid Comments Prop value for user."
  },
  {
    "id": "app.import.validate_user_import_data.notify_props_desktop_invalid.error",
    "translation": "Invalid Desktop Notify Prop value for user."
  },
  {
    "id": "app.import.validate_user_import_data.notify_props_desktop_sound_invalid.error",
    "translation": "Invalid Desktop Sound Notify Prop value for user."
  },
  {
    "id": "app.import.validate_user_import_data.notify_props_email_invalid.error",
    "translation": "Invalid Email Notify Prop value for user."
  },
  {
    "id": "app.import.validate_user_import_data.notify_props_mobile_invalid.error",
    "translation": "Invalid Mobile Notify Prop value for user."
  },
  {
    "id": "app.import.validate_user_import_data.notify_props_mobile_push_status_invalid.error",
    "translation": "Invalid Mobile Push Status Notify Prop for user."
  },
  {
    "id": "app.import.validate_user_import_data.password_length.error",
    "translation": "User Password has invalid length."
  },
  {
    "id": "app.import.validate_user_import_data.position_length.error",
    "translation": "User Position is too long."
  },
  {
    "id": "app.import.validate_user_import_data.profile_image.error",
    "translation": "Invalid profile image."
  },
  {
    "id": "app.import.validate_user_import_data.roles_invalid.error",
    "translation": "User roles are not valid."
  },
  {
    "id": "app.import.validate_user_import_data.username_invalid.error",
    "translation": "Username is not valid."
  },
  {
    "id": "app.import.validate_user_import_data.username_missing.error",
    "translation": "Missing require user property: username."
  },
  {
    "id": "app.import.validate_user_teams_import_data.invalid_auth_service.error",
    "translation": "Invalid auth service: {{.AuthService}}"
  },
  {
    "id": "app.import.validate_user_teams_import_data.invalid_roles.error",
    "translation": "Invalid roles for User's Team Membership."
  },
  {
    "id": "app.import.validate_user_teams_import_data.invalid_team_theme.error",
    "translation": "Invalid team theme for the User"
  },
  {
    "id": "app.import.validate_user_teams_import_data.team_name_missing.error",
    "translation": "Team name missing from User's Team Membership."
  },
  {
    "id": "app.insert_error",
    "translation": "insert error"
  },
  {
    "id": "app.job.download_export_results_not_enabled",
    "translation": "DownloadExportResults in config.json is false. Please set this to true to download the results of this job."
  },
  {
    "id": "app.job.error",
    "translation": "Error during job execution."
  },
  {
    "id": "app.job.get.app_error",
    "translation": "Unable to get the job."
  },
  {
    "id": "app.job.get_all.app_error",
    "translation": "Unable to get the jobs."
  },
  {
    "id": "app.job.get_all_jobs_by_type_and_status.app_error",
    "translation": "Unable to get the all jobs by type and status."
  },
  {
    "id": "app.job.get_count_by_status_and_type.app_error",
    "translation": "Unable to get the job count by status and type."
  },
  {
    "id": "app.job.get_newest_job_by_status_and_type.app_error",
    "translation": "Unable to get the newest job by status and type."
  },
  {
    "id": "app.job.save.app_error",
    "translation": "Unable to save the job."
  },
  {
    "id": "app.job.update.app_error",
    "translation": "Unable to update the job."
  },
  {
    "id": "app.last_accessible_file.app_error",
    "translation": "Error fetching last accessible file"
  },
  {
    "id": "app.last_accessible_post.app_error",
    "translation": "Error fetching last accessible post"
  },
  {
    "id": "app.limits.get_app_limits.user_count.store_error",
    "translation": "Failed to get user count"
  },
  {
    "id": "app.login.doLogin.updateLastLogin.error",
    "translation": "Could not update last login timestamp"
  },
  {
    "id": "app.member_count",
    "translation": "error retrieving member count"
  },
  {
    "id": "app.notification.body.dm.subTitle",
    "translation": "While you were away, {{.SenderName}} sent you a new Direct Message."
  },
  {
    "id": "app.notification.body.dm.time",
    "translation": "{{.Hour}}:{{.Minute}} {{.TimeZone}}"
  },
  {
    "id": "app.notification.body.dm.title",
    "translation": "{{.SenderName}} sent you a new message"
  },
  {
    "id": "app.notification.body.group.subTitle",
    "translation": "While you were away, {{.SenderName}} sent a message to your group."
  },
  {
    "id": "app.notification.body.group.title",
    "translation": "{{.SenderName}} sent you a new message"
  },
  {
    "id": "app.notification.body.mention.subTitle",
    "translation": "While you were away, {{.SenderName}} mentioned you in the {{.ChannelName}} channel."
  },
  {
    "id": "app.notification.body.mention.title",
    "translation": "{{.SenderName}} mentioned you in a message"
  },
  {
    "id": "app.notification.body.thread.title",
    "translation": "{{.SenderName}} replied to a thread"
  },
  {
    "id": "app.notification.body.thread_channel.subTitle",
    "translation": "While you were away, {{.SenderName}} replied to a thread you're following."
  },
  {
    "id": "app.notification.body.thread_channel_full.subTitle",
    "translation": "While you were away, {{.SenderName}} replied to a thread you're following in {{.ChannelName}}."
  },
  {
    "id": "app.notification.body.thread_dm.subTitle",
    "translation": "While you were away, {{.SenderName}} replied to a thread in your Direct Message."
  },
  {
    "id": "app.notification.body.thread_gm.subTitle",
    "translation": "While you were away, {{.SenderName}} replied to a thread in your group."
  },
  {
    "id": "app.notification.footer.info",
    "translation": " and go to Settings > Notifications"
  },
  {
    "id": "app.notification.footer.infoLogin",
    "translation": "Login to Mattermost"
  },
  {
    "id": "app.notification.footer.title",
    "translation": "Want to change your notifications settings?"
  },
  {
    "id": "app.notification.subject.direct.full",
    "translation": "[{{.SiteName}}] New Direct Message from {{.SenderDisplayName}} on {{.Month}} {{.Day}}, {{.Year}}"
  },
  {
    "id": "app.notification.subject.group_message.full",
    "translation": "[{{ .SiteName }}] New Group Message in {{ .ChannelName}} on {{.Month}} {{.Day}}, {{.Year}}"
  },
  {
    "id": "app.notification.subject.group_message.generic",
    "translation": "[{{ .SiteName }}] New Group Message on {{.Month}} {{.Day}}, {{.Year}}"
  },
  {
    "id": "app.notification.subject.notification.full",
    "translation": "[{{ .SiteName }}] Notification in {{ .TeamName}} on {{.Month}} {{.Day}}, {{.Year}}"
  },
  {
    "id": "app.notify_admin.save.app_error",
    "translation": "Unable to save notify data."
  },
  {
    "id": "app.notify_admin.send_notification_post.app_error",
    "translation": "Unable to send notification post."
  },
  {
    "id": "app.oauth.delete_app.app_error",
    "translation": "An error occurred while deleting the OAuth2 App."
  },
  {
    "id": "app.oauth.get_access_data_by_user_for_app.app_error",
    "translation": "We encountered an error finding all the access tokens."
  },
  {
    "id": "app.oauth.get_app.find.app_error",
    "translation": "Unable to find the requested app."
  },
  {
    "id": "app.oauth.get_app.finding.app_error",
    "translation": "We encountered an error finding the app."
  },
  {
    "id": "app.oauth.get_app_by_user.find.app_error",
    "translation": "Unable to find any existing apps."
  },
  {
    "id": "app.oauth.get_apps.find.app_error",
    "translation": "An error occurred while finding the OAuth2 Apps."
  },
  {
    "id": "app.oauth.permanent_delete_auth_data_by_user.app_error",
    "translation": "Unable to remove the authorization code."
  },
  {
    "id": "app.oauth.remove_access_data.app_error",
    "translation": "Unable to remove the access token."
  },
  {
    "id": "app.oauth.remove_auth_data_by_client_id.app_error",
    "translation": "Unable to remove oauth data."
  },
  {
    "id": "app.oauth.save_app.existing.app_error",
    "translation": "Must call update for existing app."
  },
  {
    "id": "app.oauth.save_app.save.app_error",
    "translation": "Unable to save the app."
  },
  {
    "id": "app.oauth.update_app.find.app_error",
    "translation": "Unable to find the existing app to update."
  },
  {
    "id": "app.oauth.update_app.updating.app_error",
    "translation": "We encountered an error updating the app."
  },
  {
    "id": "app.plugin.cluster.save_config.app_error",
    "translation": "The plugin configuration in your config.json file must be updated manually when using ReadOnlyConfig with clustering enabled."
  },
  {
    "id": "app.plugin.config.app_error",
    "translation": "Error saving plugin state in config."
  },
  {
    "id": "app.plugin.deactivate.app_error",
    "translation": "Unable to deactivate plugin."
  },
  {
    "id": "app.plugin.delete_public_key.delete.app_error",
    "translation": "An error occurred while deleting the public key."
  },
  {
    "id": "app.plugin.disabled.app_error",
    "translation": "Plugins have been disabled. Please check your logs for details."
  },
  {
    "id": "app.plugin.extract.app_error",
    "translation": "An error occurred extracting the plugin bundle."
  },
  {
    "id": "app.plugin.filesystem.app_error",
    "translation": "Encountered filesystem error."
  },
  {
    "id": "app.plugin.flag_managed.app_error",
    "translation": "Unable to set plugin as managed by the file store."
  },
  {
    "id": "app.plugin.get_cluster_plugin_statuses.app_error",
    "translation": "Unable to get plugin statuses from the cluster."
  },
  {
    "id": "app.plugin.get_plugins.app_error",
    "translation": "Unable to get active plugins."
  },
  {
    "id": "app.plugin.get_public_key.get_file.app_error",
    "translation": "An error occurred while getting the public key from the store."
  },
  {
    "id": "app.plugin.get_statuses.app_error",
    "translation": "Unable to get plugin statuses."
  },
  {
    "id": "app.plugin.install.app_error",
    "translation": "Unable to install plugin."
  },
  {
    "id": "app.plugin.install_id.app_error",
    "translation": "Unable to install plugin. A plugin with the same ID is already installed."
  },
  {
    "id": "app.plugin.install_id_failed_remove.app_error",
    "translation": "Unable to install plugin. A plugin with the same ID is already installed and failed to be removed."
  },
  {
    "id": "app.plugin.install_marketplace_plugin.app_error",
    "translation": "Failed to install marketplace plugin."
  },
  {
    "id": "app.plugin.invalid_id.app_error",
    "translation": "Plugin Id must be at least {{.Min}} characters, at most {{.Max}} characters and match {{.Regex}}."
  },
  {
    "id": "app.plugin.invalid_version.app_error",
    "translation": "Plugin version could not be parsed."
  },
  {
    "id": "app.plugin.manifest.app_error",
    "translation": "Unable to find manifest for extracted plugin."
  },
  {
    "id": "app.plugin.marketplace_client.app_error",
    "translation": "Failed to create marketplace client."
  },
  {
    "id": "app.plugin.marketplace_client.failed_to_fetch",
    "translation": "Failed to get plugins from the marketplace server."
  },
  {
    "id": "app.plugin.marketplace_disabled.app_error",
    "translation": "Marketplace has been disabled. Please check your logs for details."
  },
  {
    "id": "app.plugin.marketplace_plugin_request.app_error",
    "translation": "Failed to decode the marketplace plugin request."
  },
  {
    "id": "app.plugin.marketplace_plugins.not_found.app_error",
    "translation": "Could not find the requested marketplace plugin."
  },
  {
    "id": "app.plugin.marketplace_plugins.signature_not_found.app_error",
    "translation": "Could not find the requested marketplace plugin signature."
  },
  {
    "id": "app.plugin.marshal.app_error",
    "translation": "Failed to marshal marketplace plugins."
  },
  {
    "id": "app.plugin.modify_saml.app_error",
    "translation": "Can't modify saml files."
  },
  {
    "id": "app.plugin.mvdir.app_error",
    "translation": "Unable to move plugin from temporary directory to final destination. Another plugin may be using the same directory name."
  },
  {
    "id": "app.plugin.not_installed.app_error",
    "translation": "Plugin is not installed."
  },
  {
    "id": "app.plugin.reattach.app_error",
    "translation": "Failed to reattach plugin"
  },
  {
    "id": "app.plugin.remove.app_error",
    "translation": "Unable to delete plugin."
  },
  {
    "id": "app.plugin.remove_bundle.app_error",
    "translation": "Unable to remove plugin bundle from file store."
  },
  {
    "id": "app.plugin.restart.app_error",
    "translation": "Unable to restart plugin on upgrade."
  },
  {
    "id": "app.plugin.signature_decode.app_error",
    "translation": "Unable to decode base64 signature."
  },
  {
    "id": "app.plugin.skip_installation.app_error",
    "translation": "Skipping installation of plugin {{.Id}} since existing version is equal or newer."
  },
  {
    "id": "app.plugin.store_bundle.app_error",
    "translation": "Unable to store the plugin to the configured file store."
  },
  {
    "id": "app.plugin.store_signature.app_error",
    "translation": "Unable to store the plugin signature to the configured file store."
  },
  {
    "id": "app.plugin.subpath_parse.app_error",
    "translation": "Failed to parse SiteURL subpath"
  },
  {
    "id": "app.plugin.sync.list_filestore.app_error",
    "translation": "Error reading files from the plugins folder in the file store."
  },
  {
    "id": "app.plugin.sync.read_local_folder.app_error",
    "translation": "Error reading local plugins folder."
  },
  {
    "id": "app.plugin.upload_disabled.app_error",
    "translation": "Plugins and/or plugin uploads have been disabled."
  },
  {
    "id": "app.plugin.webapp_bundle.app_error",
    "translation": "Unable to generate plugin webapp bundle."
  },
  {
    "id": "app.plugin.write_file.read.app_error",
    "translation": "An error occurred while reading the file."
  },
  {
    "id": "app.plugin.write_file.saving.app_error",
    "translation": "An error occurred while saving the file."
  },
  {
    "id": "app.plugin_store.delete.app_error",
    "translation": "Could not delete plugin key value."
  },
  {
    "id": "app.plugin_store.get.app_error",
    "translation": "Could not get plugin key value."
  },
  {
    "id": "app.plugin_store.list.app_error",
    "translation": "Unable to list all the plugin keys."
  },
  {
    "id": "app.plugin_store.save.app_error",
    "translation": "Could not save or update plugin key value."
  },
  {
    "id": "app.post.analytics_posts_count.app_error",
    "translation": "Unable to get post counts."
  },
  {
    "id": "app.post.analytics_posts_count_by_day.app_error",
    "translation": "Unable to get post counts by day."
  },
  {
    "id": "app.post.analytics_teams_count.app_error",
    "translation": "Unable to get teams usage"
  },
  {
    "id": "app.post.analytics_user_counts_posts_by_day.app_error",
    "translation": "Unable to get user counts with posts."
  },
  {
    "id": "app.post.cloud.get.app_error",
    "translation": "Can not fetch the post as it is past the cloud's plan limit."
  },
  {
    "id": "app.post.delete.app_error",
    "translation": "Unable to delete the post."
  },
  {
    "id": "app.post.delete_post.get_team.app_error",
    "translation": "An error occurred getting the team."
  },
  {
    "id": "app.post.get.app_error",
    "translation": "Unable to get the post."
  },
  {
    "id": "app.post.get_direct_posts.app_error",
    "translation": "Unable to get direct posts."
  },
  {
    "id": "app.post.get_files_batch_for_indexing.get.app_error",
    "translation": "Unable to get the files batch for indexing."
  },
  {
    "id": "app.post.get_flagged_posts.app_error",
    "translation": "Unable to get the flagged posts."
  },
  {
    "id": "app.post.get_post_after_time.app_error",
    "translation": "Unable to get post after time bound."
  },
  {
    "id": "app.post.get_post_id_around.app_error",
    "translation": "Unable to get post around time bound."
  },
  {
    "id": "app.post.get_posts.app_error",
    "translation": "Limit exceeded for paging."
  },
  {
    "id": "app.post.get_posts_around.get.app_error",
    "translation": "Unable to get the posts for the channel."
  },
  {
    "id": "app.post.get_posts_batch_for_indexing.get.app_error",
    "translation": "Unable to get the posts batch for indexing."
  },
  {
    "id": "app.post.get_posts_created_at.app_error",
    "translation": "Unable to get the posts for the channel."
  },
  {
    "id": "app.post.get_posts_since.app_error",
    "translation": "Unable to get the posts for the channel."
  },
  {
    "id": "app.post.get_root_posts.app_error",
    "translation": "Unable to get the posts for the channel."
  },
  {
    "id": "app.post.marshal.app_error",
    "translation": "Failed to marshal post."
  },
  {
    "id": "app.post.move_thread.from_another_channel",
    "translation": "This thread was moved from another channel"
  },
  {
    "id": "app.post.move_thread_command.channel.multiple_messages",
    "translation": "A thread with {{.NumMessages}} messages has been moved: {{.Link}}\n"
  },
  {
    "id": "app.post.move_thread_command.channel.one_message",
    "translation": "A message has been moved: {{.Link}}\n"
  },
  {
    "id": "app.post.move_thread_command.direct_or_group.multiple_messages",
    "translation": "A thread with {{.NumMessages}} messages has been moved to a Direct/Group Message\n"
  },
  {
    "id": "app.post.move_thread_command.direct_or_group.one_message",
    "translation": "A message has been moved to a Direct/Group Message\n"
  },
  {
    "id": "app.post.move_thread_command.error",
    "translation": "Unable to remove thread"
  },
  {
    "id": "app.post.overwrite.app_error",
    "translation": "Unable to overwrite the Post."
  },
  {
    "id": "app.post.permanent_delete_by_channel.app_error",
    "translation": "Unable to delete the posts by channel."
  },
  {
    "id": "app.post.permanent_delete_by_user.app_error",
    "translation": "Unable to select the posts to delete for the user."
  },
  {
    "id": "app.post.save.app_error",
    "translation": "Unable to save the Post."
  },
  {
    "id": "app.post.save.existing.app_error",
    "translation": "You cannot update an existing Post."
  },
  {
    "id": "app.post.search.app_error",
    "translation": "Error searching posts"
  },
  {
    "id": "app.post.update.app_error",
    "translation": "Unable to update the Post."
  },
  {
    "id": "app.post_persistent_notification.delete_by_channel.app_error",
    "translation": "Unable to delete the persistent notifications by channel."
  },
  {
    "id": "app.post_persistent_notification.delete_by_team.app_error",
    "translation": "Unable to delete the persistent notifications by team."
  },
  {
    "id": "app.post_priority.delete_persistent_notification_post.app_error",
    "translation": "Failed to delete persistent notification post"
  },
  {
    "id": "app.post_prority.get_for_post.app_error",
    "translation": "Unable to get postpriority for post"
  },
  {
    "id": "app.post_reminder_dm",
    "translation": "Hi there, here's your reminder about this message from @{{.Username}}: {{.SiteURL}}/{{.TeamName}}/pl/{{.PostId}}"
  },
  {
    "id": "app.preference.delete.app_error",
    "translation": "We encountered an error while deleting preferences."
  },
  {
    "id": "app.preference.get.app_error",
    "translation": "We encountered an error while finding preferences."
  },
  {
    "id": "app.preference.get_all.app_error",
    "translation": "We encountered an error while finding preferences."
  },
  {
    "id": "app.preference.get_category.app_error",
    "translation": "We encountered an error while finding preferences."
  },
  {
    "id": "app.preference.permanent_delete_by_user.app_error",
    "translation": "We encountered an error while deleting preferences."
  },
  {
    "id": "app.preference.save.updating.app_error",
    "translation": "We encountered an error while updating preferences."
  },
  {
    "id": "app.prepackged-plugin.invalid_version.app_error",
    "translation": "Prepackged plugin version could not be parsed."
  },
  {
    "id": "app.reaction.bulk_get_for_post_ids.app_error",
    "translation": "Unable to get reactions for post."
  },
  {
    "id": "app.reaction.delete_all_with_emoji_name.get_reactions.app_error",
    "translation": "Unable to get all reactions with this emoji name."
  },
  {
    "id": "app.reaction.get_for_post.app_error",
    "translation": "Unable to get reactions for post."
  },
  {
    "id": "app.reaction.permanent_delete_by_user.app_error",
    "translation": "Unable to delete reactions for user."
  },
  {
    "id": "app.reaction.save.save.app_error",
    "translation": "Unable to save reaction."
  },
  {
    "id": "app.reaction.save.save.too_many_reactions",
    "translation": "Reaction limit has been reached for this post."
  },
  {
    "id": "app.recover.delete.app_error",
    "translation": "Unable to delete token."
  },
  {
    "id": "app.recover.save.app_error",
    "translation": "Unable to save the token."
  },
  {
    "id": "app.report.date_range.all_time",
    "translation": "all time"
  },
  {
    "id": "app.report.date_range.last_30_days",
    "translation": "the last 30 days"
  },
  {
    "id": "app.report.date_range.last_6_months",
    "translation": "the last 6 months"
  },
  {
    "id": "app.report.date_range.previous_month",
    "translation": "the previous month"
  },
  {
    "id": "app.report.get_user_count_for_report.store_error",
    "translation": "Failed to fetch user count."
  },
  {
    "id": "app.report.get_user_report.store_error",
    "translation": "Failed to fetch user report."
  },
  {
    "id": "app.report.send_report_to_user.export_finished",
    "translation": "Your export is ready. The CSV file contains user data for {{.DateRange}}. Click on the link below to download the report."
  },
  {
    "id": "app.report.send_report_to_user.failed_to_save",
    "translation": "Failed to save file info."
  },
  {
    "id": "app.report.send_report_to_user.missing_date_range",
    "translation": "Missing date range"
  },
  {
    "id": "app.report.send_report_to_user.missing_user_id",
    "translation": "No user id to send the report to"
  },
  {
    "id": "app.report.start_users_batch_export.job_exists",
    "translation": "Job already exists for this user and date range."
  },
  {
    "id": "app.report.start_users_batch_export.license_error",
    "translation": "Batch reporting export only available to Pro and Enterprise."
  },
  {
    "id": "app.report.start_users_batch_export.started_export",
    "translation": "You've started an export of user data for {{.DateRange}}. When the export is complete, a CSV file will be delivered to you in this direct message."
  },
  {
    "id": "app.role.check_roles_exist.role_not_found",
    "translation": "The provided role does not exist"
  },
  {
    "id": "app.role.get.app_error",
    "translation": "Unable to get role."
  },
  {
    "id": "app.role.get_all.app_error",
    "translation": "Unable to get all the roles."
  },
  {
    "id": "app.role.get_by_name.app_error",
    "translation": "Unable to get role."
  },
  {
    "id": "app.role.get_by_names.app_error",
    "translation": "Unable to get roles."
  },
  {
    "id": "app.role.permanent_delete_all.app_error",
    "translation": "We could not permanently delete all the roles."
  },
  {
    "id": "app.role.save.insert.app_error",
    "translation": "Unable to save new role."
  },
  {
    "id": "app.role.save.invalid_role.app_error",
    "translation": "The role was not valid."
  },
  {
    "id": "app.save_config.app_error",
    "translation": "An error occurred saving the configuration."
  },
  {
    "id": "app.save_config.plugin_hook_error",
    "translation": "An error occurred running the plugin hook on configuration save."
  },
  {
    "id": "app.save_csv_chunk.write_error",
    "translation": "Failed to write CSV chunk."
  },
  {
    "id": "app.save_report_chunk.unsupported_format",
    "translation": "Unsupported report format."
  },
  {
    "id": "app.scheme.delete.app_error",
    "translation": "Unable to delete this scheme."
  },
  {
    "id": "app.scheme.get.app_error",
    "translation": "Unable to get the scheme."
  },
  {
    "id": "app.scheme.get_all_page.app_error",
    "translation": "Unable to get page of schemes."
  },
  {
    "id": "app.scheme.permanent_delete_all.app_error",
    "translation": "We could not permanently delete the schemes."
  },
  {
    "id": "app.scheme.save.app_error",
    "translation": "Unable to create the scheme."
  },
  {
    "id": "app.scheme.save.invalid_scheme.app_error",
    "translation": "The provided scheme is invalid."
  },
  {
    "id": "app.schemes.is_phase_2_migration_completed.not_completed.app_error",
    "translation": "This API endpoint is not accessible as required migrations have not yet completed."
  },
  {
    "id": "app.select_error",
    "translation": "select error"
  },
  {
    "id": "app.session.analytics_session_count.app_error",
    "translation": "Unable to count the sessions."
  },
  {
    "id": "app.session.extend_session_expiry.app_error",
    "translation": "Unable to extend session length"
  },
  {
    "id": "app.session.get.app_error",
    "translation": "We encountered an error finding the session."
  },
  {
    "id": "app.session.get_lru_sessions.app_error",
    "translation": "Unable to get least recently used sessions."
  },
  {
    "id": "app.session.get_sessions.app_error",
    "translation": "We encountered an error while finding user sessions."
  },
  {
    "id": "app.session.permanent_delete_sessions_by_user.app_error",
    "translation": "Unable to remove all the sessions for the user."
  },
  {
    "id": "app.session.remove.app_error",
    "translation": "Unable to remove the session."
  },
  {
    "id": "app.session.remove_all_sessions_for_team.app_error",
    "translation": "Unable to remove all the sessions."
  },
  {
    "id": "app.session.save.app_error",
    "translation": "Unable to save the session."
  },
  {
    "id": "app.session.save.existing.app_error",
    "translation": "Unable to update existing session."
  },
  {
    "id": "app.session.update_device_id.app_error",
    "translation": "Unable to update the device id."
  },
  {
    "id": "app.status.get.app_error",
    "translation": "Encountered an error retrieving the status."
  },
  {
    "id": "app.status.get.missing.app_error",
    "translation": "No entry for that status exists."
  },
  {
    "id": "app.submit_interactive_dialog.json_error",
    "translation": "Encountered an error encoding JSON for the interactive dialog."
  },
  {
    "id": "app.system.complete_onboarding_request.app_error",
    "translation": "Failed to decode the complete onboarding request."
  },
  {
    "id": "app.system.complete_onboarding_request.no_first_user",
    "translation": "Onboarding can only be completed by a System Administrator."
  },
  {
    "id": "app.system.get_by_name.app_error",
    "translation": "Unable to find the system variable."
  },
  {
    "id": "app.system.get_onboarding_request.app_error",
    "translation": "Failed to get onboarding completion status."
  },
  {
    "id": "app.system.permanent_delete_by_name.app_error",
    "translation": "We could not permanently delete the system table entry."
  },
  {
    "id": "app.system.save.app_error",
    "translation": "We encountered an error saving the system property."
  },
  {
    "id": "app.system.system_bot.bot_displayname",
    "translation": "System"
  },
  {
    "id": "app.system_install_date.parse_int.app_error",
    "translation": "Failed to parse installation date."
  },
  {
    "id": "app.team.analytics_team_count.app_error",
    "translation": "Unable to count the teams."
  },
  {
    "id": "app.team.clear_all_custom_role_assignments.select.app_error",
    "translation": "Failed to retrieve the team members."
  },
  {
    "id": "app.team.clear_cache.app_error",
    "translation": "Error clearing team member cache"
  },
  {
    "id": "app.team.get.find.app_error",
    "translation": "Unable to find the existing team."
  },
  {
    "id": "app.team.get.finding.app_error",
    "translation": "We encountered an error finding the team."
  },
  {
    "id": "app.team.get_active_member_count.app_error",
    "translation": "Unable to count the team members."
  },
  {
    "id": "app.team.get_all.app_error",
    "translation": "We could not get all teams."
  },
  {
    "id": "app.team.get_all_private_team_listing.app_error",
    "translation": "We could not get all private teams."
  },
  {
    "id": "app.team.get_all_team_listing.app_error",
    "translation": "We could not get all teams."
  },
  {
    "id": "app.team.get_by_invite_id.finding.app_error",
    "translation": "Unable to find the existing team."
  },
  {
    "id": "app.team.get_by_name.app_error",
    "translation": "Unable to find the existing team."
  },
  {
    "id": "app.team.get_by_name.missing.app_error",
    "translation": "Unable to find the existing team."
  },
  {
    "id": "app.team.get_by_scheme.app_error",
    "translation": "Unable to get the channels for the provided scheme."
  },
  {
    "id": "app.team.get_common_team_ids_for_users.app_error",
    "translation": "Unable to get the common team IDs."
  },
  {
    "id": "app.team.get_member.app_error",
    "translation": "Unable to get the team member."
  },
  {
    "id": "app.team.get_member.missing.app_error",
    "translation": "No team member found for that user ID and team ID."
  },
  {
    "id": "app.team.get_member_count.app_error",
    "translation": "Unable to count the team members."
  },
  {
    "id": "app.team.get_members.app_error",
    "translation": "Unable to get the team members."
  },
  {
    "id": "app.team.get_members_by_ids.app_error",
    "translation": "Unable to get the team members."
  },
  {
    "id": "app.team.get_unread.app_error",
    "translation": "Unable to get the teams unread messages."
  },
  {
    "id": "app.team.get_user_team_ids.app_error",
    "translation": "Unable to get the list of teams of a user."
  },
  {
    "id": "app.team.invite_id.group_constrained.error",
    "translation": "Unable to join a group-constrained team by invite."
  },
  {
    "id": "app.team.invite_token.group_constrained.error",
    "translation": "Unable to join a group-constrained team by token."
  },
  {
    "id": "app.team.join_user_to_team.max_accounts.app_error",
    "translation": "This team has reached the maximum number of allowed accounts. Contact your System Administrator to set a higher limit."
  },
  {
    "id": "app.team.join_user_to_team.save_member.app_error",
    "translation": "Unable to create the new team membership"
  },
  {
    "id": "app.team.join_user_to_team.save_member.conflict.app_error",
    "translation": "Unable to create the new team membership because it already exists"
  },
  {
    "id": "app.team.join_user_to_team.save_member.max_accounts.app_error",
    "translation": "Unable to create the new team membership because the team has reached the limit of members"
  },
  {
    "id": "app.team.migrate_team_members.update.app_error",
    "translation": "Failed to update the team member."
  },
  {
    "id": "app.team.permanent_delete.app_error",
    "translation": "Unable to delete the existing team."
  },
  {
    "id": "app.team.permanentdeleteteam.internal_error",
    "translation": "Unable to delete team."
  },
  {
    "id": "app.team.remove_member.app_error",
    "translation": "Unable to remove the team member."
  },
  {
    "id": "app.team.rename_team.name_occupied",
    "translation": "Unable to rename the team, the name is already in use."
  },
  {
    "id": "app.team.reset_all_team_schemes.app_error",
    "translation": "We could not reset the team schemes."
  },
  {
    "id": "app.team.save.app_error",
    "translation": "Unable to save the team."
  },
  {
    "id": "app.team.save.existing.app_error",
    "translation": "Must call update for existing team."
  },
  {
    "id": "app.team.save_member.save.app_error",
    "translation": "Unable to save the team member."
  },
  {
    "id": "app.team.search_all_team.app_error",
    "translation": "We encountered an error searching teams."
  },
  {
    "id": "app.team.search_open_team.app_error",
    "translation": "We encountered an error searching open teams."
  },
  {
    "id": "app.team.search_private_team.app_error",
    "translation": "We encountered an error searching private teams."
  },
  {
    "id": "app.team.update.find.app_error",
    "translation": "Unable to find the existing team to update."
  },
  {
    "id": "app.team.update.updating.app_error",
    "translation": "We encountered an error updating the team."
  },
  {
    "id": "app.team.user_belongs_to_teams.app_error",
    "translation": "Unable to determine if the user belongs to a list of teams."
  },
  {
    "id": "app.teams.analytics_teams_count.app_error",
    "translation": "Unable to get team count"
  },
  {
    "id": "app.terms_of_service.create.app_error",
    "translation": "Unable to save terms of service."
  },
  {
    "id": "app.terms_of_service.create.existing.app_error",
    "translation": "Must not call save for existing terms of service."
  },
  {
    "id": "app.terms_of_service.get.app_error",
    "translation": "Unable to fetch terms of service."
  },
  {
    "id": "app.terms_of_service.get.no_rows.app_error",
    "translation": "No terms of service found."
  },
  {
    "id": "app.thread.mark_all_as_read_by_channels.app_error",
    "translation": "Unable to mark all threads as read by channel"
  },
  {
    "id": "app.update_error",
    "translation": "update error"
  },
  {
    "id": "app.upload.create.cannot_upload_to_deleted_channel.app_error",
    "translation": "Cannot upload to a deleted channel."
  },
  {
    "id": "app.upload.create.incorrect_channel_id.app_error",
    "translation": "Cannot upload to the specified channel."
  },
  {
    "id": "app.upload.create.save.app_error",
    "translation": "Failed to save upload."
  },
  {
    "id": "app.upload.get.app_error",
    "translation": "Failed to get upload."
  },
  {
    "id": "app.upload.get_for_user.app_error",
    "translation": "Failed to get uploads for user."
  },
  {
    "id": "app.upload.run_plugins_hook.move_fail",
    "translation": "Failed to move file."
  },
  {
    "id": "app.upload.run_plugins_hook.rejected",
    "translation": "Unable to upload file {{.Filename}}. Rejected by plugin: {{.Reason}}"
  },
  {
    "id": "app.upload.upload_data.concurrent.app_error",
    "translation": "Unable to upload data from more than one request."
  },
  {
    "id": "app.upload.upload_data.first_part_too_small.app_error",
    "translation": "Failed to upload data. First part must be at least {{.Size}} Bytes."
  },
  {
    "id": "app.upload.upload_data.gen_info.app_error",
    "translation": "Failed to generate file info from uploaded data."
  },
  {
    "id": "app.upload.upload_data.large_image.app_error",
    "translation": "{{.Filename}} dimensions ({{.Width}} by {{.Height}} pixels) exceed the limits."
  },
  {
    "id": "app.upload.upload_data.move_file.app_error",
    "translation": "Failed to move uploaded file."
  },
  {
    "id": "app.upload.upload_data.read_file.app_error",
    "translation": "Failed to read a file."
  },
  {
    "id": "app.upload.upload_data.save.app_error",
    "translation": "Failed to save file info."
  },
  {
    "id": "app.upload.upload_data.update.app_error",
    "translation": "Failed to update the upload session."
  },
  {
    "id": "app.usage.get_storage_usage.app_error",
    "translation": "Failed to get storage usage."
  },
  {
    "id": "app.user.analytics_daily_active_users.app_error",
    "translation": "Unable to get the active users during the requested period."
  },
  {
    "id": "app.user.analytics_get_inactive_users_count.app_error",
    "translation": "We could not count the inactive users."
  },
  {
    "id": "app.user.clear_all_custom_role_assignments.select.app_error",
    "translation": "Failed to retrieve the users."
  },
  {
    "id": "app.user.convert_bot_to_user.app_error",
    "translation": "Unable to convert bot to user."
  },
  {
    "id": "app.user.demote_user_to_guest.user_update.app_error",
    "translation": "Failed to update the user."
  },
  {
    "id": "app.user.get.app_error",
    "translation": "We encountered an error finding the account."
  },
  {
    "id": "app.user.get_badge_count.app_error",
    "translation": "We could not get the badge count for the user."
  },
  {
    "id": "app.user.get_by_auth.missing_account.app_error",
    "translation": "Unable to find an existing account matching your authentication type for this team. This team may require an invite from the team owner to join."
  },
  {
    "id": "app.user.get_by_auth.other.app_error",
    "translation": "We encountered an error trying to find the account by authentication type."
  },
  {
    "id": "app.user.get_by_username.app_error",
    "translation": "Unable to find an existing account matching your username for this team. This team may require an invite from the team owner to join."
  },
  {
    "id": "app.user.get_known_users.get_users.app_error",
    "translation": "Unable to get know users from the database."
  },
  {
    "id": "app.user.get_new_users.app_error",
    "translation": "We encountered an error while finding the new users."
  },
  {
    "id": "app.user.get_profile_by_group_channel_ids_for_user.app_error",
    "translation": "We encountered an error while finding user profiles."
  },
  {
    "id": "app.user.get_profiles.app_error",
    "translation": "We encountered an error while finding user profiles."
  },
  {
    "id": "app.user.get_recently_active_users.app_error",
    "translation": "We encountered an error while finding the recently active users."
  },
  {
    "id": "app.user.get_thread_count_for_user.app_error",
    "translation": "We could not get thread count for the user."
  },
  {
    "id": "app.user.get_thread_membership_for_user.app_error",
    "translation": "Unable to get user thread membership"
  },
  {
    "id": "app.user.get_thread_membership_for_user.not_found",
    "translation": "User thread membership doesn't exist"
  },
  {
    "id": "app.user.get_threads_for_user.app_error",
    "translation": "Unable to get user threads"
  },
  {
    "id": "app.user.get_threads_for_user.not_found",
    "translation": "User thread doesn't exist or is not followed"
  },
  {
    "id": "app.user.get_total_users_count.app_error",
    "translation": "We could not count the users."
  },
  {
    "id": "app.user.get_unread_count.app_error",
    "translation": "We could not get the unread message count for the user."
  },
  {
    "id": "app.user.get_users_batch_for_indexing.get_users.app_error",
    "translation": "Unable to get the users batch for indexing."
  },
  {
    "id": "app.user.missing_account.const",
    "translation": "Unable to find the user."
  },
  {
    "id": "app.user.permanent_delete.app_error",
    "translation": "Unable to delete the existing account."
  },
  {
    "id": "app.user.permanentdeleteuser.internal_error",
    "translation": "Unable to delete user."
  },
  {
    "id": "app.user.promote_guest.user_update.app_error",
    "translation": "Failed to update the user."
  },
  {
    "id": "app.user.save.app_error",
    "translation": "Unable to save the account."
  },
  {
    "id": "app.user.save.email_exists.app_error",
    "translation": "An account with that email already exists."
  },
  {
    "id": "app.user.save.existing.app_error",
    "translation": "Must call update for existing user."
  },
  {
    "id": "app.user.save.username_exists.app_error",
    "translation": "An account with that username already exists."
  },
  {
    "id": "app.user.search.app_error",
    "translation": "Unable to find any user matching the search parameters."
  },
  {
    "id": "app.user.send_auto_response.app_error",
    "translation": "Unable to send auto response from user."
  },
  {
    "id": "app.user.store_is_empty.app_error",
    "translation": "Failed to check if user store is empty."
  },
  {
    "id": "app.user.update.countAdmins.app_error",
    "translation": "Error determining number of System Admin accounts."
  },
  {
    "id": "app.user.update.find.app_error",
    "translation": "Unable to find the existing account to update."
  },
  {
    "id": "app.user.update.finding.app_error",
    "translation": "We encountered an error finding the account."
  },
  {
<<<<<<< HEAD
    "id": "app.user.update.lastAdmin.app_error",
    "translation": "Cannot demote last System Admin."
=======
    "id": "app.user.update_active.user_limit.exceeded",
    "translation": "Can't activate user. Server exceeds safe user limit. Contact your administrator with: ERROR_SAFETY_LIMITS_EXCEEDED."
>>>>>>> 3490143e
  },
  {
    "id": "app.user.update_active_for_multiple_users.updating.app_error",
    "translation": "Unable to deactivate guests."
  },
  {
    "id": "app.user.update_auth_data.app_error",
    "translation": "Unable to update the auth data."
  },
  {
    "id": "app.user.update_auth_data.email_exists.app_error",
    "translation": "Unable to switch account to {{.Service}}. An account using the email {{.Email}} already exists."
  },
  {
    "id": "app.user.update_failed_pwd_attempts.app_error",
    "translation": "Unable to update the failed_attempts."
  },
  {
    "id": "app.user.update_thread_follow_for_user.app_error",
    "translation": "Unable to update following state for thread"
  },
  {
    "id": "app.user.update_thread_read_for_user.app_error",
    "translation": "Unable to update read state for thread"
  },
  {
    "id": "app.user.update_thread_read_for_user_by_post.app_error",
    "translation": "Invalid post_id"
  },
  {
    "id": "app.user.update_threads_read_for_user.app_error",
    "translation": "Unable to update all user threads as read"
  },
  {
    "id": "app.user.update_update.app_error",
    "translation": "Unable to update the date of the last update of the user."
  },
  {
    "id": "app.user.verify_email.app_error",
    "translation": "Unable to update verify email field."
  },
  {
    "id": "app.user_access_token.delete.app_error",
    "translation": "Unable to delete the personal access token."
  },
  {
    "id": "app.user_access_token.disabled",
    "translation": "Personal access tokens are disabled on this server. Please contact your system administrator for details."
  },
  {
    "id": "app.user_access_token.get_all.app_error",
    "translation": "Unable to get all personal access tokens."
  },
  {
    "id": "app.user_access_token.get_by_user.app_error",
    "translation": "Unable to get the personal access tokens by user."
  },
  {
    "id": "app.user_access_token.invalid_or_missing",
    "translation": "Invalid or missing token."
  },
  {
    "id": "app.user_access_token.save.app_error",
    "translation": "Unable to save the personal access token."
  },
  {
    "id": "app.user_access_token.search.app_error",
    "translation": "We encountered an error searching user access tokens."
  },
  {
    "id": "app.user_access_token.update_token_disable.app_error",
    "translation": "Unable to disable the access token."
  },
  {
    "id": "app.user_access_token.update_token_enable.app_error",
    "translation": "Unable to enable the access token."
  },
  {
    "id": "app.user_terms_of_service.delete.app_error",
    "translation": "Unable to delete terms of service."
  },
  {
    "id": "app.user_terms_of_service.get_by_user.app_error",
    "translation": "Unable to fetch terms of service."
  },
  {
    "id": "app.user_terms_of_service.get_by_user.no_rows.app_error",
    "translation": "No terms of service found."
  },
  {
    "id": "app.user_terms_of_service.save.app_error",
    "translation": "Unable to save terms of service."
  },
  {
    "id": "app.valid_password_generic.app_error",
    "translation": "Password is not valid"
  },
  {
    "id": "app.webhooks.analytics_incoming_count.app_error",
    "translation": "Unable to count the incoming webhooks."
  },
  {
    "id": "app.webhooks.analytics_outgoing_count.app_error",
    "translation": "Unable to count the outgoing webhooks."
  },
  {
    "id": "app.webhooks.delete_incoming.app_error",
    "translation": "Unable to delete the webhook."
  },
  {
    "id": "app.webhooks.delete_outgoing.app_error",
    "translation": "Unable to delete the webhook."
  },
  {
    "id": "app.webhooks.get_incoming.app_error",
    "translation": "Unable to get the webhook."
  },
  {
    "id": "app.webhooks.get_incoming_by_channel.app_error",
    "translation": "Unable to get the webhooks."
  },
  {
    "id": "app.webhooks.get_incoming_by_user.app_error",
    "translation": "Unable to get the webhook."
  },
  {
    "id": "app.webhooks.get_outgoing.app_error",
    "translation": "Unable to get the webhook."
  },
  {
    "id": "app.webhooks.get_outgoing_by_channel.app_error",
    "translation": "Unable to get the webhooks."
  },
  {
    "id": "app.webhooks.get_outgoing_by_team.app_error",
    "translation": "Unable to get the webhooks."
  },
  {
    "id": "app.webhooks.permanent_delete_incoming_by_channel.app_error",
    "translation": "Unable to delete the webhook."
  },
  {
    "id": "app.webhooks.permanent_delete_incoming_by_user.app_error",
    "translation": "Unable to delete the webhook."
  },
  {
    "id": "app.webhooks.permanent_delete_outgoing_by_channel.app_error",
    "translation": "Unable to delete the webhook."
  },
  {
    "id": "app.webhooks.permanent_delete_outgoing_by_user.app_error",
    "translation": "Unable to delete the webhook."
  },
  {
    "id": "app.webhooks.save_incoming.app_error",
    "translation": "Unable to save the IncomingWebhook."
  },
  {
    "id": "app.webhooks.save_incoming.existing.app_error",
    "translation": "You cannot overwrite an existing IncomingWebhook."
  },
  {
    "id": "app.webhooks.save_outgoing.app_error",
    "translation": "Unable to save the OutgoingWebhook."
  },
  {
    "id": "app.webhooks.save_outgoing.override.app_error",
    "translation": "You cannot overwrite an existing OutgoingWebhook."
  },
  {
    "id": "app.webhooks.update_incoming.app_error",
    "translation": "Unable to update the IncomingWebhook."
  },
  {
    "id": "app.webhooks.update_outgoing.app_error",
    "translation": "Unable to update the webhook."
  },
  {
    "id": "basic_security_check.url.too_long_error",
    "translation": "URL is too long"
  },
  {
    "id": "bleveengine.already_started.error",
    "translation": "Bleve is already started."
  },
  {
    "id": "bleveengine.create_channel_index.error",
    "translation": "Error creating the bleve channel index."
  },
  {
    "id": "bleveengine.create_file_index.error",
    "translation": "Error creating the bleve file index."
  },
  {
    "id": "bleveengine.create_post_index.error",
    "translation": "Error creating the bleve post index."
  },
  {
    "id": "bleveengine.create_user_index.error",
    "translation": "Error creating the bleve user index."
  },
  {
    "id": "bleveengine.delete_channel.error",
    "translation": "Failed to delete the channel."
  },
  {
    "id": "bleveengine.delete_channel_posts.error",
    "translation": "Failed to delete channel posts"
  },
  {
    "id": "bleveengine.delete_file.error",
    "translation": "Failed to delete the file."
  },
  {
    "id": "bleveengine.delete_files_batch.error",
    "translation": "Failed to delete the files."
  },
  {
    "id": "bleveengine.delete_post.error",
    "translation": "Failed to delete the post."
  },
  {
    "id": "bleveengine.delete_post_files.error",
    "translation": "Failed to delete the post files."
  },
  {
    "id": "bleveengine.delete_user.error",
    "translation": "Failed to delete the user."
  },
  {
    "id": "bleveengine.delete_user_files.error",
    "translation": "Failed to delete the user files."
  },
  {
    "id": "bleveengine.delete_user_posts.error",
    "translation": "Failed to delete user posts"
  },
  {
    "id": "bleveengine.index_channel.error",
    "translation": "Failed to index the channel."
  },
  {
    "id": "bleveengine.index_file.error",
    "translation": "Failed to index the file."
  },
  {
    "id": "bleveengine.index_post.error",
    "translation": "Failed to index the post."
  },
  {
    "id": "bleveengine.index_user.error",
    "translation": "Failed to index the user."
  },
  {
    "id": "bleveengine.indexer.do_job.bulk_index_channels.batch_error",
    "translation": "Failed to index channel batch."
  },
  {
    "id": "bleveengine.indexer.do_job.bulk_index_files.batch_error",
    "translation": "Failed to index file batch."
  },
  {
    "id": "bleveengine.indexer.do_job.bulk_index_posts.batch_error",
    "translation": "Failed to index post batch."
  },
  {
    "id": "bleveengine.indexer.do_job.bulk_index_users.batch_error",
    "translation": "Failed to index user batch."
  },
  {
    "id": "bleveengine.indexer.do_job.engine_inactive",
    "translation": "Failed to run Bleve index job: engine is inactive."
  },
  {
    "id": "bleveengine.indexer.do_job.get_oldest_entity.error",
    "translation": "The oldest entity (user, channel or post) could not be retrieved from the database."
  },
  {
    "id": "bleveengine.indexer.do_job.parse_end_time.error",
    "translation": "Bleve indexing worker failed to parse the end time."
  },
  {
    "id": "bleveengine.indexer.do_job.parse_start_time.error",
    "translation": "Bleve indexing worker failed to parse the start time."
  },
  {
    "id": "bleveengine.indexer.index_batch.nothing_left_to_index.error",
    "translation": "Trying to index a new batch when all the entities are completed."
  },
  {
    "id": "bleveengine.purge_channel_index.error",
    "translation": "Failed to purge channel indexes."
  },
  {
    "id": "bleveengine.purge_file_index.error",
    "translation": "Failed to purge file indexes."
  },
  {
    "id": "bleveengine.purge_list.not_implemented",
    "translation": "Purge list feature is not available for Bleve."
  },
  {
    "id": "bleveengine.purge_post_index.error",
    "translation": "Failed to purge post indexes."
  },
  {
    "id": "bleveengine.purge_user_index.error",
    "translation": "Failed to purge user indexes."
  },
  {
    "id": "bleveengine.search_channels.error",
    "translation": "Channel search failed to complete."
  },
  {
    "id": "bleveengine.search_files.error",
    "translation": "File search failed to complete."
  },
  {
    "id": "bleveengine.search_posts.error",
    "translation": "Post search failed to complete."
  },
  {
    "id": "bleveengine.search_users_in_channel.nuchan.error",
    "translation": "User search failed to complete."
  },
  {
    "id": "bleveengine.search_users_in_channel.uchan.error",
    "translation": "User search failed to complete."
  },
  {
    "id": "bleveengine.search_users_in_team.error",
    "translation": "User search failed to complete."
  },
  {
    "id": "bleveengine.stop_channel_index.error",
    "translation": "Failed to close channel index."
  },
  {
    "id": "bleveengine.stop_file_index.error",
    "translation": "Failed to close file index."
  },
  {
    "id": "bleveengine.stop_post_index.error",
    "translation": "Failed to close post index."
  },
  {
    "id": "bleveengine.stop_user_index.error",
    "translation": "Failed to close user index."
  },
  {
    "id": "brand.save_brand_image.check_image_limits.app_error",
    "translation": "Image limits check failed. Resolution is too high."
  },
  {
    "id": "brand.save_brand_image.decode.app_error",
    "translation": "Unable to decode the image data."
  },
  {
    "id": "brand.save_brand_image.encode.app_error",
    "translation": "Unable to convert the image data to PNG format. Please try again."
  },
  {
    "id": "brand.save_brand_image.open.app_error",
    "translation": "Unable to upload the custom brand image. Make sure the image size is less than 2 MB and try again."
  },
  {
    "id": "brand.save_brand_image.save_image.app_error",
    "translation": "Unable to write the image file to your file storage. Please check your connection and try again."
  },
  {
    "id": "common.parse_error_int64",
    "translation": "Failed to parse the value:{{.Value}} to int64"
  },
  {
    "id": "ent.account_migration.get_all_failed",
    "translation": "Unable to get users."
  },
  {
    "id": "ent.account_migration.get_saml_users_failed",
    "translation": "Unable to get SAML users."
  },
  {
    "id": "ent.actiance.export.marshalToXml.appError",
    "translation": "Unable to convert export to XML."
  },
  {
    "id": "ent.actiance.export.write_file.appError",
    "translation": "Unable to write the export file."
  },
  {
    "id": "ent.api.post.send_notifications_and_forget.push_image_only",
    "translation": " attached a file."
  },
  {
    "id": "ent.cluster.config_changed.info",
    "translation": "Cluster configuration has changed for id={{ .id }}. The cluster may become unstable and a restart is required. To ensure the cluster is configured correctly you should perform a rolling restart immediately."
  },
  {
    "id": "ent.cluster.json_encode.error",
    "translation": "Error occurred while marshalling JSON request"
  },
  {
    "id": "ent.cluster.save_config.error",
    "translation": "System Console is set to read-only when High Availability is enabled unless ReadOnlyConfig is disabled in the configuration file."
  },
  {
    "id": "ent.cluster.timeout.error",
    "translation": "Timed out waiting for cluster response"
  },
  {
    "id": "ent.compliance.bad_export_type.appError",
    "translation": "Unknown output format {{.ExportType}}"
  },
  {
    "id": "ent.compliance.csv.attachment.copy.appError",
    "translation": "Unable to copy the attachment into the zip file."
  },
  {
    "id": "ent.compliance.csv.attachment.export.appError",
    "translation": "Unable to add attachment to the CSV export."
  },
  {
    "id": "ent.compliance.csv.file.creation.appError",
    "translation": "Unable to create temporary CSV export file."
  },
  {
    "id": "ent.compliance.csv.header.export.appError",
    "translation": "Unable to add header to the CSV export."
  },
  {
    "id": "ent.compliance.csv.metadata.close.appError",
    "translation": "Unable to close the zip file"
  },
  {
    "id": "ent.compliance.csv.metadata.export.appError",
    "translation": "Unable to add metadata file to the zip file."
  },
  {
    "id": "ent.compliance.csv.metadata.json.marshalling.appError",
    "translation": "Unable to convert metadata to json."
  },
  {
    "id": "ent.compliance.csv.metadata.json.zipfile.appError",
    "translation": "Unable to create the zip file"
  },
  {
    "id": "ent.compliance.csv.post.export.appError",
    "translation": "Unable to export a post."
  },
  {
    "id": "ent.compliance.csv.seek.appError",
    "translation": "Unable to seek to start of export file."
  },
  {
    "id": "ent.compliance.csv.warning.appError",
    "translation": "Unable to create the warning file."
  },
  {
    "id": "ent.compliance.csv.write_file.appError",
    "translation": "Unable to write the csv file."
  },
  {
    "id": "ent.compliance.csv.zip.creation.appError",
    "translation": "Unable to create the zip export file."
  },
  {
    "id": "ent.compliance.global_relay.attachments_removed.appError",
    "translation": "Uploaded file was removed from Global Relay export because it was too large to send."
  },
  {
    "id": "ent.compliance.global_relay.open_temporary_file.appError",
    "translation": "Unable to open the temporary export file."
  },
  {
    "id": "ent.compliance.global_relay.rewind_temporary_file.appError",
    "translation": "Unable to re-read the Global Relay temporary export file."
  },
  {
    "id": "ent.compliance.global_relay.write_file.appError",
    "translation": "Unable to write the global relay file."
  },
  {
    "id": "ent.compliance.licence_disable.app_error",
    "translation": "Compliance functionality disabled by current license. Please contact your system administrator about upgrading your enterprise license."
  },
  {
    "id": "ent.compliance.run_export.template_watcher.appError",
    "translation": "Unable to load export templates. Please try again."
  },
  {
    "id": "ent.compliance.run_failed.error",
    "translation": "Compliance export failed for job '{{.JobName}}' at '{{.FilePath}}'"
  },
  {
    "id": "ent.data_retention.generic.license.error",
    "translation": "Your license does not support Data Retention."
  },
  {
    "id": "ent.data_retention.policies.internal_error",
    "translation": "We encountered an error performing the requested operation."
  },
  {
    "id": "ent.data_retention.policies.invalid_policy",
    "translation": "Policy is invalid."
  },
  {
    "id": "ent.data_retention.run_failed.error",
    "translation": "Data retention job failed."
  },
  {
    "id": "ent.elasticsearch.aggregator_worker.create_index_job.error",
    "translation": "Elasticsearch aggregator worker failed to create the indexing job"
  },
  {
    "id": "ent.elasticsearch.aggregator_worker.delete_indexes.error",
    "translation": "Elasticsearch aggregator worker failed to delete the indexes"
  },
  {
    "id": "ent.elasticsearch.aggregator_worker.get_indexes.error",
    "translation": "Elasticsearch aggregator worker failed to get indexes"
  },
  {
    "id": "ent.elasticsearch.aggregator_worker.index_job_failed.error",
    "translation": "Elasticsearch aggregator worker failed due to the indexing job failing"
  },
  {
    "id": "ent.elasticsearch.create_client.ca_cert_malformed",
    "translation": "Decoding of the CA for Elasticsearch failed"
  },
  {
    "id": "ent.elasticsearch.create_client.ca_cert_missing",
    "translation": "Could not open the CA file for Elasticsearch"
  },
  {
    "id": "ent.elasticsearch.create_client.client_cert_malformed",
    "translation": "Decoding of the client certificate for Elasticsearch failed"
  },
  {
    "id": "ent.elasticsearch.create_client.client_cert_missing",
    "translation": "Could not open the client certificate file for Elasticsearch"
  },
  {
    "id": "ent.elasticsearch.create_client.client_key_missing",
    "translation": "Could not open the client key file for Elasticsearch"
  },
  {
    "id": "ent.elasticsearch.create_client.connect_failed",
    "translation": "Setting up Elasticsearch Client Failed"
  },
  {
    "id": "ent.elasticsearch.create_template_channels_if_not_exists.template_create_failed",
    "translation": "Failed to create Elasticsearch template for channels"
  },
  {
    "id": "ent.elasticsearch.create_template_file_info_if_not_exists.template_create_failed",
    "translation": "Failed to create Elasticsearch template for files"
  },
  {
    "id": "ent.elasticsearch.create_template_posts_if_not_exists.template_create_failed",
    "translation": "Failed to create Elasticsearch template for posts"
  },
  {
    "id": "ent.elasticsearch.create_template_users_if_not_exists.template_create_failed",
    "translation": "Failed to create Elasticsearch template for users"
  },
  {
    "id": "ent.elasticsearch.data_retention_delete_indexes.delete_index.error",
    "translation": "Failed to delete Elasticsearch index"
  },
  {
    "id": "ent.elasticsearch.data_retention_delete_indexes.get_indexes.error",
    "translation": "Failed to get Elasticsearch indexes"
  },
  {
    "id": "ent.elasticsearch.delete_channel.error",
    "translation": "Failed to delete the channel"
  },
  {
    "id": "ent.elasticsearch.delete_channel_posts.error",
    "translation": "Failed to delete channel posts"
  },
  {
    "id": "ent.elasticsearch.delete_file.error",
    "translation": "Failed to delete file"
  },
  {
    "id": "ent.elasticsearch.delete_post.error",
    "translation": "Failed to delete the post"
  },
  {
    "id": "ent.elasticsearch.delete_post_files.error",
    "translation": "Failed to delete post files"
  },
  {
    "id": "ent.elasticsearch.delete_user.error",
    "translation": "Failed to delete the user"
  },
  {
    "id": "ent.elasticsearch.delete_user_files.error",
    "translation": "Failed to delete user files"
  },
  {
    "id": "ent.elasticsearch.delete_user_posts.error",
    "translation": "Failed to delete user posts"
  },
  {
    "id": "ent.elasticsearch.generic.disabled",
    "translation": "Elasticsearch search is not enabled on this server"
  },
  {
    "id": "ent.elasticsearch.getAllChannelMembers.error",
    "translation": "Failed to get all channel members"
  },
  {
    "id": "ent.elasticsearch.getAllTeamMembers.error",
    "translation": "Failed to get all team members"
  },
  {
    "id": "ent.elasticsearch.index_channel.error",
    "translation": "Failed to index the channel"
  },
  {
    "id": "ent.elasticsearch.index_channels_batch.error",
    "translation": "Unable to get the channels batch for indexing."
  },
  {
    "id": "ent.elasticsearch.index_file.error",
    "translation": "Failed to index the file"
  },
  {
    "id": "ent.elasticsearch.index_post.error",
    "translation": "Failed to index the post"
  },
  {
    "id": "ent.elasticsearch.index_user.error",
    "translation": "Failed to index the user"
  },
  {
    "id": "ent.elasticsearch.indexer.do_job.get_oldest_entity.error",
    "translation": "The oldest entity (user, channel or post), could not be retrieved from the database"
  },
  {
    "id": "ent.elasticsearch.indexer.do_job.parse_end_time.error",
    "translation": "Elasticsearch indexing worker failed to parse the end time"
  },
  {
    "id": "ent.elasticsearch.indexer.do_job.parse_start_time.error",
    "translation": "Elasticsearch indexing worker failed to parse the start time"
  },
  {
    "id": "ent.elasticsearch.indexer.index_batch.nothing_left_to_index.error",
    "translation": "Trying to index a new batch when all the entities are completed"
  },
  {
    "id": "ent.elasticsearch.max_version.app_error",
    "translation": "Elasticsearch version {{.Version}} is higher than max supported version of {{.MaxVersion}}"
  },
  {
    "id": "ent.elasticsearch.not_started.error",
    "translation": "Elasticsearch is not started"
  },
  {
    "id": "ent.elasticsearch.post.get_files_batch_for_indexing.error",
    "translation": "Unable to get the files batch for indexing."
  },
  {
    "id": "ent.elasticsearch.post.get_posts_batch_for_indexing.error",
    "translation": "Unable to get the posts batch for indexing."
  },
  {
    "id": "ent.elasticsearch.purge_index.delete_failed",
    "translation": "Failed to delete an Elasticsearch index"
  },
  {
    "id": "ent.elasticsearch.purge_indexes.delete_failed",
    "translation": "Failed to delete Elasticsearch index"
  },
  {
    "id": "ent.elasticsearch.purge_indexes.unknown_index",
    "translation": "Failed to delete an unknown index specified"
  },
  {
    "id": "ent.elasticsearch.refresh_indexes.refresh_failed",
    "translation": "Failed to refresh Elasticsearch indexes"
  },
  {
    "id": "ent.elasticsearch.search_channels.disabled",
    "translation": "Elasticsearch searching is disabled on this server"
  },
  {
    "id": "ent.elasticsearch.search_channels.search_failed",
    "translation": "Search failed to complete"
  },
  {
    "id": "ent.elasticsearch.search_channels.unmarshall_channel_failed",
    "translation": "Failed to decode search results"
  },
  {
    "id": "ent.elasticsearch.search_files.disabled",
    "translation": "Elasticsearch files searching is disabled on this server"
  },
  {
    "id": "ent.elasticsearch.search_files.search_failed",
    "translation": "Search failed to complete"
  },
  {
    "id": "ent.elasticsearch.search_files.unmarshall_file_failed",
    "translation": "Failed to decode search results"
  },
  {
    "id": "ent.elasticsearch.search_posts.disabled",
    "translation": "Elasticsearch searching is disabled on this server"
  },
  {
    "id": "ent.elasticsearch.search_posts.parse_matches_failed",
    "translation": "Failed to parse search result matches"
  },
  {
    "id": "ent.elasticsearch.search_posts.search_failed",
    "translation": "Search failed to complete"
  },
  {
    "id": "ent.elasticsearch.search_posts.unmarshall_post_failed",
    "translation": "Failed to decode search results"
  },
  {
    "id": "ent.elasticsearch.search_users.search_failed",
    "translation": "Search failed to complete"
  },
  {
    "id": "ent.elasticsearch.search_users.unmarshall_user_failed",
    "translation": "Failed to decode search results"
  },
  {
    "id": "ent.elasticsearch.start.create_bulk_processor_failed.app_error",
    "translation": "Failed to create Elasticsearch bulk processor."
  },
  {
    "id": "ent.elasticsearch.start.get_server_version.app_error",
    "translation": "Failed to get Elasticsearch server version."
  },
  {
    "id": "ent.elasticsearch.start.parse_server_version.app_error",
    "translation": "Failed to parse Elasticsearch server version."
  },
  {
    "id": "ent.elasticsearch.start.start_bulk_processor_failed.app_error",
    "translation": "Failed to start Elasticsearch bulk processor."
  },
  {
    "id": "ent.elasticsearch.stop.already_stopped.app_error",
    "translation": "Elasticsearch is already stopped."
  },
  {
    "id": "ent.elasticsearch.test_config.indexing_disabled.error",
    "translation": "Elasticsearch is disabled."
  },
  {
    "id": "ent.elasticsearch.test_config.license.error",
    "translation": "Your license does not support Elasticsearch."
  },
  {
    "id": "ent.elasticsearch.test_config.reenter_password",
    "translation": "The Elasticsearch Server URL or Username has changed. Please re-enter the Elasticsearch password to test connection."
  },
  {
    "id": "ent.get_users_in_channel_during",
    "translation": "Failed to get users in channel during specified time period."
  },
  {
    "id": "ent.id_loaded.license_disable.app_error",
    "translation": "Your license does not support ID Loaded Push Notifications."
  },
  {
    "id": "ent.jobs.start_synchronize_job.timeout",
    "translation": "Reached AD/LDAP synchronization job timeout."
  },
  {
    "id": "ent.ldap.app_error",
    "translation": "ldap interface was nil."
  },
  {
    "id": "ent.ldap.create_fail",
    "translation": "Unable to create LDAP user."
  },
  {
    "id": "ent.ldap.disabled.app_error",
    "translation": "AD/LDAP disabled or licence does not support AD/LDAP."
  },
  {
    "id": "ent.ldap.do_login.bind_admin_user.app_error",
    "translation": "Unable to bind to AD/LDAP server. Check BindUsername and BindPassword."
  },
  {
    "id": "ent.ldap.do_login.certificate.app_error",
    "translation": "Error loading LDAP TLS Certificate file."
  },
  {
    "id": "ent.ldap.do_login.invalid_password.app_error",
    "translation": "Invalid Password."
  },
  {
    "id": "ent.ldap.do_login.key.app_error",
    "translation": "Error loading LDAP TLS Key file."
  },
  {
    "id": "ent.ldap.do_login.licence_disable.app_error",
    "translation": "AD/LDAP functionality disabled by current license. Please contact your system administrator about upgrading your enterprise license."
  },
  {
    "id": "ent.ldap.do_login.matched_to_many_users.app_error",
    "translation": "Username given matches multiple users."
  },
  {
    "id": "ent.ldap.do_login.search_ldap_server.app_error",
    "translation": "Failed to search AD/LDAP server."
  },
  {
    "id": "ent.ldap.do_login.unable_to_connect.app_error",
    "translation": "Unable to connect to AD/LDAP server."
  },
  {
    "id": "ent.ldap.do_login.user_filtered.app_error",
    "translation": "Your AD/LDAP account does not have permission to use this Mattermost server. Please ask your System Administrator to check the AD/LDAP user filter."
  },
  {
    "id": "ent.ldap.do_login.user_not_registered.app_error",
    "translation": "User not registered on AD/LDAP server."
  },
  {
    "id": "ent.ldap.do_login.x509.app_error",
    "translation": "Error creating key pair"
  },
  {
    "id": "ent.ldap.no.users.checkcertificate",
    "translation": "No LDAP users found, check your user filter and certificates."
  },
  {
    "id": "ent.ldap.save_user.email_exists.ldap_app_error",
    "translation": "This account does not use AD/LDAP authentication. Please sign in using email and password."
  },
  {
    "id": "ent.ldap.save_user.username_exists.ldap_app_error",
    "translation": "An account with that username already exists. Please contact your Administrator."
  },
  {
    "id": "ent.ldap.syncronize.get_all.app_error",
    "translation": "Unable to get all users using AD/LDAP."
  },
  {
    "id": "ent.ldap.syncronize.get_all_groups.app_error",
    "translation": "error retrieving groups."
  },
  {
    "id": "ent.ldap.syncronize.populate_syncables",
    "translation": "error populating syncables"
  },
  {
    "id": "ent.ldap.syncronize.search_failure.app_error",
    "translation": "Failed to search users in AD/LDAP. Test if the Mattermost server can connect to your AD/LDAP server and try again."
  },
  {
    "id": "ent.ldap.syncronize.search_failure_size_exceeded.app_error",
    "translation": "Size Limit Exceeded. Try increasing your Maximum page size setting. Check out https://docs.mattermost.com/onboard/ad-ldap.html#i-see-the-log-error-ldap-result-code-4-size-limit-exceeded for more details."
  },
  {
    "id": "ent.ldap.validate_admin_filter.app_error",
    "translation": "Invalid AD/LDAP Admin Filter."
  },
  {
    "id": "ent.ldap.validate_filter.app_error",
    "translation": "Invalid AD/LDAP Filter."
  },
  {
    "id": "ent.ldap.validate_guest_filter.app_error",
    "translation": "Invalid AD/LDAP Guest Filter."
  },
  {
    "id": "ent.ldap_groups.group_search_error",
    "translation": "error retrieving ldap group"
  },
  {
    "id": "ent.ldap_groups.groups_search_error",
    "translation": "error retrieving ldap groups"
  },
  {
    "id": "ent.ldap_groups.members_of_group_error",
    "translation": "error retrieving members of group"
  },
  {
    "id": "ent.ldap_groups.no_rows",
    "translation": "no groups found with matching uid"
  },
  {
    "id": "ent.ldap_groups.reachable_groups_error",
    "translation": "error retrieving groups for user"
  },
  {
    "id": "ent.ldap_id_migrate.app_error",
    "translation": "unable to migrate."
  },
  {
    "id": "ent.message_export.actiance_export.get_attachment_error",
    "translation": "Failed to get file info for a post."
  },
  {
    "id": "ent.message_export.csv_export.get_attachment_error",
    "translation": "Failed to get file info for a post."
  },
  {
    "id": "ent.message_export.global_relay.attach_file.app_error",
    "translation": "Unable to add attachment to the Global Relay export."
  },
  {
    "id": "ent.message_export.global_relay.close_zip_file.app_error",
    "translation": "Unable to close the zip file."
  },
  {
    "id": "ent.message_export.global_relay.create_file_in_zip.app_error",
    "translation": "Unable to create the eml file."
  },
  {
    "id": "ent.message_export.global_relay.generate_email.app_error",
    "translation": "Unable to generate eml file data."
  },
  {
    "id": "ent.message_export.global_relay_export.deliver.close.app_error",
    "translation": "Unable to deliver the email to Global Relay."
  },
  {
    "id": "ent.message_export.global_relay_export.deliver.from_address.app_error",
    "translation": "Unable to set the email From address."
  },
  {
    "id": "ent.message_export.global_relay_export.deliver.msg.app_error",
    "translation": "Unable to set the email message."
  },
  {
    "id": "ent.message_export.global_relay_export.deliver.msg_data.app_error",
    "translation": "Unable to write the email message."
  },
  {
    "id": "ent.message_export.global_relay_export.deliver.parse_mail.app_error",
    "translation": "Unable to read the email information."
  },
  {
    "id": "ent.message_export.global_relay_export.deliver.to_address.app_error",
    "translation": "Unable to set the email To address."
  },
  {
    "id": "ent.message_export.global_relay_export.deliver.unable_to_connect_smtp_server.app_error",
    "translation": "Unable to connect to the smtp server"
  },
  {
    "id": "ent.message_export.global_relay_export.deliver.unable_to_get_file_info.app_error",
    "translation": "Unable to get the information of the export temporary file."
  },
  {
    "id": "ent.message_export.global_relay_export.deliver.unable_to_open_email_file.app_error",
    "translation": "Unable to get the an email from the temporary file."
  },
  {
    "id": "ent.message_export.global_relay_export.deliver.unable_to_open_zip_file_data.app_error",
    "translation": "Unable to open the export temporary file."
  },
  {
    "id": "ent.message_export.global_relay_export.get_attachment_error",
    "translation": "Failed to get file info for a post."
  },
  {
    "id": "ent.message_export.run_export.app_error",
    "translation": "Failed to select message export data."
  },
  {
    "id": "ent.migration.migratetoldap.duplicate_field",
    "translation": "Unable to migrate AD/LDAP users with specified field. Duplicate entry detected. Please remove all duplicates and try again."
  },
  {
    "id": "ent.migration.migratetoldap.user_not_found",
    "translation": "Unable to find user on AD/LDAP server: "
  },
  {
    "id": "ent.migration.migratetosaml.email_already_used_by_other_user",
    "translation": "Email already used by another SAML user."
  },
  {
    "id": "ent.migration.migratetosaml.user_not_found_in_users_mapping_file",
    "translation": "User not found in the users file."
  },
  {
    "id": "ent.migration.migratetosaml.username_already_used_by_other_user",
    "translation": "Username already used by another Mattermost user."
  },
  {
    "id": "ent.outgoing_oauth_connections.authenticate.app_error",
    "translation": "There was an error while authenticating the outgoing oauth connection: {{ .Error }}"
  },
  {
    "id": "ent.outgoing_oauth_connections.connection_matching_audience_exists.app_error",
    "translation": "There is already an outgoing oauth connection for the provided audience."
  },
  {
    "id": "ent.outgoing_oauth_connections.connection_matching_audience_exists.not_found",
    "translation": "There is no outgoing oauth connection for the provided audience."
  },
  {
    "id": "ent.outgoing_oauth_connections.delete_connection.app_error",
    "translation": "There was an error while deleting the outgoing oauth connection."
  },
  {
    "id": "ent.outgoing_oauth_connections.feature_disabled",
    "translation": "Outgoing OAuth connections are not available on this server."
  },
  {
    "id": "ent.outgoing_oauth_connections.get_connection.app_error",
    "translation": "There was an error retrieving the outgoing oauth connection."
  },
  {
    "id": "ent.outgoing_oauth_connections.get_connection.not_found.app_error",
    "translation": "The outgoing oauth connection was not found."
  },
  {
    "id": "ent.outgoing_oauth_connections.get_connection_for_audience.app_error",
    "translation": "There was an error retrieving the outgoing oauth connection for the audience."
  },
  {
    "id": "ent.outgoing_oauth_connections.get_connection_for_audience.not_found.app_error",
    "translation": "The outgoing oauth connection for the provided audience was not found."
  },
  {
    "id": "ent.outgoing_oauth_connections.get_connections.app_error",
    "translation": "There was an error retrieving the outgoing oauth connections."
  },
  {
    "id": "ent.outgoing_oauth_connections.license_disable.app_error",
    "translation": "Your license does not support outgoing oauth connections."
  },
  {
    "id": "ent.outgoing_oauth_connections.save_connection.app_error",
    "translation": "There was an error saving the outgoing oauth connection: {{ .Error }}"
  },
  {
    "id": "ent.outgoing_oauth_connections.save_connection.audience_duplicated",
    "translation": "There is already an outgoing oauth connection for the provided audience: {{ .Audience }}"
  },
  {
    "id": "ent.outgoing_oauth_connections.save_connection.audience_invalid",
    "translation": "The provided audience is invalid: {{ .Error }}"
  },
  {
    "id": "ent.outgoing_oauth_connections.update_connection.app_error",
    "translation": "There was an error updating the outgoing oauth connection: {{ .Error }}"
  },
  {
    "id": "ent.outgoing_oauth_connections.update_connection.audience_duplicated",
    "translation": "There is already an outgoing oauth connection for the provided audience: {{ .Audience }}"
  },
  {
    "id": "ent.outgoing_oauth_connections.update_connection.audience_invalid",
    "translation": "The provided audience is invalid: {{ .Error }}"
  },
  {
    "id": "ent.saml.attribute.app_error",
    "translation": "SAML login was unsuccessful because one of the attributes is incorrect. Please contact your System Administrator."
  },
  {
    "id": "ent.saml.build_request.app_error",
    "translation": "An error occurred while initiating the request to the Identity Provider. Please contact your System Administrator."
  },
  {
    "id": "ent.saml.configure.certificate_parse_error.app_error",
    "translation": "SAML could not load Identity Provider Public Certificate successfully, please contact your system administrator."
  },
  {
    "id": "ent.saml.configure.encryption_not_enabled.app_error",
    "translation": "SAML login was unsuccessful because encryption is not enabled. Please contact your System Administrator."
  },
  {
    "id": "ent.saml.configure.load_private_key.app_error",
    "translation": "SAML login was unsuccessful because the Service Provider Private Key was not found. Please contact your System Administrator."
  },
  {
    "id": "ent.saml.configure.not_encrypted_response.app_error",
    "translation": "SAML login was unsuccessful as the Identity Provider response is not encrypted. Please contact your System Administrator."
  },
  {
    "id": "ent.saml.do_login.empty_response.app_error",
    "translation": "We received an empty response from the Identity Provider."
  },
  {
    "id": "ent.saml.do_login.invalid_signature.app_error",
    "translation": "We received an invalid signature in the response from the Identity Provider. Please contact your System Administrator."
  },
  {
    "id": "ent.saml.do_login.invalid_time.app_error",
    "translation": "We received an invalid time in the response from the Identity Provider. Please contact your System Administrator."
  },
  {
    "id": "ent.saml.do_login.parse.app_error",
    "translation": "An error occurred while parsing the response from the Identity Provider. Please contact your System Administrator."
  },
  {
    "id": "ent.saml.license_disable.app_error",
    "translation": "Your license does not support SAML authentication."
  },
  {
    "id": "ent.saml.metadata.app_error",
    "translation": "An error occurred while building Service Provider Metadata."
  },
  {
    "id": "ent.saml.save_user.email_exists.saml_app_error",
    "translation": "This account does not use SAML authentication. Please sign in using email and password."
  },
  {
    "id": "ent.saml.save_user.username_exists.saml_app_error",
    "translation": "An account with that username already exists. Please contact your Administrator."
  },
  {
    "id": "ent.saml.service_disable.app_error",
    "translation": "SAML 2.0 is not configured or supported on this server."
  },
  {
    "id": "ent.user.complete_switch_with_oauth.blank_email.app_error",
    "translation": "Unable to complete SAML login with an empty email address."
  },
  {
    "id": "error",
    "translation": "Error"
  },
  {
    "id": "group_not_associated_to_synced_team",
    "translation": "Group cannot be associated to the channel until it is first associated to the parent group-synced team."
  },
  {
    "id": "groups.unsupported_syncable_type",
    "translation": "Unsupported syncable type '{{.Value}}'."
  },
  {
    "id": "humanize.list_join",
    "translation": "{{.OtherItems}} and {{.LastItem}}"
  },
  {
    "id": "import_process.worker.do_job.file_exists",
    "translation": "Unable to process import: file does not exists."
  },
  {
    "id": "import_process.worker.do_job.missing_file",
    "translation": "Unable to process import: import_file parameter is missing."
  },
  {
    "id": "import_process.worker.do_job.missing_jsonl",
    "translation": "Unable to process import: JSONL file is missing."
  },
  {
    "id": "import_process.worker.do_job.open_file",
    "translation": "Unable to process import: failed to open file."
  },
  {
    "id": "interactive_message.decode_trigger_id.base64_decode_failed",
    "translation": "Failed to decode base64 for trigger ID for interactive dialog."
  },
  {
    "id": "interactive_message.decode_trigger_id.base64_decode_failed_signature",
    "translation": "Failed to decode base64 signature of trigger ID for interactive dialog."
  },
  {
    "id": "interactive_message.decode_trigger_id.expired",
    "translation": "Trigger ID for interactive dialog is expired. Trigger IDs live for a maximum of {{.Duration}}."
  },
  {
    "id": "interactive_message.decode_trigger_id.missing_data",
    "translation": "Trigger ID missing required data for interactive dialog."
  },
  {
    "id": "interactive_message.decode_trigger_id.signature_decode_failed",
    "translation": "Failed to decode base64 signature of trigger ID for interactive dialog."
  },
  {
    "id": "interactive_message.decode_trigger_id.verify_signature_failed",
    "translation": "Signature verification failed of trigger ID for interactive dialog."
  },
  {
    "id": "interactive_message.generate_trigger_id.signing_failed",
    "translation": "Failed to sign generated trigger ID for interactive dialog."
  },
  {
    "id": "jobs.request_cancellation.status.error",
    "translation": "Could not request cancellation for job that is not in a cancelable state."
  },
  {
    "id": "jobs.set_job_error.update.error",
    "translation": "Failed to set job status to error"
  },
  {
    "id": "manaultesting.manual_test.parse.app_error",
    "translation": "Unable to parse URL."
  },
  {
    "id": "manaultesting.test_autolink.unable.app_error",
    "translation": "Unable to get channels."
  },
  {
    "id": "mattermost.bulletin.subject",
    "translation": "Mattermost Security Bulletin"
  },
  {
    "id": "mfa.activate.app_error",
    "translation": "Unable to update MFA active status for the user."
  },
  {
    "id": "mfa.activate.bad_token.app_error",
    "translation": "Invalid MFA token."
  },
  {
    "id": "mfa.deactivate.app_error",
    "translation": "Unable to update MFA active status for the user."
  },
  {
    "id": "mfa.generate_qr_code.create_code.app_error",
    "translation": "Error generating QR code."
  },
  {
    "id": "mfa.mfa_disabled.app_error",
    "translation": "Multi-factor authentication has been disabled on this server."
  },
  {
    "id": "mfa.validate_token.authenticate.app_error",
    "translation": "Invalid MFA token."
  },
  {
    "id": "migrations.system.save.app_error",
    "translation": "We encountered an error saving the system property."
  },
  {
    "id": "migrations.worker.run_advanced_permissions_phase_2_migration.invalid_progress",
    "translation": "Migration failed due to invalid progress data."
  },
  {
    "id": "migrations.worker.run_migration.unknown_key",
    "translation": "Unable to run migration job due to unknown migration key."
  },
  {
    "id": "model.access.is_valid.access_token.app_error",
    "translation": "Invalid access token."
  },
  {
    "id": "model.access.is_valid.client_id.app_error",
    "translation": "Invalid client id."
  },
  {
    "id": "model.access.is_valid.redirect_uri.app_error",
    "translation": "Invalid redirect uri."
  },
  {
    "id": "model.access.is_valid.refresh_token.app_error",
    "translation": "Invalid refresh token."
  },
  {
    "id": "model.access.is_valid.user_id.app_error",
    "translation": "Invalid user id."
  },
  {
    "id": "model.acknowledgement.is_valid.post_id.app_error",
    "translation": "Invalid post id."
  },
  {
    "id": "model.acknowledgement.is_valid.user_id.app_error",
    "translation": "Invalid user id."
  },
  {
    "id": "model.authorize.is_valid.auth_code.app_error",
    "translation": "Invalid authorization code."
  },
  {
    "id": "model.authorize.is_valid.client_id.app_error",
    "translation": "Invalid client id."
  },
  {
    "id": "model.authorize.is_valid.create_at.app_error",
    "translation": "Create at must be a valid time."
  },
  {
    "id": "model.authorize.is_valid.expires.app_error",
    "translation": "Expires in must be set."
  },
  {
    "id": "model.authorize.is_valid.redirect_uri.app_error",
    "translation": "Invalid redirect uri."
  },
  {
    "id": "model.authorize.is_valid.response_type.app_error",
    "translation": "Invalid response type."
  },
  {
    "id": "model.authorize.is_valid.scope.app_error",
    "translation": "Invalid scope."
  },
  {
    "id": "model.authorize.is_valid.state.app_error",
    "translation": "Invalid state."
  },
  {
    "id": "model.authorize.is_valid.user_id.app_error",
    "translation": "Invalid user id."
  },
  {
    "id": "model.bot.is_valid.create_at.app_error",
    "translation": "Invalid create at."
  },
  {
    "id": "model.bot.is_valid.creator_id.app_error",
    "translation": "Invalid creator id."
  },
  {
    "id": "model.bot.is_valid.description.app_error",
    "translation": "Invalid description."
  },
  {
    "id": "model.bot.is_valid.update_at.app_error",
    "translation": "Invalid update at."
  },
  {
    "id": "model.bot.is_valid.user_id.app_error",
    "translation": "Invalid user id."
  },
  {
    "id": "model.bot.is_valid.username.app_error",
    "translation": "Invalid username."
  },
  {
    "id": "model.channel.is_valid.1_or_more.app_error",
    "translation": "Name must be 1 or more lowercase alphanumeric character."
  },
  {
    "id": "model.channel.is_valid.create_at.app_error",
    "translation": "Create at must be a valid time."
  },
  {
    "id": "model.channel.is_valid.creator_id.app_error",
    "translation": "Invalid creator id."
  },
  {
    "id": "model.channel.is_valid.display_name.app_error",
    "translation": "Invalid display name."
  },
  {
    "id": "model.channel.is_valid.header.app_error",
    "translation": "Invalid header."
  },
  {
    "id": "model.channel.is_valid.id.app_error",
    "translation": "Invalid Id."
  },
  {
    "id": "model.channel.is_valid.name.app_error",
    "translation": "Channel names can't be in a hexadecimal format. Please enter a different channel name."
  },
  {
    "id": "model.channel.is_valid.purpose.app_error",
    "translation": "Invalid purpose."
  },
  {
    "id": "model.channel.is_valid.type.app_error",
    "translation": "Invalid type."
  },
  {
    "id": "model.channel.is_valid.update_at.app_error",
    "translation": "Update at must be a valid time."
  },
  {
    "id": "model.channel_bookmark.is_valid.channel_id.app_error",
    "translation": "Invalid channel id."
  },
  {
    "id": "model.channel_bookmark.is_valid.create_at.app_error",
    "translation": "Create at must be a valid time."
  },
  {
    "id": "model.channel_bookmark.is_valid.display_name.app_error",
    "translation": "Display name missing."
  },
  {
    "id": "model.channel_bookmark.is_valid.file_id.missing_or_invalid.app_error",
    "translation": "File id is missing or invalid."
  },
  {
    "id": "model.channel_bookmark.is_valid.id.app_error",
    "translation": "Invalid Id."
  },
  {
    "id": "model.channel_bookmark.is_valid.image_url.app_error",
    "translation": "Invalid image url."
  },
  {
    "id": "model.channel_bookmark.is_valid.link_file.app_error",
    "translation": "Cannot set a link and a file in the same bookmark."
  },
  {
    "id": "model.channel_bookmark.is_valid.link_url.missing_or_invalid.app_error",
    "translation": "Link url is missing or invalid."
  },
  {
    "id": "model.channel_bookmark.is_valid.original_id.app_error",
    "translation": "Invalid original id."
  },
  {
    "id": "model.channel_bookmark.is_valid.owner_id.app_error",
    "translation": "Invalid owner id."
  },
  {
    "id": "model.channel_bookmark.is_valid.parent_id.app_error",
    "translation": "Invalid parent id."
  },
  {
    "id": "model.channel_bookmark.is_valid.type.app_error",
    "translation": "Invalid type."
  },
  {
    "id": "model.channel_bookmark.is_valid.update_at.app_error",
    "translation": "Update at must be a valid time."
  },
  {
    "id": "model.channel_member.is_valid.channel_auto_follow_threads_value.app_error",
    "translation": "Invalid channel-auto-follow-threads value."
  },
  {
    "id": "model.channel_member.is_valid.channel_id.app_error",
    "translation": "Invalid channel id."
  },
  {
    "id": "model.channel_member.is_valid.email_value.app_error",
    "translation": "Invalid email notification value."
  },
  {
    "id": "model.channel_member.is_valid.ignore_channel_mentions_value.app_error",
    "translation": "Invalid ignore channel mentions status."
  },
  {
    "id": "model.channel_member.is_valid.notify_level.app_error",
    "translation": "Invalid notify level."
  },
  {
    "id": "model.channel_member.is_valid.notify_props.app_error",
    "translation": "Notify props size limit exceeded."
  },
  {
    "id": "model.channel_member.is_valid.push_level.app_error",
    "translation": "Invalid push notification level."
  },
  {
    "id": "model.channel_member.is_valid.roles_limit.app_error",
    "translation": "Invalid channel member roles longer than {{.Limit}} characters."
  },
  {
    "id": "model.channel_member.is_valid.unread_level.app_error",
    "translation": "Invalid mark unread level."
  },
  {
    "id": "model.channel_member.is_valid.user_id.app_error",
    "translation": "Invalid user id."
  },
  {
    "id": "model.cluster.is_valid.create_at.app_error",
    "translation": "CreateAt must be set."
  },
  {
    "id": "model.cluster.is_valid.hostname.app_error",
    "translation": "Hostname must be set."
  },
  {
    "id": "model.cluster.is_valid.id.app_error",
    "translation": "Invalid Id."
  },
  {
    "id": "model.cluster.is_valid.last_ping_at.app_error",
    "translation": "LastPingAt must be set."
  },
  {
    "id": "model.cluster.is_valid.name.app_error",
    "translation": "ClusterName must be set."
  },
  {
    "id": "model.cluster.is_valid.type.app_error",
    "translation": "Type must be set."
  },
  {
    "id": "model.command.is_valid.autocomplete_data.app_error",
    "translation": "Invalid AutocompleteData"
  },
  {
    "id": "model.command.is_valid.create_at.app_error",
    "translation": "Create at must be a valid time."
  },
  {
    "id": "model.command.is_valid.description.app_error",
    "translation": "Invalid description."
  },
  {
    "id": "model.command.is_valid.display_name.app_error",
    "translation": "Invalid title."
  },
  {
    "id": "model.command.is_valid.id.app_error",
    "translation": "Invalid Id."
  },
  {
    "id": "model.command.is_valid.method.app_error",
    "translation": "Invalid Method."
  },
  {
    "id": "model.command.is_valid.plugin_id.app_error",
    "translation": "Invalid plugin id."
  },
  {
    "id": "model.command.is_valid.team_id.app_error",
    "translation": "Invalid team ID."
  },
  {
    "id": "model.command.is_valid.token.app_error",
    "translation": "Invalid token."
  },
  {
    "id": "model.command.is_valid.trigger.app_error",
    "translation": "Invalid trigger."
  },
  {
    "id": "model.command.is_valid.update_at.app_error",
    "translation": "Update at must be a valid time."
  },
  {
    "id": "model.command.is_valid.url.app_error",
    "translation": "Invalid URL."
  },
  {
    "id": "model.command.is_valid.url_http.app_error",
    "translation": "Invalid URL. Must be a valid URL and start with http:// or https://."
  },
  {
    "id": "model.command.is_valid.user_id.app_error",
    "translation": "Invalid user id."
  },
  {
    "id": "model.command_hook.channel_id.app_error",
    "translation": "Invalid channel id."
  },
  {
    "id": "model.command_hook.command_id.app_error",
    "translation": "Invalid command id."
  },
  {
    "id": "model.command_hook.create_at.app_error",
    "translation": "Create at must be a valid time."
  },
  {
    "id": "model.command_hook.id.app_error",
    "translation": "Invalid command hook id."
  },
  {
    "id": "model.command_hook.root_id.app_error",
    "translation": "Invalid root id."
  },
  {
    "id": "model.command_hook.user_id.app_error",
    "translation": "Invalid user id."
  },
  {
    "id": "model.compliance.is_valid.create_at.app_error",
    "translation": "Create at must be a valid time."
  },
  {
    "id": "model.compliance.is_valid.desc.app_error",
    "translation": "Invalid description."
  },
  {
    "id": "model.compliance.is_valid.end_at.app_error",
    "translation": "To must be a valid time."
  },
  {
    "id": "model.compliance.is_valid.id.app_error",
    "translation": "Invalid Id."
  },
  {
    "id": "model.compliance.is_valid.start_at.app_error",
    "translation": "From must be a valid time."
  },
  {
    "id": "model.compliance.is_valid.start_end_at.app_error",
    "translation": "To must be greater than From."
  },
  {
    "id": "model.config.is_valid.allow_cookies_for_subdomains.app_error",
    "translation": "Allowing cookies for subdomains requires SiteURL to be set."
  },
  {
    "id": "model.config.is_valid.amazons3_timeout.app_error",
    "translation": "Invalid timeout value {{.Value}}. Should be a positive number."
  },
  {
    "id": "model.config.is_valid.atmos_camo_image_proxy_options.app_error",
    "translation": "Invalid RemoteImageProxyOptions for atmos/camo. Must be set to your shared key."
  },
  {
    "id": "model.config.is_valid.atmos_camo_image_proxy_url.app_error",
    "translation": "Invalid RemoteImageProxyURL for atmos/camo. Must be set to your shared key."
  },
  {
    "id": "model.config.is_valid.bleve_search.bulk_indexing_batch_size.app_error",
    "translation": "Bleve Bulk Indexing Batch Size must be at least {{.BatchSize}}."
  },
  {
    "id": "model.config.is_valid.bleve_search.enable_autocomplete.app_error",
    "translation": "Bleve EnableIndexing setting must be set to true when Bleve EnableAutocomplete is set to true"
  },
  {
    "id": "model.config.is_valid.bleve_search.enable_searching.app_error",
    "translation": "Bleve EnableIndexing setting must be set to true when Bleve EnableSearching is set to true"
  },
  {
    "id": "model.config.is_valid.bleve_search.filename.app_error",
    "translation": "Bleve IndexingDir setting must be set when Bleve EnableIndexing is set to true"
  },
  {
    "id": "model.config.is_valid.cluster_email_batching.app_error",
    "translation": "Unable to enable email batching when clustering is enabled."
  },
  {
    "id": "model.config.is_valid.collapsed_threads.app_error",
    "translation": "CollapsedThreads setting must be either disabled,default_on or default_off"
  },
  {
    "id": "model.config.is_valid.collapsed_threads.autofollow.app_error",
    "translation": "ThreadAutoFollow must be true to enable CollapsedThreads"
  },
  {
    "id": "model.config.is_valid.data_retention.deletion_job_start_time.app_error",
    "translation": "Data retention job start time must be a 24-hour time stamp in the form HH:MM."
  },
  {
    "id": "model.config.is_valid.data_retention.file_retention_both_zero.app_error",
    "translation": "File retention days and file retention hours cannot both be 0."
  },
  {
    "id": "model.config.is_valid.data_retention.file_retention_days_too_low.app_error",
    "translation": "File retention days cannot be less than 0."
  },
  {
    "id": "model.config.is_valid.data_retention.file_retention_hours_too_low.app_error",
    "translation": "File retention hours cannot be less than 0"
  },
  {
    "id": "model.config.is_valid.data_retention.file_retention_misconfiguration.app_error",
    "translation": "File retention days and file retention hours cannot both be greater than 0."
  },
  {
    "id": "model.config.is_valid.data_retention.message_retention_both_zero.app_error",
    "translation": "Message retention days and message retention hours cannot both be 0."
  },
  {
    "id": "model.config.is_valid.data_retention.message_retention_days_too_low.app_error",
    "translation": "Message retention days cannot be less than 0."
  },
  {
    "id": "model.config.is_valid.data_retention.message_retention_hours_too_low.app_error",
    "translation": "Message retention hours cannot be less than 0"
  },
  {
    "id": "model.config.is_valid.data_retention.message_retention_misconfiguration.app_error",
    "translation": "Message retention days and message retention hours cannot both be greater than 0."
  },
  {
    "id": "model.config.is_valid.directory.app_error",
    "translation": "Invalid Local Storage Directory. Must be a non-empty string."
  },
  {
    "id": "model.config.is_valid.display.custom_url_schemes.app_error",
    "translation": "The custom URL scheme {{.Scheme}} is invalid. Custom URL schemes must start with a letter and contain only letters, numbers, plus (+), period (.) and hyphen (-)."
  },
  {
    "id": "model.config.is_valid.elastic_search.aggregate_posts_after_days.app_error",
    "translation": "Elasticsearch AggregatePostsAfterDays setting must be a number greater than or equal to 1."
  },
  {
    "id": "model.config.is_valid.elastic_search.bulk_indexing_batch_size.app_error",
    "translation": "Elasticsearch Bulk Indexing Batch Size must be at least {{.BatchSize}}."
  },
  {
    "id": "model.config.is_valid.elastic_search.connection_url.app_error",
    "translation": "Elasticsearch ConnectionUrl setting must be provided when Elasticsearch indexing is enabled."
  },
  {
    "id": "model.config.is_valid.elastic_search.enable_autocomplete.app_error",
    "translation": "Elasticsearch EnableIndexing setting must be set to true when Elasticsearch EnableAutocomplete is set to true"
  },
  {
    "id": "model.config.is_valid.elastic_search.enable_searching.app_error",
    "translation": "Elasticsearch EnableIndexing setting must be set to true when Elasticsearch EnableSearching is set to true"
  },
  {
    "id": "model.config.is_valid.elastic_search.ignored_indexes_dash_prefix.app_error",
    "translation": "Ignored indexes for purge should not start with dash."
  },
  {
    "id": "model.config.is_valid.elastic_search.live_indexing_batch_size.app_error",
    "translation": "Elasticsearch Live Indexing Batch Size must be at least 1."
  },
  {
    "id": "model.config.is_valid.elastic_search.posts_aggregator_job_start_time.app_error",
    "translation": "Elasticsearch PostsAggregatorJobStartTime setting must be a time in the format \"hh:mm\"."
  },
  {
    "id": "model.config.is_valid.elastic_search.request_timeout_seconds.app_error",
    "translation": "Elasticsearch Request Timeout must be at least 1 second."
  },
  {
    "id": "model.config.is_valid.email_batching_buffer_size.app_error",
    "translation": "Invalid email batching buffer size for email settings. Must be zero or a positive number."
  },
  {
    "id": "model.config.is_valid.email_batching_interval.app_error",
    "translation": "Invalid email batching interval for email settings. Must be 30 seconds or more."
  },
  {
    "id": "model.config.is_valid.email_notification_contents_type.app_error",
    "translation": "Invalid email notification contents type for email settings. Must be one of either 'full' or 'generic'."
  },
  {
    "id": "model.config.is_valid.email_security.app_error",
    "translation": "Invalid connection security for email settings. Must be '', 'TLS', or 'STARTTLS'."
  },
  {
    "id": "model.config.is_valid.encrypt_sql.app_error",
    "translation": "Invalid at rest encrypt key for SQL settings. Must be 32 chars or more."
  },
  {
    "id": "model.config.is_valid.export.directory.app_error",
    "translation": "Value for Directory should not be empty."
  },
  {
    "id": "model.config.is_valid.export.retention_days_too_low.app_error",
    "translation": "Invalid value for RetentionDays. Value should be greater than 0"
  },
  {
    "id": "model.config.is_valid.file_driver.app_error",
    "translation": "Invalid driver name for file settings. Must be 'local' or 'amazons3'."
  },
  {
    "id": "model.config.is_valid.file_salt.app_error",
    "translation": "Invalid public link salt for file settings. Must be 32 chars or more."
  },
  {
    "id": "model.config.is_valid.group_unread_channels.app_error",
    "translation": "Invalid group unread channels for service settings. Must be 'disabled', 'default_on', or 'default_off'."
  },
  {
    "id": "model.config.is_valid.image_decoder_concurrency.app_error",
    "translation": "Invalid decoder concurrency {{.Value}}. Should be a positive number or -1."
  },
  {
    "id": "model.config.is_valid.image_proxy_type.app_error",
    "translation": "Invalid image proxy type. Must be 'local' or 'atmos/camo'."
  },
  {
    "id": "model.config.is_valid.import.directory.app_error",
    "translation": "Invalid value for Directory."
  },
  {
    "id": "model.config.is_valid.import.retention_days_too_low.app_error",
    "translation": "Invalid value for RetentionDays. Value is too low."
  },
  {
    "id": "model.config.is_valid.ldap_basedn",
    "translation": "AD/LDAP field \"BaseDN\" is required."
  },
  {
    "id": "model.config.is_valid.ldap_email",
    "translation": "AD/LDAP field \"Email Attribute\" is required."
  },
  {
    "id": "model.config.is_valid.ldap_id",
    "translation": "AD/LDAP field \"ID Attribute\" is required."
  },
  {
    "id": "model.config.is_valid.ldap_login_id",
    "translation": "AD/LDAP field \"Login ID Attribute\" is required."
  },
  {
    "id": "model.config.is_valid.ldap_max_page_size.app_error",
    "translation": "Invalid max page size value."
  },
  {
    "id": "model.config.is_valid.ldap_security.app_error",
    "translation": "Invalid connection security for AD/LDAP settings. Must be '', 'TLS', or 'STARTTLS'."
  },
  {
    "id": "model.config.is_valid.ldap_server",
    "translation": "AD/LDAP field \"AD/LDAP Server\" is required."
  },
  {
    "id": "model.config.is_valid.ldap_sync_interval.app_error",
    "translation": "Invalid sync interval time. Must be at least one minute."
  },
  {
    "id": "model.config.is_valid.ldap_username",
    "translation": "AD/LDAP field \"Username Attribute\" is required."
  },
  {
    "id": "model.config.is_valid.link_metadata_timeout.app_error",
    "translation": "Invalid value for link metadata timeout. Must be a positive number."
  },
  {
    "id": "model.config.is_valid.listen_address.app_error",
    "translation": "Invalid listen address for service settings Must be set."
  },
  {
    "id": "model.config.is_valid.local_mode_socket.app_error",
    "translation": "Unable to locate local socket file directory."
  },
  {
    "id": "model.config.is_valid.localization.available_locales.app_error",
    "translation": "Available Languages must contain Default Client Language."
  },
  {
    "id": "model.config.is_valid.log.advanced_logging.json",
    "translation": "Failed to parse JSON: {{.Error}}"
  },
  {
    "id": "model.config.is_valid.log.advanced_logging.parse",
    "translation": "Invalid format: {{.Error}}"
  },
  {
    "id": "model.config.is_valid.login_attempts.app_error",
    "translation": "Invalid maximum login attempts for service settings. Must be a positive number."
  },
  {
    "id": "model.config.is_valid.max_burst.app_error",
    "translation": "Maximum burst size must be greater than zero."
  },
  {
    "id": "model.config.is_valid.max_channels.app_error",
    "translation": "Invalid maximum channels per team for team settings. Must be a positive number."
  },
  {
    "id": "model.config.is_valid.max_file_size.app_error",
    "translation": "Invalid max file size for file settings. Must be a whole number greater than zero."
  },
  {
    "id": "model.config.is_valid.max_notify_per_channel.app_error",
    "translation": "Invalid maximum notifications per channel for team settings. Must be a positive number."
  },
  {
    "id": "model.config.is_valid.max_payload_size.app_error",
    "translation": "Invalid max payload size for service settings. Must be a whole number greater than zero."
  },
  {
    "id": "model.config.is_valid.max_users.app_error",
    "translation": "Invalid maximum users per team for team settings. Must be a positive number."
  },
  {
    "id": "model.config.is_valid.message_export.batch_size.app_error",
    "translation": "Message export job BatchSize must be a positive integer."
  },
  {
    "id": "model.config.is_valid.message_export.daily_runtime.app_error",
    "translation": "Message export job DailyRuntime must be a 24-hour time stamp in the form HH:MM."
  },
  {
    "id": "model.config.is_valid.message_export.enable.app_error",
    "translation": "Message export job EnableExport setting must be either true or false."
  },
  {
    "id": "model.config.is_valid.message_export.export_from.app_error",
    "translation": "Message export job ExportFromTimestamp must be a timestamp (expressed in seconds since unix epoch). Only messages sent after this timestamp will be exported."
  },
  {
    "id": "model.config.is_valid.message_export.export_type.app_error",
    "translation": "Message export job ExportFormat must be one of 'actiance', 'csv' or 'globalrelay'."
  },
  {
    "id": "model.config.is_valid.message_export.global_relay.config_missing.app_error",
    "translation": "Message export job ExportFormat is set to 'globalrelay', but GlobalRelaySettings are missing."
  },
  {
    "id": "model.config.is_valid.message_export.global_relay.customer_type.app_error",
    "translation": "Message export GlobalRelaySettings.CustomerType must be set to one of either 'A9', 'A10' or 'CUSTOM'."
  },
  {
    "id": "model.config.is_valid.message_export.global_relay.customer_type_custom.app_error",
    "translation": "If GlobalRelaySettings.CustomerType is 'CUSTOM', then GlobalRelaySettings.CustomSMTPServerName and GlobalRelaySettings.CustomSMTPPort must be set."
  },
  {
    "id": "model.config.is_valid.message_export.global_relay.email_address.app_error",
    "translation": "Message export job GlobalRelaySettings.EmailAddress must be set to a valid email address."
  },
  {
    "id": "model.config.is_valid.message_export.global_relay.smtp_password.app_error",
    "translation": "Message export job GlobalRelaySettings.SmtpPassword must be set."
  },
  {
    "id": "model.config.is_valid.message_export.global_relay.smtp_username.app_error",
    "translation": "Message export job GlobalRelaySettings.SmtpUsername must be set."
  },
  {
    "id": "model.config.is_valid.move_thread.domain_invalid.app_error",
    "translation": "Invalid domain for move thread settings"
  },
  {
    "id": "model.config.is_valid.outgoing_integrations_request_timeout.app_error",
    "translation": "Invalid Outgoing Integrations Request Timeout for service settings. Must be a positive number."
  },
  {
    "id": "model.config.is_valid.password_length.app_error",
    "translation": "Minimum password length must be a whole number greater than or equal to {{.MinLength}} and less than or equal to {{.MaxLength}}."
  },
  {
    "id": "model.config.is_valid.persistent_notifications_count.app_error",
    "translation": "Invalid total number of persistent notification per post. Must be a positive number."
  },
  {
    "id": "model.config.is_valid.persistent_notifications_interval.app_error",
    "translation": "Invalid frequency of persistent notifications. Must be at least two minutes."
  },
  {
    "id": "model.config.is_valid.persistent_notifications_recipients.app_error",
    "translation": "Invalid maximum number of recipients for persistent notifications. Must be a positive number."
  },
  {
    "id": "model.config.is_valid.rate_mem.app_error",
    "translation": "Invalid memory store size for rate limit settings. Must be a positive number."
  },
  {
    "id": "model.config.is_valid.rate_sec.app_error",
    "translation": "Invalid per sec for rate limit settings. Must be a positive number."
  },
  {
    "id": "model.config.is_valid.read_timeout.app_error",
    "translation": "Invalid value for read timeout."
  },
  {
    "id": "model.config.is_valid.restrict_direct_message.app_error",
    "translation": "Invalid direct message restriction. Must be 'any', or 'team'."
  },
  {
    "id": "model.config.is_valid.saml_admin_attribute.app_error",
    "translation": "Invalid Admin attribute. Must be in the form 'field=value'."
  },
  {
    "id": "model.config.is_valid.saml_assertion_consumer_service_url.app_error",
    "translation": "Service Provider Login URL must be a valid URL and start with http:// or https://."
  },
  {
    "id": "model.config.is_valid.saml_canonical_algorithm.app_error",
    "translation": "Invalid Canonical Algorithm."
  },
  {
    "id": "model.config.is_valid.saml_email_attribute.app_error",
    "translation": "Invalid Email attribute. Must be set."
  },
  {
    "id": "model.config.is_valid.saml_guest_attribute.app_error",
    "translation": "Invalid Guest attribute. Must be in the form 'field=value'."
  },
  {
    "id": "model.config.is_valid.saml_idp_cert.app_error",
    "translation": "Identity Provider Public Certificate missing. Did you forget to upload it?"
  },
  {
    "id": "model.config.is_valid.saml_idp_descriptor_url.app_error",
    "translation": "Identity Provider Issuer URL cannot be an empty string."
  },
  {
    "id": "model.config.is_valid.saml_idp_url.app_error",
    "translation": "SAML SSO URL must be a valid URL and start with http:// or https://."
  },
  {
    "id": "model.config.is_valid.saml_private_key.app_error",
    "translation": "Service Provider Private Key missing. Did you forget to upload it?"
  },
  {
    "id": "model.config.is_valid.saml_public_cert.app_error",
    "translation": "Service Provider Public Certificate missing. Did you forget to upload it?"
  },
  {
    "id": "model.config.is_valid.saml_signature_algorithm.app_error",
    "translation": "Invalid Signature Algorithm."
  },
  {
    "id": "model.config.is_valid.saml_spidentifier_attribute.app_error",
    "translation": "Service Provider Identifier is required"
  },
  {
    "id": "model.config.is_valid.saml_username_attribute.app_error",
    "translation": "Invalid Username attribute. Must be set."
  },
  {
    "id": "model.config.is_valid.site_url.app_error",
    "translation": "Site URL must be a valid URL and start with http:// or https://."
  },
  {
    "id": "model.config.is_valid.site_url_email_batching.app_error",
    "translation": "Unable to enable email batching when SiteURL isn't set."
  },
  {
    "id": "model.config.is_valid.sitename_length.app_error",
    "translation": "Site name must be less than or equal to {{.MaxLength}} characters."
  },
  {
    "id": "model.config.is_valid.sql_conn_max_idle_time_milliseconds.app_error",
    "translation": "Invalid connection maximum idle time for SQL settings. Must be a non-negative number."
  },
  {
    "id": "model.config.is_valid.sql_conn_max_lifetime_milliseconds.app_error",
    "translation": "Invalid connection maximum lifetime for SQL settings. Must be a non-negative number."
  },
  {
    "id": "model.config.is_valid.sql_data_src.app_error",
    "translation": "Invalid data source for SQL settings. Must be set."
  },
  {
    "id": "model.config.is_valid.sql_driver.app_error",
    "translation": "Invalid driver name for SQL settings. Must be 'mysql' or 'postgres'."
  },
  {
    "id": "model.config.is_valid.sql_idle.app_error",
    "translation": "Invalid maximum idle connection for SQL settings. Must be a positive number."
  },
  {
    "id": "model.config.is_valid.sql_max_conn.app_error",
    "translation": "Invalid maximum open connection for SQL settings. Must be a positive number."
  },
  {
    "id": "model.config.is_valid.sql_query_timeout.app_error",
    "translation": "Invalid query timeout for SQL settings. Must be a positive number."
  },
  {
    "id": "model.config.is_valid.teammate_name_display.app_error",
    "translation": "Invalid teammate display. Must be 'full_name', 'nickname_full_name' or 'username'."
  },
  {
    "id": "model.config.is_valid.time_between_user_typing.app_error",
    "translation": "Time between user typing updates should not be set to less than 1000 milliseconds."
  },
  {
    "id": "model.config.is_valid.tls_cert_file_missing.app_error",
    "translation": "Invalid value for TLS certificate file - Either use LetsEncrypt or set path to existing certificate file."
  },
  {
    "id": "model.config.is_valid.tls_key_file_missing.app_error",
    "translation": "Invalid value for TLS key file - Either use LetsEncrypt or set path to existing key file."
  },
  {
    "id": "model.config.is_valid.tls_overwrite_cipher.app_error",
    "translation": "Invalid value passed for TLS overwrite cipher - Please refer to the documentation for valid values."
  },
  {
    "id": "model.config.is_valid.user_status_away_timeout.app_error",
    "translation": "Invalid value for user status away timeout. Must be a positive number."
  },
  {
    "id": "model.config.is_valid.webserver_security.app_error",
    "translation": "Invalid value for webserver connection security."
  },
  {
    "id": "model.config.is_valid.websocket_url.app_error",
    "translation": "Websocket URL must be a valid URL and start with ws:// or wss://."
  },
  {
    "id": "model.config.is_valid.write_timeout.app_error",
    "translation": "Invalid value for write timeout."
  },
  {
    "id": "model.draft.is_valid.channel_id.app_error",
    "translation": "Invalid channel id."
  },
  {
    "id": "model.draft.is_valid.create_at.app_error",
    "translation": "Create at must be a valid time."
  },
  {
    "id": "model.draft.is_valid.file_ids.app_error",
    "translation": "Invalid file ids."
  },
  {
    "id": "model.draft.is_valid.msg.app_error",
    "translation": "Invalid message."
  },
  {
    "id": "model.draft.is_valid.priority.app_error",
    "translation": "Invalid priority"
  },
  {
    "id": "model.draft.is_valid.props.app_error",
    "translation": "Invalid props."
  },
  {
    "id": "model.draft.is_valid.root_id.app_error",
    "translation": "Invalid root id."
  },
  {
    "id": "model.draft.is_valid.update_at.app_error",
    "translation": "Update at must be a valid time."
  },
  {
    "id": "model.draft.is_valid.user_id.app_error",
    "translation": "Invalid user id."
  },
  {
    "id": "model.emoji.create_at.app_error",
    "translation": "Create at must be a valid time."
  },
  {
    "id": "model.emoji.id.app_error",
    "translation": "Invalid emoji id."
  },
  {
    "id": "model.emoji.name.app_error",
    "translation": "Name must be 1 to 64 lowercase alphanumeric characters."
  },
  {
    "id": "model.emoji.system_emoji_name.app_error",
    "translation": "Name conflicts with existing system emoji name."
  },
  {
    "id": "model.emoji.update_at.app_error",
    "translation": "Update at must be a valid time."
  },
  {
    "id": "model.emoji.user_id.app_error",
    "translation": "Invalid creator id."
  },
  {
    "id": "model.file_info.is_valid.create_at.app_error",
    "translation": "Invalid value for create_at."
  },
  {
    "id": "model.file_info.is_valid.id.app_error",
    "translation": "Invalid value for id."
  },
  {
    "id": "model.file_info.is_valid.path.app_error",
    "translation": "Invalid value for path."
  },
  {
    "id": "model.file_info.is_valid.post_id.app_error",
    "translation": "Invalid value for post_id."
  },
  {
    "id": "model.file_info.is_valid.update_at.app_error",
    "translation": "Invalid value for update_at."
  },
  {
    "id": "model.file_info.is_valid.user_id.app_error",
    "translation": "Invalid value for user_id."
  },
  {
    "id": "model.group.create_at.app_error",
    "translation": "invalid create at property for group."
  },
  {
    "id": "model.group.description.app_error",
    "translation": "invalid description property for group."
  },
  {
    "id": "model.group.display_name.app_error",
    "translation": "invalid display name property for group."
  },
  {
    "id": "model.group.name.app_error",
    "translation": "invalid name property for group."
  },
  {
    "id": "model.group.name.invalid_chars.app_error",
    "translation": "invalid characters in the name property for group"
  },
  {
    "id": "model.group.name.invalid_length.app_error",
    "translation": "Name must be 1 to 64 lowercase alphanumeric characters."
  },
  {
    "id": "model.group.name.reserved_name.app_error",
    "translation": "group name already exists as a reserved name"
  },
  {
    "id": "model.group.remote_id.app_error",
    "translation": "invalid remote id property for group."
  },
  {
    "id": "model.group.source.app_error",
    "translation": "invalid source property for group."
  },
  {
    "id": "model.group.update_at.app_error",
    "translation": "invalid update at property for group."
  },
  {
    "id": "model.group_member.group_id.app_error",
    "translation": "invalid group id property for group member."
  },
  {
    "id": "model.group_member.user_id.app_error",
    "translation": "invalid user id property for group member."
  },
  {
    "id": "model.group_syncable.group_id.app_error",
    "translation": "invalid group id property for group syncable."
  },
  {
    "id": "model.group_syncable.syncable_id.app_error",
    "translation": "invalid syncable id for group syncable."
  },
  {
    "id": "model.guest.is_valid.channel.app_error",
    "translation": "Invalid channel."
  },
  {
    "id": "model.guest.is_valid.channels.app_error",
    "translation": "Invalid channels."
  },
  {
    "id": "model.guest.is_valid.email.app_error",
    "translation": "Invalid email."
  },
  {
    "id": "model.guest.is_valid.emails.app_error",
    "translation": "Invalid emails."
  },
  {
    "id": "model.incoming_hook.channel_id.app_error",
    "translation": "Invalid channel id."
  },
  {
    "id": "model.incoming_hook.create_at.app_error",
    "translation": "Create at must be a valid time."
  },
  {
    "id": "model.incoming_hook.description.app_error",
    "translation": "Invalid description."
  },
  {
    "id": "model.incoming_hook.display_name.app_error",
    "translation": "Invalid title."
  },
  {
    "id": "model.incoming_hook.icon_url.app_error",
    "translation": "Invalid post icon."
  },
  {
    "id": "model.incoming_hook.id.app_error",
    "translation": "Invalid Id."
  },
  {
    "id": "model.incoming_hook.parse_data.app_error",
    "translation": "Unable to parse incoming data."
  },
  {
    "id": "model.incoming_hook.team_id.app_error",
    "translation": "Invalid team ID."
  },
  {
    "id": "model.incoming_hook.update_at.app_error",
    "translation": "Update at must be a valid time."
  },
  {
    "id": "model.incoming_hook.user_id.app_error",
    "translation": "Invalid user id."
  },
  {
    "id": "model.incoming_hook.username.app_error",
    "translation": "Invalid username."
  },
  {
    "id": "model.job.is_valid.create_at.app_error",
    "translation": "Create at must be a valid time."
  },
  {
    "id": "model.job.is_valid.id.app_error",
    "translation": "Invalid job Id."
  },
  {
    "id": "model.job.is_valid.status.app_error",
    "translation": "Invalid job status."
  },
  {
    "id": "model.job.is_valid.type.app_error",
    "translation": "Invalid job type."
  },
  {
    "id": "model.license_record.is_valid.bytes.app_error",
    "translation": "Invalid value for bytes when uploading a license."
  },
  {
    "id": "model.license_record.is_valid.create_at.app_error",
    "translation": "Invalid value for create_at when uploading a license."
  },
  {
    "id": "model.license_record.is_valid.id.app_error",
    "translation": "Invalid value for id when uploading a license."
  },
  {
    "id": "model.link_metadata.is_valid.data.app_error",
    "translation": "Link metadata data cannot be nil."
  },
  {
    "id": "model.link_metadata.is_valid.data_type.app_error",
    "translation": "Link metadata data does not match the given type."
  },
  {
    "id": "model.link_metadata.is_valid.timestamp.app_error",
    "translation": "Link metadata timestamp must be nonzero and rounded to the nearest hour."
  },
  {
    "id": "model.link_metadata.is_valid.type.app_error",
    "translation": "Invalid link metadata type."
  },
  {
    "id": "model.link_metadata.is_valid.url.app_error",
    "translation": "Link metadata URL must be set."
  },
  {
    "id": "model.member.is_valid.channel.app_error",
    "translation": "Channel name is not valid"
  },
  {
    "id": "model.member.is_valid.emails.app_error",
    "translation": "Email list is empty"
  },
  {
    "id": "model.oauth.is_valid.app_id.app_error",
    "translation": "Invalid app id."
  },
  {
    "id": "model.oauth.is_valid.callback.app_error",
    "translation": "Callback URL must be a valid URL and start with http:// or https://."
  },
  {
    "id": "model.oauth.is_valid.client_secret.app_error",
    "translation": "Invalid client secret."
  },
  {
    "id": "model.oauth.is_valid.create_at.app_error",
    "translation": "Create at must be a valid time."
  },
  {
    "id": "model.oauth.is_valid.creator_id.app_error",
    "translation": "Invalid creator id."
  },
  {
    "id": "model.oauth.is_valid.description.app_error",
    "translation": "Invalid description."
  },
  {
    "id": "model.oauth.is_valid.homepage.app_error",
    "translation": "Homepage must be a valid URL and start with http:// or https://."
  },
  {
    "id": "model.oauth.is_valid.icon_url.app_error",
    "translation": "Icon URL must be a valid URL and start with http:// or https://."
  },
  {
    "id": "model.oauth.is_valid.mattermost_app_id.app_error",
    "translation": "The maximum length of MattermostAppID is 32 characters."
  },
  {
    "id": "model.oauth.is_valid.name.app_error",
    "translation": "Invalid name."
  },
  {
    "id": "model.oauth.is_valid.update_at.app_error",
    "translation": "Update at must be a valid time."
  },
  {
    "id": "model.outgoing_hook.icon_url.app_error",
    "translation": "Invalid icon."
  },
  {
    "id": "model.outgoing_hook.is_valid.callback.app_error",
    "translation": "Invalid callback URLs."
  },
  {
    "id": "model.outgoing_hook.is_valid.channel_id.app_error",
    "translation": "Invalid channel id."
  },
  {
    "id": "model.outgoing_hook.is_valid.content_type.app_error",
    "translation": "Invalid value for content_type."
  },
  {
    "id": "model.outgoing_hook.is_valid.create_at.app_error",
    "translation": "Create at must be a valid time."
  },
  {
    "id": "model.outgoing_hook.is_valid.description.app_error",
    "translation": "Invalid description."
  },
  {
    "id": "model.outgoing_hook.is_valid.display_name.app_error",
    "translation": "Invalid title."
  },
  {
    "id": "model.outgoing_hook.is_valid.id.app_error",
    "translation": "Invalid Id."
  },
  {
    "id": "model.outgoing_hook.is_valid.team_id.app_error",
    "translation": "Invalid team ID."
  },
  {
    "id": "model.outgoing_hook.is_valid.token.app_error",
    "translation": "Invalid token."
  },
  {
    "id": "model.outgoing_hook.is_valid.trigger_words.app_error",
    "translation": "Invalid trigger words."
  },
  {
    "id": "model.outgoing_hook.is_valid.update_at.app_error",
    "translation": "Update at must be a valid time."
  },
  {
    "id": "model.outgoing_hook.is_valid.url.app_error",
    "translation": "Invalid callback URLs. Each must be a valid URL and start with http:// or https://."
  },
  {
    "id": "model.outgoing_hook.is_valid.user_id.app_error",
    "translation": "Invalid user id."
  },
  {
    "id": "model.outgoing_hook.is_valid.words.app_error",
    "translation": "Invalid trigger words."
  },
  {
    "id": "model.outgoing_hook.username.app_error",
    "translation": "Invalid username."
  },
  {
    "id": "model.outgoing_oauth_connection.is_valid.audience.empty",
    "translation": "Audience must not be empty."
  },
  {
    "id": "model.outgoing_oauth_connection.is_valid.audience.error",
    "translation": "Audience URL is invalid: {{ .Url }}"
  },
  {
    "id": "model.outgoing_oauth_connection.is_valid.client_id.error",
    "translation": "Invalid client id."
  },
  {
    "id": "model.outgoing_oauth_connection.is_valid.client_secret.error",
    "translation": "Invalid client secret."
  },
  {
    "id": "model.outgoing_oauth_connection.is_valid.create_at.error",
    "translation": "Create at must be a valid time."
  },
  {
    "id": "model.outgoing_oauth_connection.is_valid.creator_id.error",
    "translation": "Invalid creator id."
  },
  {
    "id": "model.outgoing_oauth_connection.is_valid.grant_type.error",
    "translation": "Invalid grant type."
  },
  {
    "id": "model.outgoing_oauth_connection.is_valid.id.error",
    "translation": "Invalid id."
  },
  {
    "id": "model.outgoing_oauth_connection.is_valid.name.error",
    "translation": "Invalid name."
  },
  {
    "id": "model.outgoing_oauth_connection.is_valid.oauth_token_url.error",
    "translation": "Invalid oauth token url."
  },
  {
    "id": "model.outgoing_oauth_connection.is_valid.password_credentials.error",
    "translation": "Invalid password credentials."
  },
  {
    "id": "model.outgoing_oauth_connection.is_valid.update_at.error",
    "translation": "Update at must be a valid time."
  },
  {
    "id": "model.plugin_command.error.app_error",
    "translation": "An error occurred while trying to execute this command."
  },
  {
    "id": "model.plugin_command_crash.error.app_error",
    "translation": "/{{.Command}} command crashed the {{.PluginId}} plugin. Please contact your system administrator"
  },
  {
    "id": "model.plugin_command_error.error.app_error",
    "translation": "Plugin for /{{.Command}} is not working. Please contact your system administrator"
  },
  {
    "id": "model.plugin_key_value.is_valid.key.app_error",
    "translation": "Invalid key, must be more than {{.Min}} and a of maximum {{.Max}} characters long."
  },
  {
    "id": "model.plugin_key_value.is_valid.plugin_id.app_error",
    "translation": "Invalid plugin ID, must be more than {{.Min}} and a of maximum {{.Max}} characters long."
  },
  {
    "id": "model.plugin_kvset_options.is_valid.old_value.app_error",
    "translation": "Invalid old value, it shouldn't be set when the operation is not atomic."
  },
  {
    "id": "model.post.channel_notifications_disabled_in_channel.message",
    "translation": "Channel notifications are disabled in {{.ChannelName}}. The {{.Mention}} did not trigger any notifications."
  },
  {
    "id": "model.post.is_valid.channel_id.app_error",
    "translation": "Invalid channel id."
  },
  {
    "id": "model.post.is_valid.create_at.app_error",
    "translation": "Create at must be a valid time."
  },
  {
    "id": "model.post.is_valid.file_ids.app_error",
    "translation": "Invalid file ids. Note that uploads are limited to 10 files maximum. Please use additional posts for more files."
  },
  {
    "id": "model.post.is_valid.filenames.app_error",
    "translation": "Invalid filenames."
  },
  {
    "id": "model.post.is_valid.hashtags.app_error",
    "translation": "Invalid hashtags."
  },
  {
    "id": "model.post.is_valid.id.app_error",
    "translation": "Invalid Id."
  },
  {
    "id": "model.post.is_valid.msg.app_error",
    "translation": "Invalid message."
  },
  {
    "id": "model.post.is_valid.original_id.app_error",
    "translation": "Invalid original id."
  },
  {
    "id": "model.post.is_valid.props.app_error",
    "translation": "Invalid props."
  },
  {
    "id": "model.post.is_valid.root_id.app_error",
    "translation": "Invalid root id."
  },
  {
    "id": "model.post.is_valid.type.app_error",
    "translation": "Invalid type."
  },
  {
    "id": "model.post.is_valid.update_at.app_error",
    "translation": "Update at must be a valid time."
  },
  {
    "id": "model.post.is_valid.user_id.app_error",
    "translation": "Invalid user id."
  },
  {
    "id": "model.preference.is_valid.category.app_error",
    "translation": "Invalid category."
  },
  {
    "id": "model.preference.is_valid.id.app_error",
    "translation": "Invalid user id."
  },
  {
    "id": "model.preference.is_valid.name.app_error",
    "translation": "Invalid name."
  },
  {
    "id": "model.preference.is_valid.theme.app_error",
    "translation": "Invalid theme."
  },
  {
    "id": "model.preference.is_valid.value.app_error",
    "translation": "Value is too long."
  },
  {
    "id": "model.reaction.is_valid.create_at.app_error",
    "translation": "Create at must be a valid time."
  },
  {
    "id": "model.reaction.is_valid.emoji_name.app_error",
    "translation": "Invalid emoji name."
  },
  {
    "id": "model.reaction.is_valid.post_id.app_error",
    "translation": "Invalid post id."
  },
  {
    "id": "model.reaction.is_valid.update_at.app_error",
    "translation": "Update at must be a valid time."
  },
  {
    "id": "model.reaction.is_valid.user_id.app_error",
    "translation": "Invalid user id."
  },
  {
    "id": "model.reporting_base_options.is_valid.bad_date_range",
    "translation": "Date range provided is invalid."
  },
  {
    "id": "model.scheme.is_valid.app_error",
    "translation": "Invalid scheme."
  },
  {
    "id": "model.search_params_list.is_valid.include_deleted_channels.app_error",
    "translation": "All IncludeDeletedChannels params should have the same value."
  },
  {
    "id": "model.session.is_valid.create_at.app_error",
    "translation": "Invalid CreateAt field for session."
  },
  {
    "id": "model.session.is_valid.id.app_error",
    "translation": "Invalid Id field for session."
  },
  {
    "id": "model.session.is_valid.roles_limit.app_error",
    "translation": "Invalid session roles longer than {{.Limit}} characters."
  },
  {
    "id": "model.session.is_valid.user_id.app_error",
    "translation": "Invalid UserId field for session."
  },
  {
    "id": "model.team.is_valid.characters.app_error",
    "translation": "Name must be 2 or more lowercase alphanumeric characters."
  },
  {
    "id": "model.team.is_valid.company.app_error",
    "translation": "Invalid company name."
  },
  {
    "id": "model.team.is_valid.create_at.app_error",
    "translation": "Create at must be a valid time."
  },
  {
    "id": "model.team.is_valid.description.app_error",
    "translation": "Invalid description."
  },
  {
    "id": "model.team.is_valid.domains.app_error",
    "translation": "Invalid allowed domains."
  },
  {
    "id": "model.team.is_valid.email.app_error",
    "translation": "Invalid email."
  },
  {
    "id": "model.team.is_valid.id.app_error",
    "translation": "Invalid Id."
  },
  {
    "id": "model.team.is_valid.invite_id.app_error",
    "translation": "Invalid invite id."
  },
  {
    "id": "model.team.is_valid.name.app_error",
    "translation": "Invalid name."
  },
  {
    "id": "model.team.is_valid.reserved.app_error",
    "translation": "This URL is unavailable. Please try another."
  },
  {
    "id": "model.team.is_valid.type.app_error",
    "translation": "Invalid type."
  },
  {
    "id": "model.team.is_valid.update_at.app_error",
    "translation": "Update at must be a valid time."
  },
  {
    "id": "model.team.is_valid.url.app_error",
    "translation": "Invalid URL Identifier."
  },
  {
    "id": "model.team_member.is_valid.roles_limit.app_error",
    "translation": "Invalid team member roles longer than {{.Limit}} characters."
  },
  {
    "id": "model.team_member.is_valid.team_id.app_error",
    "translation": "Invalid team ID."
  },
  {
    "id": "model.team_member.is_valid.user_id.app_error",
    "translation": "Invalid user id."
  },
  {
    "id": "model.token.is_valid.expiry",
    "translation": "Invalid token expiry"
  },
  {
    "id": "model.token.is_valid.size",
    "translation": "Invalid token."
  },
  {
    "id": "model.upload_session.is_valid.channel_id.app_error",
    "translation": "Invalid value for ChannelId."
  },
  {
    "id": "model.upload_session.is_valid.create_at.app_error",
    "translation": "Invalid value for CreateAt"
  },
  {
    "id": "model.upload_session.is_valid.file_offset.app_error",
    "translation": "Invalid value for FileOffset"
  },
  {
    "id": "model.upload_session.is_valid.file_size.app_error",
    "translation": "Invalid value for FileSize"
  },
  {
    "id": "model.upload_session.is_valid.filename.app_error",
    "translation": "Invalid value for Filename"
  },
  {
    "id": "model.upload_session.is_valid.id.app_error",
    "translation": "Invalid value for Id"
  },
  {
    "id": "model.upload_session.is_valid.path.app_error",
    "translation": "Invalid value for Path"
  },
  {
    "id": "model.upload_session.is_valid.type.app_error",
    "translation": "Invalid value for Type"
  },
  {
    "id": "model.upload_session.is_valid.user_id.app_error",
    "translation": "Invalid Value for UserId"
  },
  {
    "id": "model.user.is_valid.auth_data.app_error",
    "translation": "Invalid auth data."
  },
  {
    "id": "model.user.is_valid.auth_data_pwd.app_error",
    "translation": "Invalid user, password and auth data cannot both be set."
  },
  {
    "id": "model.user.is_valid.auth_data_type.app_error",
    "translation": "Invalid user, auth data must be set with auth type."
  },
  {
    "id": "model.user.is_valid.create_at.app_error",
    "translation": "Create at must be a valid time."
  },
  {
    "id": "model.user.is_valid.email.app_error",
    "translation": "Invalid email."
  },
  {
    "id": "model.user.is_valid.first_name.app_error",
    "translation": "Invalid first name."
  },
  {
    "id": "model.user.is_valid.id.app_error",
    "translation": "Invalid user id."
  },
  {
    "id": "model.user.is_valid.invalidProperty.app_error",
    "translation": "Invalid props (custom status)"
  },
  {
    "id": "model.user.is_valid.last_name.app_error",
    "translation": "Invalid last name."
  },
  {
    "id": "model.user.is_valid.locale.app_error",
    "translation": "Invalid locale."
  },
  {
    "id": "model.user.is_valid.marshal.app_error",
    "translation": "Failed to encode field to JSON"
  },
  {
    "id": "model.user.is_valid.nickname.app_error",
    "translation": "Invalid nickname."
  },
  {
    "id": "model.user.is_valid.password_limit.app_error",
    "translation": "Unable to set a password over 72 characters due to the limitations of bcrypt."
  },
  {
    "id": "model.user.is_valid.position.app_error",
    "translation": "Invalid position: must not be longer than 128 characters."
  },
  {
    "id": "model.user.is_valid.pwd_lowercase.app_error",
    "translation": "Your password must contain at least {{.Min}} characters made up of at least one lowercase letter."
  },
  {
    "id": "model.user.is_valid.pwd_lowercase_number.app_error",
    "translation": "Your password must contain at least {{.Min}} characters made up of at least one lowercase letter and at least one number."
  },
  {
    "id": "model.user.is_valid.pwd_lowercase_number_symbol.app_error",
    "translation": "Your password must contain at least {{.Min}} characters made up of at least one lowercase letter, at least one number, and at least one symbol (e.g. \"~!@#$%^&*()\")."
  },
  {
    "id": "model.user.is_valid.pwd_lowercase_symbol.app_error",
    "translation": "Your password must contain at least {{.Min}} characters made up of at least one lowercase letter and at least one symbol (e.g. \"~!@#$%^&*()\")."
  },
  {
    "id": "model.user.is_valid.pwd_lowercase_uppercase.app_error",
    "translation": "Your password must contain at least {{.Min}} characters made up of at least one lowercase letter and at least one uppercase letter."
  },
  {
    "id": "model.user.is_valid.pwd_lowercase_uppercase_number.app_error",
    "translation": "Your password must contain at least {{.Min}} characters made up of at least one lowercase letter, at least one uppercase letter, and at least one number."
  },
  {
    "id": "model.user.is_valid.pwd_lowercase_uppercase_number_symbol.app_error",
    "translation": "Your password must contain at least {{.Min}} characters made up of at least one lowercase letter, at least one uppercase letter, at least one number, and at least one symbol (e.g. \"~!@#$%^&*()\")."
  },
  {
    "id": "model.user.is_valid.pwd_lowercase_uppercase_symbol.app_error",
    "translation": "Your password must contain at least {{.Min}} characters made up of at least one lowercase letter, at least one uppercase letter, and at least one symbol (e.g. \"~!@#$%^&*()\")."
  },
  {
    "id": "model.user.is_valid.pwd_max_length.app_error",
    "translation": "Your password must contain no more than 72 characters."
  },
  {
    "id": "model.user.is_valid.pwd_min_length.app_error",
    "translation": "Your password must contain at least {{.Min}} characters."
  },
  {
    "id": "model.user.is_valid.pwd_number.app_error",
    "translation": "Your password must contain at least {{.Min}} characters made up of at least one number."
  },
  {
    "id": "model.user.is_valid.pwd_number_symbol.app_error",
    "translation": "Your password must contain at least {{.Min}} characters made up of at least one number and at least one symbol (e.g. \"~!@#$%^&*()\")."
  },
  {
    "id": "model.user.is_valid.pwd_symbol.app_error",
    "translation": "Your password must contain at least {{.Min}} characters made up of at least one symbol (e.g. \"~!@#$%^&*()\")."
  },
  {
    "id": "model.user.is_valid.pwd_uppercase.app_error",
    "translation": "Your password must contain at least {{.Min}} characters made up of at least one uppercase letter."
  },
  {
    "id": "model.user.is_valid.pwd_uppercase_number.app_error",
    "translation": "Your password must contain at least {{.Min}} characters made up of at least one uppercase letter and at least one number."
  },
  {
    "id": "model.user.is_valid.pwd_uppercase_number_symbol.app_error",
    "translation": "Your password must contain at least {{.Min}} characters made up of at least one uppercase letter, at least one number, and at least one symbol (e.g. \"~!@#$%^&*()\")."
  },
  {
    "id": "model.user.is_valid.pwd_uppercase_symbol.app_error",
    "translation": "Your password must contain at least {{.Min}} characters made up of at least one uppercase letter and at least one symbol (e.g. \"~!@#$%^&*()\")."
  },
  {
    "id": "model.user.is_valid.roles_limit.app_error",
    "translation": "Invalid user roles longer than {{.Limit}} characters."
  },
  {
    "id": "model.user.is_valid.update_at.app_error",
    "translation": "Update at must be a valid time."
  },
  {
    "id": "model.user.is_valid.username.app_error",
    "translation": "Username must begin with a letter, and contain between 3 to 22 lowercase characters made up of numbers, letters, and the symbols \".\", \"-\", and \"_\"."
  },
  {
    "id": "model.user_access_token.is_valid.description.app_error",
    "translation": "Invalid description, must be 255 or less characters."
  },
  {
    "id": "model.user_access_token.is_valid.id.app_error",
    "translation": "Invalid value for id."
  },
  {
    "id": "model.user_access_token.is_valid.token.app_error",
    "translation": "Invalid access token."
  },
  {
    "id": "model.user_access_token.is_valid.user_id.app_error",
    "translation": "Invalid user id."
  },
  {
    "id": "model.user_report_options.is_valid.invalid_sort_column",
    "translation": "Provided sort column is not valid."
  },
  {
    "id": "model.utils.decode_json.app_error",
    "translation": "could not decode."
  },
  {
    "id": "model.websocket_client.connect_fail.app_error",
    "translation": "Unable to connect to the WebSocket server."
  },
  {
    "id": "oauth.gitlab.tos.error",
    "translation": "GitLab's Terms of Service have updated. Please go to {{.URL}} to accept them and then try logging into Mattermost again."
  },
  {
    "id": "plugin.api.get_users_in_channel",
    "translation": "Unable to get the users, invalid sorting criteria."
  },
  {
    "id": "plugin.api.update_user_status.bad_status",
    "translation": "Unable to set the user status. Unknown user status."
  },
  {
    "id": "plugin_api.bot_cant_create_bot",
    "translation": "Bot user cannot create bot user."
  },
  {
    "id": "plugin_api.get_file_link.disabled.app_error",
    "translation": "Public links have been disabled."
  },
  {
    "id": "plugin_api.get_file_link.no_post.app_error",
    "translation": "Unable to get public link for file. File must be attached to a post that can be read."
  },
  {
    "id": "plugin_api.send_mail.missing_htmlbody",
    "translation": "Missing HTML Body."
  },
  {
    "id": "plugin_api.send_mail.missing_subject",
    "translation": "Missing email subject."
  },
  {
    "id": "plugin_api.send_mail.missing_to",
    "translation": "Missing TO address."
  },
  {
    "id": "plugin_reattach_request.is_valid.manifest.app_error",
    "translation": "Missing manifest"
  },
  {
    "id": "plugin_reattach_request.is_valid.plugin_reattach_config.app_error",
    "translation": "Missing plugin reattach config"
  },
  {
    "id": "searchengine.bleve.disabled.error",
    "translation": "Error purging Bleve indexes: engine is disabled"
  },
  {
    "id": "sharedchannel.cannot_deliver_post",
    "translation": "One or more posts could not be delivered to remote site {{.Remote}} because it is offline. The post(s) will be delivered when the site is online."
  },
  {
    "id": "sharedchannel.permalink.not_found",
    "translation": "This post contains permalinks to other channels which may not be visible to users in other sites."
  },
  {
    "id": "store.sql_bot.get.missing.app_error",
    "translation": "Bot does not exist."
  },
  {
    "id": "store.sql_channel.get.existing.app_error",
    "translation": "Unable to find the existing channel."
  },
  {
    "id": "store.sql_channel.save.archived_channel.app_error",
    "translation": "You can not modify an archived channel."
  },
  {
    "id": "store.sql_channel.save.direct_channel.app_error",
    "translation": "Use SaveDirectChannel to create a direct channel."
  },
  {
    "id": "store.sql_channel.save_channel.existing.app_error",
    "translation": "Must call update for existing channel."
  },
  {
    "id": "store.sql_channel.save_channel.exists.app_error",
    "translation": "A channel with that name already exists on the same team."
  },
  {
    "id": "store.sql_channel.save_channel.limit.app_error",
    "translation": "You've reached the limit of the number of allowed channels."
  },
  {
    "id": "store.sql_channel.save_direct_channel.not_direct.app_error",
    "translation": "Not a direct channel attempted to be created with SaveDirectChannel."
  },
  {
    "id": "store.sql_command.get.missing.app_error",
    "translation": "Command does not exist."
  },
  {
    "id": "store.sql_command.save.get.app_error",
    "translation": "Unable to get the command."
  },
  {
    "id": "store.sql_command.update.missing.app_error",
    "translation": "Command does not exist."
  },
  {
    "id": "store.sql_file_info.search.disabled",
    "translation": "Searching files has been disabled on this server. Please contact your System Administrator."
  },
  {
    "id": "store.sql_post.search.disabled",
    "translation": "Searching has been disabled on this server. Please contact your System Administrator."
  },
  {
    "id": "store.sql_team.save_member.exists.app_error",
    "translation": "A team member with that ID already exists."
  },
  {
    "id": "store.sql_team.save_team.existing.app_error",
    "translation": "A team with this URL already exists."
  },
  {
    "id": "store.sql_user.get_for_login.app_error",
    "translation": "Unable to find an existing account matching your credentials. This team may require an invite from the team owner to join."
  },
  {
    "id": "system.message.name",
    "translation": "System"
  },
  {
    "id": "web.command_webhook.command.app_error",
    "translation": "Couldn't find the command."
  },
  {
    "id": "web.command_webhook.parse.app_error",
    "translation": "Unable to parse incoming data."
  },
  {
    "id": "web.error.unsupported_browser.browser_get_latest.chrome",
    "translation": "Get the latest Chrome browser"
  },
  {
    "id": "web.error.unsupported_browser.browser_get_latest.firefox",
    "translation": "Get the latest Firefox browser"
  },
  {
    "id": "web.error.unsupported_browser.browser_get_latest.safari",
    "translation": "Get the latest Safari browser"
  },
  {
    "id": "web.error.unsupported_browser.browser_title.chrome",
    "translation": "Google Chrome"
  },
  {
    "id": "web.error.unsupported_browser.browser_title.edge",
    "translation": "Microsoft Edge"
  },
  {
    "id": "web.error.unsupported_browser.browser_title.firefox",
    "translation": "Firefox"
  },
  {
    "id": "web.error.unsupported_browser.browser_title.safari",
    "translation": "Safari"
  },
  {
    "id": "web.error.unsupported_browser.download",
    "translation": "Download the App"
  },
  {
    "id": "web.error.unsupported_browser.download_app_or_upgrade_browser",
    "translation": "Download the Mattermost app or use a supported browser for a better experience."
  },
  {
    "id": "web.error.unsupported_browser.download_the_app",
    "translation": "Download the App"
  },
  {
    "id": "web.error.unsupported_browser.install_guide.mac",
    "translation": "Install Guide"
  },
  {
    "id": "web.error.unsupported_browser.install_guide.windows",
    "translation": "Install Guide"
  },
  {
    "id": "web.error.unsupported_browser.learn_more",
    "translation": "Learn more about supported browsers."
  },
  {
    "id": "web.error.unsupported_browser.min_browser_version.chrome",
    "translation": "Version 122+"
  },
  {
    "id": "web.error.unsupported_browser.min_browser_version.edge",
    "translation": "Version 122+"
  },
  {
    "id": "web.error.unsupported_browser.min_browser_version.firefox",
    "translation": "Version 115+"
  },
  {
    "id": "web.error.unsupported_browser.min_browser_version.safari",
    "translation": "Version 17.0+"
  },
  {
    "id": "web.error.unsupported_browser.min_os_version.mac",
    "translation": "macOS 12+"
  },
  {
    "id": "web.error.unsupported_browser.min_os_version.windows",
    "translation": "Windows 10+"
  },
  {
    "id": "web.error.unsupported_browser.no_longer_support",
    "translation": "This browser is no longer supported by Mattermost"
  },
  {
    "id": "web.error.unsupported_browser.no_longer_support_version",
    "translation": "This version of your browser is no longer supported by Mattermost"
  },
  {
    "id": "web.error.unsupported_browser.open_system_browser.edge",
    "translation": "Open Edge"
  },
  {
    "id": "web.error.unsupported_browser.system_browser_make_default",
    "translation": "Make default"
  },
  {
    "id": "web.error.unsupported_browser.system_browser_or",
    "translation": "or"
  },
  {
    "id": "web.get_access_token.internal_saving.app_error",
    "translation": "Unable to update the user access data."
  },
  {
    "id": "web.incoming_webhook.channel.app_error",
    "translation": "Couldn't find the channel."
  },
  {
    "id": "web.incoming_webhook.channel_locked.app_error",
    "translation": "This webhook is not permitted to post to the requested channel."
  },
  {
    "id": "web.incoming_webhook.disabled.app_error",
    "translation": "Incoming webhooks have been disabled by the system admin."
  },
  {
    "id": "web.incoming_webhook.invalid.app_error",
    "translation": "Invalid webhook."
  },
  {
    "id": "web.incoming_webhook.parse.app_error",
    "translation": "Unable to parse incoming data."
  },
  {
    "id": "web.incoming_webhook.permissions.app_error",
    "translation": "Inappropriate channel permissions."
  },
  {
    "id": "web.incoming_webhook.split_props_length.app_error",
    "translation": "Unable to split webhook props into {{.Max}} character parts."
  },
  {
    "id": "web.incoming_webhook.text.app_error",
    "translation": "No text specified."
  },
  {
    "id": "web.incoming_webhook.user.app_error",
    "translation": "Couldn't find the user."
  }
]<|MERGE_RESOLUTION|>--- conflicted
+++ resolved
@@ -6859,13 +6859,12 @@
     "translation": "We encountered an error finding the account."
   },
   {
-<<<<<<< HEAD
     "id": "app.user.update.lastAdmin.app_error",
     "translation": "Cannot demote last System Admin."
-=======
+  },
+  {
     "id": "app.user.update_active.user_limit.exceeded",
     "translation": "Can't activate user. Server exceeds safe user limit. Contact your administrator with: ERROR_SAFETY_LIMITS_EXCEEDED."
->>>>>>> 3490143e
   },
   {
     "id": "app.user.update_active_for_multiple_users.updating.app_error",

--- conflicted
+++ resolved
@@ -6332,11 +6332,7 @@
   },
   {
     "id": "app.pap.access_control.channel_shared",
-<<<<<<< HEAD
-    "translation": "Channel is shared and cannot have access control policies applied."
-=======
     "translation": "Shared channels cannot have access control policy applied."
->>>>>>> 6946aac2
   },
   {
     "id": "app.pap.access_control.insufficient_channel_permissions",

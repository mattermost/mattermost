[
  {
    "id": "April",
    "translation": "April"
  },
  {
    "id": "August",
    "translation": "August"
  },
  {
    "id": "December",
    "translation": "December"
  },
  {
    "id": "February",
    "translation": "February"
  },
  {
    "id": "January",
    "translation": "January"
  },
  {
    "id": "July",
    "translation": "July"
  },
  {
    "id": "June",
    "translation": "June"
  },
  {
    "id": "March",
    "translation": "March"
  },
  {
    "id": "May",
    "translation": "May"
  },
  {
    "id": "November",
    "translation": "November"
  },
  {
    "id": "October",
    "translation": "October"
  },
  {
    "id": "September",
    "translation": "September"
  },
  {
    "id": "api.acknowledgement.delete.archived_channel.app_error",
    "translation": "You cannot remove an acknowledgment in an archived channel."
  },
  {
    "id": "api.acknowledgement.delete.deadline.app_error",
    "translation": "You cannot delete an acknowledgment after 5min have passed."
  },
  {
    "id": "api.acknowledgement.save.archived_channel.app_error",
    "translation": "You cannot acknowledgment in an archived channel."
  },
  {
    "id": "api.admin.add_certificate.array.app_error",
    "translation": "No file under 'certificate' in request."
  },
  {
    "id": "api.admin.add_certificate.no_file.app_error",
    "translation": "No file under 'certificate' in request."
  },
  {
    "id": "api.admin.add_certificate.open.app_error",
    "translation": "Could not open certificate file."
  },
  {
    "id": "api.admin.add_certificate.parseform.app_error",
    "translation": "Error parsing multiform request"
  },
  {
    "id": "api.admin.add_certificate.saving.app_error",
    "translation": "Could not save certificate file."
  },
  {
    "id": "api.admin.delete_brand_image.storage.not_found",
    "translation": "Unable to delete brand image, not found."
  },
  {
    "id": "api.admin.file_read_error",
    "translation": "Error reading log file."
  },
  {
    "id": "api.admin.get_brand_image.storage.app_error",
    "translation": "Image storage is not configured."
  },
  {
    "id": "api.admin.ldap.not_available.app_error",
    "translation": "LDAP is not available."
  },
  {
    "id": "api.admin.remove_certificate.delete.app_error",
    "translation": "An error occurred while deleting the certificate."
  },
  {
    "id": "api.admin.saml.failure_get_metadata_from_idp.app_error",
    "translation": "Failed to obtain metadata from Identity Provider URL."
  },
  {
    "id": "api.admin.saml.failure_parse_idp_certificate.app_error",
    "translation": "Failure encountered while parsing the metadata information received from the Identity Provider to a certificate."
  },
  {
    "id": "api.admin.saml.failure_reset_authdata_to_email.app_error",
    "translation": "Failed to reset AuthData field to Email."
  },
  {
    "id": "api.admin.saml.failure_save_idp_certificate_file.app_error",
    "translation": "Could not save certificate file."
  },
  {
    "id": "api.admin.saml.invalid_xml_missing_idpssodescriptors.app_error",
    "translation": "Missing Identity Provider SSO Descriptors node in the XML."
  },
  {
    "id": "api.admin.saml.invalid_xml_missing_keydescriptor.app_error",
    "translation": "Missing Identity Provider Key Descriptors node in the XML."
  },
  {
    "id": "api.admin.saml.invalid_xml_missing_ssoservices.app_error",
    "translation": "Missing Identity Provider SSO Services node in the XML."
  },
  {
    "id": "api.admin.saml.metadata.app_error",
    "translation": "An error occurred while building Service Provider Metadata."
  },
  {
    "id": "api.admin.saml.not_available.app_error",
    "translation": "SAML 2.0 is not configured or supported on this server."
  },
  {
    "id": "api.admin.saml.set_certificate_from_metadata.invalid_body.app_error",
    "translation": "Invalid certificate text."
  },
  {
    "id": "api.admin.saml.set_certificate_from_metadata.invalid_content_type.app_error",
    "translation": "Invalid content type."
  },
  {
    "id": "api.admin.saml.set_certificate_from_metadata.missing_content_type.app_error",
    "translation": "Missing content type."
  },
  {
    "id": "api.admin.syncables_error",
    "translation": "failed to add user to group-teams and group-channels"
  },
  {
    "id": "api.admin.test_email.body",
    "translation": "It appears your Mattermost email is setup correctly!"
  },
  {
    "id": "api.admin.test_email.missing_server",
    "translation": "SMTP Server is required"
  },
  {
    "id": "api.admin.test_email.reenter_password",
    "translation": "The SMTP server, port, or username has changed. Please re-enter the SMTP password to test connection."
  },
  {
    "id": "api.admin.test_email.subject",
    "translation": "Mattermost - Testing Email Settings"
  },
  {
    "id": "api.admin.test_s3.missing_s3_bucket",
    "translation": "S3 Bucket is required"
  },
  {
    "id": "api.admin.upload_brand_image.array.app_error",
    "translation": "Empty array under 'image' in request."
  },
  {
    "id": "api.admin.upload_brand_image.no_file.app_error",
    "translation": "No file under 'image' in request."
  },
  {
    "id": "api.admin.upload_brand_image.parse.app_error",
    "translation": "Could not parse multipart form."
  },
  {
    "id": "api.admin.upload_brand_image.storage.app_error",
    "translation": "Unable to upload image. Image storage is not configured."
  },
  {
    "id": "api.admin.upload_brand_image.too_large.app_error",
    "translation": "Unable to upload file. File is too large."
  },
  {
    "id": "api.back_to_app",
    "translation": "Back to {{.SiteName}}"
  },
  {
    "id": "api.bot.create_disabled",
    "translation": "Bot creation has been disabled."
  },
  {
    "id": "api.bot.teams_channels.add_message_mobile",
    "translation": "Please add me to teams and channels you want me to interact in. To do this, use the browser or Mattermost Desktop App."
  },
  {
    "id": "api.channel.add_guest.added",
    "translation": "%v added to the channel as guest by %v."
  },
  {
    "id": "api.channel.add_member.added",
    "translation": "%v added to the channel by %v."
  },
  {
    "id": "api.channel.add_members.error",
    "translation": "Error adding channel member(s)."
  },
  {
    "id": "api.channel.add_members.user_denied",
    "translation": "Channel membership denied to the following users because of group constraints: {{ .UserIDs }}"
  },
  {
    "id": "api.channel.add_user.to.channel.failed.app_error",
    "translation": "Failed to add user to channel."
  },
  {
    "id": "api.channel.add_user.to.channel.failed.deleted.app_error",
    "translation": "Failed to add user to channel because they have been removed from the team."
  },
  {
    "id": "api.channel.add_user_to_channel.type.app_error",
    "translation": "Can not add user to this channel type."
  },
  {
    "id": "api.channel.change_channel_privacy.private_to_public",
    "translation": "This channel has been converted to a Public Channel and can be joined by any team member."
  },
  {
    "id": "api.channel.change_channel_privacy.public_to_private",
    "translation": "This channel has been converted to a Private Channel."
  },
  {
    "id": "api.channel.channel_member_counts_by_group.license.error",
    "translation": "Your license does not support groups"
  },
  {
    "id": "api.channel.create_channel.direct_channel.app_error",
    "translation": "Must use createDirectChannel API service for direct message channel creation."
  },
  {
    "id": "api.channel.create_channel.direct_channel.team_restricted_error",
    "translation": "A direct channel cannot be created between these users because they do not share a team in common."
  },
  {
    "id": "api.channel.create_channel.max_channel_limit.app_error",
    "translation": "Unable to create more than {{.MaxChannelsPerTeam}} channels for current team."
  },
  {
    "id": "api.channel.create_default_channels.off_topic",
    "translation": "Off-Topic"
  },
  {
    "id": "api.channel.create_default_channels.town_square",
    "translation": "Town Square"
  },
  {
    "id": "api.channel.create_direct_channel.invalid_user.app_error",
    "translation": "Invalid user ID for direct channel creation."
  },
  {
    "id": "api.channel.create_group.bad_size.app_error",
    "translation": "Group message channels must contain at least 3 and no more than 8 users."
  },
  {
    "id": "api.channel.create_group.bad_user.app_error",
    "translation": "One of the provided users does not exist."
  },
  {
    "id": "api.channel.delete_channel.archived",
    "translation": "%v archived the channel."
  },
  {
    "id": "api.channel.delete_channel.cannot.app_error",
    "translation": "Unable to delete the default channel {{.Channel}}."
  },
  {
    "id": "api.channel.delete_channel.deleted.app_error",
    "translation": "The channel has been archived or deleted."
  },
  {
    "id": "api.channel.delete_channel.type.invalid",
    "translation": "Unable to delete direct or group message channels"
  },
  {
    "id": "api.channel.get_channel_moderations.license.error",
    "translation": "Your license does not support channel moderation"
  },
  {
    "id": "api.channel.gm_to_channel_conversion.not_allowed_for_user.request_error",
    "translation": "User is not allowed to convert group message to private channel"
  },
  {
    "id": "api.channel.group_message.converted.to_private_channel",
    "translation": "{{.ConvertedByUsername}} created this channel from a group message with {{.GMMembers}}."
  },
  {
    "id": "api.channel.guest_join_channel.post_and_forget",
    "translation": "%v joined the channel as guest."
  },
  {
    "id": "api.channel.join_channel.permissions.app_error",
    "translation": "You do not have the appropriate permissions."
  },
  {
    "id": "api.channel.join_channel.post_and_forget",
    "translation": "%v joined the channel."
  },
  {
    "id": "api.channel.leave.default.app_error",
    "translation": "Unable to leave the default channel {{.Channel}}."
  },
  {
    "id": "api.channel.leave.direct.app_error",
    "translation": "Unable to leave a direct message channel."
  },
  {
    "id": "api.channel.leave.last_member.app_error",
    "translation": "You're the only member left, try removing the Private Channel instead of leaving."
  },
  {
    "id": "api.channel.leave.left",
    "translation": "%v left the channel."
  },
  {
    "id": "api.channel.move_channel.type.invalid",
    "translation": "Unable to move direct or group message channels"
  },
  {
    "id": "api.channel.patch_channel_moderations.cache_invalidation.error",
    "translation": "Error invalidating cache"
  },
  {
    "id": "api.channel.patch_channel_moderations.license.error",
    "translation": "Your license does not support channel moderation"
  },
  {
    "id": "api.channel.patch_update_channel.forbidden.app_error",
    "translation": "Failed to update the channel."
  },
  {
    "id": "api.channel.patch_update_channel.update_direct_or_group_messages_not_allowed.app_error",
    "translation": "You are not allowed to update the name, display_name, and purpose of direct or group messages."
  },
  {
    "id": "api.channel.post_channel_privacy_message.error",
    "translation": "Failed to post channel privacy update message."
  },
  {
    "id": "api.channel.post_update_channel_displayname_message_and_forget.create_post.error",
    "translation": "Failed to post displayname update message"
  },
  {
    "id": "api.channel.post_update_channel_displayname_message_and_forget.retrieve_user.error",
    "translation": "Failed to retrieve user while updating channel DisplayName field"
  },
  {
    "id": "api.channel.post_update_channel_displayname_message_and_forget.updated_from",
    "translation": "%s updated the channel display name from: %s to: %s"
  },
  {
    "id": "api.channel.post_update_channel_header_message_and_forget.post.error",
    "translation": "Failed to post update channel header message"
  },
  {
    "id": "api.channel.post_update_channel_header_message_and_forget.removed",
    "translation": "%s removed the channel header (was: %s)"
  },
  {
    "id": "api.channel.post_update_channel_header_message_and_forget.retrieve_user.error",
    "translation": "Failed to retrieve user while updating channel header"
  },
  {
    "id": "api.channel.post_update_channel_header_message_and_forget.updated_from",
    "translation": "%s updated the channel header from: %s to: %s"
  },
  {
    "id": "api.channel.post_update_channel_header_message_and_forget.updated_to",
    "translation": "%s updated the channel header to: %s"
  },
  {
    "id": "api.channel.post_user_add_remove_message_and_forget.error",
    "translation": "Failed to post join/leave message"
  },
  {
    "id": "api.channel.remove.default.app_error",
    "translation": "Unable to remove user from the default channel {{.Channel}}."
  },
  {
    "id": "api.channel.remove_channel_member.type.app_error",
    "translation": "Unable to remove user from a channel."
  },
  {
    "id": "api.channel.remove_member.group_constrained.app_error",
    "translation": "Unable to remove a user from a group-constrained channel."
  },
  {
    "id": "api.channel.remove_member.removed",
    "translation": "%v removed from the channel."
  },
  {
    "id": "api.channel.remove_members.denied",
    "translation": "Channel membership removal denied to the following users because of group constraints: {{ .UserIDs }}"
  },
  {
    "id": "api.channel.remove_user_from_channel.app_error",
    "translation": "Can not remove user from this channel type."
  },
  {
    "id": "api.channel.rename_channel.cant_rename_direct_messages.app_error",
    "translation": "You cannot rename a direct message channel."
  },
  {
    "id": "api.channel.rename_channel.cant_rename_group_messages.app_error",
    "translation": "You cannot rename a group message channel."
  },
  {
    "id": "api.channel.restore_channel.restored.app_error",
    "translation": "Unable to unarchive channel. The channel is not archived."
  },
  {
    "id": "api.channel.restore_channel.unarchived",
    "translation": "{{.Username}} unarchived the channel."
  },
  {
    "id": "api.channel.update_channel.deleted.app_error",
    "translation": "The channel has been archived or deleted."
  },
  {
    "id": "api.channel.update_channel.tried.app_error",
    "translation": "Tried to perform an invalid update of the default channel {{.Channel}}."
  },
  {
    "id": "api.channel.update_channel.typechange.app_error",
    "translation": "Channel type cannot be updated."
  },
  {
    "id": "api.channel.update_channel.update_direct_or_group_messages_not_allowed.app_error",
    "translation": "You are not allowed to update the name, display_name, and purpose of direct or group messages."
  },
  {
    "id": "api.channel.update_channel_member_roles.changing_guest_role.app_error",
    "translation": "Invalid channel member update: You can't add or remove the guest role manually."
  },
  {
    "id": "api.channel.update_channel_member_roles.guest_and_user.app_error",
    "translation": "Invalid channel member update: A user must be a guest or a user but not both."
  },
  {
    "id": "api.channel.update_channel_member_roles.scheme_role.app_error",
    "translation": "The provided role is managed by a Scheme and therefore cannot be applied directly to a Channel Member."
  },
  {
    "id": "api.channel.update_channel_privacy.default_channel_error",
    "translation": "The default channel cannot be made private."
  },
  {
    "id": "api.channel.update_channel_scheme.license.error",
    "translation": "Your license does not support updating a channel's scheme"
  },
  {
    "id": "api.channel.update_channel_scheme.scheme_scope.error",
    "translation": "Unable to set the scheme to the channel because the supplied scheme is not a channel scheme."
  },
  {
    "id": "api.channel.update_team_member_roles.changing_guest_role.app_error",
    "translation": "Invalid team member update: You can't add or remove the guest role manually."
  },
  {
    "id": "api.channel.update_team_member_roles.scheme_role.app_error",
    "translation": "The provided role is managed by a Scheme and therefore cannot be applied directly to a Team Member."
  },
  {
    "id": "api.cloud.app_error",
    "translation": "Internal error during cloud api request."
  },
  {
    "id": "api.cloud.cws_webhook_event_missing_error",
    "translation": "Webhook event was not handled. Either it is missing or it is not valid."
  },
  {
    "id": "api.cloud.delinquency_email.missing_email_to_trigger",
    "translation": "Missing required fields to send delinquency email."
  },
  {
    "id": "api.cloud.license_error",
    "translation": "Your license does not support cloud requests."
  },
  {
    "id": "api.cloud.notify_admin_to_upgrade_error.already_notified",
    "translation": "Already notified admin"
  },
  {
    "id": "api.cloud.request_error",
    "translation": "Error processing request to CWS."
  },
  {
    "id": "api.cloud.teams_limit_reached.create",
    "translation": "Unable to create team because teams limit has been reached"
  },
  {
    "id": "api.cloud.teams_limit_reached.restore",
    "translation": "Unable to restore team because teams limit has been reached"
  },
  {
    "id": "api.command.admin_only.app_error",
    "translation": "Integrations have been limited to admins only."
  },
  {
    "id": "api.command.command_post.forbidden.app_error",
    "translation": "Specified user is not a member of specified channel."
  },
  {
    "id": "api.command.disabled.app_error",
    "translation": "Commands have been disabled by the system admin."
  },
  {
    "id": "api.command.duplicate_trigger.app_error",
    "translation": "This trigger word is already in use. Please choose another word."
  },
  {
    "id": "api.command.execute_command.create_post_failed.app_error",
    "translation": "Command '{{.Trigger}}' failed to post response. Please contact your System Administrator."
  },
  {
    "id": "api.command.execute_command.failed.app_error",
    "translation": "Command with a trigger of '{{.Trigger}}' failed."
  },
  {
    "id": "api.command.execute_command.failed_empty.app_error",
    "translation": "Command with a trigger of '{{.Trigger}}' returned an empty response."
  },
  {
    "id": "api.command.execute_command.failed_resp.app_error",
    "translation": "Command with a trigger of '{{.Trigger}}' returned response {{.Status}}."
  },
  {
    "id": "api.command.execute_command.format.app_error",
    "translation": "Command trigger word is missing the leading slash character"
  },
  {
    "id": "api.command.execute_command.not_found.app_error",
    "translation": "Command with a trigger of '{{.Trigger}}' not found. To send a message beginning with \"/\", try adding an empty space at the beginning of the message."
  },
  {
    "id": "api.command.execute_command.start.app_error",
    "translation": "No command trigger found."
  },
  {
    "id": "api.command.invite_people.desc",
    "translation": "Send an email invite to your Mattermost team"
  },
  {
    "id": "api.command.invite_people.email_invitations_off",
    "translation": "Email invitations are disabled, no invite(s) sent"
  },
  {
    "id": "api.command.invite_people.email_off",
    "translation": "Email has not been configured, no invite(s) sent"
  },
  {
    "id": "api.command.invite_people.fail",
    "translation": "Encountered an error sending email invite(s)"
  },
  {
    "id": "api.command.invite_people.hint",
    "translation": "[name@domain.com ...]"
  },
  {
    "id": "api.command.invite_people.invite_off",
    "translation": "User creation has been disabled on this server, no invite(s) sent"
  },
  {
    "id": "api.command.invite_people.name",
    "translation": "invite_people"
  },
  {
    "id": "api.command.invite_people.no_email",
    "translation": "Please specify one or more valid email addresses"
  },
  {
    "id": "api.command.invite_people.sent",
    "translation": "Email invite(s) sent"
  },
  {
    "id": "api.command.team_mismatch.app_error",
    "translation": "Unable to update commands across teams."
  },
  {
    "id": "api.command_away.desc",
    "translation": "Set your status away"
  },
  {
    "id": "api.command_away.name",
    "translation": "away"
  },
  {
    "id": "api.command_away.success",
    "translation": "You are now away"
  },
  {
    "id": "api.command_channel_header.channel.app_error",
    "translation": "Error to retrieve the current channel."
  },
  {
    "id": "api.command_channel_header.desc",
    "translation": "Edit the channel header"
  },
  {
    "id": "api.command_channel_header.hint",
    "translation": "[text]"
  },
  {
    "id": "api.command_channel_header.message.app_error",
    "translation": "Text must be provided with the /header command."
  },
  {
    "id": "api.command_channel_header.name",
    "translation": "header"
  },
  {
    "id": "api.command_channel_header.permission.app_error",
    "translation": "You don't have the appropriate permissions to edit the channel header."
  },
  {
    "id": "api.command_channel_header.update_channel.app_error",
    "translation": "Error updating the channel header."
  },
  {
    "id": "api.command_channel_header.update_channel.max_length",
    "translation": "The text entered exceeds the character limit. The channel header is limited to {{.MaxLength}} characters."
  },
  {
    "id": "api.command_channel_purpose.channel.app_error",
    "translation": "Error to retrieve the current channel."
  },
  {
    "id": "api.command_channel_purpose.desc",
    "translation": "Edit the channel purpose"
  },
  {
    "id": "api.command_channel_purpose.direct_group.app_error",
    "translation": "Unable to set purpose for direct message channels. Use /header to set the header instead."
  },
  {
    "id": "api.command_channel_purpose.hint",
    "translation": "[text]"
  },
  {
    "id": "api.command_channel_purpose.message.app_error",
    "translation": "A message must be provided with the /purpose command."
  },
  {
    "id": "api.command_channel_purpose.name",
    "translation": "purpose"
  },
  {
    "id": "api.command_channel_purpose.permission.app_error",
    "translation": "You don't have the appropriate permissions to edit the channel purpose."
  },
  {
    "id": "api.command_channel_purpose.update_channel.app_error",
    "translation": "Error updating the channel purpose."
  },
  {
    "id": "api.command_channel_purpose.update_channel.max_length",
    "translation": "The text entered exceeds the character limit. The channel purpose is limited to {{.MaxLength}} characters."
  },
  {
    "id": "api.command_channel_remove.channel.app_error",
    "translation": "Error retrieving the current channel."
  },
  {
    "id": "api.command_channel_rename.channel.app_error",
    "translation": "Error to retrieve the current channel."
  },
  {
    "id": "api.command_channel_rename.desc",
    "translation": "Rename the channel"
  },
  {
    "id": "api.command_channel_rename.direct_group.app_error",
    "translation": "Unable to rename direct message channels."
  },
  {
    "id": "api.command_channel_rename.hint",
    "translation": "[text]"
  },
  {
    "id": "api.command_channel_rename.message.app_error",
    "translation": "A message must be provided with the /rename command."
  },
  {
    "id": "api.command_channel_rename.name",
    "translation": "rename"
  },
  {
    "id": "api.command_channel_rename.permission.app_error",
    "translation": "You don't have the appropriate permissions to rename the channel."
  },
  {
    "id": "api.command_channel_rename.too_long.app_error",
    "translation": "Channel name must be {{.Length}} or fewer characters."
  },
  {
    "id": "api.command_channel_rename.too_short.app_error",
    "translation": "Channel name must be {{.Length}} or more characters."
  },
  {
    "id": "api.command_channel_rename.update_channel.app_error",
    "translation": "Error to update the current channel."
  },
  {
    "id": "api.command_code.desc",
    "translation": "Display text as a code block"
  },
  {
    "id": "api.command_code.hint",
    "translation": "[text]"
  },
  {
    "id": "api.command_code.message.app_error",
    "translation": "A message must be provided with the /code command."
  },
  {
    "id": "api.command_code.name",
    "translation": "code"
  },
  {
    "id": "api.command_collapse.desc",
    "translation": "Turn on auto-collapsing of image previews"
  },
  {
    "id": "api.command_collapse.name",
    "translation": "collapse"
  },
  {
    "id": "api.command_collapse.success",
    "translation": "Image links now collapse by default"
  },
  {
    "id": "api.command_custom_status.app_error",
    "translation": "Error setting the status."
  },
  {
    "id": "api.command_custom_status.clear.app_error",
    "translation": "Error clearing the status."
  },
  {
    "id": "api.command_custom_status.clear.success",
    "translation": "Your status was cleared."
  },
  {
    "id": "api.command_custom_status.desc",
    "translation": "Set or clear your status"
  },
  {
    "id": "api.command_custom_status.hint",
    "translation": "[:emoji_name:] [status_message] or clear"
  },
  {
    "id": "api.command_custom_status.name",
    "translation": "status"
  },
  {
    "id": "api.command_custom_status.success",
    "translation": "Your status is set to “{{.EmojiName}} {{.StatusMessage}}”. You can change your status from the status popover in the channel sidebar header."
  },
  {
    "id": "api.command_dnd.desc",
    "translation": "Do not disturb disables desktop and mobile push notifications."
  },
  {
    "id": "api.command_dnd.name",
    "translation": "dnd"
  },
  {
    "id": "api.command_dnd.success",
    "translation": "Do Not Disturb is enabled. You will not receive desktop or mobile push notifications until Do Not Disturb is turned off."
  },
  {
    "id": "api.command_echo.delay.app_error",
    "translation": "Delays must be under 10000 seconds."
  },
  {
    "id": "api.command_echo.desc",
    "translation": "Echo back text from your account"
  },
  {
    "id": "api.command_echo.high_volume.app_error",
    "translation": "High volume of echo request, cannot process request."
  },
  {
    "id": "api.command_echo.hint",
    "translation": "'message' [delay in seconds]"
  },
  {
    "id": "api.command_echo.message.app_error",
    "translation": "A message must be provided with the /echo command."
  },
  {
    "id": "api.command_echo.name",
    "translation": "echo"
  },
  {
    "id": "api.command_expand.desc",
    "translation": "Turn off auto-collapsing of image previews"
  },
  {
    "id": "api.command_expand.name",
    "translation": "expand"
  },
  {
    "id": "api.command_expand.success",
    "translation": "Image links now expand by default"
  },
  {
    "id": "api.command_expand_collapse.fail.app_error",
    "translation": "An error occurred while expanding previews."
  },
  {
    "id": "api.command_exportlink.desc",
    "translation": "Generate a link to download a export."
  },
  {
    "id": "api.command_exportlink.driver.app_error",
    "translation": "The file store driver does not support link generation."
  },
  {
    "id": "api.command_exportlink.empty.app_error",
    "translation": "No export file has been found."
  },
  {
    "id": "api.command_exportlink.hint",
    "translation": "[job-id|zip filename|{{.LatestMsg}}]"
  },
  {
    "id": "api.command_exportlink.invalid.app_error",
    "translation": "Unable to find the file you requested."
  },
  {
    "id": "api.command_exportlink.link.text",
    "translation": "You can download your file here: {{.Link}}.\nThis link will expire in {{.Expiration}}."
  },
  {
    "id": "api.command_exportlink.list.app_error",
    "translation": "Unable to retrieve the export list."
  },
  {
    "id": "api.command_exportlink.name",
    "translation": "exportlink"
  },
  {
    "id": "api.command_exportlink.permission.app_error",
    "translation": "You don't have enough permissions to run this command."
  },
  {
    "id": "api.command_exportlink.presign.app_error",
    "translation": "Unable to generate presign url."
  },
  {
    "id": "api.command_groupmsg.desc",
    "translation": "Sends a Group Message to the specified users"
  },
  {
    "id": "api.command_groupmsg.fail.app_error",
    "translation": "An error occurred while messaging the users."
  },
  {
    "id": "api.command_groupmsg.group_fail.app_error",
    "translation": "An error occurred while creating the group message."
  },
  {
    "id": "api.command_groupmsg.hint",
    "translation": "@[username1],@[username2] 'message'"
  },
  {
    "id": "api.command_groupmsg.invalid_user.app_error",
    "translation": {
      "one": "Unable to find the user: {{.Users}}",
      "other": "Unable to find the users: {{.Users}}"
    }
  },
  {
    "id": "api.command_groupmsg.max_users.app_error",
    "translation": "Group messages are limited to a maximum of {{.MaxUsers}} users."
  },
  {
    "id": "api.command_groupmsg.min_users.app_error",
    "translation": "Group messages are limited to a minimum of {{.MinUsers}} users."
  },
  {
    "id": "api.command_groupmsg.name",
    "translation": "message"
  },
  {
    "id": "api.command_groupmsg.permission.app_error",
    "translation": "You don't have the appropriate permissions to create a new group message."
  },
  {
    "id": "api.command_help.desc",
    "translation": "Show Mattermost help message"
  },
  {
    "id": "api.command_help.name",
    "translation": "help"
  },
  {
    "id": "api.command_help.success",
    "translation": "Mattermost is an open source platform for secure communication, collaboration, and orchestration of work across tools and teams.\r\nMattermost contains two key tools:\r\n\r\n**Channels** - Stay connected with your team via 1:1 and group messaging.\r\n**[Playbooks](/playbooks)** - Build and configure repeatable processes to achieve specific and predictable outcomes.\r\n\r\n[View documentation and guides]({{.HelpLink}})"
  },
  {
    "id": "api.command_invite.channel.app_error",
    "translation": "Error to retrieve the current channel."
  },
  {
    "id": "api.command_invite.channel.error",
    "translation": "Could not find the channel {{.Channel}}. Please use the [channel handle](https://docs.mattermost.com/messaging/managing-channels.html#naming-a-channel) to identify channels."
  },
  {
    "id": "api.command_invite.channel_constrained_user_denied",
    "translation": "This channel is managed by groups.  This user is not part of a group that is synced to this channel."
  },
  {
    "id": "api.command_invite.desc",
    "translation": "Invite a user to a channel"
  },
  {
    "id": "api.command_invite.directchannel.app_error",
    "translation": "You can't add someone to a direct message channel."
  },
  {
    "id": "api.command_invite.fail.app_error",
    "translation": "An error occurred while joining the channel."
  },
  {
    "id": "api.command_invite.hint",
    "translation": "@[username]... ~[channel]..."
  },
  {
    "id": "api.command_invite.missing_message.app_error",
    "translation": "Missing Username and/or Channel."
  },
  {
    "id": "api.command_invite.missing_user.app_error",
    "translation": "We couldn't find the user {{.User}}. They may have been deactivated by the System Administrator."
  },
  {
    "id": "api.command_invite.name",
    "translation": "invite"
  },
  {
    "id": "api.command_invite.permission.app_error",
    "translation": "You don't have enough permissions to add {{.User}} in {{.Channel}}."
  },
  {
    "id": "api.command_invite.private_channel.app_error",
    "translation": "Could not find the channel {{.Channel}}. Please use the [channel handle](https://docs.mattermost.com/messaging/managing-channels.html#naming-a-channel) to identify channels."
  },
  {
    "id": "api.command_invite.success",
    "translation": "{{.User}} added to {{.Channel}} channel."
  },
  {
    "id": "api.command_invite.successOverflow",
    "translation": "{{.FirstUser}} and {{.Others}} added to {{.Channel}} channel."
  },
  {
    "id": "api.command_invite.user_already_in_channel.app_error",
    "translation": {
      "one": "{{.User}} is already in the channel.",
      "other": "{{.User}} are already in the channel."
    }
  },
  {
    "id": "api.command_invite.user_already_in_channel.overflow",
    "translation": "{{.FirstUser}} and {{.Others}} others are already in the channel."
  },
  {
    "id": "api.command_invite.user_not_in_team.app_error",
    "translation": "You can add {{.Users}} to this channel once they are members of the **{{.Team}}** team."
  },
  {
    "id": "api.command_invite.user_not_in_team.messageOverflow",
    "translation": "You can add {{.FirstUser}} and {{.Others}} others to this channel once they are members of the **{{.Team}}** team."
  },
  {
    "id": "api.command_invite_people.permission.app_error",
    "translation": "You don't have permission to invite new users to this server."
  },
  {
    "id": "api.command_join.desc",
    "translation": "Join the open channel"
  },
  {
    "id": "api.command_join.fail.app_error",
    "translation": "An error occurred while joining the channel."
  },
  {
    "id": "api.command_join.hint",
    "translation": "~[channel]"
  },
  {
    "id": "api.command_join.list.app_error",
    "translation": "An error occurred while listing channels."
  },
  {
    "id": "api.command_join.missing.app_error",
    "translation": "Unable to find the channel."
  },
  {
    "id": "api.command_join.name",
    "translation": "join"
  },
  {
    "id": "api.command_kick.name",
    "translation": "kick"
  },
  {
    "id": "api.command_leave.desc",
    "translation": "Leave the current channel"
  },
  {
    "id": "api.command_leave.fail.app_error",
    "translation": "An error occurred while leaving the channel."
  },
  {
    "id": "api.command_leave.name",
    "translation": "leave"
  },
  {
    "id": "api.command_logout.desc",
    "translation": "Logout of Mattermost"
  },
  {
    "id": "api.command_logout.name",
    "translation": "logout"
  },
  {
    "id": "api.command_marketplace.desc",
    "translation": "Open the Marketplace"
  },
  {
    "id": "api.command_marketplace.name",
    "translation": "marketplace"
  },
  {
    "id": "api.command_marketplace.unsupported.app_error",
    "translation": "The marketplace command is not supported on your device."
  },
  {
    "id": "api.command_me.desc",
    "translation": "Do an action"
  },
  {
    "id": "api.command_me.hint",
    "translation": "[message]"
  },
  {
    "id": "api.command_me.name",
    "translation": "me"
  },
  {
    "id": "api.command_msg.desc",
    "translation": "Send Direct Message to a user"
  },
  {
    "id": "api.command_msg.dm_fail.app_error",
    "translation": "An error occurred while creating the direct message."
  },
  {
    "id": "api.command_msg.fail.app_error",
    "translation": "An error occurred while messaging the user."
  },
  {
    "id": "api.command_msg.hint",
    "translation": "@[username] 'message'"
  },
  {
    "id": "api.command_msg.missing.app_error",
    "translation": "Unable to find the user."
  },
  {
    "id": "api.command_msg.name",
    "translation": "message"
  },
  {
    "id": "api.command_msg.permission.app_error",
    "translation": "You don't have the appropriate permissions to direct message this user."
  },
  {
    "id": "api.command_mute.desc",
    "translation": "Turns off desktop, email and push notifications for the current channel or the [channel] specified."
  },
  {
    "id": "api.command_mute.error",
    "translation": "Could not find the channel {{.Channel}}. Please use the [channel handle](https://docs.mattermost.com/messaging/managing-channels.html#naming-a-channel) to identify channels."
  },
  {
    "id": "api.command_mute.hint",
    "translation": "~[channel]"
  },
  {
    "id": "api.command_mute.name",
    "translation": "mute"
  },
  {
    "id": "api.command_mute.no_channel.error",
    "translation": "Could not find the specified channel. Please use the [channel handle](https://docs.mattermost.com/messaging/managing-channels.html#naming-a-channel) to identify channels."
  },
  {
    "id": "api.command_mute.not_member.error",
    "translation": "Could not mute channel {{.Channel}} as you are not a member."
  },
  {
    "id": "api.command_mute.success_mute",
    "translation": "You will not receive notifications for {{.Channel}} until channel mute is turned off."
  },
  {
    "id": "api.command_mute.success_mute_direct_msg",
    "translation": "You will not receive notifications for this channel until channel mute is turned off."
  },
  {
    "id": "api.command_mute.success_unmute",
    "translation": "{{.Channel}} is no longer muted."
  },
  {
    "id": "api.command_mute.success_unmute_direct_msg",
    "translation": "This channel is no longer muted."
  },
  {
    "id": "api.command_offline.desc",
    "translation": "Set your status offline"
  },
  {
    "id": "api.command_offline.name",
    "translation": "offline"
  },
  {
    "id": "api.command_offline.success",
    "translation": "You are now offline"
  },
  {
    "id": "api.command_online.desc",
    "translation": "Set your status online"
  },
  {
    "id": "api.command_online.name",
    "translation": "online"
  },
  {
    "id": "api.command_online.success",
    "translation": "You are now online"
  },
  {
    "id": "api.command_open.name",
    "translation": "open"
  },
  {
    "id": "api.command_remote.accept.help",
    "translation": "Accept an invitation from an external Mattermost instance"
  },
  {
    "id": "api.command_remote.accept_invitation",
    "translation": "Invitation accepted and confirmed.\nSiteURL: {{.SiteURL}}"
  },
  {
    "id": "api.command_remote.accept_invitation.error",
    "translation": "Could not accept invitation: {{.Error}}"
  },
  {
    "id": "api.command_remote.add_remote.error",
    "translation": "Could not add secure connection: {{.Error}}"
  },
  {
    "id": "api.command_remote.cluster_removed",
    "translation": "Secure connection {{.RemoteId}} {{.Result}}."
  },
  {
    "id": "api.command_remote.decode_invitation.error",
    "translation": "Could not decode invitation: {{.Error}}"
  },
  {
    "id": "api.command_remote.desc",
    "translation": "Invite secure connections for communication across Mattermost instances."
  },
  {
    "id": "api.command_remote.displayname.help",
    "translation": "Secure connection display name"
  },
  {
    "id": "api.command_remote.displayname.hint",
    "translation": "A display name for the secure connection"
  },
  {
    "id": "api.command_remote.encrypt_invitation.error",
    "translation": "Could not encrypt invitation: {{.Error}}"
  },
  {
    "id": "api.command_remote.fetch_status.error",
    "translation": "Could not fetch secure connections: {{.Error}}"
  },
  {
    "id": "api.command_remote.hint",
    "translation": "[action]"
  },
  {
    "id": "api.command_remote.incorrect_password.error",
    "translation": "Could not decrypt invitation. Incorrect password or corrupt invitation: {{.Error}}"
  },
  {
    "id": "api.command_remote.invitation.help",
    "translation": "Invitation from secure connection"
  },
  {
    "id": "api.command_remote.invitation.hint",
    "translation": "The encrypted invitation from a secure connection"
  },
  {
    "id": "api.command_remote.invitation_created",
    "translation": "Invitation created."
  },
  {
    "id": "api.command_remote.invite.help",
    "translation": "Invite a secure connection"
  },
  {
    "id": "api.command_remote.invite_password.help",
    "translation": "Invitation password"
  },
  {
    "id": "api.command_remote.invite_password.hint",
    "translation": "Password to be used to encrypt the invitation"
  },
  {
    "id": "api.command_remote.invite_summary",
    "translation": "Send the following AES 256-bit encrypted invitation to the external Mattermost System Admin along with the password. They will use the `{{.Command}}` slash command to accept the invitation.\n\n```\n{{.Invitation}}\n```\n\n**Ensure the secure connection can access your Mattermost instance via** {{.SiteURL}}"
  },
  {
    "id": "api.command_remote.missing_command",
    "translation": "Missing command. Available actions: {{.Actions}}"
  },
  {
    "id": "api.command_remote.missing_empty",
    "translation": "Missing or empty `{{.Arg}}`"
  },
  {
    "id": "api.command_remote.name",
    "translation": "secure-connection"
  },
  {
    "id": "api.command_remote.name.help",
    "translation": "Secure connection name"
  },
  {
    "id": "api.command_remote.name.hint",
    "translation": "A unique name for the secure connection"
  },
  {
    "id": "api.command_remote.permission_required",
    "translation": "You require `{{.Permission}}` permission to manage secure connections."
  },
  {
    "id": "api.command_remote.remote_add_remove.help",
    "translation": "Add/remove secure connections. Available actions: {{.Actions}}"
  },
  {
    "id": "api.command_remote.remote_table_header",
    "translation": "| Secure connection | Display name | Connection ID | Site URL | Invite accepted | Online | Last ping  |"
  },
  {
    "id": "api.command_remote.remotes_not_found",
    "translation": "No secure connections found."
  },
  {
    "id": "api.command_remote.remove.help",
    "translation": "Removes a secure connection"
  },
  {
    "id": "api.command_remote.remove_remote.error",
    "translation": "Could not remove secure connection: {{.Error}}"
  },
  {
    "id": "api.command_remote.remove_remote_id.help",
    "translation": "ID of secure connection to remove."
  },
  {
    "id": "api.command_remote.service_disabled",
    "translation": "Secure Connection Service is disabled."
  },
  {
    "id": "api.command_remote.service_not_enabled",
    "translation": "Secure Connection Service not enabled."
  },
  {
    "id": "api.command_remote.site_url_not_set",
    "translation": "Site URL not set. Please set this in System Console > Environment > Web Server."
  },
  {
    "id": "api.command_remote.status.help",
    "translation": "Displays status for all secure connections"
  },
  {
    "id": "api.command_remote.unknown_action",
    "translation": "Unknown action `{{.Action}}`"
  },
  {
    "id": "api.command_remove.desc",
    "translation": "Remove a member from the channel"
  },
  {
    "id": "api.command_remove.direct_group.app_error",
    "translation": "You can't remove someone from a direct message channel."
  },
  {
    "id": "api.command_remove.group_constrained_user_denied",
    "translation": "User cannot be removed from the channel by you because they are a member of the groups linked to this channel. To remove them from this channel, they must be removed from the linked groups."
  },
  {
    "id": "api.command_remove.hint",
    "translation": "@[username]"
  },
  {
    "id": "api.command_remove.message.app_error",
    "translation": "A message must be provided with the /remove or /kick command."
  },
  {
    "id": "api.command_remove.missing.app_error",
    "translation": "We couldn't find the user. They may have been deactivated by the System Administrator."
  },
  {
    "id": "api.command_remove.name",
    "translation": "remove"
  },
  {
    "id": "api.command_remove.permission.app_error",
    "translation": "You don't have the appropriate permissions to remove the member."
  },
  {
    "id": "api.command_remove.user_not_in_channel",
    "translation": "{{.Username}} is not a member of this channel."
  },
  {
    "id": "api.command_search.desc",
    "translation": "Search text in messages"
  },
  {
    "id": "api.command_search.hint",
    "translation": "[text]"
  },
  {
    "id": "api.command_search.name",
    "translation": "search"
  },
  {
    "id": "api.command_search.unsupported.app_error",
    "translation": "The search command is not supported on your device."
  },
  {
    "id": "api.command_settings.desc",
    "translation": "Open the Settings dialog"
  },
  {
    "id": "api.command_settings.name",
    "translation": "settings"
  },
  {
    "id": "api.command_settings.unsupported.app_error",
    "translation": "The settings command is not supported on your device."
  },
  {
    "id": "api.command_share.available_actions",
    "translation": "Available actions: {{.Actions}}"
  },
  {
    "id": "api.command_share.channel_invite.error",
    "translation": "Error inviting `{{.Name}}` to this channel: {{.Error}}"
  },
  {
    "id": "api.command_share.channel_invite_not_home.error",
    "translation": "Cannot invite secure connection to a shared channel originating somewhere else."
  },
  {
    "id": "api.command_share.channel_remote_id_not_exists",
    "translation": "Shared channel secure connection `{{.RemoteId}}` does not exist for this channel."
  },
  {
    "id": "api.command_share.channel_shared",
    "translation": "This channel is now shared."
  },
  {
    "id": "api.command_share.channel_status.help",
    "translation": "Displays status for this shared channel"
  },
  {
    "id": "api.command_share.channel_status_id",
    "translation": "Status for channel ID `{{.ChannelId}}`"
  },
  {
    "id": "api.command_share.check_channel_exist.error",
    "translation": "Error while checking if shared channel exists: {{.Error}}"
  },
  {
    "id": "api.command_share.could_not_uninvite.error",
    "translation": "Could not uninvite `{{.RemoteId}}`: {{.Error}}"
  },
  {
    "id": "api.command_share.desc",
    "translation": "Shares the current channel with an external Mattermost instance."
  },
  {
    "id": "api.command_share.fetch_remote.error",
    "translation": "Error fetching secure connections: {{.Error}}"
  },
  {
    "id": "api.command_share.fetch_remote_status.error",
    "translation": "Could not fetch status for secure connections: {{.Error}}."
  },
  {
    "id": "api.command_share.hint",
    "translation": "[action]"
  },
  {
    "id": "api.command_share.invalid_value.error",
    "translation": "Invalid value for '{{.Arg}}': {{.Error}}"
  },
  {
    "id": "api.command_share.invitation_sent",
    "translation": "Shared channel invitation has been sent to `{{.Name}} {{.SiteURL}}`."
  },
  {
    "id": "api.command_share.invite_remote.help",
    "translation": "Invites an external Mattermost instance to the current shared channel"
  },
  {
    "id": "api.command_share.missing_action",
    "translation": "Missing action. Available actions: {{.Actions}}"
  },
  {
    "id": "api.command_share.must_specify_valid_remote",
    "translation": "Must specify a valid secure connection ID to invite."
  },
  {
    "id": "api.command_share.name",
    "translation": "share-channel"
  },
  {
    "id": "api.command_share.no_remote_invited",
    "translation": "No secure connections have been invited to this channel."
  },
  {
    "id": "api.command_share.not_shared_channel_unshare",
    "translation": "Cannot unshare a channel that is not shared."
  },
  {
    "id": "api.command_share.permission_required",
    "translation": "You require `{{.Permission}}` permission to manage shared channels."
  },
  {
    "id": "api.command_share.remote_already_invited",
    "translation": "The secure connection has already been invited."
  },
  {
    "id": "api.command_share.remote_id.help",
    "translation": "ID of an existing secure connection. See `secure-connection` command to add a secure connection."
  },
  {
    "id": "api.command_share.remote_id_invalid.error",
    "translation": "Secure connection ID is invalid: {{.Error}}"
  },
  {
    "id": "api.command_share.remote_not_valid",
    "translation": "Must specify a valid secure connection ID to uninvite"
  },
  {
    "id": "api.command_share.remote_table_header",
    "translation": "| Secure connection | Site URL | Read only | Invite accepted | Online | Last sync |"
  },
  {
    "id": "api.command_share.remote_uninvited",
    "translation": "Secure connection `{{.RemoteId}}` uninvited."
  },
  {
    "id": "api.command_share.service_disabled",
    "translation": "Shared Channels Service is disabled."
  },
  {
    "id": "api.command_share.share_channel.error",
    "translation": "Cannot share this channel: {{.Error}}"
  },
  {
    "id": "api.command_share.share_read_only.help",
    "translation": "Channel will be shared in read-only mode"
  },
  {
    "id": "api.command_share.share_read_only.hint",
    "translation": "[readonly] - 'Y' or 'N'.  Defaults to 'N'"
  },
  {
    "id": "api.command_share.shared_channel_unavailable",
    "translation": "This channel is no longer shared."
  },
  {
    "id": "api.command_share.shared_channel_unshare.error",
    "translation": "Cannot unshare this channel: {{.Error}}."
  },
  {
    "id": "api.command_share.uninvite_remote.help",
    "translation": "Uninvites a secure connection from this shared channel"
  },
  {
    "id": "api.command_share.uninvite_remote_id.help",
    "translation": "ID of secure connection to uninvite."
  },
  {
    "id": "api.command_share.unknown_action",
    "translation": "Unknown action `{{.Action}}`. Available actions: {{.Actions}}"
  },
  {
    "id": "api.command_share.unshare_channel.help",
    "translation": "Unshares the current channel"
  },
  {
    "id": "api.command_shortcuts.desc",
    "translation": "Displays a list of keyboard shortcuts"
  },
  {
    "id": "api.command_shortcuts.name",
    "translation": "shortcuts"
  },
  {
    "id": "api.command_shortcuts.unsupported.app_error",
    "translation": "The shortcuts command is not supported on your device."
  },
  {
    "id": "api.command_shrug.desc",
    "translation": "Adds ¯\\_(ツ)_/¯ to your message"
  },
  {
    "id": "api.command_shrug.hint",
    "translation": "[message]"
  },
  {
    "id": "api.command_shrug.name",
    "translation": "shrug"
  },
  {
    "id": "api.config.client.old_format.app_error",
    "translation": "New format for the client configuration is not supported yet. Please specify format=old in the query string."
  },
  {
    "id": "api.config.get_config.restricted_merge.app_error",
    "translation": "Failed to merge given config."
  },
  {
    "id": "api.config.migrate_config.app_error",
    "translation": "Failed to migrate config store."
  },
  {
    "id": "api.config.patch_config.diff.app_error",
    "translation": "Failed to diff configs"
  },
  {
    "id": "api.config.patch_config.restricted_merge.app_error",
    "translation": "Failed to merge given config."
  },
  {
    "id": "api.config.reload_config.app_error",
    "translation": "Failed to reload config."
  },
  {
    "id": "api.config.update_config.clear_siteurl.app_error",
    "translation": "Site URL cannot be cleared."
  },
  {
    "id": "api.config.update_config.diff.app_error",
    "translation": "Failed to diff configs"
  },
  {
    "id": "api.config.update_config.not_allowed_security.app_error",
    "translation": "Changing {{.Name}} is not allowed due to security reasons."
  },
  {
    "id": "api.config.update_config.restricted_merge.app_error",
    "translation": "Failed to merge given config."
  },
  {
    "id": "api.config.update_config.translations.app_error",
    "translation": "Failed to update server translations."
  },
  {
    "id": "api.context.404.app_error",
    "translation": "Sorry, we could not find the page."
  },
  {
    "id": "api.context.get_user.app_error",
    "translation": "Unable to get user from session UserID."
  },
  {
    "id": "api.context.invalid_body_param.app_error",
    "translation": "Invalid or missing {{.Name}} in request body."
  },
  {
    "id": "api.context.invalid_param.app_error",
    "translation": "Invalid {{.Name}} parameter."
  },
  {
    "id": "api.context.invalid_token.error",
    "translation": "Invalid session token={{.Token}}, err={{.Error}}"
  },
  {
    "id": "api.context.invalid_url_param.app_error",
    "translation": "Invalid or missing {{.Name}} parameter in request URL."
  },
  {
    "id": "api.context.invitation_expired.error",
    "translation": "Invitation is expired."
  },
  {
    "id": "api.context.ip_filtering.apply_ip_filters.app_error",
    "translation": "An error has occurred while applying IP Filters"
  },
  {
    "id": "api.context.ip_filtering.get_ip_filters.app_error",
    "translation": "An error has occurred while fetching IP Filters"
  },
  {
    "id": "api.context.ip_filtering.get_my_ip.failed",
    "translation": "An error has occurred while fetching the client's IP address"
  },
  {
    "id": "api.context.ip_filtering.not_available.app_error",
    "translation": "IP Filtering is not available on this server"
  },
  {
    "id": "api.context.json_encoding.app_error",
    "translation": "Error encoding JSON."
  },
  {
    "id": "api.context.local_origin_required.app_error",
    "translation": "This endpoint requires a local request origin."
  },
  {
    "id": "api.context.mfa_required.app_error",
    "translation": "Multi-factor authentication is required on this server."
  },
  {
    "id": "api.context.permissions.app_error",
    "translation": "You do not have the appropriate permissions."
  },
  {
    "id": "api.context.remote_id_invalid.app_error",
    "translation": "Unable to find secure connectionID {{.RemoteId}}."
  },
  {
    "id": "api.context.remote_id_mismatch.app_error",
    "translation": "Secure connection ID mismatch."
  },
  {
    "id": "api.context.remote_id_missing.app_error",
    "translation": "Secure connection ID missing."
  },
  {
    "id": "api.context.server_busy.app_error",
    "translation": "Server is busy, non-critical services are temporarily unavailable."
  },
  {
    "id": "api.context.session_expired.app_error",
    "translation": "Invalid or expired session, please login again."
  },
  {
    "id": "api.context.token_provided.app_error",
    "translation": "Session is not OAuth but token was provided in the query string."
  },
  {
    "id": "api.create_terms_of_service.custom_terms_of_service_disabled.app_error",
    "translation": "Custom terms of service feature is disabled."
  },
  {
    "id": "api.create_terms_of_service.empty_text.app_error",
    "translation": "Please enter text for your Custom Terms of Service."
  },
  {
    "id": "api.custom_groups.count_err",
    "translation": "error counting groups"
  },
  {
    "id": "api.custom_groups.feature_disabled",
    "translation": "custom groups feature is disabled"
  },
  {
    "id": "api.custom_groups.license_error",
    "translation": "not licensed for custom groups"
  },
  {
    "id": "api.custom_groups.must_be_referenceable",
    "translation": "allow_reference must be 'true' for custom groups"
  },
  {
    "id": "api.custom_groups.no_remote_id",
    "translation": "remote_id must be blank for custom group"
  },
  {
    "id": "api.custom_status.disabled",
    "translation": "Custom status feature has been disabled. Please contact your system administrator for details."
  },
  {
    "id": "api.custom_status.recent_custom_statuses.delete.app_error",
    "translation": "Failed to delete the recent status. Please try adding the status first or contact your system administrator for details."
  },
  {
    "id": "api.custom_status.set_custom_statuses.emoji_not_found",
    "translation": "Failed to update the custom status. An emoji with the given name does not exist."
  },
  {
    "id": "api.custom_status.set_custom_statuses.update.app_error",
    "translation": "Failed to update the custom status. Please add either emoji or custom text status or both."
  },
  {
    "id": "api.draft.create_draft.can_not_draft_to_deleted.error",
    "translation": "Can not save draft to deleted channel"
  },
  {
    "id": "api.drafts.disabled.app_error",
    "translation": "Drafts feature is disabled."
  },
  {
    "id": "api.elasticsearch.test_elasticsearch_settings_nil.app_error",
    "translation": "Elasticsearch settings has unset values."
  },
  {
    "id": "api.email.send_warn_metric_ack.failure.app_error",
    "translation": "Failure to send admin acknowledgment email"
  },
  {
    "id": "api.email.send_warn_metric_ack.invalid_warn_metric.app_error",
    "translation": "Could not find warn metric."
  },
  {
    "id": "api.email.send_warn_metric_ack.missing_server.app_error",
    "translation": "SMTP Server is required"
  },
  {
    "id": "api.email_batching.add_notification_email_to_batch.channel_full.app_error",
    "translation": "Email batching job's receiving channel was full. Please increase the EmailBatchingBufferSize."
  },
  {
    "id": "api.email_batching.add_notification_email_to_batch.disabled.app_error",
    "translation": "Email batching has been disabled by the system administrator."
  },
  {
    "id": "api.email_batching.send_batched_email_notification.button",
    "translation": "Open Mattermost"
  },
  {
    "id": "api.email_batching.send_batched_email_notification.messageButton",
    "translation": "View this message"
  },
  {
    "id": "api.email_batching.send_batched_email_notification.subTitle",
    "translation": "See below for a summary of your new messages."
  },
  {
    "id": "api.email_batching.send_batched_email_notification.subject",
    "translation": {
      "one": "[{{.SiteName}}] New Notification for {{.Month}} {{.Day}}, {{.Year}}",
      "other": "[{{.SiteName}}] New Notifications for {{.Month}} {{.Day}}, {{.Year}}"
    }
  },
  {
    "id": "api.email_batching.send_batched_email_notification.time",
    "translation": "{{.Hour}}:{{.Minute}} {{.TimeZone}}"
  },
  {
    "id": "api.email_batching.send_batched_email_notification.title",
    "translation": "You have new messages"
  },
  {
    "id": "api.emoji.create.duplicate.app_error",
    "translation": "Unable to create emoji. Another emoji with the same name already exists."
  },
  {
    "id": "api.emoji.create.internal_error",
    "translation": "server_error: Encountered internal server error creating the emoji."
  },
  {
    "id": "api.emoji.create.other_user.app_error",
    "translation": "Invalid user id."
  },
  {
    "id": "api.emoji.create.parse.app_error",
    "translation": "Unable to create emoji. Could not understand request."
  },
  {
    "id": "api.emoji.create.too_large.app_error",
    "translation": "Unable to create emoji. Image must be less than 512 KiB in size."
  },
  {
    "id": "api.emoji.disabled.app_error",
    "translation": "Custom emoji have been disabled by the system admin."
  },
  {
    "id": "api.emoji.get_image.decode.app_error",
    "translation": "Unable to decode image file for emoji."
  },
  {
    "id": "api.emoji.get_image.read.app_error",
    "translation": "Unable to read image file for emoji."
  },
  {
    "id": "api.emoji.get_multiple_by_name_too_many.request_error",
    "translation": "Unable to get that many emojis by name. Only {{.MaxNames}} emojis can be requested at once."
  },
  {
    "id": "api.emoji.storage.app_error",
    "translation": "File storage not configured properly. Please configure for either S3 or local server file storage."
  },
  {
    "id": "api.emoji.upload.image.app_error",
    "translation": "Unable to create emoji. File must be a PNG, JPEG, or GIF."
  },
  {
    "id": "api.emoji.upload.large_image.decode_error",
    "translation": "Unable to create emoji. An error occurred when trying to decode the image."
  },
  {
    "id": "api.emoji.upload.large_image.encode_error",
    "translation": "Unable to create emoji. An error occurred when trying to encode the image."
  },
  {
    "id": "api.emoji.upload.large_image.gif_decode_error",
    "translation": "Unable to create emoji. An error occurred when trying to decode the GIF image."
  },
  {
    "id": "api.emoji.upload.large_image.gif_encode_error",
    "translation": "Unable to create emoji. An error occurred when trying to encode the GIF image."
  },
  {
    "id": "api.emoji.upload.large_image.too_large.app_error",
    "translation": "Unable to create emoji. Image must be smaller than {{.MaxWidth}} by {{.MaxHeight}}."
  },
  {
    "id": "api.emoji.upload.open.app_error",
    "translation": "Unable to create the emoji. An error occurred when trying to open the attached image."
  },
  {
    "id": "api.error_get_first_admin_complete_setup",
    "translation": "Error trying to retrieve first admin complete setup from the store."
  },
  {
    "id": "api.error_get_first_admin_visit_marketplace_status",
    "translation": "Error trying to retrieve the first admin visit marketplace status from the store."
  },
  {
    "id": "api.error_no_organization_name_provided_for_self_hosted_onboarding",
    "translation": "Error no organization name provided for self hosted onboarding."
  },
  {
    "id": "api.error_set_first_admin_complete_setup",
    "translation": "Error trying to save first admin complete setup in the store."
  },
  {
    "id": "api.error_set_first_admin_visit_marketplace_status",
    "translation": "Error trying to save the first admin visit marketplace status in the store."
  },
  {
    "id": "api.export.export_not_found.app_error",
    "translation": "Unable to find export file."
  },
  {
    "id": "api.file.append_file.app_error",
    "translation": "Unable to append data to the file."
  },
  {
    "id": "api.file.attachments.disabled.app_error",
    "translation": "File attachments have been disabled on this server."
  },
  {
    "id": "api.file.cloud_upload.app_error",
    "translation": "Uploading via mmctl to a Cloud instance is not supported. Please check the documentation here: https://docs.mattermost.com/manage/cloud-data-export.html."
  },
  {
    "id": "api.file.file_exists.app_error",
    "translation": "Unable to check if the file exists."
  },
  {
    "id": "api.file.file_mod_time.app_error",
    "translation": "Unable to get last modification time for file."
  },
  {
    "id": "api.file.file_reader.app_error",
    "translation": "Unable to get a file reader."
  },
  {
    "id": "api.file.file_size.app_error",
    "translation": "Unable to get the file size."
  },
  {
    "id": "api.file.get_file.public_invalid.app_error",
    "translation": "The public link does not appear to be valid."
  },
  {
    "id": "api.file.get_file_preview.no_preview.app_error",
    "translation": "File doesn't have a preview image."
  },
  {
    "id": "api.file.get_file_thumbnail.no_thumbnail.app_error",
    "translation": "File doesn't have a thumbnail image."
  },
  {
    "id": "api.file.get_public_link.disabled.app_error",
    "translation": "Public links have been disabled."
  },
  {
    "id": "api.file.get_public_link.no_post.app_error",
    "translation": "Unable to get public link for file. File must be attached to a post that can be read by the current user."
  },
  {
    "id": "api.file.list_directory.app_error",
    "translation": "Unable to list directory."
  },
  {
    "id": "api.file.move_file.app_error",
    "translation": "Unable to move file."
  },
  {
    "id": "api.file.no_driver.app_error",
    "translation": "No file driver selected."
  },
  {
    "id": "api.file.read_file.app_error",
    "translation": "Unable to read the file."
  },
  {
    "id": "api.file.read_file.reading_local.app_error",
    "translation": "Encountered an error reading from local server file storage."
  },
  {
    "id": "api.file.remove_directory.app_error",
    "translation": "Unable to remove the directory."
  },
  {
    "id": "api.file.remove_file.app_error",
    "translation": "Unable to remove the file."
  },
  {
    "id": "api.file.test_connection.app_error",
    "translation": "Unable to access the file storage."
  },
  {
    "id": "api.file.test_connection_email_settings_nil.app_error",
    "translation": "Email settings has unset values."
  },
  {
    "id": "api.file.test_connection_s3_auth.app_error",
    "translation": "Unable to connect to S3. Verify your Amazon S3 connection authorization parameters and authentication settings."
  },
  {
    "id": "api.file.test_connection_s3_bucket_does_not_exist.app_error",
    "translation": "Ensure your Amazon S3 bucket is available, and verify your bucket permissions."
  },
  {
    "id": "api.file.test_connection_s3_settings_nil.app_error",
    "translation": "File storage settings has unset values."
  },
  {
    "id": "api.file.upload_file.incorrect_channelId.app_error",
    "translation": "Unable to upload the file. Incorrect channel ID: {{.channelId}}"
  },
  {
    "id": "api.file.upload_file.incorrect_number_of_client_ids.app_error",
    "translation": "Unable to upload file(s). Have {{.NumClientIds}} client_ids for {{.NumFiles}} files."
  },
  {
    "id": "api.file.upload_file.large_image.app_error",
    "translation": "File above maximum dimensions could not be uploaded: {{.Filename}}"
  },
  {
    "id": "api.file.upload_file.large_image_detailed.app_error",
    "translation": "{{.Filename}} dimensions ({{.Width}} by {{.Height}} pixels) exceed the limits."
  },
  {
    "id": "api.file.upload_file.multiple_channel_ids.app_error",
    "translation": "Unable to upload file(s). Multiple conflicting channel_ids."
  },
  {
    "id": "api.file.upload_file.read_form_value.app_error",
    "translation": "Unable to upload file(s). Error reading the value for {{.Formname}}."
  },
  {
    "id": "api.file.upload_file.read_request.app_error",
    "translation": "Unable to upload file(s). Error reading or parsing request data."
  },
  {
    "id": "api.file.upload_file.storage.app_error",
    "translation": "Unable to upload file. Image storage is not configured."
  },
  {
    "id": "api.file.upload_file.too_large_detailed.app_error",
    "translation": "Unable to upload file {{.Filename}}. {{.Length}} bytes exceeds the maximum allowed {{.Limit}} bytes."
  },
  {
    "id": "api.file.write_file.app_error",
    "translation": "Unable to write the file."
  },
  {
    "id": "api.getThreadsForUser.bad_only_params",
    "translation": "OnlyThreads and OnlyTotals parameters to getThreadsForUser are mutually exclusive"
  },
  {
    "id": "api.getThreadsForUser.bad_params",
    "translation": "Before and After parameters to getThreadsForUser are mutually exclusive"
  },
  {
    "id": "api.getUsersForReporting.invalid_active_filter",
    "translation": "Cannot hide both active and inactive users."
  },
  {
    "id": "api.getUsersForReporting.invalid_page_size",
    "translation": "Page size is invalid or too large."
  },
  {
    "id": "api.getUsersForReporting.invalid_team_filter",
    "translation": "Invalid team id provided."
  },
  {
    "id": "api.image.get.app_error",
    "translation": "Requested image url cannot be parsed."
  },
  {
    "id": "api.incoming_webhook.disabled.app_error",
    "translation": "Incoming webhooks have been disabled by the system admin."
  },
  {
    "id": "api.incoming_webhook.invalid_username.app_error",
    "translation": "Invalid username."
  },
  {
    "id": "api.invalid_channel",
    "translation": "Channel listed in the request doesn't belong to the user"
  },
  {
    "id": "api.invalid_custom_url_scheme",
    "translation": "Invalid custom url scheme has been provided"
  },
  {
    "id": "api.invalid_redirect_url",
    "translation": "Invalid redirect url has been provided"
  },
  {
    "id": "api.io_error",
    "translation": "input/output error"
  },
  {
    "id": "api.job.retrieve.nopermissions",
    "translation": "The job types of a job you are trying to retrieve does not contain permissions"
  },
  {
    "id": "api.job.unable_to_create_job.incorrect_job_type",
    "translation": "The job type of the job you are trying to create is invalid"
  },
  {
    "id": "api.job.unable_to_download_job",
    "translation": "Unable to download this job"
  },
  {
    "id": "api.job.unable_to_download_job.incorrect_job_type",
    "translation": "The job type you are trying to download is not supported at the moment"
  },
  {
    "id": "api.ldap_group.not_found",
    "translation": "ldap group not found"
  },
  {
    "id": "api.ldap_groups.existing_group_name_error",
    "translation": "group name already exists"
  },
  {
    "id": "api.ldap_groups.existing_reserved_name_error",
    "translation": "group name already exists as a reserved name"
  },
  {
    "id": "api.ldap_groups.existing_user_name_error",
    "translation": "group name already exists as a user name"
  },
  {
    "id": "api.ldap_groups.license_error",
    "translation": "your license does not support ldap groups"
  },
  {
    "id": "api.license.add_license.array.app_error",
    "translation": "Empty array under 'license' in request."
  },
  {
    "id": "api.license.add_license.expired.app_error",
    "translation": "License is either expired or has not yet started."
  },
  {
    "id": "api.license.add_license.invalid.app_error",
    "translation": "Invalid license file."
  },
  {
    "id": "api.license.add_license.invalid_count.app_error",
    "translation": "Unable to count total unique users."
  },
  {
    "id": "api.license.add_license.no_file.app_error",
    "translation": "No file under 'license' in request."
  },
  {
    "id": "api.license.add_license.open.app_error",
    "translation": "Could not open license file."
  },
  {
    "id": "api.license.add_license.save.app_error",
    "translation": "License did not save properly."
  },
  {
    "id": "api.license.add_license.save_active.app_error",
    "translation": "Active license ID did not save properly."
  },
  {
    "id": "api.license.add_license.unique_users.app_error",
    "translation": "This license only supports {{.Users}} users, when your system has {{.Count}} unique users. Unique users are counted distinctly by email address. You can see total user count under Site Reports -> View Statistics."
  },
  {
    "id": "api.license.client.old_format.app_error",
    "translation": "New format for the client license is not supported yet. Please specify format=old in the query string."
  },
  {
    "id": "api.license.remove_expired_license.failed.error",
    "translation": "Failed to send the disable license email successfully."
  },
  {
    "id": "api.license.request-trial.bad-request",
    "translation": "The number of users requested is not correct."
  },
  {
    "id": "api.license.request-trial.bad-request.business-email",
    "translation": "Invalid business email for trial"
  },
  {
    "id": "api.license.request-trial.bad-request.terms-not-accepted",
    "translation": "You must accept the Mattermost Software Evaluation Agreement and Privacy Policy to request a license."
  },
  {
    "id": "api.license.request-trial.can-start-trial.error",
    "translation": "Could not check if a trial can be started"
  },
  {
    "id": "api.license.request-trial.can-start-trial.not-allowed",
    "translation": "Failed to apply new trial license. You have previously applied a trial license to this Mattermost instance.. If you would like to extend your trial period please [contact our sales team](https://mattermost.com/contact-us/)."
  },
  {
    "id": "api.license.request_renewal_link.app_error",
    "translation": "Error getting the license renewal link"
  },
  {
    "id": "api.license.request_renewal_link.cannot_renew_on_cws",
    "translation": "Renewing this license on the portal is not possible"
  },
  {
    "id": "api.license.request_trial_license.app_error",
    "translation": "Unable to get a trial license, please try again or contact with support@mattermost.com."
  },
  {
    "id": "api.license.request_trial_license.embargoed",
    "translation": "We were unable to process the request due to limitations for embargoed countries. [Learn more in our documentation](https://mattermost.com/pl/limitations-for-embargoed-countries), or reach out to legal@mattermost.com for questions around export limitations."
  },
  {
    "id": "api.license.request_trial_license.fail_get_user_count.app_error",
    "translation": "Unable to get a trial license, please try again or contact with support@mattermost.com. Cannot obtain the number of registered users."
  },
  {
    "id": "api.license.true_up_review.create_error",
    "translation": "Could not create true up status record"
  },
  {
    "id": "api.license.true_up_review.failed_to_submit",
    "translation": "Failed to submit true up review profile to CWS."
  },
  {
    "id": "api.license.true_up_review.get_status_error",
    "translation": "Could not get true up status records"
  },
  {
    "id": "api.license.true_up_review.license_required",
    "translation": "True up review requires a license"
  },
  {
    "id": "api.license.true_up_review.not_allowed_for_cloud",
    "translation": "True up review is not allowed for cloud instances"
  },
  {
    "id": "api.license.true_up_review.user_count_fail",
    "translation": "Could not get the total active users count"
  },
  {
    "id": "api.license.true_up_review.webhook_in_count_fail",
    "translation": "Could not get the total incoming webhook count"
  },
  {
    "id": "api.license.true_up_review.webhook_out_count_fail",
    "translation": "Could not get the total outgoing webhook count"
  },
  {
    "id": "api.license.upgrade_needed.app_error",
    "translation": "Feature requires an upgrade to Enterprise Edition."
  },
  {
    "id": "api.license_error",
    "translation": "api endpoint requires a license"
  },
  {
    "id": "api.marshal_error",
    "translation": "Failed to marshal."
  },
  {
    "id": "api.migrate_to_saml.error",
    "translation": "Unable to migrate SAML."
  },
  {
    "id": "api.no_license",
    "translation": "E10 or E20 license required to use this endpoint."
  },
  {
    "id": "api.oauth.allow_oauth.redirect_callback.app_error",
    "translation": "invalid_request: Supplied redirect_uri did not match registered callback_url."
  },
  {
    "id": "api.oauth.allow_oauth.turn_off.app_error",
    "translation": "The system admin has turned off OAuth2 Service Provider."
  },
  {
    "id": "api.oauth.auth_complete",
    "translation": "Authentication complete"
  },
  {
    "id": "api.oauth.authorize_oauth.disabled.app_error",
    "translation": "The system admin has turned off OAuth2 Service Provider."
  },
  {
    "id": "api.oauth.click_redirect",
    "translation": "If you are not redirected automatically, please click the <a href='{{.Link}}'>link</a>"
  },
  {
    "id": "api.oauth.close_browser",
    "translation": "You can close this browser tab now."
  },
  {
    "id": "api.oauth.get_access_token.bad_client_id.app_error",
    "translation": "invalid_request: Bad client_id."
  },
  {
    "id": "api.oauth.get_access_token.bad_client_secret.app_error",
    "translation": "invalid_request: Missing client_secret."
  },
  {
    "id": "api.oauth.get_access_token.bad_grant.app_error",
    "translation": "invalid_request: Bad grant_type."
  },
  {
    "id": "api.oauth.get_access_token.credentials.app_error",
    "translation": "invalid_client: Invalid client credentials."
  },
  {
    "id": "api.oauth.get_access_token.disabled.app_error",
    "translation": "The system admin has turned off OAuth2 Service Provider."
  },
  {
    "id": "api.oauth.get_access_token.expired_code.app_error",
    "translation": "invalid_grant: Invalid or expired authorization code."
  },
  {
    "id": "api.oauth.get_access_token.internal.app_error",
    "translation": "server_error: Encountered internal server error while accessing database."
  },
  {
    "id": "api.oauth.get_access_token.internal_saving.app_error",
    "translation": "server_error: Encountered internal server error while saving access token to database."
  },
  {
    "id": "api.oauth.get_access_token.internal_session.app_error",
    "translation": "server_error: Encountered internal server error while saving session to database."
  },
  {
    "id": "api.oauth.get_access_token.internal_user.app_error",
    "translation": "server_error: Encountered internal server error while pulling user from database."
  },
  {
    "id": "api.oauth.get_access_token.missing_code.app_error",
    "translation": "invalid_request: Missing code."
  },
  {
    "id": "api.oauth.get_access_token.missing_refresh_token.app_error",
    "translation": "invalid_request: Missing refresh_token."
  },
  {
    "id": "api.oauth.get_access_token.redirect_uri.app_error",
    "translation": "invalid_request: Supplied redirect_uri does not match authorization code redirect_uri."
  },
  {
    "id": "api.oauth.get_access_token.refresh_token.app_error",
    "translation": "invalid_grant: Invalid refresh token."
  },
  {
    "id": "api.oauth.invalid_state_token.app_error",
    "translation": "Invalid state token."
  },
  {
    "id": "api.oauth.redirecting_back",
    "translation": "Redirecting you back to the app."
  },
  {
    "id": "api.oauth.register_oauth_app.turn_off.app_error",
    "translation": "The system admin has turned off OAuth2 Service Provider."
  },
  {
    "id": "api.oauth.revoke_access_token.del_session.app_error",
    "translation": "Error deleting session from DB."
  },
  {
    "id": "api.oauth.revoke_access_token.del_token.app_error",
    "translation": "Error deleting access token from DB."
  },
  {
    "id": "api.oauth.revoke_access_token.get.app_error",
    "translation": "Error getting access token from DB before deletion."
  },
  {
    "id": "api.oauth.singup_with_oauth.disabled.app_error",
    "translation": "User sign-up is disabled."
  },
  {
    "id": "api.oauth.singup_with_oauth.expired_link.app_error",
    "translation": "The signup link has expired."
  },
  {
    "id": "api.oauth.singup_with_oauth.invalid_link.app_error",
    "translation": "The signup link does not appear to be valid."
  },
  {
    "id": "api.outgoing_webhook.disabled.app_error",
    "translation": "Outgoing webhooks have been disabled by the system admin."
  },
  {
    "id": "api.plugin.install.download_failed.app_error",
    "translation": "An error occurred while downloading the plugin."
  },
  {
    "id": "api.plugin.upload.array.app_error",
    "translation": "File array is empty in multipart/form request."
  },
  {
    "id": "api.plugin.upload.file.app_error",
    "translation": "Unable to open file in multipart/form request."
  },
  {
    "id": "api.plugin.upload.no_file.app_error",
    "translation": "Missing file in multipart/form request."
  },
  {
    "id": "api.plugin.verify_plugin.app_error",
    "translation": "Unable to verify plugin signature."
  },
  {
    "id": "api.post.check_for_out_of_channel_group_users.message.none",
    "translation": "@{{.GroupName}} has no members on this team"
  },
  {
    "id": "api.post.check_for_out_of_channel_groups_mentions.message.multiple",
    "translation": "@{{.Usernames}} and @{{.LastUsername}} did not get notified by this mention because they are not in the channel. They cannot be added to the channel because they are not a member of the linked groups. To add them to this channel, they must be added to the linked groups."
  },
  {
    "id": "api.post.check_for_out_of_channel_groups_mentions.message.one",
    "translation": "@{{.Username}} did not get notified by this mention because they are not in the channel. They cannot be added to the channel because they are not a member of the linked groups. To add them to this channel, they must be added to the linked groups."
  },
  {
    "id": "api.post.check_for_out_of_channel_mentions.message.multiple",
    "translation": "@{{.Usernames}} and @{{.LastUsername}} did not get notified by this mention because they are not in the channel."
  },
  {
    "id": "api.post.check_for_out_of_channel_mentions.message.one",
    "translation": "@{{.Username}} did not get notified by this mention because they are not in the channel."
  },
  {
    "id": "api.post.create_post.can_not_post_to_deleted.error",
    "translation": "Can not post to deleted channel."
  },
  {
    "id": "api.post.create_post.channel_root_id.app_error",
    "translation": "Invalid ChannelId for RootId parameter."
  },
  {
    "id": "api.post.create_post.root_id.app_error",
    "translation": "Invalid RootId parameter."
  },
  {
    "id": "api.post.create_webhook_post.creating.app_error",
    "translation": "Error creating post."
  },
  {
    "id": "api.post.deduplicate_create_post.failed_to_get",
    "translation": "Failed to fetch original post after deduplicating a client repeating the same request."
  },
  {
    "id": "api.post.deduplicate_create_post.pending",
    "translation": "Rejected post since another client is making the same request."
  },
  {
    "id": "api.post.delete_post.can_not_delete_post_in_deleted.error",
    "translation": "Can not delete a post in a deleted channel."
  },
  {
    "id": "api.post.disabled_all",
    "translation": "@all has been disabled because the channel has more than {{.Users}} users."
  },
  {
    "id": "api.post.disabled_channel",
    "translation": "@channel has been disabled because the channel has more than {{.Users}} users."
  },
  {
    "id": "api.post.disabled_here",
    "translation": "@here has been disabled because the channel has more than {{.Users}} users."
  },
  {
    "id": "api.post.do_action.action_id.app_error",
    "translation": "Invalid action id."
  },
  {
    "id": "api.post.do_action.action_integration.app_error",
    "translation": "Action integration error."
  },
  {
    "id": "api.post.error_get_post_id.pending",
    "translation": "Unable to get the pending post."
  },
  {
    "id": "api.post.get_message_for_notification.files_sent",
    "translation": {
      "one": "{{.Count}} file sent: {{.Filenames}}",
      "other": "{{.Count}} files sent: {{.Filenames}}"
    }
  },
  {
    "id": "api.post.get_message_for_notification.images_sent",
    "translation": {
      "one": "{{.Count}} image sent: {{.Filenames}}",
      "other": "{{.Count}} images sent: {{.Filenames}}"
    }
  },
  {
    "id": "api.post.move_thread.disabled.app_error",
    "translation": "Thread moving is disabled"
  },
  {
    "id": "api.post.move_thread.no_permission",
    "translation": "You do not have permission to move this thread."
  },
  {
    "id": "api.post.patch_post.can_not_update_post_in_deleted.error",
    "translation": "Can not update a post in a deleted channel."
  },
  {
    "id": "api.post.post_priority.max_recipients_persistent_notification_post.request_error",
    "translation": "Persistent notification post allows maximum of {{.MaxRecipients}} recipients."
  },
  {
    "id": "api.post.post_priority.min_recipients_persistent_notification_post.request_error",
    "translation": "Persistent notification post must have minimum 1 recipient."
  },
  {
    "id": "api.post.post_priority.persistent_notification_validation_error.request_error",
    "translation": "Persistent notification validation failed."
  },
  {
    "id": "api.post.post_priority.priority_post_not_allowed_for_user.request_error",
    "translation": "User is not allowed to create priority post or persistent notification."
  },
  {
    "id": "api.post.post_priority.priority_post_only_allowed_for_root_post.request_error",
    "translation": "Only root posts are allowed to have priority."
  },
  {
    "id": "api.post.post_priority.urgent_persistent_notification_post.request_error",
    "translation": "Persistent notification posts must have the Urgent Priority."
  },
  {
    "id": "api.post.posts_by_ids.invalid_body.request_error",
    "translation": "The number of Post IDs received has exceeded the maximum size of {{.MaxLength}}"
  },
  {
    "id": "api.post.search_files.invalid_body.app_error",
    "translation": "Unable to parse the request body."
  },
  {
    "id": "api.post.search_posts.invalid_body.app_error",
    "translation": "Unable to parse the request body."
  },
  {
    "id": "api.post.send_notification_and_forget.push_channel_mention",
    "translation": " notified the channel."
  },
  {
    "id": "api.post.send_notification_and_forget.push_comment_on_crt_thread",
    "translation": " replied to a thread you're following."
  },
  {
    "id": "api.post.send_notification_and_forget.push_comment_on_crt_thread_dm",
    "translation": " replied to a thread."
  },
  {
    "id": "api.post.send_notification_and_forget.push_comment_on_post",
    "translation": " commented on your post."
  },
  {
    "id": "api.post.send_notification_and_forget.push_comment_on_thread",
    "translation": " commented on a thread you participated in."
  },
  {
    "id": "api.post.send_notifications_and_forget.push_explicit_mention",
    "translation": " mentioned you."
  },
  {
    "id": "api.post.send_notifications_and_forget.push_general_message",
    "translation": " posted a message."
  },
  {
    "id": "api.post.send_notifications_and_forget.push_image_only",
    "translation": " attached a file."
  },
  {
    "id": "api.post.send_notifications_and_forget.push_message",
    "translation": "sent you a message."
  },
  {
    "id": "api.post.update_post.can_not_update_post_in_deleted.error",
    "translation": "Can not update a post in a deleted channel."
  },
  {
    "id": "api.post.update_post.find.app_error",
    "translation": "Unable to find the existing post or comment to update."
  },
  {
    "id": "api.post.update_post.permissions_details.app_error",
    "translation": "Already deleted id={{.PostId}}."
  },
  {
    "id": "api.post.update_post.permissions_time_limit.app_error",
    "translation": "Post edit is only allowed for {{.timeLimit}} seconds. Please ask your System Administrator for details."
  },
  {
    "id": "api.post.update_post.system_message.app_error",
    "translation": "Unable to update system message."
  },
  {
    "id": "api.post_get_post_by_id.get.app_error",
    "translation": "Unable to get post."
  },
  {
    "id": "api.preference.delete_preferences.delete.app_error",
    "translation": "Unable to delete user preferences."
  },
  {
    "id": "api.preference.delete_preferences.update_sidebar.app_error",
    "translation": "Unable to update sidebar to match deleted preferences"
  },
  {
    "id": "api.preference.preferences_category.get.app_error",
    "translation": "Unable to get user preferences."
  },
  {
    "id": "api.preference.update_preferences.set.app_error",
    "translation": "Unable to set user preferences."
  },
  {
    "id": "api.preference.update_preferences.update_sidebar.app_error",
    "translation": "Unable to update sidebar to match updated preferences"
  },
  {
    "id": "api.push_notification.disabled.app_error",
    "translation": "Push Notifications are disabled on this server."
  },
  {
    "id": "api.push_notification.id_loaded.default_message",
    "translation": "You've received a new message."
  },
  {
    "id": "api.push_notification.id_loaded.fetch.app_error",
    "translation": "An error occurred fetching the ID-loaded push notification."
  },
  {
    "id": "api.push_notification.title.collapsed_threads",
    "translation": "Reply in {{.channelName}}"
  },
  {
    "id": "api.push_notification.title.collapsed_threads_dm",
    "translation": "Reply in Direct Message"
  },
  {
    "id": "api.push_notifications.message.parse.app_error",
    "translation": "An error occurred building the push notification message."
  },
  {
    "id": "api.push_notifications.session.expired",
    "translation": "Session Expired: Please log in to continue receiving notifications. Sessions for {{.siteName}} are configured by your System Administrator to expire every {{.hoursCount}} hour(s)."
  },
  {
    "id": "api.push_notifications_ack.forward.app_error",
    "translation": "An error occurred sending the receipt delivery to the push notification service."
  },
  {
    "id": "api.push_notifications_ack.message.parse.app_error",
    "translation": "An error occurred building the push notification ack message."
  },
  {
    "id": "api.reaction.delete.archived_channel.app_error",
    "translation": "You cannot remove a reaction in an archived channel."
  },
  {
    "id": "api.reaction.save.archived_channel.app_error",
    "translation": "You cannot react in an archived channel."
  },
  {
    "id": "api.reaction.save_reaction.invalid.app_error",
    "translation": "Reaction is not valid."
  },
  {
    "id": "api.reaction.save_reaction.user_id.app_error",
    "translation": "You cannot save reaction for the other user."
  },
  {
    "id": "api.remote_cluster.delete.app_error",
    "translation": "We encountered an error deleting the secure connection."
  },
  {
    "id": "api.remote_cluster.get.app_error",
    "translation": "We encountered an error retrieving a secure connection."
  },
  {
    "id": "api.remote_cluster.invalid_id.app_error",
    "translation": "Invalid id."
  },
  {
    "id": "api.remote_cluster.invalid_topic.app_error",
    "translation": "Invalid topic."
  },
  {
    "id": "api.remote_cluster.save.app_error",
    "translation": "We encountered an error saving the secure connection."
  },
  {
    "id": "api.remote_cluster.save_not_unique.app_error",
    "translation": "Secure connection has already been added."
  },
  {
    "id": "api.remote_cluster.service_not_enabled.app_error",
    "translation": "The remote cluster service is not enabled."
  },
  {
    "id": "api.remote_cluster.update.app_error",
    "translation": "We encountered an error updating the secure connection."
  },
  {
    "id": "api.remote_cluster.update_not_unique.app_error",
    "translation": "Secure connection with the same url already exists."
  },
  {
    "id": "api.restricted_system_admin",
    "translation": "This action is forbidden to a restricted system admin."
  },
  {
    "id": "api.roles.patch_roles.license.error",
    "translation": "Your license does not support advanced permissions."
  },
  {
    "id": "api.roles.patch_roles.not_allowed_permission.error",
    "translation": "One or more of the following permissions that you are trying to add or remove is not allowed"
  },
  {
    "id": "api.scheme.create_scheme.license.error",
    "translation": "Your license does not support creating permissions schemes."
  },
  {
    "id": "api.scheme.delete_scheme.license.error",
    "translation": "Your license not support delete permissions schemes"
  },
  {
    "id": "api.scheme.get_channels_for_scheme.scope.error",
    "translation": "Unable to get the channels for scheme because the supplied scheme is not a channel scheme."
  },
  {
    "id": "api.scheme.get_teams_for_scheme.scope.error",
    "translation": "Unable to get the teams for scheme because the supplied scheme is not a team scheme."
  },
  {
    "id": "api.scheme.patch_scheme.license.error",
    "translation": "Your license does not support update permissions schemes"
  },
  {
    "id": "api.server.cws.delete_workspace.app_error",
    "translation": "CWS Server failed to delete workspace."
  },
  {
    "id": "api.server.cws.health_check.app_error",
    "translation": "CWS Server is not available."
  },
  {
    "id": "api.server.cws.needs_enterprise_edition",
    "translation": "Service only available in Mattermost Enterprise edition"
  },
  {
    "id": "api.server.cws.subscribe_to_newsletter.app_error",
    "translation": "CWS Server failed to subscribe to newsletter."
  },
  {
    "id": "api.server.hosted_signup_unavailable.error",
    "translation": "Portal unavailable for self-hosted signup."
  },
  {
    "id": "api.server.license_up_for_renewal.error_generating_link",
    "translation": "Failed to generate the license renewal link"
  },
  {
    "id": "api.server.license_up_for_renewal.error_sending_email",
    "translation": "Failed to send license up for renewal emails"
  },
  {
    "id": "api.server.start_server.forward80to443.disabled_while_using_lets_encrypt",
    "translation": "Must enable Forward80To443 when using LetsEncrypt"
  },
  {
    "id": "api.server.start_server.forward80to443.enabled_but_listening_on_wrong_port",
    "translation": "Unable to forward port 80 to port 443 while listening on port %s: disable Forward80To443 if using a proxy server"
  },
  {
    "id": "api.server.start_server.rate_limiting_memory_store",
    "translation": "Unable to initialize rate limiting memory store. Check MemoryStoreSize config setting."
  },
  {
    "id": "api.server.start_server.rate_limiting_rate_limiter",
    "translation": "Unable to initialize rate limiting."
  },
  {
    "id": "api.server.start_server.starting.critical",
    "translation": "Error starting server, err:%v"
  },
  {
    "id": "api.server.warn_metric.bot_response.mailto_contact_header",
    "translation": "Contact: {{.Contact}}"
  },
  {
    "id": "api.server.warn_metric.bot_response.mailto_diagnostic_id_header",
    "translation": "Diagnostic Id: {{.DiagnosticId}}"
  },
  {
    "id": "api.server.warn_metric.bot_response.mailto_email_header",
    "translation": "Email: {{.Email}}"
  },
  {
    "id": "api.server.warn_metric.bot_response.mailto_footer",
    "translation": "If you have any additional inquiries, please contact support@mattermost.com"
  },
  {
    "id": "api.server.warn_metric.bot_response.mailto_registered_users_header",
    "translation": "Total Active Users: {{.NoRegisteredUsers}}"
  },
  {
    "id": "api.server.warn_metric.bot_response.mailto_site_url_header",
    "translation": "Site URL: {{.SiteUrl}}"
  },
  {
    "id": "api.server.warn_metric.bot_response.mailto_subject",
    "translation": "Mattermost Contact Us request"
  },
  {
    "id": "api.server.warn_metric.bot_response.notification_failure.body",
    "translation": "Please email us."
  },
  {
    "id": "api.server.warn_metric.bot_response.notification_failure.message",
    "translation": "Message could not be sent."
  },
  {
    "id": "api.server.warn_metric.bot_response.notification_success.message",
    "translation": "Thank you for contacting Mattermost. We will follow up with you soon."
  },
  {
    "id": "api.server.warn_metric.bot_response.start_trial_failure.message",
    "translation": "Trial license could not be retrieved. Visit https://mattermost.com/trial/ to request a license."
  },
  {
    "id": "api.server.warn_metric.email_domain.contact_us.email_body",
    "translation": "Mattermost contact us request. I'm interested in learning more about using Guest Accounts.\r\n"
  },
  {
    "id": "api.server.warn_metric.email_domain.notification_body",
    "translation": "Projects often involve people both inside and outside of an organization. With Guest Accounts, you can bring external partners into your Mattermost system and specify who they can work with and what they can see.\r\n\r\n[Learn more about enabling Guest Accounts](https://www.mattermost.com/docs-guest-accounts/?utm_medium=product&utm_source=mattermost-advisor-bot&utm_content=guest-accounts).\r\n\r\nBy clicking Contact Us, you'll be sharing your information with Mattermost, Inc. [Learn more](https://mattermost.com/pl/default-admin-advisory)"
  },
  {
    "id": "api.server.warn_metric.email_domain.notification_title",
    "translation": "Creating Guest Accounts"
  },
  {
    "id": "api.server.warn_metric.email_domain.start_trial.notification_body",
    "translation": "Projects often involve people both inside and outside of an organization. With Guest Accounts, you can bring external partners into your Mattermost system and specify who they can work with and what they can see.\r\n\r\n[Learn more about enabling Guest Accounts](https://www.mattermost.com/docs-guest-accounts/?utm_medium=product&utm_source=mattermost-advisor-bot&utm_content=guest-accounts)\r\n\r\nBy clicking Start trial, I agree to the [Mattermost Software Evaluation Agreement](https://mattermost.com/software-evaluation-agreement/), [Privacy Policy](https://mattermost.com/pl/privacy-policy/), and receiving product emails."
  },
  {
    "id": "api.server.warn_metric.email_domain.start_trial_notification_success.message",
    "translation": "Your Enterprise trial is now active. Go to **System Console > Authentication > Guest Access** to enable Guest Accounts."
  },
  {
    "id": "api.server.warn_metric.email_us",
    "translation": "Email us"
  },
  {
    "id": "api.server.warn_metric.mfa.contact_us.email_body",
    "translation": "Mattermost contact us request. I'm interested in learning more about enforcing Multi-Factor Authentication.\r\n"
  },
  {
    "id": "api.server.warn_metric.mfa.notification_body",
    "translation": "Your Mattermost system has multi-factor authentication enabled, giving users the choice to secure their accounts with additional means of authentication beyond a password. To improve security across the system you can require all Mattermost accounts to use multi-factor authentication.\r\n\r\n[Learn more about enforcing Multi-Factor Authentication](https://www.mattermost.com/docs-multi-factor-authentication/?utm_medium=product&utm_source=mattermost-advisor-bot&utm_content=multi-factor-authentication). \r\n\r\nBy clicking Contact Us, you'll be sharing your information with Mattermost, Inc. [Learn more](https://mattermost.com/pl/default-admin-advisory)"
  },
  {
    "id": "api.server.warn_metric.mfa.notification_title",
    "translation": "Enforcing Multi-Factor Authentication"
  },
  {
    "id": "api.server.warn_metric.mfa.start_trial.notification_body",
    "translation": "Your Mattermost system has multi-factor authentication enabled, giving users the choice to secure their accounts with additional means of authentication beyond a password. To improve security across the system you can require all Mattermost accounts to use multi-factor authentication.\r\n\r\n[Learn more about enforcing Multi-Factor Authentication](https://www.mattermost.com/docs-multi-factor-authentication/?utm_medium=product&utm_source=mattermost-advisor-bot&utm_content=multi-factor-authentication)\r\n\r\nBy clicking Start trial, I agree to the [Mattermost Software Evaluation Agreement](https://mattermost.com/software-evaluation-agreement/), [Privacy Policy](https://mattermost.com/pl/privacy-policy/), and receiving product emails."
  },
  {
    "id": "api.server.warn_metric.mfa.start_trial_notification_success.message",
    "translation": "Your Enterprise trial is now active. Go to **System Console > Authentication > MFA** to enforce multi-factor authentication."
  },
  {
    "id": "api.server.warn_metric.number_of_active_users_100.contact_us.email_body",
    "translation": "Mattermost contact us request. My team now has 100 users, and I'm considering Mattermost Enterprise Edition.\r\n"
  },
  {
    "id": "api.server.warn_metric.number_of_active_users_100.notification_body",
    "translation": "Your Mattermost system has over 100 users. As your user base grows, provisioning new accounts can become time-consuming. We recommend that you integrate your organization’s Active Directory/LDAP, which will allow anyone with an account to access Mattermost.\r\n\r\n[Learn more about integrating with AD/LDAP](https://www.mattermost.com/docs-adldap/?utm_medium=product&utm_source=mattermost-advisor-bot&utm_content=adldap)\r\n\r\nBy clicking Contact Us, you'll be sharing your information with Mattermost, Inc. [Learn more](https://mattermost.com/pl/default-admin-advisory)"
  },
  {
    "id": "api.server.warn_metric.number_of_active_users_100.notification_title",
    "translation": "Scaling with Mattermost"
  },
  {
    "id": "api.server.warn_metric.number_of_active_users_100.start_trial.notification_body",
    "translation": "Your Mattermost system has over 100 users. As your user base grows, provisioning new accounts can become time-consuming. We recommend that you integrate your organization’s Active Directory/LDAP, which will allow anyone with an account to access Mattermost.\r\n\r\n[Learn more about integrating with AD/LDAP](https://www.mattermost.com/docs-adldap/?utm_medium=product&utm_source=mattermost-advisor-bot&utm_content=adldap)\r\n\r\nBy clicking Start trial, I agree to the [Mattermost Software Evaluation Agreement](https://mattermost.com/software-evaluation-agreement/), [Privacy Policy](https://mattermost.com/pl/privacy-policy/), and receiving product emails."
  },
  {
    "id": "api.server.warn_metric.number_of_active_users_100.start_trial.notification_success.message",
    "translation": "Your Enterprise trial is now active. Go to **System Console > Authentication > AD/LDAP** to integrate your AD/LDAP service."
  },
  {
    "id": "api.server.warn_metric.number_of_active_users_200.contact_us.email_body",
    "translation": "Mattermost contact us request. My team now has 200 users, and I'm considering Mattermost Enterprise Edition.\r\n"
  },
  {
    "id": "api.server.warn_metric.number_of_active_users_200.notification_body",
    "translation": "Your Mattermost system now has 200 users. When you connect Mattermost with your organization's single sign-on provider, users can access Mattermost without having to re-enter their credentials. We recommend you integrate your SAML 2.0 provider with your Mattermost server.[Learn more about integrating with SAML 2.0](https://www.mattermost.com/docs-saml/?utm_medium=product&utm_source=mattermost-advisor-bot&utm_content=saml).\r\n\r\nBy clicking Contact Us, you'll be sharing your information with Mattermost, Inc. [Learn more](https://mattermost.com/pl/default-admin-advisory)"
  },
  {
    "id": "api.server.warn_metric.number_of_active_users_200.notification_title",
    "translation": "Scaling with Mattermost"
  },
  {
    "id": "api.server.warn_metric.number_of_active_users_200.start_trial.notification_body",
    "translation": "Your Mattermost system now has 200 users. When you connect Mattermost with your organization's single sign-on provider, users can access Mattermost without having to re-enter their credentials. We recommend you integrate your SAML 2.0 provider with your Mattermost server.[Learn more about integrating with SAML 2.0](https://www.mattermost.com/docs-saml/?utm_medium=product&utm_source=mattermost-advisor-bot&utm_content=saml)\r\n\r\nBy clicking Start trial, I agree to the [Mattermost Software Evaluation Agreement](https://mattermost.com/software-evaluation-agreement/), [Privacy Policy](https://mattermost.com/pl/privacy-policy/), and receiving product emails."
  },
  {
    "id": "api.server.warn_metric.number_of_active_users_200.start_trial.notification_success.message",
    "translation": "Your Enterprise trial is now active. Go to **System Console > Authentication > SAML 2.0** to integrate with your SAML 2.0 provider."
  },
  {
    "id": "api.server.warn_metric.number_of_active_users_300.contact_us.email_body",
    "translation": "Mattermost contact us request. I'm interested in learning more about creating read-only Announcement Channels.\r\n"
  },
  {
    "id": "api.server.warn_metric.number_of_active_users_300.notification_body",
    "translation": "With so much conversation happening across Mattermost, it can be challenging to know where to look for important information. If you want to broadcast a message to a large audience, you can set up read-only Announcement Channels where anyone can join but only channel admins can post messages.\r\n\r\n[Learn more about creating read-only Announcement Channels](https://www.mattermost.com/docs-channel-moderation/?utm_medium=product&utm_source=mattermost-advisor-bot&utm_content=channel-moderation)\r\n\r\nBy clicking Contact Us, you'll be sharing your information with Mattermost, Inc. [Learn more](https://mattermost.com/pl/default-admin-advisory)"
  },
  {
    "id": "api.server.warn_metric.number_of_active_users_300.start_trial.notification_body",
    "translation": "With so much conversation happening across Mattermost, it can be challenging to know where to look for important information. If you want to broadcast a message to a large audience, you can set up read-only Announcement Channels where anyone can join but only channel admins can post messages.\r\n\r\n[Learn more about creating read-only Announcement Channels](https://www.mattermost.com/docs-channel-moderation/?utm_medium=product&utm_source=mattermost-advisor-bot&utm_content=channel-moderation)\r\n\r\nBy clicking Start trial, I agree to the [Mattermost Software Evaluation Agreement](https://mattermost.com/software-evaluation-agreement/), [Privacy Policy](https://mattermost.com/pl/privacy-policy/), and receiving product emails."
  },
  {
    "id": "api.server.warn_metric.number_of_active_users_300.start_trial.notification_success.message",
    "translation": "Your Enterprise trial is now active. Create a channel and go to **System Console > User Management > Channels** to limit posting to channel admins."
  },
  {
    "id": "api.server.warn_metric.number_of_active_users_300.start_trial.notification_title",
    "translation": "Read-Only Announcement Channels"
  },
  {
    "id": "api.server.warn_metric.number_of_active_users_500.contact_us.email_body",
    "translation": "Mattermost contact us request. My team now has 500 users, and I'm considering Mattermost Enterprise Edition.\r\n"
  },
  {
    "id": "api.server.warn_metric.number_of_active_users_500.notification_body",
    "translation": "Mattermost strongly recommends that deployments of over 500 users take advantage of features such as user management, server clustering and performance monitoring. Contact us to learn more and let us know how we can help.\r\n\r\nBy clicking Contact Us, you'll be sharing your information with Mattermost, Inc. [Learn more](https://mattermost.com/pl/default-admin-advisory)"
  },
  {
    "id": "api.server.warn_metric.number_of_active_users_500.notification_title",
    "translation": "Scaling with Mattermost"
  },
  {
    "id": "api.server.warn_metric.number_of_active_users_500.start_trial.notification_body",
    "translation": "Mattermost strongly recommends that deployments of over 500 users take advantage of features such as user management, server clustering and performance monitoring. Contact us to learn more and let us know how we can help.\r\n\r\nBy clicking Start trial, I agree to the [Mattermost Software Evaluation Agreement](https://mattermost.com/software-evaluation-agreement/), [Privacy Policy](https://mattermost.com/pl/privacy-policy/), and receiving product emails."
  },
  {
    "id": "api.server.warn_metric.number_of_active_users_500.start_trial.notification_success.message",
    "translation": "Your Enterprise trial is now active. Go to the System Console to enable advanced features."
  },
  {
    "id": "api.server.warn_metric.number_of_channels_50.contact_us.email_body",
    "translation": "Mattermost contact us request. I'm interested in learning more about using Advanced Permissions with System Schemes.\r\n"
  },
  {
    "id": "api.server.warn_metric.number_of_channels_50.notification_body",
    "translation": "Channels help improve communication, but with users across Mattermost joining and creating channels, the challenge of keeping the system organized increases. Advanced Permissions enable you to set which users or roles can perform certain actions, including managing channel settings and members, using @channel or @here to tag broad groups of users, and creating new webhooks.\r\n\r\n[Learn more about using Advanced Permissions](https://www.mattermost.com/docs-advanced-permissions/?utm_medium=product&utm_source=mattermost-advisor-bot&utm_content=advanced-permissions)\r\n\r\nBy clicking Contact Us, you'll be sharing your information with Mattermost, Inc. [Learn more](https://mattermost.com/pl/default-admin-advisory)"
  },
  {
    "id": "api.server.warn_metric.number_of_channels_50.notification_title",
    "translation": "Using Advanced Permissions"
  },
  {
    "id": "api.server.warn_metric.number_of_channels_50.start_trial.notification_body",
    "translation": "Channels help improve communication, but with users across Mattermost joining and creating channels, the challenge of keeping the system organized increases. Advanced Permissions enable you to set which users or roles can perform certain actions, including managing channel settings and members, using @channel or @here to tag broad groups of users, and creating new webhooks.\r\n\r\n[Learn more about using Advanced Permissions](https://www.mattermost.com/docs-advanced-permissions/?utm_medium=product&utm_source=mattermost-advisor-bot&utm_content=advanced-permissions)\r\n\r\nBy clicking Start trial, I agree to the [Mattermost Software Evaluation Agreement](https://mattermost.com/software-evaluation-agreement/), [Privacy Policy](https://mattermost.com/pl/privacy-policy/), and receiving product emails."
  },
  {
    "id": "api.server.warn_metric.number_of_channels_50.start_trial.notification_success.message",
    "translation": "Your Enterprise trial is now active. Go to **System Console > User Management > Permissions** to enable Advanced Permissions."
  },
  {
    "id": "api.server.warn_metric.number_of_posts_2M.contact_us.email_body",
    "translation": "Mattermost contact us request. I'm interested in learning more about improving performance with Elasticsearch.\r\n"
  },
  {
    "id": "api.server.warn_metric.number_of_posts_2M.notification_body",
    "translation": "Your Mattermost system has a large number of messages. The default Mattermost database search starts to show performance degradation at around 2.5 million posts. With over 5 million posts, Elasticsearch can help avoid significant performance issues, such as timeouts, with search and at-mentions. Contact us to learn more and let us know how we can help.\r\n\r\n[Learn more about improving performance](https://www.mattermost.com/docs-elasticsearch/?utm_medium=product&utm_source=mattermost-advisor-bot&utm_content=elasticsearch)\r\n\r\nBy clicking Contact Us, you'll be sharing your information with Mattermost, Inc. [Learn more](https://mattermost.com/pl/default-admin-advisory)"
  },
  {
    "id": "api.server.warn_metric.number_of_posts_2M.notification_title",
    "translation": "Improving Performance"
  },
  {
    "id": "api.server.warn_metric.number_of_posts_2M.start_trial.notification_body",
    "translation": "Your Mattermost system has a large number of messages. The default Mattermost database search starts to show performance degradation at around 2.5 million posts. With over 5 million posts, Elasticsearch can help avoid significant performance issues, such as timeouts, with search and at-mentions. Contact us to learn more and let us know how we can help.\r\n\r\n[Learn more about improving performance](https://www.mattermost.com/docs-elasticsearch/?utm_medium=product&utm_source=mattermost-advisor-bot&utm_content=elasticsearch)\r\n\r\nBy clicking Start trial, I agree to the [Mattermost Software Evaluation Agreement](https://mattermost.com/software-evaluation-agreement/), [Privacy Policy](https://mattermost.com/pl/privacy-policy/), and receiving product emails."
  },
  {
    "id": "api.server.warn_metric.number_of_posts_2M.start_trial.notification_success.message",
    "translation": "Your Enterprise trial is now active. Once you have an Elasticsearch server, go to **System Console > Environment > Elasticsearch** to configure Elasticsearch."
  },
  {
    "id": "api.server.warn_metric.number_of_teams_5.contact_us.email_body",
    "translation": "Mattermost contact us request. I'm interested in learning more about Advanced Permissions with Team Schemes.\r\n"
  },
  {
    "id": "api.server.warn_metric.number_of_teams_5.notification_body",
    "translation": "Your Mattermost system now has several teams. Many teams have their own preferred way of coordinating and collaborating, including how channels are created, who can invite new teammates, and how integrations are managed. Team Override Schemes allow you to customize user permissions within each team to meet their specific needs.\r\n\r\n[Learn more about using Advanced Permissions](https://www.mattermost.com/docs-advanced-permissions-team-override/?utm_medium=product&utm_source=mattermost-advisor-bot&utm_content=advanced-permissions-team-override).\r\n\r\nBy clicking Contact Us, you'll be sharing your information with Mattermost, Inc. [Learn more](https://mattermost.com/pl/default-admin-advisory)"
  },
  {
    "id": "api.server.warn_metric.number_of_teams_5.notification_title",
    "translation": "Using Advanced Permissions"
  },
  {
    "id": "api.server.warn_metric.number_of_teams_5.start_trial.notification_body",
    "translation": "Your Mattermost system now has several teams. Many teams have their own preferred way of coordinating and collaborating, including how channels are created, who can invite new teammates, and how integrations are managed. Team Override Schemes allow you to customize user permissions within each team to meet their specific needs.\r\n\r\n[Learn more about using Advanced Permissions](https://www.mattermost.com/docs-advanced-permissions-team-override/?utm_medium=product&utm_source=mattermost-advisor-bot&utm_content=advanced-permissions-team-override)\r\n\r\nBy clicking Start trial, I agree to the [Mattermost Software Evaluation Agreement](https://mattermost.com/software-evaluation-agreement/), [Privacy Policy](https://mattermost.com/pl/privacy-policy/), and receiving product emails."
  },
  {
    "id": "api.server.warn_metric.number_of_teams_5.start_trial_notification_success.message",
    "translation": "Your Enterprise trial is now active. Go to **System Console > User Management > Permissions** to enable Advanced Permissions."
  },
  {
    "id": "api.slackimport.slack_add_bot_user.email_pwd",
    "translation": "The Integration/Slack Bot user with email {{.Email}} and password {{.Password}} has been imported.\r\n"
  },
  {
    "id": "api.slackimport.slack_add_bot_user.unable_import",
    "translation": "Unable to import the Integration/Slack Bot user {{.Username}}.\r\n"
  },
  {
    "id": "api.slackimport.slack_add_channels.added",
    "translation": "\r\nChannels added:\r\n"
  },
  {
    "id": "api.slackimport.slack_add_channels.failed_to_add_user",
    "translation": "Unable to add Slack user {{.Username}} to channel.\r\n"
  },
  {
    "id": "api.slackimport.slack_add_channels.import_failed",
    "translation": "Unable to import Slack channel {{.DisplayName}}.\r\n"
  },
  {
    "id": "api.slackimport.slack_add_channels.merge",
    "translation": "The Slack channel {{.DisplayName}} already exists as an active Mattermost channel. Both channels have been merged.\r\n"
  },
  {
    "id": "api.slackimport.slack_add_users.created",
    "translation": "\r\nUsers created:\r\n"
  },
  {
    "id": "api.slackimport.slack_add_users.email_pwd",
    "translation": "Slack user with email {{.Email}} and password {{.Password}} has been imported.\r\n"
  },
  {
    "id": "api.slackimport.slack_add_users.merge_existing",
    "translation": "Slack user merged with an existing Mattermost user with matching email {{.Email}} and username {{.Username}}.\r\n"
  },
  {
    "id": "api.slackimport.slack_add_users.merge_existing_failed",
    "translation": "Slack user merged with an existing Mattermost user with matching email {{.Email}} and username {{.Username}}, but was unable to add the user to their team.\r\n"
  },
  {
    "id": "api.slackimport.slack_add_users.missing_email_address",
    "translation": "User {{.Username}} does not have an email address in the Slack export. Used {{.Email}} as a placeholder. The user should update their email address once logged in to the system.\r\n"
  },
  {
    "id": "api.slackimport.slack_add_users.unable_import",
    "translation": "Unable to import Slack user: {{.Username}}.\r\n"
  },
  {
    "id": "api.slackimport.slack_import.log",
    "translation": "Mattermost Slack Import Log\r\n"
  },
  {
    "id": "api.slackimport.slack_import.note1",
    "translation": "- Some messages may not have been imported because they were not supported by this importer.\r\n"
  },
  {
    "id": "api.slackimport.slack_import.note2",
    "translation": "- Slack bot messages are currently not supported.\r\n"
  },
  {
    "id": "api.slackimport.slack_import.note3",
    "translation": "- Additional errors may be found in the server logs.\r\n"
  },
  {
    "id": "api.slackimport.slack_import.notes",
    "translation": "\r\nNotes:\r\n"
  },
  {
    "id": "api.slackimport.slack_import.open.app_error",
    "translation": "Unable to open the file: {{.Filename}}.\r\n"
  },
  {
    "id": "api.slackimport.slack_import.team_fail",
    "translation": "Unable to get the team to import into.\r\n"
  },
  {
    "id": "api.slackimport.slack_import.zip.app_error",
    "translation": "Unable to open the Slack export zip file.\r\n"
  },
  {
    "id": "api.slackimport.slack_import.zip.file_too_large",
    "translation": "{{.Filename}} in zip archive too large to process for Slack import\r\n"
  },
  {
    "id": "api.status.user_not_found.app_error",
    "translation": "User not found."
  },
  {
    "id": "api.system.id_loaded.not_available.app_error",
    "translation": "ID Loaded Push Notifications are not configured or supported on this server."
  },
  {
    "id": "api.system.logs.invalidFilter",
    "translation": "Invalid log filter"
  },
  {
    "id": "api.system.update_notices.clear_failed",
    "translation": "Clearing old product notices failed"
  },
  {
    "id": "api.system.update_notices.fetch_failed",
    "translation": "Fetching product notices failed"
  },
  {
    "id": "api.system.update_notices.parse_failed",
    "translation": "Parsing product notices failed"
  },
  {
    "id": "api.system.update_notices.validating_failed",
    "translation": "Validating product notice conditions failed"
  },
  {
    "id": "api.system.update_viewed_notices.failed",
    "translation": "Updating viewed notices failed"
  },
  {
    "id": "api.team.add_members.error",
    "translation": "Error adding team member(s)."
  },
  {
    "id": "api.team.add_members.user_denied",
    "translation": "This team is managed by groups.  This user is not part of a group that is synced to this team."
  },
  {
    "id": "api.team.add_team_member.invalid_body.app_error",
    "translation": "Unable to parse the request body."
  },
  {
    "id": "api.team.add_user_to_team.added",
    "translation": "%v added to the team by %v."
  },
  {
    "id": "api.team.add_user_to_team.missing_parameter.app_error",
    "translation": "Parameter required to add user to team."
  },
  {
    "id": "api.team.add_user_to_team_from_invite.guest.app_error",
    "translation": "Guests are restricted from joining a team via an invite link. Please request a guest email invitation to the team."
  },
  {
    "id": "api.team.demote_user_to_guest.disabled.error",
    "translation": "Guest accounts are disabled."
  },
  {
    "id": "api.team.demote_user_to_guest.license.error",
    "translation": "Your license does not support guest accounts"
  },
  {
    "id": "api.team.get_all_teams.insufficient_permissions",
    "translation": "You don't have the appropriate permissions to list all teams"
  },
  {
    "id": "api.team.get_invite_info.not_open_team",
    "translation": "Invite is invalid because this is not an open team."
  },
  {
    "id": "api.team.get_team_icon.filesettings_no_driver.app_error",
    "translation": "Invalid driver name for file settings.  Must be 'local' or 'amazons3'."
  },
  {
    "id": "api.team.get_team_icon.read_file.app_error",
    "translation": "Unable to read the team icon file."
  },
  {
    "id": "api.team.import_team.array.app_error",
    "translation": "Empty array under 'file' in request."
  },
  {
    "id": "api.team.import_team.integer.app_error",
    "translation": "Filesize not an integer."
  },
  {
    "id": "api.team.import_team.no_file.app_error",
    "translation": "No file under 'file' in request."
  },
  {
    "id": "api.team.import_team.no_import_from.app_error",
    "translation": "Malformed request: importFrom field is not present."
  },
  {
    "id": "api.team.import_team.open.app_error",
    "translation": "Could not open file."
  },
  {
    "id": "api.team.import_team.parse.app_error",
    "translation": "Could not parse multipart form."
  },
  {
    "id": "api.team.import_team.unavailable.app_error",
    "translation": "Malformed request: filesize field is not present."
  },
  {
    "id": "api.team.import_team.unknown_import_from.app_error",
    "translation": "Unknown import source."
  },
  {
    "id": "api.team.invalidate_all_email_invites.app_error",
    "translation": "Error invalidating email invites."
  },
  {
    "id": "api.team.invite_guests.channel_in_invalid_team.app_error",
    "translation": "The channels of the invite must be part of the team of the invite."
  },
  {
    "id": "api.team.invite_guests_to_channels.disabled.error",
    "translation": "Guest accounts are disabled"
  },
  {
    "id": "api.team.invite_guests_to_channels.invalid_body.app_error",
    "translation": "Invalid or missing request body."
  },
  {
    "id": "api.team.invite_guests_to_channels.license.error",
    "translation": "Your license does not support guest accounts"
  },
  {
    "id": "api.team.invite_members.disabled.app_error",
    "translation": "Email invitations are disabled."
  },
  {
    "id": "api.team.invite_members.invalid_email.app_error",
    "translation": "The following email addresses do not belong to an accepted domain: {{.Addresses}}. Please contact your System Administrator for details."
  },
  {
    "id": "api.team.invite_members.no_one.app_error",
    "translation": "No one to invite."
  },
  {
    "id": "api.team.invite_members.unable_to_send_email.app_error",
    "translation": "Error while sending the email"
  },
  {
    "id": "api.team.invite_members.unable_to_send_email_with_defaults.app_error",
    "translation": "SMTP is not configured in System Console"
  },
  {
    "id": "api.team.invite_members_to_team_and_channels.invalid_body.app_error",
    "translation": "Invalid request body."
  },
  {
    "id": "api.team.invite_members_to_team_and_channels.invalid_body_parsing.app_error",
    "translation": "Error while parsing the body data."
  },
  {
    "id": "api.team.is_team_creation_allowed.disabled.app_error",
    "translation": "Team creation has been disabled. Please ask your System Administrator for details."
  },
  {
    "id": "api.team.is_team_creation_allowed.domain.app_error",
    "translation": "The user cannot be added as the domain associated with the account is not permitted. Contact your System Administrator for additional details."
  },
  {
    "id": "api.team.join_team.post_and_forget",
    "translation": "%v joined the team."
  },
  {
    "id": "api.team.join_user_to_team.allowed_domains.app_error",
    "translation": "The user cannot be added as the domain associated with the account is not permitted. Contact your System Administrator for additional details."
  },
  {
    "id": "api.team.leave.left",
    "translation": "%v left the team."
  },
  {
    "id": "api.team.move_channel.post.error",
    "translation": "Failed to post channel move message."
  },
  {
    "id": "api.team.move_channel.success",
    "translation": "This channel has been moved to this team from %v."
  },
  {
    "id": "api.team.remove_member.group_constrained.app_error",
    "translation": "Unable to remove a user from a group-constrained team."
  },
  {
    "id": "api.team.remove_team_icon.get_team.app_error",
    "translation": "An error occurred getting the team."
  },
  {
    "id": "api.team.remove_user_from_team.missing.app_error",
    "translation": "The user does not appear to be part of this team."
  },
  {
    "id": "api.team.remove_user_from_team.removed",
    "translation": "%v removed from the team."
  },
  {
    "id": "api.team.search_teams.pagination_not_implemented.private_team_search",
    "translation": "Pagination not implemented for private-only team search."
  },
  {
    "id": "api.team.search_teams.pagination_not_implemented.public_team_search",
    "translation": "Pagination not implemented for public-only team search."
  },
  {
    "id": "api.team.set_team_icon.array.app_error",
    "translation": "Empty array under 'image' in request."
  },
  {
    "id": "api.team.set_team_icon.check_image_limits.app_error",
    "translation": "Image limits check failed. Resolution is too high."
  },
  {
    "id": "api.team.set_team_icon.decode.app_error",
    "translation": "Could not decode team icon."
  },
  {
    "id": "api.team.set_team_icon.encode.app_error",
    "translation": "Could not encode team icon."
  },
  {
    "id": "api.team.set_team_icon.get_team.app_error",
    "translation": "An error occurred getting the team."
  },
  {
    "id": "api.team.set_team_icon.no_file.app_error",
    "translation": "No file under 'image' in request."
  },
  {
    "id": "api.team.set_team_icon.open.app_error",
    "translation": "Could not open image file."
  },
  {
    "id": "api.team.set_team_icon.parse.app_error",
    "translation": "Could not parse multipart form."
  },
  {
    "id": "api.team.set_team_icon.storage.app_error",
    "translation": "Unable to upload team icon. Image storage is not configured."
  },
  {
    "id": "api.team.set_team_icon.too_large.app_error",
    "translation": "Unable to upload team icon. File is too large."
  },
  {
    "id": "api.team.set_team_icon.write_file.app_error",
    "translation": "Could not save team icon."
  },
  {
    "id": "api.team.team_icon.update.app_error",
    "translation": "An error occurred updating the team icon."
  },
  {
    "id": "api.team.update_member_roles.not_a_member",
    "translation": "Specified user is not a member of specified team."
  },
  {
    "id": "api.team.update_restricted_domains.mismatch.app_error",
    "translation": "Restricting team to {{ .Domain }} is not allowed by the system config. Please contact your system administrator."
  },
  {
    "id": "api.team.update_team_member_roles.guest_and_user.app_error",
    "translation": "Invalid team member update: A user must be a guest or a user but not both."
  },
  {
    "id": "api.team.update_team_scheme.license.error",
    "translation": "Your license does not support updating a team's scheme"
  },
  {
    "id": "api.team.update_team_scheme.scheme_scope.error",
    "translation": "Unable to set the scheme to the team because the supplied scheme is not a team scheme."
  },
  {
    "id": "api.templates.cloud_upgrade_confirmation.subject",
    "translation": "Mattermost Upgrade Confirmation"
  },
  {
    "id": "api.templates.cloud_upgrade_confirmation.title",
    "translation": "You are now upgraded!"
  },
  {
    "id": "api.templates.cloud_upgrade_confirmation_monthly.subtitle",
    "translation": "Your {{.WorkspaceName}} workspace has now been upgraded. You'll be billed from {{.Date}}"
  },
  {
    "id": "api.templates.cloud_upgrade_confirmation_yearly.subtitle",
    "translation": "Your {{.WorkspaceName}} workspace has now been upgraded."
  },
  {
    "id": "api.templates.cloud_welcome_email.add_apps_info",
    "translation": "Add apps to your workspace"
  },
  {
    "id": "api.templates.cloud_welcome_email.add_apps_sub_info",
    "translation": "Streamline your work with tools like GitHub, Jira and Zoom. Explore all of the integrations we have on our"
  },
  {
    "id": "api.templates.cloud_welcome_email.app_market_place",
    "translation": "app marketplace."
  },
  {
    "id": "api.templates.cloud_welcome_email.button",
    "translation": "Open Mattermost"
  },
  {
    "id": "api.templates.cloud_welcome_email.download_mm_info",
    "translation": "Download the Mattermost App"
  },
  {
    "id": "api.templates.cloud_welcome_email.info",
    "translation": "Thanks for creating "
  },
  {
    "id": "api.templates.cloud_welcome_email.info2",
    "translation": "Make sure to save or bookmark your link for future use."
  },
  {
    "id": "api.templates.cloud_welcome_email.invite_info",
    "translation": "Invite people to your workspace"
  },
  {
    "id": "api.templates.cloud_welcome_email.invite_sub_info",
    "translation": "Share this link to invite your members to join {{.WorkSpace}}:"
  },
  {
    "id": "api.templates.cloud_welcome_email.mm_apps",
    "translation": "mobile and desktop apps"
  },
  {
    "id": "api.templates.cloud_welcome_email.signin_sub_info",
    "translation": "Sign into your workspace on our"
  },
  {
    "id": "api.templates.cloud_welcome_email.signin_sub_info2",
    "translation": "for the best experience on Windows, Linux, Mac, iOS and Android."
  },
  {
    "id": "api.templates.cloud_welcome_email.start_questions",
    "translation": "Having questions about getting started? Email us at"
  },
  {
    "id": "api.templates.cloud_welcome_email.subject",
    "translation": "Congratulations!"
  },
  {
    "id": "api.templates.cloud_welcome_email.subtitle",
    "translation": "Set up your workspace"
  },
  {
    "id": "api.templates.cloud_welcome_email.subtitle_info",
    "translation": "Take the following steps to build out your teams and get the most out of your workspace."
  },
  {
    "id": "api.templates.cloud_welcome_email.title",
    "translation": "Your workspace is ready to go!"
  },
  {
    "id": "api.templates.cloud_welcome_email.yearly_plan_button",
    "translation": "View your invoice"
  },
  {
    "id": "api.templates.copyright",
    "translation": "© 2021 Mattermost, Inc. 530 Lytton Avenue, Second floor, Palo Alto, CA, 94301"
  },
  {
    "id": "api.templates.deactivate_body.info",
    "translation": "You deactivated your account on {{ .SiteURL }}."
  },
  {
    "id": "api.templates.deactivate_body.title",
    "translation": "Your account has been deactivated at {{ .ServerURL }}"
  },
  {
    "id": "api.templates.deactivate_body.warning",
    "translation": "If this change was not initiated by you or you want to reactivate your account, contact your system administrator."
  },
  {
    "id": "api.templates.deactivate_subject",
    "translation": "[{{ .SiteName }}] Your account at {{ .ServerURL }} has been deactivated"
  },
  {
    "id": "api.templates.delinquency_14.button",
    "translation": "Update payment"
  },
  {
    "id": "api.templates.delinquency_14.subject",
    "translation": "Payment is overdue for your Mattermost {{.Plan}}"
  },
  {
    "id": "api.templates.delinquency_14.subtitle1",
    "translation": "We weren't able to charge the credit card we have on file. This means your workspace is at risk of being downgraded to Cloud Free."
  },
  {
    "id": "api.templates.delinquency_14.subtitle2",
    "translation": "Please contact your financial institution to resolve any issues. Then, update your payment details as needed."
  },
  {
    "id": "api.templates.delinquency_14.title",
    "translation": "Payment not received"
  },
  {
    "id": "api.templates.delinquency_30.bullet.files",
    "translation": "Files"
  },
  {
    "id": "api.templates.delinquency_30.bullet.message_history",
    "translation": "Message history"
  },
  {
    "id": "api.templates.delinquency_30.button",
    "translation": "Update payment"
  },
  {
    "id": "api.templates.delinquency_30.limits_documentation",
    "translation": "View all limits documentation."
  },
  {
    "id": "api.templates.delinquency_30.subject",
    "translation": "Act to keep your Mattermost {{.Plan}} Features"
  },
  {
    "id": "api.templates.delinquency_30.subtitle1",
    "translation": "You have time to keep your Mattermost {{.Plan}} active but you'll need to resolve issues with your payment method."
  },
  {
    "id": "api.templates.delinquency_30.subtitle2",
    "translation": "If no action is taken, your workspace will be downgraded and the following data may be archived:"
  },
  {
    "id": "api.templates.delinquency_30.title",
    "translation": "Your workspace will be downgraded soon"
  },
  {
    "id": "api.templates.delinquency_45.button",
    "translation": "Update payment"
  },
  {
    "id": "api.templates.delinquency_45.subject",
    "translation": "Notice: Your Mattermost {{.Plan}} will be downgraded soon"
  },
  {
    "id": "api.templates.delinquency_45.subtitle1",
    "translation": "We've been unable to collect payment for outstanding invoices since {{.DelinquencyDate}}. Your workspace is at risk of being downgraded."
  },
  {
    "id": "api.templates.delinquency_45.subtitle2",
    "translation": "A downgraded workspace might negatively affect critical workflows and other business critical activities carried at your workspace."
  },
  {
    "id": "api.templates.delinquency_45.subtitle3",
    "translation": "Update your credit card information now."
  },
  {
    "id": "api.templates.delinquency_45.title",
    "translation": "Your workspace will be downgraded soon"
  },
  {
    "id": "api.templates.delinquency_60.button",
    "translation": "Update payment"
  },
  {
    "id": "api.templates.delinquency_60.downgrade_to_free",
    "translation": "Downgrade to Cloud Free"
  },
  {
    "id": "api.templates.delinquency_60.subject",
    "translation": "Action Required: Workspace will be downgraded in 30 days"
  },
  {
    "id": "api.templates.delinquency_60.subtitle1",
    "translation": "Please update your payment information soon to process your outstanding invoices."
  },
  {
    "id": "api.templates.delinquency_60.subtitle2",
    "translation": "We will downgrade your workspace automatically in 30 days if we are unable to process your payment."
  },
  {
    "id": "api.templates.delinquency_60.subtitle3",
    "translation": "Update your payment information now or downgrade to Cloud Free below."
  },
  {
    "id": "api.templates.delinquency_60.title",
    "translation": "Your Mattermost workspace will be downgraded in 30 days"
  },
  {
    "id": "api.templates.delinquency_7.button",
    "translation": "Update payment"
  },
  {
    "id": "api.templates.delinquency_7.subtitle1",
    "translation": "We couldn't process your most recent payment."
  },
  {
    "id": "api.templates.delinquency_7.subtitle2",
    "translation": "To keep your {{.Plan}} plan active, please contact your financial institution as soon as possible. Then, update your payment details as needed."
  },
  {
    "id": "api.templates.delinquency_7.title",
    "translation": "Your payment wasn't completed"
  },
  {
    "id": "api.templates.delinquency_75.button",
    "translation": "Update payment"
  },
  {
    "id": "api.templates.delinquency_75.downgrade_to_free",
    "translation": "Downgrade to Cloud Free"
  },
  {
    "id": "api.templates.delinquency_75.subject",
    "translation": "Your Mattermost {{.Plan}} will be downgraded in 15 days"
  },
  {
    "id": "api.templates.delinquency_75.subtitle1",
    "translation": "This is a final reminder that we haven’t received payment for your Mattermost Cloud workspace since {{.DelinquencyDate}}."
  },
  {
    "id": "api.templates.delinquency_75.subtitle2",
    "translation": "Your workspace will be downgraded to Cloud Free. Your {{.Plan}} features will be locked and some of your workspace data may be archived until your full outstanding balance is settled."
  },
  {
    "id": "api.templates.delinquency_75.subtitle3",
    "translation": "Update your payment information now, or downgrade to Cloud Free."
  },
  {
    "id": "api.templates.delinquency_75.title",
    "translation": "Your workspace will be downgraded in 15 days"
  },
  {
    "id": "api.templates.delinquency_90.button",
    "translation": "Update payment"
  },
  {
    "id": "api.templates.delinquency_90.secondary_action_button",
    "translation": "View Plans & Pricing"
  },
  {
    "id": "api.templates.delinquency_90.subject",
    "translation": "Your Mattermost Cloud workspace has been downgraded"
  },
  {
    "id": "api.templates.delinquency_90.subtitle1",
    "translation": "If you use Cloud Professional or Enterprise features for important business operations, these will no longer be available and you'll experience degraded performance."
  },
  {
    "id": "api.templates.delinquency_90.subtitle2",
    "translation": "In addition, your data may have been archived due to Cloud Free limitations."
  },
  {
    "id": "api.templates.delinquency_90.subtitle3",
    "translation": "To unarchive your data and keep paid features, update your payment information."
  },
  {
    "id": "api.templates.delinquency_90.title",
    "translation": "Your Mattermost workspace has been downgraded"
  },
  {
    "id": "api.templates.email_change_body.info",
    "translation": "Your email address for {{.TeamDisplayName}} has been changed to {{.NewEmail}}."
  },
  {
    "id": "api.templates.email_change_body.title",
    "translation": "You updated your email"
  },
  {
    "id": "api.templates.email_change_subject",
    "translation": "[{{ .SiteName }}] Your email address has changed"
  },
  {
    "id": "api.templates.email_change_verify_body.button",
    "translation": "Verify Email"
  },
  {
    "id": "api.templates.email_change_verify_body.info",
    "translation": "To finish updating your email address for {{.TeamDisplayName}}, please click the link below to confirm this is the right address."
  },
  {
    "id": "api.templates.email_change_verify_body.title",
    "translation": "You successfully updated your email"
  },
  {
    "id": "api.templates.email_change_verify_subject",
    "translation": "[{{ .SiteName }}] Verify new email address"
  },
  {
    "id": "api.templates.email_footer",
    "translation": "To change your notification preferences, log in to your team site and go to Settings > Notifications."
  },
  {
    "id": "api.templates.email_footer_v2",
    "translation": "© 2022 Mattermost, Inc. 530 Lytton Avenue, Second floor, Palo Alto, CA, 94301"
  },
  {
    "id": "api.templates.email_info1",
    "translation": "Any questions at all, mail us any time: "
  },
  {
    "id": "api.templates.email_info2",
    "translation": "Best wishes,"
  },
  {
    "id": "api.templates.email_info3",
    "translation": "The {{.SiteName}} Team"
  },
  {
    "id": "api.templates.email_organization",
    "translation": "Sent by "
  },
  {
    "id": "api.templates.email_us_anytime_at",
    "translation": "Email us any time at "
  },
  {
    "id": "api.templates.email_warning",
    "translation": "If you did not make this change, please contact the system administrator."
  },
  {
    "id": "api.templates.invite_body.button",
    "translation": "Join now"
  },
  {
    "id": "api.templates.invite_body.subTitle",
    "translation": "Start collaborating with your team on Mattermost"
  },
  {
    "id": "api.templates.invite_body.title",
    "translation": "{{ .SenderName }} invited you to join the {{ .TeamDisplayName }} team."
  },
  {
    "id": "api.templates.invite_body.title.reminder",
    "translation": "Reminder"
  },
  {
    "id": "api.templates.invite_body_footer.info",
    "translation": "Mattermost is a flexible, open source messaging platform that enables secure team collaboration."
  },
  {
    "id": "api.templates.invite_body_footer.learn_more",
    "translation": "Learn more"
  },
  {
    "id": "api.templates.invite_body_footer.title",
    "translation": "What is Mattermost?"
  },
  {
    "id": "api.templates.invite_body_guest.subTitle",
    "translation": "You were invited as a guest to collaborate with the team"
  },
  {
    "id": "api.templates.invite_guest_subject",
    "translation": "[{{ .SiteName }}] {{ .SenderName }} invited you to join the team {{ .TeamDisplayName }} as a guest"
  },
  {
    "id": "api.templates.invite_subject",
    "translation": "[{{ .SiteName }}] {{ .SenderName }} invited you to join {{ .TeamDisplayName }} Team"
  },
  {
    "id": "api.templates.invite_team_and_channel_body.title",
    "translation": "{{ .SenderName }} invited you to join the {{ .ChannelName }} Channel on the {{ .TeamDisplayName }} Team"
  },
  {
    "id": "api.templates.invite_team_and_channel_subject",
    "translation": "[{{ .SiteName }}] {{ .SenderName }} invited you to join the {{ .ChannelName }} Channel on the {{ .TeamDisplayName }} Team"
  },
  {
    "id": "api.templates.invite_team_and_channels_body.title",
    "translation": "{{ .SenderName }} invited you to join {{ .ChannelsLen }} channels on the {{ .TeamDisplayName }} Team"
  },
  {
    "id": "api.templates.invite_team_and_channels_subject",
    "translation": "[{{ .SiteName }}] {{ .SenderName }} invited you to join {{ .ChannelsLen }} channels on the {{ .TeamDisplayName }} Team"
  },
  {
    "id": "api.templates.ip_filters_changed.button",
    "translation": "Review changes"
  },
  {
    "id": "api.templates.ip_filters_changed.subTitle",
    "translation": "@{{ .InitiatingUsername }} changed the IP filtering settings for your workspace at the URL: {{ .SiteURL }}"
  },
  {
    "id": "api.templates.ip_filters_changed.subject",
    "translation": "Changes to Your Workspace's IP Filters"
  },
  {
    "id": "api.templates.ip_filters_changed.title",
    "translation": "IP filtering changes for your workspace"
  },
  {
    "id": "api.templates.ip_filters_changed_footer.contact_support",
    "translation": "Contact support"
  },
  {
    "id": "api.templates.ip_filters_changed_footer.log_in_to_customer_portal",
    "translation": "Log in to the customer portal to reset IP filtering"
  },
  {
    "id": "api.templates.ip_filters_changed_footer.send_an_email_to",
    "translation": "Send an email to {{ .InitiatingUserEmail }}"
  },
  {
    "id": "api.templates.ip_filters_changed_footer.title",
    "translation": "Having trouble accessing your workspace?"
  },
  {
    "id": "api.templates.license_up_for_renewal_contact_sales",
    "translation": "Contact sales"
  },
  {
    "id": "api.templates.license_up_for_renewal_renew_now",
    "translation": "Renew now"
  },
  {
    "id": "api.templates.license_up_for_renewal_subject",
    "translation": "Your license is up for renewal"
  },
  {
    "id": "api.templates.license_up_for_renewal_subtitle",
    "translation": "{{.UserName}}, your subscription is set to expire in {{.Days}} days. We hope you’re experiencing the flexible, secure team collaboration that Mattermost enables. Renew soon to ensure your team can keep enjoying these benefits."
  },
  {
    "id": "api.templates.license_up_for_renewal_subtitle_two",
    "translation": "Log in to your Customer Account to renew"
  },
  {
    "id": "api.templates.license_up_for_renewal_title",
    "translation": "Your Mattermost subscription is up for renewal"
  },
  {
    "id": "api.templates.mfa_activated_body.info",
    "translation": "Multi-factor authentication has been added to your account on {{ .SiteURL }}."
  },
  {
    "id": "api.templates.mfa_activated_body.title",
    "translation": "Multi-factor authentication was added"
  },
  {
    "id": "api.templates.mfa_change_subject",
    "translation": "[{{ .SiteName }}] Your MFA has been updated"
  },
  {
    "id": "api.templates.mfa_deactivated_body.info",
    "translation": "Multi-factor authentication has been removed from your account on {{ .SiteURL }}."
  },
  {
    "id": "api.templates.mfa_deactivated_body.title",
    "translation": "Multi-factor authentication was removed"
  },
  {
    "id": "api.templates.password_change_body.info",
    "translation": "Your password has been updated for {{.TeamDisplayName}} on {{ .TeamURL }} by {{.Method}}."
  },
  {
    "id": "api.templates.password_change_body.title",
    "translation": "Your password has been updated"
  },
  {
    "id": "api.templates.password_change_subject",
    "translation": "[{{ .SiteName }}] Your password has been updated"
  },
  {
    "id": "api.templates.payment_failed.info1",
    "translation": "Your financial institution declined a payment from your {{.CardBrand}} ****{{.LastFour}} associated with your Mattermost Cloud workspace."
  },
  {
    "id": "api.templates.payment_failed.info2",
    "translation": "They provided the following reason:"
  },
  {
    "id": "api.templates.payment_failed.info3",
    "translation": "To ensure uninterrupted access to Mattermost {{.Plan}}, please either contact your financial institution to fix the underlying problem or update your payment information. Once payment information is updated, Mattermost will attempt to settle any outstanding balance."
  },
  {
    "id": "api.templates.payment_failed.subject",
    "translation": "Action required: Payment failed for Mattermost {{.Plan}}"
  },
  {
    "id": "api.templates.payment_failed.title",
    "translation": "The payment wasn't successful"
  },
  {
    "id": "api.templates.payment_failed_no_card.button",
    "translation": "Pay now"
  },
  {
    "id": "api.templates.payment_failed_no_card.info1",
    "translation": "Your Mattermost Cloud invoice for the most recent billing period has been processed. However, we don't have your payment details on file."
  },
  {
    "id": "api.templates.payment_failed_no_card.info3",
    "translation": "To review your invoice and add a payment method, select Pay now."
  },
  {
    "id": "api.templates.payment_failed_no_card.subject",
    "translation": "Payment is due for your Mattermost Cloud subscription"
  },
  {
    "id": "api.templates.payment_failed_no_card.title",
    "translation": "Your Mattermost Cloud Invoice is due"
  },
  {
    "id": "api.templates.post_body.button",
    "translation": "Reply in Mattermost"
  },
  {
    "id": "api.templates.questions_footer.info",
    "translation": "Need help or have questions? Email us at "
  },
  {
    "id": "api.templates.questions_footer.title",
    "translation": "Questions?"
  },
  {
    "id": "api.templates.remove_expired_license.body.renew_button",
    "translation": "Renew License Now"
  },
  {
    "id": "api.templates.remove_expired_license.body.title",
    "translation": "Your Enterprise Edition license has expired and some features may be disabled. Please renew your license now."
  },
  {
    "id": "api.templates.remove_expired_license.subject",
    "translation": "Mattermost Enterprise license has been disabled."
  },
  {
    "id": "api.templates.reset_body.button",
    "translation": "Reset Password"
  },
  {
    "id": "api.templates.reset_body.info",
    "translation": "The password reset link expires in 24 hours."
  },
  {
    "id": "api.templates.reset_body.subTitle",
    "translation": "Click the button below to reset your password. If you didn’t request this, you can safely ignore this email."
  },
  {
    "id": "api.templates.reset_body.title",
    "translation": "Reset Your Password"
  },
  {
    "id": "api.templates.reset_subject",
    "translation": "[{{ .SiteName }}] Reset your password"
  },
  {
    "id": "api.templates.signin_change_email.body.info",
    "translation": "You updated your sign-in method on {{ .SiteName }} to {{.Method}}."
  },
  {
    "id": "api.templates.signin_change_email.body.method_email",
    "translation": "email and password"
  },
  {
    "id": "api.templates.signin_change_email.body.title",
    "translation": "You updated your sign-in method"
  },
  {
    "id": "api.templates.signin_change_email.subject",
    "translation": "[{{ .SiteName }}] Your sign-in method has been updated"
  },
  {
    "id": "api.templates.user_access_token_body.info",
    "translation": "A personal access token was added to your account on {{ .SiteURL }}. They can be used to access {{.SiteName}} with your account."
  },
  {
    "id": "api.templates.user_access_token_body.title",
    "translation": "Personal access token added to your account"
  },
  {
    "id": "api.templates.user_access_token_subject",
    "translation": "[{{ .SiteName }}] Personal access token added to your account"
  },
  {
    "id": "api.templates.username_change_body.info",
    "translation": "Your username for {{.TeamDisplayName}} has been changed to {{.NewUsername}}."
  },
  {
    "id": "api.templates.username_change_body.title",
    "translation": "You updated your username"
  },
  {
    "id": "api.templates.username_change_subject",
    "translation": "[{{ .SiteName }}] Your username has changed"
  },
  {
    "id": "api.templates.verify_body.button",
    "translation": "Verify Email"
  },
  {
    "id": "api.templates.verify_body.info",
    "translation": "This email address was used to create an account with Mattermost."
  },
  {
    "id": "api.templates.verify_body.info1",
    "translation": "If it was not you, you can safely ignore this email."
  },
  {
    "id": "api.templates.verify_body.serverURL",
    "translation": "{{ .ServerURL }}."
  },
  {
    "id": "api.templates.verify_body.subTitle1",
    "translation": "Thanks for joining "
  },
  {
    "id": "api.templates.verify_body.subTitle2",
    "translation": "Click below to verify your email address."
  },
  {
    "id": "api.templates.verify_body.title",
    "translation": "Verify your email address"
  },
  {
    "id": "api.templates.verify_subject",
    "translation": "[{{ .SiteName }}] Email Verification"
  },
  {
    "id": "api.templates.warn_metric_ack.body.contact_email_header",
    "translation": "Email: "
  },
  {
    "id": "api.templates.warn_metric_ack.body.contact_name_header",
    "translation": "Contact: "
  },
  {
    "id": "api.templates.warn_metric_ack.body.diagnostic_id_header",
    "translation": "Diagnostic Id: "
  },
  {
    "id": "api.templates.warn_metric_ack.body.registered_users_header",
    "translation": "Total Active Users: "
  },
  {
    "id": "api.templates.warn_metric_ack.body.site_url_header",
    "translation": "Site URL: "
  },
  {
    "id": "api.templates.warn_metric_ack.footer",
    "translation": "If you have any additional inquiries, please contact support@mattermost.com"
  },
  {
    "id": "api.templates.warn_metric_ack.subject",
    "translation": "Mattermost Contact Us request"
  },
  {
    "id": "api.templates.welcome_body.app_download_button",
    "translation": "Download"
  },
  {
    "id": "api.templates.welcome_body.app_download_info",
    "translation": "For the best experience, download the apps for PC, Mac, iOS and Android."
  },
  {
    "id": "api.templates.welcome_body.app_download_title",
    "translation": "Download the desktop and mobile apps"
  },
  {
    "id": "api.templates.welcome_body.button",
    "translation": "Verify Email"
  },
  {
    "id": "api.templates.welcome_body.info",
    "translation": "This email address was used to create an account with Mattermost."
  },
  {
    "id": "api.templates.welcome_body.info1",
    "translation": "If it was not you, you can safely ignore this email."
  },
  {
    "id": "api.templates.welcome_body.serverURL",
    "translation": "{{ .ServerURL }}."
  },
  {
    "id": "api.templates.welcome_body.subTitle1",
    "translation": "Thanks for joining "
  },
  {
    "id": "api.templates.welcome_body.subTitle2",
    "translation": "Click below to verify your email address."
  },
  {
    "id": "api.templates.welcome_body.title",
    "translation": "Welcome to the team"
  },
  {
    "id": "api.templates.welcome_subject",
    "translation": "[{{ .SiteName }}] You joined {{ .ServerURL }}"
  },
  {
    "id": "api.unable_to_create_zip_file",
    "translation": "Error creating zip file."
  },
  {
    "id": "api.unable_to_read_file_from_backend",
    "translation": "Error reading file from backend"
  },
  {
    "id": "api.unmarshal_error",
    "translation": "Failed to unmarshal."
  },
  {
    "id": "api.upgrade_to_enterprise.already-done.app_error",
    "translation": "You have already upgraded to Mattermost Enterprise Edition. Please restart the server to finish the upgrade."
  },
  {
    "id": "api.upgrade_to_enterprise.already-enterprise.app_error",
    "translation": "You cannot upgrade because you are already running Mattermost Enterprise Edition."
  },
  {
    "id": "api.upgrade_to_enterprise.app_error",
    "translation": "An upgrade to Mattermost Enterprise Edition is already running."
  },
  {
    "id": "api.upgrade_to_enterprise.generic_error.app_error",
    "translation": "Mattermost was unable to upgrade to Enterprise Edition."
  },
  {
    "id": "api.upgrade_to_enterprise.invalid-permission.app_error",
    "translation": "Mattermost was unable to upgrade to Enterprise Edition. The Mattermost system user {{.MattermostUsername}} does not have write access to the necessary binary file. A system administrator can update the file permissions by executing the following command on the server where Mattermost is installed:\n\n```\nchmod +w \"{{.Path}}\"\n```\n\nAfter changing the file permissions, try to upgrade Mattermost again. When you have upgraded and restarted, remember to restore the original binary file permissions:\n\n```\nchmod -w \"{{.Path}}\"\n```"
  },
  {
    "id": "api.upgrade_to_enterprise.invalid-user-and-permission.app_error",
    "translation": "Mattermost was unable to upgrade to Enterprise Edition. The Mattermost system user {{.MattermostUsername}} does not have write access to the necessary binary file. A system administrator can update the file permissions by executing the following command on the server where Mattermost is installed:\n\n```\nchown {{.MattermostUsername}} \"{{.Path}}\"\nchmod +w \"{{.Path}}\"\n```\n\nAfter changing the file permissions, try to upgrade Mattermost again. When you have upgraded and restarted, remember to restore the original binary file permissions:\n\n```\nchown {{.FileUsername}} \"{{.Path}}\"\nchmod -w \"{{.Path}}\"\n```"
  },
  {
    "id": "api.upgrade_to_enterprise.invalid-user.app_error",
    "translation": "Mattermost was unable to upgrade to Enterprise Edition. The Mattermost system user {{.MattermostUsername}} does not have write access to the necessary binary file. A system administrator can update the file permissions by executing the following command on the server where Mattermost is installed:\n\n```\nchown {{.MattermostUsername}} \"{{.Path}}\"\n```\n\nAfter changing the file permissions, try to upgrade Mattermost again. When you have upgraded and restarted, remember to restore the original binary file permissions:\n\n```\nchown {{.FileUsername}} \"{{.Path}}\"\n```"
  },
  {
    "id": "api.upgrade_to_enterprise.system_not_supported.app_error",
    "translation": "Mattermost was unable to upgrade to Enterprise Edition. This feature will only work on Linux systems with x86-64 architecture."
  },
  {
    "id": "api.upgrade_to_enterprise_status.app_error",
    "translation": "Mattermost was unable to upgrade to Enterprise Edition."
  },
  {
    "id": "api.upgrade_to_enterprise_status.signature.app_error",
    "translation": "Mattermost was unable to upgrade to Enterprise Edition. The digital signature of the downloaded binary file could not be verified."
  },
  {
    "id": "api.upload.create.upload_too_large.app_error",
    "translation": "Unable to upload file. File is too large."
  },
  {
    "id": "api.upload.get_upload.forbidden.app_error",
    "translation": "Failed to get upload."
  },
  {
    "id": "api.upload.upload_data.invalid_content_length",
    "translation": "Invalid Content-Length."
  },
  {
    "id": "api.upload.upload_data.invalid_content_type",
    "translation": "Invalid Content-Type for multipart upload."
  },
  {
    "id": "api.upload.upload_data.multipart_error",
    "translation": "Failed to process the multipart data."
  },
  {
    "id": "api.user.activate_mfa.email_and_ldap_only.app_error",
    "translation": "MFA is not available for this account type."
  },
  {
    "id": "api.user.add_direct_channels_and_forget.failed.error",
    "translation": "Failed to add direct channel preferences for user user_id={{.UserId}}, team_id={{.TeamId}}, err={{.Error}}"
  },
  {
    "id": "api.user.add_user_to_group_syncables.not_ldap_user.app_error",
    "translation": "not an ldap user"
  },
  {
    "id": "api.user.authorize_oauth_user.bad_response.app_error",
    "translation": "Bad response from token request."
  },
  {
    "id": "api.user.authorize_oauth_user.bad_token.app_error",
    "translation": "Bad token type."
  },
  {
    "id": "api.user.authorize_oauth_user.invalid_state.app_error",
    "translation": "Invalid state"
  },
  {
    "id": "api.user.authorize_oauth_user.missing.app_error",
    "translation": "Missing access token."
  },
  {
    "id": "api.user.authorize_oauth_user.response.app_error",
    "translation": "Received invalid response from OAuth service provider."
  },
  {
    "id": "api.user.authorize_oauth_user.saml_response_too_long.app_error",
    "translation": "SAML response is too long"
  },
  {
    "id": "api.user.authorize_oauth_user.service.app_error",
    "translation": "Token request to {{.Service}} failed."
  },
  {
    "id": "api.user.authorize_oauth_user.token_failed.app_error",
    "translation": "Token request failed."
  },
  {
    "id": "api.user.authorize_oauth_user.unsupported.app_error",
    "translation": "{{.Service}} SSO through OAuth 2.0 not available on this server."
  },
  {
    "id": "api.user.autocomplete_users.missing_team_id.app_error",
    "translation": "Team id parameter is required to autocomplete by channel."
  },
  {
    "id": "api.user.check_user_login_attempts.too_many.app_error",
    "translation": "Your account is locked because of too many failed password attempts. Please reset your password."
  },
  {
    "id": "api.user.check_user_mfa.bad_code.app_error",
    "translation": "Invalid MFA token."
  },
  {
    "id": "api.user.check_user_password.invalid.app_error",
    "translation": "Login failed because of invalid password."
  },
  {
    "id": "api.user.complete_switch_with_oauth.blank_email.app_error",
    "translation": "Blank email."
  },
  {
    "id": "api.user.complete_switch_with_oauth.parse.app_error",
    "translation": "Could not parse auth data out of {{.Service}} user object."
  },
  {
    "id": "api.user.create_email_token.error",
    "translation": "Failed to create token data for email verification"
  },
  {
    "id": "api.user.create_oauth_user.already_attached.app_error",
    "translation": "There is already an account associated with that email address using a sign in method other than {{.Service}}. Please sign in using {{.Auth}}."
  },
  {
    "id": "api.user.create_oauth_user.create.app_error",
    "translation": "Could not create user out of {{.Service}} user object."
  },
  {
    "id": "api.user.create_password_token.error",
    "translation": "Unable to create password recovery token"
  },
  {
    "id": "api.user.create_profile_image.default_font.app_error",
    "translation": "Could not create default profile image font."
  },
  {
    "id": "api.user.create_profile_image.encode.app_error",
    "translation": "Could not encode default profile image."
  },
  {
    "id": "api.user.create_profile_image.initial.app_error",
    "translation": "Could not add user initial to default profile picture."
  },
  {
    "id": "api.user.create_user.accepted_domain.app_error",
    "translation": "The email you provided does not belong to an accepted domain. Please contact your administrator or sign up with a different email."
  },
  {
    "id": "api.user.create_user.bad_token_email_data.app_error",
    "translation": "The email address in the token does not match the one in the user data."
  },
  {
    "id": "api.user.create_user.disabled.app_error",
    "translation": "User creation is disabled."
  },
  {
    "id": "api.user.create_user.guest_accounts.disabled.app_error",
    "translation": "Guest accounts are disabled."
  },
  {
    "id": "api.user.create_user.guest_accounts.license.app_error",
    "translation": "Your license does not support guest accounts."
  },
  {
    "id": "api.user.create_user.invalid_invitation_type.app_error",
    "translation": "Unable to create the user, invalid invitation."
  },
  {
    "id": "api.user.create_user.no_open_server",
    "translation": "This server does not allow open signups.  Please speak with your Administrator to receive an invitation."
  },
  {
    "id": "api.user.create_user.signup_email_disabled.app_error",
    "translation": "User sign-up with email is disabled."
  },
  {
    "id": "api.user.create_user.signup_link_expired.app_error",
    "translation": "The signup link has expired."
  },
  {
    "id": "api.user.create_user.signup_link_invalid.app_error",
    "translation": "The signup link does not appear to be valid."
  },
  {
    "id": "api.user.delete_channel.not_enabled.app_error",
    "translation": "Permanent channel deletion feature is not enabled. Please contact your System Administrator."
  },
  {
    "id": "api.user.delete_team.not_enabled.app_error",
    "translation": "Permanent team deletion feature is not enabled. Please contact your System Administrator."
  },
  {
    "id": "api.user.delete_user.not_enabled.app_error",
    "translation": "Permanent user deletion feature is not enabled. Please contact your System Administrator."
  },
  {
    "id": "api.user.demote_user_to_guest.already_guest.app_error",
    "translation": "Unable to convert the user to guest because is already a guest."
  },
  {
    "id": "api.user.email_to_ldap.not_available.app_error",
    "translation": "AD/LDAP not available on this server."
  },
  {
    "id": "api.user.email_to_oauth.not_available.app_error",
    "translation": "Authentication Transfer not configured or available on this server."
  },
  {
    "id": "api.user.get_authorization_code.endpoint.app_error",
    "translation": "Error retrieving endpoint from Discovery Document."
  },
  {
    "id": "api.user.get_uploads_for_user.forbidden.app_error",
    "translation": "Failed to get uploads."
  },
  {
    "id": "api.user.get_user_by_email.permissions.app_error",
    "translation": "Unable to get user by email."
  },
  {
    "id": "api.user.get_users.validation.app_error",
    "translation": "Error fetching roles during validation."
  },
  {
    "id": "api.user.invalidate_password_recovery_tokens.error",
    "translation": "Unable to get tokens by type when invalidating password recovery tokens"
  },
  {
    "id": "api.user.invalidate_password_recovery_tokens_delete.error",
    "translation": "Unable to remove token when invalidating password recovery tokens"
  },
  {
    "id": "api.user.invalidate_password_recovery_tokens_parse.error",
    "translation": "Unable to parse token when invalidating password recovery tokens"
  },
  {
    "id": "api.user.invalidate_verify_email_tokens.error",
    "translation": "Unable to get tokens by type when invalidating email verification tokens"
  },
  {
    "id": "api.user.invalidate_verify_email_tokens_delete.error",
    "translation": "Unable to remove token when invalidating email verification tokens"
  },
  {
    "id": "api.user.invalidate_verify_email_tokens_parse.error",
    "translation": "Unable to parse token when invalidating email verification tokens"
  },
  {
    "id": "api.user.ldap_to_email.not_available.app_error",
    "translation": "AD/LDAP not available on this server."
  },
  {
    "id": "api.user.ldap_to_email.not_ldap_account.app_error",
    "translation": "This user account does not use AD/LDAP."
  },
  {
    "id": "api.user.login.blank_pwd.app_error",
    "translation": "Password field must not be blank"
  },
  {
    "id": "api.user.login.bot_login_forbidden.app_error",
    "translation": "Bot login is forbidden."
  },
  {
    "id": "api.user.login.client_side_cert.certificate.app_error",
    "translation": "Attempted to sign in using the experimental feature ClientSideCert without providing a valid certificate."
  },
  {
    "id": "api.user.login.client_side_cert.license.app_error",
    "translation": "Attempt to use the experimental feature ClientSideCertEnable without a valid enterprise license."
  },
  {
    "id": "api.user.login.guest_accounts.disabled.error",
    "translation": "Guest accounts are disabled"
  },
  {
    "id": "api.user.login.guest_accounts.license.error",
    "translation": "Your license does not support guest accounts"
  },
  {
    "id": "api.user.login.inactive.app_error",
    "translation": "Login failed because your account has been deactivated.  Please contact an administrator."
  },
  {
    "id": "api.user.login.invalid_credentials_email",
    "translation": "Enter a valid email and/or password"
  },
  {
    "id": "api.user.login.invalid_credentials_email_username",
    "translation": "Enter a valid email or username and/or password."
  },
  {
    "id": "api.user.login.invalid_credentials_sso",
    "translation": "Enter a valid email or username and/or password, or sign in using another method."
  },
  {
    "id": "api.user.login.invalid_credentials_username",
    "translation": "Enter a valid username and/or password."
  },
  {
    "id": "api.user.login.not_verified.app_error",
    "translation": "Login failed because email address has not been verified."
  },
  {
    "id": "api.user.login.remote_users.login.error",
    "translation": "Login failed because remote users are not allow to log in."
  },
  {
    "id": "api.user.login.use_auth_service.app_error",
    "translation": "Please sign in using {{.AuthService}}."
  },
  {
    "id": "api.user.login_by_cws.invalid_token.app_error",
    "translation": "CWS token is not valid"
  },
  {
    "id": "api.user.login_by_oauth.bot_login_forbidden.app_error",
    "translation": "Bot login is forbidden."
  },
  {
    "id": "api.user.login_by_oauth.not_available.app_error",
    "translation": "{{.Service}} SSO through OAuth 2.0 not available on this server."
  },
  {
    "id": "api.user.login_by_oauth.parse.app_error",
    "translation": "Could not parse auth data out of {{.Service}} user object."
  },
  {
    "id": "api.user.login_cws.license.error",
    "translation": "CWS login is forbidden."
  },
  {
    "id": "api.user.login_ldap.not_available.app_error",
    "translation": "AD/LDAP not available on this server."
  },
  {
    "id": "api.user.oauth_to_email.context.app_error",
    "translation": "Update password failed because context user_id did not match provided user's id."
  },
  {
    "id": "api.user.oauth_to_email.not_available.app_error",
    "translation": "Authentication Transfer not configured or available on this server."
  },
  {
    "id": "api.user.patch_user.login_provider_attribute_set.app_error",
    "translation": "Field '{{.Field}}' must be set through user's login provider."
  },
  {
    "id": "api.user.promote_guest_to_user.no_guest.app_error",
    "translation": "Unable to convert the guest to regular user because is not a guest."
  },
  {
    "id": "api.user.reset_password.broken_token.app_error",
    "translation": "The reset password token does not appear to be valid."
  },
  {
    "id": "api.user.reset_password.invalid_link.app_error",
    "translation": "The reset password link does not appear to be valid."
  },
  {
    "id": "api.user.reset_password.link_expired.app_error",
    "translation": "The password reset link has expired."
  },
  {
    "id": "api.user.reset_password.method",
    "translation": "using a reset password link"
  },
  {
    "id": "api.user.reset_password.sso.app_error",
    "translation": "Unable to reset password for SSO accounts."
  },
  {
    "id": "api.user.reset_password.token_parse.error",
    "translation": "Unable to parse the reset password token"
  },
  {
    "id": "api.user.saml.not_available.app_error",
    "translation": "SAML 2.0 is not configured or supported on this server."
  },
  {
    "id": "api.user.send_cloud_welcome_email.error",
    "translation": "Failed to send cloud welcome email"
  },
  {
    "id": "api.user.send_deactivate_email_and_forget.failed.error",
    "translation": "Failed to send the deactivate account email successfully"
  },
  {
    "id": "api.user.send_email_change_verify_email_and_forget.error",
    "translation": "Failed to send email change verification email successfully"
  },
  {
    "id": "api.user.send_password_reset.send.app_error",
    "translation": "Failed to send password reset email successfully."
  },
  {
    "id": "api.user.send_password_reset.sso.app_error",
    "translation": "Unable to reset password for SSO accounts."
  },
  {
    "id": "api.user.send_sign_in_change_email_and_forget.error",
    "translation": "Failed to send update password email successfully"
  },
  {
    "id": "api.user.send_verify_email_and_forget.failed.error",
    "translation": "Failed to send verification email successfully"
  },
  {
    "id": "api.user.update_active.cannot_enable_guest_when_guest_feature_is_disabled.app_error",
    "translation": "You cannot activate a guest account because Guest Access feature is not enabled."
  },
  {
    "id": "api.user.update_active.not_enable.app_error",
    "translation": "You cannot deactivate yourself because this feature is not enabled. Please contact your System Administrator."
  },
  {
    "id": "api.user.update_active.permissions.app_error",
    "translation": "You do not have the appropriate permissions."
  },
  {
    "id": "api.user.update_oauth_user_attrs.get_user.app_error",
    "translation": "Could not get user from {{.Service}} user object."
  },
  {
    "id": "api.user.update_password.context.app_error",
    "translation": "Update password failed because context user_id did not match props user_id."
  },
  {
    "id": "api.user.update_password.failed.app_error",
    "translation": "Update password failed."
  },
  {
    "id": "api.user.update_password.incorrect.app_error",
    "translation": "The \"Current Password\" you entered is incorrect. Please check that Caps Lock is off and try again."
  },
  {
    "id": "api.user.update_password.menu",
    "translation": "using the settings menu"
  },
  {
    "id": "api.user.update_password.oauth.app_error",
    "translation": "Update password failed because the user is logged in through an OAuth service."
  },
  {
    "id": "api.user.update_password.user_and_hashed.app_error",
    "translation": "Only system administrators can set already-hashed passwords."
  },
  {
    "id": "api.user.update_password.valid_account.app_error",
    "translation": "Update password failed because we couldn't find a valid account."
  },
  {
    "id": "api.user.update_user.accepted_domain.app_error",
    "translation": "The email you provided does not belong to an accepted domain. Please contact your administrator or sign up with a different email."
  },
  {
    "id": "api.user.update_user.accepted_guest_domain.app_error",
    "translation": "The email you provided does not belong to an accepted domain for guest accounts. Please contact your administrator or sign up with a different email."
  },
  {
    "id": "api.user.update_user.login_provider_attribute_set.app_error",
    "translation": "Field '{{.Field}}' must be set through user's login provider."
  },
  {
    "id": "api.user.update_user_auth.invalid_request",
    "translation": "Request is missing either AuthData or AuthService parameter."
  },
  {
    "id": "api.user.update_user_roles.license.app_error",
    "translation": "Custom Permission Schemes not supported by current license"
  },
  {
    "id": "api.user.upload_profile_user.array.app_error",
    "translation": "Empty array under 'image' in request."
  },
  {
    "id": "api.user.upload_profile_user.check_image_limits.app_error",
    "translation": "Image limits check failed. Resolution is too high."
  },
  {
    "id": "api.user.upload_profile_user.decode.app_error",
    "translation": "Could not decode profile image."
  },
  {
    "id": "api.user.upload_profile_user.encode.app_error",
    "translation": "Could not encode profile image."
  },
  {
    "id": "api.user.upload_profile_user.login_provider_attribute_set.app_error",
    "translation": "Profile picture must be set through user's login provider."
  },
  {
    "id": "api.user.upload_profile_user.no_file.app_error",
    "translation": "No file under 'image' in request."
  },
  {
    "id": "api.user.upload_profile_user.open.app_error",
    "translation": "Could not open image file."
  },
  {
    "id": "api.user.upload_profile_user.parse.app_error",
    "translation": "Could not parse multipart form."
  },
  {
    "id": "api.user.upload_profile_user.storage.app_error",
    "translation": "Unable to upload file. Image storage is not configured."
  },
  {
    "id": "api.user.upload_profile_user.too_large.app_error",
    "translation": "Unable to upload profile image. File is too large."
  },
  {
    "id": "api.user.upload_profile_user.upload_profile.app_error",
    "translation": "Couldn't upload profile image."
  },
  {
    "id": "api.user.verify_email.bad_link.app_error",
    "translation": "Bad verify email link."
  },
  {
    "id": "api.user.verify_email.broken_token.app_error",
    "translation": "Bad verify email token type."
  },
  {
    "id": "api.user.verify_email.link_expired.app_error",
    "translation": "The email verification link has expired."
  },
  {
    "id": "api.user.verify_email.token_parse.error",
    "translation": "Failed to parse token data from email verification"
  },
  {
    "id": "api.user.view_archived_channels.get_posts_for_channel.app_error",
    "translation": "Cannot retrieve posts for an archived channel"
  },
  {
    "id": "api.user.view_archived_channels.get_users_in_channel.app_error",
    "translation": "Cannot retrieve users for an archived channel"
  },
  {
    "id": "api.web_socket.connect.upgrade.app_error",
    "translation": "Failed to upgrade websocket connection."
  },
  {
    "id": "api.web_socket_router.bad_action.app_error",
    "translation": "Unknown WebSocket action."
  },
  {
    "id": "api.web_socket_router.bad_seq.app_error",
    "translation": "Invalid sequence for WebSocket message."
  },
  {
    "id": "api.web_socket_router.no_action.app_error",
    "translation": "No websocket action."
  },
  {
    "id": "api.web_socket_router.not_authenticated.app_error",
    "translation": "WebSocket connection is not authenticated. Please log in and try again."
  },
  {
    "id": "api.webhook.create_outgoing.intersect.app_error",
    "translation": "Outgoing webhooks from the same channel cannot have the same trigger words/callback URLs."
  },
  {
    "id": "api.webhook.create_outgoing.not_open.app_error",
    "translation": "Outgoing webhooks can only be created for public channels."
  },
  {
    "id": "api.webhook.create_outgoing.permissions.app_error",
    "translation": "Invalid permissions to create outgoing webhook."
  },
  {
    "id": "api.webhook.create_outgoing.triggers.app_error",
    "translation": "Either trigger_words or channel_id must be set."
  },
  {
    "id": "api.webhook.incoming.error",
    "translation": "Could not decode the multipart payload of incoming webhook."
  },
  {
    "id": "api.webhook.team_mismatch.app_error",
    "translation": "Unable to update webhook across teams."
  },
  {
    "id": "api.webhook.update_outgoing.intersect.app_error",
    "translation": "Outgoing webhooks from the same channel cannot have the same trigger words/callback URLs."
  },
  {
    "id": "api.websocket_handler.invalid_param.app_error",
    "translation": "Invalid {{.Name}} parameter."
  },
  {
    "id": "api.websocket_handler.server_busy.app_error",
    "translation": "Server is busy, non-critical services are temporarily unavailable."
  },
  {
    "id": "app.acknowledgement.delete.app_error",
    "translation": "Unable to delete acknowledgement."
  },
  {
    "id": "app.acknowledgement.get.app_error",
    "translation": "Unable to get acknowledgement."
  },
  {
    "id": "app.acknowledgement.getforpost.get.app_error",
    "translation": "Unable to get acknowledgement for post."
  },
  {
    "id": "app.acknowledgement.save.save.app_error",
    "translation": "Unable to save acknowledgement for post."
  },
  {
    "id": "app.admin.saml.failure_decode_metadata_xml_from_idp.app_error",
    "translation": "Could not decode the XML metadata information received from the Identity Provider."
  },
  {
    "id": "app.admin.saml.failure_read_response_body_from_idp.app_error",
    "translation": "Failure encountered when reading the response payload received from the Identity Provider."
  },
  {
    "id": "app.admin.saml.invalid_response_from_idp.app_error",
    "translation": "Could not read the response received from the Identity Provider."
  },
  {
    "id": "app.admin.test_email.failure",
    "translation": "Connection unsuccessful: {{.Error}}"
  },
  {
    "id": "app.admin.test_site_url.failure",
    "translation": "This is not a valid live URL"
  },
  {
    "id": "app.analytics.getanalytics.internal_error",
    "translation": "Unable to get the analytics."
  },
  {
    "id": "app.audit.get.finding.app_error",
    "translation": "We encountered an error finding the audits."
  },
  {
    "id": "app.audit.get.limit.app_error",
    "translation": "Limit exceeded for paging."
  },
  {
    "id": "app.audit.permanent_delete_by_user.app_error",
    "translation": "We encountered an error deleting the audits."
  },
  {
    "id": "app.audit.save.saving.app_error",
    "translation": "We encountered an error saving the audit."
  },
  {
    "id": "app.bot.createbot.internal_error",
    "translation": "Unable to save the bot."
  },
  {
    "id": "app.bot.get_disable_bot_sysadmin_message",
    "translation": "{{if .disableBotsSetting}}{{if .printAllBots}}{{.UserName}} was deactivated. They managed the following bot accounts which have now been disabled.\n\n{{.BotNames}}{{else}}{{.UserName}} was deactivated. They managed {{.NumBots}} bot accounts which have now been disabled, including the following:\n\n{{.BotNames}}{{end}}You can take ownership of each bot by enabling it at **Integrations > Bot Accounts** and creating new tokens for the bot.\n\nFor more information, see our [documentation](https://docs.mattermost.com/developer/bot-accounts.html#what-happens-when-a-user-who-owns-bot-accounts-is-disabled).{{else}}{{if .printAllBots}}{{.UserName}} was deactivated. They managed the following bot accounts which are still enabled.\n\n{{.BotNames}}\n{{else}}{{.UserName}} was deactivated. They managed {{.NumBots}} bot accounts which are still enabled, including the following:\n\n{{.BotNames}}{{end}}We strongly recommend you to take ownership of each bot by re-enabling it at **Integrations > Bot Accounts** and creating new tokens for the bot.\n\nFor more information, see our [documentation](https://docs.mattermost.com/developer/bot-accounts.html#what-happens-when-a-user-who-owns-bot-accounts-is-disabled).\n\nIf you want bot accounts to disable automatically after owner deactivation, set “Disable bot accounts when owner is deactivated” in **System Console > Integrations > Bot Accounts** to true.{{end}}"
  },
  {
    "id": "app.bot.get_system_bot.empty_admin_list.app_error",
    "translation": "List of admins is empty."
  },
  {
    "id": "app.bot.get_warn_metrics_bot.empty_admin_list.app_error",
    "translation": "List of admins is empty."
  },
  {
    "id": "app.bot.getbot.internal_error",
    "translation": "Unable to get the bot."
  },
  {
    "id": "app.bot.getbots.internal_error",
    "translation": "Unable to get the bots."
  },
  {
    "id": "app.bot.patchbot.internal_error",
    "translation": "Unable to update the bot."
  },
  {
    "id": "app.bot.permanent_delete.internal_error",
    "translation": "Unable to delete the bot permanently."
  },
  {
    "id": "app.bot.permenent_delete.bad_id",
    "translation": "Unable to delete the bot."
  },
  {
    "id": "app.channel.analytics_type_count.app_error",
    "translation": "Unable to get channel type counts."
  },
  {
    "id": "app.channel.autofollow.app_error",
    "translation": "Failed to update thread membership for mentioned user"
  },
  {
    "id": "app.channel.clear_all_custom_role_assignments.select.app_error",
    "translation": "Failed to retrieve the channel members."
  },
  {
    "id": "app.channel.count_posts_since.app_error",
    "translation": "Unable to count messages since given date."
  },
  {
    "id": "app.channel.count_urgent_posts_since.app_error",
    "translation": "Unable to count urgent posts since given date."
  },
  {
    "id": "app.channel.create_channel.internal_error",
    "translation": "Unable to save channel."
  },
  {
    "id": "app.channel.create_channel.no_team_id.app_error",
    "translation": "Must specify the team ID to create a channel."
  },
  {
    "id": "app.channel.create_direct_channel.internal_error",
    "translation": "Unable to save direct channel."
  },
  {
    "id": "app.channel.create_initial_sidebar_categories.internal_error",
    "translation": "Unable to create initial sidebar categories for user."
  },
  {
    "id": "app.channel.delete.app_error",
    "translation": "Unable to delete the channel."
  },
  {
    "id": "app.channel.get.existing.app_error",
    "translation": "Unable to find the existing channel."
  },
  {
    "id": "app.channel.get.find.app_error",
    "translation": "We encountered an error finding the channel."
  },
  {
    "id": "app.channel.get_all.app_error",
    "translation": "Unable to get all the channels."
  },
  {
    "id": "app.channel.get_all_channels.app_error",
    "translation": "Unable to get all the channels."
  },
  {
    "id": "app.channel.get_all_channels_count.app_error",
    "translation": "Unable to count all the channels."
  },
  {
    "id": "app.channel.get_all_direct.app_error",
    "translation": "Unable to get all the direct channels."
  },
  {
    "id": "app.channel.get_by_name.existing.app_error",
    "translation": "Unable to find the existing channel."
  },
  {
    "id": "app.channel.get_by_name.missing.app_error",
    "translation": "Channel does not exist."
  },
  {
    "id": "app.channel.get_by_scheme.app_error",
    "translation": "Unable to get the channels for the provided scheme."
  },
  {
    "id": "app.channel.get_channel_counts.get.app_error",
    "translation": "Unable to get the channel counts."
  },
  {
    "id": "app.channel.get_channels.get.app_error",
    "translation": "Unable to get the channels."
  },
  {
    "id": "app.channel.get_channels.not_found.app_error",
    "translation": "No channels were found."
  },
  {
    "id": "app.channel.get_channels_batch_for_indexing.get.app_error",
    "translation": "Unable to get the channels batch for indexing."
  },
  {
    "id": "app.channel.get_channels_by_ids.app_error",
    "translation": "Unable to get channels by ids."
  },
  {
    "id": "app.channel.get_channels_by_ids.get.app_error",
    "translation": "Unable to get the channels."
  },
  {
    "id": "app.channel.get_channels_by_ids.not_found.app_error",
    "translation": "No channel found."
  },
  {
    "id": "app.channel.get_channels_member_count.existing.app_error",
    "translation": "Unable to find member count for given channels."
  },
  {
    "id": "app.channel.get_channels_member_count.find.app_error",
    "translation": "Unable to find member count."
  },
  {
    "id": "app.channel.get_channels_with_unreads_and_with_mentions.app_error",
    "translation": "Unable to check unreads and mentions"
  },
  {
    "id": "app.channel.get_common_teams.incorrect_channel_type",
    "translation": "Channel is not a group message."
  },
  {
    "id": "app.channel.get_common_teams.store_get_common_teams_error",
    "translation": "Couldn't fetch common teams."
  },
  {
    "id": "app.channel.get_deleted.existing.app_error",
    "translation": "Unable to find the existing deleted channel."
  },
  {
    "id": "app.channel.get_deleted.missing.app_error",
    "translation": "No deleted channels exist."
  },
  {
    "id": "app.channel.get_file_count.app_error",
    "translation": "Unable to get the file count for the channel"
  },
  {
    "id": "app.channel.get_for_post.app_error",
    "translation": "Unable to get the channel for the given post."
  },
  {
    "id": "app.channel.get_member.app_error",
    "translation": "Unable to get the channel member."
  },
  {
    "id": "app.channel.get_member.missing.app_error",
    "translation": "No channel member found for that user ID and channel ID."
  },
  {
    "id": "app.channel.get_member_count.app_error",
    "translation": "Unable to get the channel member count."
  },
  {
    "id": "app.channel.get_members.app_error",
    "translation": "Unable to get the channel members."
  },
  {
    "id": "app.channel.get_members_by_ids.app_error",
    "translation": "Unable to get the channel members."
  },
  {
    "id": "app.channel.get_more_channels.get.app_error",
    "translation": "Unable to get the channels."
  },
  {
    "id": "app.channel.get_pinnedpost_count.app_error",
    "translation": "Unable to get the channel pinned post count."
  },
  {
    "id": "app.channel.get_priority_for_posts.app_error",
    "translation": "Unable to get the priority for posts"
  },
  {
    "id": "app.channel.get_private_channels.get.app_error",
    "translation": "Unable to get private channels."
  },
  {
    "id": "app.channel.get_public_channels.get.app_error",
    "translation": "Unable to get public channels."
  },
  {
    "id": "app.channel.get_unread.app_error",
    "translation": "Unable to get the channel unread messages."
  },
  {
    "id": "app.channel.gm_conversion_set_categories.delete_all.error",
    "translation": "Couldn't delete existing sidebar categories for converted GM."
  },
  {
    "id": "app.channel.group_message_conversion.channel_member_missing",
    "translation": "Cannot find user's channel membership"
  },
  {
    "id": "app.channel.group_message_conversion.incorrect_team",
    "translation": "The specified team ID in conversion request does not contain all the group message members"
  },
  {
    "id": "app.channel.group_message_conversion.original_channel_not_gm",
    "translation": "The channel being converted is not a group message. You can only convert group messages"
  },
  {
    "id": "app.channel.group_message_conversion.post_message.error",
    "translation": "Failed to create group message to channel conversion post"
  },
  {
    "id": "app.channel.migrate_channel_members.select.app_error",
    "translation": "Failed to select the batch of channel members."
  },
  {
    "id": "app.channel.move_channel.members_do_not_match.error",
    "translation": "Unable to move a channel unless all its members are already members of the destination team."
  },
  {
    "id": "app.channel.permanent_delete.app_error",
    "translation": "Unable to delete the channel."
  },
  {
    "id": "app.channel.permanent_delete_members_by_user.app_error",
    "translation": "Unable to remove the channel member."
  },
  {
    "id": "app.channel.pinned_posts.app_error",
    "translation": "Unable to find the pinned posts."
  },
  {
    "id": "app.channel.post_update_channel_purpose_message.post.error",
    "translation": "Failed to post channel purpose message"
  },
  {
    "id": "app.channel.post_update_channel_purpose_message.removed",
    "translation": "%s removed the channel purpose (was: %s)"
  },
  {
    "id": "app.channel.post_update_channel_purpose_message.retrieve_user.error",
    "translation": "Failed to retrieve user while updating channel purpose message %v"
  },
  {
    "id": "app.channel.post_update_channel_purpose_message.updated_from",
    "translation": "%s updated the channel purpose from: %s to: %s"
  },
  {
    "id": "app.channel.post_update_channel_purpose_message.updated_to",
    "translation": "%s updated the channel purpose to: %s"
  },
  {
    "id": "app.channel.remove_all_deactivated_members.app_error",
    "translation": "We could not remove the deactivated users from the channel."
  },
  {
    "id": "app.channel.remove_member.app_error",
    "translation": "Unable to remove the channel member."
  },
  {
    "id": "app.channel.reset_all_channel_schemes.app_error",
    "translation": "We could not reset the channel schemes."
  },
  {
    "id": "app.channel.restore.app_error",
    "translation": "Unable to restore the channel."
  },
  {
    "id": "app.channel.save_member.exists.app_error",
    "translation": "A channel member with that ID already exists."
  },
  {
    "id": "app.channel.search.app_error",
    "translation": "We encountered an error searching channels."
  },
  {
    "id": "app.channel.search_group_channels.app_error",
    "translation": "Unable to get the group channels for the given user and term."
  },
  {
    "id": "app.channel.sidebar_categories.app_error",
    "translation": "Failed to insert record to database."
  },
  {
    "id": "app.channel.update.bad_id",
    "translation": "Unable to update the channel."
  },
  {
    "id": "app.channel.update_channel.internal_error",
    "translation": "Unable to update channel."
  },
  {
    "id": "app.channel.update_last_viewed_at.app_error",
    "translation": "Unable to update the last viewed at time."
  },
  {
    "id": "app.channel.update_last_viewed_at_post.app_error",
    "translation": "Unable to mark channel as unread."
  },
  {
    "id": "app.channel.update_member.app_error",
    "translation": "Unable to update the channel member."
  },
  {
    "id": "app.channel.update_member.notify_props_limit_exceeded.app_error",
    "translation": "Unable to update the channel member, notify props size limit exceeded."
  },
  {
    "id": "app.channel.user_belongs_to_channels.app_error",
    "translation": "Unable to determine if the user belongs to a list of channels."
  },
  {
    "id": "app.channel_member_history.log_join_event.internal_error",
    "translation": "Failed to record channel member history."
  },
  {
    "id": "app.channel_member_history.log_leave_event.internal_error",
    "translation": "Failed to record channel member history. Failed to update existing join record"
  },
  {
    "id": "app.cloud.get_cloud_products.app_error",
    "translation": "Couldn't retrieve cloud products"
  },
  {
    "id": "app.cloud.get_current_plan_name.app_error",
    "translation": "Unable to get current plan name"
  },
  {
    "id": "app.cloud.get_subscription.app_error",
    "translation": "Couldn't retrieve cloud subscription"
  },
  {
    "id": "app.cloud.get_subscription_delinquency_date.app_error",
    "translation": "Subscription is not delinquent"
  },
  {
    "id": "app.cloud.trial_plan_bot_message",
    "translation": "{{.UsersNum}} members of the {{.WorkspaceName}} workspace have requested starting the Enterprise trial for access to: "
  },
  {
    "id": "app.cloud.trial_plan_bot_message_single",
    "translation": "{{.UsersNum}} member of the {{.WorkspaceName}} workspace has requested starting the Enterprise trial for access to: "
  },
  {
    "id": "app.cloud.upgrade_plan_bot_message",
    "translation": "{{.UsersNum}} members of the {{.WorkspaceName}} workspace have requested a workspace upgrade for: "
  },
  {
    "id": "app.cloud.upgrade_plan_bot_message_single",
    "translation": "{{.UsersNum}} member of the {{.WorkspaceName}} workspace has requested a workspace upgrade for: "
  },
  {
    "id": "app.command.createcommand.internal_error",
    "translation": "Unable to save the command."
  },
  {
    "id": "app.command.deletecommand.internal_error",
    "translation": "Unable to delete the command."
  },
  {
    "id": "app.command.getcommand.internal_error",
    "translation": "Unable to get the command."
  },
  {
    "id": "app.command.listallcommands.internal_error",
    "translation": "Unable to list the commands."
  },
  {
    "id": "app.command.listautocompletecommands.internal_error",
    "translation": "Unable to list the autocomplete commands."
  },
  {
    "id": "app.command.listteamcommands.internal_error",
    "translation": "Unable to list the team commands."
  },
  {
    "id": "app.command.movecommand.internal_error",
    "translation": "Unable to move the command."
  },
  {
    "id": "app.command.regencommandtoken.internal_error",
    "translation": "Unable to regenerate the command token."
  },
  {
    "id": "app.command.tryexecutecustomcommand.internal_error",
    "translation": "Unable to execute the custom command."
  },
  {
    "id": "app.command.updatecommand.internal_error",
    "translation": "Unable to update the command."
  },
  {
    "id": "app.command_webhook.create_command_webhook.existing",
    "translation": "You cannot update an existing CommandWebhook."
  },
  {
    "id": "app.command_webhook.create_command_webhook.internal_error",
    "translation": "Unable to save the CommandWebhook."
  },
  {
    "id": "app.command_webhook.get.internal_error",
    "translation": "Unable to get the webhook."
  },
  {
    "id": "app.command_webhook.get.missing",
    "translation": "Unable to find the webhook."
  },
  {
    "id": "app.command_webhook.handle_command_webhook.parse",
    "translation": "Unable to parse incoming data."
  },
  {
    "id": "app.command_webhook.try_use.internal_error",
    "translation": "Unable to use the webhook."
  },
  {
    "id": "app.command_webhook.try_use.invalid",
    "translation": "Invalid webhook."
  },
  {
    "id": "app.compliance.get.finding.app_error",
    "translation": "We encountered an error retrieving the compliance reports."
  },
  {
    "id": "app.compliance.save.saving.app_error",
    "translation": "We encountered an error saving the compliance report."
  },
  {
    "id": "app.create_basic_user.save_member.app_error",
    "translation": "Unable to create default team memberships"
  },
  {
    "id": "app.create_basic_user.save_member.conflict.app_error",
    "translation": "Unable to create default team membership because they already exists"
  },
  {
    "id": "app.create_basic_user.save_member.max_accounts.app_error",
    "translation": "Unable to create default team membership because no more members are allowed in that team"
  },
  {
    "id": "app.custom_group.unique_name",
    "translation": "group name is not unique"
  },
  {
    "id": "app.desktop_token.generateServerToken.invalid_or_expired",
    "translation": "Token does not exist or is expired"
  },
  {
    "id": "app.desktop_token.validate.invalid",
    "translation": "Token is not valid or is expired"
  },
  {
    "id": "app.desktop_token.validate.no_user",
    "translation": "Cannot find a user for this token"
  },
  {
    "id": "app.draft.delete.app_error",
    "translation": "Unable to delete the Draft."
  },
  {
    "id": "app.draft.feature_disabled",
    "translation": "Drafts feature is disabled."
  },
  {
    "id": "app.draft.get.app_error",
    "translation": "Unable to get the Draft."
  },
  {
    "id": "app.draft.get_drafts.app_error",
    "translation": "Unable to get user's Drafts."
  },
  {
    "id": "app.draft.get_for_draft.app_error",
    "translation": "Unable to get files for Draft."
  },
  {
    "id": "app.draft.save.app_error",
    "translation": "Unable to save the Draft."
  },
  {
    "id": "app.email.no_rate_limiter.app_error",
    "translation": "Rate limiter is not set up."
  },
  {
    "id": "app.email.rate_limit_exceeded.app_error",
    "translation": "Invite emails rate limit exceeded. Timer will be reset after {{.ResetAfter}} seconds. Please retry after {{.RetryAfter}} seconds."
  },
  {
    "id": "app.email.setup_rate_limiter.app_error",
    "translation": "Error occurred in the rate limiter."
  },
  {
    "id": "app.emoji.create.internal_error",
    "translation": "Unable to save emoji."
  },
  {
    "id": "app.emoji.delete.app_error",
    "translation": "Unable to delete the emoji."
  },
  {
    "id": "app.emoji.delete.no_results",
    "translation": "We couldn’t find the emoji to delete."
  },
  {
    "id": "app.emoji.get.app_error",
    "translation": "Unable to get the emoji."
  },
  {
    "id": "app.emoji.get.no_result",
    "translation": "We couldn’t find the emoji."
  },
  {
    "id": "app.emoji.get_by_name.app_error",
    "translation": "Unable to get the emoji."
  },
  {
    "id": "app.emoji.get_by_name.no_result",
    "translation": "We couldn’t find the emoji."
  },
  {
    "id": "app.emoji.get_list.internal_error",
    "translation": "Unable to get the emoji."
  },
  {
    "id": "app.eport.generate_presigned_url.config.app_error",
    "translation": "This actions requires the use of a dedicated export store."
  },
  {
    "id": "app.eport.generate_presigned_url.driver.app_error",
    "translation": "Your export store driver does not support presign url generation."
  },
  {
    "id": "app.eport.generate_presigned_url.featureflag.app_error",
    "translation": "This feature is restricted by a feature flag."
  },
  {
    "id": "app.eport.generate_presigned_url.fileexist.app_error",
    "translation": "Unable to check if the file exists."
  },
  {
    "id": "app.eport.generate_presigned_url.link.app_error",
    "translation": "Unable to generate the presigned url."
  },
  {
    "id": "app.eport.generate_presigned_url.notfound.app_error",
    "translation": "The export file was not found."
  },
  {
    "id": "app.export.export_attachment.copy_file.error",
    "translation": "Failed to copy file during export."
  },
  {
    "id": "app.export.export_attachment.create_file.error",
    "translation": "Failed to create file during export."
  },
  {
    "id": "app.export.export_attachment.mkdirall.error",
    "translation": "Failed to create directory during export."
  },
  {
    "id": "app.export.export_attachment.zip_create_header.error",
    "translation": "Failed to create zip header during export."
  },
  {
    "id": "app.export.export_custom_emoji.copy_emoji_images.error",
    "translation": "Unable to copy custom emoji images"
  },
  {
    "id": "app.export.export_write_line.io_writer.error",
    "translation": "An error occurred writing the export data."
  },
  {
    "id": "app.export.export_write_line.json_marshall.error",
    "translation": "An error occurred marshalling the JSON data for export."
  },
  {
    "id": "app.export.marshal.app_error",
    "translation": "Unable to marshal response."
  },
  {
    "id": "app.export.zip_create.error",
    "translation": "Failed to add file to zip archive during export."
  },
  {
    "id": "app.file.cloud.get.app_error",
    "translation": "Can not fetch the file as it is past the cloud plan's limit."
  },
  {
    "id": "app.file_info.get.app_error",
    "translation": "Unable to get the file info."
  },
  {
    "id": "app.file_info.get.gif.app_error",
    "translation": "Could not decode gif."
  },
  {
    "id": "app.file_info.get_for_post.app_error",
    "translation": "Unable to get the file info for the post."
  },
  {
    "id": "app.file_info.get_with_options.app_error",
    "translation": "Unable to get the file info with options"
  },
  {
    "id": "app.file_info.permanent_delete_by_user.app_error",
    "translation": "Unable to delete attachments of the user."
  },
  {
    "id": "app.file_info.save.app_error",
    "translation": "Unable to save the file info."
  },
  {
    "id": "app.file_info.set_searchable_content.app_error",
    "translation": "Unable to set the searchable content of the file."
  },
  {
    "id": "app.group.crud_permission",
    "translation": "Unable to perform operation for that source type."
  },
  {
    "id": "app.group.group_syncable_already_deleted",
    "translation": "group syncable was already deleted"
  },
  {
    "id": "app.group.id.app_error",
    "translation": "invalid id property for group."
  },
  {
    "id": "app.group.no_rows",
    "translation": "no matching group found"
  },
  {
    "id": "app.group.permanent_delete_members_by_user.app_error",
    "translation": "Unable to remove the group member with UserID \"{{.UserId}}\"."
  },
  {
    "id": "app.group.uniqueness_error",
    "translation": "group member already exists"
  },
  {
    "id": "app.group.username_conflict",
    "translation": "user with username \"{{.Username}}\" already exists."
  },
  {
    "id": "app.import.attachment.bad_file.error",
    "translation": "Error reading the file at: \"{{.FilePath}}\""
  },
  {
    "id": "app.import.attachment.file_upload.error",
    "translation": "Error uploading the file: \"{{.FilePath}}\""
  },
  {
    "id": "app.import.attachment.read_file_data.error",
    "translation": "Failed to read file attachment during import."
  },
  {
    "id": "app.import.bulk_import.file_scan.error",
    "translation": "Error reading import data file."
  },
  {
    "id": "app.import.bulk_import.json_decode.error",
    "translation": "JSON decode of line failed."
  },
  {
    "id": "app.import.bulk_import.unsupported_version.error",
    "translation": "Incorrect or missing version in the data import file. Make sure version is the first object in your import file and try again."
  },
  {
    "id": "app.import.emoji.bad_file.error",
    "translation": "Error reading import emoji image file. Emoji with name: \"{{.EmojiName}}\""
  },
  {
    "id": "app.import.generate_password.app_error",
    "translation": "Error generating password."
  },
  {
    "id": "app.import.get_teams_by_names.some_teams_not_found.error",
    "translation": "Some teams not found"
  },
  {
    "id": "app.import.get_users_by_username.some_users_not_found.error",
    "translation": "Some users not found"
  },
  {
    "id": "app.import.import_channel.deleting.app_error",
    "translation": "Unable to archive imported channel."
  },
  {
    "id": "app.import.import_channel.scheme_deleted.error",
    "translation": "Unable to set a channel to use a deleted scheme."
  },
  {
    "id": "app.import.import_channel.scheme_wrong_scope.error",
    "translation": "Channel must be assigned to a Channel-scoped scheme."
  },
  {
    "id": "app.import.import_channel.team_not_found.error",
    "translation": "Error importing channel. Team with name \"{{.TeamName}}\" could not be found."
  },
  {
    "id": "app.import.import_direct_channel.create_direct_channel.error",
    "translation": "Failed to create direct channel"
  },
  {
    "id": "app.import.import_direct_channel.create_group_channel.error",
    "translation": "Failed to create group channel"
  },
  {
    "id": "app.import.import_direct_channel.update_header_failed.error",
    "translation": "Failed to update direct channel header"
  },
  {
    "id": "app.import.import_direct_post.create_direct_channel.error",
    "translation": "Failed to get direct channel"
  },
  {
    "id": "app.import.import_direct_post.create_group_channel.error",
    "translation": "Failed to get group channel"
  },
  {
    "id": "app.import.import_line.null_channel.error",
    "translation": "Import data line has type \"channel\" but the channel object is null."
  },
  {
    "id": "app.import.import_line.null_direct_channel.error",
    "translation": "Import data line has type \"direct_channel\" but the direct_channel object is null."
  },
  {
    "id": "app.import.import_line.null_direct_post.error",
    "translation": "Import data line has type \"direct_post\" but the direct_post object is null."
  },
  {
    "id": "app.import.import_line.null_emoji.error",
    "translation": "Import data line has type \"emoji\" but the emoji object is null."
  },
  {
    "id": "app.import.import_line.null_post.error",
    "translation": "Import data line has type \"post\" but the post object is null."
  },
  {
    "id": "app.import.import_line.null_scheme.error",
    "translation": "Import data line has type \"scheme\" but the scheme object is null."
  },
  {
    "id": "app.import.import_line.null_team.error",
    "translation": "Import data line has type \"team\" but the team object is null."
  },
  {
    "id": "app.import.import_line.null_user.error",
    "translation": "Import data line has type \"user\" but the user object is null."
  },
  {
    "id": "app.import.import_line.unknown_line_type.error",
    "translation": "Import data line has unknown type \"{{.Type}}\"."
  },
  {
    "id": "app.import.import_post.channel_not_found.error",
    "translation": "Error importing post. Channel with name \"{{.ChannelName}}\" could not be found."
  },
  {
    "id": "app.import.import_post.save_preferences.error",
    "translation": "Error importing post. Failed to save preferences."
  },
  {
    "id": "app.import.import_post.user_not_found.error",
    "translation": "Error importing post. User with username \"{{.Username}}\" could not be found."
  },
  {
    "id": "app.import.import_scheme.scope_change.error",
    "translation": "The bulk importer cannot change the scope of an already-existing scheme."
  },
  {
    "id": "app.import.import_team.scheme_deleted.error",
    "translation": "Unable to set a team to use a deleted scheme."
  },
  {
    "id": "app.import.import_team.scheme_wrong_scope.error",
    "translation": "Team must be assigned to a Team-scoped scheme."
  },
  {
    "id": "app.import.import_user.save_preferences.error",
    "translation": "Error importing user preferences. Failed to save preferences."
  },
  {
    "id": "app.import.import_user_channels.channel_not_found.error",
    "translation": "Error importing user channels. Channel not found."
  },
  {
    "id": "app.import.import_user_channels.save_preferences.error",
    "translation": "Error importing user channel memberships. Failed to save preferences."
  },
  {
    "id": "app.import.import_user_teams.save_members.conflict.app_error",
    "translation": "Unable to import the new team membership because it already exists"
  },
  {
    "id": "app.import.import_user_teams.save_members.error",
    "translation": "Unable to import team memberships"
  },
  {
    "id": "app.import.import_user_teams.save_members.max_accounts.app_error",
    "translation": "Unable to import team membership because no more members are allowed in that team"
  },
  {
    "id": "app.import.import_user_teams.save_preferences.error",
    "translation": "Unable to save the team theme preferences"
  },
  {
    "id": "app.import.process_import_data_file_version_line.invalid_version.error",
    "translation": "Unable to read the version of the data import file."
  },
  {
    "id": "app.import.validate_channel_import_data.display_name_length.error",
    "translation": "Channel display_name is not within permitted length constraints."
  },
  {
    "id": "app.import.validate_channel_import_data.header_length.error",
    "translation": "Channel header is too long."
  },
  {
    "id": "app.import.validate_channel_import_data.name_characters.error",
    "translation": "Channel name contains invalid characters."
  },
  {
    "id": "app.import.validate_channel_import_data.name_length.error",
    "translation": "Channel name is too long."
  },
  {
    "id": "app.import.validate_channel_import_data.name_missing.error",
    "translation": "Missing required channel property: name"
  },
  {
    "id": "app.import.validate_channel_import_data.purpose_length.error",
    "translation": "Channel purpose is too long."
  },
  {
    "id": "app.import.validate_channel_import_data.scheme_invalid.error",
    "translation": "Invalid scheme name for channel."
  },
  {
    "id": "app.import.validate_channel_import_data.team_missing.error",
    "translation": "Missing required channel property: team"
  },
  {
    "id": "app.import.validate_channel_import_data.type_invalid.error",
    "translation": "Channel type is invalid."
  },
  {
    "id": "app.import.validate_channel_import_data.type_missing.error",
    "translation": "Missing required channel property: type."
  },
  {
    "id": "app.import.validate_direct_channel_import_data.header_length.error",
    "translation": "Direct channel header is too long"
  },
  {
    "id": "app.import.validate_direct_channel_import_data.members_required.error",
    "translation": "Missing required direct channel property: members"
  },
  {
    "id": "app.import.validate_direct_channel_import_data.members_too_few.error",
    "translation": "Direct channel members list contains too few items"
  },
  {
    "id": "app.import.validate_direct_channel_import_data.members_too_many.error",
    "translation": "Direct channel members list contains too many items"
  },
  {
    "id": "app.import.validate_direct_channel_import_data.unknown_favoriter.error",
    "translation": "Direct channel can only be favorited by members. \"{{.Username}}\" is not a member."
  },
  {
    "id": "app.import.validate_direct_post_import_data.channel_members_required.error",
    "translation": "Missing required direct post property: channel_members"
  },
  {
    "id": "app.import.validate_direct_post_import_data.channel_members_too_few.error",
    "translation": "Direct post channel members list contains too few items"
  },
  {
    "id": "app.import.validate_direct_post_import_data.channel_members_too_many.error",
    "translation": "Direct post channel members list contains too many items"
  },
  {
    "id": "app.import.validate_direct_post_import_data.create_at_missing.error",
    "translation": "Missing required direct post property: create_at"
  },
  {
    "id": "app.import.validate_direct_post_import_data.create_at_zero.error",
    "translation": "CreateAt must be greater than 0"
  },
  {
    "id": "app.import.validate_direct_post_import_data.message_length.error",
    "translation": "Message is too long"
  },
  {
    "id": "app.import.validate_direct_post_import_data.message_missing.error",
    "translation": "Missing required direct post property: message"
  },
  {
    "id": "app.import.validate_direct_post_import_data.unknown_flagger.error",
    "translation": "Direct post can only be flagged by members of the channel it is in. \"{{.Username}}\" is not a member."
  },
  {
    "id": "app.import.validate_direct_post_import_data.user_missing.error",
    "translation": "Missing required direct post property: user"
  },
  {
    "id": "app.import.validate_emoji_import_data.empty.error",
    "translation": "Import emoji data empty."
  },
  {
    "id": "app.import.validate_emoji_import_data.image_missing.error",
    "translation": "Import emoji image field missing or blank."
  },
  {
    "id": "app.import.validate_emoji_import_data.name_missing.error",
    "translation": "Import emoji name field missing or blank."
  },
  {
    "id": "app.import.validate_post_import_data.channel_missing.error",
    "translation": "Missing required Post property: Channel."
  },
  {
    "id": "app.import.validate_post_import_data.create_at_missing.error",
    "translation": "Missing required Post property: create_at."
  },
  {
    "id": "app.import.validate_post_import_data.create_at_zero.error",
    "translation": "Post CreateAt property must not be zero."
  },
  {
    "id": "app.import.validate_post_import_data.message_length.error",
    "translation": "Post Message property is longer than the maximum permitted length."
  },
  {
    "id": "app.import.validate_post_import_data.message_missing.error",
    "translation": "Missing required Post property: Message."
  },
  {
    "id": "app.import.validate_post_import_data.props_too_large.error",
    "translation": "Post Props are longer than the maximum permitted length."
  },
  {
    "id": "app.import.validate_post_import_data.team_missing.error",
    "translation": "Missing required Post property: Team."
  },
  {
    "id": "app.import.validate_post_import_data.user_missing.error",
    "translation": "Missing required Post property: User."
  },
  {
    "id": "app.import.validate_reaction_import_data.create_at_before_parent.error",
    "translation": "Reaction CreateAt property must be greater than the parent post CreateAt."
  },
  {
    "id": "app.import.validate_reaction_import_data.create_at_missing.error",
    "translation": "Missing required Reaction property: create_at."
  },
  {
    "id": "app.import.validate_reaction_import_data.create_at_zero.error",
    "translation": "Reaction CreateAt property must not be zero."
  },
  {
    "id": "app.import.validate_reaction_import_data.emoji_name_length.error",
    "translation": "Reaction EmojiName property is longer than the maximum permitted length."
  },
  {
    "id": "app.import.validate_reaction_import_data.emoji_name_missing.error",
    "translation": "Missing required Reaction property: EmojiName."
  },
  {
    "id": "app.import.validate_reaction_import_data.user_missing.error",
    "translation": "Missing required Reaction property: User."
  },
  {
    "id": "app.import.validate_reply_import_data.create_at_missing.error",
    "translation": "Missing required Reply property: create_at."
  },
  {
    "id": "app.import.validate_reply_import_data.create_at_zero.error",
    "translation": "Reply CreateAt property must not be zero."
  },
  {
    "id": "app.import.validate_reply_import_data.message_length.error",
    "translation": "Reply Message property is longer than the maximum permitted length."
  },
  {
    "id": "app.import.validate_reply_import_data.message_missing.error",
    "translation": "Missing required Reply property: Message."
  },
  {
    "id": "app.import.validate_reply_import_data.user_missing.error",
    "translation": "Missing required Reply property: User."
  },
  {
    "id": "app.import.validate_role_import_data.description_invalid.error",
    "translation": "Invalid role description."
  },
  {
    "id": "app.import.validate_role_import_data.display_name_invalid.error",
    "translation": "Invalid role display name."
  },
  {
    "id": "app.import.validate_role_import_data.invalid_permission.error",
    "translation": "Invalid permission on role."
  },
  {
    "id": "app.import.validate_role_import_data.name_invalid.error",
    "translation": "Invalid role name."
  },
  {
    "id": "app.import.validate_scheme_import_data.description_invalid.error",
    "translation": "Invalid scheme description."
  },
  {
    "id": "app.import.validate_scheme_import_data.display_name_invalid.error",
    "translation": "Invalid scheme display name."
  },
  {
    "id": "app.import.validate_scheme_import_data.name_invalid.error",
    "translation": "Invalid scheme name."
  },
  {
    "id": "app.import.validate_scheme_import_data.null_scope.error",
    "translation": "Scheme scope is required."
  },
  {
    "id": "app.import.validate_scheme_import_data.unknown_scheme.error",
    "translation": "Unknown scheme scope."
  },
  {
    "id": "app.import.validate_scheme_import_data.wrong_roles_for_scope.error",
    "translation": "The wrong roles were provided for a scheme with this scope."
  },
  {
    "id": "app.import.validate_team_import_data.description_length.error",
    "translation": "Team description is too long."
  },
  {
    "id": "app.import.validate_team_import_data.display_name_length.error",
    "translation": "Team display_name is not within permitted length constraints."
  },
  {
    "id": "app.import.validate_team_import_data.display_name_missing.error",
    "translation": "Missing required team property: display_name."
  },
  {
    "id": "app.import.validate_team_import_data.name_characters.error",
    "translation": "Team name contains invalid characters."
  },
  {
    "id": "app.import.validate_team_import_data.name_length.error",
    "translation": "Team name is too long."
  },
  {
    "id": "app.import.validate_team_import_data.name_missing.error",
    "translation": "Missing required team property: name."
  },
  {
    "id": "app.import.validate_team_import_data.name_reserved.error",
    "translation": "Team name contains reserved words."
  },
  {
    "id": "app.import.validate_team_import_data.scheme_invalid.error",
    "translation": "Invalid scheme name for team."
  },
  {
    "id": "app.import.validate_team_import_data.type_invalid.error",
    "translation": "Team type is not valid."
  },
  {
    "id": "app.import.validate_team_import_data.type_missing.error",
    "translation": "Missing required team property: type."
  },
  {
    "id": "app.import.validate_user_channels_import_data.channel_name_missing.error",
    "translation": "Channel name missing from User's Channel Membership."
  },
  {
    "id": "app.import.validate_user_channels_import_data.invalid_notify_props_desktop.error",
    "translation": "Invalid Desktop NotifyProps for User's Channel Membership."
  },
  {
    "id": "app.import.validate_user_channels_import_data.invalid_notify_props_mark_unread.error",
    "translation": "Invalid MarkUnread NotifyProps for User's Channel Membership."
  },
  {
    "id": "app.import.validate_user_channels_import_data.invalid_notify_props_mobile.error",
    "translation": "Invalid Mobile NotifyProps for User's Channel Membership."
  },
  {
    "id": "app.import.validate_user_channels_import_data.invalid_roles.error",
    "translation": "Invalid roles for User's Channel Membership."
  },
  {
    "id": "app.import.validate_user_import_data.advanced_props_email_interval.error",
    "translation": "Invalid email batching interval setting for User"
  },
  {
    "id": "app.import.validate_user_import_data.advanced_props_feature_markdown_preview.error",
    "translation": "Invalid markdown preview setting for User"
  },
  {
    "id": "app.import.validate_user_import_data.advanced_props_formatting.error",
    "translation": "Invalid post formatting setting for User"
  },
  {
    "id": "app.import.validate_user_import_data.advanced_props_show_unread_section.error",
    "translation": "Invalid show unread section setting for User"
  },
  {
    "id": "app.import.validate_user_import_data.auth_data_and_password.error",
    "translation": "User AuthData and Password are mutually exclusive."
  },
  {
    "id": "app.import.validate_user_import_data.auth_data_and_service_dependency.error",
    "translation": "User AuthService and AuthData are mutually inclusive."
  },
  {
    "id": "app.import.validate_user_import_data.auth_data_length.error",
    "translation": "User AuthData is too long."
  },
  {
    "id": "app.import.validate_user_import_data.email_length.error",
    "translation": "User email has an invalid length."
  },
  {
    "id": "app.import.validate_user_import_data.email_missing.error",
    "translation": "Missing required user property: email."
  },
  {
    "id": "app.import.validate_user_import_data.first_name_length.error",
    "translation": "User First Name is too long."
  },
  {
    "id": "app.import.validate_user_import_data.last_name_length.error",
    "translation": "User Last Name is too long."
  },
  {
    "id": "app.import.validate_user_import_data.nickname_length.error",
    "translation": "User nickname is too long."
  },
  {
    "id": "app.import.validate_user_import_data.notify_props_channel_trigger_invalid.error",
    "translation": "Invalid Channel Trigger Notify Prop for user."
  },
  {
    "id": "app.import.validate_user_import_data.notify_props_comments_trigger_invalid.error",
    "translation": "Invalid Comments Prop value for user."
  },
  {
    "id": "app.import.validate_user_import_data.notify_props_desktop_invalid.error",
    "translation": "Invalid Desktop Notify Prop value for user."
  },
  {
    "id": "app.import.validate_user_import_data.notify_props_desktop_sound_invalid.error",
    "translation": "Invalid Desktop Sound Notify Prop value for user."
  },
  {
    "id": "app.import.validate_user_import_data.notify_props_email_invalid.error",
    "translation": "Invalid Email Notify Prop value for user."
  },
  {
    "id": "app.import.validate_user_import_data.notify_props_mobile_invalid.error",
    "translation": "Invalid Mobile Notify Prop value for user."
  },
  {
    "id": "app.import.validate_user_import_data.notify_props_mobile_push_status_invalid.error",
    "translation": "Invalid Mobile Push Status Notify Prop for user."
  },
  {
    "id": "app.import.validate_user_import_data.password_length.error",
    "translation": "User Password has invalid length."
  },
  {
    "id": "app.import.validate_user_import_data.position_length.error",
    "translation": "User Position is too long."
  },
  {
    "id": "app.import.validate_user_import_data.profile_image.error",
    "translation": "Invalid profile image."
  },
  {
    "id": "app.import.validate_user_import_data.roles_invalid.error",
    "translation": "User roles are not valid."
  },
  {
    "id": "app.import.validate_user_import_data.username_invalid.error",
    "translation": "Username is not valid."
  },
  {
    "id": "app.import.validate_user_import_data.username_missing.error",
    "translation": "Missing require user property: username."
  },
  {
    "id": "app.import.validate_user_teams_import_data.invalid_auth_service.error",
    "translation": "Invalid auth service: {{.AuthService}}"
  },
  {
    "id": "app.import.validate_user_teams_import_data.invalid_roles.error",
    "translation": "Invalid roles for User's Team Membership."
  },
  {
    "id": "app.import.validate_user_teams_import_data.invalid_team_theme.error",
    "translation": "Invalid team theme for the User"
  },
  {
    "id": "app.import.validate_user_teams_import_data.team_name_missing.error",
    "translation": "Team name missing from User's Team Membership."
  },
  {
    "id": "app.insert_error",
    "translation": "insert error"
  },
  {
    "id": "app.job.download_export_results_not_enabled",
    "translation": "DownloadExportResults in config.json is false. Please set this to true to download the results of this job."
  },
  {
    "id": "app.job.error",
    "translation": "Error during job execution."
  },
  {
    "id": "app.job.get.app_error",
    "translation": "Unable to get the job."
  },
  {
    "id": "app.job.get_all.app_error",
    "translation": "Unable to get the jobs."
  },
  {
    "id": "app.job.get_all_jobs_by_type_and_status.app_error",
    "translation": "Unable to get the all jobs by type and status."
  },
  {
    "id": "app.job.get_count_by_status_and_type.app_error",
    "translation": "Unable to get the job count by status and type."
  },
  {
    "id": "app.job.get_newest_job_by_status_and_type.app_error",
    "translation": "Unable to get the newest job by status and type."
  },
  {
    "id": "app.job.save.app_error",
    "translation": "Unable to save the job."
  },
  {
    "id": "app.job.update.app_error",
    "translation": "Unable to update the job."
  },
  {
    "id": "app.last_accessible_file.app_error",
    "translation": "Error fetching last accessible file"
  },
  {
    "id": "app.last_accessible_post.app_error",
    "translation": "Error fetching last accessible post"
  },
  {
    "id": "app.license.generate_renewal_token.app_error",
    "translation": "Failed to generate a new renewal token."
  },
  {
    "id": "app.license.generate_renewal_token.bad_license",
    "translation": "This type of license doesn't support renewal token generation"
  },
  {
    "id": "app.license.generate_renewal_token.no_license",
    "translation": "No license present"
  },
  {
    "id": "app.login.doLogin.updateLastLogin.error",
    "translation": "Could not update last login timestamp"
  },
  {
    "id": "app.member_count",
    "translation": "error retrieving member count"
  },
  {
    "id": "app.notification.body.dm.subTitle",
    "translation": "While you were away, {{.SenderName}} sent you a new Direct Message."
  },
  {
    "id": "app.notification.body.dm.time",
    "translation": "{{.Hour}}:{{.Minute}} {{.TimeZone}}"
  },
  {
    "id": "app.notification.body.dm.title",
    "translation": "{{.SenderName}} sent you a new message"
  },
  {
    "id": "app.notification.body.group.subTitle",
    "translation": "While you were away, {{.SenderName}} sent a message to your group."
  },
  {
    "id": "app.notification.body.group.title",
    "translation": "{{.SenderName}} sent you a new message"
  },
  {
    "id": "app.notification.body.mention.subTitle",
    "translation": "While you were away, {{.SenderName}} mentioned you in the {{.ChannelName}} channel."
  },
  {
    "id": "app.notification.body.mention.title",
    "translation": "{{.SenderName}} mentioned you in a message"
  },
  {
    "id": "app.notification.body.thread.title",
    "translation": "{{.SenderName}} replied to a thread"
  },
  {
    "id": "app.notification.body.thread_channel.subTitle",
    "translation": "While you were away, {{.SenderName}} replied to a thread you're following."
  },
  {
    "id": "app.notification.body.thread_channel_full.subTitle",
    "translation": "While you were away, {{.SenderName}} replied to a thread you're following in {{.ChannelName}}."
  },
  {
    "id": "app.notification.body.thread_dm.subTitle",
    "translation": "While you were away, {{.SenderName}} replied to a thread in your Direct Message."
  },
  {
    "id": "app.notification.body.thread_gm.subTitle",
    "translation": "While you were away, {{.SenderName}} replied to a thread in your group."
  },
  {
    "id": "app.notification.footer.info",
    "translation": " and go to Settings > Notifications"
  },
  {
    "id": "app.notification.footer.infoLogin",
    "translation": "Login to Mattermost"
  },
  {
    "id": "app.notification.footer.title",
    "translation": "Want to change your notifications settings?"
  },
  {
    "id": "app.notification.subject.direct.full",
    "translation": "[{{.SiteName}}] New Direct Message from {{.SenderDisplayName}} on {{.Month}} {{.Day}}, {{.Year}}"
  },
  {
    "id": "app.notification.subject.group_message.full",
    "translation": "[{{ .SiteName }}] New Group Message in {{ .ChannelName}} on {{.Month}} {{.Day}}, {{.Year}}"
  },
  {
    "id": "app.notification.subject.group_message.generic",
    "translation": "[{{ .SiteName }}] New Group Message on {{.Month}} {{.Day}}, {{.Year}}"
  },
  {
    "id": "app.notification.subject.notification.full",
    "translation": "[{{ .SiteName }}] Notification in {{ .TeamName}} on {{.Month}} {{.Day}}, {{.Year}}"
  },
  {
    "id": "app.notify_admin.save.app_error",
    "translation": "Unable to save notify data."
  },
  {
    "id": "app.notify_admin.send_notification_post.app_error",
    "translation": "Unable to send notification post."
  },
  {
    "id": "app.oauth.delete_app.app_error",
    "translation": "An error occurred while deleting the OAuth2 App."
  },
  {
    "id": "app.oauth.get_access_data_by_user_for_app.app_error",
    "translation": "We encountered an error finding all the access tokens."
  },
  {
    "id": "app.oauth.get_app.find.app_error",
    "translation": "Unable to find the requested app."
  },
  {
    "id": "app.oauth.get_app.finding.app_error",
    "translation": "We encountered an error finding the app."
  },
  {
    "id": "app.oauth.get_app_by_user.find.app_error",
    "translation": "Unable to find any existing apps."
  },
  {
    "id": "app.oauth.get_apps.find.app_error",
    "translation": "An error occurred while finding the OAuth2 Apps."
  },
  {
    "id": "app.oauth.permanent_delete_auth_data_by_user.app_error",
    "translation": "Unable to remove the authorization code."
  },
  {
    "id": "app.oauth.remove_access_data.app_error",
    "translation": "Unable to remove the access token."
  },
  {
    "id": "app.oauth.remove_auth_data_by_client_id.app_error",
    "translation": "Unable to remove oauth data."
  },
  {
    "id": "app.oauth.save_app.existing.app_error",
    "translation": "Must call update for existing app."
  },
  {
    "id": "app.oauth.save_app.save.app_error",
    "translation": "Unable to save the app."
  },
  {
    "id": "app.oauth.update_app.find.app_error",
    "translation": "Unable to find the existing app to update."
  },
  {
    "id": "app.oauth.update_app.updating.app_error",
    "translation": "We encountered an error updating the app."
  },
  {
    "id": "app.plugin.cluster.save_config.app_error",
    "translation": "The plugin configuration in your config.json file must be updated manually when using ReadOnlyConfig with clustering enabled."
  },
  {
    "id": "app.plugin.config.app_error",
    "translation": "Error saving plugin state in config."
  },
  {
    "id": "app.plugin.deactivate.app_error",
    "translation": "Unable to deactivate plugin."
  },
  {
    "id": "app.plugin.delete_public_key.delete.app_error",
    "translation": "An error occurred while deleting the public key."
  },
  {
    "id": "app.plugin.disabled.app_error",
    "translation": "Plugins have been disabled. Please check your logs for details."
  },
  {
    "id": "app.plugin.extract.app_error",
    "translation": "An error occurred extracting the plugin bundle."
  },
  {
    "id": "app.plugin.filesystem.app_error",
    "translation": "Encountered filesystem error."
  },
  {
    "id": "app.plugin.flag_managed.app_error",
    "translation": "Unable to set plugin as managed by the file store."
  },
  {
    "id": "app.plugin.get_cluster_plugin_statuses.app_error",
    "translation": "Unable to get plugin statuses from the cluster."
  },
  {
    "id": "app.plugin.get_plugins.app_error",
    "translation": "Unable to get active plugins."
  },
  {
    "id": "app.plugin.get_public_key.get_file.app_error",
    "translation": "An error occurred while getting the public key from the store."
  },
  {
    "id": "app.plugin.get_statuses.app_error",
    "translation": "Unable to get plugin statuses."
  },
  {
    "id": "app.plugin.install.app_error",
    "translation": "Unable to install plugin."
  },
  {
    "id": "app.plugin.install_id.app_error",
    "translation": "Unable to install plugin. A plugin with the same ID is already installed."
  },
  {
    "id": "app.plugin.install_id_failed_remove.app_error",
    "translation": "Unable to install plugin. A plugin with the same ID is already installed and failed to be removed."
  },
  {
    "id": "app.plugin.install_marketplace_plugin.app_error",
    "translation": "Failed to install marketplace plugin."
  },
  {
    "id": "app.plugin.invalid_id.app_error",
    "translation": "Plugin Id must be at least {{.Min}} characters, at most {{.Max}} characters and match {{.Regex}}."
  },
  {
    "id": "app.plugin.invalid_version.app_error",
    "translation": "Plugin version could not be parsed."
  },
  {
    "id": "app.plugin.manifest.app_error",
    "translation": "Unable to find manifest for extracted plugin."
  },
  {
    "id": "app.plugin.marketplace_client.app_error",
    "translation": "Failed to create marketplace client."
  },
  {
    "id": "app.plugin.marketplace_client.failed_to_fetch",
    "translation": "Failed to get plugins from the marketplace server."
  },
  {
    "id": "app.plugin.marketplace_disabled.app_error",
    "translation": "Marketplace has been disabled. Please check your logs for details."
  },
  {
    "id": "app.plugin.marketplace_plugin_request.app_error",
    "translation": "Failed to decode the marketplace plugin request."
  },
  {
    "id": "app.plugin.marketplace_plugins.not_found.app_error",
    "translation": "Could not find the requested marketplace plugin."
  },
  {
    "id": "app.plugin.marketplace_plugins.signature_not_found.app_error",
    "translation": "Could not find the requested marketplace plugin signature."
  },
  {
    "id": "app.plugin.marshal.app_error",
    "translation": "Failed to marshal marketplace plugins."
  },
  {
    "id": "app.plugin.modify_saml.app_error",
    "translation": "Can't modify saml files."
  },
  {
    "id": "app.plugin.mvdir.app_error",
    "translation": "Unable to move plugin from temporary directory to final destination. Another plugin may be using the same directory name."
  },
  {
    "id": "app.plugin.not_installed.app_error",
    "translation": "Plugin is not installed."
  },
  {
    "id": "app.plugin.remove.app_error",
    "translation": "Unable to delete plugin."
  },
  {
    "id": "app.plugin.remove_bundle.app_error",
    "translation": "Unable to remove plugin bundle from file store."
  },
  {
    "id": "app.plugin.restart.app_error",
    "translation": "Unable to restart plugin on upgrade."
  },
  {
    "id": "app.plugin.signature_decode.app_error",
    "translation": "Unable to decode base64 signature."
  },
  {
    "id": "app.plugin.skip_installation.app_error",
    "translation": "Skipping installation of plugin {{.Id}} since existing version is equal or newer."
  },
  {
    "id": "app.plugin.store_bundle.app_error",
    "translation": "Unable to store the plugin to the configured file store."
  },
  {
    "id": "app.plugin.store_signature.app_error",
    "translation": "Unable to store the plugin signature to the configured file store."
  },
  {
    "id": "app.plugin.subpath_parse.app_error",
    "translation": "Failed to parse SiteURL subpath"
  },
  {
    "id": "app.plugin.sync.list_filestore.app_error",
    "translation": "Error reading files from the plugins folder in the file store."
  },
  {
    "id": "app.plugin.sync.read_local_folder.app_error",
    "translation": "Error reading local plugins folder."
  },
  {
    "id": "app.plugin.upload_disabled.app_error",
    "translation": "Plugins and/or plugin uploads have been disabled."
  },
  {
    "id": "app.plugin.webapp_bundle.app_error",
    "translation": "Unable to generate plugin webapp bundle."
  },
  {
    "id": "app.plugin.write_file.read.app_error",
    "translation": "An error occurred while reading the file."
  },
  {
    "id": "app.plugin.write_file.saving.app_error",
    "translation": "An error occurred while saving the file."
  },
  {
    "id": "app.plugin_store.delete.app_error",
    "translation": "Could not delete plugin key value."
  },
  {
    "id": "app.plugin_store.get.app_error",
    "translation": "Could not get plugin key value."
  },
  {
    "id": "app.plugin_store.list.app_error",
    "translation": "Unable to list all the plugin keys."
  },
  {
    "id": "app.plugin_store.save.app_error",
    "translation": "Could not save or update plugin key value."
  },
  {
    "id": "app.post.analytics_posts_count.app_error",
    "translation": "Unable to get post counts."
  },
  {
    "id": "app.post.analytics_posts_count_by_day.app_error",
    "translation": "Unable to get post counts by day."
  },
  {
    "id": "app.post.analytics_teams_count.app_error",
    "translation": "Unable to get teams usage"
  },
  {
    "id": "app.post.analytics_user_counts_posts_by_day.app_error",
    "translation": "Unable to get user counts with posts."
  },
  {
    "id": "app.post.cloud.get.app_error",
    "translation": "Can not fetch the post as it is past the cloud's plan limit."
  },
  {
    "id": "app.post.delete.app_error",
    "translation": "Unable to delete the post."
  },
  {
    "id": "app.post.delete_post.get_team.app_error",
    "translation": "An error occurred getting the team."
  },
  {
    "id": "app.post.get.app_error",
    "translation": "Unable to get the post."
  },
  {
    "id": "app.post.get_direct_posts.app_error",
    "translation": "Unable to get direct posts."
  },
  {
    "id": "app.post.get_files_batch_for_indexing.get.app_error",
    "translation": "Unable to get the files batch for indexing."
  },
  {
    "id": "app.post.get_flagged_posts.app_error",
    "translation": "Unable to get the flagged posts."
  },
  {
    "id": "app.post.get_post_after_time.app_error",
    "translation": "Unable to get post after time bound."
  },
  {
    "id": "app.post.get_post_id_around.app_error",
    "translation": "Unable to get post around time bound."
  },
  {
    "id": "app.post.get_posts.app_error",
    "translation": "Limit exceeded for paging."
  },
  {
    "id": "app.post.get_posts_around.get.app_error",
    "translation": "Unable to get the posts for the channel."
  },
  {
    "id": "app.post.get_posts_batch_for_indexing.get.app_error",
    "translation": "Unable to get the posts batch for indexing."
  },
  {
    "id": "app.post.get_posts_created_at.app_error",
    "translation": "Unable to get the posts for the channel."
  },
  {
    "id": "app.post.get_posts_since.app_error",
    "translation": "Unable to get the posts for the channel."
  },
  {
    "id": "app.post.get_root_posts.app_error",
    "translation": "Unable to get the posts for the channel."
  },
  {
    "id": "app.post.marshal.app_error",
    "translation": "Failed to marshal post."
  },
  {
    "id": "app.post.move_thread.from_another_channel",
    "translation": "This thread was moved from another channel"
  },
  {
    "id": "app.post.move_thread_command.channel.multiple_messages",
    "translation": "A thread with {{.NumMessages}} messages has been moved: {{.Link}}\n"
  },
  {
    "id": "app.post.move_thread_command.channel.one_message",
    "translation": "A message has been moved: {{.Link}}\n"
  },
  {
    "id": "app.post.move_thread_command.direct_or_group.multiple_messages",
    "translation": "A thread with {{.NumMessages}} messages has been moved to a Direct/Group Message\n"
  },
  {
    "id": "app.post.move_thread_command.direct_or_group.one_message",
    "translation": "A message has been moved to a Direct/Group Message\n"
  },
  {
    "id": "app.post.move_thread_command.error",
    "translation": "Unable to remove thread"
  },
  {
    "id": "app.post.overwrite.app_error",
    "translation": "Unable to overwrite the Post."
  },
  {
    "id": "app.post.permanent_delete_by_channel.app_error",
    "translation": "Unable to delete the posts by channel."
  },
  {
    "id": "app.post.permanent_delete_by_user.app_error",
    "translation": "Unable to select the posts to delete for the user."
  },
  {
    "id": "app.post.save.app_error",
    "translation": "Unable to save the Post."
  },
  {
    "id": "app.post.save.existing.app_error",
    "translation": "You cannot update an existing Post."
  },
  {
    "id": "app.post.search.app_error",
    "translation": "Error searching posts"
  },
  {
    "id": "app.post.update.app_error",
    "translation": "Unable to update the Post."
  },
  {
    "id": "app.post_persistent_notification.delete_by_channel.app_error",
    "translation": "Unable to delete the persistent notifications by channel."
  },
  {
    "id": "app.post_persistent_notification.delete_by_team.app_error",
    "translation": "Unable to delete the persistent notifications by team."
  },
  {
    "id": "app.post_priority.delete_persistent_notification_post.app_error",
    "translation": "Failed to delete persistent notification post"
  },
  {
    "id": "app.post_prority.get_for_post.app_error",
    "translation": "Unable to get postpriority for post"
  },
  {
    "id": "app.post_reminder_dm",
    "translation": "Hi there, here's your reminder about this message from @{{.Username}}: {{.SiteURL}}/{{.TeamName}}/pl/{{.PostId}}"
  },
  {
    "id": "app.preference.delete.app_error",
    "translation": "We encountered an error while deleting preferences."
  },
  {
    "id": "app.preference.get.app_error",
    "translation": "We encountered an error while finding preferences."
  },
  {
    "id": "app.preference.get_all.app_error",
    "translation": "We encountered an error while finding preferences."
  },
  {
    "id": "app.preference.get_category.app_error",
    "translation": "We encountered an error while finding preferences."
  },
  {
    "id": "app.preference.permanent_delete_by_user.app_error",
    "translation": "We encountered an error while deleting preferences."
  },
  {
    "id": "app.preference.save.updating.app_error",
    "translation": "We encountered an error while updating preferences."
  },
  {
    "id": "app.prepackged-plugin.invalid_version.app_error",
    "translation": "Prepackged plugin version could not be parsed."
  },
  {
    "id": "app.reaction.bulk_get_for_post_ids.app_error",
    "translation": "Unable to get reactions for post."
  },
  {
    "id": "app.reaction.delete_all_with_emoji_name.get_reactions.app_error",
    "translation": "Unable to get all reactions with this emoji name."
  },
  {
    "id": "app.reaction.get_for_post.app_error",
    "translation": "Unable to get reactions for post."
  },
  {
    "id": "app.reaction.permanent_delete_by_user.app_error",
    "translation": "Unable to delete reactions for user."
  },
  {
    "id": "app.reaction.save.save.app_error",
    "translation": "Unable to save reaction."
  },
  {
    "id": "app.reaction.save.save.too_many_reactions",
    "translation": "Reaction limit has been reached for this post."
  },
  {
    "id": "app.recover.delete.app_error",
    "translation": "Unable to delete token."
  },
  {
    "id": "app.recover.save.app_error",
    "translation": "Unable to save the token."
  },
  {
    "id": "app.report.get_user_report.store_error",
    "translation": "Failed to fetch user report."
  },
  {
    "id": "app.role.check_roles_exist.role_not_found",
    "translation": "The provided role does not exist"
  },
  {
    "id": "app.role.get.app_error",
    "translation": "Unable to get role."
  },
  {
    "id": "app.role.get_all.app_error",
    "translation": "Unable to get all the roles."
  },
  {
    "id": "app.role.get_by_name.app_error",
    "translation": "Unable to get role."
  },
  {
    "id": "app.role.get_by_names.app_error",
    "translation": "Unable to get roles."
  },
  {
    "id": "app.role.permanent_delete_all.app_error",
    "translation": "We could not permanently delete all the roles."
  },
  {
    "id": "app.role.save.insert.app_error",
    "translation": "Unable to save new role."
  },
  {
    "id": "app.role.save.invalid_role.app_error",
    "translation": "The role was not valid."
  },
  {
    "id": "app.save_config.app_error",
    "translation": "An error occurred saving the configuration."
  },
  {
    "id": "app.save_config.plugin_hook_error",
    "translation": "An error occurred running the plugin hook on configuration save."
  },
  {
    "id": "app.scheme.delete.app_error",
    "translation": "Unable to delete this scheme."
  },
  {
    "id": "app.scheme.get.app_error",
    "translation": "Unable to get the scheme."
  },
  {
    "id": "app.scheme.permanent_delete_all.app_error",
    "translation": "We could not permanently delete the schemes."
  },
  {
    "id": "app.scheme.save.app_error",
    "translation": "Unable to create the scheme."
  },
  {
    "id": "app.scheme.save.invalid_scheme.app_error",
    "translation": "The provided scheme is invalid."
  },
  {
    "id": "app.schemes.is_phase_2_migration_completed.not_completed.app_error",
    "translation": "This API endpoint is not accessible as required migrations have not yet completed."
  },
  {
    "id": "app.select_error",
    "translation": "select error"
  },
  {
    "id": "app.session.analytics_session_count.app_error",
    "translation": "Unable to count the sessions."
  },
  {
    "id": "app.session.extend_session_expiry.app_error",
    "translation": "Unable to extend session length"
  },
  {
    "id": "app.session.get.app_error",
    "translation": "We encountered an error finding the session."
  },
  {
    "id": "app.session.get_sessions.app_error",
    "translation": "We encountered an error while finding user sessions."
  },
  {
    "id": "app.session.permanent_delete_sessions_by_user.app_error",
    "translation": "Unable to remove all the sessions for the user."
  },
  {
    "id": "app.session.remove.app_error",
    "translation": "Unable to remove the session."
  },
  {
    "id": "app.session.remove_all_sessions_for_team.app_error",
    "translation": "Unable to remove all the sessions."
  },
  {
    "id": "app.session.save.app_error",
    "translation": "Unable to save the session."
  },
  {
    "id": "app.session.save.existing.app_error",
    "translation": "Unable to update existing session."
  },
  {
    "id": "app.session.update_device_id.app_error",
    "translation": "Unable to update the device id."
  },
  {
    "id": "app.sharedchannel.dm_channel_creation.internal_error",
    "translation": "Encountered an error while creating a direct shared channel."
  },
  {
    "id": "app.status.get.app_error",
    "translation": "Encountered an error retrieving the status."
  },
  {
    "id": "app.status.get.missing.app_error",
    "translation": "No entry for that status exists."
  },
  {
    "id": "app.submit_interactive_dialog.json_error",
    "translation": "Encountered an error encoding JSON for the interactive dialog."
  },
  {
    "id": "app.system.complete_onboarding_request.app_error",
    "translation": "Failed to decode the complete onboarding request."
  },
  {
    "id": "app.system.complete_onboarding_request.no_first_user",
    "translation": "Onboarding can only be completed by a System Administrator."
  },
  {
    "id": "app.system.get.app_error",
    "translation": "We encountered an error finding the system properties."
  },
  {
    "id": "app.system.get_by_name.app_error",
    "translation": "Unable to find the system variable."
  },
  {
    "id": "app.system.get_onboarding_request.app_error",
    "translation": "Failed to get onboarding completion status."
  },
  {
    "id": "app.system.permanent_delete_by_name.app_error",
    "translation": "We could not permanently delete the system table entry."
  },
  {
    "id": "app.system.save.app_error",
    "translation": "We encountered an error saving the system property."
  },
  {
    "id": "app.system.system_bot.bot_displayname",
    "translation": "System"
  },
  {
    "id": "app.system.warn_metric.bot_displayname",
    "translation": "Mattermost Advisor"
  },
  {
    "id": "app.system.warn_metric.store.app_error",
    "translation": "Failed to store value for {{.WarnMetricName}}"
  },
  {
    "id": "app.system_install_date.parse_int.app_error",
    "translation": "Failed to parse installation date."
  },
  {
    "id": "app.team.analytics_team_count.app_error",
    "translation": "Unable to count the teams."
  },
  {
    "id": "app.team.clear_all_custom_role_assignments.select.app_error",
    "translation": "Failed to retrieve the team members."
  },
  {
    "id": "app.team.clear_cache.app_error",
    "translation": "Error clearing team member cache"
  },
  {
    "id": "app.team.get.find.app_error",
    "translation": "Unable to find the existing team."
  },
  {
    "id": "app.team.get.finding.app_error",
    "translation": "We encountered an error finding the team."
  },
  {
    "id": "app.team.get_active_member_count.app_error",
    "translation": "Unable to count the team members."
  },
  {
    "id": "app.team.get_all.app_error",
    "translation": "We could not get all teams."
  },
  {
    "id": "app.team.get_all_private_team_listing.app_error",
    "translation": "We could not get all private teams."
  },
  {
    "id": "app.team.get_all_team_listing.app_error",
    "translation": "We could not get all teams."
  },
  {
    "id": "app.team.get_by_invite_id.finding.app_error",
    "translation": "Unable to find the existing team."
  },
  {
    "id": "app.team.get_by_name.app_error",
    "translation": "Unable to find the existing team."
  },
  {
    "id": "app.team.get_by_name.missing.app_error",
    "translation": "Unable to find the existing team."
  },
  {
    "id": "app.team.get_by_scheme.app_error",
    "translation": "Unable to get the channels for the provided scheme."
  },
  {
    "id": "app.team.get_common_team_ids_for_users.app_error",
    "translation": "Unable to get the common team IDs."
  },
  {
    "id": "app.team.get_member.app_error",
    "translation": "Unable to get the team member."
  },
  {
    "id": "app.team.get_member.missing.app_error",
    "translation": "No team member found for that user ID and team ID."
  },
  {
    "id": "app.team.get_member_count.app_error",
    "translation": "Unable to count the team members."
  },
  {
    "id": "app.team.get_members.app_error",
    "translation": "Unable to get the team members."
  },
  {
    "id": "app.team.get_members_by_ids.app_error",
    "translation": "Unable to get the team members."
  },
  {
    "id": "app.team.get_unread.app_error",
    "translation": "Unable to get the teams unread messages."
  },
  {
    "id": "app.team.get_user_team_ids.app_error",
    "translation": "Unable to get the list of teams of a user."
  },
  {
    "id": "app.team.invite_id.group_constrained.error",
    "translation": "Unable to join a group-constrained team by invite."
  },
  {
    "id": "app.team.invite_token.group_constrained.error",
    "translation": "Unable to join a group-constrained team by token."
  },
  {
    "id": "app.team.join_user_to_team.max_accounts.app_error",
    "translation": "This team has reached the maximum number of allowed accounts. Contact your System Administrator to set a higher limit."
  },
  {
    "id": "app.team.join_user_to_team.save_member.app_error",
    "translation": "Unable to create the new team membership"
  },
  {
    "id": "app.team.join_user_to_team.save_member.conflict.app_error",
    "translation": "Unable to create the new team membership because it already exists"
  },
  {
    "id": "app.team.join_user_to_team.save_member.max_accounts.app_error",
    "translation": "Unable to create the new team membership because the team has reached the limit of members"
  },
  {
    "id": "app.team.migrate_team_members.update.app_error",
    "translation": "Failed to update the team member."
  },
  {
    "id": "app.team.permanent_delete.app_error",
    "translation": "Unable to delete the existing team."
  },
  {
    "id": "app.team.permanentdeleteteam.internal_error",
    "translation": "Unable to delete team."
  },
  {
    "id": "app.team.remove_member.app_error",
    "translation": "Unable to remove the team member."
  },
  {
    "id": "app.team.rename_team.name_occupied",
    "translation": "Unable to rename the team, the name is already in use."
  },
  {
    "id": "app.team.reset_all_team_schemes.app_error",
    "translation": "We could not reset the team schemes."
  },
  {
    "id": "app.team.save.app_error",
    "translation": "Unable to save the team."
  },
  {
    "id": "app.team.save.existing.app_error",
    "translation": "Must call update for existing team."
  },
  {
    "id": "app.team.save_member.save.app_error",
    "translation": "Unable to save the team member."
  },
  {
    "id": "app.team.search_all_team.app_error",
    "translation": "We encountered an error searching teams."
  },
  {
    "id": "app.team.search_open_team.app_error",
    "translation": "We encountered an error searching open teams."
  },
  {
    "id": "app.team.search_private_team.app_error",
    "translation": "We encountered an error searching private teams."
  },
  {
    "id": "app.team.update.find.app_error",
    "translation": "Unable to find the existing team to update."
  },
  {
    "id": "app.team.update.updating.app_error",
    "translation": "We encountered an error updating the team."
  },
  {
    "id": "app.team.user_belongs_to_teams.app_error",
    "translation": "Unable to determine if the user belongs to a list of teams."
  },
  {
    "id": "app.teams.analytics_teams_count.app_error",
    "translation": "Unable to get team count"
  },
  {
    "id": "app.terms_of_service.create.app_error",
    "translation": "Unable to save terms of service."
  },
  {
    "id": "app.terms_of_service.create.existing.app_error",
    "translation": "Must not call save for existing terms of service."
  },
  {
    "id": "app.terms_of_service.get.app_error",
    "translation": "Unable to fetch terms of service."
  },
  {
    "id": "app.terms_of_service.get.no_rows.app_error",
    "translation": "No terms of service found."
  },
  {
    "id": "app.thread.mark_all_as_read_by_channels.app_error",
    "translation": "Unable to mark all threads as read by channel"
  },
  {
    "id": "app.update_error",
    "translation": "update error"
  },
  {
    "id": "app.upload.create.cannot_upload_to_deleted_channel.app_error",
    "translation": "Cannot upload to a deleted channel."
  },
  {
    "id": "app.upload.create.incorrect_channel_id.app_error",
    "translation": "Cannot upload to the specified channel."
  },
  {
    "id": "app.upload.create.save.app_error",
    "translation": "Failed to save upload."
  },
  {
    "id": "app.upload.get.app_error",
    "translation": "Failed to get upload."
  },
  {
    "id": "app.upload.get_for_user.app_error",
    "translation": "Failed to get uploads for user."
  },
  {
    "id": "app.upload.run_plugins_hook.move_fail",
    "translation": "Failed to move file."
  },
  {
    "id": "app.upload.run_plugins_hook.rejected",
    "translation": "Unable to upload file {{.Filename}}. Rejected by plugin: {{.Reason}}"
  },
  {
    "id": "app.upload.upload_data.concurrent.app_error",
    "translation": "Unable to upload data from more than one request."
  },
  {
    "id": "app.upload.upload_data.first_part_too_small.app_error",
    "translation": "Failed to upload data. First part must be at least {{.Size}} Bytes."
  },
  {
    "id": "app.upload.upload_data.gen_info.app_error",
    "translation": "Failed to generate file info from uploaded data."
  },
  {
    "id": "app.upload.upload_data.large_image.app_error",
    "translation": "{{.Filename}} dimensions ({{.Width}} by {{.Height}} pixels) exceed the limits."
  },
  {
    "id": "app.upload.upload_data.move_file.app_error",
    "translation": "Failed to move uploaded file."
  },
  {
    "id": "app.upload.upload_data.read_file.app_error",
    "translation": "Failed to read a file."
  },
  {
    "id": "app.upload.upload_data.save.app_error",
    "translation": "Failed to save file info."
  },
  {
    "id": "app.upload.upload_data.update.app_error",
    "translation": "Failed to update the upload session."
  },
  {
    "id": "app.usage.get_storage_usage.app_error",
    "translation": "Failed to get storage usage."
  },
  {
    "id": "app.user.analytics_daily_active_users.app_error",
    "translation": "Unable to get the active users during the requested period."
  },
  {
    "id": "app.user.analytics_get_inactive_users_count.app_error",
    "translation": "We could not count the inactive users."
  },
  {
    "id": "app.user.clear_all_custom_role_assignments.select.app_error",
    "translation": "Failed to retrieve the users."
  },
  {
    "id": "app.user.convert_bot_to_user.app_error",
    "translation": "Unable to convert bot to user."
  },
  {
    "id": "app.user.demote_user_to_guest.user_update.app_error",
    "translation": "Failed to update the user."
  },
  {
    "id": "app.user.get.app_error",
    "translation": "We encountered an error finding the account."
  },
  {
    "id": "app.user.get_badge_count.app_error",
    "translation": "We could not get the badge count for the user."
  },
  {
    "id": "app.user.get_by_auth.missing_account.app_error",
    "translation": "Unable to find an existing account matching your authentication type for this team. This team may require an invite from the team owner to join."
  },
  {
    "id": "app.user.get_by_auth.other.app_error",
    "translation": "We encountered an error trying to find the account by authentication type."
  },
  {
    "id": "app.user.get_by_username.app_error",
    "translation": "Unable to find an existing account matching your username for this team. This team may require an invite from the team owner to join."
  },
  {
    "id": "app.user.get_known_users.get_users.app_error",
    "translation": "Unable to get know users from the database."
  },
  {
    "id": "app.user.get_new_users.app_error",
    "translation": "We encountered an error while finding the new users."
  },
  {
    "id": "app.user.get_profile_by_group_channel_ids_for_user.app_error",
    "translation": "We encountered an error while finding user profiles."
  },
  {
    "id": "app.user.get_profiles.app_error",
    "translation": "We encountered an error while finding user profiles."
  },
  {
    "id": "app.user.get_recently_active_users.app_error",
    "translation": "We encountered an error while finding the recently active users."
  },
  {
    "id": "app.user.get_thread_count_for_user.app_error",
    "translation": "We could not get thread count for the user."
  },
  {
    "id": "app.user.get_thread_membership_for_user.app_error",
    "translation": "Unable to get user thread membership"
  },
  {
    "id": "app.user.get_thread_membership_for_user.not_found",
    "translation": "User thread membership doesn't exist"
  },
  {
    "id": "app.user.get_threads_for_user.app_error",
    "translation": "Unable to get user threads"
  },
  {
    "id": "app.user.get_threads_for_user.not_found",
    "translation": "User thread doesn't exist or is not followed"
  },
  {
    "id": "app.user.get_total_users_count.app_error",
    "translation": "We could not count the users."
  },
  {
    "id": "app.user.get_unread_count.app_error",
    "translation": "We could not get the unread message count for the user."
  },
  {
    "id": "app.user.get_users_batch_for_indexing.get_users.app_error",
    "translation": "Unable to get the users batch for indexing."
  },
  {
    "id": "app.user.missing_account.const",
    "translation": "Unable to find the user."
  },
  {
    "id": "app.user.permanent_delete.app_error",
    "translation": "Unable to delete the existing account."
  },
  {
    "id": "app.user.permanentdeleteuser.internal_error",
    "translation": "Unable to delete user."
  },
  {
    "id": "app.user.promote_guest.user_update.app_error",
    "translation": "Failed to update the user."
  },
  {
    "id": "app.user.save.app_error",
    "translation": "Unable to save the account."
  },
  {
    "id": "app.user.save.email_exists.app_error",
    "translation": "An account with that email already exists."
  },
  {
    "id": "app.user.save.existing.app_error",
    "translation": "Must call update for existing user."
  },
  {
    "id": "app.user.save.username_exists.app_error",
    "translation": "An account with that username already exists."
  },
  {
    "id": "app.user.search.app_error",
    "translation": "Unable to find any user matching the search parameters."
  },
  {
    "id": "app.user.send_auto_response.app_error",
    "translation": "Unable to send auto response from user."
  },
  {
    "id": "app.user.send_emails.app_error",
    "translation": "No emails were successfully sent"
  },
  {
    "id": "app.user.store_is_empty.app_error",
    "translation": "Failed to check if user store is empty."
  },
  {
    "id": "app.user.update.find.app_error",
    "translation": "Unable to find the existing account to update."
  },
  {
    "id": "app.user.update.finding.app_error",
    "translation": "We encountered an error finding the account."
  },
  {
    "id": "app.user.update_active_for_multiple_users.updating.app_error",
    "translation": "Unable to deactivate guests."
  },
  {
    "id": "app.user.update_auth_data.app_error",
    "translation": "Unable to update the auth data."
  },
  {
    "id": "app.user.update_auth_data.email_exists.app_error",
    "translation": "Unable to switch account to {{.Service}}. An account using the email {{.Email}} already exists."
  },
  {
    "id": "app.user.update_failed_pwd_attempts.app_error",
    "translation": "Unable to update the failed_attempts."
  },
  {
    "id": "app.user.update_thread_follow_for_user.app_error",
    "translation": "Unable to update following state for thread"
  },
  {
    "id": "app.user.update_thread_read_for_user.app_error",
    "translation": "Unable to update read state for thread"
  },
  {
    "id": "app.user.update_thread_read_for_user_by_post.app_error",
    "translation": "Invalid post_id"
  },
  {
    "id": "app.user.update_threads_read_for_user.app_error",
    "translation": "Unable to update all user threads as read"
  },
  {
    "id": "app.user.update_update.app_error",
    "translation": "Unable to update the date of the last update of the user."
  },
  {
    "id": "app.user.verify_email.app_error",
    "translation": "Unable to update verify email field."
  },
  {
    "id": "app.user_access_token.delete.app_error",
    "translation": "Unable to delete the personal access token."
  },
  {
    "id": "app.user_access_token.disabled",
    "translation": "Personal access tokens are disabled on this server. Please contact your system administrator for details."
  },
  {
    "id": "app.user_access_token.get_all.app_error",
    "translation": "Unable to get all personal access tokens."
  },
  {
    "id": "app.user_access_token.get_by_user.app_error",
    "translation": "Unable to get the personal access tokens by user."
  },
  {
    "id": "app.user_access_token.invalid_or_missing",
    "translation": "Invalid or missing token."
  },
  {
    "id": "app.user_access_token.save.app_error",
    "translation": "Unable to save the personal access token."
  },
  {
    "id": "app.user_access_token.search.app_error",
    "translation": "We encountered an error searching user access tokens."
  },
  {
    "id": "app.user_access_token.update_token_disable.app_error",
    "translation": "Unable to disable the access token."
  },
  {
    "id": "app.user_access_token.update_token_enable.app_error",
    "translation": "Unable to enable the access token."
  },
  {
    "id": "app.user_terms_of_service.delete.app_error",
    "translation": "Unable to delete terms of service."
  },
  {
    "id": "app.user_terms_of_service.get_by_user.app_error",
    "translation": "Unable to fetch terms of service."
  },
  {
    "id": "app.user_terms_of_service.get_by_user.no_rows.app_error",
    "translation": "No terms of service found."
  },
  {
    "id": "app.user_terms_of_service.save.app_error",
    "translation": "Unable to save terms of service."
  },
  {
    "id": "app.valid_password_generic.app_error",
    "translation": "Password is not valid"
  },
  {
    "id": "app.webhooks.analytics_incoming_count.app_error",
    "translation": "Unable to count the incoming webhooks."
  },
  {
    "id": "app.webhooks.analytics_outgoing_count.app_error",
    "translation": "Unable to count the outgoing webhooks."
  },
  {
    "id": "app.webhooks.delete_incoming.app_error",
    "translation": "Unable to delete the webhook."
  },
  {
    "id": "app.webhooks.delete_outgoing.app_error",
    "translation": "Unable to delete the webhook."
  },
  {
    "id": "app.webhooks.get_incoming.app_error",
    "translation": "Unable to get the webhook."
  },
  {
    "id": "app.webhooks.get_incoming_by_channel.app_error",
    "translation": "Unable to get the webhooks."
  },
  {
    "id": "app.webhooks.get_incoming_by_user.app_error",
    "translation": "Unable to get the webhook."
  },
  {
    "id": "app.webhooks.get_outgoing.app_error",
    "translation": "Unable to get the webhook."
  },
  {
    "id": "app.webhooks.get_outgoing_by_channel.app_error",
    "translation": "Unable to get the webhooks."
  },
  {
    "id": "app.webhooks.get_outgoing_by_team.app_error",
    "translation": "Unable to get the webhooks."
  },
  {
    "id": "app.webhooks.permanent_delete_incoming_by_channel.app_error",
    "translation": "Unable to delete the webhook."
  },
  {
    "id": "app.webhooks.permanent_delete_incoming_by_user.app_error",
    "translation": "Unable to delete the webhook."
  },
  {
    "id": "app.webhooks.permanent_delete_outgoing_by_channel.app_error",
    "translation": "Unable to delete the webhook."
  },
  {
    "id": "app.webhooks.permanent_delete_outgoing_by_user.app_error",
    "translation": "Unable to delete the webhook."
  },
  {
    "id": "app.webhooks.save_incoming.app_error",
    "translation": "Unable to save the IncomingWebhook."
  },
  {
    "id": "app.webhooks.save_incoming.existing.app_error",
    "translation": "You cannot overwrite an existing IncomingWebhook."
  },
  {
    "id": "app.webhooks.save_outgoing.app_error",
    "translation": "Unable to save the OutgoingWebhook."
  },
  {
    "id": "app.webhooks.save_outgoing.override.app_error",
    "translation": "You cannot overwrite an existing OutgoingWebhook."
  },
  {
    "id": "app.webhooks.update_incoming.app_error",
    "translation": "Unable to update the IncomingWebhook."
  },
  {
    "id": "app.webhooks.update_outgoing.app_error",
    "translation": "Unable to update the webhook."
  },
  {
    "id": "bleveengine.already_started.error",
    "translation": "Bleve is already started."
  },
  {
    "id": "bleveengine.create_channel_index.error",
    "translation": "Error creating the bleve channel index."
  },
  {
    "id": "bleveengine.create_file_index.error",
    "translation": "Error creating the bleve file index."
  },
  {
    "id": "bleveengine.create_post_index.error",
    "translation": "Error creating the bleve post index."
  },
  {
    "id": "bleveengine.create_user_index.error",
    "translation": "Error creating the bleve user index."
  },
  {
    "id": "bleveengine.delete_channel.error",
    "translation": "Failed to delete the channel."
  },
  {
    "id": "bleveengine.delete_channel_posts.error",
    "translation": "Failed to delete channel posts"
  },
  {
    "id": "bleveengine.delete_file.error",
    "translation": "Failed to delete the file."
  },
  {
    "id": "bleveengine.delete_files_batch.error",
    "translation": "Failed to delete the files."
  },
  {
    "id": "bleveengine.delete_post.error",
    "translation": "Failed to delete the post."
  },
  {
    "id": "bleveengine.delete_post_files.error",
    "translation": "Failed to delete the post files."
  },
  {
    "id": "bleveengine.delete_user.error",
    "translation": "Failed to delete the user."
  },
  {
    "id": "bleveengine.delete_user_files.error",
    "translation": "Failed to delete the user files."
  },
  {
    "id": "bleveengine.delete_user_posts.error",
    "translation": "Failed to delete user posts"
  },
  {
    "id": "bleveengine.index_channel.error",
    "translation": "Failed to index the channel."
  },
  {
    "id": "bleveengine.index_file.error",
    "translation": "Failed to index the file."
  },
  {
    "id": "bleveengine.index_post.error",
    "translation": "Failed to index the post."
  },
  {
    "id": "bleveengine.index_user.error",
    "translation": "Failed to index the user."
  },
  {
    "id": "bleveengine.indexer.do_job.bulk_index_channels.batch_error",
    "translation": "Failed to index channel batch."
  },
  {
    "id": "bleveengine.indexer.do_job.bulk_index_files.batch_error",
    "translation": "Failed to index file batch."
  },
  {
    "id": "bleveengine.indexer.do_job.bulk_index_posts.batch_error",
    "translation": "Failed to index post batch."
  },
  {
    "id": "bleveengine.indexer.do_job.bulk_index_users.batch_error",
    "translation": "Failed to index user batch."
  },
  {
    "id": "bleveengine.indexer.do_job.engine_inactive",
    "translation": "Failed to run Bleve index job: engine is inactive."
  },
  {
    "id": "bleveengine.indexer.do_job.get_oldest_entity.error",
    "translation": "The oldest entity (user, channel or post) could not be retrieved from the database."
  },
  {
    "id": "bleveengine.indexer.do_job.parse_end_time.error",
    "translation": "Bleve indexing worker failed to parse the end time."
  },
  {
    "id": "bleveengine.indexer.do_job.parse_start_time.error",
    "translation": "Bleve indexing worker failed to parse the start time."
  },
  {
    "id": "bleveengine.indexer.index_batch.nothing_left_to_index.error",
    "translation": "Trying to index a new batch when all the entities are completed."
  },
  {
    "id": "bleveengine.purge_channel_index.error",
    "translation": "Failed to purge channel indexes."
  },
  {
    "id": "bleveengine.purge_file_index.error",
    "translation": "Failed to purge file indexes."
  },
  {
    "id": "bleveengine.purge_post_index.error",
    "translation": "Failed to purge post indexes."
  },
  {
    "id": "bleveengine.purge_user_index.error",
    "translation": "Failed to purge user indexes."
  },
  {
    "id": "bleveengine.search_channels.error",
    "translation": "Channel search failed to complete."
  },
  {
    "id": "bleveengine.search_files.error",
    "translation": "File search failed to complete."
  },
  {
    "id": "bleveengine.search_posts.error",
    "translation": "Post search failed to complete."
  },
  {
    "id": "bleveengine.search_users_in_channel.nuchan.error",
    "translation": "User search failed to complete."
  },
  {
    "id": "bleveengine.search_users_in_channel.uchan.error",
    "translation": "User search failed to complete."
  },
  {
    "id": "bleveengine.search_users_in_team.error",
    "translation": "User search failed to complete."
  },
  {
    "id": "bleveengine.stop_channel_index.error",
    "translation": "Failed to close channel index."
  },
  {
    "id": "bleveengine.stop_file_index.error",
    "translation": "Failed to close file index."
  },
  {
    "id": "bleveengine.stop_post_index.error",
    "translation": "Failed to close post index."
  },
  {
    "id": "bleveengine.stop_user_index.error",
    "translation": "Failed to close user index."
  },
  {
    "id": "brand.save_brand_image.check_image_limits.app_error",
    "translation": "Image limits check failed. Resolution is too high."
  },
  {
    "id": "brand.save_brand_image.decode.app_error",
    "translation": "Unable to decode the image data."
  },
  {
    "id": "brand.save_brand_image.encode.app_error",
    "translation": "Unable to convert the image data to PNG format. Please try again."
  },
  {
    "id": "brand.save_brand_image.open.app_error",
    "translation": "Unable to upload the custom brand image. Make sure the image size is less than 2 MB and try again."
  },
  {
    "id": "brand.save_brand_image.save_image.app_error",
    "translation": "Unable to write the image file to your file storage. Please check your connection and try again."
  },
  {
    "id": "common.parse_error_int64",
    "translation": "Failed to parse the value:{{.Value}} to int64"
  },
  {
    "id": "ent.account_migration.get_all_failed",
    "translation": "Unable to get users."
  },
  {
    "id": "ent.account_migration.get_saml_users_failed",
    "translation": "Unable to get SAML users."
  },
  {
    "id": "ent.actiance.export.marshalToXml.appError",
    "translation": "Unable to convert export to XML."
  },
  {
    "id": "ent.actiance.export.write_file.appError",
    "translation": "Unable to write the export file."
  },
  {
    "id": "ent.api.post.send_notifications_and_forget.push_image_only",
    "translation": " attached a file."
  },
  {
    "id": "ent.cluster.404.app_error",
    "translation": "Cluster API endpoint not found."
  },
  {
    "id": "ent.cluster.config_changed.info",
    "translation": "Cluster configuration has changed for id={{ .id }}. The cluster may become unstable and a restart is required. To ensure the cluster is configured correctly you should perform a rolling restart immediately."
  },
  {
    "id": "ent.cluster.json_encode.error",
    "translation": "Error occurred while marshalling JSON request"
  },
  {
    "id": "ent.cluster.save_config.error",
    "translation": "System Console is set to read-only when High Availability is enabled unless ReadOnlyConfig is disabled in the configuration file."
  },
  {
    "id": "ent.cluster.timeout.error",
    "translation": "Timed out waiting for cluster response"
  },
  {
    "id": "ent.compliance.bad_export_type.appError",
    "translation": "Unknown output format {{.ExportType}}"
  },
  {
    "id": "ent.compliance.csv.attachment.copy.appError",
    "translation": "Unable to copy the attachment into the zip file."
  },
  {
    "id": "ent.compliance.csv.attachment.export.appError",
    "translation": "Unable to add attachment to the CSV export."
  },
  {
    "id": "ent.compliance.csv.file.creation.appError",
    "translation": "Unable to create temporary CSV export file."
  },
  {
    "id": "ent.compliance.csv.header.export.appError",
    "translation": "Unable to add header to the CSV export."
  },
  {
    "id": "ent.compliance.csv.metadata.export.appError",
    "translation": "Unable to add metadata file to the zip file."
  },
  {
    "id": "ent.compliance.csv.metadata.json.marshalling.appError",
    "translation": "Unable to convert metadata to json."
  },
  {
    "id": "ent.compliance.csv.metadata.json.zipfile.appError",
    "translation": "Unable to create the zip file"
  },
  {
    "id": "ent.compliance.csv.post.export.appError",
    "translation": "Unable to export a post."
  },
  {
    "id": "ent.compliance.csv.warning.appError",
    "translation": "Unable to create the warning file."
  },
  {
    "id": "ent.compliance.csv.write_file.appError",
    "translation": "Unable to write the csv file."
  },
  {
    "id": "ent.compliance.csv.zip.creation.appError",
    "translation": "Unable to create the zip export file."
  },
  {
    "id": "ent.compliance.global_relay.attachments_removed.appError",
    "translation": "Uploaded file was removed from Global Relay export because it was too large to send."
  },
  {
    "id": "ent.compliance.global_relay.open_temporary_file.appError",
    "translation": "Unable to open the temporary export file."
  },
  {
    "id": "ent.compliance.global_relay.rewind_temporary_file.appError",
    "translation": "Unable to re-read the Global Relay temporary export file."
  },
  {
    "id": "ent.compliance.global_relay.write_file.appError",
    "translation": "Unable to write the global relay file."
  },
  {
    "id": "ent.compliance.licence_disable.app_error",
    "translation": "Compliance functionality disabled by current license. Please contact your system administrator about upgrading your enterprise license."
  },
  {
    "id": "ent.compliance.run_export.template_watcher.appError",
    "translation": "Unable to load export templates. Please try again."
  },
  {
    "id": "ent.compliance.run_failed.error",
    "translation": "Compliance export failed for job '{{.JobName}}' at '{{.FilePath}}'"
  },
  {
    "id": "ent.data_retention.generic.license.error",
    "translation": "Your license does not support Data Retention."
  },
  {
    "id": "ent.data_retention.policies.internal_error",
    "translation": "We encountered an error performing the requested operation."
  },
  {
    "id": "ent.data_retention.policies.invalid_policy",
    "translation": "Policy is invalid."
  },
  {
    "id": "ent.data_retention.run_failed.error",
    "translation": "Data retention job failed."
  },
  {
    "id": "ent.elasticsearch.aggregator_worker.create_index_job.error",
    "translation": "Elasticsearch aggregator worker failed to create the indexing job"
  },
  {
    "id": "ent.elasticsearch.aggregator_worker.delete_indexes.error",
    "translation": "Elasticsearch aggregator worker failed to delete the indexes"
  },
  {
    "id": "ent.elasticsearch.aggregator_worker.get_indexes.error",
    "translation": "Elasticsearch aggregator worker failed to get indexes"
  },
  {
    "id": "ent.elasticsearch.aggregator_worker.index_job_failed.error",
    "translation": "Elasticsearch aggregator worker failed due to the indexing job failing"
  },
  {
    "id": "ent.elasticsearch.create_client.ca_cert_malformed",
    "translation": "Decoding of the CA for Elasticsearch failed"
  },
  {
    "id": "ent.elasticsearch.create_client.ca_cert_missing",
    "translation": "Could not open the CA file for Elasticsearch"
  },
  {
    "id": "ent.elasticsearch.create_client.client_cert_malformed",
    "translation": "Decoding of the client certificate for Elasticsearch failed"
  },
  {
    "id": "ent.elasticsearch.create_client.client_cert_missing",
    "translation": "Could not open the client certificate file for Elasticsearch"
  },
  {
    "id": "ent.elasticsearch.create_client.client_key_missing",
    "translation": "Could not open the client key file for Elasticsearch"
  },
  {
    "id": "ent.elasticsearch.create_client.connect_failed",
    "translation": "Setting up Elasticsearch Client Failed"
  },
  {
    "id": "ent.elasticsearch.create_template_channels_if_not_exists.template_create_failed",
    "translation": "Failed to create Elasticsearch template for channels"
  },
  {
    "id": "ent.elasticsearch.create_template_file_info_if_not_exists.template_create_failed",
    "translation": "Failed to create Elasticsearch template for files"
  },
  {
    "id": "ent.elasticsearch.create_template_posts_if_not_exists.template_create_failed",
    "translation": "Failed to create Elasticsearch template for posts"
  },
  {
    "id": "ent.elasticsearch.create_template_users_if_not_exists.template_create_failed",
    "translation": "Failed to create Elasticsearch template for users"
  },
  {
    "id": "ent.elasticsearch.data_retention_delete_indexes.delete_index.error",
    "translation": "Failed to delete Elasticsearch index"
  },
  {
    "id": "ent.elasticsearch.data_retention_delete_indexes.get_indexes.error",
    "translation": "Failed to get Elasticsearch indexes"
  },
  {
    "id": "ent.elasticsearch.delete_channel.error",
    "translation": "Failed to delete the channel"
  },
  {
    "id": "ent.elasticsearch.delete_channel_posts.error",
    "translation": "Failed to delete channel posts"
  },
  {
    "id": "ent.elasticsearch.delete_file.error",
    "translation": "Failed to delete file"
  },
  {
    "id": "ent.elasticsearch.delete_post.error",
    "translation": "Failed to delete the post"
  },
  {
    "id": "ent.elasticsearch.delete_post_files.error",
    "translation": "Failed to delete post files"
  },
  {
    "id": "ent.elasticsearch.delete_user.error",
    "translation": "Failed to delete the user"
  },
  {
    "id": "ent.elasticsearch.delete_user_files.error",
    "translation": "Failed to delete user files"
  },
  {
    "id": "ent.elasticsearch.delete_user_posts.error",
    "translation": "Failed to delete user posts"
  },
  {
    "id": "ent.elasticsearch.generic.disabled",
    "translation": "Elasticsearch search is not enabled on this server"
  },
  {
    "id": "ent.elasticsearch.getAllChannelMembers.error",
    "translation": "Failed to get all channel members"
  },
  {
    "id": "ent.elasticsearch.getAllTeamMembers.error",
    "translation": "Failed to get all team members"
  },
  {
    "id": "ent.elasticsearch.index_channel.error",
    "translation": "Failed to index the channel"
  },
  {
    "id": "ent.elasticsearch.index_channels_batch.error",
    "translation": "Unable to get the channels batch for indexing."
  },
  {
    "id": "ent.elasticsearch.index_file.error",
    "translation": "Failed to index the file"
  },
  {
    "id": "ent.elasticsearch.index_post.error",
    "translation": "Failed to index the post"
  },
  {
    "id": "ent.elasticsearch.index_user.error",
    "translation": "Failed to index the user"
  },
  {
    "id": "ent.elasticsearch.indexer.do_job.get_oldest_entity.error",
    "translation": "The oldest entity (user, channel or post), could not be retrieved from the database"
  },
  {
    "id": "ent.elasticsearch.indexer.do_job.parse_end_time.error",
    "translation": "Elasticsearch indexing worker failed to parse the end time"
  },
  {
    "id": "ent.elasticsearch.indexer.do_job.parse_start_time.error",
    "translation": "Elasticsearch indexing worker failed to parse the start time"
  },
  {
    "id": "ent.elasticsearch.indexer.index_batch.nothing_left_to_index.error",
    "translation": "Trying to index a new batch when all the entities are completed"
  },
  {
    "id": "ent.elasticsearch.max_version.app_error",
    "translation": "Elasticsearch version {{.Version}} is higher than max supported version of {{.MaxVersion}}"
  },
  {
    "id": "ent.elasticsearch.not_started.error",
    "translation": "Elasticsearch is not started"
  },
  {
    "id": "ent.elasticsearch.post.get_files_batch_for_indexing.error",
    "translation": "Unable to get the files batch for indexing."
  },
  {
    "id": "ent.elasticsearch.post.get_posts_batch_for_indexing.error",
    "translation": "Unable to get the posts batch for indexing."
  },
  {
    "id": "ent.elasticsearch.purge_indexes.delete_failed",
    "translation": "Failed to delete Elasticsearch index"
  },
  {
    "id": "ent.elasticsearch.refresh_indexes.refresh_failed",
    "translation": "Failed to refresh Elasticsearch indexes"
  },
  {
    "id": "ent.elasticsearch.search_channels.disabled",
    "translation": "Elasticsearch searching is disabled on this server"
  },
  {
    "id": "ent.elasticsearch.search_channels.search_failed",
    "translation": "Search failed to complete"
  },
  {
    "id": "ent.elasticsearch.search_channels.unmarshall_channel_failed",
    "translation": "Failed to decode search results"
  },
  {
    "id": "ent.elasticsearch.search_files.disabled",
    "translation": "Elasticsearch files searching is disabled on this server"
  },
  {
    "id": "ent.elasticsearch.search_files.search_failed",
    "translation": "Search failed to complete"
  },
  {
    "id": "ent.elasticsearch.search_files.unmarshall_file_failed",
    "translation": "Failed to decode search results"
  },
  {
    "id": "ent.elasticsearch.search_posts.disabled",
    "translation": "Elasticsearch searching is disabled on this server"
  },
  {
    "id": "ent.elasticsearch.search_posts.parse_matches_failed",
    "translation": "Failed to parse search result matches"
  },
  {
    "id": "ent.elasticsearch.search_posts.search_failed",
    "translation": "Search failed to complete"
  },
  {
    "id": "ent.elasticsearch.search_posts.unmarshall_post_failed",
    "translation": "Failed to decode search results"
  },
  {
    "id": "ent.elasticsearch.search_users.search_failed",
    "translation": "Search failed to complete"
  },
  {
    "id": "ent.elasticsearch.search_users.unmarshall_user_failed",
    "translation": "Failed to decode search results"
  },
  {
    "id": "ent.elasticsearch.start.create_bulk_processor_failed.app_error",
    "translation": "Failed to create Elasticsearch bulk processor."
  },
  {
    "id": "ent.elasticsearch.start.get_server_version.app_error",
    "translation": "Failed to get Elasticsearch server version."
  },
  {
    "id": "ent.elasticsearch.start.parse_server_version.app_error",
    "translation": "Failed to parse Elasticsearch server version."
  },
  {
    "id": "ent.elasticsearch.start.start_bulk_processor_failed.app_error",
    "translation": "Failed to start Elasticsearch bulk processor."
  },
  {
    "id": "ent.elasticsearch.stop.already_stopped.app_error",
    "translation": "Elasticsearch is already stopped."
  },
  {
    "id": "ent.elasticsearch.test_config.indexing_disabled.error",
    "translation": "Elasticsearch is disabled."
  },
  {
    "id": "ent.elasticsearch.test_config.license.error",
    "translation": "Your license does not support Elasticsearch."
  },
  {
    "id": "ent.elasticsearch.test_config.reenter_password",
    "translation": "The Elasticsearch Server URL or Username has changed. Please re-enter the Elasticsearch password to test connection."
  },
  {
    "id": "ent.get_users_in_channel_during",
    "translation": "Failed to get users in channel during specified time period."
  },
  {
    "id": "ent.id_loaded.license_disable.app_error",
    "translation": "Your license does not support ID Loaded Push Notifications."
  },
  {
    "id": "ent.jobs.start_synchronize_job.timeout",
    "translation": "Reached AD/LDAP synchronization job timeout."
  },
  {
    "id": "ent.ldap.app_error",
    "translation": "ldap interface was nil."
  },
  {
    "id": "ent.ldap.create_fail",
    "translation": "Unable to create LDAP user."
  },
  {
    "id": "ent.ldap.disabled.app_error",
    "translation": "AD/LDAP disabled or licence does not support AD/LDAP."
  },
  {
    "id": "ent.ldap.do_login.bind_admin_user.app_error",
    "translation": "Unable to bind to AD/LDAP server. Check BindUsername and BindPassword."
  },
  {
    "id": "ent.ldap.do_login.certificate.app_error",
    "translation": "Error loading LDAP TLS Certificate file."
  },
  {
    "id": "ent.ldap.do_login.invalid_password.app_error",
    "translation": "Invalid Password."
  },
  {
    "id": "ent.ldap.do_login.key.app_error",
    "translation": "Error loading LDAP TLS Key file."
  },
  {
    "id": "ent.ldap.do_login.licence_disable.app_error",
    "translation": "AD/LDAP functionality disabled by current license. Please contact your system administrator about upgrading your enterprise license."
  },
  {
    "id": "ent.ldap.do_login.matched_to_many_users.app_error",
    "translation": "Username given matches multiple users."
  },
  {
    "id": "ent.ldap.do_login.search_ldap_server.app_error",
    "translation": "Failed to search AD/LDAP server."
  },
  {
    "id": "ent.ldap.do_login.unable_to_connect.app_error",
    "translation": "Unable to connect to AD/LDAP server."
  },
  {
    "id": "ent.ldap.do_login.user_filtered.app_error",
    "translation": "Your AD/LDAP account does not have permission to use this Mattermost server. Please ask your System Administrator to check the AD/LDAP user filter."
  },
  {
    "id": "ent.ldap.do_login.user_not_registered.app_error",
    "translation": "User not registered on AD/LDAP server."
  },
  {
    "id": "ent.ldap.do_login.x509.app_error",
    "translation": "Error creating key pair"
  },
  {
    "id": "ent.ldap.no.users.checkcertificate",
    "translation": "No LDAP users found, check your user filter and certificates."
  },
  {
    "id": "ent.ldap.save_user.email_exists.ldap_app_error",
    "translation": "This account does not use AD/LDAP authentication. Please sign in using email and password."
  },
  {
    "id": "ent.ldap.save_user.username_exists.ldap_app_error",
    "translation": "An account with that username already exists. Please contact your Administrator."
  },
  {
    "id": "ent.ldap.syncronize.delete_group_constained_memberships",
    "translation": "error deleting team or channel memberships"
  },
  {
    "id": "ent.ldap.syncronize.get_all.app_error",
    "translation": "Unable to get all users using AD/LDAP."
  },
  {
    "id": "ent.ldap.syncronize.get_all_groups.app_error",
    "translation": "error retrieving groups."
  },
  {
    "id": "ent.ldap.syncronize.populate_syncables",
    "translation": "error populating syncables"
  },
  {
    "id": "ent.ldap.syncronize.search_failure.app_error",
    "translation": "Failed to search users in AD/LDAP. Test if the Mattermost server can connect to your AD/LDAP server and try again."
  },
  {
    "id": "ent.ldap.syncronize.search_failure_size_exceeded.app_error",
    "translation": "Size Limit Exceeded. Try checking your [max page size](https://docs.mattermost.com/deployment/sso-ldap.html#i-see-the-log-error-ldap-result-code-4-size-limit-exceeded)."
  },
  {
    "id": "ent.ldap.validate_admin_filter.app_error",
    "translation": "Invalid AD/LDAP Admin Filter."
  },
  {
    "id": "ent.ldap.validate_filter.app_error",
    "translation": "Invalid AD/LDAP Filter."
  },
  {
    "id": "ent.ldap.validate_guest_filter.app_error",
    "translation": "Invalid AD/LDAP Guest Filter."
  },
  {
    "id": "ent.ldap_groups.group_search_error",
    "translation": "error retrieving ldap group"
  },
  {
    "id": "ent.ldap_groups.groups_search_error",
    "translation": "error retrieving ldap groups"
  },
  {
    "id": "ent.ldap_groups.members_of_group_error",
    "translation": "error retrieving members of group"
  },
  {
    "id": "ent.ldap_groups.no_rows",
    "translation": "no groups found with matching uid"
  },
  {
    "id": "ent.ldap_groups.reachable_groups_error",
    "translation": "error retrieving groups for user"
  },
  {
    "id": "ent.ldap_id_migrate.app_error",
    "translation": "unable to migrate."
  },
  {
    "id": "ent.message_export.actiance_export.get_attachment_error",
    "translation": "Failed to get file info for a post."
  },
  {
    "id": "ent.message_export.csv_export.get_attachment_error",
    "translation": "Failed to get file info for a post."
  },
  {
    "id": "ent.message_export.global_relay.attach_file.app_error",
    "translation": "Unable to add attachment to the Global Relay export."
  },
  {
    "id": "ent.message_export.global_relay.close_zip_file.app_error",
    "translation": "Unable to close the zip file."
  },
  {
    "id": "ent.message_export.global_relay.create_file_in_zip.app_error",
    "translation": "Unable to create the eml file."
  },
  {
    "id": "ent.message_export.global_relay.generate_email.app_error",
    "translation": "Unable to generate eml file data."
  },
  {
    "id": "ent.message_export.global_relay_export.deliver.close.app_error",
    "translation": "Unable to deliver the email to Global Relay."
  },
  {
    "id": "ent.message_export.global_relay_export.deliver.from_address.app_error",
    "translation": "Unable to set the email From address."
  },
  {
    "id": "ent.message_export.global_relay_export.deliver.msg.app_error",
    "translation": "Unable to set the email message."
  },
  {
    "id": "ent.message_export.global_relay_export.deliver.msg_data.app_error",
    "translation": "Unable to write the email message."
  },
  {
    "id": "ent.message_export.global_relay_export.deliver.parse_mail.app_error",
    "translation": "Unable to read the email information."
  },
  {
    "id": "ent.message_export.global_relay_export.deliver.to_address.app_error",
    "translation": "Unable to set the email To address."
  },
  {
    "id": "ent.message_export.global_relay_export.deliver.unable_to_connect_smtp_server.app_error",
    "translation": "Unable to connect to the smtp server"
  },
  {
    "id": "ent.message_export.global_relay_export.deliver.unable_to_get_file_info.app_error",
    "translation": "Unable to get the information of the export temporary file."
  },
  {
    "id": "ent.message_export.global_relay_export.deliver.unable_to_open_email_file.app_error",
    "translation": "Unable to get the an email from the temporary file."
  },
  {
    "id": "ent.message_export.global_relay_export.deliver.unable_to_open_zip_file_data.app_error",
    "translation": "Unable to open the export temporary file."
  },
  {
    "id": "ent.message_export.global_relay_export.get_attachment_error",
    "translation": "Failed to get file info for a post."
  },
  {
    "id": "ent.message_export.run_export.app_error",
    "translation": "Failed to select message export data."
  },
  {
    "id": "ent.migration.migratetoldap.duplicate_field",
    "translation": "Unable to migrate AD/LDAP users with specified field. Duplicate entry detected. Please remove all duplicates and try again."
  },
  {
    "id": "ent.migration.migratetoldap.user_not_found",
    "translation": "Unable to find user on AD/LDAP server: "
  },
  {
    "id": "ent.migration.migratetosaml.email_already_used_by_other_user",
    "translation": "Email already used by another SAML user."
  },
  {
    "id": "ent.migration.migratetosaml.user_not_found_in_users_mapping_file",
    "translation": "User not found in the users file."
  },
  {
    "id": "ent.migration.migratetosaml.username_already_used_by_other_user",
    "translation": "Username already used by another Mattermost user."
  },
  {
    "id": "ent.saml.attribute.app_error",
    "translation": "SAML login was unsuccessful because one of the attributes is incorrect. Please contact your System Administrator."
  },
  {
    "id": "ent.saml.build_request.app_error",
    "translation": "An error occurred while initiating the request to the Identity Provider. Please contact your System Administrator."
  },
  {
    "id": "ent.saml.build_request.encoding.app_error",
    "translation": "An error occurred while encoding the request for the Identity Provider. Please contact your System Administrator."
  },
  {
    "id": "ent.saml.configure.certificate_parse_error.app_error",
    "translation": "SAML could not load Identity Provider Public Certificate successfully, please contact your system administrator."
  },
  {
    "id": "ent.saml.configure.encryption_not_enabled.app_error",
    "translation": "SAML login was unsuccessful because encryption is not enabled. Please contact your System Administrator."
  },
  {
    "id": "ent.saml.configure.load_idp_cert.app_error",
    "translation": "Identity Provider Public Certificate File was not found. Please contact your System Administrator."
  },
  {
    "id": "ent.saml.configure.load_private_key.app_error",
    "translation": "SAML login was unsuccessful because the Service Provider Private Key was not found. Please contact your System Administrator."
  },
  {
    "id": "ent.saml.configure.not_encrypted_response.app_error",
    "translation": "SAML login was unsuccessful as the Identity Provider response is not encrypted. Please contact your System Administrator."
  },
  {
    "id": "ent.saml.do_login.decrypt.app_error",
    "translation": "SAML login was unsuccessful because an error occurred while decrypting the response from the Identity Provider. Please contact your System Administrator."
  },
  {
    "id": "ent.saml.do_login.empty_response.app_error",
    "translation": "We received an empty response from the Identity Provider."
  },
  {
    "id": "ent.saml.do_login.invalid_signature.app_error",
    "translation": "We received an invalid signature in the response from the Identity Provider. Please contact your System Administrator."
  },
  {
    "id": "ent.saml.do_login.invalid_time.app_error",
    "translation": "We received an invalid time in the response from the Identity Provider. Please contact your System Administrator."
  },
  {
    "id": "ent.saml.do_login.parse.app_error",
    "translation": "An error occurred while parsing the response from the Identity Provider. Please contact your System Administrator."
  },
  {
    "id": "ent.saml.do_login.validate.app_error",
    "translation": "An error occurred while validating the response from the Identity Provider. Please contact your System Administrator."
  },
  {
    "id": "ent.saml.license_disable.app_error",
    "translation": "Your license does not support SAML authentication."
  },
  {
    "id": "ent.saml.metadata.app_error",
    "translation": "An error occurred while building Service Provider Metadata."
  },
  {
    "id": "ent.saml.save_user.email_exists.saml_app_error",
    "translation": "This account does not use SAML authentication. Please sign in using email and password."
  },
  {
    "id": "ent.saml.save_user.username_exists.saml_app_error",
    "translation": "An account with that username already exists. Please contact your Administrator."
  },
  {
    "id": "ent.saml.service_disable.app_error",
    "translation": "SAML 2.0 is not configured or supported on this server."
  },
  {
    "id": "ent.user.complete_switch_with_oauth.blank_email.app_error",
    "translation": "Unable to complete SAML login with an empty email address."
  },
  {
    "id": "error",
    "translation": "Error"
  },
  {
    "id": "group_not_associated_to_synced_team",
    "translation": "Group cannot be associated to the channel until it is first associated to the parent group-synced team."
  },
  {
    "id": "groups.unsupported_syncable_type",
    "translation": "Unsupported syncable type '{{.Value}}'."
  },
  {
    "id": "humanize.list_join",
    "translation": "{{.OtherItems}} and {{.LastItem}}"
  },
  {
    "id": "import_process.worker.do_job.file_exists",
    "translation": "Unable to process import: file does not exists."
  },
  {
    "id": "import_process.worker.do_job.missing_file",
    "translation": "Unable to process import: import_file parameter is missing."
  },
  {
    "id": "import_process.worker.do_job.missing_jsonl",
    "translation": "Unable to process import: JSONL file is missing."
  },
  {
    "id": "import_process.worker.do_job.open_file",
    "translation": "Unable to process import: failed to open file."
  },
  {
    "id": "interactive_message.decode_trigger_id.base64_decode_failed",
    "translation": "Failed to decode base64 for trigger ID for interactive dialog."
  },
  {
    "id": "interactive_message.decode_trigger_id.base64_decode_failed_signature",
    "translation": "Failed to decode base64 signature of trigger ID for interactive dialog."
  },
  {
    "id": "interactive_message.decode_trigger_id.expired",
    "translation": "Trigger ID for interactive dialog is expired. Trigger IDs live for a maximum of {{.Seconds}} seconds."
  },
  {
    "id": "interactive_message.decode_trigger_id.missing_data",
    "translation": "Trigger ID missing required data for interactive dialog."
  },
  {
    "id": "interactive_message.decode_trigger_id.signature_decode_failed",
    "translation": "Failed to decode base64 signature of trigger ID for interactive dialog."
  },
  {
    "id": "interactive_message.decode_trigger_id.verify_signature_failed",
    "translation": "Signature verification failed of trigger ID for interactive dialog."
  },
  {
    "id": "interactive_message.generate_trigger_id.signing_failed",
    "translation": "Failed to sign generated trigger ID for interactive dialog."
  },
  {
    "id": "jobs.request_cancellation.status.error",
    "translation": "Could not request cancellation for job that is not in a cancelable state."
  },
  {
    "id": "jobs.set_job_error.update.error",
    "translation": "Failed to set job status to error"
  },
  {
    "id": "manaultesting.manual_test.parse.app_error",
    "translation": "Unable to parse URL."
  },
  {
    "id": "manaultesting.test_autolink.unable.app_error",
    "translation": "Unable to get channels."
  },
  {
    "id": "mattermost.bulletin.subject",
    "translation": "Mattermost Security Bulletin"
  },
  {
    "id": "mfa.activate.app_error",
    "translation": "Unable to update MFA active status for the user."
  },
  {
    "id": "mfa.activate.bad_token.app_error",
    "translation": "Invalid MFA token."
  },
  {
    "id": "mfa.deactivate.app_error",
    "translation": "Unable to update MFA active status for the user."
  },
  {
    "id": "mfa.generate_qr_code.create_code.app_error",
    "translation": "Error generating QR code."
  },
  {
    "id": "mfa.mfa_disabled.app_error",
    "translation": "Multi-factor authentication has been disabled on this server."
  },
  {
    "id": "mfa.validate_token.authenticate.app_error",
    "translation": "Invalid MFA token."
  },
  {
    "id": "migrations.system.save.app_error",
    "translation": "We encountered an error saving the system property."
  },
  {
    "id": "migrations.worker.run_advanced_permissions_phase_2_migration.invalid_progress",
    "translation": "Migration failed due to invalid progress data."
  },
  {
    "id": "migrations.worker.run_migration.unknown_key",
    "translation": "Unable to run migration job due to unknown migration key."
  },
  {
    "id": "model.access.is_valid.access_token.app_error",
    "translation": "Invalid access token."
  },
  {
    "id": "model.access.is_valid.client_id.app_error",
    "translation": "Invalid client id."
  },
  {
    "id": "model.access.is_valid.redirect_uri.app_error",
    "translation": "Invalid redirect uri."
  },
  {
    "id": "model.access.is_valid.refresh_token.app_error",
    "translation": "Invalid refresh token."
  },
  {
    "id": "model.access.is_valid.user_id.app_error",
    "translation": "Invalid user id."
  },
  {
    "id": "model.acknowledgement.is_valid.post_id.app_error",
    "translation": "Invalid post id."
  },
  {
    "id": "model.acknowledgement.is_valid.user_id.app_error",
    "translation": "Invalid user id."
  },
  {
    "id": "model.authorize.is_valid.auth_code.app_error",
    "translation": "Invalid authorization code."
  },
  {
    "id": "model.authorize.is_valid.client_id.app_error",
    "translation": "Invalid client id."
  },
  {
    "id": "model.authorize.is_valid.create_at.app_error",
    "translation": "Create at must be a valid time."
  },
  {
    "id": "model.authorize.is_valid.expires.app_error",
    "translation": "Expires in must be set."
  },
  {
    "id": "model.authorize.is_valid.redirect_uri.app_error",
    "translation": "Invalid redirect uri."
  },
  {
    "id": "model.authorize.is_valid.response_type.app_error",
    "translation": "Invalid response type."
  },
  {
    "id": "model.authorize.is_valid.scope.app_error",
    "translation": "Invalid scope."
  },
  {
    "id": "model.authorize.is_valid.state.app_error",
    "translation": "Invalid state."
  },
  {
    "id": "model.authorize.is_valid.user_id.app_error",
    "translation": "Invalid user id."
  },
  {
    "id": "model.bot.is_valid.create_at.app_error",
    "translation": "Invalid create at."
  },
  {
    "id": "model.bot.is_valid.creator_id.app_error",
    "translation": "Invalid creator id."
  },
  {
    "id": "model.bot.is_valid.description.app_error",
    "translation": "Invalid description."
  },
  {
    "id": "model.bot.is_valid.update_at.app_error",
    "translation": "Invalid update at."
  },
  {
    "id": "model.bot.is_valid.user_id.app_error",
    "translation": "Invalid user id."
  },
  {
    "id": "model.bot.is_valid.username.app_error",
    "translation": "Invalid username."
  },
  {
    "id": "model.channel.is_valid.1_or_more.app_error",
    "translation": "Name must be 1 or more lowercase alphanumeric character."
  },
  {
    "id": "model.channel.is_valid.create_at.app_error",
    "translation": "Create at must be a valid time."
  },
  {
    "id": "model.channel.is_valid.creator_id.app_error",
    "translation": "Invalid creator id."
  },
  {
    "id": "model.channel.is_valid.display_name.app_error",
    "translation": "Invalid display name."
  },
  {
    "id": "model.channel.is_valid.header.app_error",
    "translation": "Invalid header."
  },
  {
    "id": "model.channel.is_valid.id.app_error",
    "translation": "Invalid Id."
  },
  {
    "id": "model.channel.is_valid.name.app_error",
    "translation": "Channel names can't be in a hexadecimal format. Please enter a different channel name."
  },
  {
    "id": "model.channel.is_valid.purpose.app_error",
    "translation": "Invalid purpose."
  },
  {
    "id": "model.channel.is_valid.type.app_error",
    "translation": "Invalid type."
  },
  {
    "id": "model.channel.is_valid.update_at.app_error",
    "translation": "Update at must be a valid time."
  },
  {
    "id": "model.channel_member.is_valid.channel_auto_follow_threads_value.app_error",
    "translation": "Invalid channel-auto-follow-threads value."
  },
  {
    "id": "model.channel_member.is_valid.channel_id.app_error",
    "translation": "Invalid channel id."
  },
  {
    "id": "model.channel_member.is_valid.email_value.app_error",
    "translation": "Invalid email notification value."
  },
  {
    "id": "model.channel_member.is_valid.ignore_channel_mentions_value.app_error",
    "translation": "Invalid ignore channel mentions status."
  },
  {
    "id": "model.channel_member.is_valid.notify_level.app_error",
    "translation": "Invalid notify level."
  },
  {
    "id": "model.channel_member.is_valid.notify_props.app_error",
    "translation": "Notify props size limit exceeded."
  },
  {
    "id": "model.channel_member.is_valid.push_level.app_error",
    "translation": "Invalid push notification level."
  },
  {
    "id": "model.channel_member.is_valid.roles_limit.app_error",
    "translation": "Invalid channel member roles longer than {{.Limit}} characters."
  },
  {
    "id": "model.channel_member.is_valid.unread_level.app_error",
    "translation": "Invalid mark unread level."
  },
  {
    "id": "model.channel_member.is_valid.user_id.app_error",
    "translation": "Invalid user id."
  },
  {
    "id": "model.cluster.is_valid.create_at.app_error",
    "translation": "CreateAt must be set."
  },
  {
    "id": "model.cluster.is_valid.hostname.app_error",
    "translation": "Hostname must be set."
  },
  {
    "id": "model.cluster.is_valid.id.app_error",
    "translation": "Invalid Id."
  },
  {
    "id": "model.cluster.is_valid.last_ping_at.app_error",
    "translation": "LastPingAt must be set."
  },
  {
    "id": "model.cluster.is_valid.name.app_error",
    "translation": "ClusterName must be set."
  },
  {
    "id": "model.cluster.is_valid.type.app_error",
    "translation": "Type must be set."
  },
  {
    "id": "model.command.is_valid.autocomplete_data.app_error",
    "translation": "Invalid AutocompleteData"
  },
  {
    "id": "model.command.is_valid.create_at.app_error",
    "translation": "Create at must be a valid time."
  },
  {
    "id": "model.command.is_valid.description.app_error",
    "translation": "Invalid description."
  },
  {
    "id": "model.command.is_valid.display_name.app_error",
    "translation": "Invalid title."
  },
  {
    "id": "model.command.is_valid.id.app_error",
    "translation": "Invalid Id."
  },
  {
    "id": "model.command.is_valid.method.app_error",
    "translation": "Invalid Method."
  },
  {
    "id": "model.command.is_valid.plugin_id.app_error",
    "translation": "Invalid plugin id."
  },
  {
    "id": "model.command.is_valid.team_id.app_error",
    "translation": "Invalid team ID."
  },
  {
    "id": "model.command.is_valid.token.app_error",
    "translation": "Invalid token."
  },
  {
    "id": "model.command.is_valid.trigger.app_error",
    "translation": "Invalid trigger."
  },
  {
    "id": "model.command.is_valid.update_at.app_error",
    "translation": "Update at must be a valid time."
  },
  {
    "id": "model.command.is_valid.url.app_error",
    "translation": "Invalid URL."
  },
  {
    "id": "model.command.is_valid.url_http.app_error",
    "translation": "Invalid URL. Must be a valid URL and start with http:// or https://."
  },
  {
    "id": "model.command.is_valid.user_id.app_error",
    "translation": "Invalid user id."
  },
  {
    "id": "model.command_hook.channel_id.app_error",
    "translation": "Invalid channel id."
  },
  {
    "id": "model.command_hook.command_id.app_error",
    "translation": "Invalid command id."
  },
  {
    "id": "model.command_hook.create_at.app_error",
    "translation": "Create at must be a valid time."
  },
  {
    "id": "model.command_hook.id.app_error",
    "translation": "Invalid command hook id."
  },
  {
    "id": "model.command_hook.root_id.app_error",
    "translation": "Invalid root id."
  },
  {
    "id": "model.command_hook.user_id.app_error",
    "translation": "Invalid user id."
  },
  {
    "id": "model.compliance.is_valid.create_at.app_error",
    "translation": "Create at must be a valid time."
  },
  {
    "id": "model.compliance.is_valid.desc.app_error",
    "translation": "Invalid description."
  },
  {
    "id": "model.compliance.is_valid.end_at.app_error",
    "translation": "To must be a valid time."
  },
  {
    "id": "model.compliance.is_valid.id.app_error",
    "translation": "Invalid Id."
  },
  {
    "id": "model.compliance.is_valid.start_at.app_error",
    "translation": "From must be a valid time."
  },
  {
    "id": "model.compliance.is_valid.start_end_at.app_error",
    "translation": "To must be greater than From."
  },
  {
    "id": "model.config.is_valid.allow_cookies_for_subdomains.app_error",
    "translation": "Allowing cookies for subdomains requires SiteURL to be set."
  },
  {
    "id": "model.config.is_valid.amazons3_timeout.app_error",
    "translation": "Invalid timeout value {{.Value}}. Should be a positive number."
  },
  {
    "id": "model.config.is_valid.atmos_camo_image_proxy_options.app_error",
    "translation": "Invalid RemoteImageProxyOptions for atmos/camo. Must be set to your shared key."
  },
  {
    "id": "model.config.is_valid.atmos_camo_image_proxy_url.app_error",
    "translation": "Invalid RemoteImageProxyURL for atmos/camo. Must be set to your shared key."
  },
  {
    "id": "model.config.is_valid.bleve_search.bulk_indexing_batch_size.app_error",
    "translation": "Bleve Bulk Indexing Batch Size must be at least {{.BatchSize}}."
  },
  {
    "id": "model.config.is_valid.bleve_search.enable_autocomplete.app_error",
    "translation": "Bleve EnableIndexing setting must be set to true when Bleve EnableAutocomplete is set to true"
  },
  {
    "id": "model.config.is_valid.bleve_search.enable_searching.app_error",
    "translation": "Bleve EnableIndexing setting must be set to true when Bleve EnableSearching is set to true"
  },
  {
    "id": "model.config.is_valid.bleve_search.filename.app_error",
    "translation": "Bleve IndexingDir setting must be set when Bleve EnableIndexing is set to true"
  },
  {
    "id": "model.config.is_valid.cluster_email_batching.app_error",
    "translation": "Unable to enable email batching when clustering is enabled."
  },
  {
    "id": "model.config.is_valid.collapsed_threads.app_error",
    "translation": "CollapsedThreads setting must be either disabled,default_on or default_off"
  },
  {
    "id": "model.config.is_valid.collapsed_threads.autofollow.app_error",
    "translation": "ThreadAutoFollow must be true to enable CollapsedThreads"
  },
  {
    "id": "model.config.is_valid.data_retention.deletion_job_start_time.app_error",
    "translation": "Data retention job start time must be a 24-hour time stamp in the form HH:MM."
  },
  {
    "id": "model.config.is_valid.data_retention.file_retention_days_too_low.app_error",
    "translation": "File retention must be one day or longer."
  },
  {
    "id": "model.config.is_valid.data_retention.message_retention_days_too_low.app_error",
    "translation": "Message retention must be one day or longer."
  },
  {
    "id": "model.config.is_valid.directory.app_error",
    "translation": "Invalid Local Storage Directory. Must be a non-empty string."
  },
  {
    "id": "model.config.is_valid.display.custom_url_schemes.app_error",
    "translation": "The custom URL scheme {{.Scheme}} is invalid. Custom URL schemes must start with a letter and contain only letters, numbers, plus (+), period (.) and hyphen (-)."
  },
  {
    "id": "model.config.is_valid.elastic_search.aggregate_posts_after_days.app_error",
    "translation": "Elasticsearch AggregatePostsAfterDays setting must be a number greater than or equal to 1."
  },
  {
    "id": "model.config.is_valid.elastic_search.bulk_indexing_batch_size.app_error",
    "translation": "Elasticsearch Bulk Indexing Batch Size must be at least {{.BatchSize}}."
  },
  {
    "id": "model.config.is_valid.elastic_search.connection_url.app_error",
    "translation": "Elasticsearch ConnectionUrl setting must be provided when Elasticsearch indexing is enabled."
  },
  {
    "id": "model.config.is_valid.elastic_search.enable_autocomplete.app_error",
    "translation": "Elasticsearch EnableIndexing setting must be set to true when Elasticsearch EnableAutocomplete is set to true"
  },
  {
    "id": "model.config.is_valid.elastic_search.enable_searching.app_error",
    "translation": "Elasticsearch EnableIndexing setting must be set to true when Elasticsearch EnableSearching is set to true"
  },
  {
    "id": "model.config.is_valid.elastic_search.ignored_indexes_dash_prefix.app_error",
    "translation": "Ignored indexes for purge should not start with dash."
  },
  {
    "id": "model.config.is_valid.elastic_search.live_indexing_batch_size.app_error",
    "translation": "Elasticsearch Live Indexing Batch Size must be at least 1."
  },
  {
    "id": "model.config.is_valid.elastic_search.posts_aggregator_job_start_time.app_error",
    "translation": "Elasticsearch PostsAggregatorJobStartTime setting must be a time in the format \"hh:mm\"."
  },
  {
    "id": "model.config.is_valid.elastic_search.request_timeout_seconds.app_error",
    "translation": "Elasticsearch Request Timeout must be at least 1 second."
  },
  {
    "id": "model.config.is_valid.email_batching_buffer_size.app_error",
    "translation": "Invalid email batching buffer size for email settings. Must be zero or a positive number."
  },
  {
    "id": "model.config.is_valid.email_batching_interval.app_error",
    "translation": "Invalid email batching interval for email settings. Must be 30 seconds or more."
  },
  {
    "id": "model.config.is_valid.email_notification_contents_type.app_error",
    "translation": "Invalid email notification contents type for email settings. Must be one of either 'full' or 'generic'."
  },
  {
    "id": "model.config.is_valid.email_security.app_error",
    "translation": "Invalid connection security for email settings. Must be '', 'TLS', or 'STARTTLS'."
  },
  {
    "id": "model.config.is_valid.encrypt_sql.app_error",
    "translation": "Invalid at rest encrypt key for SQL settings. Must be 32 chars or more."
  },
  {
    "id": "model.config.is_valid.export.directory.app_error",
    "translation": "Value for Directory should not be empty."
  },
  {
    "id": "model.config.is_valid.export.retention_days_too_low.app_error",
    "translation": "Invalid value for RetentionDays. Value should be greater than 0"
  },
  {
    "id": "model.config.is_valid.file_driver.app_error",
    "translation": "Invalid driver name for file settings. Must be 'local' or 'amazons3'."
  },
  {
    "id": "model.config.is_valid.file_salt.app_error",
    "translation": "Invalid public link salt for file settings. Must be 32 chars or more."
  },
  {
    "id": "model.config.is_valid.group_unread_channels.app_error",
    "translation": "Invalid group unread channels for service settings. Must be 'disabled', 'default_on', or 'default_off'."
  },
  {
    "id": "model.config.is_valid.image_decoder_concurrency.app_error",
    "translation": "Invalid decoder concurrency {{.Value}}. Should be a positive number or -1."
  },
  {
    "id": "model.config.is_valid.image_proxy_type.app_error",
    "translation": "Invalid image proxy type. Must be 'local' or 'atmos/camo'."
  },
  {
    "id": "model.config.is_valid.import.directory.app_error",
    "translation": "Invalid value for Directory."
  },
  {
    "id": "model.config.is_valid.import.retention_days_too_low.app_error",
    "translation": "Invalid value for RetentionDays. Value is too low."
  },
  {
    "id": "model.config.is_valid.ldap_basedn",
    "translation": "AD/LDAP field \"BaseDN\" is required."
  },
  {
    "id": "model.config.is_valid.ldap_email",
    "translation": "AD/LDAP field \"Email Attribute\" is required."
  },
  {
    "id": "model.config.is_valid.ldap_id",
    "translation": "AD/LDAP field \"ID Attribute\" is required."
  },
  {
    "id": "model.config.is_valid.ldap_login_id",
    "translation": "AD/LDAP field \"Login ID Attribute\" is required."
  },
  {
    "id": "model.config.is_valid.ldap_max_page_size.app_error",
    "translation": "Invalid max page size value."
  },
  {
    "id": "model.config.is_valid.ldap_security.app_error",
    "translation": "Invalid connection security for AD/LDAP settings. Must be '', 'TLS', or 'STARTTLS'."
  },
  {
    "id": "model.config.is_valid.ldap_server",
    "translation": "AD/LDAP field \"AD/LDAP Server\" is required."
  },
  {
    "id": "model.config.is_valid.ldap_sync_interval.app_error",
    "translation": "Invalid sync interval time. Must be at least one minute."
  },
  {
    "id": "model.config.is_valid.ldap_username",
    "translation": "AD/LDAP field \"Username Attribute\" is required."
  },
  {
    "id": "model.config.is_valid.link_metadata_timeout.app_error",
    "translation": "Invalid value for link metadata timeout. Must be a positive number."
  },
  {
    "id": "model.config.is_valid.listen_address.app_error",
    "translation": "Invalid listen address for service settings Must be set."
  },
  {
    "id": "model.config.is_valid.local_mode_socket.app_error",
    "translation": "Unable to locate local socket file directory."
  },
  {
    "id": "model.config.is_valid.localization.available_locales.app_error",
    "translation": "Available Languages must contain Default Client Language."
  },
  {
    "id": "model.config.is_valid.log.advanced_logging.json",
    "translation": "Failed to parse JSON: {{.Error}}"
  },
  {
    "id": "model.config.is_valid.log.advanced_logging.parse",
    "translation": "Invalid format: {{.Error}}"
  },
  {
    "id": "model.config.is_valid.login_attempts.app_error",
    "translation": "Invalid maximum login attempts for service settings. Must be a positive number."
  },
  {
    "id": "model.config.is_valid.max_burst.app_error",
    "translation": "Maximum burst size must be greater than zero."
  },
  {
    "id": "model.config.is_valid.max_channels.app_error",
    "translation": "Invalid maximum channels per team for team settings. Must be a positive number."
  },
  {
    "id": "model.config.is_valid.max_file_size.app_error",
    "translation": "Invalid max file size for file settings. Must be a whole number greater than zero."
  },
  {
    "id": "model.config.is_valid.max_notify_per_channel.app_error",
    "translation": "Invalid maximum notifications per channel for team settings. Must be a positive number."
  },
  {
    "id": "model.config.is_valid.max_users.app_error",
    "translation": "Invalid maximum users per team for team settings. Must be a positive number."
  },
  {
    "id": "model.config.is_valid.message_export.batch_size.app_error",
    "translation": "Message export job BatchSize must be a positive integer."
  },
  {
    "id": "model.config.is_valid.message_export.daily_runtime.app_error",
    "translation": "Message export job DailyRuntime must be a 24-hour time stamp in the form HH:MM."
  },
  {
    "id": "model.config.is_valid.message_export.enable.app_error",
    "translation": "Message export job EnableExport setting must be either true or false."
  },
  {
    "id": "model.config.is_valid.message_export.export_from.app_error",
    "translation": "Message export job ExportFromTimestamp must be a timestamp (expressed in seconds since unix epoch). Only messages sent after this timestamp will be exported."
  },
  {
    "id": "model.config.is_valid.message_export.export_type.app_error",
    "translation": "Message export job ExportFormat must be one of 'actiance', 'csv' or 'globalrelay'."
  },
  {
    "id": "model.config.is_valid.message_export.global_relay.config_missing.app_error",
    "translation": "Message export job ExportFormat is set to 'globalrelay', but GlobalRelaySettings are missing."
  },
  {
    "id": "model.config.is_valid.message_export.global_relay.customer_type.app_error",
    "translation": "Message export GlobalRelaySettings.CustomerType must be set to one of either 'A9', 'A10' or 'CUSTOM."
  },
  {
    "id": "model.config.is_valid.message_export.global_relay.customer_type_custom.app_error",
    "translation": "If GlobalRelaySettings.CustomerType is 'CUSTOM', then GlobalRelaySettings.CustomSMTPServerName and GlobalRelaySettings.CustomSMTPPort must be set."
  },
  {
    "id": "model.config.is_valid.message_export.global_relay.email_address.app_error",
    "translation": "Message export job GlobalRelaySettings.EmailAddress must be set to a valid email address."
  },
  {
    "id": "model.config.is_valid.message_export.global_relay.smtp_password.app_error",
    "translation": "Message export job GlobalRelaySettings.SmtpPassword must be set."
  },
  {
    "id": "model.config.is_valid.message_export.global_relay.smtp_username.app_error",
    "translation": "Message export job GlobalRelaySettings.SmtpUsername must be set."
  },
  {
    "id": "model.config.is_valid.move_thread.domain_invalid.app_error",
    "translation": "Invalid domain for move thread settings"
  },
  {
    "id": "model.config.is_valid.password_length.app_error",
    "translation": "Minimum password length must be a whole number greater than or equal to {{.MinLength}} and less than or equal to {{.MaxLength}}."
  },
  {
    "id": "model.config.is_valid.persistent_notifications_count.app_error",
    "translation": "Invalid total number of persistent notification per post. Must be a positive number."
  },
  {
    "id": "model.config.is_valid.persistent_notifications_interval.app_error",
    "translation": "Invalid frequency of persistent notifications. Must be at least two minutes."
  },
  {
    "id": "model.config.is_valid.persistent_notifications_recipients.app_error",
    "translation": "Invalid maximum number of recipients for persistent notifications. Must be a positive number."
  },
  {
    "id": "model.config.is_valid.rate_mem.app_error",
    "translation": "Invalid memory store size for rate limit settings. Must be a positive number."
  },
  {
    "id": "model.config.is_valid.rate_sec.app_error",
    "translation": "Invalid per sec for rate limit settings. Must be a positive number."
  },
  {
    "id": "model.config.is_valid.read_timeout.app_error",
    "translation": "Invalid value for read timeout."
  },
  {
    "id": "model.config.is_valid.restrict_direct_message.app_error",
    "translation": "Invalid direct message restriction. Must be 'any', or 'team'."
  },
  {
    "id": "model.config.is_valid.saml_admin_attribute.app_error",
    "translation": "Invalid Admin attribute. Must be in the form 'field=value'."
  },
  {
    "id": "model.config.is_valid.saml_assertion_consumer_service_url.app_error",
    "translation": "Service Provider Login URL must be a valid URL and start with http:// or https://."
  },
  {
    "id": "model.config.is_valid.saml_canonical_algorithm.app_error",
    "translation": "Invalid Canonical Algorithm."
  },
  {
    "id": "model.config.is_valid.saml_email_attribute.app_error",
    "translation": "Invalid Email attribute. Must be set."
  },
  {
    "id": "model.config.is_valid.saml_guest_attribute.app_error",
    "translation": "Invalid Guest attribute. Must be in the form 'field=value'."
  },
  {
    "id": "model.config.is_valid.saml_idp_cert.app_error",
    "translation": "Identity Provider Public Certificate missing. Did you forget to upload it?"
  },
  {
    "id": "model.config.is_valid.saml_idp_descriptor_url.app_error",
    "translation": "Identity Provider Issuer URL cannot be an empty string."
  },
  {
    "id": "model.config.is_valid.saml_idp_url.app_error",
    "translation": "SAML SSO URL must be a valid URL and start with http:// or https://."
  },
  {
    "id": "model.config.is_valid.saml_private_key.app_error",
    "translation": "Service Provider Private Key missing. Did you forget to upload it?"
  },
  {
    "id": "model.config.is_valid.saml_public_cert.app_error",
    "translation": "Service Provider Public Certificate missing. Did you forget to upload it?"
  },
  {
    "id": "model.config.is_valid.saml_signature_algorithm.app_error",
    "translation": "Invalid Signature Algorithm."
  },
  {
    "id": "model.config.is_valid.saml_spidentifier_attribute.app_error",
    "translation": "Service Provider Identifier is required"
  },
  {
    "id": "model.config.is_valid.saml_username_attribute.app_error",
    "translation": "Invalid Username attribute. Must be set."
  },
  {
    "id": "model.config.is_valid.site_url.app_error",
    "translation": "Site URL must be a valid URL and start with http:// or https://."
  },
  {
    "id": "model.config.is_valid.site_url_email_batching.app_error",
    "translation": "Unable to enable email batching when SiteURL isn't set."
  },
  {
    "id": "model.config.is_valid.sitename_length.app_error",
    "translation": "Site name must be less than or equal to {{.MaxLength}} characters."
  },
  {
    "id": "model.config.is_valid.sql_conn_max_idle_time_milliseconds.app_error",
    "translation": "Invalid connection maximum idle time for SQL settings. Must be a non-negative number."
  },
  {
    "id": "model.config.is_valid.sql_conn_max_lifetime_milliseconds.app_error",
    "translation": "Invalid connection maximum lifetime for SQL settings. Must be a non-negative number."
  },
  {
    "id": "model.config.is_valid.sql_data_src.app_error",
    "translation": "Invalid data source for SQL settings. Must be set."
  },
  {
    "id": "model.config.is_valid.sql_driver.app_error",
    "translation": "Invalid driver name for SQL settings. Must be 'mysql' or 'postgres'."
  },
  {
    "id": "model.config.is_valid.sql_idle.app_error",
    "translation": "Invalid maximum idle connection for SQL settings. Must be a positive number."
  },
  {
    "id": "model.config.is_valid.sql_max_conn.app_error",
    "translation": "Invalid maximum open connection for SQL settings. Must be a positive number."
  },
  {
    "id": "model.config.is_valid.sql_query_timeout.app_error",
    "translation": "Invalid query timeout for SQL settings. Must be a positive number."
  },
  {
    "id": "model.config.is_valid.teammate_name_display.app_error",
    "translation": "Invalid teammate display. Must be 'full_name', 'nickname_full_name' or 'username'."
  },
  {
    "id": "model.config.is_valid.time_between_user_typing.app_error",
    "translation": "Time between user typing updates should not be set to less than 1000 milliseconds."
  },
  {
    "id": "model.config.is_valid.tls_cert_file_missing.app_error",
    "translation": "Invalid value for TLS certificate file - Either use LetsEncrypt or set path to existing certificate file."
  },
  {
    "id": "model.config.is_valid.tls_key_file_missing.app_error",
    "translation": "Invalid value for TLS key file - Either use LetsEncrypt or set path to existing key file."
  },
  {
    "id": "model.config.is_valid.tls_overwrite_cipher.app_error",
    "translation": "Invalid value passed for TLS overwrite cipher - Please refer to the documentation for valid values."
  },
  {
    "id": "model.config.is_valid.user_status_away_timeout.app_error",
    "translation": "Invalid value for user status away timeout. Must be a positive number."
  },
  {
    "id": "model.config.is_valid.webserver_security.app_error",
    "translation": "Invalid value for webserver connection security."
  },
  {
    "id": "model.config.is_valid.websocket_url.app_error",
    "translation": "Websocket URL must be a valid URL and start with ws:// or wss://."
  },
  {
    "id": "model.config.is_valid.write_timeout.app_error",
    "translation": "Invalid value for write timeout."
  },
  {
    "id": "model.draft.is_valid.channel_id.app_error",
    "translation": "Invalid channel id."
  },
  {
    "id": "model.draft.is_valid.create_at.app_error",
    "translation": "Create at must be a valid time."
  },
  {
    "id": "model.draft.is_valid.file_ids.app_error",
    "translation": "Invalid file ids."
  },
  {
    "id": "model.draft.is_valid.msg.app_error",
    "translation": "Invalid message."
  },
  {
    "id": "model.draft.is_valid.priority.app_error",
    "translation": "Invalid priority"
  },
  {
    "id": "model.draft.is_valid.props.app_error",
    "translation": "Invalid props."
  },
  {
    "id": "model.draft.is_valid.root_id.app_error",
    "translation": "Invalid root id."
  },
  {
    "id": "model.draft.is_valid.update_at.app_error",
    "translation": "Update at must be a valid time."
  },
  {
    "id": "model.draft.is_valid.user_id.app_error",
    "translation": "Invalid user id."
  },
  {
    "id": "model.emoji.create_at.app_error",
    "translation": "Create at must be a valid time."
  },
  {
    "id": "model.emoji.id.app_error",
    "translation": "Invalid emoji id."
  },
  {
    "id": "model.emoji.name.app_error",
    "translation": "Name must be 1 to 64 lowercase alphanumeric characters."
  },
  {
    "id": "model.emoji.system_emoji_name.app_error",
    "translation": "Name conflicts with existing system emoji name."
  },
  {
    "id": "model.emoji.update_at.app_error",
    "translation": "Update at must be a valid time."
  },
  {
    "id": "model.emoji.user_id.app_error",
    "translation": "Invalid creator id."
  },
  {
    "id": "model.file_info.is_valid.create_at.app_error",
    "translation": "Invalid value for create_at."
  },
  {
    "id": "model.file_info.is_valid.id.app_error",
    "translation": "Invalid value for id."
  },
  {
    "id": "model.file_info.is_valid.path.app_error",
    "translation": "Invalid value for path."
  },
  {
    "id": "model.file_info.is_valid.post_id.app_error",
    "translation": "Invalid value for post_id."
  },
  {
    "id": "model.file_info.is_valid.update_at.app_error",
    "translation": "Invalid value for update_at."
  },
  {
    "id": "model.file_info.is_valid.user_id.app_error",
    "translation": "Invalid value for user_id."
  },
  {
    "id": "model.group.create_at.app_error",
    "translation": "invalid create at property for group."
  },
  {
    "id": "model.group.description.app_error",
    "translation": "invalid description property for group."
  },
  {
    "id": "model.group.display_name.app_error",
    "translation": "invalid display name property for group."
  },
  {
    "id": "model.group.name.app_error",
    "translation": "invalid name property for group."
  },
  {
    "id": "model.group.name.invalid_chars.app_error",
    "translation": "invalid characters in the name property for group"
  },
  {
    "id": "model.group.name.invalid_length.app_error",
    "translation": "Name must be 1 to 64 lowercase alphanumeric characters."
  },
  {
    "id": "model.group.name.reserved_name.app_error",
    "translation": "group name already exists as a reserved name"
  },
  {
    "id": "model.group.remote_id.app_error",
    "translation": "invalid remote id property for group."
  },
  {
    "id": "model.group.source.app_error",
    "translation": "invalid source property for group."
  },
  {
    "id": "model.group.update_at.app_error",
    "translation": "invalid update at property for group."
  },
  {
    "id": "model.group_member.group_id.app_error",
    "translation": "invalid group id property for group member."
  },
  {
    "id": "model.group_member.user_id.app_error",
    "translation": "invalid user id property for group member."
  },
  {
    "id": "model.group_syncable.group_id.app_error",
    "translation": "invalid group id property for group syncable."
  },
  {
    "id": "model.group_syncable.syncable_id.app_error",
    "translation": "invalid syncable id for group syncable."
  },
  {
    "id": "model.guest.is_valid.channel.app_error",
    "translation": "Invalid channel."
  },
  {
    "id": "model.guest.is_valid.channels.app_error",
    "translation": "Invalid channels."
  },
  {
    "id": "model.guest.is_valid.email.app_error",
    "translation": "Invalid email."
  },
  {
    "id": "model.guest.is_valid.emails.app_error",
    "translation": "Invalid emails."
  },
  {
    "id": "model.incoming_hook.channel_id.app_error",
    "translation": "Invalid channel id."
  },
  {
    "id": "model.incoming_hook.create_at.app_error",
    "translation": "Create at must be a valid time."
  },
  {
    "id": "model.incoming_hook.description.app_error",
    "translation": "Invalid description."
  },
  {
    "id": "model.incoming_hook.display_name.app_error",
    "translation": "Invalid title."
  },
  {
    "id": "model.incoming_hook.icon_url.app_error",
    "translation": "Invalid post icon."
  },
  {
    "id": "model.incoming_hook.id.app_error",
    "translation": "Invalid Id."
  },
  {
    "id": "model.incoming_hook.parse_data.app_error",
    "translation": "Unable to parse incoming data."
  },
  {
    "id": "model.incoming_hook.team_id.app_error",
    "translation": "Invalid team ID."
  },
  {
    "id": "model.incoming_hook.update_at.app_error",
    "translation": "Update at must be a valid time."
  },
  {
    "id": "model.incoming_hook.user_id.app_error",
    "translation": "Invalid user id."
  },
  {
    "id": "model.incoming_hook.username.app_error",
    "translation": "Invalid username."
  },
  {
    "id": "model.job.is_valid.create_at.app_error",
    "translation": "Create at must be a valid time."
  },
  {
    "id": "model.job.is_valid.id.app_error",
    "translation": "Invalid job Id."
  },
  {
    "id": "model.job.is_valid.status.app_error",
    "translation": "Invalid job status."
  },
  {
    "id": "model.job.is_valid.type.app_error",
    "translation": "Invalid job type."
  },
  {
    "id": "model.license_record.is_valid.bytes.app_error",
    "translation": "Invalid value for bytes when uploading a license."
  },
  {
    "id": "model.license_record.is_valid.create_at.app_error",
    "translation": "Invalid value for create_at when uploading a license."
  },
  {
    "id": "model.license_record.is_valid.id.app_error",
    "translation": "Invalid value for id when uploading a license."
  },
  {
    "id": "model.link_metadata.is_valid.data.app_error",
    "translation": "Link metadata data cannot be nil."
  },
  {
    "id": "model.link_metadata.is_valid.data_type.app_error",
    "translation": "Link metadata data does not match the given type."
  },
  {
    "id": "model.link_metadata.is_valid.timestamp.app_error",
    "translation": "Link metadata timestamp must be nonzero and rounded to the nearest hour."
  },
  {
    "id": "model.link_metadata.is_valid.type.app_error",
    "translation": "Invalid link metadata type."
  },
  {
    "id": "model.link_metadata.is_valid.url.app_error",
    "translation": "Link metadata URL must be set."
  },
  {
    "id": "model.member.is_valid.channel.app_error",
    "translation": "Channel name is not valid"
  },
  {
    "id": "model.member.is_valid.emails.app_error",
    "translation": "Email list is empty"
  },
  {
    "id": "model.oauth.is_valid.app_id.app_error",
    "translation": "Invalid app id."
  },
  {
    "id": "model.oauth.is_valid.callback.app_error",
    "translation": "Callback URL must be a valid URL and start with http:// or https://."
  },
  {
    "id": "model.oauth.is_valid.client_secret.app_error",
    "translation": "Invalid client secret."
  },
  {
    "id": "model.oauth.is_valid.create_at.app_error",
    "translation": "Create at must be a valid time."
  },
  {
    "id": "model.oauth.is_valid.creator_id.app_error",
    "translation": "Invalid creator id."
  },
  {
    "id": "model.oauth.is_valid.description.app_error",
    "translation": "Invalid description."
  },
  {
    "id": "model.oauth.is_valid.homepage.app_error",
    "translation": "Homepage must be a valid URL and start with http:// or https://."
  },
  {
    "id": "model.oauth.is_valid.icon_url.app_error",
    "translation": "Icon URL must be a valid URL and start with http:// or https://."
  },
  {
    "id": "model.oauth.is_valid.mattermost_app_id.app_error",
    "translation": "The maximum length of MattermostAppID is 32 characters."
  },
  {
    "id": "model.oauth.is_valid.name.app_error",
    "translation": "Invalid name."
  },
  {
    "id": "model.oauth.is_valid.update_at.app_error",
    "translation": "Update at must be a valid time."
  },
  {
    "id": "model.outgoing_hook.icon_url.app_error",
    "translation": "Invalid icon."
  },
  {
    "id": "model.outgoing_hook.is_valid.callback.app_error",
    "translation": "Invalid callback URLs."
  },
  {
    "id": "model.outgoing_hook.is_valid.channel_id.app_error",
    "translation": "Invalid channel id."
  },
  {
    "id": "model.outgoing_hook.is_valid.content_type.app_error",
    "translation": "Invalid value for content_type."
  },
  {
    "id": "model.outgoing_hook.is_valid.create_at.app_error",
    "translation": "Create at must be a valid time."
  },
  {
    "id": "model.outgoing_hook.is_valid.description.app_error",
    "translation": "Invalid description."
  },
  {
    "id": "model.outgoing_hook.is_valid.display_name.app_error",
    "translation": "Invalid title."
  },
  {
    "id": "model.outgoing_hook.is_valid.id.app_error",
    "translation": "Invalid Id."
  },
  {
    "id": "model.outgoing_hook.is_valid.team_id.app_error",
    "translation": "Invalid team ID."
  },
  {
    "id": "model.outgoing_hook.is_valid.token.app_error",
    "translation": "Invalid token."
  },
  {
    "id": "model.outgoing_hook.is_valid.trigger_words.app_error",
    "translation": "Invalid trigger words."
  },
  {
    "id": "model.outgoing_hook.is_valid.update_at.app_error",
    "translation": "Update at must be a valid time."
  },
  {
    "id": "model.outgoing_hook.is_valid.url.app_error",
    "translation": "Invalid callback URLs. Each must be a valid URL and start with http:// or https://."
  },
  {
    "id": "model.outgoing_hook.is_valid.user_id.app_error",
    "translation": "Invalid user id."
  },
  {
    "id": "model.outgoing_hook.is_valid.words.app_error",
    "translation": "Invalid trigger words."
  },
  {
    "id": "model.outgoing_hook.username.app_error",
    "translation": "Invalid username."
  },
  {
    "id": "model.outgoing_oauth_connection.is_valid.audience.empty",
    "translation": "Audience must not be empty."
  },
  {
    "id": "model.outgoing_oauth_connection.is_valid.audience.error",
    "translation": "Some audience URL is incorrect."
  },
  {
    "id": "model.outgoing_oauth_connection.is_valid.client_id.error",
    "translation": "Invalid client id."
  },
  {
    "id": "model.outgoing_oauth_connection.is_valid.client_secret.error",
    "translation": "Invalid client secret."
  },
  {
    "id": "model.outgoing_oauth_connection.is_valid.create_at.error",
    "translation": "Create at must be a valid time."
  },
  {
    "id": "model.outgoing_oauth_connection.is_valid.creator_id.error",
    "translation": "Invalid creator id."
  },
  {
    "id": "model.outgoing_oauth_connection.is_valid.grant_type.error",
    "translation": "Invalid grant type."
  },
  {
    "id": "model.outgoing_oauth_connection.is_valid.id.error",
    "translation": "Invalid id."
  },
  {
    "id": "model.outgoing_oauth_connection.is_valid.name.error",
    "translation": "Invalid name."
  },
  {
    "id": "model.outgoing_oauth_connection.is_valid.oauth_token_url.error",
    "translation": "Invalid oauth token url."
  },
  {
    "id": "model.outgoing_oauth_connection.is_valid.password_credentials.error",
    "translation": "Invalid password credentials."
  },
  {
    "id": "model.outgoing_oauth_connection.is_valid.update_at.error",
    "translation": "Update at must be a valid time."
  },
  {
    "id": "model.plugin_command.error.app_error",
    "translation": "An error occurred while trying to execute this command."
  },
  {
    "id": "model.plugin_command_crash.error.app_error",
    "translation": "/{{.Command}} command crashed the {{.PluginId}} plugin. Please contact your system administrator"
  },
  {
    "id": "model.plugin_command_error.error.app_error",
    "translation": "Plugin for /{{.Command}} is not working. Please contact your system administrator"
  },
  {
    "id": "model.plugin_key_value.is_valid.key.app_error",
    "translation": "Invalid key, must be more than {{.Min}} and a of maximum {{.Max}} characters long."
  },
  {
    "id": "model.plugin_key_value.is_valid.plugin_id.app_error",
    "translation": "Invalid plugin ID, must be more than {{.Min}} and a of maximum {{.Max}} characters long."
  },
  {
    "id": "model.plugin_kvset_options.is_valid.old_value.app_error",
    "translation": "Invalid old value, it shouldn't be set when the operation is not atomic."
  },
  {
    "id": "model.post.channel_notifications_disabled_in_channel.message",
    "translation": "Channel notifications are disabled in {{.ChannelName}}. The {{.Mention}} did not trigger any notifications."
  },
  {
    "id": "model.post.is_valid.channel_id.app_error",
    "translation": "Invalid channel id."
  },
  {
    "id": "model.post.is_valid.create_at.app_error",
    "translation": "Create at must be a valid time."
  },
  {
    "id": "model.post.is_valid.file_ids.app_error",
    "translation": "Invalid file ids. Note that uploads are limited to 10 files maximum. Please use additional posts for more files."
  },
  {
    "id": "model.post.is_valid.filenames.app_error",
    "translation": "Invalid filenames."
  },
  {
    "id": "model.post.is_valid.hashtags.app_error",
    "translation": "Invalid hashtags."
  },
  {
    "id": "model.post.is_valid.id.app_error",
    "translation": "Invalid Id."
  },
  {
    "id": "model.post.is_valid.msg.app_error",
    "translation": "Invalid message."
  },
  {
    "id": "model.post.is_valid.original_id.app_error",
    "translation": "Invalid original id."
  },
  {
    "id": "model.post.is_valid.props.app_error",
    "translation": "Invalid props."
  },
  {
    "id": "model.post.is_valid.root_id.app_error",
    "translation": "Invalid root id."
  },
  {
    "id": "model.post.is_valid.type.app_error",
    "translation": "Invalid type."
  },
  {
    "id": "model.post.is_valid.update_at.app_error",
    "translation": "Update at must be a valid time."
  },
  {
    "id": "model.post.is_valid.user_id.app_error",
    "translation": "Invalid user id."
  },
  {
    "id": "model.preference.is_valid.category.app_error",
    "translation": "Invalid category."
  },
  {
    "id": "model.preference.is_valid.id.app_error",
    "translation": "Invalid user id."
  },
  {
    "id": "model.preference.is_valid.name.app_error",
    "translation": "Invalid name."
  },
  {
    "id": "model.preference.is_valid.theme.app_error",
    "translation": "Invalid theme."
  },
  {
    "id": "model.preference.is_valid.value.app_error",
    "translation": "Value is too long."
  },
  {
    "id": "model.reaction.is_valid.create_at.app_error",
    "translation": "Create at must be a valid time."
  },
  {
    "id": "model.reaction.is_valid.emoji_name.app_error",
    "translation": "Invalid emoji name."
  },
  {
    "id": "model.reaction.is_valid.post_id.app_error",
    "translation": "Invalid post id."
  },
  {
    "id": "model.reaction.is_valid.update_at.app_error",
    "translation": "Update at must be a valid time."
  },
  {
    "id": "model.reaction.is_valid.user_id.app_error",
    "translation": "Invalid user id."
  },
  {
    "id": "model.reporting_base_options.is_valid.bad_date_range",
    "translation": "Date range provided is invalid."
  },
  {
<<<<<<< HEAD
    "id": "model.reporting_base_options.is_valid.invalid_page_size",
    "translation": "Page size is invalid or too large."
  },
  {
=======
>>>>>>> bb9c695c
    "id": "model.search_params_list.is_valid.include_deleted_channels.app_error",
    "translation": "All IncludeDeletedChannels params should have the same value."
  },
  {
    "id": "model.session.is_valid.create_at.app_error",
    "translation": "Invalid CreateAt field for session."
  },
  {
    "id": "model.session.is_valid.id.app_error",
    "translation": "Invalid Id field for session."
  },
  {
    "id": "model.session.is_valid.roles_limit.app_error",
    "translation": "Invalid session roles longer than {{.Limit}} characters."
  },
  {
    "id": "model.session.is_valid.user_id.app_error",
    "translation": "Invalid UserId field for session."
  },
  {
    "id": "model.team.is_valid.characters.app_error",
    "translation": "Name must be 2 or more lowercase alphanumeric characters."
  },
  {
    "id": "model.team.is_valid.company.app_error",
    "translation": "Invalid company name."
  },
  {
    "id": "model.team.is_valid.create_at.app_error",
    "translation": "Create at must be a valid time."
  },
  {
    "id": "model.team.is_valid.description.app_error",
    "translation": "Invalid description."
  },
  {
    "id": "model.team.is_valid.domains.app_error",
    "translation": "Invalid allowed domains."
  },
  {
    "id": "model.team.is_valid.email.app_error",
    "translation": "Invalid email."
  },
  {
    "id": "model.team.is_valid.id.app_error",
    "translation": "Invalid Id."
  },
  {
    "id": "model.team.is_valid.invite_id.app_error",
    "translation": "Invalid invite id."
  },
  {
    "id": "model.team.is_valid.name.app_error",
    "translation": "Invalid name."
  },
  {
    "id": "model.team.is_valid.reserved.app_error",
    "translation": "This URL is unavailable. Please try another."
  },
  {
    "id": "model.team.is_valid.type.app_error",
    "translation": "Invalid type."
  },
  {
    "id": "model.team.is_valid.update_at.app_error",
    "translation": "Update at must be a valid time."
  },
  {
    "id": "model.team.is_valid.url.app_error",
    "translation": "Invalid URL Identifier."
  },
  {
    "id": "model.team_member.is_valid.roles_limit.app_error",
    "translation": "Invalid team member roles longer than {{.Limit}} characters."
  },
  {
    "id": "model.team_member.is_valid.team_id.app_error",
    "translation": "Invalid team ID."
  },
  {
    "id": "model.team_member.is_valid.user_id.app_error",
    "translation": "Invalid user id."
  },
  {
    "id": "model.token.is_valid.expiry",
    "translation": "Invalid token expiry"
  },
  {
    "id": "model.token.is_valid.size",
    "translation": "Invalid token."
  },
  {
    "id": "model.upload_session.is_valid.channel_id.app_error",
    "translation": "Invalid value for ChannelId."
  },
  {
    "id": "model.upload_session.is_valid.create_at.app_error",
    "translation": "Invalid value for CreateAt"
  },
  {
    "id": "model.upload_session.is_valid.file_offset.app_error",
    "translation": "Invalid value for FileOffset"
  },
  {
    "id": "model.upload_session.is_valid.file_size.app_error",
    "translation": "Invalid value for FileSize"
  },
  {
    "id": "model.upload_session.is_valid.filename.app_error",
    "translation": "Invalid value for Filename"
  },
  {
    "id": "model.upload_session.is_valid.id.app_error",
    "translation": "Invalid value for Id"
  },
  {
    "id": "model.upload_session.is_valid.path.app_error",
    "translation": "Invalid value for Path"
  },
  {
    "id": "model.upload_session.is_valid.type.app_error",
    "translation": "Invalid value for Type"
  },
  {
    "id": "model.upload_session.is_valid.user_id.app_error",
    "translation": "Invalid Value for UserId"
  },
  {
    "id": "model.user.is_valid.auth_data.app_error",
    "translation": "Invalid auth data."
  },
  {
    "id": "model.user.is_valid.auth_data_pwd.app_error",
    "translation": "Invalid user, password and auth data cannot both be set."
  },
  {
    "id": "model.user.is_valid.auth_data_type.app_error",
    "translation": "Invalid user, auth data must be set with auth type."
  },
  {
    "id": "model.user.is_valid.create_at.app_error",
    "translation": "Create at must be a valid time."
  },
  {
    "id": "model.user.is_valid.email.app_error",
    "translation": "Invalid email."
  },
  {
    "id": "model.user.is_valid.first_name.app_error",
    "translation": "Invalid first name."
  },
  {
    "id": "model.user.is_valid.id.app_error",
    "translation": "Invalid user id."
  },
  {
    "id": "model.user.is_valid.last_name.app_error",
    "translation": "Invalid last name."
  },
  {
    "id": "model.user.is_valid.locale.app_error",
    "translation": "Invalid locale."
  },
  {
    "id": "model.user.is_valid.marshal.app_error",
    "translation": "Failed to encode field to JSON"
  },
  {
    "id": "model.user.is_valid.nickname.app_error",
    "translation": "Invalid nickname."
  },
  {
    "id": "model.user.is_valid.password_limit.app_error",
    "translation": "Unable to set a password over 72 characters due to the limitations of bcrypt."
  },
  {
    "id": "model.user.is_valid.position.app_error",
    "translation": "Invalid position: must not be longer than 128 characters."
  },
  {
    "id": "model.user.is_valid.pwd.app_error",
    "translation": "Your password must contain at least {{.Min}} characters."
  },
  {
    "id": "model.user.is_valid.pwd_lowercase.app_error",
    "translation": "Your password must contain at least {{.Min}} characters made up of at least one lowercase letter."
  },
  {
    "id": "model.user.is_valid.pwd_lowercase_number.app_error",
    "translation": "Your password must contain at least {{.Min}} characters made up of at least one lowercase letter and at least one number."
  },
  {
    "id": "model.user.is_valid.pwd_lowercase_number_symbol.app_error",
    "translation": "Your password must contain at least {{.Min}} characters made up of at least one lowercase letter, at least one number, and at least one symbol (e.g. \"~!@#$%^&*()\")."
  },
  {
    "id": "model.user.is_valid.pwd_lowercase_symbol.app_error",
    "translation": "Your password must contain at least {{.Min}} characters made up of at least one lowercase letter and at least one symbol (e.g. \"~!@#$%^&*()\")."
  },
  {
    "id": "model.user.is_valid.pwd_lowercase_uppercase.app_error",
    "translation": "Your password must contain at least {{.Min}} characters made up of at least one lowercase letter and at least one uppercase letter."
  },
  {
    "id": "model.user.is_valid.pwd_lowercase_uppercase_number.app_error",
    "translation": "Your password must contain at least {{.Min}} characters made up of at least one lowercase letter, at least one uppercase letter, and at least one number."
  },
  {
    "id": "model.user.is_valid.pwd_lowercase_uppercase_number_symbol.app_error",
    "translation": "Your password must contain at least {{.Min}} characters made up of at least one lowercase letter, at least one uppercase letter, at least one number, and at least one symbol (e.g. \"~!@#$%^&*()\")."
  },
  {
    "id": "model.user.is_valid.pwd_lowercase_uppercase_symbol.app_error",
    "translation": "Your password must contain at least {{.Min}} characters made up of at least one lowercase letter, at least one uppercase letter, and at least one symbol (e.g. \"~!@#$%^&*()\")."
  },
  {
    "id": "model.user.is_valid.pwd_number.app_error",
    "translation": "Your password must contain at least {{.Min}} characters made up of at least one number."
  },
  {
    "id": "model.user.is_valid.pwd_number_symbol.app_error",
    "translation": "Your password must contain at least {{.Min}} characters made up of at least one number and at least one symbol (e.g. \"~!@#$%^&*()\")."
  },
  {
    "id": "model.user.is_valid.pwd_symbol.app_error",
    "translation": "Your password must contain at least {{.Min}} characters made up of at least one symbol (e.g. \"~!@#$%^&*()\")."
  },
  {
    "id": "model.user.is_valid.pwd_uppercase.app_error",
    "translation": "Your password must contain at least {{.Min}} characters made up of at least one uppercase letter."
  },
  {
    "id": "model.user.is_valid.pwd_uppercase_number.app_error",
    "translation": "Your password must contain at least {{.Min}} characters made up of at least one uppercase letter and at least one number."
  },
  {
    "id": "model.user.is_valid.pwd_uppercase_number_symbol.app_error",
    "translation": "Your password must contain at least {{.Min}} characters made up of at least one uppercase letter, at least one number, and at least one symbol (e.g. \"~!@#$%^&*()\")."
  },
  {
    "id": "model.user.is_valid.pwd_uppercase_symbol.app_error",
    "translation": "Your password must contain at least {{.Min}} characters made up of at least one uppercase letter and at least one symbol (e.g. \"~!@#$%^&*()\")."
  },
  {
    "id": "model.user.is_valid.roles_limit.app_error",
    "translation": "Invalid user roles longer than {{.Limit}} characters."
  },
  {
    "id": "model.user.is_valid.update_at.app_error",
    "translation": "Update at must be a valid time."
  },
  {
    "id": "model.user.is_valid.username.app_error",
    "translation": "Username must begin with a letter, and contain between 3 to 22 lowercase characters made up of numbers, letters, and the symbols \".\", \"-\", and \"_\"."
  },
  {
    "id": "model.user_access_token.is_valid.description.app_error",
    "translation": "Invalid description, must be 255 or less characters."
  },
  {
    "id": "model.user_access_token.is_valid.id.app_error",
    "translation": "Invalid value for id."
  },
  {
    "id": "model.user_access_token.is_valid.token.app_error",
    "translation": "Invalid access token."
  },
  {
    "id": "model.user_access_token.is_valid.user_id.app_error",
    "translation": "Invalid user id."
  },
  {
    "id": "model.user_report_options.is_valid.invalid_sort_column",
    "translation": "Provided sort column is not valid."
  },
  {
    "id": "model.utils.decode_json.app_error",
    "translation": "could not decode."
  },
  {
    "id": "model.websocket_client.connect_fail.app_error",
    "translation": "Unable to connect to the WebSocket server."
  },
  {
    "id": "oauth.gitlab.tos.error",
    "translation": "GitLab's Terms of Service have updated. Please go to {{.URL}} to accept them and then try logging into Mattermost again."
  },
  {
    "id": "plugin.api.get_users_in_channel",
    "translation": "Unable to get the users, invalid sorting criteria."
  },
  {
    "id": "plugin.api.update_user_status.bad_status",
    "translation": "Unable to set the user status. Unknown user status."
  },
  {
    "id": "plugin_api.bot_cant_create_bot",
    "translation": "Bot user cannot create bot user."
  },
  {
    "id": "plugin_api.get_file_link.disabled.app_error",
    "translation": "Public links have been disabled."
  },
  {
    "id": "plugin_api.get_file_link.no_post.app_error",
    "translation": "Unable to get public link for file. File must be attached to a post that can be read."
  },
  {
    "id": "plugin_api.send_mail.missing_htmlbody",
    "translation": "Missing HTML Body."
  },
  {
    "id": "plugin_api.send_mail.missing_subject",
    "translation": "Missing email subject."
  },
  {
    "id": "plugin_api.send_mail.missing_to",
    "translation": "Missing TO address."
  },
  {
    "id": "searchengine.bleve.disabled.error",
    "translation": "Error purging Bleve indexes: engine is disabled"
  },
  {
    "id": "sharedchannel.cannot_deliver_post",
    "translation": "One or more posts could not be delivered to remote site {{.Remote}} because it is offline. The post(s) will be delivered when the site is online."
  },
  {
    "id": "sharedchannel.permalink.not_found",
    "translation": "This post contains permalinks to other channels which may not be visible to users in other sites."
  },
  {
    "id": "store.sql_bot.get.missing.app_error",
    "translation": "Bot does not exist."
  },
  {
    "id": "store.sql_channel.get.existing.app_error",
    "translation": "Unable to find the existing channel."
  },
  {
    "id": "store.sql_channel.save.archived_channel.app_error",
    "translation": "You can not modify an archived channel."
  },
  {
    "id": "store.sql_channel.save.direct_channel.app_error",
    "translation": "Use SaveDirectChannel to create a direct channel."
  },
  {
    "id": "store.sql_channel.save_channel.existing.app_error",
    "translation": "Must call update for existing channel."
  },
  {
    "id": "store.sql_channel.save_channel.exists.app_error",
    "translation": "A channel with that name already exists on the same team."
  },
  {
    "id": "store.sql_channel.save_channel.limit.app_error",
    "translation": "You've reached the limit of the number of allowed channels."
  },
  {
    "id": "store.sql_channel.save_direct_channel.not_direct.app_error",
    "translation": "Not a direct channel attempted to be created with SaveDirectChannel."
  },
  {
    "id": "store.sql_command.get.missing.app_error",
    "translation": "Command does not exist."
  },
  {
    "id": "store.sql_command.save.get.app_error",
    "translation": "Unable to get the command."
  },
  {
    "id": "store.sql_command.update.missing.app_error",
    "translation": "Command does not exist."
  },
  {
    "id": "store.sql_file_info.search.disabled",
    "translation": "Searching files has been disabled on this server. Please contact your System Administrator."
  },
  {
    "id": "store.sql_post.search.disabled",
    "translation": "Searching has been disabled on this server. Please contact your System Administrator."
  },
  {
    "id": "store.sql_team.save_member.exists.app_error",
    "translation": "A team member with that ID already exists."
  },
  {
    "id": "store.sql_user.get_for_login.app_error",
    "translation": "Unable to find an existing account matching your credentials. This team may require an invite from the team owner to join."
  },
  {
    "id": "system.message.name",
    "translation": "System"
  },
  {
    "id": "web.command_webhook.command.app_error",
    "translation": "Couldn't find the command."
  },
  {
    "id": "web.command_webhook.parse.app_error",
    "translation": "Unable to parse incoming data."
  },
  {
    "id": "web.error.unsupported_browser.browser_get_latest.chrome",
    "translation": "Get the latest Chrome browser"
  },
  {
    "id": "web.error.unsupported_browser.browser_get_latest.firefox",
    "translation": "Get the latest Firefox browser"
  },
  {
    "id": "web.error.unsupported_browser.browser_get_latest.safari",
    "translation": "Get the latest Safari browser"
  },
  {
    "id": "web.error.unsupported_browser.browser_title.chrome",
    "translation": "Google Chrome"
  },
  {
    "id": "web.error.unsupported_browser.browser_title.edge",
    "translation": "Microsoft Edge"
  },
  {
    "id": "web.error.unsupported_browser.browser_title.firefox",
    "translation": "Firefox"
  },
  {
    "id": "web.error.unsupported_browser.browser_title.safari",
    "translation": "Safari"
  },
  {
    "id": "web.error.unsupported_browser.download",
    "translation": "Download the App"
  },
  {
    "id": "web.error.unsupported_browser.download_app_or_upgrade_browser",
    "translation": "Download the Mattermost app or use a supported browser for a better experience."
  },
  {
    "id": "web.error.unsupported_browser.download_the_app",
    "translation": "Download the App"
  },
  {
    "id": "web.error.unsupported_browser.install_guide.mac",
    "translation": "Install Guide"
  },
  {
    "id": "web.error.unsupported_browser.install_guide.windows",
    "translation": "Install Guide"
  },
  {
    "id": "web.error.unsupported_browser.learn_more",
    "translation": "Learn more about supported browsers."
  },
  {
    "id": "web.error.unsupported_browser.min_browser_version.chrome",
    "translation": "Version 118+"
  },
  {
    "id": "web.error.unsupported_browser.min_browser_version.edge",
    "translation": "Version 118+"
  },
  {
    "id": "web.error.unsupported_browser.min_browser_version.firefox",
    "translation": "Version 115+"
  },
  {
    "id": "web.error.unsupported_browser.min_browser_version.safari",
    "translation": "Version 16.2+"
  },
  {
    "id": "web.error.unsupported_browser.min_os_version.mac",
    "translation": "macOS 11+"
  },
  {
    "id": "web.error.unsupported_browser.min_os_version.windows",
    "translation": "Windows 10+"
  },
  {
    "id": "web.error.unsupported_browser.no_longer_support",
    "translation": "This browser is no longer supported by Mattermost"
  },
  {
    "id": "web.error.unsupported_browser.no_longer_support_version",
    "translation": "This version of your browser is no longer supported by Mattermost"
  },
  {
    "id": "web.error.unsupported_browser.open_system_browser.edge",
    "translation": "Open Edge"
  },
  {
    "id": "web.error.unsupported_browser.system_browser_make_default",
    "translation": "Make default"
  },
  {
    "id": "web.error.unsupported_browser.system_browser_or",
    "translation": "or"
  },
  {
    "id": "web.get_access_token.internal_saving.app_error",
    "translation": "Unable to update the user access data."
  },
  {
    "id": "web.incoming_webhook.channel.app_error",
    "translation": "Couldn't find the channel."
  },
  {
    "id": "web.incoming_webhook.channel_locked.app_error",
    "translation": "This webhook is not permitted to post to the requested channel."
  },
  {
    "id": "web.incoming_webhook.disabled.app_error",
    "translation": "Incoming webhooks have been disabled by the system admin."
  },
  {
    "id": "web.incoming_webhook.invalid.app_error",
    "translation": "Invalid webhook."
  },
  {
    "id": "web.incoming_webhook.parse.app_error",
    "translation": "Unable to parse incoming data."
  },
  {
    "id": "web.incoming_webhook.permissions.app_error",
    "translation": "Inappropriate channel permissions."
  },
  {
    "id": "web.incoming_webhook.split_props_length.app_error",
    "translation": "Unable to split webhook props into {{.Max}} character parts."
  },
  {
    "id": "web.incoming_webhook.text.app_error",
    "translation": "No text specified."
  },
  {
    "id": "web.incoming_webhook.user.app_error",
    "translation": "Couldn't find the user."
  }
]<|MERGE_RESOLUTION|>--- conflicted
+++ resolved
@@ -9619,13 +9619,6 @@
     "translation": "Date range provided is invalid."
   },
   {
-<<<<<<< HEAD
-    "id": "model.reporting_base_options.is_valid.invalid_page_size",
-    "translation": "Page size is invalid or too large."
-  },
-  {
-=======
->>>>>>> bb9c695c
     "id": "model.search_params_list.is_valid.include_deleted_channels.app_error",
     "translation": "All IncludeDeletedChannels params should have the same value."
   },

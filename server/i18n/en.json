[
  {
    "id": "April",
    "translation": "April"
  },
  {
    "id": "August",
    "translation": "August"
  },
  {
    "id": "December",
    "translation": "December"
  },
  {
    "id": "February",
    "translation": "February"
  },
  {
    "id": "January",
    "translation": "January"
  },
  {
    "id": "July",
    "translation": "July"
  },
  {
    "id": "June",
    "translation": "June"
  },
  {
    "id": "March",
    "translation": "March"
  },
  {
    "id": "May",
    "translation": "May"
  },
  {
    "id": "November",
    "translation": "November"
  },
  {
    "id": "October",
    "translation": "October"
  },
  {
    "id": "September",
    "translation": "September"
  },
  {
    "id": "api.access_control_policy.get_channels.limit.app_error",
    "translation": "Get channels limit is not valid."
  },
  {
    "id": "api.access_control_policy.get_fields.limit.app_error",
    "translation": "Get fields limit is not valid."
  },
  {
    "id": "api.acknowledgement.delete.archived_channel.app_error",
    "translation": "You cannot remove an acknowledgment in an archived channel."
  },
  {
    "id": "api.acknowledgement.delete.deadline.app_error",
    "translation": "You cannot delete an acknowledgment after 5min have passed."
  },
  {
    "id": "api.acknowledgement.save.archived_channel.app_error",
    "translation": "You cannot save an acknowledgment in an archived channel."
  },
  {
    "id": "api.admin.add_certificate.app_error",
    "translation": "Failed to add certificate."
  },
  {
    "id": "api.admin.add_certificate.array.app_error",
    "translation": "No file under 'certificate' in request."
  },
  {
    "id": "api.admin.add_certificate.multiple_files.app_error",
    "translation": "Too many files under 'certificate' in request."
  },
  {
    "id": "api.admin.add_certificate.no_file.app_error",
    "translation": "No file under 'certificate' in request."
  },
  {
    "id": "api.admin.add_certificate.open.app_error",
    "translation": "Could not open certificate file."
  },
  {
    "id": "api.admin.add_certificate.parseform.app_error",
    "translation": "Error parsing multiform request"
  },
  {
    "id": "api.admin.add_certificate.saving.app_error",
    "translation": "Could not save certificate file."
  },
  {
    "id": "api.admin.delete_brand_image.storage.not_found",
    "translation": "Unable to delete brand image, not found."
  },
  {
    "id": "api.admin.file_read_error",
    "translation": "Error reading log file."
  },
  {
    "id": "api.admin.get_brand_image.storage.app_error",
    "translation": "Image storage is not configured."
  },
  {
    "id": "api.admin.ldap.not_available.app_error",
    "translation": "LDAP is not available."
  },
  {
    "id": "api.admin.remove_certificate.app_error",
    "translation": "Failed to remove certificate."
  },
  {
    "id": "api.admin.remove_certificate.delete.app_error",
    "translation": "An error occurred while deleting the certificate."
  },
  {
    "id": "api.admin.saml.failure_get_metadata_from_idp.app_error",
    "translation": "Failed to obtain metadata from Identity Provider URL."
  },
  {
    "id": "api.admin.saml.failure_parse_idp_certificate.app_error",
    "translation": "Failure encountered while parsing the metadata information received from the Identity Provider to a certificate."
  },
  {
    "id": "api.admin.saml.failure_reset_authdata_to_email.app_error",
    "translation": "Failed to reset AuthData field to Email."
  },
  {
    "id": "api.admin.saml.failure_save_idp_certificate_file.app_error",
    "translation": "Could not save certificate file."
  },
  {
    "id": "api.admin.saml.invalid_xml_missing_idpssodescriptors.app_error",
    "translation": "Missing Identity Provider SSO Descriptors node in the XML."
  },
  {
    "id": "api.admin.saml.invalid_xml_missing_keydescriptor.app_error",
    "translation": "Missing Identity Provider Key Descriptors node in the XML."
  },
  {
    "id": "api.admin.saml.invalid_xml_missing_ssoservices.app_error",
    "translation": "Missing Identity Provider SSO Services node in the XML."
  },
  {
    "id": "api.admin.saml.metadata.app_error",
    "translation": "An error occurred while building Service Provider Metadata."
  },
  {
    "id": "api.admin.saml.not_available.app_error",
    "translation": "SAML 2.0 is not configured or supported on this server."
  },
  {
    "id": "api.admin.saml.set_certificate_from_metadata.invalid_body.app_error",
    "translation": "Invalid certificate text."
  },
  {
    "id": "api.admin.saml.set_certificate_from_metadata.invalid_content_type.app_error",
    "translation": "Invalid content type."
  },
  {
    "id": "api.admin.saml.set_certificate_from_metadata.missing_content_type.app_error",
    "translation": "Missing content type."
  },
  {
    "id": "api.admin.syncables_error",
    "translation": "failed to add user to group-teams and group-channels"
  },
  {
    "id": "api.admin.test_email.body",
    "translation": "It appears your Mattermost email is setup correctly!"
  },
  {
    "id": "api.admin.test_email.missing_server",
    "translation": "SMTP Server is required"
  },
  {
    "id": "api.admin.test_email.reenter_password",
    "translation": "The SMTP server, port, or username has changed. Please re-enter the SMTP password to test connection."
  },
  {
    "id": "api.admin.test_email.subject",
    "translation": "Mattermost - Testing Email Settings"
  },
  {
    "id": "api.admin.test_s3.missing_s3_bucket",
    "translation": "S3 Bucket is required"
  },
  {
    "id": "api.admin.upload_brand_image.array.app_error",
    "translation": "Empty array under 'image' in request."
  },
  {
    "id": "api.admin.upload_brand_image.no_file.app_error",
    "translation": "No file under 'image' in request."
  },
  {
    "id": "api.admin.upload_brand_image.parse.app_error",
    "translation": "Could not parse multipart form."
  },
  {
    "id": "api.admin.upload_brand_image.storage.app_error",
    "translation": "Unable to upload image. Image storage is not configured."
  },
  {
    "id": "api.admin.upload_brand_image.too_large.app_error",
    "translation": "Unable to upload file. File is too large."
  },
  {
    "id": "api.back_to_app",
    "translation": "Back to {{.SiteName}}"
  },
  {
    "id": "api.bot.create_disabled",
    "translation": "Bot creation has been disabled."
  },
  {
    "id": "api.bot.teams_channels.add_message_mobile",
    "translation": "Please add me to teams and channels you want me to interact in. To do this, use the browser or Mattermost Desktop App."
  },
  {
    "id": "api.channel.add_guest.added",
    "translation": "%v added to the channel as guest by %v."
  },
  {
    "id": "api.channel.add_member.added",
    "translation": "%v added to the channel by %v."
  },
  {
    "id": "api.channel.add_members.error",
    "translation": "Error adding channel member(s)."
  },
  {
    "id": "api.channel.add_members.user_denied",
    "translation": "Channel membership denied to the following users because of group constraints: {{ .UserIDs }}"
  },
  {
    "id": "api.channel.add_user.to.channel.failed.app_error",
    "translation": "Failed to add user to channel."
  },
  {
    "id": "api.channel.add_user.to.channel.failed.deleted.app_error",
    "translation": "Failed to add user to channel because they have been removed from the team."
  },
  {
    "id": "api.channel.add_user.to.channel.rejected",
    "translation": "User does not have required attributes to join the channel."
  },
  {
    "id": "api.channel.add_user_to_channel.type.app_error",
    "translation": "Can not add user to this channel type."
  },
  {
    "id": "api.channel.bookmark.channel_bookmark.license.error",
    "translation": "Your license does not support channel bookmarks."
  },
  {
    "id": "api.channel.bookmark.create_channel_bookmark.deleted_channel.forbidden.app_error",
    "translation": "Failed to create the channel bookmark."
  },
  {
    "id": "api.channel.bookmark.create_channel_bookmark.direct_or_group_channels.forbidden.app_error",
    "translation": "User is not allowed to create a channel bookmark."
  },
  {
    "id": "api.channel.bookmark.create_channel_bookmark.direct_or_group_channels_by_guests.forbidden.app_error",
    "translation": "Failed to create the channel bookmark."
  },
  {
    "id": "api.channel.bookmark.create_channel_bookmark.forbidden.app_error",
    "translation": "Failed to create the channel bookmark."
  },
  {
    "id": "api.channel.bookmark.delete_channel_bookmark.deleted_channel.forbidden.app_error",
    "translation": "Failed to delete the channel bookmark."
  },
  {
    "id": "api.channel.bookmark.delete_channel_bookmark.direct_or_group_channels.forbidden.app_error",
    "translation": "Failed to delete the channel bookmark."
  },
  {
    "id": "api.channel.bookmark.delete_channel_bookmark.direct_or_group_channels_by_guests.forbidden.app_error",
    "translation": "Failed to delete the channel bookmark."
  },
  {
    "id": "api.channel.bookmark.delete_channel_bookmark.forbidden.app_error",
    "translation": "Failed to delete the channel bookmark."
  },
  {
    "id": "api.channel.bookmark.update_channel_bookmark.deleted_channel.forbidden.app_error",
    "translation": "Failed to update the channel bookmark."
  },
  {
    "id": "api.channel.bookmark.update_channel_bookmark.direct_or_group_channels.forbidden.app_error",
    "translation": "Failed to update the channel bookmark."
  },
  {
    "id": "api.channel.bookmark.update_channel_bookmark.direct_or_group_channels_by_guests.forbidden.app_error",
    "translation": "Failed to update the channel bookmark."
  },
  {
    "id": "api.channel.bookmark.update_channel_bookmark.forbidden.app_error",
    "translation": "Failed to update the channel bookmark."
  },
  {
    "id": "api.channel.bookmark.update_channel_bookmark_sort_order.deleted_channel.forbidden.app_error",
    "translation": "Failed to update the channel bookmark's sort order."
  },
  {
    "id": "api.channel.bookmark.update_channel_bookmark_sort_order.direct_or_group_channels.forbidden.app_error",
    "translation": "Failed to update the channel bookmark's sort order."
  },
  {
    "id": "api.channel.bookmark.update_channel_bookmark_sort_order.direct_or_group_channels_by_guests.forbidden.app_error",
    "translation": "Failed to update the channel bookmark's sort order."
  },
  {
    "id": "api.channel.bookmark.update_channel_bookmark_sort_order.forbidden.app_error",
    "translation": "Failed to update the channel bookmark's sort order."
  },
  {
    "id": "api.channel.change_channel_privacy.private_to_public",
    "translation": "This channel has been converted to a Public Channel and can be joined by any team member."
  },
  {
    "id": "api.channel.change_channel_privacy.public_to_private",
    "translation": "This channel has been converted to a Private Channel."
  },
  {
    "id": "api.channel.channel_member_counts_by_group.license.error",
    "translation": "Your license does not support groups"
  },
  {
    "id": "api.channel.create_channel.direct_channel.app_error",
    "translation": "Must use createDirectChannel API service for direct message channel creation."
  },
  {
    "id": "api.channel.create_channel.direct_channel.remote_restricted.app_error",
    "translation": "Cannot create a direct channel with a remote user"
  },
  {
    "id": "api.channel.create_channel.direct_channel.team_restricted_error",
    "translation": "A direct channel cannot be created between these users because they do not share a team in common."
  },
  {
    "id": "api.channel.create_channel.max_channel_limit.app_error",
    "translation": "Unable to create more than {{.MaxChannelsPerTeam}} channels for current team."
  },
  {
    "id": "api.channel.create_channel.missing_display_name.error",
    "translation": "Missing display_name in request body"
  },
  {
    "id": "api.channel.create_channel.missing_team_id.error",
    "translation": "Missing team_id in request body"
  },
  {
    "id": "api.channel.create_default_channels.off_topic",
    "translation": "Off-Topic"
  },
  {
    "id": "api.channel.create_default_channels.town_square",
    "translation": "Town Square"
  },
  {
    "id": "api.channel.create_direct_channel.invalid_user.app_error",
    "translation": "Invalid user ID for direct channel creation."
  },
  {
    "id": "api.channel.create_group.bad_size.app_error",
    "translation": "Group message channels must contain at least 3 and no more than 8 users."
  },
  {
    "id": "api.channel.create_group.bad_user.app_error",
    "translation": "One of the provided users does not exist."
  },
  {
    "id": "api.channel.create_group.remote_restricted.app_error",
    "translation": "Cannot create a group channel with remote users"
  },
  {
    "id": "api.channel.delete_channel.archived",
    "translation": "%v archived the channel."
  },
  {
    "id": "api.channel.delete_channel.cannot.app_error",
    "translation": "Unable to delete the default channel {{.Channel}}."
  },
  {
    "id": "api.channel.delete_channel.deleted.app_error",
    "translation": "The channel has been archived or deleted."
  },
  {
    "id": "api.channel.delete_channel.type.invalid",
    "translation": "Unable to delete direct or group message channels"
  },
  {
    "id": "api.channel.get_channel.flagged_post_mismatch.app_error",
    "translation": "Channel ID does not match the channel ID of the flagged post."
  },
  {
    "id": "api.channel.get_channel_moderations.license.error",
    "translation": "Your license does not support channel moderation"
  },
  {
    "id": "api.channel.gm_to_channel_conversion.not_allowed_for_user.request_error",
    "translation": "User is not allowed to convert group message to private channel"
  },
  {
    "id": "api.channel.group_message.converted.to_private_channel",
    "translation": "{{.ConvertedByUsername}} created this channel from a group message with {{.GMMembers}}."
  },
  {
    "id": "api.channel.guest_join_channel.post_and_forget",
    "translation": "%v joined the channel as guest."
  },
  {
    "id": "api.channel.join_channel.permissions.app_error",
    "translation": "You do not have the appropriate permissions."
  },
  {
    "id": "api.channel.join_channel.post_and_forget",
    "translation": "%v joined the channel."
  },
  {
    "id": "api.channel.leave.default.app_error",
    "translation": "Unable to leave the default channel {{.Channel}}."
  },
  {
    "id": "api.channel.leave.direct.app_error",
    "translation": "Unable to leave a direct message channel."
  },
  {
    "id": "api.channel.leave.left",
    "translation": "%v left the channel."
  },
  {
    "id": "api.channel.move_channel.type.invalid",
    "translation": "Unable to move direct or group message channels"
  },
  {
    "id": "api.channel.patch_channel_moderations.cache_invalidation.error",
    "translation": "Error invalidating cache"
  },
  {
    "id": "api.channel.patch_channel_moderations.license.error",
    "translation": "Your license does not support channel moderation"
  },
  {
    "id": "api.channel.patch_channel_moderations_for_channel.restricted_permission.app_error",
    "translation": "Cannot add a permission that is restricted by the team or system permission scheme."
  },
  {
    "id": "api.channel.patch_update_channel.forbidden.app_error",
    "translation": "Failed to update the channel."
  },
  {
    "id": "api.channel.patch_update_channel.restricted_dm.app_error",
    "translation": "Cannot update a restricted direct message channel."
  },
  {
    "id": "api.channel.patch_update_channel.update_direct_or_group_messages_not_allowed.app_error",
    "translation": "You are not allowed to update the name, display_name, and purpose of direct or group messages."
  },
  {
    "id": "api.channel.post_channel_privacy_message.error",
    "translation": "Failed to post channel privacy update message."
  },
  {
    "id": "api.channel.post_update_channel_autotranslation_message.create_post.error",
    "translation": "Failed to post Auto-translation update message."
  },
  {
    "id": "api.channel.post_update_channel_autotranslation_message.disabled",
    "translation": "@%s disabled Auto-translation for this channel. All new messages will appear in the original language."
  },
  {
    "id": "api.channel.post_update_channel_autotranslation_message.enabled",
    "translation": "@%s enabled Auto-translation for this channel. All new messages will appear in your preferred language."
  },
  {
    "id": "api.channel.post_update_channel_autotranslation_message.retrieve_user.error",
    "translation": "Failed to retrieve user while updating Auto-translation status"
  },
  {
    "id": "api.channel.post_update_channel_displayname_message_and_forget.create_post.error",
    "translation": "Failed to post displayname update message"
  },
  {
    "id": "api.channel.post_update_channel_displayname_message_and_forget.retrieve_user.error",
    "translation": "Failed to retrieve user while updating channel DisplayName field"
  },
  {
    "id": "api.channel.post_update_channel_displayname_message_and_forget.updated_from",
    "translation": "%s updated the channel display name from: %s to: %s"
  },
  {
    "id": "api.channel.post_update_channel_header_message_and_forget.post.error",
    "translation": "Failed to post update channel header message"
  },
  {
    "id": "api.channel.post_update_channel_header_message_and_forget.removed",
    "translation": "%s removed the channel header (was: %s)"
  },
  {
    "id": "api.channel.post_update_channel_header_message_and_forget.retrieve_user.error",
    "translation": "Failed to retrieve user while updating channel header"
  },
  {
    "id": "api.channel.post_update_channel_header_message_and_forget.updated_from",
    "translation": "%s updated the channel header from: %s to: %s"
  },
  {
    "id": "api.channel.post_update_channel_header_message_and_forget.updated_to",
    "translation": "%s updated the channel header to: %s"
  },
  {
    "id": "api.channel.post_user_add_remove_message_and_forget.error",
    "translation": "Failed to post join/leave message"
  },
  {
    "id": "api.channel.remove.default.app_error",
    "translation": "Unable to remove user from the default channel {{.Channel}}."
  },
  {
    "id": "api.channel.remove_channel_member.type.app_error",
    "translation": "Unable to remove user from a channel."
  },
  {
    "id": "api.channel.remove_member.group_constrained.app_error",
    "translation": "Unable to remove a user from a group-constrained channel."
  },
  {
    "id": "api.channel.remove_member.removed",
    "translation": "%v removed from the channel."
  },
  {
    "id": "api.channel.remove_members.denied",
    "translation": "Channel membership removal denied to the following users because of group constraints: {{ .UserIDs }}"
  },
  {
    "id": "api.channel.remove_user_from_channel.app_error",
    "translation": "Can not remove user from this channel type."
  },
  {
    "id": "api.channel.rename_channel.cant_rename_direct_messages.app_error",
    "translation": "You cannot rename a direct message channel."
  },
  {
    "id": "api.channel.rename_channel.cant_rename_group_messages.app_error",
    "translation": "You cannot rename a group message channel."
  },
  {
    "id": "api.channel.restore_channel.restored.app_error",
    "translation": "Unable to unarchive channel. The channel is not archived."
  },
  {
    "id": "api.channel.restore_channel.unarchived",
    "translation": "{{.Username}} unarchived the channel."
  },
  {
    "id": "api.channel.update_channel.banner_info.channel_type.not_allowed",
    "translation": "Channel banner can only be configured on Public and Private channels."
  },
  {
    "id": "api.channel.update_channel.deleted.app_error",
    "translation": "The channel has been archived or deleted."
  },
  {
    "id": "api.channel.update_channel.not_allowed.app_error",
    "translation": "Policy enforced channels cannot be updated."
  },
  {
    "id": "api.channel.update_channel.tried.app_error",
    "translation": "Tried to perform an invalid update of the default channel {{.Channel}}."
  },
  {
    "id": "api.channel.update_channel.typechange.app_error",
    "translation": "Channel type cannot be updated."
  },
  {
    "id": "api.channel.update_channel.update_direct_or_group_messages_not_allowed.app_error",
    "translation": "You are not allowed to update the name, display_name, and purpose of direct or group messages."
  },
  {
    "id": "api.channel.update_channel_member_roles.changing_guest_role.app_error",
    "translation": "Invalid channel member update: You can't add or remove the guest role manually."
  },
  {
    "id": "api.channel.update_channel_member_roles.guest.app_error",
    "translation": "Invalid channel member update: A guest cannot be made team member or team admin, please promote as a user first."
  },
  {
    "id": "api.channel.update_channel_member_roles.guest_and_user.app_error",
    "translation": "Invalid channel member update: A user must be a guest or a user but not both."
  },
  {
    "id": "api.channel.update_channel_member_roles.scheme_role.app_error",
    "translation": "The provided role is managed by a Scheme and therefore cannot be applied directly to a Channel Member."
  },
  {
    "id": "api.channel.update_channel_member_roles.unset_user_scheme.app_error",
    "translation": "Invalid channel member update: A channel member always has a user scheme."
  },
  {
    "id": "api.channel.update_channel_member_roles.user_and_guest.app_error",
    "translation": "Invalid channel member update: A guest cannot be set for a single channel, a System Admin must promote or demote users to/from guests."
  },
  {
    "id": "api.channel.update_channel_privacy.default_channel_error",
    "translation": "The default channel cannot be made private."
  },
  {
    "id": "api.channel.update_channel_scheme.license.error",
    "translation": "Your license does not support updating a channel's scheme"
  },
  {
    "id": "api.channel.update_channel_scheme.scheme_scope.error",
    "translation": "Unable to set the scheme to the channel because the supplied scheme is not a channel scheme."
  },
  {
    "id": "api.channel.update_team_member_roles.changing_guest_role.app_error",
    "translation": "Invalid team member update: You can't add or remove the guest role manually."
  },
  {
    "id": "api.channel.update_team_member_roles.scheme_role.app_error",
    "translation": "The provided role is managed by a Scheme and therefore cannot be applied directly to a Team Member."
  },
  {
    "id": "api.cloud.app_error",
    "translation": "Internal error during cloud api request."
  },
  {
    "id": "api.cloud.cws_webhook_event_missing_error",
    "translation": "Webhook event was not handled. Either it is missing or it is not valid."
  },
  {
    "id": "api.cloud.license_error",
    "translation": "Your license does not support cloud requests."
  },
  {
    "id": "api.cloud.notify_admin_to_upgrade_error.already_notified",
    "translation": "Already notified admin"
  },
  {
    "id": "api.cloud.request_error",
    "translation": "Error processing request to CWS."
  },
  {
    "id": "api.cloud.teams_limit_reached.create",
    "translation": "Unable to create team because teams limit has been reached"
  },
  {
    "id": "api.cloud.teams_limit_reached.restore",
    "translation": "Unable to restore team because teams limit has been reached"
  },
  {
    "id": "api.command.admin_only.app_error",
    "translation": "Integrations have been limited to admins only."
  },
  {
    "id": "api.command.command_post.forbidden.app_error",
    "translation": "Specified user is not a member of specified channel."
  },
  {
    "id": "api.command.disabled.app_error",
    "translation": "Commands have been disabled by the system admin."
  },
  {
    "id": "api.command.duplicate_trigger.app_error",
    "translation": "This trigger word is already in use. Please choose another word."
  },
  {
    "id": "api.command.execute_command.create_post_failed.app_error",
    "translation": "Command '{{.Trigger}}' failed to post response. Please contact your System Administrator."
  },
  {
    "id": "api.command.execute_command.deleted.error",
    "translation": "Can not run command in deleted channel."
  },
  {
    "id": "api.command.execute_command.failed.app_error",
    "translation": "Command with a trigger of '{{.Trigger}}' failed."
  },
  {
    "id": "api.command.execute_command.failed_empty.app_error",
    "translation": "Command with a trigger of '{{.Trigger}}' returned an empty response."
  },
  {
    "id": "api.command.execute_command.failed_resp.app_error",
    "translation": "Command with a trigger of '{{.Trigger}}' returned response {{.Status}}."
  },
  {
    "id": "api.command.execute_command.format.app_error",
    "translation": "Command trigger word is missing the leading slash character"
  },
  {
    "id": "api.command.execute_command.not_found.app_error",
    "translation": "Command with a trigger of '{{.Trigger}}' not found. To send a message beginning with \"/\", try adding an empty space at the beginning of the message."
  },
  {
    "id": "api.command.execute_command.restricted_dm.error",
    "translation": "Cannot post in a restricted DM"
  },
  {
    "id": "api.command.execute_command.start.app_error",
    "translation": "No command trigger found."
  },
  {
    "id": "api.command.invite_people.desc",
    "translation": "Send an email invite to your Mattermost team"
  },
  {
    "id": "api.command.invite_people.email_invitations_off",
    "translation": "Email invitations are disabled, no invite(s) sent"
  },
  {
    "id": "api.command.invite_people.email_off",
    "translation": "Email has not been configured, no invite(s) sent"
  },
  {
    "id": "api.command.invite_people.fail",
    "translation": "Encountered an error sending email invite(s)"
  },
  {
    "id": "api.command.invite_people.hint",
    "translation": "[name@domain.com ...]"
  },
  {
    "id": "api.command.invite_people.invite_off",
    "translation": "User creation has been disabled on this server, no invite(s) sent"
  },
  {
    "id": "api.command.invite_people.name",
    "translation": "invite_people"
  },
  {
    "id": "api.command.invite_people.no_email",
    "translation": "Please specify one or more valid email addresses"
  },
  {
    "id": "api.command.invite_people.sent",
    "translation": "Email invite(s) sent"
  },
  {
    "id": "api.command.move_command.creator_no_permission.app_error",
    "translation": "No permission to move command"
  },
  {
    "id": "api.command.team_mismatch.app_error",
    "translation": "Unable to update commands across teams."
  },
  {
    "id": "api.command_away.desc",
    "translation": "Set your status away"
  },
  {
    "id": "api.command_away.name",
    "translation": "away"
  },
  {
    "id": "api.command_away.success",
    "translation": "You are now away"
  },
  {
    "id": "api.command_channel_header.channel.app_error",
    "translation": "Error to retrieve the current channel."
  },
  {
    "id": "api.command_channel_header.desc",
    "translation": "Edit the channel header"
  },
  {
    "id": "api.command_channel_header.hint",
    "translation": "[text]"
  },
  {
    "id": "api.command_channel_header.message.app_error",
    "translation": "Text must be provided with the /header command."
  },
  {
    "id": "api.command_channel_header.name",
    "translation": "header"
  },
  {
    "id": "api.command_channel_header.permission.app_error",
    "translation": "You don't have the appropriate permissions to edit the channel header."
  },
  {
    "id": "api.command_channel_header.update_channel.app_error",
    "translation": "Error updating the channel header."
  },
  {
    "id": "api.command_channel_header.update_channel.max_length",
    "translation": "The text entered exceeds the character limit. The channel header is limited to {{.MaxLength}} characters."
  },
  {
    "id": "api.command_channel_purpose.channel.app_error",
    "translation": "Error to retrieve the current channel."
  },
  {
    "id": "api.command_channel_purpose.desc",
    "translation": "Edit the channel purpose"
  },
  {
    "id": "api.command_channel_purpose.direct_group.app_error",
    "translation": "Unable to set purpose for direct message channels. Use /header to set the header instead."
  },
  {
    "id": "api.command_channel_purpose.hint",
    "translation": "[text]"
  },
  {
    "id": "api.command_channel_purpose.message.app_error",
    "translation": "A message must be provided with the /purpose command."
  },
  {
    "id": "api.command_channel_purpose.name",
    "translation": "purpose"
  },
  {
    "id": "api.command_channel_purpose.permission.app_error",
    "translation": "You don't have the appropriate permissions to edit the channel purpose."
  },
  {
    "id": "api.command_channel_purpose.update_channel.app_error",
    "translation": "Error updating the channel purpose."
  },
  {
    "id": "api.command_channel_purpose.update_channel.max_length",
    "translation": "The text entered exceeds the character limit. The channel purpose is limited to {{.MaxLength}} characters."
  },
  {
    "id": "api.command_channel_remove.channel.app_error",
    "translation": "Error retrieving the current channel."
  },
  {
    "id": "api.command_channel_rename.channel.app_error",
    "translation": "Error to retrieve the current channel."
  },
  {
    "id": "api.command_channel_rename.desc",
    "translation": "Rename the channel"
  },
  {
    "id": "api.command_channel_rename.direct_group.app_error",
    "translation": "Unable to rename direct message channels."
  },
  {
    "id": "api.command_channel_rename.hint",
    "translation": "[text]"
  },
  {
    "id": "api.command_channel_rename.message.app_error",
    "translation": "A message must be provided with the /rename command."
  },
  {
    "id": "api.command_channel_rename.name",
    "translation": "rename"
  },
  {
    "id": "api.command_channel_rename.permission.app_error",
    "translation": "You don't have the appropriate permissions to rename the channel."
  },
  {
    "id": "api.command_channel_rename.too_long.app_error",
    "translation": "Channel name must be {{.Length}} or fewer characters."
  },
  {
    "id": "api.command_channel_rename.too_short.app_error",
    "translation": "Channel name must be {{.Length}} or more characters."
  },
  {
    "id": "api.command_channel_rename.update_channel.app_error",
    "translation": "Error to update the current channel."
  },
  {
    "id": "api.command_code.desc",
    "translation": "Display text as a code block"
  },
  {
    "id": "api.command_code.hint",
    "translation": "[text]"
  },
  {
    "id": "api.command_code.message.app_error",
    "translation": "A message must be provided with the /code command."
  },
  {
    "id": "api.command_code.name",
    "translation": "code"
  },
  {
    "id": "api.command_collapse.desc",
    "translation": "Turn on auto-collapsing of image previews"
  },
  {
    "id": "api.command_collapse.name",
    "translation": "collapse"
  },
  {
    "id": "api.command_collapse.success",
    "translation": "Image links now collapse by default"
  },
  {
    "id": "api.command_custom_status.app_error",
    "translation": "Error setting the status."
  },
  {
    "id": "api.command_custom_status.clear.app_error",
    "translation": "Error clearing the status."
  },
  {
    "id": "api.command_custom_status.clear.success",
    "translation": "Your status was cleared."
  },
  {
    "id": "api.command_custom_status.desc",
    "translation": "Set or clear your status"
  },
  {
    "id": "api.command_custom_status.hint",
    "translation": "[:emoji_name:] [status_message] or clear"
  },
  {
    "id": "api.command_custom_status.name",
    "translation": "status"
  },
  {
    "id": "api.command_custom_status.success",
    "translation": "Your status is set to “{{.EmojiName}} {{.StatusMessage}}”. You can change your status from the status popover in the channel sidebar header."
  },
  {
    "id": "api.command_dnd.desc",
    "translation": "Do not disturb disables desktop and mobile push notifications."
  },
  {
    "id": "api.command_dnd.name",
    "translation": "dnd"
  },
  {
    "id": "api.command_dnd.success",
    "translation": "Do Not Disturb is enabled. You will not receive desktop or mobile push notifications until Do Not Disturb is turned off."
  },
  {
    "id": "api.command_echo.delay.app_error",
    "translation": "Delays must be under 10000 seconds."
  },
  {
    "id": "api.command_echo.desc",
    "translation": "Echo back text from your account"
  },
  {
    "id": "api.command_echo.high_volume.app_error",
    "translation": "High volume of echo request, cannot process request."
  },
  {
    "id": "api.command_echo.hint",
    "translation": "'message' [delay in seconds]"
  },
  {
    "id": "api.command_echo.message.app_error",
    "translation": "A message must be provided with the /echo command."
  },
  {
    "id": "api.command_echo.name",
    "translation": "echo"
  },
  {
    "id": "api.command_expand.desc",
    "translation": "Turn off auto-collapsing of image previews"
  },
  {
    "id": "api.command_expand.name",
    "translation": "expand"
  },
  {
    "id": "api.command_expand.success",
    "translation": "Image links now expand by default"
  },
  {
    "id": "api.command_expand_collapse.fail.app_error",
    "translation": "An error occurred while expanding previews."
  },
  {
    "id": "api.command_exportlink.desc",
    "translation": "Generate a link to download a export."
  },
  {
    "id": "api.command_exportlink.driver.app_error",
    "translation": "The file store driver does not support link generation."
  },
  {
    "id": "api.command_exportlink.empty.app_error",
    "translation": "No export file has been found."
  },
  {
    "id": "api.command_exportlink.hint",
    "translation": "[job-id|zip filename|{{.LatestMsg}}]"
  },
  {
    "id": "api.command_exportlink.invalid.app_error",
    "translation": "Unable to find the file you requested."
  },
  {
    "id": "api.command_exportlink.link.text",
    "translation": "You can download your file here: {{.Link}}.\nThis link will expire in {{.Expiration}}."
  },
  {
    "id": "api.command_exportlink.list.app_error",
    "translation": "Unable to retrieve the export list."
  },
  {
    "id": "api.command_exportlink.name",
    "translation": "exportlink"
  },
  {
    "id": "api.command_exportlink.permission.app_error",
    "translation": "You don't have enough permissions to run this command."
  },
  {
    "id": "api.command_exportlink.presign.app_error",
    "translation": "Unable to generate presign url."
  },
  {
    "id": "api.command_groupmsg.desc",
    "translation": "Sends a Group Message to the specified users"
  },
  {
    "id": "api.command_groupmsg.fail.app_error",
    "translation": "An error occurred while messaging the users."
  },
  {
    "id": "api.command_groupmsg.group_fail.app_error",
    "translation": "An error occurred while creating the group message."
  },
  {
    "id": "api.command_groupmsg.hint",
    "translation": "@[username1],@[username2] 'message'"
  },
  {
    "id": "api.command_groupmsg.invalid_user.app_error",
    "translation": {
      "one": "Unable to find the user: {{.Users}}",
      "other": "Unable to find the users: {{.Users}}"
    }
  },
  {
    "id": "api.command_groupmsg.max_users.app_error",
    "translation": "Group messages are limited to a maximum of {{.MaxUsers}} users."
  },
  {
    "id": "api.command_groupmsg.min_users.app_error",
    "translation": "Group messages are limited to a minimum of {{.MinUsers}} users."
  },
  {
    "id": "api.command_groupmsg.name",
    "translation": "message"
  },
  {
    "id": "api.command_groupmsg.permission.app_error",
    "translation": "You don't have the appropriate permissions to create a new group message."
  },
  {
    "id": "api.command_help.desc",
    "translation": "Show Mattermost help message"
  },
  {
    "id": "api.command_help.name",
    "translation": "help"
  },
  {
    "id": "api.command_help.success",
    "translation": "Mattermost is an open source platform for secure communication, collaboration, and orchestration of work across tools and teams.\r\nMattermost contains two key tools:\r\n\r\n**Channels** - Stay connected with your team via 1:1 and group messaging.\r\n**[Playbooks](/playbooks)** - Build and configure repeatable processes to achieve specific and predictable outcomes.\r\n\r\n[View documentation and guides]({{.HelpLink}})"
  },
  {
    "id": "api.command_invite.channel.app_error",
    "translation": "Error to retrieve the current channel."
  },
  {
    "id": "api.command_invite.channel.error",
    "translation": "Could not find the channel {{.Channel}}. Please use the [channel handle](https://docs.mattermost.com/messaging/managing-channels.html#naming-a-channel) to identify channels."
  },
  {
    "id": "api.command_invite.channel_constrained_user_denied",
    "translation": "This channel is managed by groups.  This user is not part of a group that is synced to this channel."
  },
  {
    "id": "api.command_invite.desc",
    "translation": "Invite a user to a channel"
  },
  {
    "id": "api.command_invite.directchannel.app_error",
    "translation": "You can't add someone to a direct message channel."
  },
  {
    "id": "api.command_invite.fail.app_error",
    "translation": "An error occurred while joining the channel."
  },
  {
    "id": "api.command_invite.hint",
    "translation": "@[username]... ~[channel]..."
  },
  {
    "id": "api.command_invite.missing_message.app_error",
    "translation": "Missing Username and/or Channel."
  },
  {
    "id": "api.command_invite.missing_user.app_error",
    "translation": "We couldn't find the user {{.User}}. They may have been deactivated by the System Administrator."
  },
  {
    "id": "api.command_invite.name",
    "translation": "invite"
  },
  {
    "id": "api.command_invite.permission.app_error",
    "translation": "You don't have enough permissions to add {{.User}} in {{.Channel}}."
  },
  {
    "id": "api.command_invite.private_channel.app_error",
    "translation": "Could not find the channel {{.Channel}}. Please use the [channel handle](https://docs.mattermost.com/messaging/managing-channels.html#naming-a-channel) to identify channels."
  },
  {
    "id": "api.command_invite.success",
    "translation": "{{.User}} added to {{.Channel}} channel."
  },
  {
    "id": "api.command_invite.successOverflow",
    "translation": "{{.FirstUser}} and {{.Others}} added to {{.Channel}} channel."
  },
  {
    "id": "api.command_invite.user_already_in_channel.app_error",
    "translation": {
      "one": "{{.User}} is already in the channel.",
      "other": "{{.User}} are already in the channel."
    }
  },
  {
    "id": "api.command_invite.user_already_in_channel.overflow",
    "translation": "{{.FirstUser}} and {{.Others}} others are already in the channel."
  },
  {
    "id": "api.command_invite.user_not_in_team.app_error",
    "translation": "You can add {{.Users}} to this channel once they are members of the **{{.Team}}** team."
  },
  {
    "id": "api.command_invite.user_not_in_team.messageOverflow",
    "translation": "You can add {{.FirstUser}} and {{.Others}} others to this channel once they are members of the **{{.Team}}** team."
  },
  {
    "id": "api.command_invite_people.permission.app_error",
    "translation": "You don't have permission to invite new users to this server."
  },
  {
    "id": "api.command_join.desc",
    "translation": "Join the open channel"
  },
  {
    "id": "api.command_join.fail.app_error",
    "translation": "An error occurred while joining the channel."
  },
  {
    "id": "api.command_join.hint",
    "translation": "~[channel]"
  },
  {
    "id": "api.command_join.list.app_error",
    "translation": "An error occurred while listing channels."
  },
  {
    "id": "api.command_join.missing.app_error",
    "translation": "Unable to find the channel."
  },
  {
    "id": "api.command_join.name",
    "translation": "join"
  },
  {
    "id": "api.command_kick.name",
    "translation": "kick"
  },
  {
    "id": "api.command_leave.desc",
    "translation": "Leave the current channel"
  },
  {
    "id": "api.command_leave.fail.app_error",
    "translation": "An error occurred while leaving the channel."
  },
  {
    "id": "api.command_leave.name",
    "translation": "leave"
  },
  {
    "id": "api.command_logout.desc",
    "translation": "Logout of Mattermost"
  },
  {
    "id": "api.command_logout.name",
    "translation": "logout"
  },
  {
    "id": "api.command_marketplace.desc",
    "translation": "Open the Marketplace"
  },
  {
    "id": "api.command_marketplace.name",
    "translation": "marketplace"
  },
  {
    "id": "api.command_marketplace.unsupported.app_error",
    "translation": "The marketplace command is not supported on your device."
  },
  {
    "id": "api.command_me.desc",
    "translation": "Do an action"
  },
  {
    "id": "api.command_me.hint",
    "translation": "[message]"
  },
  {
    "id": "api.command_me.name",
    "translation": "me"
  },
  {
    "id": "api.command_msg.desc",
    "translation": "Send Direct Message to a user"
  },
  {
    "id": "api.command_msg.dm_fail.app_error",
    "translation": "An error occurred while creating the direct message."
  },
  {
    "id": "api.command_msg.fail.app_error",
    "translation": "An error occurred while messaging the user."
  },
  {
    "id": "api.command_msg.hint",
    "translation": "@[username] 'message'"
  },
  {
    "id": "api.command_msg.missing.app_error",
    "translation": "Unable to find the user."
  },
  {
    "id": "api.command_msg.name",
    "translation": "message"
  },
  {
    "id": "api.command_msg.permission.app_error",
    "translation": "You don't have the appropriate permissions to direct message this user."
  },
  {
    "id": "api.command_mute.desc",
    "translation": "Turns off desktop, email and push notifications for the current channel or the [channel] specified."
  },
  {
    "id": "api.command_mute.error",
    "translation": "Could not find the channel {{.Channel}}. Please use the [channel handle](https://docs.mattermost.com/messaging/managing-channels.html#naming-a-channel) to identify channels."
  },
  {
    "id": "api.command_mute.hint",
    "translation": "~[channel]"
  },
  {
    "id": "api.command_mute.name",
    "translation": "mute"
  },
  {
    "id": "api.command_mute.no_channel.error",
    "translation": "Could not find the specified channel. Please use the [channel handle](https://docs.mattermost.com/messaging/managing-channels.html#naming-a-channel) to identify channels."
  },
  {
    "id": "api.command_mute.not_member.error",
    "translation": "Could not mute channel {{.Channel}} as you are not a member."
  },
  {
    "id": "api.command_mute.success_mute",
    "translation": "You will not receive notifications for {{.Channel}} until channel mute is turned off."
  },
  {
    "id": "api.command_mute.success_mute_direct_msg",
    "translation": "You will not receive notifications for this channel until channel mute is turned off."
  },
  {
    "id": "api.command_mute.success_unmute",
    "translation": "{{.Channel}} is no longer muted."
  },
  {
    "id": "api.command_mute.success_unmute_direct_msg",
    "translation": "This channel is no longer muted."
  },
  {
    "id": "api.command_offline.desc",
    "translation": "Set your status offline"
  },
  {
    "id": "api.command_offline.name",
    "translation": "offline"
  },
  {
    "id": "api.command_offline.success",
    "translation": "You are now offline"
  },
  {
    "id": "api.command_online.desc",
    "translation": "Set your status online"
  },
  {
    "id": "api.command_online.name",
    "translation": "online"
  },
  {
    "id": "api.command_online.success",
    "translation": "You are now online"
  },
  {
    "id": "api.command_open.name",
    "translation": "open"
  },
  {
    "id": "api.command_remote.accept.help",
    "translation": "Accept an invitation from an external Mattermost instance"
  },
  {
    "id": "api.command_remote.accept_invitation",
    "translation": "Invitation accepted and confirmed.\nSiteURL: {{.SiteURL}}"
  },
  {
    "id": "api.command_remote.accept_invitation.error",
    "translation": "Could not accept invitation: {{.Error}}"
  },
  {
    "id": "api.command_remote.add_remote.error",
    "translation": "Could not add secure connection: {{.Error}}"
  },
  {
    "id": "api.command_remote.cluster_removed",
    "translation": "Secure connection {{.RemoteId}} {{.Result}}."
  },
  {
    "id": "api.command_remote.confirm_invitation.error",
    "translation": "Could not confirm invitation: {{.Error}}"
  },
  {
    "id": "api.command_remote.decode_invitation.error",
    "translation": "Could not decode invitation: {{.Error}}"
  },
  {
    "id": "api.command_remote.desc",
    "translation": "Invite secure connections for communication across Mattermost instances."
  },
  {
    "id": "api.command_remote.displayname.help",
    "translation": "Secure connection display name"
  },
  {
    "id": "api.command_remote.displayname.hint",
    "translation": "A display name for the secure connection"
  },
  {
    "id": "api.command_remote.encrypt_invitation.error",
    "translation": "Could not encrypt invitation: {{.Error}}"
  },
  {
    "id": "api.command_remote.fetch_status.error",
    "translation": "Could not fetch secure connections: {{.Error}}"
  },
  {
    "id": "api.command_remote.hint",
    "translation": "[action]"
  },
  {
    "id": "api.command_remote.invitation.help",
    "translation": "Invitation from secure connection"
  },
  {
    "id": "api.command_remote.invitation.hint",
    "translation": "The encrypted invitation from a secure connection"
  },
  {
    "id": "api.command_remote.invitation_created",
    "translation": "Invitation created."
  },
  {
    "id": "api.command_remote.invite.help",
    "translation": "Invite a secure connection"
  },
  {
    "id": "api.command_remote.invite_password.help",
    "translation": "Invitation password"
  },
  {
    "id": "api.command_remote.invite_password.hint",
    "translation": "Password to be used to encrypt the invitation"
  },
  {
    "id": "api.command_remote.invite_summary",
    "translation": "Send the following AES 256-bit encrypted invitation to the external Mattermost System Admin along with the password. They will use the `{{.Command}}` slash command to accept the invitation.\n\n```\n{{.Invitation}}\n```\n\n**Ensure the secure connection can access your Mattermost instance via** {{.SiteURL}}"
  },
  {
    "id": "api.command_remote.missing_command",
    "translation": "Missing command. Available actions: {{.Actions}}"
  },
  {
    "id": "api.command_remote.missing_empty",
    "translation": "Missing or empty `{{.Arg}}`"
  },
  {
    "id": "api.command_remote.name",
    "translation": "secure-connection"
  },
  {
    "id": "api.command_remote.name.help",
    "translation": "Secure connection name"
  },
  {
    "id": "api.command_remote.name.hint",
    "translation": "A unique name for the secure connection"
  },
  {
    "id": "api.command_remote.permission_required",
    "translation": "You require `{{.Permission}}` permission to manage secure connections."
  },
  {
    "id": "api.command_remote.remote_add_remove.help",
    "translation": "Add/remove secure connections. Available actions: {{.Actions}}"
  },
  {
    "id": "api.command_remote.remote_table_header",
    "translation": "| Secure connection | Display name | Connection ID | Site URL | Default Team | Invite accepted | Online | Last ping | Deleted |"
  },
  {
    "id": "api.command_remote.remotes_not_found",
    "translation": "No secure connections found."
  },
  {
    "id": "api.command_remote.remove.help",
    "translation": "Removes a secure connection"
  },
  {
    "id": "api.command_remote.remove_remote.error",
    "translation": "Could not remove secure connection: {{.Error}}"
  },
  {
    "id": "api.command_remote.remove_remote_id.help",
    "translation": "ID of secure connection to remove."
  },
  {
    "id": "api.command_remote.service_disabled",
    "translation": "Secure Connection Service is disabled."
  },
  {
    "id": "api.command_remote.service_not_enabled",
    "translation": "Secure Connection Service not enabled."
  },
  {
    "id": "api.command_remote.site_url_not_set",
    "translation": "Site URL not set. Please set this in System Console > Environment > Web Server."
  },
  {
    "id": "api.command_remote.status.help",
    "translation": "Displays status for all secure connections"
  },
  {
    "id": "api.command_remote.unknown_action",
    "translation": "Unknown action `{{.Action}}`"
  },
  {
    "id": "api.command_remove.desc",
    "translation": "Remove a member from the channel"
  },
  {
    "id": "api.command_remove.direct_group.app_error",
    "translation": "You can't remove someone from a direct message channel."
  },
  {
    "id": "api.command_remove.group_constrained_user_denied",
    "translation": "User cannot be removed from the channel by you because they are a member of the groups linked to this channel. To remove them from this channel, they must be removed from the linked groups."
  },
  {
    "id": "api.command_remove.hint",
    "translation": "@[username]"
  },
  {
    "id": "api.command_remove.message.app_error",
    "translation": "A message must be provided with the /remove or /kick command."
  },
  {
    "id": "api.command_remove.missing.app_error",
    "translation": "We couldn't find the user. They may have been deactivated by the System Administrator."
  },
  {
    "id": "api.command_remove.name",
    "translation": "remove"
  },
  {
    "id": "api.command_remove.permission.app_error",
    "translation": "You don't have the appropriate permissions to remove the member."
  },
  {
    "id": "api.command_remove.user_not_in_channel",
    "translation": "{{.Username}} is not a member of this channel."
  },
  {
    "id": "api.command_search.desc",
    "translation": "Search text in messages"
  },
  {
    "id": "api.command_search.hint",
    "translation": "[text]"
  },
  {
    "id": "api.command_search.name",
    "translation": "search"
  },
  {
    "id": "api.command_search.unsupported.app_error",
    "translation": "The search command is not supported on your device."
  },
  {
    "id": "api.command_settings.desc",
    "translation": "Open the Settings dialog"
  },
  {
    "id": "api.command_settings.name",
    "translation": "settings"
  },
  {
    "id": "api.command_settings.unsupported.app_error",
    "translation": "The settings command is not supported on your device."
  },
  {
    "id": "api.command_share.available_actions",
    "translation": "Available actions: {{.Actions}}"
  },
  {
    "id": "api.command_share.channel_invite.error",
    "translation": "Error inviting `{{.Name}}` to this channel: {{.Error}}"
  },
  {
    "id": "api.command_share.channel_invite_not_home.error",
    "translation": "Cannot invite secure connection to a shared channel originating somewhere else."
  },
  {
    "id": "api.command_share.channel_not_shared.error",
    "translation": "Cannot invite remote because channel {{.ChannelID}} is not shared."
  },
  {
    "id": "api.command_share.channel_remote_id_not_exists",
    "translation": "Shared channel secure connection `{{.RemoteId}}` does not exist for this channel."
  },
  {
    "id": "api.command_share.channel_shared",
    "translation": "This channel is now shared."
  },
  {
    "id": "api.command_share.channel_status.help",
    "translation": "Displays status for this shared channel"
  },
  {
    "id": "api.command_share.channel_status_id",
    "translation": "Status for channel ID `{{.ChannelId}}`"
  },
  {
    "id": "api.command_share.check_channel_exist.error",
    "translation": "Error while checking if shared channel {{.ChannelID}} exists: {{.Error}}"
  },
  {
    "id": "api.command_share.could_not_uninvite.error",
    "translation": "Could not uninvite `{{.RemoteId}}`: {{.Error}}"
  },
  {
    "id": "api.command_share.desc",
    "translation": "Shares the current channel with an external Mattermost instance."
  },
  {
    "id": "api.command_share.fetch_remote.error",
    "translation": "Error fetching secure connections: {{.Error}}"
  },
  {
    "id": "api.command_share.fetch_remote_status.error",
    "translation": "Could not fetch status for secure connections: {{.Error}}."
  },
  {
    "id": "api.command_share.hint",
    "translation": "[action]"
  },
  {
    "id": "api.command_share.invalid_value.error",
    "translation": "Invalid value for '{{.Arg}}': {{.Error}}"
  },
  {
    "id": "api.command_share.invitation_sent",
    "translation": "Shared channel invitation has been sent to `{{.Name}} {{.SiteURL}}`."
  },
  {
    "id": "api.command_share.invite_remote.help",
    "translation": "Invites an external Mattermost instance to the current shared channel"
  },
  {
    "id": "api.command_share.invite_remote_to_channel.error",
    "translation": "Cannot invite remote to channel: {{.Error}}"
  },
  {
    "id": "api.command_share.missing_action",
    "translation": "Missing action. Available actions: {{.Actions}}"
  },
  {
    "id": "api.command_share.must_specify_valid_remote",
    "translation": "Must specify a valid secure connection ID to invite."
  },
  {
    "id": "api.command_share.name",
    "translation": "share-channel"
  },
  {
    "id": "api.command_share.no_remote_invited",
    "translation": "No secure connections have been invited to this channel."
  },
  {
    "id": "api.command_share.not_shared_channel_unshare",
    "translation": "Cannot unshare a channel that is not shared."
  },
  {
    "id": "api.command_share.permission_required",
    "translation": "You require `{{.Permission}}` permission to manage shared channels."
  },
  {
    "id": "api.command_share.remote_already_invited",
    "translation": "The secure connection has already been invited."
  },
  {
    "id": "api.command_share.remote_id.help",
    "translation": "ID of an existing secure connection. See `secure-connection` command to add a secure connection."
  },
  {
    "id": "api.command_share.remote_id_invalid.error",
    "translation": "Secure connection ID is invalid: {{.Error}}"
  },
  {
    "id": "api.command_share.remote_not_valid",
    "translation": "Must specify a valid secure connection ID to uninvite"
  },
  {
    "id": "api.command_share.remote_table_header",
    "translation": "| Secure connection | Site URL | Read only | Invite accepted | Online | Last sync |"
  },
  {
    "id": "api.command_share.remote_uninvited",
    "translation": "Secure connection `{{.RemoteId}}` uninvited."
  },
  {
    "id": "api.command_share.service_disabled",
    "translation": "Shared Channels Service is disabled."
  },
  {
    "id": "api.command_share.service_inactive",
    "translation": "Shared Channels Service is enabled but not active."
  },
  {
    "id": "api.command_share.share_channel.error",
    "translation": "Cannot share this channel: {{.Error}}"
  },
  {
    "id": "api.command_share.share_read_only.help",
    "translation": "Channel will be shared in read-only mode"
  },
  {
    "id": "api.command_share.share_read_only.hint",
    "translation": "[readonly] - 'Y' or 'N'.  Defaults to 'N'"
  },
  {
    "id": "api.command_share.shared_channel_unavailable",
    "translation": "This channel is no longer shared."
  },
  {
    "id": "api.command_share.shared_channel_unshare.error",
    "translation": "Cannot unshare this channel: {{.Error}}."
  },
  {
    "id": "api.command_share.uninvite_remote.help",
    "translation": "Uninvites a secure connection from this shared channel"
  },
  {
    "id": "api.command_share.uninvite_remote_id.help",
    "translation": "ID of secure connection to uninvite."
  },
  {
    "id": "api.command_share.unknown_action",
    "translation": "Unknown action `{{.Action}}`. Available actions: {{.Actions}}"
  },
  {
    "id": "api.command_share.unshare_channel.help",
    "translation": "Unshares the current channel"
  },
  {
    "id": "api.command_shortcuts.desc",
    "translation": "Displays a list of keyboard shortcuts"
  },
  {
    "id": "api.command_shortcuts.name",
    "translation": "shortcuts"
  },
  {
    "id": "api.command_shortcuts.unsupported.app_error",
    "translation": "The shortcuts command is not supported on your device."
  },
  {
    "id": "api.command_shrug.desc",
    "translation": "Adds ¯\\_(ツ)_/¯ to your message"
  },
  {
    "id": "api.command_shrug.hint",
    "translation": "[message]"
  },
  {
    "id": "api.command_shrug.name",
    "translation": "shrug"
  },
  {
    "id": "api.config.get_config.restricted_merge.app_error",
    "translation": "Failed to merge given config."
  },
  {
    "id": "api.config.migrate_config.app_error",
    "translation": "Failed to migrate config store."
  },
  {
    "id": "api.config.patch_config.diff.app_error",
    "translation": "Failed to diff configs"
  },
  {
    "id": "api.config.patch_config.restricted_merge.app_error",
    "translation": "Failed to merge given config."
  },
  {
    "id": "api.config.reload_config.app_error",
    "translation": "Failed to reload config."
  },
  {
    "id": "api.config.update.elasticsearch.autocomplete_cannot_be_enabled_error",
    "translation": "Channel autocomplete cannot be enabled as channel index schema is out of date. It is recommended to regenerate your channel index. See the Mattermost changelog for more information"
  },
  {
    "id": "api.config.update_config.clear_siteurl.app_error",
    "translation": "Site URL cannot be cleared."
  },
  {
    "id": "api.config.update_config.diff.app_error",
    "translation": "Failed to diff configs"
  },
  {
    "id": "api.config.update_config.not_allowed_security.app_error",
    "translation": "Changing {{.Name}} is not allowed due to security reasons."
  },
  {
    "id": "api.config.update_config.restricted_merge.app_error",
    "translation": "Failed to merge given config."
  },
  {
    "id": "api.config.update_config.translations.app_error",
    "translation": "Failed to update server translations."
  },
  {
    "id": "api.content_flagging.error.comment_required",
    "translation": "Please add a comment explaining why you’re flagging this message."
  },
  {
    "id": "api.content_flagging.error.comment_too_long",
    "translation": "Message flagging reason cannot be longer than {{.MaxLength}} characters."
  },
  {
    "id": "api.content_flagging.error.disabled",
    "translation": "Content flagging feature is disabled."
  },
  {
    "id": "api.content_flagging.error.license",
    "translation": "Your license does not support content flagging."
  },
  {
    "id": "api.content_flagging.error.not_available_on_team",
    "translation": "Content flagging feature is not enabled on this team."
  },
  {
    "id": "api.content_flagging.error.post_not_in_progress",
    "translation": "The flagged post must be in pending or assigned status to be kept or removed."
  },
  {
    "id": "api.content_flagging.error.reason_invalid",
    "translation": "Unknown reason specified for flagging message."
  },
  {
    "id": "api.content_flagging.error.reason_required",
    "translation": "Please select a reason for flagging this message."
  },
  {
    "id": "api.content_flagging.error.user_not_reviewer",
    "translation": "The user is not a content reviewer."
  },
  {
    "id": "api.context.404.app_error",
    "translation": "Sorry, we could not find the page."
  },
  {
    "id": "api.context.get_session.app_error",
    "translation": "Session not found."
  },
  {
    "id": "api.context.get_user.app_error",
    "translation": "Unable to get user from session UserID."
  },
  {
    "id": "api.context.invalid_body_param.app_error",
    "translation": "Invalid or missing {{.Name}} in request body."
  },
  {
    "id": "api.context.invalid_param.app_error",
    "translation": "Invalid {{.Name}} parameter."
  },
  {
    "id": "api.context.invalid_token.error",
    "translation": "Invalid session token={{.Token}}, err={{.Error}}"
  },
  {
    "id": "api.context.invalid_url_param.app_error",
    "translation": "Invalid or missing {{.Name}} parameter in request URL."
  },
  {
    "id": "api.context.invitation_expired.error",
    "translation": "Invitation is expired."
  },
  {
    "id": "api.context.ip_filtering.apply_ip_filters.app_error",
    "translation": "An error has occurred while applying IP Filters"
  },
  {
    "id": "api.context.ip_filtering.get_ip_filters.app_error",
    "translation": "An error has occurred while fetching IP Filters"
  },
  {
    "id": "api.context.ip_filtering.get_my_ip.failed",
    "translation": "An error has occurred while fetching the client's IP address"
  },
  {
    "id": "api.context.ip_filtering.not_available.app_error",
    "translation": "IP Filtering is not available on this server"
  },
  {
    "id": "api.context.json_encoding.app_error",
    "translation": "Error encoding JSON."
  },
  {
    "id": "api.context.local_origin_required.app_error",
    "translation": "This endpoint requires a local request origin."
  },
  {
    "id": "api.context.mfa_required.app_error",
    "translation": "Multi-factor authentication is required on this server."
  },
  {
    "id": "api.context.outgoing_oauth_connection.create_connection.app_error",
    "translation": "There was an error while creating the outgoing OAuth connection."
  },
  {
    "id": "api.context.outgoing_oauth_connection.create_connection.input_error",
    "translation": "Invalid input parameters."
  },
  {
    "id": "api.context.outgoing_oauth_connection.delete_connection.app_error",
    "translation": "There was an error while deleting the outgoing OAuth connection."
  },
  {
    "id": "api.context.outgoing_oauth_connection.list_connections.app_error",
    "translation": "There was an error while listing outgoing OAuth connections."
  },
  {
    "id": "api.context.outgoing_oauth_connection.list_connections.input_error",
    "translation": "Invalid input parameters."
  },
  {
    "id": "api.context.outgoing_oauth_connection.not_available.configuration_disabled",
    "translation": "Outgoing OAuth connections are not available on this server."
  },
  {
    "id": "api.context.outgoing_oauth_connection.update_connection.app_error",
    "translation": "There was an error while updating the outgoing OAuth connection."
  },
  {
    "id": "api.context.outgoing_oauth_connection.update_connection.input_error",
    "translation": "Invalid input parameters."
  },
  {
    "id": "api.context.outgoing_oauth_connection.validate_connection_credentials.app_error",
    "translation": "There was an error while validating the outgoing OAuth connection credentials."
  },
  {
    "id": "api.context.outgoing_oauth_connection.validate_connection_credentials.input_error",
    "translation": "Couldn't retrieve credentials with the specified connection configuration."
  },
  {
    "id": "api.context.permissions.app_error",
    "translation": "You do not have the appropriate permissions."
  },
  {
    "id": "api.context.remote_id_invalid.app_error",
    "translation": "Unable to find secure connectionID {{.RemoteId}}."
  },
  {
    "id": "api.context.remote_id_mismatch.app_error",
    "translation": "Secure connection ID mismatch."
  },
  {
    "id": "api.context.remote_id_missing.app_error",
    "translation": "Secure connection ID missing."
  },
  {
    "id": "api.context.request_body_too_large.app_error",
    "translation": "Unable to process request. Request body too large."
  },
  {
    "id": "api.context.server_busy.app_error",
    "translation": "Server is busy, non-critical services are temporarily unavailable."
  },
  {
    "id": "api.context.session_expired.app_error",
    "translation": "Invalid or expired session, please login again."
  },
  {
    "id": "api.context.token_provided.app_error",
    "translation": "Session is not OAuth but token was provided in the query string."
  },
  {
    "id": "api.create_terms_of_service.custom_terms_of_service_disabled.app_error",
    "translation": "Custom terms of service feature is disabled."
  },
  {
    "id": "api.create_terms_of_service.empty_text.app_error",
    "translation": "Please enter text for your Custom Terms of Service."
  },
  {
    "id": "api.custom_groups.count_err",
    "translation": "error counting groups"
  },
  {
    "id": "api.custom_groups.feature_disabled",
    "translation": "custom groups feature is disabled"
  },
  {
    "id": "api.custom_groups.license_error",
    "translation": "not licensed for custom groups"
  },
  {
    "id": "api.custom_groups.must_be_referenceable",
    "translation": "allow_reference must be 'true' for custom groups"
  },
  {
    "id": "api.custom_groups.no_remote_id",
    "translation": "remote_id must be blank for custom group"
  },
  {
    "id": "api.custom_profile_attributes.invalid_field_patch",
    "translation": "invalid custom profile attribute field patch"
  },
  {
    "id": "api.custom_profile_attributes.license_error",
    "translation": "Your license does not support Custom Profile Attributes."
  },
  {
    "id": "api.custom_status.disabled",
    "translation": "Custom status feature has been disabled. Please contact your system administrator for details."
  },
  {
    "id": "api.custom_status.recent_custom_statuses.delete.app_error",
    "translation": "Failed to delete the recent status. Please try adding the status first or contact your system administrator for details."
  },
  {
    "id": "api.custom_status.set_custom_statuses.emoji_not_found",
    "translation": "Failed to update the custom status. An emoji with the given name does not exist."
  },
  {
    "id": "api.custom_status.set_custom_statuses.update.app_error",
    "translation": "Failed to update the custom status. Please add either emoji or custom text status or both."
  },
  {
    "id": "api.draft.create_draft.can_not_draft_to_deleted.error",
    "translation": "Can not save draft to deleted channel"
  },
  {
    "id": "api.draft.create_draft.can_not_draft_to_restricted_dm.error",
    "translation": "Cannot save draft to restricted direct message channel"
  },
  {
    "id": "api.drafts.disabled.app_error",
    "translation": "Drafts feature is disabled."
  },
  {
    "id": "api.elasticsearch.test_elasticsearch_settings_nil.app_error",
    "translation": "Elasticsearch settings has unset values."
  },
  {
    "id": "api.email_batching.add_notification_email_to_batch.channel_full.app_error",
    "translation": "Email batching job's receiving channel was full. Please increase the EmailBatchingBufferSize."
  },
  {
    "id": "api.email_batching.add_notification_email_to_batch.disabled.app_error",
    "translation": "Email batching has been disabled by the system administrator."
  },
  {
    "id": "api.email_batching.send_batched_email_notification.button",
    "translation": "Open Mattermost"
  },
  {
    "id": "api.email_batching.send_batched_email_notification.messageButton",
    "translation": "View this message"
  },
  {
    "id": "api.email_batching.send_batched_email_notification.subTitle",
    "translation": "See below for a summary of your new messages."
  },
  {
    "id": "api.email_batching.send_batched_email_notification.subject",
    "translation": {
      "one": "[{{.SiteName}}] New Notification for {{.Month}} {{.Day}}, {{.Year}}",
      "other": "[{{.SiteName}}] New Notifications for {{.Month}} {{.Day}}, {{.Year}}"
    }
  },
  {
    "id": "api.email_batching.send_batched_email_notification.time",
    "translation": "{{.Hour}}:{{.Minute}} {{.TimeZone}}"
  },
  {
    "id": "api.email_batching.send_batched_email_notification.title",
    "translation": "You have new messages"
  },
  {
    "id": "api.emoji.create.duplicate.app_error",
    "translation": "Unable to create emoji. Another emoji with the same name already exists."
  },
  {
    "id": "api.emoji.create.internal_error",
    "translation": "server_error: Encountered internal server error creating the emoji."
  },
  {
    "id": "api.emoji.create.other_user.app_error",
    "translation": "Invalid user id."
  },
  {
    "id": "api.emoji.create.parse.app_error",
    "translation": "Unable to create emoji. Could not understand request."
  },
  {
    "id": "api.emoji.create.too_large.app_error",
    "translation": "Unable to create emoji. Image must be less than 512 KiB in size."
  },
  {
    "id": "api.emoji.disabled.app_error",
    "translation": "Custom emoji have been disabled by the system admin."
  },
  {
    "id": "api.emoji.get_image.decode.app_error",
    "translation": "Unable to decode image file for emoji."
  },
  {
    "id": "api.emoji.get_image.read.app_error",
    "translation": "Unable to read image file for emoji."
  },
  {
    "id": "api.emoji.get_multiple_by_name_too_many.request_error",
    "translation": "Unable to get that many emojis by name. Only {{.MaxNames}} emojis can be requested at once."
  },
  {
    "id": "api.emoji.storage.app_error",
    "translation": "File storage not configured properly. Please configure for either S3 or local server file storage."
  },
  {
    "id": "api.emoji.upload.image.app_error",
    "translation": "Unable to create emoji. File must be a PNG, JPEG, or GIF."
  },
  {
    "id": "api.emoji.upload.large_image.decode_error",
    "translation": "Unable to create emoji. An error occurred when trying to decode the image."
  },
  {
    "id": "api.emoji.upload.large_image.encode_error",
    "translation": "Unable to create emoji. An error occurred when trying to encode the image."
  },
  {
    "id": "api.emoji.upload.large_image.gif_decode_error",
    "translation": "Unable to create emoji. An error occurred when trying to decode the GIF image."
  },
  {
    "id": "api.emoji.upload.large_image.gif_encode_error",
    "translation": "Unable to create emoji. An error occurred when trying to encode the GIF image."
  },
  {
    "id": "api.emoji.upload.large_image.too_large.app_error",
    "translation": "Unable to create emoji. Image must be smaller than {{.MaxWidth}} by {{.MaxHeight}}."
  },
  {
    "id": "api.emoji.upload.open.app_error",
    "translation": "Unable to create the emoji. An error occurred when trying to open the attached image."
  },
  {
    "id": "api.emoji.upload.seek.app_error",
    "translation": "Unable to seek to file start."
  },
  {
    "id": "api.encoding_error",
    "translation": "Encountered an error encoding JSON for the API response"
  },
  {
    "id": "api.error_get_first_admin_complete_setup",
    "translation": "Error trying to retrieve first admin complete setup from the store."
  },
  {
    "id": "api.error_get_first_admin_visit_marketplace_status",
    "translation": "Error trying to retrieve the first admin visit marketplace status from the store."
  },
  {
    "id": "api.error_no_organization_name_provided_for_self_hosted_onboarding",
    "translation": "Error no organization name provided for self hosted onboarding."
  },
  {
    "id": "api.error_set_first_admin_complete_setup",
    "translation": "Error trying to save first admin complete setup in the store."
  },
  {
    "id": "api.error_set_first_admin_visit_marketplace_status",
    "translation": "Error trying to save the first admin visit marketplace status in the store."
  },
  {
    "id": "api.export.export_not_found.app_error",
    "translation": "Unable to find export file."
  },
  {
    "id": "api.file.append_file.app_error",
    "translation": "Unable to append data to the file."
  },
  {
    "id": "api.file.attachments.disabled.app_error",
    "translation": "File attachments have been disabled on this server."
  },
  {
    "id": "api.file.cloud_upload.app_error",
    "translation": "Uploading via mmctl to a Cloud instance is not supported. Please check the documentation here: https://docs.mattermost.com/manage/cloud-data-export.html."
  },
  {
    "id": "api.file.file_exists.app_error",
    "translation": "Unable to check if the file exists."
  },
  {
    "id": "api.file.file_mod_time.app_error",
    "translation": "Unable to get last modification time for file."
  },
  {
    "id": "api.file.file_reader.app_error",
    "translation": "Unable to get a file reader."
  },
  {
    "id": "api.file.file_size.app_error",
    "translation": "Unable to get the file size."
  },
  {
    "id": "api.file.get_file.invalid_flagged_post.app_error",
    "translation": "Mismatched flagged post ID specified."
  },
  {
    "id": "api.file.get_file.public_invalid.app_error",
    "translation": "The public link does not appear to be valid."
  },
  {
    "id": "api.file.get_file_info.app_error",
    "translation": "Failed to get file info."
  },
  {
    "id": "api.file.get_file_preview.no_preview.app_error",
    "translation": "File doesn't have a preview image."
  },
  {
    "id": "api.file.get_file_thumbnail.no_thumbnail.app_error",
    "translation": "File doesn't have a thumbnail image."
  },
  {
    "id": "api.file.get_public_link.disabled.app_error",
    "translation": "Public links have been disabled."
  },
  {
    "id": "api.file.get_public_link.no_post.app_error",
    "translation": "Unable to get public link for file. File must be attached to a post that can be read by the current user."
  },
  {
    "id": "api.file.list_directory.app_error",
    "translation": "Unable to list directory."
  },
  {
    "id": "api.file.move_file.app_error",
    "translation": "Unable to move file."
  },
  {
    "id": "api.file.no_driver.app_error",
    "translation": "No file driver selected."
  },
  {
    "id": "api.file.read_file.app_error",
    "translation": "Unable to read the file."
  },
  {
    "id": "api.file.read_file.reading_local.app_error",
    "translation": "Encountered an error reading from local server file storage."
  },
  {
    "id": "api.file.remove_directory.app_error",
    "translation": "Unable to remove the directory."
  },
  {
    "id": "api.file.remove_file.app_error",
    "translation": "Unable to remove the file."
  },
  {
    "id": "api.file.test_connection.app_error",
    "translation": "Unable to access the file storage."
  },
  {
    "id": "api.file.test_connection_email_settings_nil.app_error",
    "translation": "Email settings has unset values."
  },
  {
    "id": "api.file.test_connection_s3_auth.app_error",
    "translation": "Unable to connect to S3. Verify your Amazon S3 connection authorization parameters and authentication settings."
  },
  {
    "id": "api.file.test_connection_s3_bucket_does_not_exist.app_error",
    "translation": "Ensure your Amazon S3 bucket is available, and verify your bucket permissions."
  },
  {
    "id": "api.file.test_connection_s3_settings_nil.app_error",
    "translation": "File storage settings has unset values."
  },
  {
    "id": "api.file.upload_file.get_channel.app_error",
    "translation": "Cannot upload file to restricted DM"
  },
  {
    "id": "api.file.upload_file.incorrect_channelId.app_error",
    "translation": "Unable to upload the file. Incorrect channel ID: {{.channelId}}"
  },
  {
    "id": "api.file.upload_file.incorrect_number_of_client_ids.app_error",
    "translation": "Unable to upload file(s). Have {{.NumClientIds}} client_ids for {{.NumFiles}} files."
  },
  {
    "id": "api.file.upload_file.large_image.app_error",
    "translation": "File above maximum dimensions could not be uploaded: {{.Filename}}"
  },
  {
    "id": "api.file.upload_file.large_image_detailed.app_error",
    "translation": "{{.Filename}} dimensions ({{.Width}} by {{.Height}} pixels) exceed the limits."
  },
  {
    "id": "api.file.upload_file.multiple_channel_ids.app_error",
    "translation": "Unable to upload file(s). Multiple conflicting channel_ids."
  },
  {
    "id": "api.file.upload_file.read_form_value.app_error",
    "translation": "Unable to upload file(s). Error reading the value for {{.Formname}}."
  },
  {
    "id": "api.file.upload_file.read_request.app_error",
    "translation": "Unable to upload file(s). Error reading or parsing request data."
  },
  {
    "id": "api.file.upload_file.restricted_dm.error",
    "translation": "Cannot upload file to restricted DM"
  },
  {
    "id": "api.file.upload_file.storage.app_error",
    "translation": "Unable to upload file. Image storage is not configured."
  },
  {
    "id": "api.file.upload_file.too_large_detailed.app_error",
    "translation": "Unable to upload file {{.Filename}}. {{.Length}} bytes exceeds the maximum allowed {{.Limit}} bytes."
  },
  {
    "id": "api.file.write_file.app_error",
    "translation": "Unable to write the file."
  },
  {
    "id": "api.file.zip_file_reader.app_error",
    "translation": "Unable to get a zip file reader."
  },
  {
    "id": "api.filter_config_error",
    "translation": "Unable to filter the configuration."
  },
  {
    "id": "api.getThreadsForUser.bad_only_params",
    "translation": "OnlyThreads and OnlyTotals parameters to getThreadsForUser are mutually exclusive"
  },
  {
    "id": "api.getThreadsForUser.bad_params",
    "translation": "Before and After parameters to getThreadsForUser are mutually exclusive"
  },
  {
    "id": "api.getUsersForReporting.invalid_active_filter",
    "translation": "Cannot hide both active and inactive users."
  },
  {
    "id": "api.getUsersForReporting.invalid_page_size",
    "translation": "Page size is invalid or too large."
  },
  {
    "id": "api.getUsersForReporting.invalid_team_filter",
    "translation": "Invalid team id provided."
  },
  {
    "id": "api.get_site_url_error",
    "translation": "Could not get the instance site url"
  },
  {
    "id": "api.image.get.app_error",
    "translation": "Requested image url cannot be parsed."
  },
  {
    "id": "api.incoming_webhook.disabled.app_error",
    "translation": "Incoming webhooks have been disabled by the system admin."
  },
  {
    "id": "api.incoming_webhook.invalid_username.app_error",
    "translation": "Invalid username."
  },
  {
    "id": "api.invalid_channel",
    "translation": "Channel listed in the request doesn't belong to the user"
  },
  {
    "id": "api.invalid_custom_url_scheme",
    "translation": "Invalid custom url scheme has been provided"
  },
  {
    "id": "api.invalid_redirect_url",
    "translation": "Invalid redirect url has been provided"
  },
  {
    "id": "api.io_error",
    "translation": "input/output error"
  },
  {
    "id": "api.job.retrieve.nopermissions",
    "translation": "The job types of a job you are trying to retrieve does not contain permissions"
  },
  {
    "id": "api.job.status.invalid",
    "translation": "Invalid status set"
  },
  {
    "id": "api.job.unable_to_create_job.incorrect_job_type",
    "translation": "The job type of the job you are trying to create is invalid"
  },
  {
    "id": "api.job.unable_to_download_job",
    "translation": "Unable to download this job"
  },
  {
    "id": "api.job.unable_to_download_job.incorrect_job_type",
    "translation": "The job type you are trying to download is not supported at the moment"
  },
  {
    "id": "api.job.unable_to_manage_job.incorrect_job_type",
    "translation": "You do not have permission to manage this job type"
  },
  {
    "id": "api.ldap.invalid_test_type.app_error",
    "translation": "Invalid test type: {{.TestType}}"
  },
  {
    "id": "api.ldap_group.not_found",
    "translation": "ldap group not found"
  },
  {
    "id": "api.ldap_groups.existing_group_name_error",
    "translation": "group name already exists"
  },
  {
    "id": "api.ldap_groups.existing_reserved_name_error",
    "translation": "group name already exists as a reserved name"
  },
  {
    "id": "api.ldap_groups.existing_user_name_error",
    "translation": "group name already exists as a user name"
  },
  {
    "id": "api.ldap_groups.license_error",
    "translation": "your license does not support ldap groups"
  },
  {
    "id": "api.license.add_license.array.app_error",
    "translation": "Empty array under 'license' in request."
  },
  {
    "id": "api.license.add_license.copy.app_error",
    "translation": "Failed to copy license file content to buffer"
  },
  {
    "id": "api.license.add_license.expired.app_error",
    "translation": "License is either expired or has not yet started."
  },
  {
    "id": "api.license.add_license.invalid.app_error",
    "translation": "Invalid license file."
  },
  {
    "id": "api.license.add_license.invalid_count.app_error",
    "translation": "Unable to count total unique users."
  },
  {
    "id": "api.license.add_license.no_file.app_error",
    "translation": "No file under 'license' in request."
  },
  {
    "id": "api.license.add_license.open.app_error",
    "translation": "Could not open license file."
  },
  {
    "id": "api.license.add_license.save.app_error",
    "translation": "License did not save properly."
  },
  {
    "id": "api.license.add_license.save_active.app_error",
    "translation": "Active license ID did not save properly."
  },
  {
    "id": "api.license.add_license.unique_users.app_error",
    "translation": "This license only supports {{.Users}} users, when your system has {{.Count}} unique users. Unique users are counted distinctly by email address. You can see total user count under Site Reports -> View Statistics."
  },
  {
    "id": "api.license.client.old_format.app_error",
    "translation": "New format for the client license is not supported yet. Please specify format=old in the query string."
  },
  {
    "id": "api.license.load_metric.app_error",
    "translation": "Failed to compute monthly active users."
  },
  {
    "id": "api.license.remove_expired_license.failed.error",
    "translation": "Failed to send the disable license email successfully."
  },
  {
    "id": "api.license.request-trial.bad-request",
    "translation": "The number of users requested is not correct."
  },
  {
    "id": "api.license.request-trial.bad-request.business-email",
    "translation": "Invalid business email for trial"
  },
  {
    "id": "api.license.request-trial.bad-request.terms-not-accepted",
    "translation": "You must accept the Mattermost Software Evaluation Agreement and Privacy Policy to request a license."
  },
  {
    "id": "api.license.request-trial.can-start-trial.error",
    "translation": "Could not check if a trial can be started"
  },
  {
    "id": "api.license.request-trial.can-start-trial.not-allowed",
    "translation": "Failed to apply new trial license as your workspace has already applied a trial license. If you would like to extend your trial period please [contact our sales team](https://mattermost.com/contact-us/)."
  },
  {
    "id": "api.license.request_trial_license.app_error",
    "translation": "Unable to get a trial license, please try again or contact with support@mattermost.com."
  },
  {
    "id": "api.license.request_trial_license.embargoed",
    "translation": "We were unable to process the request due to limitations for embargoed countries. [Learn more in our documentation](https://mattermost.com/pl/limitations-for-embargoed-countries), or reach out to legal@mattermost.com for questions around export limitations."
  },
  {
    "id": "api.license.upgrade_needed.app_error",
    "translation": "Feature requires an upgrade to Enterprise Edition."
  },
  {
    "id": "api.license_error",
    "translation": "api endpoint requires a license"
  },
  {
    "id": "api.marshal_error",
    "translation": "Failed to marshal."
  },
  {
    "id": "api.migrate_to_saml.error",
    "translation": "Unable to migrate SAML."
  },
  {
    "id": "api.no_license",
    "translation": "E10 or E20 license required to use this endpoint."
  },
  {
    "id": "api.oauth.allow_oauth.pkce_required_public.app_error",
    "translation": "PKCE (Proof Key for Code Exchange) is required for public OAuth clients using authorization code flow."
  },
  {
    "id": "api.oauth.allow_oauth.redirect_callback.app_error",
    "translation": "invalid_request: Supplied redirect_uri did not match registered callback_url."
  },
  {
    "id": "api.oauth.allow_oauth.turn_off.app_error",
    "translation": "The system admin has turned off OAuth2 Service Provider."
  },
  {
    "id": "api.oauth.auth_complete",
    "translation": "Authentication complete"
  },
  {
    "id": "api.oauth.authorization_server_metadata.disabled.app_error",
    "translation": "OAuth service provider is disabled."
  },
  {
    "id": "api.oauth.authorization_server_metadata.invalid_url.app_error",
    "translation": "Invalid URL configuration for authorization server metadata."
  },
  {
    "id": "api.oauth.authorization_server_metadata.site_url_required.app_error",
    "translation": "Site URL must be configured to provide authorization server metadata."
  },
  {
    "id": "api.oauth.authorize_oauth.disabled.app_error",
    "translation": "The system admin has turned off OAuth2 Service Provider."
  },
  {
    "id": "api.oauth.click_redirect",
    "translation": "If you are not redirected automatically, please click the <a href='{{.Link}}'>link</a>"
  },
  {
    "id": "api.oauth.close_browser",
    "translation": "You can close this browser tab now."
  },
  {
    "id": "api.oauth.get_access_token.bad_client_id.app_error",
    "translation": "invalid_request: Bad client_id."
  },
  {
    "id": "api.oauth.get_access_token.bad_grant.app_error",
    "translation": "invalid_request: Bad grant_type."
  },
  {
    "id": "api.oauth.get_access_token.bad_request.app_error",
    "translation": "invalid_request: Bad request."
  },
  {
    "id": "api.oauth.get_access_token.credentials.app_error",
    "translation": "invalid_client: Invalid client credentials."
  },
  {
    "id": "api.oauth.get_access_token.disabled.app_error",
    "translation": "The system admin has turned off OAuth2 Service Provider."
  },
  {
    "id": "api.oauth.get_access_token.expired_code.app_error",
    "translation": "invalid_grant: Invalid or expired authorization code."
  },
  {
    "id": "api.oauth.get_access_token.internal.app_error",
    "translation": "server_error: Encountered internal server error while accessing database."
  },
  {
    "id": "api.oauth.get_access_token.internal_saving.app_error",
    "translation": "server_error: Encountered internal server error while saving access token to database."
  },
  {
    "id": "api.oauth.get_access_token.internal_session.app_error",
    "translation": "server_error: Encountered internal server error while saving session to database."
  },
  {
    "id": "api.oauth.get_access_token.internal_user.app_error",
    "translation": "server_error: Encountered internal server error while pulling user from database."
  },
  {
    "id": "api.oauth.get_access_token.missing_code.app_error",
    "translation": "invalid_request: Missing code."
  },
  {
    "id": "api.oauth.get_access_token.missing_refresh_token.app_error",
    "translation": "invalid_request: Missing refresh_token."
  },
  {
    "id": "api.oauth.get_access_token.redirect_uri.app_error",
    "translation": "invalid_request: Supplied redirect_uri does not match authorization code redirect_uri."
  },
  {
    "id": "api.oauth.get_access_token.refresh_token.app_error",
    "translation": "invalid_grant: Invalid refresh token."
  },
  {
    "id": "api.oauth.get_access_token.resource_mismatch.app_error",
    "translation": "Resource parameter mismatch between authorization and token requests."
  },
  {
    "id": "api.oauth.invalid_state_token.app_error",
    "translation": "Invalid state token."
  },
  {
    "id": "api.oauth.redirecting_back",
    "translation": "Redirecting you back to the app."
  },
  {
    "id": "api.oauth.regenerate_secret.public_client.app_error",
    "translation": "invalid_request: Cannot regenerate secret for public OAuth clients."
  },
  {
    "id": "api.oauth.register_oauth_app.turn_off.app_error",
    "translation": "The system admin has turned off OAuth2 Service Provider."
  },
  {
    "id": "api.oauth.revoke_access_token.del_session.app_error",
    "translation": "Error deleting session from DB."
  },
  {
    "id": "api.oauth.revoke_access_token.del_token.app_error",
    "translation": "Error deleting access token from DB."
  },
  {
    "id": "api.oauth.revoke_access_token.get.app_error",
    "translation": "Error getting access token from DB before deletion."
  },
  {
    "id": "api.oauth.singup_with_oauth.disabled.app_error",
    "translation": "User sign-up is disabled."
  },
  {
    "id": "api.oauth.singup_with_oauth.expired_link.app_error",
    "translation": "The signup link has expired."
  },
  {
    "id": "api.oauth.singup_with_oauth.invalid_link.app_error",
    "translation": "The signup link does not appear to be valid."
  },
  {
    "id": "api.outgoing_webhook.disabled.app_error",
    "translation": "Outgoing webhooks have been disabled by the system admin."
  },
  {
    "id": "api.payload.parse.error",
    "translation": "An error occurred while parsing the payload."
  },
  {
    "id": "api.plugin.install.download_failed.app_error",
    "translation": "An error occurred while downloading the plugin."
  },
  {
    "id": "api.plugin.upload.array.app_error",
    "translation": "File array is empty in multipart/form request."
  },
  {
    "id": "api.plugin.upload.file.app_error",
    "translation": "Unable to open file in multipart/form request."
  },
  {
    "id": "api.plugin.upload.file_too_large.app_error",
    "translation": "Uploaded plugin size exceeds limit. This limit can be changed in the System Console via File Storage > Maximum File Size"
  },
  {
    "id": "api.plugin.upload.no_file.app_error",
    "translation": "Missing file in multipart/form request."
  },
  {
    "id": "api.plugin.verify_plugin.app_error",
    "translation": "Unable to verify plugin signature."
  },
  {
    "id": "api.post.check_for_out_of_channel_group_users.message.none",
    "translation": "@{{.GroupName}} has no members on this team"
  },
  {
    "id": "api.post.check_for_out_of_channel_groups_mentions.message.multiple",
    "translation": "@{{.Usernames}} and @{{.LastUsername}} did not get notified by this mention because they are not in the channel. They cannot be added to the channel because they are not a member of the linked groups. To add them to this channel, they must be added to the linked groups."
  },
  {
    "id": "api.post.check_for_out_of_channel_groups_mentions.message.one",
    "translation": "@{{.Username}} did not get notified by this mention because they are not in the channel. They cannot be added to the channel because they are not a member of the linked groups. To add them to this channel, they must be added to the linked groups."
  },
  {
    "id": "api.post.check_for_out_of_channel_mentions.message.multiple",
    "translation": "@{{.Usernames}} and @{{.LastUsername}} did not get notified by this mention because they are not in the channel."
  },
  {
    "id": "api.post.check_for_out_of_channel_mentions.message.one",
    "translation": "@{{.Username}} did not get notified by this mention because they are not in the channel."
  },
  {
    "id": "api.post.check_for_out_of_team_mentions.message.multiple",
    "translation": "@{{.Usernames}} and @{{.LastUsername}} didn't get notified by this mention because they aren't members of this team."
  },
  {
    "id": "api.post.check_for_out_of_team_mentions.message.one",
    "translation": "@{{.Username}} didn't get notified by this mention because they aren't a member of this team."
  },
  {
    "id": "api.post.create_post.can_not_post_in_restricted_dm.error",
    "translation": "Cannot post to restricted direct message channel."
  },
  {
    "id": "api.post.create_post.can_not_post_to_deleted.error",
    "translation": "Can not post to deleted channel."
  },
  {
    "id": "api.post.create_post.channel_root_id.app_error",
    "translation": "Invalid ChannelId for RootId parameter."
  },
  {
    "id": "api.post.create_post.root_id.app_error",
    "translation": "Invalid RootId parameter."
  },
  {
    "id": "api.post.create_webhook_post.creating.app_error",
    "translation": "Error creating post."
  },
  {
    "id": "api.post.deduplicate_create_post.cache_error",
    "translation": "Failed to cache post after deduplicating a client repeating the same request."
  },
  {
    "id": "api.post.deduplicate_create_post.failed_to_get",
    "translation": "Failed to fetch original post after deduplicating a client repeating the same request."
  },
  {
    "id": "api.post.deduplicate_create_post.pending",
    "translation": "Rejected post since another client is making the same request."
  },
  {
    "id": "api.post.delete_post.can_not_delete_from_restricted_dm.error",
    "translation": "Cannot delete a post in a restricted direct message channel."
  },
  {
    "id": "api.post.delete_post.can_not_delete_post_in_deleted.error",
    "translation": "Can not delete a post in a deleted channel."
  },
  {
    "id": "api.post.delete_post.not_enabled.app_error",
    "translation": "Cannot delete post, ServiceSettings.EnableAPIPostDeletion is not enabled."
  },
  {
    "id": "api.post.disabled_all",
    "translation": "@all notifications are disabled in channels with more than {{.Users}} users. Contact your system administrator for more information."
  },
  {
    "id": "api.post.disabled_channel",
    "translation": "@channel notifications are disabled in channels with more than {{.Users}} users. Contact your system administrator for more information."
  },
  {
    "id": "api.post.disabled_here",
    "translation": "@here notifications are disabled in channels with more than {{.Users}} users. Contact your system administrator for more information."
  },
  {
    "id": "api.post.do_action.action_id.app_error",
    "translation": "Invalid action id."
  },
  {
    "id": "api.post.do_action.action_integration.app_error",
    "translation": "Action integration error."
  },
  {
    "id": "api.post.error_get_post_id.pending",
    "translation": "Unable to get the pending post."
  },
  {
    "id": "api.post.fill_in_post_props.invalid_ai_generated_user.app_error",
    "translation": "The AI-generated user must be either the post creator or a bot."
  },
  {
    "id": "api.post.get_message_for_notification.files_sent",
    "translation": {
      "one": "{{.Count}} file sent: {{.Filenames}}",
      "other": "{{.Count}} files sent: {{.Filenames}}"
    }
  },
  {
    "id": "api.post.get_message_for_notification.images_sent",
    "translation": {
      "one": "{{.Count}} image sent: {{.Filenames}}",
      "other": "{{.Count}} images sent: {{.Filenames}}"
    }
  },
  {
    "id": "api.post.get_posts_for_reporting.channel_not_found",
    "translation": "Channel not found"
  },
  {
    "id": "api.post.move_thread.disabled.app_error",
    "translation": "Thread moving is disabled"
  },
  {
    "id": "api.post.move_thread.no_permission",
    "translation": "You do not have permission to move this thread."
  },
  {
    "id": "api.post.patch_post.can_not_update_post_in_deleted.error",
    "translation": "Can not update a post in a deleted channel."
  },
  {
    "id": "api.post.patch_post.can_not_update_post_in_restricted_dm.error",
    "translation": "Cannot update post in restricted direct message channel."
  },
  {
    "id": "api.post.post_priority.max_recipients_persistent_notification_post.request_error",
    "translation": "Persistent notification post allows maximum of {{.MaxRecipients}} recipients."
  },
  {
    "id": "api.post.post_priority.min_recipients_persistent_notification_post.request_error",
    "translation": "Persistent notification post must have minimum 1 recipient."
  },
  {
    "id": "api.post.post_priority.persistent_notification_validation_error.request_error",
    "translation": "Persistent notification validation failed."
  },
  {
    "id": "api.post.post_priority.priority_post_not_allowed_for_user.request_error",
    "translation": "User is not allowed to create priority post or persistent notification."
  },
  {
    "id": "api.post.post_priority.priority_post_only_allowed_for_root_post.request_error",
    "translation": "Only root posts are allowed to have priority."
  },
  {
    "id": "api.post.post_priority.urgent_persistent_notification_post.request_error",
    "translation": "Persistent notification posts must have the Urgent Priority."
  },
  {
    "id": "api.post.posts_by_ids.invalid_body.request_error",
    "translation": "The number of Post IDs received has exceeded the maximum size of {{.MaxLength}}"
  },
  {
    "id": "api.post.search_files.invalid_body.app_error",
    "translation": "Unable to parse the request body."
  },
  {
    "id": "api.post.search_posts.invalid_body.app_error",
    "translation": "Unable to parse the request body."
  },
  {
    "id": "api.post.send_notification_and_forget.push_channel_mention",
    "translation": " notified the channel."
  },
  {
    "id": "api.post.send_notification_and_forget.push_comment_on_crt_thread",
    "translation": " replied to a thread you're following."
  },
  {
    "id": "api.post.send_notification_and_forget.push_comment_on_crt_thread_dm",
    "translation": " replied to a thread."
  },
  {
    "id": "api.post.send_notification_and_forget.push_comment_on_post",
    "translation": " commented on your post."
  },
  {
    "id": "api.post.send_notification_and_forget.push_comment_on_thread",
    "translation": " commented on a thread you participated in."
  },
  {
    "id": "api.post.send_notifications_and_forget.push_explicit_mention",
    "translation": " mentioned you."
  },
  {
    "id": "api.post.send_notifications_and_forget.push_general_message",
    "translation": " posted a message."
  },
  {
    "id": "api.post.send_notifications_and_forget.push_image_only",
    "translation": " attached a file."
  },
  {
    "id": "api.post.send_notifications_and_forget.push_message",
    "translation": "sent you a message."
  },
  {
    "id": "api.post.update_post.can_not_update_post_in_deleted.error",
    "translation": "Can not update a post in a deleted channel."
  },
  {
    "id": "api.post.update_post.can_not_update_post_in_restricted_dm.error",
    "translation": "Cannot update post in restricted direct message channel."
  },
  {
    "id": "api.post.update_post.find.app_error",
    "translation": "Unable to find the existing post or comment to update."
  },
  {
    "id": "api.post.update_post.permissions_details.app_error",
    "translation": "Already deleted id={{.PostId}}."
  },
  {
    "id": "api.post.update_post.permissions_time_limit.app_error",
    "translation": "Post edit is only allowed for {{.timeLimit}} seconds. Please ask your System Administrator for details."
  },
  {
    "id": "api.post.update_post.system_message.app_error",
    "translation": "Unable to update system message."
  },
  {
    "id": "api.post_get_post_by_id.get.app_error",
    "translation": "Unable to get post."
  },
  {
    "id": "api.preference.delete_preferences.delete.app_error",
    "translation": "Unable to delete user preferences."
  },
  {
    "id": "api.preference.delete_preferences.update_sidebar.app_error",
    "translation": "Unable to update sidebar to match deleted preferences"
  },
  {
    "id": "api.preference.preferences_category.get.app_error",
    "translation": "Unable to get user preferences."
  },
  {
    "id": "api.preference.update_preferences.set.app_error",
    "translation": "Unable to set user preferences."
  },
  {
    "id": "api.preference.update_preferences.update_sidebar.app_error",
    "translation": "Unable to update sidebar to match updated preferences"
  },
  {
    "id": "api.push_notification.disabled.app_error",
    "translation": "Push Notifications are disabled on this server."
  },
  {
    "id": "api.push_notification.id_loaded.default_message",
    "translation": "You've received a new message."
  },
  {
    "id": "api.push_notification.id_loaded.fetch.app_error",
    "translation": "An error occurred fetching the ID-loaded push notification."
  },
  {
    "id": "api.push_notification.title.collapsed_threads",
    "translation": "Reply in {{.channelName}}"
  },
  {
    "id": "api.push_notification.title.collapsed_threads_dm",
    "translation": "Reply in Direct Message"
  },
  {
    "id": "api.push_notifications.message.parse.app_error",
    "translation": "An error occurred building the push notification message."
  },
  {
    "id": "api.push_notifications.session.expired",
    "translation": "Session Expired: Please log in to continue receiving notifications. Sessions for {{.siteName}} are configured by your System Administrator to expire every {{.hoursCount}} hour(s)."
  },
  {
    "id": "api.push_notifications_ack.forward.app_error",
    "translation": "An error occurred sending the receipt delivery to the push notification service."
  },
  {
    "id": "api.push_notifications_ack.message.parse.app_error",
    "translation": "An error occurred building the push notification ack message."
  },
  {
    "id": "api.reaction.delete.archived_channel.app_error",
    "translation": "You cannot remove a reaction in an archived channel."
  },
  {
    "id": "api.reaction.delete.restricted_dm.error",
    "translation": "Cannot react in restricted DM"
  },
  {
    "id": "api.reaction.save.archived_channel.app_error",
    "translation": "You cannot react in an archived channel."
  },
  {
    "id": "api.reaction.save.restricted_dm.error",
    "translation": "Cannot react in restricted DM"
  },
  {
    "id": "api.reaction.save_reaction.invalid.app_error",
    "translation": "Reaction is not valid."
  },
  {
    "id": "api.reaction.save_reaction.user_id.app_error",
    "translation": "You cannot save reaction for the other user."
  },
  {
    "id": "api.remote_cluster.accept_invitation_error",
    "translation": "Could not accept the remote cluster invitation"
  },
  {
    "id": "api.remote_cluster.base64_decode_error",
    "translation": "Could not decode the base64 string"
  },
  {
    "id": "api.remote_cluster.cluster_not_deleted",
    "translation": "Remote cluster has not been deleted"
  },
  {
    "id": "api.remote_cluster.create_invite_error",
    "translation": "Could not create remote cluster invite"
  },
  {
    "id": "api.remote_cluster.delete.app_error",
    "translation": "We encountered an error deleting the secure connection."
  },
  {
    "id": "api.remote_cluster.encrypt_invite_error",
    "translation": "Could not encrypt the remote cluster invite using the provided password"
  },
  {
    "id": "api.remote_cluster.generate_invite_cluster_is_confirmed",
    "translation": "Cannot generate invite code for a confirmed cluster"
  },
  {
    "id": "api.remote_cluster.get.app_error",
    "translation": "We encountered an error retrieving a secure connection."
  },
  {
    "id": "api.remote_cluster.get.not_found",
    "translation": "Remote Cluster not found"
  },
  {
    "id": "api.remote_cluster.import_not_allowed.app_error",
    "translation": "Remote cluster import is not allowed"
  },
  {
    "id": "api.remote_cluster.invalid_id.app_error",
    "translation": "Invalid id."
  },
  {
    "id": "api.remote_cluster.invalid_topic.app_error",
    "translation": "Invalid topic."
  },
  {
    "id": "api.remote_cluster.invite_decrypt_error",
    "translation": "Could not decrypt the remote cluster invite using the provided password"
  },
  {
    "id": "api.remote_cluster.save.app_error",
    "translation": "We encountered an error saving the secure connection."
  },
  {
    "id": "api.remote_cluster.save_not_unique.app_error",
    "translation": "Secure connection has already been added."
  },
  {
    "id": "api.remote_cluster.service_not_enabled.app_error",
    "translation": "The remote cluster service is not enabled."
  },
  {
    "id": "api.remote_cluster.update.app_error",
    "translation": "We encountered an error updating the secure connection."
  },
  {
    "id": "api.remote_cluster.update_not_unique.app_error",
    "translation": "Secure connection with the same url already exists."
  },
  {
    "id": "api.restricted_system_admin",
    "translation": "This action is forbidden to a restricted system admin."
  },
  {
    "id": "api.roles.get_multiple_by_name_too_many.request_error",
    "translation": "Unable to get that many roles by name. Only {{.MaxNames}} roles can be requested at once."
  },
  {
    "id": "api.roles.patch_roles.license.error",
    "translation": "Your license does not support advanced permissions."
  },
  {
    "id": "api.roles.patch_roles.not_allowed_permission.error",
    "translation": "One or more of the following permissions that you are trying to add or remove is not allowed"
  },
  {
    "id": "api.saml.invalid_email_token.app_error",
    "translation": "Invalid email_token"
  },
  {
    "id": "api.scheduled_posts.feature_disabled",
    "translation": "scheduled posts feature is disabled"
  },
  {
    "id": "api.scheduled_posts.license_error",
    "translation": "Scheduled posts feature requires a license"
  },
  {
    "id": "api.scheme.create_scheme.license.error",
    "translation": "Your license does not support creating permissions schemes."
  },
  {
    "id": "api.scheme.delete_scheme.license.error",
    "translation": "Your license not support delete permissions schemes"
  },
  {
    "id": "api.scheme.get_channels_for_scheme.scope.error",
    "translation": "Unable to get the channels for scheme because the supplied scheme is not a channel scheme."
  },
  {
    "id": "api.scheme.get_teams_for_scheme.scope.error",
    "translation": "Unable to get the teams for scheme because the supplied scheme is not a team scheme."
  },
  {
    "id": "api.scheme.patch_scheme.license.error",
    "translation": "Your license does not support update permissions schemes"
  },
  {
    "id": "api.server.cws.disabled",
    "translation": "Interactions with the Mattermost Customer Portal have been disabled by the system admin."
  },
  {
    "id": "api.server.cws.health_check.app_error",
    "translation": "CWS Server is not available."
  },
  {
    "id": "api.server.cws.needs_enterprise_edition",
    "translation": "Service only available in Mattermost Enterprise edition"
  },
  {
    "id": "api.server.cws.subscribe_to_newsletter.app_error",
    "translation": "CWS Server failed to subscribe to newsletter."
  },
  {
    "id": "api.server.hosted_signup_unavailable.error",
    "translation": "Portal unavailable for self-hosted signup."
  },
  {
    "id": "api.server.license_up_for_renewal.error_sending_email",
    "translation": "Failed to send license up for renewal emails"
  },
  {
    "id": "api.server.start_server.forward80to443.disabled_while_using_lets_encrypt",
    "translation": "Must enable Forward80To443 when using LetsEncrypt"
  },
  {
    "id": "api.server.start_server.forward80to443.enabled_but_listening_on_wrong_port",
    "translation": "Unable to forward port 80 to port 443 while listening on port %s: disable Forward80To443 if using a proxy server"
  },
  {
    "id": "api.server.start_server.rate_limiting_memory_store",
    "translation": "Unable to initialize rate limiting memory store. Check MemoryStoreSize config setting."
  },
  {
    "id": "api.server.start_server.rate_limiting_rate_limiter",
    "translation": "Unable to initialize rate limiting."
  },
  {
    "id": "api.server.start_server.starting.critical",
    "translation": "Error starting server, err:%v"
  },
  {
    "id": "api.shared_channel.get_shared_channel_remotes_error",
    "translation": "Could not fetch shared channel remotes"
  },
  {
    "id": "api.shared_channel.has_remote_error",
    "translation": "Could not determine if channel is shared with the remote"
  },
  {
    "id": "api.shared_channel.invite_remote_to_channel_error",
    "translation": "Could not invite remote to channel"
  },
  {
    "id": "api.shared_channel.uninvite_remote_to_channel_error",
    "translation": "Could not uninvite remote to channel"
  },
  {
    "id": "api.slackimport.slack_add_bot_user.email_pwd",
    "translation": "The Integration/Slack Bot user with email {{.Email}} and password {{.Password}} has been imported.\r\n"
  },
  {
    "id": "api.slackimport.slack_add_bot_user.unable_import",
    "translation": "Unable to import the Integration/Slack Bot user {{.Username}}.\r\n"
  },
  {
    "id": "api.slackimport.slack_add_channels.added",
    "translation": "\r\nChannels added:\r\n"
  },
  {
    "id": "api.slackimport.slack_add_channels.failed_to_add_user",
    "translation": "Unable to add Slack user {{.Username}} to channel.\r\n"
  },
  {
    "id": "api.slackimport.slack_add_channels.import_failed",
    "translation": "Unable to import Slack channel {{.DisplayName}}.\r\n"
  },
  {
    "id": "api.slackimport.slack_add_channels.merge",
    "translation": "The Slack channel {{.DisplayName}} already exists as an active Mattermost channel. Both channels have been merged.\r\n"
  },
  {
    "id": "api.slackimport.slack_add_users.created",
    "translation": "\r\nUsers created:\r\n"
  },
  {
    "id": "api.slackimport.slack_add_users.email_pwd",
    "translation": "Slack user with email {{.Email}} and password {{.Password}} has been imported.\r\n"
  },
  {
    "id": "api.slackimport.slack_add_users.merge_existing",
    "translation": "Slack user merged with an existing Mattermost user with matching email {{.Email}} and username {{.Username}}.\r\n"
  },
  {
    "id": "api.slackimport.slack_add_users.merge_existing_failed",
    "translation": "Slack user merged with an existing Mattermost user with matching email {{.Email}} and username {{.Username}}, but was unable to add the user to their team.\r\n"
  },
  {
    "id": "api.slackimport.slack_add_users.missing_email_address",
    "translation": "User {{.Username}} does not have an email address in the Slack export. Used {{.Email}} as a placeholder. The user should update their email address once logged in to the system.\r\n"
  },
  {
    "id": "api.slackimport.slack_add_users.unable_import",
    "translation": "Unable to import Slack user: {{.Username}}.\r\n"
  },
  {
    "id": "api.slackimport.slack_import.log",
    "translation": "Mattermost Slack Import Log\r\n"
  },
  {
    "id": "api.slackimport.slack_import.note1",
    "translation": "- Some messages may not have been imported because they were not supported by this importer.\r\n"
  },
  {
    "id": "api.slackimport.slack_import.note2",
    "translation": "- Slack bot messages are currently not supported.\r\n"
  },
  {
    "id": "api.slackimport.slack_import.note3",
    "translation": "- Additional errors may be found in the server logs.\r\n"
  },
  {
    "id": "api.slackimport.slack_import.notes",
    "translation": "\r\nNotes:\r\n"
  },
  {
    "id": "api.slackimport.slack_import.open.app_error",
    "translation": "Unable to open the file: {{.Filename}}.\r\n"
  },
  {
    "id": "api.slackimport.slack_import.team_fail",
    "translation": "Unable to get the team to import into.\r\n"
  },
  {
    "id": "api.slackimport.slack_import.zip.app_error",
    "translation": "Unable to open the Slack export zip file.\r\n"
  },
  {
    "id": "api.slackimport.slack_import.zip.file_too_large",
    "translation": "{{.Filename}} in zip archive too large to process for Slack import\r\n"
  },
  {
    "id": "api.status.user_not_found.app_error",
    "translation": "User not found."
  },
  {
    "id": "api.system.id_loaded.not_available.app_error",
    "translation": "ID Loaded Push Notifications are not configured or supported on this server."
  },
  {
    "id": "api.system.logs.download_bytes_buffer.app_error",
    "translation": "Failed to write logs to buffer"
  },
  {
    "id": "api.system.logs.invalidFilter",
    "translation": "Invalid log filter"
  },
  {
    "id": "api.system.update_notices.clear_failed",
    "translation": "Clearing old product notices failed"
  },
  {
    "id": "api.system.update_notices.fetch_failed",
    "translation": "Fetching product notices failed"
  },
  {
    "id": "api.system.update_notices.parse_failed",
    "translation": "Parsing product notices failed"
  },
  {
    "id": "api.system.update_notices.validating_failed",
    "translation": "Validating product notice conditions failed"
  },
  {
    "id": "api.system.update_viewed_notices.failed",
    "translation": "Updating viewed notices failed"
  },
  {
    "id": "api.team.add_members.error",
    "translation": "Error adding team member(s)."
  },
  {
    "id": "api.team.add_members.user_denied",
    "translation": "This team is managed by groups.  This user is not part of a group that is synced to this team."
  },
  {
    "id": "api.team.add_team_member.invalid_body.app_error",
    "translation": "Unable to parse the request body."
  },
  {
    "id": "api.team.add_user_to_team.added",
    "translation": "%v added to the team by %v."
  },
  {
    "id": "api.team.add_user_to_team.missing_parameter.app_error",
    "translation": "Parameter required to add user to team."
  },
  {
    "id": "api.team.add_user_to_team_from_invite.guest.app_error",
    "translation": "Guests are restricted from joining a team via an invite link. Please request a guest email invitation to the team."
  },
  {
    "id": "api.team.demote_user_to_guest.disabled.error",
    "translation": "Guest accounts are disabled."
  },
  {
    "id": "api.team.demote_user_to_guest.license.error",
    "translation": "Your license does not support guest accounts"
  },
  {
    "id": "api.team.get_all_teams.insufficient_permissions",
    "translation": "You don't have the appropriate permissions to list all teams"
  },
  {
    "id": "api.team.get_invite_info.not_open_team",
    "translation": "Invite is invalid because this is not an open team."
  },
  {
    "id": "api.team.get_team.flagged_post_mismatch.app_error",
    "translation": "Team ID does not match the flagged post's team ID."
  },
  {
    "id": "api.team.get_team_icon.filesettings_no_driver.app_error",
    "translation": "Invalid driver name for file settings.  Must be 'local' or 'amazons3'."
  },
  {
    "id": "api.team.get_team_icon.read_file.app_error",
    "translation": "Unable to read the team icon file."
  },
  {
    "id": "api.team.import_team.array.app_error",
    "translation": "Empty array under 'file' in request."
  },
  {
    "id": "api.team.import_team.integer.app_error",
    "translation": "Filesize not an integer."
  },
  {
    "id": "api.team.import_team.no_file.app_error",
    "translation": "No file under 'file' in request."
  },
  {
    "id": "api.team.import_team.no_import_from.app_error",
    "translation": "Malformed request: importFrom field is not present."
  },
  {
    "id": "api.team.import_team.open.app_error",
    "translation": "Could not open file."
  },
  {
    "id": "api.team.import_team.parse.app_error",
    "translation": "Could not parse multipart form."
  },
  {
    "id": "api.team.import_team.unavailable.app_error",
    "translation": "Malformed request: filesize field is not present."
  },
  {
    "id": "api.team.import_team.unknown_import_from.app_error",
    "translation": "Unknown import source."
  },
  {
    "id": "api.team.invalidate_all_email_invites.app_error",
    "translation": "Error invalidating email invites."
  },
  {
    "id": "api.team.invite_guests.channel_in_invalid_team.app_error",
    "translation": "The channels of the invite must be part of the team of the invite."
  },
  {
    "id": "api.team.invite_guests.policy_enforced_channel.app_error",
    "translation": "Cannot invite guests users to this channel because it has access restrictions based on user attributes."
  },
  {
    "id": "api.team.invite_guests_to_channels.disabled.error",
    "translation": "Guest accounts are disabled"
  },
  {
    "id": "api.team.invite_guests_to_channels.guest_magic_link_disabled.error",
    "translation": "Guest magic link is not enabled"
  },
  {
    "id": "api.team.invite_guests_to_channels.invalid_body.app_error",
    "translation": "Invalid or missing request body."
  },
  {
    "id": "api.team.invite_guests_to_channels.license.error",
    "translation": "Your license does not support guest accounts"
  },
  {
    "id": "api.team.invite_members.disabled.app_error",
    "translation": "Email invitations are disabled."
  },
  {
    "id": "api.team.invite_members.invalid_email.app_error",
    "translation": "The following email addresses do not belong to an accepted domain: {{.Addresses}}. Please contact your System Administrator for details."
  },
  {
    "id": "api.team.invite_members.no_one.app_error",
    "translation": "No one to invite."
  },
  {
    "id": "api.team.invite_members.unable_to_send_email.app_error",
    "translation": "Error while sending the email"
  },
  {
    "id": "api.team.invite_members.unable_to_send_email_with_defaults.app_error",
    "translation": "SMTP is not configured in System Console"
  },
  {
    "id": "api.team.invite_members_to_team_and_channels.invalid_body.app_error",
    "translation": "Invalid request body."
  },
  {
    "id": "api.team.is_team_creation_allowed.disabled.app_error",
    "translation": "Team creation has been disabled. Please ask your System Administrator for details."
  },
  {
    "id": "api.team.is_team_creation_allowed.domain.app_error",
    "translation": "The user cannot be added as the domain associated with the account is not permitted. Contact your System Administrator for additional details."
  },
  {
    "id": "api.team.join_team.post_and_forget",
    "translation": "%v joined the team."
  },
  {
    "id": "api.team.join_user_to_team.allowed_domains.app_error",
    "translation": "The user cannot be added as the domain associated with the account is not permitted. Contact your System Administrator for additional details."
  },
  {
    "id": "api.team.leave.left",
    "translation": "%v left the team."
  },
  {
    "id": "api.team.move_channel.post.error",
    "translation": "Failed to post channel move message."
  },
  {
    "id": "api.team.move_channel.success",
    "translation": "This channel has been moved to this team from %v."
  },
  {
    "id": "api.team.remove_member.group_constrained.app_error",
    "translation": "Unable to remove a user from a group-constrained team."
  },
  {
    "id": "api.team.remove_team_icon.get_team.app_error",
    "translation": "An error occurred getting the team."
  },
  {
    "id": "api.team.remove_user_from_team.missing.app_error",
    "translation": "The user does not appear to be part of this team."
  },
  {
    "id": "api.team.remove_user_from_team.removed",
    "translation": "%v removed from the team."
  },
  {
    "id": "api.team.search_teams.pagination_not_implemented.private_team_search",
    "translation": "Pagination not implemented for private-only team search."
  },
  {
    "id": "api.team.search_teams.pagination_not_implemented.public_team_search",
    "translation": "Pagination not implemented for public-only team search."
  },
  {
    "id": "api.team.set_team_icon.array.app_error",
    "translation": "Empty array under 'image' in request."
  },
  {
    "id": "api.team.set_team_icon.check_image_limits.app_error",
    "translation": "Image limits check failed. Resolution is too high."
  },
  {
    "id": "api.team.set_team_icon.decode.app_error",
    "translation": "Could not decode team icon."
  },
  {
    "id": "api.team.set_team_icon.encode.app_error",
    "translation": "Could not encode team icon."
  },
  {
    "id": "api.team.set_team_icon.get_team.app_error",
    "translation": "An error occurred getting the team."
  },
  {
    "id": "api.team.set_team_icon.no_file.app_error",
    "translation": "No file under 'image' in request."
  },
  {
    "id": "api.team.set_team_icon.open.app_error",
    "translation": "Could not open image file."
  },
  {
    "id": "api.team.set_team_icon.parse.app_error",
    "translation": "Could not parse multipart form."
  },
  {
    "id": "api.team.set_team_icon.storage.app_error",
    "translation": "Unable to upload team icon. Image storage is not configured."
  },
  {
    "id": "api.team.set_team_icon.too_large.app_error",
    "translation": "Unable to upload team icon. File is too large."
  },
  {
    "id": "api.team.set_team_icon.write_file.app_error",
    "translation": "Could not save team icon."
  },
  {
    "id": "api.team.team_icon.update.app_error",
    "translation": "An error occurred updating the team icon."
  },
  {
    "id": "api.team.update_member_roles.not_a_member",
    "translation": "Specified user is not a member of specified team."
  },
  {
    "id": "api.team.update_restricted_domains.mismatch.app_error",
    "translation": "Restricting team to {{ .Domain }} is not allowed by the system config. Please contact your system administrator."
  },
  {
    "id": "api.team.update_team_member_roles.guest.app_error",
    "translation": "Invalid team member update: A guest cannot be made team member or team admin, please promote as a user first."
  },
  {
    "id": "api.team.update_team_member_roles.guest_and_user.app_error",
    "translation": "Invalid team member update: A user must be a guest or a user but not both."
  },
  {
    "id": "api.team.update_team_member_roles.unset_user_scheme.app_error",
    "translation": "Invalid team member update: A team member always has a user scheme."
  },
  {
    "id": "api.team.update_team_member_roles.user_and_guest.app_error",
    "translation": "Invalid team member update: A guest cannot be set for a single team, a System Admin must promote or demote users to/from guests."
  },
  {
    "id": "api.team.update_team_scheme.license.error",
    "translation": "Your license does not support updating a team's scheme"
  },
  {
    "id": "api.team.update_team_scheme.scheme_scope.error",
    "translation": "Unable to set the scheme to the team because the supplied scheme is not a team scheme."
  },
  {
    "id": "api.team.user.missing_account",
    "translation": "Unable to find the user."
  },
  {
    "id": "api.templates.cloud_welcome_email.add_apps_info",
    "translation": "Add apps to your workspace"
  },
  {
    "id": "api.templates.cloud_welcome_email.add_apps_sub_info",
    "translation": "Streamline your work with tools like GitHub, Jira and Zoom. Explore all of the integrations we have on our"
  },
  {
    "id": "api.templates.cloud_welcome_email.app_market_place",
    "translation": "app marketplace."
  },
  {
    "id": "api.templates.cloud_welcome_email.button",
    "translation": "Open Mattermost"
  },
  {
    "id": "api.templates.cloud_welcome_email.download_mm_info",
    "translation": "Download the Mattermost App"
  },
  {
    "id": "api.templates.cloud_welcome_email.info",
    "translation": "Thanks for creating "
  },
  {
    "id": "api.templates.cloud_welcome_email.info2",
    "translation": "Make sure to save or bookmark your link for future use."
  },
  {
    "id": "api.templates.cloud_welcome_email.invite_info",
    "translation": "Invite people to your workspace"
  },
  {
    "id": "api.templates.cloud_welcome_email.invite_sub_info",
    "translation": "Share this link to invite your members to join {{.WorkSpace}}:"
  },
  {
    "id": "api.templates.cloud_welcome_email.mm_apps",
    "translation": "mobile and desktop apps"
  },
  {
    "id": "api.templates.cloud_welcome_email.signin_sub_info",
    "translation": "Sign into your workspace on our"
  },
  {
    "id": "api.templates.cloud_welcome_email.signin_sub_info2",
    "translation": "for the best experience on Windows, Linux, Mac, iOS and Android."
  },
  {
    "id": "api.templates.cloud_welcome_email.start_questions",
    "translation": "Having questions about getting started? Email us at"
  },
  {
    "id": "api.templates.cloud_welcome_email.subject",
    "translation": "Congratulations!"
  },
  {
    "id": "api.templates.cloud_welcome_email.subtitle",
    "translation": "Set up your workspace"
  },
  {
    "id": "api.templates.cloud_welcome_email.subtitle_info",
    "translation": "Take the following steps to build out your teams and get the most out of your workspace."
  },
  {
    "id": "api.templates.cloud_welcome_email.title",
    "translation": "Your workspace is ready to go!"
  },
  {
    "id": "api.templates.deactivate_body.info",
    "translation": "You deactivated your account on {{ .SiteURL }}."
  },
  {
    "id": "api.templates.deactivate_body.title",
    "translation": "Your account has been deactivated at {{ .ServerURL }}"
  },
  {
    "id": "api.templates.deactivate_body.warning",
    "translation": "If this change was not initiated by you or you want to reactivate your account, contact your system administrator."
  },
  {
    "id": "api.templates.deactivate_subject",
    "translation": "[{{ .SiteName }}] Your account at {{ .ServerURL }} has been deactivated"
  },
  {
    "id": "api.templates.email_change_body.info",
    "translation": "Your email address for {{.TeamDisplayName}} has been changed to {{.NewEmail}}."
  },
  {
    "id": "api.templates.email_change_body.title",
    "translation": "You updated your email"
  },
  {
    "id": "api.templates.email_change_subject",
    "translation": "[{{ .SiteName }}] Your email address has changed"
  },
  {
    "id": "api.templates.email_change_verify_body.button",
    "translation": "Verify Email"
  },
  {
    "id": "api.templates.email_change_verify_body.info",
    "translation": "To finish updating your email address for {{.TeamDisplayName}}, please click the link below to confirm this is the right address."
  },
  {
    "id": "api.templates.email_change_verify_body.title",
    "translation": "You successfully updated your email"
  },
  {
    "id": "api.templates.email_change_verify_subject",
    "translation": "[{{ .SiteName }}] Verify new email address"
  },
  {
    "id": "api.templates.email_footer",
    "translation": "To change your notification preferences, log in to your team site and go to Settings > Notifications."
  },
  {
    "id": "api.templates.email_footer_v2",
    "translation": "© 2022 Mattermost, Inc. 530 Lytton Avenue, Second floor, Palo Alto, CA, 94301"
  },
  {
    "id": "api.templates.email_info1",
    "translation": "Any questions at all, mail us any time: "
  },
  {
    "id": "api.templates.email_info2",
    "translation": "Best wishes,"
  },
  {
    "id": "api.templates.email_info3",
    "translation": "The {{.SiteName}} Team"
  },
  {
    "id": "api.templates.email_organization",
    "translation": "Sent by "
  },
  {
    "id": "api.templates.email_us_anytime_at",
    "translation": "Email us any time at "
  },
  {
    "id": "api.templates.email_warning",
    "translation": "If you did not make this change, please contact the system administrator."
  },
  {
    "id": "api.templates.guest_magic_link_body.footer.info",
    "translation": "This email was sent to you because someone requested a login link for Mattermost. If you did not request this, you can safely ignore this email."
  },
  {
    "id": "api.templates.guest_magic_link_body.footer.title",
    "translation": "Didn't request this email?"
  },
  {
    "id": "api.templates.guest_magic_link_body.subtitle",
    "translation": "Click the button below to sign in to your account. Remember not to share this link with anyone else."
  },
  {
    "id": "api.templates.guest_magic_link_body.title",
    "translation": "Sign in to Mattermost"
  },
  {
    "id": "api.templates.guest_magic_link_subject",
    "translation": "Sign in to {{ .SiteName }}"
  },
  {
    "id": "api.templates.invite_body.button",
    "translation": "Join now"
  },
  {
    "id": "api.templates.invite_body.subTitle",
    "translation": "Start collaborating with your team on Mattermost"
  },
  {
    "id": "api.templates.invite_body.title",
    "translation": "{{ .SenderName }} invited you to join the {{ .TeamDisplayName }} team."
  },
  {
    "id": "api.templates.invite_body.title.reminder",
    "translation": "Reminder"
  },
  {
    "id": "api.templates.invite_body_footer.info",
    "translation": "Mattermost is a flexible, open source messaging platform that enables secure team collaboration."
  },
  {
    "id": "api.templates.invite_body_footer.learn_more",
    "translation": "Learn more"
  },
  {
    "id": "api.templates.invite_body_footer.title",
    "translation": "What is Mattermost?"
  },
  {
    "id": "api.templates.invite_body_guest.subTitle",
    "translation": "You were invited as a guest to collaborate with the team"
  },
  {
    "id": "api.templates.invite_guest_subject",
    "translation": "[{{ .SiteName }}] {{ .SenderName }} invited you to join the team {{ .TeamDisplayName }} as a guest"
  },
  {
    "id": "api.templates.invite_subject",
    "translation": "[{{ .SiteName }}] {{ .SenderName }} invited you to join {{ .TeamDisplayName }} Team"
  },
  {
    "id": "api.templates.invite_team_and_channel_body.title",
    "translation": "{{ .SenderName }} invited you to join the {{ .ChannelName }} Channel on the {{ .TeamDisplayName }} Team"
  },
  {
    "id": "api.templates.invite_team_and_channel_subject",
    "translation": "[{{ .SiteName }}] {{ .SenderName }} invited you to join the {{ .ChannelName }} Channel on the {{ .TeamDisplayName }} Team"
  },
  {
    "id": "api.templates.invite_team_and_channels_body.title",
    "translation": "{{ .SenderName }} invited you to join {{ .ChannelsLen }} channels on the {{ .TeamDisplayName }} Team"
  },
  {
    "id": "api.templates.invite_team_and_channels_subject",
    "translation": "[{{ .SiteName }}] {{ .SenderName }} invited you to join {{ .ChannelsLen }} channels on the {{ .TeamDisplayName }} Team"
  },
  {
    "id": "api.templates.ip_filters_changed.button",
    "translation": "Review changes"
  },
  {
    "id": "api.templates.ip_filters_changed.subTitle",
    "translation": "@{{ .InitiatingUsername }} changed the IP filtering settings for your workspace at the URL: {{ .SiteURL }}"
  },
  {
    "id": "api.templates.ip_filters_changed.subject",
    "translation": "Changes to Your Workspace's IP Filters"
  },
  {
    "id": "api.templates.ip_filters_changed.title",
    "translation": "IP filtering changes for your workspace"
  },
  {
    "id": "api.templates.ip_filters_changed_footer.contact_support",
    "translation": "Contact support"
  },
  {
    "id": "api.templates.ip_filters_changed_footer.log_in_to_customer_portal",
    "translation": "Log in to the customer portal to reset IP filtering"
  },
  {
    "id": "api.templates.ip_filters_changed_footer.send_an_email_to",
    "translation": "Send an email to {{ .InitiatingUserEmail }}"
  },
  {
    "id": "api.templates.ip_filters_changed_footer.title",
    "translation": "Having trouble accessing your workspace?"
  },
  {
    "id": "api.templates.license_up_for_renewal_contact_sales",
    "translation": "Contact sales"
  },
  {
    "id": "api.templates.license_up_for_renewal_subject",
    "translation": "Your license is up for renewal"
  },
  {
    "id": "api.templates.license_up_for_renewal_subtitle",
    "translation": "{{.UserName}}, your subscription is set to expire in {{.Days}} days. We hope you’re experiencing the flexible, secure team collaboration that Mattermost enables. Renew soon to ensure your team can keep enjoying these benefits."
  },
  {
    "id": "api.templates.license_up_for_renewal_title",
    "translation": "Your Mattermost subscription is up for renewal"
  },
  {
    "id": "api.templates.mfa_activated_body.info",
    "translation": "Multi-factor authentication has been added to your account on {{ .SiteURL }}."
  },
  {
    "id": "api.templates.mfa_activated_body.title",
    "translation": "Multi-factor authentication was added"
  },
  {
    "id": "api.templates.mfa_change_subject",
    "translation": "[{{ .SiteName }}] Your MFA has been updated"
  },
  {
    "id": "api.templates.mfa_deactivated_body.info",
    "translation": "Multi-factor authentication has been removed from your account on {{ .SiteURL }}."
  },
  {
    "id": "api.templates.mfa_deactivated_body.title",
    "translation": "Multi-factor authentication was removed"
  },
  {
    "id": "api.templates.password_change_body.info",
    "translation": "Your password has been updated for {{.TeamDisplayName}} on {{ .TeamURL }} by {{.Method}}."
  },
  {
    "id": "api.templates.password_change_body.title",
    "translation": "Your password has been updated"
  },
  {
    "id": "api.templates.password_change_subject",
    "translation": "[{{ .SiteName }}] Your password has been updated"
  },
  {
    "id": "api.templates.post_body.button",
    "translation": "Reply in Mattermost"
  },
  {
    "id": "api.templates.questions_footer.info",
    "translation": "Need help or have questions? Email us at "
  },
  {
    "id": "api.templates.questions_footer.title",
    "translation": "Questions?"
  },
  {
    "id": "api.templates.remove_expired_license.body.title",
    "translation": "Your Enterprise Edition license has expired and some features may be disabled. Please renew your license now."
  },
  {
    "id": "api.templates.remove_expired_license.subject",
    "translation": "Mattermost Enterprise license has been disabled."
  },
  {
    "id": "api.templates.reset_body.button",
    "translation": "Reset Password"
  },
  {
    "id": "api.templates.reset_body.info",
    "translation": "The password reset link expires in 24 hours."
  },
  {
    "id": "api.templates.reset_body.subTitle",
    "translation": "Click the button below to reset your password. If you didn’t request this, you can safely ignore this email."
  },
  {
    "id": "api.templates.reset_body.title",
    "translation": "Reset Your Password"
  },
  {
    "id": "api.templates.reset_subject",
    "translation": "[{{ .SiteName }}] Reset your password"
  },
  {
    "id": "api.templates.signin_change_email.body.info",
    "translation": "You updated your sign-in method on {{ .SiteName }} to {{.Method}}."
  },
  {
    "id": "api.templates.signin_change_email.body.method_email",
    "translation": "email and password"
  },
  {
    "id": "api.templates.signin_change_email.body.title",
    "translation": "You updated your sign-in method"
  },
  {
    "id": "api.templates.signin_change_email.subject",
    "translation": "[{{ .SiteName }}] Your sign-in method has been updated"
  },
  {
    "id": "api.templates.user_access_token_body.info",
    "translation": "A personal access token was added to your account on {{ .SiteURL }}. They can be used to access {{.SiteName}} with your account."
  },
  {
    "id": "api.templates.user_access_token_body.title",
    "translation": "Personal access token added to your account"
  },
  {
    "id": "api.templates.user_access_token_subject",
    "translation": "[{{ .SiteName }}] Personal access token added to your account"
  },
  {
    "id": "api.templates.username_change_body.info",
    "translation": "Your username for {{.TeamDisplayName}} has been changed to {{.NewUsername}}."
  },
  {
    "id": "api.templates.username_change_body.title",
    "translation": "You updated your username"
  },
  {
    "id": "api.templates.username_change_subject",
    "translation": "[{{ .SiteName }}] Your username has changed"
  },
  {
    "id": "api.templates.verify_body.button",
    "translation": "Verify Email"
  },
  {
    "id": "api.templates.verify_body.info",
    "translation": "This email address was used to create an account with Mattermost."
  },
  {
    "id": "api.templates.verify_body.info1",
    "translation": "If it was not you, you can safely ignore this email."
  },
  {
    "id": "api.templates.verify_body.serverURL",
    "translation": "{{ .ServerURL }}."
  },
  {
    "id": "api.templates.verify_body.subTitle1",
    "translation": "Thanks for joining "
  },
  {
    "id": "api.templates.verify_body.subTitle2",
    "translation": "Click below to verify your email address."
  },
  {
    "id": "api.templates.verify_body.title",
    "translation": "Verify your email address"
  },
  {
    "id": "api.templates.verify_subject",
    "translation": "[{{ .SiteName }}] Email Verification"
  },
  {
    "id": "api.templates.welcome_body.app_download_button",
    "translation": "Download"
  },
  {
    "id": "api.templates.welcome_body.app_download_info",
    "translation": "For the best experience, download the apps for PC, Mac, iOS and Android."
  },
  {
    "id": "api.templates.welcome_body.app_download_title",
    "translation": "Download the desktop and mobile apps"
  },
  {
    "id": "api.templates.welcome_body.button",
    "translation": "Verify Email"
  },
  {
    "id": "api.templates.welcome_body.info",
    "translation": "This email address was used to create an account with Mattermost."
  },
  {
    "id": "api.templates.welcome_body.info1",
    "translation": "If it was not you, you can safely ignore this email."
  },
  {
    "id": "api.templates.welcome_body.serverURL",
    "translation": "{{ .ServerURL }}."
  },
  {
    "id": "api.templates.welcome_body.subTitle1",
    "translation": "Thanks for joining "
  },
  {
    "id": "api.templates.welcome_body.subTitle2",
    "translation": "Click below to verify your email address."
  },
  {
    "id": "api.templates.welcome_body.title",
    "translation": "Welcome to the team"
  },
  {
    "id": "api.templates.welcome_subject",
    "translation": "[{{ .SiteName }}] You joined {{ .ServerURL }}"
  },
  {
    "id": "api.unable_to_create_zip_file",
    "translation": "Error creating zip file."
  },
  {
    "id": "api.unmarshal_error",
    "translation": "Failed to unmarshal."
  },
  {
    "id": "api.upgrade_to_enterprise.already-done.app_error",
    "translation": "You have already upgraded to Mattermost Enterprise Edition. Please restart the server to finish the upgrade."
  },
  {
    "id": "api.upgrade_to_enterprise.already-enterprise.app_error",
    "translation": "You cannot upgrade because you are already running Mattermost Enterprise Edition."
  },
  {
    "id": "api.upgrade_to_enterprise.app_error",
    "translation": "An upgrade to Mattermost Enterprise Edition is already running."
  },
  {
    "id": "api.upgrade_to_enterprise.generic_error.app_error",
    "translation": "Mattermost was unable to upgrade to Enterprise Edition."
  },
  {
    "id": "api.upgrade_to_enterprise.invalid-permission.app_error",
    "translation": "Mattermost was unable to upgrade to Enterprise Edition. The Mattermost system user {{.MattermostUsername}} does not have write access to the necessary binary file. A system administrator can update the file permissions by executing the following command on the server where Mattermost is installed:\n\n```\nchmod +w \"{{.Path}}\"\n```\n\nAfter changing the file permissions, try to upgrade Mattermost again. When you have upgraded and restarted, remember to restore the original binary file permissions:\n\n```\nchmod -w \"{{.Path}}\"\n```"
  },
  {
    "id": "api.upgrade_to_enterprise.invalid-user-and-permission.app_error",
    "translation": "Mattermost was unable to upgrade to Enterprise Edition. The Mattermost system user {{.MattermostUsername}} does not have write access to the necessary binary file. A system administrator can update the file permissions by executing the following command on the server where Mattermost is installed:\n\n```\nchown {{.MattermostUsername}} \"{{.Path}}\"\nchmod +w \"{{.Path}}\"\n```\n\nAfter changing the file permissions, try to upgrade Mattermost again. When you have upgraded and restarted, remember to restore the original binary file permissions:\n\n```\nchown {{.FileUsername}} \"{{.Path}}\"\nchmod -w \"{{.Path}}\"\n```"
  },
  {
    "id": "api.upgrade_to_enterprise.invalid-user.app_error",
    "translation": "Mattermost was unable to upgrade to Enterprise Edition. The Mattermost system user {{.MattermostUsername}} does not have write access to the necessary binary file. A system administrator can update the file permissions by executing the following command on the server where Mattermost is installed:\n\n```\nchown {{.MattermostUsername}} \"{{.Path}}\"\n```\n\nAfter changing the file permissions, try to upgrade Mattermost again. When you have upgraded and restarted, remember to restore the original binary file permissions:\n\n```\nchown {{.FileUsername}} \"{{.Path}}\"\n```"
  },
  {
    "id": "api.upgrade_to_enterprise.system_not_supported.app_error",
    "translation": "Mattermost was unable to upgrade to Enterprise Edition. This feature will only work on Linux systems with x86-64 architecture."
  },
  {
    "id": "api.upgrade_to_enterprise_status.app_error",
    "translation": "Mattermost was unable to upgrade to Enterprise Edition."
  },
  {
    "id": "api.upgrade_to_enterprise_status.signature.app_error",
    "translation": "Mattermost was unable to upgrade to Enterprise Edition. The digital signature of the downloaded binary file could not be verified."
  },
  {
    "id": "api.upload.create.upload_channel_not_shared_with_remote.app_error",
    "translation": "Failed to upload file. Upload channel is not shared with remote."
  },
  {
    "id": "api.upload.create.upload_too_large.app_error",
    "translation": "Unable to upload file. File is too large."
  },
  {
    "id": "api.upload.get_upload.forbidden.app_error",
    "translation": "Failed to get upload."
  },
  {
    "id": "api.upload.invalid_type_for_shared_channel.app_error",
    "translation": "Failed to upload file. Upload channel is not shared with remote."
  },
  {
    "id": "api.upload.upload_data.invalid_content_length",
    "translation": "Invalid Content-Length."
  },
  {
    "id": "api.upload.upload_data.invalid_content_type",
    "translation": "Invalid Content-Type for multipart upload."
  },
  {
    "id": "api.upload.upload_data.multipart_error",
    "translation": "Failed to process the multipart data."
  },
  {
    "id": "api.user.activate_mfa.email_and_ldap_only.app_error",
    "translation": "MFA is not available for this account type."
  },
  {
    "id": "api.user.add_direct_channels_and_forget.failed.error",
    "translation": "Failed to add direct channel preferences for user user_id={{.UserId}}, team_id={{.TeamId}}, err={{.Error}}"
  },
  {
    "id": "api.user.add_user_to_group_syncables.not_ldap_user.app_error",
    "translation": "not an ldap user"
  },
  {
    "id": "api.user.auth_switch.not_available.email_signup_disabled.app_error",
    "translation": "Authentication Transfer is not available as email signup is disabled."
  },
  {
    "id": "api.user.auth_switch.not_available.login_disabled.app_error",
    "translation": "Authentication Transfer is not available as neither email login nor username login is enabled."
  },
  {
    "id": "api.user.authorize_oauth_user.bad_response.app_error",
    "translation": "Bad response from token request."
  },
  {
    "id": "api.user.authorize_oauth_user.bad_token.app_error",
    "translation": "Bad token type."
  },
  {
    "id": "api.user.authorize_oauth_user.invalid_state.app_error",
    "translation": "Invalid state"
  },
  {
    "id": "api.user.authorize_oauth_user.missing.app_error",
    "translation": "Missing access token."
  },
  {
    "id": "api.user.authorize_oauth_user.response.app_error",
    "translation": "Received invalid response from OAuth service provider."
  },
  {
    "id": "api.user.authorize_oauth_user.saml_hook_error.app_error",
    "translation": "An error occurred in the OnSamlLogin hook. Please contact your System Administrator."
  },
  {
    "id": "api.user.authorize_oauth_user.saml_response_too_long.app_error",
    "translation": "SAML response is too long"
  },
  {
    "id": "api.user.authorize_oauth_user.service.app_error",
    "translation": "Token request to {{.Service}} failed."
  },
  {
    "id": "api.user.authorize_oauth_user.token_failed.app_error",
    "translation": "Token request failed."
  },
  {
    "id": "api.user.authorize_oauth_user.unsupported.app_error",
    "translation": "{{.Service}} SSO through OAuth 2.0 not available on this server."
  },
  {
    "id": "api.user.autocomplete_users.missing_team_id.app_error",
    "translation": "Team id parameter is required to autocomplete by channel."
  },
  {
    "id": "api.user.check_user_login_attempts.too_many.app_error",
    "translation": "Your account is locked because of too many failed password attempts. Please reset your password."
  },
  {
    "id": "api.user.check_user_login_attempts.too_many_ldap.app_error",
    "translation": "Your account is locked because of too many failed password attempts. Please contact your System Administrator."
  },
  {
    "id": "api.user.check_user_mfa.bad_code.app_error",
    "translation": "Invalid MFA token."
  },
  {
    "id": "api.user.check_user_password.invalid.app_error",
    "translation": "Login failed because of invalid password."
  },
  {
    "id": "api.user.check_user_password.invalid_hash.app_error",
    "translation": "The format of the hashed password is invalid and could not be parsed."
  },
  {
    "id": "api.user.complete_switch_with_oauth.blank_email.app_error",
    "translation": "Blank email."
  },
  {
    "id": "api.user.complete_switch_with_oauth.parse.app_error",
    "translation": "Could not parse auth data out of {{.Service}} user object."
  },
  {
    "id": "api.user.create_email_token.error",
    "translation": "Failed to create token data for email verification"
  },
  {
    "id": "api.user.create_oauth_user.already_attached.app_error",
    "translation": "There is already an account associated with that email address using a sign in method other than {{.Service}}. Please sign in using {{.Auth}}."
  },
  {
    "id": "api.user.create_oauth_user.create.app_error",
    "translation": "Could not create user out of {{.Service}} user object."
  },
  {
    "id": "api.user.create_password_token.error",
    "translation": "Unable to create password recovery token"
  },
  {
    "id": "api.user.create_profile_image.default_font.app_error",
    "translation": "Could not create default profile image font."
  },
  {
    "id": "api.user.create_profile_image.encode.app_error",
    "translation": "Could not encode default profile image."
  },
  {
    "id": "api.user.create_profile_image.initial.app_error",
    "translation": "Could not add user initial to default profile picture."
  },
  {
    "id": "api.user.create_user.accepted_domain.app_error",
    "translation": "The email you provided does not belong to an accepted domain. Please contact your administrator or sign up with a different email."
  },
  {
    "id": "api.user.create_user.bad_token_email_data.app_error",
    "translation": "The email address in the token does not match the one in the user data."
  },
  {
    "id": "api.user.create_user.disabled.app_error",
    "translation": "User creation is disabled."
  },
  {
    "id": "api.user.create_user.guest_accounts.disabled.app_error",
    "translation": "Guest accounts are disabled."
  },
  {
    "id": "api.user.create_user.guest_accounts.license.app_error",
    "translation": "Your license does not support guest accounts."
  },
  {
    "id": "api.user.create_user.invalid_invitation_type.app_error",
    "translation": "Unable to create the user, invalid invitation."
  },
  {
    "id": "api.user.create_user.license_user_limits.exceeded",
    "translation": "Can't create user. Server exceeds maximum licensed users. Contact your administrator with: ERROR_LICENSED_USERS_LIMIT_EXCEEDED."
  },
  {
    "id": "api.user.create_user.no_open_server",
    "translation": "This server does not allow open signups.  Please speak with your Administrator to receive an invitation."
  },
  {
    "id": "api.user.create_user.signup_email_disabled.app_error",
    "translation": "User sign-up with email is disabled."
  },
  {
    "id": "api.user.create_user.signup_link_expired.app_error",
    "translation": "The signup link has expired."
  },
  {
    "id": "api.user.create_user.signup_link_invalid.app_error",
    "translation": "The signup link does not appear to be valid."
  },
  {
    "id": "api.user.create_user.user_limits.exceeded",
    "translation": "Can't create user. Server exceeds safe user limit. Contact your administrator with: ERROR_SAFETY_LIMITS_EXCEEDED."
  },
  {
    "id": "api.user.delete_channel.not_enabled.app_error",
    "translation": "Permanent channel deletion feature is not enabled. Please contact your System Administrator."
  },
  {
    "id": "api.user.delete_channel.not_enabled.for_admin.app_error",
    "translation": "Permanent channel deletion feature is not enabled. ServiceSettings.EnableAPIChannelDeletion must be set to true to use this command. See https://mattermost.com/pl/environment-configuration-settings for more information"
  },
  {
    "id": "api.user.delete_team.not_enabled.app_error",
    "translation": "Permanent team deletion feature is not enabled. Please contact your System Administrator."
  },
  {
    "id": "api.user.delete_team.not_enabled.for_admin.app_error",
    "translation": "Permanent team deletion feature is not enabled. ServiceSettings.EnableAPITeamDeletion must be set to true to use this command. See https://mattermost.com/pl/environment-configuration-settings for more information."
  },
  {
    "id": "api.user.delete_user.not_enabled.app_error",
    "translation": "Permanent user deletion feature is not enabled. Please contact your System Administrator."
  },
  {
    "id": "api.user.delete_user.not_enabled.for_admin.app_error",
    "translation": "Permanent user deletion feature is not enabled. ServiceSettings.EnableAPIUserDeletion must be set to true to use this command. See https://mattermost.com/pl/environment-configuration-settings for more information."
  },
  {
    "id": "api.user.demote_user_to_guest.already_guest.app_error",
    "translation": "Unable to convert the user to guest because is already a guest."
  },
  {
    "id": "api.user.email_to_ldap.not_available.app_error",
    "translation": "AD/LDAP not available on this server."
  },
  {
    "id": "api.user.email_to_oauth.not_available.app_error",
    "translation": "Authentication Transfer not configured or available on this server."
  },
  {
    "id": "api.user.get_authorization_code.endpoint.app_error",
    "translation": "Error retrieving endpoint from Discovery Document."
  },
  {
    "id": "api.user.get_profile_image_path.app_error",
    "translation": "Error while checking if a user has a custom profile image."
  },
  {
    "id": "api.user.get_uploads_for_user.forbidden.app_error",
    "translation": "Failed to get uploads."
  },
  {
    "id": "api.user.get_user_by_email.permissions.app_error",
    "translation": "Unable to get user by email."
  },
  {
    "id": "api.user.get_users.validation.app_error",
    "translation": "Error fetching roles during validation."
  },
  {
    "id": "api.user.get_users_not_in_abac_channel.access_control_unavailable.app_error",
    "translation": "Access control service unavailable. Cannot filter users for ABAC-enabled channel."
  },
  {
    "id": "api.user.guest_magic_link.expired_token.app_error",
    "translation": "This invitation link has expired."
  },
  {
    "id": "api.user.guest_magic_link.invalid_token.app_error",
    "translation": "Invalid invitation link."
  },
  {
    "id": "api.user.guest_magic_link.invalid_token_type.app_error",
    "translation": "Invalid invitation link type."
  },
  {
    "id": "api.user.guest_magic_link.missing_token.app_error",
    "translation": "Missing invitation token."
  },
  {
    "id": "api.user.guest_magic_link.username_generation_failed.app_error",
    "translation": "Could not generate a unique username. Please contact your system administrator."
  },
  {
    "id": "api.user.invalidate_password_recovery_tokens.error",
    "translation": "Unable to get tokens by type when invalidating password recovery tokens"
  },
  {
    "id": "api.user.invalidate_password_recovery_tokens_delete.error",
    "translation": "Unable to remove token when invalidating password recovery tokens"
  },
  {
    "id": "api.user.invalidate_password_recovery_tokens_parse.error",
    "translation": "Unable to parse token when invalidating password recovery tokens"
  },
  {
    "id": "api.user.invalidate_verify_email_tokens.error",
    "translation": "Unable to get tokens by type when invalidating email verification tokens"
  },
  {
    "id": "api.user.invalidate_verify_email_tokens_delete.error",
    "translation": "Unable to remove token when invalidating email verification tokens"
  },
  {
    "id": "api.user.invalidate_verify_email_tokens_parse.error",
    "translation": "Unable to parse token when invalidating email verification tokens"
  },
  {
    "id": "api.user.ldap_to_email.not_available.app_error",
    "translation": "AD/LDAP not available on this server."
  },
  {
    "id": "api.user.ldap_to_email.not_ldap_account.app_error",
    "translation": "This user account does not use AD/LDAP."
  },
  {
    "id": "api.user.login.blank_pwd.app_error",
    "translation": "Password field must not be blank"
  },
  {
    "id": "api.user.login.bot_login_forbidden.app_error",
    "translation": "Bot login is forbidden."
  },
  {
    "id": "api.user.login.guest_accounts.disabled.error",
    "translation": "Guest accounts are disabled"
  },
  {
    "id": "api.user.login.guest_accounts.license.error",
    "translation": "Your license does not support guest accounts"
  },
  {
    "id": "api.user.login.guest_magic_link.disabled.error",
    "translation": "Login with magic link is disabled."
  },
  {
    "id": "api.user.login.inactive.app_error",
    "translation": "Login failed because your account has been deactivated.  Please contact an administrator."
  },
  {
    "id": "api.user.login.invalid_credentials_email",
    "translation": "Enter a valid email and/or password"
  },
  {
    "id": "api.user.login.invalid_credentials_email_username",
    "translation": "Enter a valid email or username and/or password."
  },
  {
    "id": "api.user.login.invalid_credentials_sso",
    "translation": "Enter a valid email or username and/or password, or sign in using another method."
  },
  {
    "id": "api.user.login.invalid_credentials_username",
    "translation": "Enter a valid username and/or password."
  },
  {
    "id": "api.user.login.not_verified.app_error",
    "translation": "Login failed because email address has not been verified."
  },
  {
    "id": "api.user.login.remote_users.login.error",
    "translation": "Login failed because remote users are not allow to log in."
  },
  {
    "id": "api.user.login.use_auth_service.app_error",
    "translation": "Please sign in using {{.AuthService}}."
  },
  {
    "id": "api.user.login_by_cws.invalid_token.app_error",
    "translation": "CWS token is not valid"
  },
  {
    "id": "api.user.login_by_oauth.bot_login_forbidden.app_error",
    "translation": "Bot login is forbidden."
  },
  {
    "id": "api.user.login_by_oauth.not_available.app_error",
    "translation": "{{.Service}} SSO through OAuth 2.0 not available on this server."
  },
  {
    "id": "api.user.login_by_oauth.parse.app_error",
    "translation": "Could not parse auth data out of {{.Service}} user object."
  },
  {
    "id": "api.user.login_cws.license.error",
    "translation": "CWS login is forbidden."
  },
  {
    "id": "api.user.login_ldap.not_available.app_error",
    "translation": "AD/LDAP not available on this server."
  },
  {
    "id": "api.user.login_with_desktop_token.not_oauth_or_saml_user.app_error",
    "translation": "User is not an OAuth or SAML user."
  },
  {
    "id": "api.user.oauth_to_email.context.app_error",
    "translation": "Update password failed because context user_id did not match provided user's id."
  },
  {
    "id": "api.user.oauth_to_email.not_available.app_error",
    "translation": "Authentication Transfer not configured or available on this server."
  },
  {
    "id": "api.user.patch_user.login_provider_attribute_set.app_error",
    "translation": "Field '{{.Field}}' must be set through user's login provider."
  },
  {
    "id": "api.user.promote_guest_to_user.magic_link_enabled.app_error",
    "translation": "Unable to convert the guest to regular user because the guest uses magic link authentication."
  },
  {
    "id": "api.user.promote_guest_to_user.no_guest.app_error",
    "translation": "Unable to convert the guest to regular user because is not a guest."
  },
  {
    "id": "api.user.reset_password.broken_token.app_error",
    "translation": "The reset password token does not appear to be valid."
  },
  {
    "id": "api.user.reset_password.invalid_link.app_error",
    "translation": "The reset password link does not appear to be valid."
  },
  {
    "id": "api.user.reset_password.link_expired.app_error",
    "translation": "The password reset link has expired."
  },
  {
    "id": "api.user.reset_password.method",
    "translation": "using a reset password link"
  },
  {
    "id": "api.user.reset_password.sso.app_error",
    "translation": "Unable to reset password for SSO accounts."
  },
  {
    "id": "api.user.reset_password.token_parse.error",
    "translation": "Unable to parse the reset password token"
  },
  {
    "id": "api.user.reset_password_failed_attempts.ldap_and_email_only.app_error",
    "translation": "User auth service must be LDAP or Email."
  },
  {
    "id": "api.user.reset_password_failed_attempts.permissions.app_error",
    "translation": "You do not have permission to update this resource."
  },
  {
    "id": "api.user.saml.not_available.app_error",
    "translation": "SAML 2.0 is not configured or supported on this server."
  },
  {
    "id": "api.user.send_cloud_welcome_email.error",
    "translation": "Failed to send cloud welcome email"
  },
  {
    "id": "api.user.send_deactivate_email_and_forget.failed.error",
    "translation": "Failed to send the deactivate account email successfully"
  },
  {
    "id": "api.user.send_email_change_verify_email_and_forget.error",
    "translation": "Failed to send email change verification email successfully"
  },
  {
    "id": "api.user.send_password_reset.guest_magic_link.app_error",
    "translation": "Unable to reset password for guest magic link accounts."
  },
  {
    "id": "api.user.send_password_reset.send.app_error",
    "translation": "Failed to send password reset email successfully."
  },
  {
    "id": "api.user.send_password_reset.sso.app_error",
    "translation": "Unable to reset password for SSO accounts."
  },
  {
    "id": "api.user.send_sign_in_change_email_and_forget.error",
    "translation": "Failed to send update password email successfully"
  },
  {
    "id": "api.user.send_verify_email_and_forget.failed.error",
    "translation": "Failed to send verification email successfully"
  },
  {
    "id": "api.user.update_active.cannot_enable_guest_when_guest_feature_is_disabled.app_error",
    "translation": "You cannot activate a guest account because Guest Access feature is not enabled."
  },
  {
    "id": "api.user.update_active.cannot_modify_status_when_user_is_managed_by_ldap.app_error",
    "translation": "You cannot modify user status. User is managed by LDAP"
  },
  {
    "id": "api.user.update_active.not_enable.app_error",
    "translation": "You cannot deactivate yourself because this feature is not enabled. Please contact your System Administrator."
  },
  {
    "id": "api.user.update_active.permissions.app_error",
    "translation": "You do not have the appropriate permissions."
  },
  {
    "id": "api.user.update_oauth_user_attrs.get_user.app_error",
    "translation": "Could not get user from {{.Service}} user object."
  },
  {
    "id": "api.user.update_password.context.app_error",
    "translation": "Update password failed because context user_id did not match props user_id."
  },
  {
    "id": "api.user.update_password.failed.app_error",
    "translation": "Update password failed."
  },
  {
    "id": "api.user.update_password.incorrect.app_error",
    "translation": "The \"Current Password\" you entered is incorrect. Please check that Caps Lock is off and try again."
  },
  {
    "id": "api.user.update_password.menu",
    "translation": "using the settings menu"
  },
  {
    "id": "api.user.update_password.oauth.app_error",
    "translation": "Update password failed because the user is logged in through an OAuth service."
  },
  {
    "id": "api.user.update_password.password_hash.app_error",
    "translation": "There was an internal error saving the password."
  },
  {
    "id": "api.user.update_password.user_and_hashed.app_error",
    "translation": "Only system administrators can set already-hashed passwords."
  },
  {
    "id": "api.user.update_password.valid_account.app_error",
    "translation": "Update password failed because we couldn't find a valid account."
  },
  {
    "id": "api.user.update_user.accepted_domain.app_error",
    "translation": "The email you provided does not belong to an accepted domain. Please contact your administrator or sign up with a different email."
  },
  {
    "id": "api.user.update_user.accepted_guest_domain.app_error",
    "translation": "The email you provided does not belong to an accepted domain for guest accounts. Please contact your administrator or sign up with a different email."
  },
  {
    "id": "api.user.update_user.login_provider_attribute_set.app_error",
    "translation": "Field '{{.Field}}' must be set through user's login provider."
  },
  {
    "id": "api.user.update_user_auth.invalid_request",
    "translation": "Request is missing either AuthData or AuthService parameter."
  },
  {
    "id": "api.user.update_user_roles.license.app_error",
    "translation": "Custom Permission Schemes not supported by current license"
  },
  {
    "id": "api.user.upload_profile_user.array.app_error",
    "translation": "Empty array under 'image' in request."
  },
  {
    "id": "api.user.upload_profile_user.check_image_limits.app_error",
    "translation": "Image limits check failed. Resolution is too high."
  },
  {
    "id": "api.user.upload_profile_user.decode.app_error",
    "translation": "Could not decode profile image."
  },
  {
    "id": "api.user.upload_profile_user.encode.app_error",
    "translation": "Could not encode profile image."
  },
  {
    "id": "api.user.upload_profile_user.login_provider_attribute_set.app_error",
    "translation": "Profile picture must be set through user's login provider."
  },
  {
    "id": "api.user.upload_profile_user.no_file.app_error",
    "translation": "No file under 'image' in request."
  },
  {
    "id": "api.user.upload_profile_user.open.app_error",
    "translation": "Could not open image file."
  },
  {
    "id": "api.user.upload_profile_user.parse.app_error",
    "translation": "Could not parse multipart form."
  },
  {
    "id": "api.user.upload_profile_user.storage.app_error",
    "translation": "Unable to upload file. Image storage is not configured."
  },
  {
    "id": "api.user.upload_profile_user.too_large.app_error",
    "translation": "Unable to upload profile image. File is too large."
  },
  {
    "id": "api.user.upload_profile_user.upload_profile.app_error",
    "translation": "Couldn't upload profile image."
  },
  {
    "id": "api.user.verify_email.bad_link.app_error",
    "translation": "Bad verify email link."
  },
  {
    "id": "api.user.verify_email.broken_token.app_error",
    "translation": "Bad verify email token type."
  },
  {
    "id": "api.user.verify_email.link_expired.app_error",
    "translation": "The email verification link has expired."
  },
  {
    "id": "api.user.verify_email.token_parse.error",
    "translation": "Failed to parse token data from email verification"
  },
  {
    "id": "api.web_socket.connect.upgrade.app_error",
    "translation": "URL Blocked because of CORS. Url: {{.BlockedOrigin}}"
  },
  {
    "id": "api.web_socket_router.bad_action.app_error",
    "translation": "Unknown WebSocket action."
  },
  {
    "id": "api.web_socket_router.bad_seq.app_error",
    "translation": "Invalid sequence for WebSocket message."
  },
  {
    "id": "api.web_socket_router.no_action.app_error",
    "translation": "No websocket action."
  },
  {
    "id": "api.web_socket_router.not_authenticated.app_error",
    "translation": "WebSocket connection is not authenticated. Please log in and try again."
  },
  {
    "id": "api.webhook.create_outgoing.intersect.app_error",
    "translation": "Outgoing webhooks from the same channel cannot have the same trigger words/callback URLs."
  },
  {
    "id": "api.webhook.create_outgoing.not_open.app_error",
    "translation": "Outgoing webhooks can only be created for public channels."
  },
  {
    "id": "api.webhook.create_outgoing.permissions.app_error",
    "translation": "Invalid permissions to create outgoing webhook."
  },
  {
    "id": "api.webhook.create_outgoing.triggers.app_error",
    "translation": "Either trigger_words or channel_id must be set."
  },
  {
    "id": "api.webhook.team_mismatch.app_error",
    "translation": "Unable to update webhook across teams."
  },
  {
    "id": "api.webhook.update_outgoing.intersect.app_error",
    "translation": "Outgoing webhooks from the same channel cannot have the same trigger words/callback URLs."
  },
  {
    "id": "api.websocket_handler.invalid_param.app_error",
    "translation": "Invalid {{.Name}} parameter."
  },
  {
    "id": "api.websocket_handler.server_busy.app_error",
    "translation": "Server is busy, non-critical services are temporarily unavailable."
  },
  {
    "id": "api4.plugin.reattachPlugin.invalid_request",
    "translation": "Failed to parse request"
  },
  {
    "id": "app.access_control.insufficient_permissions",
    "translation": "You do not have permission to manage this access control policy."
  },
  {
    "id": "app.acknowledgement.batch_save.app_error",
    "translation": "Failed to save the batch of acknowledgement objects"
  },
  {
    "id": "app.acknowledgement.delete.app_error",
    "translation": "Unable to delete acknowledgement."
  },
  {
    "id": "app.acknowledgement.delete.missing_post.app_error",
    "translation": "Cannot delete acknowledgement for missing post"
  },
  {
    "id": "app.acknowledgement.get.app_error",
    "translation": "Unable to get acknowledgement."
  },
  {
    "id": "app.acknowledgement.getforpost.get.app_error",
    "translation": "Unable to get acknowledgement for post."
  },
  {
    "id": "app.acknowledgement.save.missing_post.app_error",
    "translation": "Cannot save acknowledgement for missing post"
  },
  {
    "id": "app.acknowledgement.save.save.app_error",
    "translation": "Unable to save acknowledgement for post."
  },
  {
    "id": "app.admin.saml.failure_decode_metadata_xml_from_idp.app_error",
    "translation": "Could not decode the XML metadata information received from the Identity Provider."
  },
  {
    "id": "app.admin.saml.failure_read_response_body_from_idp.app_error",
    "translation": "Failure encountered when reading the response payload received from the Identity Provider."
  },
  {
    "id": "app.admin.saml.invalid_response_from_idp.app_error",
    "translation": "Could not read the response received from the Identity Provider."
  },
  {
    "id": "app.admin.test_email.failure",
    "translation": "Connection unsuccessful: {{.Error}}"
  },
  {
    "id": "app.admin.test_site_url.failure",
    "translation": "This is not a valid live URL"
  },
  {
    "id": "app.agents.get_agents.app_error",
    "translation": "Failed to get agents."
  },
  {
    "id": "app.agents.get_agents.bridge_call_failed",
    "translation": "Bridge call failed."
  },
  {
    "id": "app.agents.get_services.app_error",
    "translation": "Failed to get LLM services."
  },
  {
    "id": "app.agents.get_services.bridge_call_failed",
    "translation": "Bridge call failed."
  },
  {
    "id": "app.analytics.getanalytics.internal_error",
    "translation": "Unable to get the analytics."
  },
  {
    "id": "app.audit.get.finding.app_error",
    "translation": "We encountered an error finding the audits."
  },
  {
    "id": "app.audit.get.limit.app_error",
    "translation": "Limit exceeded for paging."
  },
  {
    "id": "app.audit.permanent_delete_by_user.app_error",
    "translation": "We encountered an error deleting the audits."
  },
  {
    "id": "app.audit.save.saving.app_error",
    "translation": "We encountered an error saving the audit."
  },
  {
    "id": "app.bot.createbot.internal_error",
    "translation": "Unable to save the bot."
  },
  {
    "id": "app.bot.get_disable_bot_sysadmin_message",
    "translation": "{{if .disableBotsSetting}}{{if .printAllBots}}{{.UserName}} was deactivated. They managed the following bot accounts which have now been disabled.\n\n{{.BotNames}}{{else}}{{.UserName}} was deactivated. They managed {{.NumBots}} bot accounts which have now been disabled, including the following:\n\n{{.BotNames}}{{end}}You can take ownership of each bot by enabling it at **Integrations > Bot Accounts** and creating new tokens for the bot.\n\nFor more information, see our [documentation](https://docs.mattermost.com/developer/bot-accounts.html#what-happens-when-a-user-who-owns-bot-accounts-is-disabled).{{else}}{{if .printAllBots}}{{.UserName}} was deactivated. They managed the following bot accounts which are still enabled.\n\n{{.BotNames}}\n{{else}}{{.UserName}} was deactivated. They managed {{.NumBots}} bot accounts which are still enabled, including the following:\n\n{{.BotNames}}{{end}}We strongly recommend you to take ownership of each bot by re-enabling it at **Integrations > Bot Accounts** and creating new tokens for the bot.\n\nFor more information, see our [documentation](https://docs.mattermost.com/developer/bot-accounts.html#what-happens-when-a-user-who-owns-bot-accounts-is-disabled).\n\nIf you want bot accounts to disable automatically after owner deactivation, set “Disable bot accounts when owner is deactivated” in **System Console > Integrations > Bot Accounts** to true.{{end}}"
  },
  {
    "id": "app.bot.get_system_bot.empty_admin_list.app_error",
    "translation": "List of admins is empty."
  },
  {
    "id": "app.bot.getbot.internal_error",
    "translation": "Unable to get the bot."
  },
  {
    "id": "app.bot.getbots.internal_error",
    "translation": "Unable to get the bots."
  },
  {
    "id": "app.bot.patchbot.internal_error",
    "translation": "Unable to update the bot."
  },
  {
    "id": "app.bot.permanent_delete.internal_error",
    "translation": "Unable to delete the bot permanently."
  },
  {
    "id": "app.bot.permenent_delete.bad_id",
    "translation": "Unable to delete the bot."
  },
  {
    "id": "app.bot.update.app_error",
    "translation": "Unable to update the bot."
  },
  {
    "id": "app.channel.add_member.deleted_user.app_error",
    "translation": "Unable to add the user as a member of the channel."
  },
  {
    "id": "app.channel.analytics_type_count.app_error",
    "translation": "Unable to get channel type counts."
  },
  {
    "id": "app.channel.autofollow.app_error",
    "translation": "Failed to update thread membership for mentioned user"
  },
  {
    "id": "app.channel.bookmark.delete.app_error",
    "translation": "Could not delete bookmark."
  },
  {
    "id": "app.channel.bookmark.get.app_error",
    "translation": "Could not get bookmark."
  },
  {
    "id": "app.channel.bookmark.get_existing.app_err",
    "translation": "Could not get existing bookmark to update."
  },
  {
    "id": "app.channel.bookmark.save.app_error",
    "translation": "Could not save bookmark."
  },
  {
    "id": "app.channel.bookmark.update.app_error",
    "translation": "Could not update bookmark."
  },
  {
    "id": "app.channel.bookmark.update_sort.app_error",
    "translation": "Could not sort the bookmark."
  },
  {
    "id": "app.channel.bookmark.update_sort.invalid_input.app_error",
    "translation": "Could not sort the bookmark. Invalid input."
  },
  {
    "id": "app.channel.bookmark.update_sort.missing_bookmark.app_error",
    "translation": "Could not sort the bookmark. Not found."
  },
  {
    "id": "app.channel.clear_all_custom_role_assignments.select.app_error",
    "translation": "Failed to retrieve the channel members."
  },
  {
    "id": "app.channel.count_posts_since.app_error",
    "translation": "Unable to count messages since given date."
  },
  {
    "id": "app.channel.count_urgent_posts_since.app_error",
    "translation": "Unable to count urgent posts since given date."
  },
  {
    "id": "app.channel.create_channel.internal_error",
    "translation": "Unable to save channel."
  },
  {
    "id": "app.channel.create_channel.no_team_id.app_error",
    "translation": "Must specify the team ID to create a channel."
  },
  {
    "id": "app.channel.create_direct_channel.internal_error",
    "translation": "Unable to save direct channel."
  },
  {
    "id": "app.channel.create_initial_sidebar_categories.internal_error",
    "translation": "Unable to create initial sidebar categories for user."
  },
  {
    "id": "app.channel.delete.app_error",
    "translation": "Unable to delete the channel."
  },
  {
    "id": "app.channel.get.app_error",
    "translation": "Could not get channel."
  },
  {
    "id": "app.channel.get.existing.app_error",
    "translation": "Unable to find the existing channel {{.channel_id}}."
  },
  {
    "id": "app.channel.get.find.app_error",
    "translation": "We encountered an error finding the channel {{.channel_id}}."
  },
  {
    "id": "app.channel.get_all.app_error",
    "translation": "Unable to get all the channels."
  },
  {
    "id": "app.channel.get_all_channels.app_error",
    "translation": "Unable to get all the channels."
  },
  {
    "id": "app.channel.get_all_channels_count.app_error",
    "translation": "Unable to count all the channels."
  },
  {
    "id": "app.channel.get_all_direct.app_error",
    "translation": "Unable to get all the direct channels."
  },
  {
    "id": "app.channel.get_by_name.existing.app_error",
    "translation": "Unable to find the existing channel."
  },
  {
    "id": "app.channel.get_by_name.missing.app_error",
    "translation": "Channel does not exist."
  },
  {
    "id": "app.channel.get_by_scheme.app_error",
    "translation": "Unable to get the channels for the provided scheme."
  },
  {
    "id": "app.channel.get_channel_counts.get.app_error",
    "translation": "Unable to get the channel counts."
  },
  {
    "id": "app.channel.get_channels.get.app_error",
    "translation": "Unable to get the channels."
  },
  {
    "id": "app.channel.get_channels.not_found.app_error",
    "translation": "No channels were found."
  },
  {
    "id": "app.channel.get_channels_by_ids.app_error",
    "translation": "Unable to get channels by ids."
  },
  {
    "id": "app.channel.get_channels_by_ids.get.app_error",
    "translation": "Unable to get the channels."
  },
  {
    "id": "app.channel.get_channels_by_ids.not_found.app_error",
    "translation": "No channel found."
  },
  {
    "id": "app.channel.get_channels_member_count.existing.app_error",
    "translation": "Unable to find member count for given channels."
  },
  {
    "id": "app.channel.get_channels_member_count.find.app_error",
    "translation": "Unable to find member count."
  },
  {
    "id": "app.channel.get_channels_with_unreads_and_with_mentions.app_error",
    "translation": "Unable to check unreads and mentions"
  },
  {
    "id": "app.channel.get_common_teams.app_error",
    "translation": "Error get common teams for channel"
  },
  {
    "id": "app.channel.get_common_teams.incorrect_channel_type",
    "translation": "Channel is not a group message."
  },
  {
    "id": "app.channel.get_common_teams.store_get_common_teams_error",
    "translation": "Couldn't fetch common teams."
  },
  {
    "id": "app.channel.get_deleted.existing.app_error",
    "translation": "Unable to find the existing deleted channel."
  },
  {
    "id": "app.channel.get_deleted.missing.app_error",
    "translation": "No deleted channels exist."
  },
  {
    "id": "app.channel.get_file_count.app_error",
    "translation": "Unable to get the file count for the channel"
  },
  {
    "id": "app.channel.get_for_post.app_error",
    "translation": "Unable to get the channel for the given post."
  },
  {
    "id": "app.channel.get_member.app_error",
    "translation": "Unable to get the channel member."
  },
  {
    "id": "app.channel.get_member.missing.app_error",
    "translation": "No channel member found for that user ID and channel ID."
  },
  {
    "id": "app.channel.get_member_count.app_error",
    "translation": "Unable to get the channel member count."
  },
  {
    "id": "app.channel.get_members.app_error",
    "translation": "Unable to get the channel members."
  },
  {
    "id": "app.channel.get_members_by_ids.app_error",
    "translation": "Unable to get the channel members."
  },
  {
    "id": "app.channel.get_more_channels.get.app_error",
    "translation": "Unable to get the channels."
  },
  {
    "id": "app.channel.get_pinnedpost_count.app_error",
    "translation": "Unable to get the channel pinned post count."
  },
  {
    "id": "app.channel.get_priority_for_posts.app_error",
    "translation": "Unable to get the priority for posts"
  },
  {
    "id": "app.channel.get_private_channels.get.app_error",
    "translation": "Unable to get private channels."
  },
  {
    "id": "app.channel.get_public_channels.get.app_error",
    "translation": "Unable to get public channels."
  },
  {
    "id": "app.channel.get_unread.app_error",
    "translation": "Unable to get the channel unread messages."
  },
  {
    "id": "app.channel.gm_conversion_set_categories.delete_all.error",
    "translation": "Couldn't delete existing sidebar categories for converted GM."
  },
  {
    "id": "app.channel.group_message_conversion.channel_member_missing",
    "translation": "Cannot find user's channel membership"
  },
  {
    "id": "app.channel.group_message_conversion.incorrect_team",
    "translation": "The specified team ID in conversion request does not contain all the group message members"
  },
  {
    "id": "app.channel.group_message_conversion.original_channel_not_gm",
    "translation": "The channel being converted is not a group message. You can only convert group messages"
  },
  {
    "id": "app.channel.group_message_conversion.post_message.error",
    "translation": "Failed to create group message to channel conversion post"
  },
  {
    "id": "app.channel.migrate_channel_members.select.app_error",
    "translation": "Failed to select the batch of channel members."
  },
  {
    "id": "app.channel.move_channel.members_do_not_match.error",
    "translation": "Unable to move a channel unless all its members are already members of the destination team."
  },
  {
    "id": "app.channel.patch_channel_members_notify_props.app_error",
    "translation": "Unable to update channel members' notify props."
  },
  {
    "id": "app.channel.patch_channel_members_notify_props.too_many",
    "translation": "Unable to update that many channel members. Only {{.Max}} channel members can be updated at once."
  },
  {
    "id": "app.channel.permanent_delete.app_error",
    "translation": "Unable to delete the channel."
  },
  {
    "id": "app.channel.permanent_delete_members_by_user.app_error",
    "translation": "Unable to remove the channel member."
  },
  {
    "id": "app.channel.pinned_posts.app_error",
    "translation": "Unable to find the pinned posts."
  },
  {
    "id": "app.channel.post_update_channel_purpose_message.post.error",
    "translation": "Failed to post channel purpose message"
  },
  {
    "id": "app.channel.post_update_channel_purpose_message.removed",
    "translation": "%s removed the channel purpose (was: %s)"
  },
  {
    "id": "app.channel.post_update_channel_purpose_message.retrieve_user.error",
    "translation": "Failed to retrieve user while updating channel purpose message %v"
  },
  {
    "id": "app.channel.post_update_channel_purpose_message.updated_from",
    "translation": "%s updated the channel purpose from: %s to: %s"
  },
  {
    "id": "app.channel.post_update_channel_purpose_message.updated_to",
    "translation": "%s updated the channel purpose to: %s"
  },
  {
    "id": "app.channel.remove_all_deactivated_members.app_error",
    "translation": "We could not remove the deactivated users from the channel."
  },
  {
    "id": "app.channel.remove_member.app_error",
    "translation": "Unable to remove the channel member."
  },
  {
    "id": "app.channel.reset_all_channel_schemes.app_error",
    "translation": "We could not reset the channel schemes."
  },
  {
    "id": "app.channel.restore.app_error",
    "translation": "Unable to restore the channel."
  },
  {
    "id": "app.channel.save_member.exists.app_error",
    "translation": "A channel member with that ID already exists."
  },
  {
    "id": "app.channel.search.app_error",
    "translation": "We encountered an error searching channels."
  },
  {
    "id": "app.channel.search_group_channels.app_error",
    "translation": "Unable to get the group channels for the given user and term."
  },
  {
    "id": "app.channel.sidebar_categories.app_error",
    "translation": "Failed to insert record to database."
  },
  {
    "id": "app.channel.update.bad_id",
    "translation": "Unable to update the channel."
  },
  {
    "id": "app.channel.update_channel.internal_error",
    "translation": "Unable to update channel."
  },
  {
    "id": "app.channel.update_last_viewed_at.app_error",
    "translation": "Unable to update the last viewed at time."
  },
  {
    "id": "app.channel.update_last_viewed_at_post.app_error",
    "translation": "Unable to mark channel as unread."
  },
  {
    "id": "app.channel.update_member.app_error",
    "translation": "Unable to update the channel member."
  },
  {
    "id": "app.channel.update_member.notify_props_limit_exceeded.app_error",
    "translation": "Unable to update the channel member, notify props size limit exceeded."
  },
  {
    "id": "app.channel.user_belongs_to_channels.app_error",
    "translation": "Unable to determine if the user belongs to a list of channels."
  },
  {
    "id": "app.channel_member_history.log_join_event.internal_error",
    "translation": "Failed to record channel member history."
  },
  {
    "id": "app.channel_member_history.log_leave_event.internal_error",
    "translation": "Failed to record channel member history. Failed to update existing join record"
  },
  {
    "id": "app.cloud.preview_modal_bucket_url_not_configured",
    "translation": "Preview bucket URL is not configured"
  },
  {
    "id": "app.cloud.preview_modal_data_fetch_error",
    "translation": "Failed to fetch preview modal data"
  },
  {
    "id": "app.cloud.preview_modal_data_parse_error",
    "translation": "Failed to parse preview modal data"
  },
  {
    "id": "app.cloud.trial_plan_bot_message",
    "translation": "{{.UsersNum}} members of the {{.WorkspaceName}} workspace have requested starting the Enterprise trial for access to: "
  },
  {
    "id": "app.cloud.trial_plan_bot_message_single",
    "translation": "{{.UsersNum}} member of the {{.WorkspaceName}} workspace has requested starting the Enterprise trial for access to: "
  },
  {
    "id": "app.cloud.upgrade_plan_bot_message",
    "translation": "{{.UsersNum}} members of the {{.WorkspaceName}} workspace have requested a workspace upgrade for: "
  },
  {
    "id": "app.cloud.upgrade_plan_bot_message_single",
    "translation": "{{.UsersNum}} member of the {{.WorkspaceName}} workspace has requested a workspace upgrade for: "
  },
  {
    "id": "app.command.createcommand.internal_error",
    "translation": "Unable to save the command."
  },
  {
    "id": "app.command.deletecommand.internal_error",
    "translation": "Unable to delete the command."
  },
  {
    "id": "app.command.getcommand.internal_error",
    "translation": "Unable to get the command."
  },
  {
    "id": "app.command.listallcommands.internal_error",
    "translation": "Unable to list the commands."
  },
  {
    "id": "app.command.listautocompletecommands.internal_error",
    "translation": "Unable to list the autocomplete commands."
  },
  {
    "id": "app.command.listteamcommands.internal_error",
    "translation": "Unable to list the team commands."
  },
  {
    "id": "app.command.movecommand.internal_error",
    "translation": "Unable to move the command."
  },
  {
    "id": "app.command.regencommandtoken.internal_error",
    "translation": "Unable to regenerate the command token."
  },
  {
    "id": "app.command.tryexecutecustomcommand.internal_error",
    "translation": "Unable to execute the custom command."
  },
  {
    "id": "app.command.updatecommand.internal_error",
    "translation": "Unable to update the command."
  },
  {
    "id": "app.command_webhook.create_command_webhook.existing",
    "translation": "You cannot update an existing CommandWebhook."
  },
  {
    "id": "app.command_webhook.create_command_webhook.internal_error",
    "translation": "Unable to save the CommandWebhook."
  },
  {
    "id": "app.command_webhook.get.internal_error",
    "translation": "Unable to get the webhook."
  },
  {
    "id": "app.command_webhook.get.missing",
    "translation": "Unable to find the webhook."
  },
  {
    "id": "app.command_webhook.handle_command_webhook.parse",
    "translation": "Unable to parse incoming data."
  },
  {
    "id": "app.command_webhook.try_use.internal_error",
    "translation": "Unable to use the webhook."
  },
  {
    "id": "app.command_webhook.try_use.invalid",
    "translation": "Invalid webhook."
  },
  {
    "id": "app.compile_csv_chunks.header_error",
    "translation": "Failed to write CSV headers."
  },
  {
    "id": "app.compile_report_chunks.unsupported_format",
    "translation": "Unsupported report format."
  },
  {
    "id": "app.compliance.get.finding.app_error",
    "translation": "We encountered an error retrieving the compliance reports."
  },
  {
    "id": "app.compliance.save.saving.app_error",
    "translation": "We encountered an error saving the compliance report."
  },
  {
    "id": "app.content_flagging.assign_reviewer.no_reviewer_field.app_error",
    "translation": "No Reviewer ID property field found."
  },
  {
    "id": "app.content_flagging.assign_reviewer.update_status_property_value.app_error",
    "translation": "Failed to update Status property value on setting reviewer."
  },
  {
    "id": "app.content_flagging.assign_reviewer.upsert_property_value.app_error",
    "translation": "Failed to set flagged post reviewer."
  },
  {
    "id": "app.content_flagging.can_flag_post.in_progress",
    "translation": "Cannot flag this post as it is already flagged."
  },
  {
    "id": "app.content_flagging.can_flag_post.removed",
    "translation": "Cannot flag this post it was removed in a previous flagging request."
  },
  {
    "id": "app.content_flagging.can_flag_post.retained",
    "translation": "Cannot flag this post as it was retained in a previous flagging request."
  },
  {
    "id": "app.content_flagging.can_flag_post.unknown",
    "translation": "Cannot flag this post as it is in unknown status."
  },
  {
    "id": "app.content_flagging.create_property_values.app_error",
    "translation": "Unable to save property values for the flagged post."
  },
  {
    "id": "app.content_flagging.flag_post.marshal_comment.app_error",
    "translation": "Failed to marshal flagging user's comment"
  },
  {
    "id": "app.content_flagging.flag_post.marshal_reason.app_error",
    "translation": "Failed to marshal flagging user's reason"
  },
  {
    "id": "app.content_flagging.flag_post_confirmation.message",
    "translation": "The message from @{{.username}} has been flagged for review. You will be notified once it is reviewed by a Content Reviewer. "
  },
  {
    "id": "app.content_flagging.get_group.error",
    "translation": "Failed to get Content Flagging bot."
  },
  {
    "id": "app.content_flagging.get_reviewer_settings.app_error",
    "translation": "Failed to fetch content reviewer settings from the database"
  },
  {
    "id": "app.content_flagging.get_status_property.app_error",
    "translation": "Failed to get Status property field."
  },
  {
    "id": "app.content_flagging.get_thread_replies.app_error",
    "translation": "Failed to fetch thread replies for the flagged post."
  },
  {
    "id": "app.content_flagging.get_users_in_team.app_error",
    "translation": "Failed to search reviewers in team."
  },
  {
    "id": "app.content_flagging.keep_flag_post.marshal_comment.app_error",
    "translation": "Failed to marshal reviewer comment"
  },
  {
    "id": "app.content_flagging.keep_post.status_update.app_error",
    "translation": "Failed to update flagged post status when undeleting flagged post "
  },
  {
    "id": "app.content_flagging.keep_post.undelete.app_error",
    "translation": "Failed to update post in database when attempting to undelete the flagged post and associated data."
  },
  {
    "id": "app.content_flagging.marshal_property_values.app_error",
    "translation": "Failed to marshal Content Flagging property values to send in WebSocket event."
  },
  {
    "id": "app.content_flagging.missing_flagged_post_id_field.app_error",
    "translation": "Unable to find Flagged Post ID property field."
  },
  {
    "id": "app.content_flagging.missing_manage_by_field.app_error",
    "translation": "Failed to find Manage By property field."
  },
  {
    "id": "app.content_flagging.missing_reporting_user_id_field.app_error",
    "translation": "Unable to find reporting user field."
  },
  {
    "id": "app.content_flagging.missing_reporting_user_id_property_value.app_error",
    "translation": "Unable to find value for reporting user field."
  },
  {
    "id": "app.content_flagging.missing_status_field.app_error",
    "translation": "Failed to find Status property field."
  },
  {
    "id": "app.content_flagging.no_status_property.app_error",
    "translation": "Cannot fetch flagged post as the post is not flagged."
  },
  {
    "id": "app.content_flagging.permanently_delete.app_error",
    "translation": "Failed to overwrite post with scrubbed post when permanently deleting flagged post."
  },
  {
    "id": "app.content_flagging.permanently_delete.marshal_comment.app_error",
    "translation": "Failed to marshal reviewer comment"
  },
  {
    "id": "app.content_flagging.permanently_delete.update_property_value.app_error",
    "translation": "Failed to update flagged post status when permanently deleting flagged post."
  },
  {
    "id": "app.content_flagging.save_reviewer_settings.app_error",
    "translation": "Failed to save content reviewer settings to the database."
  },
  {
    "id": "app.content_flagging.search_common_reviewers.app_error",
    "translation": "Failed to search the term in Common Reviewers."
  },
  {
    "id": "app.content_flagging.search_property_fields.app_error",
    "translation": "Failed to search Content Flagging property fields."
  },
  {
    "id": "app.content_flagging.search_property_values.app_error",
    "translation": "Failed to fetch post's content flagging property values from the database."
  },
  {
    "id": "app.content_flagging.search_reviewer_posts.app_error",
    "translation": "Failed to search reviewer posts for the flagged post."
  },
  {
    "id": "app.content_flagging.search_status_property.app_error",
    "translation": "Failed to search Property Values for the flagged post."
  },
  {
    "id": "app.content_flagging.search_sysadmin_reviewers.app_error",
    "translation": "Failed to search the search term in System Admin Reviewers."
  },
  {
    "id": "app.content_flagging.search_team_admin_reviewers.app_error",
    "translation": "Failed to search the search term in Team Admin Reviewers."
  },
  {
    "id": "app.content_flagging.search_team_reviewers.app_error",
    "translation": "Failed to search the search term in Team Reviewers."
  },
  {
    "id": "app.content_flagging.set_thread_replies_properties.app_error",
    "translation": "Failed to set property values on thread replies for the flagged post."
  },
  {
    "id": "app.create_basic_user.save_member.app_error",
    "translation": "Unable to create default team memberships"
  },
  {
    "id": "app.create_basic_user.save_member.conflict.app_error",
    "translation": "Unable to create default team membership because they already exists"
  },
  {
    "id": "app.create_basic_user.save_member.max_accounts.app_error",
    "translation": "Unable to create default team membership because no more members are allowed in that team"
  },
  {
    "id": "app.custom_group.unique_name",
    "translation": "group name is not unique"
  },
  {
    "id": "app.custom_profile_attributes.count_property_fields.app_error",
    "translation": "Unable to count the number of fields for the custom profile attribute group"
  },
  {
    "id": "app.custom_profile_attributes.cpa_group_id.app_error",
    "translation": "Cannot register Custom Profile Attributes property group"
  },
  {
    "id": "app.custom_profile_attributes.create_property_field.app_error",
    "translation": "Unable to create Custom Profile Attribute field"
  },
  {
    "id": "app.custom_profile_attributes.delete_property_values_for_user.app_error",
    "translation": "Unable to delete Custom Profile Attribute Values for user"
  },
  {
    "id": "app.custom_profile_attributes.get_property_field.app_error",
    "translation": "Unable to get Custom Profile Attribute field"
  },
  {
    "id": "app.custom_profile_attributes.limit_reached.app_error",
    "translation": "Custom Profile Attributes field limit reached"
  },
  {
    "id": "app.custom_profile_attributes.list_property_values.app_error",
    "translation": "Unable to get custom profile attribute values"
  },
  {
    "id": "app.custom_profile_attributes.patch_field.app_error",
    "translation": "Unable to patch Custom Profile Attribute field"
  },
  {
    "id": "app.custom_profile_attributes.property_field_conversion.app_error",
    "translation": "Unable to convert the property field to a custom profile attribute field"
  },
  {
    "id": "app.custom_profile_attributes.property_field_delete.app_error",
    "translation": "Unable to delete Custom Profile Attribute field"
  },
  {
    "id": "app.custom_profile_attributes.property_field_is_managed.app_error",
    "translation": "Cannot update value for an admin-managed Custom Profile Attribute field"
  },
  {
    "id": "app.custom_profile_attributes.property_field_is_synced.app_error",
    "translation": "Cannot update value for a synced Custom Profile Attribute field"
  },
  {
    "id": "app.custom_profile_attributes.property_field_not_found.app_error",
    "translation": "Custom Profile Attribute field not found"
  },
  {
    "id": "app.custom_profile_attributes.property_field_update.app_error",
    "translation": "Unable to update Custom Profile Attribute field"
  },
  {
    "id": "app.custom_profile_attributes.property_value_upsert.app_error",
    "translation": "Unable to upsert Custom Profile Attribute fields"
  },
  {
    "id": "app.custom_profile_attributes.sanitize_and_validate.app_error",
    "translation": "Invalid property value attributes : {{.AttributeName}} ({{.Reason}})."
  },
  {
    "id": "app.custom_profile_attributes.search_property_fields.app_error",
    "translation": "Unable to search Custom Profile Attribute fields"
  },
  {
    "id": "app.custom_profile_attributes.validate_value.app_error",
    "translation": "Failed to validate property value"
  },
  {
    "id": "app.delete_scheduled_post.delete_error",
    "translation": "Failed to delete scheduled post from database."
  },
  {
    "id": "app.delete_scheduled_post.delete_permission.error",
    "translation": "You do not have permission to delete this resource."
  },
  {
    "id": "app.delete_scheduled_post.existing_scheduled_post.not_exist",
    "translation": "Scheduled post does not exist."
  },
  {
    "id": "app.delete_scheduled_post.get_scheduled_post.error",
    "translation": "Unable to fetch existing scheduled post from database."
  },
  {
    "id": "app.desktop_token.generateServerToken.invalid_or_expired",
    "translation": "Token does not exist or is expired"
  },
  {
    "id": "app.desktop_token.validate.invalid",
    "translation": "Token is not valid or is expired"
  },
  {
    "id": "app.desktop_token.validate.no_user",
    "translation": "Cannot find a user for this token"
  },
  {
    "id": "app.draft.delete.app_error",
    "translation": "Unable to delete the Draft."
  },
  {
    "id": "app.draft.feature_disabled",
    "translation": "Drafts feature is disabled."
  },
  {
    "id": "app.draft.get.app_error",
    "translation": "Unable to get the Draft."
  },
  {
    "id": "app.draft.get_drafts.app_error",
    "translation": "Unable to get user's Drafts."
  },
  {
    "id": "app.draft.get_for_draft.app_error",
    "translation": "Unable to get files for Draft."
  },
  {
    "id": "app.draft.save.app_error",
    "translation": "Unable to save the Draft."
  },
  {
    "id": "app.drafts.permanent_delete_by_user.app_error",
    "translation": "Unable to delete drafts for user."
  },
  {
    "id": "app.email.no_rate_limiter.app_error",
    "translation": "Rate limiter is not set up."
  },
  {
    "id": "app.email.rate_limit_exceeded.app_error",
    "translation": "Invite emails rate limit exceeded. Timer will be reset after {{.ResetAfter}} seconds. Please retry after {{.RetryAfter}} seconds."
  },
  {
    "id": "app.email.setup_rate_limiter.app_error",
    "translation": "Error occurred in the rate limiter."
  },
  {
    "id": "app.emoji.create.internal_error",
    "translation": "Unable to save emoji."
  },
  {
    "id": "app.emoji.delete.app_error",
    "translation": "Unable to delete the emoji."
  },
  {
    "id": "app.emoji.delete.no_results",
    "translation": "We couldn’t find the emoji to delete."
  },
  {
    "id": "app.emoji.get.app_error",
    "translation": "Unable to get the emoji."
  },
  {
    "id": "app.emoji.get.no_result",
    "translation": "We couldn’t find the emoji."
  },
  {
    "id": "app.emoji.get_by_name.app_error",
    "translation": "Unable to get the emoji."
  },
  {
    "id": "app.emoji.get_by_name.no_result",
    "translation": "We couldn’t find the emoji."
  },
  {
    "id": "app.emoji.get_list.internal_error",
    "translation": "Unable to get the emoji."
  },
  {
    "id": "app.eport.generate_presigned_url.config.app_error",
    "translation": "This actions requires the use of a dedicated export store."
  },
  {
    "id": "app.eport.generate_presigned_url.driver.app_error",
    "translation": "Your export store driver does not support presign url generation."
  },
  {
    "id": "app.eport.generate_presigned_url.featureflag.app_error",
    "translation": "This feature is restricted by a feature flag."
  },
  {
    "id": "app.eport.generate_presigned_url.fileexist.app_error",
    "translation": "Unable to check if the file exists."
  },
  {
    "id": "app.eport.generate_presigned_url.link.app_error",
    "translation": "Unable to generate the presigned url."
  },
  {
    "id": "app.eport.generate_presigned_url.notfound.app_error",
    "translation": "The export file was not found."
  },
  {
    "id": "app.export.export_attachment.copy_file.error",
    "translation": "Failed to copy file during export."
  },
  {
    "id": "app.export.export_attachment.create_file.error",
    "translation": "Failed to create file during export."
  },
  {
    "id": "app.export.export_attachment.mkdirall.error",
    "translation": "Failed to create directory during export."
  },
  {
    "id": "app.export.export_attachment.zip_create_header.error",
    "translation": "Failed to create zip header during export."
  },
  {
    "id": "app.export.export_custom_emoji.copy_emoji_images.error",
    "translation": "Unable to copy custom emoji images"
  },
  {
    "id": "app.export.export_custom_emoji.mkdir.error",
    "translation": "Unable to create a directory for custom emoji images"
  },
  {
    "id": "app.export.export_write_line.io_writer.error",
    "translation": "An error occurred writing the export data."
  },
  {
    "id": "app.export.export_write_line.json_marshall.error",
    "translation": "An error occurred marshalling the JSON data for export."
  },
  {
    "id": "app.export.marshal.app_error",
    "translation": "Unable to marshal response."
  },
  {
    "id": "app.export.zip_create.error",
    "translation": "Failed to add file to zip archive during export."
  },
  {
    "id": "app.file.cloud.get.app_error",
    "translation": "Can not fetch the file as it is past the cloud plan's limit."
  },
  {
    "id": "app.file_info.delete_for_post_ids.app_error",
    "translation": "Failed to remove the requested files from database"
  },
  {
    "id": "app.file_info.get.app_error",
    "translation": "Unable to get the file info."
  },
  {
    "id": "app.file_info.get.gif.app_error",
    "translation": "Could not decode gif."
  },
  {
    "id": "app.file_info.get_by_ids.app_error",
    "translation": "Unable to get the file infos by ids for post edit history."
  },
  {
    "id": "app.file_info.get_by_post_id.app_error",
    "translation": "Failed to find files for post."
  },
  {
    "id": "app.file_info.get_count.app_error",
    "translation": "Failed to get count of all files."
  },
  {
    "id": "app.file_info.get_for_post.app_error",
    "translation": "Unable to get the file info for the post."
  },
  {
    "id": "app.file_info.get_storage_usage.app_error",
    "translation": "Failed to get storage usage of all files."
  },
  {
    "id": "app.file_info.get_with_options.app_error",
    "translation": "Unable to get the file info with options"
  },
  {
    "id": "app.file_info.permanent_delete_by_user.app_error",
    "translation": "Unable to delete attachments of the user."
  },
  {
    "id": "app.file_info.permanent_delete_for_post.app_error",
    "translation": "Failed to permanently delete file for post."
  },
  {
    "id": "app.file_info.save.app_error",
    "translation": "Unable to save the file info."
  },
  {
    "id": "app.file_info.seek.gif.app_error",
    "translation": "Unable to seek to the beginning of the GIF data."
  },
  {
    "id": "app.file_info.set_searchable_content.app_error",
    "translation": "Unable to set the searchable content of the file."
  },
  {
    "id": "app.file_info.undelete_for_post_ids.app_error",
    "translation": "Failed to restore post file attachments."
  },
  {
    "id": "app.get_user_team_scheduled_posts.error",
    "translation": "Error occurred fetching scheduled posts."
  },
  {
    "id": "app.group.create_syncable_memberships.error",
    "translation": "Unable to create group syncable memberships."
  },
  {
    "id": "app.group.crud_permission",
    "translation": "Unable to perform operation for that source type."
  },
  {
    "id": "app.group.delete_invalid_syncable_memberships.error",
    "translation": "Unable to delete invalid group syncable memberships."
  },
  {
    "id": "app.group.group_syncable_already_deleted",
    "translation": "group syncable was already deleted"
  },
  {
    "id": "app.group.id.app_error",
    "translation": "invalid id property for group."
  },
  {
    "id": "app.group.license_error",
    "translation": "LDAP license required."
  },
  {
    "id": "app.group.no_rows",
    "translation": "no matching group found"
  },
  {
    "id": "app.group.permanent_delete_members_by_user.app_error",
    "translation": "Unable to remove the group member with UserID \"{{.UserId}}\"."
  },
  {
    "id": "app.group.uniqueness_error",
    "translation": "group member already exists"
  },
  {
    "id": "app.group.user_not_found",
    "translation": "Error updating group. User with username \"{{.Username}}\" could not be found."
  },
  {
    "id": "app.group.username_conflict",
    "translation": "user with username \"{{.Username}}\" already exists."
  },
  {
    "id": "app.import.attachment.bad_file.error",
    "translation": "Error reading the file at: \"{{.FilePath}}\""
  },
  {
    "id": "app.import.attachment.file_stat.error",
    "translation": "Error reading the file status: \"{{.FilePath}}\""
  },
  {
    "id": "app.import.attachment.file_upload.error",
    "translation": "Error uploading the file: \"{{.FilePath}}\""
  },
  {
    "id": "app.import.attachment.seek_file.error",
    "translation": "Error seeking the file: \"{{.FilePath}}\""
  },
  {
    "id": "app.import.bulk_import.file_scan.error",
    "translation": "Error reading import data file."
  },
  {
    "id": "app.import.bulk_import.json_decode.error",
    "translation": "JSON decode of line failed."
  },
  {
    "id": "app.import.bulk_import.unsupported_version.error",
    "translation": "Incorrect or missing version in the data import file. Make sure version is the first object in your import file and try again."
  },
  {
    "id": "app.import.custom_status.error",
    "translation": "Unable to set custom status."
  },
  {
    "id": "app.import.emoji.bad_file.error",
    "translation": "Error reading import emoji image file. Emoji with name: \"{{.EmojiName}}\""
  },
  {
    "id": "app.import.generate_password.app_error",
    "translation": "Error generating password."
  },
  {
    "id": "app.import.get_teams_by_names.some_teams_not_found.error",
    "translation": "Some teams not found"
  },
  {
    "id": "app.import.get_users_by_username.some_users_not_found.error",
    "translation": "Some users not found"
  },
  {
    "id": "app.import.import_bot.owner_could_not_found.error",
    "translation": "Unable to find owner of the bot"
  },
  {
    "id": "app.import.import_channel.deleting.app_error",
    "translation": "Unable to archive imported channel."
  },
  {
    "id": "app.import.import_channel.scheme_deleted.error",
    "translation": "Unable to set a channel to use a deleted scheme."
  },
  {
    "id": "app.import.import_channel.scheme_wrong_scope.error",
    "translation": "Channel must be assigned to a Channel-scoped scheme."
  },
  {
    "id": "app.import.import_channel.team_not_found.error",
    "translation": "Error importing channel. Team with name \"{{.TeamName}}\" could not be found."
  },
  {
    "id": "app.import.import_direct_channel.create_direct_channel.error",
    "translation": "Failed to create direct channel"
  },
  {
    "id": "app.import.import_direct_channel.create_group_channel.error",
    "translation": "Failed to create group channel"
  },
  {
    "id": "app.import.import_direct_channel.get_channel_members.error",
    "translation": "Failed to get channel members for direct channel"
  },
  {
    "id": "app.import.import_direct_channel.no_members.error",
    "translation": "There are no members for the direct channel"
  },
  {
    "id": "app.import.import_direct_channel.update_header_failed.error",
    "translation": "Failed to update direct channel header"
  },
  {
    "id": "app.import.import_direct_post.create_direct_channel.error",
    "translation": "Failed to get direct channel"
  },
  {
    "id": "app.import.import_direct_post.create_group_channel.error",
    "translation": "Failed to get group channel"
  },
  {
    "id": "app.import.import_line.null_bot.error",
    "translation": "Import data line has type \"bot\" but the bot object is null"
  },
  {
    "id": "app.import.import_line.null_channel.error",
    "translation": "Import data line has type \"channel\" but the channel object is null."
  },
  {
    "id": "app.import.import_line.null_direct_channel.error",
    "translation": "Import data line has type \"direct_channel\" but the direct_channel object is null."
  },
  {
    "id": "app.import.import_line.null_direct_post.error",
    "translation": "Import data line has type \"direct_post\" but the direct_post object is null."
  },
  {
    "id": "app.import.import_line.null_emoji.error",
    "translation": "Import data line has type \"emoji\" but the emoji object is null."
  },
  {
    "id": "app.import.import_line.null_post.error",
    "translation": "Import data line has type \"post\" but the post object is null."
  },
  {
    "id": "app.import.import_line.null_role.error",
    "translation": "Import data line has type \"role\" but the role object is null."
  },
  {
    "id": "app.import.import_line.null_scheme.error",
    "translation": "Import data line has type \"scheme\" but the scheme object is null."
  },
  {
    "id": "app.import.import_line.null_team.error",
    "translation": "Import data line has type \"team\" but the team object is null."
  },
  {
    "id": "app.import.import_line.null_user.error",
    "translation": "Import data line has type \"user\" but the user object is null."
  },
  {
    "id": "app.import.import_line.unknown_line_type.error",
    "translation": "Import data line has unknown type \"{{.Type}}\"."
  },
  {
    "id": "app.import.import_post.channel_not_found.error",
    "translation": "Error importing post. Channel with name \"{{.ChannelName}}\" could not be found."
  },
  {
    "id": "app.import.import_post.save_preferences.error",
    "translation": "Error importing post. Failed to save preferences."
  },
  {
    "id": "app.import.import_post.user_not_found.error",
    "translation": "Error importing post. User with username \"{{.Username}}\" could not be found."
  },
  {
    "id": "app.import.import_scheme.scope_change.error",
    "translation": "The bulk importer cannot change the scope of an already-existing scheme."
  },
  {
    "id": "app.import.import_team.scheme_deleted.error",
    "translation": "Unable to set a team to use a deleted scheme."
  },
  {
    "id": "app.import.import_team.scheme_wrong_scope.error",
    "translation": "Team must be assigned to a Team-scoped scheme."
  },
  {
    "id": "app.import.import_user.save_preferences.error",
    "translation": "Error importing user preferences. Failed to save preferences."
  },
  {
    "id": "app.import.import_user_channels.channel_not_found.error",
    "translation": "Error importing user channels. Channel not found."
  },
  {
    "id": "app.import.import_user_channels.save_preferences.error",
    "translation": "Error importing user channel memberships. Failed to save preferences."
  },
  {
    "id": "app.import.import_user_teams.save_members.conflict.app_error",
    "translation": "Unable to import the new team membership because it already exists"
  },
  {
    "id": "app.import.import_user_teams.save_members.error",
    "translation": "Unable to import team memberships"
  },
  {
    "id": "app.import.import_user_teams.save_members.max_accounts.app_error",
    "translation": "Unable to import team membership because no more members are allowed in that team"
  },
  {
    "id": "app.import.import_user_teams.save_preferences.error",
    "translation": "Unable to save the team theme preferences"
  },
  {
    "id": "app.import.process_import_data_file_version_line.invalid_version.error",
    "translation": "Unable to read the version of the data import file."
  },
  {
    "id": "app.import.profile_image.open.app_error",
    "translation": "Failed to open the profile image file: {{.FileName}}"
  },
  {
    "id": "app.import.profile_image.read_data.app_error",
    "translation": "Failed to read profile image data."
  },
  {
    "id": "app.import.validate_attachment_import_data.invalid_path.error",
    "translation": "Failed to validate attachment import data. Invalid path: \"{{.Path}}\""
  },
  {
    "id": "app.import.validate_bot_import_data.owner_missing.error",
    "translation": "Bot owner is missing"
  },
  {
    "id": "app.import.validate_channel_import_data.display_name_length.error",
    "translation": "Channel display_name is not within permitted length constraints."
  },
  {
    "id": "app.import.validate_channel_import_data.header_length.error",
    "translation": "Channel header is too long."
  },
  {
    "id": "app.import.validate_channel_import_data.name_characters.error",
    "translation": "Channel name contains invalid characters."
  },
  {
    "id": "app.import.validate_channel_import_data.name_length.error",
    "translation": "Channel name is too long."
  },
  {
    "id": "app.import.validate_channel_import_data.name_missing.error",
    "translation": "Missing required channel property: name"
  },
  {
    "id": "app.import.validate_channel_import_data.purpose_length.error",
    "translation": "Channel purpose is too long."
  },
  {
    "id": "app.import.validate_channel_import_data.scheme_invalid.error",
    "translation": "Invalid scheme name for channel."
  },
  {
    "id": "app.import.validate_channel_import_data.team_missing.error",
    "translation": "Missing required channel property: team"
  },
  {
    "id": "app.import.validate_channel_import_data.type_invalid.error",
    "translation": "Channel type is invalid."
  },
  {
    "id": "app.import.validate_channel_import_data.type_missing.error",
    "translation": "Missing required channel property: type."
  },
  {
    "id": "app.import.validate_direct_channel_import_data.header_length.error",
    "translation": "Direct channel header is too long"
  },
  {
    "id": "app.import.validate_direct_channel_import_data.members_required.error",
    "translation": "Missing required direct channel property: members"
  },
  {
    "id": "app.import.validate_direct_channel_import_data.members_too_few.error",
    "translation": "Direct channel members list contains too few items"
  },
  {
    "id": "app.import.validate_direct_channel_import_data.members_too_many.error",
    "translation": "Direct channel members list contains too many items"
  },
  {
    "id": "app.import.validate_direct_channel_import_data.unknown_favoriter.error",
    "translation": "Direct channel can only be favorited by members. \"{{.Username}}\" is not a member."
  },
  {
    "id": "app.import.validate_direct_post_import_data.attachment.error",
    "translation": "Failed to validate direct post attachment data."
  },
  {
    "id": "app.import.validate_direct_post_import_data.channel_members_required.error",
    "translation": "Missing required direct post property: channel_members"
  },
  {
    "id": "app.import.validate_direct_post_import_data.channel_members_too_few.error",
    "translation": "Direct post channel members list contains too few items"
  },
  {
    "id": "app.import.validate_direct_post_import_data.channel_members_too_many.error",
    "translation": "Direct post channel members list contains too many items"
  },
  {
    "id": "app.import.validate_direct_post_import_data.create_at_missing.error",
    "translation": "Missing required direct post property: create_at"
  },
  {
    "id": "app.import.validate_direct_post_import_data.create_at_zero.error",
    "translation": "CreateAt must be greater than 0"
  },
  {
    "id": "app.import.validate_direct_post_import_data.message_length.error",
    "translation": "Message is too long"
  },
  {
    "id": "app.import.validate_direct_post_import_data.message_missing.error",
    "translation": "Missing required direct post property: message"
  },
  {
    "id": "app.import.validate_direct_post_import_data.thread_follower.error",
    "translation": "Failed to validate direct post thread follower data."
  },
  {
    "id": "app.import.validate_direct_post_import_data.unknown_flagger.error",
    "translation": "Direct post can only be flagged by members of the channel it is in. \"{{.Username}}\" is not a member."
  },
  {
    "id": "app.import.validate_direct_post_import_data.user_missing.error",
    "translation": "Missing required direct post property: user"
  },
  {
    "id": "app.import.validate_emoji_import_data.empty.error",
    "translation": "Import emoji data empty."
  },
  {
    "id": "app.import.validate_emoji_import_data.image_missing.error",
    "translation": "Import emoji image field missing or blank."
  },
  {
    "id": "app.import.validate_emoji_import_data.invalid_image_path.error",
    "translation": "Import emoji image field has an invalid path: \"{{.Path}}\""
  },
  {
    "id": "app.import.validate_emoji_import_data.name_missing.error",
    "translation": "Import emoji name field missing or blank."
  },
  {
    "id": "app.import.validate_post_import_data.attachment.error",
    "translation": "Failed to validate post attachment data."
  },
  {
    "id": "app.import.validate_post_import_data.channel_missing.error",
    "translation": "Missing required Post property: Channel."
  },
  {
    "id": "app.import.validate_post_import_data.create_at_missing.error",
    "translation": "Missing required Post property: create_at."
  },
  {
    "id": "app.import.validate_post_import_data.create_at_zero.error",
    "translation": "Post CreateAt property must not be zero."
  },
  {
    "id": "app.import.validate_post_import_data.message_length.error",
    "translation": "Post Message property is longer than the maximum permitted length."
  },
  {
    "id": "app.import.validate_post_import_data.message_missing.error",
    "translation": "Missing required Post property: Message."
  },
  {
    "id": "app.import.validate_post_import_data.props_too_large.error",
    "translation": "Post Props are longer than the maximum permitted length."
  },
  {
    "id": "app.import.validate_post_import_data.team_missing.error",
    "translation": "Missing required Post property: Team."
  },
  {
    "id": "app.import.validate_post_import_data.thread_follower.error",
    "translation": "Failed to validate post thread follower data."
  },
  {
    "id": "app.import.validate_post_import_data.user_missing.error",
    "translation": "Missing required Post property: User."
  },
  {
    "id": "app.import.validate_reaction_import_data.create_at_before_parent.error",
    "translation": "Reaction CreateAt property must be greater than the parent post CreateAt."
  },
  {
    "id": "app.import.validate_reaction_import_data.create_at_missing.error",
    "translation": "Missing required Reaction property: create_at."
  },
  {
    "id": "app.import.validate_reaction_import_data.create_at_zero.error",
    "translation": "Reaction CreateAt property must not be zero."
  },
  {
    "id": "app.import.validate_reaction_import_data.emoji_name_length.error",
    "translation": "Reaction EmojiName property is longer than the maximum permitted length."
  },
  {
    "id": "app.import.validate_reaction_import_data.emoji_name_missing.error",
    "translation": "Missing required Reaction property: EmojiName."
  },
  {
    "id": "app.import.validate_reaction_import_data.user_missing.error",
    "translation": "Missing required Reaction property: User."
  },
  {
    "id": "app.import.validate_reply_import_data.attachment.error",
    "translation": "Failed to validate reply attachment data."
  },
  {
    "id": "app.import.validate_reply_import_data.create_at_missing.error",
    "translation": "Missing required Reply property: create_at."
  },
  {
    "id": "app.import.validate_reply_import_data.create_at_zero.error",
    "translation": "Reply CreateAt property must not be zero."
  },
  {
    "id": "app.import.validate_reply_import_data.message_length.error",
    "translation": "Reply Message property is longer than the maximum permitted length."
  },
  {
    "id": "app.import.validate_reply_import_data.message_missing.error",
    "translation": "Missing required Reply property: Message."
  },
  {
    "id": "app.import.validate_reply_import_data.user_missing.error",
    "translation": "Missing required Reply property: User."
  },
  {
    "id": "app.import.validate_role_import_data.description_invalid.error",
    "translation": "Invalid role description."
  },
  {
    "id": "app.import.validate_role_import_data.display_name_invalid.error",
    "translation": "Invalid role display name."
  },
  {
    "id": "app.import.validate_role_import_data.invalid_permission.error",
    "translation": "Invalid permission on role."
  },
  {
    "id": "app.import.validate_role_import_data.name_invalid.error",
    "translation": "Invalid role name."
  },
  {
    "id": "app.import.validate_scheme_import_data.description_invalid.error",
    "translation": "Invalid scheme description."
  },
  {
    "id": "app.import.validate_scheme_import_data.display_name_invalid.error",
    "translation": "Invalid scheme display name."
  },
  {
    "id": "app.import.validate_scheme_import_data.name_invalid.error",
    "translation": "Invalid scheme name."
  },
  {
    "id": "app.import.validate_scheme_import_data.null_scope.error",
    "translation": "Scheme scope is required."
  },
  {
    "id": "app.import.validate_scheme_import_data.unknown_scheme.error",
    "translation": "Unknown scheme scope."
  },
  {
    "id": "app.import.validate_scheme_import_data.wrong_roles_for_scope.error",
    "translation": "The wrong roles were provided for a scheme with this scope."
  },
  {
    "id": "app.import.validate_team_import_data.description_length.error",
    "translation": "Team description is too long."
  },
  {
    "id": "app.import.validate_team_import_data.display_name_length.error",
    "translation": "Team display_name is not within permitted length constraints."
  },
  {
    "id": "app.import.validate_team_import_data.display_name_missing.error",
    "translation": "Missing required team property: display_name."
  },
  {
    "id": "app.import.validate_team_import_data.name_characters.error",
    "translation": "Team name contains invalid characters."
  },
  {
    "id": "app.import.validate_team_import_data.name_length.error",
    "translation": "Team name is too long."
  },
  {
    "id": "app.import.validate_team_import_data.name_missing.error",
    "translation": "Missing required team property: name."
  },
  {
    "id": "app.import.validate_team_import_data.name_reserved.error",
    "translation": "Team name contains reserved words."
  },
  {
    "id": "app.import.validate_team_import_data.scheme_invalid.error",
    "translation": "Invalid scheme name for team."
  },
  {
    "id": "app.import.validate_team_import_data.type_invalid.error",
    "translation": "Team type is not valid."
  },
  {
    "id": "app.import.validate_team_import_data.type_missing.error",
    "translation": "Missing required team property: type."
  },
  {
    "id": "app.import.validate_thread_follower_data.empty.error",
    "translation": "Import follower data empty."
  },
  {
    "id": "app.import.validate_thread_follower_data.user_missing.error",
    "translation": "Missing required follower property: user."
  },
  {
    "id": "app.import.validate_user_channels_import_data.channel_name_missing.error",
    "translation": "Channel name missing from User's Channel Membership."
  },
  {
    "id": "app.import.validate_user_channels_import_data.invalid_notify_props_desktop.error",
    "translation": "Invalid Desktop NotifyProps for User's Channel Membership."
  },
  {
    "id": "app.import.validate_user_channels_import_data.invalid_notify_props_mark_unread.error",
    "translation": "Invalid MarkUnread NotifyProps for User's Channel Membership."
  },
  {
    "id": "app.import.validate_user_channels_import_data.invalid_notify_props_mobile.error",
    "translation": "Invalid Mobile NotifyProps for User's Channel Membership."
  },
  {
    "id": "app.import.validate_user_channels_import_data.invalid_roles.error",
    "translation": "Invalid roles for User's Channel Membership."
  },
  {
    "id": "app.import.validate_user_import_data.advanced_props_email_interval.error",
    "translation": "Invalid email batching interval setting for User"
  },
  {
    "id": "app.import.validate_user_import_data.advanced_props_feature_markdown_preview.error",
    "translation": "Invalid markdown preview setting for User"
  },
  {
    "id": "app.import.validate_user_import_data.advanced_props_formatting.error",
    "translation": "Invalid post formatting setting for User"
  },
  {
    "id": "app.import.validate_user_import_data.advanced_props_show_unread_section.error",
    "translation": "Invalid show unread section setting for User"
  },
  {
    "id": "app.import.validate_user_import_data.auth_data_and_password.error",
    "translation": "User AuthData and Password are mutually exclusive."
  },
  {
    "id": "app.import.validate_user_import_data.auth_data_and_service_dependency.error",
    "translation": "User AuthService and AuthData are mutually inclusive."
  },
  {
    "id": "app.import.validate_user_import_data.auth_data_length.error",
    "translation": "User AuthData is too long."
  },
  {
    "id": "app.import.validate_user_import_data.email_length.error",
    "translation": "User email has an invalid length."
  },
  {
    "id": "app.import.validate_user_import_data.email_missing.error",
    "translation": "Missing required user property: email."
  },
  {
    "id": "app.import.validate_user_import_data.first_name_length.error",
    "translation": "User First Name is too long."
  },
  {
    "id": "app.import.validate_user_import_data.guest_roles_conflict.error",
    "translation": "User roles are not consistent with guest status."
  },
  {
    "id": "app.import.validate_user_import_data.invalid_image_path.error",
    "translation": "User profile image path is invalid: \"{{.Path}}\""
  },
  {
    "id": "app.import.validate_user_import_data.last_name_length.error",
    "translation": "User Last Name is too long."
  },
  {
    "id": "app.import.validate_user_import_data.nickname_length.error",
    "translation": "User nickname is too long."
  },
  {
    "id": "app.import.validate_user_import_data.notify_props_channel_trigger_invalid.error",
    "translation": "Invalid Channel Trigger Notify Prop for user."
  },
  {
    "id": "app.import.validate_user_import_data.notify_props_comments_trigger_invalid.error",
    "translation": "Invalid Comments Prop value for user."
  },
  {
    "id": "app.import.validate_user_import_data.notify_props_desktop_invalid.error",
    "translation": "Invalid Desktop Notify Prop value for user."
  },
  {
    "id": "app.import.validate_user_import_data.notify_props_desktop_sound_invalid.error",
    "translation": "Invalid Desktop Sound Notify Prop value for user."
  },
  {
    "id": "app.import.validate_user_import_data.notify_props_email_invalid.error",
    "translation": "Invalid Email Notify Prop value for user."
  },
  {
    "id": "app.import.validate_user_import_data.notify_props_mobile_invalid.error",
    "translation": "Invalid Mobile Notify Prop value for user."
  },
  {
    "id": "app.import.validate_user_import_data.notify_props_mobile_push_status_invalid.error",
    "translation": "Invalid Mobile Push Status Notify Prop for user."
  },
  {
    "id": "app.import.validate_user_import_data.password_length.error",
    "translation": "User Password has invalid length."
  },
  {
    "id": "app.import.validate_user_import_data.position_length.error",
    "translation": "User Position is too long."
  },
  {
    "id": "app.import.validate_user_import_data.profile_image.error",
    "translation": "Invalid profile image."
  },
  {
    "id": "app.import.validate_user_import_data.roles_invalid.error",
    "translation": "User roles are not valid."
  },
  {
    "id": "app.import.validate_user_import_data.username_invalid.error",
    "translation": "Username is not valid."
  },
  {
    "id": "app.import.validate_user_import_data.username_missing.error",
    "translation": "Missing require user property: username."
  },
  {
    "id": "app.import.validate_user_teams_import_data.invalid_auth_service.error",
    "translation": "Invalid auth service: {{.AuthService}}"
  },
  {
    "id": "app.import.validate_user_teams_import_data.invalid_roles.error",
    "translation": "Invalid roles for User's Team Membership."
  },
  {
    "id": "app.import.validate_user_teams_import_data.invalid_team_theme.error",
    "translation": "Invalid team theme for the User"
  },
  {
    "id": "app.import.validate_user_teams_import_data.team_name_missing.error",
    "translation": "Team name missing from User's Team Membership."
  },
  {
    "id": "app.insert_error",
    "translation": "insert error"
  },
  {
    "id": "app.job.download_export_results_not_enabled",
    "translation": "DownloadExportResults in config.json is false. Please set this to true to download the results of this job."
  },
  {
    "id": "app.job.error",
    "translation": "Error during job execution."
  },
  {
    "id": "app.job.get.app_error",
    "translation": "Unable to get the job."
  },
  {
    "id": "app.job.get_all.app_error",
    "translation": "Unable to get the jobs."
  },
  {
    "id": "app.job.get_all_jobs_by_type_and_status.app_error",
    "translation": "Unable to get the all jobs by type and status."
  },
  {
    "id": "app.job.get_count_by_status_and_type.app_error",
    "translation": "Unable to get the job count by status and type."
  },
  {
    "id": "app.job.get_existing_jobs.error",
    "translation": "Unable to get existing jobs."
  },
  {
    "id": "app.job.get_newest_job_by_status_and_type.app_error",
    "translation": "Unable to get the newest job by status and type."
  },
  {
    "id": "app.job.save.app_error",
    "translation": "Unable to save the job."
  },
  {
    "id": "app.job.update.app_error",
    "translation": "Unable to update the job."
  },
  {
    "id": "app.job.update_status.app_error",
    "translation": "Unable to update job status. Invalid status set"
  },
  {
    "id": "app.last_accessible_file.app_error",
    "translation": "Error fetching last accessible file"
  },
  {
    "id": "app.last_accessible_post.app_error",
    "translation": "Error fetching last accessible post"
  },
  {
    "id": "app.limits.get_app_limits.user_count.store_error",
    "translation": "Failed to get user count"
  },
  {
    "id": "app.login.doLogin.updateLastLogin.error",
    "translation": "Could not update last login timestamp"
  },
  {
    "id": "app.lookup_interactive_dialog.decode_json_error",
    "translation": "Encountered an error decoding JSON response from interactive dialog lookup."
  },
  {
    "id": "app.lookup_interactive_dialog.json_error",
    "translation": "Encountered an error processing JSON response from interactive dialog lookup."
  },
  {
    "id": "app.lookup_interactive_dialog.read_body_error",
    "translation": "Encountered an error reading response body from interactive dialog lookup."
  },
  {
    "id": "app.member_count",
    "translation": "error retrieving member count"
  },
  {
    "id": "app.notification.body.dm.subTitle",
    "translation": "While you were away, {{.SenderName}} sent you a new Direct Message."
  },
  {
    "id": "app.notification.body.dm.time",
    "translation": "{{.Hour}}:{{.Minute}} {{.TimeZone}}"
  },
  {
    "id": "app.notification.body.dm.title",
    "translation": "{{.SenderName}} sent you a new message"
  },
  {
    "id": "app.notification.body.group.subTitle",
    "translation": "While you were away, {{.SenderName}} sent a message to your group."
  },
  {
    "id": "app.notification.body.group.title",
    "translation": "{{.SenderName}} sent you a new message"
  },
  {
    "id": "app.notification.body.mention.subTitle",
    "translation": "While you were away, {{.SenderName}} mentioned you in the {{.ChannelName}} channel."
  },
  {
    "id": "app.notification.body.mention.title",
    "translation": "{{.SenderName}} mentioned you in a message"
  },
  {
    "id": "app.notification.body.thread.title",
    "translation": "{{.SenderName}} replied to a thread"
  },
  {
    "id": "app.notification.body.thread_channel.subTitle",
    "translation": "While you were away, {{.SenderName}} replied to a thread you're following."
  },
  {
    "id": "app.notification.body.thread_channel_full.subTitle",
    "translation": "While you were away, {{.SenderName}} replied to a thread you're following in {{.ChannelName}}."
  },
  {
    "id": "app.notification.body.thread_dm.subTitle",
    "translation": "While you were away, {{.SenderName}} replied to a thread in your Direct Message."
  },
  {
    "id": "app.notification.body.thread_gm.subTitle",
    "translation": "While you were away, {{.SenderName}} replied to a thread in your group."
  },
  {
    "id": "app.notification.footer.info",
    "translation": " and go to Settings > Notifications"
  },
  {
    "id": "app.notification.footer.infoLogin",
    "translation": "Login to Mattermost"
  },
  {
    "id": "app.notification.footer.title",
    "translation": "Want to change your notifications settings?"
  },
  {
    "id": "app.notification.subject.direct.full",
    "translation": "[{{.SiteName}}] New Direct Message from {{.SenderDisplayName}} on {{.Month}} {{.Day}}, {{.Year}}"
  },
  {
    "id": "app.notification.subject.group_message.full",
    "translation": "[{{ .SiteName }}] New Group Message in {{ .ChannelName}} on {{.Month}} {{.Day}}, {{.Year}}"
  },
  {
    "id": "app.notification.subject.group_message.generic",
    "translation": "[{{ .SiteName }}] New Group Message on {{.Month}} {{.Day}}, {{.Year}}"
  },
  {
    "id": "app.notification.subject.notification.full",
    "translation": "[{{ .SiteName }}] Notification in {{ .TeamName}} on {{.Month}} {{.Day}}, {{.Year}}"
  },
  {
    "id": "app.notifications.send_test_message.errors.create_post",
    "translation": "The post cannot be created"
  },
  {
    "id": "app.notifications.send_test_message.errors.no_bot",
    "translation": "Cannot get the system bot"
  },
  {
    "id": "app.notifications.send_test_message.errors.no_channel",
    "translation": "Cannot get the system bot direct message"
  },
  {
    "id": "app.notifications.send_test_message.errors.no_user",
    "translation": "Cannot get the user"
  },
  {
    "id": "app.notifications.send_test_message.message_body",
    "translation": "If you received this test notification, it worked!"
  },
  {
    "id": "app.notify_admin.save.app_error",
    "translation": "Unable to save notify data."
  },
  {
    "id": "app.notify_admin.send_notification_post.app_error",
    "translation": "Unable to send notification post."
  },
  {
    "id": "app.oauth.delete_app.app_error",
    "translation": "An error occurred while deleting the OAuth2 App."
  },
  {
    "id": "app.oauth.get_access_data_by_user_for_app.app_error",
    "translation": "We encountered an error finding all the access tokens."
  },
  {
    "id": "app.oauth.get_app.find.app_error",
    "translation": "Unable to find the requested app."
  },
  {
    "id": "app.oauth.get_app.finding.app_error",
    "translation": "We encountered an error finding the app."
  },
  {
    "id": "app.oauth.get_app_by_user.find.app_error",
    "translation": "Unable to find any existing apps."
  },
  {
    "id": "app.oauth.get_apps.find.app_error",
    "translation": "An error occurred while finding the OAuth2 Apps."
  },
  {
    "id": "app.oauth.permanent_delete_auth_data_by_user.app_error",
    "translation": "Unable to remove the authorization code."
  },
  {
    "id": "app.oauth.remove_access_data.app_error",
    "translation": "Unable to remove the access token."
  },
  {
    "id": "app.oauth.remove_auth_data_by_client_id.app_error",
    "translation": "Unable to remove oauth data."
  },
  {
    "id": "app.oauth.save_app.existing.app_error",
    "translation": "Must call update for existing app."
  },
  {
    "id": "app.oauth.save_app.save.app_error",
    "translation": "Unable to save the app."
  },
  {
    "id": "app.oauth.update_app.find.app_error",
    "translation": "Unable to find the existing app to update."
  },
  {
    "id": "app.oauth.update_app.updating.app_error",
    "translation": "We encountered an error updating the app."
  },
  {
    "id": "app.pap.access_control.channel_group_constrained",
    "translation": "Channel is group constrained and cannot have access control policies applied."
  },
  {
    "id": "app.pap.access_control.channel_not_private",
    "translation": "Access control policies can only be applied to private channels."
  },
  {
    "id": "app.pap.access_control.channel_shared",
    "translation": "Shared channels cannot have access control policy applied."
  },
  {
    "id": "app.pap.access_control.insufficient_channel_permissions",
    "translation": "You do not have permission to manage access control for this channel."
  },
  {
    "id": "app.pap.access_control.insufficient_permissions",
    "translation": "You do not have permission to manage this access control policy."
  },
  {
    "id": "app.pap.assign_access_control_policy_to_channels.app_error",
    "translation": "Unable to assign access control policy to channels."
  },
  {
    "id": "app.pap.check_expression.app_error",
    "translation": "Could not check expression."
  },
  {
    "id": "app.pap.create_access_control_policy.app_error",
    "translation": "Could not create access control policy."
  },
  {
    "id": "app.pap.delete_access_control_policy.app_error",
    "translation": "Could not delete access control policy."
  },
  {
    "id": "app.pap.delete_policy.app_error",
    "translation": "Unable to delete access control policy."
  },
  {
    "id": "app.pap.expression_to_visual_ast.app_error",
    "translation": "Could not genereate visual AST from expression."
  },
  {
    "id": "app.pap.get_access_control_auto_complete.app_error",
    "translation": "Could not get access control auto complete."
  },
  {
    "id": "app.pap.get_all_access_control_policies.app_error",
    "translation": "Could not get access control policies."
  },
  {
    "id": "app.pap.get_channel_access_control_attributes.app_error",
    "translation": "Could not get attributes for channel."
  },
  {
    "id": "app.pap.get_channel_members_to_remove.app_error",
    "translation": "Could not get channel members to remove."
  },
  {
    "id": "app.pap.get_policy.app_error",
    "translation": "Unable to retrieve the access control policy."
  },
  {
    "id": "app.pap.get_policy_attributes.app_error",
    "translation": "Could not get attributes for policy."
  },
  {
    "id": "app.pap.init.app_error",
    "translation": "Unable to initialize access control service."
  },
  {
    "id": "app.pap.is_ready.app_error",
    "translation": "Access control service is not ready."
  },
  {
    "id": "app.pap.missing_attribute.app_error",
    "translation": "An attribute is missing from the expression."
  },
  {
    "id": "app.pap.normalize_policy.app_error",
    "translation": "Could not normalize policy expression."
  },
  {
    "id": "app.pap.query_expression.app_error",
    "translation": "Could not query for expression."
  },
  {
    "id": "app.pap.save_policy.app_error",
    "translation": "Unable to save access control policy."
  },
  {
    "id": "app.pap.search_access_control_policies.app_error",
    "translation": "Could not search access control policies."
  },
  {
    "id": "app.pap.unassign_access_control_policy_from_channels.app_error",
    "translation": "Could not unassign access control policy from channels."
  },
  {
    "id": "app.pap.update_access_control_policies_active.app_error",
    "translation": "Could not update active status of access control policies."
  },
  {
    "id": "app.pap.update_access_control_policy_active.app_error",
    "translation": "Could not change active status of access control policy."
  },
  {
    "id": "app.pdp.access_evaluation.app_error",
    "translation": "Failed evaluate access control policy."
  },
  {
    "id": "app.plugin.cluster.save_config.app_error",
    "translation": "The plugin configuration in your config.json file must be updated manually when using ReadOnlyConfig with clustering enabled."
  },
  {
    "id": "app.plugin.config.app_error",
    "translation": "Error saving plugin state in config."
  },
  {
    "id": "app.plugin.deactivate.app_error",
    "translation": "Unable to deactivate plugin."
  },
  {
    "id": "app.plugin.delete_public_key.delete.app_error",
    "translation": "An error occurred while deleting the public key."
  },
  {
    "id": "app.plugin.disabled.app_error",
    "translation": "Plugins have been disabled. Please check your logs for details."
  },
  {
    "id": "app.plugin.extract.app_error",
    "translation": "An error occurred extracting the plugin bundle."
  },
  {
    "id": "app.plugin.filesystem.app_error",
    "translation": "Encountered filesystem error."
  },
  {
    "id": "app.plugin.get_cluster_plugin_statuses.app_error",
    "translation": "Unable to get plugin statuses from the cluster."
  },
  {
    "id": "app.plugin.get_plugins.app_error",
    "translation": "Unable to get active plugins."
  },
  {
    "id": "app.plugin.get_public_key.get_file.app_error",
    "translation": "An error occurred while getting the public key from the store."
  },
  {
    "id": "app.plugin.get_statuses.app_error",
    "translation": "Unable to get plugin statuses."
  },
  {
    "id": "app.plugin.install.app_error",
    "translation": "Unable to install plugin."
  },
  {
    "id": "app.plugin.install_id.app_error",
    "translation": "Unable to install plugin. A plugin with the same ID is already installed."
  },
  {
    "id": "app.plugin.install_id_failed_remove.app_error",
    "translation": "Unable to install plugin. A plugin with the same ID is already installed and failed to be removed."
  },
  {
    "id": "app.plugin.install_marketplace_plugin.app_error",
    "translation": "Failed to install marketplace plugin."
  },
  {
    "id": "app.plugin.invalid_id.app_error",
    "translation": "Plugin Id must be at least {{.Min}} characters, at most {{.Max}} characters and match {{.Regex}}."
  },
  {
    "id": "app.plugin.invalid_version.app_error",
    "translation": "Plugin version could not be parsed."
  },
  {
    "id": "app.plugin.manifest.app_error",
    "translation": "Unable to find manifest for extracted plugin."
  },
  {
    "id": "app.plugin.marketplace_client.app_error",
    "translation": "Failed to create marketplace client."
  },
  {
    "id": "app.plugin.marketplace_client.failed_to_fetch",
    "translation": "Failed to get plugins from the marketplace server."
  },
  {
    "id": "app.plugin.marketplace_disabled.app_error",
    "translation": "Marketplace has been disabled. Please check your logs for details."
  },
  {
    "id": "app.plugin.marketplace_plugin_request.app_error",
    "translation": "Failed to decode the marketplace plugin request."
  },
  {
    "id": "app.plugin.marketplace_plugins.not_found.app_error",
    "translation": "Could not find the requested marketplace plugin."
  },
  {
    "id": "app.plugin.marketplace_plugins.signature_not_found.app_error",
    "translation": "Could not find the requested marketplace plugin signature."
  },
  {
    "id": "app.plugin.marshal.app_error",
    "translation": "Failed to marshal marketplace plugins."
  },
  {
    "id": "app.plugin.modify_saml.app_error",
    "translation": "Can't modify saml files."
  },
  {
    "id": "app.plugin.mvdir.app_error",
    "translation": "Unable to move plugin from temporary directory to final destination. Another plugin may be using the same directory name."
  },
  {
    "id": "app.plugin.not_installed.app_error",
    "translation": "Plugin is not installed."
  },
  {
    "id": "app.plugin.reattach.app_error",
    "translation": "Failed to reattach plugin"
  },
  {
    "id": "app.plugin.remove.app_error",
    "translation": "Unable to delete plugin."
  },
  {
    "id": "app.plugin.remove_bundle.app_error",
    "translation": "Unable to remove plugin bundle from file store."
  },
  {
    "id": "app.plugin.restart.app_error",
    "translation": "Unable to restart plugin on upgrade."
  },
  {
    "id": "app.plugin.seek.app_error",
    "translation": "Unable to reset the read position to the start of the plugin bundle."
  },
  {
    "id": "app.plugin.signature_decode.app_error",
    "translation": "Unable to decode base64 signature."
  },
  {
    "id": "app.plugin.skip_installation.app_error",
    "translation": "Skipping installation of plugin {{.Id}} since existing version is equal or newer."
  },
  {
    "id": "app.plugin.store_bundle.app_error",
    "translation": "Unable to store the plugin to the configured file store."
  },
  {
    "id": "app.plugin.store_signature.app_error",
    "translation": "Unable to store the plugin signature to the configured file store."
  },
  {
    "id": "app.plugin.subpath_parse.app_error",
    "translation": "Failed to parse SiteURL subpath"
  },
  {
    "id": "app.plugin.sync.list_filestore.app_error",
    "translation": "Error reading files from the plugins folder in the file store."
  },
  {
    "id": "app.plugin.sync.read_local_folder.app_error",
    "translation": "Error reading local plugins folder."
  },
  {
    "id": "app.plugin.upload_disabled.app_error",
    "translation": "Plugins and/or plugin uploads have been disabled."
  },
  {
    "id": "app.plugin.webapp_bundle.app_error",
    "translation": "Unable to generate plugin webapp bundle."
  },
  {
    "id": "app.plugin.write_file.read.app_error",
    "translation": "An error occurred while reading the file."
  },
  {
    "id": "app.plugin.write_file.saving.app_error",
    "translation": "An error occurred while saving the file."
  },
  {
    "id": "app.plugin_store.delete.app_error",
    "translation": "Could not delete plugin key value."
  },
  {
    "id": "app.plugin_store.get.app_error",
    "translation": "Could not get plugin key value."
  },
  {
    "id": "app.plugin_store.list.app_error",
    "translation": "Unable to list all the plugin keys."
  },
  {
    "id": "app.plugin_store.save.app_error",
    "translation": "Could not save or update plugin key value."
  },
  {
    "id": "app.post.analytics_posts_count.app_error",
    "translation": "Unable to get post counts."
  },
  {
    "id": "app.post.analytics_posts_count_by_day.app_error",
    "translation": "Unable to get post counts by day."
  },
  {
    "id": "app.post.analytics_teams_count.app_error",
    "translation": "Unable to get teams usage"
  },
  {
    "id": "app.post.analytics_user_counts_posts_by_day.app_error",
    "translation": "Unable to get user counts with posts."
  },
  {
    "id": "app.post.cloud.get.app_error",
    "translation": "Can not fetch the post as it is past the cloud's plan limit."
  },
  {
    "id": "app.post.create_post.shared_dm_or_gm.app_error",
    "translation": "Cannot create the post in a DM or GM with remote users"
  },
  {
    "id": "app.post.delete.app_error",
    "translation": "Unable to delete the post."
  },
  {
    "id": "app.post.delete_post.get_team.app_error",
    "translation": "An error occurred getting the team."
  },
  {
    "id": "app.post.get.app_error",
    "translation": "Unable to get the post."
  },
  {
    "id": "app.post.get_direct_posts.app_error",
    "translation": "Unable to get direct posts."
  },
  {
    "id": "app.post.get_flagged_posts.app_error",
    "translation": "Unable to get the flagged posts."
  },
  {
    "id": "app.post.get_post_after_time.app_error",
    "translation": "Unable to get post after time bound."
  },
  {
    "id": "app.post.get_post_id_around.app_error",
    "translation": "Unable to get post around time bound."
  },
  {
    "id": "app.post.get_posts.app_error",
    "translation": "Limit exceeded for paging."
  },
  {
    "id": "app.post.get_posts_around.get.app_error",
    "translation": "Unable to get the posts for the channel."
  },
  {
    "id": "app.post.get_posts_created_at.app_error",
    "translation": "Unable to get the posts for the channel."
  },
  {
    "id": "app.post.get_posts_for_reporting.app_error",
    "translation": "Unable to retrieve posts for reporting."
  },
  {
    "id": "app.post.get_posts_for_reporting.invalid_input_error",
    "translation": "Unable to retrieve posts for reporting. Invalid input."
  },
  {
    "id": "app.post.get_posts_for_reporting.license_error",
    "translation": "Your license does not support reporting on posts."
  },
  {
    "id": "app.post.get_posts_since.app_error",
    "translation": "Unable to get the posts for the channel."
  },
  {
    "id": "app.post.get_root_posts.app_error",
    "translation": "Unable to get the posts for the channel."
  },
  {
    "id": "app.post.marshal.app_error",
    "translation": "Failed to marshal post."
  },
  {
    "id": "app.post.move_thread.from_another_channel",
    "translation": "This thread was moved from another channel"
  },
  {
    "id": "app.post.move_thread_command.channel.multiple_messages",
    "translation": "A thread with {{.NumMessages}} messages has been moved: {{.Link}}\n"
  },
  {
    "id": "app.post.move_thread_command.channel.one_message",
    "translation": "A message has been moved: {{.Link}}\n"
  },
  {
    "id": "app.post.move_thread_command.direct_or_group.multiple_messages",
    "translation": "A thread with {{.NumMessages}} messages has been moved to a Direct/Group Message\n"
  },
  {
    "id": "app.post.move_thread_command.direct_or_group.one_message",
    "translation": "A message has been moved to a Direct/Group Message\n"
  },
  {
    "id": "app.post.move_thread_command.error",
    "translation": "Unable to remove thread"
  },
  {
    "id": "app.post.overwrite.app_error",
    "translation": "Unable to overwrite the Post."
  },
  {
    "id": "app.post.permanent_delete_by_channel.app_error",
    "translation": "Unable to delete the posts by channel."
  },
  {
    "id": "app.post.permanent_delete_by_user.app_error",
    "translation": "Unable to select the posts to delete for the user."
  },
  {
    "id": "app.post.permanent_delete_post.error",
    "translation": "Failed to permanently delete post."
  },
  {
    "id": "app.post.restore_post_version.get_single.app_error",
    "translation": "Failed to get the old post version."
  },
  {
    "id": "app.post.restore_post_version.not_allowed.app_error",
    "translation": "You do not have the appropriate permissions."
  },
  {
    "id": "app.post.restore_post_version.not_an_history_item.app_error",
    "translation": "The provided post history ID does not correspond to any history item for the specified post."
  },
  {
    "id": "app.post.restore_post_version.not_valid_post_history_item.app_error",
    "translation": "The provided post history ID does not correspond to a post history item."
  },
  {
    "id": "app.post.rewrite.agent_call_failed",
    "translation": "Failed to call AI agent."
  },
  {
    "id": "app.post.rewrite.empty_response",
    "translation": "Empty response from AI."
  },
  {
    "id": "app.post.rewrite.invalid_action",
    "translation": "Invalid rewrite action."
  },
  {
    "id": "app.post.rewrite.parse_response_failed",
    "translation": "Failed to parse rewrite response from AI."
  },
  {
    "id": "app.post.save.app_error",
    "translation": "Unable to save the Post."
  },
  {
    "id": "app.post.save.existing.app_error",
    "translation": "You cannot update an existing Post."
  },
  {
    "id": "app.post.save.thread_membership.app_error",
    "translation": "Unable to save thread membership for post."
  },
  {
    "id": "app.post.search.app_error",
    "translation": "Error searching posts"
  },
  {
    "id": "app.post.update.app_error",
    "translation": "Unable to update the Post."
  },
  {
    "id": "app.post_persistent_notification.delete_by_channel.app_error",
    "translation": "Unable to delete the persistent notifications by channel."
  },
  {
    "id": "app.post_persistent_notification.delete_by_team.app_error",
    "translation": "Unable to delete the persistent notifications by team."
  },
  {
    "id": "app.post_priority.delete_for_post.app_error",
    "translation": "Failed to permanently delete post priority data from database for post."
  },
  {
    "id": "app.post_priority.delete_persistent_notification_post.app_error",
    "translation": "Failed to delete persistent notification post"
  },
  {
    "id": "app.post_prority.get_for_post.app_error",
    "translation": "Unable to get postpriority for post"
  },
  {
    "id": "app.post_reminder_dm",
    "translation": "Hi there, here's your reminder about this message from @{{.Username}}: {{.SiteURL}}/{{.TeamName}}/pl/{{.PostId}}"
  },
  {
    "id": "app.preference.delete.app_error",
    "translation": "We encountered an error while deleting preferences."
  },
  {
    "id": "app.preference.get.app_error",
    "translation": "We encountered an error while finding preferences."
  },
  {
    "id": "app.preference.get_all.app_error",
    "translation": "We encountered an error while finding preferences."
  },
  {
    "id": "app.preference.get_category.app_error",
    "translation": "We encountered an error while finding preferences."
  },
  {
    "id": "app.preference.permanent_delete_by_user.app_error",
    "translation": "We encountered an error while deleting preferences."
  },
  {
    "id": "app.preference.save.updating.app_error",
    "translation": "We encountered an error while updating preferences."
  },
  {
    "id": "app.prepackged-plugin.invalid_version.app_error",
    "translation": "Prepackged plugin version could not be parsed."
  },
  {
    "id": "app.reaction.bulk_get_for_post_ids.app_error",
    "translation": "Unable to get reactions for post."
  },
  {
    "id": "app.reaction.delete_all_with_emoji_name.get_reactions.app_error",
    "translation": "Unable to get all reactions with this emoji name."
  },
  {
    "id": "app.reaction.get_for_post.app_error",
    "translation": "Unable to get reactions for post."
  },
  {
    "id": "app.reaction.permanent_delete_by_user.app_error",
    "translation": "Unable to delete reactions for user."
  },
  {
    "id": "app.reaction.save.save.app_error",
    "translation": "Unable to save reaction."
  },
  {
    "id": "app.reaction.save.save.too_many_reactions",
    "translation": "Reaction limit has been reached for this post."
  },
  {
    "id": "app.recover.delete.app_error",
    "translation": "Unable to delete token."
  },
  {
    "id": "app.recover.save.app_error",
    "translation": "Unable to save the token."
  },
  {
    "id": "app.report.date_range.all_time",
    "translation": "all time"
  },
  {
    "id": "app.report.date_range.last_30_days",
    "translation": "the last 30 days"
  },
  {
    "id": "app.report.date_range.last_6_months",
    "translation": "the last 6 months"
  },
  {
    "id": "app.report.date_range.previous_month",
    "translation": "the previous month"
  },
  {
    "id": "app.report.get_user_count_for_report.store_error",
    "translation": "Failed to fetch user count."
  },
  {
    "id": "app.report.get_user_report.store_error",
    "translation": "Failed to fetch user report."
  },
  {
    "id": "app.report.send_report_to_user.export_finished",
    "translation": "Your export is ready. The CSV file contains user data for {{.DateRange}}. Click on the link below to download the report."
  },
  {
    "id": "app.report.send_report_to_user.failed_to_save",
    "translation": "Failed to save file info."
  },
  {
    "id": "app.report.send_report_to_user.missing_date_range",
    "translation": "Missing date range"
  },
  {
    "id": "app.report.send_report_to_user.missing_user_id",
    "translation": "No user id to send the report to"
  },
  {
    "id": "app.report.start_users_batch_export.job_exists",
    "translation": "Job already exists for this user and date range."
  },
  {
    "id": "app.report.start_users_batch_export.license_error",
    "translation": "Batch reporting export only available to Pro and Enterprise."
  },
  {
    "id": "app.report.start_users_batch_export.started_export",
    "translation": "You've started an export of user data for {{.DateRange}}. When the export is complete, a CSV file will be delivered to you in this direct message."
  },
  {
    "id": "app.role.check_roles_exist.role_not_found",
    "translation": "The provided role does not exist"
  },
  {
    "id": "app.role.delete.app_error",
    "translation": "Unable to delete role."
  },
  {
    "id": "app.role.get.app_error",
    "translation": "Unable to get role."
  },
  {
    "id": "app.role.get_all.app_error",
    "translation": "Unable to get all the roles."
  },
  {
    "id": "app.role.get_by_name.app_error",
    "translation": "Unable to get role."
  },
  {
    "id": "app.role.get_by_names.app_error",
    "translation": "Unable to get roles."
  },
  {
    "id": "app.role.permanent_delete_all.app_error",
    "translation": "We could not permanently delete all the roles."
  },
  {
    "id": "app.role.save.insert.app_error",
    "translation": "Unable to save new role."
  },
  {
    "id": "app.role.save.invalid_role.app_error",
    "translation": "The role was not valid."
  },
  {
    "id": "app.save_config.app_error",
    "translation": "An error occurred saving the configuration."
  },
  {
    "id": "app.save_config.plugin_hook_error",
    "translation": "An error occurred running the plugin hook on configuration save."
  },
  {
    "id": "app.save_csv_chunk.write_error",
    "translation": "Failed to write CSV chunk."
  },
  {
    "id": "app.save_report_chunk.unsupported_format",
    "translation": "Unsupported report format."
  },
  {
    "id": "app.save_scheduled_post.channel_deleted.app_error",
    "translation": "Cannot schedule post in an archived channel."
  },
  {
    "id": "app.save_scheduled_post.restricted_dm.error",
    "translation": "Cannot schedule post in a restricted DM"
  },
  {
    "id": "app.save_scheduled_post.save.app_error",
    "translation": "Error occurred saving the scheduled post."
  },
  {
    "id": "app.scheduled_post.error_reason.channel_archived",
    "translation": "Channel is archived"
  },
  {
    "id": "app.scheduled_post.error_reason.channel_not_found",
    "translation": "Channel not found"
  },
  {
    "id": "app.scheduled_post.error_reason.invalid_post",
    "translation": "Invalid post content"
  },
  {
    "id": "app.scheduled_post.error_reason.no_channel_member",
    "translation": "Not a member of the channel"
  },
  {
    "id": "app.scheduled_post.error_reason.no_channel_permission",
    "translation": "No permission to post in channel"
  },
  {
    "id": "app.scheduled_post.error_reason.thread_deleted",
    "translation": "Thread has been deleted"
  },
  {
    "id": "app.scheduled_post.error_reason.unable_to_send",
    "translation": "Unable to send the message"
  },
  {
    "id": "app.scheduled_post.error_reason.unknown",
    "translation": "Unknown Error"
  },
  {
    "id": "app.scheduled_post.error_reason.user_deleted",
    "translation": "User account is deleted"
  },
  {
    "id": "app.scheduled_post.error_reason.user_missing",
    "translation": "User does not exist"
  },
  {
    "id": "app.scheduled_post.failed_message_detail",
    "translation": {
      "one": "- {{.Count}} in channel {{.ChannelName}}. Reason: {{.ErrorReason}}",
      "other": "- {{.Count}} in channel {{.ChannelName}}. Reason: {{.ErrorReason}}"
    }
  },
  {
    "id": "app.scheduled_post.failed_messages",
    "translation": {
      "one": "Failed to send {{.Count}} scheduled post.",
      "other": "Failed to send {{.Count}} scheduled posts."
    }
  },
  {
    "id": "app.scheduled_post.permanent_delete_by_user.app_error",
    "translation": "Unable to delete scheduled posts for user."
  },
  {
    "id": "app.scheduled_post.private_channel",
    "translation": "Private channel"
  },
  {
    "id": "app.scheduled_post.unknown_channel",
    "translation": "Unknown Channel"
  },
  {
    "id": "app.scheme.delete.app_error",
    "translation": "Unable to delete this scheme."
  },
  {
    "id": "app.scheme.get.app_error",
    "translation": "Unable to get the scheme."
  },
  {
    "id": "app.scheme.get_all_page.app_error",
    "translation": "Unable to get page of schemes."
  },
  {
    "id": "app.scheme.permanent_delete_all.app_error",
    "translation": "We could not permanently delete the schemes."
  },
  {
    "id": "app.scheme.save.app_error",
    "translation": "Unable to create the scheme."
  },
  {
    "id": "app.scheme.save.invalid_scheme.app_error",
    "translation": "The provided scheme is invalid."
  },
  {
    "id": "app.schemes.is_phase_2_migration_completed.not_completed.app_error",
    "translation": "This API endpoint is not accessible as required migrations have not yet completed."
  },
  {
    "id": "app.select_error",
    "translation": "select error"
  },
  {
    "id": "app.session.analytics_session_count.app_error",
    "translation": "Unable to count the sessions."
  },
  {
    "id": "app.session.extend_session_expiry.app_error",
    "translation": "Unable to extend session length"
  },
  {
    "id": "app.session.get.app_error",
    "translation": "We encountered an error finding the session."
  },
  {
    "id": "app.session.get_lru_sessions.app_error",
    "translation": "Unable to get least recently used sessions."
  },
  {
    "id": "app.session.get_sessions.app_error",
    "translation": "We encountered an error while finding user sessions."
  },
  {
    "id": "app.session.permanent_delete_sessions_by_user.app_error",
    "translation": "Unable to remove all the sessions for the user."
  },
  {
    "id": "app.session.remove.app_error",
    "translation": "Unable to remove the session."
  },
  {
    "id": "app.session.remove_all_sessions_for_team.app_error",
    "translation": "Unable to remove all the sessions."
  },
  {
    "id": "app.session.save.app_error",
    "translation": "Unable to save the session."
  },
  {
    "id": "app.session.save.existing.app_error",
    "translation": "Unable to update existing session."
  },
  {
    "id": "app.session.set_extra_session_prop.app_error",
    "translation": "Unable to update the extra session properties."
  },
  {
    "id": "app.session.update_device_id.app_error",
    "translation": "Unable to update the device id."
  },
  {
    "id": "app.status.get.app_error",
    "translation": "Encountered an error retrieving the status."
  },
  {
    "id": "app.status.get.missing.app_error",
    "translation": "No entry for that status exists."
  },
  {
    "id": "app.submit_interactive_dialog.decode_json_error",
    "translation": "Encountered an error decoding JSON response from interactive dialog submission."
  },
  {
    "id": "app.submit_interactive_dialog.invalid_response",
    "translation": "Encountered an invalid response from interactive dialog submission."
  },
  {
    "id": "app.submit_interactive_dialog.json_error",
    "translation": "Encountered an error encoding JSON for the interactive dialog."
  },
  {
    "id": "app.submit_interactive_dialog.read_body_error",
    "translation": "Encountered an error reading response body from interactive dialog submission."
  },
  {
    "id": "app.system.complete_onboarding_request.app_error",
    "translation": "Failed to decode the complete onboarding request."
  },
  {
    "id": "app.system.complete_onboarding_request.no_first_user",
    "translation": "Onboarding can only be completed by a System Administrator."
  },
  {
    "id": "app.system.content_review_bot.bot_displayname",
    "translation": "Content Review"
  },
  {
    "id": "app.system.get_by_name.app_error",
    "translation": "Unable to find the system variable."
  },
  {
    "id": "app.system.get_onboarding_request.app_error",
    "translation": "Failed to get onboarding completion status."
  },
  {
    "id": "app.system.permanent_delete_by_name.app_error",
    "translation": "We could not permanently delete the system table entry."
  },
  {
    "id": "app.system.save.app_error",
    "translation": "We encountered an error saving the system property."
  },
  {
    "id": "app.system.system_bot.bot_displayname",
    "translation": "System"
  },
  {
    "id": "app.system_install_date.parse_int.app_error",
    "translation": "Failed to parse installation date."
  },
  {
    "id": "app.team.analytics_team_count.app_error",
    "translation": "Unable to count the teams."
  },
  {
    "id": "app.team.clear_all_custom_role_assignments.select.app_error",
    "translation": "Failed to retrieve the team members."
  },
  {
    "id": "app.team.clear_cache.app_error",
    "translation": "Error clearing team member cache"
  },
  {
    "id": "app.team.get.find.app_error",
    "translation": "Unable to find the existing team."
  },
  {
    "id": "app.team.get.finding.app_error",
    "translation": "We encountered an error finding the team."
  },
  {
    "id": "app.team.get_active_member_count.app_error",
    "translation": "Unable to count the team members."
  },
  {
    "id": "app.team.get_all.app_error",
    "translation": "We could not get all teams."
  },
  {
    "id": "app.team.get_all_private_team_listing.app_error",
    "translation": "We could not get all private teams."
  },
  {
    "id": "app.team.get_all_team_listing.app_error",
    "translation": "We could not get all teams."
  },
  {
    "id": "app.team.get_by_invite_id.finding.app_error",
    "translation": "Unable to find the existing team."
  },
  {
    "id": "app.team.get_by_name.app_error",
    "translation": "Unable to find the existing team."
  },
  {
    "id": "app.team.get_by_name.missing.app_error",
    "translation": "Unable to find the existing team."
  },
  {
    "id": "app.team.get_by_scheme.app_error",
    "translation": "Unable to get the channels for the provided scheme."
  },
  {
    "id": "app.team.get_common_team_ids_for_users.app_error",
    "translation": "Unable to get the common team IDs."
  },
  {
    "id": "app.team.get_member.app_error",
    "translation": "Unable to get the team member."
  },
  {
    "id": "app.team.get_member.missing.app_error",
    "translation": "No team member found for that user ID and team ID."
  },
  {
    "id": "app.team.get_member_count.app_error",
    "translation": "Unable to count the team members."
  },
  {
    "id": "app.team.get_members.app_error",
    "translation": "Unable to get the team members."
  },
  {
    "id": "app.team.get_members_by_ids.app_error",
    "translation": "Unable to get the team members."
  },
  {
    "id": "app.team.get_unread.app_error",
    "translation": "Unable to get the teams unread messages."
  },
  {
    "id": "app.team.get_user_team_ids.app_error",
    "translation": "Unable to get the list of teams of a user."
  },
  {
    "id": "app.team.invite_id.group_constrained.error",
    "translation": "Unable to join a group-constrained team by invite."
  },
  {
    "id": "app.team.invite_token.group_constrained.error",
    "translation": "Unable to join a group-constrained team by token."
  },
  {
    "id": "app.team.join_user_to_team.max_accounts.app_error",
    "translation": "This team has reached the maximum number of allowed accounts. Contact your System Administrator to set a higher limit."
  },
  {
    "id": "app.team.join_user_to_team.save_member.app_error",
    "translation": "Unable to create the new team membership"
  },
  {
    "id": "app.team.join_user_to_team.save_member.conflict.app_error",
    "translation": "Unable to create the new team membership because it already exists"
  },
  {
    "id": "app.team.join_user_to_team.save_member.max_accounts.app_error",
    "translation": "Unable to create the new team membership because the team has reached the limit of members"
  },
  {
    "id": "app.team.migrate_team_members.update.app_error",
    "translation": "Failed to update the team member."
  },
  {
    "id": "app.team.permanent_delete.app_error",
    "translation": "Unable to delete the existing team."
  },
  {
    "id": "app.team.permanentdeleteteam.internal_error",
    "translation": "Unable to delete team."
  },
  {
    "id": "app.team.remove_member.app_error",
    "translation": "Unable to remove the team member."
  },
  {
    "id": "app.team.rename_team.name_occupied",
    "translation": "Unable to rename the team, the name is already in use."
  },
  {
    "id": "app.team.reset_all_team_schemes.app_error",
    "translation": "We could not reset the team schemes."
  },
  {
    "id": "app.team.save.app_error",
    "translation": "Unable to save the team."
  },
  {
    "id": "app.team.save.existing.app_error",
    "translation": "Must call update for existing team."
  },
  {
    "id": "app.team.save_member.save.app_error",
    "translation": "Unable to save the team member."
  },
  {
    "id": "app.team.search_all_team.app_error",
    "translation": "We encountered an error searching teams."
  },
  {
    "id": "app.team.search_open_team.app_error",
    "translation": "We encountered an error searching open teams."
  },
  {
    "id": "app.team.search_private_team.app_error",
    "translation": "We encountered an error searching private teams."
  },
  {
    "id": "app.team.update.find.app_error",
    "translation": "Unable to find the existing team to update."
  },
  {
    "id": "app.team.update.updating.app_error",
    "translation": "We encountered an error updating the team."
  },
  {
    "id": "app.team.user_belongs_to_teams.app_error",
    "translation": "Unable to determine if the user belongs to a list of teams."
  },
  {
    "id": "app.teams.analytics_teams_count.app_error",
    "translation": "Unable to get team count"
  },
  {
    "id": "app.terms_of_service.create.app_error",
    "translation": "Unable to save terms of service."
  },
  {
    "id": "app.terms_of_service.create.existing.app_error",
    "translation": "Must not call save for existing terms of service."
  },
  {
    "id": "app.terms_of_service.get.app_error",
    "translation": "Unable to fetch terms of service."
  },
  {
    "id": "app.terms_of_service.get.no_rows.app_error",
    "translation": "No terms of service found."
  },
  {
    "id": "app.thread.get_threadmembers_for_export.app_error",
    "translation": "Unable to get thread members for export."
  },
  {
    "id": "app.thread.mark_all_as_read_by_channels.app_error",
    "translation": "Unable to mark all threads as read by channel"
  },
  {
    "id": "app.update_error",
    "translation": "update error"
  },
  {
    "id": "app.update_scheduled_post.existing_scheduled_post.not_exist",
    "translation": "Scheduled post does not exist."
  },
  {
    "id": "app.update_scheduled_post.get_scheduled_post.error",
    "translation": "Unable to fetch existing scheduled post from database."
  },
  {
    "id": "app.update_scheduled_post.update.error",
    "translation": "Failed to save updated scheduled post in database."
  },
  {
    "id": "app.update_scheduled_post.update_permission.error",
    "translation": "You do not have permission to update this resource."
  },
  {
    "id": "app.upload.create.cannot_upload_to_deleted_channel.app_error",
    "translation": "Cannot upload to a deleted channel."
  },
  {
    "id": "app.upload.create.cannot_upload_to_restricted_dm.error",
    "translation": "Cannot upload file to a restricted direct message."
  },
  {
    "id": "app.upload.create.incorrect_channel_id.app_error",
    "translation": "Cannot upload to the specified channel."
  },
  {
    "id": "app.upload.create.save.app_error",
    "translation": "Failed to save upload."
  },
  {
    "id": "app.upload.get.app_error",
    "translation": "Failed to get upload."
  },
  {
    "id": "app.upload.get_for_user.app_error",
    "translation": "Failed to get uploads for user."
  },
  {
    "id": "app.upload.run_plugins_hook.move_fail",
    "translation": "Failed to move file."
  },
  {
    "id": "app.upload.run_plugins_hook.rejected",
    "translation": "Unable to upload file {{.Filename}}. Rejected by plugin: {{.Reason}}"
  },
  {
    "id": "app.upload.upload_data.concurrent.app_error",
    "translation": "Unable to upload data from more than one request."
  },
  {
    "id": "app.upload.upload_data.first_part_too_small.app_error",
    "translation": "Failed to upload data. First part must be at least {{.Size}} Bytes."
  },
  {
    "id": "app.upload.upload_data.gen_info.app_error",
    "translation": "Failed to generate file info from uploaded data."
  },
  {
    "id": "app.upload.upload_data.large_image.app_error",
    "translation": "{{.Filename}} dimensions ({{.Width}} by {{.Height}} pixels) exceed the limits."
  },
  {
    "id": "app.upload.upload_data.move_file.app_error",
    "translation": "Failed to move uploaded file."
  },
  {
    "id": "app.upload.upload_data.read_file.app_error",
    "translation": "Failed to read a file."
  },
  {
    "id": "app.upload.upload_data.save.app_error",
    "translation": "Failed to save file info."
  },
  {
    "id": "app.upload.upload_data.update.app_error",
    "translation": "Failed to update the upload session."
  },
  {
    "id": "app.usage.get_storage_usage.app_error",
    "translation": "Failed to get storage usage."
  },
  {
    "id": "app.user.analytics_daily_active_users.app_error",
    "translation": "Unable to get the active users during the requested period."
  },
  {
    "id": "app.user.analytics_get_inactive_users_count.app_error",
    "translation": "We could not count the inactive users."
  },
  {
    "id": "app.user.check_user_password.failed_migration",
    "translation": "Failed to migrate the user's password to the newest hashing method."
  },
  {
    "id": "app.user.check_user_password.failed_update",
    "translation": "Failed to update the user's password."
  },
  {
    "id": "app.user.clear_all_custom_role_assignments.select.app_error",
    "translation": "Failed to retrieve the users."
  },
  {
    "id": "app.user.convert_bot_to_user.app_error",
    "translation": "Unable to convert bot to user."
  },
  {
    "id": "app.user.demote_user_to_guest.user_update.app_error",
    "translation": "Failed to update the user."
  },
  {
    "id": "app.user.get.app_error",
    "translation": "We encountered an error finding the account."
  },
  {
    "id": "app.user.get_badge_count.app_error",
    "translation": "We could not get the badge count for the user."
  },
  {
    "id": "app.user.get_by_auth.missing_account.app_error",
    "translation": "Unable to find an existing account matching your authentication type for this team. This team may require an invite from the team owner to join."
  },
  {
    "id": "app.user.get_by_auth.other.app_error",
    "translation": "We encountered an error trying to find the account by authentication type."
  },
  {
    "id": "app.user.get_by_username.app_error",
    "translation": "Unable to find an existing account matching your username for this team. This team may require an invite from the team owner to join."
  },
  {
    "id": "app.user.get_known_users.get_users.app_error",
    "translation": "Unable to get know users from the database."
  },
  {
    "id": "app.user.get_new_users.app_error",
    "translation": "We encountered an error while finding the new users."
  },
  {
    "id": "app.user.get_profile_by_group_channel_ids_for_user.app_error",
    "translation": "We encountered an error while finding user profiles."
  },
  {
    "id": "app.user.get_profiles.app_error",
    "translation": "We encountered an error while finding user profiles."
  },
  {
    "id": "app.user.get_recently_active_users.app_error",
    "translation": "We encountered an error while finding the recently active users."
  },
  {
    "id": "app.user.get_thread_count_for_user.app_error",
    "translation": "We could not get thread count for the user."
  },
  {
    "id": "app.user.get_thread_membership_for_user.app_error",
    "translation": "Unable to get user thread membership"
  },
  {
    "id": "app.user.get_thread_membership_for_user.not_found",
    "translation": "User thread membership doesn't exist"
  },
  {
    "id": "app.user.get_threads_for_user.app_error",
    "translation": "Unable to get user threads"
  },
  {
    "id": "app.user.get_threads_for_user.not_found",
    "translation": "User thread doesn't exist or is not followed"
  },
  {
    "id": "app.user.get_total_users_count.app_error",
    "translation": "We could not count the users."
  },
  {
    "id": "app.user.get_unread_count.app_error",
    "translation": "We could not get the unread message count for the user."
  },
  {
    "id": "app.user.get_users_batch_for_indexing.get_users.app_error",
    "translation": "Unable to get the users batch for indexing."
  },
  {
    "id": "app.user.missing_account.const",
    "translation": "Unable to find the user."
  },
  {
    "id": "app.user.permanent_delete.app_error",
    "translation": "Unable to delete the existing account."
  },
  {
    "id": "app.user.permanentdeleteuser.internal_error",
    "translation": "Unable to delete user."
  },
  {
    "id": "app.user.promote_guest.user_update.app_error",
    "translation": "Failed to update the user."
  },
  {
    "id": "app.user.reset_password_failed_attempts.app_error",
    "translation": "Failed to reset login attempts."
  },
  {
    "id": "app.user.save.app_error",
    "translation": "Unable to save the account."
  },
  {
    "id": "app.user.save.email_exists.app_error",
    "translation": "An account with that email already exists."
  },
  {
    "id": "app.user.save.existing.app_error",
    "translation": "Must call update for existing user."
  },
  {
    "id": "app.user.save.groupname.app_error",
    "translation": "Unable to determine if that username already exists"
  },
  {
    "id": "app.user.save.username_exists.app_error",
    "translation": "An account with that username already exists."
  },
  {
    "id": "app.user.search.app_error",
    "translation": "Unable to find any user matching the search parameters."
  },
  {
    "id": "app.user.send_auto_response.app_error",
    "translation": "Unable to send auto response from user."
  },
  {
    "id": "app.user.store_is_empty.app_error",
    "translation": "Failed to check if user store is empty."
  },
  {
    "id": "app.user.update.countAdmins.app_error",
    "translation": "Error determining number of System Admin accounts."
  },
  {
    "id": "app.user.update.find.app_error",
    "translation": "Unable to find the existing account to update."
  },
  {
    "id": "app.user.update.finding.app_error",
    "translation": "We encountered an error finding the account."
  },
  {
    "id": "app.user.update.lastAdmin.app_error",
    "translation": "Cannot demote last System Admin."
  },
  {
    "id": "app.user.update_active.license_user_limit.exceeded",
    "translation": "Can't activate user. Server exceeds maximum licensed users. ERROR_LICENSED_USERS_LIMIT_EXCEEDED."
  },
  {
    "id": "app.user.update_active.user_limit.exceeded",
    "translation": "Can't activate user. Server exceeds safe user limit. ERROR_SAFETY_LIMITS_EXCEEDED."
  },
  {
    "id": "app.user.update_active_for_multiple_users.updating.app_error",
    "translation": "Unable to deactivate guests."
  },
  {
    "id": "app.user.update_auth_data.app_error",
    "translation": "Unable to update the auth data."
  },
  {
    "id": "app.user.update_auth_data.email_exists.app_error",
    "translation": "Unable to switch account to {{.Service}}. An account using the email {{.Email}} already exists."
  },
  {
    "id": "app.user.update_failed_pwd_attempts.app_error",
    "translation": "Unable to update the failed_attempts."
  },
  {
    "id": "app.user.update_thread_follow_for_user.app_error",
    "translation": "Unable to update following state for thread"
  },
  {
    "id": "app.user.update_thread_read_for_user.app_error",
    "translation": "Unable to update read state for thread"
  },
  {
    "id": "app.user.update_thread_read_for_user_by_post.app_error",
    "translation": "Invalid post_id"
  },
  {
    "id": "app.user.update_threads_read_for_user.app_error",
    "translation": "Unable to update all user threads as read"
  },
  {
    "id": "app.user.update_update.app_error",
    "translation": "Unable to update the date of the last update of the user."
  },
  {
    "id": "app.user.verify_email.app_error",
    "translation": "Unable to update verify email field."
  },
  {
    "id": "app.user_access_token.delete.app_error",
    "translation": "Unable to delete the personal access token."
  },
  {
    "id": "app.user_access_token.disabled",
    "translation": "Personal access tokens are disabled on this server. Please contact your system administrator for details."
  },
  {
    "id": "app.user_access_token.get_all.app_error",
    "translation": "Unable to get all personal access tokens."
  },
  {
    "id": "app.user_access_token.get_by_user.app_error",
    "translation": "Unable to get the personal access tokens by user."
  },
  {
    "id": "app.user_access_token.invalid_or_missing",
    "translation": "Invalid or missing token."
  },
  {
    "id": "app.user_access_token.save.app_error",
    "translation": "Unable to save the personal access token."
  },
  {
    "id": "app.user_access_token.search.app_error",
    "translation": "We encountered an error searching user access tokens."
  },
  {
    "id": "app.user_access_token.update_token_disable.app_error",
    "translation": "Unable to disable the access token."
  },
  {
    "id": "app.user_access_token.update_token_enable.app_error",
    "translation": "Unable to enable the access token."
  },
  {
    "id": "app.user_terms_of_service.delete.app_error",
    "translation": "Unable to delete terms of service."
  },
  {
    "id": "app.user_terms_of_service.get_by_user.app_error",
    "translation": "Unable to fetch terms of service."
  },
  {
    "id": "app.user_terms_of_service.get_by_user.no_rows.app_error",
    "translation": "No terms of service found."
  },
  {
    "id": "app.user_terms_of_service.save.app_error",
    "translation": "Unable to save terms of service."
  },
  {
    "id": "app.valid_password_generic.app_error",
    "translation": "Password is not valid"
  },
  {
    "id": "app.webhooks.analytics_incoming_count.app_error",
    "translation": "Unable to count the incoming webhooks."
  },
  {
    "id": "app.webhooks.analytics_outgoing_count.app_error",
    "translation": "Unable to count the outgoing webhooks."
  },
  {
    "id": "app.webhooks.delete_incoming.app_error",
    "translation": "Unable to delete the webhook."
  },
  {
    "id": "app.webhooks.delete_outgoing.app_error",
    "translation": "Unable to delete the webhook."
  },
  {
    "id": "app.webhooks.get_incoming.app_error",
    "translation": "Unable to get the webhook."
  },
  {
    "id": "app.webhooks.get_incoming_by_channel.app_error",
    "translation": "Unable to get the webhooks."
  },
  {
    "id": "app.webhooks.get_incoming_by_user.app_error",
    "translation": "Unable to get the webhook."
  },
  {
    "id": "app.webhooks.get_incoming_count.app_error",
    "translation": "Unable to get the webhook for teamID={{.TeamID}}, userID={{.UserID}}, err={{.Error}}."
  },
  {
    "id": "app.webhooks.get_outgoing.app_error",
    "translation": "Unable to get the webhook."
  },
  {
    "id": "app.webhooks.get_outgoing_by_channel.app_error",
    "translation": "Unable to get the webhooks."
  },
  {
    "id": "app.webhooks.get_outgoing_by_team.app_error",
    "translation": "Unable to get the webhooks."
  },
  {
    "id": "app.webhooks.permanent_delete_incoming_by_channel.app_error",
    "translation": "Unable to delete the webhook."
  },
  {
    "id": "app.webhooks.permanent_delete_incoming_by_user.app_error",
    "translation": "Unable to delete the webhook."
  },
  {
    "id": "app.webhooks.permanent_delete_outgoing_by_channel.app_error",
    "translation": "Unable to delete the webhook."
  },
  {
    "id": "app.webhooks.permanent_delete_outgoing_by_user.app_error",
    "translation": "Unable to delete the webhook."
  },
  {
    "id": "app.webhooks.save_incoming.app_error",
    "translation": "Unable to save the IncomingWebhook."
  },
  {
    "id": "app.webhooks.save_incoming.existing.app_error",
    "translation": "You cannot overwrite an existing IncomingWebhook."
  },
  {
    "id": "app.webhooks.save_outgoing.app_error",
    "translation": "Unable to save the OutgoingWebhook."
  },
  {
    "id": "app.webhooks.save_outgoing.override.app_error",
    "translation": "You cannot overwrite an existing OutgoingWebhook."
  },
  {
    "id": "app.webhooks.update_incoming.app_error",
    "translation": "Unable to update the IncomingWebhook."
  },
  {
    "id": "app.webhooks.update_outgoing.app_error",
    "translation": "Unable to update the webhook."
  },
  {
    "id": "basic_security_check.url.too_long_error",
    "translation": "URL is too long"
  },
  {
    "id": "brand.save_brand_image.check_image_limits.app_error",
    "translation": "Image limits check failed. Resolution is too high."
  },
  {
    "id": "brand.save_brand_image.decode.app_error",
    "translation": "Unable to decode the image data."
  },
  {
    "id": "brand.save_brand_image.encode.app_error",
    "translation": "Unable to convert the image data to PNG format. Please try again."
  },
  {
    "id": "brand.save_brand_image.open.app_error",
    "translation": "Unable to upload the custom brand image. Make sure the image size is less than 2 MB and try again."
  },
  {
    "id": "brand.save_brand_image.save_image.app_error",
    "translation": "Unable to write the image file to your file storage. Please check your connection and try again."
  },
  {
    "id": "common.parse_error_int64",
    "translation": "Failed to parse the value:{{.Value}} to int64"
  },
  {
    "id": "ent.access_control.job_data_conversion.app_error",
    "translation": "Failed to extract data from previous job."
  },
  {
    "id": "ent.access_control.sync_job.app_error",
    "translation": "Failed to run access control sync job."
  },
  {
    "id": "ent.account_migration.get_all_failed",
    "translation": "Unable to get users."
  },
  {
    "id": "ent.account_migration.get_saml_users_failed",
    "translation": "Unable to get SAML users."
  },
  {
    "id": "ent.api.post.send_notifications_and_forget.push_image_only",
    "translation": " attached a file."
  },
  {
<<<<<<< HEAD
=======
    "id": "ent.autotranslation.create_translation_failed",
    "translation": ""
  },
  {
>>>>>>> 14f5fd84
    "id": "ent.autotranslation.detect_language.nil_context",
    "translation": "Context is required for language detection."
  },
  {
    "id": "ent.autotranslation.detect_language.text_too_large",
    "translation": "Text exceeds maximum size for language detection."
  },
  {
    "id": "ent.autotranslation.detect_remote.error",
<<<<<<< HEAD
    "translation": "Failed to detect remote."
=======
    "translation": "Failed to detect language using translation provider."
>>>>>>> 14f5fd84
  },
  {
    "id": "ent.autotranslation.extract_content.mask_error",
    "translation": "Failed to mask content for translation."
  },
  {
    "id": "ent.autotranslation.extract_post.nil_post",
    "translation": "Post object cannot be null."
  },
  {
    "id": "ent.autotranslation.feature_unavailable",
    "translation": "Auto-translation is not available. Please contact your system administrator about upgrading your enterprise license."
  },
  {
    "id": "ent.autotranslation.invalid_input",
    "translation": "Invalid language code provided."
  },
  {
<<<<<<< HEAD
    "id": "ent.autotranslation.provider_not_available",
    "translation": "Auto-translation provider not available."
=======
    "id": "ent.autotranslation.mask_verification_failed",
    "translation": ""
  },
  {
    "id": "ent.autotranslation.provider_not_available",
    "translation": "Translation provider is not available."
  },
  {
    "id": "ent.autotranslation.provider_not_initialized",
    "translation": ""
>>>>>>> 14f5fd84
  },
  {
    "id": "ent.autotranslation.unmask.missing_mask",
    "translation": "Translation contains unrecognized tokens."
  },
  {
    "id": "ent.autotranslation.unmask.orphan_token",
    "translation": "Translation contains invalid tokens."
  },
  {
    "id": "ent.autotranslation.validate_content.invalid_json",
    "translation": "Unable to parse JSON content."
  },
  {
    "id": "ent.autotranslation.validate_content.invalid_type",
    "translation": "Unsupported content type for translation."
  },
  {
    "id": "ent.autotranslation.validate_content.nil_content",
    "translation": "Content cannot be null."
  },
  {
    "id": "ent.autotranslation.validate_content.text_too_large",
    "translation": "Content exceeds maximum size for translation."
  },
  {
    "id": "ent.autotranslation.validate_id.empty",
    "translation": "Required ID cannot be empty."
  },
  {
    "id": "ent.autotranslation.validate_id.invalid",
    "translation": "Invalid ID format."
  },
  {
    "id": "ent.cluster.config_changed.info",
    "translation": "Cluster configuration has changed for id={{ .id }}. The cluster may become unstable and a restart is required. To ensure the cluster is configured correctly you should perform a rolling restart immediately."
  },
  {
    "id": "ent.cluster.json_encode.error",
    "translation": "Error occurred while marshalling JSON request"
  },
  {
    "id": "ent.cluster.save_config.error",
    "translation": "System Console is set to read-only when High Availability is enabled unless ReadOnlyConfig is disabled in the configuration file."
  },
  {
    "id": "ent.cluster.timeout.error",
    "translation": "Timed out waiting for cluster response"
  },
  {
    "id": "ent.compliance.licence_disable.app_error",
    "translation": "Compliance functionality disabled by current license. Please contact your system administrator about upgrading your enterprise license."
  },
  {
    "id": "ent.compliance.run_failed.error",
    "translation": "Compliance export failed for job '{{.JobName}}' at '{{.FilePath}}'"
  },
  {
    "id": "ent.data_retention.generic.license.error",
    "translation": "Your license does not support Data Retention."
  },
  {
    "id": "ent.data_retention.policies.internal_error",
    "translation": "We encountered an error performing the requested operation."
  },
  {
    "id": "ent.data_retention.policies.invalid_policy",
    "translation": "Policy is invalid."
  },
  {
    "id": "ent.data_retention.run_failed.error",
    "translation": "Data retention job failed."
  },
  {
    "id": "ent.elasticsearch.aggregator_worker.create_index_job.error",
    "translation": "{{.Backend}} aggregator worker failed to create the indexing job"
  },
  {
    "id": "ent.elasticsearch.aggregator_worker.delete_indexes.error",
    "translation": "{{.Backend}} aggregator worker failed to delete the indexes"
  },
  {
    "id": "ent.elasticsearch.aggregator_worker.get_indexes.error",
    "translation": "{{.Backend}} aggregator worker failed to get indexes"
  },
  {
    "id": "ent.elasticsearch.aggregator_worker.index_job_failed.error",
    "translation": "{{.Backend}} aggregator worker failed due to the indexing job failing"
  },
  {
    "id": "ent.elasticsearch.create_client.ca_cert_missing",
    "translation": "Could not open the CA file for {{.Backend}}"
  },
  {
    "id": "ent.elasticsearch.create_client.client_cert_malformed",
    "translation": "Decoding of the client certificate for {{.Backend}} failed"
  },
  {
    "id": "ent.elasticsearch.create_client.client_cert_missing",
    "translation": "Could not open the client certificate file for {{.Backend}}"
  },
  {
    "id": "ent.elasticsearch.create_client.client_key_missing",
    "translation": "Could not open the client key file for {{.Backend}}"
  },
  {
    "id": "ent.elasticsearch.create_client.connect_failed",
    "translation": "Setting up {{.Backend}} Client Failed"
  },
  {
    "id": "ent.elasticsearch.create_processor.bulk_processor_create_failed",
    "translation": "Failed to create Elasticsearch bulk processor"
  },
  {
    "id": "ent.elasticsearch.create_processor.sync_bulk_processor_create_failed",
    "translation": "Failed to create Elasticsearch sync bulk processor"
  },
  {
    "id": "ent.elasticsearch.create_template_channels_if_not_exists.template_create_failed",
    "translation": "Failed to create {{.Backend}} template for channels"
  },
  {
    "id": "ent.elasticsearch.create_template_file_info_if_not_exists.template_create_failed",
    "translation": "Failed to create {{.Backend}} template for files"
  },
  {
    "id": "ent.elasticsearch.create_template_posts_if_not_exists.template_create_failed",
    "translation": "Failed to create {{.Backend}} template for posts"
  },
  {
    "id": "ent.elasticsearch.create_template_users_if_not_exists.template_create_failed",
    "translation": "Failed to create {{.Backend}} template for users"
  },
  {
    "id": "ent.elasticsearch.data_retention_delete_indexes.delete_index.error",
    "translation": "Failed to delete {{.Backend}} index"
  },
  {
    "id": "ent.elasticsearch.data_retention_delete_indexes.get_indexes.error",
    "translation": "Failed to get {{.Backend}} indexes"
  },
  {
    "id": "ent.elasticsearch.delete_channel.error",
    "translation": "Failed to delete the channel"
  },
  {
    "id": "ent.elasticsearch.delete_channel_posts.error",
    "translation": "Failed to delete channel posts"
  },
  {
    "id": "ent.elasticsearch.delete_file.error",
    "translation": "Failed to delete file"
  },
  {
    "id": "ent.elasticsearch.delete_post.error",
    "translation": "Failed to delete the post"
  },
  {
    "id": "ent.elasticsearch.delete_post_files.error",
    "translation": "Failed to delete post files"
  },
  {
    "id": "ent.elasticsearch.delete_user.error",
    "translation": "Failed to delete the user"
  },
  {
    "id": "ent.elasticsearch.delete_user_files.error",
    "translation": "Failed to delete user files"
  },
  {
    "id": "ent.elasticsearch.delete_user_posts.error",
    "translation": "Failed to delete user posts"
  },
  {
    "id": "ent.elasticsearch.generic.disabled",
    "translation": "{{.Backend}} search is not enabled on this server"
  },
  {
    "id": "ent.elasticsearch.getAllChannelMembers.error",
    "translation": "Failed to get all channel members"
  },
  {
    "id": "ent.elasticsearch.getAllTeamMembers.error",
    "translation": "Failed to get all team members"
  },
  {
    "id": "ent.elasticsearch.index_channel.error",
    "translation": "Failed to index the channel"
  },
  {
    "id": "ent.elasticsearch.index_channels_batch.error",
    "translation": "Unable to get the channels batch for indexing."
  },
  {
    "id": "ent.elasticsearch.index_file.error",
    "translation": "Failed to index the file"
  },
  {
    "id": "ent.elasticsearch.index_post.error",
    "translation": "Failed to index the post"
  },
  {
    "id": "ent.elasticsearch.index_user.error",
    "translation": "Failed to index the user"
  },
  {
    "id": "ent.elasticsearch.indexer.do_job.get_oldest_entity.error",
    "translation": "The oldest entity (user, channel or post), could not be retrieved from the database"
  },
  {
    "id": "ent.elasticsearch.indexer.do_job.parse_end_time.error",
    "translation": "{{.Backend}} indexing worker failed to parse the end time"
  },
  {
    "id": "ent.elasticsearch.indexer.do_job.parse_start_time.error",
    "translation": "{{.Backend}} indexing worker failed to parse the start time"
  },
  {
    "id": "ent.elasticsearch.indexer.index_batch.nothing_left_to_index.error",
    "translation": "Trying to index a new batch when all the entities are completed"
  },
  {
    "id": "ent.elasticsearch.max_version.app_error",
    "translation": "{{.Backend}} version {{.Version}} is higher than max supported version of {{.MaxVersion}}"
  },
  {
    "id": "ent.elasticsearch.not_started.error",
    "translation": "{{.Backend}} is not started"
  },
  {
    "id": "ent.elasticsearch.post.get_files_batch_for_indexing.error",
    "translation": "Unable to get the files batch for indexing."
  },
  {
    "id": "ent.elasticsearch.post.get_posts_batch_for_indexing.error",
    "translation": "Unable to get the posts batch for indexing."
  },
  {
    "id": "ent.elasticsearch.purge_index.delete_failed",
    "translation": "Failed to delete a search index"
  },
  {
    "id": "ent.elasticsearch.purge_indexes.unknown_index",
    "translation": "Failed to delete an unknown index specified"
  },
  {
    "id": "ent.elasticsearch.refresh_indexes.refresh_failed",
    "translation": "Failed to refresh search indexes"
  },
  {
    "id": "ent.elasticsearch.search_channels.disabled",
    "translation": "{{.Backend}} searching is disabled on this server"
  },
  {
    "id": "ent.elasticsearch.search_channels.search_failed",
    "translation": "Search failed to complete"
  },
  {
    "id": "ent.elasticsearch.search_channels.unmarshall_channel_failed",
    "translation": "Failed to decode search results"
  },
  {
    "id": "ent.elasticsearch.search_files.disabled",
    "translation": "{{.Backend}} files searching is disabled on this server"
  },
  {
    "id": "ent.elasticsearch.search_files.search_failed",
    "translation": "Search failed to complete"
  },
  {
    "id": "ent.elasticsearch.search_files.unmarshall_file_failed",
    "translation": "Failed to decode search results"
  },
  {
    "id": "ent.elasticsearch.search_posts.disabled",
    "translation": "{{.Backend}} searching is disabled on this server"
  },
  {
    "id": "ent.elasticsearch.search_posts.parse_matches_failed",
    "translation": "Failed to parse search result matches"
  },
  {
    "id": "ent.elasticsearch.search_posts.search_failed",
    "translation": "Search failed to complete"
  },
  {
    "id": "ent.elasticsearch.search_posts.unmarshall_post_failed",
    "translation": "Failed to decode search results"
  },
  {
    "id": "ent.elasticsearch.search_users.search_failed",
    "translation": "Search failed to complete"
  },
  {
    "id": "ent.elasticsearch.search_users.unmarshall_user_failed",
    "translation": "Failed to decode search results"
  },
  {
    "id": "ent.elasticsearch.start.get_server_version.app_error",
    "translation": "Failed to get {{.Backend}} server version."
  },
  {
    "id": "ent.elasticsearch.start.parse_server_version.app_error",
    "translation": "Failed to parse {{.Backend}} server version."
  },
  {
    "id": "ent.elasticsearch.stop.already_stopped.app_error",
    "translation": "{{.Backend}} is already stopped."
  },
  {
    "id": "ent.elasticsearch.test_config.indexing_disabled.error",
    "translation": "{{.Backend}} is disabled."
  },
  {
    "id": "ent.elasticsearch.test_config.license.error",
    "translation": "Your Mattermost license doesn't support indexed search."
  },
  {
    "id": "ent.elasticsearch.test_config.reenter_password",
    "translation": "The Search Server URL or Username has changed. Please re-enter the password to test connection."
  },
  {
    "id": "ent.id_loaded.license_disable.app_error",
    "translation": "Your license does not support ID Loaded Push Notifications."
  },
  {
    "id": "ent.jobs.start_synchronize_job.timeout",
    "translation": "Reached AD/LDAP synchronization job timeout."
  },
  {
    "id": "ent.ldap.app_error",
    "translation": "ldap interface was nil."
  },
  {
    "id": "ent.ldap.connection.test_failed",
    "translation": "LDAP connection test failed. Server: {{.Server}}:{{.Port}}, ConnectionSecurity: {{.ConnectionType}}, PrivateKeyFilename: {{.PrivateKeyFilename}}, PublicCertificateFilename: {{.PublicCertFilename}}, BindUsername: {{.BindUsername}}. Error: {{.Error}}"
  },
  {
    "id": "ent.ldap.cpa_field_mapping.list_error",
    "translation": "Failed to retrieve CPA fields"
  },
  {
    "id": "ent.ldap.create_fail",
    "translation": "Unable to create LDAP user."
  },
  {
    "id": "ent.ldap.disabled.app_error",
    "translation": "AD/LDAP disabled or licence does not support AD/LDAP."
  },
  {
    "id": "ent.ldap.do_login.bind_admin_user.app_error",
    "translation": "Unable to bind to AD/LDAP server. Check BindUsername and BindPassword."
  },
  {
    "id": "ent.ldap.do_login.certificate.app_error",
    "translation": "Error loading LDAP TLS Certificate file."
  },
  {
    "id": "ent.ldap.do_login.invalid_id",
    "translation": "Invalid AD/LDAP Id"
  },
  {
    "id": "ent.ldap.do_login.invalid_password.app_error",
    "translation": "Invalid Password."
  },
  {
    "id": "ent.ldap.do_login.key.app_error",
    "translation": "Error loading LDAP TLS Key file."
  },
  {
    "id": "ent.ldap.do_login.licence_disable.app_error",
    "translation": "AD/LDAP functionality disabled by current license. Please contact your system administrator about upgrading your enterprise license."
  },
  {
    "id": "ent.ldap.do_login.matched_to_many_users.app_error",
    "translation": "Username given matches multiple users."
  },
  {
    "id": "ent.ldap.do_login.search_ldap_server.app_error",
    "translation": "Failed to search AD/LDAP server."
  },
  {
    "id": "ent.ldap.do_login.unable_to_connect.app_error",
    "translation": "Unable to connect to AD/LDAP server."
  },
  {
    "id": "ent.ldap.do_login.user_filtered.app_error",
    "translation": "Your AD/LDAP account does not have permission to use this Mattermost server. Please ask your System Administrator to check the AD/LDAP user filter."
  },
  {
    "id": "ent.ldap.do_login.user_not_registered.app_error",
    "translation": "User not registered on AD/LDAP server."
  },
  {
    "id": "ent.ldap.do_login.x509.app_error",
    "translation": "Error creating key pair"
  },
  {
    "id": "ent.ldap.get_user_by_auth.app_error",
    "translation": "Failed to get user."
  },
  {
    "id": "ent.ldap.no.users.checkcertificate",
    "translation": "No LDAP users found, check your user filter and certificates."
  },
  {
    "id": "ent.ldap.save_user.email_exists.ldap_app_error",
    "translation": "This account does not use AD/LDAP authentication. Please sign in using email and password."
  },
  {
    "id": "ent.ldap.save_user.username_exists.ldap_app_error",
    "translation": "An account with that username already exists. Please contact your Administrator."
  },
  {
    "id": "ent.ldap.syncronize.get_all.app_error",
    "translation": "Unable to get all users using AD/LDAP."
  },
  {
    "id": "ent.ldap.syncronize.get_all_groups.app_error",
    "translation": "error retrieving groups."
  },
  {
    "id": "ent.ldap.syncronize.populate_syncables",
    "translation": "error populating syncables"
  },
  {
    "id": "ent.ldap.syncronize.search_failure.app_error",
    "translation": "Failed to search users in AD/LDAP. Test if the Mattermost server can connect to your AD/LDAP server and try again."
  },
  {
    "id": "ent.ldap.syncronize.search_failure_size_exceeded.app_error",
    "translation": "Size Limit Exceeded. Try increasing your Maximum page size setting. Check out https://docs.mattermost.com/onboard/ad-ldap.html#i-see-the-log-error-ldap-result-code-4-size-limit-exceeded for more details."
  },
  {
    "id": "ent.ldap.update_cpa.empty_attribute",
    "translation": "Empty LDAP attribute value"
  },
  {
    "id": "ent.ldap.validate_admin_filter.app_error",
    "translation": "Invalid AD/LDAP Admin Filter."
  },
  {
    "id": "ent.ldap.validate_filter.app_error",
    "translation": "Invalid AD/LDAP Filter."
  },
  {
    "id": "ent.ldap.validate_guest_filter.app_error",
    "translation": "Invalid AD/LDAP Guest Filter."
  },
  {
    "id": "ent.ldap_groups.group_search_error",
    "translation": "error retrieving ldap group"
  },
  {
    "id": "ent.ldap_groups.groups_search_error",
    "translation": "error retrieving ldap groups"
  },
  {
    "id": "ent.ldap_groups.invalid_ldap_id",
    "translation": "Invalid AD/LDAP id"
  },
  {
    "id": "ent.ldap_groups.members_of_group_error",
    "translation": "error retrieving members of group"
  },
  {
    "id": "ent.ldap_groups.no_rows",
    "translation": "no groups found with matching uid"
  },
  {
    "id": "ent.ldap_groups.reachable_groups_error",
    "translation": "error retrieving groups for user"
  },
  {
    "id": "ent.ldap_id_migrate.app_error",
    "translation": "unable to migrate."
  },
  {
    "id": "ent.message_export.actiance_export.calculate_channel_exports.activity_message",
    "translation": "Calculating channel activity: {{.NumCompleted}}/{{.NumChannels}} channels completed."
  },
  {
    "id": "ent.message_export.actiance_export.calculate_channel_exports.channel_message",
    "translation": "Exporting channel information for {{.NumChannels}} channels."
  },
  {
    "id": "ent.message_export.calculate_channel_exports.app_error",
    "translation": "Failed to calculate channel export data."
  },
  {
    "id": "ent.message_export.job_data_conversion.app_error",
    "translation": "Failed to convert a value from the job's data field."
  },
  {
    "id": "ent.message_export.run_export.app_error",
    "translation": "Failed to select message export data."
  },
  {
    "id": "ent.migration.migratetoldap.duplicate_field",
    "translation": "Unable to migrate AD/LDAP users with specified field. Duplicate entry detected. Please remove all duplicates and try again."
  },
  {
    "id": "ent.migration.migratetoldap.user_not_found",
    "translation": "Unable to find user on AD/LDAP server: "
  },
  {
    "id": "ent.migration.migratetosaml.email_already_used_by_other_user",
    "translation": "Email already used by another SAML user."
  },
  {
    "id": "ent.migration.migratetosaml.user_not_found_in_users_mapping_file",
    "translation": "User not found in the users file."
  },
  {
    "id": "ent.migration.migratetosaml.username_already_used_by_other_user",
    "translation": "Username already used by another Mattermost user."
  },
  {
    "id": "ent.outgoing_oauth_connections.authenticate.app_error",
    "translation": "There was an error while authenticating the outgoing oauth connection: {{ .Error }}"
  },
  {
    "id": "ent.outgoing_oauth_connections.connection_matching_audience_exists.app_error",
    "translation": "There is already an outgoing oauth connection for the provided audience."
  },
  {
    "id": "ent.outgoing_oauth_connections.connection_matching_audience_exists.not_found",
    "translation": "There is no outgoing oauth connection for the provided audience."
  },
  {
    "id": "ent.outgoing_oauth_connections.delete_connection.app_error",
    "translation": "There was an error while deleting the outgoing oauth connection."
  },
  {
    "id": "ent.outgoing_oauth_connections.feature_disabled",
    "translation": "Outgoing OAuth connections are not available on this server."
  },
  {
    "id": "ent.outgoing_oauth_connections.get_connection.app_error",
    "translation": "There was an error retrieving the outgoing oauth connection."
  },
  {
    "id": "ent.outgoing_oauth_connections.get_connection.not_found.app_error",
    "translation": "The outgoing oauth connection was not found."
  },
  {
    "id": "ent.outgoing_oauth_connections.get_connection_for_audience.app_error",
    "translation": "There was an error retrieving the outgoing oauth connection for the audience."
  },
  {
    "id": "ent.outgoing_oauth_connections.get_connection_for_audience.not_found.app_error",
    "translation": "The outgoing oauth connection for the provided audience was not found."
  },
  {
    "id": "ent.outgoing_oauth_connections.get_connections.app_error",
    "translation": "There was an error retrieving the outgoing oauth connections."
  },
  {
    "id": "ent.outgoing_oauth_connections.license_disable.app_error",
    "translation": "Your license does not support outgoing oauth connections."
  },
  {
    "id": "ent.outgoing_oauth_connections.save_connection.app_error",
    "translation": "There was an error saving the outgoing oauth connection: {{ .Error }}"
  },
  {
    "id": "ent.outgoing_oauth_connections.save_connection.audience_duplicated",
    "translation": "There is already an outgoing oauth connection for the provided audience: {{ .Audience }}"
  },
  {
    "id": "ent.outgoing_oauth_connections.save_connection.audience_invalid",
    "translation": "The provided audience is invalid: {{ .Error }}"
  },
  {
    "id": "ent.outgoing_oauth_connections.update_connection.app_error",
    "translation": "There was an error updating the outgoing oauth connection: {{ .Error }}"
  },
  {
    "id": "ent.outgoing_oauth_connections.update_connection.audience_duplicated",
    "translation": "There is already an outgoing oauth connection for the provided audience: {{ .Audience }}"
  },
  {
    "id": "ent.outgoing_oauth_connections.update_connection.audience_invalid",
    "translation": "The provided audience is invalid: {{ .Error }}"
  },
  {
    "id": "ent.push_proxy.delete.app_error",
    "translation": "Failed to delete push proxy auth token."
  },
  {
    "id": "ent.push_proxy.generate.bad_status.app_error",
    "translation": "Failed to get auth token from push proxy server."
  },
  {
    "id": "ent.push_proxy.generate.create_request.app_error",
    "translation": "Failed to create HTTP request for push proxy auth."
  },
  {
    "id": "ent.push_proxy.generate.empty_token.app_error",
    "translation": "Push proxy returned empty auth token."
  },
  {
    "id": "ent.push_proxy.generate.encrypt.app_error",
    "translation": "Failed to encrypt payload for push proxy auth."
  },
  {
    "id": "ent.push_proxy.generate.http_request.app_error",
    "translation": "Failed to send HTTP request to push proxy."
  },
  {
    "id": "ent.push_proxy.generate.marshal.app_error",
    "translation": "Failed to marshal payload for push proxy auth."
  },
  {
    "id": "ent.push_proxy.generate.marshal_request.app_error",
    "translation": "Failed to marshal request body for push proxy auth."
  },
  {
    "id": "ent.push_proxy.generate.no_key.app_error",
    "translation": "No encryption key available for push proxy auth."
  },
  {
    "id": "ent.push_proxy.generate.parse_response.app_error",
    "translation": "Failed to parse response from push proxy auth endpoint."
  },
  {
    "id": "ent.push_proxy.generate.save_system.app_error",
    "translation": "Failed to save auth token."
  },
  {
    "id": "ent.push_proxy.worker.interface_nil.app_error",
    "translation": "Push proxy interface is nil."
  },
  {
    "id": "ent.saml.attribute.app_error",
    "translation": "SAML login was unsuccessful because one of the attributes is incorrect. Please contact your System Administrator."
  },
  {
    "id": "ent.saml.build_request.app_error",
    "translation": "An error occurred while initiating the request to the Identity Provider. Please contact your System Administrator."
  },
  {
    "id": "ent.saml.configure.certificate_parse_error.app_error",
    "translation": "SAML could not load Identity Provider Public Certificate successfully, please contact your system administrator."
  },
  {
    "id": "ent.saml.configure.encryption_not_enabled.app_error",
    "translation": "SAML login was unsuccessful because encryption is not enabled. Please contact your System Administrator."
  },
  {
    "id": "ent.saml.configure.load_private_key.app_error",
    "translation": "SAML login was unsuccessful because the Service Provider Private Key was not found. Please contact your System Administrator."
  },
  {
    "id": "ent.saml.configure.not_encrypted_response.app_error",
    "translation": "SAML login was unsuccessful as the Identity Provider response is not encrypted. Please contact your System Administrator."
  },
  {
    "id": "ent.saml.cpa_field_mapping.list_error",
    "translation": "Failed to retrieve CPA field(s)"
  },
  {
    "id": "ent.saml.do_login.empty_response.app_error",
    "translation": "We received an empty response from the Identity Provider."
  },
  {
    "id": "ent.saml.do_login.invalid_signature.app_error",
    "translation": "We received an invalid signature in the response from the Identity Provider. Please contact your System Administrator."
  },
  {
    "id": "ent.saml.do_login.invalid_time.app_error",
    "translation": "We received an invalid time in the response from the Identity Provider. Please contact your System Administrator."
  },
  {
    "id": "ent.saml.do_login.parse.app_error",
    "translation": "An error occurred while parsing the response from the Identity Provider. Please contact your System Administrator."
  },
  {
    "id": "ent.saml.license_disable.app_error",
    "translation": "Your license does not support SAML authentication."
  },
  {
    "id": "ent.saml.login.ldap_user_missing",
    "translation": "No user registered on AD/LDAP server that matches the SAML user."
  },
  {
    "id": "ent.saml.metadata.app_error",
    "translation": "An error occurred while building Service Provider Metadata."
  },
  {
    "id": "ent.saml.save_user.email_exists.saml_app_error",
    "translation": "This account does not use SAML authentication. Please sign in using email and password."
  },
  {
    "id": "ent.saml.save_user.username_exists.saml_app_error",
    "translation": "An account with that username already exists. Please contact your Administrator."
  },
  {
    "id": "ent.saml.service_disable.app_error",
    "translation": "SAML 2.0 is not configured or supported on this server."
  },
  {
    "id": "ent.saml.update_cpa.empty_attribute_statement",
    "translation": "SAML assertion attribute statement is invalid"
  },
  {
    "id": "ent.user.complete_switch_with_oauth.blank_email.app_error",
    "translation": "Unable to complete SAML login with an empty email address."
  },
  {
    "id": "error",
    "translation": "Error"
  },
  {
    "id": "group_not_associated_to_synced_team",
    "translation": "Group cannot be associated to the channel until it is first associated to the parent group-synced team."
  },
  {
    "id": "groups.unsupported_syncable_type",
    "translation": "Unsupported syncable type '{{.Value}}'."
  },
  {
    "id": "humanize.list_join",
    "translation": "{{.OtherItems}} and {{.LastItem}}"
  },
  {
    "id": "import_process.worker.do_job.file_exists",
    "translation": "Unable to process import: file does not exists."
  },
  {
    "id": "import_process.worker.do_job.missing_file",
    "translation": "Unable to process import: import_file parameter is missing."
  },
  {
    "id": "import_process.worker.do_job.missing_jsonl",
    "translation": "Unable to process import: JSONL file is missing."
  },
  {
    "id": "import_process.worker.do_job.open_file",
    "translation": "Unable to process import: failed to open file."
  },
  {
    "id": "interactive_message.decode_trigger_id.base64_decode_failed",
    "translation": "Failed to decode base64 for trigger ID for interactive dialog."
  },
  {
    "id": "interactive_message.decode_trigger_id.base64_decode_failed_signature",
    "translation": "Failed to decode base64 signature of trigger ID for interactive dialog."
  },
  {
    "id": "interactive_message.decode_trigger_id.expired",
    "translation": "Trigger ID for interactive dialog is expired. Trigger IDs live for a maximum of {{.Duration}}."
  },
  {
    "id": "interactive_message.decode_trigger_id.missing_data",
    "translation": "Trigger ID missing required data for interactive dialog."
  },
  {
    "id": "interactive_message.decode_trigger_id.signature_decode_failed",
    "translation": "Failed to decode base64 signature of trigger ID for interactive dialog."
  },
  {
    "id": "interactive_message.decode_trigger_id.verify_signature_failed",
    "translation": "Signature verification failed of trigger ID for interactive dialog."
  },
  {
    "id": "interactive_message.generate_trigger_id.signing_failed",
    "translation": "Failed to sign generated trigger ID for interactive dialog."
  },
  {
    "id": "jobs.request_cancellation.status.error",
    "translation": "Could not request cancellation for job that is not in a cancelable state."
  },
  {
    "id": "jobs.set_job_error.update.error",
    "translation": "Failed to set job status to error"
  },
  {
    "id": "license_error.feature_unavailable",
    "translation": "Feature is not available for the current license"
  },
  {
    "id": "license_error.feature_unavailable.specific",
    "translation": "{{.Feature}} feature is not available for the current license"
  },
  {
    "id": "manaultesting.manual_test.parse.app_error",
    "translation": "Unable to parse URL."
  },
  {
    "id": "manaultesting.test_autolink.unable.app_error",
    "translation": "Unable to get channels."
  },
  {
    "id": "mattermost.bulletin.subject",
    "translation": "Mattermost Security Bulletin"
  },
  {
    "id": "mfa.activate.app_error",
    "translation": "Unable to update MFA active status for the user."
  },
  {
    "id": "mfa.activate.bad_token.app_error",
    "translation": "Invalid MFA token."
  },
  {
    "id": "mfa.deactivate.app_error",
    "translation": "Unable to update MFA active status for the user."
  },
  {
    "id": "mfa.generate_qr_code.create_code.app_error",
    "translation": "Error generating QR code."
  },
  {
    "id": "mfa.mfa_disabled.app_error",
    "translation": "Multi-factor authentication has been disabled on this server."
  },
  {
    "id": "mfa.validate_token.authenticate.app_error",
    "translation": "Invalid MFA token."
  },
  {
    "id": "migrations.system.save.app_error",
    "translation": "We encountered an error saving the system property."
  },
  {
    "id": "migrations.worker.run_advanced_permissions_phase_2_migration.invalid_progress",
    "translation": "Migration failed due to invalid progress data."
  },
  {
    "id": "migrations.worker.run_migration.unknown_key",
    "translation": "Unable to run migration job due to unknown migration key."
  },
  {
    "id": "model.access.is_valid.access_token.app_error",
    "translation": "Invalid access token."
  },
  {
    "id": "model.access.is_valid.client_id.app_error",
    "translation": "Invalid client id."
  },
  {
    "id": "model.access.is_valid.redirect_uri.app_error",
    "translation": "Invalid redirect uri."
  },
  {
    "id": "model.access.is_valid.refresh_token.app_error",
    "translation": "Invalid refresh token."
  },
  {
    "id": "model.access.is_valid.user_id.app_error",
    "translation": "Invalid user id."
  },
  {
    "id": "model.access_policy.inherit.already_imported.app_error",
    "translation": "The parent is already imported."
  },
  {
    "id": "model.access_policy.inherit.version.app_error",
    "translation": "Could not inherit access control policy."
  },
  {
    "id": "model.access_policy.is_valid.id.app_error",
    "translation": "Invalid policy id."
  },
  {
    "id": "model.access_policy.is_valid.imports.app_error",
    "translation": "Invalid imports for the policy."
  },
  {
    "id": "model.access_policy.is_valid.name.app_error",
    "translation": "Invalid name for the policy."
  },
  {
    "id": "model.access_policy.is_valid.revision.app_error",
    "translation": "Invalid policy revision."
  },
  {
    "id": "model.access_policy.is_valid.rules.app_error",
    "translation": "Rule(s) is not valid."
  },
  {
    "id": "model.access_policy.is_valid.rules_imports.app_error",
    "translation": "Policy must either import or define rules."
  },
  {
    "id": "model.access_policy.is_valid.type.app_error",
    "translation": "Invalid policy type."
  },
  {
    "id": "model.access_policy.is_valid.version.app_error",
    "translation": "Version is not valid for this access control policy."
  },
  {
    "id": "model.acknowledgement.is_valid.channel_id.app_error",
    "translation": "Invalid channel id."
  },
  {
    "id": "model.acknowledgement.is_valid.post_id.app_error",
    "translation": "Invalid post id."
  },
  {
    "id": "model.acknowledgement.is_valid.user_id.app_error",
    "translation": "Invalid user id."
  },
  {
    "id": "model.authorize.is_valid.auth_code.app_error",
    "translation": "Invalid authorization code."
  },
  {
    "id": "model.authorize.is_valid.client_id.app_error",
    "translation": "Invalid client id."
  },
  {
    "id": "model.authorize.is_valid.code_challenge.app_error",
    "translation": "Code challenge is required when using PKCE."
  },
  {
    "id": "model.authorize.is_valid.code_challenge.format.app_error",
    "translation": "Code challenge must be base64url-encoded (using characters A-Z, a-z, 0-9, -, _)."
  },
  {
    "id": "model.authorize.is_valid.code_challenge.length.app_error",
    "translation": "Code challenge must be between 43 and 128 characters long."
  },
  {
    "id": "model.authorize.is_valid.code_challenge_method.app_error",
    "translation": "Code challenge method is required when using PKCE."
  },
  {
    "id": "model.authorize.is_valid.code_challenge_method.unsupported.app_error",
    "translation": "Only 'S256' code challenge method is supported."
  },
  {
    "id": "model.authorize.is_valid.create_at.app_error",
    "translation": "Create at must be a valid time."
  },
  {
    "id": "model.authorize.is_valid.expires.app_error",
    "translation": "Expires in must be set."
  },
  {
    "id": "model.authorize.is_valid.redirect_uri.app_error",
    "translation": "Invalid redirect uri."
  },
  {
    "id": "model.authorize.is_valid.resource.has_fragment.app_error",
    "translation": "Resource parameter cannot contain a fragment component."
  },
  {
    "id": "model.authorize.is_valid.resource.invalid_uri.app_error",
    "translation": "Resource parameter must be a valid URI."
  },
  {
    "id": "model.authorize.is_valid.resource.length.app_error",
    "translation": "Resource parameter cannot exceed 512 characters."
  },
  {
    "id": "model.authorize.is_valid.resource.not_absolute.app_error",
    "translation": "Resource parameter must be an absolute URI."
  },
  {
    "id": "model.authorize.is_valid.response_type.app_error",
    "translation": "Invalid response type."
  },
  {
    "id": "model.authorize.is_valid.scope.app_error",
    "translation": "Invalid scope."
  },
  {
    "id": "model.authorize.is_valid.state.app_error",
    "translation": "Invalid state."
  },
  {
    "id": "model.authorize.is_valid.user_id.app_error",
    "translation": "Invalid user id."
  },
  {
    "id": "model.authorize.validate_pkce.not_used_in_auth.app_error",
    "translation": "PKCE code verifier provided but PKCE was not used during authorization."
  },
  {
    "id": "model.authorize.validate_pkce.public_client_required.app_error",
    "translation": "PKCE (Proof Key for Code Exchange) is required for public clients."
  },
  {
    "id": "model.authorize.validate_pkce.verification_failed.app_error",
    "translation": "PKCE code verifier does not match the code challenge."
  },
  {
    "id": "model.authorize.validate_pkce.verifier_required.app_error",
    "translation": "PKCE code verifier is required when PKCE is used."
  },
  {
    "id": "model.bot.is_valid.create_at.app_error",
    "translation": "Invalid create at."
  },
  {
    "id": "model.bot.is_valid.creator_id.app_error",
    "translation": "Invalid creator id."
  },
  {
    "id": "model.bot.is_valid.description.app_error",
    "translation": "Invalid description."
  },
  {
    "id": "model.bot.is_valid.update_at.app_error",
    "translation": "Invalid update at."
  },
  {
    "id": "model.bot.is_valid.user_id.app_error",
    "translation": "Invalid user id."
  },
  {
    "id": "model.bot.is_valid.username.app_error",
    "translation": "Invalid username."
  },
  {
    "id": "model.channel.is_valid.1_or_more.app_error",
    "translation": "Name must be 1 or more lowercase alphanumeric character."
  },
  {
    "id": "model.channel.is_valid.banner_info.background_color.empty.app_error",
    "translation": "Channel banner color cannot be empty when channel banner is enabled"
  },
  {
    "id": "model.channel.is_valid.banner_info.background_color.invalid.app_error",
    "translation": "Channel banner color must be a valid hex color (e.g., #FF0000 or #F00)"
  },
  {
    "id": "model.channel.is_valid.banner_info.channel_type.app_error",
    "translation": "Channel banner can only be configured on Public and Private channels"
  },
  {
    "id": "model.channel.is_valid.banner_info.text.empty.app_error",
    "translation": "Channel banner info text cannot be empty when channel banner is enabled"
  },
  {
    "id": "model.channel.is_valid.banner_info.text.invalid_length.app_error",
    "translation": "Channel banner info text is too long. Max allowed length is {{.maxLength}} characters."
  },
  {
    "id": "model.channel.is_valid.create_at.app_error",
    "translation": "Create at must be a valid time."
  },
  {
    "id": "model.channel.is_valid.creator_id.app_error",
    "translation": "Invalid creator id."
  },
  {
    "id": "model.channel.is_valid.display_name.app_error",
    "translation": "Invalid display name."
  },
  {
    "id": "model.channel.is_valid.header.app_error",
    "translation": "Invalid header."
  },
  {
    "id": "model.channel.is_valid.id.app_error",
    "translation": "Invalid Id."
  },
  {
    "id": "model.channel.is_valid.name.app_error",
    "translation": "Channel names can't be in a hexadecimal format. Please enter a different channel name."
  },
  {
    "id": "model.channel.is_valid.purpose.app_error",
    "translation": "Invalid purpose."
  },
  {
    "id": "model.channel.is_valid.type.app_error",
    "translation": "Invalid type."
  },
  {
    "id": "model.channel.is_valid.update_at.app_error",
    "translation": "Update at must be a valid time."
  },
  {
    "id": "model.channel_bookmark.is_valid.channel_id.app_error",
    "translation": "Invalid channel id."
  },
  {
    "id": "model.channel_bookmark.is_valid.create_at.app_error",
    "translation": "Create at must be a valid time."
  },
  {
    "id": "model.channel_bookmark.is_valid.display_name.app_error",
    "translation": "Display name missing."
  },
  {
    "id": "model.channel_bookmark.is_valid.file_id.missing_or_invalid.app_error",
    "translation": "File id is missing or invalid."
  },
  {
    "id": "model.channel_bookmark.is_valid.id.app_error",
    "translation": "Invalid Id."
  },
  {
    "id": "model.channel_bookmark.is_valid.image_url.app_error",
    "translation": "Invalid image url."
  },
  {
    "id": "model.channel_bookmark.is_valid.link_file.app_error",
    "translation": "Cannot set a link and a file in the same bookmark."
  },
  {
    "id": "model.channel_bookmark.is_valid.link_url.missing_or_invalid.app_error",
    "translation": "Link url is missing or invalid."
  },
  {
    "id": "model.channel_bookmark.is_valid.original_id.app_error",
    "translation": "Invalid original id."
  },
  {
    "id": "model.channel_bookmark.is_valid.owner_id.app_error",
    "translation": "Invalid owner id."
  },
  {
    "id": "model.channel_bookmark.is_valid.parent_id.app_error",
    "translation": "Invalid parent id."
  },
  {
    "id": "model.channel_bookmark.is_valid.type.app_error",
    "translation": "Invalid type."
  },
  {
    "id": "model.channel_bookmark.is_valid.update_at.app_error",
    "translation": "Update at must be a valid time."
  },
  {
    "id": "model.channel_member.is_valid.channel_auto_follow_threads_value.app_error",
    "translation": "Invalid channel-auto-follow-threads value."
  },
  {
    "id": "model.channel_member.is_valid.channel_id.app_error",
    "translation": "Invalid channel id."
  },
  {
    "id": "model.channel_member.is_valid.email_value.app_error",
    "translation": "Invalid email notification value."
  },
  {
    "id": "model.channel_member.is_valid.ignore_channel_mentions_value.app_error",
    "translation": "Invalid ignore channel mentions status."
  },
  {
    "id": "model.channel_member.is_valid.notify_level.app_error",
    "translation": "Invalid notify level."
  },
  {
    "id": "model.channel_member.is_valid.notify_props.app_error",
    "translation": "Notify props size limit exceeded."
  },
  {
    "id": "model.channel_member.is_valid.push_level.app_error",
    "translation": "Invalid push notification level."
  },
  {
    "id": "model.channel_member.is_valid.roles_limit.app_error",
    "translation": "Invalid channel member roles longer than {{.Limit}} characters."
  },
  {
    "id": "model.channel_member.is_valid.unread_level.app_error",
    "translation": "Invalid mark unread level."
  },
  {
    "id": "model.channel_member.is_valid.user_id.app_error",
    "translation": "Invalid user id."
  },
  {
    "id": "model.cluster.is_valid.create_at.app_error",
    "translation": "CreateAt must be set."
  },
  {
    "id": "model.cluster.is_valid.hostname.app_error",
    "translation": "Hostname must be set."
  },
  {
    "id": "model.cluster.is_valid.id.app_error",
    "translation": "Invalid Id."
  },
  {
    "id": "model.cluster.is_valid.last_ping_at.app_error",
    "translation": "LastPingAt must be set."
  },
  {
    "id": "model.cluster.is_valid.name.app_error",
    "translation": "ClusterName must be set."
  },
  {
    "id": "model.cluster.is_valid.type.app_error",
    "translation": "Type must be set."
  },
  {
    "id": "model.command.is_valid.autocomplete_data.app_error",
    "translation": "Invalid AutocompleteData"
  },
  {
    "id": "model.command.is_valid.create_at.app_error",
    "translation": "Create at must be a valid time."
  },
  {
    "id": "model.command.is_valid.description.app_error",
    "translation": "Invalid description."
  },
  {
    "id": "model.command.is_valid.display_name.app_error",
    "translation": "Invalid title."
  },
  {
    "id": "model.command.is_valid.id.app_error",
    "translation": "Invalid Id."
  },
  {
    "id": "model.command.is_valid.method.app_error",
    "translation": "Invalid Method."
  },
  {
    "id": "model.command.is_valid.plugin_id.app_error",
    "translation": "Invalid plugin id."
  },
  {
    "id": "model.command.is_valid.team_id.app_error",
    "translation": "Invalid team ID."
  },
  {
    "id": "model.command.is_valid.token.app_error",
    "translation": "Invalid token."
  },
  {
    "id": "model.command.is_valid.trigger.app_error",
    "translation": "Invalid trigger."
  },
  {
    "id": "model.command.is_valid.update_at.app_error",
    "translation": "Update at must be a valid time."
  },
  {
    "id": "model.command.is_valid.url.app_error",
    "translation": "Invalid URL."
  },
  {
    "id": "model.command.is_valid.url_http.app_error",
    "translation": "Invalid URL. Must be a valid URL and start with http:// or https://."
  },
  {
    "id": "model.command.is_valid.user_id.app_error",
    "translation": "Invalid user id."
  },
  {
    "id": "model.command_hook.channel_id.app_error",
    "translation": "Invalid channel id."
  },
  {
    "id": "model.command_hook.command_id.app_error",
    "translation": "Invalid command id."
  },
  {
    "id": "model.command_hook.create_at.app_error",
    "translation": "Create at must be a valid time."
  },
  {
    "id": "model.command_hook.id.app_error",
    "translation": "Invalid command hook id."
  },
  {
    "id": "model.command_hook.root_id.app_error",
    "translation": "Invalid root id."
  },
  {
    "id": "model.command_hook.user_id.app_error",
    "translation": "Invalid user id."
  },
  {
    "id": "model.compliance.is_valid.create_at.app_error",
    "translation": "Create at must be a valid time."
  },
  {
    "id": "model.compliance.is_valid.desc.app_error",
    "translation": "Invalid description."
  },
  {
    "id": "model.compliance.is_valid.end_at.app_error",
    "translation": "To must be a valid time."
  },
  {
    "id": "model.compliance.is_valid.id.app_error",
    "translation": "Invalid Id."
  },
  {
    "id": "model.compliance.is_valid.start_at.app_error",
    "translation": "From must be a valid time."
  },
  {
    "id": "model.compliance.is_valid.start_end_at.app_error",
    "translation": "To must be greater than From."
  },
  {
    "id": "model.config.is_valid.allow_cookies_for_subdomains.app_error",
    "translation": "Allowing cookies for subdomains requires SiteURL to be set."
  },
  {
    "id": "model.config.is_valid.amazons3_timeout.app_error",
    "translation": "Invalid timeout value {{.Value}}. Should be a positive number."
  },
  {
    "id": "model.config.is_valid.atmos_camo_image_proxy_options.app_error",
    "translation": "Invalid RemoteImageProxyOptions for atmos/camo. Must be set to your shared key."
  },
  {
    "id": "model.config.is_valid.atmos_camo_image_proxy_url.app_error",
    "translation": "Invalid RemoteImageProxyURL for atmos/camo. Must be set to your shared key."
  },
  {
    "id": "model.config.is_valid.autotranslation.agents.llm_service_id.app_error",
    "translation": "Invalid autotranslation agents configuration: AI service must not be empty."
  },
  {
    "id": "model.config.is_valid.autotranslation.libretranslate.url.app_error",
    "translation": "LibreTranslate URL must be a valid URL and start with http:// or https://."
  },
  {
    "id": "model.config.is_valid.autotranslation.provider.app_error",
    "translation": "Invalid autotranslation provider, must not be empty."
  },
  {
    "id": "model.config.is_valid.autotranslation.provider.unsupported.app_error",
    "translation": "Unsupported autotranslation provider."
  },
  {
    "id": "model.config.is_valid.autotranslation.timeouts.long.app_error",
    "translation": "Invalid long timeout for autotranslation settings. Must be a positive number."
  },
  {
    "id": "model.config.is_valid.autotranslation.timeouts.medium.app_error",
    "translation": "Invalid medium timeout for autotranslation settings. Must be a positive number."
  },
  {
    "id": "model.config.is_valid.autotranslation.timeouts.notification.app_error",
    "translation": "Invalid notification timeout for autotranslation settings. Must be a positive number."
  },
  {
    "id": "model.config.is_valid.autotranslation.timeouts.short.app_error",
    "translation": "Invalid short timeout for autotranslation settings. Must be a positive number."
  },
  {
    "id": "model.config.is_valid.cache_type.app_error",
    "translation": "Cache type must be either lru or redis."
  },
  {
    "id": "model.config.is_valid.client_side_cert_enable.app_error",
    "translation": "Certificate-based authentication has been removed. Please disable ClientSideCertEnable to continue."
  },
  {
    "id": "model.config.is_valid.cluster_email_batching.app_error",
    "translation": "Unable to enable email batching when clustering is enabled."
  },
  {
    "id": "model.config.is_valid.collapsed_threads.app_error",
    "translation": "CollapsedThreads setting must be either disabled,default_on or default_off"
  },
  {
    "id": "model.config.is_valid.collapsed_threads.autofollow.app_error",
    "translation": "ThreadAutoFollow must be true to enable CollapsedThreads"
  },
  {
    "id": "model.config.is_valid.content_flagging.common_reviewers_not_set.app_error",
    "translation": "Common reviewers or additional reviewers must be set when \"Same reviewers for all teams\" is enabled."
  },
  {
    "id": "model.config.is_valid.content_flagging.reasons_not_set.app_error",
    "translation": "Reasons for flagging cannot be empty."
  },
  {
    "id": "model.config.is_valid.content_flagging.team_reviewers_not_set.app_error",
    "translation": "Team reviewers or additional reviewers must be set when setting \"Enabled\" for a team."
  },
  {
    "id": "model.config.is_valid.data_retention.deletion_job_start_time.app_error",
    "translation": "Data retention job start time must be a 24-hour time stamp in the form HH:MM."
  },
  {
    "id": "model.config.is_valid.data_retention.file_retention_both_zero.app_error",
    "translation": "File retention days and file retention hours cannot both be 0."
  },
  {
    "id": "model.config.is_valid.data_retention.file_retention_days_too_low.app_error",
    "translation": "File retention days cannot be less than 0."
  },
  {
    "id": "model.config.is_valid.data_retention.file_retention_hours_too_low.app_error",
    "translation": "File retention hours cannot be less than 0"
  },
  {
    "id": "model.config.is_valid.data_retention.file_retention_misconfiguration.app_error",
    "translation": "File retention days and file retention hours cannot both be greater than 0."
  },
  {
    "id": "model.config.is_valid.data_retention.message_retention_both_zero.app_error",
    "translation": "Message retention days and message retention hours cannot both be 0."
  },
  {
    "id": "model.config.is_valid.data_retention.message_retention_days_too_low.app_error",
    "translation": "Message retention days cannot be less than 0."
  },
  {
    "id": "model.config.is_valid.data_retention.message_retention_hours_too_low.app_error",
    "translation": "Message retention hours cannot be less than 0"
  },
  {
    "id": "model.config.is_valid.data_retention.message_retention_misconfiguration.app_error",
    "translation": "Message retention days and message retention hours cannot both be greater than 0."
  },
  {
    "id": "model.config.is_valid.directory.app_error",
    "translation": "Invalid Local Storage Directory. Must be a non-empty string."
  },
  {
    "id": "model.config.is_valid.directory_whitespace.app_error",
    "translation": "Leading or trailing whitespace detected for {{.Setting}}. Found \"{{.Value}}\"."
  },
  {
    "id": "model.config.is_valid.display.custom_url_schemes.app_error",
    "translation": "The custom URL scheme {{.Scheme}} is invalid. Custom URL schemes must start with a letter and contain only letters, numbers, plus (+), period (.) and hyphen (-)."
  },
  {
    "id": "model.config.is_valid.elastic_search.aggregate_posts_after_days.app_error",
    "translation": "Search AggregatePostsAfterDays setting must be a number greater than or equal to 1."
  },
  {
    "id": "model.config.is_valid.elastic_search.bulk_indexing_batch_size.app_error",
    "translation": "Search Bulk Indexing Batch Size must be at least {{.BatchSize}}."
  },
  {
    "id": "model.config.is_valid.elastic_search.connection_url.app_error",
    "translation": "Search ConnectionUrl setting must be provided when indexing is enabled."
  },
  {
    "id": "model.config.is_valid.elastic_search.empty_index_prefix.app_error",
    "translation": "IndexPrefix cannot be empty if GlobalSearchPrefix is set."
  },
  {
    "id": "model.config.is_valid.elastic_search.enable_autocomplete.app_error",
    "translation": "{{.EnableIndexing}} setting must be set to true when {{.Autocomplete}} is set to true"
  },
  {
    "id": "model.config.is_valid.elastic_search.enable_searching.app_error",
    "translation": "{{.EnableIndexing}} setting must be set to true when {{.Searching}} is set to true"
  },
  {
    "id": "model.config.is_valid.elastic_search.ignored_indexes_dash_prefix.app_error",
    "translation": "Ignored indexes for purge should not start with dash."
  },
  {
    "id": "model.config.is_valid.elastic_search.incorrect_search_prefix.app_error",
    "translation": "GlobalSearchPrefix {{.GlobalSearchPrefix}} should be a prefix of IndexPrefix {{.IndexPrefix}}."
  },
  {
    "id": "model.config.is_valid.elastic_search.invalid_backend.app_error",
    "translation": "Invalid search backend. Must be either elasticsearch or opensearch."
  },
  {
    "id": "model.config.is_valid.elastic_search.live_indexing_batch_size.app_error",
    "translation": "Search Live Indexing Batch Size must be at least 1."
  },
  {
    "id": "model.config.is_valid.elastic_search.posts_aggregator_job_start_time.app_error",
    "translation": "Search PostsAggregatorJobStartTime setting must be a time in the format \"hh:mm\"."
  },
  {
    "id": "model.config.is_valid.elastic_search.request_timeout_seconds.app_error",
    "translation": "Search Request Timeout must be at least 1 second."
  },
  {
    "id": "model.config.is_valid.email_batching_buffer_size.app_error",
    "translation": "Invalid email batching buffer size for email settings. Must be zero or a positive number."
  },
  {
    "id": "model.config.is_valid.email_batching_interval.app_error",
    "translation": "Invalid email batching interval for email settings. Must be 30 seconds or more."
  },
  {
    "id": "model.config.is_valid.email_notification_contents_type.app_error",
    "translation": "Invalid email notification contents type for email settings. Must be one of either 'full' or 'generic'."
  },
  {
    "id": "model.config.is_valid.email_security.app_error",
    "translation": "Invalid connection security for email settings. Must be '', 'TLS', or 'STARTTLS'."
  },
  {
    "id": "model.config.is_valid.empty_redis_address.app_error",
    "translation": "RedisAddress must be specified for redis cache type."
  },
  {
    "id": "model.config.is_valid.encrypt_sql.app_error",
    "translation": "Invalid at rest encrypt key for SQL settings. Must be 32 chars or more."
  },
  {
    "id": "model.config.is_valid.experimental_audit_settings.file_max_age_invalid",
    "translation": "Max File Age of audit logs config must not be negative."
  },
  {
    "id": "model.config.is_valid.experimental_audit_settings.file_max_backups_invalid",
    "translation": "Maximum File Backups of audit logs config must not be negative."
  },
  {
    "id": "model.config.is_valid.experimental_audit_settings.file_max_queue_size_invalid",
    "translation": "Maximum File Queue of audit logs config must be greater than zero."
  },
  {
    "id": "model.config.is_valid.experimental_audit_settings.file_max_size_invalid",
    "translation": "Maximum File Size of audit logs config must be greater than zero."
  },
  {
    "id": "model.config.is_valid.experimental_audit_settings.file_name_empty",
    "translation": "When audit file logging is enabled, a file name must be specified."
  },
  {
    "id": "model.config.is_valid.experimental_audit_settings.file_name_is_directory",
    "translation": "The file name must not be a directory."
  },
  {
    "id": "model.config.is_valid.experimental_view_archived_channels.app_error",
    "translation": "Hiding archived channels is no longer supported. Make these channels private and remove members instead."
  },
  {
    "id": "model.config.is_valid.export.directory.app_error",
    "translation": "Value for Directory should not be empty."
  },
  {
    "id": "model.config.is_valid.export.retention_days_too_low.app_error",
    "translation": "Invalid value for RetentionDays. Value should be greater than 0"
  },
  {
    "id": "model.config.is_valid.file_driver.app_error",
    "translation": "Invalid driver name for file settings. Must be 'local' or 'amazons3'."
  },
  {
    "id": "model.config.is_valid.file_salt.app_error",
    "translation": "Invalid public link salt for file settings. Must be 32 chars or more."
  },
  {
    "id": "model.config.is_valid.group_unread_channels.app_error",
    "translation": "Invalid group unread channels for service settings. Must be 'disabled', 'default_on', or 'default_off'."
  },
  {
    "id": "model.config.is_valid.image_decoder_concurrency.app_error",
    "translation": "Invalid decoder concurrency {{.Value}}. Should be a positive number or -1."
  },
  {
    "id": "model.config.is_valid.image_proxy_type.app_error",
    "translation": "Invalid image proxy type. Must be 'local' or 'atmos/camo'."
  },
  {
    "id": "model.config.is_valid.import.directory.app_error",
    "translation": "Invalid value for Directory."
  },
  {
    "id": "model.config.is_valid.import.retention_days_too_low.app_error",
    "translation": "Invalid value for RetentionDays. Value is too low."
  },
  {
    "id": "model.config.is_valid.invalid_redis_db.app_error",
    "translation": "Redis DB must have a value greater or equal to zero."
  },
  {
    "id": "model.config.is_valid.ldap_basedn",
    "translation": "AD/LDAP field \"BaseDN\" is required."
  },
  {
    "id": "model.config.is_valid.ldap_email",
    "translation": "AD/LDAP field \"Email Attribute\" is required."
  },
  {
    "id": "model.config.is_valid.ldap_id",
    "translation": "AD/LDAP field \"ID Attribute\" is required."
  },
  {
    "id": "model.config.is_valid.ldap_login_id",
    "translation": "AD/LDAP field \"Login ID Attribute\" is required."
  },
  {
    "id": "model.config.is_valid.ldap_max_login_attempts.app_error",
    "translation": "Invalid maximum login attempts for ldap settings. Must be a positive number."
  },
  {
    "id": "model.config.is_valid.ldap_max_page_size.app_error",
    "translation": "Invalid max page size value."
  },
  {
    "id": "model.config.is_valid.ldap_security.app_error",
    "translation": "Invalid connection security for AD/LDAP settings. Must be '', 'TLS', or 'STARTTLS'."
  },
  {
    "id": "model.config.is_valid.ldap_server",
    "translation": "AD/LDAP field \"AD/LDAP Server\" is required."
  },
  {
    "id": "model.config.is_valid.ldap_sync_interval.app_error",
    "translation": "Invalid sync interval time. Must be at least one minute."
  },
  {
    "id": "model.config.is_valid.ldap_username",
    "translation": "AD/LDAP field \"Username Attribute\" is required."
  },
  {
    "id": "model.config.is_valid.link_metadata_timeout.app_error",
    "translation": "Invalid value for link metadata timeout. Must be a positive number."
  },
  {
    "id": "model.config.is_valid.listen_address.app_error",
    "translation": "Invalid listen address for service settings Must be set."
  },
  {
    "id": "model.config.is_valid.local_mode_socket.app_error",
    "translation": "Unable to locate local socket file directory."
  },
  {
    "id": "model.config.is_valid.localization.available_locales.app_error",
    "translation": "Available Languages must contain Default Client Language."
  },
  {
    "id": "model.config.is_valid.log.advanced_logging.json",
    "translation": "Failed to parse JSON: {{.Error}}"
  },
  {
    "id": "model.config.is_valid.log.advanced_logging.parse",
    "translation": "Invalid format: {{.Error}}"
  },
  {
    "id": "model.config.is_valid.login_attempts.app_error",
    "translation": "Invalid maximum login attempts for service settings. Must be a positive number."
  },
  {
    "id": "model.config.is_valid.max_burst.app_error",
    "translation": "Maximum burst size must be greater than zero."
  },
  {
    "id": "model.config.is_valid.max_channels.app_error",
    "translation": "Invalid maximum channels per team for team settings. Must be a positive number."
  },
  {
    "id": "model.config.is_valid.max_file_size.app_error",
    "translation": "Invalid max file size for file settings. Must be a whole number greater than zero."
  },
  {
    "id": "model.config.is_valid.max_notify_per_channel.app_error",
    "translation": "Invalid maximum notifications per channel for team settings. Must be a positive number."
  },
  {
    "id": "model.config.is_valid.max_payload_size.app_error",
    "translation": "Invalid max payload size for service settings. Must be a whole number greater than zero."
  },
  {
    "id": "model.config.is_valid.max_url_length.app_error",
    "translation": "Invalid max URL length for service settings. Must be a whole number greater than zero."
  },
  {
    "id": "model.config.is_valid.max_users.app_error",
    "translation": "Invalid maximum users per team for team settings. Must be a positive number."
  },
  {
    "id": "model.config.is_valid.message_export.batch_size.app_error",
    "translation": "Message export job BatchSize must be a positive integer."
  },
  {
    "id": "model.config.is_valid.message_export.daily_runtime.app_error",
    "translation": "Message export job DailyRuntime must be a 24-hour time stamp in the form HH:MM."
  },
  {
    "id": "model.config.is_valid.message_export.enable.app_error",
    "translation": "Message export job EnableExport setting must be either true or false."
  },
  {
    "id": "model.config.is_valid.message_export.export_from.app_error",
    "translation": "Message export job ExportFromTimestamp must be a timestamp (expressed in seconds since unix epoch). Only messages sent after this timestamp will be exported."
  },
  {
    "id": "model.config.is_valid.message_export.export_type.app_error",
    "translation": "Message export job ExportFormat must be one of 'actiance', 'csv' or 'globalrelay'."
  },
  {
    "id": "model.config.is_valid.message_export.global_relay.config_missing.app_error",
    "translation": "Message export job ExportFormat is set to 'globalrelay', but GlobalRelaySettings are missing."
  },
  {
    "id": "model.config.is_valid.message_export.global_relay.customer_type.app_error",
    "translation": "Message export GlobalRelaySettings.CustomerType must be set to one of either 'A9', 'A10' or 'CUSTOM'."
  },
  {
    "id": "model.config.is_valid.message_export.global_relay.customer_type_custom.app_error",
    "translation": "If GlobalRelaySettings.CustomerType is 'CUSTOM', then GlobalRelaySettings.CustomSMTPServerName and GlobalRelaySettings.CustomSMTPPort must be set."
  },
  {
    "id": "model.config.is_valid.message_export.global_relay.email_address.app_error",
    "translation": "Message export job GlobalRelaySettings.EmailAddress must be set to a valid email address."
  },
  {
    "id": "model.config.is_valid.message_export.global_relay.smtp_password.app_error",
    "translation": "Message export job GlobalRelaySettings.SmtpPassword must be set."
  },
  {
    "id": "model.config.is_valid.message_export.global_relay.smtp_username.app_error",
    "translation": "Message export job GlobalRelaySettings.SmtpUsername must be set."
  },
  {
    "id": "model.config.is_valid.metrics_client_side_user_id.app_error",
    "translation": "Invalid client side user id: {{.Id}}"
  },
  {
    "id": "model.config.is_valid.metrics_client_side_user_ids.app_error",
    "translation": "Number of elements in ClientSideUserIds {{.CurrentLength}} is higher than maximum limit of {{.MaxLength}}."
  },
  {
    "id": "model.config.is_valid.move_thread.domain_invalid.app_error",
    "translation": "Invalid domain for move thread settings"
  },
  {
    "id": "model.config.is_valid.notification_settings.invalid_event",
    "translation": "Invalid flagging event specified."
  },
  {
    "id": "model.config.is_valid.notification_settings.invalid_target",
    "translation": "Invalid flagging event target specified."
  },
  {
    "id": "model.config.is_valid.notification_settings.reviewer_flagged_notification_disabled",
    "translation": "Notifications for new flagged post cannot be disabled for reviewers."
  },
  {
    "id": "model.config.is_valid.outgoing_integrations_request_timeout.app_error",
    "translation": "Invalid Outgoing Integrations Request Timeout for service settings. Must be a positive number."
  },
  {
    "id": "model.config.is_valid.password_length.app_error",
    "translation": "Minimum password length must be a whole number greater than or equal to {{.MinLength}} and less than or equal to {{.MaxLength}}."
  },
  {
    "id": "model.config.is_valid.persistent_notifications_count.app_error",
    "translation": "Invalid total number of persistent notification per post. Must be a positive number."
  },
  {
    "id": "model.config.is_valid.persistent_notifications_interval.app_error",
    "translation": "Invalid frequency of persistent notifications. Must be at least two minutes."
  },
  {
    "id": "model.config.is_valid.persistent_notifications_recipients.app_error",
    "translation": "Invalid maximum number of recipients for persistent notifications. Must be a positive number."
  },
  {
    "id": "model.config.is_valid.rate_mem.app_error",
    "translation": "Invalid memory store size for rate limit settings. Must be a positive number."
  },
  {
    "id": "model.config.is_valid.rate_sec.app_error",
    "translation": "Invalid per sec for rate limit settings. Must be a positive number."
  },
  {
    "id": "model.config.is_valid.read_timeout.app_error",
    "translation": "Invalid value for read timeout."
  },
  {
    "id": "model.config.is_valid.report_a_problem_link.invalid.app_error",
    "translation": "Invalid report a problem link. Must be a valid URL and start with http:// or https://."
  },
  {
    "id": "model.config.is_valid.report_a_problem_link.missing.app_error",
    "translation": "Report a problem link is required."
  },
  {
    "id": "model.config.is_valid.report_a_problem_mail.invalid.app_error",
    "translation": "Invalid report a problem mail. Must be a valid email address."
  },
  {
    "id": "model.config.is_valid.report_a_problem_mail.missing.app_error",
    "translation": "Report a problem mail is required."
  },
  {
    "id": "model.config.is_valid.restrict_direct_message.app_error",
    "translation": "Invalid direct message restriction. Must be 'any', or 'team'."
  },
  {
    "id": "model.config.is_valid.saml_admin_attribute.app_error",
    "translation": "Invalid Admin attribute. Must be in the form 'field=value'."
  },
  {
    "id": "model.config.is_valid.saml_assertion_consumer_service_url.app_error",
    "translation": "Service Provider Login URL must be a valid URL and start with http:// or https://."
  },
  {
    "id": "model.config.is_valid.saml_canonical_algorithm.app_error",
    "translation": "Invalid Canonical Algorithm."
  },
  {
    "id": "model.config.is_valid.saml_email_attribute.app_error",
    "translation": "Invalid Email attribute. Must be set."
  },
  {
    "id": "model.config.is_valid.saml_guest_attribute.app_error",
    "translation": "Invalid Guest attribute. Must be in the form 'field=value'."
  },
  {
    "id": "model.config.is_valid.saml_idp_cert.app_error",
    "translation": "Identity Provider Public Certificate missing. Did you forget to upload it?"
  },
  {
    "id": "model.config.is_valid.saml_idp_descriptor_url.app_error",
    "translation": "Identity Provider Issuer URL cannot be an empty string."
  },
  {
    "id": "model.config.is_valid.saml_idp_url.app_error",
    "translation": "SAML SSO URL must be a valid URL and start with http:// or https://."
  },
  {
    "id": "model.config.is_valid.saml_private_key.app_error",
    "translation": "Service Provider Private Key missing. Did you forget to upload it?"
  },
  {
    "id": "model.config.is_valid.saml_public_cert.app_error",
    "translation": "Service Provider Public Certificate missing. Did you forget to upload it?"
  },
  {
    "id": "model.config.is_valid.saml_signature_algorithm.app_error",
    "translation": "Invalid Signature Algorithm."
  },
  {
    "id": "model.config.is_valid.saml_spidentifier_attribute.app_error",
    "translation": "Service Provider Identifier is required"
  },
  {
    "id": "model.config.is_valid.saml_username_attribute.app_error",
    "translation": "Invalid Username attribute. Must be set."
  },
  {
    "id": "model.config.is_valid.site_url.app_error",
    "translation": "Site URL must be a valid URL and start with http:// or https://."
  },
  {
    "id": "model.config.is_valid.site_url_email_batching.app_error",
    "translation": "Unable to enable email batching when SiteURL isn't set."
  },
  {
    "id": "model.config.is_valid.sitename_length.app_error",
    "translation": "Site name must be less than or equal to {{.MaxLength}} characters."
  },
  {
    "id": "model.config.is_valid.sql_conn_max_idle_time_milliseconds.app_error",
    "translation": "Invalid connection maximum idle time for SQL settings. Must be a non-negative number."
  },
  {
    "id": "model.config.is_valid.sql_conn_max_lifetime_milliseconds.app_error",
    "translation": "Invalid connection maximum lifetime for SQL settings. Must be a non-negative number."
  },
  {
    "id": "model.config.is_valid.sql_data_src.app_error",
    "translation": "Invalid data source for SQL settings. Must be set."
  },
  {
    "id": "model.config.is_valid.sql_driver.app_error",
    "translation": "Invalid driver name for SQL settings. Must be 'postgres'."
  },
  {
    "id": "model.config.is_valid.sql_idle.app_error",
    "translation": "Invalid maximum idle connection for SQL settings. Must be a positive number."
  },
  {
    "id": "model.config.is_valid.sql_max_conn.app_error",
    "translation": "Invalid maximum open connection for SQL settings. Must be a positive number."
  },
  {
    "id": "model.config.is_valid.sql_query_timeout.app_error",
    "translation": "Invalid query timeout for SQL settings. Must be a positive number."
  },
  {
    "id": "model.config.is_valid.storage_class.app_error",
    "translation": "Invalid storage class {{.Value}}."
  },
  {
    "id": "model.config.is_valid.teammate_name_display.app_error",
    "translation": "Invalid teammate display. Must be 'full_name', 'nickname_full_name' or 'username'."
  },
  {
    "id": "model.config.is_valid.time_between_user_typing.app_error",
    "translation": "Time between user typing updates should not be set to less than 1000 milliseconds."
  },
  {
    "id": "model.config.is_valid.tls_cert_file_missing.app_error",
    "translation": "Invalid value for TLS certificate file - Either use LetsEncrypt or set path to existing certificate file."
  },
  {
    "id": "model.config.is_valid.tls_key_file_missing.app_error",
    "translation": "Invalid value for TLS key file - Either use LetsEncrypt or set path to existing key file."
  },
  {
    "id": "model.config.is_valid.tls_overwrite_cipher.app_error",
    "translation": "Invalid value passed for TLS overwrite cipher - Please refer to the documentation for valid values."
  },
  {
    "id": "model.config.is_valid.user_status_away_timeout.app_error",
    "translation": "Invalid value for user status away timeout. Must be a positive number."
  },
  {
    "id": "model.config.is_valid.webserver_security.app_error",
    "translation": "Invalid value for webserver connection security."
  },
  {
    "id": "model.config.is_valid.websocket_url.app_error",
    "translation": "Websocket URL must be a valid URL and start with ws:// or wss://."
  },
  {
    "id": "model.config.is_valid.write_timeout.app_error",
    "translation": "Invalid value for write timeout."
  },
  {
    "id": "model.dcr.is_valid.client_name.app_error",
    "translation": "Client name must be 64 characters or less."
  },
  {
    "id": "model.dcr.is_valid.client_uri_format.app_error",
    "translation": "Invalid client URI format."
  },
  {
    "id": "model.dcr.is_valid.client_uri_length.app_error",
    "translation": "Client URI must be less than 256 characters."
  },
  {
    "id": "model.dcr.is_valid.redirect_uri_format.app_error",
    "translation": "Invalid redirect URI format."
  },
  {
    "id": "model.dcr.is_valid.redirect_uris.app_error",
    "translation": "At least one redirect URI is required."
  },
  {
    "id": "model.dcr.is_valid.unsupported_auth_method.app_error",
    "translation": "Unsupported token_endpoint_auth_method supplied."
  },
  {
    "id": "model.draft.is_valid.channel_id.app_error",
    "translation": "Invalid channel id."
  },
  {
    "id": "model.draft.is_valid.create_at.app_error",
    "translation": "Create at must be a valid time."
  },
  {
    "id": "model.draft.is_valid.file_ids.app_error",
    "translation": "Invalid file ids."
  },
  {
    "id": "model.draft.is_valid.message_length.app_error",
    "translation": "Draft Message property is longer than the maximum permitted length."
  },
  {
    "id": "model.draft.is_valid.priority.app_error",
    "translation": "Invalid priority"
  },
  {
    "id": "model.draft.is_valid.props.app_error",
    "translation": "Invalid props."
  },
  {
    "id": "model.draft.is_valid.root_id.app_error",
    "translation": "Invalid root id."
  },
  {
    "id": "model.draft.is_valid.update_at.app_error",
    "translation": "Update at must be a valid time."
  },
  {
    "id": "model.draft.is_valid.user_id.app_error",
    "translation": "Invalid user id."
  },
  {
    "id": "model.emoji.create_at.app_error",
    "translation": "Create at must be a valid time."
  },
  {
    "id": "model.emoji.id.app_error",
    "translation": "Invalid emoji id."
  },
  {
    "id": "model.emoji.name.app_error",
    "translation": "Name must be 1 to 64 lowercase alphanumeric characters."
  },
  {
    "id": "model.emoji.system_emoji_name.app_error",
    "translation": "Name conflicts with existing system emoji name."
  },
  {
    "id": "model.emoji.update_at.app_error",
    "translation": "Update at must be a valid time."
  },
  {
    "id": "model.emoji.user_id.app_error",
    "translation": "Invalid creator id."
  },
  {
    "id": "model.file_info.is_valid.create_at.app_error",
    "translation": "Invalid value for create_at."
  },
  {
    "id": "model.file_info.is_valid.id.app_error",
    "translation": "Invalid value for id."
  },
  {
    "id": "model.file_info.is_valid.path.app_error",
    "translation": "Invalid value for path."
  },
  {
    "id": "model.file_info.is_valid.post_id.app_error",
    "translation": "Invalid value for post_id."
  },
  {
    "id": "model.file_info.is_valid.update_at.app_error",
    "translation": "Invalid value for update_at."
  },
  {
    "id": "model.file_info.is_valid.user_id.app_error",
    "translation": "Invalid value for user_id."
  },
  {
    "id": "model.group.create_at.app_error",
    "translation": "invalid create at property for group."
  },
  {
    "id": "model.group.description.app_error",
    "translation": "invalid description property for group."
  },
  {
    "id": "model.group.display_name.app_error",
    "translation": "invalid display name property for group."
  },
  {
    "id": "model.group.name.app_error",
    "translation": "invalid name property for group."
  },
  {
    "id": "model.group.name.invalid_chars.app_error",
    "translation": "invalid characters in the name property for group"
  },
  {
    "id": "model.group.name.invalid_length.app_error",
    "translation": "Name must be 1 to 64 lowercase alphanumeric characters."
  },
  {
    "id": "model.group.name.reserved_name.app_error",
    "translation": "group name already exists as a reserved name"
  },
  {
    "id": "model.group.remote_id.app_error",
    "translation": "invalid remote id property for group."
  },
  {
    "id": "model.group.source.app_error",
    "translation": "invalid source property for group."
  },
  {
    "id": "model.group.update_at.app_error",
    "translation": "invalid update at property for group."
  },
  {
    "id": "model.group_member.group_id.app_error",
    "translation": "invalid group id property for group member."
  },
  {
    "id": "model.group_member.user_id.app_error",
    "translation": "invalid user id property for group member."
  },
  {
    "id": "model.group_syncable.group_id.app_error",
    "translation": "invalid group id property for group syncable."
  },
  {
    "id": "model.group_syncable.syncable_id.app_error",
    "translation": "invalid syncable id for group syncable."
  },
  {
    "id": "model.guest.is_valid.channel.app_error",
    "translation": "Invalid channel."
  },
  {
    "id": "model.guest.is_valid.channels.app_error",
    "translation": "Invalid channels."
  },
  {
    "id": "model.guest.is_valid.email.app_error",
    "translation": "Invalid email."
  },
  {
    "id": "model.guest.is_valid.emails.app_error",
    "translation": "Invalid emails."
  },
  {
    "id": "model.incoming_hook.channel_id.app_error",
    "translation": "Invalid channel id."
  },
  {
    "id": "model.incoming_hook.create_at.app_error",
    "translation": "Create at must be a valid time."
  },
  {
    "id": "model.incoming_hook.description.app_error",
    "translation": "Invalid description."
  },
  {
    "id": "model.incoming_hook.display_name.app_error",
    "translation": "Invalid title."
  },
  {
    "id": "model.incoming_hook.icon_url.app_error",
    "translation": "Invalid post icon."
  },
  {
    "id": "model.incoming_hook.id.app_error",
    "translation": "Invalid Id: {{.Id}}."
  },
  {
    "id": "model.incoming_hook.parse_data.app_error",
    "translation": "Unable to parse incoming data."
  },
  {
    "id": "model.incoming_hook.team_id.app_error",
    "translation": "Invalid team ID."
  },
  {
    "id": "model.incoming_hook.update_at.app_error",
    "translation": "Update at must be a valid time."
  },
  {
    "id": "model.incoming_hook.user_id.app_error",
    "translation": "Invalid user id."
  },
  {
    "id": "model.incoming_hook.username.app_error",
    "translation": "Invalid username."
  },
  {
    "id": "model.job.is_valid.create_at.app_error",
    "translation": "Create at must be a valid time."
  },
  {
    "id": "model.job.is_valid.id.app_error",
    "translation": "Invalid job Id."
  },
  {
    "id": "model.job.is_valid.status.app_error",
    "translation": "Invalid job status."
  },
  {
    "id": "model.job.is_valid.type.app_error",
    "translation": "Invalid job type."
  },
  {
    "id": "model.license_record.is_valid.bytes.app_error",
    "translation": "Invalid value for bytes when uploading a license."
  },
  {
    "id": "model.license_record.is_valid.create_at.app_error",
    "translation": "Invalid value for create_at when uploading a license."
  },
  {
    "id": "model.license_record.is_valid.id.app_error",
    "translation": "Invalid value for id when uploading a license."
  },
  {
    "id": "model.link_metadata.is_valid.data.app_error",
    "translation": "Link metadata data cannot be nil."
  },
  {
    "id": "model.link_metadata.is_valid.data_type.app_error",
    "translation": "Link metadata data does not match the given type."
  },
  {
    "id": "model.link_metadata.is_valid.timestamp.app_error",
    "translation": "Link metadata timestamp must be nonzero and rounded to the nearest hour."
  },
  {
    "id": "model.link_metadata.is_valid.type.app_error",
    "translation": "Invalid link metadata type."
  },
  {
    "id": "model.link_metadata.is_valid.url.app_error",
    "translation": "Link metadata URL must be set."
  },
  {
    "id": "model.link_metadata.is_valid.url_length.app_error",
    "translation": "Length of link metadata URL is {{ .Length }} characters long, which exceeds the maximum limit of {{ .MaxLength }} characters."
  },
  {
    "id": "model.member.is_valid.channel.app_error",
    "translation": "Channel name is not valid"
  },
  {
    "id": "model.member.is_valid.emails.app_error",
    "translation": "Email list is empty"
  },
  {
    "id": "model.oauth.is_valid.app_id.app_error",
    "translation": "Invalid app id."
  },
  {
    "id": "model.oauth.is_valid.callback.app_error",
    "translation": "Callback URL must be a valid URL and start with http:// or https://."
  },
  {
    "id": "model.oauth.is_valid.client_secret.app_error",
    "translation": "Invalid client secret."
  },
  {
    "id": "model.oauth.is_valid.create_at.app_error",
    "translation": "Create at must be a valid time."
  },
  {
    "id": "model.oauth.is_valid.creator_id.app_error",
    "translation": "Invalid creator id."
  },
  {
    "id": "model.oauth.is_valid.description.app_error",
    "translation": "Invalid description."
  },
  {
    "id": "model.oauth.is_valid.homepage.app_error",
    "translation": "Homepage must be a valid URL and start with http:// or https://."
  },
  {
    "id": "model.oauth.is_valid.icon_url.app_error",
    "translation": "Icon URL must be a valid URL and start with http:// or https://."
  },
  {
    "id": "model.oauth.is_valid.mattermost_app_id.app_error",
    "translation": "The maximum length of MattermostAppID is 32 characters."
  },
  {
    "id": "model.oauth.is_valid.name.app_error",
    "translation": "Invalid name."
  },
  {
    "id": "model.oauth.is_valid.update_at.app_error",
    "translation": "Update at must be a valid time."
  },
  {
    "id": "model.oauth.validate_grant.credentials.app_error",
    "translation": "Invalid client credentials."
  },
  {
    "id": "model.oauth.validate_grant.pkce_required.app_error",
    "translation": "PKCE (Proof Key for Code Exchange) is required for public clients."
  },
  {
    "id": "model.oauth.validate_grant.public_client_refresh_token.app_error",
    "translation": "Public clients cannot use refresh token grant type."
  },
  {
    "id": "model.oauth.validate_grant.public_client_secret.app_error",
    "translation": "Public clients must not provide a client secret."
  },
  {
    "id": "model.outgoing_hook.icon_url.app_error",
    "translation": "Invalid icon."
  },
  {
    "id": "model.outgoing_hook.is_valid.callback.app_error",
    "translation": "Invalid callback URLs."
  },
  {
    "id": "model.outgoing_hook.is_valid.channel_id.app_error",
    "translation": "Invalid channel id."
  },
  {
    "id": "model.outgoing_hook.is_valid.content_type.app_error",
    "translation": "Invalid value for content_type."
  },
  {
    "id": "model.outgoing_hook.is_valid.create_at.app_error",
    "translation": "Create at must be a valid time."
  },
  {
    "id": "model.outgoing_hook.is_valid.description.app_error",
    "translation": "Invalid description."
  },
  {
    "id": "model.outgoing_hook.is_valid.display_name.app_error",
    "translation": "Invalid title."
  },
  {
    "id": "model.outgoing_hook.is_valid.id.app_error",
    "translation": "Invalid Id."
  },
  {
    "id": "model.outgoing_hook.is_valid.team_id.app_error",
    "translation": "Invalid team ID."
  },
  {
    "id": "model.outgoing_hook.is_valid.token.app_error",
    "translation": "Invalid token."
  },
  {
    "id": "model.outgoing_hook.is_valid.trigger_words.app_error",
    "translation": "Invalid trigger words."
  },
  {
    "id": "model.outgoing_hook.is_valid.update_at.app_error",
    "translation": "Update at must be a valid time."
  },
  {
    "id": "model.outgoing_hook.is_valid.url.app_error",
    "translation": "Invalid callback URLs. Each must be a valid URL and start with http:// or https://."
  },
  {
    "id": "model.outgoing_hook.is_valid.user_id.app_error",
    "translation": "Invalid user id."
  },
  {
    "id": "model.outgoing_hook.is_valid.words.app_error",
    "translation": "Invalid trigger words."
  },
  {
    "id": "model.outgoing_hook.username.app_error",
    "translation": "Invalid username."
  },
  {
    "id": "model.outgoing_oauth_connection.is_valid.audience.empty",
    "translation": "Audience must not be empty."
  },
  {
    "id": "model.outgoing_oauth_connection.is_valid.audience.error",
    "translation": "Audience URL is invalid: {{ .Url }}"
  },
  {
    "id": "model.outgoing_oauth_connection.is_valid.client_id.error",
    "translation": "Invalid client id."
  },
  {
    "id": "model.outgoing_oauth_connection.is_valid.client_secret.error",
    "translation": "Invalid client secret."
  },
  {
    "id": "model.outgoing_oauth_connection.is_valid.create_at.error",
    "translation": "Create at must be a valid time."
  },
  {
    "id": "model.outgoing_oauth_connection.is_valid.creator_id.error",
    "translation": "Invalid creator id."
  },
  {
    "id": "model.outgoing_oauth_connection.is_valid.grant_type.error",
    "translation": "Invalid grant type."
  },
  {
    "id": "model.outgoing_oauth_connection.is_valid.id.error",
    "translation": "Invalid id."
  },
  {
    "id": "model.outgoing_oauth_connection.is_valid.name.error",
    "translation": "Invalid name."
  },
  {
    "id": "model.outgoing_oauth_connection.is_valid.oauth_token_url.error",
    "translation": "Invalid oauth token url."
  },
  {
    "id": "model.outgoing_oauth_connection.is_valid.password_credentials.error",
    "translation": "Invalid password credentials."
  },
  {
    "id": "model.outgoing_oauth_connection.is_valid.update_at.error",
    "translation": "Update at must be a valid time."
  },
  {
    "id": "model.plugin_command.error.app_error",
    "translation": "An error occurred while trying to execute this command."
  },
  {
    "id": "model.plugin_command_crash.error.app_error",
    "translation": "/{{.Command}} command crashed the {{.PluginId}} plugin. Please contact your system administrator"
  },
  {
    "id": "model.plugin_command_error.error.app_error",
    "translation": "Plugin for /{{.Command}} is not working. Please contact your system administrator"
  },
  {
    "id": "model.plugin_key_value.is_valid.key.app_error",
    "translation": "Invalid key, must be more than {{.Min}} and a of maximum {{.Max}} characters long."
  },
  {
    "id": "model.plugin_key_value.is_valid.plugin_id.app_error",
    "translation": "Invalid plugin ID, must be more than {{.Min}} and a of maximum {{.Max}} characters long."
  },
  {
    "id": "model.plugin_kvset_options.is_valid.old_value.app_error",
    "translation": "Invalid old value, it shouldn't be set when the operation is not atomic."
  },
  {
    "id": "model.post.channel_notifications_disabled_in_channel.message",
    "translation": "Channel notifications are disabled in {{.ChannelName}}. The {{.Mention}} did not trigger any notifications."
  },
  {
    "id": "model.post.decode_cursor.invalid_base64",
    "translation": "Invalid cursor format: unable to decode base64."
  },
  {
    "id": "model.post.decode_cursor.invalid_exclude_system_posts",
    "translation": "Invalid cursor format: exclude_system_posts must be a boolean."
  },
  {
    "id": "model.post.decode_cursor.invalid_format",
    "translation": "Invalid cursor format: expected 8 parts."
  },
  {
    "id": "model.post.decode_cursor.invalid_include_deleted",
    "translation": "Invalid cursor format: include_deleted must be a boolean."
  },
  {
    "id": "model.post.decode_cursor.invalid_timestamp",
    "translation": "Invalid cursor format: timestamp must be an integer."
  },
  {
    "id": "model.post.decode_cursor.invalid_version",
    "translation": "Invalid cursor format: version must be an integer."
  },
  {
    "id": "model.post.decode_cursor.unsupported_version",
    "translation": "Unsupported cursor version."
  },
  {
    "id": "model.post.is_valid.channel_id.app_error",
    "translation": "Invalid channel id."
  },
  {
    "id": "model.post.is_valid.create_at.app_error",
    "translation": "Create at must be a valid time."
  },
  {
    "id": "model.post.is_valid.file_ids.app_error",
    "translation": "Invalid file ids. Note that uploads are limited to 10 files maximum. Please use additional posts for more files."
  },
  {
    "id": "model.post.is_valid.filenames.app_error",
    "translation": "Invalid filenames."
  },
  {
    "id": "model.post.is_valid.hashtags.app_error",
    "translation": "Invalid hashtags."
  },
  {
    "id": "model.post.is_valid.id.app_error",
    "translation": "Invalid Id."
  },
  {
    "id": "model.post.is_valid.message_length.app_error",
    "translation": "Post Message property is longer than the maximum permitted length."
  },
  {
    "id": "model.post.is_valid.original_id.app_error",
    "translation": "Invalid original id."
  },
  {
    "id": "model.post.is_valid.props.app_error",
    "translation": "Invalid props."
  },
  {
    "id": "model.post.is_valid.root_id.app_error",
    "translation": "Invalid root id."
  },
  {
    "id": "model.post.is_valid.type.app_error",
    "translation": "Invalid type."
  },
  {
    "id": "model.post.is_valid.update_at.app_error",
    "translation": "Update at must be a valid time."
  },
  {
    "id": "model.post.is_valid.user_id.app_error",
    "translation": "Invalid user id."
  },
  {
    "id": "model.post.query_params.invalid_channel_id",
    "translation": "Invalid channel id."
  },
  {
    "id": "model.post.query_params.invalid_cursor_id",
    "translation": "Invalid cursor id."
  },
  {
    "id": "model.post.query_params.invalid_sort_direction",
    "translation": "Invalid sort direction."
  },
  {
    "id": "model.post.query_params.invalid_time_field",
    "translation": "Invalid time field."
  },
  {
    "id": "model.preference.is_valid.category.app_error",
    "translation": "Invalid category."
  },
  {
    "id": "model.preference.is_valid.id.app_error",
    "translation": "Invalid user id."
  },
  {
    "id": "model.preference.is_valid.limit_visible_dms_gms.app_error",
    "translation": "Invalid value for limit_visible_dms_gms."
  },
  {
    "id": "model.preference.is_valid.name.app_error",
    "translation": "Invalid name."
  },
  {
    "id": "model.preference.is_valid.theme.app_error",
    "translation": "Invalid theme."
  },
  {
    "id": "model.preference.is_valid.value.app_error",
    "translation": "Value is too long."
  },
  {
    "id": "model.property_field.is_valid.app_error",
    "translation": "Invalid property field: {{.FieldName}} ({{.Reason}})."
  },
  {
    "id": "model.property_value.is_valid.app_error",
    "translation": "Invalid property value: {{.FieldName}} ({{.Reason}})."
  },
  {
    "id": "model.reaction.is_valid.create_at.app_error",
    "translation": "Create at must be a valid time."
  },
  {
    "id": "model.reaction.is_valid.emoji_name.app_error",
    "translation": "Invalid emoji name."
  },
  {
    "id": "model.reaction.is_valid.post_id.app_error",
    "translation": "Invalid post id."
  },
  {
    "id": "model.reaction.is_valid.update_at.app_error",
    "translation": "Update at must be a valid time."
  },
  {
    "id": "model.reaction.is_valid.user_id.app_error",
    "translation": "Invalid user id."
  },
  {
    "id": "model.remote_cluster_invite.is_valid.remote_id.app_error",
    "translation": "Invalid remote id."
  },
  {
    "id": "model.remote_cluster_invite.is_valid.site_url.app_error",
    "translation": "Invalid site url."
  },
  {
    "id": "model.remote_cluster_invite.is_valid.token.app_error",
    "translation": "Invalid token."
  },
  {
    "id": "model.reporting_base_options.is_valid.bad_date_range",
    "translation": "Date range provided is invalid."
  },
  {
    "id": "model.scheduled_post.is_valid.empty_post.app_error",
    "translation": "Cannot schedule an empty post. Scheduled post must have at least a message or file attachments."
  },
  {
    "id": "model.scheduled_post.is_valid.id.app_error",
    "translation": "Scheduled post must have an ID."
  },
  {
    "id": "model.scheduled_post.is_valid.processed_at.app_error",
    "translation": "Invalid processed at time."
  },
  {
    "id": "model.scheduled_post.is_valid.scheduled_at.app_error",
    "translation": "Invalid scheduled at time."
  },
  {
    "id": "model.scheme.is_valid.app_error",
    "translation": "Invalid scheme."
  },
  {
    "id": "model.search_params_list.is_valid.include_deleted_channels.app_error",
    "translation": "All IncludeDeletedChannels params should have the same value."
  },
  {
    "id": "model.session.is_valid.create_at.app_error",
    "translation": "Invalid CreateAt field for session."
  },
  {
    "id": "model.session.is_valid.id.app_error",
    "translation": "Invalid Id field for session."
  },
  {
    "id": "model.session.is_valid.roles_limit.app_error",
    "translation": "Invalid session roles longer than {{.Limit}} characters."
  },
  {
    "id": "model.session.is_valid.user_id.app_error",
    "translation": "Invalid UserId field for session."
  },
  {
    "id": "model.team.is_valid.characters.app_error",
    "translation": "Name must be 2 or more lowercase alphanumeric characters."
  },
  {
    "id": "model.team.is_valid.company.app_error",
    "translation": "Invalid company name."
  },
  {
    "id": "model.team.is_valid.create_at.app_error",
    "translation": "Create at must be a valid time."
  },
  {
    "id": "model.team.is_valid.description.app_error",
    "translation": "Invalid description."
  },
  {
    "id": "model.team.is_valid.domains.app_error",
    "translation": "Invalid allowed domains."
  },
  {
    "id": "model.team.is_valid.email.app_error",
    "translation": "Invalid email."
  },
  {
    "id": "model.team.is_valid.id.app_error",
    "translation": "Invalid Id."
  },
  {
    "id": "model.team.is_valid.invite_id.app_error",
    "translation": "Invalid invite id."
  },
  {
    "id": "model.team.is_valid.name.app_error",
    "translation": "Invalid name."
  },
  {
    "id": "model.team.is_valid.reserved.app_error",
    "translation": "This URL is unavailable. Please try another."
  },
  {
    "id": "model.team.is_valid.type.app_error",
    "translation": "Invalid type."
  },
  {
    "id": "model.team.is_valid.update_at.app_error",
    "translation": "Update at must be a valid time."
  },
  {
    "id": "model.team.is_valid.url.app_error",
    "translation": "Invalid URL Identifier."
  },
  {
    "id": "model.team_member.is_valid.roles_limit.app_error",
    "translation": "Invalid team member roles longer than {{.Limit}} characters."
  },
  {
    "id": "model.team_member.is_valid.team_id.app_error",
    "translation": "Invalid team ID."
  },
  {
    "id": "model.team_member.is_valid.user_id.app_error",
    "translation": "Invalid user id."
  },
  {
    "id": "model.thread.is_valid.post_id.app_error",
    "translation": "Invalid post ID."
  },
  {
    "id": "model.thread.is_valid.user_id.app_error",
    "translation": "Invalid user ID."
  },
  {
    "id": "model.token.is_valid.expiry",
    "translation": "Invalid token expiry"
  },
  {
    "id": "model.token.is_valid.size",
    "translation": "Invalid token."
  },
  {
    "id": "model.translation.is_valid.lang.app_error",
<<<<<<< HEAD
    "translation": "Invalid language."
  },
  {
    "id": "model.translation.is_valid.nil.app_error",
    "translation": "Translation cannot be nil."
=======
    "translation": "Invalid language code. Use a standard ISO code such as 'en', 'ja', or 'fr'."
  },
  {
    "id": "model.translation.is_valid.nil.app_error",
    "translation": "Translation object cannot be null."
>>>>>>> 14f5fd84
  },
  {
    "id": "model.translation.is_valid.object_id.app_error",
    "translation": "Invalid object id."
  },
  {
    "id": "model.translation.is_valid.object_json.app_error",
<<<<<<< HEAD
    "translation": "Invalid object json."
=======
    "translation": "Invalid object JSON."
>>>>>>> 14f5fd84
  },
  {
    "id": "model.translation.is_valid.object_type.app_error",
    "translation": "Invalid object type."
  },
  {
    "id": "model.translation.is_valid.provider.app_error",
<<<<<<< HEAD
    "translation": "Invalid provider."
  },
  {
    "id": "model.translation.is_valid.text.app_error",
    "translation": "Invalid text."
  },
  {
    "id": "model.translation.is_valid.type.app_error",
    "translation": "Invalid type."
  },
  {
    "id": "model.translation.is_valid.type_invalid.app_error",
    "translation": "Invalid type."
=======
    "translation": "Invalid translation provider."
  },
  {
    "id": "model.translation.is_valid.text.app_error",
    "translation": "Invalid translation text."
  },
  {
    "id": "model.translation.is_valid.type.app_error",
    "translation": "Invalid translation type."
  },
  {
    "id": "model.translation.is_valid.type_invalid.app_error",
    "translation": "Invalid translation type. Must be 'string' or 'object'."
>>>>>>> 14f5fd84
  },
  {
    "id": "model.upload_session.is_valid.channel_id.app_error",
    "translation": "Invalid value for ChannelId."
  },
  {
    "id": "model.upload_session.is_valid.create_at.app_error",
    "translation": "Invalid value for CreateAt"
  },
  {
    "id": "model.upload_session.is_valid.file_offset.app_error",
    "translation": "Invalid value for FileOffset"
  },
  {
    "id": "model.upload_session.is_valid.file_size.app_error",
    "translation": "Invalid value for FileSize"
  },
  {
    "id": "model.upload_session.is_valid.filename.app_error",
    "translation": "Invalid value for Filename"
  },
  {
    "id": "model.upload_session.is_valid.id.app_error",
    "translation": "Invalid value for Id"
  },
  {
    "id": "model.upload_session.is_valid.path.app_error",
    "translation": "Invalid value for Path"
  },
  {
    "id": "model.upload_session.is_valid.type.app_error",
    "translation": "Invalid value for Type"
  },
  {
    "id": "model.upload_session.is_valid.user_id.app_error",
    "translation": "Invalid Value for UserId"
  },
  {
    "id": "model.user.is_valid.auth_data.app_error",
    "translation": "Invalid auth data."
  },
  {
    "id": "model.user.is_valid.auth_data_pwd.app_error",
    "translation": "Invalid user, password and auth data cannot both be set."
  },
  {
    "id": "model.user.is_valid.auth_data_type.app_error",
    "translation": "Invalid user: Auth data can only be set if the user uses an external auth service, not email/password, for authentication."
  },
  {
    "id": "model.user.is_valid.create_at.app_error",
    "translation": "Create at must be a valid time."
  },
  {
    "id": "model.user.is_valid.email.app_error",
    "translation": "Invalid email."
  },
  {
    "id": "model.user.is_valid.first_name.app_error",
    "translation": "Invalid first name."
  },
  {
    "id": "model.user.is_valid.id.app_error",
    "translation": "Invalid user id."
  },
  {
    "id": "model.user.is_valid.invalidProperty.app_error",
    "translation": "Invalid props (custom status)"
  },
  {
    "id": "model.user.is_valid.last_name.app_error",
    "translation": "Invalid last name."
  },
  {
    "id": "model.user.is_valid.locale.app_error",
    "translation": "Invalid locale."
  },
  {
    "id": "model.user.is_valid.marshal.app_error",
    "translation": "Failed to encode field to JSON"
  },
  {
    "id": "model.user.is_valid.nickname.app_error",
    "translation": "Invalid nickname."
  },
  {
    "id": "model.user.is_valid.password_limit.app_error",
    "translation": "Unable to set a password over 72 characters due to the limitations of bcrypt."
  },
  {
    "id": "model.user.is_valid.position.app_error",
    "translation": "Invalid position: must not be longer than 128 characters."
  },
  {
    "id": "model.user.is_valid.pwd_lowercase.app_error",
    "translation": "Your password must contain at least {{.Min}} characters made up of at least one lowercase letter."
  },
  {
    "id": "model.user.is_valid.pwd_lowercase_number.app_error",
    "translation": "Your password must contain at least {{.Min}} characters made up of at least one lowercase letter and at least one number."
  },
  {
    "id": "model.user.is_valid.pwd_lowercase_number_symbol.app_error",
    "translation": "Your password must contain at least {{.Min}} characters made up of at least one lowercase letter, at least one number, and at least one symbol (e.g. \"~!@#$%^&*()\")."
  },
  {
    "id": "model.user.is_valid.pwd_lowercase_symbol.app_error",
    "translation": "Your password must contain at least {{.Min}} characters made up of at least one lowercase letter and at least one symbol (e.g. \"~!@#$%^&*()\")."
  },
  {
    "id": "model.user.is_valid.pwd_lowercase_uppercase.app_error",
    "translation": "Your password must contain at least {{.Min}} characters made up of at least one lowercase letter and at least one uppercase letter."
  },
  {
    "id": "model.user.is_valid.pwd_lowercase_uppercase_number.app_error",
    "translation": "Your password must contain at least {{.Min}} characters made up of at least one lowercase letter, at least one uppercase letter, and at least one number."
  },
  {
    "id": "model.user.is_valid.pwd_lowercase_uppercase_number_symbol.app_error",
    "translation": "Your password must contain at least {{.Min}} characters made up of at least one lowercase letter, at least one uppercase letter, at least one number, and at least one symbol (e.g. \"~!@#$%^&*()\")."
  },
  {
    "id": "model.user.is_valid.pwd_lowercase_uppercase_symbol.app_error",
    "translation": "Your password must contain at least {{.Min}} characters made up of at least one lowercase letter, at least one uppercase letter, and at least one symbol (e.g. \"~!@#$%^&*()\")."
  },
  {
    "id": "model.user.is_valid.pwd_max_length.app_error",
    "translation": "Your password must contain no more than 72 characters."
  },
  {
    "id": "model.user.is_valid.pwd_min_length.app_error",
    "translation": "Your password must contain at least {{.Min}} characters."
  },
  {
    "id": "model.user.is_valid.pwd_number.app_error",
    "translation": "Your password must contain at least {{.Min}} characters made up of at least one number."
  },
  {
    "id": "model.user.is_valid.pwd_number_symbol.app_error",
    "translation": "Your password must contain at least {{.Min}} characters made up of at least one number and at least one symbol (e.g. \"~!@#$%^&*()\")."
  },
  {
    "id": "model.user.is_valid.pwd_symbol.app_error",
    "translation": "Your password must contain at least {{.Min}} characters made up of at least one symbol (e.g. \"~!@#$%^&*()\")."
  },
  {
    "id": "model.user.is_valid.pwd_uppercase.app_error",
    "translation": "Your password must contain at least {{.Min}} characters made up of at least one uppercase letter."
  },
  {
    "id": "model.user.is_valid.pwd_uppercase_number.app_error",
    "translation": "Your password must contain at least {{.Min}} characters made up of at least one uppercase letter and at least one number."
  },
  {
    "id": "model.user.is_valid.pwd_uppercase_number_symbol.app_error",
    "translation": "Your password must contain at least {{.Min}} characters made up of at least one uppercase letter, at least one number, and at least one symbol (e.g. \"~!@#$%^&*()\")."
  },
  {
    "id": "model.user.is_valid.pwd_uppercase_symbol.app_error",
    "translation": "Your password must contain at least {{.Min}} characters made up of at least one uppercase letter and at least one symbol (e.g. \"~!@#$%^&*()\")."
  },
  {
    "id": "model.user.is_valid.roles_limit.app_error",
    "translation": "Invalid user roles longer than {{.Limit}} characters."
  },
  {
    "id": "model.user.is_valid.update_at.app_error",
    "translation": "Update at must be a valid time."
  },
  {
    "id": "model.user.is_valid.username.app_error",
    "translation": "Username must begin with a letter, and contain between 3 to 22 lowercase characters made up of numbers, letters, and the symbols \".\", \"-\", and \"_\"."
  },
  {
    "id": "model.user.pre_save.password_hash.app_error",
    "translation": "There was an internal error saving the password."
  },
  {
    "id": "model.user.pre_save.password_too_long.app_error",
    "translation": "Your password must contain no more than 72 characters."
  },
  {
    "id": "model.user_access_token.is_valid.description.app_error",
    "translation": "Invalid description, must be 255 or less characters."
  },
  {
    "id": "model.user_access_token.is_valid.id.app_error",
    "translation": "Invalid value for id."
  },
  {
    "id": "model.user_access_token.is_valid.token.app_error",
    "translation": "Invalid access token."
  },
  {
    "id": "model.user_access_token.is_valid.user_id.app_error",
    "translation": "Invalid user id."
  },
  {
    "id": "model.user_report_options.is_valid.invalid_sort_column",
    "translation": "Provided sort column is not valid."
  },
  {
    "id": "model.utils.decode_json.app_error",
    "translation": "could not decode."
  },
  {
    "id": "model.websocket_client.connect_fail.app_error",
    "translation": "Unable to connect to the WebSocket server."
  },
  {
    "id": "oauth.gitlab.tos.error",
    "translation": "GitLab's Terms of Service have updated. Please go to {{.URL}} to accept them and then try logging into Mattermost again."
  },
  {
    "id": "plugin.api.get_users_in_channel",
    "translation": "Unable to get the users, invalid sorting criteria."
  },
  {
    "id": "plugin.api.update_user_status.bad_status",
    "translation": "Unable to set the user status. Unknown user status."
  },
  {
    "id": "plugin_api.bot_cant_create_bot",
    "translation": "Bot user cannot create bot user."
  },
  {
    "id": "plugin_api.get_file_link.disabled.app_error",
    "translation": "Public links have been disabled."
  },
  {
    "id": "plugin_api.get_file_link.no_post.app_error",
    "translation": "Unable to get public link for file. File must be attached to a post that can be read."
  },
  {
    "id": "plugin_api.send_mail.missing_htmlbody",
    "translation": "Missing HTML Body."
  },
  {
    "id": "plugin_api.send_mail.missing_subject",
    "translation": "Missing email subject."
  },
  {
    "id": "plugin_api.send_mail.missing_to",
    "translation": "Missing TO address."
  },
  {
    "id": "plugin_reattach_request.is_valid.manifest.app_error",
    "translation": "Missing manifest"
  },
  {
    "id": "plugin_reattach_request.is_valid.plugin_reattach_config.app_error",
    "translation": "Missing plugin reattach config"
  },
  {
    "id": "sharedchannel.cannot_deliver_post",
    "translation": "One or more posts could not be delivered to remote site {{.Remote}} because it is offline. The post(s) will be delivered when the site is online."
  },
  {
    "id": "sharedchannel.permalink.not_found",
    "translation": "This post contains permalinks to other channels which may not be visible to users in other sites."
  },
  {
    "id": "store.sql_autotranslation.channel_not_found",
    "translation": "Channel not found."
  },
  {
    "id": "store.sql_autotranslation.get.app_error",
    "translation": "Unable to get translation."
  },
  {
    "id": "store.sql_autotranslation.get_active_languages.app_error",
    "translation": "Unable to get active languages."
  },
  {
<<<<<<< HEAD
    "id": "store.sql_autotranslation.get_batch.app_error",
    "translation": "Unable to get batch."
=======
    "id": "store.sql_autotranslation.get_all_by_state_page.app_error",
    "translation": "Unable to get translations by state."
  },
  {
    "id": "store.sql_autotranslation.get_all_for_object.app_error",
    "translation": "Unable to get translations for object."
  },
  {
    "id": "store.sql_autotranslation.get_batch.app_error",
    "translation": "Unable to get translation batch."
  },
  {
    "id": "store.sql_autotranslation.get_by_state_older_than.app_error",
    "translation": ""
>>>>>>> 14f5fd84
  },
  {
    "id": "store.sql_autotranslation.get_channel_enabled.app_error",
    "translation": "Unable to get channel autotranslation enabled status."
  },
  {
    "id": "store.sql_autotranslation.get_user_enabled.app_error",
    "translation": "Unable to get user autotranslation enabled status."
  },
  {
    "id": "store.sql_autotranslation.get_user_language.app_error",
    "translation": "Unable to get user language."
  },
  {
    "id": "store.sql_autotranslation.is_channel_enabled.app_error",
    "translation": "Unable to get channel autotranslation enabled status."
  },
  {
    "id": "store.sql_autotranslation.member_not_found",
    "translation": "Member not found."
  },
  {
    "id": "store.sql_autotranslation.meta_json.app_error",
    "translation": "Failed to parse translation metadata JSON."
  },
  {
    "id": "store.sql_autotranslation.query_build_error",
    "translation": "Failed to build query."
  },
  {
    "id": "store.sql_autotranslation.save.app_error",
    "translation": "Unable to save translation."
  },
  {
    "id": "store.sql_autotranslation.save.meta_json.app_error",
    "translation": "Failed to serialize translation metadata to JSON."
  },
  {
    "id": "store.sql_autotranslation.set_channel_enabled.app_error",
    "translation": "Unable to set channel autotranslation enabled status."
  },
  {
    "id": "store.sql_autotranslation.set_user_enabled.app_error",
    "translation": "Unable to set user autotranslation enabled status."
  },
  {
    "id": "store.sql_bot.get.missing.app_error",
    "translation": "Bot does not exist."
  },
  {
    "id": "store.sql_channel.get.existing.app_error",
    "translation": "Unable to find the existing channel."
  },
  {
    "id": "store.sql_channel.save.archived_channel.app_error",
    "translation": "You can not modify an archived channel."
  },
  {
    "id": "store.sql_channel.save.direct_channel.app_error",
    "translation": "Use SaveDirectChannel to create a direct channel."
  },
  {
    "id": "store.sql_channel.save_channel.existing.app_error",
    "translation": "Must call update for existing channel."
  },
  {
    "id": "store.sql_channel.save_channel.exists.app_error",
    "translation": "A channel with that name already exists on the same team."
  },
  {
    "id": "store.sql_channel.save_channel.limit.app_error",
    "translation": "You've reached the limit of the number of allowed channels."
  },
  {
    "id": "store.sql_channel.save_direct_channel.not_direct.app_error",
    "translation": "Not a direct channel attempted to be created with SaveDirectChannel."
  },
  {
    "id": "store.sql_command.get.missing.app_error",
    "translation": "Command does not exist."
  },
  {
    "id": "store.sql_command.save.get.app_error",
    "translation": "Unable to get the command."
  },
  {
    "id": "store.sql_command.update.missing.app_error",
    "translation": "Command does not exist."
  },
  {
    "id": "store.sql_file_info.search.disabled",
    "translation": "Searching files has been disabled on this server. Please contact your System Administrator."
  },
  {
    "id": "store.sql_post.search.disabled",
    "translation": "Searching has been disabled on this server. Please contact your System Administrator."
  },
  {
    "id": "store.sql_team.save_member.exists.app_error",
    "translation": "A team member with that ID already exists."
  },
  {
    "id": "store.sql_team.save_team.existing.app_error",
    "translation": "A team with this URL already exists."
  },
  {
    "id": "store.sql_user.get_for_login.app_error",
    "translation": "Unable to find an existing account matching your credentials. This team may require an invite from the team owner to join."
  },
  {
    "id": "system.message.name",
    "translation": "System"
  },
  {
    "id": "web.command_webhook.command.app_error",
    "translation": "Couldn't find the command {{.command_id}}."
  },
  {
    "id": "web.command_webhook.general.app_error",
    "translation": "Failed to handle command webhook {{.hook_id}}."
  },
  {
    "id": "web.command_webhook.parse.app_error",
    "translation": "Unable to parse incoming data for webhook {{.hook_id}}."
  },
  {
    "id": "web.error.unsupported_browser.browser_get_latest.chrome",
    "translation": "Get the latest Chrome browser"
  },
  {
    "id": "web.error.unsupported_browser.browser_get_latest.firefox",
    "translation": "Get the latest Firefox browser"
  },
  {
    "id": "web.error.unsupported_browser.browser_get_latest.safari",
    "translation": "Get the latest Safari browser"
  },
  {
    "id": "web.error.unsupported_browser.browser_title.chrome",
    "translation": "Google Chrome"
  },
  {
    "id": "web.error.unsupported_browser.browser_title.edge",
    "translation": "Microsoft Edge"
  },
  {
    "id": "web.error.unsupported_browser.browser_title.firefox",
    "translation": "Firefox"
  },
  {
    "id": "web.error.unsupported_browser.browser_title.safari",
    "translation": "Safari"
  },
  {
    "id": "web.error.unsupported_browser.download",
    "translation": "Download the App"
  },
  {
    "id": "web.error.unsupported_browser.download_app_or_upgrade_browser",
    "translation": "Download the Mattermost app or use a supported browser for a better experience."
  },
  {
    "id": "web.error.unsupported_browser.download_the_app",
    "translation": "Download the App"
  },
  {
    "id": "web.error.unsupported_browser.install_guide.mac",
    "translation": "Install Guide"
  },
  {
    "id": "web.error.unsupported_browser.install_guide.windows",
    "translation": "Install Guide"
  },
  {
    "id": "web.error.unsupported_browser.learn_more",
    "translation": "Learn more about supported browsers."
  },
  {
    "id": "web.error.unsupported_browser.min_browser_version.chrome",
    "translation": "Version 140+"
  },
  {
    "id": "web.error.unsupported_browser.min_browser_version.edge",
    "translation": "Version 140+"
  },
  {
    "id": "web.error.unsupported_browser.min_browser_version.firefox",
    "translation": "Version 140+"
  },
  {
    "id": "web.error.unsupported_browser.min_browser_version.safari",
    "translation": "Version 17.4+"
  },
  {
    "id": "web.error.unsupported_browser.min_os_version.mac",
    "translation": "macOS 12+"
  },
  {
    "id": "web.error.unsupported_browser.min_os_version.windows",
    "translation": "Windows 11+"
  },
  {
    "id": "web.error.unsupported_browser.no_longer_support",
    "translation": "This browser is no longer supported by Mattermost"
  },
  {
    "id": "web.error.unsupported_browser.no_longer_support_version",
    "translation": "This version of your browser is no longer supported by Mattermost"
  },
  {
    "id": "web.error.unsupported_browser.open_system_browser.edge",
    "translation": "Open Edge"
  },
  {
    "id": "web.error.unsupported_browser.system_browser_make_default",
    "translation": "Make default"
  },
  {
    "id": "web.error.unsupported_browser.system_browser_or",
    "translation": "or"
  },
  {
    "id": "web.get_access_token.internal_saving.app_error",
    "translation": "Unable to update the user access data."
  },
  {
    "id": "web.incoming_webhook.channel.app_error",
    "translation": "Couldn't find the channel."
  },
  {
    "id": "web.incoming_webhook.channel_locked.app_error",
    "translation": "This webhook is not permitted to post to the requested channel {{.channel_id}}"
  },
  {
    "id": "web.incoming_webhook.decode.app_error",
    "translation": "Failed to decode the payload of media type {{.media_type}} for incoming webhook {{.hook_id}}."
  },
  {
    "id": "web.incoming_webhook.disabled.app_error",
    "translation": "Incoming webhooks have been disabled by the system admin."
  },
  {
    "id": "web.incoming_webhook.general.app_error",
    "translation": "Failed to handle the payload of media type {{.media_type}} for incoming webhook {{.hook_id}}."
  },
  {
    "id": "web.incoming_webhook.invalid.app_error",
    "translation": "Invalid webhook."
  },
  {
    "id": "web.incoming_webhook.media_type.app_error",
    "translation": "Failed to parse media incoming webhook {{.hook_id}}."
  },
  {
    "id": "web.incoming_webhook.parse.app_error",
    "translation": "Unable to parse incoming data."
  },
  {
    "id": "web.incoming_webhook.parse_form.app_error",
    "translation": "Failed to parse form for webhook {{.hook_id}}."
  },
  {
    "id": "web.incoming_webhook.parse_multipart.app_error",
    "translation": "Failed to parse multipart form for webhook {{.hook_id}}."
  },
  {
    "id": "web.incoming_webhook.permissions.app_error",
    "translation": "User {{.user}} does not have appropriate permissions to channel {{.channel}}"
  },
  {
    "id": "web.incoming_webhook.split_props_length.app_error",
    "translation": "Unable to split webhook props into {{.Max}} character parts."
  },
  {
    "id": "web.incoming_webhook.text.app_error",
    "translation": "No text specified."
  },
  {
    "id": "web.incoming_webhook.user.app_error",
    "translation": "Couldn't find the user {{.user}}"
  }
]<|MERGE_RESOLUTION|>--- conflicted
+++ resolved
@@ -8309,13 +8309,10 @@
     "translation": " attached a file."
   },
   {
-<<<<<<< HEAD
-=======
     "id": "ent.autotranslation.create_translation_failed",
-    "translation": ""
-  },
-  {
->>>>>>> 14f5fd84
+    "translation": "Failed to create translation."
+  },
+  {
     "id": "ent.autotranslation.detect_language.nil_context",
     "translation": "Context is required for language detection."
   },
@@ -8325,11 +8322,7 @@
   },
   {
     "id": "ent.autotranslation.detect_remote.error",
-<<<<<<< HEAD
-    "translation": "Failed to detect remote."
-=======
     "translation": "Failed to detect language using translation provider."
->>>>>>> 14f5fd84
   },
   {
     "id": "ent.autotranslation.extract_content.mask_error",
@@ -8348,12 +8341,12 @@
     "translation": "Invalid language code provided."
   },
   {
-<<<<<<< HEAD
-    "id": "ent.autotranslation.provider_not_available",
-    "translation": "Auto-translation provider not available."
-=======
     "id": "ent.autotranslation.mask_verification_failed",
-    "translation": ""
+    "translation": "Failed to verify mask."
+  },
+  {
+    "id": "ent.autotranslation.no_translatable_content",
+    "translation": "No translatable content found."
   },
   {
     "id": "ent.autotranslation.provider_not_available",
@@ -8361,8 +8354,7 @@
   },
   {
     "id": "ent.autotranslation.provider_not_initialized",
-    "translation": ""
->>>>>>> 14f5fd84
+    "translation": "Translation provider is not initialized."
   },
   {
     "id": "ent.autotranslation.unmask.missing_mask",
@@ -11046,19 +11038,11 @@
   },
   {
     "id": "model.translation.is_valid.lang.app_error",
-<<<<<<< HEAD
-    "translation": "Invalid language."
-  },
-  {
-    "id": "model.translation.is_valid.nil.app_error",
-    "translation": "Translation cannot be nil."
-=======
     "translation": "Invalid language code. Use a standard ISO code such as 'en', 'ja', or 'fr'."
   },
   {
     "id": "model.translation.is_valid.nil.app_error",
     "translation": "Translation object cannot be null."
->>>>>>> 14f5fd84
   },
   {
     "id": "model.translation.is_valid.object_id.app_error",
@@ -11066,11 +11050,7 @@
   },
   {
     "id": "model.translation.is_valid.object_json.app_error",
-<<<<<<< HEAD
-    "translation": "Invalid object json."
-=======
     "translation": "Invalid object JSON."
->>>>>>> 14f5fd84
   },
   {
     "id": "model.translation.is_valid.object_type.app_error",
@@ -11078,21 +11058,6 @@
   },
   {
     "id": "model.translation.is_valid.provider.app_error",
-<<<<<<< HEAD
-    "translation": "Invalid provider."
-  },
-  {
-    "id": "model.translation.is_valid.text.app_error",
-    "translation": "Invalid text."
-  },
-  {
-    "id": "model.translation.is_valid.type.app_error",
-    "translation": "Invalid type."
-  },
-  {
-    "id": "model.translation.is_valid.type_invalid.app_error",
-    "translation": "Invalid type."
-=======
     "translation": "Invalid translation provider."
   },
   {
@@ -11106,7 +11071,6 @@
   {
     "id": "model.translation.is_valid.type_invalid.app_error",
     "translation": "Invalid translation type. Must be 'string' or 'object'."
->>>>>>> 14f5fd84
   },
   {
     "id": "model.upload_session.is_valid.channel_id.app_error",
@@ -11381,10 +11345,6 @@
     "translation": "Unable to get active languages."
   },
   {
-<<<<<<< HEAD
-    "id": "store.sql_autotranslation.get_batch.app_error",
-    "translation": "Unable to get batch."
-=======
     "id": "store.sql_autotranslation.get_all_by_state_page.app_error",
     "translation": "Unable to get translations by state."
   },
@@ -11398,8 +11358,7 @@
   },
   {
     "id": "store.sql_autotranslation.get_by_state_older_than.app_error",
-    "translation": ""
->>>>>>> 14f5fd84
+    "translation": "Unable to get translations by state older than."
   },
   {
     "id": "store.sql_autotranslation.get_channel_enabled.app_error",

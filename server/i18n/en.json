--- conflicted
+++ resolved
@@ -6543,16 +6543,15 @@
     "translation": "Error occurred saving the scheduled post."
   },
   {
-<<<<<<< HEAD
-    "id": "app.scheduled_post.permanent_delete_by_user.app_error",
-    "translation": "Unable to delete scheduled posts for user."
-=======
     "id": "app.scheduled_post.failed_messages",
     "translation": {
       "one": "Failed to send {{.Count}} scheduled post.",
       "other": "Failed to send {{.Count}} scheduled posts."
     }
->>>>>>> 8c3f4a58
+  },
+  {
+    "id": "app.scheduled_post.permanent_delete_by_user.app_error",
+    "translation": "Unable to delete scheduled posts for user."
   },
   {
     "id": "app.scheme.delete.app_error",

[
  {
    "id": "April",
    "translation": "April"
  },
  {
    "id": "August",
    "translation": "August"
  },
  {
    "id": "December",
    "translation": "December"
  },
  {
    "id": "February",
    "translation": "February"
  },
  {
    "id": "January",
    "translation": "January"
  },
  {
    "id": "July",
    "translation": "July"
  },
  {
    "id": "June",
    "translation": "June"
  },
  {
    "id": "March",
    "translation": "March"
  },
  {
    "id": "May",
    "translation": "May"
  },
  {
    "id": "November",
    "translation": "November"
  },
  {
    "id": "October",
    "translation": "October"
  },
  {
    "id": "September",
    "translation": "September"
  },
  {
    "id": "api.acknowledgement.delete.archived_channel.app_error",
    "translation": "You cannot remove an acknowledgment in an archived channel."
  },
  {
    "id": "api.acknowledgement.delete.deadline.app_error",
    "translation": "You cannot delete an acknowledgment after 5min have passed."
  },
  {
    "id": "api.acknowledgement.save.archived_channel.app_error",
    "translation": "You cannot acknowledgment in an archived channel."
  },
  {
    "id": "api.admin.add_certificate.array.app_error",
    "translation": "No file under 'certificate' in request."
  },
  {
    "id": "api.admin.add_certificate.no_file.app_error",
    "translation": "No file under 'certificate' in request."
  },
  {
    "id": "api.admin.add_certificate.open.app_error",
    "translation": "Could not open certificate file."
  },
  {
    "id": "api.admin.add_certificate.parseform.app_error",
    "translation": "Error parsing multiform request"
  },
  {
    "id": "api.admin.add_certificate.saving.app_error",
    "translation": "Could not save certificate file."
  },
  {
    "id": "api.admin.delete_brand_image.storage.not_found",
    "translation": "Unable to delete brand image, not found."
  },
  {
    "id": "api.admin.file_read_error",
    "translation": "Error reading log file."
  },
  {
    "id": "api.admin.get_brand_image.storage.app_error",
    "translation": "Image storage is not configured."
  },
  {
    "id": "api.admin.ldap.not_available.app_error",
    "translation": "LDAP is not available."
  },
  {
    "id": "api.admin.remove_certificate.delete.app_error",
    "translation": "An error occurred while deleting the certificate."
  },
  {
    "id": "api.admin.saml.failure_get_metadata_from_idp.app_error",
    "translation": "Failed to obtain metadata from Identity Provider URL."
  },
  {
    "id": "api.admin.saml.failure_parse_idp_certificate.app_error",
    "translation": "Failure encountered while parsing the metadata information received from the Identity Provider to a certificate."
  },
  {
    "id": "api.admin.saml.failure_reset_authdata_to_email.app_error",
    "translation": "Failed to reset AuthData field to Email."
  },
  {
    "id": "api.admin.saml.failure_save_idp_certificate_file.app_error",
    "translation": "Could not save certificate file."
  },
  {
    "id": "api.admin.saml.invalid_xml_missing_idpssodescriptors.app_error",
    "translation": "Missing Identity Provider SSO Descriptors node in the XML."
  },
  {
    "id": "api.admin.saml.invalid_xml_missing_keydescriptor.app_error",
    "translation": "Missing Identity Provider Key Descriptors node in the XML."
  },
  {
    "id": "api.admin.saml.invalid_xml_missing_ssoservices.app_error",
    "translation": "Missing Identity Provider SSO Services node in the XML."
  },
  {
    "id": "api.admin.saml.metadata.app_error",
    "translation": "An error occurred while building Service Provider Metadata."
  },
  {
    "id": "api.admin.saml.not_available.app_error",
    "translation": "SAML 2.0 is not configured or supported on this server."
  },
  {
    "id": "api.admin.saml.set_certificate_from_metadata.invalid_body.app_error",
    "translation": "Invalid certificate text."
  },
  {
    "id": "api.admin.saml.set_certificate_from_metadata.invalid_content_type.app_error",
    "translation": "Invalid content type."
  },
  {
    "id": "api.admin.saml.set_certificate_from_metadata.missing_content_type.app_error",
    "translation": "Missing content type."
  },
  {
    "id": "api.admin.syncables_error",
    "translation": "failed to add user to group-teams and group-channels"
  },
  {
    "id": "api.admin.test_email.body",
    "translation": "It appears your Mattermost email is setup correctly!"
  },
  {
    "id": "api.admin.test_email.missing_server",
    "translation": "SMTP Server is required"
  },
  {
    "id": "api.admin.test_email.reenter_password",
    "translation": "The SMTP server, port, or username has changed. Please re-enter the SMTP password to test connection."
  },
  {
    "id": "api.admin.test_email.subject",
    "translation": "Mattermost - Testing Email Settings"
  },
  {
    "id": "api.admin.test_s3.missing_s3_bucket",
    "translation": "S3 Bucket is required"
  },
  {
    "id": "api.admin.upload_brand_image.array.app_error",
    "translation": "Empty array under 'image' in request."
  },
  {
    "id": "api.admin.upload_brand_image.no_file.app_error",
    "translation": "No file under 'image' in request."
  },
  {
    "id": "api.admin.upload_brand_image.parse.app_error",
    "translation": "Could not parse multipart form."
  },
  {
    "id": "api.admin.upload_brand_image.storage.app_error",
    "translation": "Unable to upload image. Image storage is not configured."
  },
  {
    "id": "api.admin.upload_brand_image.too_large.app_error",
    "translation": "Unable to upload file. File is too large."
  },
  {
    "id": "api.back_to_app",
    "translation": "Back to {{.SiteName}}"
  },
  {
    "id": "api.bot.create_disabled",
    "translation": "Bot creation has been disabled."
  },
  {
    "id": "api.bot.teams_channels.add_message_mobile",
    "translation": "Please add me to teams and channels you want me to interact in. To do this, use the browser or Mattermost Desktop App."
  },
  {
    "id": "api.channel.add_guest.added",
    "translation": "%v added to the channel as guest by %v."
  },
  {
    "id": "api.channel.add_member.added",
    "translation": "%v added to the channel by %v."
  },
  {
    "id": "api.channel.add_members.error",
    "translation": "Error adding channel member(s)."
  },
  {
    "id": "api.channel.add_members.user_denied",
    "translation": "Channel membership denied to the following users because of group constraints: {{ .UserIDs }}"
  },
  {
    "id": "api.channel.add_user.to.channel.failed.app_error",
    "translation": "Failed to add user to channel."
  },
  {
    "id": "api.channel.add_user.to.channel.failed.deleted.app_error",
    "translation": "Failed to add user to channel because they have been removed from the team."
  },
  {
    "id": "api.channel.add_user_to_channel.type.app_error",
    "translation": "Can not add user to this channel type."
  },
  {
    "id": "api.channel.change_channel_privacy.private_to_public",
    "translation": "This channel has been converted to a Public Channel and can be joined by any team member."
  },
  {
    "id": "api.channel.change_channel_privacy.public_to_private",
    "translation": "This channel has been converted to a Private Channel."
  },
  {
    "id": "api.channel.channel_member_counts_by_group.license.error",
    "translation": "Your license does not support groups"
  },
  {
    "id": "api.channel.create_channel.direct_channel.app_error",
    "translation": "Must use createDirectChannel API service for direct message channel creation."
  },
  {
    "id": "api.channel.create_channel.direct_channel.team_restricted_error",
    "translation": "A direct channel cannot be created between these users because they do not share a team in common."
  },
  {
    "id": "api.channel.create_channel.max_channel_limit.app_error",
    "translation": "Unable to create more than {{.MaxChannelsPerTeam}} channels for current team."
  },
  {
    "id": "api.channel.create_default_channels.off_topic",
    "translation": "Off-Topic"
  },
  {
    "id": "api.channel.create_default_channels.town_square",
    "translation": "Town Square"
  },
  {
    "id": "api.channel.create_direct_channel.invalid_user.app_error",
    "translation": "Invalid user ID for direct channel creation."
  },
  {
    "id": "api.channel.create_group.bad_size.app_error",
    "translation": "Group message channels must contain at least 3 and no more than 8 users."
  },
  {
    "id": "api.channel.create_group.bad_user.app_error",
    "translation": "One of the provided users does not exist."
  },
  {
    "id": "api.channel.delete_channel.archived",
    "translation": "%v archived the channel."
  },
  {
    "id": "api.channel.delete_channel.cannot.app_error",
    "translation": "Unable to delete the default channel {{.Channel}}."
  },
  {
    "id": "api.channel.delete_channel.deleted.app_error",
    "translation": "The channel has been archived or deleted."
  },
  {
    "id": "api.channel.delete_channel.type.invalid",
    "translation": "Unable to delete direct or group message channels"
  },
  {
    "id": "api.channel.get_channel_moderations.license.error",
    "translation": "Your license does not support channel moderation"
  },
  {
    "id": "api.channel.gm_to_channel_conversion.not_allowed_for_user.request_error",
    "translation": "User is not allowed to convert group message to private channel"
  },
  {
    "id": "api.channel.group_message.converted.to_private_channel",
    "translation": "{{.ConvertedByUsername}} created this channel from a group message with {{.GMMembers}}."
  },
  {
    "id": "api.channel.guest_join_channel.post_and_forget",
    "translation": "%v joined the channel as guest."
  },
  {
    "id": "api.channel.join_channel.permissions.app_error",
    "translation": "You do not have the appropriate permissions."
  },
  {
    "id": "api.channel.join_channel.post_and_forget",
    "translation": "%v joined the channel."
  },
  {
    "id": "api.channel.leave.default.app_error",
    "translation": "Unable to leave the default channel {{.Channel}}."
  },
  {
    "id": "api.channel.leave.direct.app_error",
    "translation": "Unable to leave a direct message channel."
  },
  {
    "id": "api.channel.leave.last_member.app_error",
    "translation": "You're the only member left, try removing the Private Channel instead of leaving."
  },
  {
    "id": "api.channel.leave.left",
    "translation": "%v left the channel."
  },
  {
    "id": "api.channel.move_channel.type.invalid",
    "translation": "Unable to move direct or group message channels"
  },
  {
    "id": "api.channel.patch_channel_moderations.cache_invalidation.error",
    "translation": "Error invalidating cache"
  },
  {
    "id": "api.channel.patch_channel_moderations.license.error",
    "translation": "Your license does not support channel moderation"
  },
  {
    "id": "api.channel.patch_update_channel.forbidden.app_error",
    "translation": "Failed to update the channel."
  },
  {
    "id": "api.channel.patch_update_channel.update_direct_or_group_messages_not_allowed.app_error",
    "translation": "You are not allowed to update the name, display_name, and purpose of direct or group messages."
  },
  {
    "id": "api.channel.post_channel_privacy_message.error",
    "translation": "Failed to post channel privacy update message."
  },
  {
    "id": "api.channel.post_update_channel_displayname_message_and_forget.create_post.error",
    "translation": "Failed to post displayname update message"
  },
  {
    "id": "api.channel.post_update_channel_displayname_message_and_forget.retrieve_user.error",
    "translation": "Failed to retrieve user while updating channel DisplayName field"
  },
  {
    "id": "api.channel.post_update_channel_displayname_message_and_forget.updated_from",
    "translation": "%s updated the channel display name from: %s to: %s"
  },
  {
    "id": "api.channel.post_update_channel_header_message_and_forget.post.error",
    "translation": "Failed to post update channel header message"
  },
  {
    "id": "api.channel.post_update_channel_header_message_and_forget.removed",
    "translation": "%s removed the channel header (was: %s)"
  },
  {
    "id": "api.channel.post_update_channel_header_message_and_forget.retrieve_user.error",
    "translation": "Failed to retrieve user while updating channel header"
  },
  {
    "id": "api.channel.post_update_channel_header_message_and_forget.updated_from",
    "translation": "%s updated the channel header from: %s to: %s"
  },
  {
    "id": "api.channel.post_update_channel_header_message_and_forget.updated_to",
    "translation": "%s updated the channel header to: %s"
  },
  {
    "id": "api.channel.post_user_add_remove_message_and_forget.error",
    "translation": "Failed to post join/leave message"
  },
  {
    "id": "api.channel.remove.default.app_error",
    "translation": "Unable to remove user from the default channel {{.Channel}}."
  },
  {
    "id": "api.channel.remove_channel_member.type.app_error",
    "translation": "Unable to remove user from a channel."
  },
  {
    "id": "api.channel.remove_member.group_constrained.app_error",
    "translation": "Unable to remove a user from a group-constrained channel."
  },
  {
    "id": "api.channel.remove_member.removed",
    "translation": "%v removed from the channel."
  },
  {
    "id": "api.channel.remove_members.denied",
    "translation": "Channel membership removal denied to the following users because of group constraints: {{ .UserIDs }}"
  },
  {
    "id": "api.channel.remove_user_from_channel.app_error",
    "translation": "Can not remove user from this channel type."
  },
  {
    "id": "api.channel.rename_channel.cant_rename_direct_messages.app_error",
    "translation": "You cannot rename a direct message channel."
  },
  {
    "id": "api.channel.rename_channel.cant_rename_group_messages.app_error",
    "translation": "You cannot rename a group message channel."
  },
  {
    "id": "api.channel.restore_channel.restored.app_error",
    "translation": "Unable to unarchive channel. The channel is not archived."
  },
  {
    "id": "api.channel.restore_channel.unarchived",
    "translation": "{{.Username}} unarchived the channel."
  },
  {
    "id": "api.channel.update_channel.deleted.app_error",
    "translation": "The channel has been archived or deleted."
  },
  {
    "id": "api.channel.update_channel.tried.app_error",
    "translation": "Tried to perform an invalid update of the default channel {{.Channel}}."
  },
  {
    "id": "api.channel.update_channel.typechange.app_error",
    "translation": "Channel type cannot be updated."
  },
  {
    "id": "api.channel.update_channel.update_direct_or_group_messages_not_allowed.app_error",
    "translation": "You are not allowed to update the name, display_name, and purpose of direct or group messages."
  },
  {
    "id": "api.channel.update_channel_member_roles.changing_guest_role.app_error",
    "translation": "Invalid channel member update: You can't add or remove the guest role manually."
  },
  {
    "id": "api.channel.update_channel_member_roles.guest_and_user.app_error",
    "translation": "Invalid channel member update: A user must be a guest or a user but not both."
  },
  {
    "id": "api.channel.update_channel_member_roles.scheme_role.app_error",
    "translation": "The provided role is managed by a Scheme and therefore cannot be applied directly to a Channel Member."
  },
  {
    "id": "api.channel.update_channel_privacy.default_channel_error",
    "translation": "The default channel cannot be made private."
  },
  {
    "id": "api.channel.update_channel_scheme.license.error",
    "translation": "Your license does not support updating a channel's scheme"
  },
  {
    "id": "api.channel.update_channel_scheme.scheme_scope.error",
    "translation": "Unable to set the scheme to the channel because the supplied scheme is not a channel scheme."
  },
  {
    "id": "api.channel.update_team_member_roles.changing_guest_role.app_error",
    "translation": "Invalid team member update: You can't add or remove the guest role manually."
  },
  {
    "id": "api.channel.update_team_member_roles.scheme_role.app_error",
    "translation": "The provided role is managed by a Scheme and therefore cannot be applied directly to a Team Member."
  },
  {
    "id": "api.cloud.app_error",
    "translation": "Internal error during cloud api request."
  },
  {
    "id": "api.cloud.cws_webhook_event_missing_error",
    "translation": "Webhook event was not handled. Either it is missing or it is not valid."
  },
  {
    "id": "api.cloud.delinquency_email.missing_email_to_trigger",
    "translation": "Missing required fields to send delinquency email."
  },
  {
    "id": "api.cloud.license_error",
    "translation": "Your license does not support cloud requests."
  },
  {
    "id": "api.cloud.notify_admin_to_upgrade_error.already_notified",
    "translation": "Already notified admin"
  },
  {
    "id": "api.cloud.request_error",
    "translation": "Error processing request to CWS."
  },
  {
    "id": "api.cloud.teams_limit_reached.create",
    "translation": "Unable to create team because teams limit has been reached"
  },
  {
    "id": "api.cloud.teams_limit_reached.restore",
    "translation": "Unable to restore team because teams limit has been reached"
  },
  {
    "id": "api.command.admin_only.app_error",
    "translation": "Integrations have been limited to admins only."
  },
  {
    "id": "api.command.command_post.forbidden.app_error",
    "translation": "Specified user is not a member of specified channel."
  },
  {
    "id": "api.command.disabled.app_error",
    "translation": "Commands have been disabled by the system admin."
  },
  {
    "id": "api.command.duplicate_trigger.app_error",
    "translation": "This trigger word is already in use. Please choose another word."
  },
  {
    "id": "api.command.execute_command.create_post_failed.app_error",
    "translation": "Command '{{.Trigger}}' failed to post response. Please contact your System Administrator."
  },
  {
    "id": "api.command.execute_command.failed.app_error",
    "translation": "Command with a trigger of '{{.Trigger}}' failed."
  },
  {
    "id": "api.command.execute_command.failed_empty.app_error",
    "translation": "Command with a trigger of '{{.Trigger}}' returned an empty response."
  },
  {
    "id": "api.command.execute_command.failed_resp.app_error",
    "translation": "Command with a trigger of '{{.Trigger}}' returned response {{.Status}}."
  },
  {
    "id": "api.command.execute_command.format.app_error",
    "translation": "Command trigger word is missing the leading slash character"
  },
  {
    "id": "api.command.execute_command.not_found.app_error",
    "translation": "Command with a trigger of '{{.Trigger}}' not found. To send a message beginning with \"/\", try adding an empty space at the beginning of the message."
  },
  {
    "id": "api.command.execute_command.start.app_error",
    "translation": "No command trigger found."
  },
  {
    "id": "api.command.invite_people.desc",
    "translation": "Send an email invite to your Mattermost team"
  },
  {
    "id": "api.command.invite_people.email_invitations_off",
    "translation": "Email invitations are disabled, no invite(s) sent"
  },
  {
    "id": "api.command.invite_people.email_off",
    "translation": "Email has not been configured, no invite(s) sent"
  },
  {
    "id": "api.command.invite_people.fail",
    "translation": "Encountered an error sending email invite(s)"
  },
  {
    "id": "api.command.invite_people.hint",
    "translation": "[name@domain.com ...]"
  },
  {
    "id": "api.command.invite_people.invite_off",
    "translation": "User creation has been disabled on this server, no invite(s) sent"
  },
  {
    "id": "api.command.invite_people.name",
    "translation": "invite_people"
  },
  {
    "id": "api.command.invite_people.no_email",
    "translation": "Please specify one or more valid email addresses"
  },
  {
    "id": "api.command.invite_people.sent",
    "translation": "Email invite(s) sent"
  },
  {
    "id": "api.command.team_mismatch.app_error",
    "translation": "Unable to update commands across teams."
  },
  {
    "id": "api.command_away.desc",
    "translation": "Set your status away"
  },
  {
    "id": "api.command_away.name",
    "translation": "away"
  },
  {
    "id": "api.command_away.success",
    "translation": "You are now away"
  },
  {
    "id": "api.command_channel_header.channel.app_error",
    "translation": "Error to retrieve the current channel."
  },
  {
    "id": "api.command_channel_header.desc",
    "translation": "Edit the channel header"
  },
  {
    "id": "api.command_channel_header.hint",
    "translation": "[text]"
  },
  {
    "id": "api.command_channel_header.message.app_error",
    "translation": "Text must be provided with the /header command."
  },
  {
    "id": "api.command_channel_header.name",
    "translation": "header"
  },
  {
    "id": "api.command_channel_header.permission.app_error",
    "translation": "You don't have the appropriate permissions to edit the channel header."
  },
  {
    "id": "api.command_channel_header.update_channel.app_error",
    "translation": "Error updating the channel header."
  },
  {
    "id": "api.command_channel_header.update_channel.max_length",
    "translation": "The text entered exceeds the character limit. The channel header is limited to {{.MaxLength}} characters."
  },
  {
    "id": "api.command_channel_purpose.channel.app_error",
    "translation": "Error to retrieve the current channel."
  },
  {
    "id": "api.command_channel_purpose.desc",
    "translation": "Edit the channel purpose"
  },
  {
    "id": "api.command_channel_purpose.direct_group.app_error",
    "translation": "Unable to set purpose for direct message channels. Use /header to set the header instead."
  },
  {
    "id": "api.command_channel_purpose.hint",
    "translation": "[text]"
  },
  {
    "id": "api.command_channel_purpose.message.app_error",
    "translation": "A message must be provided with the /purpose command."
  },
  {
    "id": "api.command_channel_purpose.name",
    "translation": "purpose"
  },
  {
    "id": "api.command_channel_purpose.permission.app_error",
    "translation": "You don't have the appropriate permissions to edit the channel purpose."
  },
  {
    "id": "api.command_channel_purpose.update_channel.app_error",
    "translation": "Error updating the channel purpose."
  },
  {
    "id": "api.command_channel_purpose.update_channel.max_length",
    "translation": "The text entered exceeds the character limit. The channel purpose is limited to {{.MaxLength}} characters."
  },
  {
    "id": "api.command_channel_remove.channel.app_error",
    "translation": "Error retrieving the current channel."
  },
  {
    "id": "api.command_channel_rename.channel.app_error",
    "translation": "Error to retrieve the current channel."
  },
  {
    "id": "api.command_channel_rename.desc",
    "translation": "Rename the channel"
  },
  {
    "id": "api.command_channel_rename.direct_group.app_error",
    "translation": "Unable to rename direct message channels."
  },
  {
    "id": "api.command_channel_rename.hint",
    "translation": "[text]"
  },
  {
    "id": "api.command_channel_rename.message.app_error",
    "translation": "A message must be provided with the /rename command."
  },
  {
    "id": "api.command_channel_rename.name",
    "translation": "rename"
  },
  {
    "id": "api.command_channel_rename.permission.app_error",
    "translation": "You don't have the appropriate permissions to rename the channel."
  },
  {
    "id": "api.command_channel_rename.too_long.app_error",
    "translation": "Channel name must be {{.Length}} or fewer characters."
  },
  {
    "id": "api.command_channel_rename.too_short.app_error",
    "translation": "Channel name must be {{.Length}} or more characters."
  },
  {
    "id": "api.command_channel_rename.update_channel.app_error",
    "translation": "Error to update the current channel."
  },
  {
    "id": "api.command_code.desc",
    "translation": "Display text as a code block"
  },
  {
    "id": "api.command_code.hint",
    "translation": "[text]"
  },
  {
    "id": "api.command_code.message.app_error",
    "translation": "A message must be provided with the /code command."
  },
  {
    "id": "api.command_code.name",
    "translation": "code"
  },
  {
    "id": "api.command_collapse.desc",
    "translation": "Turn on auto-collapsing of image previews"
  },
  {
    "id": "api.command_collapse.name",
    "translation": "collapse"
  },
  {
    "id": "api.command_collapse.success",
    "translation": "Image links now collapse by default"
  },
  {
    "id": "api.command_custom_status.app_error",
    "translation": "Error setting the status."
  },
  {
    "id": "api.command_custom_status.clear.app_error",
    "translation": "Error clearing the status."
  },
  {
    "id": "api.command_custom_status.clear.success",
    "translation": "Your status was cleared."
  },
  {
    "id": "api.command_custom_status.desc",
    "translation": "Set or clear your status"
  },
  {
    "id": "api.command_custom_status.hint",
    "translation": "[:emoji_name:] [status_message] or clear"
  },
  {
    "id": "api.command_custom_status.name",
    "translation": "status"
  },
  {
    "id": "api.command_custom_status.success",
    "translation": "Your status is set to “{{.EmojiName}} {{.StatusMessage}}”. You can change your status from the status popover in the channel sidebar header."
  },
  {
    "id": "api.command_dnd.desc",
    "translation": "Do not disturb disables desktop and mobile push notifications."
  },
  {
    "id": "api.command_dnd.name",
    "translation": "dnd"
  },
  {
    "id": "api.command_dnd.success",
    "translation": "Do Not Disturb is enabled. You will not receive desktop or mobile push notifications until Do Not Disturb is turned off."
  },
  {
    "id": "api.command_echo.delay.app_error",
    "translation": "Delays must be under 10000 seconds."
  },
  {
    "id": "api.command_echo.desc",
    "translation": "Echo back text from your account"
  },
  {
    "id": "api.command_echo.high_volume.app_error",
    "translation": "High volume of echo request, cannot process request."
  },
  {
    "id": "api.command_echo.hint",
    "translation": "'message' [delay in seconds]"
  },
  {
    "id": "api.command_echo.message.app_error",
    "translation": "A message must be provided with the /echo command."
  },
  {
    "id": "api.command_echo.name",
    "translation": "echo"
  },
  {
    "id": "api.command_expand.desc",
    "translation": "Turn off auto-collapsing of image previews"
  },
  {
    "id": "api.command_expand.name",
    "translation": "expand"
  },
  {
    "id": "api.command_expand.success",
    "translation": "Image links now expand by default"
  },
  {
    "id": "api.command_expand_collapse.fail.app_error",
    "translation": "An error occurred while expanding previews."
  },
  {
    "id": "api.command_exportlink.desc",
    "translation": "Generate a link to download a export."
  },
  {
    "id": "api.command_exportlink.driver.app_error",
    "translation": "The file store driver does not support link generation."
  },
  {
    "id": "api.command_exportlink.empty.app_error",
    "translation": "No export file has been found."
  },
  {
    "id": "api.command_exportlink.hint",
    "translation": "[job-id|zip filename|{{.LatestMsg}}]"
  },
  {
    "id": "api.command_exportlink.invalid.app_error",
    "translation": "Unable to find the file you requested."
  },
  {
    "id": "api.command_exportlink.link.text",
    "translation": "You can download your file here: {{.Link}}.\nThis link will expire in {{.Expiration}}."
  },
  {
    "id": "api.command_exportlink.list.app_error",
    "translation": "Unable to retrieve the export list."
  },
  {
    "id": "api.command_exportlink.name",
    "translation": "exportlink"
  },
  {
    "id": "api.command_exportlink.permission.app_error",
    "translation": "You don't have enough permissions to run this command."
  },
  {
    "id": "api.command_exportlink.presign.app_error",
    "translation": "Unable to generate presign url."
  },
  {
    "id": "api.command_groupmsg.desc",
    "translation": "Sends a Group Message to the specified users"
  },
  {
    "id": "api.command_groupmsg.fail.app_error",
    "translation": "An error occurred while messaging the users."
  },
  {
    "id": "api.command_groupmsg.group_fail.app_error",
    "translation": "An error occurred while creating the group message."
  },
  {
    "id": "api.command_groupmsg.hint",
    "translation": "@[username1],@[username2] 'message'"
  },
  {
    "id": "api.command_groupmsg.invalid_user.app_error",
    "translation": {
      "one": "Unable to find the user: {{.Users}}",
      "other": "Unable to find the users: {{.Users}}"
    }
  },
  {
    "id": "api.command_groupmsg.max_users.app_error",
    "translation": "Group messages are limited to a maximum of {{.MaxUsers}} users."
  },
  {
    "id": "api.command_groupmsg.min_users.app_error",
    "translation": "Group messages are limited to a minimum of {{.MinUsers}} users."
  },
  {
    "id": "api.command_groupmsg.name",
    "translation": "message"
  },
  {
    "id": "api.command_groupmsg.permission.app_error",
    "translation": "You don't have the appropriate permissions to create a new group message."
  },
  {
    "id": "api.command_help.desc",
    "translation": "Show Mattermost help message"
  },
  {
    "id": "api.command_help.name",
    "translation": "help"
  },
  {
    "id": "api.command_help.success",
    "translation": "Mattermost is an open source platform for secure communication, collaboration, and orchestration of work across tools and teams.\r\nMattermost contains two key tools:\r\n\r\n**Channels** - Stay connected with your team via 1:1 and group messaging.\r\n**[Playbooks](/playbooks)** - Build and configure repeatable processes to achieve specific and predictable outcomes.\r\n\r\n[View documentation and guides]({{.HelpLink}})"
  },
  {
    "id": "api.command_invite.channel.app_error",
    "translation": "Error to retrieve the current channel."
  },
  {
    "id": "api.command_invite.channel.error",
    "translation": "Could not find the channel {{.Channel}}. Please use the [channel handle](https://docs.mattermost.com/messaging/managing-channels.html#naming-a-channel) to identify channels."
  },
  {
    "id": "api.command_invite.channel_constrained_user_denied",
    "translation": "This channel is managed by groups.  This user is not part of a group that is synced to this channel."
  },
  {
    "id": "api.command_invite.desc",
    "translation": "Invite a user to a channel"
  },
  {
    "id": "api.command_invite.directchannel.app_error",
    "translation": "You can't add someone to a direct message channel."
  },
  {
    "id": "api.command_invite.fail.app_error",
    "translation": "An error occurred while joining the channel."
  },
  {
    "id": "api.command_invite.hint",
    "translation": "@[username]... ~[channel]..."
  },
  {
    "id": "api.command_invite.missing_message.app_error",
    "translation": "Missing Username and/or Channel."
  },
  {
    "id": "api.command_invite.missing_user.app_error",
    "translation": "We couldn't find the user {{.User}}. They may have been deactivated by the System Administrator."
  },
  {
    "id": "api.command_invite.name",
    "translation": "invite"
  },
  {
    "id": "api.command_invite.permission.app_error",
    "translation": "You don't have enough permissions to add {{.User}} in {{.Channel}}."
  },
  {
    "id": "api.command_invite.private_channel.app_error",
    "translation": "Could not find the channel {{.Channel}}. Please use the [channel handle](https://docs.mattermost.com/messaging/managing-channels.html#naming-a-channel) to identify channels."
  },
  {
    "id": "api.command_invite.success",
    "translation": "{{.User}} added to {{.Channel}} channel."
  },
  {
    "id": "api.command_invite.successOverflow",
    "translation": "{{.FirstUser}} and {{.Others}} added to {{.Channel}} channel."
  },
  {
    "id": "api.command_invite.user_already_in_channel.app_error",
    "translation": {
      "one": "{{.User}} is already in the channel.",
      "other": "{{.User}} are already in the channel."
    }
  },
  {
    "id": "api.command_invite.user_already_in_channel.overflow",
    "translation": "{{.FirstUser}} and {{.Others}} others are already in the channel."
  },
  {
    "id": "api.command_invite.user_not_in_team.app_error",
    "translation": "You can add {{.Users}} to this channel once they are members of the **{{.Team}}** team."
  },
  {
    "id": "api.command_invite.user_not_in_team.messageOverflow",
    "translation": "You can add {{.FirstUser}} and {{.Others}} others to this channel once they are members of the **{{.Team}}** team."
  },
  {
    "id": "api.command_invite_people.permission.app_error",
    "translation": "You don't have permission to invite new users to this server."
  },
  {
    "id": "api.command_join.desc",
    "translation": "Join the open channel"
  },
  {
    "id": "api.command_join.fail.app_error",
    "translation": "An error occurred while joining the channel."
  },
  {
    "id": "api.command_join.hint",
    "translation": "~[channel]"
  },
  {
    "id": "api.command_join.list.app_error",
    "translation": "An error occurred while listing channels."
  },
  {
    "id": "api.command_join.missing.app_error",
    "translation": "Unable to find the channel."
  },
  {
    "id": "api.command_join.name",
    "translation": "join"
  },
  {
    "id": "api.command_kick.name",
    "translation": "kick"
  },
  {
    "id": "api.command_leave.desc",
    "translation": "Leave the current channel"
  },
  {
    "id": "api.command_leave.fail.app_error",
    "translation": "An error occurred while leaving the channel."
  },
  {
    "id": "api.command_leave.name",
    "translation": "leave"
  },
  {
    "id": "api.command_logout.desc",
    "translation": "Logout of Mattermost"
  },
  {
    "id": "api.command_logout.name",
    "translation": "logout"
  },
  {
    "id": "api.command_marketplace.desc",
    "translation": "Open the Marketplace"
  },
  {
    "id": "api.command_marketplace.name",
    "translation": "marketplace"
  },
  {
    "id": "api.command_marketplace.unsupported.app_error",
    "translation": "The marketplace command is not supported on your device."
  },
  {
    "id": "api.command_me.desc",
    "translation": "Do an action"
  },
  {
    "id": "api.command_me.hint",
    "translation": "[message]"
  },
  {
    "id": "api.command_me.name",
    "translation": "me"
  },
  {
    "id": "api.command_msg.desc",
    "translation": "Send Direct Message to a user"
  },
  {
    "id": "api.command_msg.dm_fail.app_error",
    "translation": "An error occurred while creating the direct message."
  },
  {
    "id": "api.command_msg.fail.app_error",
    "translation": "An error occurred while messaging the user."
  },
  {
    "id": "api.command_msg.hint",
    "translation": "@[username] 'message'"
  },
  {
    "id": "api.command_msg.missing.app_error",
    "translation": "Unable to find the user."
  },
  {
    "id": "api.command_msg.name",
    "translation": "message"
  },
  {
    "id": "api.command_msg.permission.app_error",
    "translation": "You don't have the appropriate permissions to direct message this user."
  },
  {
    "id": "api.command_mute.desc",
    "translation": "Turns off desktop, email and push notifications for the current channel or the [channel] specified."
  },
  {
    "id": "api.command_mute.error",
    "translation": "Could not find the channel {{.Channel}}. Please use the [channel handle](https://docs.mattermost.com/messaging/managing-channels.html#naming-a-channel) to identify channels."
  },
  {
    "id": "api.command_mute.hint",
    "translation": "~[channel]"
  },
  {
    "id": "api.command_mute.name",
    "translation": "mute"
  },
  {
    "id": "api.command_mute.no_channel.error",
    "translation": "Could not find the specified channel. Please use the [channel handle](https://docs.mattermost.com/messaging/managing-channels.html#naming-a-channel) to identify channels."
  },
  {
    "id": "api.command_mute.not_member.error",
    "translation": "Could not mute channel {{.Channel}} as you are not a member."
  },
  {
    "id": "api.command_mute.success_mute",
    "translation": "You will not receive notifications for {{.Channel}} until channel mute is turned off."
  },
  {
    "id": "api.command_mute.success_mute_direct_msg",
    "translation": "You will not receive notifications for this channel until channel mute is turned off."
  },
  {
    "id": "api.command_mute.success_unmute",
    "translation": "{{.Channel}} is no longer muted."
  },
  {
    "id": "api.command_mute.success_unmute_direct_msg",
    "translation": "This channel is no longer muted."
  },
  {
    "id": "api.command_offline.desc",
    "translation": "Set your status offline"
  },
  {
    "id": "api.command_offline.name",
    "translation": "offline"
  },
  {
    "id": "api.command_offline.success",
    "translation": "You are now offline"
  },
  {
    "id": "api.command_online.desc",
    "translation": "Set your status online"
  },
  {
    "id": "api.command_online.name",
    "translation": "online"
  },
  {
    "id": "api.command_online.success",
    "translation": "You are now online"
  },
  {
    "id": "api.command_open.name",
    "translation": "open"
  },
  {
    "id": "api.command_remote.accept.help",
    "translation": "Accept an invitation from an external Mattermost instance"
  },
  {
    "id": "api.command_remote.accept_invitation",
    "translation": "Invitation accepted and confirmed.\nSiteURL: {{.SiteURL}}"
  },
  {
    "id": "api.command_remote.accept_invitation.error",
    "translation": "Could not accept invitation: {{.Error}}"
  },
  {
    "id": "api.command_remote.add_remote.error",
    "translation": "Could not add secure connection: {{.Error}}"
  },
  {
    "id": "api.command_remote.cluster_removed",
    "translation": "Secure connection {{.RemoteId}} {{.Result}}."
  },
  {
    "id": "api.command_remote.confirm_invitation.error",
    "translation": "Could not confirm invitation: {{.Error}}"
  },
  {
    "id": "api.command_remote.decode_invitation.error",
    "translation": "Could not decode invitation: {{.Error}}"
  },
  {
    "id": "api.command_remote.desc",
    "translation": "Invite secure connections for communication across Mattermost instances."
  },
  {
    "id": "api.command_remote.displayname.help",
    "translation": "Secure connection display name"
  },
  {
    "id": "api.command_remote.displayname.hint",
    "translation": "A display name for the secure connection"
  },
  {
    "id": "api.command_remote.encrypt_invitation.error",
    "translation": "Could not encrypt invitation: {{.Error}}"
  },
  {
    "id": "api.command_remote.fetch_status.error",
    "translation": "Could not fetch secure connections: {{.Error}}"
  },
  {
    "id": "api.command_remote.hint",
    "translation": "[action]"
  },
  {
    "id": "api.command_remote.incorrect_password.error",
    "translation": "Could not decrypt invitation. Incorrect password or corrupt invitation: {{.Error}}"
  },
  {
    "id": "api.command_remote.invitation.help",
    "translation": "Invitation from secure connection"
  },
  {
    "id": "api.command_remote.invitation.hint",
    "translation": "The encrypted invitation from a secure connection"
  },
  {
    "id": "api.command_remote.invitation_created",
    "translation": "Invitation created."
  },
  {
    "id": "api.command_remote.invite.help",
    "translation": "Invite a secure connection"
  },
  {
    "id": "api.command_remote.invite_password.help",
    "translation": "Invitation password"
  },
  {
    "id": "api.command_remote.invite_password.hint",
    "translation": "Password to be used to encrypt the invitation"
  },
  {
    "id": "api.command_remote.invite_summary",
    "translation": "Send the following AES 256-bit encrypted invitation to the external Mattermost System Admin along with the password. They will use the `{{.Command}}` slash command to accept the invitation.\n\n```\n{{.Invitation}}\n```\n\n**Ensure the secure connection can access your Mattermost instance via** {{.SiteURL}}"
  },
  {
    "id": "api.command_remote.missing_command",
    "translation": "Missing command. Available actions: {{.Actions}}"
  },
  {
    "id": "api.command_remote.missing_empty",
    "translation": "Missing or empty `{{.Arg}}`"
  },
  {
    "id": "api.command_remote.name",
    "translation": "secure-connection"
  },
  {
    "id": "api.command_remote.name.help",
    "translation": "Secure connection name"
  },
  {
    "id": "api.command_remote.name.hint",
    "translation": "A unique name for the secure connection"
  },
  {
    "id": "api.command_remote.permission_required",
    "translation": "You require `{{.Permission}}` permission to manage secure connections."
  },
  {
    "id": "api.command_remote.remote_add_remove.help",
    "translation": "Add/remove secure connections. Available actions: {{.Actions}}"
  },
  {
    "id": "api.command_remote.remote_table_header",
    "translation": "| Secure connection | Display name | Connection ID | Site URL | Invite accepted | Online | Last ping  |"
  },
  {
    "id": "api.command_remote.remotes_not_found",
    "translation": "No secure connections found."
  },
  {
    "id": "api.command_remote.remove.help",
    "translation": "Removes a secure connection"
  },
  {
    "id": "api.command_remote.remove_remote.error",
    "translation": "Could not remove secure connection: {{.Error}}"
  },
  {
    "id": "api.command_remote.remove_remote_id.help",
    "translation": "ID of secure connection to remove."
  },
  {
    "id": "api.command_remote.service_disabled",
    "translation": "Secure Connection Service is disabled."
  },
  {
    "id": "api.command_remote.service_not_enabled",
    "translation": "Secure Connection Service not enabled."
  },
  {
    "id": "api.command_remote.site_url_not_set",
    "translation": "Site URL not set. Please set this in System Console > Environment > Web Server."
  },
  {
    "id": "api.command_remote.status.help",
    "translation": "Displays status for all secure connections"
  },
  {
    "id": "api.command_remote.unknown_action",
    "translation": "Unknown action `{{.Action}}`"
  },
  {
    "id": "api.command_remove.desc",
    "translation": "Remove a member from the channel"
  },
  {
    "id": "api.command_remove.direct_group.app_error",
    "translation": "You can't remove someone from a direct message channel."
  },
  {
    "id": "api.command_remove.group_constrained_user_denied",
    "translation": "User cannot be removed from the channel by you because they are a member of the groups linked to this channel. To remove them from this channel, they must be removed from the linked groups."
  },
  {
    "id": "api.command_remove.hint",
    "translation": "@[username]"
  },
  {
    "id": "api.command_remove.message.app_error",
    "translation": "A message must be provided with the /remove or /kick command."
  },
  {
    "id": "api.command_remove.missing.app_error",
    "translation": "We couldn't find the user. They may have been deactivated by the System Administrator."
  },
  {
    "id": "api.command_remove.name",
    "translation": "remove"
  },
  {
    "id": "api.command_remove.permission.app_error",
    "translation": "You don't have the appropriate permissions to remove the member."
  },
  {
    "id": "api.command_remove.user_not_in_channel",
    "translation": "{{.Username}} is not a member of this channel."
  },
  {
    "id": "api.command_search.desc",
    "translation": "Search text in messages"
  },
  {
    "id": "api.command_search.hint",
    "translation": "[text]"
  },
  {
    "id": "api.command_search.name",
    "translation": "search"
  },
  {
    "id": "api.command_search.unsupported.app_error",
    "translation": "The search command is not supported on your device."
  },
  {
    "id": "api.command_settings.desc",
    "translation": "Open the Settings dialog"
  },
  {
    "id": "api.command_settings.name",
    "translation": "settings"
  },
  {
    "id": "api.command_settings.unsupported.app_error",
    "translation": "The settings command is not supported on your device."
  },
  {
    "id": "api.command_share.available_actions",
    "translation": "Available actions: {{.Actions}}"
  },
  {
    "id": "api.command_share.channel_invite.error",
    "translation": "Error inviting `{{.Name}}` to this channel: {{.Error}}"
  },
  {
    "id": "api.command_share.channel_invite_not_home.error",
    "translation": "Cannot invite secure connection to a shared channel originating somewhere else."
  },
  {
    "id": "api.command_share.channel_not_shared.error",
    "translation": "Cannot invite remote because channel {{.ChannelID}} is not shared."
  },
  {
    "id": "api.command_share.channel_remote_id_not_exists",
    "translation": "Shared channel secure connection `{{.RemoteId}}` does not exist for this channel."
  },
  {
    "id": "api.command_share.channel_shared",
    "translation": "This channel is now shared."
  },
  {
    "id": "api.command_share.channel_status.help",
    "translation": "Displays status for this shared channel"
  },
  {
    "id": "api.command_share.channel_status_id",
    "translation": "Status for channel ID `{{.ChannelId}}`"
  },
  {
    "id": "api.command_share.check_channel_exist.error",
    "translation": "Error while checking if shared channel {{.ChannelID}} exists: {{.Error}}"
  },
  {
    "id": "api.command_share.could_not_uninvite.error",
    "translation": "Could not uninvite `{{.RemoteId}}`: {{.Error}}"
  },
  {
    "id": "api.command_share.desc",
    "translation": "Shares the current channel with an external Mattermost instance."
  },
  {
    "id": "api.command_share.fetch_remote.error",
    "translation": "Error fetching secure connections: {{.Error}}"
  },
  {
    "id": "api.command_share.fetch_remote_status.error",
    "translation": "Could not fetch status for secure connections: {{.Error}}."
  },
  {
    "id": "api.command_share.hint",
    "translation": "[action]"
  },
  {
    "id": "api.command_share.invalid_value.error",
    "translation": "Invalid value for '{{.Arg}}': {{.Error}}"
  },
  {
    "id": "api.command_share.invitation_sent",
    "translation": "Shared channel invitation has been sent to `{{.Name}} {{.SiteURL}}`."
  },
  {
    "id": "api.command_share.invite_remote.help",
    "translation": "Invites an external Mattermost instance to the current shared channel"
  },
  {
    "id": "api.command_share.missing_action",
    "translation": "Missing action. Available actions: {{.Actions}}"
  },
  {
    "id": "api.command_share.must_specify_valid_remote",
    "translation": "Must specify a valid secure connection ID to invite."
  },
  {
    "id": "api.command_share.name",
    "translation": "share-channel"
  },
  {
    "id": "api.command_share.no_remote_invited",
    "translation": "No secure connections have been invited to this channel."
  },
  {
    "id": "api.command_share.not_shared_channel_unshare",
    "translation": "Cannot unshare a channel that is not shared."
  },
  {
    "id": "api.command_share.permission_required",
    "translation": "You require `{{.Permission}}` permission to manage shared channels."
  },
  {
    "id": "api.command_share.remote_already_invited",
    "translation": "The secure connection has already been invited."
  },
  {
    "id": "api.command_share.remote_id.help",
    "translation": "ID of an existing secure connection. See `secure-connection` command to add a secure connection."
  },
  {
    "id": "api.command_share.remote_id_invalid.error",
    "translation": "Secure connection ID is invalid: {{.Error}}"
  },
  {
    "id": "api.command_share.remote_not_valid",
    "translation": "Must specify a valid secure connection ID to uninvite"
  },
  {
    "id": "api.command_share.remote_table_header",
    "translation": "| Secure connection | Site URL | Read only | Invite accepted | Online | Last sync |"
  },
  {
    "id": "api.command_share.remote_uninvited",
    "translation": "Secure connection `{{.RemoteId}}` uninvited."
  },
  {
    "id": "api.command_share.service_disabled",
    "translation": "Shared Channels Service is disabled."
  },
  {
    "id": "api.command_share.share_channel.error",
    "translation": "Cannot share this channel: {{.Error}}"
  },
  {
    "id": "api.command_share.share_read_only.help",
    "translation": "Channel will be shared in read-only mode"
  },
  {
    "id": "api.command_share.share_read_only.hint",
    "translation": "[readonly] - 'Y' or 'N'.  Defaults to 'N'"
  },
  {
    "id": "api.command_share.shared_channel_unavailable",
    "translation": "This channel is no longer shared."
  },
  {
    "id": "api.command_share.shared_channel_unshare.error",
    "translation": "Cannot unshare this channel: {{.Error}}."
  },
  {
    "id": "api.command_share.uninvite_remote.help",
    "translation": "Uninvites a secure connection from this shared channel"
  },
  {
    "id": "api.command_share.uninvite_remote_id.help",
    "translation": "ID of secure connection to uninvite."
  },
  {
    "id": "api.command_share.unknown_action",
    "translation": "Unknown action `{{.Action}}`. Available actions: {{.Actions}}"
  },
  {
    "id": "api.command_share.unshare_channel.help",
    "translation": "Unshares the current channel"
  },
  {
    "id": "api.command_shortcuts.desc",
    "translation": "Displays a list of keyboard shortcuts"
  },
  {
    "id": "api.command_shortcuts.name",
    "translation": "shortcuts"
  },
  {
    "id": "api.command_shortcuts.unsupported.app_error",
    "translation": "The shortcuts command is not supported on your device."
  },
  {
    "id": "api.command_shrug.desc",
    "translation": "Adds ¯\\_(ツ)_/¯ to your message"
  },
  {
    "id": "api.command_shrug.hint",
    "translation": "[message]"
  },
  {
    "id": "api.command_shrug.name",
    "translation": "shrug"
  },
  {
    "id": "api.config.client.old_format.app_error",
    "translation": "New format for the client configuration is not supported yet. Please specify format=old in the query string."
  },
  {
    "id": "api.config.get_config.restricted_merge.app_error",
    "translation": "Failed to merge given config."
  },
  {
    "id": "api.config.migrate_config.app_error",
    "translation": "Failed to migrate config store."
  },
  {
    "id": "api.config.patch_config.diff.app_error",
    "translation": "Failed to diff configs"
  },
  {
    "id": "api.config.patch_config.restricted_merge.app_error",
    "translation": "Failed to merge given config."
  },
  {
    "id": "api.config.reload_config.app_error",
    "translation": "Failed to reload config."
  },
  {
    "id": "api.config.update_config.clear_siteurl.app_error",
    "translation": "Site URL cannot be cleared."
  },
  {
    "id": "api.config.update_config.diff.app_error",
    "translation": "Failed to diff configs"
  },
  {
    "id": "api.config.update_config.not_allowed_security.app_error",
    "translation": "Changing {{.Name}} is not allowed due to security reasons."
  },
  {
    "id": "api.config.update_config.restricted_merge.app_error",
    "translation": "Failed to merge given config."
  },
  {
    "id": "api.config.update_config.translations.app_error",
    "translation": "Failed to update server translations."
  },
  {
    "id": "api.context.404.app_error",
    "translation": "Sorry, we could not find the page."
  },
  {
    "id": "api.context.get_user.app_error",
    "translation": "Unable to get user from session UserID."
  },
  {
    "id": "api.context.invalid_body_param.app_error",
    "translation": "Invalid or missing {{.Name}} in request body."
  },
  {
    "id": "api.context.invalid_param.app_error",
    "translation": "Invalid {{.Name}} parameter."
  },
  {
    "id": "api.context.invalid_token.error",
    "translation": "Invalid session token={{.Token}}, err={{.Error}}"
  },
  {
    "id": "api.context.invalid_url_param.app_error",
    "translation": "Invalid or missing {{.Name}} parameter in request URL."
  },
  {
    "id": "api.context.invitation_expired.error",
    "translation": "Invitation is expired."
  },
  {
    "id": "api.context.ip_filtering.apply_ip_filters.app_error",
    "translation": "An error has occurred while applying IP Filters"
  },
  {
    "id": "api.context.ip_filtering.get_ip_filters.app_error",
    "translation": "An error has occurred while fetching IP Filters"
  },
  {
    "id": "api.context.ip_filtering.get_my_ip.failed",
    "translation": "An error has occurred while fetching the client's IP address"
  },
  {
    "id": "api.context.ip_filtering.not_available.app_error",
    "translation": "IP Filtering is not available on this server"
  },
  {
    "id": "api.context.json_encoding.app_error",
    "translation": "Error encoding JSON."
  },
  {
    "id": "api.context.local_origin_required.app_error",
    "translation": "This endpoint requires a local request origin."
  },
  {
    "id": "api.context.mfa_required.app_error",
    "translation": "Multi-factor authentication is required on this server."
  },
  {
    "id": "api.context.outgoing_oauth_connection.list_connections.app_error",
    "translation": "There was an error while listing outgoing OAuth connections."
  },
  {
    "id": "api.context.outgoing_oauth_connection.list_connections.input_error",
    "translation": "Invalid input parameters."
  },
  {
    "id": "api.context.outgoing_oauth_connection.not_available.feature_flag",
    "translation": "This feature is restricted by a feature flag."
  },
  {
    "id": "api.context.permissions.app_error",
    "translation": "You do not have the appropriate permissions."
  },
  {
    "id": "api.context.remote_id_invalid.app_error",
    "translation": "Unable to find secure connectionID {{.RemoteId}}."
  },
  {
    "id": "api.context.remote_id_mismatch.app_error",
    "translation": "Secure connection ID mismatch."
  },
  {
    "id": "api.context.remote_id_missing.app_error",
    "translation": "Secure connection ID missing."
  },
  {
    "id": "api.context.server_busy.app_error",
    "translation": "Server is busy, non-critical services are temporarily unavailable."
  },
  {
    "id": "api.context.session_expired.app_error",
    "translation": "Invalid or expired session, please login again."
  },
  {
    "id": "api.context.token_provided.app_error",
    "translation": "Session is not OAuth but token was provided in the query string."
  },
  {
    "id": "api.create_terms_of_service.custom_terms_of_service_disabled.app_error",
    "translation": "Custom terms of service feature is disabled."
  },
  {
    "id": "api.create_terms_of_service.empty_text.app_error",
    "translation": "Please enter text for your Custom Terms of Service."
  },
  {
    "id": "api.custom_groups.count_err",
    "translation": "error counting groups"
  },
  {
    "id": "api.custom_groups.feature_disabled",
    "translation": "custom groups feature is disabled"
  },
  {
    "id": "api.custom_groups.license_error",
    "translation": "not licensed for custom groups"
  },
  {
    "id": "api.custom_groups.must_be_referenceable",
    "translation": "allow_reference must be 'true' for custom groups"
  },
  {
    "id": "api.custom_groups.no_remote_id",
    "translation": "remote_id must be blank for custom group"
  },
  {
    "id": "api.custom_status.disabled",
    "translation": "Custom status feature has been disabled. Please contact your system administrator for details."
  },
  {
    "id": "api.custom_status.recent_custom_statuses.delete.app_error",
    "translation": "Failed to delete the recent status. Please try adding the status first or contact your system administrator for details."
  },
  {
    "id": "api.custom_status.set_custom_statuses.emoji_not_found",
    "translation": "Failed to update the custom status. An emoji with the given name does not exist."
  },
  {
    "id": "api.custom_status.set_custom_statuses.update.app_error",
    "translation": "Failed to update the custom status. Please add either emoji or custom text status or both."
  },
  {
    "id": "api.draft.create_draft.can_not_draft_to_deleted.error",
    "translation": "Can not save draft to deleted channel"
  },
  {
    "id": "api.drafts.disabled.app_error",
    "translation": "Drafts feature is disabled."
  },
  {
    "id": "api.elasticsearch.test_elasticsearch_settings_nil.app_error",
    "translation": "Elasticsearch settings has unset values."
  },
  {
    "id": "api.email.send_warn_metric_ack.failure.app_error",
    "translation": "Failure to send admin acknowledgment email"
  },
  {
    "id": "api.email.send_warn_metric_ack.invalid_warn_metric.app_error",
    "translation": "Could not find warn metric."
  },
  {
    "id": "api.email.send_warn_metric_ack.missing_server.app_error",
    "translation": "SMTP Server is required"
  },
  {
    "id": "api.email_batching.add_notification_email_to_batch.channel_full.app_error",
    "translation": "Email batching job's receiving channel was full. Please increase the EmailBatchingBufferSize."
  },
  {
    "id": "api.email_batching.add_notification_email_to_batch.disabled.app_error",
    "translation": "Email batching has been disabled by the system administrator."
  },
  {
    "id": "api.email_batching.send_batched_email_notification.button",
    "translation": "Open Mattermost"
  },
  {
    "id": "api.email_batching.send_batched_email_notification.messageButton",
    "translation": "View this message"
  },
  {
    "id": "api.email_batching.send_batched_email_notification.subTitle",
    "translation": "See below for a summary of your new messages."
  },
  {
    "id": "api.email_batching.send_batched_email_notification.subject",
    "translation": {
      "one": "[{{.SiteName}}] New Notification for {{.Month}} {{.Day}}, {{.Year}}",
      "other": "[{{.SiteName}}] New Notifications for {{.Month}} {{.Day}}, {{.Year}}"
    }
  },
  {
    "id": "api.email_batching.send_batched_email_notification.time",
    "translation": "{{.Hour}}:{{.Minute}} {{.TimeZone}}"
  },
  {
    "id": "api.email_batching.send_batched_email_notification.title",
    "translation": "You have new messages"
  },
  {
    "id": "api.emoji.create.duplicate.app_error",
    "translation": "Unable to create emoji. Another emoji with the same name already exists."
  },
  {
    "id": "api.emoji.create.internal_error",
    "translation": "server_error: Encountered internal server error creating the emoji."
  },
  {
    "id": "api.emoji.create.other_user.app_error",
    "translation": "Invalid user id."
  },
  {
    "id": "api.emoji.create.parse.app_error",
    "translation": "Unable to create emoji. Could not understand request."
  },
  {
    "id": "api.emoji.create.too_large.app_error",
    "translation": "Unable to create emoji. Image must be less than 512 KiB in size."
  },
  {
    "id": "api.emoji.disabled.app_error",
    "translation": "Custom emoji have been disabled by the system admin."
  },
  {
    "id": "api.emoji.get_image.decode.app_error",
    "translation": "Unable to decode image file for emoji."
  },
  {
    "id": "api.emoji.get_image.read.app_error",
    "translation": "Unable to read image file for emoji."
  },
  {
    "id": "api.emoji.get_multiple_by_name_too_many.request_error",
    "translation": "Unable to get that many emojis by name. Only {{.MaxNames}} emojis can be requested at once."
  },
  {
    "id": "api.emoji.storage.app_error",
    "translation": "File storage not configured properly. Please configure for either S3 or local server file storage."
  },
  {
    "id": "api.emoji.upload.image.app_error",
    "translation": "Unable to create emoji. File must be a PNG, JPEG, or GIF."
  },
  {
    "id": "api.emoji.upload.large_image.decode_error",
    "translation": "Unable to create emoji. An error occurred when trying to decode the image."
  },
  {
    "id": "api.emoji.upload.large_image.encode_error",
    "translation": "Unable to create emoji. An error occurred when trying to encode the image."
  },
  {
    "id": "api.emoji.upload.large_image.gif_decode_error",
    "translation": "Unable to create emoji. An error occurred when trying to decode the GIF image."
  },
  {
    "id": "api.emoji.upload.large_image.gif_encode_error",
    "translation": "Unable to create emoji. An error occurred when trying to encode the GIF image."
  },
  {
    "id": "api.emoji.upload.large_image.too_large.app_error",
    "translation": "Unable to create emoji. Image must be smaller than {{.MaxWidth}} by {{.MaxHeight}}."
  },
  {
    "id": "api.emoji.upload.open.app_error",
    "translation": "Unable to create the emoji. An error occurred when trying to open the attached image."
  },
  {
    "id": "api.emoji.upload.seek.app_error",
    "translation": "Unable to seek to file start."
  },
  {
    "id": "api.error_get_first_admin_complete_setup",
    "translation": "Error trying to retrieve first admin complete setup from the store."
  },
  {
    "id": "api.error_get_first_admin_visit_marketplace_status",
    "translation": "Error trying to retrieve the first admin visit marketplace status from the store."
  },
  {
    "id": "api.error_no_organization_name_provided_for_self_hosted_onboarding",
    "translation": "Error no organization name provided for self hosted onboarding."
  },
  {
    "id": "api.error_set_first_admin_complete_setup",
    "translation": "Error trying to save first admin complete setup in the store."
  },
  {
    "id": "api.error_set_first_admin_visit_marketplace_status",
    "translation": "Error trying to save the first admin visit marketplace status in the store."
  },
  {
    "id": "api.export.export_not_found.app_error",
    "translation": "Unable to find export file."
  },
  {
    "id": "api.file.append_file.app_error",
    "translation": "Unable to append data to the file."
  },
  {
    "id": "api.file.attachments.disabled.app_error",
    "translation": "File attachments have been disabled on this server."
  },
  {
    "id": "api.file.cloud_upload.app_error",
    "translation": "Uploading via mmctl to a Cloud instance is not supported. Please check the documentation here: https://docs.mattermost.com/manage/cloud-data-export.html."
  },
  {
    "id": "api.file.file_exists.app_error",
    "translation": "Unable to check if the file exists."
  },
  {
    "id": "api.file.file_mod_time.app_error",
    "translation": "Unable to get last modification time for file."
  },
  {
    "id": "api.file.file_reader.app_error",
    "translation": "Unable to get a file reader."
  },
  {
    "id": "api.file.file_size.app_error",
    "translation": "Unable to get the file size."
  },
  {
    "id": "api.file.get_file.public_invalid.app_error",
    "translation": "The public link does not appear to be valid."
  },
  {
    "id": "api.file.get_file_preview.no_preview.app_error",
    "translation": "File doesn't have a preview image."
  },
  {
    "id": "api.file.get_file_thumbnail.no_thumbnail.app_error",
    "translation": "File doesn't have a thumbnail image."
  },
  {
    "id": "api.file.get_public_link.disabled.app_error",
    "translation": "Public links have been disabled."
  },
  {
    "id": "api.file.get_public_link.no_post.app_error",
    "translation": "Unable to get public link for file. File must be attached to a post that can be read by the current user."
  },
  {
    "id": "api.file.list_directory.app_error",
    "translation": "Unable to list directory."
  },
  {
    "id": "api.file.move_file.app_error",
    "translation": "Unable to move file."
  },
  {
    "id": "api.file.no_driver.app_error",
    "translation": "No file driver selected."
  },
  {
    "id": "api.file.read_file.app_error",
    "translation": "Unable to read the file."
  },
  {
    "id": "api.file.read_file.reading_local.app_error",
    "translation": "Encountered an error reading from local server file storage."
  },
  {
    "id": "api.file.remove_directory.app_error",
    "translation": "Unable to remove the directory."
  },
  {
    "id": "api.file.remove_file.app_error",
    "translation": "Unable to remove the file."
  },
  {
    "id": "api.file.test_connection.app_error",
    "translation": "Unable to access the file storage."
  },
  {
    "id": "api.file.test_connection_email_settings_nil.app_error",
    "translation": "Email settings has unset values."
  },
  {
    "id": "api.file.test_connection_s3_auth.app_error",
    "translation": "Unable to connect to S3. Verify your Amazon S3 connection authorization parameters and authentication settings."
  },
  {
    "id": "api.file.test_connection_s3_bucket_does_not_exist.app_error",
    "translation": "Ensure your Amazon S3 bucket is available, and verify your bucket permissions."
  },
  {
    "id": "api.file.test_connection_s3_settings_nil.app_error",
    "translation": "File storage settings has unset values."
  },
  {
    "id": "api.file.upload_file.incorrect_channelId.app_error",
    "translation": "Unable to upload the file. Incorrect channel ID: {{.channelId}}"
  },
  {
    "id": "api.file.upload_file.incorrect_number_of_client_ids.app_error",
    "translation": "Unable to upload file(s). Have {{.NumClientIds}} client_ids for {{.NumFiles}} files."
  },
  {
    "id": "api.file.upload_file.large_image.app_error",
    "translation": "File above maximum dimensions could not be uploaded: {{.Filename}}"
  },
  {
    "id": "api.file.upload_file.large_image_detailed.app_error",
    "translation": "{{.Filename}} dimensions ({{.Width}} by {{.Height}} pixels) exceed the limits."
  },
  {
    "id": "api.file.upload_file.multiple_channel_ids.app_error",
    "translation": "Unable to upload file(s). Multiple conflicting channel_ids."
  },
  {
    "id": "api.file.upload_file.read_form_value.app_error",
    "translation": "Unable to upload file(s). Error reading the value for {{.Formname}}."
  },
  {
    "id": "api.file.upload_file.read_request.app_error",
    "translation": "Unable to upload file(s). Error reading or parsing request data."
  },
  {
    "id": "api.file.upload_file.storage.app_error",
    "translation": "Unable to upload file. Image storage is not configured."
  },
  {
    "id": "api.file.upload_file.too_large_detailed.app_error",
    "translation": "Unable to upload file {{.Filename}}. {{.Length}} bytes exceeds the maximum allowed {{.Limit}} bytes."
  },
  {
    "id": "api.file.write_file.app_error",
    "translation": "Unable to write the file."
  },
  {
    "id": "api.getThreadsForUser.bad_only_params",
    "translation": "OnlyThreads and OnlyTotals parameters to getThreadsForUser are mutually exclusive"
  },
  {
    "id": "api.getThreadsForUser.bad_params",
    "translation": "Before and After parameters to getThreadsForUser are mutually exclusive"
  },
  {
    "id": "api.getUsersForReporting.invalid_active_filter",
    "translation": "Cannot hide both active and inactive users."
  },
  {
    "id": "api.getUsersForReporting.invalid_page_size",
    "translation": "Page size is invalid or too large."
  },
  {
    "id": "api.getUsersForReporting.invalid_team_filter",
    "translation": "Invalid team id provided."
  },
  {
    "id": "api.image.get.app_error",
    "translation": "Requested image url cannot be parsed."
  },
  {
    "id": "api.incoming_webhook.disabled.app_error",
    "translation": "Incoming webhooks have been disabled by the system admin."
  },
  {
    "id": "api.incoming_webhook.invalid_username.app_error",
    "translation": "Invalid username."
  },
  {
    "id": "api.invalid_channel",
    "translation": "Channel listed in the request doesn't belong to the user"
  },
  {
    "id": "api.invalid_custom_url_scheme",
    "translation": "Invalid custom url scheme has been provided"
  },
  {
    "id": "api.invalid_redirect_url",
    "translation": "Invalid redirect url has been provided"
  },
  {
    "id": "api.io_error",
    "translation": "input/output error"
  },
  {
    "id": "api.job.retrieve.nopermissions",
    "translation": "The job types of a job you are trying to retrieve does not contain permissions"
  },
  {
    "id": "api.job.unable_to_create_job.incorrect_job_type",
    "translation": "The job type of the job you are trying to create is invalid"
  },
  {
    "id": "api.job.unable_to_download_job",
    "translation": "Unable to download this job"
  },
  {
    "id": "api.job.unable_to_download_job.incorrect_job_type",
    "translation": "The job type you are trying to download is not supported at the moment"
  },
  {
    "id": "api.ldap_group.not_found",
    "translation": "ldap group not found"
  },
  {
    "id": "api.ldap_groups.existing_group_name_error",
    "translation": "group name already exists"
  },
  {
    "id": "api.ldap_groups.existing_reserved_name_error",
    "translation": "group name already exists as a reserved name"
  },
  {
    "id": "api.ldap_groups.existing_user_name_error",
    "translation": "group name already exists as a user name"
  },
  {
    "id": "api.ldap_groups.license_error",
    "translation": "your license does not support ldap groups"
  },
  {
    "id": "api.license.add_license.array.app_error",
    "translation": "Empty array under 'license' in request."
  },
  {
    "id": "api.license.add_license.expired.app_error",
    "translation": "License is either expired or has not yet started."
  },
  {
    "id": "api.license.add_license.invalid.app_error",
    "translation": "Invalid license file."
  },
  {
    "id": "api.license.add_license.invalid_count.app_error",
    "translation": "Unable to count total unique users."
  },
  {
    "id": "api.license.add_license.no_file.app_error",
    "translation": "No file under 'license' in request."
  },
  {
    "id": "api.license.add_license.open.app_error",
    "translation": "Could not open license file."
  },
  {
    "id": "api.license.add_license.save.app_error",
    "translation": "License did not save properly."
  },
  {
    "id": "api.license.add_license.save_active.app_error",
    "translation": "Active license ID did not save properly."
  },
  {
    "id": "api.license.add_license.unique_users.app_error",
    "translation": "This license only supports {{.Users}} users, when your system has {{.Count}} unique users. Unique users are counted distinctly by email address. You can see total user count under Site Reports -> View Statistics."
  },
  {
    "id": "api.license.client.old_format.app_error",
    "translation": "New format for the client license is not supported yet. Please specify format=old in the query string."
  },
  {
    "id": "api.license.remove_expired_license.failed.error",
    "translation": "Failed to send the disable license email successfully."
  },
  {
    "id": "api.license.request-trial.bad-request",
    "translation": "The number of users requested is not correct."
  },
  {
    "id": "api.license.request-trial.bad-request.business-email",
    "translation": "Invalid business email for trial"
  },
  {
    "id": "api.license.request-trial.bad-request.terms-not-accepted",
    "translation": "You must accept the Mattermost Software Evaluation Agreement and Privacy Policy to request a license."
  },
  {
    "id": "api.license.request-trial.can-start-trial.error",
    "translation": "Could not check if a trial can be started"
  },
  {
    "id": "api.license.request-trial.can-start-trial.not-allowed",
    "translation": "Failed to apply new trial license. You have previously applied a trial license to this Mattermost instance.. If you would like to extend your trial period please [contact our sales team](https://mattermost.com/contact-us/)."
  },
  {
    "id": "api.license.request_renewal_link.app_error",
    "translation": "Error getting the license renewal link"
  },
  {
    "id": "api.license.request_renewal_link.cannot_renew_on_cws",
    "translation": "Renewing this license on the portal is not possible"
  },
  {
    "id": "api.license.request_trial_license.app_error",
    "translation": "Unable to get a trial license, please try again or contact with support@mattermost.com."
  },
  {
    "id": "api.license.request_trial_license.embargoed",
    "translation": "We were unable to process the request due to limitations for embargoed countries. [Learn more in our documentation](https://mattermost.com/pl/limitations-for-embargoed-countries), or reach out to legal@mattermost.com for questions around export limitations."
  },
  {
    "id": "api.license.request_trial_license.fail_get_user_count.app_error",
    "translation": "Unable to get a trial license, please try again or contact with support@mattermost.com. Cannot obtain the number of registered users."
  },
  {
    "id": "api.license.true_up_review.create_error",
    "translation": "Could not create true up status record"
  },
  {
    "id": "api.license.true_up_review.failed_to_submit",
    "translation": "Failed to submit true up review profile to CWS."
  },
  {
    "id": "api.license.true_up_review.get_status_error",
    "translation": "Could not get true up status records"
  },
  {
    "id": "api.license.true_up_review.license_required",
    "translation": "True up review requires a license"
  },
  {
    "id": "api.license.true_up_review.not_allowed_for_cloud",
    "translation": "True up review is not allowed for cloud instances"
  },
  {
    "id": "api.license.true_up_review.user_count_fail",
    "translation": "Could not get the total active users count"
  },
  {
    "id": "api.license.true_up_review.webhook_in_count_fail",
    "translation": "Could not get the total incoming webhook count"
  },
  {
    "id": "api.license.true_up_review.webhook_out_count_fail",
    "translation": "Could not get the total outgoing webhook count"
  },
  {
    "id": "api.license.upgrade_needed.app_error",
    "translation": "Feature requires an upgrade to Enterprise Edition."
  },
  {
    "id": "api.license_error",
    "translation": "api endpoint requires a license"
  },
  {
    "id": "api.marshal_error",
    "translation": "Failed to marshal."
  },
  {
    "id": "api.migrate_to_saml.error",
    "translation": "Unable to migrate SAML."
  },
  {
    "id": "api.no_license",
    "translation": "E10 or E20 license required to use this endpoint."
  },
  {
    "id": "api.oauth.allow_oauth.redirect_callback.app_error",
    "translation": "invalid_request: Supplied redirect_uri did not match registered callback_url."
  },
  {
    "id": "api.oauth.allow_oauth.turn_off.app_error",
    "translation": "The system admin has turned off OAuth2 Service Provider."
  },
  {
    "id": "api.oauth.auth_complete",
    "translation": "Authentication complete"
  },
  {
    "id": "api.oauth.authorize_oauth.disabled.app_error",
    "translation": "The system admin has turned off OAuth2 Service Provider."
  },
  {
    "id": "api.oauth.click_redirect",
    "translation": "If you are not redirected automatically, please click the <a href='{{.Link}}'>link</a>"
  },
  {
    "id": "api.oauth.close_browser",
    "translation": "You can close this browser tab now."
  },
  {
    "id": "api.oauth.get_access_token.bad_client_id.app_error",
    "translation": "invalid_request: Bad client_id."
  },
  {
    "id": "api.oauth.get_access_token.bad_client_secret.app_error",
    "translation": "invalid_request: Missing client_secret."
  },
  {
    "id": "api.oauth.get_access_token.bad_grant.app_error",
    "translation": "invalid_request: Bad grant_type."
  },
  {
    "id": "api.oauth.get_access_token.credentials.app_error",
    "translation": "invalid_client: Invalid client credentials."
  },
  {
    "id": "api.oauth.get_access_token.disabled.app_error",
    "translation": "The system admin has turned off OAuth2 Service Provider."
  },
  {
    "id": "api.oauth.get_access_token.expired_code.app_error",
    "translation": "invalid_grant: Invalid or expired authorization code."
  },
  {
    "id": "api.oauth.get_access_token.internal.app_error",
    "translation": "server_error: Encountered internal server error while accessing database."
  },
  {
    "id": "api.oauth.get_access_token.internal_saving.app_error",
    "translation": "server_error: Encountered internal server error while saving access token to database."
  },
  {
    "id": "api.oauth.get_access_token.internal_session.app_error",
    "translation": "server_error: Encountered internal server error while saving session to database."
  },
  {
    "id": "api.oauth.get_access_token.internal_user.app_error",
    "translation": "server_error: Encountered internal server error while pulling user from database."
  },
  {
    "id": "api.oauth.get_access_token.missing_code.app_error",
    "translation": "invalid_request: Missing code."
  },
  {
    "id": "api.oauth.get_access_token.missing_refresh_token.app_error",
    "translation": "invalid_request: Missing refresh_token."
  },
  {
    "id": "api.oauth.get_access_token.redirect_uri.app_error",
    "translation": "invalid_request: Supplied redirect_uri does not match authorization code redirect_uri."
  },
  {
    "id": "api.oauth.get_access_token.refresh_token.app_error",
    "translation": "invalid_grant: Invalid refresh token."
  },
  {
    "id": "api.oauth.invalid_state_token.app_error",
    "translation": "Invalid state token."
  },
  {
    "id": "api.oauth.redirecting_back",
    "translation": "Redirecting you back to the app."
  },
  {
    "id": "api.oauth.register_oauth_app.turn_off.app_error",
    "translation": "The system admin has turned off OAuth2 Service Provider."
  },
  {
    "id": "api.oauth.revoke_access_token.del_session.app_error",
    "translation": "Error deleting session from DB."
  },
  {
    "id": "api.oauth.revoke_access_token.del_token.app_error",
    "translation": "Error deleting access token from DB."
  },
  {
    "id": "api.oauth.revoke_access_token.get.app_error",
    "translation": "Error getting access token from DB before deletion."
  },
  {
    "id": "api.oauth.singup_with_oauth.disabled.app_error",
    "translation": "User sign-up is disabled."
  },
  {
    "id": "api.oauth.singup_with_oauth.expired_link.app_error",
    "translation": "The signup link has expired."
  },
  {
    "id": "api.oauth.singup_with_oauth.invalid_link.app_error",
    "translation": "The signup link does not appear to be valid."
  },
  {
    "id": "api.outgoing_webhook.disabled.app_error",
    "translation": "Outgoing webhooks have been disabled by the system admin."
  },
  {
    "id": "api.payload.parse.error",
    "translation": "An error occurred while parsing the payload."
  },
  {
    "id": "api.plugin.install.download_failed.app_error",
    "translation": "An error occurred while downloading the plugin."
  },
  {
    "id": "api.plugin.upload.array.app_error",
    "translation": "File array is empty in multipart/form request."
  },
  {
    "id": "api.plugin.upload.file.app_error",
    "translation": "Unable to open file in multipart/form request."
  },
  {
    "id": "api.plugin.upload.no_file.app_error",
    "translation": "Missing file in multipart/form request."
  },
  {
    "id": "api.plugin.verify_plugin.app_error",
    "translation": "Unable to verify plugin signature."
  },
  {
    "id": "api.post.check_for_out_of_channel_group_users.message.none",
    "translation": "@{{.GroupName}} has no members on this team"
  },
  {
    "id": "api.post.check_for_out_of_channel_groups_mentions.message.multiple",
    "translation": "@{{.Usernames}} and @{{.LastUsername}} did not get notified by this mention because they are not in the channel. They cannot be added to the channel because they are not a member of the linked groups. To add them to this channel, they must be added to the linked groups."
  },
  {
    "id": "api.post.check_for_out_of_channel_groups_mentions.message.one",
    "translation": "@{{.Username}} did not get notified by this mention because they are not in the channel. They cannot be added to the channel because they are not a member of the linked groups. To add them to this channel, they must be added to the linked groups."
  },
  {
    "id": "api.post.check_for_out_of_channel_mentions.message.multiple",
    "translation": "@{{.Usernames}} and @{{.LastUsername}} did not get notified by this mention because they are not in the channel."
  },
  {
    "id": "api.post.check_for_out_of_channel_mentions.message.one",
    "translation": "@{{.Username}} did not get notified by this mention because they are not in the channel."
  },
  {
    "id": "api.post.create_post.can_not_post_to_deleted.error",
    "translation": "Can not post to deleted channel."
  },
  {
    "id": "api.post.create_post.channel_root_id.app_error",
    "translation": "Invalid ChannelId for RootId parameter."
  },
  {
    "id": "api.post.create_post.root_id.app_error",
    "translation": "Invalid RootId parameter."
  },
  {
    "id": "api.post.create_webhook_post.creating.app_error",
    "translation": "Error creating post."
  },
  {
    "id": "api.post.deduplicate_create_post.failed_to_get",
    "translation": "Failed to fetch original post after deduplicating a client repeating the same request."
  },
  {
    "id": "api.post.deduplicate_create_post.pending",
    "translation": "Rejected post since another client is making the same request."
  },
  {
    "id": "api.post.delete_post.can_not_delete_post_in_deleted.error",
    "translation": "Can not delete a post in a deleted channel."
  },
  {
    "id": "api.post.disabled_all",
    "translation": "@all has been disabled because the channel has more than {{.Users}} users."
  },
  {
    "id": "api.post.disabled_channel",
    "translation": "@channel has been disabled because the channel has more than {{.Users}} users."
  },
  {
    "id": "api.post.disabled_here",
    "translation": "@here has been disabled because the channel has more than {{.Users}} users."
  },
  {
    "id": "api.post.do_action.action_id.app_error",
    "translation": "Invalid action id."
  },
  {
    "id": "api.post.do_action.action_integration.app_error",
    "translation": "Action integration error."
  },
  {
    "id": "api.post.error_get_post_id.pending",
    "translation": "Unable to get the pending post."
  },
  {
    "id": "api.post.get_message_for_notification.files_sent",
    "translation": {
      "one": "{{.Count}} file sent: {{.Filenames}}",
      "other": "{{.Count}} files sent: {{.Filenames}}"
    }
  },
  {
    "id": "api.post.get_message_for_notification.images_sent",
    "translation": {
      "one": "{{.Count}} image sent: {{.Filenames}}",
      "other": "{{.Count}} images sent: {{.Filenames}}"
    }
  },
  {
    "id": "api.post.move_thread.disabled.app_error",
    "translation": "Thread moving is disabled"
  },
  {
    "id": "api.post.move_thread.no_permission",
    "translation": "You do not have permission to move this thread."
  },
  {
    "id": "api.post.patch_post.can_not_update_post_in_deleted.error",
    "translation": "Can not update a post in a deleted channel."
  },
  {
    "id": "api.post.post_priority.max_recipients_persistent_notification_post.request_error",
    "translation": "Persistent notification post allows maximum of {{.MaxRecipients}} recipients."
  },
  {
    "id": "api.post.post_priority.min_recipients_persistent_notification_post.request_error",
    "translation": "Persistent notification post must have minimum 1 recipient."
  },
  {
    "id": "api.post.post_priority.persistent_notification_validation_error.request_error",
    "translation": "Persistent notification validation failed."
  },
  {
    "id": "api.post.post_priority.priority_post_not_allowed_for_user.request_error",
    "translation": "User is not allowed to create priority post or persistent notification."
  },
  {
    "id": "api.post.post_priority.priority_post_only_allowed_for_root_post.request_error",
    "translation": "Only root posts are allowed to have priority."
  },
  {
    "id": "api.post.post_priority.urgent_persistent_notification_post.request_error",
    "translation": "Persistent notification posts must have the Urgent Priority."
  },
  {
    "id": "api.post.posts_by_ids.invalid_body.request_error",
    "translation": "The number of Post IDs received has exceeded the maximum size of {{.MaxLength}}"
  },
  {
    "id": "api.post.search_files.invalid_body.app_error",
    "translation": "Unable to parse the request body."
  },
  {
    "id": "api.post.search_posts.invalid_body.app_error",
    "translation": "Unable to parse the request body."
  },
  {
    "id": "api.post.send_notification_and_forget.push_channel_mention",
    "translation": " notified the channel."
  },
  {
    "id": "api.post.send_notification_and_forget.push_comment_on_crt_thread",
    "translation": " replied to a thread you're following."
  },
  {
    "id": "api.post.send_notification_and_forget.push_comment_on_crt_thread_dm",
    "translation": " replied to a thread."
  },
  {
    "id": "api.post.send_notification_and_forget.push_comment_on_post",
    "translation": " commented on your post."
  },
  {
    "id": "api.post.send_notification_and_forget.push_comment_on_thread",
    "translation": " commented on a thread you participated in."
  },
  {
    "id": "api.post.send_notifications_and_forget.push_explicit_mention",
    "translation": " mentioned you."
  },
  {
    "id": "api.post.send_notifications_and_forget.push_general_message",
    "translation": " posted a message."
  },
  {
    "id": "api.post.send_notifications_and_forget.push_image_only",
    "translation": " attached a file."
  },
  {
    "id": "api.post.send_notifications_and_forget.push_message",
    "translation": "sent you a message."
  },
  {
    "id": "api.post.update_post.can_not_update_post_in_deleted.error",
    "translation": "Can not update a post in a deleted channel."
  },
  {
    "id": "api.post.update_post.find.app_error",
    "translation": "Unable to find the existing post or comment to update."
  },
  {
    "id": "api.post.update_post.permissions_details.app_error",
    "translation": "Already deleted id={{.PostId}}."
  },
  {
    "id": "api.post.update_post.permissions_time_limit.app_error",
    "translation": "Post edit is only allowed for {{.timeLimit}} seconds. Please ask your System Administrator for details."
  },
  {
    "id": "api.post.update_post.system_message.app_error",
    "translation": "Unable to update system message."
  },
  {
    "id": "api.post_get_post_by_id.get.app_error",
    "translation": "Unable to get post."
  },
  {
    "id": "api.preference.delete_preferences.delete.app_error",
    "translation": "Unable to delete user preferences."
  },
  {
    "id": "api.preference.delete_preferences.update_sidebar.app_error",
    "translation": "Unable to update sidebar to match deleted preferences"
  },
  {
    "id": "api.preference.preferences_category.get.app_error",
    "translation": "Unable to get user preferences."
  },
  {
    "id": "api.preference.update_preferences.set.app_error",
    "translation": "Unable to set user preferences."
  },
  {
    "id": "api.preference.update_preferences.update_sidebar.app_error",
    "translation": "Unable to update sidebar to match updated preferences"
  },
  {
    "id": "api.push_notification.disabled.app_error",
    "translation": "Push Notifications are disabled on this server."
  },
  {
    "id": "api.push_notification.id_loaded.default_message",
    "translation": "You've received a new message."
  },
  {
    "id": "api.push_notification.id_loaded.fetch.app_error",
    "translation": "An error occurred fetching the ID-loaded push notification."
  },
  {
    "id": "api.push_notification.title.collapsed_threads",
    "translation": "Reply in {{.channelName}}"
  },
  {
    "id": "api.push_notification.title.collapsed_threads_dm",
    "translation": "Reply in Direct Message"
  },
  {
    "id": "api.push_notifications.message.parse.app_error",
    "translation": "An error occurred building the push notification message."
  },
  {
    "id": "api.push_notifications.session.expired",
    "translation": "Session Expired: Please log in to continue receiving notifications. Sessions for {{.siteName}} are configured by your System Administrator to expire every {{.hoursCount}} hour(s)."
  },
  {
    "id": "api.push_notifications_ack.forward.app_error",
    "translation": "An error occurred sending the receipt delivery to the push notification service."
  },
  {
    "id": "api.push_notifications_ack.message.parse.app_error",
    "translation": "An error occurred building the push notification ack message."
  },
  {
    "id": "api.reaction.delete.archived_channel.app_error",
    "translation": "You cannot remove a reaction in an archived channel."
  },
  {
    "id": "api.reaction.save.archived_channel.app_error",
    "translation": "You cannot react in an archived channel."
  },
  {
    "id": "api.reaction.save_reaction.invalid.app_error",
    "translation": "Reaction is not valid."
  },
  {
    "id": "api.reaction.save_reaction.user_id.app_error",
    "translation": "You cannot save reaction for the other user."
  },
  {
    "id": "api.remote_cluster.delete.app_error",
    "translation": "We encountered an error deleting the secure connection."
  },
  {
    "id": "api.remote_cluster.get.app_error",
    "translation": "We encountered an error retrieving a secure connection."
  },
  {
    "id": "api.remote_cluster.invalid_id.app_error",
    "translation": "Invalid id."
  },
  {
    "id": "api.remote_cluster.invalid_topic.app_error",
    "translation": "Invalid topic."
  },
  {
    "id": "api.remote_cluster.save.app_error",
    "translation": "We encountered an error saving the secure connection."
  },
  {
    "id": "api.remote_cluster.save_not_unique.app_error",
    "translation": "Secure connection has already been added."
  },
  {
    "id": "api.remote_cluster.service_not_enabled.app_error",
    "translation": "The remote cluster service is not enabled."
  },
  {
    "id": "api.remote_cluster.update.app_error",
    "translation": "We encountered an error updating the secure connection."
  },
  {
    "id": "api.remote_cluster.update_not_unique.app_error",
    "translation": "Secure connection with the same url already exists."
  },
  {
    "id": "api.restricted_system_admin",
    "translation": "This action is forbidden to a restricted system admin."
  },
  {
    "id": "api.roles.get_multiple_by_name_too_many.request_error",
    "translation": "Unable to get that many roles by name. Only {{.MaxNames}} roles can be requested at once."
  },
  {
    "id": "api.roles.patch_roles.license.error",
    "translation": "Your license does not support advanced permissions."
  },
  {
    "id": "api.roles.patch_roles.not_allowed_permission.error",
    "translation": "One or more of the following permissions that you are trying to add or remove is not allowed"
  },
  {
    "id": "api.scheme.create_scheme.license.error",
    "translation": "Your license does not support creating permissions schemes."
  },
  {
    "id": "api.scheme.delete_scheme.license.error",
    "translation": "Your license not support delete permissions schemes"
  },
  {
    "id": "api.scheme.get_channels_for_scheme.scope.error",
    "translation": "Unable to get the channels for scheme because the supplied scheme is not a channel scheme."
  },
  {
    "id": "api.scheme.get_teams_for_scheme.scope.error",
    "translation": "Unable to get the teams for scheme because the supplied scheme is not a team scheme."
  },
  {
    "id": "api.scheme.patch_scheme.license.error",
    "translation": "Your license does not support update permissions schemes"
  },
  {
    "id": "api.server.cws.delete_workspace.app_error",
    "translation": "CWS Server failed to delete workspace."
  },
  {
    "id": "api.server.cws.health_check.app_error",
    "translation": "CWS Server is not available."
  },
  {
    "id": "api.server.cws.needs_enterprise_edition",
    "translation": "Service only available in Mattermost Enterprise edition"
  },
  {
    "id": "api.server.cws.subscribe_to_newsletter.app_error",
    "translation": "CWS Server failed to subscribe to newsletter."
  },
  {
    "id": "api.server.hosted_signup_unavailable.error",
    "translation": "Portal unavailable for self-hosted signup."
  },
  {
    "id": "api.server.license_up_for_renewal.error_generating_link",
    "translation": "Failed to generate the license renewal link"
  },
  {
    "id": "api.server.license_up_for_renewal.error_sending_email",
    "translation": "Failed to send license up for renewal emails"
  },
  {
    "id": "api.server.start_server.forward80to443.disabled_while_using_lets_encrypt",
    "translation": "Must enable Forward80To443 when using LetsEncrypt"
  },
  {
    "id": "api.server.start_server.forward80to443.enabled_but_listening_on_wrong_port",
    "translation": "Unable to forward port 80 to port 443 while listening on port %s: disable Forward80To443 if using a proxy server"
  },
  {
    "id": "api.server.start_server.rate_limiting_memory_store",
    "translation": "Unable to initialize rate limiting memory store. Check MemoryStoreSize config setting."
  },
  {
    "id": "api.server.start_server.rate_limiting_rate_limiter",
    "translation": "Unable to initialize rate limiting."
  },
  {
    "id": "api.server.start_server.starting.critical",
    "translation": "Error starting server, err:%v"
  },
  {
    "id": "api.server.warn_metric.bot_response.mailto_contact_header",
    "translation": "Contact: {{.Contact}}"
  },
  {
    "id": "api.server.warn_metric.bot_response.mailto_diagnostic_id_header",
    "translation": "Diagnostic Id: {{.DiagnosticId}}"
  },
  {
    "id": "api.server.warn_metric.bot_response.mailto_email_header",
    "translation": "Email: {{.Email}}"
  },
  {
    "id": "api.server.warn_metric.bot_response.mailto_footer",
    "translation": "If you have any additional inquiries, please contact support@mattermost.com"
  },
  {
    "id": "api.server.warn_metric.bot_response.mailto_registered_users_header",
    "translation": "Total Active Users: {{.NoRegisteredUsers}}"
  },
  {
    "id": "api.server.warn_metric.bot_response.mailto_site_url_header",
    "translation": "Site URL: {{.SiteUrl}}"
  },
  {
    "id": "api.server.warn_metric.bot_response.mailto_subject",
    "translation": "Mattermost Contact Us request"
  },
  {
    "id": "api.server.warn_metric.bot_response.notification_failure.body",
    "translation": "Please email us."
  },
  {
    "id": "api.server.warn_metric.bot_response.notification_failure.message",
    "translation": "Message could not be sent."
  },
  {
    "id": "api.server.warn_metric.bot_response.notification_success.message",
    "translation": "Thank you for contacting Mattermost. We will follow up with you soon."
  },
  {
    "id": "api.server.warn_metric.bot_response.start_trial_failure.message",
    "translation": "Trial license could not be retrieved. Visit https://mattermost.com/trial/ to request a license."
  },
  {
    "id": "api.server.warn_metric.email_domain.contact_us.email_body",
    "translation": "Mattermost contact us request. I'm interested in learning more about using Guest Accounts.\r\n"
  },
  {
    "id": "api.server.warn_metric.email_domain.notification_body",
    "translation": "Projects often involve people both inside and outside of an organization. With Guest Accounts, you can bring external partners into your Mattermost system and specify who they can work with and what they can see.\r\n\r\n[Learn more about enabling Guest Accounts](https://www.mattermost.com/docs-guest-accounts/?utm_medium=product&utm_source=mattermost-advisor-bot&utm_content=guest-accounts).\r\n\r\nBy clicking Contact Us, you'll be sharing your information with Mattermost, Inc. [Learn more](https://mattermost.com/pl/default-admin-advisory)"
  },
  {
    "id": "api.server.warn_metric.email_domain.notification_title",
    "translation": "Creating Guest Accounts"
  },
  {
    "id": "api.server.warn_metric.email_domain.start_trial.notification_body",
    "translation": "Projects often involve people both inside and outside of an organization. With Guest Accounts, you can bring external partners into your Mattermost system and specify who they can work with and what they can see.\r\n\r\n[Learn more about enabling Guest Accounts](https://www.mattermost.com/docs-guest-accounts/?utm_medium=product&utm_source=mattermost-advisor-bot&utm_content=guest-accounts)\r\n\r\nBy clicking Start trial, I agree to the [Mattermost Software Evaluation Agreement](https://mattermost.com/software-evaluation-agreement/), [Privacy Policy](https://mattermost.com/pl/privacy-policy/), and receiving product emails."
  },
  {
    "id": "api.server.warn_metric.email_domain.start_trial_notification_success.message",
    "translation": "Your Enterprise trial is now active. Go to **System Console > Authentication > Guest Access** to enable Guest Accounts."
  },
  {
    "id": "api.server.warn_metric.email_us",
    "translation": "Email us"
  },
  {
    "id": "api.server.warn_metric.mfa.contact_us.email_body",
    "translation": "Mattermost contact us request. I'm interested in learning more about enforcing Multi-Factor Authentication.\r\n"
  },
  {
    "id": "api.server.warn_metric.mfa.notification_body",
    "translation": "Your Mattermost system has multi-factor authentication enabled, giving users the choice to secure their accounts with additional means of authentication beyond a password. To improve security across the system you can require all Mattermost accounts to use multi-factor authentication.\r\n\r\n[Learn more about enforcing Multi-Factor Authentication](https://www.mattermost.com/docs-multi-factor-authentication/?utm_medium=product&utm_source=mattermost-advisor-bot&utm_content=multi-factor-authentication). \r\n\r\nBy clicking Contact Us, you'll be sharing your information with Mattermost, Inc. [Learn more](https://mattermost.com/pl/default-admin-advisory)"
  },
  {
    "id": "api.server.warn_metric.mfa.notification_title",
    "translation": "Enforcing Multi-Factor Authentication"
  },
  {
    "id": "api.server.warn_metric.mfa.start_trial.notification_body",
    "translation": "Your Mattermost system has multi-factor authentication enabled, giving users the choice to secure their accounts with additional means of authentication beyond a password. To improve security across the system you can require all Mattermost accounts to use multi-factor authentication.\r\n\r\n[Learn more about enforcing Multi-Factor Authentication](https://www.mattermost.com/docs-multi-factor-authentication/?utm_medium=product&utm_source=mattermost-advisor-bot&utm_content=multi-factor-authentication)\r\n\r\nBy clicking Start trial, I agree to the [Mattermost Software Evaluation Agreement](https://mattermost.com/software-evaluation-agreement/), [Privacy Policy](https://mattermost.com/pl/privacy-policy/), and receiving product emails."
  },
  {
    "id": "api.server.warn_metric.mfa.start_trial_notification_success.message",
    "translation": "Your Enterprise trial is now active. Go to **System Console > Authentication > MFA** to enforce multi-factor authentication."
  },
  {
    "id": "api.server.warn_metric.number_of_active_users_100.contact_us.email_body",
    "translation": "Mattermost contact us request. My team now has 100 users, and I'm considering Mattermost Enterprise Edition.\r\n"
  },
  {
    "id": "api.server.warn_metric.number_of_active_users_100.notification_body",
    "translation": "Your Mattermost system has over 100 users. As your user base grows, provisioning new accounts can become time-consuming. We recommend that you integrate your organization’s Active Directory/LDAP, which will allow anyone with an account to access Mattermost.\r\n\r\n[Learn more about integrating with AD/LDAP](https://www.mattermost.com/docs-adldap/?utm_medium=product&utm_source=mattermost-advisor-bot&utm_content=adldap)\r\n\r\nBy clicking Contact Us, you'll be sharing your information with Mattermost, Inc. [Learn more](https://mattermost.com/pl/default-admin-advisory)"
  },
  {
    "id": "api.server.warn_metric.number_of_active_users_100.notification_title",
    "translation": "Scaling with Mattermost"
  },
  {
    "id": "api.server.warn_metric.number_of_active_users_100.start_trial.notification_body",
    "translation": "Your Mattermost system has over 100 users. As your user base grows, provisioning new accounts can become time-consuming. We recommend that you integrate your organization’s Active Directory/LDAP, which will allow anyone with an account to access Mattermost.\r\n\r\n[Learn more about integrating with AD/LDAP](https://www.mattermost.com/docs-adldap/?utm_medium=product&utm_source=mattermost-advisor-bot&utm_content=adldap)\r\n\r\nBy clicking Start trial, I agree to the [Mattermost Software Evaluation Agreement](https://mattermost.com/software-evaluation-agreement/), [Privacy Policy](https://mattermost.com/pl/privacy-policy/), and receiving product emails."
  },
  {
    "id": "api.server.warn_metric.number_of_active_users_100.start_trial.notification_success.message",
    "translation": "Your Enterprise trial is now active. Go to **System Console > Authentication > AD/LDAP** to integrate your AD/LDAP service."
  },
  {
    "id": "api.server.warn_metric.number_of_active_users_200.contact_us.email_body",
    "translation": "Mattermost contact us request. My team now has 200 users, and I'm considering Mattermost Enterprise Edition.\r\n"
  },
  {
    "id": "api.server.warn_metric.number_of_active_users_200.notification_body",
    "translation": "Your Mattermost system now has 200 users. When you connect Mattermost with your organization's single sign-on provider, users can access Mattermost without having to re-enter their credentials. We recommend you integrate your SAML 2.0 provider with your Mattermost server.[Learn more about integrating with SAML 2.0](https://www.mattermost.com/docs-saml/?utm_medium=product&utm_source=mattermost-advisor-bot&utm_content=saml).\r\n\r\nBy clicking Contact Us, you'll be sharing your information with Mattermost, Inc. [Learn more](https://mattermost.com/pl/default-admin-advisory)"
  },
  {
    "id": "api.server.warn_metric.number_of_active_users_200.notification_title",
    "translation": "Scaling with Mattermost"
  },
  {
    "id": "api.server.warn_metric.number_of_active_users_200.start_trial.notification_body",
    "translation": "Your Mattermost system now has 200 users. When you connect Mattermost with your organization's single sign-on provider, users can access Mattermost without having to re-enter their credentials. We recommend you integrate your SAML 2.0 provider with your Mattermost server.[Learn more about integrating with SAML 2.0](https://www.mattermost.com/docs-saml/?utm_medium=product&utm_source=mattermost-advisor-bot&utm_content=saml)\r\n\r\nBy clicking Start trial, I agree to the [Mattermost Software Evaluation Agreement](https://mattermost.com/software-evaluation-agreement/), [Privacy Policy](https://mattermost.com/pl/privacy-policy/), and receiving product emails."
  },
  {
    "id": "api.server.warn_metric.number_of_active_users_200.start_trial.notification_success.message",
    "translation": "Your Enterprise trial is now active. Go to **System Console > Authentication > SAML 2.0** to integrate with your SAML 2.0 provider."
  },
  {
    "id": "api.server.warn_metric.number_of_active_users_300.contact_us.email_body",
    "translation": "Mattermost contact us request. I'm interested in learning more about creating read-only Announcement Channels.\r\n"
  },
  {
    "id": "api.server.warn_metric.number_of_active_users_300.notification_body",
    "translation": "With so much conversation happening across Mattermost, it can be challenging to know where to look for important information. If you want to broadcast a message to a large audience, you can set up read-only Announcement Channels where anyone can join but only channel admins can post messages.\r\n\r\n[Learn more about creating read-only Announcement Channels](https://www.mattermost.com/docs-channel-moderation/?utm_medium=product&utm_source=mattermost-advisor-bot&utm_content=channel-moderation)\r\n\r\nBy clicking Contact Us, you'll be sharing your information with Mattermost, Inc. [Learn more](https://mattermost.com/pl/default-admin-advisory)"
  },
  {
    "id": "api.server.warn_metric.number_of_active_users_300.start_trial.notification_body",
    "translation": "With so much conversation happening across Mattermost, it can be challenging to know where to look for important information. If you want to broadcast a message to a large audience, you can set up read-only Announcement Channels where anyone can join but only channel admins can post messages.\r\n\r\n[Learn more about creating read-only Announcement Channels](https://www.mattermost.com/docs-channel-moderation/?utm_medium=product&utm_source=mattermost-advisor-bot&utm_content=channel-moderation)\r\n\r\nBy clicking Start trial, I agree to the [Mattermost Software Evaluation Agreement](https://mattermost.com/software-evaluation-agreement/), [Privacy Policy](https://mattermost.com/pl/privacy-policy/), and receiving product emails."
  },
  {
    "id": "api.server.warn_metric.number_of_active_users_300.start_trial.notification_success.message",
    "translation": "Your Enterprise trial is now active. Create a channel and go to **System Console > User Management > Channels** to limit posting to channel admins."
  },
  {
    "id": "api.server.warn_metric.number_of_active_users_300.start_trial.notification_title",
    "translation": "Read-Only Announcement Channels"
  },
  {
    "id": "api.server.warn_metric.number_of_active_users_500.contact_us.email_body",
    "translation": "Mattermost contact us request. My team now has 500 users, and I'm considering Mattermost Enterprise Edition.\r\n"
  },
  {
    "id": "api.server.warn_metric.number_of_active_users_500.notification_body",
    "translation": "Mattermost strongly recommends that deployments of over 500 users take advantage of features such as user management, server clustering and performance monitoring. Contact us to learn more and let us know how we can help.\r\n\r\nBy clicking Contact Us, you'll be sharing your information with Mattermost, Inc. [Learn more](https://mattermost.com/pl/default-admin-advisory)"
  },
  {
    "id": "api.server.warn_metric.number_of_active_users_500.notification_title",
    "translation": "Scaling with Mattermost"
  },
  {
    "id": "api.server.warn_metric.number_of_active_users_500.start_trial.notification_body",
    "translation": "Mattermost strongly recommends that deployments of over 500 users take advantage of features such as user management, server clustering and performance monitoring. Contact us to learn more and let us know how we can help.\r\n\r\nBy clicking Start trial, I agree to the [Mattermost Software Evaluation Agreement](https://mattermost.com/software-evaluation-agreement/), [Privacy Policy](https://mattermost.com/pl/privacy-policy/), and receiving product emails."
  },
  {
    "id": "api.server.warn_metric.number_of_active_users_500.start_trial.notification_success.message",
    "translation": "Your Enterprise trial is now active. Go to the System Console to enable advanced features."
  },
  {
    "id": "api.server.warn_metric.number_of_channels_50.contact_us.email_body",
    "translation": "Mattermost contact us request. I'm interested in learning more about using Advanced Permissions with System Schemes.\r\n"
  },
  {
    "id": "api.server.warn_metric.number_of_channels_50.notification_body",
    "translation": "Channels help improve communication, but with users across Mattermost joining and creating channels, the challenge of keeping the system organized increases. Advanced Permissions enable you to set which users or roles can perform certain actions, including managing channel settings and members, using @channel or @here to tag broad groups of users, and creating new webhooks.\r\n\r\n[Learn more about using Advanced Permissions](https://www.mattermost.com/docs-advanced-permissions/?utm_medium=product&utm_source=mattermost-advisor-bot&utm_content=advanced-permissions)\r\n\r\nBy clicking Contact Us, you'll be sharing your information with Mattermost, Inc. [Learn more](https://mattermost.com/pl/default-admin-advisory)"
  },
  {
    "id": "api.server.warn_metric.number_of_channels_50.notification_title",
    "translation": "Using Advanced Permissions"
  },
  {
    "id": "api.server.warn_metric.number_of_channels_50.start_trial.notification_body",
    "translation": "Channels help improve communication, but with users across Mattermost joining and creating channels, the challenge of keeping the system organized increases. Advanced Permissions enable you to set which users or roles can perform certain actions, including managing channel settings and members, using @channel or @here to tag broad groups of users, and creating new webhooks.\r\n\r\n[Learn more about using Advanced Permissions](https://www.mattermost.com/docs-advanced-permissions/?utm_medium=product&utm_source=mattermost-advisor-bot&utm_content=advanced-permissions)\r\n\r\nBy clicking Start trial, I agree to the [Mattermost Software Evaluation Agreement](https://mattermost.com/software-evaluation-agreement/), [Privacy Policy](https://mattermost.com/pl/privacy-policy/), and receiving product emails."
  },
  {
    "id": "api.server.warn_metric.number_of_channels_50.start_trial.notification_success.message",
    "translation": "Your Enterprise trial is now active. Go to **System Console > User Management > Permissions** to enable Advanced Permissions."
  },
  {
    "id": "api.server.warn_metric.number_of_posts_2M.contact_us.email_body",
    "translation": "Mattermost contact us request. I'm interested in learning more about improving performance with Elasticsearch.\r\n"
  },
  {
    "id": "api.server.warn_metric.number_of_posts_2M.notification_body",
    "translation": "Your Mattermost system has a large number of messages. The default Mattermost database search starts to show performance degradation at around 2.5 million posts. With over 5 million posts, Elasticsearch can help avoid significant performance issues, such as timeouts, with search and at-mentions. Contact us to learn more and let us know how we can help.\r\n\r\n[Learn more about improving performance](https://www.mattermost.com/docs-elasticsearch/?utm_medium=product&utm_source=mattermost-advisor-bot&utm_content=elasticsearch)\r\n\r\nBy clicking Contact Us, you'll be sharing your information with Mattermost, Inc. [Learn more](https://mattermost.com/pl/default-admin-advisory)"
  },
  {
    "id": "api.server.warn_metric.number_of_posts_2M.notification_title",
    "translation": "Improving Performance"
  },
  {
    "id": "api.server.warn_metric.number_of_posts_2M.start_trial.notification_body",
    "translation": "Your Mattermost system has a large number of messages. The default Mattermost database search starts to show performance degradation at around 2.5 million posts. With over 5 million posts, Elasticsearch can help avoid significant performance issues, such as timeouts, with search and at-mentions. Contact us to learn more and let us know how we can help.\r\n\r\n[Learn more about improving performance](https://www.mattermost.com/docs-elasticsearch/?utm_medium=product&utm_source=mattermost-advisor-bot&utm_content=elasticsearch)\r\n\r\nBy clicking Start trial, I agree to the [Mattermost Software Evaluation Agreement](https://mattermost.com/software-evaluation-agreement/), [Privacy Policy](https://mattermost.com/pl/privacy-policy/), and receiving product emails."
  },
  {
    "id": "api.server.warn_metric.number_of_posts_2M.start_trial.notification_success.message",
    "translation": "Your Enterprise trial is now active. Once you have an Elasticsearch server, go to **System Console > Environment > Elasticsearch** to configure Elasticsearch."
  },
  {
    "id": "api.server.warn_metric.number_of_teams_5.contact_us.email_body",
    "translation": "Mattermost contact us request. I'm interested in learning more about Advanced Permissions with Team Schemes.\r\n"
  },
  {
    "id": "api.server.warn_metric.number_of_teams_5.notification_body",
    "translation": "Your Mattermost system now has several teams. Many teams have their own preferred way of coordinating and collaborating, including how channels are created, who can invite new teammates, and how integrations are managed. Team Override Schemes allow you to customize user permissions within each team to meet their specific needs.\r\n\r\n[Learn more about using Advanced Permissions](https://www.mattermost.com/docs-advanced-permissions-team-override/?utm_medium=product&utm_source=mattermost-advisor-bot&utm_content=advanced-permissions-team-override).\r\n\r\nBy clicking Contact Us, you'll be sharing your information with Mattermost, Inc. [Learn more](https://mattermost.com/pl/default-admin-advisory)"
  },
  {
    "id": "api.server.warn_metric.number_of_teams_5.notification_title",
    "translation": "Using Advanced Permissions"
  },
  {
    "id": "api.server.warn_metric.number_of_teams_5.start_trial.notification_body",
    "translation": "Your Mattermost system now has several teams. Many teams have their own preferred way of coordinating and collaborating, including how channels are created, who can invite new teammates, and how integrations are managed. Team Override Schemes allow you to customize user permissions within each team to meet their specific needs.\r\n\r\n[Learn more about using Advanced Permissions](https://www.mattermost.com/docs-advanced-permissions-team-override/?utm_medium=product&utm_source=mattermost-advisor-bot&utm_content=advanced-permissions-team-override)\r\n\r\nBy clicking Start trial, I agree to the [Mattermost Software Evaluation Agreement](https://mattermost.com/software-evaluation-agreement/), [Privacy Policy](https://mattermost.com/pl/privacy-policy/), and receiving product emails."
  },
  {
    "id": "api.server.warn_metric.number_of_teams_5.start_trial_notification_success.message",
    "translation": "Your Enterprise trial is now active. Go to **System Console > User Management > Permissions** to enable Advanced Permissions."
  },
  {
    "id": "api.slackimport.slack_add_bot_user.email_pwd",
    "translation": "The Integration/Slack Bot user with email {{.Email}} and password {{.Password}} has been imported.\r\n"
  },
  {
    "id": "api.slackimport.slack_add_bot_user.unable_import",
    "translation": "Unable to import the Integration/Slack Bot user {{.Username}}.\r\n"
  },
  {
    "id": "api.slackimport.slack_add_channels.added",
    "translation": "\r\nChannels added:\r\n"
  },
  {
    "id": "api.slackimport.slack_add_channels.failed_to_add_user",
    "translation": "Unable to add Slack user {{.Username}} to channel.\r\n"
  },
  {
    "id": "api.slackimport.slack_add_channels.import_failed",
    "translation": "Unable to import Slack channel {{.DisplayName}}.\r\n"
  },
  {
    "id": "api.slackimport.slack_add_channels.merge",
    "translation": "The Slack channel {{.DisplayName}} already exists as an active Mattermost channel. Both channels have been merged.\r\n"
  },
  {
    "id": "api.slackimport.slack_add_users.created",
    "translation": "\r\nUsers created:\r\n"
  },
  {
    "id": "api.slackimport.slack_add_users.email_pwd",
    "translation": "Slack user with email {{.Email}} and password {{.Password}} has been imported.\r\n"
  },
  {
    "id": "api.slackimport.slack_add_users.merge_existing",
    "translation": "Slack user merged with an existing Mattermost user with matching email {{.Email}} and username {{.Username}}.\r\n"
  },
  {
    "id": "api.slackimport.slack_add_users.merge_existing_failed",
    "translation": "Slack user merged with an existing Mattermost user with matching email {{.Email}} and username {{.Username}}, but was unable to add the user to their team.\r\n"
  },
  {
    "id": "api.slackimport.slack_add_users.missing_email_address",
    "translation": "User {{.Username}} does not have an email address in the Slack export. Used {{.Email}} as a placeholder. The user should update their email address once logged in to the system.\r\n"
  },
  {
    "id": "api.slackimport.slack_add_users.unable_import",
    "translation": "Unable to import Slack user: {{.Username}}.\r\n"
  },
  {
    "id": "api.slackimport.slack_import.log",
    "translation": "Mattermost Slack Import Log\r\n"
  },
  {
    "id": "api.slackimport.slack_import.note1",
    "translation": "- Some messages may not have been imported because they were not supported by this importer.\r\n"
  },
  {
    "id": "api.slackimport.slack_import.note2",
    "translation": "- Slack bot messages are currently not supported.\r\n"
  },
  {
    "id": "api.slackimport.slack_import.note3",
    "translation": "- Additional errors may be found in the server logs.\r\n"
  },
  {
    "id": "api.slackimport.slack_import.notes",
    "translation": "\r\nNotes:\r\n"
  },
  {
    "id": "api.slackimport.slack_import.open.app_error",
    "translation": "Unable to open the file: {{.Filename}}.\r\n"
  },
  {
    "id": "api.slackimport.slack_import.team_fail",
    "translation": "Unable to get the team to import into.\r\n"
  },
  {
    "id": "api.slackimport.slack_import.zip.app_error",
    "translation": "Unable to open the Slack export zip file.\r\n"
  },
  {
    "id": "api.slackimport.slack_import.zip.file_too_large",
    "translation": "{{.Filename}} in zip archive too large to process for Slack import\r\n"
  },
  {
    "id": "api.status.user_not_found.app_error",
    "translation": "User not found."
  },
  {
    "id": "api.system.id_loaded.not_available.app_error",
    "translation": "ID Loaded Push Notifications are not configured or supported on this server."
  },
  {
    "id": "api.system.logs.invalidFilter",
    "translation": "Invalid log filter"
  },
  {
    "id": "api.system.update_notices.clear_failed",
    "translation": "Clearing old product notices failed"
  },
  {
    "id": "api.system.update_notices.fetch_failed",
    "translation": "Fetching product notices failed"
  },
  {
    "id": "api.system.update_notices.parse_failed",
    "translation": "Parsing product notices failed"
  },
  {
    "id": "api.system.update_notices.validating_failed",
    "translation": "Validating product notice conditions failed"
  },
  {
    "id": "api.system.update_viewed_notices.failed",
    "translation": "Updating viewed notices failed"
  },
  {
    "id": "api.team.add_members.error",
    "translation": "Error adding team member(s)."
  },
  {
    "id": "api.team.add_members.user_denied",
    "translation": "This team is managed by groups.  This user is not part of a group that is synced to this team."
  },
  {
    "id": "api.team.add_team_member.invalid_body.app_error",
    "translation": "Unable to parse the request body."
  },
  {
    "id": "api.team.add_user_to_team.added",
    "translation": "%v added to the team by %v."
  },
  {
    "id": "api.team.add_user_to_team.missing_parameter.app_error",
    "translation": "Parameter required to add user to team."
  },
  {
    "id": "api.team.add_user_to_team_from_invite.guest.app_error",
    "translation": "Guests are restricted from joining a team via an invite link. Please request a guest email invitation to the team."
  },
  {
    "id": "api.team.demote_user_to_guest.disabled.error",
    "translation": "Guest accounts are disabled."
  },
  {
    "id": "api.team.demote_user_to_guest.license.error",
    "translation": "Your license does not support guest accounts"
  },
  {
    "id": "api.team.get_all_teams.insufficient_permissions",
    "translation": "You don't have the appropriate permissions to list all teams"
  },
  {
    "id": "api.team.get_invite_info.not_open_team",
    "translation": "Invite is invalid because this is not an open team."
  },
  {
    "id": "api.team.get_team_icon.filesettings_no_driver.app_error",
    "translation": "Invalid driver name for file settings.  Must be 'local' or 'amazons3'."
  },
  {
    "id": "api.team.get_team_icon.read_file.app_error",
    "translation": "Unable to read the team icon file."
  },
  {
    "id": "api.team.import_team.array.app_error",
    "translation": "Empty array under 'file' in request."
  },
  {
    "id": "api.team.import_team.integer.app_error",
    "translation": "Filesize not an integer."
  },
  {
    "id": "api.team.import_team.no_file.app_error",
    "translation": "No file under 'file' in request."
  },
  {
    "id": "api.team.import_team.no_import_from.app_error",
    "translation": "Malformed request: importFrom field is not present."
  },
  {
    "id": "api.team.import_team.open.app_error",
    "translation": "Could not open file."
  },
  {
    "id": "api.team.import_team.parse.app_error",
    "translation": "Could not parse multipart form."
  },
  {
    "id": "api.team.import_team.unavailable.app_error",
    "translation": "Malformed request: filesize field is not present."
  },
  {
    "id": "api.team.import_team.unknown_import_from.app_error",
    "translation": "Unknown import source."
  },
  {
    "id": "api.team.invalidate_all_email_invites.app_error",
    "translation": "Error invalidating email invites."
  },
  {
    "id": "api.team.invite_guests.channel_in_invalid_team.app_error",
    "translation": "The channels of the invite must be part of the team of the invite."
  },
  {
    "id": "api.team.invite_guests_to_channels.disabled.error",
    "translation": "Guest accounts are disabled"
  },
  {
    "id": "api.team.invite_guests_to_channels.invalid_body.app_error",
    "translation": "Invalid or missing request body."
  },
  {
    "id": "api.team.invite_guests_to_channels.license.error",
    "translation": "Your license does not support guest accounts"
  },
  {
    "id": "api.team.invite_members.disabled.app_error",
    "translation": "Email invitations are disabled."
  },
  {
    "id": "api.team.invite_members.invalid_email.app_error",
    "translation": "The following email addresses do not belong to an accepted domain: {{.Addresses}}. Please contact your System Administrator for details."
  },
  {
    "id": "api.team.invite_members.no_one.app_error",
    "translation": "No one to invite."
  },
  {
    "id": "api.team.invite_members.unable_to_send_email.app_error",
    "translation": "Error while sending the email"
  },
  {
    "id": "api.team.invite_members.unable_to_send_email_with_defaults.app_error",
    "translation": "SMTP is not configured in System Console"
  },
  {
    "id": "api.team.invite_members_to_team_and_channels.invalid_body.app_error",
    "translation": "Invalid request body."
  },
  {
    "id": "api.team.invite_members_to_team_and_channels.invalid_body_parsing.app_error",
    "translation": "Error while parsing the body data."
  },
  {
    "id": "api.team.is_team_creation_allowed.disabled.app_error",
    "translation": "Team creation has been disabled. Please ask your System Administrator for details."
  },
  {
    "id": "api.team.is_team_creation_allowed.domain.app_error",
    "translation": "The user cannot be added as the domain associated with the account is not permitted. Contact your System Administrator for additional details."
  },
  {
    "id": "api.team.join_team.post_and_forget",
    "translation": "%v joined the team."
  },
  {
    "id": "api.team.join_user_to_team.allowed_domains.app_error",
    "translation": "The user cannot be added as the domain associated with the account is not permitted. Contact your System Administrator for additional details."
  },
  {
    "id": "api.team.leave.left",
    "translation": "%v left the team."
  },
  {
    "id": "api.team.move_channel.post.error",
    "translation": "Failed to post channel move message."
  },
  {
    "id": "api.team.move_channel.success",
    "translation": "This channel has been moved to this team from %v."
  },
  {
    "id": "api.team.remove_member.group_constrained.app_error",
    "translation": "Unable to remove a user from a group-constrained team."
  },
  {
    "id": "api.team.remove_team_icon.get_team.app_error",
    "translation": "An error occurred getting the team."
  },
  {
    "id": "api.team.remove_user_from_team.missing.app_error",
    "translation": "The user does not appear to be part of this team."
  },
  {
    "id": "api.team.remove_user_from_team.removed",
    "translation": "%v removed from the team."
  },
  {
    "id": "api.team.search_teams.pagination_not_implemented.private_team_search",
    "translation": "Pagination not implemented for private-only team search."
  },
  {
    "id": "api.team.search_teams.pagination_not_implemented.public_team_search",
    "translation": "Pagination not implemented for public-only team search."
  },
  {
    "id": "api.team.set_team_icon.array.app_error",
    "translation": "Empty array under 'image' in request."
  },
  {
    "id": "api.team.set_team_icon.check_image_limits.app_error",
    "translation": "Image limits check failed. Resolution is too high."
  },
  {
    "id": "api.team.set_team_icon.decode.app_error",
    "translation": "Could not decode team icon."
  },
  {
    "id": "api.team.set_team_icon.encode.app_error",
    "translation": "Could not encode team icon."
  },
  {
    "id": "api.team.set_team_icon.get_team.app_error",
    "translation": "An error occurred getting the team."
  },
  {
    "id": "api.team.set_team_icon.no_file.app_error",
    "translation": "No file under 'image' in request."
  },
  {
    "id": "api.team.set_team_icon.open.app_error",
    "translation": "Could not open image file."
  },
  {
    "id": "api.team.set_team_icon.parse.app_error",
    "translation": "Could not parse multipart form."
  },
  {
    "id": "api.team.set_team_icon.storage.app_error",
    "translation": "Unable to upload team icon. Image storage is not configured."
  },
  {
    "id": "api.team.set_team_icon.too_large.app_error",
    "translation": "Unable to upload team icon. File is too large."
  },
  {
    "id": "api.team.set_team_icon.write_file.app_error",
    "translation": "Could not save team icon."
  },
  {
    "id": "api.team.team_icon.update.app_error",
    "translation": "An error occurred updating the team icon."
  },
  {
    "id": "api.team.update_member_roles.not_a_member",
    "translation": "Specified user is not a member of specified team."
  },
  {
    "id": "api.team.update_restricted_domains.mismatch.app_error",
    "translation": "Restricting team to {{ .Domain }} is not allowed by the system config. Please contact your system administrator."
  },
  {
    "id": "api.team.update_team_member_roles.guest_and_user.app_error",
    "translation": "Invalid team member update: A user must be a guest or a user but not both."
  },
  {
    "id": "api.team.update_team_scheme.license.error",
    "translation": "Your license does not support updating a team's scheme"
  },
  {
    "id": "api.team.update_team_scheme.scheme_scope.error",
    "translation": "Unable to set the scheme to the team because the supplied scheme is not a team scheme."
  },
  {
<<<<<<< HEAD
    "id": "api.team.user.missing_account",
    "translation": "Unable to find the user."
=======
    "id": "api.templates.cloud_renewal.button",
    "translation": "Renew now"
  },
  {
    "id": "api.templates.cloud_renewal.subtitle",
    "translation": "Please renew to avoid any disruption"
  },
  {
    "id": "api.templates.cloud_renewal_30.subject",
    "translation": "Annual bill due in 30 days"
  },
  {
    "id": "api.templates.cloud_renewal_30.title",
    "translation": "Your annual bill is due in 30 days"
  },
  {
    "id": "api.templates.cloud_renewal_60.subject",
    "translation": "Annual subscription renewal in 60 days"
  },
  {
    "id": "api.templates.cloud_renewal_60.title",
    "translation": "Annual subscription renewal in 60 days"
  },
  {
    "id": "api.templates.cloud_renewal_7.subject",
    "translation": "Action Required: Annual subscription renewal in 7 days"
  },
  {
    "id": "api.templates.cloud_renewal_7.title",
    "translation": "You are about to lose access to your workspace in 7 days"
>>>>>>> 4d96c113
  },
  {
    "id": "api.templates.cloud_upgrade_confirmation.subject",
    "translation": "Mattermost Upgrade Confirmation"
  },
  {
    "id": "api.templates.cloud_upgrade_confirmation.title",
    "translation": "You are now upgraded!"
  },
  {
    "id": "api.templates.cloud_upgrade_confirmation_monthly.subtitle",
    "translation": "Your {{.WorkspaceName}} workspace has now been upgraded. You'll be billed from {{.Date}}"
  },
  {
    "id": "api.templates.cloud_upgrade_confirmation_yearly.subtitle",
    "translation": "Your {{.WorkspaceName}} workspace has now been upgraded."
  },
  {
    "id": "api.templates.cloud_welcome_email.add_apps_info",
    "translation": "Add apps to your workspace"
  },
  {
    "id": "api.templates.cloud_welcome_email.add_apps_sub_info",
    "translation": "Streamline your work with tools like GitHub, Jira and Zoom. Explore all of the integrations we have on our"
  },
  {
    "id": "api.templates.cloud_welcome_email.app_market_place",
    "translation": "app marketplace."
  },
  {
    "id": "api.templates.cloud_welcome_email.button",
    "translation": "Open Mattermost"
  },
  {
    "id": "api.templates.cloud_welcome_email.download_mm_info",
    "translation": "Download the Mattermost App"
  },
  {
    "id": "api.templates.cloud_welcome_email.info",
    "translation": "Thanks for creating "
  },
  {
    "id": "api.templates.cloud_welcome_email.info2",
    "translation": "Make sure to save or bookmark your link for future use."
  },
  {
    "id": "api.templates.cloud_welcome_email.invite_info",
    "translation": "Invite people to your workspace"
  },
  {
    "id": "api.templates.cloud_welcome_email.invite_sub_info",
    "translation": "Share this link to invite your members to join {{.WorkSpace}}:"
  },
  {
    "id": "api.templates.cloud_welcome_email.mm_apps",
    "translation": "mobile and desktop apps"
  },
  {
    "id": "api.templates.cloud_welcome_email.signin_sub_info",
    "translation": "Sign into your workspace on our"
  },
  {
    "id": "api.templates.cloud_welcome_email.signin_sub_info2",
    "translation": "for the best experience on Windows, Linux, Mac, iOS and Android."
  },
  {
    "id": "api.templates.cloud_welcome_email.start_questions",
    "translation": "Having questions about getting started? Email us at"
  },
  {
    "id": "api.templates.cloud_welcome_email.subject",
    "translation": "Congratulations!"
  },
  {
    "id": "api.templates.cloud_welcome_email.subtitle",
    "translation": "Set up your workspace"
  },
  {
    "id": "api.templates.cloud_welcome_email.subtitle_info",
    "translation": "Take the following steps to build out your teams and get the most out of your workspace."
  },
  {
    "id": "api.templates.cloud_welcome_email.title",
    "translation": "Your workspace is ready to go!"
  },
  {
    "id": "api.templates.cloud_welcome_email.yearly_plan_button",
    "translation": "View your invoice"
  },
  {
    "id": "api.templates.copyright",
    "translation": "© 2021 Mattermost, Inc. 530 Lytton Avenue, Second floor, Palo Alto, CA, 94301"
  },
  {
    "id": "api.templates.deactivate_body.info",
    "translation": "You deactivated your account on {{ .SiteURL }}."
  },
  {
    "id": "api.templates.deactivate_body.title",
    "translation": "Your account has been deactivated at {{ .ServerURL }}"
  },
  {
    "id": "api.templates.deactivate_body.warning",
    "translation": "If this change was not initiated by you or you want to reactivate your account, contact your system administrator."
  },
  {
    "id": "api.templates.deactivate_subject",
    "translation": "[{{ .SiteName }}] Your account at {{ .ServerURL }} has been deactivated"
  },
  {
    "id": "api.templates.delinquency_14.button",
    "translation": "Update payment"
  },
  {
    "id": "api.templates.delinquency_14.subject",
    "translation": "Payment is overdue for your Mattermost {{.Plan}}"
  },
  {
    "id": "api.templates.delinquency_14.subtitle1",
    "translation": "We weren't able to charge the credit card we have on file. This means your workspace is at risk of being downgraded to Cloud Free."
  },
  {
    "id": "api.templates.delinquency_14.subtitle2",
    "translation": "Please contact your financial institution to resolve any issues. Then, update your payment details as needed."
  },
  {
    "id": "api.templates.delinquency_14.title",
    "translation": "Payment not received"
  },
  {
    "id": "api.templates.delinquency_30.bullet.files",
    "translation": "Files"
  },
  {
    "id": "api.templates.delinquency_30.bullet.message_history",
    "translation": "Message history"
  },
  {
    "id": "api.templates.delinquency_30.button",
    "translation": "Update payment"
  },
  {
    "id": "api.templates.delinquency_30.limits_documentation",
    "translation": "View all limits documentation."
  },
  {
    "id": "api.templates.delinquency_30.subject",
    "translation": "Act to keep your Mattermost {{.Plan}} Features"
  },
  {
    "id": "api.templates.delinquency_30.subtitle1",
    "translation": "You have time to keep your Mattermost {{.Plan}} active but you'll need to resolve issues with your payment method."
  },
  {
    "id": "api.templates.delinquency_30.subtitle2",
    "translation": "If no action is taken, your workspace will be downgraded and the following data may be archived:"
  },
  {
    "id": "api.templates.delinquency_30.title",
    "translation": "Your workspace will be downgraded soon"
  },
  {
    "id": "api.templates.delinquency_45.button",
    "translation": "Update payment"
  },
  {
    "id": "api.templates.delinquency_45.subject",
    "translation": "Notice: Your Mattermost {{.Plan}} will be downgraded soon"
  },
  {
    "id": "api.templates.delinquency_45.subtitle1",
    "translation": "We've been unable to collect payment for outstanding invoices since {{.DelinquencyDate}}. Your workspace is at risk of being downgraded."
  },
  {
    "id": "api.templates.delinquency_45.subtitle2",
    "translation": "A downgraded workspace might negatively affect critical workflows and other business critical activities carried at your workspace."
  },
  {
    "id": "api.templates.delinquency_45.subtitle3",
    "translation": "Update your credit card information now."
  },
  {
    "id": "api.templates.delinquency_45.title",
    "translation": "Your workspace will be downgraded soon"
  },
  {
    "id": "api.templates.delinquency_60.button",
    "translation": "Update payment"
  },
  {
    "id": "api.templates.delinquency_60.downgrade_to_free",
    "translation": "Downgrade to Cloud Free"
  },
  {
    "id": "api.templates.delinquency_60.subject",
    "translation": "Action Required: Workspace will be downgraded in 30 days"
  },
  {
    "id": "api.templates.delinquency_60.subtitle1",
    "translation": "Please update your payment information soon to process your outstanding invoices."
  },
  {
    "id": "api.templates.delinquency_60.subtitle2",
    "translation": "We will downgrade your workspace automatically in 30 days if we are unable to process your payment."
  },
  {
    "id": "api.templates.delinquency_60.subtitle3",
    "translation": "Update your payment information now or downgrade to Cloud Free below."
  },
  {
    "id": "api.templates.delinquency_60.title",
    "translation": "Your Mattermost workspace will be downgraded in 30 days"
  },
  {
    "id": "api.templates.delinquency_7.button",
    "translation": "Update payment"
  },
  {
    "id": "api.templates.delinquency_7.subtitle1",
    "translation": "We couldn't process your most recent payment."
  },
  {
    "id": "api.templates.delinquency_7.subtitle2",
    "translation": "To keep your {{.Plan}} plan active, please contact your financial institution as soon as possible. Then, update your payment details as needed."
  },
  {
    "id": "api.templates.delinquency_7.title",
    "translation": "Your payment wasn't completed"
  },
  {
    "id": "api.templates.delinquency_75.button",
    "translation": "Update payment"
  },
  {
    "id": "api.templates.delinquency_75.downgrade_to_free",
    "translation": "Downgrade to Cloud Free"
  },
  {
    "id": "api.templates.delinquency_75.subject",
    "translation": "Your Mattermost {{.Plan}} will be downgraded in 15 days"
  },
  {
    "id": "api.templates.delinquency_75.subtitle1",
    "translation": "This is a final reminder that we haven’t received payment for your Mattermost Cloud workspace since {{.DelinquencyDate}}."
  },
  {
    "id": "api.templates.delinquency_75.subtitle2",
    "translation": "Your workspace will be downgraded to Cloud Free. Your {{.Plan}} features will be locked and some of your workspace data may be archived until your full outstanding balance is settled."
  },
  {
    "id": "api.templates.delinquency_75.subtitle3",
    "translation": "Update your payment information now, or downgrade to Cloud Free."
  },
  {
    "id": "api.templates.delinquency_75.title",
    "translation": "Your workspace will be downgraded in 15 days"
  },
  {
    "id": "api.templates.delinquency_90.button",
    "translation": "Update payment"
  },
  {
    "id": "api.templates.delinquency_90.secondary_action_button",
    "translation": "View Plans & Pricing"
  },
  {
    "id": "api.templates.delinquency_90.subject",
    "translation": "Your Mattermost Cloud workspace has been downgraded"
  },
  {
    "id": "api.templates.delinquency_90.subtitle1",
    "translation": "If you use Cloud Professional or Enterprise features for important business operations, these will no longer be available and you'll experience degraded performance."
  },
  {
    "id": "api.templates.delinquency_90.subtitle2",
    "translation": "In addition, your data may have been archived due to Cloud Free limitations."
  },
  {
    "id": "api.templates.delinquency_90.subtitle3",
    "translation": "To unarchive your data and keep paid features, update your payment information."
  },
  {
    "id": "api.templates.delinquency_90.title",
    "translation": "Your Mattermost workspace has been downgraded"
  },
  {
    "id": "api.templates.email_change_body.info",
    "translation": "Your email address for {{.TeamDisplayName}} has been changed to {{.NewEmail}}."
  },
  {
    "id": "api.templates.email_change_body.title",
    "translation": "You updated your email"
  },
  {
    "id": "api.templates.email_change_subject",
    "translation": "[{{ .SiteName }}] Your email address has changed"
  },
  {
    "id": "api.templates.email_change_verify_body.button",
    "translation": "Verify Email"
  },
  {
    "id": "api.templates.email_change_verify_body.info",
    "translation": "To finish updating your email address for {{.TeamDisplayName}}, please click the link below to confirm this is the right address."
  },
  {
    "id": "api.templates.email_change_verify_body.title",
    "translation": "You successfully updated your email"
  },
  {
    "id": "api.templates.email_change_verify_subject",
    "translation": "[{{ .SiteName }}] Verify new email address"
  },
  {
    "id": "api.templates.email_footer",
    "translation": "To change your notification preferences, log in to your team site and go to Settings > Notifications."
  },
  {
    "id": "api.templates.email_footer_v2",
    "translation": "© 2022 Mattermost, Inc. 530 Lytton Avenue, Second floor, Palo Alto, CA, 94301"
  },
  {
    "id": "api.templates.email_info1",
    "translation": "Any questions at all, mail us any time: "
  },
  {
    "id": "api.templates.email_info2",
    "translation": "Best wishes,"
  },
  {
    "id": "api.templates.email_info3",
    "translation": "The {{.SiteName}} Team"
  },
  {
    "id": "api.templates.email_organization",
    "translation": "Sent by "
  },
  {
    "id": "api.templates.email_us_anytime_at",
    "translation": "Email us any time at "
  },
  {
    "id": "api.templates.email_warning",
    "translation": "If you did not make this change, please contact the system administrator."
  },
  {
    "id": "api.templates.invite_body.button",
    "translation": "Join now"
  },
  {
    "id": "api.templates.invite_body.subTitle",
    "translation": "Start collaborating with your team on Mattermost"
  },
  {
    "id": "api.templates.invite_body.title",
    "translation": "{{ .SenderName }} invited you to join the {{ .TeamDisplayName }} team."
  },
  {
    "id": "api.templates.invite_body.title.reminder",
    "translation": "Reminder"
  },
  {
    "id": "api.templates.invite_body_footer.info",
    "translation": "Mattermost is a flexible, open source messaging platform that enables secure team collaboration."
  },
  {
    "id": "api.templates.invite_body_footer.learn_more",
    "translation": "Learn more"
  },
  {
    "id": "api.templates.invite_body_footer.title",
    "translation": "What is Mattermost?"
  },
  {
    "id": "api.templates.invite_body_guest.subTitle",
    "translation": "You were invited as a guest to collaborate with the team"
  },
  {
    "id": "api.templates.invite_guest_subject",
    "translation": "[{{ .SiteName }}] {{ .SenderName }} invited you to join the team {{ .TeamDisplayName }} as a guest"
  },
  {
    "id": "api.templates.invite_subject",
    "translation": "[{{ .SiteName }}] {{ .SenderName }} invited you to join {{ .TeamDisplayName }} Team"
  },
  {
    "id": "api.templates.invite_team_and_channel_body.title",
    "translation": "{{ .SenderName }} invited you to join the {{ .ChannelName }} Channel on the {{ .TeamDisplayName }} Team"
  },
  {
    "id": "api.templates.invite_team_and_channel_subject",
    "translation": "[{{ .SiteName }}] {{ .SenderName }} invited you to join the {{ .ChannelName }} Channel on the {{ .TeamDisplayName }} Team"
  },
  {
    "id": "api.templates.invite_team_and_channels_body.title",
    "translation": "{{ .SenderName }} invited you to join {{ .ChannelsLen }} channels on the {{ .TeamDisplayName }} Team"
  },
  {
    "id": "api.templates.invite_team_and_channels_subject",
    "translation": "[{{ .SiteName }}] {{ .SenderName }} invited you to join {{ .ChannelsLen }} channels on the {{ .TeamDisplayName }} Team"
  },
  {
    "id": "api.templates.ip_filters_changed.button",
    "translation": "Review changes"
  },
  {
    "id": "api.templates.ip_filters_changed.subTitle",
    "translation": "@{{ .InitiatingUsername }} changed the IP filtering settings for your workspace at the URL: {{ .SiteURL }}"
  },
  {
    "id": "api.templates.ip_filters_changed.subject",
    "translation": "Changes to Your Workspace's IP Filters"
  },
  {
    "id": "api.templates.ip_filters_changed.title",
    "translation": "IP filtering changes for your workspace"
  },
  {
    "id": "api.templates.ip_filters_changed_footer.contact_support",
    "translation": "Contact support"
  },
  {
    "id": "api.templates.ip_filters_changed_footer.log_in_to_customer_portal",
    "translation": "Log in to the customer portal to reset IP filtering"
  },
  {
    "id": "api.templates.ip_filters_changed_footer.send_an_email_to",
    "translation": "Send an email to {{ .InitiatingUserEmail }}"
  },
  {
    "id": "api.templates.ip_filters_changed_footer.title",
    "translation": "Having trouble accessing your workspace?"
  },
  {
    "id": "api.templates.license_up_for_renewal_contact_sales",
    "translation": "Contact sales"
  },
  {
    "id": "api.templates.license_up_for_renewal_renew_now",
    "translation": "Renew now"
  },
  {
    "id": "api.templates.license_up_for_renewal_subject",
    "translation": "Your license is up for renewal"
  },
  {
    "id": "api.templates.license_up_for_renewal_subtitle",
    "translation": "{{.UserName}}, your subscription is set to expire in {{.Days}} days. We hope you’re experiencing the flexible, secure team collaboration that Mattermost enables. Renew soon to ensure your team can keep enjoying these benefits."
  },
  {
    "id": "api.templates.license_up_for_renewal_subtitle_two",
    "translation": "Log in to your Customer Account to renew"
  },
  {
    "id": "api.templates.license_up_for_renewal_title",
    "translation": "Your Mattermost subscription is up for renewal"
  },
  {
    "id": "api.templates.mfa_activated_body.info",
    "translation": "Multi-factor authentication has been added to your account on {{ .SiteURL }}."
  },
  {
    "id": "api.templates.mfa_activated_body.title",
    "translation": "Multi-factor authentication was added"
  },
  {
    "id": "api.templates.mfa_change_subject",
    "translation": "[{{ .SiteName }}] Your MFA has been updated"
  },
  {
    "id": "api.templates.mfa_deactivated_body.info",
    "translation": "Multi-factor authentication has been removed from your account on {{ .SiteURL }}."
  },
  {
    "id": "api.templates.mfa_deactivated_body.title",
    "translation": "Multi-factor authentication was removed"
  },
  {
    "id": "api.templates.password_change_body.info",
    "translation": "Your password has been updated for {{.TeamDisplayName}} on {{ .TeamURL }} by {{.Method}}."
  },
  {
    "id": "api.templates.password_change_body.title",
    "translation": "Your password has been updated"
  },
  {
    "id": "api.templates.password_change_subject",
    "translation": "[{{ .SiteName }}] Your password has been updated"
  },
  {
    "id": "api.templates.payment_failed.info1",
    "translation": "Your financial institution declined a payment from your {{.CardBrand}} ****{{.LastFour}} associated with your Mattermost Cloud workspace."
  },
  {
    "id": "api.templates.payment_failed.info2",
    "translation": "They provided the following reason:"
  },
  {
    "id": "api.templates.payment_failed.info3",
    "translation": "To ensure uninterrupted access to Mattermost {{.Plan}}, please either contact your financial institution to fix the underlying problem or update your payment information. Once payment information is updated, Mattermost will attempt to settle any outstanding balance."
  },
  {
    "id": "api.templates.payment_failed.subject",
    "translation": "Action required: Payment failed for Mattermost {{.Plan}}"
  },
  {
    "id": "api.templates.payment_failed.title",
    "translation": "The payment wasn't successful"
  },
  {
    "id": "api.templates.payment_failed_no_card.button",
    "translation": "Pay now"
  },
  {
    "id": "api.templates.payment_failed_no_card.info1",
    "translation": "Your Mattermost Cloud invoice for the most recent billing period has been processed. However, we don't have your payment details on file."
  },
  {
    "id": "api.templates.payment_failed_no_card.info3",
    "translation": "To review your invoice and add a payment method, select Pay now."
  },
  {
    "id": "api.templates.payment_failed_no_card.subject",
    "translation": "Payment is due for your Mattermost Cloud subscription"
  },
  {
    "id": "api.templates.payment_failed_no_card.title",
    "translation": "Your Mattermost Cloud Invoice is due"
  },
  {
    "id": "api.templates.post_body.button",
    "translation": "Reply in Mattermost"
  },
  {
    "id": "api.templates.questions_footer.info",
    "translation": "Need help or have questions? Email us at "
  },
  {
    "id": "api.templates.questions_footer.title",
    "translation": "Questions?"
  },
  {
    "id": "api.templates.remove_expired_license.body.renew_button",
    "translation": "Renew License Now"
  },
  {
    "id": "api.templates.remove_expired_license.body.title",
    "translation": "Your Enterprise Edition license has expired and some features may be disabled. Please renew your license now."
  },
  {
    "id": "api.templates.remove_expired_license.subject",
    "translation": "Mattermost Enterprise license has been disabled."
  },
  {
    "id": "api.templates.reset_body.button",
    "translation": "Reset Password"
  },
  {
    "id": "api.templates.reset_body.info",
    "translation": "The password reset link expires in 24 hours."
  },
  {
    "id": "api.templates.reset_body.subTitle",
    "translation": "Click the button below to reset your password. If you didn’t request this, you can safely ignore this email."
  },
  {
    "id": "api.templates.reset_body.title",
    "translation": "Reset Your Password"
  },
  {
    "id": "api.templates.reset_subject",
    "translation": "[{{ .SiteName }}] Reset your password"
  },
  {
    "id": "api.templates.signin_change_email.body.info",
    "translation": "You updated your sign-in method on {{ .SiteName }} to {{.Method}}."
  },
  {
    "id": "api.templates.signin_change_email.body.method_email",
    "translation": "email and password"
  },
  {
    "id": "api.templates.signin_change_email.body.title",
    "translation": "You updated your sign-in method"
  },
  {
    "id": "api.templates.signin_change_email.subject",
    "translation": "[{{ .SiteName }}] Your sign-in method has been updated"
  },
  {
    "id": "api.templates.user_access_token_body.info",
    "translation": "A personal access token was added to your account on {{ .SiteURL }}. They can be used to access {{.SiteName}} with your account."
  },
  {
    "id": "api.templates.user_access_token_body.title",
    "translation": "Personal access token added to your account"
  },
  {
    "id": "api.templates.user_access_token_subject",
    "translation": "[{{ .SiteName }}] Personal access token added to your account"
  },
  {
    "id": "api.templates.username_change_body.info",
    "translation": "Your username for {{.TeamDisplayName}} has been changed to {{.NewUsername}}."
  },
  {
    "id": "api.templates.username_change_body.title",
    "translation": "You updated your username"
  },
  {
    "id": "api.templates.username_change_subject",
    "translation": "[{{ .SiteName }}] Your username has changed"
  },
  {
    "id": "api.templates.verify_body.button",
    "translation": "Verify Email"
  },
  {
    "id": "api.templates.verify_body.info",
    "translation": "This email address was used to create an account with Mattermost."
  },
  {
    "id": "api.templates.verify_body.info1",
    "translation": "If it was not you, you can safely ignore this email."
  },
  {
    "id": "api.templates.verify_body.serverURL",
    "translation": "{{ .ServerURL }}."
  },
  {
    "id": "api.templates.verify_body.subTitle1",
    "translation": "Thanks for joining "
  },
  {
    "id": "api.templates.verify_body.subTitle2",
    "translation": "Click below to verify your email address."
  },
  {
    "id": "api.templates.verify_body.title",
    "translation": "Verify your email address"
  },
  {
    "id": "api.templates.verify_subject",
    "translation": "[{{ .SiteName }}] Email Verification"
  },
  {
    "id": "api.templates.warn_metric_ack.body.contact_email_header",
    "translation": "Email: "
  },
  {
    "id": "api.templates.warn_metric_ack.body.contact_name_header",
    "translation": "Contact: "
  },
  {
    "id": "api.templates.warn_metric_ack.body.diagnostic_id_header",
    "translation": "Diagnostic Id: "
  },
  {
    "id": "api.templates.warn_metric_ack.body.registered_users_header",
    "translation": "Total Active Users: "
  },
  {
    "id": "api.templates.warn_metric_ack.body.site_url_header",
    "translation": "Site URL: "
  },
  {
    "id": "api.templates.warn_metric_ack.footer",
    "translation": "If you have any additional inquiries, please contact support@mattermost.com"
  },
  {
    "id": "api.templates.warn_metric_ack.subject",
    "translation": "Mattermost Contact Us request"
  },
  {
    "id": "api.templates.welcome_body.app_download_button",
    "translation": "Download"
  },
  {
    "id": "api.templates.welcome_body.app_download_info",
    "translation": "For the best experience, download the apps for PC, Mac, iOS and Android."
  },
  {
    "id": "api.templates.welcome_body.app_download_title",
    "translation": "Download the desktop and mobile apps"
  },
  {
    "id": "api.templates.welcome_body.button",
    "translation": "Verify Email"
  },
  {
    "id": "api.templates.welcome_body.info",
    "translation": "This email address was used to create an account with Mattermost."
  },
  {
    "id": "api.templates.welcome_body.info1",
    "translation": "If it was not you, you can safely ignore this email."
  },
  {
    "id": "api.templates.welcome_body.serverURL",
    "translation": "{{ .ServerURL }}."
  },
  {
    "id": "api.templates.welcome_body.subTitle1",
    "translation": "Thanks for joining "
  },
  {
    "id": "api.templates.welcome_body.subTitle2",
    "translation": "Click below to verify your email address."
  },
  {
    "id": "api.templates.welcome_body.title",
    "translation": "Welcome to the team"
  },
  {
    "id": "api.templates.welcome_subject",
    "translation": "[{{ .SiteName }}] You joined {{ .ServerURL }}"
  },
  {
    "id": "api.unable_to_create_zip_file",
    "translation": "Error creating zip file."
  },
  {
    "id": "api.unable_to_read_file_from_backend",
    "translation": "Error reading file from backend"
  },
  {
    "id": "api.unmarshal_error",
    "translation": "Failed to unmarshal."
  },
  {
    "id": "api.upgrade_to_enterprise.already-done.app_error",
    "translation": "You have already upgraded to Mattermost Enterprise Edition. Please restart the server to finish the upgrade."
  },
  {
    "id": "api.upgrade_to_enterprise.already-enterprise.app_error",
    "translation": "You cannot upgrade because you are already running Mattermost Enterprise Edition."
  },
  {
    "id": "api.upgrade_to_enterprise.app_error",
    "translation": "An upgrade to Mattermost Enterprise Edition is already running."
  },
  {
    "id": "api.upgrade_to_enterprise.generic_error.app_error",
    "translation": "Mattermost was unable to upgrade to Enterprise Edition."
  },
  {
    "id": "api.upgrade_to_enterprise.invalid-permission.app_error",
    "translation": "Mattermost was unable to upgrade to Enterprise Edition. The Mattermost system user {{.MattermostUsername}} does not have write access to the necessary binary file. A system administrator can update the file permissions by executing the following command on the server where Mattermost is installed:\n\n```\nchmod +w \"{{.Path}}\"\n```\n\nAfter changing the file permissions, try to upgrade Mattermost again. When you have upgraded and restarted, remember to restore the original binary file permissions:\n\n```\nchmod -w \"{{.Path}}\"\n```"
  },
  {
    "id": "api.upgrade_to_enterprise.invalid-user-and-permission.app_error",
    "translation": "Mattermost was unable to upgrade to Enterprise Edition. The Mattermost system user {{.MattermostUsername}} does not have write access to the necessary binary file. A system administrator can update the file permissions by executing the following command on the server where Mattermost is installed:\n\n```\nchown {{.MattermostUsername}} \"{{.Path}}\"\nchmod +w \"{{.Path}}\"\n```\n\nAfter changing the file permissions, try to upgrade Mattermost again. When you have upgraded and restarted, remember to restore the original binary file permissions:\n\n```\nchown {{.FileUsername}} \"{{.Path}}\"\nchmod -w \"{{.Path}}\"\n```"
  },
  {
    "id": "api.upgrade_to_enterprise.invalid-user.app_error",
    "translation": "Mattermost was unable to upgrade to Enterprise Edition. The Mattermost system user {{.MattermostUsername}} does not have write access to the necessary binary file. A system administrator can update the file permissions by executing the following command on the server where Mattermost is installed:\n\n```\nchown {{.MattermostUsername}} \"{{.Path}}\"\n```\n\nAfter changing the file permissions, try to upgrade Mattermost again. When you have upgraded and restarted, remember to restore the original binary file permissions:\n\n```\nchown {{.FileUsername}} \"{{.Path}}\"\n```"
  },
  {
    "id": "api.upgrade_to_enterprise.system_not_supported.app_error",
    "translation": "Mattermost was unable to upgrade to Enterprise Edition. This feature will only work on Linux systems with x86-64 architecture."
  },
  {
    "id": "api.upgrade_to_enterprise_status.app_error",
    "translation": "Mattermost was unable to upgrade to Enterprise Edition."
  },
  {
    "id": "api.upgrade_to_enterprise_status.signature.app_error",
    "translation": "Mattermost was unable to upgrade to Enterprise Edition. The digital signature of the downloaded binary file could not be verified."
  },
  {
    "id": "api.upload.create.upload_too_large.app_error",
    "translation": "Unable to upload file. File is too large."
  },
  {
    "id": "api.upload.get_upload.forbidden.app_error",
    "translation": "Failed to get upload."
  },
  {
    "id": "api.upload.upload_data.invalid_content_length",
    "translation": "Invalid Content-Length."
  },
  {
    "id": "api.upload.upload_data.invalid_content_type",
    "translation": "Invalid Content-Type for multipart upload."
  },
  {
    "id": "api.upload.upload_data.multipart_error",
    "translation": "Failed to process the multipart data."
  },
  {
    "id": "api.user.activate_mfa.email_and_ldap_only.app_error",
    "translation": "MFA is not available for this account type."
  },
  {
    "id": "api.user.add_direct_channels_and_forget.failed.error",
    "translation": "Failed to add direct channel preferences for user user_id={{.UserId}}, team_id={{.TeamId}}, err={{.Error}}"
  },
  {
    "id": "api.user.add_user_to_group_syncables.not_ldap_user.app_error",
    "translation": "not an ldap user"
  },
  {
    "id": "api.user.authorize_oauth_user.bad_response.app_error",
    "translation": "Bad response from token request."
  },
  {
    "id": "api.user.authorize_oauth_user.bad_token.app_error",
    "translation": "Bad token type."
  },
  {
    "id": "api.user.authorize_oauth_user.invalid_state.app_error",
    "translation": "Invalid state"
  },
  {
    "id": "api.user.authorize_oauth_user.missing.app_error",
    "translation": "Missing access token."
  },
  {
    "id": "api.user.authorize_oauth_user.response.app_error",
    "translation": "Received invalid response from OAuth service provider."
  },
  {
    "id": "api.user.authorize_oauth_user.saml_response_too_long.app_error",
    "translation": "SAML response is too long"
  },
  {
    "id": "api.user.authorize_oauth_user.service.app_error",
    "translation": "Token request to {{.Service}} failed."
  },
  {
    "id": "api.user.authorize_oauth_user.token_failed.app_error",
    "translation": "Token request failed."
  },
  {
    "id": "api.user.authorize_oauth_user.unsupported.app_error",
    "translation": "{{.Service}} SSO through OAuth 2.0 not available on this server."
  },
  {
    "id": "api.user.autocomplete_users.missing_team_id.app_error",
    "translation": "Team id parameter is required to autocomplete by channel."
  },
  {
    "id": "api.user.check_user_login_attempts.too_many.app_error",
    "translation": "Your account is locked because of too many failed password attempts. Please reset your password."
  },
  {
    "id": "api.user.check_user_mfa.bad_code.app_error",
    "translation": "Invalid MFA token."
  },
  {
    "id": "api.user.check_user_password.invalid.app_error",
    "translation": "Login failed because of invalid password."
  },
  {
    "id": "api.user.complete_switch_with_oauth.blank_email.app_error",
    "translation": "Blank email."
  },
  {
    "id": "api.user.complete_switch_with_oauth.parse.app_error",
    "translation": "Could not parse auth data out of {{.Service}} user object."
  },
  {
    "id": "api.user.create_email_token.error",
    "translation": "Failed to create token data for email verification"
  },
  {
    "id": "api.user.create_oauth_user.already_attached.app_error",
    "translation": "There is already an account associated with that email address using a sign in method other than {{.Service}}. Please sign in using {{.Auth}}."
  },
  {
    "id": "api.user.create_oauth_user.create.app_error",
    "translation": "Could not create user out of {{.Service}} user object."
  },
  {
    "id": "api.user.create_password_token.error",
    "translation": "Unable to create password recovery token"
  },
  {
    "id": "api.user.create_profile_image.default_font.app_error",
    "translation": "Could not create default profile image font."
  },
  {
    "id": "api.user.create_profile_image.encode.app_error",
    "translation": "Could not encode default profile image."
  },
  {
    "id": "api.user.create_profile_image.initial.app_error",
    "translation": "Could not add user initial to default profile picture."
  },
  {
    "id": "api.user.create_user.accepted_domain.app_error",
    "translation": "The email you provided does not belong to an accepted domain. Please contact your administrator or sign up with a different email."
  },
  {
    "id": "api.user.create_user.bad_token_email_data.app_error",
    "translation": "The email address in the token does not match the one in the user data."
  },
  {
    "id": "api.user.create_user.disabled.app_error",
    "translation": "User creation is disabled."
  },
  {
    "id": "api.user.create_user.guest_accounts.disabled.app_error",
    "translation": "Guest accounts are disabled."
  },
  {
    "id": "api.user.create_user.guest_accounts.license.app_error",
    "translation": "Your license does not support guest accounts."
  },
  {
    "id": "api.user.create_user.invalid_invitation_type.app_error",
    "translation": "Unable to create the user, invalid invitation."
  },
  {
    "id": "api.user.create_user.no_open_server",
    "translation": "This server does not allow open signups.  Please speak with your Administrator to receive an invitation."
  },
  {
    "id": "api.user.create_user.signup_email_disabled.app_error",
    "translation": "User sign-up with email is disabled."
  },
  {
    "id": "api.user.create_user.signup_link_expired.app_error",
    "translation": "The signup link has expired."
  },
  {
    "id": "api.user.create_user.signup_link_invalid.app_error",
    "translation": "The signup link does not appear to be valid."
  },
  {
    "id": "api.user.delete_channel.not_enabled.app_error",
    "translation": "Permanent channel deletion feature is not enabled. Please contact your System Administrator."
  },
  {
    "id": "api.user.delete_team.not_enabled.app_error",
    "translation": "Permanent team deletion feature is not enabled. Please contact your System Administrator."
  },
  {
    "id": "api.user.delete_user.not_enabled.app_error",
    "translation": "Permanent user deletion feature is not enabled. Please contact your System Administrator."
  },
  {
    "id": "api.user.demote_user_to_guest.already_guest.app_error",
    "translation": "Unable to convert the user to guest because is already a guest."
  },
  {
    "id": "api.user.email_to_ldap.not_available.app_error",
    "translation": "AD/LDAP not available on this server."
  },
  {
    "id": "api.user.email_to_oauth.not_available.app_error",
    "translation": "Authentication Transfer not configured or available on this server."
  },
  {
    "id": "api.user.get_authorization_code.endpoint.app_error",
    "translation": "Error retrieving endpoint from Discovery Document."
  },
  {
    "id": "api.user.get_uploads_for_user.forbidden.app_error",
    "translation": "Failed to get uploads."
  },
  {
    "id": "api.user.get_user_by_email.permissions.app_error",
    "translation": "Unable to get user by email."
  },
  {
    "id": "api.user.get_users.validation.app_error",
    "translation": "Error fetching roles during validation."
  },
  {
    "id": "api.user.invalidate_password_recovery_tokens.error",
    "translation": "Unable to get tokens by type when invalidating password recovery tokens"
  },
  {
    "id": "api.user.invalidate_password_recovery_tokens_delete.error",
    "translation": "Unable to remove token when invalidating password recovery tokens"
  },
  {
    "id": "api.user.invalidate_password_recovery_tokens_parse.error",
    "translation": "Unable to parse token when invalidating password recovery tokens"
  },
  {
    "id": "api.user.invalidate_verify_email_tokens.error",
    "translation": "Unable to get tokens by type when invalidating email verification tokens"
  },
  {
    "id": "api.user.invalidate_verify_email_tokens_delete.error",
    "translation": "Unable to remove token when invalidating email verification tokens"
  },
  {
    "id": "api.user.invalidate_verify_email_tokens_parse.error",
    "translation": "Unable to parse token when invalidating email verification tokens"
  },
  {
    "id": "api.user.ldap_to_email.not_available.app_error",
    "translation": "AD/LDAP not available on this server."
  },
  {
    "id": "api.user.ldap_to_email.not_ldap_account.app_error",
    "translation": "This user account does not use AD/LDAP."
  },
  {
    "id": "api.user.login.blank_pwd.app_error",
    "translation": "Password field must not be blank"
  },
  {
    "id": "api.user.login.bot_login_forbidden.app_error",
    "translation": "Bot login is forbidden."
  },
  {
    "id": "api.user.login.client_side_cert.certificate.app_error",
    "translation": "Attempted to sign in using the experimental feature ClientSideCert without providing a valid certificate."
  },
  {
    "id": "api.user.login.client_side_cert.license.app_error",
    "translation": "Attempt to use the experimental feature ClientSideCertEnable without a valid enterprise license."
  },
  {
    "id": "api.user.login.guest_accounts.disabled.error",
    "translation": "Guest accounts are disabled"
  },
  {
    "id": "api.user.login.guest_accounts.license.error",
    "translation": "Your license does not support guest accounts"
  },
  {
    "id": "api.user.login.inactive.app_error",
    "translation": "Login failed because your account has been deactivated.  Please contact an administrator."
  },
  {
    "id": "api.user.login.invalid_credentials_email",
    "translation": "Enter a valid email and/or password"
  },
  {
    "id": "api.user.login.invalid_credentials_email_username",
    "translation": "Enter a valid email or username and/or password."
  },
  {
    "id": "api.user.login.invalid_credentials_sso",
    "translation": "Enter a valid email or username and/or password, or sign in using another method."
  },
  {
    "id": "api.user.login.invalid_credentials_username",
    "translation": "Enter a valid username and/or password."
  },
  {
    "id": "api.user.login.not_verified.app_error",
    "translation": "Login failed because email address has not been verified."
  },
  {
    "id": "api.user.login.remote_users.login.error",
    "translation": "Login failed because remote users are not allow to log in."
  },
  {
    "id": "api.user.login.use_auth_service.app_error",
    "translation": "Please sign in using {{.AuthService}}."
  },
  {
    "id": "api.user.login_by_cws.invalid_token.app_error",
    "translation": "CWS token is not valid"
  },
  {
    "id": "api.user.login_by_oauth.bot_login_forbidden.app_error",
    "translation": "Bot login is forbidden."
  },
  {
    "id": "api.user.login_by_oauth.not_available.app_error",
    "translation": "{{.Service}} SSO through OAuth 2.0 not available on this server."
  },
  {
    "id": "api.user.login_by_oauth.parse.app_error",
    "translation": "Could not parse auth data out of {{.Service}} user object."
  },
  {
    "id": "api.user.login_cws.license.error",
    "translation": "CWS login is forbidden."
  },
  {
    "id": "api.user.login_ldap.not_available.app_error",
    "translation": "AD/LDAP not available on this server."
  },
  {
    "id": "api.user.oauth_to_email.context.app_error",
    "translation": "Update password failed because context user_id did not match provided user's id."
  },
  {
    "id": "api.user.oauth_to_email.not_available.app_error",
    "translation": "Authentication Transfer not configured or available on this server."
  },
  {
    "id": "api.user.patch_user.login_provider_attribute_set.app_error",
    "translation": "Field '{{.Field}}' must be set through user's login provider."
  },
  {
    "id": "api.user.promote_guest_to_user.no_guest.app_error",
    "translation": "Unable to convert the guest to regular user because is not a guest."
  },
  {
    "id": "api.user.reset_password.broken_token.app_error",
    "translation": "The reset password token does not appear to be valid."
  },
  {
    "id": "api.user.reset_password.invalid_link.app_error",
    "translation": "The reset password link does not appear to be valid."
  },
  {
    "id": "api.user.reset_password.link_expired.app_error",
    "translation": "The password reset link has expired."
  },
  {
    "id": "api.user.reset_password.method",
    "translation": "using a reset password link"
  },
  {
    "id": "api.user.reset_password.sso.app_error",
    "translation": "Unable to reset password for SSO accounts."
  },
  {
    "id": "api.user.reset_password.token_parse.error",
    "translation": "Unable to parse the reset password token"
  },
  {
    "id": "api.user.saml.not_available.app_error",
    "translation": "SAML 2.0 is not configured or supported on this server."
  },
  {
    "id": "api.user.send_cloud_welcome_email.error",
    "translation": "Failed to send cloud welcome email"
  },
  {
    "id": "api.user.send_deactivate_email_and_forget.failed.error",
    "translation": "Failed to send the deactivate account email successfully"
  },
  {
    "id": "api.user.send_email_change_verify_email_and_forget.error",
    "translation": "Failed to send email change verification email successfully"
  },
  {
    "id": "api.user.send_password_reset.send.app_error",
    "translation": "Failed to send password reset email successfully."
  },
  {
    "id": "api.user.send_password_reset.sso.app_error",
    "translation": "Unable to reset password for SSO accounts."
  },
  {
    "id": "api.user.send_sign_in_change_email_and_forget.error",
    "translation": "Failed to send update password email successfully"
  },
  {
    "id": "api.user.send_verify_email_and_forget.failed.error",
    "translation": "Failed to send verification email successfully"
  },
  {
    "id": "api.user.update_active.cannot_enable_guest_when_guest_feature_is_disabled.app_error",
    "translation": "You cannot activate a guest account because Guest Access feature is not enabled."
  },
  {
    "id": "api.user.update_active.not_enable.app_error",
    "translation": "You cannot deactivate yourself because this feature is not enabled. Please contact your System Administrator."
  },
  {
    "id": "api.user.update_active.permissions.app_error",
    "translation": "You do not have the appropriate permissions."
  },
  {
    "id": "api.user.update_oauth_user_attrs.get_user.app_error",
    "translation": "Could not get user from {{.Service}} user object."
  },
  {
    "id": "api.user.update_password.context.app_error",
    "translation": "Update password failed because context user_id did not match props user_id."
  },
  {
    "id": "api.user.update_password.failed.app_error",
    "translation": "Update password failed."
  },
  {
    "id": "api.user.update_password.incorrect.app_error",
    "translation": "The \"Current Password\" you entered is incorrect. Please check that Caps Lock is off and try again."
  },
  {
    "id": "api.user.update_password.menu",
    "translation": "using the settings menu"
  },
  {
    "id": "api.user.update_password.oauth.app_error",
    "translation": "Update password failed because the user is logged in through an OAuth service."
  },
  {
    "id": "api.user.update_password.user_and_hashed.app_error",
    "translation": "Only system administrators can set already-hashed passwords."
  },
  {
    "id": "api.user.update_password.valid_account.app_error",
    "translation": "Update password failed because we couldn't find a valid account."
  },
  {
    "id": "api.user.update_user.accepted_domain.app_error",
    "translation": "The email you provided does not belong to an accepted domain. Please contact your administrator or sign up with a different email."
  },
  {
    "id": "api.user.update_user.accepted_guest_domain.app_error",
    "translation": "The email you provided does not belong to an accepted domain for guest accounts. Please contact your administrator or sign up with a different email."
  },
  {
    "id": "api.user.update_user.login_provider_attribute_set.app_error",
    "translation": "Field '{{.Field}}' must be set through user's login provider."
  },
  {
    "id": "api.user.update_user_auth.invalid_request",
    "translation": "Request is missing either AuthData or AuthService parameter."
  },
  {
    "id": "api.user.update_user_roles.license.app_error",
    "translation": "Custom Permission Schemes not supported by current license"
  },
  {
    "id": "api.user.upload_profile_user.array.app_error",
    "translation": "Empty array under 'image' in request."
  },
  {
    "id": "api.user.upload_profile_user.check_image_limits.app_error",
    "translation": "Image limits check failed. Resolution is too high."
  },
  {
    "id": "api.user.upload_profile_user.decode.app_error",
    "translation": "Could not decode profile image."
  },
  {
    "id": "api.user.upload_profile_user.encode.app_error",
    "translation": "Could not encode profile image."
  },
  {
    "id": "api.user.upload_profile_user.login_provider_attribute_set.app_error",
    "translation": "Profile picture must be set through user's login provider."
  },
  {
    "id": "api.user.upload_profile_user.no_file.app_error",
    "translation": "No file under 'image' in request."
  },
  {
    "id": "api.user.upload_profile_user.open.app_error",
    "translation": "Could not open image file."
  },
  {
    "id": "api.user.upload_profile_user.parse.app_error",
    "translation": "Could not parse multipart form."
  },
  {
    "id": "api.user.upload_profile_user.storage.app_error",
    "translation": "Unable to upload file. Image storage is not configured."
  },
  {
    "id": "api.user.upload_profile_user.too_large.app_error",
    "translation": "Unable to upload profile image. File is too large."
  },
  {
    "id": "api.user.upload_profile_user.upload_profile.app_error",
    "translation": "Couldn't upload profile image."
  },
  {
    "id": "api.user.verify_email.bad_link.app_error",
    "translation": "Bad verify email link."
  },
  {
    "id": "api.user.verify_email.broken_token.app_error",
    "translation": "Bad verify email token type."
  },
  {
    "id": "api.user.verify_email.link_expired.app_error",
    "translation": "The email verification link has expired."
  },
  {
    "id": "api.user.verify_email.token_parse.error",
    "translation": "Failed to parse token data from email verification"
  },
  {
    "id": "api.user.view_archived_channels.get_posts_for_channel.app_error",
    "translation": "Cannot retrieve posts for an archived channel"
  },
  {
    "id": "api.user.view_archived_channels.get_users_in_channel.app_error",
    "translation": "Cannot retrieve users for an archived channel"
  },
  {
    "id": "api.web_socket.connect.upgrade.app_error",
    "translation": "Failed to upgrade websocket connection."
  },
  {
    "id": "api.web_socket_router.bad_action.app_error",
    "translation": "Unknown WebSocket action."
  },
  {
    "id": "api.web_socket_router.bad_seq.app_error",
    "translation": "Invalid sequence for WebSocket message."
  },
  {
    "id": "api.web_socket_router.no_action.app_error",
    "translation": "No websocket action."
  },
  {
    "id": "api.web_socket_router.not_authenticated.app_error",
    "translation": "WebSocket connection is not authenticated. Please log in and try again."
  },
  {
    "id": "api.webhook.create_outgoing.intersect.app_error",
    "translation": "Outgoing webhooks from the same channel cannot have the same trigger words/callback URLs."
  },
  {
    "id": "api.webhook.create_outgoing.not_open.app_error",
    "translation": "Outgoing webhooks can only be created for public channels."
  },
  {
    "id": "api.webhook.create_outgoing.permissions.app_error",
    "translation": "Invalid permissions to create outgoing webhook."
  },
  {
    "id": "api.webhook.create_outgoing.triggers.app_error",
    "translation": "Either trigger_words or channel_id must be set."
  },
  {
    "id": "api.webhook.incoming.error",
    "translation": "Could not decode the multipart payload of incoming webhook."
  },
  {
    "id": "api.webhook.team_mismatch.app_error",
    "translation": "Unable to update webhook across teams."
  },
  {
    "id": "api.webhook.update_outgoing.intersect.app_error",
    "translation": "Outgoing webhooks from the same channel cannot have the same trigger words/callback URLs."
  },
  {
    "id": "api.websocket_handler.invalid_param.app_error",
    "translation": "Invalid {{.Name}} parameter."
  },
  {
    "id": "api.websocket_handler.server_busy.app_error",
    "translation": "Server is busy, non-critical services are temporarily unavailable."
  },
  {
    "id": "app.acknowledgement.delete.app_error",
    "translation": "Unable to delete acknowledgement."
  },
  {
    "id": "app.acknowledgement.get.app_error",
    "translation": "Unable to get acknowledgement."
  },
  {
    "id": "app.acknowledgement.getforpost.get.app_error",
    "translation": "Unable to get acknowledgement for post."
  },
  {
    "id": "app.acknowledgement.save.save.app_error",
    "translation": "Unable to save acknowledgement for post."
  },
  {
    "id": "app.admin.saml.failure_decode_metadata_xml_from_idp.app_error",
    "translation": "Could not decode the XML metadata information received from the Identity Provider."
  },
  {
    "id": "app.admin.saml.failure_read_response_body_from_idp.app_error",
    "translation": "Failure encountered when reading the response payload received from the Identity Provider."
  },
  {
    "id": "app.admin.saml.invalid_response_from_idp.app_error",
    "translation": "Could not read the response received from the Identity Provider."
  },
  {
    "id": "app.admin.test_email.failure",
    "translation": "Connection unsuccessful: {{.Error}}"
  },
  {
    "id": "app.admin.test_site_url.failure",
    "translation": "This is not a valid live URL"
  },
  {
    "id": "app.analytics.getanalytics.internal_error",
    "translation": "Unable to get the analytics."
  },
  {
    "id": "app.audit.get.finding.app_error",
    "translation": "We encountered an error finding the audits."
  },
  {
    "id": "app.audit.get.limit.app_error",
    "translation": "Limit exceeded for paging."
  },
  {
    "id": "app.audit.permanent_delete_by_user.app_error",
    "translation": "We encountered an error deleting the audits."
  },
  {
    "id": "app.audit.save.saving.app_error",
    "translation": "We encountered an error saving the audit."
  },
  {
    "id": "app.bot.createbot.internal_error",
    "translation": "Unable to save the bot."
  },
  {
    "id": "app.bot.get_disable_bot_sysadmin_message",
    "translation": "{{if .disableBotsSetting}}{{if .printAllBots}}{{.UserName}} was deactivated. They managed the following bot accounts which have now been disabled.\n\n{{.BotNames}}{{else}}{{.UserName}} was deactivated. They managed {{.NumBots}} bot accounts which have now been disabled, including the following:\n\n{{.BotNames}}{{end}}You can take ownership of each bot by enabling it at **Integrations > Bot Accounts** and creating new tokens for the bot.\n\nFor more information, see our [documentation](https://docs.mattermost.com/developer/bot-accounts.html#what-happens-when-a-user-who-owns-bot-accounts-is-disabled).{{else}}{{if .printAllBots}}{{.UserName}} was deactivated. They managed the following bot accounts which are still enabled.\n\n{{.BotNames}}\n{{else}}{{.UserName}} was deactivated. They managed {{.NumBots}} bot accounts which are still enabled, including the following:\n\n{{.BotNames}}{{end}}We strongly recommend you to take ownership of each bot by re-enabling it at **Integrations > Bot Accounts** and creating new tokens for the bot.\n\nFor more information, see our [documentation](https://docs.mattermost.com/developer/bot-accounts.html#what-happens-when-a-user-who-owns-bot-accounts-is-disabled).\n\nIf you want bot accounts to disable automatically after owner deactivation, set “Disable bot accounts when owner is deactivated” in **System Console > Integrations > Bot Accounts** to true.{{end}}"
  },
  {
    "id": "app.bot.get_system_bot.empty_admin_list.app_error",
    "translation": "List of admins is empty."
  },
  {
    "id": "app.bot.get_warn_metrics_bot.empty_admin_list.app_error",
    "translation": "List of admins is empty."
  },
  {
    "id": "app.bot.getbot.internal_error",
    "translation": "Unable to get the bot."
  },
  {
    "id": "app.bot.getbots.internal_error",
    "translation": "Unable to get the bots."
  },
  {
    "id": "app.bot.patchbot.internal_error",
    "translation": "Unable to update the bot."
  },
  {
    "id": "app.bot.permanent_delete.internal_error",
    "translation": "Unable to delete the bot permanently."
  },
  {
    "id": "app.bot.permenent_delete.bad_id",
    "translation": "Unable to delete the bot."
  },
  {
    "id": "app.channel.analytics_type_count.app_error",
    "translation": "Unable to get channel type counts."
  },
  {
    "id": "app.channel.autofollow.app_error",
    "translation": "Failed to update thread membership for mentioned user"
  },
  {
    "id": "app.channel.clear_all_custom_role_assignments.select.app_error",
    "translation": "Failed to retrieve the channel members."
  },
  {
    "id": "app.channel.count_posts_since.app_error",
    "translation": "Unable to count messages since given date."
  },
  {
    "id": "app.channel.count_urgent_posts_since.app_error",
    "translation": "Unable to count urgent posts since given date."
  },
  {
    "id": "app.channel.create_channel.internal_error",
    "translation": "Unable to save channel."
  },
  {
    "id": "app.channel.create_channel.no_team_id.app_error",
    "translation": "Must specify the team ID to create a channel."
  },
  {
    "id": "app.channel.create_direct_channel.internal_error",
    "translation": "Unable to save direct channel."
  },
  {
    "id": "app.channel.create_initial_sidebar_categories.internal_error",
    "translation": "Unable to create initial sidebar categories for user."
  },
  {
    "id": "app.channel.delete.app_error",
    "translation": "Unable to delete the channel."
  },
  {
    "id": "app.channel.get.existing.app_error",
    "translation": "Unable to find the existing channel."
  },
  {
    "id": "app.channel.get.find.app_error",
    "translation": "We encountered an error finding the channel."
  },
  {
    "id": "app.channel.get_all.app_error",
    "translation": "Unable to get all the channels."
  },
  {
    "id": "app.channel.get_all_channels.app_error",
    "translation": "Unable to get all the channels."
  },
  {
    "id": "app.channel.get_all_channels_count.app_error",
    "translation": "Unable to count all the channels."
  },
  {
    "id": "app.channel.get_all_direct.app_error",
    "translation": "Unable to get all the direct channels."
  },
  {
    "id": "app.channel.get_by_name.existing.app_error",
    "translation": "Unable to find the existing channel."
  },
  {
    "id": "app.channel.get_by_name.missing.app_error",
    "translation": "Channel does not exist."
  },
  {
    "id": "app.channel.get_by_scheme.app_error",
    "translation": "Unable to get the channels for the provided scheme."
  },
  {
    "id": "app.channel.get_channel_counts.get.app_error",
    "translation": "Unable to get the channel counts."
  },
  {
    "id": "app.channel.get_channels.get.app_error",
    "translation": "Unable to get the channels."
  },
  {
    "id": "app.channel.get_channels.not_found.app_error",
    "translation": "No channels were found."
  },
  {
    "id": "app.channel.get_channels_batch_for_indexing.get.app_error",
    "translation": "Unable to get the channels batch for indexing."
  },
  {
    "id": "app.channel.get_channels_by_ids.app_error",
    "translation": "Unable to get channels by ids."
  },
  {
    "id": "app.channel.get_channels_by_ids.get.app_error",
    "translation": "Unable to get the channels."
  },
  {
    "id": "app.channel.get_channels_by_ids.not_found.app_error",
    "translation": "No channel found."
  },
  {
    "id": "app.channel.get_channels_member_count.existing.app_error",
    "translation": "Unable to find member count for given channels."
  },
  {
    "id": "app.channel.get_channels_member_count.find.app_error",
    "translation": "Unable to find member count."
  },
  {
    "id": "app.channel.get_channels_with_unreads_and_with_mentions.app_error",
    "translation": "Unable to check unreads and mentions"
  },
  {
    "id": "app.channel.get_common_teams.incorrect_channel_type",
    "translation": "Channel is not a group message."
  },
  {
    "id": "app.channel.get_common_teams.store_get_common_teams_error",
    "translation": "Couldn't fetch common teams."
  },
  {
    "id": "app.channel.get_deleted.existing.app_error",
    "translation": "Unable to find the existing deleted channel."
  },
  {
    "id": "app.channel.get_deleted.missing.app_error",
    "translation": "No deleted channels exist."
  },
  {
    "id": "app.channel.get_file_count.app_error",
    "translation": "Unable to get the file count for the channel"
  },
  {
    "id": "app.channel.get_for_post.app_error",
    "translation": "Unable to get the channel for the given post."
  },
  {
    "id": "app.channel.get_member.app_error",
    "translation": "Unable to get the channel member."
  },
  {
    "id": "app.channel.get_member.missing.app_error",
    "translation": "No channel member found for that user ID and channel ID."
  },
  {
    "id": "app.channel.get_member_count.app_error",
    "translation": "Unable to get the channel member count."
  },
  {
    "id": "app.channel.get_members.app_error",
    "translation": "Unable to get the channel members."
  },
  {
    "id": "app.channel.get_members_by_ids.app_error",
    "translation": "Unable to get the channel members."
  },
  {
    "id": "app.channel.get_more_channels.get.app_error",
    "translation": "Unable to get the channels."
  },
  {
    "id": "app.channel.get_pinnedpost_count.app_error",
    "translation": "Unable to get the channel pinned post count."
  },
  {
    "id": "app.channel.get_priority_for_posts.app_error",
    "translation": "Unable to get the priority for posts"
  },
  {
    "id": "app.channel.get_private_channels.get.app_error",
    "translation": "Unable to get private channels."
  },
  {
    "id": "app.channel.get_public_channels.get.app_error",
    "translation": "Unable to get public channels."
  },
  {
    "id": "app.channel.get_unread.app_error",
    "translation": "Unable to get the channel unread messages."
  },
  {
    "id": "app.channel.gm_conversion_set_categories.delete_all.error",
    "translation": "Couldn't delete existing sidebar categories for converted GM."
  },
  {
    "id": "app.channel.group_message_conversion.channel_member_missing",
    "translation": "Cannot find user's channel membership"
  },
  {
    "id": "app.channel.group_message_conversion.incorrect_team",
    "translation": "The specified team ID in conversion request does not contain all the group message members"
  },
  {
    "id": "app.channel.group_message_conversion.original_channel_not_gm",
    "translation": "The channel being converted is not a group message. You can only convert group messages"
  },
  {
    "id": "app.channel.group_message_conversion.post_message.error",
    "translation": "Failed to create group message to channel conversion post"
  },
  {
    "id": "app.channel.migrate_channel_members.select.app_error",
    "translation": "Failed to select the batch of channel members."
  },
  {
    "id": "app.channel.move_channel.members_do_not_match.error",
    "translation": "Unable to move a channel unless all its members are already members of the destination team."
  },
  {
    "id": "app.channel.patch_channel_members_notify_props.app_error",
    "translation": "Unable to update channel members' notify props."
  },
  {
    "id": "app.channel.patch_channel_members_notify_props.too_many",
    "translation": "Unable to update that many channel members. Only {{.Max}} channel members can be updated at once."
  },
  {
    "id": "app.channel.permanent_delete.app_error",
    "translation": "Unable to delete the channel."
  },
  {
    "id": "app.channel.permanent_delete_members_by_user.app_error",
    "translation": "Unable to remove the channel member."
  },
  {
    "id": "app.channel.pinned_posts.app_error",
    "translation": "Unable to find the pinned posts."
  },
  {
    "id": "app.channel.post_update_channel_purpose_message.post.error",
    "translation": "Failed to post channel purpose message"
  },
  {
    "id": "app.channel.post_update_channel_purpose_message.removed",
    "translation": "%s removed the channel purpose (was: %s)"
  },
  {
    "id": "app.channel.post_update_channel_purpose_message.retrieve_user.error",
    "translation": "Failed to retrieve user while updating channel purpose message %v"
  },
  {
    "id": "app.channel.post_update_channel_purpose_message.updated_from",
    "translation": "%s updated the channel purpose from: %s to: %s"
  },
  {
    "id": "app.channel.post_update_channel_purpose_message.updated_to",
    "translation": "%s updated the channel purpose to: %s"
  },
  {
    "id": "app.channel.remove_all_deactivated_members.app_error",
    "translation": "We could not remove the deactivated users from the channel."
  },
  {
    "id": "app.channel.remove_member.app_error",
    "translation": "Unable to remove the channel member."
  },
  {
    "id": "app.channel.reset_all_channel_schemes.app_error",
    "translation": "We could not reset the channel schemes."
  },
  {
    "id": "app.channel.restore.app_error",
    "translation": "Unable to restore the channel."
  },
  {
    "id": "app.channel.save_member.exists.app_error",
    "translation": "A channel member with that ID already exists."
  },
  {
    "id": "app.channel.search.app_error",
    "translation": "We encountered an error searching channels."
  },
  {
    "id": "app.channel.search_group_channels.app_error",
    "translation": "Unable to get the group channels for the given user and term."
  },
  {
    "id": "app.channel.sidebar_categories.app_error",
    "translation": "Failed to insert record to database."
  },
  {
    "id": "app.channel.update.bad_id",
    "translation": "Unable to update the channel."
  },
  {
    "id": "app.channel.update_channel.internal_error",
    "translation": "Unable to update channel."
  },
  {
    "id": "app.channel.update_last_viewed_at.app_error",
    "translation": "Unable to update the last viewed at time."
  },
  {
    "id": "app.channel.update_last_viewed_at_post.app_error",
    "translation": "Unable to mark channel as unread."
  },
  {
    "id": "app.channel.update_member.app_error",
    "translation": "Unable to update the channel member."
  },
  {
    "id": "app.channel.update_member.notify_props_limit_exceeded.app_error",
    "translation": "Unable to update the channel member, notify props size limit exceeded."
  },
  {
    "id": "app.channel.user_belongs_to_channels.app_error",
    "translation": "Unable to determine if the user belongs to a list of channels."
  },
  {
    "id": "app.channel_member_history.log_join_event.internal_error",
    "translation": "Failed to record channel member history."
  },
  {
    "id": "app.channel_member_history.log_leave_event.internal_error",
    "translation": "Failed to record channel member history. Failed to update existing join record"
  },
  {
    "id": "app.cloud.get_cloud_products.app_error",
    "translation": "Couldn't retrieve cloud products"
  },
  {
    "id": "app.cloud.get_current_plan_name.app_error",
    "translation": "Unable to get current plan name"
  },
  {
    "id": "app.cloud.get_subscription.app_error",
    "translation": "Couldn't retrieve cloud subscription"
  },
  {
    "id": "app.cloud.get_subscription_delinquency_date.app_error",
    "translation": "Subscription is not delinquent"
  },
  {
    "id": "app.cloud.trial_plan_bot_message",
    "translation": "{{.UsersNum}} members of the {{.WorkspaceName}} workspace have requested starting the Enterprise trial for access to: "
  },
  {
    "id": "app.cloud.trial_plan_bot_message_single",
    "translation": "{{.UsersNum}} member of the {{.WorkspaceName}} workspace has requested starting the Enterprise trial for access to: "
  },
  {
    "id": "app.cloud.upgrade_plan_bot_message",
    "translation": "{{.UsersNum}} members of the {{.WorkspaceName}} workspace have requested a workspace upgrade for: "
  },
  {
    "id": "app.cloud.upgrade_plan_bot_message_single",
    "translation": "{{.UsersNum}} member of the {{.WorkspaceName}} workspace has requested a workspace upgrade for: "
  },
  {
    "id": "app.command.createcommand.internal_error",
    "translation": "Unable to save the command."
  },
  {
    "id": "app.command.deletecommand.internal_error",
    "translation": "Unable to delete the command."
  },
  {
    "id": "app.command.getcommand.internal_error",
    "translation": "Unable to get the command."
  },
  {
    "id": "app.command.listallcommands.internal_error",
    "translation": "Unable to list the commands."
  },
  {
    "id": "app.command.listautocompletecommands.internal_error",
    "translation": "Unable to list the autocomplete commands."
  },
  {
    "id": "app.command.listteamcommands.internal_error",
    "translation": "Unable to list the team commands."
  },
  {
    "id": "app.command.movecommand.internal_error",
    "translation": "Unable to move the command."
  },
  {
    "id": "app.command.regencommandtoken.internal_error",
    "translation": "Unable to regenerate the command token."
  },
  {
    "id": "app.command.tryexecutecustomcommand.internal_error",
    "translation": "Unable to execute the custom command."
  },
  {
    "id": "app.command.updatecommand.internal_error",
    "translation": "Unable to update the command."
  },
  {
    "id": "app.command_webhook.create_command_webhook.existing",
    "translation": "You cannot update an existing CommandWebhook."
  },
  {
    "id": "app.command_webhook.create_command_webhook.internal_error",
    "translation": "Unable to save the CommandWebhook."
  },
  {
    "id": "app.command_webhook.get.internal_error",
    "translation": "Unable to get the webhook."
  },
  {
    "id": "app.command_webhook.get.missing",
    "translation": "Unable to find the webhook."
  },
  {
    "id": "app.command_webhook.handle_command_webhook.parse",
    "translation": "Unable to parse incoming data."
  },
  {
    "id": "app.command_webhook.try_use.internal_error",
    "translation": "Unable to use the webhook."
  },
  {
    "id": "app.command_webhook.try_use.invalid",
    "translation": "Invalid webhook."
  },
  {
    "id": "app.compliance.get.finding.app_error",
    "translation": "We encountered an error retrieving the compliance reports."
  },
  {
    "id": "app.compliance.save.saving.app_error",
    "translation": "We encountered an error saving the compliance report."
  },
  {
    "id": "app.create_basic_user.save_member.app_error",
    "translation": "Unable to create default team memberships"
  },
  {
    "id": "app.create_basic_user.save_member.conflict.app_error",
    "translation": "Unable to create default team membership because they already exists"
  },
  {
    "id": "app.create_basic_user.save_member.max_accounts.app_error",
    "translation": "Unable to create default team membership because no more members are allowed in that team"
  },
  {
    "id": "app.custom_group.unique_name",
    "translation": "group name is not unique"
  },
  {
    "id": "app.desktop_token.generateServerToken.invalid_or_expired",
    "translation": "Token does not exist or is expired"
  },
  {
    "id": "app.desktop_token.validate.invalid",
    "translation": "Token is not valid or is expired"
  },
  {
    "id": "app.desktop_token.validate.no_user",
    "translation": "Cannot find a user for this token"
  },
  {
    "id": "app.draft.delete.app_error",
    "translation": "Unable to delete the Draft."
  },
  {
    "id": "app.draft.feature_disabled",
    "translation": "Drafts feature is disabled."
  },
  {
    "id": "app.draft.get.app_error",
    "translation": "Unable to get the Draft."
  },
  {
    "id": "app.draft.get_drafts.app_error",
    "translation": "Unable to get user's Drafts."
  },
  {
    "id": "app.draft.get_for_draft.app_error",
    "translation": "Unable to get files for Draft."
  },
  {
    "id": "app.draft.save.app_error",
    "translation": "Unable to save the Draft."
  },
  {
    "id": "app.email.no_rate_limiter.app_error",
    "translation": "Rate limiter is not set up."
  },
  {
    "id": "app.email.rate_limit_exceeded.app_error",
    "translation": "Invite emails rate limit exceeded. Timer will be reset after {{.ResetAfter}} seconds. Please retry after {{.RetryAfter}} seconds."
  },
  {
    "id": "app.email.setup_rate_limiter.app_error",
    "translation": "Error occurred in the rate limiter."
  },
  {
    "id": "app.emoji.create.internal_error",
    "translation": "Unable to save emoji."
  },
  {
    "id": "app.emoji.delete.app_error",
    "translation": "Unable to delete the emoji."
  },
  {
    "id": "app.emoji.delete.no_results",
    "translation": "We couldn’t find the emoji to delete."
  },
  {
    "id": "app.emoji.get.app_error",
    "translation": "Unable to get the emoji."
  },
  {
    "id": "app.emoji.get.no_result",
    "translation": "We couldn’t find the emoji."
  },
  {
    "id": "app.emoji.get_by_name.app_error",
    "translation": "Unable to get the emoji."
  },
  {
    "id": "app.emoji.get_by_name.no_result",
    "translation": "We couldn’t find the emoji."
  },
  {
    "id": "app.emoji.get_list.internal_error",
    "translation": "Unable to get the emoji."
  },
  {
    "id": "app.eport.generate_presigned_url.config.app_error",
    "translation": "This actions requires the use of a dedicated export store."
  },
  {
    "id": "app.eport.generate_presigned_url.driver.app_error",
    "translation": "Your export store driver does not support presign url generation."
  },
  {
    "id": "app.eport.generate_presigned_url.featureflag.app_error",
    "translation": "This feature is restricted by a feature flag."
  },
  {
    "id": "app.eport.generate_presigned_url.fileexist.app_error",
    "translation": "Unable to check if the file exists."
  },
  {
    "id": "app.eport.generate_presigned_url.link.app_error",
    "translation": "Unable to generate the presigned url."
  },
  {
    "id": "app.eport.generate_presigned_url.notfound.app_error",
    "translation": "The export file was not found."
  },
  {
    "id": "app.export.export_attachment.copy_file.error",
    "translation": "Failed to copy file during export."
  },
  {
    "id": "app.export.export_attachment.create_file.error",
    "translation": "Failed to create file during export."
  },
  {
    "id": "app.export.export_attachment.mkdirall.error",
    "translation": "Failed to create directory during export."
  },
  {
    "id": "app.export.export_attachment.zip_create_header.error",
    "translation": "Failed to create zip header during export."
  },
  {
    "id": "app.export.export_custom_emoji.copy_emoji_images.error",
    "translation": "Unable to copy custom emoji images"
  },
  {
    "id": "app.export.export_write_line.io_writer.error",
    "translation": "An error occurred writing the export data."
  },
  {
    "id": "app.export.export_write_line.json_marshall.error",
    "translation": "An error occurred marshalling the JSON data for export."
  },
  {
    "id": "app.export.marshal.app_error",
    "translation": "Unable to marshal response."
  },
  {
    "id": "app.export.zip_create.error",
    "translation": "Failed to add file to zip archive during export."
  },
  {
    "id": "app.file.cloud.get.app_error",
    "translation": "Can not fetch the file as it is past the cloud plan's limit."
  },
  {
    "id": "app.file_info.get.app_error",
    "translation": "Unable to get the file info."
  },
  {
    "id": "app.file_info.get.gif.app_error",
    "translation": "Could not decode gif."
  },
  {
    "id": "app.file_info.get_for_post.app_error",
    "translation": "Unable to get the file info for the post."
  },
  {
    "id": "app.file_info.get_with_options.app_error",
    "translation": "Unable to get the file info with options"
  },
  {
    "id": "app.file_info.permanent_delete_by_user.app_error",
    "translation": "Unable to delete attachments of the user."
  },
  {
    "id": "app.file_info.save.app_error",
    "translation": "Unable to save the file info."
  },
  {
    "id": "app.file_info.set_searchable_content.app_error",
    "translation": "Unable to set the searchable content of the file."
  },
  {
    "id": "app.group.crud_permission",
    "translation": "Unable to perform operation for that source type."
  },
  {
    "id": "app.group.group_syncable_already_deleted",
    "translation": "group syncable was already deleted"
  },
  {
    "id": "app.group.id.app_error",
    "translation": "invalid id property for group."
  },
  {
    "id": "app.group.no_rows",
    "translation": "no matching group found"
  },
  {
    "id": "app.group.permanent_delete_members_by_user.app_error",
    "translation": "Unable to remove the group member with UserID \"{{.UserId}}\"."
  },
  {
    "id": "app.group.uniqueness_error",
    "translation": "group member already exists"
  },
  {
    "id": "app.group.username_conflict",
    "translation": "user with username \"{{.Username}}\" already exists."
  },
  {
    "id": "app.import.attachment.bad_file.error",
    "translation": "Error reading the file at: \"{{.FilePath}}\""
  },
  {
    "id": "app.import.attachment.file_upload.error",
    "translation": "Error uploading the file: \"{{.FilePath}}\""
  },
  {
    "id": "app.import.attachment.read_file_data.error",
    "translation": "Failed to read file attachment during import."
  },
  {
    "id": "app.import.bulk_import.file_scan.error",
    "translation": "Error reading import data file."
  },
  {
    "id": "app.import.bulk_import.json_decode.error",
    "translation": "JSON decode of line failed."
  },
  {
    "id": "app.import.bulk_import.unsupported_version.error",
    "translation": "Incorrect or missing version in the data import file. Make sure version is the first object in your import file and try again."
  },
  {
    "id": "app.import.emoji.bad_file.error",
    "translation": "Error reading import emoji image file. Emoji with name: \"{{.EmojiName}}\""
  },
  {
    "id": "app.import.generate_password.app_error",
    "translation": "Error generating password."
  },
  {
    "id": "app.import.get_teams_by_names.some_teams_not_found.error",
    "translation": "Some teams not found"
  },
  {
    "id": "app.import.get_users_by_username.some_users_not_found.error",
    "translation": "Some users not found"
  },
  {
    "id": "app.import.import_channel.deleting.app_error",
    "translation": "Unable to archive imported channel."
  },
  {
    "id": "app.import.import_channel.scheme_deleted.error",
    "translation": "Unable to set a channel to use a deleted scheme."
  },
  {
    "id": "app.import.import_channel.scheme_wrong_scope.error",
    "translation": "Channel must be assigned to a Channel-scoped scheme."
  },
  {
    "id": "app.import.import_channel.team_not_found.error",
    "translation": "Error importing channel. Team with name \"{{.TeamName}}\" could not be found."
  },
  {
    "id": "app.import.import_direct_channel.create_direct_channel.error",
    "translation": "Failed to create direct channel"
  },
  {
    "id": "app.import.import_direct_channel.create_group_channel.error",
    "translation": "Failed to create group channel"
  },
  {
    "id": "app.import.import_direct_channel.update_header_failed.error",
    "translation": "Failed to update direct channel header"
  },
  {
    "id": "app.import.import_direct_post.create_direct_channel.error",
    "translation": "Failed to get direct channel"
  },
  {
    "id": "app.import.import_direct_post.create_group_channel.error",
    "translation": "Failed to get group channel"
  },
  {
    "id": "app.import.import_line.null_channel.error",
    "translation": "Import data line has type \"channel\" but the channel object is null."
  },
  {
    "id": "app.import.import_line.null_direct_channel.error",
    "translation": "Import data line has type \"direct_channel\" but the direct_channel object is null."
  },
  {
    "id": "app.import.import_line.null_direct_post.error",
    "translation": "Import data line has type \"direct_post\" but the direct_post object is null."
  },
  {
    "id": "app.import.import_line.null_emoji.error",
    "translation": "Import data line has type \"emoji\" but the emoji object is null."
  },
  {
    "id": "app.import.import_line.null_post.error",
    "translation": "Import data line has type \"post\" but the post object is null."
  },
  {
    "id": "app.import.import_line.null_scheme.error",
    "translation": "Import data line has type \"scheme\" but the scheme object is null."
  },
  {
    "id": "app.import.import_line.null_team.error",
    "translation": "Import data line has type \"team\" but the team object is null."
  },
  {
    "id": "app.import.import_line.null_user.error",
    "translation": "Import data line has type \"user\" but the user object is null."
  },
  {
    "id": "app.import.import_line.unknown_line_type.error",
    "translation": "Import data line has unknown type \"{{.Type}}\"."
  },
  {
    "id": "app.import.import_post.channel_not_found.error",
    "translation": "Error importing post. Channel with name \"{{.ChannelName}}\" could not be found."
  },
  {
    "id": "app.import.import_post.save_preferences.error",
    "translation": "Error importing post. Failed to save preferences."
  },
  {
    "id": "app.import.import_post.user_not_found.error",
    "translation": "Error importing post. User with username \"{{.Username}}\" could not be found."
  },
  {
    "id": "app.import.import_scheme.scope_change.error",
    "translation": "The bulk importer cannot change the scope of an already-existing scheme."
  },
  {
    "id": "app.import.import_team.scheme_deleted.error",
    "translation": "Unable to set a team to use a deleted scheme."
  },
  {
    "id": "app.import.import_team.scheme_wrong_scope.error",
    "translation": "Team must be assigned to a Team-scoped scheme."
  },
  {
    "id": "app.import.import_user.save_preferences.error",
    "translation": "Error importing user preferences. Failed to save preferences."
  },
  {
    "id": "app.import.import_user_channels.channel_not_found.error",
    "translation": "Error importing user channels. Channel not found."
  },
  {
    "id": "app.import.import_user_channels.save_preferences.error",
    "translation": "Error importing user channel memberships. Failed to save preferences."
  },
  {
    "id": "app.import.import_user_teams.save_members.conflict.app_error",
    "translation": "Unable to import the new team membership because it already exists"
  },
  {
    "id": "app.import.import_user_teams.save_members.error",
    "translation": "Unable to import team memberships"
  },
  {
    "id": "app.import.import_user_teams.save_members.max_accounts.app_error",
    "translation": "Unable to import team membership because no more members are allowed in that team"
  },
  {
    "id": "app.import.import_user_teams.save_preferences.error",
    "translation": "Unable to save the team theme preferences"
  },
  {
    "id": "app.import.process_import_data_file_version_line.invalid_version.error",
    "translation": "Unable to read the version of the data import file."
  },
  {
    "id": "app.import.validate_channel_import_data.display_name_length.error",
    "translation": "Channel display_name is not within permitted length constraints."
  },
  {
    "id": "app.import.validate_channel_import_data.header_length.error",
    "translation": "Channel header is too long."
  },
  {
    "id": "app.import.validate_channel_import_data.name_characters.error",
    "translation": "Channel name contains invalid characters."
  },
  {
    "id": "app.import.validate_channel_import_data.name_length.error",
    "translation": "Channel name is too long."
  },
  {
    "id": "app.import.validate_channel_import_data.name_missing.error",
    "translation": "Missing required channel property: name"
  },
  {
    "id": "app.import.validate_channel_import_data.purpose_length.error",
    "translation": "Channel purpose is too long."
  },
  {
    "id": "app.import.validate_channel_import_data.scheme_invalid.error",
    "translation": "Invalid scheme name for channel."
  },
  {
    "id": "app.import.validate_channel_import_data.team_missing.error",
    "translation": "Missing required channel property: team"
  },
  {
    "id": "app.import.validate_channel_import_data.type_invalid.error",
    "translation": "Channel type is invalid."
  },
  {
    "id": "app.import.validate_channel_import_data.type_missing.error",
    "translation": "Missing required channel property: type."
  },
  {
    "id": "app.import.validate_direct_channel_import_data.header_length.error",
    "translation": "Direct channel header is too long"
  },
  {
    "id": "app.import.validate_direct_channel_import_data.members_required.error",
    "translation": "Missing required direct channel property: members"
  },
  {
    "id": "app.import.validate_direct_channel_import_data.members_too_few.error",
    "translation": "Direct channel members list contains too few items"
  },
  {
    "id": "app.import.validate_direct_channel_import_data.members_too_many.error",
    "translation": "Direct channel members list contains too many items"
  },
  {
    "id": "app.import.validate_direct_channel_import_data.unknown_favoriter.error",
    "translation": "Direct channel can only be favorited by members. \"{{.Username}}\" is not a member."
  },
  {
    "id": "app.import.validate_direct_post_import_data.channel_members_required.error",
    "translation": "Missing required direct post property: channel_members"
  },
  {
    "id": "app.import.validate_direct_post_import_data.channel_members_too_few.error",
    "translation": "Direct post channel members list contains too few items"
  },
  {
    "id": "app.import.validate_direct_post_import_data.channel_members_too_many.error",
    "translation": "Direct post channel members list contains too many items"
  },
  {
    "id": "app.import.validate_direct_post_import_data.create_at_missing.error",
    "translation": "Missing required direct post property: create_at"
  },
  {
    "id": "app.import.validate_direct_post_import_data.create_at_zero.error",
    "translation": "CreateAt must be greater than 0"
  },
  {
    "id": "app.import.validate_direct_post_import_data.message_length.error",
    "translation": "Message is too long"
  },
  {
    "id": "app.import.validate_direct_post_import_data.message_missing.error",
    "translation": "Missing required direct post property: message"
  },
  {
    "id": "app.import.validate_direct_post_import_data.unknown_flagger.error",
    "translation": "Direct post can only be flagged by members of the channel it is in. \"{{.Username}}\" is not a member."
  },
  {
    "id": "app.import.validate_direct_post_import_data.user_missing.error",
    "translation": "Missing required direct post property: user"
  },
  {
    "id": "app.import.validate_emoji_import_data.empty.error",
    "translation": "Import emoji data empty."
  },
  {
    "id": "app.import.validate_emoji_import_data.image_missing.error",
    "translation": "Import emoji image field missing or blank."
  },
  {
    "id": "app.import.validate_emoji_import_data.name_missing.error",
    "translation": "Import emoji name field missing or blank."
  },
  {
    "id": "app.import.validate_post_import_data.channel_missing.error",
    "translation": "Missing required Post property: Channel."
  },
  {
    "id": "app.import.validate_post_import_data.create_at_missing.error",
    "translation": "Missing required Post property: create_at."
  },
  {
    "id": "app.import.validate_post_import_data.create_at_zero.error",
    "translation": "Post CreateAt property must not be zero."
  },
  {
    "id": "app.import.validate_post_import_data.message_length.error",
    "translation": "Post Message property is longer than the maximum permitted length."
  },
  {
    "id": "app.import.validate_post_import_data.message_missing.error",
    "translation": "Missing required Post property: Message."
  },
  {
    "id": "app.import.validate_post_import_data.props_too_large.error",
    "translation": "Post Props are longer than the maximum permitted length."
  },
  {
    "id": "app.import.validate_post_import_data.team_missing.error",
    "translation": "Missing required Post property: Team."
  },
  {
    "id": "app.import.validate_post_import_data.user_missing.error",
    "translation": "Missing required Post property: User."
  },
  {
    "id": "app.import.validate_reaction_import_data.create_at_before_parent.error",
    "translation": "Reaction CreateAt property must be greater than the parent post CreateAt."
  },
  {
    "id": "app.import.validate_reaction_import_data.create_at_missing.error",
    "translation": "Missing required Reaction property: create_at."
  },
  {
    "id": "app.import.validate_reaction_import_data.create_at_zero.error",
    "translation": "Reaction CreateAt property must not be zero."
  },
  {
    "id": "app.import.validate_reaction_import_data.emoji_name_length.error",
    "translation": "Reaction EmojiName property is longer than the maximum permitted length."
  },
  {
    "id": "app.import.validate_reaction_import_data.emoji_name_missing.error",
    "translation": "Missing required Reaction property: EmojiName."
  },
  {
    "id": "app.import.validate_reaction_import_data.user_missing.error",
    "translation": "Missing required Reaction property: User."
  },
  {
    "id": "app.import.validate_reply_import_data.create_at_missing.error",
    "translation": "Missing required Reply property: create_at."
  },
  {
    "id": "app.import.validate_reply_import_data.create_at_zero.error",
    "translation": "Reply CreateAt property must not be zero."
  },
  {
    "id": "app.import.validate_reply_import_data.message_length.error",
    "translation": "Reply Message property is longer than the maximum permitted length."
  },
  {
    "id": "app.import.validate_reply_import_data.message_missing.error",
    "translation": "Missing required Reply property: Message."
  },
  {
    "id": "app.import.validate_reply_import_data.user_missing.error",
    "translation": "Missing required Reply property: User."
  },
  {
    "id": "app.import.validate_role_import_data.description_invalid.error",
    "translation": "Invalid role description."
  },
  {
    "id": "app.import.validate_role_import_data.display_name_invalid.error",
    "translation": "Invalid role display name."
  },
  {
    "id": "app.import.validate_role_import_data.invalid_permission.error",
    "translation": "Invalid permission on role."
  },
  {
    "id": "app.import.validate_role_import_data.name_invalid.error",
    "translation": "Invalid role name."
  },
  {
    "id": "app.import.validate_scheme_import_data.description_invalid.error",
    "translation": "Invalid scheme description."
  },
  {
    "id": "app.import.validate_scheme_import_data.display_name_invalid.error",
    "translation": "Invalid scheme display name."
  },
  {
    "id": "app.import.validate_scheme_import_data.name_invalid.error",
    "translation": "Invalid scheme name."
  },
  {
    "id": "app.import.validate_scheme_import_data.null_scope.error",
    "translation": "Scheme scope is required."
  },
  {
    "id": "app.import.validate_scheme_import_data.unknown_scheme.error",
    "translation": "Unknown scheme scope."
  },
  {
    "id": "app.import.validate_scheme_import_data.wrong_roles_for_scope.error",
    "translation": "The wrong roles were provided for a scheme with this scope."
  },
  {
    "id": "app.import.validate_team_import_data.description_length.error",
    "translation": "Team description is too long."
  },
  {
    "id": "app.import.validate_team_import_data.display_name_length.error",
    "translation": "Team display_name is not within permitted length constraints."
  },
  {
    "id": "app.import.validate_team_import_data.display_name_missing.error",
    "translation": "Missing required team property: display_name."
  },
  {
    "id": "app.import.validate_team_import_data.name_characters.error",
    "translation": "Team name contains invalid characters."
  },
  {
    "id": "app.import.validate_team_import_data.name_length.error",
    "translation": "Team name is too long."
  },
  {
    "id": "app.import.validate_team_import_data.name_missing.error",
    "translation": "Missing required team property: name."
  },
  {
    "id": "app.import.validate_team_import_data.name_reserved.error",
    "translation": "Team name contains reserved words."
  },
  {
    "id": "app.import.validate_team_import_data.scheme_invalid.error",
    "translation": "Invalid scheme name for team."
  },
  {
    "id": "app.import.validate_team_import_data.type_invalid.error",
    "translation": "Team type is not valid."
  },
  {
    "id": "app.import.validate_team_import_data.type_missing.error",
    "translation": "Missing required team property: type."
  },
  {
    "id": "app.import.validate_user_channels_import_data.channel_name_missing.error",
    "translation": "Channel name missing from User's Channel Membership."
  },
  {
    "id": "app.import.validate_user_channels_import_data.invalid_notify_props_desktop.error",
    "translation": "Invalid Desktop NotifyProps for User's Channel Membership."
  },
  {
    "id": "app.import.validate_user_channels_import_data.invalid_notify_props_mark_unread.error",
    "translation": "Invalid MarkUnread NotifyProps for User's Channel Membership."
  },
  {
    "id": "app.import.validate_user_channels_import_data.invalid_notify_props_mobile.error",
    "translation": "Invalid Mobile NotifyProps for User's Channel Membership."
  },
  {
    "id": "app.import.validate_user_channels_import_data.invalid_roles.error",
    "translation": "Invalid roles for User's Channel Membership."
  },
  {
    "id": "app.import.validate_user_import_data.advanced_props_email_interval.error",
    "translation": "Invalid email batching interval setting for User"
  },
  {
    "id": "app.import.validate_user_import_data.advanced_props_feature_markdown_preview.error",
    "translation": "Invalid markdown preview setting for User"
  },
  {
    "id": "app.import.validate_user_import_data.advanced_props_formatting.error",
    "translation": "Invalid post formatting setting for User"
  },
  {
    "id": "app.import.validate_user_import_data.advanced_props_show_unread_section.error",
    "translation": "Invalid show unread section setting for User"
  },
  {
    "id": "app.import.validate_user_import_data.auth_data_and_password.error",
    "translation": "User AuthData and Password are mutually exclusive."
  },
  {
    "id": "app.import.validate_user_import_data.auth_data_and_service_dependency.error",
    "translation": "User AuthService and AuthData are mutually inclusive."
  },
  {
    "id": "app.import.validate_user_import_data.auth_data_length.error",
    "translation": "User AuthData is too long."
  },
  {
    "id": "app.import.validate_user_import_data.email_length.error",
    "translation": "User email has an invalid length."
  },
  {
    "id": "app.import.validate_user_import_data.email_missing.error",
    "translation": "Missing required user property: email."
  },
  {
    "id": "app.import.validate_user_import_data.first_name_length.error",
    "translation": "User First Name is too long."
  },
  {
    "id": "app.import.validate_user_import_data.last_name_length.error",
    "translation": "User Last Name is too long."
  },
  {
    "id": "app.import.validate_user_import_data.nickname_length.error",
    "translation": "User nickname is too long."
  },
  {
    "id": "app.import.validate_user_import_data.notify_props_channel_trigger_invalid.error",
    "translation": "Invalid Channel Trigger Notify Prop for user."
  },
  {
    "id": "app.import.validate_user_import_data.notify_props_comments_trigger_invalid.error",
    "translation": "Invalid Comments Prop value for user."
  },
  {
    "id": "app.import.validate_user_import_data.notify_props_desktop_invalid.error",
    "translation": "Invalid Desktop Notify Prop value for user."
  },
  {
    "id": "app.import.validate_user_import_data.notify_props_desktop_sound_invalid.error",
    "translation": "Invalid Desktop Sound Notify Prop value for user."
  },
  {
    "id": "app.import.validate_user_import_data.notify_props_email_invalid.error",
    "translation": "Invalid Email Notify Prop value for user."
  },
  {
    "id": "app.import.validate_user_import_data.notify_props_mobile_invalid.error",
    "translation": "Invalid Mobile Notify Prop value for user."
  },
  {
    "id": "app.import.validate_user_import_data.notify_props_mobile_push_status_invalid.error",
    "translation": "Invalid Mobile Push Status Notify Prop for user."
  },
  {
    "id": "app.import.validate_user_import_data.password_length.error",
    "translation": "User Password has invalid length."
  },
  {
    "id": "app.import.validate_user_import_data.position_length.error",
    "translation": "User Position is too long."
  },
  {
    "id": "app.import.validate_user_import_data.profile_image.error",
    "translation": "Invalid profile image."
  },
  {
    "id": "app.import.validate_user_import_data.roles_invalid.error",
    "translation": "User roles are not valid."
  },
  {
    "id": "app.import.validate_user_import_data.username_invalid.error",
    "translation": "Username is not valid."
  },
  {
    "id": "app.import.validate_user_import_data.username_missing.error",
    "translation": "Missing require user property: username."
  },
  {
    "id": "app.import.validate_user_teams_import_data.invalid_auth_service.error",
    "translation": "Invalid auth service: {{.AuthService}}"
  },
  {
    "id": "app.import.validate_user_teams_import_data.invalid_roles.error",
    "translation": "Invalid roles for User's Team Membership."
  },
  {
    "id": "app.import.validate_user_teams_import_data.invalid_team_theme.error",
    "translation": "Invalid team theme for the User"
  },
  {
    "id": "app.import.validate_user_teams_import_data.team_name_missing.error",
    "translation": "Team name missing from User's Team Membership."
  },
  {
    "id": "app.insert_error",
    "translation": "insert error"
  },
  {
    "id": "app.job.download_export_results_not_enabled",
    "translation": "DownloadExportResults in config.json is false. Please set this to true to download the results of this job."
  },
  {
    "id": "app.job.error",
    "translation": "Error during job execution."
  },
  {
    "id": "app.job.get.app_error",
    "translation": "Unable to get the job."
  },
  {
    "id": "app.job.get_all.app_error",
    "translation": "Unable to get the jobs."
  },
  {
    "id": "app.job.get_all_jobs_by_type_and_status.app_error",
    "translation": "Unable to get the all jobs by type and status."
  },
  {
    "id": "app.job.get_count_by_status_and_type.app_error",
    "translation": "Unable to get the job count by status and type."
  },
  {
    "id": "app.job.get_newest_job_by_status_and_type.app_error",
    "translation": "Unable to get the newest job by status and type."
  },
  {
    "id": "app.job.save.app_error",
    "translation": "Unable to save the job."
  },
  {
    "id": "app.job.update.app_error",
    "translation": "Unable to update the job."
  },
  {
    "id": "app.last_accessible_file.app_error",
    "translation": "Error fetching last accessible file"
  },
  {
    "id": "app.last_accessible_post.app_error",
    "translation": "Error fetching last accessible post"
  },
  {
    "id": "app.license.generate_renewal_token.app_error",
    "translation": "Failed to generate a new renewal token."
  },
  {
    "id": "app.license.generate_renewal_token.bad_license",
    "translation": "This type of license doesn't support renewal token generation"
  },
  {
    "id": "app.license.generate_renewal_token.no_license",
    "translation": "No license present"
  },
  {
    "id": "app.limits.get_user_limits.user_count.store_error",
    "translation": "Failed to get user count"
  },
  {
    "id": "app.login.doLogin.updateLastLogin.error",
    "translation": "Could not update last login timestamp"
  },
  {
    "id": "app.member_count",
    "translation": "error retrieving member count"
  },
  {
    "id": "app.notification.body.dm.subTitle",
    "translation": "While you were away, {{.SenderName}} sent you a new Direct Message."
  },
  {
    "id": "app.notification.body.dm.time",
    "translation": "{{.Hour}}:{{.Minute}} {{.TimeZone}}"
  },
  {
    "id": "app.notification.body.dm.title",
    "translation": "{{.SenderName}} sent you a new message"
  },
  {
    "id": "app.notification.body.group.subTitle",
    "translation": "While you were away, {{.SenderName}} sent a message to your group."
  },
  {
    "id": "app.notification.body.group.title",
    "translation": "{{.SenderName}} sent you a new message"
  },
  {
    "id": "app.notification.body.mention.subTitle",
    "translation": "While you were away, {{.SenderName}} mentioned you in the {{.ChannelName}} channel."
  },
  {
    "id": "app.notification.body.mention.title",
    "translation": "{{.SenderName}} mentioned you in a message"
  },
  {
    "id": "app.notification.body.thread.title",
    "translation": "{{.SenderName}} replied to a thread"
  },
  {
    "id": "app.notification.body.thread_channel.subTitle",
    "translation": "While you were away, {{.SenderName}} replied to a thread you're following."
  },
  {
    "id": "app.notification.body.thread_channel_full.subTitle",
    "translation": "While you were away, {{.SenderName}} replied to a thread you're following in {{.ChannelName}}."
  },
  {
    "id": "app.notification.body.thread_dm.subTitle",
    "translation": "While you were away, {{.SenderName}} replied to a thread in your Direct Message."
  },
  {
    "id": "app.notification.body.thread_gm.subTitle",
    "translation": "While you were away, {{.SenderName}} replied to a thread in your group."
  },
  {
    "id": "app.notification.footer.info",
    "translation": " and go to Settings > Notifications"
  },
  {
    "id": "app.notification.footer.infoLogin",
    "translation": "Login to Mattermost"
  },
  {
    "id": "app.notification.footer.title",
    "translation": "Want to change your notifications settings?"
  },
  {
    "id": "app.notification.subject.direct.full",
    "translation": "[{{.SiteName}}] New Direct Message from {{.SenderDisplayName}} on {{.Month}} {{.Day}}, {{.Year}}"
  },
  {
    "id": "app.notification.subject.group_message.full",
    "translation": "[{{ .SiteName }}] New Group Message in {{ .ChannelName}} on {{.Month}} {{.Day}}, {{.Year}}"
  },
  {
    "id": "app.notification.subject.group_message.generic",
    "translation": "[{{ .SiteName }}] New Group Message on {{.Month}} {{.Day}}, {{.Year}}"
  },
  {
    "id": "app.notification.subject.notification.full",
    "translation": "[{{ .SiteName }}] Notification in {{ .TeamName}} on {{.Month}} {{.Day}}, {{.Year}}"
  },
  {
    "id": "app.notify_admin.save.app_error",
    "translation": "Unable to save notify data."
  },
  {
    "id": "app.notify_admin.send_notification_post.app_error",
    "translation": "Unable to send notification post."
  },
  {
    "id": "app.oauth.delete_app.app_error",
    "translation": "An error occurred while deleting the OAuth2 App."
  },
  {
    "id": "app.oauth.get_access_data_by_user_for_app.app_error",
    "translation": "We encountered an error finding all the access tokens."
  },
  {
    "id": "app.oauth.get_app.find.app_error",
    "translation": "Unable to find the requested app."
  },
  {
    "id": "app.oauth.get_app.finding.app_error",
    "translation": "We encountered an error finding the app."
  },
  {
    "id": "app.oauth.get_app_by_user.find.app_error",
    "translation": "Unable to find any existing apps."
  },
  {
    "id": "app.oauth.get_apps.find.app_error",
    "translation": "An error occurred while finding the OAuth2 Apps."
  },
  {
    "id": "app.oauth.permanent_delete_auth_data_by_user.app_error",
    "translation": "Unable to remove the authorization code."
  },
  {
    "id": "app.oauth.remove_access_data.app_error",
    "translation": "Unable to remove the access token."
  },
  {
    "id": "app.oauth.remove_auth_data_by_client_id.app_error",
    "translation": "Unable to remove oauth data."
  },
  {
    "id": "app.oauth.save_app.existing.app_error",
    "translation": "Must call update for existing app."
  },
  {
    "id": "app.oauth.save_app.save.app_error",
    "translation": "Unable to save the app."
  },
  {
    "id": "app.oauth.update_app.find.app_error",
    "translation": "Unable to find the existing app to update."
  },
  {
    "id": "app.oauth.update_app.updating.app_error",
    "translation": "We encountered an error updating the app."
  },
  {
    "id": "app.plugin.cluster.save_config.app_error",
    "translation": "The plugin configuration in your config.json file must be updated manually when using ReadOnlyConfig with clustering enabled."
  },
  {
    "id": "app.plugin.config.app_error",
    "translation": "Error saving plugin state in config."
  },
  {
    "id": "app.plugin.deactivate.app_error",
    "translation": "Unable to deactivate plugin."
  },
  {
    "id": "app.plugin.delete_public_key.delete.app_error",
    "translation": "An error occurred while deleting the public key."
  },
  {
    "id": "app.plugin.disabled.app_error",
    "translation": "Plugins have been disabled. Please check your logs for details."
  },
  {
    "id": "app.plugin.extract.app_error",
    "translation": "An error occurred extracting the plugin bundle."
  },
  {
    "id": "app.plugin.filesystem.app_error",
    "translation": "Encountered filesystem error."
  },
  {
    "id": "app.plugin.flag_managed.app_error",
    "translation": "Unable to set plugin as managed by the file store."
  },
  {
    "id": "app.plugin.get_cluster_plugin_statuses.app_error",
    "translation": "Unable to get plugin statuses from the cluster."
  },
  {
    "id": "app.plugin.get_plugins.app_error",
    "translation": "Unable to get active plugins."
  },
  {
    "id": "app.plugin.get_public_key.get_file.app_error",
    "translation": "An error occurred while getting the public key from the store."
  },
  {
    "id": "app.plugin.get_statuses.app_error",
    "translation": "Unable to get plugin statuses."
  },
  {
    "id": "app.plugin.install.app_error",
    "translation": "Unable to install plugin."
  },
  {
    "id": "app.plugin.install_id.app_error",
    "translation": "Unable to install plugin. A plugin with the same ID is already installed."
  },
  {
    "id": "app.plugin.install_id_failed_remove.app_error",
    "translation": "Unable to install plugin. A plugin with the same ID is already installed and failed to be removed."
  },
  {
    "id": "app.plugin.install_marketplace_plugin.app_error",
    "translation": "Failed to install marketplace plugin."
  },
  {
    "id": "app.plugin.invalid_id.app_error",
    "translation": "Plugin Id must be at least {{.Min}} characters, at most {{.Max}} characters and match {{.Regex}}."
  },
  {
    "id": "app.plugin.invalid_version.app_error",
    "translation": "Plugin version could not be parsed."
  },
  {
    "id": "app.plugin.manifest.app_error",
    "translation": "Unable to find manifest for extracted plugin."
  },
  {
    "id": "app.plugin.marketplace_client.app_error",
    "translation": "Failed to create marketplace client."
  },
  {
    "id": "app.plugin.marketplace_client.failed_to_fetch",
    "translation": "Failed to get plugins from the marketplace server."
  },
  {
    "id": "app.plugin.marketplace_disabled.app_error",
    "translation": "Marketplace has been disabled. Please check your logs for details."
  },
  {
    "id": "app.plugin.marketplace_plugin_request.app_error",
    "translation": "Failed to decode the marketplace plugin request."
  },
  {
    "id": "app.plugin.marketplace_plugins.not_found.app_error",
    "translation": "Could not find the requested marketplace plugin."
  },
  {
    "id": "app.plugin.marketplace_plugins.signature_not_found.app_error",
    "translation": "Could not find the requested marketplace plugin signature."
  },
  {
    "id": "app.plugin.marshal.app_error",
    "translation": "Failed to marshal marketplace plugins."
  },
  {
    "id": "app.plugin.modify_saml.app_error",
    "translation": "Can't modify saml files."
  },
  {
    "id": "app.plugin.mvdir.app_error",
    "translation": "Unable to move plugin from temporary directory to final destination. Another plugin may be using the same directory name."
  },
  {
    "id": "app.plugin.not_installed.app_error",
    "translation": "Plugin is not installed."
  },
  {
    "id": "app.plugin.remove.app_error",
    "translation": "Unable to delete plugin."
  },
  {
    "id": "app.plugin.remove_bundle.app_error",
    "translation": "Unable to remove plugin bundle from file store."
  },
  {
    "id": "app.plugin.restart.app_error",
    "translation": "Unable to restart plugin on upgrade."
  },
  {
    "id": "app.plugin.signature_decode.app_error",
    "translation": "Unable to decode base64 signature."
  },
  {
    "id": "app.plugin.skip_installation.app_error",
    "translation": "Skipping installation of plugin {{.Id}} since existing version is equal or newer."
  },
  {
    "id": "app.plugin.store_bundle.app_error",
    "translation": "Unable to store the plugin to the configured file store."
  },
  {
    "id": "app.plugin.store_signature.app_error",
    "translation": "Unable to store the plugin signature to the configured file store."
  },
  {
    "id": "app.plugin.subpath_parse.app_error",
    "translation": "Failed to parse SiteURL subpath"
  },
  {
    "id": "app.plugin.sync.list_filestore.app_error",
    "translation": "Error reading files from the plugins folder in the file store."
  },
  {
    "id": "app.plugin.sync.read_local_folder.app_error",
    "translation": "Error reading local plugins folder."
  },
  {
    "id": "app.plugin.upload_disabled.app_error",
    "translation": "Plugins and/or plugin uploads have been disabled."
  },
  {
    "id": "app.plugin.webapp_bundle.app_error",
    "translation": "Unable to generate plugin webapp bundle."
  },
  {
    "id": "app.plugin.write_file.read.app_error",
    "translation": "An error occurred while reading the file."
  },
  {
    "id": "app.plugin.write_file.saving.app_error",
    "translation": "An error occurred while saving the file."
  },
  {
    "id": "app.plugin_store.delete.app_error",
    "translation": "Could not delete plugin key value."
  },
  {
    "id": "app.plugin_store.get.app_error",
    "translation": "Could not get plugin key value."
  },
  {
    "id": "app.plugin_store.list.app_error",
    "translation": "Unable to list all the plugin keys."
  },
  {
    "id": "app.plugin_store.save.app_error",
    "translation": "Could not save or update plugin key value."
  },
  {
    "id": "app.post.analytics_posts_count.app_error",
    "translation": "Unable to get post counts."
  },
  {
    "id": "app.post.analytics_posts_count_by_day.app_error",
    "translation": "Unable to get post counts by day."
  },
  {
    "id": "app.post.analytics_teams_count.app_error",
    "translation": "Unable to get teams usage"
  },
  {
    "id": "app.post.analytics_user_counts_posts_by_day.app_error",
    "translation": "Unable to get user counts with posts."
  },
  {
    "id": "app.post.cloud.get.app_error",
    "translation": "Can not fetch the post as it is past the cloud's plan limit."
  },
  {
    "id": "app.post.delete.app_error",
    "translation": "Unable to delete the post."
  },
  {
    "id": "app.post.delete_post.get_team.app_error",
    "translation": "An error occurred getting the team."
  },
  {
    "id": "app.post.get.app_error",
    "translation": "Unable to get the post."
  },
  {
    "id": "app.post.get_direct_posts.app_error",
    "translation": "Unable to get direct posts."
  },
  {
    "id": "app.post.get_files_batch_for_indexing.get.app_error",
    "translation": "Unable to get the files batch for indexing."
  },
  {
    "id": "app.post.get_flagged_posts.app_error",
    "translation": "Unable to get the flagged posts."
  },
  {
    "id": "app.post.get_post_after_time.app_error",
    "translation": "Unable to get post after time bound."
  },
  {
    "id": "app.post.get_post_id_around.app_error",
    "translation": "Unable to get post around time bound."
  },
  {
    "id": "app.post.get_posts.app_error",
    "translation": "Limit exceeded for paging."
  },
  {
    "id": "app.post.get_posts_around.get.app_error",
    "translation": "Unable to get the posts for the channel."
  },
  {
    "id": "app.post.get_posts_batch_for_indexing.get.app_error",
    "translation": "Unable to get the posts batch for indexing."
  },
  {
    "id": "app.post.get_posts_created_at.app_error",
    "translation": "Unable to get the posts for the channel."
  },
  {
    "id": "app.post.get_posts_since.app_error",
    "translation": "Unable to get the posts for the channel."
  },
  {
    "id": "app.post.get_root_posts.app_error",
    "translation": "Unable to get the posts for the channel."
  },
  {
    "id": "app.post.marshal.app_error",
    "translation": "Failed to marshal post."
  },
  {
    "id": "app.post.move_thread.from_another_channel",
    "translation": "This thread was moved from another channel"
  },
  {
    "id": "app.post.move_thread_command.channel.multiple_messages",
    "translation": "A thread with {{.NumMessages}} messages has been moved: {{.Link}}\n"
  },
  {
    "id": "app.post.move_thread_command.channel.one_message",
    "translation": "A message has been moved: {{.Link}}\n"
  },
  {
    "id": "app.post.move_thread_command.direct_or_group.multiple_messages",
    "translation": "A thread with {{.NumMessages}} messages has been moved to a Direct/Group Message\n"
  },
  {
    "id": "app.post.move_thread_command.direct_or_group.one_message",
    "translation": "A message has been moved to a Direct/Group Message\n"
  },
  {
    "id": "app.post.move_thread_command.error",
    "translation": "Unable to remove thread"
  },
  {
    "id": "app.post.overwrite.app_error",
    "translation": "Unable to overwrite the Post."
  },
  {
    "id": "app.post.permanent_delete_by_channel.app_error",
    "translation": "Unable to delete the posts by channel."
  },
  {
    "id": "app.post.permanent_delete_by_user.app_error",
    "translation": "Unable to select the posts to delete for the user."
  },
  {
    "id": "app.post.save.app_error",
    "translation": "Unable to save the Post."
  },
  {
    "id": "app.post.save.existing.app_error",
    "translation": "You cannot update an existing Post."
  },
  {
    "id": "app.post.search.app_error",
    "translation": "Error searching posts"
  },
  {
    "id": "app.post.update.app_error",
    "translation": "Unable to update the Post."
  },
  {
    "id": "app.post_persistent_notification.delete_by_channel.app_error",
    "translation": "Unable to delete the persistent notifications by channel."
  },
  {
    "id": "app.post_persistent_notification.delete_by_team.app_error",
    "translation": "Unable to delete the persistent notifications by team."
  },
  {
    "id": "app.post_priority.delete_persistent_notification_post.app_error",
    "translation": "Failed to delete persistent notification post"
  },
  {
    "id": "app.post_prority.get_for_post.app_error",
    "translation": "Unable to get postpriority for post"
  },
  {
    "id": "app.post_reminder_dm",
    "translation": "Hi there, here's your reminder about this message from @{{.Username}}: {{.SiteURL}}/{{.TeamName}}/pl/{{.PostId}}"
  },
  {
    "id": "app.preference.delete.app_error",
    "translation": "We encountered an error while deleting preferences."
  },
  {
    "id": "app.preference.get.app_error",
    "translation": "We encountered an error while finding preferences."
  },
  {
    "id": "app.preference.get_all.app_error",
    "translation": "We encountered an error while finding preferences."
  },
  {
    "id": "app.preference.get_category.app_error",
    "translation": "We encountered an error while finding preferences."
  },
  {
    "id": "app.preference.permanent_delete_by_user.app_error",
    "translation": "We encountered an error while deleting preferences."
  },
  {
    "id": "app.preference.save.updating.app_error",
    "translation": "We encountered an error while updating preferences."
  },
  {
    "id": "app.prepackged-plugin.invalid_version.app_error",
    "translation": "Prepackged plugin version could not be parsed."
  },
  {
    "id": "app.reaction.bulk_get_for_post_ids.app_error",
    "translation": "Unable to get reactions for post."
  },
  {
    "id": "app.reaction.delete_all_with_emoji_name.get_reactions.app_error",
    "translation": "Unable to get all reactions with this emoji name."
  },
  {
    "id": "app.reaction.get_for_post.app_error",
    "translation": "Unable to get reactions for post."
  },
  {
    "id": "app.reaction.permanent_delete_by_user.app_error",
    "translation": "Unable to delete reactions for user."
  },
  {
    "id": "app.reaction.save.save.app_error",
    "translation": "Unable to save reaction."
  },
  {
    "id": "app.reaction.save.save.too_many_reactions",
    "translation": "Reaction limit has been reached for this post."
  },
  {
    "id": "app.recover.delete.app_error",
    "translation": "Unable to delete token."
  },
  {
    "id": "app.recover.save.app_error",
    "translation": "Unable to save the token."
  },
  {
    "id": "app.report.get_user_count_for_report.store_error",
    "translation": "Failed to fetch user count."
  },
  {
    "id": "app.report.get_user_report.store_error",
    "translation": "Failed to fetch user report."
  },
  {
    "id": "app.role.check_roles_exist.role_not_found",
    "translation": "The provided role does not exist"
  },
  {
    "id": "app.role.get.app_error",
    "translation": "Unable to get role."
  },
  {
    "id": "app.role.get_all.app_error",
    "translation": "Unable to get all the roles."
  },
  {
    "id": "app.role.get_by_name.app_error",
    "translation": "Unable to get role."
  },
  {
    "id": "app.role.get_by_names.app_error",
    "translation": "Unable to get roles."
  },
  {
    "id": "app.role.permanent_delete_all.app_error",
    "translation": "We could not permanently delete all the roles."
  },
  {
    "id": "app.role.save.insert.app_error",
    "translation": "Unable to save new role."
  },
  {
    "id": "app.role.save.invalid_role.app_error",
    "translation": "The role was not valid."
  },
  {
    "id": "app.save_config.app_error",
    "translation": "An error occurred saving the configuration."
  },
  {
    "id": "app.save_config.plugin_hook_error",
    "translation": "An error occurred running the plugin hook on configuration save."
  },
  {
    "id": "app.scheme.delete.app_error",
    "translation": "Unable to delete this scheme."
  },
  {
    "id": "app.scheme.get.app_error",
    "translation": "Unable to get the scheme."
  },
  {
    "id": "app.scheme.permanent_delete_all.app_error",
    "translation": "We could not permanently delete the schemes."
  },
  {
    "id": "app.scheme.save.app_error",
    "translation": "Unable to create the scheme."
  },
  {
    "id": "app.scheme.save.invalid_scheme.app_error",
    "translation": "The provided scheme is invalid."
  },
  {
    "id": "app.schemes.is_phase_2_migration_completed.not_completed.app_error",
    "translation": "This API endpoint is not accessible as required migrations have not yet completed."
  },
  {
    "id": "app.select_error",
    "translation": "select error"
  },
  {
    "id": "app.session.analytics_session_count.app_error",
    "translation": "Unable to count the sessions."
  },
  {
    "id": "app.session.extend_session_expiry.app_error",
    "translation": "Unable to extend session length"
  },
  {
    "id": "app.session.get.app_error",
    "translation": "We encountered an error finding the session."
  },
  {
    "id": "app.session.get_sessions.app_error",
    "translation": "We encountered an error while finding user sessions."
  },
  {
    "id": "app.session.permanent_delete_sessions_by_user.app_error",
    "translation": "Unable to remove all the sessions for the user."
  },
  {
    "id": "app.session.remove.app_error",
    "translation": "Unable to remove the session."
  },
  {
    "id": "app.session.remove_all_sessions_for_team.app_error",
    "translation": "Unable to remove all the sessions."
  },
  {
    "id": "app.session.save.app_error",
    "translation": "Unable to save the session."
  },
  {
    "id": "app.session.save.existing.app_error",
    "translation": "Unable to update existing session."
  },
  {
    "id": "app.session.update_device_id.app_error",
    "translation": "Unable to update the device id."
  },
  {
    "id": "app.sharedchannel.dm_channel_creation.internal_error",
    "translation": "Encountered an error while creating a direct shared channel."
  },
  {
    "id": "app.status.get.app_error",
    "translation": "Encountered an error retrieving the status."
  },
  {
    "id": "app.status.get.missing.app_error",
    "translation": "No entry for that status exists."
  },
  {
    "id": "app.submit_interactive_dialog.json_error",
    "translation": "Encountered an error encoding JSON for the interactive dialog."
  },
  {
    "id": "app.system.complete_onboarding_request.app_error",
    "translation": "Failed to decode the complete onboarding request."
  },
  {
    "id": "app.system.complete_onboarding_request.no_first_user",
    "translation": "Onboarding can only be completed by a System Administrator."
  },
  {
    "id": "app.system.get.app_error",
    "translation": "We encountered an error finding the system properties."
  },
  {
    "id": "app.system.get_by_name.app_error",
    "translation": "Unable to find the system variable."
  },
  {
    "id": "app.system.get_onboarding_request.app_error",
    "translation": "Failed to get onboarding completion status."
  },
  {
    "id": "app.system.permanent_delete_by_name.app_error",
    "translation": "We could not permanently delete the system table entry."
  },
  {
    "id": "app.system.save.app_error",
    "translation": "We encountered an error saving the system property."
  },
  {
    "id": "app.system.system_bot.bot_displayname",
    "translation": "System"
  },
  {
    "id": "app.system.warn_metric.bot_displayname",
    "translation": "Mattermost Advisor"
  },
  {
    "id": "app.system.warn_metric.store.app_error",
    "translation": "Failed to store value for {{.WarnMetricName}}"
  },
  {
    "id": "app.system_install_date.parse_int.app_error",
    "translation": "Failed to parse installation date."
  },
  {
    "id": "app.team.analytics_team_count.app_error",
    "translation": "Unable to count the teams."
  },
  {
    "id": "app.team.clear_all_custom_role_assignments.select.app_error",
    "translation": "Failed to retrieve the team members."
  },
  {
    "id": "app.team.clear_cache.app_error",
    "translation": "Error clearing team member cache"
  },
  {
    "id": "app.team.get.find.app_error",
    "translation": "Unable to find the existing team."
  },
  {
    "id": "app.team.get.finding.app_error",
    "translation": "We encountered an error finding the team."
  },
  {
    "id": "app.team.get_active_member_count.app_error",
    "translation": "Unable to count the team members."
  },
  {
    "id": "app.team.get_all.app_error",
    "translation": "We could not get all teams."
  },
  {
    "id": "app.team.get_all_private_team_listing.app_error",
    "translation": "We could not get all private teams."
  },
  {
    "id": "app.team.get_all_team_listing.app_error",
    "translation": "We could not get all teams."
  },
  {
    "id": "app.team.get_by_invite_id.finding.app_error",
    "translation": "Unable to find the existing team."
  },
  {
    "id": "app.team.get_by_name.app_error",
    "translation": "Unable to find the existing team."
  },
  {
    "id": "app.team.get_by_name.missing.app_error",
    "translation": "Unable to find the existing team."
  },
  {
    "id": "app.team.get_by_scheme.app_error",
    "translation": "Unable to get the channels for the provided scheme."
  },
  {
    "id": "app.team.get_common_team_ids_for_users.app_error",
    "translation": "Unable to get the common team IDs."
  },
  {
    "id": "app.team.get_member.app_error",
    "translation": "Unable to get the team member."
  },
  {
    "id": "app.team.get_member.missing.app_error",
    "translation": "No team member found for that user ID and team ID."
  },
  {
    "id": "app.team.get_member_count.app_error",
    "translation": "Unable to count the team members."
  },
  {
    "id": "app.team.get_members.app_error",
    "translation": "Unable to get the team members."
  },
  {
    "id": "app.team.get_members_by_ids.app_error",
    "translation": "Unable to get the team members."
  },
  {
    "id": "app.team.get_unread.app_error",
    "translation": "Unable to get the teams unread messages."
  },
  {
    "id": "app.team.get_user_team_ids.app_error",
    "translation": "Unable to get the list of teams of a user."
  },
  {
    "id": "app.team.invite_id.group_constrained.error",
    "translation": "Unable to join a group-constrained team by invite."
  },
  {
    "id": "app.team.invite_token.group_constrained.error",
    "translation": "Unable to join a group-constrained team by token."
  },
  {
    "id": "app.team.join_user_to_team.max_accounts.app_error",
    "translation": "This team has reached the maximum number of allowed accounts. Contact your System Administrator to set a higher limit."
  },
  {
    "id": "app.team.join_user_to_team.save_member.app_error",
    "translation": "Unable to create the new team membership"
  },
  {
    "id": "app.team.join_user_to_team.save_member.conflict.app_error",
    "translation": "Unable to create the new team membership because it already exists"
  },
  {
    "id": "app.team.join_user_to_team.save_member.max_accounts.app_error",
    "translation": "Unable to create the new team membership because the team has reached the limit of members"
  },
  {
    "id": "app.team.migrate_team_members.update.app_error",
    "translation": "Failed to update the team member."
  },
  {
    "id": "app.team.permanent_delete.app_error",
    "translation": "Unable to delete the existing team."
  },
  {
    "id": "app.team.permanentdeleteteam.internal_error",
    "translation": "Unable to delete team."
  },
  {
    "id": "app.team.remove_member.app_error",
    "translation": "Unable to remove the team member."
  },
  {
    "id": "app.team.rename_team.name_occupied",
    "translation": "Unable to rename the team, the name is already in use."
  },
  {
    "id": "app.team.reset_all_team_schemes.app_error",
    "translation": "We could not reset the team schemes."
  },
  {
    "id": "app.team.save.app_error",
    "translation": "Unable to save the team."
  },
  {
    "id": "app.team.save.existing.app_error",
    "translation": "Must call update for existing team."
  },
  {
    "id": "app.team.save_member.save.app_error",
    "translation": "Unable to save the team member."
  },
  {
    "id": "app.team.search_all_team.app_error",
    "translation": "We encountered an error searching teams."
  },
  {
    "id": "app.team.search_open_team.app_error",
    "translation": "We encountered an error searching open teams."
  },
  {
    "id": "app.team.search_private_team.app_error",
    "translation": "We encountered an error searching private teams."
  },
  {
    "id": "app.team.update.find.app_error",
    "translation": "Unable to find the existing team to update."
  },
  {
    "id": "app.team.update.updating.app_error",
    "translation": "We encountered an error updating the team."
  },
  {
    "id": "app.team.user_belongs_to_teams.app_error",
    "translation": "Unable to determine if the user belongs to a list of teams."
  },
  {
    "id": "app.teams.analytics_teams_count.app_error",
    "translation": "Unable to get team count"
  },
  {
    "id": "app.terms_of_service.create.app_error",
    "translation": "Unable to save terms of service."
  },
  {
    "id": "app.terms_of_service.create.existing.app_error",
    "translation": "Must not call save for existing terms of service."
  },
  {
    "id": "app.terms_of_service.get.app_error",
    "translation": "Unable to fetch terms of service."
  },
  {
    "id": "app.terms_of_service.get.no_rows.app_error",
    "translation": "No terms of service found."
  },
  {
    "id": "app.thread.mark_all_as_read_by_channels.app_error",
    "translation": "Unable to mark all threads as read by channel"
  },
  {
    "id": "app.update_error",
    "translation": "update error"
  },
  {
    "id": "app.upload.create.cannot_upload_to_deleted_channel.app_error",
    "translation": "Cannot upload to a deleted channel."
  },
  {
    "id": "app.upload.create.incorrect_channel_id.app_error",
    "translation": "Cannot upload to the specified channel."
  },
  {
    "id": "app.upload.create.save.app_error",
    "translation": "Failed to save upload."
  },
  {
    "id": "app.upload.get.app_error",
    "translation": "Failed to get upload."
  },
  {
    "id": "app.upload.get_for_user.app_error",
    "translation": "Failed to get uploads for user."
  },
  {
    "id": "app.upload.run_plugins_hook.move_fail",
    "translation": "Failed to move file."
  },
  {
    "id": "app.upload.run_plugins_hook.rejected",
    "translation": "Unable to upload file {{.Filename}}. Rejected by plugin: {{.Reason}}"
  },
  {
    "id": "app.upload.upload_data.concurrent.app_error",
    "translation": "Unable to upload data from more than one request."
  },
  {
    "id": "app.upload.upload_data.first_part_too_small.app_error",
    "translation": "Failed to upload data. First part must be at least {{.Size}} Bytes."
  },
  {
    "id": "app.upload.upload_data.gen_info.app_error",
    "translation": "Failed to generate file info from uploaded data."
  },
  {
    "id": "app.upload.upload_data.large_image.app_error",
    "translation": "{{.Filename}} dimensions ({{.Width}} by {{.Height}} pixels) exceed the limits."
  },
  {
    "id": "app.upload.upload_data.move_file.app_error",
    "translation": "Failed to move uploaded file."
  },
  {
    "id": "app.upload.upload_data.read_file.app_error",
    "translation": "Failed to read a file."
  },
  {
    "id": "app.upload.upload_data.save.app_error",
    "translation": "Failed to save file info."
  },
  {
    "id": "app.upload.upload_data.update.app_error",
    "translation": "Failed to update the upload session."
  },
  {
    "id": "app.usage.get_storage_usage.app_error",
    "translation": "Failed to get storage usage."
  },
  {
    "id": "app.user.analytics_daily_active_users.app_error",
    "translation": "Unable to get the active users during the requested period."
  },
  {
    "id": "app.user.analytics_get_inactive_users_count.app_error",
    "translation": "We could not count the inactive users."
  },
  {
    "id": "app.user.clear_all_custom_role_assignments.select.app_error",
    "translation": "Failed to retrieve the users."
  },
  {
    "id": "app.user.convert_bot_to_user.app_error",
    "translation": "Unable to convert bot to user."
  },
  {
    "id": "app.user.demote_user_to_guest.user_update.app_error",
    "translation": "Failed to update the user."
  },
  {
    "id": "app.user.get.app_error",
    "translation": "We encountered an error finding the account."
  },
  {
    "id": "app.user.get_badge_count.app_error",
    "translation": "We could not get the badge count for the user."
  },
  {
    "id": "app.user.get_by_auth.missing_account.app_error",
    "translation": "Unable to find an existing account matching your authentication type for this team. This team may require an invite from the team owner to join."
  },
  {
    "id": "app.user.get_by_auth.other.app_error",
    "translation": "We encountered an error trying to find the account by authentication type."
  },
  {
    "id": "app.user.get_by_username.app_error",
    "translation": "Unable to find an existing account matching your username for this team. This team may require an invite from the team owner to join."
  },
  {
    "id": "app.user.get_known_users.get_users.app_error",
    "translation": "Unable to get know users from the database."
  },
  {
    "id": "app.user.get_new_users.app_error",
    "translation": "We encountered an error while finding the new users."
  },
  {
    "id": "app.user.get_profile_by_group_channel_ids_for_user.app_error",
    "translation": "We encountered an error while finding user profiles."
  },
  {
    "id": "app.user.get_profiles.app_error",
    "translation": "We encountered an error while finding user profiles."
  },
  {
    "id": "app.user.get_recently_active_users.app_error",
    "translation": "We encountered an error while finding the recently active users."
  },
  {
    "id": "app.user.get_thread_count_for_user.app_error",
    "translation": "We could not get thread count for the user."
  },
  {
    "id": "app.user.get_thread_membership_for_user.app_error",
    "translation": "Unable to get user thread membership"
  },
  {
    "id": "app.user.get_thread_membership_for_user.not_found",
    "translation": "User thread membership doesn't exist"
  },
  {
    "id": "app.user.get_threads_for_user.app_error",
    "translation": "Unable to get user threads"
  },
  {
    "id": "app.user.get_threads_for_user.not_found",
    "translation": "User thread doesn't exist or is not followed"
  },
  {
    "id": "app.user.get_total_users_count.app_error",
    "translation": "We could not count the users."
  },
  {
    "id": "app.user.get_unread_count.app_error",
    "translation": "We could not get the unread message count for the user."
  },
  {
    "id": "app.user.get_users_batch_for_indexing.get_users.app_error",
    "translation": "Unable to get the users batch for indexing."
  },
  {
    "id": "app.user.missing_account.const",
    "translation": "Unable to find the user."
  },
  {
    "id": "app.user.permanent_delete.app_error",
    "translation": "Unable to delete the existing account."
  },
  {
    "id": "app.user.permanentdeleteuser.internal_error",
    "translation": "Unable to delete user."
  },
  {
    "id": "app.user.promote_guest.user_update.app_error",
    "translation": "Failed to update the user."
  },
  {
    "id": "app.user.save.app_error",
    "translation": "Unable to save the account."
  },
  {
    "id": "app.user.save.email_exists.app_error",
    "translation": "An account with that email already exists."
  },
  {
    "id": "app.user.save.existing.app_error",
    "translation": "Must call update for existing user."
  },
  {
    "id": "app.user.save.username_exists.app_error",
    "translation": "An account with that username already exists."
  },
  {
    "id": "app.user.search.app_error",
    "translation": "Unable to find any user matching the search parameters."
  },
  {
    "id": "app.user.send_auto_response.app_error",
    "translation": "Unable to send auto response from user."
  },
  {
    "id": "app.user.send_emails.app_error",
    "translation": "No emails were successfully sent"
  },
  {
    "id": "app.user.store_is_empty.app_error",
    "translation": "Failed to check if user store is empty."
  },
  {
    "id": "app.user.update.find.app_error",
    "translation": "Unable to find the existing account to update."
  },
  {
    "id": "app.user.update.finding.app_error",
    "translation": "We encountered an error finding the account."
  },
  {
    "id": "app.user.update_active_for_multiple_users.updating.app_error",
    "translation": "Unable to deactivate guests."
  },
  {
    "id": "app.user.update_auth_data.app_error",
    "translation": "Unable to update the auth data."
  },
  {
    "id": "app.user.update_auth_data.email_exists.app_error",
    "translation": "Unable to switch account to {{.Service}}. An account using the email {{.Email}} already exists."
  },
  {
    "id": "app.user.update_failed_pwd_attempts.app_error",
    "translation": "Unable to update the failed_attempts."
  },
  {
    "id": "app.user.update_thread_follow_for_user.app_error",
    "translation": "Unable to update following state for thread"
  },
  {
    "id": "app.user.update_thread_read_for_user.app_error",
    "translation": "Unable to update read state for thread"
  },
  {
    "id": "app.user.update_thread_read_for_user_by_post.app_error",
    "translation": "Invalid post_id"
  },
  {
    "id": "app.user.update_threads_read_for_user.app_error",
    "translation": "Unable to update all user threads as read"
  },
  {
    "id": "app.user.update_update.app_error",
    "translation": "Unable to update the date of the last update of the user."
  },
  {
    "id": "app.user.verify_email.app_error",
    "translation": "Unable to update verify email field."
  },
  {
    "id": "app.user_access_token.delete.app_error",
    "translation": "Unable to delete the personal access token."
  },
  {
    "id": "app.user_access_token.disabled",
    "translation": "Personal access tokens are disabled on this server. Please contact your system administrator for details."
  },
  {
    "id": "app.user_access_token.get_all.app_error",
    "translation": "Unable to get all personal access tokens."
  },
  {
    "id": "app.user_access_token.get_by_user.app_error",
    "translation": "Unable to get the personal access tokens by user."
  },
  {
    "id": "app.user_access_token.invalid_or_missing",
    "translation": "Invalid or missing token."
  },
  {
    "id": "app.user_access_token.save.app_error",
    "translation": "Unable to save the personal access token."
  },
  {
    "id": "app.user_access_token.search.app_error",
    "translation": "We encountered an error searching user access tokens."
  },
  {
    "id": "app.user_access_token.update_token_disable.app_error",
    "translation": "Unable to disable the access token."
  },
  {
    "id": "app.user_access_token.update_token_enable.app_error",
    "translation": "Unable to enable the access token."
  },
  {
    "id": "app.user_terms_of_service.delete.app_error",
    "translation": "Unable to delete terms of service."
  },
  {
    "id": "app.user_terms_of_service.get_by_user.app_error",
    "translation": "Unable to fetch terms of service."
  },
  {
    "id": "app.user_terms_of_service.get_by_user.no_rows.app_error",
    "translation": "No terms of service found."
  },
  {
    "id": "app.user_terms_of_service.save.app_error",
    "translation": "Unable to save terms of service."
  },
  {
    "id": "app.valid_password_generic.app_error",
    "translation": "Password is not valid"
  },
  {
    "id": "app.webhooks.analytics_incoming_count.app_error",
    "translation": "Unable to count the incoming webhooks."
  },
  {
    "id": "app.webhooks.analytics_outgoing_count.app_error",
    "translation": "Unable to count the outgoing webhooks."
  },
  {
    "id": "app.webhooks.delete_incoming.app_error",
    "translation": "Unable to delete the webhook."
  },
  {
    "id": "app.webhooks.delete_outgoing.app_error",
    "translation": "Unable to delete the webhook."
  },
  {
    "id": "app.webhooks.get_incoming.app_error",
    "translation": "Unable to get the webhook."
  },
  {
    "id": "app.webhooks.get_incoming_by_channel.app_error",
    "translation": "Unable to get the webhooks."
  },
  {
    "id": "app.webhooks.get_incoming_by_user.app_error",
    "translation": "Unable to get the webhook."
  },
  {
    "id": "app.webhooks.get_outgoing.app_error",
    "translation": "Unable to get the webhook."
  },
  {
    "id": "app.webhooks.get_outgoing_by_channel.app_error",
    "translation": "Unable to get the webhooks."
  },
  {
    "id": "app.webhooks.get_outgoing_by_team.app_error",
    "translation": "Unable to get the webhooks."
  },
  {
    "id": "app.webhooks.permanent_delete_incoming_by_channel.app_error",
    "translation": "Unable to delete the webhook."
  },
  {
    "id": "app.webhooks.permanent_delete_incoming_by_user.app_error",
    "translation": "Unable to delete the webhook."
  },
  {
    "id": "app.webhooks.permanent_delete_outgoing_by_channel.app_error",
    "translation": "Unable to delete the webhook."
  },
  {
    "id": "app.webhooks.permanent_delete_outgoing_by_user.app_error",
    "translation": "Unable to delete the webhook."
  },
  {
    "id": "app.webhooks.save_incoming.app_error",
    "translation": "Unable to save the IncomingWebhook."
  },
  {
    "id": "app.webhooks.save_incoming.existing.app_error",
    "translation": "You cannot overwrite an existing IncomingWebhook."
  },
  {
    "id": "app.webhooks.save_outgoing.app_error",
    "translation": "Unable to save the OutgoingWebhook."
  },
  {
    "id": "app.webhooks.save_outgoing.override.app_error",
    "translation": "You cannot overwrite an existing OutgoingWebhook."
  },
  {
    "id": "app.webhooks.update_incoming.app_error",
    "translation": "Unable to update the IncomingWebhook."
  },
  {
    "id": "app.webhooks.update_outgoing.app_error",
    "translation": "Unable to update the webhook."
  },
  {
    "id": "bleveengine.already_started.error",
    "translation": "Bleve is already started."
  },
  {
    "id": "bleveengine.create_channel_index.error",
    "translation": "Error creating the bleve channel index."
  },
  {
    "id": "bleveengine.create_file_index.error",
    "translation": "Error creating the bleve file index."
  },
  {
    "id": "bleveengine.create_post_index.error",
    "translation": "Error creating the bleve post index."
  },
  {
    "id": "bleveengine.create_user_index.error",
    "translation": "Error creating the bleve user index."
  },
  {
    "id": "bleveengine.delete_channel.error",
    "translation": "Failed to delete the channel."
  },
  {
    "id": "bleveengine.delete_channel_posts.error",
    "translation": "Failed to delete channel posts"
  },
  {
    "id": "bleveengine.delete_file.error",
    "translation": "Failed to delete the file."
  },
  {
    "id": "bleveengine.delete_files_batch.error",
    "translation": "Failed to delete the files."
  },
  {
    "id": "bleveengine.delete_post.error",
    "translation": "Failed to delete the post."
  },
  {
    "id": "bleveengine.delete_post_files.error",
    "translation": "Failed to delete the post files."
  },
  {
    "id": "bleveengine.delete_user.error",
    "translation": "Failed to delete the user."
  },
  {
    "id": "bleveengine.delete_user_files.error",
    "translation": "Failed to delete the user files."
  },
  {
    "id": "bleveengine.delete_user_posts.error",
    "translation": "Failed to delete user posts"
  },
  {
    "id": "bleveengine.index_channel.error",
    "translation": "Failed to index the channel."
  },
  {
    "id": "bleveengine.index_file.error",
    "translation": "Failed to index the file."
  },
  {
    "id": "bleveengine.index_post.error",
    "translation": "Failed to index the post."
  },
  {
    "id": "bleveengine.index_user.error",
    "translation": "Failed to index the user."
  },
  {
    "id": "bleveengine.indexer.do_job.bulk_index_channels.batch_error",
    "translation": "Failed to index channel batch."
  },
  {
    "id": "bleveengine.indexer.do_job.bulk_index_files.batch_error",
    "translation": "Failed to index file batch."
  },
  {
    "id": "bleveengine.indexer.do_job.bulk_index_posts.batch_error",
    "translation": "Failed to index post batch."
  },
  {
    "id": "bleveengine.indexer.do_job.bulk_index_users.batch_error",
    "translation": "Failed to index user batch."
  },
  {
    "id": "bleveengine.indexer.do_job.engine_inactive",
    "translation": "Failed to run Bleve index job: engine is inactive."
  },
  {
    "id": "bleveengine.indexer.do_job.get_oldest_entity.error",
    "translation": "The oldest entity (user, channel or post) could not be retrieved from the database."
  },
  {
    "id": "bleveengine.indexer.do_job.parse_end_time.error",
    "translation": "Bleve indexing worker failed to parse the end time."
  },
  {
    "id": "bleveengine.indexer.do_job.parse_start_time.error",
    "translation": "Bleve indexing worker failed to parse the start time."
  },
  {
    "id": "bleveengine.indexer.index_batch.nothing_left_to_index.error",
    "translation": "Trying to index a new batch when all the entities are completed."
  },
  {
    "id": "bleveengine.purge_channel_index.error",
    "translation": "Failed to purge channel indexes."
  },
  {
    "id": "bleveengine.purge_file_index.error",
    "translation": "Failed to purge file indexes."
  },
  {
    "id": "bleveengine.purge_post_index.error",
    "translation": "Failed to purge post indexes."
  },
  {
    "id": "bleveengine.purge_user_index.error",
    "translation": "Failed to purge user indexes."
  },
  {
    "id": "bleveengine.search_channels.error",
    "translation": "Channel search failed to complete."
  },
  {
    "id": "bleveengine.search_files.error",
    "translation": "File search failed to complete."
  },
  {
    "id": "bleveengine.search_posts.error",
    "translation": "Post search failed to complete."
  },
  {
    "id": "bleveengine.search_users_in_channel.nuchan.error",
    "translation": "User search failed to complete."
  },
  {
    "id": "bleveengine.search_users_in_channel.uchan.error",
    "translation": "User search failed to complete."
  },
  {
    "id": "bleveengine.search_users_in_team.error",
    "translation": "User search failed to complete."
  },
  {
    "id": "bleveengine.stop_channel_index.error",
    "translation": "Failed to close channel index."
  },
  {
    "id": "bleveengine.stop_file_index.error",
    "translation": "Failed to close file index."
  },
  {
    "id": "bleveengine.stop_post_index.error",
    "translation": "Failed to close post index."
  },
  {
    "id": "bleveengine.stop_user_index.error",
    "translation": "Failed to close user index."
  },
  {
    "id": "brand.save_brand_image.check_image_limits.app_error",
    "translation": "Image limits check failed. Resolution is too high."
  },
  {
    "id": "brand.save_brand_image.decode.app_error",
    "translation": "Unable to decode the image data."
  },
  {
    "id": "brand.save_brand_image.encode.app_error",
    "translation": "Unable to convert the image data to PNG format. Please try again."
  },
  {
    "id": "brand.save_brand_image.open.app_error",
    "translation": "Unable to upload the custom brand image. Make sure the image size is less than 2 MB and try again."
  },
  {
    "id": "brand.save_brand_image.save_image.app_error",
    "translation": "Unable to write the image file to your file storage. Please check your connection and try again."
  },
  {
    "id": "common.parse_error_int64",
    "translation": "Failed to parse the value:{{.Value}} to int64"
  },
  {
    "id": "ent.account_migration.get_all_failed",
    "translation": "Unable to get users."
  },
  {
    "id": "ent.account_migration.get_saml_users_failed",
    "translation": "Unable to get SAML users."
  },
  {
    "id": "ent.actiance.export.marshalToXml.appError",
    "translation": "Unable to convert export to XML."
  },
  {
    "id": "ent.actiance.export.write_file.appError",
    "translation": "Unable to write the export file."
  },
  {
    "id": "ent.api.post.send_notifications_and_forget.push_image_only",
    "translation": " attached a file."
  },
  {
    "id": "ent.cluster.404.app_error",
    "translation": "Cluster API endpoint not found."
  },
  {
    "id": "ent.cluster.config_changed.info",
    "translation": "Cluster configuration has changed for id={{ .id }}. The cluster may become unstable and a restart is required. To ensure the cluster is configured correctly you should perform a rolling restart immediately."
  },
  {
    "id": "ent.cluster.json_encode.error",
    "translation": "Error occurred while marshalling JSON request"
  },
  {
    "id": "ent.cluster.save_config.error",
    "translation": "System Console is set to read-only when High Availability is enabled unless ReadOnlyConfig is disabled in the configuration file."
  },
  {
    "id": "ent.cluster.timeout.error",
    "translation": "Timed out waiting for cluster response"
  },
  {
    "id": "ent.compliance.bad_export_type.appError",
    "translation": "Unknown output format {{.ExportType}}"
  },
  {
    "id": "ent.compliance.csv.attachment.copy.appError",
    "translation": "Unable to copy the attachment into the zip file."
  },
  {
    "id": "ent.compliance.csv.attachment.export.appError",
    "translation": "Unable to add attachment to the CSV export."
  },
  {
    "id": "ent.compliance.csv.file.creation.appError",
    "translation": "Unable to create temporary CSV export file."
  },
  {
    "id": "ent.compliance.csv.header.export.appError",
    "translation": "Unable to add header to the CSV export."
  },
  {
    "id": "ent.compliance.csv.metadata.export.appError",
    "translation": "Unable to add metadata file to the zip file."
  },
  {
    "id": "ent.compliance.csv.metadata.json.marshalling.appError",
    "translation": "Unable to convert metadata to json."
  },
  {
    "id": "ent.compliance.csv.metadata.json.zipfile.appError",
    "translation": "Unable to create the zip file"
  },
  {
    "id": "ent.compliance.csv.post.export.appError",
    "translation": "Unable to export a post."
  },
  {
    "id": "ent.compliance.csv.warning.appError",
    "translation": "Unable to create the warning file."
  },
  {
    "id": "ent.compliance.csv.write_file.appError",
    "translation": "Unable to write the csv file."
  },
  {
    "id": "ent.compliance.csv.zip.creation.appError",
    "translation": "Unable to create the zip export file."
  },
  {
    "id": "ent.compliance.global_relay.attachments_removed.appError",
    "translation": "Uploaded file was removed from Global Relay export because it was too large to send."
  },
  {
    "id": "ent.compliance.global_relay.open_temporary_file.appError",
    "translation": "Unable to open the temporary export file."
  },
  {
    "id": "ent.compliance.global_relay.rewind_temporary_file.appError",
    "translation": "Unable to re-read the Global Relay temporary export file."
  },
  {
    "id": "ent.compliance.global_relay.write_file.appError",
    "translation": "Unable to write the global relay file."
  },
  {
    "id": "ent.compliance.licence_disable.app_error",
    "translation": "Compliance functionality disabled by current license. Please contact your system administrator about upgrading your enterprise license."
  },
  {
    "id": "ent.compliance.run_export.template_watcher.appError",
    "translation": "Unable to load export templates. Please try again."
  },
  {
    "id": "ent.compliance.run_failed.error",
    "translation": "Compliance export failed for job '{{.JobName}}' at '{{.FilePath}}'"
  },
  {
    "id": "ent.data_retention.generic.license.error",
    "translation": "Your license does not support Data Retention."
  },
  {
    "id": "ent.data_retention.policies.internal_error",
    "translation": "We encountered an error performing the requested operation."
  },
  {
    "id": "ent.data_retention.policies.invalid_policy",
    "translation": "Policy is invalid."
  },
  {
    "id": "ent.data_retention.run_failed.error",
    "translation": "Data retention job failed."
  },
  {
    "id": "ent.elasticsearch.aggregator_worker.create_index_job.error",
    "translation": "Elasticsearch aggregator worker failed to create the indexing job"
  },
  {
    "id": "ent.elasticsearch.aggregator_worker.delete_indexes.error",
    "translation": "Elasticsearch aggregator worker failed to delete the indexes"
  },
  {
    "id": "ent.elasticsearch.aggregator_worker.get_indexes.error",
    "translation": "Elasticsearch aggregator worker failed to get indexes"
  },
  {
    "id": "ent.elasticsearch.aggregator_worker.index_job_failed.error",
    "translation": "Elasticsearch aggregator worker failed due to the indexing job failing"
  },
  {
    "id": "ent.elasticsearch.create_client.ca_cert_malformed",
    "translation": "Decoding of the CA for Elasticsearch failed"
  },
  {
    "id": "ent.elasticsearch.create_client.ca_cert_missing",
    "translation": "Could not open the CA file for Elasticsearch"
  },
  {
    "id": "ent.elasticsearch.create_client.client_cert_malformed",
    "translation": "Decoding of the client certificate for Elasticsearch failed"
  },
  {
    "id": "ent.elasticsearch.create_client.client_cert_missing",
    "translation": "Could not open the client certificate file for Elasticsearch"
  },
  {
    "id": "ent.elasticsearch.create_client.client_key_missing",
    "translation": "Could not open the client key file for Elasticsearch"
  },
  {
    "id": "ent.elasticsearch.create_client.connect_failed",
    "translation": "Setting up Elasticsearch Client Failed"
  },
  {
    "id": "ent.elasticsearch.create_template_channels_if_not_exists.template_create_failed",
    "translation": "Failed to create Elasticsearch template for channels"
  },
  {
    "id": "ent.elasticsearch.create_template_file_info_if_not_exists.template_create_failed",
    "translation": "Failed to create Elasticsearch template for files"
  },
  {
    "id": "ent.elasticsearch.create_template_posts_if_not_exists.template_create_failed",
    "translation": "Failed to create Elasticsearch template for posts"
  },
  {
    "id": "ent.elasticsearch.create_template_users_if_not_exists.template_create_failed",
    "translation": "Failed to create Elasticsearch template for users"
  },
  {
    "id": "ent.elasticsearch.data_retention_delete_indexes.delete_index.error",
    "translation": "Failed to delete Elasticsearch index"
  },
  {
    "id": "ent.elasticsearch.data_retention_delete_indexes.get_indexes.error",
    "translation": "Failed to get Elasticsearch indexes"
  },
  {
    "id": "ent.elasticsearch.delete_channel.error",
    "translation": "Failed to delete the channel"
  },
  {
    "id": "ent.elasticsearch.delete_channel_posts.error",
    "translation": "Failed to delete channel posts"
  },
  {
    "id": "ent.elasticsearch.delete_file.error",
    "translation": "Failed to delete file"
  },
  {
    "id": "ent.elasticsearch.delete_post.error",
    "translation": "Failed to delete the post"
  },
  {
    "id": "ent.elasticsearch.delete_post_files.error",
    "translation": "Failed to delete post files"
  },
  {
    "id": "ent.elasticsearch.delete_user.error",
    "translation": "Failed to delete the user"
  },
  {
    "id": "ent.elasticsearch.delete_user_files.error",
    "translation": "Failed to delete user files"
  },
  {
    "id": "ent.elasticsearch.delete_user_posts.error",
    "translation": "Failed to delete user posts"
  },
  {
    "id": "ent.elasticsearch.generic.disabled",
    "translation": "Elasticsearch search is not enabled on this server"
  },
  {
    "id": "ent.elasticsearch.getAllChannelMembers.error",
    "translation": "Failed to get all channel members"
  },
  {
    "id": "ent.elasticsearch.getAllTeamMembers.error",
    "translation": "Failed to get all team members"
  },
  {
    "id": "ent.elasticsearch.index_channel.error",
    "translation": "Failed to index the channel"
  },
  {
    "id": "ent.elasticsearch.index_channels_batch.error",
    "translation": "Unable to get the channels batch for indexing."
  },
  {
    "id": "ent.elasticsearch.index_file.error",
    "translation": "Failed to index the file"
  },
  {
    "id": "ent.elasticsearch.index_post.error",
    "translation": "Failed to index the post"
  },
  {
    "id": "ent.elasticsearch.index_user.error",
    "translation": "Failed to index the user"
  },
  {
    "id": "ent.elasticsearch.indexer.do_job.get_oldest_entity.error",
    "translation": "The oldest entity (user, channel or post), could not be retrieved from the database"
  },
  {
    "id": "ent.elasticsearch.indexer.do_job.parse_end_time.error",
    "translation": "Elasticsearch indexing worker failed to parse the end time"
  },
  {
    "id": "ent.elasticsearch.indexer.do_job.parse_start_time.error",
    "translation": "Elasticsearch indexing worker failed to parse the start time"
  },
  {
    "id": "ent.elasticsearch.indexer.index_batch.nothing_left_to_index.error",
    "translation": "Trying to index a new batch when all the entities are completed"
  },
  {
    "id": "ent.elasticsearch.max_version.app_error",
    "translation": "Elasticsearch version {{.Version}} is higher than max supported version of {{.MaxVersion}}"
  },
  {
    "id": "ent.elasticsearch.not_started.error",
    "translation": "Elasticsearch is not started"
  },
  {
    "id": "ent.elasticsearch.post.get_files_batch_for_indexing.error",
    "translation": "Unable to get the files batch for indexing."
  },
  {
    "id": "ent.elasticsearch.post.get_posts_batch_for_indexing.error",
    "translation": "Unable to get the posts batch for indexing."
  },
  {
    "id": "ent.elasticsearch.purge_indexes.delete_failed",
    "translation": "Failed to delete Elasticsearch index"
  },
  {
    "id": "ent.elasticsearch.refresh_indexes.refresh_failed",
    "translation": "Failed to refresh Elasticsearch indexes"
  },
  {
    "id": "ent.elasticsearch.search_channels.disabled",
    "translation": "Elasticsearch searching is disabled on this server"
  },
  {
    "id": "ent.elasticsearch.search_channels.search_failed",
    "translation": "Search failed to complete"
  },
  {
    "id": "ent.elasticsearch.search_channels.unmarshall_channel_failed",
    "translation": "Failed to decode search results"
  },
  {
    "id": "ent.elasticsearch.search_files.disabled",
    "translation": "Elasticsearch files searching is disabled on this server"
  },
  {
    "id": "ent.elasticsearch.search_files.search_failed",
    "translation": "Search failed to complete"
  },
  {
    "id": "ent.elasticsearch.search_files.unmarshall_file_failed",
    "translation": "Failed to decode search results"
  },
  {
    "id": "ent.elasticsearch.search_posts.disabled",
    "translation": "Elasticsearch searching is disabled on this server"
  },
  {
    "id": "ent.elasticsearch.search_posts.parse_matches_failed",
    "translation": "Failed to parse search result matches"
  },
  {
    "id": "ent.elasticsearch.search_posts.search_failed",
    "translation": "Search failed to complete"
  },
  {
    "id": "ent.elasticsearch.search_posts.unmarshall_post_failed",
    "translation": "Failed to decode search results"
  },
  {
    "id": "ent.elasticsearch.search_users.search_failed",
    "translation": "Search failed to complete"
  },
  {
    "id": "ent.elasticsearch.search_users.unmarshall_user_failed",
    "translation": "Failed to decode search results"
  },
  {
    "id": "ent.elasticsearch.start.create_bulk_processor_failed.app_error",
    "translation": "Failed to create Elasticsearch bulk processor."
  },
  {
    "id": "ent.elasticsearch.start.get_server_version.app_error",
    "translation": "Failed to get Elasticsearch server version."
  },
  {
    "id": "ent.elasticsearch.start.parse_server_version.app_error",
    "translation": "Failed to parse Elasticsearch server version."
  },
  {
    "id": "ent.elasticsearch.start.start_bulk_processor_failed.app_error",
    "translation": "Failed to start Elasticsearch bulk processor."
  },
  {
    "id": "ent.elasticsearch.stop.already_stopped.app_error",
    "translation": "Elasticsearch is already stopped."
  },
  {
    "id": "ent.elasticsearch.test_config.indexing_disabled.error",
    "translation": "Elasticsearch is disabled."
  },
  {
    "id": "ent.elasticsearch.test_config.license.error",
    "translation": "Your license does not support Elasticsearch."
  },
  {
    "id": "ent.elasticsearch.test_config.reenter_password",
    "translation": "The Elasticsearch Server URL or Username has changed. Please re-enter the Elasticsearch password to test connection."
  },
  {
    "id": "ent.get_users_in_channel_during",
    "translation": "Failed to get users in channel during specified time period."
  },
  {
    "id": "ent.id_loaded.license_disable.app_error",
    "translation": "Your license does not support ID Loaded Push Notifications."
  },
  {
    "id": "ent.jobs.start_synchronize_job.timeout",
    "translation": "Reached AD/LDAP synchronization job timeout."
  },
  {
    "id": "ent.ldap.app_error",
    "translation": "ldap interface was nil."
  },
  {
    "id": "ent.ldap.create_fail",
    "translation": "Unable to create LDAP user."
  },
  {
    "id": "ent.ldap.disabled.app_error",
    "translation": "AD/LDAP disabled or licence does not support AD/LDAP."
  },
  {
    "id": "ent.ldap.do_login.bind_admin_user.app_error",
    "translation": "Unable to bind to AD/LDAP server. Check BindUsername and BindPassword."
  },
  {
    "id": "ent.ldap.do_login.certificate.app_error",
    "translation": "Error loading LDAP TLS Certificate file."
  },
  {
    "id": "ent.ldap.do_login.invalid_password.app_error",
    "translation": "Invalid Password."
  },
  {
    "id": "ent.ldap.do_login.key.app_error",
    "translation": "Error loading LDAP TLS Key file."
  },
  {
    "id": "ent.ldap.do_login.licence_disable.app_error",
    "translation": "AD/LDAP functionality disabled by current license. Please contact your system administrator about upgrading your enterprise license."
  },
  {
    "id": "ent.ldap.do_login.matched_to_many_users.app_error",
    "translation": "Username given matches multiple users."
  },
  {
    "id": "ent.ldap.do_login.search_ldap_server.app_error",
    "translation": "Failed to search AD/LDAP server."
  },
  {
    "id": "ent.ldap.do_login.unable_to_connect.app_error",
    "translation": "Unable to connect to AD/LDAP server."
  },
  {
    "id": "ent.ldap.do_login.user_filtered.app_error",
    "translation": "Your AD/LDAP account does not have permission to use this Mattermost server. Please ask your System Administrator to check the AD/LDAP user filter."
  },
  {
    "id": "ent.ldap.do_login.user_not_registered.app_error",
    "translation": "User not registered on AD/LDAP server."
  },
  {
    "id": "ent.ldap.do_login.x509.app_error",
    "translation": "Error creating key pair"
  },
  {
    "id": "ent.ldap.no.users.checkcertificate",
    "translation": "No LDAP users found, check your user filter and certificates."
  },
  {
    "id": "ent.ldap.save_user.email_exists.ldap_app_error",
    "translation": "This account does not use AD/LDAP authentication. Please sign in using email and password."
  },
  {
    "id": "ent.ldap.save_user.username_exists.ldap_app_error",
    "translation": "An account with that username already exists. Please contact your Administrator."
  },
  {
    "id": "ent.ldap.syncronize.delete_group_constained_memberships",
    "translation": "error deleting team or channel memberships"
  },
  {
    "id": "ent.ldap.syncronize.get_all.app_error",
    "translation": "Unable to get all users using AD/LDAP."
  },
  {
    "id": "ent.ldap.syncronize.get_all_groups.app_error",
    "translation": "error retrieving groups."
  },
  {
    "id": "ent.ldap.syncronize.populate_syncables",
    "translation": "error populating syncables"
  },
  {
    "id": "ent.ldap.syncronize.search_failure.app_error",
    "translation": "Failed to search users in AD/LDAP. Test if the Mattermost server can connect to your AD/LDAP server and try again."
  },
  {
    "id": "ent.ldap.syncronize.search_failure_size_exceeded.app_error",
    "translation": "Size Limit Exceeded. Try checking your [max page size](https://docs.mattermost.com/deployment/sso-ldap.html#i-see-the-log-error-ldap-result-code-4-size-limit-exceeded)."
  },
  {
    "id": "ent.ldap.validate_admin_filter.app_error",
    "translation": "Invalid AD/LDAP Admin Filter."
  },
  {
    "id": "ent.ldap.validate_filter.app_error",
    "translation": "Invalid AD/LDAP Filter."
  },
  {
    "id": "ent.ldap.validate_guest_filter.app_error",
    "translation": "Invalid AD/LDAP Guest Filter."
  },
  {
    "id": "ent.ldap_groups.group_search_error",
    "translation": "error retrieving ldap group"
  },
  {
    "id": "ent.ldap_groups.groups_search_error",
    "translation": "error retrieving ldap groups"
  },
  {
    "id": "ent.ldap_groups.members_of_group_error",
    "translation": "error retrieving members of group"
  },
  {
    "id": "ent.ldap_groups.no_rows",
    "translation": "no groups found with matching uid"
  },
  {
    "id": "ent.ldap_groups.reachable_groups_error",
    "translation": "error retrieving groups for user"
  },
  {
    "id": "ent.ldap_id_migrate.app_error",
    "translation": "unable to migrate."
  },
  {
    "id": "ent.message_export.actiance_export.get_attachment_error",
    "translation": "Failed to get file info for a post."
  },
  {
    "id": "ent.message_export.csv_export.get_attachment_error",
    "translation": "Failed to get file info for a post."
  },
  {
    "id": "ent.message_export.global_relay.attach_file.app_error",
    "translation": "Unable to add attachment to the Global Relay export."
  },
  {
    "id": "ent.message_export.global_relay.close_zip_file.app_error",
    "translation": "Unable to close the zip file."
  },
  {
    "id": "ent.message_export.global_relay.create_file_in_zip.app_error",
    "translation": "Unable to create the eml file."
  },
  {
    "id": "ent.message_export.global_relay.generate_email.app_error",
    "translation": "Unable to generate eml file data."
  },
  {
    "id": "ent.message_export.global_relay_export.deliver.close.app_error",
    "translation": "Unable to deliver the email to Global Relay."
  },
  {
    "id": "ent.message_export.global_relay_export.deliver.from_address.app_error",
    "translation": "Unable to set the email From address."
  },
  {
    "id": "ent.message_export.global_relay_export.deliver.msg.app_error",
    "translation": "Unable to set the email message."
  },
  {
    "id": "ent.message_export.global_relay_export.deliver.msg_data.app_error",
    "translation": "Unable to write the email message."
  },
  {
    "id": "ent.message_export.global_relay_export.deliver.parse_mail.app_error",
    "translation": "Unable to read the email information."
  },
  {
    "id": "ent.message_export.global_relay_export.deliver.to_address.app_error",
    "translation": "Unable to set the email To address."
  },
  {
    "id": "ent.message_export.global_relay_export.deliver.unable_to_connect_smtp_server.app_error",
    "translation": "Unable to connect to the smtp server"
  },
  {
    "id": "ent.message_export.global_relay_export.deliver.unable_to_get_file_info.app_error",
    "translation": "Unable to get the information of the export temporary file."
  },
  {
    "id": "ent.message_export.global_relay_export.deliver.unable_to_open_email_file.app_error",
    "translation": "Unable to get the an email from the temporary file."
  },
  {
    "id": "ent.message_export.global_relay_export.deliver.unable_to_open_zip_file_data.app_error",
    "translation": "Unable to open the export temporary file."
  },
  {
    "id": "ent.message_export.global_relay_export.get_attachment_error",
    "translation": "Failed to get file info for a post."
  },
  {
    "id": "ent.message_export.run_export.app_error",
    "translation": "Failed to select message export data."
  },
  {
    "id": "ent.migration.migratetoldap.duplicate_field",
    "translation": "Unable to migrate AD/LDAP users with specified field. Duplicate entry detected. Please remove all duplicates and try again."
  },
  {
    "id": "ent.migration.migratetoldap.user_not_found",
    "translation": "Unable to find user on AD/LDAP server: "
  },
  {
    "id": "ent.migration.migratetosaml.email_already_used_by_other_user",
    "translation": "Email already used by another SAML user."
  },
  {
    "id": "ent.migration.migratetosaml.user_not_found_in_users_mapping_file",
    "translation": "User not found in the users file."
  },
  {
    "id": "ent.migration.migratetosaml.username_already_used_by_other_user",
    "translation": "Username already used by another Mattermost user."
  },
  {
    "id": "ent.outgoing_oauth_connections.delete_connection.app_error",
    "translation": "There was an error while deleting the outgoing oauth connection."
  },
  {
    "id": "ent.outgoing_oauth_connections.get_connection.app_error",
    "translation": "There was an error retrieving the outgoing oauth connection."
  },
  {
    "id": "ent.outgoing_oauth_connections.get_connection.not_found.app_error",
    "translation": "The outgoing oauth connection was not found."
  },
  {
    "id": "ent.outgoing_oauth_connections.get_connections.app_error",
    "translation": "There was an error retrieving the outgoing oauth connections."
  },
  {
    "id": "ent.outgoing_oauth_connections.save_connection.app_error",
    "translation": "There was an error saving the outgoing oauth connection."
  },
  {
    "id": "ent.outgoing_oauth_connections.update_connection.app_error",
    "translation": "There was an error updating the outgoing oauth connection."
  },
  {
    "id": "ent.saml.attribute.app_error",
    "translation": "SAML login was unsuccessful because one of the attributes is incorrect. Please contact your System Administrator."
  },
  {
    "id": "ent.saml.build_request.app_error",
    "translation": "An error occurred while initiating the request to the Identity Provider. Please contact your System Administrator."
  },
  {
    "id": "ent.saml.build_request.encoding.app_error",
    "translation": "An error occurred while encoding the request for the Identity Provider. Please contact your System Administrator."
  },
  {
    "id": "ent.saml.configure.certificate_parse_error.app_error",
    "translation": "SAML could not load Identity Provider Public Certificate successfully, please contact your system administrator."
  },
  {
    "id": "ent.saml.configure.encryption_not_enabled.app_error",
    "translation": "SAML login was unsuccessful because encryption is not enabled. Please contact your System Administrator."
  },
  {
    "id": "ent.saml.configure.load_idp_cert.app_error",
    "translation": "Identity Provider Public Certificate File was not found. Please contact your System Administrator."
  },
  {
    "id": "ent.saml.configure.load_private_key.app_error",
    "translation": "SAML login was unsuccessful because the Service Provider Private Key was not found. Please contact your System Administrator."
  },
  {
    "id": "ent.saml.configure.not_encrypted_response.app_error",
    "translation": "SAML login was unsuccessful as the Identity Provider response is not encrypted. Please contact your System Administrator."
  },
  {
    "id": "ent.saml.do_login.decrypt.app_error",
    "translation": "SAML login was unsuccessful because an error occurred while decrypting the response from the Identity Provider. Please contact your System Administrator."
  },
  {
    "id": "ent.saml.do_login.empty_response.app_error",
    "translation": "We received an empty response from the Identity Provider."
  },
  {
    "id": "ent.saml.do_login.invalid_signature.app_error",
    "translation": "We received an invalid signature in the response from the Identity Provider. Please contact your System Administrator."
  },
  {
    "id": "ent.saml.do_login.invalid_time.app_error",
    "translation": "We received an invalid time in the response from the Identity Provider. Please contact your System Administrator."
  },
  {
    "id": "ent.saml.do_login.parse.app_error",
    "translation": "An error occurred while parsing the response from the Identity Provider. Please contact your System Administrator."
  },
  {
    "id": "ent.saml.do_login.validate.app_error",
    "translation": "An error occurred while validating the response from the Identity Provider. Please contact your System Administrator."
  },
  {
    "id": "ent.saml.license_disable.app_error",
    "translation": "Your license does not support SAML authentication."
  },
  {
    "id": "ent.saml.metadata.app_error",
    "translation": "An error occurred while building Service Provider Metadata."
  },
  {
    "id": "ent.saml.save_user.email_exists.saml_app_error",
    "translation": "This account does not use SAML authentication. Please sign in using email and password."
  },
  {
    "id": "ent.saml.save_user.username_exists.saml_app_error",
    "translation": "An account with that username already exists. Please contact your Administrator."
  },
  {
    "id": "ent.saml.service_disable.app_error",
    "translation": "SAML 2.0 is not configured or supported on this server."
  },
  {
    "id": "ent.user.complete_switch_with_oauth.blank_email.app_error",
    "translation": "Unable to complete SAML login with an empty email address."
  },
  {
    "id": "error",
    "translation": "Error"
  },
  {
    "id": "group_not_associated_to_synced_team",
    "translation": "Group cannot be associated to the channel until it is first associated to the parent group-synced team."
  },
  {
    "id": "groups.unsupported_syncable_type",
    "translation": "Unsupported syncable type '{{.Value}}'."
  },
  {
    "id": "humanize.list_join",
    "translation": "{{.OtherItems}} and {{.LastItem}}"
  },
  {
    "id": "import_process.worker.do_job.file_exists",
    "translation": "Unable to process import: file does not exists."
  },
  {
    "id": "import_process.worker.do_job.missing_file",
    "translation": "Unable to process import: import_file parameter is missing."
  },
  {
    "id": "import_process.worker.do_job.missing_jsonl",
    "translation": "Unable to process import: JSONL file is missing."
  },
  {
    "id": "import_process.worker.do_job.open_file",
    "translation": "Unable to process import: failed to open file."
  },
  {
    "id": "interactive_message.decode_trigger_id.base64_decode_failed",
    "translation": "Failed to decode base64 for trigger ID for interactive dialog."
  },
  {
    "id": "interactive_message.decode_trigger_id.base64_decode_failed_signature",
    "translation": "Failed to decode base64 signature of trigger ID for interactive dialog."
  },
  {
    "id": "interactive_message.decode_trigger_id.expired",
    "translation": "Trigger ID for interactive dialog is expired. Trigger IDs live for a maximum of {{.Duration}}."
  },
  {
    "id": "interactive_message.decode_trigger_id.missing_data",
    "translation": "Trigger ID missing required data for interactive dialog."
  },
  {
    "id": "interactive_message.decode_trigger_id.signature_decode_failed",
    "translation": "Failed to decode base64 signature of trigger ID for interactive dialog."
  },
  {
    "id": "interactive_message.decode_trigger_id.verify_signature_failed",
    "translation": "Signature verification failed of trigger ID for interactive dialog."
  },
  {
    "id": "interactive_message.generate_trigger_id.signing_failed",
    "translation": "Failed to sign generated trigger ID for interactive dialog."
  },
  {
    "id": "jobs.request_cancellation.status.error",
    "translation": "Could not request cancellation for job that is not in a cancelable state."
  },
  {
    "id": "jobs.set_job_error.update.error",
    "translation": "Failed to set job status to error"
  },
  {
    "id": "manaultesting.manual_test.parse.app_error",
    "translation": "Unable to parse URL."
  },
  {
    "id": "manaultesting.test_autolink.unable.app_error",
    "translation": "Unable to get channels."
  },
  {
    "id": "mattermost.bulletin.subject",
    "translation": "Mattermost Security Bulletin"
  },
  {
    "id": "mfa.activate.app_error",
    "translation": "Unable to update MFA active status for the user."
  },
  {
    "id": "mfa.activate.bad_token.app_error",
    "translation": "Invalid MFA token."
  },
  {
    "id": "mfa.deactivate.app_error",
    "translation": "Unable to update MFA active status for the user."
  },
  {
    "id": "mfa.generate_qr_code.create_code.app_error",
    "translation": "Error generating QR code."
  },
  {
    "id": "mfa.mfa_disabled.app_error",
    "translation": "Multi-factor authentication has been disabled on this server."
  },
  {
    "id": "mfa.validate_token.authenticate.app_error",
    "translation": "Invalid MFA token."
  },
  {
    "id": "migrations.system.save.app_error",
    "translation": "We encountered an error saving the system property."
  },
  {
    "id": "migrations.worker.run_advanced_permissions_phase_2_migration.invalid_progress",
    "translation": "Migration failed due to invalid progress data."
  },
  {
    "id": "migrations.worker.run_migration.unknown_key",
    "translation": "Unable to run migration job due to unknown migration key."
  },
  {
    "id": "model.access.is_valid.access_token.app_error",
    "translation": "Invalid access token."
  },
  {
    "id": "model.access.is_valid.client_id.app_error",
    "translation": "Invalid client id."
  },
  {
    "id": "model.access.is_valid.redirect_uri.app_error",
    "translation": "Invalid redirect uri."
  },
  {
    "id": "model.access.is_valid.refresh_token.app_error",
    "translation": "Invalid refresh token."
  },
  {
    "id": "model.access.is_valid.user_id.app_error",
    "translation": "Invalid user id."
  },
  {
    "id": "model.acknowledgement.is_valid.post_id.app_error",
    "translation": "Invalid post id."
  },
  {
    "id": "model.acknowledgement.is_valid.user_id.app_error",
    "translation": "Invalid user id."
  },
  {
    "id": "model.authorize.is_valid.auth_code.app_error",
    "translation": "Invalid authorization code."
  },
  {
    "id": "model.authorize.is_valid.client_id.app_error",
    "translation": "Invalid client id."
  },
  {
    "id": "model.authorize.is_valid.create_at.app_error",
    "translation": "Create at must be a valid time."
  },
  {
    "id": "model.authorize.is_valid.expires.app_error",
    "translation": "Expires in must be set."
  },
  {
    "id": "model.authorize.is_valid.redirect_uri.app_error",
    "translation": "Invalid redirect uri."
  },
  {
    "id": "model.authorize.is_valid.response_type.app_error",
    "translation": "Invalid response type."
  },
  {
    "id": "model.authorize.is_valid.scope.app_error",
    "translation": "Invalid scope."
  },
  {
    "id": "model.authorize.is_valid.state.app_error",
    "translation": "Invalid state."
  },
  {
    "id": "model.authorize.is_valid.user_id.app_error",
    "translation": "Invalid user id."
  },
  {
    "id": "model.bot.is_valid.create_at.app_error",
    "translation": "Invalid create at."
  },
  {
    "id": "model.bot.is_valid.creator_id.app_error",
    "translation": "Invalid creator id."
  },
  {
    "id": "model.bot.is_valid.description.app_error",
    "translation": "Invalid description."
  },
  {
    "id": "model.bot.is_valid.update_at.app_error",
    "translation": "Invalid update at."
  },
  {
    "id": "model.bot.is_valid.user_id.app_error",
    "translation": "Invalid user id."
  },
  {
    "id": "model.bot.is_valid.username.app_error",
    "translation": "Invalid username."
  },
  {
    "id": "model.channel.is_valid.1_or_more.app_error",
    "translation": "Name must be 1 or more lowercase alphanumeric character."
  },
  {
    "id": "model.channel.is_valid.create_at.app_error",
    "translation": "Create at must be a valid time."
  },
  {
    "id": "model.channel.is_valid.creator_id.app_error",
    "translation": "Invalid creator id."
  },
  {
    "id": "model.channel.is_valid.display_name.app_error",
    "translation": "Invalid display name."
  },
  {
    "id": "model.channel.is_valid.header.app_error",
    "translation": "Invalid header."
  },
  {
    "id": "model.channel.is_valid.id.app_error",
    "translation": "Invalid Id."
  },
  {
    "id": "model.channel.is_valid.name.app_error",
    "translation": "Channel names can't be in a hexadecimal format. Please enter a different channel name."
  },
  {
    "id": "model.channel.is_valid.purpose.app_error",
    "translation": "Invalid purpose."
  },
  {
    "id": "model.channel.is_valid.type.app_error",
    "translation": "Invalid type."
  },
  {
    "id": "model.channel.is_valid.update_at.app_error",
    "translation": "Update at must be a valid time."
  },
  {
    "id": "model.channel_member.is_valid.channel_auto_follow_threads_value.app_error",
    "translation": "Invalid channel-auto-follow-threads value."
  },
  {
    "id": "model.channel_member.is_valid.channel_id.app_error",
    "translation": "Invalid channel id."
  },
  {
    "id": "model.channel_member.is_valid.email_value.app_error",
    "translation": "Invalid email notification value."
  },
  {
    "id": "model.channel_member.is_valid.ignore_channel_mentions_value.app_error",
    "translation": "Invalid ignore channel mentions status."
  },
  {
    "id": "model.channel_member.is_valid.notify_level.app_error",
    "translation": "Invalid notify level."
  },
  {
    "id": "model.channel_member.is_valid.notify_props.app_error",
    "translation": "Notify props size limit exceeded."
  },
  {
    "id": "model.channel_member.is_valid.push_level.app_error",
    "translation": "Invalid push notification level."
  },
  {
    "id": "model.channel_member.is_valid.roles_limit.app_error",
    "translation": "Invalid channel member roles longer than {{.Limit}} characters."
  },
  {
    "id": "model.channel_member.is_valid.unread_level.app_error",
    "translation": "Invalid mark unread level."
  },
  {
    "id": "model.channel_member.is_valid.user_id.app_error",
    "translation": "Invalid user id."
  },
  {
    "id": "model.cluster.is_valid.create_at.app_error",
    "translation": "CreateAt must be set."
  },
  {
    "id": "model.cluster.is_valid.hostname.app_error",
    "translation": "Hostname must be set."
  },
  {
    "id": "model.cluster.is_valid.id.app_error",
    "translation": "Invalid Id."
  },
  {
    "id": "model.cluster.is_valid.last_ping_at.app_error",
    "translation": "LastPingAt must be set."
  },
  {
    "id": "model.cluster.is_valid.name.app_error",
    "translation": "ClusterName must be set."
  },
  {
    "id": "model.cluster.is_valid.type.app_error",
    "translation": "Type must be set."
  },
  {
    "id": "model.command.is_valid.autocomplete_data.app_error",
    "translation": "Invalid AutocompleteData"
  },
  {
    "id": "model.command.is_valid.create_at.app_error",
    "translation": "Create at must be a valid time."
  },
  {
    "id": "model.command.is_valid.description.app_error",
    "translation": "Invalid description."
  },
  {
    "id": "model.command.is_valid.display_name.app_error",
    "translation": "Invalid title."
  },
  {
    "id": "model.command.is_valid.id.app_error",
    "translation": "Invalid Id."
  },
  {
    "id": "model.command.is_valid.method.app_error",
    "translation": "Invalid Method."
  },
  {
    "id": "model.command.is_valid.plugin_id.app_error",
    "translation": "Invalid plugin id."
  },
  {
    "id": "model.command.is_valid.team_id.app_error",
    "translation": "Invalid team ID."
  },
  {
    "id": "model.command.is_valid.token.app_error",
    "translation": "Invalid token."
  },
  {
    "id": "model.command.is_valid.trigger.app_error",
    "translation": "Invalid trigger."
  },
  {
    "id": "model.command.is_valid.update_at.app_error",
    "translation": "Update at must be a valid time."
  },
  {
    "id": "model.command.is_valid.url.app_error",
    "translation": "Invalid URL."
  },
  {
    "id": "model.command.is_valid.url_http.app_error",
    "translation": "Invalid URL. Must be a valid URL and start with http:// or https://."
  },
  {
    "id": "model.command.is_valid.user_id.app_error",
    "translation": "Invalid user id."
  },
  {
    "id": "model.command_hook.channel_id.app_error",
    "translation": "Invalid channel id."
  },
  {
    "id": "model.command_hook.command_id.app_error",
    "translation": "Invalid command id."
  },
  {
    "id": "model.command_hook.create_at.app_error",
    "translation": "Create at must be a valid time."
  },
  {
    "id": "model.command_hook.id.app_error",
    "translation": "Invalid command hook id."
  },
  {
    "id": "model.command_hook.root_id.app_error",
    "translation": "Invalid root id."
  },
  {
    "id": "model.command_hook.user_id.app_error",
    "translation": "Invalid user id."
  },
  {
    "id": "model.compliance.is_valid.create_at.app_error",
    "translation": "Create at must be a valid time."
  },
  {
    "id": "model.compliance.is_valid.desc.app_error",
    "translation": "Invalid description."
  },
  {
    "id": "model.compliance.is_valid.end_at.app_error",
    "translation": "To must be a valid time."
  },
  {
    "id": "model.compliance.is_valid.id.app_error",
    "translation": "Invalid Id."
  },
  {
    "id": "model.compliance.is_valid.start_at.app_error",
    "translation": "From must be a valid time."
  },
  {
    "id": "model.compliance.is_valid.start_end_at.app_error",
    "translation": "To must be greater than From."
  },
  {
    "id": "model.config.is_valid.allow_cookies_for_subdomains.app_error",
    "translation": "Allowing cookies for subdomains requires SiteURL to be set."
  },
  {
    "id": "model.config.is_valid.amazons3_timeout.app_error",
    "translation": "Invalid timeout value {{.Value}}. Should be a positive number."
  },
  {
    "id": "model.config.is_valid.atmos_camo_image_proxy_options.app_error",
    "translation": "Invalid RemoteImageProxyOptions for atmos/camo. Must be set to your shared key."
  },
  {
    "id": "model.config.is_valid.atmos_camo_image_proxy_url.app_error",
    "translation": "Invalid RemoteImageProxyURL for atmos/camo. Must be set to your shared key."
  },
  {
    "id": "model.config.is_valid.bleve_search.bulk_indexing_batch_size.app_error",
    "translation": "Bleve Bulk Indexing Batch Size must be at least {{.BatchSize}}."
  },
  {
    "id": "model.config.is_valid.bleve_search.enable_autocomplete.app_error",
    "translation": "Bleve EnableIndexing setting must be set to true when Bleve EnableAutocomplete is set to true"
  },
  {
    "id": "model.config.is_valid.bleve_search.enable_searching.app_error",
    "translation": "Bleve EnableIndexing setting must be set to true when Bleve EnableSearching is set to true"
  },
  {
    "id": "model.config.is_valid.bleve_search.filename.app_error",
    "translation": "Bleve IndexingDir setting must be set when Bleve EnableIndexing is set to true"
  },
  {
    "id": "model.config.is_valid.cluster_email_batching.app_error",
    "translation": "Unable to enable email batching when clustering is enabled."
  },
  {
    "id": "model.config.is_valid.collapsed_threads.app_error",
    "translation": "CollapsedThreads setting must be either disabled,default_on or default_off"
  },
  {
    "id": "model.config.is_valid.collapsed_threads.autofollow.app_error",
    "translation": "ThreadAutoFollow must be true to enable CollapsedThreads"
  },
  {
    "id": "model.config.is_valid.data_retention.deletion_job_start_time.app_error",
    "translation": "Data retention job start time must be a 24-hour time stamp in the form HH:MM."
  },
  {
    "id": "model.config.is_valid.data_retention.file_retention_both_zero.app_error",
    "translation": "File retention days and file retention hours cannot both be 0."
  },
  {
    "id": "model.config.is_valid.data_retention.file_retention_days_too_low.app_error",
    "translation": "File retention days cannot be less than 0."
  },
  {
    "id": "model.config.is_valid.data_retention.file_retention_hours_too_low.app_error",
    "translation": "File retention hours cannot be less than 0"
  },
  {
    "id": "model.config.is_valid.data_retention.file_retention_misconfiguration.app_error",
    "translation": "File retention days and file retention hours cannot both be greater than 0."
  },
  {
    "id": "model.config.is_valid.data_retention.message_retention_both_zero.app_error",
    "translation": "Message retention days and message retention hours cannot both be 0."
  },
  {
    "id": "model.config.is_valid.data_retention.message_retention_days_too_low.app_error",
    "translation": "Message retention days cannot be less than 0."
  },
  {
    "id": "model.config.is_valid.data_retention.message_retention_hours_too_low.app_error",
    "translation": "Message retention hours cannot be less than 0"
  },
  {
    "id": "model.config.is_valid.data_retention.message_retention_misconfiguration.app_error",
    "translation": "Message retention days and message retention hours cannot both be greater than 0."
  },
  {
    "id": "model.config.is_valid.directory.app_error",
    "translation": "Invalid Local Storage Directory. Must be a non-empty string."
  },
  {
    "id": "model.config.is_valid.display.custom_url_schemes.app_error",
    "translation": "The custom URL scheme {{.Scheme}} is invalid. Custom URL schemes must start with a letter and contain only letters, numbers, plus (+), period (.) and hyphen (-)."
  },
  {
    "id": "model.config.is_valid.elastic_search.aggregate_posts_after_days.app_error",
    "translation": "Elasticsearch AggregatePostsAfterDays setting must be a number greater than or equal to 1."
  },
  {
    "id": "model.config.is_valid.elastic_search.bulk_indexing_batch_size.app_error",
    "translation": "Elasticsearch Bulk Indexing Batch Size must be at least {{.BatchSize}}."
  },
  {
    "id": "model.config.is_valid.elastic_search.connection_url.app_error",
    "translation": "Elasticsearch ConnectionUrl setting must be provided when Elasticsearch indexing is enabled."
  },
  {
    "id": "model.config.is_valid.elastic_search.enable_autocomplete.app_error",
    "translation": "Elasticsearch EnableIndexing setting must be set to true when Elasticsearch EnableAutocomplete is set to true"
  },
  {
    "id": "model.config.is_valid.elastic_search.enable_searching.app_error",
    "translation": "Elasticsearch EnableIndexing setting must be set to true when Elasticsearch EnableSearching is set to true"
  },
  {
    "id": "model.config.is_valid.elastic_search.ignored_indexes_dash_prefix.app_error",
    "translation": "Ignored indexes for purge should not start with dash."
  },
  {
    "id": "model.config.is_valid.elastic_search.live_indexing_batch_size.app_error",
    "translation": "Elasticsearch Live Indexing Batch Size must be at least 1."
  },
  {
    "id": "model.config.is_valid.elastic_search.posts_aggregator_job_start_time.app_error",
    "translation": "Elasticsearch PostsAggregatorJobStartTime setting must be a time in the format \"hh:mm\"."
  },
  {
    "id": "model.config.is_valid.elastic_search.request_timeout_seconds.app_error",
    "translation": "Elasticsearch Request Timeout must be at least 1 second."
  },
  {
    "id": "model.config.is_valid.email_batching_buffer_size.app_error",
    "translation": "Invalid email batching buffer size for email settings. Must be zero or a positive number."
  },
  {
    "id": "model.config.is_valid.email_batching_interval.app_error",
    "translation": "Invalid email batching interval for email settings. Must be 30 seconds or more."
  },
  {
    "id": "model.config.is_valid.email_notification_contents_type.app_error",
    "translation": "Invalid email notification contents type for email settings. Must be one of either 'full' or 'generic'."
  },
  {
    "id": "model.config.is_valid.email_security.app_error",
    "translation": "Invalid connection security for email settings. Must be '', 'TLS', or 'STARTTLS'."
  },
  {
    "id": "model.config.is_valid.encrypt_sql.app_error",
    "translation": "Invalid at rest encrypt key for SQL settings. Must be 32 chars or more."
  },
  {
    "id": "model.config.is_valid.export.directory.app_error",
    "translation": "Value for Directory should not be empty."
  },
  {
    "id": "model.config.is_valid.export.retention_days_too_low.app_error",
    "translation": "Invalid value for RetentionDays. Value should be greater than 0"
  },
  {
    "id": "model.config.is_valid.file_driver.app_error",
    "translation": "Invalid driver name for file settings. Must be 'local' or 'amazons3'."
  },
  {
    "id": "model.config.is_valid.file_salt.app_error",
    "translation": "Invalid public link salt for file settings. Must be 32 chars or more."
  },
  {
    "id": "model.config.is_valid.group_unread_channels.app_error",
    "translation": "Invalid group unread channels for service settings. Must be 'disabled', 'default_on', or 'default_off'."
  },
  {
    "id": "model.config.is_valid.image_decoder_concurrency.app_error",
    "translation": "Invalid decoder concurrency {{.Value}}. Should be a positive number or -1."
  },
  {
    "id": "model.config.is_valid.image_proxy_type.app_error",
    "translation": "Invalid image proxy type. Must be 'local' or 'atmos/camo'."
  },
  {
    "id": "model.config.is_valid.import.directory.app_error",
    "translation": "Invalid value for Directory."
  },
  {
    "id": "model.config.is_valid.import.retention_days_too_low.app_error",
    "translation": "Invalid value for RetentionDays. Value is too low."
  },
  {
    "id": "model.config.is_valid.ldap_basedn",
    "translation": "AD/LDAP field \"BaseDN\" is required."
  },
  {
    "id": "model.config.is_valid.ldap_email",
    "translation": "AD/LDAP field \"Email Attribute\" is required."
  },
  {
    "id": "model.config.is_valid.ldap_id",
    "translation": "AD/LDAP field \"ID Attribute\" is required."
  },
  {
    "id": "model.config.is_valid.ldap_login_id",
    "translation": "AD/LDAP field \"Login ID Attribute\" is required."
  },
  {
    "id": "model.config.is_valid.ldap_max_page_size.app_error",
    "translation": "Invalid max page size value."
  },
  {
    "id": "model.config.is_valid.ldap_security.app_error",
    "translation": "Invalid connection security for AD/LDAP settings. Must be '', 'TLS', or 'STARTTLS'."
  },
  {
    "id": "model.config.is_valid.ldap_server",
    "translation": "AD/LDAP field \"AD/LDAP Server\" is required."
  },
  {
    "id": "model.config.is_valid.ldap_sync_interval.app_error",
    "translation": "Invalid sync interval time. Must be at least one minute."
  },
  {
    "id": "model.config.is_valid.ldap_username",
    "translation": "AD/LDAP field \"Username Attribute\" is required."
  },
  {
    "id": "model.config.is_valid.link_metadata_timeout.app_error",
    "translation": "Invalid value for link metadata timeout. Must be a positive number."
  },
  {
    "id": "model.config.is_valid.listen_address.app_error",
    "translation": "Invalid listen address for service settings Must be set."
  },
  {
    "id": "model.config.is_valid.local_mode_socket.app_error",
    "translation": "Unable to locate local socket file directory."
  },
  {
    "id": "model.config.is_valid.localization.available_locales.app_error",
    "translation": "Available Languages must contain Default Client Language."
  },
  {
    "id": "model.config.is_valid.log.advanced_logging.json",
    "translation": "Failed to parse JSON: {{.Error}}"
  },
  {
    "id": "model.config.is_valid.log.advanced_logging.parse",
    "translation": "Invalid format: {{.Error}}"
  },
  {
    "id": "model.config.is_valid.login_attempts.app_error",
    "translation": "Invalid maximum login attempts for service settings. Must be a positive number."
  },
  {
    "id": "model.config.is_valid.max_burst.app_error",
    "translation": "Maximum burst size must be greater than zero."
  },
  {
    "id": "model.config.is_valid.max_channels.app_error",
    "translation": "Invalid maximum channels per team for team settings. Must be a positive number."
  },
  {
    "id": "model.config.is_valid.max_file_size.app_error",
    "translation": "Invalid max file size for file settings. Must be a whole number greater than zero."
  },
  {
    "id": "model.config.is_valid.max_notify_per_channel.app_error",
    "translation": "Invalid maximum notifications per channel for team settings. Must be a positive number."
  },
  {
    "id": "model.config.is_valid.max_payload_size.app_error",
    "translation": "Invalid max payload size for service settings. Must be a whole number greater than zero."
  },
  {
    "id": "model.config.is_valid.max_users.app_error",
    "translation": "Invalid maximum users per team for team settings. Must be a positive number."
  },
  {
    "id": "model.config.is_valid.message_export.batch_size.app_error",
    "translation": "Message export job BatchSize must be a positive integer."
  },
  {
    "id": "model.config.is_valid.message_export.daily_runtime.app_error",
    "translation": "Message export job DailyRuntime must be a 24-hour time stamp in the form HH:MM."
  },
  {
    "id": "model.config.is_valid.message_export.enable.app_error",
    "translation": "Message export job EnableExport setting must be either true or false."
  },
  {
    "id": "model.config.is_valid.message_export.export_from.app_error",
    "translation": "Message export job ExportFromTimestamp must be a timestamp (expressed in seconds since unix epoch). Only messages sent after this timestamp will be exported."
  },
  {
    "id": "model.config.is_valid.message_export.export_type.app_error",
    "translation": "Message export job ExportFormat must be one of 'actiance', 'csv' or 'globalrelay'."
  },
  {
    "id": "model.config.is_valid.message_export.global_relay.config_missing.app_error",
    "translation": "Message export job ExportFormat is set to 'globalrelay', but GlobalRelaySettings are missing."
  },
  {
    "id": "model.config.is_valid.message_export.global_relay.customer_type.app_error",
    "translation": "Message export GlobalRelaySettings.CustomerType must be set to one of either 'A9', 'A10' or 'CUSTOM'."
  },
  {
    "id": "model.config.is_valid.message_export.global_relay.customer_type_custom.app_error",
    "translation": "If GlobalRelaySettings.CustomerType is 'CUSTOM', then GlobalRelaySettings.CustomSMTPServerName and GlobalRelaySettings.CustomSMTPPort must be set."
  },
  {
    "id": "model.config.is_valid.message_export.global_relay.email_address.app_error",
    "translation": "Message export job GlobalRelaySettings.EmailAddress must be set to a valid email address."
  },
  {
    "id": "model.config.is_valid.message_export.global_relay.smtp_password.app_error",
    "translation": "Message export job GlobalRelaySettings.SmtpPassword must be set."
  },
  {
    "id": "model.config.is_valid.message_export.global_relay.smtp_username.app_error",
    "translation": "Message export job GlobalRelaySettings.SmtpUsername must be set."
  },
  {
    "id": "model.config.is_valid.move_thread.domain_invalid.app_error",
    "translation": "Invalid domain for move thread settings"
  },
  {
    "id": "model.config.is_valid.outgoing_integrations_request_timeout.app_error",
    "translation": "Invalid Outgoing Integrations Request Timeout for service settings. Must be a positive number."
  },
  {
    "id": "model.config.is_valid.password_length.app_error",
    "translation": "Minimum password length must be a whole number greater than or equal to {{.MinLength}} and less than or equal to {{.MaxLength}}."
  },
  {
    "id": "model.config.is_valid.persistent_notifications_count.app_error",
    "translation": "Invalid total number of persistent notification per post. Must be a positive number."
  },
  {
    "id": "model.config.is_valid.persistent_notifications_interval.app_error",
    "translation": "Invalid frequency of persistent notifications. Must be at least two minutes."
  },
  {
    "id": "model.config.is_valid.persistent_notifications_recipients.app_error",
    "translation": "Invalid maximum number of recipients for persistent notifications. Must be a positive number."
  },
  {
    "id": "model.config.is_valid.rate_mem.app_error",
    "translation": "Invalid memory store size for rate limit settings. Must be a positive number."
  },
  {
    "id": "model.config.is_valid.rate_sec.app_error",
    "translation": "Invalid per sec for rate limit settings. Must be a positive number."
  },
  {
    "id": "model.config.is_valid.read_timeout.app_error",
    "translation": "Invalid value for read timeout."
  },
  {
    "id": "model.config.is_valid.restrict_direct_message.app_error",
    "translation": "Invalid direct message restriction. Must be 'any', or 'team'."
  },
  {
    "id": "model.config.is_valid.saml_admin_attribute.app_error",
    "translation": "Invalid Admin attribute. Must be in the form 'field=value'."
  },
  {
    "id": "model.config.is_valid.saml_assertion_consumer_service_url.app_error",
    "translation": "Service Provider Login URL must be a valid URL and start with http:// or https://."
  },
  {
    "id": "model.config.is_valid.saml_canonical_algorithm.app_error",
    "translation": "Invalid Canonical Algorithm."
  },
  {
    "id": "model.config.is_valid.saml_email_attribute.app_error",
    "translation": "Invalid Email attribute. Must be set."
  },
  {
    "id": "model.config.is_valid.saml_guest_attribute.app_error",
    "translation": "Invalid Guest attribute. Must be in the form 'field=value'."
  },
  {
    "id": "model.config.is_valid.saml_idp_cert.app_error",
    "translation": "Identity Provider Public Certificate missing. Did you forget to upload it?"
  },
  {
    "id": "model.config.is_valid.saml_idp_descriptor_url.app_error",
    "translation": "Identity Provider Issuer URL cannot be an empty string."
  },
  {
    "id": "model.config.is_valid.saml_idp_url.app_error",
    "translation": "SAML SSO URL must be a valid URL and start with http:// or https://."
  },
  {
    "id": "model.config.is_valid.saml_private_key.app_error",
    "translation": "Service Provider Private Key missing. Did you forget to upload it?"
  },
  {
    "id": "model.config.is_valid.saml_public_cert.app_error",
    "translation": "Service Provider Public Certificate missing. Did you forget to upload it?"
  },
  {
    "id": "model.config.is_valid.saml_signature_algorithm.app_error",
    "translation": "Invalid Signature Algorithm."
  },
  {
    "id": "model.config.is_valid.saml_spidentifier_attribute.app_error",
    "translation": "Service Provider Identifier is required"
  },
  {
    "id": "model.config.is_valid.saml_username_attribute.app_error",
    "translation": "Invalid Username attribute. Must be set."
  },
  {
    "id": "model.config.is_valid.site_url.app_error",
    "translation": "Site URL must be a valid URL and start with http:// or https://."
  },
  {
    "id": "model.config.is_valid.site_url_email_batching.app_error",
    "translation": "Unable to enable email batching when SiteURL isn't set."
  },
  {
    "id": "model.config.is_valid.sitename_length.app_error",
    "translation": "Site name must be less than or equal to {{.MaxLength}} characters."
  },
  {
    "id": "model.config.is_valid.sql_conn_max_idle_time_milliseconds.app_error",
    "translation": "Invalid connection maximum idle time for SQL settings. Must be a non-negative number."
  },
  {
    "id": "model.config.is_valid.sql_conn_max_lifetime_milliseconds.app_error",
    "translation": "Invalid connection maximum lifetime for SQL settings. Must be a non-negative number."
  },
  {
    "id": "model.config.is_valid.sql_data_src.app_error",
    "translation": "Invalid data source for SQL settings. Must be set."
  },
  {
    "id": "model.config.is_valid.sql_driver.app_error",
    "translation": "Invalid driver name for SQL settings. Must be 'mysql' or 'postgres'."
  },
  {
    "id": "model.config.is_valid.sql_idle.app_error",
    "translation": "Invalid maximum idle connection for SQL settings. Must be a positive number."
  },
  {
    "id": "model.config.is_valid.sql_max_conn.app_error",
    "translation": "Invalid maximum open connection for SQL settings. Must be a positive number."
  },
  {
    "id": "model.config.is_valid.sql_query_timeout.app_error",
    "translation": "Invalid query timeout for SQL settings. Must be a positive number."
  },
  {
    "id": "model.config.is_valid.teammate_name_display.app_error",
    "translation": "Invalid teammate display. Must be 'full_name', 'nickname_full_name' or 'username'."
  },
  {
    "id": "model.config.is_valid.time_between_user_typing.app_error",
    "translation": "Time between user typing updates should not be set to less than 1000 milliseconds."
  },
  {
    "id": "model.config.is_valid.tls_cert_file_missing.app_error",
    "translation": "Invalid value for TLS certificate file - Either use LetsEncrypt or set path to existing certificate file."
  },
  {
    "id": "model.config.is_valid.tls_key_file_missing.app_error",
    "translation": "Invalid value for TLS key file - Either use LetsEncrypt or set path to existing key file."
  },
  {
    "id": "model.config.is_valid.tls_overwrite_cipher.app_error",
    "translation": "Invalid value passed for TLS overwrite cipher - Please refer to the documentation for valid values."
  },
  {
    "id": "model.config.is_valid.user_status_away_timeout.app_error",
    "translation": "Invalid value for user status away timeout. Must be a positive number."
  },
  {
    "id": "model.config.is_valid.webserver_security.app_error",
    "translation": "Invalid value for webserver connection security."
  },
  {
    "id": "model.config.is_valid.websocket_url.app_error",
    "translation": "Websocket URL must be a valid URL and start with ws:// or wss://."
  },
  {
    "id": "model.config.is_valid.write_timeout.app_error",
    "translation": "Invalid value for write timeout."
  },
  {
    "id": "model.draft.is_valid.channel_id.app_error",
    "translation": "Invalid channel id."
  },
  {
    "id": "model.draft.is_valid.create_at.app_error",
    "translation": "Create at must be a valid time."
  },
  {
    "id": "model.draft.is_valid.file_ids.app_error",
    "translation": "Invalid file ids."
  },
  {
    "id": "model.draft.is_valid.msg.app_error",
    "translation": "Invalid message."
  },
  {
    "id": "model.draft.is_valid.priority.app_error",
    "translation": "Invalid priority"
  },
  {
    "id": "model.draft.is_valid.props.app_error",
    "translation": "Invalid props."
  },
  {
    "id": "model.draft.is_valid.root_id.app_error",
    "translation": "Invalid root id."
  },
  {
    "id": "model.draft.is_valid.update_at.app_error",
    "translation": "Update at must be a valid time."
  },
  {
    "id": "model.draft.is_valid.user_id.app_error",
    "translation": "Invalid user id."
  },
  {
    "id": "model.emoji.create_at.app_error",
    "translation": "Create at must be a valid time."
  },
  {
    "id": "model.emoji.id.app_error",
    "translation": "Invalid emoji id."
  },
  {
    "id": "model.emoji.name.app_error",
    "translation": "Name must be 1 to 64 lowercase alphanumeric characters."
  },
  {
    "id": "model.emoji.system_emoji_name.app_error",
    "translation": "Name conflicts with existing system emoji name."
  },
  {
    "id": "model.emoji.update_at.app_error",
    "translation": "Update at must be a valid time."
  },
  {
    "id": "model.emoji.user_id.app_error",
    "translation": "Invalid creator id."
  },
  {
    "id": "model.file_info.is_valid.create_at.app_error",
    "translation": "Invalid value for create_at."
  },
  {
    "id": "model.file_info.is_valid.id.app_error",
    "translation": "Invalid value for id."
  },
  {
    "id": "model.file_info.is_valid.path.app_error",
    "translation": "Invalid value for path."
  },
  {
    "id": "model.file_info.is_valid.post_id.app_error",
    "translation": "Invalid value for post_id."
  },
  {
    "id": "model.file_info.is_valid.update_at.app_error",
    "translation": "Invalid value for update_at."
  },
  {
    "id": "model.file_info.is_valid.user_id.app_error",
    "translation": "Invalid value for user_id."
  },
  {
    "id": "model.group.create_at.app_error",
    "translation": "invalid create at property for group."
  },
  {
    "id": "model.group.description.app_error",
    "translation": "invalid description property for group."
  },
  {
    "id": "model.group.display_name.app_error",
    "translation": "invalid display name property for group."
  },
  {
    "id": "model.group.name.app_error",
    "translation": "invalid name property for group."
  },
  {
    "id": "model.group.name.invalid_chars.app_error",
    "translation": "invalid characters in the name property for group"
  },
  {
    "id": "model.group.name.invalid_length.app_error",
    "translation": "Name must be 1 to 64 lowercase alphanumeric characters."
  },
  {
    "id": "model.group.name.reserved_name.app_error",
    "translation": "group name already exists as a reserved name"
  },
  {
    "id": "model.group.remote_id.app_error",
    "translation": "invalid remote id property for group."
  },
  {
    "id": "model.group.source.app_error",
    "translation": "invalid source property for group."
  },
  {
    "id": "model.group.update_at.app_error",
    "translation": "invalid update at property for group."
  },
  {
    "id": "model.group_member.group_id.app_error",
    "translation": "invalid group id property for group member."
  },
  {
    "id": "model.group_member.user_id.app_error",
    "translation": "invalid user id property for group member."
  },
  {
    "id": "model.group_syncable.group_id.app_error",
    "translation": "invalid group id property for group syncable."
  },
  {
    "id": "model.group_syncable.syncable_id.app_error",
    "translation": "invalid syncable id for group syncable."
  },
  {
    "id": "model.guest.is_valid.channel.app_error",
    "translation": "Invalid channel."
  },
  {
    "id": "model.guest.is_valid.channels.app_error",
    "translation": "Invalid channels."
  },
  {
    "id": "model.guest.is_valid.email.app_error",
    "translation": "Invalid email."
  },
  {
    "id": "model.guest.is_valid.emails.app_error",
    "translation": "Invalid emails."
  },
  {
    "id": "model.incoming_hook.channel_id.app_error",
    "translation": "Invalid channel id."
  },
  {
    "id": "model.incoming_hook.create_at.app_error",
    "translation": "Create at must be a valid time."
  },
  {
    "id": "model.incoming_hook.description.app_error",
    "translation": "Invalid description."
  },
  {
    "id": "model.incoming_hook.display_name.app_error",
    "translation": "Invalid title."
  },
  {
    "id": "model.incoming_hook.icon_url.app_error",
    "translation": "Invalid post icon."
  },
  {
    "id": "model.incoming_hook.id.app_error",
    "translation": "Invalid Id."
  },
  {
    "id": "model.incoming_hook.parse_data.app_error",
    "translation": "Unable to parse incoming data."
  },
  {
    "id": "model.incoming_hook.team_id.app_error",
    "translation": "Invalid team ID."
  },
  {
    "id": "model.incoming_hook.update_at.app_error",
    "translation": "Update at must be a valid time."
  },
  {
    "id": "model.incoming_hook.user_id.app_error",
    "translation": "Invalid user id."
  },
  {
    "id": "model.incoming_hook.username.app_error",
    "translation": "Invalid username."
  },
  {
    "id": "model.job.is_valid.create_at.app_error",
    "translation": "Create at must be a valid time."
  },
  {
    "id": "model.job.is_valid.id.app_error",
    "translation": "Invalid job Id."
  },
  {
    "id": "model.job.is_valid.status.app_error",
    "translation": "Invalid job status."
  },
  {
    "id": "model.job.is_valid.type.app_error",
    "translation": "Invalid job type."
  },
  {
    "id": "model.license_record.is_valid.bytes.app_error",
    "translation": "Invalid value for bytes when uploading a license."
  },
  {
    "id": "model.license_record.is_valid.create_at.app_error",
    "translation": "Invalid value for create_at when uploading a license."
  },
  {
    "id": "model.license_record.is_valid.id.app_error",
    "translation": "Invalid value for id when uploading a license."
  },
  {
    "id": "model.link_metadata.is_valid.data.app_error",
    "translation": "Link metadata data cannot be nil."
  },
  {
    "id": "model.link_metadata.is_valid.data_type.app_error",
    "translation": "Link metadata data does not match the given type."
  },
  {
    "id": "model.link_metadata.is_valid.timestamp.app_error",
    "translation": "Link metadata timestamp must be nonzero and rounded to the nearest hour."
  },
  {
    "id": "model.link_metadata.is_valid.type.app_error",
    "translation": "Invalid link metadata type."
  },
  {
    "id": "model.link_metadata.is_valid.url.app_error",
    "translation": "Link metadata URL must be set."
  },
  {
    "id": "model.member.is_valid.channel.app_error",
    "translation": "Channel name is not valid"
  },
  {
    "id": "model.member.is_valid.emails.app_error",
    "translation": "Email list is empty"
  },
  {
    "id": "model.oauth.is_valid.app_id.app_error",
    "translation": "Invalid app id."
  },
  {
    "id": "model.oauth.is_valid.callback.app_error",
    "translation": "Callback URL must be a valid URL and start with http:// or https://."
  },
  {
    "id": "model.oauth.is_valid.client_secret.app_error",
    "translation": "Invalid client secret."
  },
  {
    "id": "model.oauth.is_valid.create_at.app_error",
    "translation": "Create at must be a valid time."
  },
  {
    "id": "model.oauth.is_valid.creator_id.app_error",
    "translation": "Invalid creator id."
  },
  {
    "id": "model.oauth.is_valid.description.app_error",
    "translation": "Invalid description."
  },
  {
    "id": "model.oauth.is_valid.homepage.app_error",
    "translation": "Homepage must be a valid URL and start with http:// or https://."
  },
  {
    "id": "model.oauth.is_valid.icon_url.app_error",
    "translation": "Icon URL must be a valid URL and start with http:// or https://."
  },
  {
    "id": "model.oauth.is_valid.mattermost_app_id.app_error",
    "translation": "The maximum length of MattermostAppID is 32 characters."
  },
  {
    "id": "model.oauth.is_valid.name.app_error",
    "translation": "Invalid name."
  },
  {
    "id": "model.oauth.is_valid.update_at.app_error",
    "translation": "Update at must be a valid time."
  },
  {
    "id": "model.outgoing_hook.icon_url.app_error",
    "translation": "Invalid icon."
  },
  {
    "id": "model.outgoing_hook.is_valid.callback.app_error",
    "translation": "Invalid callback URLs."
  },
  {
    "id": "model.outgoing_hook.is_valid.channel_id.app_error",
    "translation": "Invalid channel id."
  },
  {
    "id": "model.outgoing_hook.is_valid.content_type.app_error",
    "translation": "Invalid value for content_type."
  },
  {
    "id": "model.outgoing_hook.is_valid.create_at.app_error",
    "translation": "Create at must be a valid time."
  },
  {
    "id": "model.outgoing_hook.is_valid.description.app_error",
    "translation": "Invalid description."
  },
  {
    "id": "model.outgoing_hook.is_valid.display_name.app_error",
    "translation": "Invalid title."
  },
  {
    "id": "model.outgoing_hook.is_valid.id.app_error",
    "translation": "Invalid Id."
  },
  {
    "id": "model.outgoing_hook.is_valid.team_id.app_error",
    "translation": "Invalid team ID."
  },
  {
    "id": "model.outgoing_hook.is_valid.token.app_error",
    "translation": "Invalid token."
  },
  {
    "id": "model.outgoing_hook.is_valid.trigger_words.app_error",
    "translation": "Invalid trigger words."
  },
  {
    "id": "model.outgoing_hook.is_valid.update_at.app_error",
    "translation": "Update at must be a valid time."
  },
  {
    "id": "model.outgoing_hook.is_valid.url.app_error",
    "translation": "Invalid callback URLs. Each must be a valid URL and start with http:// or https://."
  },
  {
    "id": "model.outgoing_hook.is_valid.user_id.app_error",
    "translation": "Invalid user id."
  },
  {
    "id": "model.outgoing_hook.is_valid.words.app_error",
    "translation": "Invalid trigger words."
  },
  {
    "id": "model.outgoing_hook.username.app_error",
    "translation": "Invalid username."
  },
  {
    "id": "model.outgoing_oauth_connection.is_valid.audience.empty",
    "translation": "Audience must not be empty."
  },
  {
    "id": "model.outgoing_oauth_connection.is_valid.audience.error",
    "translation": "Some audience URL is incorrect."
  },
  {
    "id": "model.outgoing_oauth_connection.is_valid.client_id.error",
    "translation": "Invalid client id."
  },
  {
    "id": "model.outgoing_oauth_connection.is_valid.client_secret.error",
    "translation": "Invalid client secret."
  },
  {
    "id": "model.outgoing_oauth_connection.is_valid.create_at.error",
    "translation": "Create at must be a valid time."
  },
  {
    "id": "model.outgoing_oauth_connection.is_valid.creator_id.error",
    "translation": "Invalid creator id."
  },
  {
    "id": "model.outgoing_oauth_connection.is_valid.grant_type.error",
    "translation": "Invalid grant type."
  },
  {
    "id": "model.outgoing_oauth_connection.is_valid.id.error",
    "translation": "Invalid id."
  },
  {
    "id": "model.outgoing_oauth_connection.is_valid.name.error",
    "translation": "Invalid name."
  },
  {
    "id": "model.outgoing_oauth_connection.is_valid.oauth_token_url.error",
    "translation": "Invalid oauth token url."
  },
  {
    "id": "model.outgoing_oauth_connection.is_valid.password_credentials.error",
    "translation": "Invalid password credentials."
  },
  {
    "id": "model.outgoing_oauth_connection.is_valid.update_at.error",
    "translation": "Update at must be a valid time."
  },
  {
    "id": "model.plugin_command.error.app_error",
    "translation": "An error occurred while trying to execute this command."
  },
  {
    "id": "model.plugin_command_crash.error.app_error",
    "translation": "/{{.Command}} command crashed the {{.PluginId}} plugin. Please contact your system administrator"
  },
  {
    "id": "model.plugin_command_error.error.app_error",
    "translation": "Plugin for /{{.Command}} is not working. Please contact your system administrator"
  },
  {
    "id": "model.plugin_key_value.is_valid.key.app_error",
    "translation": "Invalid key, must be more than {{.Min}} and a of maximum {{.Max}} characters long."
  },
  {
    "id": "model.plugin_key_value.is_valid.plugin_id.app_error",
    "translation": "Invalid plugin ID, must be more than {{.Min}} and a of maximum {{.Max}} characters long."
  },
  {
    "id": "model.plugin_kvset_options.is_valid.old_value.app_error",
    "translation": "Invalid old value, it shouldn't be set when the operation is not atomic."
  },
  {
    "id": "model.post.channel_notifications_disabled_in_channel.message",
    "translation": "Channel notifications are disabled in {{.ChannelName}}. The {{.Mention}} did not trigger any notifications."
  },
  {
    "id": "model.post.is_valid.channel_id.app_error",
    "translation": "Invalid channel id."
  },
  {
    "id": "model.post.is_valid.create_at.app_error",
    "translation": "Create at must be a valid time."
  },
  {
    "id": "model.post.is_valid.file_ids.app_error",
    "translation": "Invalid file ids. Note that uploads are limited to 10 files maximum. Please use additional posts for more files."
  },
  {
    "id": "model.post.is_valid.filenames.app_error",
    "translation": "Invalid filenames."
  },
  {
    "id": "model.post.is_valid.hashtags.app_error",
    "translation": "Invalid hashtags."
  },
  {
    "id": "model.post.is_valid.id.app_error",
    "translation": "Invalid Id."
  },
  {
    "id": "model.post.is_valid.msg.app_error",
    "translation": "Invalid message."
  },
  {
    "id": "model.post.is_valid.original_id.app_error",
    "translation": "Invalid original id."
  },
  {
    "id": "model.post.is_valid.props.app_error",
    "translation": "Invalid props."
  },
  {
    "id": "model.post.is_valid.root_id.app_error",
    "translation": "Invalid root id."
  },
  {
    "id": "model.post.is_valid.type.app_error",
    "translation": "Invalid type."
  },
  {
    "id": "model.post.is_valid.update_at.app_error",
    "translation": "Update at must be a valid time."
  },
  {
    "id": "model.post.is_valid.user_id.app_error",
    "translation": "Invalid user id."
  },
  {
    "id": "model.preference.is_valid.category.app_error",
    "translation": "Invalid category."
  },
  {
    "id": "model.preference.is_valid.id.app_error",
    "translation": "Invalid user id."
  },
  {
    "id": "model.preference.is_valid.name.app_error",
    "translation": "Invalid name."
  },
  {
    "id": "model.preference.is_valid.theme.app_error",
    "translation": "Invalid theme."
  },
  {
    "id": "model.preference.is_valid.value.app_error",
    "translation": "Value is too long."
  },
  {
    "id": "model.reaction.is_valid.create_at.app_error",
    "translation": "Create at must be a valid time."
  },
  {
    "id": "model.reaction.is_valid.emoji_name.app_error",
    "translation": "Invalid emoji name."
  },
  {
    "id": "model.reaction.is_valid.post_id.app_error",
    "translation": "Invalid post id."
  },
  {
    "id": "model.reaction.is_valid.update_at.app_error",
    "translation": "Update at must be a valid time."
  },
  {
    "id": "model.reaction.is_valid.user_id.app_error",
    "translation": "Invalid user id."
  },
  {
    "id": "model.reporting_base_options.is_valid.bad_date_range",
    "translation": "Date range provided is invalid."
  },
  {
    "id": "model.search_params_list.is_valid.include_deleted_channels.app_error",
    "translation": "All IncludeDeletedChannels params should have the same value."
  },
  {
    "id": "model.session.is_valid.create_at.app_error",
    "translation": "Invalid CreateAt field for session."
  },
  {
    "id": "model.session.is_valid.id.app_error",
    "translation": "Invalid Id field for session."
  },
  {
    "id": "model.session.is_valid.roles_limit.app_error",
    "translation": "Invalid session roles longer than {{.Limit}} characters."
  },
  {
    "id": "model.session.is_valid.user_id.app_error",
    "translation": "Invalid UserId field for session."
  },
  {
    "id": "model.team.is_valid.characters.app_error",
    "translation": "Name must be 2 or more lowercase alphanumeric characters."
  },
  {
    "id": "model.team.is_valid.company.app_error",
    "translation": "Invalid company name."
  },
  {
    "id": "model.team.is_valid.create_at.app_error",
    "translation": "Create at must be a valid time."
  },
  {
    "id": "model.team.is_valid.description.app_error",
    "translation": "Invalid description."
  },
  {
    "id": "model.team.is_valid.domains.app_error",
    "translation": "Invalid allowed domains."
  },
  {
    "id": "model.team.is_valid.email.app_error",
    "translation": "Invalid email."
  },
  {
    "id": "model.team.is_valid.id.app_error",
    "translation": "Invalid Id."
  },
  {
    "id": "model.team.is_valid.invite_id.app_error",
    "translation": "Invalid invite id."
  },
  {
    "id": "model.team.is_valid.name.app_error",
    "translation": "Invalid name."
  },
  {
    "id": "model.team.is_valid.reserved.app_error",
    "translation": "This URL is unavailable. Please try another."
  },
  {
    "id": "model.team.is_valid.type.app_error",
    "translation": "Invalid type."
  },
  {
    "id": "model.team.is_valid.update_at.app_error",
    "translation": "Update at must be a valid time."
  },
  {
    "id": "model.team.is_valid.url.app_error",
    "translation": "Invalid URL Identifier."
  },
  {
    "id": "model.team_member.is_valid.roles_limit.app_error",
    "translation": "Invalid team member roles longer than {{.Limit}} characters."
  },
  {
    "id": "model.team_member.is_valid.team_id.app_error",
    "translation": "Invalid team ID."
  },
  {
    "id": "model.team_member.is_valid.user_id.app_error",
    "translation": "Invalid user id."
  },
  {
    "id": "model.token.is_valid.expiry",
    "translation": "Invalid token expiry"
  },
  {
    "id": "model.token.is_valid.size",
    "translation": "Invalid token."
  },
  {
    "id": "model.upload_session.is_valid.channel_id.app_error",
    "translation": "Invalid value for ChannelId."
  },
  {
    "id": "model.upload_session.is_valid.create_at.app_error",
    "translation": "Invalid value for CreateAt"
  },
  {
    "id": "model.upload_session.is_valid.file_offset.app_error",
    "translation": "Invalid value for FileOffset"
  },
  {
    "id": "model.upload_session.is_valid.file_size.app_error",
    "translation": "Invalid value for FileSize"
  },
  {
    "id": "model.upload_session.is_valid.filename.app_error",
    "translation": "Invalid value for Filename"
  },
  {
    "id": "model.upload_session.is_valid.id.app_error",
    "translation": "Invalid value for Id"
  },
  {
    "id": "model.upload_session.is_valid.path.app_error",
    "translation": "Invalid value for Path"
  },
  {
    "id": "model.upload_session.is_valid.type.app_error",
    "translation": "Invalid value for Type"
  },
  {
    "id": "model.upload_session.is_valid.user_id.app_error",
    "translation": "Invalid Value for UserId"
  },
  {
    "id": "model.user.is_valid.auth_data.app_error",
    "translation": "Invalid auth data."
  },
  {
    "id": "model.user.is_valid.auth_data_pwd.app_error",
    "translation": "Invalid user, password and auth data cannot both be set."
  },
  {
    "id": "model.user.is_valid.auth_data_type.app_error",
    "translation": "Invalid user, auth data must be set with auth type."
  },
  {
    "id": "model.user.is_valid.create_at.app_error",
    "translation": "Create at must be a valid time."
  },
  {
    "id": "model.user.is_valid.email.app_error",
    "translation": "Invalid email."
  },
  {
    "id": "model.user.is_valid.first_name.app_error",
    "translation": "Invalid first name."
  },
  {
    "id": "model.user.is_valid.id.app_error",
    "translation": "Invalid user id."
  },
  {
    "id": "model.user.is_valid.last_name.app_error",
    "translation": "Invalid last name."
  },
  {
    "id": "model.user.is_valid.locale.app_error",
    "translation": "Invalid locale."
  },
  {
    "id": "model.user.is_valid.marshal.app_error",
    "translation": "Failed to encode field to JSON"
  },
  {
    "id": "model.user.is_valid.nickname.app_error",
    "translation": "Invalid nickname."
  },
  {
    "id": "model.user.is_valid.password_limit.app_error",
    "translation": "Unable to set a password over 72 characters due to the limitations of bcrypt."
  },
  {
    "id": "model.user.is_valid.position.app_error",
    "translation": "Invalid position: must not be longer than 128 characters."
  },
  {
    "id": "model.user.is_valid.pwd.app_error",
    "translation": "Your password must contain at least {{.Min}} characters."
  },
  {
    "id": "model.user.is_valid.pwd_lowercase.app_error",
    "translation": "Your password must contain at least {{.Min}} characters made up of at least one lowercase letter."
  },
  {
    "id": "model.user.is_valid.pwd_lowercase_number.app_error",
    "translation": "Your password must contain at least {{.Min}} characters made up of at least one lowercase letter and at least one number."
  },
  {
    "id": "model.user.is_valid.pwd_lowercase_number_symbol.app_error",
    "translation": "Your password must contain at least {{.Min}} characters made up of at least one lowercase letter, at least one number, and at least one symbol (e.g. \"~!@#$%^&*()\")."
  },
  {
    "id": "model.user.is_valid.pwd_lowercase_symbol.app_error",
    "translation": "Your password must contain at least {{.Min}} characters made up of at least one lowercase letter and at least one symbol (e.g. \"~!@#$%^&*()\")."
  },
  {
    "id": "model.user.is_valid.pwd_lowercase_uppercase.app_error",
    "translation": "Your password must contain at least {{.Min}} characters made up of at least one lowercase letter and at least one uppercase letter."
  },
  {
    "id": "model.user.is_valid.pwd_lowercase_uppercase_number.app_error",
    "translation": "Your password must contain at least {{.Min}} characters made up of at least one lowercase letter, at least one uppercase letter, and at least one number."
  },
  {
    "id": "model.user.is_valid.pwd_lowercase_uppercase_number_symbol.app_error",
    "translation": "Your password must contain at least {{.Min}} characters made up of at least one lowercase letter, at least one uppercase letter, at least one number, and at least one symbol (e.g. \"~!@#$%^&*()\")."
  },
  {
    "id": "model.user.is_valid.pwd_lowercase_uppercase_symbol.app_error",
    "translation": "Your password must contain at least {{.Min}} characters made up of at least one lowercase letter, at least one uppercase letter, and at least one symbol (e.g. \"~!@#$%^&*()\")."
  },
  {
    "id": "model.user.is_valid.pwd_number.app_error",
    "translation": "Your password must contain at least {{.Min}} characters made up of at least one number."
  },
  {
    "id": "model.user.is_valid.pwd_number_symbol.app_error",
    "translation": "Your password must contain at least {{.Min}} characters made up of at least one number and at least one symbol (e.g. \"~!@#$%^&*()\")."
  },
  {
    "id": "model.user.is_valid.pwd_symbol.app_error",
    "translation": "Your password must contain at least {{.Min}} characters made up of at least one symbol (e.g. \"~!@#$%^&*()\")."
  },
  {
    "id": "model.user.is_valid.pwd_uppercase.app_error",
    "translation": "Your password must contain at least {{.Min}} characters made up of at least one uppercase letter."
  },
  {
    "id": "model.user.is_valid.pwd_uppercase_number.app_error",
    "translation": "Your password must contain at least {{.Min}} characters made up of at least one uppercase letter and at least one number."
  },
  {
    "id": "model.user.is_valid.pwd_uppercase_number_symbol.app_error",
    "translation": "Your password must contain at least {{.Min}} characters made up of at least one uppercase letter, at least one number, and at least one symbol (e.g. \"~!@#$%^&*()\")."
  },
  {
    "id": "model.user.is_valid.pwd_uppercase_symbol.app_error",
    "translation": "Your password must contain at least {{.Min}} characters made up of at least one uppercase letter and at least one symbol (e.g. \"~!@#$%^&*()\")."
  },
  {
    "id": "model.user.is_valid.roles_limit.app_error",
    "translation": "Invalid user roles longer than {{.Limit}} characters."
  },
  {
    "id": "model.user.is_valid.update_at.app_error",
    "translation": "Update at must be a valid time."
  },
  {
    "id": "model.user.is_valid.username.app_error",
    "translation": "Username must begin with a letter, and contain between 3 to 22 lowercase characters made up of numbers, letters, and the symbols \".\", \"-\", and \"_\"."
  },
  {
    "id": "model.user_access_token.is_valid.description.app_error",
    "translation": "Invalid description, must be 255 or less characters."
  },
  {
    "id": "model.user_access_token.is_valid.id.app_error",
    "translation": "Invalid value for id."
  },
  {
    "id": "model.user_access_token.is_valid.token.app_error",
    "translation": "Invalid access token."
  },
  {
    "id": "model.user_access_token.is_valid.user_id.app_error",
    "translation": "Invalid user id."
  },
  {
    "id": "model.user_report_options.is_valid.invalid_sort_column",
    "translation": "Provided sort column is not valid."
  },
  {
    "id": "model.utils.decode_json.app_error",
    "translation": "could not decode."
  },
  {
    "id": "model.websocket_client.connect_fail.app_error",
    "translation": "Unable to connect to the WebSocket server."
  },
  {
    "id": "oauth.gitlab.tos.error",
    "translation": "GitLab's Terms of Service have updated. Please go to {{.URL}} to accept them and then try logging into Mattermost again."
  },
  {
    "id": "plugin.api.get_users_in_channel",
    "translation": "Unable to get the users, invalid sorting criteria."
  },
  {
    "id": "plugin.api.update_user_status.bad_status",
    "translation": "Unable to set the user status. Unknown user status."
  },
  {
    "id": "plugin_api.bot_cant_create_bot",
    "translation": "Bot user cannot create bot user."
  },
  {
    "id": "plugin_api.get_file_link.disabled.app_error",
    "translation": "Public links have been disabled."
  },
  {
    "id": "plugin_api.get_file_link.no_post.app_error",
    "translation": "Unable to get public link for file. File must be attached to a post that can be read."
  },
  {
    "id": "plugin_api.send_mail.missing_htmlbody",
    "translation": "Missing HTML Body."
  },
  {
    "id": "plugin_api.send_mail.missing_subject",
    "translation": "Missing email subject."
  },
  {
    "id": "plugin_api.send_mail.missing_to",
    "translation": "Missing TO address."
  },
  {
    "id": "searchengine.bleve.disabled.error",
    "translation": "Error purging Bleve indexes: engine is disabled"
  },
  {
    "id": "sharedchannel.cannot_deliver_post",
    "translation": "One or more posts could not be delivered to remote site {{.Remote}} because it is offline. The post(s) will be delivered when the site is online."
  },
  {
    "id": "sharedchannel.permalink.not_found",
    "translation": "This post contains permalinks to other channels which may not be visible to users in other sites."
  },
  {
    "id": "store.sql_bot.get.missing.app_error",
    "translation": "Bot does not exist."
  },
  {
    "id": "store.sql_channel.get.existing.app_error",
    "translation": "Unable to find the existing channel."
  },
  {
    "id": "store.sql_channel.save.archived_channel.app_error",
    "translation": "You can not modify an archived channel."
  },
  {
    "id": "store.sql_channel.save.direct_channel.app_error",
    "translation": "Use SaveDirectChannel to create a direct channel."
  },
  {
    "id": "store.sql_channel.save_channel.existing.app_error",
    "translation": "Must call update for existing channel."
  },
  {
    "id": "store.sql_channel.save_channel.exists.app_error",
    "translation": "A channel with that name already exists on the same team."
  },
  {
    "id": "store.sql_channel.save_channel.limit.app_error",
    "translation": "You've reached the limit of the number of allowed channels."
  },
  {
    "id": "store.sql_channel.save_direct_channel.not_direct.app_error",
    "translation": "Not a direct channel attempted to be created with SaveDirectChannel."
  },
  {
    "id": "store.sql_command.get.missing.app_error",
    "translation": "Command does not exist."
  },
  {
    "id": "store.sql_command.save.get.app_error",
    "translation": "Unable to get the command."
  },
  {
    "id": "store.sql_command.update.missing.app_error",
    "translation": "Command does not exist."
  },
  {
    "id": "store.sql_file_info.search.disabled",
    "translation": "Searching files has been disabled on this server. Please contact your System Administrator."
  },
  {
    "id": "store.sql_post.search.disabled",
    "translation": "Searching has been disabled on this server. Please contact your System Administrator."
  },
  {
    "id": "store.sql_team.save_member.exists.app_error",
    "translation": "A team member with that ID already exists."
  },
  {
    "id": "store.sql_user.get_for_login.app_error",
    "translation": "Unable to find an existing account matching your credentials. This team may require an invite from the team owner to join."
  },
  {
    "id": "system.message.name",
    "translation": "System"
  },
  {
    "id": "web.command_webhook.command.app_error",
    "translation": "Couldn't find the command."
  },
  {
    "id": "web.command_webhook.parse.app_error",
    "translation": "Unable to parse incoming data."
  },
  {
    "id": "web.error.unsupported_browser.browser_get_latest.chrome",
    "translation": "Get the latest Chrome browser"
  },
  {
    "id": "web.error.unsupported_browser.browser_get_latest.firefox",
    "translation": "Get the latest Firefox browser"
  },
  {
    "id": "web.error.unsupported_browser.browser_get_latest.safari",
    "translation": "Get the latest Safari browser"
  },
  {
    "id": "web.error.unsupported_browser.browser_title.chrome",
    "translation": "Google Chrome"
  },
  {
    "id": "web.error.unsupported_browser.browser_title.edge",
    "translation": "Microsoft Edge"
  },
  {
    "id": "web.error.unsupported_browser.browser_title.firefox",
    "translation": "Firefox"
  },
  {
    "id": "web.error.unsupported_browser.browser_title.safari",
    "translation": "Safari"
  },
  {
    "id": "web.error.unsupported_browser.download",
    "translation": "Download the App"
  },
  {
    "id": "web.error.unsupported_browser.download_app_or_upgrade_browser",
    "translation": "Download the Mattermost app or use a supported browser for a better experience."
  },
  {
    "id": "web.error.unsupported_browser.download_the_app",
    "translation": "Download the App"
  },
  {
    "id": "web.error.unsupported_browser.install_guide.mac",
    "translation": "Install Guide"
  },
  {
    "id": "web.error.unsupported_browser.install_guide.windows",
    "translation": "Install Guide"
  },
  {
    "id": "web.error.unsupported_browser.learn_more",
    "translation": "Learn more about supported browsers."
  },
  {
    "id": "web.error.unsupported_browser.min_browser_version.chrome",
    "translation": "Version 118+"
  },
  {
    "id": "web.error.unsupported_browser.min_browser_version.edge",
    "translation": "Version 118+"
  },
  {
    "id": "web.error.unsupported_browser.min_browser_version.firefox",
    "translation": "Version 115+"
  },
  {
    "id": "web.error.unsupported_browser.min_browser_version.safari",
    "translation": "Version 16.2+"
  },
  {
    "id": "web.error.unsupported_browser.min_os_version.mac",
    "translation": "macOS 11+"
  },
  {
    "id": "web.error.unsupported_browser.min_os_version.windows",
    "translation": "Windows 10+"
  },
  {
    "id": "web.error.unsupported_browser.no_longer_support",
    "translation": "This browser is no longer supported by Mattermost"
  },
  {
    "id": "web.error.unsupported_browser.no_longer_support_version",
    "translation": "This version of your browser is no longer supported by Mattermost"
  },
  {
    "id": "web.error.unsupported_browser.open_system_browser.edge",
    "translation": "Open Edge"
  },
  {
    "id": "web.error.unsupported_browser.system_browser_make_default",
    "translation": "Make default"
  },
  {
    "id": "web.error.unsupported_browser.system_browser_or",
    "translation": "or"
  },
  {
    "id": "web.get_access_token.internal_saving.app_error",
    "translation": "Unable to update the user access data."
  },
  {
    "id": "web.incoming_webhook.channel.app_error",
    "translation": "Couldn't find the channel."
  },
  {
    "id": "web.incoming_webhook.channel_locked.app_error",
    "translation": "This webhook is not permitted to post to the requested channel."
  },
  {
    "id": "web.incoming_webhook.disabled.app_error",
    "translation": "Incoming webhooks have been disabled by the system admin."
  },
  {
    "id": "web.incoming_webhook.invalid.app_error",
    "translation": "Invalid webhook."
  },
  {
    "id": "web.incoming_webhook.parse.app_error",
    "translation": "Unable to parse incoming data."
  },
  {
    "id": "web.incoming_webhook.permissions.app_error",
    "translation": "Inappropriate channel permissions."
  },
  {
    "id": "web.incoming_webhook.split_props_length.app_error",
    "translation": "Unable to split webhook props into {{.Max}} character parts."
  },
  {
    "id": "web.incoming_webhook.text.app_error",
    "translation": "No text specified."
  },
  {
    "id": "web.incoming_webhook.user.app_error",
    "translation": "Couldn't find the user."
  }
]<|MERGE_RESOLUTION|>--- conflicted
+++ resolved
@@ -3379,10 +3379,10 @@
     "translation": "Unable to set the scheme to the team because the supplied scheme is not a team scheme."
   },
   {
-<<<<<<< HEAD
     "id": "api.team.user.missing_account",
     "translation": "Unable to find the user."
-=======
+  },
+  {
     "id": "api.templates.cloud_renewal.button",
     "translation": "Renew now"
   },
@@ -3413,7 +3413,6 @@
   {
     "id": "api.templates.cloud_renewal_7.title",
     "translation": "You are about to lose access to your workspace in 7 days"
->>>>>>> 4d96c113
   },
   {
     "id": "api.templates.cloud_upgrade_confirmation.subject",

--- conflicted
+++ resolved
@@ -2699,17 +2699,16 @@
     "translation": "This action is forbidden to a restricted system admin."
   },
   {
-<<<<<<< HEAD
     "id": "api.retrieveBatchReportFile.invalid_format",
     "translation": "Report format is invalid."
   },
   {
     "id": "api.retrieveBatchReportFile.invalid_report_id",
     "translation": "Report ID is invalid."
-=======
+  },
+  {
     "id": "api.roles.get_multiple_by_name_too_many.request_error",
     "translation": "Unable to get that many roles by name. Only {{.MaxNames}} roles can be requested at once."
->>>>>>> 9016e300
   },
   {
     "id": "api.roles.patch_roles.license.error",

--- conflicted
+++ resolved
@@ -8474,19 +8474,11 @@
   },
   {
     "id": "ent.autotranslation.mask_verification_failed",
-<<<<<<< HEAD
-    "translation": "Failed to verify mask."
-  },
-  {
-    "id": "ent.autotranslation.no_translatable_content",
-    "translation": "No translatable content found."
-=======
     "translation": "Failed to update translation with new mask values."
   },
   {
     "id": "ent.autotranslation.no_translatable_content",
     "translation": "Content contains no translatable text."
->>>>>>> 10f0b071
   },
   {
     "id": "ent.autotranslation.provider_not_available",
@@ -11562,11 +11554,7 @@
   },
   {
     "id": "store.sql_autotranslation.get_by_state_older_than.app_error",
-<<<<<<< HEAD
-    "translation": "Unable to get translations by state older than."
-=======
     "translation": "Failed to retrieve translations by state and time."
->>>>>>> 10f0b071
   },
   {
     "id": "store.sql_autotranslation.get_channel_enabled.app_error",

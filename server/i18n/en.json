[
  {
    "id": "April",
    "translation": "April"
  },
  {
    "id": "August",
    "translation": "August"
  },
  {
    "id": "December",
    "translation": "December"
  },
  {
    "id": "February",
    "translation": "February"
  },
  {
    "id": "January",
    "translation": "January"
  },
  {
    "id": "July",
    "translation": "July"
  },
  {
    "id": "June",
    "translation": "June"
  },
  {
    "id": "March",
    "translation": "March"
  },
  {
    "id": "May",
    "translation": "May"
  },
  {
    "id": "November",
    "translation": "November"
  },
  {
    "id": "October",
    "translation": "October"
  },
  {
    "id": "September",
    "translation": "September"
  },
  {
    "id": "api.access_control_policy.get_channels.limit.app_error",
    "translation": "Get channels limit is not valid."
  },
  {
    "id": "api.access_control_policy.get_fields.limit.app_error",
    "translation": "Get fields limit is not valid."
  },
  {
    "id": "api.acknowledgement.delete.archived_channel.app_error",
    "translation": "You cannot remove an acknowledgment in an archived channel."
  },
  {
    "id": "api.acknowledgement.delete.deadline.app_error",
    "translation": "You cannot delete an acknowledgment after 5min have passed."
  },
  {
    "id": "api.acknowledgement.save.archived_channel.app_error",
    "translation": "You cannot save an acknowledgment in an archived channel."
  },
  {
    "id": "api.admin.add_certificate.app_error",
    "translation": "Failed to add certificate."
  },
  {
    "id": "api.admin.add_certificate.array.app_error",
    "translation": "No file under 'certificate' in request."
  },
  {
    "id": "api.admin.add_certificate.multiple_files.app_error",
    "translation": "Too many files under 'certificate' in request."
  },
  {
    "id": "api.admin.add_certificate.no_file.app_error",
    "translation": "No file under 'certificate' in request."
  },
  {
    "id": "api.admin.add_certificate.open.app_error",
    "translation": "Could not open certificate file."
  },
  {
    "id": "api.admin.add_certificate.parseform.app_error",
    "translation": "Error parsing multiform request"
  },
  {
    "id": "api.admin.add_certificate.saving.app_error",
    "translation": "Could not save certificate file."
  },
  {
    "id": "api.admin.delete_brand_image.storage.not_found",
    "translation": "Unable to delete brand image, not found."
  },
  {
    "id": "api.admin.file_read_error",
    "translation": "Error reading log file."
  },
  {
    "id": "api.admin.get_brand_image.storage.app_error",
    "translation": "Image storage is not configured."
  },
  {
    "id": "api.admin.ldap.not_available.app_error",
    "translation": "LDAP is not available."
  },
  {
    "id": "api.admin.remove_certificate.app_error",
    "translation": "Failed to remove certificate."
  },
  {
    "id": "api.admin.remove_certificate.delete.app_error",
    "translation": "An error occurred while deleting the certificate."
  },
  {
    "id": "api.admin.saml.failure_get_metadata_from_idp.app_error",
    "translation": "Failed to obtain metadata from Identity Provider URL."
  },
  {
    "id": "api.admin.saml.failure_parse_idp_certificate.app_error",
    "translation": "Failure encountered while parsing the metadata information received from the Identity Provider to a certificate."
  },
  {
    "id": "api.admin.saml.failure_reset_authdata_to_email.app_error",
    "translation": "Failed to reset AuthData field to Email."
  },
  {
    "id": "api.admin.saml.failure_save_idp_certificate_file.app_error",
    "translation": "Could not save certificate file."
  },
  {
    "id": "api.admin.saml.invalid_xml_missing_idpssodescriptors.app_error",
    "translation": "Missing Identity Provider SSO Descriptors node in the XML."
  },
  {
    "id": "api.admin.saml.invalid_xml_missing_keydescriptor.app_error",
    "translation": "Missing Identity Provider Key Descriptors node in the XML."
  },
  {
    "id": "api.admin.saml.invalid_xml_missing_ssoservices.app_error",
    "translation": "Missing Identity Provider SSO Services node in the XML."
  },
  {
    "id": "api.admin.saml.metadata.app_error",
    "translation": "An error occurred while building Service Provider Metadata."
  },
  {
    "id": "api.admin.saml.not_available.app_error",
    "translation": "SAML 2.0 is not configured or supported on this server."
  },
  {
    "id": "api.admin.saml.set_certificate_from_metadata.invalid_body.app_error",
    "translation": "Invalid certificate text."
  },
  {
    "id": "api.admin.saml.set_certificate_from_metadata.invalid_content_type.app_error",
    "translation": "Invalid content type."
  },
  {
    "id": "api.admin.saml.set_certificate_from_metadata.missing_content_type.app_error",
    "translation": "Missing content type."
  },
  {
    "id": "api.admin.syncables_error",
    "translation": "failed to add user to group-teams and group-channels"
  },
  {
    "id": "api.admin.test_email.body",
    "translation": "It appears your Mattermost email is setup correctly!"
  },
  {
    "id": "api.admin.test_email.missing_server",
    "translation": "SMTP Server is required"
  },
  {
    "id": "api.admin.test_email.reenter_password",
    "translation": "The SMTP server, port, or username has changed. Please re-enter the SMTP password to test connection."
  },
  {
    "id": "api.admin.test_email.subject",
    "translation": "Mattermost - Testing Email Settings"
  },
  {
    "id": "api.admin.test_s3.missing_s3_bucket",
    "translation": "S3 Bucket is required"
  },
  {
    "id": "api.admin.upload_brand_image.array.app_error",
    "translation": "Empty array under 'image' in request."
  },
  {
    "id": "api.admin.upload_brand_image.no_file.app_error",
    "translation": "No file under 'image' in request."
  },
  {
    "id": "api.admin.upload_brand_image.parse.app_error",
    "translation": "Could not parse multipart form."
  },
  {
    "id": "api.admin.upload_brand_image.storage.app_error",
    "translation": "Unable to upload image. Image storage is not configured."
  },
  {
    "id": "api.admin.upload_brand_image.too_large.app_error",
    "translation": "Unable to upload file. File is too large."
  },
  {
    "id": "api.back_to_app",
    "translation": "Back to {{.SiteName}}"
  },
  {
    "id": "api.bot.create_disabled",
    "translation": "Bot creation has been disabled."
  },
  {
    "id": "api.bot.teams_channels.add_message_mobile",
    "translation": "Please add me to teams and channels you want me to interact in. To do this, use the browser or Mattermost Desktop App."
  },
  {
    "id": "api.channel.add_guest.added",
    "translation": "%v added to the channel as guest by %v."
  },
  {
    "id": "api.channel.add_member.added",
    "translation": "%v added to the channel by %v."
  },
  {
    "id": "api.channel.add_members.error",
    "translation": "Error adding channel member(s)."
  },
  {
    "id": "api.channel.add_members.user_denied",
    "translation": "Channel membership denied to the following users because of group constraints: {{ .UserIDs }}"
  },
  {
    "id": "api.channel.add_user.to.channel.failed.app_error",
    "translation": "Failed to add user to channel."
  },
  {
    "id": "api.channel.add_user.to.channel.failed.deleted.app_error",
    "translation": "Failed to add user to channel because they have been removed from the team."
  },
  {
    "id": "api.channel.add_user.to.channel.rejected",
    "translation": "User does not have required attributes to join the channel."
  },
  {
    "id": "api.channel.add_user_to_channel.type.app_error",
    "translation": "Can not add user to this channel type."
  },
  {
    "id": "api.channel.bookmark.channel_bookmark.license.error",
    "translation": "Your license does not support channel bookmarks."
  },
  {
    "id": "api.channel.bookmark.create_channel_bookmark.deleted_channel.forbidden.app_error",
    "translation": "Failed to create the channel bookmark."
  },
  {
    "id": "api.channel.bookmark.create_channel_bookmark.direct_or_group_channels.forbidden.app_error",
    "translation": "User is not allowed to create a channel bookmark."
  },
  {
    "id": "api.channel.bookmark.create_channel_bookmark.direct_or_group_channels_by_guests.forbidden.app_error",
    "translation": "Failed to create the channel bookmark."
  },
  {
    "id": "api.channel.bookmark.create_channel_bookmark.forbidden.app_error",
    "translation": "Failed to create the channel bookmark."
  },
  {
    "id": "api.channel.bookmark.delete_channel_bookmark.deleted_channel.forbidden.app_error",
    "translation": "Failed to delete the channel bookmark."
  },
  {
    "id": "api.channel.bookmark.delete_channel_bookmark.direct_or_group_channels.forbidden.app_error",
    "translation": "Failed to delete the channel bookmark."
  },
  {
    "id": "api.channel.bookmark.delete_channel_bookmark.direct_or_group_channels_by_guests.forbidden.app_error",
    "translation": "Failed to delete the channel bookmark."
  },
  {
    "id": "api.channel.bookmark.delete_channel_bookmark.forbidden.app_error",
    "translation": "Failed to delete the channel bookmark."
  },
  {
    "id": "api.channel.bookmark.update_channel_bookmark.deleted_channel.forbidden.app_error",
    "translation": "Failed to update the channel bookmark."
  },
  {
    "id": "api.channel.bookmark.update_channel_bookmark.direct_or_group_channels.forbidden.app_error",
    "translation": "Failed to update the channel bookmark."
  },
  {
    "id": "api.channel.bookmark.update_channel_bookmark.direct_or_group_channels_by_guests.forbidden.app_error",
    "translation": "Failed to update the channel bookmark."
  },
  {
    "id": "api.channel.bookmark.update_channel_bookmark.forbidden.app_error",
    "translation": "Failed to update the channel bookmark."
  },
  {
    "id": "api.channel.bookmark.update_channel_bookmark_sort_order.deleted_channel.forbidden.app_error",
    "translation": "Failed to update the channel bookmark's sort order."
  },
  {
    "id": "api.channel.bookmark.update_channel_bookmark_sort_order.direct_or_group_channels.forbidden.app_error",
    "translation": "Failed to update the channel bookmark's sort order."
  },
  {
    "id": "api.channel.bookmark.update_channel_bookmark_sort_order.direct_or_group_channels_by_guests.forbidden.app_error",
    "translation": "Failed to update the channel bookmark's sort order."
  },
  {
    "id": "api.channel.bookmark.update_channel_bookmark_sort_order.forbidden.app_error",
    "translation": "Failed to update the channel bookmark's sort order."
  },
  {
    "id": "api.channel.change_channel_privacy.private_to_public",
    "translation": "This channel has been converted to a Public Channel and can be joined by any team member."
  },
  {
    "id": "api.channel.change_channel_privacy.public_to_private",
    "translation": "This channel has been converted to a Private Channel."
  },
  {
    "id": "api.channel.channel_member_counts_by_group.license.error",
    "translation": "Your license does not support groups"
  },
  {
    "id": "api.channel.create_channel.direct_channel.app_error",
    "translation": "Must use createDirectChannel API service for direct message channel creation."
  },
  {
    "id": "api.channel.create_channel.direct_channel.remote_restricted.app_error",
    "translation": "Cannot create a direct channel with a remote user"
  },
  {
    "id": "api.channel.create_channel.direct_channel.team_restricted_error",
    "translation": "A direct channel cannot be created between these users because they do not share a team in common."
  },
  {
    "id": "api.channel.create_channel.max_channel_limit.app_error",
    "translation": "Unable to create more than {{.MaxChannelsPerTeam}} channels for current team."
  },
  {
    "id": "api.channel.create_channel.missing_display_name.error",
    "translation": "Missing display_name in request body"
  },
  {
    "id": "api.channel.create_channel.missing_team_id.error",
    "translation": "Missing team_id in request body"
  },
  {
    "id": "api.channel.create_default_channels.off_topic",
    "translation": "Off-Topic"
  },
  {
    "id": "api.channel.create_default_channels.town_square",
    "translation": "Town Square"
  },
  {
    "id": "api.channel.create_direct_channel.invalid_user.app_error",
    "translation": "Invalid user ID for direct channel creation."
  },
  {
    "id": "api.channel.create_group.bad_size.app_error",
    "translation": "Group message channels must contain at least 3 and no more than 8 users."
  },
  {
    "id": "api.channel.create_group.bad_user.app_error",
    "translation": "One of the provided users does not exist."
  },
  {
    "id": "api.channel.create_group.remote_restricted.app_error",
    "translation": "Cannot create a group channel with remote users"
  },
  {
    "id": "api.channel.delete_channel.archived",
    "translation": "%v archived the channel."
  },
  {
    "id": "api.channel.delete_channel.cannot.app_error",
    "translation": "Unable to delete the default channel {{.Channel}}."
  },
  {
    "id": "api.channel.delete_channel.deleted.app_error",
    "translation": "The channel has been archived or deleted."
  },
  {
    "id": "api.channel.delete_channel.type.invalid",
    "translation": "Unable to delete direct or group message channels"
  },
  {
    "id": "api.channel.get_channel_moderations.license.error",
    "translation": "Your license does not support channel moderation"
  },
  {
    "id": "api.channel.gm_to_channel_conversion.not_allowed_for_user.request_error",
    "translation": "User is not allowed to convert group message to private channel"
  },
  {
    "id": "api.channel.group_message.converted.to_private_channel",
    "translation": "{{.ConvertedByUsername}} created this channel from a group message with {{.GMMembers}}."
  },
  {
    "id": "api.channel.guest_join_channel.post_and_forget",
    "translation": "%v joined the channel as guest."
  },
  {
    "id": "api.channel.join_channel.permissions.app_error",
    "translation": "You do not have the appropriate permissions."
  },
  {
    "id": "api.channel.join_channel.post_and_forget",
    "translation": "%v joined the channel."
  },
  {
    "id": "api.channel.leave.default.app_error",
    "translation": "Unable to leave the default channel {{.Channel}}."
  },
  {
    "id": "api.channel.leave.direct.app_error",
    "translation": "Unable to leave a direct message channel."
  },
  {
    "id": "api.channel.leave.left",
    "translation": "%v left the channel."
  },
  {
    "id": "api.channel.move_channel.type.invalid",
    "translation": "Unable to move direct or group message channels"
  },
  {
    "id": "api.channel.patch_channel_moderations.cache_invalidation.error",
    "translation": "Error invalidating cache"
  },
  {
    "id": "api.channel.patch_channel_moderations.license.error",
    "translation": "Your license does not support channel moderation"
  },
  {
    "id": "api.channel.patch_update_channel.forbidden.app_error",
    "translation": "Failed to update the channel."
  },
  {
    "id": "api.channel.patch_update_channel.restricted_dm.app_error",
    "translation": "Cannot update a restricted direct message channel."
  },
  {
    "id": "api.channel.patch_update_channel.update_direct_or_group_messages_not_allowed.app_error",
    "translation": "You are not allowed to update the name, display_name, and purpose of direct or group messages."
  },
  {
    "id": "api.channel.post_channel_privacy_message.error",
    "translation": "Failed to post channel privacy update message."
  },
  {
    "id": "api.channel.post_update_channel_displayname_message_and_forget.create_post.error",
    "translation": "Failed to post displayname update message"
  },
  {
    "id": "api.channel.post_update_channel_displayname_message_and_forget.retrieve_user.error",
    "translation": "Failed to retrieve user while updating channel DisplayName field"
  },
  {
    "id": "api.channel.post_update_channel_displayname_message_and_forget.updated_from",
    "translation": "%s updated the channel display name from: %s to: %s"
  },
  {
    "id": "api.channel.post_update_channel_header_message_and_forget.post.error",
    "translation": "Failed to post update channel header message"
  },
  {
    "id": "api.channel.post_update_channel_header_message_and_forget.removed",
    "translation": "%s removed the channel header (was: %s)"
  },
  {
    "id": "api.channel.post_update_channel_header_message_and_forget.retrieve_user.error",
    "translation": "Failed to retrieve user while updating channel header"
  },
  {
    "id": "api.channel.post_update_channel_header_message_and_forget.updated_from",
    "translation": "%s updated the channel header from: %s to: %s"
  },
  {
    "id": "api.channel.post_update_channel_header_message_and_forget.updated_to",
    "translation": "%s updated the channel header to: %s"
  },
  {
    "id": "api.channel.post_user_add_remove_message_and_forget.error",
    "translation": "Failed to post join/leave message"
  },
  {
    "id": "api.channel.remove.default.app_error",
    "translation": "Unable to remove user from the default channel {{.Channel}}."
  },
  {
    "id": "api.channel.remove_channel_member.type.app_error",
    "translation": "Unable to remove user from a channel."
  },
  {
    "id": "api.channel.remove_member.group_constrained.app_error",
    "translation": "Unable to remove a user from a group-constrained channel."
  },
  {
    "id": "api.channel.remove_member.removed",
    "translation": "%v removed from the channel."
  },
  {
    "id": "api.channel.remove_members.denied",
    "translation": "Channel membership removal denied to the following users because of group constraints: {{ .UserIDs }}"
  },
  {
    "id": "api.channel.remove_user_from_channel.app_error",
    "translation": "Can not remove user from this channel type."
  },
  {
    "id": "api.channel.rename_channel.cant_rename_direct_messages.app_error",
    "translation": "You cannot rename a direct message channel."
  },
  {
    "id": "api.channel.rename_channel.cant_rename_group_messages.app_error",
    "translation": "You cannot rename a group message channel."
  },
  {
    "id": "api.channel.restore_channel.restored.app_error",
    "translation": "Unable to unarchive channel. The channel is not archived."
  },
  {
    "id": "api.channel.restore_channel.unarchived",
    "translation": "{{.Username}} unarchived the channel."
  },
  {
    "id": "api.channel.update_channel.banner_info.channel_type.not_allowed",
    "translation": "Channel banner can only be configured on Public and Private channels."
  },
  {
    "id": "api.channel.update_channel.deleted.app_error",
    "translation": "The channel has been archived or deleted."
  },
  {
    "id": "api.channel.update_channel.not_allowed.app_error",
    "translation": "Policy enforced channels cannot be updated."
  },
  {
    "id": "api.channel.update_channel.tried.app_error",
    "translation": "Tried to perform an invalid update of the default channel {{.Channel}}."
  },
  {
    "id": "api.channel.update_channel.typechange.app_error",
    "translation": "Channel type cannot be updated."
  },
  {
    "id": "api.channel.update_channel.update_direct_or_group_messages_not_allowed.app_error",
    "translation": "You are not allowed to update the name, display_name, and purpose of direct or group messages."
  },
  {
    "id": "api.channel.update_channel_member_roles.changing_guest_role.app_error",
    "translation": "Invalid channel member update: You can't add or remove the guest role manually."
  },
  {
    "id": "api.channel.update_channel_member_roles.guest.app_error",
    "translation": "Invalid channel member update: A guest cannot be made team member or team admin, please promote as a user first."
  },
  {
    "id": "api.channel.update_channel_member_roles.guest_and_user.app_error",
    "translation": "Invalid channel member update: A user must be a guest or a user but not both."
  },
  {
    "id": "api.channel.update_channel_member_roles.scheme_role.app_error",
    "translation": "The provided role is managed by a Scheme and therefore cannot be applied directly to a Channel Member."
  },
  {
    "id": "api.channel.update_channel_member_roles.unset_user_scheme.app_error",
    "translation": "Invalid channel member update: A channel member always has a user scheme."
  },
  {
    "id": "api.channel.update_channel_member_roles.user_and_guest.app_error",
    "translation": "Invalid channel member update: A guest cannot be set for a single channel, a System Admin must promote or demote users to/from guests."
  },
  {
    "id": "api.channel.update_channel_privacy.default_channel_error",
    "translation": "The default channel cannot be made private."
  },
  {
    "id": "api.channel.update_channel_scheme.license.error",
    "translation": "Your license does not support updating a channel's scheme"
  },
  {
    "id": "api.channel.update_channel_scheme.scheme_scope.error",
    "translation": "Unable to set the scheme to the channel because the supplied scheme is not a channel scheme."
  },
  {
    "id": "api.channel.update_team_member_roles.changing_guest_role.app_error",
    "translation": "Invalid team member update: You can't add or remove the guest role manually."
  },
  {
    "id": "api.channel.update_team_member_roles.scheme_role.app_error",
    "translation": "The provided role is managed by a Scheme and therefore cannot be applied directly to a Team Member."
  },
  {
    "id": "api.cloud.app_error",
    "translation": "Internal error during cloud api request."
  },
  {
    "id": "api.cloud.cws_webhook_event_missing_error",
    "translation": "Webhook event was not handled. Either it is missing or it is not valid."
  },
  {
    "id": "api.cloud.license_error",
    "translation": "Your license does not support cloud requests."
  },
  {
    "id": "api.cloud.notify_admin_to_upgrade_error.already_notified",
    "translation": "Already notified admin"
  },
  {
    "id": "api.cloud.request_error",
    "translation": "Error processing request to CWS."
  },
  {
    "id": "api.cloud.teams_limit_reached.create",
    "translation": "Unable to create team because teams limit has been reached"
  },
  {
    "id": "api.cloud.teams_limit_reached.restore",
    "translation": "Unable to restore team because teams limit has been reached"
  },
  {
    "id": "api.command.admin_only.app_error",
    "translation": "Integrations have been limited to admins only."
  },
  {
    "id": "api.command.command_post.forbidden.app_error",
    "translation": "Specified user is not a member of specified channel."
  },
  {
    "id": "api.command.disabled.app_error",
    "translation": "Commands have been disabled by the system admin."
  },
  {
    "id": "api.command.duplicate_trigger.app_error",
    "translation": "This trigger word is already in use. Please choose another word."
  },
  {
    "id": "api.command.execute_command.create_post_failed.app_error",
    "translation": "Command '{{.Trigger}}' failed to post response. Please contact your System Administrator."
  },
  {
    "id": "api.command.execute_command.deleted.error",
    "translation": "Can not run command in deleted channel."
  },
  {
    "id": "api.command.execute_command.failed.app_error",
    "translation": "Command with a trigger of '{{.Trigger}}' failed."
  },
  {
    "id": "api.command.execute_command.failed_empty.app_error",
    "translation": "Command with a trigger of '{{.Trigger}}' returned an empty response."
  },
  {
    "id": "api.command.execute_command.failed_resp.app_error",
    "translation": "Command with a trigger of '{{.Trigger}}' returned response {{.Status}}."
  },
  {
    "id": "api.command.execute_command.format.app_error",
    "translation": "Command trigger word is missing the leading slash character"
  },
  {
    "id": "api.command.execute_command.not_found.app_error",
    "translation": "Command with a trigger of '{{.Trigger}}' not found. To send a message beginning with \"/\", try adding an empty space at the beginning of the message."
  },
  {
    "id": "api.command.execute_command.restricted_dm.error",
    "translation": "Cannot post in a restricted DM"
  },
  {
    "id": "api.command.execute_command.start.app_error",
    "translation": "No command trigger found."
  },
  {
    "id": "api.command.invite_people.desc",
    "translation": "Send an email invite to your Mattermost team"
  },
  {
    "id": "api.command.invite_people.email_invitations_off",
    "translation": "Email invitations are disabled, no invite(s) sent"
  },
  {
    "id": "api.command.invite_people.email_off",
    "translation": "Email has not been configured, no invite(s) sent"
  },
  {
    "id": "api.command.invite_people.fail",
    "translation": "Encountered an error sending email invite(s)"
  },
  {
    "id": "api.command.invite_people.hint",
    "translation": "[name@domain.com ...]"
  },
  {
    "id": "api.command.invite_people.invite_off",
    "translation": "User creation has been disabled on this server, no invite(s) sent"
  },
  {
    "id": "api.command.invite_people.name",
    "translation": "invite_people"
  },
  {
    "id": "api.command.invite_people.no_email",
    "translation": "Please specify one or more valid email addresses"
  },
  {
    "id": "api.command.invite_people.sent",
    "translation": "Email invite(s) sent"
  },
  {
    "id": "api.command.team_mismatch.app_error",
    "translation": "Unable to update commands across teams."
  },
  {
    "id": "api.command_away.desc",
    "translation": "Set your status away"
  },
  {
    "id": "api.command_away.name",
    "translation": "away"
  },
  {
    "id": "api.command_away.success",
    "translation": "You are now away"
  },
  {
    "id": "api.command_channel_header.channel.app_error",
    "translation": "Error to retrieve the current channel."
  },
  {
    "id": "api.command_channel_header.desc",
    "translation": "Edit the channel header"
  },
  {
    "id": "api.command_channel_header.hint",
    "translation": "[text]"
  },
  {
    "id": "api.command_channel_header.message.app_error",
    "translation": "Text must be provided with the /header command."
  },
  {
    "id": "api.command_channel_header.name",
    "translation": "header"
  },
  {
    "id": "api.command_channel_header.permission.app_error",
    "translation": "You don't have the appropriate permissions to edit the channel header."
  },
  {
    "id": "api.command_channel_header.update_channel.app_error",
    "translation": "Error updating the channel header."
  },
  {
    "id": "api.command_channel_header.update_channel.max_length",
    "translation": "The text entered exceeds the character limit. The channel header is limited to {{.MaxLength}} characters."
  },
  {
    "id": "api.command_channel_purpose.channel.app_error",
    "translation": "Error to retrieve the current channel."
  },
  {
    "id": "api.command_channel_purpose.desc",
    "translation": "Edit the channel purpose"
  },
  {
    "id": "api.command_channel_purpose.direct_group.app_error",
    "translation": "Unable to set purpose for direct message channels. Use /header to set the header instead."
  },
  {
    "id": "api.command_channel_purpose.hint",
    "translation": "[text]"
  },
  {
    "id": "api.command_channel_purpose.message.app_error",
    "translation": "A message must be provided with the /purpose command."
  },
  {
    "id": "api.command_channel_purpose.name",
    "translation": "purpose"
  },
  {
    "id": "api.command_channel_purpose.permission.app_error",
    "translation": "You don't have the appropriate permissions to edit the channel purpose."
  },
  {
    "id": "api.command_channel_purpose.update_channel.app_error",
    "translation": "Error updating the channel purpose."
  },
  {
    "id": "api.command_channel_purpose.update_channel.max_length",
    "translation": "The text entered exceeds the character limit. The channel purpose is limited to {{.MaxLength}} characters."
  },
  {
    "id": "api.command_channel_remove.channel.app_error",
    "translation": "Error retrieving the current channel."
  },
  {
    "id": "api.command_channel_rename.channel.app_error",
    "translation": "Error to retrieve the current channel."
  },
  {
    "id": "api.command_channel_rename.desc",
    "translation": "Rename the channel"
  },
  {
    "id": "api.command_channel_rename.direct_group.app_error",
    "translation": "Unable to rename direct message channels."
  },
  {
    "id": "api.command_channel_rename.hint",
    "translation": "[text]"
  },
  {
    "id": "api.command_channel_rename.message.app_error",
    "translation": "A message must be provided with the /rename command."
  },
  {
    "id": "api.command_channel_rename.name",
    "translation": "rename"
  },
  {
    "id": "api.command_channel_rename.permission.app_error",
    "translation": "You don't have the appropriate permissions to rename the channel."
  },
  {
    "id": "api.command_channel_rename.too_long.app_error",
    "translation": "Channel name must be {{.Length}} or fewer characters."
  },
  {
    "id": "api.command_channel_rename.too_short.app_error",
    "translation": "Channel name must be {{.Length}} or more characters."
  },
  {
    "id": "api.command_channel_rename.update_channel.app_error",
    "translation": "Error to update the current channel."
  },
  {
    "id": "api.command_code.desc",
    "translation": "Display text as a code block"
  },
  {
    "id": "api.command_code.hint",
    "translation": "[text]"
  },
  {
    "id": "api.command_code.message.app_error",
    "translation": "A message must be provided with the /code command."
  },
  {
    "id": "api.command_code.name",
    "translation": "code"
  },
  {
    "id": "api.command_collapse.desc",
    "translation": "Turn on auto-collapsing of image previews"
  },
  {
    "id": "api.command_collapse.name",
    "translation": "collapse"
  },
  {
    "id": "api.command_collapse.success",
    "translation": "Image links now collapse by default"
  },
  {
    "id": "api.command_custom_status.app_error",
    "translation": "Error setting the status."
  },
  {
    "id": "api.command_custom_status.clear.app_error",
    "translation": "Error clearing the status."
  },
  {
    "id": "api.command_custom_status.clear.success",
    "translation": "Your status was cleared."
  },
  {
    "id": "api.command_custom_status.desc",
    "translation": "Set or clear your status"
  },
  {
    "id": "api.command_custom_status.hint",
    "translation": "[:emoji_name:] [status_message] or clear"
  },
  {
    "id": "api.command_custom_status.name",
    "translation": "status"
  },
  {
    "id": "api.command_custom_status.success",
    "translation": "Your status is set to “{{.EmojiName}} {{.StatusMessage}}”. You can change your status from the status popover in the channel sidebar header."
  },
  {
    "id": "api.command_dnd.desc",
    "translation": "Do not disturb disables desktop and mobile push notifications."
  },
  {
    "id": "api.command_dnd.name",
    "translation": "dnd"
  },
  {
    "id": "api.command_dnd.success",
    "translation": "Do Not Disturb is enabled. You will not receive desktop or mobile push notifications until Do Not Disturb is turned off."
  },
  {
    "id": "api.command_echo.delay.app_error",
    "translation": "Delays must be under 10000 seconds."
  },
  {
    "id": "api.command_echo.desc",
    "translation": "Echo back text from your account"
  },
  {
    "id": "api.command_echo.high_volume.app_error",
    "translation": "High volume of echo request, cannot process request."
  },
  {
    "id": "api.command_echo.hint",
    "translation": "'message' [delay in seconds]"
  },
  {
    "id": "api.command_echo.message.app_error",
    "translation": "A message must be provided with the /echo command."
  },
  {
    "id": "api.command_echo.name",
    "translation": "echo"
  },
  {
    "id": "api.command_expand.desc",
    "translation": "Turn off auto-collapsing of image previews"
  },
  {
    "id": "api.command_expand.name",
    "translation": "expand"
  },
  {
    "id": "api.command_expand.success",
    "translation": "Image links now expand by default"
  },
  {
    "id": "api.command_expand_collapse.fail.app_error",
    "translation": "An error occurred while expanding previews."
  },
  {
    "id": "api.command_exportlink.desc",
    "translation": "Generate a link to download a export."
  },
  {
    "id": "api.command_exportlink.driver.app_error",
    "translation": "The file store driver does not support link generation."
  },
  {
    "id": "api.command_exportlink.empty.app_error",
    "translation": "No export file has been found."
  },
  {
    "id": "api.command_exportlink.hint",
    "translation": "[job-id|zip filename|{{.LatestMsg}}]"
  },
  {
    "id": "api.command_exportlink.invalid.app_error",
    "translation": "Unable to find the file you requested."
  },
  {
    "id": "api.command_exportlink.link.text",
    "translation": "You can download your file here: {{.Link}}.\nThis link will expire in {{.Expiration}}."
  },
  {
    "id": "api.command_exportlink.list.app_error",
    "translation": "Unable to retrieve the export list."
  },
  {
    "id": "api.command_exportlink.name",
    "translation": "exportlink"
  },
  {
    "id": "api.command_exportlink.permission.app_error",
    "translation": "You don't have enough permissions to run this command."
  },
  {
    "id": "api.command_exportlink.presign.app_error",
    "translation": "Unable to generate presign url."
  },
  {
    "id": "api.command_groupmsg.desc",
    "translation": "Sends a Group Message to the specified users"
  },
  {
    "id": "api.command_groupmsg.fail.app_error",
    "translation": "An error occurred while messaging the users."
  },
  {
    "id": "api.command_groupmsg.group_fail.app_error",
    "translation": "An error occurred while creating the group message."
  },
  {
    "id": "api.command_groupmsg.hint",
    "translation": "@[username1],@[username2] 'message'"
  },
  {
    "id": "api.command_groupmsg.invalid_user.app_error",
    "translation": {
      "one": "Unable to find the user: {{.Users}}",
      "other": "Unable to find the users: {{.Users}}"
    }
  },
  {
    "id": "api.command_groupmsg.max_users.app_error",
    "translation": "Group messages are limited to a maximum of {{.MaxUsers}} users."
  },
  {
    "id": "api.command_groupmsg.min_users.app_error",
    "translation": "Group messages are limited to a minimum of {{.MinUsers}} users."
  },
  {
    "id": "api.command_groupmsg.name",
    "translation": "message"
  },
  {
    "id": "api.command_groupmsg.permission.app_error",
    "translation": "You don't have the appropriate permissions to create a new group message."
  },
  {
    "id": "api.command_help.desc",
    "translation": "Show Mattermost help message"
  },
  {
    "id": "api.command_help.name",
    "translation": "help"
  },
  {
    "id": "api.command_help.success",
    "translation": "Mattermost is an open source platform for secure communication, collaboration, and orchestration of work across tools and teams.\r\nMattermost contains two key tools:\r\n\r\n**Channels** - Stay connected with your team via 1:1 and group messaging.\r\n**[Playbooks](/playbooks)** - Build and configure repeatable processes to achieve specific and predictable outcomes.\r\n\r\n[View documentation and guides]({{.HelpLink}})"
  },
  {
    "id": "api.command_invite.channel.app_error",
    "translation": "Error to retrieve the current channel."
  },
  {
    "id": "api.command_invite.channel.error",
    "translation": "Could not find the channel {{.Channel}}. Please use the [channel handle](https://docs.mattermost.com/messaging/managing-channels.html#naming-a-channel) to identify channels."
  },
  {
    "id": "api.command_invite.channel_constrained_user_denied",
    "translation": "This channel is managed by groups.  This user is not part of a group that is synced to this channel."
  },
  {
    "id": "api.command_invite.desc",
    "translation": "Invite a user to a channel"
  },
  {
    "id": "api.command_invite.directchannel.app_error",
    "translation": "You can't add someone to a direct message channel."
  },
  {
    "id": "api.command_invite.fail.app_error",
    "translation": "An error occurred while joining the channel."
  },
  {
    "id": "api.command_invite.hint",
    "translation": "@[username]... ~[channel]..."
  },
  {
    "id": "api.command_invite.missing_message.app_error",
    "translation": "Missing Username and/or Channel."
  },
  {
    "id": "api.command_invite.missing_user.app_error",
    "translation": "We couldn't find the user {{.User}}. They may have been deactivated by the System Administrator."
  },
  {
    "id": "api.command_invite.name",
    "translation": "invite"
  },
  {
    "id": "api.command_invite.permission.app_error",
    "translation": "You don't have enough permissions to add {{.User}} in {{.Channel}}."
  },
  {
    "id": "api.command_invite.private_channel.app_error",
    "translation": "Could not find the channel {{.Channel}}. Please use the [channel handle](https://docs.mattermost.com/messaging/managing-channels.html#naming-a-channel) to identify channels."
  },
  {
    "id": "api.command_invite.success",
    "translation": "{{.User}} added to {{.Channel}} channel."
  },
  {
    "id": "api.command_invite.successOverflow",
    "translation": "{{.FirstUser}} and {{.Others}} added to {{.Channel}} channel."
  },
  {
    "id": "api.command_invite.user_already_in_channel.app_error",
    "translation": {
      "one": "{{.User}} is already in the channel.",
      "other": "{{.User}} are already in the channel."
    }
  },
  {
    "id": "api.command_invite.user_already_in_channel.overflow",
    "translation": "{{.FirstUser}} and {{.Others}} others are already in the channel."
  },
  {
    "id": "api.command_invite.user_not_in_team.app_error",
    "translation": "You can add {{.Users}} to this channel once they are members of the **{{.Team}}** team."
  },
  {
    "id": "api.command_invite.user_not_in_team.messageOverflow",
    "translation": "You can add {{.FirstUser}} and {{.Others}} others to this channel once they are members of the **{{.Team}}** team."
  },
  {
    "id": "api.command_invite_people.permission.app_error",
    "translation": "You don't have permission to invite new users to this server."
  },
  {
    "id": "api.command_join.desc",
    "translation": "Join the open channel"
  },
  {
    "id": "api.command_join.fail.app_error",
    "translation": "An error occurred while joining the channel."
  },
  {
    "id": "api.command_join.hint",
    "translation": "~[channel]"
  },
  {
    "id": "api.command_join.list.app_error",
    "translation": "An error occurred while listing channels."
  },
  {
    "id": "api.command_join.missing.app_error",
    "translation": "Unable to find the channel."
  },
  {
    "id": "api.command_join.name",
    "translation": "join"
  },
  {
    "id": "api.command_kick.name",
    "translation": "kick"
  },
  {
    "id": "api.command_leave.desc",
    "translation": "Leave the current channel"
  },
  {
    "id": "api.command_leave.fail.app_error",
    "translation": "An error occurred while leaving the channel."
  },
  {
    "id": "api.command_leave.name",
    "translation": "leave"
  },
  {
    "id": "api.command_logout.desc",
    "translation": "Logout of Mattermost"
  },
  {
    "id": "api.command_logout.name",
    "translation": "logout"
  },
  {
    "id": "api.command_marketplace.desc",
    "translation": "Open the Marketplace"
  },
  {
    "id": "api.command_marketplace.name",
    "translation": "marketplace"
  },
  {
    "id": "api.command_marketplace.unsupported.app_error",
    "translation": "The marketplace command is not supported on your device."
  },
  {
    "id": "api.command_me.desc",
    "translation": "Do an action"
  },
  {
    "id": "api.command_me.hint",
    "translation": "[message]"
  },
  {
    "id": "api.command_me.name",
    "translation": "me"
  },
  {
    "id": "api.command_msg.desc",
    "translation": "Send Direct Message to a user"
  },
  {
    "id": "api.command_msg.dm_fail.app_error",
    "translation": "An error occurred while creating the direct message."
  },
  {
    "id": "api.command_msg.fail.app_error",
    "translation": "An error occurred while messaging the user."
  },
  {
    "id": "api.command_msg.hint",
    "translation": "@[username] 'message'"
  },
  {
    "id": "api.command_msg.missing.app_error",
    "translation": "Unable to find the user."
  },
  {
    "id": "api.command_msg.name",
    "translation": "message"
  },
  {
    "id": "api.command_msg.permission.app_error",
    "translation": "You don't have the appropriate permissions to direct message this user."
  },
  {
    "id": "api.command_mute.desc",
    "translation": "Turns off desktop, email and push notifications for the current channel or the [channel] specified."
  },
  {
    "id": "api.command_mute.error",
    "translation": "Could not find the channel {{.Channel}}. Please use the [channel handle](https://docs.mattermost.com/messaging/managing-channels.html#naming-a-channel) to identify channels."
  },
  {
    "id": "api.command_mute.hint",
    "translation": "~[channel]"
  },
  {
    "id": "api.command_mute.name",
    "translation": "mute"
  },
  {
    "id": "api.command_mute.no_channel.error",
    "translation": "Could not find the specified channel. Please use the [channel handle](https://docs.mattermost.com/messaging/managing-channels.html#naming-a-channel) to identify channels."
  },
  {
    "id": "api.command_mute.not_member.error",
    "translation": "Could not mute channel {{.Channel}} as you are not a member."
  },
  {
    "id": "api.command_mute.success_mute",
    "translation": "You will not receive notifications for {{.Channel}} until channel mute is turned off."
  },
  {
    "id": "api.command_mute.success_mute_direct_msg",
    "translation": "You will not receive notifications for this channel until channel mute is turned off."
  },
  {
    "id": "api.command_mute.success_unmute",
    "translation": "{{.Channel}} is no longer muted."
  },
  {
    "id": "api.command_mute.success_unmute_direct_msg",
    "translation": "This channel is no longer muted."
  },
  {
    "id": "api.command_offline.desc",
    "translation": "Set your status offline"
  },
  {
    "id": "api.command_offline.name",
    "translation": "offline"
  },
  {
    "id": "api.command_offline.success",
    "translation": "You are now offline"
  },
  {
    "id": "api.command_online.desc",
    "translation": "Set your status online"
  },
  {
    "id": "api.command_online.name",
    "translation": "online"
  },
  {
    "id": "api.command_online.success",
    "translation": "You are now online"
  },
  {
    "id": "api.command_open.name",
    "translation": "open"
  },
  {
    "id": "api.command_remote.accept.help",
    "translation": "Accept an invitation from an external Mattermost instance"
  },
  {
    "id": "api.command_remote.accept_invitation",
    "translation": "Invitation accepted and confirmed.\nSiteURL: {{.SiteURL}}"
  },
  {
    "id": "api.command_remote.accept_invitation.error",
    "translation": "Could not accept invitation: {{.Error}}"
  },
  {
    "id": "api.command_remote.add_remote.error",
    "translation": "Could not add secure connection: {{.Error}}"
  },
  {
    "id": "api.command_remote.cluster_removed",
    "translation": "Secure connection {{.RemoteId}} {{.Result}}."
  },
  {
    "id": "api.command_remote.confirm_invitation.error",
    "translation": "Could not confirm invitation: {{.Error}}"
  },
  {
    "id": "api.command_remote.decode_invitation.error",
    "translation": "Could not decode invitation: {{.Error}}"
  },
  {
    "id": "api.command_remote.desc",
    "translation": "Invite secure connections for communication across Mattermost instances."
  },
  {
    "id": "api.command_remote.displayname.help",
    "translation": "Secure connection display name"
  },
  {
    "id": "api.command_remote.displayname.hint",
    "translation": "A display name for the secure connection"
  },
  {
    "id": "api.command_remote.encrypt_invitation.error",
    "translation": "Could not encrypt invitation: {{.Error}}"
  },
  {
    "id": "api.command_remote.fetch_status.error",
    "translation": "Could not fetch secure connections: {{.Error}}"
  },
  {
    "id": "api.command_remote.hint",
    "translation": "[action]"
  },
  {
    "id": "api.command_remote.invitation.help",
    "translation": "Invitation from secure connection"
  },
  {
    "id": "api.command_remote.invitation.hint",
    "translation": "The encrypted invitation from a secure connection"
  },
  {
    "id": "api.command_remote.invitation_created",
    "translation": "Invitation created."
  },
  {
    "id": "api.command_remote.invite.help",
    "translation": "Invite a secure connection"
  },
  {
    "id": "api.command_remote.invite_password.help",
    "translation": "Invitation password"
  },
  {
    "id": "api.command_remote.invite_password.hint",
    "translation": "Password to be used to encrypt the invitation"
  },
  {
    "id": "api.command_remote.invite_summary",
    "translation": "Send the following AES 256-bit encrypted invitation to the external Mattermost System Admin along with the password. They will use the `{{.Command}}` slash command to accept the invitation.\n\n```\n{{.Invitation}}\n```\n\n**Ensure the secure connection can access your Mattermost instance via** {{.SiteURL}}"
  },
  {
    "id": "api.command_remote.missing_command",
    "translation": "Missing command. Available actions: {{.Actions}}"
  },
  {
    "id": "api.command_remote.missing_empty",
    "translation": "Missing or empty `{{.Arg}}`"
  },
  {
    "id": "api.command_remote.name",
    "translation": "secure-connection"
  },
  {
    "id": "api.command_remote.name.help",
    "translation": "Secure connection name"
  },
  {
    "id": "api.command_remote.name.hint",
    "translation": "A unique name for the secure connection"
  },
  {
    "id": "api.command_remote.permission_required",
    "translation": "You require `{{.Permission}}` permission to manage secure connections."
  },
  {
    "id": "api.command_remote.remote_add_remove.help",
    "translation": "Add/remove secure connections. Available actions: {{.Actions}}"
  },
  {
    "id": "api.command_remote.remote_table_header",
    "translation": "| Secure connection | Display name | Connection ID | Site URL | Default Team | Invite accepted | Online | Last ping | Deleted |"
  },
  {
    "id": "api.command_remote.remotes_not_found",
    "translation": "No secure connections found."
  },
  {
    "id": "api.command_remote.remove.help",
    "translation": "Removes a secure connection"
  },
  {
    "id": "api.command_remote.remove_remote.error",
    "translation": "Could not remove secure connection: {{.Error}}"
  },
  {
    "id": "api.command_remote.remove_remote_id.help",
    "translation": "ID of secure connection to remove."
  },
  {
    "id": "api.command_remote.service_disabled",
    "translation": "Secure Connection Service is disabled."
  },
  {
    "id": "api.command_remote.service_not_enabled",
    "translation": "Secure Connection Service not enabled."
  },
  {
    "id": "api.command_remote.site_url_not_set",
    "translation": "Site URL not set. Please set this in System Console > Environment > Web Server."
  },
  {
    "id": "api.command_remote.status.help",
    "translation": "Displays status for all secure connections"
  },
  {
    "id": "api.command_remote.unknown_action",
    "translation": "Unknown action `{{.Action}}`"
  },
  {
    "id": "api.command_remove.desc",
    "translation": "Remove a member from the channel"
  },
  {
    "id": "api.command_remove.direct_group.app_error",
    "translation": "You can't remove someone from a direct message channel."
  },
  {
    "id": "api.command_remove.group_constrained_user_denied",
    "translation": "User cannot be removed from the channel by you because they are a member of the groups linked to this channel. To remove them from this channel, they must be removed from the linked groups."
  },
  {
    "id": "api.command_remove.hint",
    "translation": "@[username]"
  },
  {
    "id": "api.command_remove.message.app_error",
    "translation": "A message must be provided with the /remove or /kick command."
  },
  {
    "id": "api.command_remove.missing.app_error",
    "translation": "We couldn't find the user. They may have been deactivated by the System Administrator."
  },
  {
    "id": "api.command_remove.name",
    "translation": "remove"
  },
  {
    "id": "api.command_remove.permission.app_error",
    "translation": "You don't have the appropriate permissions to remove the member."
  },
  {
    "id": "api.command_remove.user_not_in_channel",
    "translation": "{{.Username}} is not a member of this channel."
  },
  {
    "id": "api.command_search.desc",
    "translation": "Search text in messages"
  },
  {
    "id": "api.command_search.hint",
    "translation": "[text]"
  },
  {
    "id": "api.command_search.name",
    "translation": "search"
  },
  {
    "id": "api.command_search.unsupported.app_error",
    "translation": "The search command is not supported on your device."
  },
  {
    "id": "api.command_settings.desc",
    "translation": "Open the Settings dialog"
  },
  {
    "id": "api.command_settings.name",
    "translation": "settings"
  },
  {
    "id": "api.command_settings.unsupported.app_error",
    "translation": "The settings command is not supported on your device."
  },
  {
    "id": "api.command_share.available_actions",
    "translation": "Available actions: {{.Actions}}"
  },
  {
    "id": "api.command_share.channel_invite.error",
    "translation": "Error inviting `{{.Name}}` to this channel: {{.Error}}"
  },
  {
    "id": "api.command_share.channel_invite_not_home.error",
    "translation": "Cannot invite secure connection to a shared channel originating somewhere else."
  },
  {
    "id": "api.command_share.channel_not_shared.error",
    "translation": "Cannot invite remote because channel {{.ChannelID}} is not shared."
  },
  {
    "id": "api.command_share.channel_remote_id_not_exists",
    "translation": "Shared channel secure connection `{{.RemoteId}}` does not exist for this channel."
  },
  {
    "id": "api.command_share.channel_shared",
    "translation": "This channel is now shared."
  },
  {
    "id": "api.command_share.channel_status.help",
    "translation": "Displays status for this shared channel"
  },
  {
    "id": "api.command_share.channel_status_id",
    "translation": "Status for channel ID `{{.ChannelId}}`"
  },
  {
    "id": "api.command_share.check_channel_exist.error",
    "translation": "Error while checking if shared channel {{.ChannelID}} exists: {{.Error}}"
  },
  {
    "id": "api.command_share.could_not_uninvite.error",
    "translation": "Could not uninvite `{{.RemoteId}}`: {{.Error}}"
  },
  {
    "id": "api.command_share.desc",
    "translation": "Shares the current channel with an external Mattermost instance."
  },
  {
    "id": "api.command_share.fetch_remote.error",
    "translation": "Error fetching secure connections: {{.Error}}"
  },
  {
    "id": "api.command_share.fetch_remote_status.error",
    "translation": "Could not fetch status for secure connections: {{.Error}}."
  },
  {
    "id": "api.command_share.hint",
    "translation": "[action]"
  },
  {
    "id": "api.command_share.invalid_value.error",
    "translation": "Invalid value for '{{.Arg}}': {{.Error}}"
  },
  {
    "id": "api.command_share.invitation_sent",
    "translation": "Shared channel invitation has been sent to `{{.Name}} {{.SiteURL}}`."
  },
  {
    "id": "api.command_share.invite_remote.help",
    "translation": "Invites an external Mattermost instance to the current shared channel"
  },
  {
    "id": "api.command_share.invite_remote_to_channel.error",
    "translation": "Cannot invite remote to channel: {{.Error}}"
  },
  {
    "id": "api.command_share.missing_action",
    "translation": "Missing action. Available actions: {{.Actions}}"
  },
  {
    "id": "api.command_share.must_specify_valid_remote",
    "translation": "Must specify a valid secure connection ID to invite."
  },
  {
    "id": "api.command_share.name",
    "translation": "share-channel"
  },
  {
    "id": "api.command_share.no_remote_invited",
    "translation": "No secure connections have been invited to this channel."
  },
  {
    "id": "api.command_share.not_shared_channel_unshare",
    "translation": "Cannot unshare a channel that is not shared."
  },
  {
    "id": "api.command_share.permission_required",
    "translation": "You require `{{.Permission}}` permission to manage shared channels."
  },
  {
    "id": "api.command_share.remote_already_invited",
    "translation": "The secure connection has already been invited."
  },
  {
    "id": "api.command_share.remote_id.help",
    "translation": "ID of an existing secure connection. See `secure-connection` command to add a secure connection."
  },
  {
    "id": "api.command_share.remote_id_invalid.error",
    "translation": "Secure connection ID is invalid: {{.Error}}"
  },
  {
    "id": "api.command_share.remote_not_valid",
    "translation": "Must specify a valid secure connection ID to uninvite"
  },
  {
    "id": "api.command_share.remote_table_header",
    "translation": "| Secure connection | Site URL | Read only | Invite accepted | Online | Last sync |"
  },
  {
    "id": "api.command_share.remote_uninvited",
    "translation": "Secure connection `{{.RemoteId}}` uninvited."
  },
  {
    "id": "api.command_share.service_disabled",
    "translation": "Shared Channels Service is disabled."
  },
  {
    "id": "api.command_share.service_inactive",
    "translation": "Shared Channels Service is enabled but not active."
  },
  {
    "id": "api.command_share.share_channel.error",
    "translation": "Cannot share this channel: {{.Error}}"
  },
  {
    "id": "api.command_share.share_read_only.help",
    "translation": "Channel will be shared in read-only mode"
  },
  {
    "id": "api.command_share.share_read_only.hint",
    "translation": "[readonly] - 'Y' or 'N'.  Defaults to 'N'"
  },
  {
    "id": "api.command_share.shared_channel_unavailable",
    "translation": "This channel is no longer shared."
  },
  {
    "id": "api.command_share.shared_channel_unshare.error",
    "translation": "Cannot unshare this channel: {{.Error}}."
  },
  {
    "id": "api.command_share.uninvite_remote.help",
    "translation": "Uninvites a secure connection from this shared channel"
  },
  {
    "id": "api.command_share.uninvite_remote_id.help",
    "translation": "ID of secure connection to uninvite."
  },
  {
    "id": "api.command_share.unknown_action",
    "translation": "Unknown action `{{.Action}}`. Available actions: {{.Actions}}"
  },
  {
    "id": "api.command_share.unshare_channel.help",
    "translation": "Unshares the current channel"
  },
  {
    "id": "api.command_shortcuts.desc",
    "translation": "Displays a list of keyboard shortcuts"
  },
  {
    "id": "api.command_shortcuts.name",
    "translation": "shortcuts"
  },
  {
    "id": "api.command_shortcuts.unsupported.app_error",
    "translation": "The shortcuts command is not supported on your device."
  },
  {
    "id": "api.command_shrug.desc",
    "translation": "Adds ¯\\_(ツ)_/¯ to your message"
  },
  {
    "id": "api.command_shrug.hint",
    "translation": "[message]"
  },
  {
    "id": "api.command_shrug.name",
    "translation": "shrug"
  },
  {
    "id": "api.config.get_config.restricted_merge.app_error",
    "translation": "Failed to merge given config."
  },
  {
    "id": "api.config.migrate_config.app_error",
    "translation": "Failed to migrate config store."
  },
  {
    "id": "api.config.patch_config.diff.app_error",
    "translation": "Failed to diff configs"
  },
  {
    "id": "api.config.patch_config.restricted_merge.app_error",
    "translation": "Failed to merge given config."
  },
  {
    "id": "api.config.reload_config.app_error",
    "translation": "Failed to reload config."
  },
  {
    "id": "api.config.update.elasticsearch.autocomplete_cannot_be_enabled_error",
    "translation": "Channel autocomplete cannot be enabled as channel index schema is out of date. It is recommended to regenerate your channel index. See the Mattermost changelog for more information"
  },
  {
    "id": "api.config.update_config.clear_siteurl.app_error",
    "translation": "Site URL cannot be cleared."
  },
  {
    "id": "api.config.update_config.diff.app_error",
    "translation": "Failed to diff configs"
  },
  {
    "id": "api.config.update_config.not_allowed_security.app_error",
    "translation": "Changing {{.Name}} is not allowed due to security reasons."
  },
  {
    "id": "api.config.update_config.restricted_merge.app_error",
    "translation": "Failed to merge given config."
  },
  {
    "id": "api.config.update_config.translations.app_error",
    "translation": "Failed to update server translations."
  },
  {
    "id": "api.content_flagging.error.comment_required",
    "translation": "Please add a comment explaining why you’re flagging this message."
  },
  {
    "id": "api.content_flagging.error.comment_too_long",
    "translation": "Message flagging reason cannot be longer than {{.MaxLength}} characters."
  },
  {
    "id": "api.content_flagging.error.disabled",
    "translation": "Content flagging feature is disabled."
  },
  {
    "id": "api.content_flagging.error.license",
    "translation": "Your license does not support content flagging."
  },
  {
    "id": "api.content_flagging.error.not_available_on_team",
    "translation": "Content flagging feature is not enabled on this team."
  },
  {
    "id": "api.content_flagging.error.post_not_in_progress",
    "translation": "The flagged post must be in pending or assigned status to be kept or removed."
  },
  {
    "id": "api.content_flagging.error.reason_invalid",
    "translation": "Unknown reason specified for flagging message."
  },
  {
    "id": "api.content_flagging.error.reason_required",
    "translation": "Please select a reason for flagging this message."
  },
  {
    "id": "api.content_flagging.error.reviewer_only",
    "translation": "You do not have permission to view this resource."
  },
  {
    "id": "api.context.404.app_error",
    "translation": "Sorry, we could not find the page."
  },
  {
    "id": "api.context.get_session.app_error",
    "translation": "Session not found."
  },
  {
    "id": "api.context.get_user.app_error",
    "translation": "Unable to get user from session UserID."
  },
  {
    "id": "api.context.invalid_body_param.app_error",
    "translation": "Invalid or missing {{.Name}} in request body."
  },
  {
    "id": "api.context.invalid_param.app_error",
    "translation": "Invalid {{.Name}} parameter."
  },
  {
    "id": "api.context.invalid_token.error",
    "translation": "Invalid session token={{.Token}}, err={{.Error}}"
  },
  {
    "id": "api.context.invalid_url_param.app_error",
    "translation": "Invalid or missing {{.Name}} parameter in request URL."
  },
  {
    "id": "api.context.invitation_expired.error",
    "translation": "Invitation is expired."
  },
  {
    "id": "api.context.ip_filtering.apply_ip_filters.app_error",
    "translation": "An error has occurred while applying IP Filters"
  },
  {
    "id": "api.context.ip_filtering.get_ip_filters.app_error",
    "translation": "An error has occurred while fetching IP Filters"
  },
  {
    "id": "api.context.ip_filtering.get_my_ip.failed",
    "translation": "An error has occurred while fetching the client's IP address"
  },
  {
    "id": "api.context.ip_filtering.not_available.app_error",
    "translation": "IP Filtering is not available on this server"
  },
  {
    "id": "api.context.json_encoding.app_error",
    "translation": "Error encoding JSON."
  },
  {
    "id": "api.context.local_origin_required.app_error",
    "translation": "This endpoint requires a local request origin."
  },
  {
    "id": "api.context.mfa_required.app_error",
    "translation": "Multi-factor authentication is required on this server."
  },
  {
    "id": "api.context.outgoing_oauth_connection.create_connection.app_error",
    "translation": "There was an error while creating the outgoing OAuth connection."
  },
  {
    "id": "api.context.outgoing_oauth_connection.create_connection.input_error",
    "translation": "Invalid input parameters."
  },
  {
    "id": "api.context.outgoing_oauth_connection.delete_connection.app_error",
    "translation": "There was an error while deleting the outgoing OAuth connection."
  },
  {
    "id": "api.context.outgoing_oauth_connection.list_connections.app_error",
    "translation": "There was an error while listing outgoing OAuth connections."
  },
  {
    "id": "api.context.outgoing_oauth_connection.list_connections.input_error",
    "translation": "Invalid input parameters."
  },
  {
    "id": "api.context.outgoing_oauth_connection.not_available.configuration_disabled",
    "translation": "Outgoing OAuth connections are not available on this server."
  },
  {
    "id": "api.context.outgoing_oauth_connection.update_connection.app_error",
    "translation": "There was an error while updating the outgoing OAuth connection."
  },
  {
    "id": "api.context.outgoing_oauth_connection.update_connection.input_error",
    "translation": "Invalid input parameters."
  },
  {
    "id": "api.context.outgoing_oauth_connection.validate_connection_credentials.app_error",
    "translation": "There was an error while validating the outgoing OAuth connection credentials."
  },
  {
    "id": "api.context.outgoing_oauth_connection.validate_connection_credentials.input_error",
    "translation": "Couldn't retrieve credentials with the specified connection configuration."
  },
  {
    "id": "api.context.permissions.app_error",
    "translation": "You do not have the appropriate permissions."
  },
  {
    "id": "api.context.remote_id_invalid.app_error",
    "translation": "Unable to find secure connectionID {{.RemoteId}}."
  },
  {
    "id": "api.context.remote_id_mismatch.app_error",
    "translation": "Secure connection ID mismatch."
  },
  {
    "id": "api.context.remote_id_missing.app_error",
    "translation": "Secure connection ID missing."
  },
  {
    "id": "api.context.request_body_too_large.app_error",
    "translation": "Unable to process request. Request body too large."
  },
  {
    "id": "api.context.server_busy.app_error",
    "translation": "Server is busy, non-critical services are temporarily unavailable."
  },
  {
    "id": "api.context.session_expired.app_error",
    "translation": "Invalid or expired session, please login again."
  },
  {
    "id": "api.context.token_provided.app_error",
    "translation": "Session is not OAuth but token was provided in the query string."
  },
  {
    "id": "api.create_terms_of_service.custom_terms_of_service_disabled.app_error",
    "translation": "Custom terms of service feature is disabled."
  },
  {
    "id": "api.create_terms_of_service.empty_text.app_error",
    "translation": "Please enter text for your Custom Terms of Service."
  },
  {
    "id": "api.custom_groups.count_err",
    "translation": "error counting groups"
  },
  {
    "id": "api.custom_groups.feature_disabled",
    "translation": "custom groups feature is disabled"
  },
  {
    "id": "api.custom_groups.license_error",
    "translation": "not licensed for custom groups"
  },
  {
    "id": "api.custom_groups.must_be_referenceable",
    "translation": "allow_reference must be 'true' for custom groups"
  },
  {
    "id": "api.custom_groups.no_remote_id",
    "translation": "remote_id must be blank for custom group"
  },
  {
    "id": "api.custom_profile_attributes.invalid_field_patch",
    "translation": "invalid custom profile attribute field patch"
  },
  {
    "id": "api.custom_profile_attributes.license_error",
    "translation": "Your license does not support Custom Profile Attributes."
  },
  {
    "id": "api.custom_status.disabled",
    "translation": "Custom status feature has been disabled. Please contact your system administrator for details."
  },
  {
    "id": "api.custom_status.recent_custom_statuses.delete.app_error",
    "translation": "Failed to delete the recent status. Please try adding the status first or contact your system administrator for details."
  },
  {
    "id": "api.custom_status.set_custom_statuses.emoji_not_found",
    "translation": "Failed to update the custom status. An emoji with the given name does not exist."
  },
  {
    "id": "api.custom_status.set_custom_statuses.update.app_error",
    "translation": "Failed to update the custom status. Please add either emoji or custom text status or both."
  },
  {
    "id": "api.draft.create_draft.can_not_draft_to_deleted.error",
    "translation": "Can not save draft to deleted channel"
  },
  {
    "id": "api.draft.create_draft.can_not_draft_to_restricted_dm.error",
    "translation": "Cannot save draft to restricted direct message channel"
  },
  {
    "id": "api.drafts.disabled.app_error",
    "translation": "Drafts feature is disabled."
  },
  {
    "id": "api.elasticsearch.test_elasticsearch_settings_nil.app_error",
    "translation": "Elasticsearch settings has unset values."
  },
  {
    "id": "api.email_batching.add_notification_email_to_batch.channel_full.app_error",
    "translation": "Email batching job's receiving channel was full. Please increase the EmailBatchingBufferSize."
  },
  {
    "id": "api.email_batching.add_notification_email_to_batch.disabled.app_error",
    "translation": "Email batching has been disabled by the system administrator."
  },
  {
    "id": "api.email_batching.send_batched_email_notification.button",
    "translation": "Open Mattermost"
  },
  {
    "id": "api.email_batching.send_batched_email_notification.messageButton",
    "translation": "View this message"
  },
  {
    "id": "api.email_batching.send_batched_email_notification.subTitle",
    "translation": "See below for a summary of your new messages."
  },
  {
    "id": "api.email_batching.send_batched_email_notification.subject",
    "translation": {
      "one": "[{{.SiteName}}] New Notification for {{.Month}} {{.Day}}, {{.Year}}",
      "other": "[{{.SiteName}}] New Notifications for {{.Month}} {{.Day}}, {{.Year}}"
    }
  },
  {
    "id": "api.email_batching.send_batched_email_notification.time",
    "translation": "{{.Hour}}:{{.Minute}} {{.TimeZone}}"
  },
  {
    "id": "api.email_batching.send_batched_email_notification.title",
    "translation": "You have new messages"
  },
  {
    "id": "api.emoji.create.duplicate.app_error",
    "translation": "Unable to create emoji. Another emoji with the same name already exists."
  },
  {
    "id": "api.emoji.create.internal_error",
    "translation": "server_error: Encountered internal server error creating the emoji."
  },
  {
    "id": "api.emoji.create.other_user.app_error",
    "translation": "Invalid user id."
  },
  {
    "id": "api.emoji.create.parse.app_error",
    "translation": "Unable to create emoji. Could not understand request."
  },
  {
    "id": "api.emoji.create.too_large.app_error",
    "translation": "Unable to create emoji. Image must be less than 512 KiB in size."
  },
  {
    "id": "api.emoji.disabled.app_error",
    "translation": "Custom emoji have been disabled by the system admin."
  },
  {
    "id": "api.emoji.get_image.decode.app_error",
    "translation": "Unable to decode image file for emoji."
  },
  {
    "id": "api.emoji.get_image.read.app_error",
    "translation": "Unable to read image file for emoji."
  },
  {
    "id": "api.emoji.get_multiple_by_name_too_many.request_error",
    "translation": "Unable to get that many emojis by name. Only {{.MaxNames}} emojis can be requested at once."
  },
  {
    "id": "api.emoji.storage.app_error",
    "translation": "File storage not configured properly. Please configure for either S3 or local server file storage."
  },
  {
    "id": "api.emoji.upload.image.app_error",
    "translation": "Unable to create emoji. File must be a PNG, JPEG, or GIF."
  },
  {
    "id": "api.emoji.upload.large_image.decode_error",
    "translation": "Unable to create emoji. An error occurred when trying to decode the image."
  },
  {
    "id": "api.emoji.upload.large_image.encode_error",
    "translation": "Unable to create emoji. An error occurred when trying to encode the image."
  },
  {
    "id": "api.emoji.upload.large_image.gif_decode_error",
    "translation": "Unable to create emoji. An error occurred when trying to decode the GIF image."
  },
  {
    "id": "api.emoji.upload.large_image.gif_encode_error",
    "translation": "Unable to create emoji. An error occurred when trying to encode the GIF image."
  },
  {
    "id": "api.emoji.upload.large_image.too_large.app_error",
    "translation": "Unable to create emoji. Image must be smaller than {{.MaxWidth}} by {{.MaxHeight}}."
  },
  {
    "id": "api.emoji.upload.open.app_error",
    "translation": "Unable to create the emoji. An error occurred when trying to open the attached image."
  },
  {
    "id": "api.emoji.upload.seek.app_error",
    "translation": "Unable to seek to file start."
  },
  {
    "id": "api.error_get_first_admin_complete_setup",
    "translation": "Error trying to retrieve first admin complete setup from the store."
  },
  {
    "id": "api.error_get_first_admin_visit_marketplace_status",
    "translation": "Error trying to retrieve the first admin visit marketplace status from the store."
  },
  {
    "id": "api.error_no_organization_name_provided_for_self_hosted_onboarding",
    "translation": "Error no organization name provided for self hosted onboarding."
  },
  {
    "id": "api.error_set_first_admin_complete_setup",
    "translation": "Error trying to save first admin complete setup in the store."
  },
  {
    "id": "api.error_set_first_admin_visit_marketplace_status",
    "translation": "Error trying to save the first admin visit marketplace status in the store."
  },
  {
    "id": "api.export.export_not_found.app_error",
    "translation": "Unable to find export file."
  },
  {
    "id": "api.file.append_file.app_error",
    "translation": "Unable to append data to the file."
  },
  {
    "id": "api.file.attachments.disabled.app_error",
    "translation": "File attachments have been disabled on this server."
  },
  {
    "id": "api.file.cloud_upload.app_error",
    "translation": "Uploading via mmctl to a Cloud instance is not supported. Please check the documentation here: https://docs.mattermost.com/manage/cloud-data-export.html."
  },
  {
    "id": "api.file.file_exists.app_error",
    "translation": "Unable to check if the file exists."
  },
  {
    "id": "api.file.file_mod_time.app_error",
    "translation": "Unable to get last modification time for file."
  },
  {
    "id": "api.file.file_reader.app_error",
    "translation": "Unable to get a file reader."
  },
  {
    "id": "api.file.file_size.app_error",
    "translation": "Unable to get the file size."
  },
  {
    "id": "api.file.get_file.public_invalid.app_error",
    "translation": "The public link does not appear to be valid."
  },
  {
    "id": "api.file.get_file_preview.no_preview.app_error",
    "translation": "File doesn't have a preview image."
  },
  {
    "id": "api.file.get_file_thumbnail.no_thumbnail.app_error",
    "translation": "File doesn't have a thumbnail image."
  },
  {
    "id": "api.file.get_public_link.disabled.app_error",
    "translation": "Public links have been disabled."
  },
  {
    "id": "api.file.get_public_link.no_post.app_error",
    "translation": "Unable to get public link for file. File must be attached to a post that can be read by the current user."
  },
  {
    "id": "api.file.list_directory.app_error",
    "translation": "Unable to list directory."
  },
  {
    "id": "api.file.move_file.app_error",
    "translation": "Unable to move file."
  },
  {
    "id": "api.file.no_driver.app_error",
    "translation": "No file driver selected."
  },
  {
    "id": "api.file.read_file.app_error",
    "translation": "Unable to read the file."
  },
  {
    "id": "api.file.read_file.reading_local.app_error",
    "translation": "Encountered an error reading from local server file storage."
  },
  {
    "id": "api.file.remove_directory.app_error",
    "translation": "Unable to remove the directory."
  },
  {
    "id": "api.file.remove_file.app_error",
    "translation": "Unable to remove the file."
  },
  {
    "id": "api.file.test_connection.app_error",
    "translation": "Unable to access the file storage."
  },
  {
    "id": "api.file.test_connection_email_settings_nil.app_error",
    "translation": "Email settings has unset values."
  },
  {
    "id": "api.file.test_connection_s3_auth.app_error",
    "translation": "Unable to connect to S3. Verify your Amazon S3 connection authorization parameters and authentication settings."
  },
  {
    "id": "api.file.test_connection_s3_bucket_does_not_exist.app_error",
    "translation": "Ensure your Amazon S3 bucket is available, and verify your bucket permissions."
  },
  {
    "id": "api.file.test_connection_s3_settings_nil.app_error",
    "translation": "File storage settings has unset values."
  },
  {
    "id": "api.file.upload_file.get_channel.app_error",
    "translation": "Cannot upload file to restricted DM"
  },
  {
    "id": "api.file.upload_file.incorrect_channelId.app_error",
    "translation": "Unable to upload the file. Incorrect channel ID: {{.channelId}}"
  },
  {
    "id": "api.file.upload_file.incorrect_number_of_client_ids.app_error",
    "translation": "Unable to upload file(s). Have {{.NumClientIds}} client_ids for {{.NumFiles}} files."
  },
  {
    "id": "api.file.upload_file.large_image.app_error",
    "translation": "File above maximum dimensions could not be uploaded: {{.Filename}}"
  },
  {
    "id": "api.file.upload_file.large_image_detailed.app_error",
    "translation": "{{.Filename}} dimensions ({{.Width}} by {{.Height}} pixels) exceed the limits."
  },
  {
    "id": "api.file.upload_file.multiple_channel_ids.app_error",
    "translation": "Unable to upload file(s). Multiple conflicting channel_ids."
  },
  {
    "id": "api.file.upload_file.read_form_value.app_error",
    "translation": "Unable to upload file(s). Error reading the value for {{.Formname}}."
  },
  {
    "id": "api.file.upload_file.read_request.app_error",
    "translation": "Unable to upload file(s). Error reading or parsing request data."
  },
  {
    "id": "api.file.upload_file.restricted_dm.error",
    "translation": "Cannot upload file to restricted DM"
  },
  {
    "id": "api.file.upload_file.storage.app_error",
    "translation": "Unable to upload file. Image storage is not configured."
  },
  {
    "id": "api.file.upload_file.too_large_detailed.app_error",
    "translation": "Unable to upload file {{.Filename}}. {{.Length}} bytes exceeds the maximum allowed {{.Limit}} bytes."
  },
  {
    "id": "api.file.write_file.app_error",
    "translation": "Unable to write the file."
  },
  {
    "id": "api.file.zip_file_reader.app_error",
    "translation": "Unable to get a zip file reader."
  },
  {
    "id": "api.filter_config_error",
    "translation": "Unable to filter the configuration."
  },
  {
    "id": "api.getThreadsForUser.bad_only_params",
    "translation": "OnlyThreads and OnlyTotals parameters to getThreadsForUser are mutually exclusive"
  },
  {
    "id": "api.getThreadsForUser.bad_params",
    "translation": "Before and After parameters to getThreadsForUser are mutually exclusive"
  },
  {
    "id": "api.getUsersForReporting.invalid_active_filter",
    "translation": "Cannot hide both active and inactive users."
  },
  {
    "id": "api.getUsersForReporting.invalid_page_size",
    "translation": "Page size is invalid or too large."
  },
  {
    "id": "api.getUsersForReporting.invalid_team_filter",
    "translation": "Invalid team id provided."
  },
  {
    "id": "api.get_site_url_error",
    "translation": "Could not get the instance site url"
  },
  {
    "id": "api.image.get.app_error",
    "translation": "Requested image url cannot be parsed."
  },
  {
    "id": "api.incoming_webhook.disabled.app_error",
    "translation": "Incoming webhooks have been disabled by the system admin."
  },
  {
    "id": "api.incoming_webhook.invalid_username.app_error",
    "translation": "Invalid username."
  },
  {
    "id": "api.invalid_channel",
    "translation": "Channel listed in the request doesn't belong to the user"
  },
  {
    "id": "api.invalid_custom_url_scheme",
    "translation": "Invalid custom url scheme has been provided"
  },
  {
    "id": "api.invalid_redirect_url",
    "translation": "Invalid redirect url has been provided"
  },
  {
    "id": "api.io_error",
    "translation": "input/output error"
  },
  {
    "id": "api.job.retrieve.nopermissions",
    "translation": "The job types of a job you are trying to retrieve does not contain permissions"
  },
  {
    "id": "api.job.status.invalid",
    "translation": "Invalid status set"
  },
  {
    "id": "api.job.unable_to_create_job.incorrect_job_type",
    "translation": "The job type of the job you are trying to create is invalid"
  },
  {
    "id": "api.job.unable_to_download_job",
    "translation": "Unable to download this job"
  },
  {
    "id": "api.job.unable_to_download_job.incorrect_job_type",
    "translation": "The job type you are trying to download is not supported at the moment"
  },
  {
    "id": "api.job.unable_to_manage_job.incorrect_job_type",
    "translation": "You do not have permission to manage this job type"
  },
  {
    "id": "api.ldap.invalid_test_type.app_error",
    "translation": "Invalid test type: {{.TestType}}"
  },
  {
    "id": "api.ldap_group.not_found",
    "translation": "ldap group not found"
  },
  {
    "id": "api.ldap_groups.existing_group_name_error",
    "translation": "group name already exists"
  },
  {
    "id": "api.ldap_groups.existing_reserved_name_error",
    "translation": "group name already exists as a reserved name"
  },
  {
    "id": "api.ldap_groups.existing_user_name_error",
    "translation": "group name already exists as a user name"
  },
  {
    "id": "api.ldap_groups.license_error",
    "translation": "your license does not support ldap groups"
  },
  {
    "id": "api.license.add_license.array.app_error",
    "translation": "Empty array under 'license' in request."
  },
  {
    "id": "api.license.add_license.copy.app_error",
    "translation": "Failed to copy license file content to buffer"
  },
  {
    "id": "api.license.add_license.expired.app_error",
    "translation": "License is either expired or has not yet started."
  },
  {
    "id": "api.license.add_license.invalid.app_error",
    "translation": "Invalid license file."
  },
  {
    "id": "api.license.add_license.invalid_count.app_error",
    "translation": "Unable to count total unique users."
  },
  {
    "id": "api.license.add_license.no_file.app_error",
    "translation": "No file under 'license' in request."
  },
  {
    "id": "api.license.add_license.open.app_error",
    "translation": "Could not open license file."
  },
  {
    "id": "api.license.add_license.save.app_error",
    "translation": "License did not save properly."
  },
  {
    "id": "api.license.add_license.save_active.app_error",
    "translation": "Active license ID did not save properly."
  },
  {
    "id": "api.license.add_license.unique_users.app_error",
    "translation": "This license only supports {{.Users}} users, when your system has {{.Count}} unique users. Unique users are counted distinctly by email address. You can see total user count under Site Reports -> View Statistics."
  },
  {
    "id": "api.license.client.old_format.app_error",
    "translation": "New format for the client license is not supported yet. Please specify format=old in the query string."
  },
  {
    "id": "api.license.load_metric.app_error",
    "translation": "Failed to compute monthly active users."
  },
  {
    "id": "api.license.remove_expired_license.failed.error",
    "translation": "Failed to send the disable license email successfully."
  },
  {
    "id": "api.license.request-trial.bad-request",
    "translation": "The number of users requested is not correct."
  },
  {
    "id": "api.license.request-trial.bad-request.business-email",
    "translation": "Invalid business email for trial"
  },
  {
    "id": "api.license.request-trial.bad-request.terms-not-accepted",
    "translation": "You must accept the Mattermost Software Evaluation Agreement and Privacy Policy to request a license."
  },
  {
    "id": "api.license.request-trial.can-start-trial.error",
    "translation": "Could not check if a trial can be started"
  },
  {
    "id": "api.license.request-trial.can-start-trial.not-allowed",
    "translation": "Failed to apply new trial license as your workspace has already applied a trial license. If you would like to extend your trial period please [contact our sales team](https://mattermost.com/contact-us/)."
  },
  {
    "id": "api.license.request_trial_license.app_error",
    "translation": "Unable to get a trial license, please try again or contact with support@mattermost.com."
  },
  {
    "id": "api.license.request_trial_license.embargoed",
    "translation": "We were unable to process the request due to limitations for embargoed countries. [Learn more in our documentation](https://mattermost.com/pl/limitations-for-embargoed-countries), or reach out to legal@mattermost.com for questions around export limitations."
  },
  {
    "id": "api.license.upgrade_needed.app_error",
    "translation": "Feature requires an upgrade to Enterprise Edition."
  },
  {
    "id": "api.license_error",
    "translation": "api endpoint requires a license"
  },
  {
    "id": "api.marshal_error",
    "translation": "Failed to marshal."
  },
  {
    "id": "api.migrate_to_saml.error",
    "translation": "Unable to migrate SAML."
  },
  {
    "id": "api.no_license",
    "translation": "E10 or E20 license required to use this endpoint."
  },
  {
    "id": "api.oauth.allow_oauth.redirect_callback.app_error",
    "translation": "invalid_request: Supplied redirect_uri did not match registered callback_url."
  },
  {
    "id": "api.oauth.allow_oauth.turn_off.app_error",
    "translation": "The system admin has turned off OAuth2 Service Provider."
  },
  {
    "id": "api.oauth.auth_complete",
    "translation": "Authentication complete"
  },
  {
    "id": "api.oauth.authorize_oauth.disabled.app_error",
    "translation": "The system admin has turned off OAuth2 Service Provider."
  },
  {
    "id": "api.oauth.click_redirect",
    "translation": "If you are not redirected automatically, please click the <a href='{{.Link}}'>link</a>"
  },
  {
    "id": "api.oauth.close_browser",
    "translation": "You can close this browser tab now."
  },
  {
    "id": "api.oauth.get_access_token.bad_client_id.app_error",
    "translation": "invalid_request: Bad client_id."
  },
  {
    "id": "api.oauth.get_access_token.bad_client_secret.app_error",
    "translation": "invalid_request: Missing client_secret."
  },
  {
    "id": "api.oauth.get_access_token.bad_grant.app_error",
    "translation": "invalid_request: Bad grant_type."
  },
  {
    "id": "api.oauth.get_access_token.bad_request.app_error",
    "translation": "invalid_request: Bad request."
  },
  {
    "id": "api.oauth.get_access_token.credentials.app_error",
    "translation": "invalid_client: Invalid client credentials."
  },
  {
    "id": "api.oauth.get_access_token.disabled.app_error",
    "translation": "The system admin has turned off OAuth2 Service Provider."
  },
  {
    "id": "api.oauth.get_access_token.expired_code.app_error",
    "translation": "invalid_grant: Invalid or expired authorization code."
  },
  {
    "id": "api.oauth.get_access_token.internal.app_error",
    "translation": "server_error: Encountered internal server error while accessing database."
  },
  {
    "id": "api.oauth.get_access_token.internal_saving.app_error",
    "translation": "server_error: Encountered internal server error while saving access token to database."
  },
  {
    "id": "api.oauth.get_access_token.internal_session.app_error",
    "translation": "server_error: Encountered internal server error while saving session to database."
  },
  {
    "id": "api.oauth.get_access_token.internal_user.app_error",
    "translation": "server_error: Encountered internal server error while pulling user from database."
  },
  {
    "id": "api.oauth.get_access_token.missing_code.app_error",
    "translation": "invalid_request: Missing code."
  },
  {
    "id": "api.oauth.get_access_token.missing_refresh_token.app_error",
    "translation": "invalid_request: Missing refresh_token."
  },
  {
    "id": "api.oauth.get_access_token.redirect_uri.app_error",
    "translation": "invalid_request: Supplied redirect_uri does not match authorization code redirect_uri."
  },
  {
    "id": "api.oauth.get_access_token.refresh_token.app_error",
    "translation": "invalid_grant: Invalid refresh token."
  },
  {
    "id": "api.oauth.invalid_state_token.app_error",
    "translation": "Invalid state token."
  },
  {
    "id": "api.oauth.redirecting_back",
    "translation": "Redirecting you back to the app."
  },
  {
    "id": "api.oauth.register_oauth_app.turn_off.app_error",
    "translation": "The system admin has turned off OAuth2 Service Provider."
  },
  {
    "id": "api.oauth.revoke_access_token.del_session.app_error",
    "translation": "Error deleting session from DB."
  },
  {
    "id": "api.oauth.revoke_access_token.del_token.app_error",
    "translation": "Error deleting access token from DB."
  },
  {
    "id": "api.oauth.revoke_access_token.get.app_error",
    "translation": "Error getting access token from DB before deletion."
  },
  {
    "id": "api.oauth.singup_with_oauth.disabled.app_error",
    "translation": "User sign-up is disabled."
  },
  {
    "id": "api.oauth.singup_with_oauth.expired_link.app_error",
    "translation": "The signup link has expired."
  },
  {
    "id": "api.oauth.singup_with_oauth.invalid_link.app_error",
    "translation": "The signup link does not appear to be valid."
  },
  {
    "id": "api.outgoing_webhook.disabled.app_error",
    "translation": "Outgoing webhooks have been disabled by the system admin."
  },
  {
    "id": "api.payload.parse.error",
    "translation": "An error occurred while parsing the payload."
  },
  {
    "id": "api.plugin.install.download_failed.app_error",
    "translation": "An error occurred while downloading the plugin."
  },
  {
    "id": "api.plugin.upload.array.app_error",
    "translation": "File array is empty in multipart/form request."
  },
  {
    "id": "api.plugin.upload.file.app_error",
    "translation": "Unable to open file in multipart/form request."
  },
  {
    "id": "api.plugin.upload.file_too_large.app_error",
    "translation": "Uploaded plugin size exceeds limit. This limit can be changed in the System Console via File Storage > Maximum File Size"
  },
  {
    "id": "api.plugin.upload.no_file.app_error",
    "translation": "Missing file in multipart/form request."
  },
  {
    "id": "api.plugin.verify_plugin.app_error",
    "translation": "Unable to verify plugin signature."
  },
  {
    "id": "api.post.check_for_out_of_channel_group_users.message.none",
    "translation": "@{{.GroupName}} has no members on this team"
  },
  {
    "id": "api.post.check_for_out_of_channel_groups_mentions.message.multiple",
    "translation": "@{{.Usernames}} and @{{.LastUsername}} did not get notified by this mention because they are not in the channel. They cannot be added to the channel because they are not a member of the linked groups. To add them to this channel, they must be added to the linked groups."
  },
  {
    "id": "api.post.check_for_out_of_channel_groups_mentions.message.one",
    "translation": "@{{.Username}} did not get notified by this mention because they are not in the channel. They cannot be added to the channel because they are not a member of the linked groups. To add them to this channel, they must be added to the linked groups."
  },
  {
    "id": "api.post.check_for_out_of_channel_mentions.message.multiple",
    "translation": "@{{.Usernames}} and @{{.LastUsername}} did not get notified by this mention because they are not in the channel."
  },
  {
    "id": "api.post.check_for_out_of_channel_mentions.message.one",
    "translation": "@{{.Username}} did not get notified by this mention because they are not in the channel."
  },
  {
    "id": "api.post.check_for_out_of_team_mentions.message.multiple",
    "translation": "@{{.Usernames}} and @{{.LastUsername}} didn't get notified by this mention because they aren't members of this team."
  },
  {
    "id": "api.post.check_for_out_of_team_mentions.message.one",
    "translation": "@{{.Username}} didn't get notified by this mention because they aren't a member of this team."
  },
  {
    "id": "api.post.create_post.can_not_post_in_restricted_dm.error",
    "translation": "Cannot post to restricted direct message channel."
  },
  {
    "id": "api.post.create_post.can_not_post_to_deleted.error",
    "translation": "Can not post to deleted channel."
  },
  {
    "id": "api.post.create_post.channel_root_id.app_error",
    "translation": "Invalid ChannelId for RootId parameter."
  },
  {
    "id": "api.post.create_post.root_id.app_error",
    "translation": "Invalid RootId parameter."
  },
  {
    "id": "api.post.create_webhook_post.creating.app_error",
    "translation": "Error creating post."
  },
  {
    "id": "api.post.deduplicate_create_post.cache_error",
    "translation": "Failed to cache post after deduplicating a client repeating the same request."
  },
  {
    "id": "api.post.deduplicate_create_post.failed_to_get",
    "translation": "Failed to fetch original post after deduplicating a client repeating the same request."
  },
  {
    "id": "api.post.deduplicate_create_post.pending",
    "translation": "Rejected post since another client is making the same request."
  },
  {
    "id": "api.post.delete_post.can_not_delete_from_restricted_dm.error",
    "translation": "Cannot delete a post in a restricted direct message channel."
  },
  {
    "id": "api.post.delete_post.can_not_delete_post_in_deleted.error",
    "translation": "Can not delete a post in a deleted channel."
  },
  {
    "id": "api.post.delete_post.not_enabled.app_error",
    "translation": "Cannot delete post, ServiceSettings.EnableAPIPostDeletion is not enabled."
  },
  {
    "id": "api.post.disabled_all",
    "translation": "@all notifications are disabled in channels with more than {{.Users}} users. Contact your system administrator for more information."
  },
  {
    "id": "api.post.disabled_channel",
    "translation": "@channel notifications are disabled in channels with more than {{.Users}} users. Contact your system administrator for more information."
  },
  {
    "id": "api.post.disabled_here",
    "translation": "@here notifications are disabled in channels with more than {{.Users}} users. Contact your system administrator for more information."
  },
  {
    "id": "api.post.do_action.action_id.app_error",
    "translation": "Invalid action id."
  },
  {
    "id": "api.post.do_action.action_integration.app_error",
    "translation": "Action integration error."
  },
  {
    "id": "api.post.error_get_post_id.pending",
    "translation": "Unable to get the pending post."
  },
  {
    "id": "api.post.get_message_for_notification.files_sent",
    "translation": {
      "one": "{{.Count}} file sent: {{.Filenames}}",
      "other": "{{.Count}} files sent: {{.Filenames}}"
    }
  },
  {
    "id": "api.post.get_message_for_notification.images_sent",
    "translation": {
      "one": "{{.Count}} image sent: {{.Filenames}}",
      "other": "{{.Count}} images sent: {{.Filenames}}"
    }
  },
  {
    "id": "api.post.move_thread.disabled.app_error",
    "translation": "Thread moving is disabled"
  },
  {
    "id": "api.post.move_thread.no_permission",
    "translation": "You do not have permission to move this thread."
  },
  {
    "id": "api.post.patch_post.can_not_update_post_in_deleted.error",
    "translation": "Can not update a post in a deleted channel."
  },
  {
    "id": "api.post.patch_post.can_not_update_post_in_restricted_dm.error",
    "translation": "Cannot update post in restricted direct message channel."
  },
  {
    "id": "api.post.post_priority.max_recipients_persistent_notification_post.request_error",
    "translation": "Persistent notification post allows maximum of {{.MaxRecipients}} recipients."
  },
  {
    "id": "api.post.post_priority.min_recipients_persistent_notification_post.request_error",
    "translation": "Persistent notification post must have minimum 1 recipient."
  },
  {
    "id": "api.post.post_priority.persistent_notification_validation_error.request_error",
    "translation": "Persistent notification validation failed."
  },
  {
    "id": "api.post.post_priority.priority_post_not_allowed_for_user.request_error",
    "translation": "User is not allowed to create priority post or persistent notification."
  },
  {
    "id": "api.post.post_priority.priority_post_only_allowed_for_root_post.request_error",
    "translation": "Only root posts are allowed to have priority."
  },
  {
    "id": "api.post.post_priority.urgent_persistent_notification_post.request_error",
    "translation": "Persistent notification posts must have the Urgent Priority."
  },
  {
    "id": "api.post.posts_by_ids.invalid_body.request_error",
    "translation": "The number of Post IDs received has exceeded the maximum size of {{.MaxLength}}"
  },
  {
    "id": "api.post.search_files.invalid_body.app_error",
    "translation": "Unable to parse the request body."
  },
  {
    "id": "api.post.search_posts.invalid_body.app_error",
    "translation": "Unable to parse the request body."
  },
  {
    "id": "api.post.send_notification_and_forget.push_channel_mention",
    "translation": " notified the channel."
  },
  {
    "id": "api.post.send_notification_and_forget.push_comment_on_crt_thread",
    "translation": " replied to a thread you're following."
  },
  {
    "id": "api.post.send_notification_and_forget.push_comment_on_crt_thread_dm",
    "translation": " replied to a thread."
  },
  {
    "id": "api.post.send_notification_and_forget.push_comment_on_post",
    "translation": " commented on your post."
  },
  {
    "id": "api.post.send_notification_and_forget.push_comment_on_thread",
    "translation": " commented on a thread you participated in."
  },
  {
    "id": "api.post.send_notifications_and_forget.push_explicit_mention",
    "translation": " mentioned you."
  },
  {
    "id": "api.post.send_notifications_and_forget.push_general_message",
    "translation": " posted a message."
  },
  {
    "id": "api.post.send_notifications_and_forget.push_image_only",
    "translation": " attached a file."
  },
  {
    "id": "api.post.send_notifications_and_forget.push_message",
    "translation": "sent you a message."
  },
  {
    "id": "api.post.update_post.can_not_update_post_in_deleted.error",
    "translation": "Can not update a post in a deleted channel."
  },
  {
    "id": "api.post.update_post.can_not_update_post_in_restricted_dm.error",
    "translation": "Cannot update post in restricted direct message channel."
  },
  {
    "id": "api.post.update_post.find.app_error",
    "translation": "Unable to find the existing post or comment to update."
  },
  {
    "id": "api.post.update_post.permissions_details.app_error",
    "translation": "Already deleted id={{.PostId}}."
  },
  {
    "id": "api.post.update_post.permissions_time_limit.app_error",
    "translation": "Post edit is only allowed for {{.timeLimit}} seconds. Please ask your System Administrator for details."
  },
  {
    "id": "api.post.update_post.system_message.app_error",
    "translation": "Unable to update system message."
  },
  {
    "id": "api.post_get_post_by_id.get.app_error",
    "translation": "Unable to get post."
  },
  {
    "id": "api.preference.delete_preferences.delete.app_error",
    "translation": "Unable to delete user preferences."
  },
  {
    "id": "api.preference.delete_preferences.update_sidebar.app_error",
    "translation": "Unable to update sidebar to match deleted preferences"
  },
  {
    "id": "api.preference.preferences_category.get.app_error",
    "translation": "Unable to get user preferences."
  },
  {
    "id": "api.preference.update_preferences.set.app_error",
    "translation": "Unable to set user preferences."
  },
  {
    "id": "api.preference.update_preferences.update_sidebar.app_error",
    "translation": "Unable to update sidebar to match updated preferences"
  },
  {
    "id": "api.push_notification.disabled.app_error",
    "translation": "Push Notifications are disabled on this server."
  },
  {
    "id": "api.push_notification.id_loaded.default_message",
    "translation": "You've received a new message."
  },
  {
    "id": "api.push_notification.id_loaded.fetch.app_error",
    "translation": "An error occurred fetching the ID-loaded push notification."
  },
  {
    "id": "api.push_notification.title.collapsed_threads",
    "translation": "Reply in {{.channelName}}"
  },
  {
    "id": "api.push_notification.title.collapsed_threads_dm",
    "translation": "Reply in Direct Message"
  },
  {
    "id": "api.push_notifications.message.parse.app_error",
    "translation": "An error occurred building the push notification message."
  },
  {
    "id": "api.push_notifications.session.expired",
    "translation": "Session Expired: Please log in to continue receiving notifications. Sessions for {{.siteName}} are configured by your System Administrator to expire every {{.hoursCount}} hour(s)."
  },
  {
    "id": "api.push_notifications_ack.forward.app_error",
    "translation": "An error occurred sending the receipt delivery to the push notification service."
  },
  {
    "id": "api.push_notifications_ack.message.parse.app_error",
    "translation": "An error occurred building the push notification ack message."
  },
  {
    "id": "api.reaction.delete.archived_channel.app_error",
    "translation": "You cannot remove a reaction in an archived channel."
  },
  {
    "id": "api.reaction.delete.restricted_dm.error",
    "translation": "Cannot react in restricted DM"
  },
  {
    "id": "api.reaction.save.archived_channel.app_error",
    "translation": "You cannot react in an archived channel."
  },
  {
    "id": "api.reaction.save.restricted_dm.error",
    "translation": "Cannot react in restricted DM"
  },
  {
    "id": "api.reaction.save_reaction.invalid.app_error",
    "translation": "Reaction is not valid."
  },
  {
    "id": "api.reaction.save_reaction.user_id.app_error",
    "translation": "You cannot save reaction for the other user."
  },
  {
    "id": "api.remote_cluster.accept_invitation_error",
    "translation": "Could not accept the remote cluster invitation"
  },
  {
    "id": "api.remote_cluster.base64_decode_error",
    "translation": "Could not decode the base64 string"
  },
  {
    "id": "api.remote_cluster.cluster_not_deleted",
    "translation": "Remote cluster has not been deleted"
  },
  {
    "id": "api.remote_cluster.create_invite_error",
    "translation": "Could not create remote cluster invite"
  },
  {
    "id": "api.remote_cluster.delete.app_error",
    "translation": "We encountered an error deleting the secure connection."
  },
  {
    "id": "api.remote_cluster.encrypt_invite_error",
    "translation": "Could not encrypt the remote cluster invite using the provided password"
  },
  {
    "id": "api.remote_cluster.generate_invite_cluster_is_confirmed",
    "translation": "Cannot generate invite code for a confirmed cluster"
  },
  {
    "id": "api.remote_cluster.get.app_error",
    "translation": "We encountered an error retrieving a secure connection."
  },
  {
    "id": "api.remote_cluster.get.not_found",
    "translation": "Remote Cluster not found"
  },
  {
    "id": "api.remote_cluster.import_not_allowed.app_error",
    "translation": "Remote cluster import is not allowed"
  },
  {
    "id": "api.remote_cluster.invalid_id.app_error",
    "translation": "Invalid id."
  },
  {
    "id": "api.remote_cluster.invalid_topic.app_error",
    "translation": "Invalid topic."
  },
  {
    "id": "api.remote_cluster.invite_decrypt_error",
    "translation": "Could not decrypt the remote cluster invite using the provided password"
  },
  {
    "id": "api.remote_cluster.save.app_error",
    "translation": "We encountered an error saving the secure connection."
  },
  {
    "id": "api.remote_cluster.save_not_unique.app_error",
    "translation": "Secure connection has already been added."
  },
  {
    "id": "api.remote_cluster.service_not_enabled.app_error",
    "translation": "The remote cluster service is not enabled."
  },
  {
    "id": "api.remote_cluster.update.app_error",
    "translation": "We encountered an error updating the secure connection."
  },
  {
    "id": "api.remote_cluster.update_not_unique.app_error",
    "translation": "Secure connection with the same url already exists."
  },
  {
    "id": "api.restricted_system_admin",
    "translation": "This action is forbidden to a restricted system admin."
  },
  {
    "id": "api.roles.get_multiple_by_name_too_many.request_error",
    "translation": "Unable to get that many roles by name. Only {{.MaxNames}} roles can be requested at once."
  },
  {
    "id": "api.roles.patch_roles.license.error",
    "translation": "Your license does not support advanced permissions."
  },
  {
    "id": "api.roles.patch_roles.not_allowed_permission.error",
    "translation": "One or more of the following permissions that you are trying to add or remove is not allowed"
  },
  {
    "id": "api.saml.invalid_email_token.app_error",
    "translation": "Invalid email_token"
  },
  {
    "id": "api.scheduled_posts.feature_disabled",
    "translation": "scheduled posts feature is disabled"
  },
  {
    "id": "api.scheduled_posts.license_error",
    "translation": "Scheduled posts feature requires a license"
  },
  {
    "id": "api.scheme.create_scheme.license.error",
    "translation": "Your license does not support creating permissions schemes."
  },
  {
    "id": "api.scheme.delete_scheme.license.error",
    "translation": "Your license not support delete permissions schemes"
  },
  {
    "id": "api.scheme.get_channels_for_scheme.scope.error",
    "translation": "Unable to get the channels for scheme because the supplied scheme is not a channel scheme."
  },
  {
    "id": "api.scheme.get_teams_for_scheme.scope.error",
    "translation": "Unable to get the teams for scheme because the supplied scheme is not a team scheme."
  },
  {
    "id": "api.scheme.patch_scheme.license.error",
    "translation": "Your license does not support update permissions schemes"
  },
  {
    "id": "api.server.cws.disabled",
    "translation": "Interactions with the Mattermost Customer Portal have been disabled by the system admin."
  },
  {
    "id": "api.server.cws.health_check.app_error",
    "translation": "CWS Server is not available."
  },
  {
    "id": "api.server.cws.needs_enterprise_edition",
    "translation": "Service only available in Mattermost Enterprise edition"
  },
  {
    "id": "api.server.cws.subscribe_to_newsletter.app_error",
    "translation": "CWS Server failed to subscribe to newsletter."
  },
  {
    "id": "api.server.hosted_signup_unavailable.error",
    "translation": "Portal unavailable for self-hosted signup."
  },
  {
    "id": "api.server.license_up_for_renewal.error_sending_email",
    "translation": "Failed to send license up for renewal emails"
  },
  {
    "id": "api.server.start_server.forward80to443.disabled_while_using_lets_encrypt",
    "translation": "Must enable Forward80To443 when using LetsEncrypt"
  },
  {
    "id": "api.server.start_server.forward80to443.enabled_but_listening_on_wrong_port",
    "translation": "Unable to forward port 80 to port 443 while listening on port %s: disable Forward80To443 if using a proxy server"
  },
  {
    "id": "api.server.start_server.rate_limiting_memory_store",
    "translation": "Unable to initialize rate limiting memory store. Check MemoryStoreSize config setting."
  },
  {
    "id": "api.server.start_server.rate_limiting_rate_limiter",
    "translation": "Unable to initialize rate limiting."
  },
  {
    "id": "api.server.start_server.starting.critical",
    "translation": "Error starting server, err:%v"
  },
  {
    "id": "api.shared_channel.get_shared_channel_remotes_error",
    "translation": "Could not fetch shared channel remotes"
  },
  {
    "id": "api.shared_channel.has_remote_error",
    "translation": "Could not determine if channel is shared with the remote"
  },
  {
    "id": "api.shared_channel.invite_remote_to_channel_error",
    "translation": "Could not invite remote to channel"
  },
  {
    "id": "api.shared_channel.uninvite_remote_to_channel_error",
    "translation": "Could not uninvite remote to channel"
  },
  {
    "id": "api.slackimport.slack_add_bot_user.email_pwd",
    "translation": "The Integration/Slack Bot user with email {{.Email}} and password {{.Password}} has been imported.\r\n"
  },
  {
    "id": "api.slackimport.slack_add_bot_user.unable_import",
    "translation": "Unable to import the Integration/Slack Bot user {{.Username}}.\r\n"
  },
  {
    "id": "api.slackimport.slack_add_channels.added",
    "translation": "\r\nChannels added:\r\n"
  },
  {
    "id": "api.slackimport.slack_add_channels.failed_to_add_user",
    "translation": "Unable to add Slack user {{.Username}} to channel.\r\n"
  },
  {
    "id": "api.slackimport.slack_add_channels.import_failed",
    "translation": "Unable to import Slack channel {{.DisplayName}}.\r\n"
  },
  {
    "id": "api.slackimport.slack_add_channels.merge",
    "translation": "The Slack channel {{.DisplayName}} already exists as an active Mattermost channel. Both channels have been merged.\r\n"
  },
  {
    "id": "api.slackimport.slack_add_users.created",
    "translation": "\r\nUsers created:\r\n"
  },
  {
    "id": "api.slackimport.slack_add_users.email_pwd",
    "translation": "Slack user with email {{.Email}} and password {{.Password}} has been imported.\r\n"
  },
  {
    "id": "api.slackimport.slack_add_users.merge_existing",
    "translation": "Slack user merged with an existing Mattermost user with matching email {{.Email}} and username {{.Username}}.\r\n"
  },
  {
    "id": "api.slackimport.slack_add_users.merge_existing_failed",
    "translation": "Slack user merged with an existing Mattermost user with matching email {{.Email}} and username {{.Username}}, but was unable to add the user to their team.\r\n"
  },
  {
    "id": "api.slackimport.slack_add_users.missing_email_address",
    "translation": "User {{.Username}} does not have an email address in the Slack export. Used {{.Email}} as a placeholder. The user should update their email address once logged in to the system.\r\n"
  },
  {
    "id": "api.slackimport.slack_add_users.unable_import",
    "translation": "Unable to import Slack user: {{.Username}}.\r\n"
  },
  {
    "id": "api.slackimport.slack_import.log",
    "translation": "Mattermost Slack Import Log\r\n"
  },
  {
    "id": "api.slackimport.slack_import.note1",
    "translation": "- Some messages may not have been imported because they were not supported by this importer.\r\n"
  },
  {
    "id": "api.slackimport.slack_import.note2",
    "translation": "- Slack bot messages are currently not supported.\r\n"
  },
  {
    "id": "api.slackimport.slack_import.note3",
    "translation": "- Additional errors may be found in the server logs.\r\n"
  },
  {
    "id": "api.slackimport.slack_import.notes",
    "translation": "\r\nNotes:\r\n"
  },
  {
    "id": "api.slackimport.slack_import.open.app_error",
    "translation": "Unable to open the file: {{.Filename}}.\r\n"
  },
  {
    "id": "api.slackimport.slack_import.team_fail",
    "translation": "Unable to get the team to import into.\r\n"
  },
  {
    "id": "api.slackimport.slack_import.zip.app_error",
    "translation": "Unable to open the Slack export zip file.\r\n"
  },
  {
    "id": "api.slackimport.slack_import.zip.file_too_large",
    "translation": "{{.Filename}} in zip archive too large to process for Slack import\r\n"
  },
  {
    "id": "api.status.user_not_found.app_error",
    "translation": "User not found."
  },
  {
    "id": "api.system.id_loaded.not_available.app_error",
    "translation": "ID Loaded Push Notifications are not configured or supported on this server."
  },
  {
    "id": "api.system.logs.download_bytes_buffer.app_error",
    "translation": "Failed to write logs to buffer"
  },
  {
    "id": "api.system.logs.invalidFilter",
    "translation": "Invalid log filter"
  },
  {
    "id": "api.system.update_notices.clear_failed",
    "translation": "Clearing old product notices failed"
  },
  {
    "id": "api.system.update_notices.fetch_failed",
    "translation": "Fetching product notices failed"
  },
  {
    "id": "api.system.update_notices.parse_failed",
    "translation": "Parsing product notices failed"
  },
  {
    "id": "api.system.update_notices.validating_failed",
    "translation": "Validating product notice conditions failed"
  },
  {
    "id": "api.system.update_viewed_notices.failed",
    "translation": "Updating viewed notices failed"
  },
  {
    "id": "api.team.add_members.error",
    "translation": "Error adding team member(s)."
  },
  {
    "id": "api.team.add_members.user_denied",
    "translation": "This team is managed by groups.  This user is not part of a group that is synced to this team."
  },
  {
    "id": "api.team.add_team_member.invalid_body.app_error",
    "translation": "Unable to parse the request body."
  },
  {
    "id": "api.team.add_user_to_team.added",
    "translation": "%v added to the team by %v."
  },
  {
    "id": "api.team.add_user_to_team.missing_parameter.app_error",
    "translation": "Parameter required to add user to team."
  },
  {
    "id": "api.team.add_user_to_team_from_invite.guest.app_error",
    "translation": "Guests are restricted from joining a team via an invite link. Please request a guest email invitation to the team."
  },
  {
    "id": "api.team.demote_user_to_guest.disabled.error",
    "translation": "Guest accounts are disabled."
  },
  {
    "id": "api.team.demote_user_to_guest.license.error",
    "translation": "Your license does not support guest accounts"
  },
  {
    "id": "api.team.get_all_teams.insufficient_permissions",
    "translation": "You don't have the appropriate permissions to list all teams"
  },
  {
    "id": "api.team.get_invite_info.not_open_team",
    "translation": "Invite is invalid because this is not an open team."
  },
  {
    "id": "api.team.get_team_icon.filesettings_no_driver.app_error",
    "translation": "Invalid driver name for file settings.  Must be 'local' or 'amazons3'."
  },
  {
    "id": "api.team.get_team_icon.read_file.app_error",
    "translation": "Unable to read the team icon file."
  },
  {
    "id": "api.team.import_team.array.app_error",
    "translation": "Empty array under 'file' in request."
  },
  {
    "id": "api.team.import_team.integer.app_error",
    "translation": "Filesize not an integer."
  },
  {
    "id": "api.team.import_team.no_file.app_error",
    "translation": "No file under 'file' in request."
  },
  {
    "id": "api.team.import_team.no_import_from.app_error",
    "translation": "Malformed request: importFrom field is not present."
  },
  {
    "id": "api.team.import_team.open.app_error",
    "translation": "Could not open file."
  },
  {
    "id": "api.team.import_team.parse.app_error",
    "translation": "Could not parse multipart form."
  },
  {
    "id": "api.team.import_team.unavailable.app_error",
    "translation": "Malformed request: filesize field is not present."
  },
  {
    "id": "api.team.import_team.unknown_import_from.app_error",
    "translation": "Unknown import source."
  },
  {
    "id": "api.team.invalidate_all_email_invites.app_error",
    "translation": "Error invalidating email invites."
  },
  {
    "id": "api.team.invite_guests.channel_in_invalid_team.app_error",
    "translation": "The channels of the invite must be part of the team of the invite."
  },
  {
    "id": "api.team.invite_guests.policy_enforced_channel.app_error",
    "translation": "Cannot invite guests users to this channel because it has access restrictions based on user attributes."
  },
  {
    "id": "api.team.invite_guests_to_channels.disabled.error",
    "translation": "Guest accounts are disabled"
  },
  {
    "id": "api.team.invite_guests_to_channels.invalid_body.app_error",
    "translation": "Invalid or missing request body."
  },
  {
    "id": "api.team.invite_guests_to_channels.license.error",
    "translation": "Your license does not support guest accounts"
  },
  {
    "id": "api.team.invite_members.disabled.app_error",
    "translation": "Email invitations are disabled."
  },
  {
    "id": "api.team.invite_members.invalid_email.app_error",
    "translation": "The following email addresses do not belong to an accepted domain: {{.Addresses}}. Please contact your System Administrator for details."
  },
  {
    "id": "api.team.invite_members.no_one.app_error",
    "translation": "No one to invite."
  },
  {
    "id": "api.team.invite_members.unable_to_send_email.app_error",
    "translation": "Error while sending the email"
  },
  {
    "id": "api.team.invite_members.unable_to_send_email_with_defaults.app_error",
    "translation": "SMTP is not configured in System Console"
  },
  {
    "id": "api.team.invite_members_to_team_and_channels.invalid_body.app_error",
    "translation": "Invalid request body."
  },
  {
    "id": "api.team.is_team_creation_allowed.disabled.app_error",
    "translation": "Team creation has been disabled. Please ask your System Administrator for details."
  },
  {
    "id": "api.team.is_team_creation_allowed.domain.app_error",
    "translation": "The user cannot be added as the domain associated with the account is not permitted. Contact your System Administrator for additional details."
  },
  {
    "id": "api.team.join_team.post_and_forget",
    "translation": "%v joined the team."
  },
  {
    "id": "api.team.join_user_to_team.allowed_domains.app_error",
    "translation": "The user cannot be added as the domain associated with the account is not permitted. Contact your System Administrator for additional details."
  },
  {
    "id": "api.team.leave.left",
    "translation": "%v left the team."
  },
  {
    "id": "api.team.move_channel.post.error",
    "translation": "Failed to post channel move message."
  },
  {
    "id": "api.team.move_channel.success",
    "translation": "This channel has been moved to this team from %v."
  },
  {
    "id": "api.team.remove_member.group_constrained.app_error",
    "translation": "Unable to remove a user from a group-constrained team."
  },
  {
    "id": "api.team.remove_team_icon.get_team.app_error",
    "translation": "An error occurred getting the team."
  },
  {
    "id": "api.team.remove_user_from_team.missing.app_error",
    "translation": "The user does not appear to be part of this team."
  },
  {
    "id": "api.team.remove_user_from_team.removed",
    "translation": "%v removed from the team."
  },
  {
    "id": "api.team.search_teams.pagination_not_implemented.private_team_search",
    "translation": "Pagination not implemented for private-only team search."
  },
  {
    "id": "api.team.search_teams.pagination_not_implemented.public_team_search",
    "translation": "Pagination not implemented for public-only team search."
  },
  {
    "id": "api.team.set_team_icon.array.app_error",
    "translation": "Empty array under 'image' in request."
  },
  {
    "id": "api.team.set_team_icon.check_image_limits.app_error",
    "translation": "Image limits check failed. Resolution is too high."
  },
  {
    "id": "api.team.set_team_icon.decode.app_error",
    "translation": "Could not decode team icon."
  },
  {
    "id": "api.team.set_team_icon.encode.app_error",
    "translation": "Could not encode team icon."
  },
  {
    "id": "api.team.set_team_icon.get_team.app_error",
    "translation": "An error occurred getting the team."
  },
  {
    "id": "api.team.set_team_icon.no_file.app_error",
    "translation": "No file under 'image' in request."
  },
  {
    "id": "api.team.set_team_icon.open.app_error",
    "translation": "Could not open image file."
  },
  {
    "id": "api.team.set_team_icon.parse.app_error",
    "translation": "Could not parse multipart form."
  },
  {
    "id": "api.team.set_team_icon.storage.app_error",
    "translation": "Unable to upload team icon. Image storage is not configured."
  },
  {
    "id": "api.team.set_team_icon.too_large.app_error",
    "translation": "Unable to upload team icon. File is too large."
  },
  {
    "id": "api.team.set_team_icon.write_file.app_error",
    "translation": "Could not save team icon."
  },
  {
    "id": "api.team.team_icon.update.app_error",
    "translation": "An error occurred updating the team icon."
  },
  {
    "id": "api.team.update_member_roles.not_a_member",
    "translation": "Specified user is not a member of specified team."
  },
  {
    "id": "api.team.update_restricted_domains.mismatch.app_error",
    "translation": "Restricting team to {{ .Domain }} is not allowed by the system config. Please contact your system administrator."
  },
  {
    "id": "api.team.update_team_member_roles.guest.app_error",
    "translation": "Invalid team member update: A guest cannot be made team member or team admin, please promote as a user first."
  },
  {
    "id": "api.team.update_team_member_roles.guest_and_user.app_error",
    "translation": "Invalid team member update: A user must be a guest or a user but not both."
  },
  {
    "id": "api.team.update_team_member_roles.unset_user_scheme.app_error",
    "translation": "Invalid team member update: A team member always has a user scheme."
  },
  {
    "id": "api.team.update_team_member_roles.user_and_guest.app_error",
    "translation": "Invalid team member update: A guest cannot be set for a single team, a System Admin must promote or demote users to/from guests."
  },
  {
    "id": "api.team.update_team_scheme.license.error",
    "translation": "Your license does not support updating a team's scheme"
  },
  {
    "id": "api.team.update_team_scheme.scheme_scope.error",
    "translation": "Unable to set the scheme to the team because the supplied scheme is not a team scheme."
  },
  {
    "id": "api.team.user.missing_account",
    "translation": "Unable to find the user."
  },
  {
    "id": "api.templates.cloud_welcome_email.add_apps_info",
    "translation": "Add apps to your workspace"
  },
  {
    "id": "api.templates.cloud_welcome_email.add_apps_sub_info",
    "translation": "Streamline your work with tools like GitHub, Jira and Zoom. Explore all of the integrations we have on our"
  },
  {
    "id": "api.templates.cloud_welcome_email.app_market_place",
    "translation": "app marketplace."
  },
  {
    "id": "api.templates.cloud_welcome_email.button",
    "translation": "Open Mattermost"
  },
  {
    "id": "api.templates.cloud_welcome_email.download_mm_info",
    "translation": "Download the Mattermost App"
  },
  {
    "id": "api.templates.cloud_welcome_email.info",
    "translation": "Thanks for creating "
  },
  {
    "id": "api.templates.cloud_welcome_email.info2",
    "translation": "Make sure to save or bookmark your link for future use."
  },
  {
    "id": "api.templates.cloud_welcome_email.invite_info",
    "translation": "Invite people to your workspace"
  },
  {
    "id": "api.templates.cloud_welcome_email.invite_sub_info",
    "translation": "Share this link to invite your members to join {{.WorkSpace}}:"
  },
  {
    "id": "api.templates.cloud_welcome_email.mm_apps",
    "translation": "mobile and desktop apps"
  },
  {
    "id": "api.templates.cloud_welcome_email.signin_sub_info",
    "translation": "Sign into your workspace on our"
  },
  {
    "id": "api.templates.cloud_welcome_email.signin_sub_info2",
    "translation": "for the best experience on Windows, Linux, Mac, iOS and Android."
  },
  {
    "id": "api.templates.cloud_welcome_email.start_questions",
    "translation": "Having questions about getting started? Email us at"
  },
  {
    "id": "api.templates.cloud_welcome_email.subject",
    "translation": "Congratulations!"
  },
  {
    "id": "api.templates.cloud_welcome_email.subtitle",
    "translation": "Set up your workspace"
  },
  {
    "id": "api.templates.cloud_welcome_email.subtitle_info",
    "translation": "Take the following steps to build out your teams and get the most out of your workspace."
  },
  {
    "id": "api.templates.cloud_welcome_email.title",
    "translation": "Your workspace is ready to go!"
  },
  {
    "id": "api.templates.deactivate_body.info",
    "translation": "You deactivated your account on {{ .SiteURL }}."
  },
  {
    "id": "api.templates.deactivate_body.title",
    "translation": "Your account has been deactivated at {{ .ServerURL }}"
  },
  {
    "id": "api.templates.deactivate_body.warning",
    "translation": "If this change was not initiated by you or you want to reactivate your account, contact your system administrator."
  },
  {
    "id": "api.templates.deactivate_subject",
    "translation": "[{{ .SiteName }}] Your account at {{ .ServerURL }} has been deactivated"
  },
  {
    "id": "api.templates.email_change_body.info",
    "translation": "Your email address for {{.TeamDisplayName}} has been changed to {{.NewEmail}}."
  },
  {
    "id": "api.templates.email_change_body.title",
    "translation": "You updated your email"
  },
  {
    "id": "api.templates.email_change_subject",
    "translation": "[{{ .SiteName }}] Your email address has changed"
  },
  {
    "id": "api.templates.email_change_verify_body.button",
    "translation": "Verify Email"
  },
  {
    "id": "api.templates.email_change_verify_body.info",
    "translation": "To finish updating your email address for {{.TeamDisplayName}}, please click the link below to confirm this is the right address."
  },
  {
    "id": "api.templates.email_change_verify_body.title",
    "translation": "You successfully updated your email"
  },
  {
    "id": "api.templates.email_change_verify_subject",
    "translation": "[{{ .SiteName }}] Verify new email address"
  },
  {
    "id": "api.templates.email_footer",
    "translation": "To change your notification preferences, log in to your team site and go to Settings > Notifications."
  },
  {
    "id": "api.templates.email_footer_v2",
    "translation": "© 2022 Mattermost, Inc. 530 Lytton Avenue, Second floor, Palo Alto, CA, 94301"
  },
  {
    "id": "api.templates.email_info1",
    "translation": "Any questions at all, mail us any time: "
  },
  {
    "id": "api.templates.email_info2",
    "translation": "Best wishes,"
  },
  {
    "id": "api.templates.email_info3",
    "translation": "The {{.SiteName}} Team"
  },
  {
    "id": "api.templates.email_organization",
    "translation": "Sent by "
  },
  {
    "id": "api.templates.email_us_anytime_at",
    "translation": "Email us any time at "
  },
  {
    "id": "api.templates.email_warning",
    "translation": "If you did not make this change, please contact the system administrator."
  },
  {
    "id": "api.templates.invite_body.button",
    "translation": "Join now"
  },
  {
    "id": "api.templates.invite_body.subTitle",
    "translation": "Start collaborating with your team on Mattermost"
  },
  {
    "id": "api.templates.invite_body.title",
    "translation": "{{ .SenderName }} invited you to join the {{ .TeamDisplayName }} team."
  },
  {
    "id": "api.templates.invite_body.title.reminder",
    "translation": "Reminder"
  },
  {
    "id": "api.templates.invite_body_footer.info",
    "translation": "Mattermost is a flexible, open source messaging platform that enables secure team collaboration."
  },
  {
    "id": "api.templates.invite_body_footer.learn_more",
    "translation": "Learn more"
  },
  {
    "id": "api.templates.invite_body_footer.title",
    "translation": "What is Mattermost?"
  },
  {
    "id": "api.templates.invite_body_guest.subTitle",
    "translation": "You were invited as a guest to collaborate with the team"
  },
  {
    "id": "api.templates.invite_guest_subject",
    "translation": "[{{ .SiteName }}] {{ .SenderName }} invited you to join the team {{ .TeamDisplayName }} as a guest"
  },
  {
    "id": "api.templates.invite_subject",
    "translation": "[{{ .SiteName }}] {{ .SenderName }} invited you to join {{ .TeamDisplayName }} Team"
  },
  {
    "id": "api.templates.invite_team_and_channel_body.title",
    "translation": "{{ .SenderName }} invited you to join the {{ .ChannelName }} Channel on the {{ .TeamDisplayName }} Team"
  },
  {
    "id": "api.templates.invite_team_and_channel_subject",
    "translation": "[{{ .SiteName }}] {{ .SenderName }} invited you to join the {{ .ChannelName }} Channel on the {{ .TeamDisplayName }} Team"
  },
  {
    "id": "api.templates.invite_team_and_channels_body.title",
    "translation": "{{ .SenderName }} invited you to join {{ .ChannelsLen }} channels on the {{ .TeamDisplayName }} Team"
  },
  {
    "id": "api.templates.invite_team_and_channels_subject",
    "translation": "[{{ .SiteName }}] {{ .SenderName }} invited you to join {{ .ChannelsLen }} channels on the {{ .TeamDisplayName }} Team"
  },
  {
    "id": "api.templates.ip_filters_changed.button",
    "translation": "Review changes"
  },
  {
    "id": "api.templates.ip_filters_changed.subTitle",
    "translation": "@{{ .InitiatingUsername }} changed the IP filtering settings for your workspace at the URL: {{ .SiteURL }}"
  },
  {
    "id": "api.templates.ip_filters_changed.subject",
    "translation": "Changes to Your Workspace's IP Filters"
  },
  {
    "id": "api.templates.ip_filters_changed.title",
    "translation": "IP filtering changes for your workspace"
  },
  {
    "id": "api.templates.ip_filters_changed_footer.contact_support",
    "translation": "Contact support"
  },
  {
    "id": "api.templates.ip_filters_changed_footer.log_in_to_customer_portal",
    "translation": "Log in to the customer portal to reset IP filtering"
  },
  {
    "id": "api.templates.ip_filters_changed_footer.send_an_email_to",
    "translation": "Send an email to {{ .InitiatingUserEmail }}"
  },
  {
    "id": "api.templates.ip_filters_changed_footer.title",
    "translation": "Having trouble accessing your workspace?"
  },
  {
    "id": "api.templates.license_up_for_renewal_contact_sales",
    "translation": "Contact sales"
  },
  {
    "id": "api.templates.license_up_for_renewal_subject",
    "translation": "Your license is up for renewal"
  },
  {
    "id": "api.templates.license_up_for_renewal_subtitle",
    "translation": "{{.UserName}}, your subscription is set to expire in {{.Days}} days. We hope you’re experiencing the flexible, secure team collaboration that Mattermost enables. Renew soon to ensure your team can keep enjoying these benefits."
  },
  {
    "id": "api.templates.license_up_for_renewal_title",
    "translation": "Your Mattermost subscription is up for renewal"
  },
  {
    "id": "api.templates.mfa_activated_body.info",
    "translation": "Multi-factor authentication has been added to your account on {{ .SiteURL }}."
  },
  {
    "id": "api.templates.mfa_activated_body.title",
    "translation": "Multi-factor authentication was added"
  },
  {
    "id": "api.templates.mfa_change_subject",
    "translation": "[{{ .SiteName }}] Your MFA has been updated"
  },
  {
    "id": "api.templates.mfa_deactivated_body.info",
    "translation": "Multi-factor authentication has been removed from your account on {{ .SiteURL }}."
  },
  {
    "id": "api.templates.mfa_deactivated_body.title",
    "translation": "Multi-factor authentication was removed"
  },
  {
    "id": "api.templates.password_change_body.info",
    "translation": "Your password has been updated for {{.TeamDisplayName}} on {{ .TeamURL }} by {{.Method}}."
  },
  {
    "id": "api.templates.password_change_body.title",
    "translation": "Your password has been updated"
  },
  {
    "id": "api.templates.password_change_subject",
    "translation": "[{{ .SiteName }}] Your password has been updated"
  },
  {
    "id": "api.templates.post_body.button",
    "translation": "Reply in Mattermost"
  },
  {
    "id": "api.templates.questions_footer.info",
    "translation": "Need help or have questions? Email us at "
  },
  {
    "id": "api.templates.questions_footer.title",
    "translation": "Questions?"
  },
  {
    "id": "api.templates.remove_expired_license.body.title",
    "translation": "Your Enterprise Edition license has expired and some features may be disabled. Please renew your license now."
  },
  {
    "id": "api.templates.remove_expired_license.subject",
    "translation": "Mattermost Enterprise license has been disabled."
  },
  {
    "id": "api.templates.reset_body.button",
    "translation": "Reset Password"
  },
  {
    "id": "api.templates.reset_body.info",
    "translation": "The password reset link expires in 24 hours."
  },
  {
    "id": "api.templates.reset_body.subTitle",
    "translation": "Click the button below to reset your password. If you didn’t request this, you can safely ignore this email."
  },
  {
    "id": "api.templates.reset_body.title",
    "translation": "Reset Your Password"
  },
  {
    "id": "api.templates.reset_subject",
    "translation": "[{{ .SiteName }}] Reset your password"
  },
  {
    "id": "api.templates.signin_change_email.body.info",
    "translation": "You updated your sign-in method on {{ .SiteName }} to {{.Method}}."
  },
  {
    "id": "api.templates.signin_change_email.body.method_email",
    "translation": "email and password"
  },
  {
    "id": "api.templates.signin_change_email.body.title",
    "translation": "You updated your sign-in method"
  },
  {
    "id": "api.templates.signin_change_email.subject",
    "translation": "[{{ .SiteName }}] Your sign-in method has been updated"
  },
  {
    "id": "api.templates.user_access_token_body.info",
    "translation": "A personal access token was added to your account on {{ .SiteURL }}. They can be used to access {{.SiteName}} with your account."
  },
  {
    "id": "api.templates.user_access_token_body.title",
    "translation": "Personal access token added to your account"
  },
  {
    "id": "api.templates.user_access_token_subject",
    "translation": "[{{ .SiteName }}] Personal access token added to your account"
  },
  {
    "id": "api.templates.username_change_body.info",
    "translation": "Your username for {{.TeamDisplayName}} has been changed to {{.NewUsername}}."
  },
  {
    "id": "api.templates.username_change_body.title",
    "translation": "You updated your username"
  },
  {
    "id": "api.templates.username_change_subject",
    "translation": "[{{ .SiteName }}] Your username has changed"
  },
  {
    "id": "api.templates.verify_body.button",
    "translation": "Verify Email"
  },
  {
    "id": "api.templates.verify_body.info",
    "translation": "This email address was used to create an account with Mattermost."
  },
  {
    "id": "api.templates.verify_body.info1",
    "translation": "If it was not you, you can safely ignore this email."
  },
  {
    "id": "api.templates.verify_body.serverURL",
    "translation": "{{ .ServerURL }}."
  },
  {
    "id": "api.templates.verify_body.subTitle1",
    "translation": "Thanks for joining "
  },
  {
    "id": "api.templates.verify_body.subTitle2",
    "translation": "Click below to verify your email address."
  },
  {
    "id": "api.templates.verify_body.title",
    "translation": "Verify your email address"
  },
  {
    "id": "api.templates.verify_subject",
    "translation": "[{{ .SiteName }}] Email Verification"
  },
  {
    "id": "api.templates.welcome_body.app_download_button",
    "translation": "Download"
  },
  {
    "id": "api.templates.welcome_body.app_download_info",
    "translation": "For the best experience, download the apps for PC, Mac, iOS and Android."
  },
  {
    "id": "api.templates.welcome_body.app_download_title",
    "translation": "Download the desktop and mobile apps"
  },
  {
    "id": "api.templates.welcome_body.button",
    "translation": "Verify Email"
  },
  {
    "id": "api.templates.welcome_body.info",
    "translation": "This email address was used to create an account with Mattermost."
  },
  {
    "id": "api.templates.welcome_body.info1",
    "translation": "If it was not you, you can safely ignore this email."
  },
  {
    "id": "api.templates.welcome_body.serverURL",
    "translation": "{{ .ServerURL }}."
  },
  {
    "id": "api.templates.welcome_body.subTitle1",
    "translation": "Thanks for joining "
  },
  {
    "id": "api.templates.welcome_body.subTitle2",
    "translation": "Click below to verify your email address."
  },
  {
    "id": "api.templates.welcome_body.title",
    "translation": "Welcome to the team"
  },
  {
    "id": "api.templates.welcome_subject",
    "translation": "[{{ .SiteName }}] You joined {{ .ServerURL }}"
  },
  {
    "id": "api.unable_to_create_zip_file",
    "translation": "Error creating zip file."
  },
  {
    "id": "api.unmarshal_error",
    "translation": "Failed to unmarshal."
  },
  {
    "id": "api.upgrade_to_enterprise.already-done.app_error",
    "translation": "You have already upgraded to Mattermost Enterprise Edition. Please restart the server to finish the upgrade."
  },
  {
    "id": "api.upgrade_to_enterprise.already-enterprise.app_error",
    "translation": "You cannot upgrade because you are already running Mattermost Enterprise Edition."
  },
  {
    "id": "api.upgrade_to_enterprise.app_error",
    "translation": "An upgrade to Mattermost Enterprise Edition is already running."
  },
  {
    "id": "api.upgrade_to_enterprise.generic_error.app_error",
    "translation": "Mattermost was unable to upgrade to Enterprise Edition."
  },
  {
    "id": "api.upgrade_to_enterprise.invalid-permission.app_error",
    "translation": "Mattermost was unable to upgrade to Enterprise Edition. The Mattermost system user {{.MattermostUsername}} does not have write access to the necessary binary file. A system administrator can update the file permissions by executing the following command on the server where Mattermost is installed:\n\n```\nchmod +w \"{{.Path}}\"\n```\n\nAfter changing the file permissions, try to upgrade Mattermost again. When you have upgraded and restarted, remember to restore the original binary file permissions:\n\n```\nchmod -w \"{{.Path}}\"\n```"
  },
  {
    "id": "api.upgrade_to_enterprise.invalid-user-and-permission.app_error",
    "translation": "Mattermost was unable to upgrade to Enterprise Edition. The Mattermost system user {{.MattermostUsername}} does not have write access to the necessary binary file. A system administrator can update the file permissions by executing the following command on the server where Mattermost is installed:\n\n```\nchown {{.MattermostUsername}} \"{{.Path}}\"\nchmod +w \"{{.Path}}\"\n```\n\nAfter changing the file permissions, try to upgrade Mattermost again. When you have upgraded and restarted, remember to restore the original binary file permissions:\n\n```\nchown {{.FileUsername}} \"{{.Path}}\"\nchmod -w \"{{.Path}}\"\n```"
  },
  {
    "id": "api.upgrade_to_enterprise.invalid-user.app_error",
    "translation": "Mattermost was unable to upgrade to Enterprise Edition. The Mattermost system user {{.MattermostUsername}} does not have write access to the necessary binary file. A system administrator can update the file permissions by executing the following command on the server where Mattermost is installed:\n\n```\nchown {{.MattermostUsername}} \"{{.Path}}\"\n```\n\nAfter changing the file permissions, try to upgrade Mattermost again. When you have upgraded and restarted, remember to restore the original binary file permissions:\n\n```\nchown {{.FileUsername}} \"{{.Path}}\"\n```"
  },
  {
    "id": "api.upgrade_to_enterprise.system_not_supported.app_error",
    "translation": "Mattermost was unable to upgrade to Enterprise Edition. This feature will only work on Linux systems with x86-64 architecture."
  },
  {
    "id": "api.upgrade_to_enterprise_status.app_error",
    "translation": "Mattermost was unable to upgrade to Enterprise Edition."
  },
  {
    "id": "api.upgrade_to_enterprise_status.signature.app_error",
    "translation": "Mattermost was unable to upgrade to Enterprise Edition. The digital signature of the downloaded binary file could not be verified."
  },
  {
    "id": "api.upload.create.upload_channel_not_shared_with_remote.app_error",
    "translation": "Failed to upload file. Upload channel is not shared with remote."
  },
  {
    "id": "api.upload.create.upload_too_large.app_error",
    "translation": "Unable to upload file. File is too large."
  },
  {
    "id": "api.upload.get_upload.forbidden.app_error",
    "translation": "Failed to get upload."
  },
  {
    "id": "api.upload.invalid_type_for_shared_channel.app_error",
    "translation": "Failed to upload file. Upload channel is not shared with remote."
  },
  {
    "id": "api.upload.upload_data.invalid_content_length",
    "translation": "Invalid Content-Length."
  },
  {
    "id": "api.upload.upload_data.invalid_content_type",
    "translation": "Invalid Content-Type for multipart upload."
  },
  {
    "id": "api.upload.upload_data.multipart_error",
    "translation": "Failed to process the multipart data."
  },
  {
    "id": "api.user.activate_mfa.email_and_ldap_only.app_error",
    "translation": "MFA is not available for this account type."
  },
  {
    "id": "api.user.add_direct_channels_and_forget.failed.error",
    "translation": "Failed to add direct channel preferences for user user_id={{.UserId}}, team_id={{.TeamId}}, err={{.Error}}"
  },
  {
    "id": "api.user.add_user_to_group_syncables.not_ldap_user.app_error",
    "translation": "not an ldap user"
  },
  {
    "id": "api.user.auth_switch.not_available.email_signup_disabled.app_error",
    "translation": "Authentication Transfer is not available as email signup is disabled."
  },
  {
    "id": "api.user.auth_switch.not_available.login_disabled.app_error",
    "translation": "Authentication Transfer is not available as neither email login nor username login is enabled."
  },
  {
    "id": "api.user.authorize_oauth_user.bad_response.app_error",
    "translation": "Bad response from token request."
  },
  {
    "id": "api.user.authorize_oauth_user.bad_token.app_error",
    "translation": "Bad token type."
  },
  {
    "id": "api.user.authorize_oauth_user.invalid_state.app_error",
    "translation": "Invalid state"
  },
  {
    "id": "api.user.authorize_oauth_user.missing.app_error",
    "translation": "Missing access token."
  },
  {
    "id": "api.user.authorize_oauth_user.response.app_error",
    "translation": "Received invalid response from OAuth service provider."
  },
  {
    "id": "api.user.authorize_oauth_user.saml_hook_error.app_error",
    "translation": "An error occurred in the OnSamlLogin hook. Please contact your System Administrator."
  },
  {
    "id": "api.user.authorize_oauth_user.saml_response_too_long.app_error",
    "translation": "SAML response is too long"
  },
  {
    "id": "api.user.authorize_oauth_user.service.app_error",
    "translation": "Token request to {{.Service}} failed."
  },
  {
    "id": "api.user.authorize_oauth_user.token_failed.app_error",
    "translation": "Token request failed."
  },
  {
    "id": "api.user.authorize_oauth_user.unsupported.app_error",
    "translation": "{{.Service}} SSO through OAuth 2.0 not available on this server."
  },
  {
    "id": "api.user.autocomplete_users.missing_team_id.app_error",
    "translation": "Team id parameter is required to autocomplete by channel."
  },
  {
    "id": "api.user.check_user_login_attempts.too_many.app_error",
    "translation": "Your account is locked because of too many failed password attempts. Please reset your password."
  },
  {
    "id": "api.user.check_user_login_attempts.too_many_ldap.app_error",
    "translation": "Your account is locked because of too many failed password attempts. Please contact your System Administrator."
  },
  {
    "id": "api.user.check_user_mfa.bad_code.app_error",
    "translation": "Invalid MFA token."
  },
  {
    "id": "api.user.check_user_password.invalid.app_error",
    "translation": "Login failed because of invalid password."
  },
  {
    "id": "api.user.check_user_password.invalid_hash.app_error",
    "translation": "The format of the hashed password is invalid and could not be parsed."
  },
  {
    "id": "api.user.complete_switch_with_oauth.blank_email.app_error",
    "translation": "Blank email."
  },
  {
    "id": "api.user.complete_switch_with_oauth.parse.app_error",
    "translation": "Could not parse auth data out of {{.Service}} user object."
  },
  {
    "id": "api.user.create_email_token.error",
    "translation": "Failed to create token data for email verification"
  },
  {
    "id": "api.user.create_oauth_user.already_attached.app_error",
    "translation": "There is already an account associated with that email address using a sign in method other than {{.Service}}. Please sign in using {{.Auth}}."
  },
  {
    "id": "api.user.create_oauth_user.create.app_error",
    "translation": "Could not create user out of {{.Service}} user object."
  },
  {
    "id": "api.user.create_password_token.error",
    "translation": "Unable to create password recovery token"
  },
  {
    "id": "api.user.create_profile_image.default_font.app_error",
    "translation": "Could not create default profile image font."
  },
  {
    "id": "api.user.create_profile_image.encode.app_error",
    "translation": "Could not encode default profile image."
  },
  {
    "id": "api.user.create_profile_image.initial.app_error",
    "translation": "Could not add user initial to default profile picture."
  },
  {
    "id": "api.user.create_user.accepted_domain.app_error",
    "translation": "The email you provided does not belong to an accepted domain. Please contact your administrator or sign up with a different email."
  },
  {
    "id": "api.user.create_user.bad_token_email_data.app_error",
    "translation": "The email address in the token does not match the one in the user data."
  },
  {
    "id": "api.user.create_user.disabled.app_error",
    "translation": "User creation is disabled."
  },
  {
    "id": "api.user.create_user.guest_accounts.disabled.app_error",
    "translation": "Guest accounts are disabled."
  },
  {
    "id": "api.user.create_user.guest_accounts.license.app_error",
    "translation": "Your license does not support guest accounts."
  },
  {
    "id": "api.user.create_user.invalid_invitation_type.app_error",
    "translation": "Unable to create the user, invalid invitation."
  },
  {
    "id": "api.user.create_user.license_user_limits.exceeded",
    "translation": "Can't create user. Server exceeds maximum licensed users. Contact your administrator with: ERROR_LICENSED_USERS_LIMIT_EXCEEDED."
  },
  {
    "id": "api.user.create_user.no_open_server",
    "translation": "This server does not allow open signups.  Please speak with your Administrator to receive an invitation."
  },
  {
    "id": "api.user.create_user.signup_email_disabled.app_error",
    "translation": "User sign-up with email is disabled."
  },
  {
    "id": "api.user.create_user.signup_link_expired.app_error",
    "translation": "The signup link has expired."
  },
  {
    "id": "api.user.create_user.signup_link_invalid.app_error",
    "translation": "The signup link does not appear to be valid."
  },
  {
    "id": "api.user.create_user.user_limits.exceeded",
    "translation": "Can't create user. Server exceeds safe user limit. Contact your administrator with: ERROR_SAFETY_LIMITS_EXCEEDED."
  },
  {
    "id": "api.user.delete_channel.not_enabled.app_error",
    "translation": "Permanent channel deletion feature is not enabled. Please contact your System Administrator."
  },
  {
    "id": "api.user.delete_team.not_enabled.app_error",
    "translation": "Permanent team deletion feature is not enabled. Please contact your System Administrator."
  },
  {
    "id": "api.user.delete_user.not_enabled.app_error",
    "translation": "Permanent user deletion feature is not enabled. Please contact your System Administrator."
  },
  {
    "id": "api.user.demote_user_to_guest.already_guest.app_error",
    "translation": "Unable to convert the user to guest because is already a guest."
  },
  {
    "id": "api.user.email_to_ldap.not_available.app_error",
    "translation": "AD/LDAP not available on this server."
  },
  {
    "id": "api.user.email_to_oauth.not_available.app_error",
    "translation": "Authentication Transfer not configured or available on this server."
  },
  {
    "id": "api.user.get_authorization_code.endpoint.app_error",
    "translation": "Error retrieving endpoint from Discovery Document."
  },
  {
    "id": "api.user.get_profile_image_path.app_error",
    "translation": "Error while checking if a user has a custom profile image."
  },
  {
    "id": "api.user.get_uploads_for_user.forbidden.app_error",
    "translation": "Failed to get uploads."
  },
  {
    "id": "api.user.get_user_by_email.permissions.app_error",
    "translation": "Unable to get user by email."
  },
  {
    "id": "api.user.get_users.validation.app_error",
    "translation": "Error fetching roles during validation."
  },
  {
    "id": "api.user.get_users_not_in_abac_channel.access_control_unavailable.app_error",
    "translation": "Access control service unavailable. Cannot filter users for ABAC-enabled channel."
  },
  {
    "id": "api.user.invalidate_password_recovery_tokens.error",
    "translation": "Unable to get tokens by type when invalidating password recovery tokens"
  },
  {
    "id": "api.user.invalidate_password_recovery_tokens_delete.error",
    "translation": "Unable to remove token when invalidating password recovery tokens"
  },
  {
    "id": "api.user.invalidate_password_recovery_tokens_parse.error",
    "translation": "Unable to parse token when invalidating password recovery tokens"
  },
  {
    "id": "api.user.invalidate_verify_email_tokens.error",
    "translation": "Unable to get tokens by type when invalidating email verification tokens"
  },
  {
    "id": "api.user.invalidate_verify_email_tokens_delete.error",
    "translation": "Unable to remove token when invalidating email verification tokens"
  },
  {
    "id": "api.user.invalidate_verify_email_tokens_parse.error",
    "translation": "Unable to parse token when invalidating email verification tokens"
  },
  {
    "id": "api.user.ldap_to_email.not_available.app_error",
    "translation": "AD/LDAP not available on this server."
  },
  {
    "id": "api.user.ldap_to_email.not_ldap_account.app_error",
    "translation": "This user account does not use AD/LDAP."
  },
  {
    "id": "api.user.login.blank_pwd.app_error",
    "translation": "Password field must not be blank"
  },
  {
    "id": "api.user.login.bot_login_forbidden.app_error",
    "translation": "Bot login is forbidden."
  },
  {
    "id": "api.user.login.guest_accounts.disabled.error",
    "translation": "Guest accounts are disabled"
  },
  {
    "id": "api.user.login.guest_accounts.license.error",
    "translation": "Your license does not support guest accounts"
  },
  {
    "id": "api.user.login.inactive.app_error",
    "translation": "Login failed because your account has been deactivated.  Please contact an administrator."
  },
  {
    "id": "api.user.login.invalid_credentials_email",
    "translation": "Enter a valid email and/or password"
  },
  {
    "id": "api.user.login.invalid_credentials_email_username",
    "translation": "Enter a valid email or username and/or password."
  },
  {
    "id": "api.user.login.invalid_credentials_sso",
    "translation": "Enter a valid email or username and/or password, or sign in using another method."
  },
  {
    "id": "api.user.login.invalid_credentials_username",
    "translation": "Enter a valid username and/or password."
  },
  {
    "id": "api.user.login.not_verified.app_error",
    "translation": "Login failed because email address has not been verified."
  },
  {
    "id": "api.user.login.remote_users.login.error",
    "translation": "Login failed because remote users are not allow to log in."
  },
  {
    "id": "api.user.login.use_auth_service.app_error",
    "translation": "Please sign in using {{.AuthService}}."
  },
  {
    "id": "api.user.login_by_cws.invalid_token.app_error",
    "translation": "CWS token is not valid"
  },
  {
    "id": "api.user.login_by_oauth.bot_login_forbidden.app_error",
    "translation": "Bot login is forbidden."
  },
  {
    "id": "api.user.login_by_oauth.not_available.app_error",
    "translation": "{{.Service}} SSO through OAuth 2.0 not available on this server."
  },
  {
    "id": "api.user.login_by_oauth.parse.app_error",
    "translation": "Could not parse auth data out of {{.Service}} user object."
  },
  {
    "id": "api.user.login_cws.license.error",
    "translation": "CWS login is forbidden."
  },
  {
    "id": "api.user.login_ldap.not_available.app_error",
    "translation": "AD/LDAP not available on this server."
  },
  {
    "id": "api.user.login_with_desktop_token.not_oauth_or_saml_user.app_error",
    "translation": "User is not an OAuth or SAML user."
  },
  {
    "id": "api.user.oauth_to_email.context.app_error",
    "translation": "Update password failed because context user_id did not match provided user's id."
  },
  {
    "id": "api.user.oauth_to_email.not_available.app_error",
    "translation": "Authentication Transfer not configured or available on this server."
  },
  {
    "id": "api.user.patch_user.login_provider_attribute_set.app_error",
    "translation": "Field '{{.Field}}' must be set through user's login provider."
  },
  {
    "id": "api.user.promote_guest_to_user.no_guest.app_error",
    "translation": "Unable to convert the guest to regular user because is not a guest."
  },
  {
    "id": "api.user.reset_password.broken_token.app_error",
    "translation": "The reset password token does not appear to be valid."
  },
  {
    "id": "api.user.reset_password.invalid_link.app_error",
    "translation": "The reset password link does not appear to be valid."
  },
  {
    "id": "api.user.reset_password.link_expired.app_error",
    "translation": "The password reset link has expired."
  },
  {
    "id": "api.user.reset_password.method",
    "translation": "using a reset password link"
  },
  {
    "id": "api.user.reset_password.sso.app_error",
    "translation": "Unable to reset password for SSO accounts."
  },
  {
    "id": "api.user.reset_password.token_parse.error",
    "translation": "Unable to parse the reset password token"
  },
  {
    "id": "api.user.reset_password_failed_attempts.ldap_and_email_only.app_error",
    "translation": "User auth service must be LDAP or Email."
  },
  {
    "id": "api.user.reset_password_failed_attempts.permissions.app_error",
    "translation": "You do not have permission to update this resource."
  },
  {
    "id": "api.user.saml.not_available.app_error",
    "translation": "SAML 2.0 is not configured or supported on this server."
  },
  {
    "id": "api.user.send_cloud_welcome_email.error",
    "translation": "Failed to send cloud welcome email"
  },
  {
    "id": "api.user.send_deactivate_email_and_forget.failed.error",
    "translation": "Failed to send the deactivate account email successfully"
  },
  {
    "id": "api.user.send_email_change_verify_email_and_forget.error",
    "translation": "Failed to send email change verification email successfully"
  },
  {
    "id": "api.user.send_password_reset.send.app_error",
    "translation": "Failed to send password reset email successfully."
  },
  {
    "id": "api.user.send_password_reset.sso.app_error",
    "translation": "Unable to reset password for SSO accounts."
  },
  {
    "id": "api.user.send_sign_in_change_email_and_forget.error",
    "translation": "Failed to send update password email successfully"
  },
  {
    "id": "api.user.send_verify_email_and_forget.failed.error",
    "translation": "Failed to send verification email successfully"
  },
  {
    "id": "api.user.update_active.cannot_enable_guest_when_guest_feature_is_disabled.app_error",
    "translation": "You cannot activate a guest account because Guest Access feature is not enabled."
  },
  {
    "id": "api.user.update_active.cannot_modify_status_when_user_is_managed_by_ldap.app_error",
    "translation": "You cannot modify user status. User is managed by LDAP"
  },
  {
    "id": "api.user.update_active.not_enable.app_error",
    "translation": "You cannot deactivate yourself because this feature is not enabled. Please contact your System Administrator."
  },
  {
    "id": "api.user.update_active.permissions.app_error",
    "translation": "You do not have the appropriate permissions."
  },
  {
    "id": "api.user.update_oauth_user_attrs.get_user.app_error",
    "translation": "Could not get user from {{.Service}} user object."
  },
  {
    "id": "api.user.update_password.context.app_error",
    "translation": "Update password failed because context user_id did not match props user_id."
  },
  {
    "id": "api.user.update_password.failed.app_error",
    "translation": "Update password failed."
  },
  {
    "id": "api.user.update_password.incorrect.app_error",
    "translation": "The \"Current Password\" you entered is incorrect. Please check that Caps Lock is off and try again."
  },
  {
    "id": "api.user.update_password.menu",
    "translation": "using the settings menu"
  },
  {
    "id": "api.user.update_password.oauth.app_error",
    "translation": "Update password failed because the user is logged in through an OAuth service."
  },
  {
    "id": "api.user.update_password.password_hash.app_error",
    "translation": "There was an internal error saving the password."
  },
  {
    "id": "api.user.update_password.user_and_hashed.app_error",
    "translation": "Only system administrators can set already-hashed passwords."
  },
  {
    "id": "api.user.update_password.valid_account.app_error",
    "translation": "Update password failed because we couldn't find a valid account."
  },
  {
    "id": "api.user.update_user.accepted_domain.app_error",
    "translation": "The email you provided does not belong to an accepted domain. Please contact your administrator or sign up with a different email."
  },
  {
    "id": "api.user.update_user.accepted_guest_domain.app_error",
    "translation": "The email you provided does not belong to an accepted domain for guest accounts. Please contact your administrator or sign up with a different email."
  },
  {
    "id": "api.user.update_user.login_provider_attribute_set.app_error",
    "translation": "Field '{{.Field}}' must be set through user's login provider."
  },
  {
    "id": "api.user.update_user_auth.invalid_request",
    "translation": "Request is missing either AuthData or AuthService parameter."
  },
  {
    "id": "api.user.update_user_roles.license.app_error",
    "translation": "Custom Permission Schemes not supported by current license"
  },
  {
    "id": "api.user.upload_profile_user.array.app_error",
    "translation": "Empty array under 'image' in request."
  },
  {
    "id": "api.user.upload_profile_user.check_image_limits.app_error",
    "translation": "Image limits check failed. Resolution is too high."
  },
  {
    "id": "api.user.upload_profile_user.decode.app_error",
    "translation": "Could not decode profile image."
  },
  {
    "id": "api.user.upload_profile_user.encode.app_error",
    "translation": "Could not encode profile image."
  },
  {
    "id": "api.user.upload_profile_user.login_provider_attribute_set.app_error",
    "translation": "Profile picture must be set through user's login provider."
  },
  {
    "id": "api.user.upload_profile_user.no_file.app_error",
    "translation": "No file under 'image' in request."
  },
  {
    "id": "api.user.upload_profile_user.open.app_error",
    "translation": "Could not open image file."
  },
  {
    "id": "api.user.upload_profile_user.parse.app_error",
    "translation": "Could not parse multipart form."
  },
  {
    "id": "api.user.upload_profile_user.storage.app_error",
    "translation": "Unable to upload file. Image storage is not configured."
  },
  {
    "id": "api.user.upload_profile_user.too_large.app_error",
    "translation": "Unable to upload profile image. File is too large."
  },
  {
    "id": "api.user.upload_profile_user.upload_profile.app_error",
    "translation": "Couldn't upload profile image."
  },
  {
    "id": "api.user.verify_email.bad_link.app_error",
    "translation": "Bad verify email link."
  },
  {
    "id": "api.user.verify_email.broken_token.app_error",
    "translation": "Bad verify email token type."
  },
  {
    "id": "api.user.verify_email.link_expired.app_error",
    "translation": "The email verification link has expired."
  },
  {
    "id": "api.user.verify_email.token_parse.error",
    "translation": "Failed to parse token data from email verification"
  },
  {
    "id": "api.web_socket.connect.upgrade.app_error",
    "translation": "URL Blocked because of CORS. Url: {{.BlockedOrigin}}"
  },
  {
    "id": "api.web_socket_router.bad_action.app_error",
    "translation": "Unknown WebSocket action."
  },
  {
    "id": "api.web_socket_router.bad_seq.app_error",
    "translation": "Invalid sequence for WebSocket message."
  },
  {
    "id": "api.web_socket_router.no_action.app_error",
    "translation": "No websocket action."
  },
  {
    "id": "api.web_socket_router.not_authenticated.app_error",
    "translation": "WebSocket connection is not authenticated. Please log in and try again."
  },
  {
    "id": "api.webhook.create_outgoing.intersect.app_error",
    "translation": "Outgoing webhooks from the same channel cannot have the same trigger words/callback URLs."
  },
  {
    "id": "api.webhook.create_outgoing.not_open.app_error",
    "translation": "Outgoing webhooks can only be created for public channels."
  },
  {
    "id": "api.webhook.create_outgoing.permissions.app_error",
    "translation": "Invalid permissions to create outgoing webhook."
  },
  {
    "id": "api.webhook.create_outgoing.triggers.app_error",
    "translation": "Either trigger_words or channel_id must be set."
  },
  {
    "id": "api.webhook.team_mismatch.app_error",
    "translation": "Unable to update webhook across teams."
  },
  {
    "id": "api.webhook.update_outgoing.intersect.app_error",
    "translation": "Outgoing webhooks from the same channel cannot have the same trigger words/callback URLs."
  },
  {
    "id": "api.websocket_handler.invalid_param.app_error",
    "translation": "Invalid {{.Name}} parameter."
  },
  {
    "id": "api.websocket_handler.server_busy.app_error",
    "translation": "Server is busy, non-critical services are temporarily unavailable."
  },
  {
    "id": "api4.plugin.reattachPlugin.invalid_request",
    "translation": "Failed to parse request"
  },
  {
    "id": "app.access_control.insufficient_permissions",
    "translation": "You do not have permission to manage this access control policy."
  },
  {
    "id": "app.acknowledgement.batch_save.app_error",
    "translation": "Failed to save the batch of acknowledgement objects"
  },
  {
    "id": "app.acknowledgement.delete.app_error",
    "translation": "Unable to delete acknowledgement."
  },
  {
    "id": "app.acknowledgement.delete.missing_post.app_error",
    "translation": "Cannot delete acknowledgement for missing post"
  },
  {
    "id": "app.acknowledgement.get.app_error",
    "translation": "Unable to get acknowledgement."
  },
  {
    "id": "app.acknowledgement.getforpost.get.app_error",
    "translation": "Unable to get acknowledgement for post."
  },
  {
    "id": "app.acknowledgement.save.missing_post.app_error",
    "translation": "Cannot save acknowledgement for missing post"
  },
  {
    "id": "app.acknowledgement.save.save.app_error",
    "translation": "Unable to save acknowledgement for post."
  },
  {
    "id": "app.admin.saml.failure_decode_metadata_xml_from_idp.app_error",
    "translation": "Could not decode the XML metadata information received from the Identity Provider."
  },
  {
    "id": "app.admin.saml.failure_read_response_body_from_idp.app_error",
    "translation": "Failure encountered when reading the response payload received from the Identity Provider."
  },
  {
    "id": "app.admin.saml.invalid_response_from_idp.app_error",
    "translation": "Could not read the response received from the Identity Provider."
  },
  {
    "id": "app.admin.test_email.failure",
    "translation": "Connection unsuccessful: {{.Error}}"
  },
  {
    "id": "app.admin.test_site_url.failure",
    "translation": "This is not a valid live URL"
  },
  {
    "id": "app.analytics.getanalytics.internal_error",
    "translation": "Unable to get the analytics."
  },
  {
    "id": "app.audit.get.finding.app_error",
    "translation": "We encountered an error finding the audits."
  },
  {
    "id": "app.audit.get.limit.app_error",
    "translation": "Limit exceeded for paging."
  },
  {
    "id": "app.audit.permanent_delete_by_user.app_error",
    "translation": "We encountered an error deleting the audits."
  },
  {
    "id": "app.audit.save.saving.app_error",
    "translation": "We encountered an error saving the audit."
  },
  {
    "id": "app.bot.createbot.internal_error",
    "translation": "Unable to save the bot."
  },
  {
    "id": "app.bot.get_disable_bot_sysadmin_message",
    "translation": "{{if .disableBotsSetting}}{{if .printAllBots}}{{.UserName}} was deactivated. They managed the following bot accounts which have now been disabled.\n\n{{.BotNames}}{{else}}{{.UserName}} was deactivated. They managed {{.NumBots}} bot accounts which have now been disabled, including the following:\n\n{{.BotNames}}{{end}}You can take ownership of each bot by enabling it at **Integrations > Bot Accounts** and creating new tokens for the bot.\n\nFor more information, see our [documentation](https://docs.mattermost.com/developer/bot-accounts.html#what-happens-when-a-user-who-owns-bot-accounts-is-disabled).{{else}}{{if .printAllBots}}{{.UserName}} was deactivated. They managed the following bot accounts which are still enabled.\n\n{{.BotNames}}\n{{else}}{{.UserName}} was deactivated. They managed {{.NumBots}} bot accounts which are still enabled, including the following:\n\n{{.BotNames}}{{end}}We strongly recommend you to take ownership of each bot by re-enabling it at **Integrations > Bot Accounts** and creating new tokens for the bot.\n\nFor more information, see our [documentation](https://docs.mattermost.com/developer/bot-accounts.html#what-happens-when-a-user-who-owns-bot-accounts-is-disabled).\n\nIf you want bot accounts to disable automatically after owner deactivation, set “Disable bot accounts when owner is deactivated” in **System Console > Integrations > Bot Accounts** to true.{{end}}"
  },
  {
    "id": "app.bot.get_system_bot.empty_admin_list.app_error",
    "translation": "List of admins is empty."
  },
  {
    "id": "app.bot.getbot.internal_error",
    "translation": "Unable to get the bot."
  },
  {
    "id": "app.bot.getbots.internal_error",
    "translation": "Unable to get the bots."
  },
  {
    "id": "app.bot.patchbot.internal_error",
    "translation": "Unable to update the bot."
  },
  {
    "id": "app.bot.permanent_delete.internal_error",
    "translation": "Unable to delete the bot permanently."
  },
  {
    "id": "app.bot.permenent_delete.bad_id",
    "translation": "Unable to delete the bot."
  },
  {
    "id": "app.bot.update.app_error",
    "translation": "Unable to update the bot."
  },
  {
    "id": "app.channel.add_member.deleted_user.app_error",
    "translation": "Unable to add the user as a member of the channel."
  },
  {
    "id": "app.channel.analytics_type_count.app_error",
    "translation": "Unable to get channel type counts."
  },
  {
    "id": "app.channel.autofollow.app_error",
    "translation": "Failed to update thread membership for mentioned user"
  },
  {
    "id": "app.channel.bookmark.delete.app_error",
    "translation": "Could not delete bookmark."
  },
  {
    "id": "app.channel.bookmark.get.app_error",
    "translation": "Could not get bookmark."
  },
  {
    "id": "app.channel.bookmark.get_existing.app_err",
    "translation": "Could not get existing bookmark to update."
  },
  {
    "id": "app.channel.bookmark.save.app_error",
    "translation": "Could not save bookmark."
  },
  {
    "id": "app.channel.bookmark.update.app_error",
    "translation": "Could not update bookmark."
  },
  {
    "id": "app.channel.bookmark.update_sort.app_error",
    "translation": "Could not sort the bookmark."
  },
  {
    "id": "app.channel.bookmark.update_sort.invalid_input.app_error",
    "translation": "Could not sort the bookmark. Invalid input."
  },
  {
    "id": "app.channel.bookmark.update_sort.missing_bookmark.app_error",
    "translation": "Could not sort the bookmark. Not found."
  },
  {
    "id": "app.channel.clear_all_custom_role_assignments.select.app_error",
    "translation": "Failed to retrieve the channel members."
  },
  {
    "id": "app.channel.count_posts_since.app_error",
    "translation": "Unable to count messages since given date."
  },
  {
    "id": "app.channel.count_urgent_posts_since.app_error",
    "translation": "Unable to count urgent posts since given date."
  },
  {
    "id": "app.channel.create_channel.internal_error",
    "translation": "Unable to save channel."
  },
  {
    "id": "app.channel.create_channel.no_team_id.app_error",
    "translation": "Must specify the team ID to create a channel."
  },
  {
    "id": "app.channel.create_direct_channel.internal_error",
    "translation": "Unable to save direct channel."
  },
  {
    "id": "app.channel.create_initial_sidebar_categories.internal_error",
    "translation": "Unable to create initial sidebar categories for user."
  },
  {
    "id": "app.channel.delete.app_error",
    "translation": "Unable to delete the channel."
  },
  {
    "id": "app.channel.get.app_error",
    "translation": "Could not get channel."
  },
  {
    "id": "app.channel.get.existing.app_error",
    "translation": "Unable to find the existing channel {{.channel_id}}."
  },
  {
    "id": "app.channel.get.find.app_error",
    "translation": "We encountered an error finding the channel {{.channel_id}}."
  },
  {
    "id": "app.channel.get_all.app_error",
    "translation": "Unable to get all the channels."
  },
  {
    "id": "app.channel.get_all_channels.app_error",
    "translation": "Unable to get all the channels."
  },
  {
    "id": "app.channel.get_all_channels_count.app_error",
    "translation": "Unable to count all the channels."
  },
  {
    "id": "app.channel.get_all_direct.app_error",
    "translation": "Unable to get all the direct channels."
  },
  {
    "id": "app.channel.get_by_name.existing.app_error",
    "translation": "Unable to find the existing channel."
  },
  {
    "id": "app.channel.get_by_name.missing.app_error",
    "translation": "Channel does not exist."
  },
  {
    "id": "app.channel.get_by_scheme.app_error",
    "translation": "Unable to get the channels for the provided scheme."
  },
  {
    "id": "app.channel.get_channel_counts.get.app_error",
    "translation": "Unable to get the channel counts."
  },
  {
    "id": "app.channel.get_channels.get.app_error",
    "translation": "Unable to get the channels."
  },
  {
    "id": "app.channel.get_channels.not_found.app_error",
    "translation": "No channels were found."
  },
  {
    "id": "app.channel.get_channels_by_ids.app_error",
    "translation": "Unable to get channels by ids."
  },
  {
    "id": "app.channel.get_channels_by_ids.get.app_error",
    "translation": "Unable to get the channels."
  },
  {
    "id": "app.channel.get_channels_by_ids.not_found.app_error",
    "translation": "No channel found."
  },
  {
    "id": "app.channel.get_channels_member_count.existing.app_error",
    "translation": "Unable to find member count for given channels."
  },
  {
    "id": "app.channel.get_channels_member_count.find.app_error",
    "translation": "Unable to find member count."
  },
  {
    "id": "app.channel.get_channels_with_unreads_and_with_mentions.app_error",
    "translation": "Unable to check unreads and mentions"
  },
  {
    "id": "app.channel.get_common_teams.app_error",
    "translation": "Error get common teams for channel"
  },
  {
    "id": "app.channel.get_common_teams.incorrect_channel_type",
    "translation": "Channel is not a group message."
  },
  {
    "id": "app.channel.get_common_teams.store_get_common_teams_error",
    "translation": "Couldn't fetch common teams."
  },
  {
    "id": "app.channel.get_deleted.existing.app_error",
    "translation": "Unable to find the existing deleted channel."
  },
  {
    "id": "app.channel.get_deleted.missing.app_error",
    "translation": "No deleted channels exist."
  },
  {
    "id": "app.channel.get_file_count.app_error",
    "translation": "Unable to get the file count for the channel"
  },
  {
    "id": "app.channel.get_for_post.app_error",
    "translation": "Unable to get the channel for the given post."
  },
  {
    "id": "app.channel.get_member.app_error",
    "translation": "Unable to get the channel member."
  },
  {
    "id": "app.channel.get_member.missing.app_error",
    "translation": "No channel member found for that user ID and channel ID."
  },
  {
    "id": "app.channel.get_member_count.app_error",
    "translation": "Unable to get the channel member count."
  },
  {
    "id": "app.channel.get_members.app_error",
    "translation": "Unable to get the channel members."
  },
  {
    "id": "app.channel.get_members_by_ids.app_error",
    "translation": "Unable to get the channel members."
  },
  {
    "id": "app.channel.get_more_channels.get.app_error",
    "translation": "Unable to get the channels."
  },
  {
    "id": "app.channel.get_pinnedpost_count.app_error",
    "translation": "Unable to get the channel pinned post count."
  },
  {
    "id": "app.channel.get_priority_for_posts.app_error",
    "translation": "Unable to get the priority for posts"
  },
  {
    "id": "app.channel.get_private_channels.get.app_error",
    "translation": "Unable to get private channels."
  },
  {
    "id": "app.channel.get_public_channels.get.app_error",
    "translation": "Unable to get public channels."
  },
  {
    "id": "app.channel.get_unread.app_error",
    "translation": "Unable to get the channel unread messages."
  },
  {
    "id": "app.channel.gm_conversion_set_categories.delete_all.error",
    "translation": "Couldn't delete existing sidebar categories for converted GM."
  },
  {
    "id": "app.channel.group_message_conversion.channel_member_missing",
    "translation": "Cannot find user's channel membership"
  },
  {
    "id": "app.channel.group_message_conversion.incorrect_team",
    "translation": "The specified team ID in conversion request does not contain all the group message members"
  },
  {
    "id": "app.channel.group_message_conversion.original_channel_not_gm",
    "translation": "The channel being converted is not a group message. You can only convert group messages"
  },
  {
    "id": "app.channel.group_message_conversion.post_message.error",
    "translation": "Failed to create group message to channel conversion post"
  },
  {
    "id": "app.channel.migrate_channel_members.select.app_error",
    "translation": "Failed to select the batch of channel members."
  },
  {
    "id": "app.channel.move_channel.members_do_not_match.error",
    "translation": "Unable to move a channel unless all its members are already members of the destination team."
  },
  {
    "id": "app.channel.patch_channel_members_notify_props.app_error",
    "translation": "Unable to update channel members' notify props."
  },
  {
    "id": "app.channel.patch_channel_members_notify_props.too_many",
    "translation": "Unable to update that many channel members. Only {{.Max}} channel members can be updated at once."
  },
  {
    "id": "app.channel.permanent_delete.app_error",
    "translation": "Unable to delete the channel."
  },
  {
    "id": "app.channel.permanent_delete_members_by_user.app_error",
    "translation": "Unable to remove the channel member."
  },
  {
    "id": "app.channel.pinned_posts.app_error",
    "translation": "Unable to find the pinned posts."
  },
  {
    "id": "app.channel.post_update_channel_purpose_message.post.error",
    "translation": "Failed to post channel purpose message"
  },
  {
    "id": "app.channel.post_update_channel_purpose_message.removed",
    "translation": "%s removed the channel purpose (was: %s)"
  },
  {
    "id": "app.channel.post_update_channel_purpose_message.retrieve_user.error",
    "translation": "Failed to retrieve user while updating channel purpose message %v"
  },
  {
    "id": "app.channel.post_update_channel_purpose_message.updated_from",
    "translation": "%s updated the channel purpose from: %s to: %s"
  },
  {
    "id": "app.channel.post_update_channel_purpose_message.updated_to",
    "translation": "%s updated the channel purpose to: %s"
  },
  {
    "id": "app.channel.remove_all_deactivated_members.app_error",
    "translation": "We could not remove the deactivated users from the channel."
  },
  {
    "id": "app.channel.remove_member.app_error",
    "translation": "Unable to remove the channel member."
  },
  {
    "id": "app.channel.reset_all_channel_schemes.app_error",
    "translation": "We could not reset the channel schemes."
  },
  {
    "id": "app.channel.restore.app_error",
    "translation": "Unable to restore the channel."
  },
  {
    "id": "app.channel.save_member.exists.app_error",
    "translation": "A channel member with that ID already exists."
  },
  {
    "id": "app.channel.search.app_error",
    "translation": "We encountered an error searching channels."
  },
  {
    "id": "app.channel.search_group_channels.app_error",
    "translation": "Unable to get the group channels for the given user and term."
  },
  {
    "id": "app.channel.sidebar_categories.app_error",
    "translation": "Failed to insert record to database."
  },
  {
    "id": "app.channel.update.bad_id",
    "translation": "Unable to update the channel."
  },
  {
    "id": "app.channel.update_channel.internal_error",
    "translation": "Unable to update channel."
  },
  {
    "id": "app.channel.update_last_viewed_at.app_error",
    "translation": "Unable to update the last viewed at time."
  },
  {
    "id": "app.channel.update_last_viewed_at_post.app_error",
    "translation": "Unable to mark channel as unread."
  },
  {
    "id": "app.channel.update_member.app_error",
    "translation": "Unable to update the channel member."
  },
  {
    "id": "app.channel.update_member.notify_props_limit_exceeded.app_error",
    "translation": "Unable to update the channel member, notify props size limit exceeded."
  },
  {
    "id": "app.channel.user_belongs_to_channels.app_error",
    "translation": "Unable to determine if the user belongs to a list of channels."
  },
  {
    "id": "app.channel_member_history.log_join_event.internal_error",
    "translation": "Failed to record channel member history."
  },
  {
    "id": "app.channel_member_history.log_leave_event.internal_error",
    "translation": "Failed to record channel member history. Failed to update existing join record"
  },
  {
    "id": "app.cloud.preview_modal_bucket_url_not_configured",
    "translation": "Preview bucket URL is not configured"
  },
  {
    "id": "app.cloud.preview_modal_data_fetch_error",
    "translation": "Failed to fetch preview modal data"
  },
  {
    "id": "app.cloud.preview_modal_data_parse_error",
    "translation": "Failed to parse preview modal data"
  },
  {
    "id": "app.cloud.trial_plan_bot_message",
    "translation": "{{.UsersNum}} members of the {{.WorkspaceName}} workspace have requested starting the Enterprise trial for access to: "
  },
  {
    "id": "app.cloud.trial_plan_bot_message_single",
    "translation": "{{.UsersNum}} member of the {{.WorkspaceName}} workspace has requested starting the Enterprise trial for access to: "
  },
  {
    "id": "app.cloud.upgrade_plan_bot_message",
    "translation": "{{.UsersNum}} members of the {{.WorkspaceName}} workspace have requested a workspace upgrade for: "
  },
  {
    "id": "app.cloud.upgrade_plan_bot_message_single",
    "translation": "{{.UsersNum}} member of the {{.WorkspaceName}} workspace has requested a workspace upgrade for: "
  },
  {
    "id": "app.command.createcommand.internal_error",
    "translation": "Unable to save the command."
  },
  {
    "id": "app.command.deletecommand.internal_error",
    "translation": "Unable to delete the command."
  },
  {
    "id": "app.command.getcommand.internal_error",
    "translation": "Unable to get the command."
  },
  {
    "id": "app.command.listallcommands.internal_error",
    "translation": "Unable to list the commands."
  },
  {
    "id": "app.command.listautocompletecommands.internal_error",
    "translation": "Unable to list the autocomplete commands."
  },
  {
    "id": "app.command.listteamcommands.internal_error",
    "translation": "Unable to list the team commands."
  },
  {
    "id": "app.command.movecommand.internal_error",
    "translation": "Unable to move the command."
  },
  {
    "id": "app.command.regencommandtoken.internal_error",
    "translation": "Unable to regenerate the command token."
  },
  {
    "id": "app.command.tryexecutecustomcommand.internal_error",
    "translation": "Unable to execute the custom command."
  },
  {
    "id": "app.command.updatecommand.internal_error",
    "translation": "Unable to update the command."
  },
  {
    "id": "app.command_webhook.create_command_webhook.existing",
    "translation": "You cannot update an existing CommandWebhook."
  },
  {
    "id": "app.command_webhook.create_command_webhook.internal_error",
    "translation": "Unable to save the CommandWebhook."
  },
  {
    "id": "app.command_webhook.get.internal_error",
    "translation": "Unable to get the webhook."
  },
  {
    "id": "app.command_webhook.get.missing",
    "translation": "Unable to find the webhook."
  },
  {
    "id": "app.command_webhook.handle_command_webhook.parse",
    "translation": "Unable to parse incoming data."
  },
  {
    "id": "app.command_webhook.try_use.internal_error",
    "translation": "Unable to use the webhook."
  },
  {
    "id": "app.command_webhook.try_use.invalid",
    "translation": "Invalid webhook."
  },
  {
    "id": "app.compile_csv_chunks.header_error",
    "translation": "Failed to write CSV headers."
  },
  {
    "id": "app.compile_report_chunks.unsupported_format",
    "translation": "Unsupported report format."
  },
  {
    "id": "app.compliance.get.finding.app_error",
    "translation": "We encountered an error retrieving the compliance reports."
  },
  {
    "id": "app.compliance.save.saving.app_error",
    "translation": "We encountered an error saving the compliance report."
  },
  {
    "id": "app.content_flagging.can_flag_post.in_progress",
    "translation": "Cannot flag this post as is already flagged."
  },
  {
    "id": "app.content_flagging.can_flag_post.removed",
    "translation": "Cannot flag this post it was removed in a previous flagging request."
  },
  {
    "id": "app.content_flagging.can_flag_post.retained",
    "translation": "Cannot flag this post as it was retained in a previous flagging request."
  },
  {
    "id": "app.content_flagging.can_flag_post.unknown",
    "translation": "Cannot flag this post as it is in unknown status."
  },
  {
    "id": "app.content_flagging.create_property_values.app_error",
    "translation": "Unable to save property values for the flagged post."
  },
  {
    "id": "app.content_flagging.delete_post.app_error",
    "translation": "Unable to soft-delete the flagged post."
  },
  {
    "id": "app.content_flagging.flag_post.marshal_comment.app_error",
    "translation": "Failed to marshal flagging user's comment"
  },
  {
    "id": "app.content_flagging.flag_post.marshal_reason.app_error",
    "translation": "Failed to marshal flagging user's reason"
  },
  {
    "id": "app.content_flagging.flag_post_confirmation.message",
    "translation": "The message from @{{.username}} has been flagged for review. You will be notified once it is reviewed by a Content Reviewer. "
  },
  {
    "id": "app.content_flagging.get_group.error",
    "translation": "Failed to get Content Flagging bot."
  },
  {
    "id": "app.content_flagging.get_reviewer_settings.app_error",
    "translation": "Failed to fetch content reviewer settings from the database"
  },
  {
    "id": "app.content_flagging.get_status_property.app_error",
    "translation": "Failed to get Status property field."
  },
  {
    "id": "app.content_flagging.get_users_in_team.app_error",
    "translation": "Failed to search reviewers in team."
  },
  {
    "id": "app.content_flagging.keep_flag_post.marshal_comment.app_error",
    "translation": "Failed to marshal reviewer comment"
  },
  {
    "id": "app.content_flagging.keep_post.status_update.app_error",
    "translation": "Failed to update flagged post status when undeleting flagged post "
  },
  {
    "id": "app.content_flagging.keep_post.undelete.app_error",
    "translation": "Failed to update post in database when attempting to undelete the flagged post."
  },
  {
    "id": "app.content_flagging.marshal_property_values.app_error",
    "translation": "Failed to marshal Content Flagging property values to send in WebSocket event."
  },
  {
    "id": "app.content_flagging.no_status_property.app_error",
    "translation": "Cannot fetch flagged post as the post is not flagged."
  },
  {
    "id": "app.content_flagging.permanently_delete.app_error",
    "translation": "Failed to overwrite post with scrubbed post when permanently deleting flagged post."
  },
  {
    "id": "app.content_flagging.permanently_delete.marshal_comment.app_error",
    "translation": "Failed to marshal reviewer comment"
  },
  {
    "id": "app.content_flagging.permanently_delete.update_property_value.app_error",
    "translation": "Failed to update flagged post status when permanently deleting flagged post."
  },
  {
    "id": "app.content_flagging.restore_file_info.app_error",
    "translation": "Failed to restore file info for the flagged post."
  },
  {
<<<<<<< HEAD
    "id": "app.content_flagging.save_reviewer_settings.app_error",
    "translation": "Failed to save content reviewer settings to the database."
  },
  {
=======
>>>>>>> 976cc218
    "id": "app.content_flagging.search_property_fields.app_error",
    "translation": "Failed to search Content Flagging property fields."
  },
  {
    "id": "app.content_flagging.search_property_values.app_error",
    "translation": "Failed to fetch post's content flagging property values from the database."
  },
  {
    "id": "app.content_flagging.search_status_property.app_error",
    "translation": "Failed to search Property Values for the flagged post."
  },
  {
    "id": "app.create_basic_user.save_member.app_error",
    "translation": "Unable to create default team memberships"
  },
  {
    "id": "app.create_basic_user.save_member.conflict.app_error",
    "translation": "Unable to create default team membership because they already exists"
  },
  {
    "id": "app.create_basic_user.save_member.max_accounts.app_error",
    "translation": "Unable to create default team membership because no more members are allowed in that team"
  },
  {
    "id": "app.custom_group.unique_name",
    "translation": "group name is not unique"
  },
  {
    "id": "app.custom_profile_attributes.count_property_fields.app_error",
    "translation": "Unable to count the number of fields for the custom profile attribute group"
  },
  {
    "id": "app.custom_profile_attributes.cpa_group_id.app_error",
    "translation": "Cannot register Custom Profile Attributes property group"
  },
  {
    "id": "app.custom_profile_attributes.create_property_field.app_error",
    "translation": "Unable to create Custom Profile Attribute field"
  },
  {
    "id": "app.custom_profile_attributes.delete_property_values_for_user.app_error",
    "translation": "Unable to delete Custom Profile Attribute Values for user"
  },
  {
    "id": "app.custom_profile_attributes.get_property_field.app_error",
    "translation": "Unable to get Custom Profile Attribute field"
  },
  {
    "id": "app.custom_profile_attributes.limit_reached.app_error",
    "translation": "Custom Profile Attributes field limit reached"
  },
  {
    "id": "app.custom_profile_attributes.list_property_values.app_error",
    "translation": "Unable to get custom profile attribute values"
  },
  {
    "id": "app.custom_profile_attributes.property_field_conversion.app_error",
    "translation": "Unable to convert the property field to a custom profile attribute field"
  },
  {
    "id": "app.custom_profile_attributes.property_field_delete.app_error",
    "translation": "Unable to delete Custom Profile Attribute field"
  },
  {
    "id": "app.custom_profile_attributes.property_field_is_managed.app_error",
    "translation": "Cannot update value for an admin-managed Custom Profile Attribute field"
  },
  {
    "id": "app.custom_profile_attributes.property_field_is_synced.app_error",
    "translation": "Cannot update value for a synced Custom Profile Attribute field"
  },
  {
    "id": "app.custom_profile_attributes.property_field_not_found.app_error",
    "translation": "Custom Profile Attribute field not found"
  },
  {
    "id": "app.custom_profile_attributes.property_field_update.app_error",
    "translation": "Unable to update Custom Profile Attribute field"
  },
  {
    "id": "app.custom_profile_attributes.property_value_upsert.app_error",
    "translation": "Unable to upsert Custom Profile Attribute fields"
  },
  {
    "id": "app.custom_profile_attributes.sanitize_and_validate.app_error",
    "translation": "Invalid property value attributes : {{.AttributeName}} ({{.Reason}})."
  },
  {
    "id": "app.custom_profile_attributes.search_property_fields.app_error",
    "translation": "Unable to search Custom Profile Attribute fields"
  },
  {
    "id": "app.custom_profile_attributes.validate_value.app_error",
    "translation": "Failed to validate property value"
  },
  {
    "id": "app.delete_scheduled_post.delete_error",
    "translation": "Failed to delete scheduled post from database."
  },
  {
    "id": "app.delete_scheduled_post.delete_permission.error",
    "translation": "You do not have permission to delete this resource."
  },
  {
    "id": "app.delete_scheduled_post.existing_scheduled_post.not_exist",
    "translation": "Scheduled post does not exist."
  },
  {
    "id": "app.delete_scheduled_post.get_scheduled_post.error",
    "translation": "Unable to fetch existing scheduled post from database."
  },
  {
    "id": "app.desktop_token.generateServerToken.invalid_or_expired",
    "translation": "Token does not exist or is expired"
  },
  {
    "id": "app.desktop_token.validate.invalid",
    "translation": "Token is not valid or is expired"
  },
  {
    "id": "app.desktop_token.validate.no_user",
    "translation": "Cannot find a user for this token"
  },
  {
    "id": "app.draft.delete.app_error",
    "translation": "Unable to delete the Draft."
  },
  {
    "id": "app.draft.feature_disabled",
    "translation": "Drafts feature is disabled."
  },
  {
    "id": "app.draft.get.app_error",
    "translation": "Unable to get the Draft."
  },
  {
    "id": "app.draft.get_drafts.app_error",
    "translation": "Unable to get user's Drafts."
  },
  {
    "id": "app.draft.get_for_draft.app_error",
    "translation": "Unable to get files for Draft."
  },
  {
    "id": "app.draft.save.app_error",
    "translation": "Unable to save the Draft."
  },
  {
    "id": "app.drafts.permanent_delete_by_user.app_error",
    "translation": "Unable to delete drafts for user."
  },
  {
    "id": "app.email.no_rate_limiter.app_error",
    "translation": "Rate limiter is not set up."
  },
  {
    "id": "app.email.rate_limit_exceeded.app_error",
    "translation": "Invite emails rate limit exceeded. Timer will be reset after {{.ResetAfter}} seconds. Please retry after {{.RetryAfter}} seconds."
  },
  {
    "id": "app.email.setup_rate_limiter.app_error",
    "translation": "Error occurred in the rate limiter."
  },
  {
    "id": "app.emoji.create.internal_error",
    "translation": "Unable to save emoji."
  },
  {
    "id": "app.emoji.delete.app_error",
    "translation": "Unable to delete the emoji."
  },
  {
    "id": "app.emoji.delete.no_results",
    "translation": "We couldn’t find the emoji to delete."
  },
  {
    "id": "app.emoji.get.app_error",
    "translation": "Unable to get the emoji."
  },
  {
    "id": "app.emoji.get.no_result",
    "translation": "We couldn’t find the emoji."
  },
  {
    "id": "app.emoji.get_by_name.app_error",
    "translation": "Unable to get the emoji."
  },
  {
    "id": "app.emoji.get_by_name.no_result",
    "translation": "We couldn’t find the emoji."
  },
  {
    "id": "app.emoji.get_list.internal_error",
    "translation": "Unable to get the emoji."
  },
  {
    "id": "app.eport.generate_presigned_url.config.app_error",
    "translation": "This actions requires the use of a dedicated export store."
  },
  {
    "id": "app.eport.generate_presigned_url.driver.app_error",
    "translation": "Your export store driver does not support presign url generation."
  },
  {
    "id": "app.eport.generate_presigned_url.featureflag.app_error",
    "translation": "This feature is restricted by a feature flag."
  },
  {
    "id": "app.eport.generate_presigned_url.fileexist.app_error",
    "translation": "Unable to check if the file exists."
  },
  {
    "id": "app.eport.generate_presigned_url.link.app_error",
    "translation": "Unable to generate the presigned url."
  },
  {
    "id": "app.eport.generate_presigned_url.notfound.app_error",
    "translation": "The export file was not found."
  },
  {
    "id": "app.export.export_attachment.copy_file.error",
    "translation": "Failed to copy file during export."
  },
  {
    "id": "app.export.export_attachment.create_file.error",
    "translation": "Failed to create file during export."
  },
  {
    "id": "app.export.export_attachment.mkdirall.error",
    "translation": "Failed to create directory during export."
  },
  {
    "id": "app.export.export_attachment.zip_create_header.error",
    "translation": "Failed to create zip header during export."
  },
  {
    "id": "app.export.export_custom_emoji.copy_emoji_images.error",
    "translation": "Unable to copy custom emoji images"
  },
  {
    "id": "app.export.export_custom_emoji.mkdir.error",
    "translation": "Unable to create a directory for custom emoji images"
  },
  {
    "id": "app.export.export_write_line.io_writer.error",
    "translation": "An error occurred writing the export data."
  },
  {
    "id": "app.export.export_write_line.json_marshall.error",
    "translation": "An error occurred marshalling the JSON data for export."
  },
  {
    "id": "app.export.marshal.app_error",
    "translation": "Unable to marshal response."
  },
  {
    "id": "app.export.zip_create.error",
    "translation": "Failed to add file to zip archive during export."
  },
  {
    "id": "app.file.cloud.get.app_error",
    "translation": "Can not fetch the file as it is past the cloud plan's limit."
  },
  {
    "id": "app.file_info.delete_for_post_ids.app_error",
    "translation": "Failed to remove the requested files from database"
  },
  {
    "id": "app.file_info.get.app_error",
    "translation": "Unable to get the file info."
  },
  {
    "id": "app.file_info.get.gif.app_error",
    "translation": "Could not decode gif."
  },
  {
    "id": "app.file_info.get_by_ids.app_error",
    "translation": "Unable to get the file infos by ids for post edit history."
  },
  {
    "id": "app.file_info.get_by_post_id.app_error",
    "translation": "Failed to find files for post."
  },
  {
    "id": "app.file_info.get_count.app_error",
    "translation": "Failed to get count of all files."
  },
  {
    "id": "app.file_info.get_for_post.app_error",
    "translation": "Unable to get the file info for the post."
  },
  {
    "id": "app.file_info.get_storage_usage.app_error",
    "translation": "Failed to get storage usage of all files."
  },
  {
    "id": "app.file_info.get_with_options.app_error",
    "translation": "Unable to get the file info with options"
  },
  {
    "id": "app.file_info.permanent_delete_by_user.app_error",
    "translation": "Unable to delete attachments of the user."
  },
  {
    "id": "app.file_info.permanent_delete_for_post.app_error",
    "translation": "Failed to permanently delete file for post."
  },
  {
    "id": "app.file_info.save.app_error",
    "translation": "Unable to save the file info."
  },
  {
    "id": "app.file_info.seek.gif.app_error",
    "translation": "Unable to seek to the beginning of the GIF data."
  },
  {
    "id": "app.file_info.set_searchable_content.app_error",
    "translation": "Unable to set the searchable content of the file."
  },
  {
    "id": "app.file_info.undelete_for_post_ids.app_error",
    "translation": "Failed to restore post file attachments."
  },
  {
    "id": "app.get_user_team_scheduled_posts.error",
    "translation": "Error occurred fetching scheduled posts."
  },
  {
    "id": "app.group.create_syncable_memberships.error",
    "translation": "Unable to create group syncable memberships."
  },
  {
    "id": "app.group.crud_permission",
    "translation": "Unable to perform operation for that source type."
  },
  {
    "id": "app.group.delete_invalid_syncable_memberships.error",
    "translation": "Unable to delete invalid group syncable memberships."
  },
  {
    "id": "app.group.group_syncable_already_deleted",
    "translation": "group syncable was already deleted"
  },
  {
    "id": "app.group.id.app_error",
    "translation": "invalid id property for group."
  },
  {
    "id": "app.group.license_error",
    "translation": "LDAP license required."
  },
  {
    "id": "app.group.no_rows",
    "translation": "no matching group found"
  },
  {
    "id": "app.group.permanent_delete_members_by_user.app_error",
    "translation": "Unable to remove the group member with UserID \"{{.UserId}}\"."
  },
  {
    "id": "app.group.uniqueness_error",
    "translation": "group member already exists"
  },
  {
    "id": "app.group.user_not_found",
    "translation": "Error updating group. User with username \"{{.Username}}\" could not be found."
  },
  {
    "id": "app.group.username_conflict",
    "translation": "user with username \"{{.Username}}\" already exists."
  },
  {
    "id": "app.import.attachment.bad_file.error",
    "translation": "Error reading the file at: \"{{.FilePath}}\""
  },
  {
    "id": "app.import.attachment.file_stat.error",
    "translation": "Error reading the file status: \"{{.FilePath}}\""
  },
  {
    "id": "app.import.attachment.file_upload.error",
    "translation": "Error uploading the file: \"{{.FilePath}}\""
  },
  {
    "id": "app.import.attachment.seek_file.error",
    "translation": "Error seeking the file: \"{{.FilePath}}\""
  },
  {
    "id": "app.import.bulk_import.file_scan.error",
    "translation": "Error reading import data file."
  },
  {
    "id": "app.import.bulk_import.json_decode.error",
    "translation": "JSON decode of line failed."
  },
  {
    "id": "app.import.bulk_import.unsupported_version.error",
    "translation": "Incorrect or missing version in the data import file. Make sure version is the first object in your import file and try again."
  },
  {
    "id": "app.import.custom_status.error",
    "translation": "Unable to set custom status."
  },
  {
    "id": "app.import.emoji.bad_file.error",
    "translation": "Error reading import emoji image file. Emoji with name: \"{{.EmojiName}}\""
  },
  {
    "id": "app.import.generate_password.app_error",
    "translation": "Error generating password."
  },
  {
    "id": "app.import.get_teams_by_names.some_teams_not_found.error",
    "translation": "Some teams not found"
  },
  {
    "id": "app.import.get_users_by_username.some_users_not_found.error",
    "translation": "Some users not found"
  },
  {
    "id": "app.import.import_bot.owner_could_not_found.error",
    "translation": "Unable to find owner of the bot"
  },
  {
    "id": "app.import.import_channel.deleting.app_error",
    "translation": "Unable to archive imported channel."
  },
  {
    "id": "app.import.import_channel.scheme_deleted.error",
    "translation": "Unable to set a channel to use a deleted scheme."
  },
  {
    "id": "app.import.import_channel.scheme_wrong_scope.error",
    "translation": "Channel must be assigned to a Channel-scoped scheme."
  },
  {
    "id": "app.import.import_channel.team_not_found.error",
    "translation": "Error importing channel. Team with name \"{{.TeamName}}\" could not be found."
  },
  {
    "id": "app.import.import_direct_channel.create_direct_channel.error",
    "translation": "Failed to create direct channel"
  },
  {
    "id": "app.import.import_direct_channel.create_group_channel.error",
    "translation": "Failed to create group channel"
  },
  {
    "id": "app.import.import_direct_channel.get_channel_members.error",
    "translation": "Failed to get channel members for direct channel"
  },
  {
    "id": "app.import.import_direct_channel.no_members.error",
    "translation": "There are no members for the direct channel"
  },
  {
    "id": "app.import.import_direct_channel.update_header_failed.error",
    "translation": "Failed to update direct channel header"
  },
  {
    "id": "app.import.import_direct_post.create_direct_channel.error",
    "translation": "Failed to get direct channel"
  },
  {
    "id": "app.import.import_direct_post.create_group_channel.error",
    "translation": "Failed to get group channel"
  },
  {
    "id": "app.import.import_line.null_bot.error",
    "translation": "Import data line has type \"bot\" but the bot object is null"
  },
  {
    "id": "app.import.import_line.null_channel.error",
    "translation": "Import data line has type \"channel\" but the channel object is null."
  },
  {
    "id": "app.import.import_line.null_direct_channel.error",
    "translation": "Import data line has type \"direct_channel\" but the direct_channel object is null."
  },
  {
    "id": "app.import.import_line.null_direct_post.error",
    "translation": "Import data line has type \"direct_post\" but the direct_post object is null."
  },
  {
    "id": "app.import.import_line.null_emoji.error",
    "translation": "Import data line has type \"emoji\" but the emoji object is null."
  },
  {
    "id": "app.import.import_line.null_post.error",
    "translation": "Import data line has type \"post\" but the post object is null."
  },
  {
    "id": "app.import.import_line.null_role.error",
    "translation": "Import data line has type \"role\" but the role object is null."
  },
  {
    "id": "app.import.import_line.null_scheme.error",
    "translation": "Import data line has type \"scheme\" but the scheme object is null."
  },
  {
    "id": "app.import.import_line.null_team.error",
    "translation": "Import data line has type \"team\" but the team object is null."
  },
  {
    "id": "app.import.import_line.null_user.error",
    "translation": "Import data line has type \"user\" but the user object is null."
  },
  {
    "id": "app.import.import_line.unknown_line_type.error",
    "translation": "Import data line has unknown type \"{{.Type}}\"."
  },
  {
    "id": "app.import.import_post.channel_not_found.error",
    "translation": "Error importing post. Channel with name \"{{.ChannelName}}\" could not be found."
  },
  {
    "id": "app.import.import_post.save_preferences.error",
    "translation": "Error importing post. Failed to save preferences."
  },
  {
    "id": "app.import.import_post.user_not_found.error",
    "translation": "Error importing post. User with username \"{{.Username}}\" could not be found."
  },
  {
    "id": "app.import.import_scheme.scope_change.error",
    "translation": "The bulk importer cannot change the scope of an already-existing scheme."
  },
  {
    "id": "app.import.import_team.scheme_deleted.error",
    "translation": "Unable to set a team to use a deleted scheme."
  },
  {
    "id": "app.import.import_team.scheme_wrong_scope.error",
    "translation": "Team must be assigned to a Team-scoped scheme."
  },
  {
    "id": "app.import.import_user.save_preferences.error",
    "translation": "Error importing user preferences. Failed to save preferences."
  },
  {
    "id": "app.import.import_user_channels.channel_not_found.error",
    "translation": "Error importing user channels. Channel not found."
  },
  {
    "id": "app.import.import_user_channels.save_preferences.error",
    "translation": "Error importing user channel memberships. Failed to save preferences."
  },
  {
    "id": "app.import.import_user_teams.save_members.conflict.app_error",
    "translation": "Unable to import the new team membership because it already exists"
  },
  {
    "id": "app.import.import_user_teams.save_members.error",
    "translation": "Unable to import team memberships"
  },
  {
    "id": "app.import.import_user_teams.save_members.max_accounts.app_error",
    "translation": "Unable to import team membership because no more members are allowed in that team"
  },
  {
    "id": "app.import.import_user_teams.save_preferences.error",
    "translation": "Unable to save the team theme preferences"
  },
  {
    "id": "app.import.process_import_data_file_version_line.invalid_version.error",
    "translation": "Unable to read the version of the data import file."
  },
  {
    "id": "app.import.profile_image.open.app_error",
    "translation": "Failed to open the profile image file: {{.FileName}}"
  },
  {
    "id": "app.import.profile_image.read_data.app_error",
    "translation": "Failed to read profile image data."
  },
  {
    "id": "app.import.validate_attachment_import_data.invalid_path.error",
    "translation": "Failed to validate attachment import data. Invalid path: \"{{.Path}}\""
  },
  {
    "id": "app.import.validate_bot_import_data.owner_missing.error",
    "translation": "Bot owner is missing"
  },
  {
    "id": "app.import.validate_channel_import_data.display_name_length.error",
    "translation": "Channel display_name is not within permitted length constraints."
  },
  {
    "id": "app.import.validate_channel_import_data.header_length.error",
    "translation": "Channel header is too long."
  },
  {
    "id": "app.import.validate_channel_import_data.name_characters.error",
    "translation": "Channel name contains invalid characters."
  },
  {
    "id": "app.import.validate_channel_import_data.name_length.error",
    "translation": "Channel name is too long."
  },
  {
    "id": "app.import.validate_channel_import_data.name_missing.error",
    "translation": "Missing required channel property: name"
  },
  {
    "id": "app.import.validate_channel_import_data.purpose_length.error",
    "translation": "Channel purpose is too long."
  },
  {
    "id": "app.import.validate_channel_import_data.scheme_invalid.error",
    "translation": "Invalid scheme name for channel."
  },
  {
    "id": "app.import.validate_channel_import_data.team_missing.error",
    "translation": "Missing required channel property: team"
  },
  {
    "id": "app.import.validate_channel_import_data.type_invalid.error",
    "translation": "Channel type is invalid."
  },
  {
    "id": "app.import.validate_channel_import_data.type_missing.error",
    "translation": "Missing required channel property: type."
  },
  {
    "id": "app.import.validate_direct_channel_import_data.header_length.error",
    "translation": "Direct channel header is too long"
  },
  {
    "id": "app.import.validate_direct_channel_import_data.members_required.error",
    "translation": "Missing required direct channel property: members"
  },
  {
    "id": "app.import.validate_direct_channel_import_data.members_too_few.error",
    "translation": "Direct channel members list contains too few items"
  },
  {
    "id": "app.import.validate_direct_channel_import_data.members_too_many.error",
    "translation": "Direct channel members list contains too many items"
  },
  {
    "id": "app.import.validate_direct_channel_import_data.unknown_favoriter.error",
    "translation": "Direct channel can only be favorited by members. \"{{.Username}}\" is not a member."
  },
  {
    "id": "app.import.validate_direct_post_import_data.attachment.error",
    "translation": "Failed to validate direct post attachment data."
  },
  {
    "id": "app.import.validate_direct_post_import_data.channel_members_required.error",
    "translation": "Missing required direct post property: channel_members"
  },
  {
    "id": "app.import.validate_direct_post_import_data.channel_members_too_few.error",
    "translation": "Direct post channel members list contains too few items"
  },
  {
    "id": "app.import.validate_direct_post_import_data.channel_members_too_many.error",
    "translation": "Direct post channel members list contains too many items"
  },
  {
    "id": "app.import.validate_direct_post_import_data.create_at_missing.error",
    "translation": "Missing required direct post property: create_at"
  },
  {
    "id": "app.import.validate_direct_post_import_data.create_at_zero.error",
    "translation": "CreateAt must be greater than 0"
  },
  {
    "id": "app.import.validate_direct_post_import_data.message_length.error",
    "translation": "Message is too long"
  },
  {
    "id": "app.import.validate_direct_post_import_data.message_missing.error",
    "translation": "Missing required direct post property: message"
  },
  {
    "id": "app.import.validate_direct_post_import_data.thread_follower.error",
    "translation": "Failed to validate direct post thread follower data."
  },
  {
    "id": "app.import.validate_direct_post_import_data.unknown_flagger.error",
    "translation": "Direct post can only be flagged by members of the channel it is in. \"{{.Username}}\" is not a member."
  },
  {
    "id": "app.import.validate_direct_post_import_data.user_missing.error",
    "translation": "Missing required direct post property: user"
  },
  {
    "id": "app.import.validate_emoji_import_data.empty.error",
    "translation": "Import emoji data empty."
  },
  {
    "id": "app.import.validate_emoji_import_data.image_missing.error",
    "translation": "Import emoji image field missing or blank."
  },
  {
    "id": "app.import.validate_emoji_import_data.invalid_image_path.error",
    "translation": "Import emoji image field has an invalid path: \"{{.Path}}\""
  },
  {
    "id": "app.import.validate_emoji_import_data.name_missing.error",
    "translation": "Import emoji name field missing or blank."
  },
  {
    "id": "app.import.validate_post_import_data.attachment.error",
    "translation": "Failed to validate post attachment data."
  },
  {
    "id": "app.import.validate_post_import_data.channel_missing.error",
    "translation": "Missing required Post property: Channel."
  },
  {
    "id": "app.import.validate_post_import_data.create_at_missing.error",
    "translation": "Missing required Post property: create_at."
  },
  {
    "id": "app.import.validate_post_import_data.create_at_zero.error",
    "translation": "Post CreateAt property must not be zero."
  },
  {
    "id": "app.import.validate_post_import_data.message_length.error",
    "translation": "Post Message property is longer than the maximum permitted length."
  },
  {
    "id": "app.import.validate_post_import_data.message_missing.error",
    "translation": "Missing required Post property: Message."
  },
  {
    "id": "app.import.validate_post_import_data.props_too_large.error",
    "translation": "Post Props are longer than the maximum permitted length."
  },
  {
    "id": "app.import.validate_post_import_data.team_missing.error",
    "translation": "Missing required Post property: Team."
  },
  {
    "id": "app.import.validate_post_import_data.thread_follower.error",
    "translation": "Failed to validate post thread follower data."
  },
  {
    "id": "app.import.validate_post_import_data.user_missing.error",
    "translation": "Missing required Post property: User."
  },
  {
    "id": "app.import.validate_reaction_import_data.create_at_before_parent.error",
    "translation": "Reaction CreateAt property must be greater than the parent post CreateAt."
  },
  {
    "id": "app.import.validate_reaction_import_data.create_at_missing.error",
    "translation": "Missing required Reaction property: create_at."
  },
  {
    "id": "app.import.validate_reaction_import_data.create_at_zero.error",
    "translation": "Reaction CreateAt property must not be zero."
  },
  {
    "id": "app.import.validate_reaction_import_data.emoji_name_length.error",
    "translation": "Reaction EmojiName property is longer than the maximum permitted length."
  },
  {
    "id": "app.import.validate_reaction_import_data.emoji_name_missing.error",
    "translation": "Missing required Reaction property: EmojiName."
  },
  {
    "id": "app.import.validate_reaction_import_data.user_missing.error",
    "translation": "Missing required Reaction property: User."
  },
  {
    "id": "app.import.validate_reply_import_data.attachment.error",
    "translation": "Failed to validate reply attachment data."
  },
  {
    "id": "app.import.validate_reply_import_data.create_at_missing.error",
    "translation": "Missing required Reply property: create_at."
  },
  {
    "id": "app.import.validate_reply_import_data.create_at_zero.error",
    "translation": "Reply CreateAt property must not be zero."
  },
  {
    "id": "app.import.validate_reply_import_data.message_length.error",
    "translation": "Reply Message property is longer than the maximum permitted length."
  },
  {
    "id": "app.import.validate_reply_import_data.message_missing.error",
    "translation": "Missing required Reply property: Message."
  },
  {
    "id": "app.import.validate_reply_import_data.user_missing.error",
    "translation": "Missing required Reply property: User."
  },
  {
    "id": "app.import.validate_role_import_data.description_invalid.error",
    "translation": "Invalid role description."
  },
  {
    "id": "app.import.validate_role_import_data.display_name_invalid.error",
    "translation": "Invalid role display name."
  },
  {
    "id": "app.import.validate_role_import_data.invalid_permission.error",
    "translation": "Invalid permission on role."
  },
  {
    "id": "app.import.validate_role_import_data.name_invalid.error",
    "translation": "Invalid role name."
  },
  {
    "id": "app.import.validate_scheme_import_data.description_invalid.error",
    "translation": "Invalid scheme description."
  },
  {
    "id": "app.import.validate_scheme_import_data.display_name_invalid.error",
    "translation": "Invalid scheme display name."
  },
  {
    "id": "app.import.validate_scheme_import_data.name_invalid.error",
    "translation": "Invalid scheme name."
  },
  {
    "id": "app.import.validate_scheme_import_data.null_scope.error",
    "translation": "Scheme scope is required."
  },
  {
    "id": "app.import.validate_scheme_import_data.unknown_scheme.error",
    "translation": "Unknown scheme scope."
  },
  {
    "id": "app.import.validate_scheme_import_data.wrong_roles_for_scope.error",
    "translation": "The wrong roles were provided for a scheme with this scope."
  },
  {
    "id": "app.import.validate_team_import_data.description_length.error",
    "translation": "Team description is too long."
  },
  {
    "id": "app.import.validate_team_import_data.display_name_length.error",
    "translation": "Team display_name is not within permitted length constraints."
  },
  {
    "id": "app.import.validate_team_import_data.display_name_missing.error",
    "translation": "Missing required team property: display_name."
  },
  {
    "id": "app.import.validate_team_import_data.name_characters.error",
    "translation": "Team name contains invalid characters."
  },
  {
    "id": "app.import.validate_team_import_data.name_length.error",
    "translation": "Team name is too long."
  },
  {
    "id": "app.import.validate_team_import_data.name_missing.error",
    "translation": "Missing required team property: name."
  },
  {
    "id": "app.import.validate_team_import_data.name_reserved.error",
    "translation": "Team name contains reserved words."
  },
  {
    "id": "app.import.validate_team_import_data.scheme_invalid.error",
    "translation": "Invalid scheme name for team."
  },
  {
    "id": "app.import.validate_team_import_data.type_invalid.error",
    "translation": "Team type is not valid."
  },
  {
    "id": "app.import.validate_team_import_data.type_missing.error",
    "translation": "Missing required team property: type."
  },
  {
    "id": "app.import.validate_thread_follower_data.empty.error",
    "translation": "Import follower data empty."
  },
  {
    "id": "app.import.validate_thread_follower_data.user_missing.error",
    "translation": "Missing required follower property: user."
  },
  {
    "id": "app.import.validate_user_channels_import_data.channel_name_missing.error",
    "translation": "Channel name missing from User's Channel Membership."
  },
  {
    "id": "app.import.validate_user_channels_import_data.invalid_notify_props_desktop.error",
    "translation": "Invalid Desktop NotifyProps for User's Channel Membership."
  },
  {
    "id": "app.import.validate_user_channels_import_data.invalid_notify_props_mark_unread.error",
    "translation": "Invalid MarkUnread NotifyProps for User's Channel Membership."
  },
  {
    "id": "app.import.validate_user_channels_import_data.invalid_notify_props_mobile.error",
    "translation": "Invalid Mobile NotifyProps for User's Channel Membership."
  },
  {
    "id": "app.import.validate_user_channels_import_data.invalid_roles.error",
    "translation": "Invalid roles for User's Channel Membership."
  },
  {
    "id": "app.import.validate_user_import_data.advanced_props_email_interval.error",
    "translation": "Invalid email batching interval setting for User"
  },
  {
    "id": "app.import.validate_user_import_data.advanced_props_feature_markdown_preview.error",
    "translation": "Invalid markdown preview setting for User"
  },
  {
    "id": "app.import.validate_user_import_data.advanced_props_formatting.error",
    "translation": "Invalid post formatting setting for User"
  },
  {
    "id": "app.import.validate_user_import_data.advanced_props_show_unread_section.error",
    "translation": "Invalid show unread section setting for User"
  },
  {
    "id": "app.import.validate_user_import_data.auth_data_and_password.error",
    "translation": "User AuthData and Password are mutually exclusive."
  },
  {
    "id": "app.import.validate_user_import_data.auth_data_and_service_dependency.error",
    "translation": "User AuthService and AuthData are mutually inclusive."
  },
  {
    "id": "app.import.validate_user_import_data.auth_data_length.error",
    "translation": "User AuthData is too long."
  },
  {
    "id": "app.import.validate_user_import_data.email_length.error",
    "translation": "User email has an invalid length."
  },
  {
    "id": "app.import.validate_user_import_data.email_missing.error",
    "translation": "Missing required user property: email."
  },
  {
    "id": "app.import.validate_user_import_data.first_name_length.error",
    "translation": "User First Name is too long."
  },
  {
    "id": "app.import.validate_user_import_data.guest_roles_conflict.error",
    "translation": "User roles are not consistent with guest status."
  },
  {
    "id": "app.import.validate_user_import_data.invalid_image_path.error",
    "translation": "User profile image path is invalid: \"{{.Path}}\""
  },
  {
    "id": "app.import.validate_user_import_data.last_name_length.error",
    "translation": "User Last Name is too long."
  },
  {
    "id": "app.import.validate_user_import_data.nickname_length.error",
    "translation": "User nickname is too long."
  },
  {
    "id": "app.import.validate_user_import_data.notify_props_channel_trigger_invalid.error",
    "translation": "Invalid Channel Trigger Notify Prop for user."
  },
  {
    "id": "app.import.validate_user_import_data.notify_props_comments_trigger_invalid.error",
    "translation": "Invalid Comments Prop value for user."
  },
  {
    "id": "app.import.validate_user_import_data.notify_props_desktop_invalid.error",
    "translation": "Invalid Desktop Notify Prop value for user."
  },
  {
    "id": "app.import.validate_user_import_data.notify_props_desktop_sound_invalid.error",
    "translation": "Invalid Desktop Sound Notify Prop value for user."
  },
  {
    "id": "app.import.validate_user_import_data.notify_props_email_invalid.error",
    "translation": "Invalid Email Notify Prop value for user."
  },
  {
    "id": "app.import.validate_user_import_data.notify_props_mobile_invalid.error",
    "translation": "Invalid Mobile Notify Prop value for user."
  },
  {
    "id": "app.import.validate_user_import_data.notify_props_mobile_push_status_invalid.error",
    "translation": "Invalid Mobile Push Status Notify Prop for user."
  },
  {
    "id": "app.import.validate_user_import_data.password_length.error",
    "translation": "User Password has invalid length."
  },
  {
    "id": "app.import.validate_user_import_data.position_length.error",
    "translation": "User Position is too long."
  },
  {
    "id": "app.import.validate_user_import_data.profile_image.error",
    "translation": "Invalid profile image."
  },
  {
    "id": "app.import.validate_user_import_data.roles_invalid.error",
    "translation": "User roles are not valid."
  },
  {
    "id": "app.import.validate_user_import_data.username_invalid.error",
    "translation": "Username is not valid."
  },
  {
    "id": "app.import.validate_user_import_data.username_missing.error",
    "translation": "Missing require user property: username."
  },
  {
    "id": "app.import.validate_user_teams_import_data.invalid_auth_service.error",
    "translation": "Invalid auth service: {{.AuthService}}"
  },
  {
    "id": "app.import.validate_user_teams_import_data.invalid_roles.error",
    "translation": "Invalid roles for User's Team Membership."
  },
  {
    "id": "app.import.validate_user_teams_import_data.invalid_team_theme.error",
    "translation": "Invalid team theme for the User"
  },
  {
    "id": "app.import.validate_user_teams_import_data.team_name_missing.error",
    "translation": "Team name missing from User's Team Membership."
  },
  {
    "id": "app.insert_error",
    "translation": "insert error"
  },
  {
    "id": "app.job.download_export_results_not_enabled",
    "translation": "DownloadExportResults in config.json is false. Please set this to true to download the results of this job."
  },
  {
    "id": "app.job.error",
    "translation": "Error during job execution."
  },
  {
    "id": "app.job.get.app_error",
    "translation": "Unable to get the job."
  },
  {
    "id": "app.job.get_all.app_error",
    "translation": "Unable to get the jobs."
  },
  {
    "id": "app.job.get_all_jobs_by_type_and_status.app_error",
    "translation": "Unable to get the all jobs by type and status."
  },
  {
    "id": "app.job.get_count_by_status_and_type.app_error",
    "translation": "Unable to get the job count by status and type."
  },
  {
    "id": "app.job.get_existing_jobs.error",
    "translation": "Unable to get existing jobs."
  },
  {
    "id": "app.job.get_newest_job_by_status_and_type.app_error",
    "translation": "Unable to get the newest job by status and type."
  },
  {
    "id": "app.job.save.app_error",
    "translation": "Unable to save the job."
  },
  {
    "id": "app.job.update.app_error",
    "translation": "Unable to update the job."
  },
  {
    "id": "app.job.update_status.app_error",
    "translation": "Unable to update job status. Invalid status set"
  },
  {
    "id": "app.last_accessible_file.app_error",
    "translation": "Error fetching last accessible file"
  },
  {
    "id": "app.last_accessible_post.app_error",
    "translation": "Error fetching last accessible post"
  },
  {
    "id": "app.limits.get_app_limits.user_count.store_error",
    "translation": "Failed to get user count"
  },
  {
    "id": "app.login.doLogin.updateLastLogin.error",
    "translation": "Could not update last login timestamp"
  },
  {
    "id": "app.lookup_interactive_dialog.decode_json_error",
    "translation": "Encountered an error decoding JSON response from interactive dialog lookup."
  },
  {
    "id": "app.lookup_interactive_dialog.json_error",
    "translation": "Encountered an error processing JSON response from interactive dialog lookup."
  },
  {
    "id": "app.lookup_interactive_dialog.read_body_error",
    "translation": "Encountered an error reading response body from interactive dialog lookup."
  },
  {
    "id": "app.member_count",
    "translation": "error retrieving member count"
  },
  {
    "id": "app.notification.body.dm.subTitle",
    "translation": "While you were away, {{.SenderName}} sent you a new Direct Message."
  },
  {
    "id": "app.notification.body.dm.time",
    "translation": "{{.Hour}}:{{.Minute}} {{.TimeZone}}"
  },
  {
    "id": "app.notification.body.dm.title",
    "translation": "{{.SenderName}} sent you a new message"
  },
  {
    "id": "app.notification.body.group.subTitle",
    "translation": "While you were away, {{.SenderName}} sent a message to your group."
  },
  {
    "id": "app.notification.body.group.title",
    "translation": "{{.SenderName}} sent you a new message"
  },
  {
    "id": "app.notification.body.mention.subTitle",
    "translation": "While you were away, {{.SenderName}} mentioned you in the {{.ChannelName}} channel."
  },
  {
    "id": "app.notification.body.mention.title",
    "translation": "{{.SenderName}} mentioned you in a message"
  },
  {
    "id": "app.notification.body.thread.title",
    "translation": "{{.SenderName}} replied to a thread"
  },
  {
    "id": "app.notification.body.thread_channel.subTitle",
    "translation": "While you were away, {{.SenderName}} replied to a thread you're following."
  },
  {
    "id": "app.notification.body.thread_channel_full.subTitle",
    "translation": "While you were away, {{.SenderName}} replied to a thread you're following in {{.ChannelName}}."
  },
  {
    "id": "app.notification.body.thread_dm.subTitle",
    "translation": "While you were away, {{.SenderName}} replied to a thread in your Direct Message."
  },
  {
    "id": "app.notification.body.thread_gm.subTitle",
    "translation": "While you were away, {{.SenderName}} replied to a thread in your group."
  },
  {
    "id": "app.notification.footer.info",
    "translation": " and go to Settings > Notifications"
  },
  {
    "id": "app.notification.footer.infoLogin",
    "translation": "Login to Mattermost"
  },
  {
    "id": "app.notification.footer.title",
    "translation": "Want to change your notifications settings?"
  },
  {
    "id": "app.notification.subject.direct.full",
    "translation": "[{{.SiteName}}] New Direct Message from {{.SenderDisplayName}} on {{.Month}} {{.Day}}, {{.Year}}"
  },
  {
    "id": "app.notification.subject.group_message.full",
    "translation": "[{{ .SiteName }}] New Group Message in {{ .ChannelName}} on {{.Month}} {{.Day}}, {{.Year}}"
  },
  {
    "id": "app.notification.subject.group_message.generic",
    "translation": "[{{ .SiteName }}] New Group Message on {{.Month}} {{.Day}}, {{.Year}}"
  },
  {
    "id": "app.notification.subject.notification.full",
    "translation": "[{{ .SiteName }}] Notification in {{ .TeamName}} on {{.Month}} {{.Day}}, {{.Year}}"
  },
  {
    "id": "app.notifications.send_test_message.errors.create_post",
    "translation": "The post cannot be created"
  },
  {
    "id": "app.notifications.send_test_message.errors.no_bot",
    "translation": "Cannot get the system bot"
  },
  {
    "id": "app.notifications.send_test_message.errors.no_channel",
    "translation": "Cannot get the system bot direct message"
  },
  {
    "id": "app.notifications.send_test_message.errors.no_user",
    "translation": "Cannot get the user"
  },
  {
    "id": "app.notifications.send_test_message.message_body",
    "translation": "If you received this test notification, it worked!"
  },
  {
    "id": "app.notify_admin.save.app_error",
    "translation": "Unable to save notify data."
  },
  {
    "id": "app.notify_admin.send_notification_post.app_error",
    "translation": "Unable to send notification post."
  },
  {
    "id": "app.oauth.delete_app.app_error",
    "translation": "An error occurred while deleting the OAuth2 App."
  },
  {
    "id": "app.oauth.get_access_data_by_user_for_app.app_error",
    "translation": "We encountered an error finding all the access tokens."
  },
  {
    "id": "app.oauth.get_app.find.app_error",
    "translation": "Unable to find the requested app."
  },
  {
    "id": "app.oauth.get_app.finding.app_error",
    "translation": "We encountered an error finding the app."
  },
  {
    "id": "app.oauth.get_app_by_user.find.app_error",
    "translation": "Unable to find any existing apps."
  },
  {
    "id": "app.oauth.get_apps.find.app_error",
    "translation": "An error occurred while finding the OAuth2 Apps."
  },
  {
    "id": "app.oauth.permanent_delete_auth_data_by_user.app_error",
    "translation": "Unable to remove the authorization code."
  },
  {
    "id": "app.oauth.remove_access_data.app_error",
    "translation": "Unable to remove the access token."
  },
  {
    "id": "app.oauth.remove_auth_data_by_client_id.app_error",
    "translation": "Unable to remove oauth data."
  },
  {
    "id": "app.oauth.save_app.existing.app_error",
    "translation": "Must call update for existing app."
  },
  {
    "id": "app.oauth.save_app.save.app_error",
    "translation": "Unable to save the app."
  },
  {
    "id": "app.oauth.update_app.find.app_error",
    "translation": "Unable to find the existing app to update."
  },
  {
    "id": "app.oauth.update_app.updating.app_error",
    "translation": "We encountered an error updating the app."
  },
  {
    "id": "app.pap.access_control.channel_group_constrained",
    "translation": "Channel is group constrained and cannot have access control policies applied."
  },
  {
    "id": "app.pap.access_control.channel_not_private",
    "translation": "Access control policies can only be applied to private channels."
  },
  {
    "id": "app.pap.access_control.channel_shared",
    "translation": "Shared channels cannot have access control policy applied."
  },
  {
    "id": "app.pap.access_control.insufficient_channel_permissions",
    "translation": "You do not have permission to manage access control for this channel."
  },
  {
    "id": "app.pap.access_control.insufficient_permissions",
    "translation": "You do not have permission to manage this access control policy."
  },
  {
    "id": "app.pap.assign_access_control_policy_to_channels.app_error",
    "translation": "Unable to assign access control policy to channels."
  },
  {
    "id": "app.pap.check_expression.app_error",
    "translation": "Could not check expression."
  },
  {
    "id": "app.pap.create_access_control_policy.app_error",
    "translation": "Could not create access control policy."
  },
  {
    "id": "app.pap.delete_access_control_policy.app_error",
    "translation": "Could not delete access control policy."
  },
  {
    "id": "app.pap.delete_policy.app_error",
    "translation": "Unable to delete access control policy."
  },
  {
    "id": "app.pap.expression_to_visual_ast.app_error",
    "translation": "Could not genereate visual AST from expression."
  },
  {
    "id": "app.pap.get_access_control_auto_complete.app_error",
    "translation": "Could not get access control auto complete."
  },
  {
    "id": "app.pap.get_all_access_control_policies.app_error",
    "translation": "Could not get access control policies."
  },
  {
    "id": "app.pap.get_channel_access_control_attributes.app_error",
    "translation": "Could not get attributes for channel."
  },
  {
    "id": "app.pap.get_channel_members_to_remove.app_error",
    "translation": "Could not get channel members to remove."
  },
  {
    "id": "app.pap.get_policy.app_error",
    "translation": "Unable to retrieve the access control policy."
  },
  {
    "id": "app.pap.get_policy_attributes.app_error",
    "translation": "Could not get attributes for policy."
  },
  {
    "id": "app.pap.init.app_error",
    "translation": "Unable to initialize access control service."
  },
  {
    "id": "app.pap.is_ready.app_error",
    "translation": "Access control service is not ready."
  },
  {
    "id": "app.pap.missing_attribute.app_error",
    "translation": "An attribute is missing from the expression."
  },
  {
    "id": "app.pap.normalize_policy.app_error",
    "translation": "Could not normalize policy expression."
  },
  {
    "id": "app.pap.query_expression.app_error",
    "translation": "Could not query for expression."
  },
  {
    "id": "app.pap.save_policy.app_error",
    "translation": "Unable to save access control policy."
  },
  {
    "id": "app.pap.search_access_control_policies.app_error",
    "translation": "Could not search access control policies."
  },
  {
    "id": "app.pap.unassign_access_control_policy_from_channels.app_error",
    "translation": "Could not unassign access control policy from channels."
  },
  {
    "id": "app.pap.update_access_control_policy_active.app_error",
    "translation": "Could not change active status of access control policy."
  },
  {
    "id": "app.pdp.access_evaluation.app_error",
    "translation": "Failed evaluate access control policy."
  },
  {
    "id": "app.plugin.cluster.save_config.app_error",
    "translation": "The plugin configuration in your config.json file must be updated manually when using ReadOnlyConfig with clustering enabled."
  },
  {
    "id": "app.plugin.config.app_error",
    "translation": "Error saving plugin state in config."
  },
  {
    "id": "app.plugin.deactivate.app_error",
    "translation": "Unable to deactivate plugin."
  },
  {
    "id": "app.plugin.delete_public_key.delete.app_error",
    "translation": "An error occurred while deleting the public key."
  },
  {
    "id": "app.plugin.disabled.app_error",
    "translation": "Plugins have been disabled. Please check your logs for details."
  },
  {
    "id": "app.plugin.extract.app_error",
    "translation": "An error occurred extracting the plugin bundle."
  },
  {
    "id": "app.plugin.filesystem.app_error",
    "translation": "Encountered filesystem error."
  },
  {
    "id": "app.plugin.get_cluster_plugin_statuses.app_error",
    "translation": "Unable to get plugin statuses from the cluster."
  },
  {
    "id": "app.plugin.get_plugins.app_error",
    "translation": "Unable to get active plugins."
  },
  {
    "id": "app.plugin.get_public_key.get_file.app_error",
    "translation": "An error occurred while getting the public key from the store."
  },
  {
    "id": "app.plugin.get_statuses.app_error",
    "translation": "Unable to get plugin statuses."
  },
  {
    "id": "app.plugin.install.app_error",
    "translation": "Unable to install plugin."
  },
  {
    "id": "app.plugin.install_id.app_error",
    "translation": "Unable to install plugin. A plugin with the same ID is already installed."
  },
  {
    "id": "app.plugin.install_id_failed_remove.app_error",
    "translation": "Unable to install plugin. A plugin with the same ID is already installed and failed to be removed."
  },
  {
    "id": "app.plugin.install_marketplace_plugin.app_error",
    "translation": "Failed to install marketplace plugin."
  },
  {
    "id": "app.plugin.invalid_id.app_error",
    "translation": "Plugin Id must be at least {{.Min}} characters, at most {{.Max}} characters and match {{.Regex}}."
  },
  {
    "id": "app.plugin.invalid_version.app_error",
    "translation": "Plugin version could not be parsed."
  },
  {
    "id": "app.plugin.manifest.app_error",
    "translation": "Unable to find manifest for extracted plugin."
  },
  {
    "id": "app.plugin.marketplace_client.app_error",
    "translation": "Failed to create marketplace client."
  },
  {
    "id": "app.plugin.marketplace_client.failed_to_fetch",
    "translation": "Failed to get plugins from the marketplace server."
  },
  {
    "id": "app.plugin.marketplace_disabled.app_error",
    "translation": "Marketplace has been disabled. Please check your logs for details."
  },
  {
    "id": "app.plugin.marketplace_plugin_request.app_error",
    "translation": "Failed to decode the marketplace plugin request."
  },
  {
    "id": "app.plugin.marketplace_plugins.not_found.app_error",
    "translation": "Could not find the requested marketplace plugin."
  },
  {
    "id": "app.plugin.marketplace_plugins.signature_not_found.app_error",
    "translation": "Could not find the requested marketplace plugin signature."
  },
  {
    "id": "app.plugin.marshal.app_error",
    "translation": "Failed to marshal marketplace plugins."
  },
  {
    "id": "app.plugin.modify_saml.app_error",
    "translation": "Can't modify saml files."
  },
  {
    "id": "app.plugin.mvdir.app_error",
    "translation": "Unable to move plugin from temporary directory to final destination. Another plugin may be using the same directory name."
  },
  {
    "id": "app.plugin.not_installed.app_error",
    "translation": "Plugin is not installed."
  },
  {
    "id": "app.plugin.reattach.app_error",
    "translation": "Failed to reattach plugin"
  },
  {
    "id": "app.plugin.remove.app_error",
    "translation": "Unable to delete plugin."
  },
  {
    "id": "app.plugin.remove_bundle.app_error",
    "translation": "Unable to remove plugin bundle from file store."
  },
  {
    "id": "app.plugin.restart.app_error",
    "translation": "Unable to restart plugin on upgrade."
  },
  {
    "id": "app.plugin.seek.app_error",
    "translation": "Unable to reset the read position to the start of the plugin bundle."
  },
  {
    "id": "app.plugin.signature_decode.app_error",
    "translation": "Unable to decode base64 signature."
  },
  {
    "id": "app.plugin.skip_installation.app_error",
    "translation": "Skipping installation of plugin {{.Id}} since existing version is equal or newer."
  },
  {
    "id": "app.plugin.store_bundle.app_error",
    "translation": "Unable to store the plugin to the configured file store."
  },
  {
    "id": "app.plugin.store_signature.app_error",
    "translation": "Unable to store the plugin signature to the configured file store."
  },
  {
    "id": "app.plugin.subpath_parse.app_error",
    "translation": "Failed to parse SiteURL subpath"
  },
  {
    "id": "app.plugin.sync.list_filestore.app_error",
    "translation": "Error reading files from the plugins folder in the file store."
  },
  {
    "id": "app.plugin.sync.read_local_folder.app_error",
    "translation": "Error reading local plugins folder."
  },
  {
    "id": "app.plugin.upload_disabled.app_error",
    "translation": "Plugins and/or plugin uploads have been disabled."
  },
  {
    "id": "app.plugin.webapp_bundle.app_error",
    "translation": "Unable to generate plugin webapp bundle."
  },
  {
    "id": "app.plugin.write_file.read.app_error",
    "translation": "An error occurred while reading the file."
  },
  {
    "id": "app.plugin.write_file.saving.app_error",
    "translation": "An error occurred while saving the file."
  },
  {
    "id": "app.plugin_store.delete.app_error",
    "translation": "Could not delete plugin key value."
  },
  {
    "id": "app.plugin_store.get.app_error",
    "translation": "Could not get plugin key value."
  },
  {
    "id": "app.plugin_store.list.app_error",
    "translation": "Unable to list all the plugin keys."
  },
  {
    "id": "app.plugin_store.save.app_error",
    "translation": "Could not save or update plugin key value."
  },
  {
    "id": "app.post.analytics_posts_count.app_error",
    "translation": "Unable to get post counts."
  },
  {
    "id": "app.post.analytics_posts_count_by_day.app_error",
    "translation": "Unable to get post counts by day."
  },
  {
    "id": "app.post.analytics_teams_count.app_error",
    "translation": "Unable to get teams usage"
  },
  {
    "id": "app.post.analytics_user_counts_posts_by_day.app_error",
    "translation": "Unable to get user counts with posts."
  },
  {
    "id": "app.post.cloud.get.app_error",
    "translation": "Can not fetch the post as it is past the cloud's plan limit."
  },
  {
    "id": "app.post.create_post.shared_dm_or_gm.app_error",
    "translation": "Cannot create the post in a DM or GM with remote users"
  },
  {
    "id": "app.post.delete.app_error",
    "translation": "Unable to delete the post."
  },
  {
    "id": "app.post.delete_post.get_team.app_error",
    "translation": "An error occurred getting the team."
  },
  {
    "id": "app.post.get.app_error",
    "translation": "Unable to get the post."
  },
  {
    "id": "app.post.get_direct_posts.app_error",
    "translation": "Unable to get direct posts."
  },
  {
    "id": "app.post.get_flagged_posts.app_error",
    "translation": "Unable to get the flagged posts."
  },
  {
    "id": "app.post.get_post_after_time.app_error",
    "translation": "Unable to get post after time bound."
  },
  {
    "id": "app.post.get_post_id_around.app_error",
    "translation": "Unable to get post around time bound."
  },
  {
    "id": "app.post.get_posts.app_error",
    "translation": "Limit exceeded for paging."
  },
  {
    "id": "app.post.get_posts_around.get.app_error",
    "translation": "Unable to get the posts for the channel."
  },
  {
    "id": "app.post.get_posts_created_at.app_error",
    "translation": "Unable to get the posts for the channel."
  },
  {
    "id": "app.post.get_posts_since.app_error",
    "translation": "Unable to get the posts for the channel."
  },
  {
    "id": "app.post.get_root_posts.app_error",
    "translation": "Unable to get the posts for the channel."
  },
  {
    "id": "app.post.marshal.app_error",
    "translation": "Failed to marshal post."
  },
  {
    "id": "app.post.move_thread.from_another_channel",
    "translation": "This thread was moved from another channel"
  },
  {
    "id": "app.post.move_thread_command.channel.multiple_messages",
    "translation": "A thread with {{.NumMessages}} messages has been moved: {{.Link}}\n"
  },
  {
    "id": "app.post.move_thread_command.channel.one_message",
    "translation": "A message has been moved: {{.Link}}\n"
  },
  {
    "id": "app.post.move_thread_command.direct_or_group.multiple_messages",
    "translation": "A thread with {{.NumMessages}} messages has been moved to a Direct/Group Message\n"
  },
  {
    "id": "app.post.move_thread_command.direct_or_group.one_message",
    "translation": "A message has been moved to a Direct/Group Message\n"
  },
  {
    "id": "app.post.move_thread_command.error",
    "translation": "Unable to remove thread"
  },
  {
    "id": "app.post.overwrite.app_error",
    "translation": "Unable to overwrite the Post."
  },
  {
    "id": "app.post.permanent_delete_by_channel.app_error",
    "translation": "Unable to delete the posts by channel."
  },
  {
    "id": "app.post.permanent_delete_by_user.app_error",
    "translation": "Unable to select the posts to delete for the user."
  },
  {
    "id": "app.post.permanent_delete_post.error",
    "translation": "Failed to permanently delete post."
  },
  {
    "id": "app.post.restore_post_version.get_single.app_error",
    "translation": "Failed to get the old post version."
  },
  {
    "id": "app.post.restore_post_version.not_allowed.app_error",
    "translation": "You do not have the appropriate permissions."
  },
  {
    "id": "app.post.restore_post_version.not_an_history_item.app_error",
    "translation": "The provided post history ID does not correspond to any history item for the specified post."
  },
  {
    "id": "app.post.restore_post_version.not_valid_post_history_item.app_error",
    "translation": "The provided post history ID does not correspond to a post history item."
  },
  {
    "id": "app.post.save.app_error",
    "translation": "Unable to save the Post."
  },
  {
    "id": "app.post.save.existing.app_error",
    "translation": "You cannot update an existing Post."
  },
  {
    "id": "app.post.save.thread_membership.app_error",
    "translation": "Unable to save thread membership for post."
  },
  {
    "id": "app.post.search.app_error",
    "translation": "Error searching posts"
  },
  {
    "id": "app.post.update.app_error",
    "translation": "Unable to update the Post."
  },
  {
    "id": "app.post_persistent_notification.delete_by_channel.app_error",
    "translation": "Unable to delete the persistent notifications by channel."
  },
  {
    "id": "app.post_persistent_notification.delete_by_team.app_error",
    "translation": "Unable to delete the persistent notifications by team."
  },
  {
    "id": "app.post_priority.delete_for_post.app_error",
    "translation": "Failed to permanently delete post priority data from database for post."
  },
  {
    "id": "app.post_priority.delete_persistent_notification_post.app_error",
    "translation": "Failed to delete persistent notification post"
  },
  {
    "id": "app.post_prority.get_for_post.app_error",
    "translation": "Unable to get postpriority for post"
  },
  {
    "id": "app.post_reminder_dm",
    "translation": "Hi there, here's your reminder about this message from @{{.Username}}: {{.SiteURL}}/{{.TeamName}}/pl/{{.PostId}}"
  },
  {
    "id": "app.preference.delete.app_error",
    "translation": "We encountered an error while deleting preferences."
  },
  {
    "id": "app.preference.get.app_error",
    "translation": "We encountered an error while finding preferences."
  },
  {
    "id": "app.preference.get_all.app_error",
    "translation": "We encountered an error while finding preferences."
  },
  {
    "id": "app.preference.get_category.app_error",
    "translation": "We encountered an error while finding preferences."
  },
  {
    "id": "app.preference.permanent_delete_by_user.app_error",
    "translation": "We encountered an error while deleting preferences."
  },
  {
    "id": "app.preference.save.updating.app_error",
    "translation": "We encountered an error while updating preferences."
  },
  {
    "id": "app.prepackged-plugin.invalid_version.app_error",
    "translation": "Prepackged plugin version could not be parsed."
  },
  {
    "id": "app.reaction.bulk_get_for_post_ids.app_error",
    "translation": "Unable to get reactions for post."
  },
  {
    "id": "app.reaction.delete_all_with_emoji_name.get_reactions.app_error",
    "translation": "Unable to get all reactions with this emoji name."
  },
  {
    "id": "app.reaction.get_for_post.app_error",
    "translation": "Unable to get reactions for post."
  },
  {
    "id": "app.reaction.permanent_delete_by_user.app_error",
    "translation": "Unable to delete reactions for user."
  },
  {
    "id": "app.reaction.save.save.app_error",
    "translation": "Unable to save reaction."
  },
  {
    "id": "app.reaction.save.save.too_many_reactions",
    "translation": "Reaction limit has been reached for this post."
  },
  {
    "id": "app.recover.delete.app_error",
    "translation": "Unable to delete token."
  },
  {
    "id": "app.recover.save.app_error",
    "translation": "Unable to save the token."
  },
  {
    "id": "app.report.date_range.all_time",
    "translation": "all time"
  },
  {
    "id": "app.report.date_range.last_30_days",
    "translation": "the last 30 days"
  },
  {
    "id": "app.report.date_range.last_6_months",
    "translation": "the last 6 months"
  },
  {
    "id": "app.report.date_range.previous_month",
    "translation": "the previous month"
  },
  {
    "id": "app.report.get_user_count_for_report.store_error",
    "translation": "Failed to fetch user count."
  },
  {
    "id": "app.report.get_user_report.store_error",
    "translation": "Failed to fetch user report."
  },
  {
    "id": "app.report.send_report_to_user.export_finished",
    "translation": "Your export is ready. The CSV file contains user data for {{.DateRange}}. Click on the link below to download the report."
  },
  {
    "id": "app.report.send_report_to_user.failed_to_save",
    "translation": "Failed to save file info."
  },
  {
    "id": "app.report.send_report_to_user.missing_date_range",
    "translation": "Missing date range"
  },
  {
    "id": "app.report.send_report_to_user.missing_user_id",
    "translation": "No user id to send the report to"
  },
  {
    "id": "app.report.start_users_batch_export.job_exists",
    "translation": "Job already exists for this user and date range."
  },
  {
    "id": "app.report.start_users_batch_export.license_error",
    "translation": "Batch reporting export only available to Pro and Enterprise."
  },
  {
    "id": "app.report.start_users_batch_export.started_export",
    "translation": "You've started an export of user data for {{.DateRange}}. When the export is complete, a CSV file will be delivered to you in this direct message."
  },
  {
    "id": "app.role.check_roles_exist.role_not_found",
    "translation": "The provided role does not exist"
  },
  {
    "id": "app.role.delete.app_error",
    "translation": "Unable to delete role."
  },
  {
    "id": "app.role.get.app_error",
    "translation": "Unable to get role."
  },
  {
    "id": "app.role.get_all.app_error",
    "translation": "Unable to get all the roles."
  },
  {
    "id": "app.role.get_by_name.app_error",
    "translation": "Unable to get role."
  },
  {
    "id": "app.role.get_by_names.app_error",
    "translation": "Unable to get roles."
  },
  {
    "id": "app.role.permanent_delete_all.app_error",
    "translation": "We could not permanently delete all the roles."
  },
  {
    "id": "app.role.save.insert.app_error",
    "translation": "Unable to save new role."
  },
  {
    "id": "app.role.save.invalid_role.app_error",
    "translation": "The role was not valid."
  },
  {
    "id": "app.save_config.app_error",
    "translation": "An error occurred saving the configuration."
  },
  {
    "id": "app.save_config.plugin_hook_error",
    "translation": "An error occurred running the plugin hook on configuration save."
  },
  {
    "id": "app.save_csv_chunk.write_error",
    "translation": "Failed to write CSV chunk."
  },
  {
    "id": "app.save_report_chunk.unsupported_format",
    "translation": "Unsupported report format."
  },
  {
    "id": "app.save_scheduled_post.channel_deleted.app_error",
    "translation": "Cannot schedule post in an archived channel."
  },
  {
    "id": "app.save_scheduled_post.restricted_dm.error",
    "translation": "Cannot schedule post in a restricted DM"
  },
  {
    "id": "app.save_scheduled_post.save.app_error",
    "translation": "Error occurred saving the scheduled post."
  },
  {
    "id": "app.scheduled_post.error_reason.channel_archived",
    "translation": "Channel is archived"
  },
  {
    "id": "app.scheduled_post.error_reason.channel_not_found",
    "translation": "Channel not found"
  },
  {
    "id": "app.scheduled_post.error_reason.invalid_post",
    "translation": "Invalid post content"
  },
  {
    "id": "app.scheduled_post.error_reason.no_channel_member",
    "translation": "Not a member of the channel"
  },
  {
    "id": "app.scheduled_post.error_reason.no_channel_permission",
    "translation": "No permission to post in channel"
  },
  {
    "id": "app.scheduled_post.error_reason.thread_deleted",
    "translation": "Thread has been deleted"
  },
  {
    "id": "app.scheduled_post.error_reason.unable_to_send",
    "translation": "Unable to send the message"
  },
  {
    "id": "app.scheduled_post.error_reason.unknown",
    "translation": "Unknown Error"
  },
  {
    "id": "app.scheduled_post.error_reason.user_deleted",
    "translation": "User account is deleted"
  },
  {
    "id": "app.scheduled_post.error_reason.user_missing",
    "translation": "User does not exist"
  },
  {
    "id": "app.scheduled_post.failed_message_detail",
    "translation": {
      "one": "- {{.Count}} in channel {{.ChannelName}}. Reason: {{.ErrorReason}}",
      "other": "- {{.Count}} in channel {{.ChannelName}}. Reason: {{.ErrorReason}}"
    }
  },
  {
    "id": "app.scheduled_post.failed_messages",
    "translation": {
      "one": "Failed to send {{.Count}} scheduled post.",
      "other": "Failed to send {{.Count}} scheduled posts."
    }
  },
  {
    "id": "app.scheduled_post.permanent_delete_by_user.app_error",
    "translation": "Unable to delete scheduled posts for user."
  },
  {
    "id": "app.scheduled_post.private_channel",
    "translation": "Private channel"
  },
  {
    "id": "app.scheduled_post.unknown_channel",
    "translation": "Unknown Channel"
  },
  {
    "id": "app.scheme.delete.app_error",
    "translation": "Unable to delete this scheme."
  },
  {
    "id": "app.scheme.get.app_error",
    "translation": "Unable to get the scheme."
  },
  {
    "id": "app.scheme.get_all_page.app_error",
    "translation": "Unable to get page of schemes."
  },
  {
    "id": "app.scheme.permanent_delete_all.app_error",
    "translation": "We could not permanently delete the schemes."
  },
  {
    "id": "app.scheme.save.app_error",
    "translation": "Unable to create the scheme."
  },
  {
    "id": "app.scheme.save.invalid_scheme.app_error",
    "translation": "The provided scheme is invalid."
  },
  {
    "id": "app.schemes.is_phase_2_migration_completed.not_completed.app_error",
    "translation": "This API endpoint is not accessible as required migrations have not yet completed."
  },
  {
    "id": "app.select_error",
    "translation": "select error"
  },
  {
    "id": "app.session.analytics_session_count.app_error",
    "translation": "Unable to count the sessions."
  },
  {
    "id": "app.session.extend_session_expiry.app_error",
    "translation": "Unable to extend session length"
  },
  {
    "id": "app.session.get.app_error",
    "translation": "We encountered an error finding the session."
  },
  {
    "id": "app.session.get_lru_sessions.app_error",
    "translation": "Unable to get least recently used sessions."
  },
  {
    "id": "app.session.get_sessions.app_error",
    "translation": "We encountered an error while finding user sessions."
  },
  {
    "id": "app.session.permanent_delete_sessions_by_user.app_error",
    "translation": "Unable to remove all the sessions for the user."
  },
  {
    "id": "app.session.remove.app_error",
    "translation": "Unable to remove the session."
  },
  {
    "id": "app.session.remove_all_sessions_for_team.app_error",
    "translation": "Unable to remove all the sessions."
  },
  {
    "id": "app.session.save.app_error",
    "translation": "Unable to save the session."
  },
  {
    "id": "app.session.save.existing.app_error",
    "translation": "Unable to update existing session."
  },
  {
    "id": "app.session.set_extra_session_prop.app_error",
    "translation": "Unable to update the extra session properties."
  },
  {
    "id": "app.session.update_device_id.app_error",
    "translation": "Unable to update the device id."
  },
  {
    "id": "app.status.get.app_error",
    "translation": "Encountered an error retrieving the status."
  },
  {
    "id": "app.status.get.missing.app_error",
    "translation": "No entry for that status exists."
  },
  {
    "id": "app.submit_interactive_dialog.decode_json_error",
    "translation": "Encountered an error decoding JSON response from interactive dialog submission."
  },
  {
    "id": "app.submit_interactive_dialog.invalid_response",
    "translation": "Encountered an invalid response from interactive dialog submission."
  },
  {
    "id": "app.submit_interactive_dialog.json_error",
    "translation": "Encountered an error encoding JSON for the interactive dialog."
  },
  {
    "id": "app.submit_interactive_dialog.read_body_error",
    "translation": "Encountered an error reading response body from interactive dialog submission."
  },
  {
    "id": "app.system.complete_onboarding_request.app_error",
    "translation": "Failed to decode the complete onboarding request."
  },
  {
    "id": "app.system.complete_onboarding_request.no_first_user",
    "translation": "Onboarding can only be completed by a System Administrator."
  },
  {
    "id": "app.system.content_review_bot.bot_displayname",
    "translation": "Content Review"
  },
  {
    "id": "app.system.get_by_name.app_error",
    "translation": "Unable to find the system variable."
  },
  {
    "id": "app.system.get_onboarding_request.app_error",
    "translation": "Failed to get onboarding completion status."
  },
  {
    "id": "app.system.permanent_delete_by_name.app_error",
    "translation": "We could not permanently delete the system table entry."
  },
  {
    "id": "app.system.save.app_error",
    "translation": "We encountered an error saving the system property."
  },
  {
    "id": "app.system.system_bot.bot_displayname",
    "translation": "System"
  },
  {
    "id": "app.system_install_date.parse_int.app_error",
    "translation": "Failed to parse installation date."
  },
  {
    "id": "app.team.analytics_team_count.app_error",
    "translation": "Unable to count the teams."
  },
  {
    "id": "app.team.clear_all_custom_role_assignments.select.app_error",
    "translation": "Failed to retrieve the team members."
  },
  {
    "id": "app.team.clear_cache.app_error",
    "translation": "Error clearing team member cache"
  },
  {
    "id": "app.team.get.find.app_error",
    "translation": "Unable to find the existing team."
  },
  {
    "id": "app.team.get.finding.app_error",
    "translation": "We encountered an error finding the team."
  },
  {
    "id": "app.team.get_active_member_count.app_error",
    "translation": "Unable to count the team members."
  },
  {
    "id": "app.team.get_all.app_error",
    "translation": "We could not get all teams."
  },
  {
    "id": "app.team.get_all_private_team_listing.app_error",
    "translation": "We could not get all private teams."
  },
  {
    "id": "app.team.get_all_team_listing.app_error",
    "translation": "We could not get all teams."
  },
  {
    "id": "app.team.get_by_invite_id.finding.app_error",
    "translation": "Unable to find the existing team."
  },
  {
    "id": "app.team.get_by_name.app_error",
    "translation": "Unable to find the existing team."
  },
  {
    "id": "app.team.get_by_name.missing.app_error",
    "translation": "Unable to find the existing team."
  },
  {
    "id": "app.team.get_by_scheme.app_error",
    "translation": "Unable to get the channels for the provided scheme."
  },
  {
    "id": "app.team.get_common_team_ids_for_users.app_error",
    "translation": "Unable to get the common team IDs."
  },
  {
    "id": "app.team.get_member.app_error",
    "translation": "Unable to get the team member."
  },
  {
    "id": "app.team.get_member.missing.app_error",
    "translation": "No team member found for that user ID and team ID."
  },
  {
    "id": "app.team.get_member_count.app_error",
    "translation": "Unable to count the team members."
  },
  {
    "id": "app.team.get_members.app_error",
    "translation": "Unable to get the team members."
  },
  {
    "id": "app.team.get_members_by_ids.app_error",
    "translation": "Unable to get the team members."
  },
  {
    "id": "app.team.get_unread.app_error",
    "translation": "Unable to get the teams unread messages."
  },
  {
    "id": "app.team.get_user_team_ids.app_error",
    "translation": "Unable to get the list of teams of a user."
  },
  {
    "id": "app.team.invite_id.group_constrained.error",
    "translation": "Unable to join a group-constrained team by invite."
  },
  {
    "id": "app.team.invite_token.group_constrained.error",
    "translation": "Unable to join a group-constrained team by token."
  },
  {
    "id": "app.team.join_user_to_team.max_accounts.app_error",
    "translation": "This team has reached the maximum number of allowed accounts. Contact your System Administrator to set a higher limit."
  },
  {
    "id": "app.team.join_user_to_team.save_member.app_error",
    "translation": "Unable to create the new team membership"
  },
  {
    "id": "app.team.join_user_to_team.save_member.conflict.app_error",
    "translation": "Unable to create the new team membership because it already exists"
  },
  {
    "id": "app.team.join_user_to_team.save_member.max_accounts.app_error",
    "translation": "Unable to create the new team membership because the team has reached the limit of members"
  },
  {
    "id": "app.team.migrate_team_members.update.app_error",
    "translation": "Failed to update the team member."
  },
  {
    "id": "app.team.permanent_delete.app_error",
    "translation": "Unable to delete the existing team."
  },
  {
    "id": "app.team.permanentdeleteteam.internal_error",
    "translation": "Unable to delete team."
  },
  {
    "id": "app.team.remove_member.app_error",
    "translation": "Unable to remove the team member."
  },
  {
    "id": "app.team.rename_team.name_occupied",
    "translation": "Unable to rename the team, the name is already in use."
  },
  {
    "id": "app.team.reset_all_team_schemes.app_error",
    "translation": "We could not reset the team schemes."
  },
  {
    "id": "app.team.save.app_error",
    "translation": "Unable to save the team."
  },
  {
    "id": "app.team.save.existing.app_error",
    "translation": "Must call update for existing team."
  },
  {
    "id": "app.team.save_member.save.app_error",
    "translation": "Unable to save the team member."
  },
  {
    "id": "app.team.search_all_team.app_error",
    "translation": "We encountered an error searching teams."
  },
  {
    "id": "app.team.search_open_team.app_error",
    "translation": "We encountered an error searching open teams."
  },
  {
    "id": "app.team.search_private_team.app_error",
    "translation": "We encountered an error searching private teams."
  },
  {
    "id": "app.team.update.find.app_error",
    "translation": "Unable to find the existing team to update."
  },
  {
    "id": "app.team.update.updating.app_error",
    "translation": "We encountered an error updating the team."
  },
  {
    "id": "app.team.user_belongs_to_teams.app_error",
    "translation": "Unable to determine if the user belongs to a list of teams."
  },
  {
    "id": "app.teams.analytics_teams_count.app_error",
    "translation": "Unable to get team count"
  },
  {
    "id": "app.terms_of_service.create.app_error",
    "translation": "Unable to save terms of service."
  },
  {
    "id": "app.terms_of_service.create.existing.app_error",
    "translation": "Must not call save for existing terms of service."
  },
  {
    "id": "app.terms_of_service.get.app_error",
    "translation": "Unable to fetch terms of service."
  },
  {
    "id": "app.terms_of_service.get.no_rows.app_error",
    "translation": "No terms of service found."
  },
  {
    "id": "app.thread.get_threadmembers_for_export.app_error",
    "translation": "Unable to get thread members for export."
  },
  {
    "id": "app.thread.mark_all_as_read_by_channels.app_error",
    "translation": "Unable to mark all threads as read by channel"
  },
  {
    "id": "app.update_error",
    "translation": "update error"
  },
  {
    "id": "app.update_scheduled_post.existing_scheduled_post.not_exist",
    "translation": "Scheduled post does not exist."
  },
  {
    "id": "app.update_scheduled_post.get_scheduled_post.error",
    "translation": "Unable to fetch existing scheduled post from database."
  },
  {
    "id": "app.update_scheduled_post.update.error",
    "translation": "Failed to save updated scheduled post in database."
  },
  {
    "id": "app.update_scheduled_post.update_permission.error",
    "translation": "You do not have permission to update this resource."
  },
  {
    "id": "app.upload.create.cannot_upload_to_deleted_channel.app_error",
    "translation": "Cannot upload to a deleted channel."
  },
  {
    "id": "app.upload.create.cannot_upload_to_restricted_dm.error",
    "translation": "Cannot upload file to a restricted direct message."
  },
  {
    "id": "app.upload.create.incorrect_channel_id.app_error",
    "translation": "Cannot upload to the specified channel."
  },
  {
    "id": "app.upload.create.save.app_error",
    "translation": "Failed to save upload."
  },
  {
    "id": "app.upload.get.app_error",
    "translation": "Failed to get upload."
  },
  {
    "id": "app.upload.get_for_user.app_error",
    "translation": "Failed to get uploads for user."
  },
  {
    "id": "app.upload.run_plugins_hook.move_fail",
    "translation": "Failed to move file."
  },
  {
    "id": "app.upload.run_plugins_hook.rejected",
    "translation": "Unable to upload file {{.Filename}}. Rejected by plugin: {{.Reason}}"
  },
  {
    "id": "app.upload.upload_data.concurrent.app_error",
    "translation": "Unable to upload data from more than one request."
  },
  {
    "id": "app.upload.upload_data.first_part_too_small.app_error",
    "translation": "Failed to upload data. First part must be at least {{.Size}} Bytes."
  },
  {
    "id": "app.upload.upload_data.gen_info.app_error",
    "translation": "Failed to generate file info from uploaded data."
  },
  {
    "id": "app.upload.upload_data.large_image.app_error",
    "translation": "{{.Filename}} dimensions ({{.Width}} by {{.Height}} pixels) exceed the limits."
  },
  {
    "id": "app.upload.upload_data.move_file.app_error",
    "translation": "Failed to move uploaded file."
  },
  {
    "id": "app.upload.upload_data.read_file.app_error",
    "translation": "Failed to read a file."
  },
  {
    "id": "app.upload.upload_data.save.app_error",
    "translation": "Failed to save file info."
  },
  {
    "id": "app.upload.upload_data.update.app_error",
    "translation": "Failed to update the upload session."
  },
  {
    "id": "app.usage.get_storage_usage.app_error",
    "translation": "Failed to get storage usage."
  },
  {
    "id": "app.user.analytics_daily_active_users.app_error",
    "translation": "Unable to get the active users during the requested period."
  },
  {
    "id": "app.user.analytics_get_inactive_users_count.app_error",
    "translation": "We could not count the inactive users."
  },
  {
    "id": "app.user.check_user_password.failed_migration",
    "translation": "Failed to migrate the user's password to the newest hashing method."
  },
  {
    "id": "app.user.check_user_password.failed_update",
    "translation": "Failed to update the user's password."
  },
  {
    "id": "app.user.clear_all_custom_role_assignments.select.app_error",
    "translation": "Failed to retrieve the users."
  },
  {
    "id": "app.user.convert_bot_to_user.app_error",
    "translation": "Unable to convert bot to user."
  },
  {
    "id": "app.user.demote_user_to_guest.user_update.app_error",
    "translation": "Failed to update the user."
  },
  {
    "id": "app.user.get.app_error",
    "translation": "We encountered an error finding the account."
  },
  {
    "id": "app.user.get_badge_count.app_error",
    "translation": "We could not get the badge count for the user."
  },
  {
    "id": "app.user.get_by_auth.missing_account.app_error",
    "translation": "Unable to find an existing account matching your authentication type for this team. This team may require an invite from the team owner to join."
  },
  {
    "id": "app.user.get_by_auth.other.app_error",
    "translation": "We encountered an error trying to find the account by authentication type."
  },
  {
    "id": "app.user.get_by_username.app_error",
    "translation": "Unable to find an existing account matching your username for this team. This team may require an invite from the team owner to join."
  },
  {
    "id": "app.user.get_known_users.get_users.app_error",
    "translation": "Unable to get know users from the database."
  },
  {
    "id": "app.user.get_new_users.app_error",
    "translation": "We encountered an error while finding the new users."
  },
  {
    "id": "app.user.get_profile_by_group_channel_ids_for_user.app_error",
    "translation": "We encountered an error while finding user profiles."
  },
  {
    "id": "app.user.get_profiles.app_error",
    "translation": "We encountered an error while finding user profiles."
  },
  {
    "id": "app.user.get_recently_active_users.app_error",
    "translation": "We encountered an error while finding the recently active users."
  },
  {
    "id": "app.user.get_thread_count_for_user.app_error",
    "translation": "We could not get thread count for the user."
  },
  {
    "id": "app.user.get_thread_membership_for_user.app_error",
    "translation": "Unable to get user thread membership"
  },
  {
    "id": "app.user.get_thread_membership_for_user.not_found",
    "translation": "User thread membership doesn't exist"
  },
  {
    "id": "app.user.get_threads_for_user.app_error",
    "translation": "Unable to get user threads"
  },
  {
    "id": "app.user.get_threads_for_user.not_found",
    "translation": "User thread doesn't exist or is not followed"
  },
  {
    "id": "app.user.get_total_users_count.app_error",
    "translation": "We could not count the users."
  },
  {
    "id": "app.user.get_unread_count.app_error",
    "translation": "We could not get the unread message count for the user."
  },
  {
    "id": "app.user.get_users_batch_for_indexing.get_users.app_error",
    "translation": "Unable to get the users batch for indexing."
  },
  {
    "id": "app.user.missing_account.const",
    "translation": "Unable to find the user."
  },
  {
    "id": "app.user.permanent_delete.app_error",
    "translation": "Unable to delete the existing account."
  },
  {
    "id": "app.user.permanentdeleteuser.internal_error",
    "translation": "Unable to delete user."
  },
  {
    "id": "app.user.promote_guest.user_update.app_error",
    "translation": "Failed to update the user."
  },
  {
    "id": "app.user.reset_password_failed_attempts.app_error",
    "translation": "Failed to reset login attempts."
  },
  {
    "id": "app.user.save.app_error",
    "translation": "Unable to save the account."
  },
  {
    "id": "app.user.save.email_exists.app_error",
    "translation": "An account with that email already exists."
  },
  {
    "id": "app.user.save.existing.app_error",
    "translation": "Must call update for existing user."
  },
  {
    "id": "app.user.save.groupname.app_error",
    "translation": "Unable to determine if that username already exists"
  },
  {
    "id": "app.user.save.username_exists.app_error",
    "translation": "An account with that username already exists."
  },
  {
    "id": "app.user.search.app_error",
    "translation": "Unable to find any user matching the search parameters."
  },
  {
    "id": "app.user.send_auto_response.app_error",
    "translation": "Unable to send auto response from user."
  },
  {
    "id": "app.user.store_is_empty.app_error",
    "translation": "Failed to check if user store is empty."
  },
  {
    "id": "app.user.update.countAdmins.app_error",
    "translation": "Error determining number of System Admin accounts."
  },
  {
    "id": "app.user.update.find.app_error",
    "translation": "Unable to find the existing account to update."
  },
  {
    "id": "app.user.update.finding.app_error",
    "translation": "We encountered an error finding the account."
  },
  {
    "id": "app.user.update.lastAdmin.app_error",
    "translation": "Cannot demote last System Admin."
  },
  {
    "id": "app.user.update_active.license_user_limit.exceeded",
    "translation": "Can't activate user. Server exceeds maximum licensed users. ERROR_LICENSED_USERS_LIMIT_EXCEEDED."
  },
  {
    "id": "app.user.update_active.user_limit.exceeded",
    "translation": "Can't activate user. Server exceeds safe user limit. ERROR_SAFETY_LIMITS_EXCEEDED."
  },
  {
    "id": "app.user.update_active_for_multiple_users.updating.app_error",
    "translation": "Unable to deactivate guests."
  },
  {
    "id": "app.user.update_auth_data.app_error",
    "translation": "Unable to update the auth data."
  },
  {
    "id": "app.user.update_auth_data.email_exists.app_error",
    "translation": "Unable to switch account to {{.Service}}. An account using the email {{.Email}} already exists."
  },
  {
    "id": "app.user.update_failed_pwd_attempts.app_error",
    "translation": "Unable to update the failed_attempts."
  },
  {
    "id": "app.user.update_thread_follow_for_user.app_error",
    "translation": "Unable to update following state for thread"
  },
  {
    "id": "app.user.update_thread_read_for_user.app_error",
    "translation": "Unable to update read state for thread"
  },
  {
    "id": "app.user.update_thread_read_for_user_by_post.app_error",
    "translation": "Invalid post_id"
  },
  {
    "id": "app.user.update_threads_read_for_user.app_error",
    "translation": "Unable to update all user threads as read"
  },
  {
    "id": "app.user.update_update.app_error",
    "translation": "Unable to update the date of the last update of the user."
  },
  {
    "id": "app.user.verify_email.app_error",
    "translation": "Unable to update verify email field."
  },
  {
    "id": "app.user_access_token.delete.app_error",
    "translation": "Unable to delete the personal access token."
  },
  {
    "id": "app.user_access_token.disabled",
    "translation": "Personal access tokens are disabled on this server. Please contact your system administrator for details."
  },
  {
    "id": "app.user_access_token.get_all.app_error",
    "translation": "Unable to get all personal access tokens."
  },
  {
    "id": "app.user_access_token.get_by_user.app_error",
    "translation": "Unable to get the personal access tokens by user."
  },
  {
    "id": "app.user_access_token.invalid_or_missing",
    "translation": "Invalid or missing token."
  },
  {
    "id": "app.user_access_token.save.app_error",
    "translation": "Unable to save the personal access token."
  },
  {
    "id": "app.user_access_token.search.app_error",
    "translation": "We encountered an error searching user access tokens."
  },
  {
    "id": "app.user_access_token.update_token_disable.app_error",
    "translation": "Unable to disable the access token."
  },
  {
    "id": "app.user_access_token.update_token_enable.app_error",
    "translation": "Unable to enable the access token."
  },
  {
    "id": "app.user_terms_of_service.delete.app_error",
    "translation": "Unable to delete terms of service."
  },
  {
    "id": "app.user_terms_of_service.get_by_user.app_error",
    "translation": "Unable to fetch terms of service."
  },
  {
    "id": "app.user_terms_of_service.get_by_user.no_rows.app_error",
    "translation": "No terms of service found."
  },
  {
    "id": "app.user_terms_of_service.save.app_error",
    "translation": "Unable to save terms of service."
  },
  {
    "id": "app.valid_password_generic.app_error",
    "translation": "Password is not valid"
  },
  {
    "id": "app.webhooks.analytics_incoming_count.app_error",
    "translation": "Unable to count the incoming webhooks."
  },
  {
    "id": "app.webhooks.analytics_outgoing_count.app_error",
    "translation": "Unable to count the outgoing webhooks."
  },
  {
    "id": "app.webhooks.delete_incoming.app_error",
    "translation": "Unable to delete the webhook."
  },
  {
    "id": "app.webhooks.delete_outgoing.app_error",
    "translation": "Unable to delete the webhook."
  },
  {
    "id": "app.webhooks.get_incoming.app_error",
    "translation": "Unable to get the webhook."
  },
  {
    "id": "app.webhooks.get_incoming_by_channel.app_error",
    "translation": "Unable to get the webhooks."
  },
  {
    "id": "app.webhooks.get_incoming_by_user.app_error",
    "translation": "Unable to get the webhook."
  },
  {
    "id": "app.webhooks.get_incoming_count.app_error",
    "translation": "Unable to get the webhook for teamID={{.TeamID}}, userID={{.UserID}}, err={{.Error}}."
  },
  {
    "id": "app.webhooks.get_outgoing.app_error",
    "translation": "Unable to get the webhook."
  },
  {
    "id": "app.webhooks.get_outgoing_by_channel.app_error",
    "translation": "Unable to get the webhooks."
  },
  {
    "id": "app.webhooks.get_outgoing_by_team.app_error",
    "translation": "Unable to get the webhooks."
  },
  {
    "id": "app.webhooks.permanent_delete_incoming_by_channel.app_error",
    "translation": "Unable to delete the webhook."
  },
  {
    "id": "app.webhooks.permanent_delete_incoming_by_user.app_error",
    "translation": "Unable to delete the webhook."
  },
  {
    "id": "app.webhooks.permanent_delete_outgoing_by_channel.app_error",
    "translation": "Unable to delete the webhook."
  },
  {
    "id": "app.webhooks.permanent_delete_outgoing_by_user.app_error",
    "translation": "Unable to delete the webhook."
  },
  {
    "id": "app.webhooks.save_incoming.app_error",
    "translation": "Unable to save the IncomingWebhook."
  },
  {
    "id": "app.webhooks.save_incoming.existing.app_error",
    "translation": "You cannot overwrite an existing IncomingWebhook."
  },
  {
    "id": "app.webhooks.save_outgoing.app_error",
    "translation": "Unable to save the OutgoingWebhook."
  },
  {
    "id": "app.webhooks.save_outgoing.override.app_error",
    "translation": "You cannot overwrite an existing OutgoingWebhook."
  },
  {
    "id": "app.webhooks.update_incoming.app_error",
    "translation": "Unable to update the IncomingWebhook."
  },
  {
    "id": "app.webhooks.update_outgoing.app_error",
    "translation": "Unable to update the webhook."
  },
  {
    "id": "basic_security_check.url.too_long_error",
    "translation": "URL is too long"
  },
  {
    "id": "brand.save_brand_image.check_image_limits.app_error",
    "translation": "Image limits check failed. Resolution is too high."
  },
  {
    "id": "brand.save_brand_image.decode.app_error",
    "translation": "Unable to decode the image data."
  },
  {
    "id": "brand.save_brand_image.encode.app_error",
    "translation": "Unable to convert the image data to PNG format. Please try again."
  },
  {
    "id": "brand.save_brand_image.open.app_error",
    "translation": "Unable to upload the custom brand image. Make sure the image size is less than 2 MB and try again."
  },
  {
    "id": "brand.save_brand_image.save_image.app_error",
    "translation": "Unable to write the image file to your file storage. Please check your connection and try again."
  },
  {
    "id": "common.parse_error_int64",
    "translation": "Failed to parse the value:{{.Value}} to int64"
  },
  {
    "id": "ent.access_control.job_data_conversion.app_error",
    "translation": "Failed to extract data from previous job."
  },
  {
    "id": "ent.access_control.sync_job.app_error",
    "translation": "Failed to run access control sync job."
  },
  {
    "id": "ent.account_migration.get_all_failed",
    "translation": "Unable to get users."
  },
  {
    "id": "ent.account_migration.get_saml_users_failed",
    "translation": "Unable to get SAML users."
  },
  {
    "id": "ent.api.post.send_notifications_and_forget.push_image_only",
    "translation": " attached a file."
  },
  {
    "id": "ent.cluster.config_changed.info",
    "translation": "Cluster configuration has changed for id={{ .id }}. The cluster may become unstable and a restart is required. To ensure the cluster is configured correctly you should perform a rolling restart immediately."
  },
  {
    "id": "ent.cluster.json_encode.error",
    "translation": "Error occurred while marshalling JSON request"
  },
  {
    "id": "ent.cluster.save_config.error",
    "translation": "System Console is set to read-only when High Availability is enabled unless ReadOnlyConfig is disabled in the configuration file."
  },
  {
    "id": "ent.cluster.timeout.error",
    "translation": "Timed out waiting for cluster response"
  },
  {
    "id": "ent.compliance.licence_disable.app_error",
    "translation": "Compliance functionality disabled by current license. Please contact your system administrator about upgrading your enterprise license."
  },
  {
    "id": "ent.compliance.run_failed.error",
    "translation": "Compliance export failed for job '{{.JobName}}' at '{{.FilePath}}'"
  },
  {
    "id": "ent.data_retention.generic.license.error",
    "translation": "Your license does not support Data Retention."
  },
  {
    "id": "ent.data_retention.policies.internal_error",
    "translation": "We encountered an error performing the requested operation."
  },
  {
    "id": "ent.data_retention.policies.invalid_policy",
    "translation": "Policy is invalid."
  },
  {
    "id": "ent.data_retention.run_failed.error",
    "translation": "Data retention job failed."
  },
  {
    "id": "ent.elasticsearch.aggregator_worker.create_index_job.error",
    "translation": "{{.Backend}} aggregator worker failed to create the indexing job"
  },
  {
    "id": "ent.elasticsearch.aggregator_worker.delete_indexes.error",
    "translation": "{{.Backend}} aggregator worker failed to delete the indexes"
  },
  {
    "id": "ent.elasticsearch.aggregator_worker.get_indexes.error",
    "translation": "{{.Backend}} aggregator worker failed to get indexes"
  },
  {
    "id": "ent.elasticsearch.aggregator_worker.index_job_failed.error",
    "translation": "{{.Backend}} aggregator worker failed due to the indexing job failing"
  },
  {
    "id": "ent.elasticsearch.create_client.ca_cert_missing",
    "translation": "Could not open the CA file for {{.Backend}}"
  },
  {
    "id": "ent.elasticsearch.create_client.client_cert_malformed",
    "translation": "Decoding of the client certificate for {{.Backend}} failed"
  },
  {
    "id": "ent.elasticsearch.create_client.client_cert_missing",
    "translation": "Could not open the client certificate file for {{.Backend}}"
  },
  {
    "id": "ent.elasticsearch.create_client.client_key_missing",
    "translation": "Could not open the client key file for {{.Backend}}"
  },
  {
    "id": "ent.elasticsearch.create_client.connect_failed",
    "translation": "Setting up {{.Backend}} Client Failed"
  },
  {
    "id": "ent.elasticsearch.create_processor.bulk_processor_create_failed",
    "translation": "Failed to create Elasticsearch bulk processor"
  },
  {
    "id": "ent.elasticsearch.create_processor.sync_bulk_processor_create_failed",
    "translation": "Failed to create Elasticsearch sync bulk processor"
  },
  {
    "id": "ent.elasticsearch.create_template_channels_if_not_exists.template_create_failed",
    "translation": "Failed to create {{.Backend}} template for channels"
  },
  {
    "id": "ent.elasticsearch.create_template_file_info_if_not_exists.template_create_failed",
    "translation": "Failed to create {{.Backend}} template for files"
  },
  {
    "id": "ent.elasticsearch.create_template_posts_if_not_exists.template_create_failed",
    "translation": "Failed to create {{.Backend}} template for posts"
  },
  {
    "id": "ent.elasticsearch.create_template_users_if_not_exists.template_create_failed",
    "translation": "Failed to create {{.Backend}} template for users"
  },
  {
    "id": "ent.elasticsearch.data_retention_delete_indexes.delete_index.error",
    "translation": "Failed to delete {{.Backend}} index"
  },
  {
    "id": "ent.elasticsearch.data_retention_delete_indexes.get_indexes.error",
    "translation": "Failed to get {{.Backend}} indexes"
  },
  {
    "id": "ent.elasticsearch.delete_channel.error",
    "translation": "Failed to delete the channel"
  },
  {
    "id": "ent.elasticsearch.delete_channel_posts.error",
    "translation": "Failed to delete channel posts"
  },
  {
    "id": "ent.elasticsearch.delete_file.error",
    "translation": "Failed to delete file"
  },
  {
    "id": "ent.elasticsearch.delete_post.error",
    "translation": "Failed to delete the post"
  },
  {
    "id": "ent.elasticsearch.delete_post_files.error",
    "translation": "Failed to delete post files"
  },
  {
    "id": "ent.elasticsearch.delete_user.error",
    "translation": "Failed to delete the user"
  },
  {
    "id": "ent.elasticsearch.delete_user_files.error",
    "translation": "Failed to delete user files"
  },
  {
    "id": "ent.elasticsearch.delete_user_posts.error",
    "translation": "Failed to delete user posts"
  },
  {
    "id": "ent.elasticsearch.generic.disabled",
    "translation": "{{.Backend}} search is not enabled on this server"
  },
  {
    "id": "ent.elasticsearch.getAllChannelMembers.error",
    "translation": "Failed to get all channel members"
  },
  {
    "id": "ent.elasticsearch.getAllTeamMembers.error",
    "translation": "Failed to get all team members"
  },
  {
    "id": "ent.elasticsearch.index_channel.error",
    "translation": "Failed to index the channel"
  },
  {
    "id": "ent.elasticsearch.index_channels_batch.error",
    "translation": "Unable to get the channels batch for indexing."
  },
  {
    "id": "ent.elasticsearch.index_file.error",
    "translation": "Failed to index the file"
  },
  {
    "id": "ent.elasticsearch.index_post.error",
    "translation": "Failed to index the post"
  },
  {
    "id": "ent.elasticsearch.index_user.error",
    "translation": "Failed to index the user"
  },
  {
    "id": "ent.elasticsearch.indexer.do_job.get_oldest_entity.error",
    "translation": "The oldest entity (user, channel or post), could not be retrieved from the database"
  },
  {
    "id": "ent.elasticsearch.indexer.do_job.parse_end_time.error",
    "translation": "{{.Backend}} indexing worker failed to parse the end time"
  },
  {
    "id": "ent.elasticsearch.indexer.do_job.parse_start_time.error",
    "translation": "{{.Backend}} indexing worker failed to parse the start time"
  },
  {
    "id": "ent.elasticsearch.indexer.index_batch.nothing_left_to_index.error",
    "translation": "Trying to index a new batch when all the entities are completed"
  },
  {
    "id": "ent.elasticsearch.max_version.app_error",
    "translation": "{{.Backend}} version {{.Version}} is higher than max supported version of {{.MaxVersion}}"
  },
  {
    "id": "ent.elasticsearch.not_started.error",
    "translation": "{{.Backend}} is not started"
  },
  {
    "id": "ent.elasticsearch.post.get_files_batch_for_indexing.error",
    "translation": "Unable to get the files batch for indexing."
  },
  {
    "id": "ent.elasticsearch.post.get_posts_batch_for_indexing.error",
    "translation": "Unable to get the posts batch for indexing."
  },
  {
    "id": "ent.elasticsearch.purge_index.delete_failed",
    "translation": "Failed to delete a search index"
  },
  {
    "id": "ent.elasticsearch.purge_indexes.unknown_index",
    "translation": "Failed to delete an unknown index specified"
  },
  {
    "id": "ent.elasticsearch.refresh_indexes.refresh_failed",
    "translation": "Failed to refresh search indexes"
  },
  {
    "id": "ent.elasticsearch.search_channels.disabled",
    "translation": "{{.Backend}} searching is disabled on this server"
  },
  {
    "id": "ent.elasticsearch.search_channels.search_failed",
    "translation": "Search failed to complete"
  },
  {
    "id": "ent.elasticsearch.search_channels.unmarshall_channel_failed",
    "translation": "Failed to decode search results"
  },
  {
    "id": "ent.elasticsearch.search_files.disabled",
    "translation": "{{.Backend}} files searching is disabled on this server"
  },
  {
    "id": "ent.elasticsearch.search_files.search_failed",
    "translation": "Search failed to complete"
  },
  {
    "id": "ent.elasticsearch.search_files.unmarshall_file_failed",
    "translation": "Failed to decode search results"
  },
  {
    "id": "ent.elasticsearch.search_posts.disabled",
    "translation": "{{.Backend}} searching is disabled on this server"
  },
  {
    "id": "ent.elasticsearch.search_posts.parse_matches_failed",
    "translation": "Failed to parse search result matches"
  },
  {
    "id": "ent.elasticsearch.search_posts.search_failed",
    "translation": "Search failed to complete"
  },
  {
    "id": "ent.elasticsearch.search_posts.unmarshall_post_failed",
    "translation": "Failed to decode search results"
  },
  {
    "id": "ent.elasticsearch.search_users.search_failed",
    "translation": "Search failed to complete"
  },
  {
    "id": "ent.elasticsearch.search_users.unmarshall_user_failed",
    "translation": "Failed to decode search results"
  },
  {
    "id": "ent.elasticsearch.start.get_server_version.app_error",
    "translation": "Failed to get {{.Backend}} server version."
  },
  {
    "id": "ent.elasticsearch.start.parse_server_version.app_error",
    "translation": "Failed to parse {{.Backend}} server version."
  },
  {
    "id": "ent.elasticsearch.stop.already_stopped.app_error",
    "translation": "{{.Backend}} is already stopped."
  },
  {
    "id": "ent.elasticsearch.test_config.indexing_disabled.error",
    "translation": "{{.Backend}} is disabled."
  },
  {
    "id": "ent.elasticsearch.test_config.license.error",
    "translation": "Your Mattermost license doesn't support indexed search."
  },
  {
    "id": "ent.elasticsearch.test_config.reenter_password",
    "translation": "The Search Server URL or Username has changed. Please re-enter the password to test connection."
  },
  {
    "id": "ent.id_loaded.license_disable.app_error",
    "translation": "Your license does not support ID Loaded Push Notifications."
  },
  {
    "id": "ent.jobs.start_synchronize_job.timeout",
    "translation": "Reached AD/LDAP synchronization job timeout."
  },
  {
    "id": "ent.ldap.app_error",
    "translation": "ldap interface was nil."
  },
  {
    "id": "ent.ldap.connection.test_failed",
    "translation": "LDAP connection test failed. Server: {{.Server}}:{{.Port}}, ConnectionSecurity: {{.ConnectionType}}, PrivateKeyFilename: {{.PrivateKeyFilename}}, PublicCertificateFilename: {{.PublicCertFilename}}, BindUsername: {{.BindUsername}}. Error: {{.Error}}"
  },
  {
    "id": "ent.ldap.cpa_field_mapping.list_error",
    "translation": "Failed to retrieve CPA fields"
  },
  {
    "id": "ent.ldap.create_fail",
    "translation": "Unable to create LDAP user."
  },
  {
    "id": "ent.ldap.disabled.app_error",
    "translation": "AD/LDAP disabled or licence does not support AD/LDAP."
  },
  {
    "id": "ent.ldap.do_login.bind_admin_user.app_error",
    "translation": "Unable to bind to AD/LDAP server. Check BindUsername and BindPassword."
  },
  {
    "id": "ent.ldap.do_login.certificate.app_error",
    "translation": "Error loading LDAP TLS Certificate file."
  },
  {
    "id": "ent.ldap.do_login.invalid_id",
    "translation": "Invalid AD/LDAP Id"
  },
  {
    "id": "ent.ldap.do_login.invalid_password.app_error",
    "translation": "Invalid Password."
  },
  {
    "id": "ent.ldap.do_login.key.app_error",
    "translation": "Error loading LDAP TLS Key file."
  },
  {
    "id": "ent.ldap.do_login.licence_disable.app_error",
    "translation": "AD/LDAP functionality disabled by current license. Please contact your system administrator about upgrading your enterprise license."
  },
  {
    "id": "ent.ldap.do_login.matched_to_many_users.app_error",
    "translation": "Username given matches multiple users."
  },
  {
    "id": "ent.ldap.do_login.search_ldap_server.app_error",
    "translation": "Failed to search AD/LDAP server."
  },
  {
    "id": "ent.ldap.do_login.unable_to_connect.app_error",
    "translation": "Unable to connect to AD/LDAP server."
  },
  {
    "id": "ent.ldap.do_login.user_filtered.app_error",
    "translation": "Your AD/LDAP account does not have permission to use this Mattermost server. Please ask your System Administrator to check the AD/LDAP user filter."
  },
  {
    "id": "ent.ldap.do_login.user_not_registered.app_error",
    "translation": "User not registered on AD/LDAP server."
  },
  {
    "id": "ent.ldap.do_login.x509.app_error",
    "translation": "Error creating key pair"
  },
  {
    "id": "ent.ldap.get_user_by_auth.app_error",
    "translation": "Failed to get user."
  },
  {
    "id": "ent.ldap.no.users.checkcertificate",
    "translation": "No LDAP users found, check your user filter and certificates."
  },
  {
    "id": "ent.ldap.save_user.email_exists.ldap_app_error",
    "translation": "This account does not use AD/LDAP authentication. Please sign in using email and password."
  },
  {
    "id": "ent.ldap.save_user.username_exists.ldap_app_error",
    "translation": "An account with that username already exists. Please contact your Administrator."
  },
  {
    "id": "ent.ldap.syncronize.get_all.app_error",
    "translation": "Unable to get all users using AD/LDAP."
  },
  {
    "id": "ent.ldap.syncronize.get_all_groups.app_error",
    "translation": "error retrieving groups."
  },
  {
    "id": "ent.ldap.syncronize.populate_syncables",
    "translation": "error populating syncables"
  },
  {
    "id": "ent.ldap.syncronize.search_failure.app_error",
    "translation": "Failed to search users in AD/LDAP. Test if the Mattermost server can connect to your AD/LDAP server and try again."
  },
  {
    "id": "ent.ldap.syncronize.search_failure_size_exceeded.app_error",
    "translation": "Size Limit Exceeded. Try increasing your Maximum page size setting. Check out https://docs.mattermost.com/onboard/ad-ldap.html#i-see-the-log-error-ldap-result-code-4-size-limit-exceeded for more details."
  },
  {
    "id": "ent.ldap.update_cpa.empty_attribute",
    "translation": "Empty LDAP attribute value"
  },
  {
    "id": "ent.ldap.validate_admin_filter.app_error",
    "translation": "Invalid AD/LDAP Admin Filter."
  },
  {
    "id": "ent.ldap.validate_filter.app_error",
    "translation": "Invalid AD/LDAP Filter."
  },
  {
    "id": "ent.ldap.validate_guest_filter.app_error",
    "translation": "Invalid AD/LDAP Guest Filter."
  },
  {
    "id": "ent.ldap_groups.group_search_error",
    "translation": "error retrieving ldap group"
  },
  {
    "id": "ent.ldap_groups.groups_search_error",
    "translation": "error retrieving ldap groups"
  },
  {
    "id": "ent.ldap_groups.invalid_ldap_id",
    "translation": "Invalid AD/LDAP id"
  },
  {
    "id": "ent.ldap_groups.members_of_group_error",
    "translation": "error retrieving members of group"
  },
  {
    "id": "ent.ldap_groups.no_rows",
    "translation": "no groups found with matching uid"
  },
  {
    "id": "ent.ldap_groups.reachable_groups_error",
    "translation": "error retrieving groups for user"
  },
  {
    "id": "ent.ldap_id_migrate.app_error",
    "translation": "unable to migrate."
  },
  {
    "id": "ent.message_export.actiance_export.calculate_channel_exports.activity_message",
    "translation": "Calculating channel activity: {{.NumCompleted}}/{{.NumChannels}} channels completed."
  },
  {
    "id": "ent.message_export.actiance_export.calculate_channel_exports.channel_message",
    "translation": "Exporting channel information for {{.NumChannels}} channels."
  },
  {
    "id": "ent.message_export.calculate_channel_exports.app_error",
    "translation": "Failed to calculate channel export data."
  },
  {
    "id": "ent.message_export.job_data_conversion.app_error",
    "translation": "Failed to convert a value from the job's data field."
  },
  {
    "id": "ent.message_export.run_export.app_error",
    "translation": "Failed to select message export data."
  },
  {
    "id": "ent.migration.migratetoldap.duplicate_field",
    "translation": "Unable to migrate AD/LDAP users with specified field. Duplicate entry detected. Please remove all duplicates and try again."
  },
  {
    "id": "ent.migration.migratetoldap.user_not_found",
    "translation": "Unable to find user on AD/LDAP server: "
  },
  {
    "id": "ent.migration.migratetosaml.email_already_used_by_other_user",
    "translation": "Email already used by another SAML user."
  },
  {
    "id": "ent.migration.migratetosaml.user_not_found_in_users_mapping_file",
    "translation": "User not found in the users file."
  },
  {
    "id": "ent.migration.migratetosaml.username_already_used_by_other_user",
    "translation": "Username already used by another Mattermost user."
  },
  {
    "id": "ent.outgoing_oauth_connections.authenticate.app_error",
    "translation": "There was an error while authenticating the outgoing oauth connection: {{ .Error }}"
  },
  {
    "id": "ent.outgoing_oauth_connections.connection_matching_audience_exists.app_error",
    "translation": "There is already an outgoing oauth connection for the provided audience."
  },
  {
    "id": "ent.outgoing_oauth_connections.connection_matching_audience_exists.not_found",
    "translation": "There is no outgoing oauth connection for the provided audience."
  },
  {
    "id": "ent.outgoing_oauth_connections.delete_connection.app_error",
    "translation": "There was an error while deleting the outgoing oauth connection."
  },
  {
    "id": "ent.outgoing_oauth_connections.feature_disabled",
    "translation": "Outgoing OAuth connections are not available on this server."
  },
  {
    "id": "ent.outgoing_oauth_connections.get_connection.app_error",
    "translation": "There was an error retrieving the outgoing oauth connection."
  },
  {
    "id": "ent.outgoing_oauth_connections.get_connection.not_found.app_error",
    "translation": "The outgoing oauth connection was not found."
  },
  {
    "id": "ent.outgoing_oauth_connections.get_connection_for_audience.app_error",
    "translation": "There was an error retrieving the outgoing oauth connection for the audience."
  },
  {
    "id": "ent.outgoing_oauth_connections.get_connection_for_audience.not_found.app_error",
    "translation": "The outgoing oauth connection for the provided audience was not found."
  },
  {
    "id": "ent.outgoing_oauth_connections.get_connections.app_error",
    "translation": "There was an error retrieving the outgoing oauth connections."
  },
  {
    "id": "ent.outgoing_oauth_connections.license_disable.app_error",
    "translation": "Your license does not support outgoing oauth connections."
  },
  {
    "id": "ent.outgoing_oauth_connections.save_connection.app_error",
    "translation": "There was an error saving the outgoing oauth connection: {{ .Error }}"
  },
  {
    "id": "ent.outgoing_oauth_connections.save_connection.audience_duplicated",
    "translation": "There is already an outgoing oauth connection for the provided audience: {{ .Audience }}"
  },
  {
    "id": "ent.outgoing_oauth_connections.save_connection.audience_invalid",
    "translation": "The provided audience is invalid: {{ .Error }}"
  },
  {
    "id": "ent.outgoing_oauth_connections.update_connection.app_error",
    "translation": "There was an error updating the outgoing oauth connection: {{ .Error }}"
  },
  {
    "id": "ent.outgoing_oauth_connections.update_connection.audience_duplicated",
    "translation": "There is already an outgoing oauth connection for the provided audience: {{ .Audience }}"
  },
  {
    "id": "ent.outgoing_oauth_connections.update_connection.audience_invalid",
    "translation": "The provided audience is invalid: {{ .Error }}"
  },
  {
    "id": "ent.saml.attribute.app_error",
    "translation": "SAML login was unsuccessful because one of the attributes is incorrect. Please contact your System Administrator."
  },
  {
    "id": "ent.saml.build_request.app_error",
    "translation": "An error occurred while initiating the request to the Identity Provider. Please contact your System Administrator."
  },
  {
    "id": "ent.saml.configure.certificate_parse_error.app_error",
    "translation": "SAML could not load Identity Provider Public Certificate successfully, please contact your system administrator."
  },
  {
    "id": "ent.saml.configure.encryption_not_enabled.app_error",
    "translation": "SAML login was unsuccessful because encryption is not enabled. Please contact your System Administrator."
  },
  {
    "id": "ent.saml.configure.load_private_key.app_error",
    "translation": "SAML login was unsuccessful because the Service Provider Private Key was not found. Please contact your System Administrator."
  },
  {
    "id": "ent.saml.configure.not_encrypted_response.app_error",
    "translation": "SAML login was unsuccessful as the Identity Provider response is not encrypted. Please contact your System Administrator."
  },
  {
    "id": "ent.saml.cpa_field_mapping.list_error",
    "translation": "Failed to retrieve CPA field(s)"
  },
  {
    "id": "ent.saml.do_login.empty_response.app_error",
    "translation": "We received an empty response from the Identity Provider."
  },
  {
    "id": "ent.saml.do_login.invalid_signature.app_error",
    "translation": "We received an invalid signature in the response from the Identity Provider. Please contact your System Administrator."
  },
  {
    "id": "ent.saml.do_login.invalid_time.app_error",
    "translation": "We received an invalid time in the response from the Identity Provider. Please contact your System Administrator."
  },
  {
    "id": "ent.saml.do_login.parse.app_error",
    "translation": "An error occurred while parsing the response from the Identity Provider. Please contact your System Administrator."
  },
  {
    "id": "ent.saml.license_disable.app_error",
    "translation": "Your license does not support SAML authentication."
  },
  {
    "id": "ent.saml.login.ldap_user_missing",
    "translation": "No user registered on AD/LDAP server that matches the SAML user."
  },
  {
    "id": "ent.saml.metadata.app_error",
    "translation": "An error occurred while building Service Provider Metadata."
  },
  {
    "id": "ent.saml.save_user.email_exists.saml_app_error",
    "translation": "This account does not use SAML authentication. Please sign in using email and password."
  },
  {
    "id": "ent.saml.save_user.username_exists.saml_app_error",
    "translation": "An account with that username already exists. Please contact your Administrator."
  },
  {
    "id": "ent.saml.service_disable.app_error",
    "translation": "SAML 2.0 is not configured or supported on this server."
  },
  {
    "id": "ent.saml.update_cpa.empty_attribute_statement",
    "translation": "SAML assertion attribute statement is invalid"
  },
  {
    "id": "ent.user.complete_switch_with_oauth.blank_email.app_error",
    "translation": "Unable to complete SAML login with an empty email address."
  },
  {
    "id": "error",
    "translation": "Error"
  },
  {
    "id": "group_not_associated_to_synced_team",
    "translation": "Group cannot be associated to the channel until it is first associated to the parent group-synced team."
  },
  {
    "id": "groups.unsupported_syncable_type",
    "translation": "Unsupported syncable type '{{.Value}}'."
  },
  {
    "id": "humanize.list_join",
    "translation": "{{.OtherItems}} and {{.LastItem}}"
  },
  {
    "id": "import_process.worker.do_job.file_exists",
    "translation": "Unable to process import: file does not exists."
  },
  {
    "id": "import_process.worker.do_job.missing_file",
    "translation": "Unable to process import: import_file parameter is missing."
  },
  {
    "id": "import_process.worker.do_job.missing_jsonl",
    "translation": "Unable to process import: JSONL file is missing."
  },
  {
    "id": "import_process.worker.do_job.open_file",
    "translation": "Unable to process import: failed to open file."
  },
  {
    "id": "interactive_message.decode_trigger_id.base64_decode_failed",
    "translation": "Failed to decode base64 for trigger ID for interactive dialog."
  },
  {
    "id": "interactive_message.decode_trigger_id.base64_decode_failed_signature",
    "translation": "Failed to decode base64 signature of trigger ID for interactive dialog."
  },
  {
    "id": "interactive_message.decode_trigger_id.expired",
    "translation": "Trigger ID for interactive dialog is expired. Trigger IDs live for a maximum of {{.Duration}}."
  },
  {
    "id": "interactive_message.decode_trigger_id.missing_data",
    "translation": "Trigger ID missing required data for interactive dialog."
  },
  {
    "id": "interactive_message.decode_trigger_id.signature_decode_failed",
    "translation": "Failed to decode base64 signature of trigger ID for interactive dialog."
  },
  {
    "id": "interactive_message.decode_trigger_id.verify_signature_failed",
    "translation": "Signature verification failed of trigger ID for interactive dialog."
  },
  {
    "id": "interactive_message.generate_trigger_id.signing_failed",
    "translation": "Failed to sign generated trigger ID for interactive dialog."
  },
  {
    "id": "jobs.request_cancellation.status.error",
    "translation": "Could not request cancellation for job that is not in a cancelable state."
  },
  {
    "id": "jobs.set_job_error.update.error",
    "translation": "Failed to set job status to error"
  },
  {
    "id": "license_error.feature_unavailable",
    "translation": "Feature is not available for the current license"
  },
  {
    "id": "license_error.feature_unavailable.specific",
    "translation": "{{.Feature}} feature is not available for the current license"
  },
  {
    "id": "manaultesting.manual_test.parse.app_error",
    "translation": "Unable to parse URL."
  },
  {
    "id": "manaultesting.test_autolink.unable.app_error",
    "translation": "Unable to get channels."
  },
  {
    "id": "mattermost.bulletin.subject",
    "translation": "Mattermost Security Bulletin"
  },
  {
    "id": "mfa.activate.app_error",
    "translation": "Unable to update MFA active status for the user."
  },
  {
    "id": "mfa.activate.bad_token.app_error",
    "translation": "Invalid MFA token."
  },
  {
    "id": "mfa.deactivate.app_error",
    "translation": "Unable to update MFA active status for the user."
  },
  {
    "id": "mfa.generate_qr_code.create_code.app_error",
    "translation": "Error generating QR code."
  },
  {
    "id": "mfa.mfa_disabled.app_error",
    "translation": "Multi-factor authentication has been disabled on this server."
  },
  {
    "id": "mfa.validate_token.authenticate.app_error",
    "translation": "Invalid MFA token."
  },
  {
    "id": "migrations.system.save.app_error",
    "translation": "We encountered an error saving the system property."
  },
  {
    "id": "migrations.worker.run_advanced_permissions_phase_2_migration.invalid_progress",
    "translation": "Migration failed due to invalid progress data."
  },
  {
    "id": "migrations.worker.run_migration.unknown_key",
    "translation": "Unable to run migration job due to unknown migration key."
  },
  {
    "id": "model.access.is_valid.access_token.app_error",
    "translation": "Invalid access token."
  },
  {
    "id": "model.access.is_valid.client_id.app_error",
    "translation": "Invalid client id."
  },
  {
    "id": "model.access.is_valid.redirect_uri.app_error",
    "translation": "Invalid redirect uri."
  },
  {
    "id": "model.access.is_valid.refresh_token.app_error",
    "translation": "Invalid refresh token."
  },
  {
    "id": "model.access.is_valid.user_id.app_error",
    "translation": "Invalid user id."
  },
  {
    "id": "model.access_policy.inherit.already_imported.app_error",
    "translation": "The parent is already imported."
  },
  {
    "id": "model.access_policy.inherit.version.app_error",
    "translation": "Could not inherit access control policy."
  },
  {
    "id": "model.access_policy.is_valid.id.app_error",
    "translation": "Invalid policy id."
  },
  {
    "id": "model.access_policy.is_valid.imports.app_error",
    "translation": "Invalid imports for the policy."
  },
  {
    "id": "model.access_policy.is_valid.name.app_error",
    "translation": "Invalid name for the policy."
  },
  {
    "id": "model.access_policy.is_valid.revision.app_error",
    "translation": "Invalid policy revision."
  },
  {
    "id": "model.access_policy.is_valid.rules.app_error",
    "translation": "Rule(s) is not valid."
  },
  {
    "id": "model.access_policy.is_valid.rules_imports.app_error",
    "translation": "Policy must either import or define rules."
  },
  {
    "id": "model.access_policy.is_valid.type.app_error",
    "translation": "Invalid policy type."
  },
  {
    "id": "model.access_policy.is_valid.version.app_error",
    "translation": "Version is not valid for this access control policy."
  },
  {
    "id": "model.acknowledgement.is_valid.channel_id.app_error",
    "translation": "Invalid channel id."
  },
  {
    "id": "model.acknowledgement.is_valid.post_id.app_error",
    "translation": "Invalid post id."
  },
  {
    "id": "model.acknowledgement.is_valid.user_id.app_error",
    "translation": "Invalid user id."
  },
  {
    "id": "model.authorize.is_valid.auth_code.app_error",
    "translation": "Invalid authorization code."
  },
  {
    "id": "model.authorize.is_valid.client_id.app_error",
    "translation": "Invalid client id."
  },
  {
    "id": "model.authorize.is_valid.create_at.app_error",
    "translation": "Create at must be a valid time."
  },
  {
    "id": "model.authorize.is_valid.expires.app_error",
    "translation": "Expires in must be set."
  },
  {
    "id": "model.authorize.is_valid.redirect_uri.app_error",
    "translation": "Invalid redirect uri."
  },
  {
    "id": "model.authorize.is_valid.response_type.app_error",
    "translation": "Invalid response type."
  },
  {
    "id": "model.authorize.is_valid.scope.app_error",
    "translation": "Invalid scope."
  },
  {
    "id": "model.authorize.is_valid.state.app_error",
    "translation": "Invalid state."
  },
  {
    "id": "model.authorize.is_valid.user_id.app_error",
    "translation": "Invalid user id."
  },
  {
    "id": "model.bot.is_valid.create_at.app_error",
    "translation": "Invalid create at."
  },
  {
    "id": "model.bot.is_valid.creator_id.app_error",
    "translation": "Invalid creator id."
  },
  {
    "id": "model.bot.is_valid.description.app_error",
    "translation": "Invalid description."
  },
  {
    "id": "model.bot.is_valid.update_at.app_error",
    "translation": "Invalid update at."
  },
  {
    "id": "model.bot.is_valid.user_id.app_error",
    "translation": "Invalid user id."
  },
  {
    "id": "model.bot.is_valid.username.app_error",
    "translation": "Invalid username."
  },
  {
    "id": "model.channel.is_valid.1_or_more.app_error",
    "translation": "Name must be 1 or more lowercase alphanumeric character."
  },
  {
    "id": "model.channel.is_valid.banner_info.background_color.empty.app_error",
    "translation": "Channel banner color cannot be empty when channel banner is enabled"
  },
  {
    "id": "model.channel.is_valid.banner_info.background_color.invalid.app_error",
    "translation": "Channel banner color must be a valid hex color (e.g., #FF0000 or #F00)"
  },
  {
    "id": "model.channel.is_valid.banner_info.channel_type.app_error",
    "translation": "Channel banner can only be configured on Public and Private channels"
  },
  {
    "id": "model.channel.is_valid.banner_info.text.empty.app_error",
    "translation": "Channel banner info text cannot be empty when channel banner is enabled"
  },
  {
    "id": "model.channel.is_valid.banner_info.text.invalid_length.app_error",
    "translation": "Channel banner info text is too long. Max allowed length is {{.maxLength}} characters."
  },
  {
    "id": "model.channel.is_valid.create_at.app_error",
    "translation": "Create at must be a valid time."
  },
  {
    "id": "model.channel.is_valid.creator_id.app_error",
    "translation": "Invalid creator id."
  },
  {
    "id": "model.channel.is_valid.display_name.app_error",
    "translation": "Invalid display name."
  },
  {
    "id": "model.channel.is_valid.header.app_error",
    "translation": "Invalid header."
  },
  {
    "id": "model.channel.is_valid.id.app_error",
    "translation": "Invalid Id."
  },
  {
    "id": "model.channel.is_valid.name.app_error",
    "translation": "Channel names can't be in a hexadecimal format. Please enter a different channel name."
  },
  {
    "id": "model.channel.is_valid.purpose.app_error",
    "translation": "Invalid purpose."
  },
  {
    "id": "model.channel.is_valid.type.app_error",
    "translation": "Invalid type."
  },
  {
    "id": "model.channel.is_valid.update_at.app_error",
    "translation": "Update at must be a valid time."
  },
  {
    "id": "model.channel_bookmark.is_valid.channel_id.app_error",
    "translation": "Invalid channel id."
  },
  {
    "id": "model.channel_bookmark.is_valid.create_at.app_error",
    "translation": "Create at must be a valid time."
  },
  {
    "id": "model.channel_bookmark.is_valid.display_name.app_error",
    "translation": "Display name missing."
  },
  {
    "id": "model.channel_bookmark.is_valid.file_id.missing_or_invalid.app_error",
    "translation": "File id is missing or invalid."
  },
  {
    "id": "model.channel_bookmark.is_valid.id.app_error",
    "translation": "Invalid Id."
  },
  {
    "id": "model.channel_bookmark.is_valid.image_url.app_error",
    "translation": "Invalid image url."
  },
  {
    "id": "model.channel_bookmark.is_valid.link_file.app_error",
    "translation": "Cannot set a link and a file in the same bookmark."
  },
  {
    "id": "model.channel_bookmark.is_valid.link_url.missing_or_invalid.app_error",
    "translation": "Link url is missing or invalid."
  },
  {
    "id": "model.channel_bookmark.is_valid.original_id.app_error",
    "translation": "Invalid original id."
  },
  {
    "id": "model.channel_bookmark.is_valid.owner_id.app_error",
    "translation": "Invalid owner id."
  },
  {
    "id": "model.channel_bookmark.is_valid.parent_id.app_error",
    "translation": "Invalid parent id."
  },
  {
    "id": "model.channel_bookmark.is_valid.type.app_error",
    "translation": "Invalid type."
  },
  {
    "id": "model.channel_bookmark.is_valid.update_at.app_error",
    "translation": "Update at must be a valid time."
  },
  {
    "id": "model.channel_member.is_valid.channel_auto_follow_threads_value.app_error",
    "translation": "Invalid channel-auto-follow-threads value."
  },
  {
    "id": "model.channel_member.is_valid.channel_id.app_error",
    "translation": "Invalid channel id."
  },
  {
    "id": "model.channel_member.is_valid.email_value.app_error",
    "translation": "Invalid email notification value."
  },
  {
    "id": "model.channel_member.is_valid.ignore_channel_mentions_value.app_error",
    "translation": "Invalid ignore channel mentions status."
  },
  {
    "id": "model.channel_member.is_valid.notify_level.app_error",
    "translation": "Invalid notify level."
  },
  {
    "id": "model.channel_member.is_valid.notify_props.app_error",
    "translation": "Notify props size limit exceeded."
  },
  {
    "id": "model.channel_member.is_valid.push_level.app_error",
    "translation": "Invalid push notification level."
  },
  {
    "id": "model.channel_member.is_valid.roles_limit.app_error",
    "translation": "Invalid channel member roles longer than {{.Limit}} characters."
  },
  {
    "id": "model.channel_member.is_valid.unread_level.app_error",
    "translation": "Invalid mark unread level."
  },
  {
    "id": "model.channel_member.is_valid.user_id.app_error",
    "translation": "Invalid user id."
  },
  {
    "id": "model.cluster.is_valid.create_at.app_error",
    "translation": "CreateAt must be set."
  },
  {
    "id": "model.cluster.is_valid.hostname.app_error",
    "translation": "Hostname must be set."
  },
  {
    "id": "model.cluster.is_valid.id.app_error",
    "translation": "Invalid Id."
  },
  {
    "id": "model.cluster.is_valid.last_ping_at.app_error",
    "translation": "LastPingAt must be set."
  },
  {
    "id": "model.cluster.is_valid.name.app_error",
    "translation": "ClusterName must be set."
  },
  {
    "id": "model.cluster.is_valid.type.app_error",
    "translation": "Type must be set."
  },
  {
    "id": "model.command.is_valid.autocomplete_data.app_error",
    "translation": "Invalid AutocompleteData"
  },
  {
    "id": "model.command.is_valid.create_at.app_error",
    "translation": "Create at must be a valid time."
  },
  {
    "id": "model.command.is_valid.description.app_error",
    "translation": "Invalid description."
  },
  {
    "id": "model.command.is_valid.display_name.app_error",
    "translation": "Invalid title."
  },
  {
    "id": "model.command.is_valid.id.app_error",
    "translation": "Invalid Id."
  },
  {
    "id": "model.command.is_valid.method.app_error",
    "translation": "Invalid Method."
  },
  {
    "id": "model.command.is_valid.plugin_id.app_error",
    "translation": "Invalid plugin id."
  },
  {
    "id": "model.command.is_valid.team_id.app_error",
    "translation": "Invalid team ID."
  },
  {
    "id": "model.command.is_valid.token.app_error",
    "translation": "Invalid token."
  },
  {
    "id": "model.command.is_valid.trigger.app_error",
    "translation": "Invalid trigger."
  },
  {
    "id": "model.command.is_valid.update_at.app_error",
    "translation": "Update at must be a valid time."
  },
  {
    "id": "model.command.is_valid.url.app_error",
    "translation": "Invalid URL."
  },
  {
    "id": "model.command.is_valid.url_http.app_error",
    "translation": "Invalid URL. Must be a valid URL and start with http:// or https://."
  },
  {
    "id": "model.command.is_valid.user_id.app_error",
    "translation": "Invalid user id."
  },
  {
    "id": "model.command_hook.channel_id.app_error",
    "translation": "Invalid channel id."
  },
  {
    "id": "model.command_hook.command_id.app_error",
    "translation": "Invalid command id."
  },
  {
    "id": "model.command_hook.create_at.app_error",
    "translation": "Create at must be a valid time."
  },
  {
    "id": "model.command_hook.id.app_error",
    "translation": "Invalid command hook id."
  },
  {
    "id": "model.command_hook.root_id.app_error",
    "translation": "Invalid root id."
  },
  {
    "id": "model.command_hook.user_id.app_error",
    "translation": "Invalid user id."
  },
  {
    "id": "model.compliance.is_valid.create_at.app_error",
    "translation": "Create at must be a valid time."
  },
  {
    "id": "model.compliance.is_valid.desc.app_error",
    "translation": "Invalid description."
  },
  {
    "id": "model.compliance.is_valid.end_at.app_error",
    "translation": "To must be a valid time."
  },
  {
    "id": "model.compliance.is_valid.id.app_error",
    "translation": "Invalid Id."
  },
  {
    "id": "model.compliance.is_valid.start_at.app_error",
    "translation": "From must be a valid time."
  },
  {
    "id": "model.compliance.is_valid.start_end_at.app_error",
    "translation": "To must be greater than From."
  },
  {
    "id": "model.config.is_valid.allow_cookies_for_subdomains.app_error",
    "translation": "Allowing cookies for subdomains requires SiteURL to be set."
  },
  {
    "id": "model.config.is_valid.amazons3_timeout.app_error",
    "translation": "Invalid timeout value {{.Value}}. Should be a positive number."
  },
  {
    "id": "model.config.is_valid.atmos_camo_image_proxy_options.app_error",
    "translation": "Invalid RemoteImageProxyOptions for atmos/camo. Must be set to your shared key."
  },
  {
    "id": "model.config.is_valid.atmos_camo_image_proxy_url.app_error",
    "translation": "Invalid RemoteImageProxyURL for atmos/camo. Must be set to your shared key."
  },
  {
    "id": "model.config.is_valid.cache_type.app_error",
    "translation": "Cache type must be either lru or redis."
  },
  {
    "id": "model.config.is_valid.client_side_cert_enable.app_error",
    "translation": "Certificate-based authentication has been removed. Please disable ClientSideCertEnable to continue."
  },
  {
    "id": "model.config.is_valid.cluster_email_batching.app_error",
    "translation": "Unable to enable email batching when clustering is enabled."
  },
  {
    "id": "model.config.is_valid.collapsed_threads.app_error",
    "translation": "CollapsedThreads setting must be either disabled,default_on or default_off"
  },
  {
    "id": "model.config.is_valid.collapsed_threads.autofollow.app_error",
    "translation": "ThreadAutoFollow must be true to enable CollapsedThreads"
  },
  {
    "id": "model.config.is_valid.content_flagging.common_reviewers_not_set.app_error",
    "translation": "Common reviewers or additional reviewers must be set when \"Same reviewers for all teams\" is enabled."
  },
  {
    "id": "model.config.is_valid.content_flagging.reasons_not_set.app_error",
    "translation": "Reasons for flagging cannot be empty."
  },
  {
    "id": "model.config.is_valid.content_flagging.team_reviewers_not_set.app_error",
    "translation": "Team reviewers or additional reviewers must be set when setting \"Enabled\" for a team."
  },
  {
    "id": "model.config.is_valid.data_retention.deletion_job_start_time.app_error",
    "translation": "Data retention job start time must be a 24-hour time stamp in the form HH:MM."
  },
  {
    "id": "model.config.is_valid.data_retention.file_retention_both_zero.app_error",
    "translation": "File retention days and file retention hours cannot both be 0."
  },
  {
    "id": "model.config.is_valid.data_retention.file_retention_days_too_low.app_error",
    "translation": "File retention days cannot be less than 0."
  },
  {
    "id": "model.config.is_valid.data_retention.file_retention_hours_too_low.app_error",
    "translation": "File retention hours cannot be less than 0"
  },
  {
    "id": "model.config.is_valid.data_retention.file_retention_misconfiguration.app_error",
    "translation": "File retention days and file retention hours cannot both be greater than 0."
  },
  {
    "id": "model.config.is_valid.data_retention.message_retention_both_zero.app_error",
    "translation": "Message retention days and message retention hours cannot both be 0."
  },
  {
    "id": "model.config.is_valid.data_retention.message_retention_days_too_low.app_error",
    "translation": "Message retention days cannot be less than 0."
  },
  {
    "id": "model.config.is_valid.data_retention.message_retention_hours_too_low.app_error",
    "translation": "Message retention hours cannot be less than 0"
  },
  {
    "id": "model.config.is_valid.data_retention.message_retention_misconfiguration.app_error",
    "translation": "Message retention days and message retention hours cannot both be greater than 0."
  },
  {
    "id": "model.config.is_valid.directory.app_error",
    "translation": "Invalid Local Storage Directory. Must be a non-empty string."
  },
  {
    "id": "model.config.is_valid.directory_whitespace.app_error",
    "translation": "Leading or trailing whitespace detected for {{.Setting}}. Found \"{{.Value}}\"."
  },
  {
    "id": "model.config.is_valid.display.custom_url_schemes.app_error",
    "translation": "The custom URL scheme {{.Scheme}} is invalid. Custom URL schemes must start with a letter and contain only letters, numbers, plus (+), period (.) and hyphen (-)."
  },
  {
    "id": "model.config.is_valid.elastic_search.aggregate_posts_after_days.app_error",
    "translation": "Search AggregatePostsAfterDays setting must be a number greater than or equal to 1."
  },
  {
    "id": "model.config.is_valid.elastic_search.bulk_indexing_batch_size.app_error",
    "translation": "Search Bulk Indexing Batch Size must be at least {{.BatchSize}}."
  },
  {
    "id": "model.config.is_valid.elastic_search.connection_url.app_error",
    "translation": "Search ConnectionUrl setting must be provided when indexing is enabled."
  },
  {
    "id": "model.config.is_valid.elastic_search.empty_index_prefix.app_error",
    "translation": "IndexPrefix cannot be empty if GlobalSearchPrefix is set."
  },
  {
    "id": "model.config.is_valid.elastic_search.enable_autocomplete.app_error",
    "translation": "{{.EnableIndexing}} setting must be set to true when {{.Autocomplete}} is set to true"
  },
  {
    "id": "model.config.is_valid.elastic_search.enable_searching.app_error",
    "translation": "{{.EnableIndexing}} setting must be set to true when {{.Searching}} is set to true"
  },
  {
    "id": "model.config.is_valid.elastic_search.ignored_indexes_dash_prefix.app_error",
    "translation": "Ignored indexes for purge should not start with dash."
  },
  {
    "id": "model.config.is_valid.elastic_search.incorrect_search_prefix.app_error",
    "translation": "GlobalSearchPrefix {{.GlobalSearchPrefix}} should be a prefix of IndexPrefix {{.IndexPrefix}}."
  },
  {
    "id": "model.config.is_valid.elastic_search.invalid_backend.app_error",
    "translation": "Invalid search backend. Must be either elasticsearch or opensearch."
  },
  {
    "id": "model.config.is_valid.elastic_search.live_indexing_batch_size.app_error",
    "translation": "Search Live Indexing Batch Size must be at least 1."
  },
  {
    "id": "model.config.is_valid.elastic_search.posts_aggregator_job_start_time.app_error",
    "translation": "Search PostsAggregatorJobStartTime setting must be a time in the format \"hh:mm\"."
  },
  {
    "id": "model.config.is_valid.elastic_search.request_timeout_seconds.app_error",
    "translation": "Search Request Timeout must be at least 1 second."
  },
  {
    "id": "model.config.is_valid.email_batching_buffer_size.app_error",
    "translation": "Invalid email batching buffer size for email settings. Must be zero or a positive number."
  },
  {
    "id": "model.config.is_valid.email_batching_interval.app_error",
    "translation": "Invalid email batching interval for email settings. Must be 30 seconds or more."
  },
  {
    "id": "model.config.is_valid.email_notification_contents_type.app_error",
    "translation": "Invalid email notification contents type for email settings. Must be one of either 'full' or 'generic'."
  },
  {
    "id": "model.config.is_valid.email_security.app_error",
    "translation": "Invalid connection security for email settings. Must be '', 'TLS', or 'STARTTLS'."
  },
  {
    "id": "model.config.is_valid.empty_redis_address.app_error",
    "translation": "RedisAddress must be specified for redis cache type."
  },
  {
    "id": "model.config.is_valid.encrypt_sql.app_error",
    "translation": "Invalid at rest encrypt key for SQL settings. Must be 32 chars or more."
  },
  {
    "id": "model.config.is_valid.experimental_audit_settings.file_max_age_invalid",
    "translation": "Max File Age of audit logs config must not be negative."
  },
  {
    "id": "model.config.is_valid.experimental_audit_settings.file_max_backups_invalid",
    "translation": "Maximum File Backups of audit logs config must not be negative."
  },
  {
    "id": "model.config.is_valid.experimental_audit_settings.file_max_queue_size_invalid",
    "translation": "Maximum File Queue of audit logs config must be greater than zero."
  },
  {
    "id": "model.config.is_valid.experimental_audit_settings.file_max_size_invalid",
    "translation": "Maximum File Size of audit logs config must be greater than zero."
  },
  {
    "id": "model.config.is_valid.experimental_audit_settings.file_name_empty",
    "translation": "When audit file logging is enabled, a file name must be specified."
  },
  {
    "id": "model.config.is_valid.experimental_audit_settings.file_name_is_directory",
    "translation": "The file name must not be a directory."
  },
  {
    "id": "model.config.is_valid.experimental_view_archived_channels.app_error",
    "translation": "Hiding archived channels is no longer supported. Make these channels private and remove members instead."
  },
  {
    "id": "model.config.is_valid.export.directory.app_error",
    "translation": "Value for Directory should not be empty."
  },
  {
    "id": "model.config.is_valid.export.retention_days_too_low.app_error",
    "translation": "Invalid value for RetentionDays. Value should be greater than 0"
  },
  {
    "id": "model.config.is_valid.file_driver.app_error",
    "translation": "Invalid driver name for file settings. Must be 'local' or 'amazons3'."
  },
  {
    "id": "model.config.is_valid.file_salt.app_error",
    "translation": "Invalid public link salt for file settings. Must be 32 chars or more."
  },
  {
    "id": "model.config.is_valid.group_unread_channels.app_error",
    "translation": "Invalid group unread channels for service settings. Must be 'disabled', 'default_on', or 'default_off'."
  },
  {
    "id": "model.config.is_valid.image_decoder_concurrency.app_error",
    "translation": "Invalid decoder concurrency {{.Value}}. Should be a positive number or -1."
  },
  {
    "id": "model.config.is_valid.image_proxy_type.app_error",
    "translation": "Invalid image proxy type. Must be 'local' or 'atmos/camo'."
  },
  {
    "id": "model.config.is_valid.import.directory.app_error",
    "translation": "Invalid value for Directory."
  },
  {
    "id": "model.config.is_valid.import.retention_days_too_low.app_error",
    "translation": "Invalid value for RetentionDays. Value is too low."
  },
  {
    "id": "model.config.is_valid.invalid_redis_db.app_error",
    "translation": "Redis DB must have a value greater or equal to zero."
  },
  {
    "id": "model.config.is_valid.ldap_basedn",
    "translation": "AD/LDAP field \"BaseDN\" is required."
  },
  {
    "id": "model.config.is_valid.ldap_email",
    "translation": "AD/LDAP field \"Email Attribute\" is required."
  },
  {
    "id": "model.config.is_valid.ldap_id",
    "translation": "AD/LDAP field \"ID Attribute\" is required."
  },
  {
    "id": "model.config.is_valid.ldap_login_id",
    "translation": "AD/LDAP field \"Login ID Attribute\" is required."
  },
  {
    "id": "model.config.is_valid.ldap_max_login_attempts.app_error",
    "translation": "Invalid maximum login attempts for ldap settings. Must be a positive number."
  },
  {
    "id": "model.config.is_valid.ldap_max_page_size.app_error",
    "translation": "Invalid max page size value."
  },
  {
    "id": "model.config.is_valid.ldap_security.app_error",
    "translation": "Invalid connection security for AD/LDAP settings. Must be '', 'TLS', or 'STARTTLS'."
  },
  {
    "id": "model.config.is_valid.ldap_server",
    "translation": "AD/LDAP field \"AD/LDAP Server\" is required."
  },
  {
    "id": "model.config.is_valid.ldap_sync_interval.app_error",
    "translation": "Invalid sync interval time. Must be at least one minute."
  },
  {
    "id": "model.config.is_valid.ldap_username",
    "translation": "AD/LDAP field \"Username Attribute\" is required."
  },
  {
    "id": "model.config.is_valid.link_metadata_timeout.app_error",
    "translation": "Invalid value for link metadata timeout. Must be a positive number."
  },
  {
    "id": "model.config.is_valid.listen_address.app_error",
    "translation": "Invalid listen address for service settings Must be set."
  },
  {
    "id": "model.config.is_valid.local_mode_socket.app_error",
    "translation": "Unable to locate local socket file directory."
  },
  {
    "id": "model.config.is_valid.localization.available_locales.app_error",
    "translation": "Available Languages must contain Default Client Language."
  },
  {
    "id": "model.config.is_valid.log.advanced_logging.json",
    "translation": "Failed to parse JSON: {{.Error}}"
  },
  {
    "id": "model.config.is_valid.log.advanced_logging.parse",
    "translation": "Invalid format: {{.Error}}"
  },
  {
    "id": "model.config.is_valid.login_attempts.app_error",
    "translation": "Invalid maximum login attempts for service settings. Must be a positive number."
  },
  {
    "id": "model.config.is_valid.max_burst.app_error",
    "translation": "Maximum burst size must be greater than zero."
  },
  {
    "id": "model.config.is_valid.max_channels.app_error",
    "translation": "Invalid maximum channels per team for team settings. Must be a positive number."
  },
  {
    "id": "model.config.is_valid.max_file_size.app_error",
    "translation": "Invalid max file size for file settings. Must be a whole number greater than zero."
  },
  {
    "id": "model.config.is_valid.max_notify_per_channel.app_error",
    "translation": "Invalid maximum notifications per channel for team settings. Must be a positive number."
  },
  {
    "id": "model.config.is_valid.max_payload_size.app_error",
    "translation": "Invalid max payload size for service settings. Must be a whole number greater than zero."
  },
  {
    "id": "model.config.is_valid.max_url_length.app_error",
    "translation": "Invalid max URL length for service settings. Must be a whole number greater than zero."
  },
  {
    "id": "model.config.is_valid.max_users.app_error",
    "translation": "Invalid maximum users per team for team settings. Must be a positive number."
  },
  {
    "id": "model.config.is_valid.message_export.batch_size.app_error",
    "translation": "Message export job BatchSize must be a positive integer."
  },
  {
    "id": "model.config.is_valid.message_export.daily_runtime.app_error",
    "translation": "Message export job DailyRuntime must be a 24-hour time stamp in the form HH:MM."
  },
  {
    "id": "model.config.is_valid.message_export.enable.app_error",
    "translation": "Message export job EnableExport setting must be either true or false."
  },
  {
    "id": "model.config.is_valid.message_export.export_from.app_error",
    "translation": "Message export job ExportFromTimestamp must be a timestamp (expressed in seconds since unix epoch). Only messages sent after this timestamp will be exported."
  },
  {
    "id": "model.config.is_valid.message_export.export_type.app_error",
    "translation": "Message export job ExportFormat must be one of 'actiance', 'csv' or 'globalrelay'."
  },
  {
    "id": "model.config.is_valid.message_export.global_relay.config_missing.app_error",
    "translation": "Message export job ExportFormat is set to 'globalrelay', but GlobalRelaySettings are missing."
  },
  {
    "id": "model.config.is_valid.message_export.global_relay.customer_type.app_error",
    "translation": "Message export GlobalRelaySettings.CustomerType must be set to one of either 'A9', 'A10' or 'CUSTOM'."
  },
  {
    "id": "model.config.is_valid.message_export.global_relay.customer_type_custom.app_error",
    "translation": "If GlobalRelaySettings.CustomerType is 'CUSTOM', then GlobalRelaySettings.CustomSMTPServerName and GlobalRelaySettings.CustomSMTPPort must be set."
  },
  {
    "id": "model.config.is_valid.message_export.global_relay.email_address.app_error",
    "translation": "Message export job GlobalRelaySettings.EmailAddress must be set to a valid email address."
  },
  {
    "id": "model.config.is_valid.message_export.global_relay.smtp_password.app_error",
    "translation": "Message export job GlobalRelaySettings.SmtpPassword must be set."
  },
  {
    "id": "model.config.is_valid.message_export.global_relay.smtp_username.app_error",
    "translation": "Message export job GlobalRelaySettings.SmtpUsername must be set."
  },
  {
    "id": "model.config.is_valid.metrics_client_side_user_id.app_error",
    "translation": "Invalid client side user id: {{.Id}}"
  },
  {
    "id": "model.config.is_valid.metrics_client_side_user_ids.app_error",
    "translation": "Number of elements in ClientSideUserIds {{.CurrentLength}} is higher than maximum limit of {{.MaxLength}}."
  },
  {
    "id": "model.config.is_valid.move_thread.domain_invalid.app_error",
    "translation": "Invalid domain for move thread settings"
  },
  {
    "id": "model.config.is_valid.notification_settings.invalid_event",
    "translation": "Invalid flagging event specified."
  },
  {
    "id": "model.config.is_valid.notification_settings.invalid_target",
    "translation": "Invalid flagging event target specified."
  },
  {
    "id": "model.config.is_valid.notification_settings.reviewer_flagged_notification_disabled",
    "translation": "Notifications for new flagged post cannot be disabled for reviewers."
  },
  {
    "id": "model.config.is_valid.outgoing_integrations_request_timeout.app_error",
    "translation": "Invalid Outgoing Integrations Request Timeout for service settings. Must be a positive number."
  },
  {
    "id": "model.config.is_valid.password_length.app_error",
    "translation": "Minimum password length must be a whole number greater than or equal to {{.MinLength}} and less than or equal to {{.MaxLength}}."
  },
  {
    "id": "model.config.is_valid.persistent_notifications_count.app_error",
    "translation": "Invalid total number of persistent notification per post. Must be a positive number."
  },
  {
    "id": "model.config.is_valid.persistent_notifications_interval.app_error",
    "translation": "Invalid frequency of persistent notifications. Must be at least two minutes."
  },
  {
    "id": "model.config.is_valid.persistent_notifications_recipients.app_error",
    "translation": "Invalid maximum number of recipients for persistent notifications. Must be a positive number."
  },
  {
    "id": "model.config.is_valid.rate_mem.app_error",
    "translation": "Invalid memory store size for rate limit settings. Must be a positive number."
  },
  {
    "id": "model.config.is_valid.rate_sec.app_error",
    "translation": "Invalid per sec for rate limit settings. Must be a positive number."
  },
  {
    "id": "model.config.is_valid.read_timeout.app_error",
    "translation": "Invalid value for read timeout."
  },
  {
    "id": "model.config.is_valid.report_a_problem_link.invalid.app_error",
    "translation": "Invalid report a problem link. Must be a valid URL and start with http:// or https://."
  },
  {
    "id": "model.config.is_valid.report_a_problem_link.missing.app_error",
    "translation": "Report a problem link is required."
  },
  {
    "id": "model.config.is_valid.report_a_problem_mail.invalid.app_error",
    "translation": "Invalid report a problem mail. Must be a valid email address."
  },
  {
    "id": "model.config.is_valid.report_a_problem_mail.missing.app_error",
    "translation": "Report a problem mail is required."
  },
  {
    "id": "model.config.is_valid.restrict_direct_message.app_error",
    "translation": "Invalid direct message restriction. Must be 'any', or 'team'."
  },
  {
    "id": "model.config.is_valid.saml_admin_attribute.app_error",
    "translation": "Invalid Admin attribute. Must be in the form 'field=value'."
  },
  {
    "id": "model.config.is_valid.saml_assertion_consumer_service_url.app_error",
    "translation": "Service Provider Login URL must be a valid URL and start with http:// or https://."
  },
  {
    "id": "model.config.is_valid.saml_canonical_algorithm.app_error",
    "translation": "Invalid Canonical Algorithm."
  },
  {
    "id": "model.config.is_valid.saml_email_attribute.app_error",
    "translation": "Invalid Email attribute. Must be set."
  },
  {
    "id": "model.config.is_valid.saml_guest_attribute.app_error",
    "translation": "Invalid Guest attribute. Must be in the form 'field=value'."
  },
  {
    "id": "model.config.is_valid.saml_idp_cert.app_error",
    "translation": "Identity Provider Public Certificate missing. Did you forget to upload it?"
  },
  {
    "id": "model.config.is_valid.saml_idp_descriptor_url.app_error",
    "translation": "Identity Provider Issuer URL cannot be an empty string."
  },
  {
    "id": "model.config.is_valid.saml_idp_url.app_error",
    "translation": "SAML SSO URL must be a valid URL and start with http:// or https://."
  },
  {
    "id": "model.config.is_valid.saml_private_key.app_error",
    "translation": "Service Provider Private Key missing. Did you forget to upload it?"
  },
  {
    "id": "model.config.is_valid.saml_public_cert.app_error",
    "translation": "Service Provider Public Certificate missing. Did you forget to upload it?"
  },
  {
    "id": "model.config.is_valid.saml_signature_algorithm.app_error",
    "translation": "Invalid Signature Algorithm."
  },
  {
    "id": "model.config.is_valid.saml_spidentifier_attribute.app_error",
    "translation": "Service Provider Identifier is required"
  },
  {
    "id": "model.config.is_valid.saml_username_attribute.app_error",
    "translation": "Invalid Username attribute. Must be set."
  },
  {
    "id": "model.config.is_valid.site_url.app_error",
    "translation": "Site URL must be a valid URL and start with http:// or https://."
  },
  {
    "id": "model.config.is_valid.site_url_email_batching.app_error",
    "translation": "Unable to enable email batching when SiteURL isn't set."
  },
  {
    "id": "model.config.is_valid.sitename_length.app_error",
    "translation": "Site name must be less than or equal to {{.MaxLength}} characters."
  },
  {
    "id": "model.config.is_valid.sql_conn_max_idle_time_milliseconds.app_error",
    "translation": "Invalid connection maximum idle time for SQL settings. Must be a non-negative number."
  },
  {
    "id": "model.config.is_valid.sql_conn_max_lifetime_milliseconds.app_error",
    "translation": "Invalid connection maximum lifetime for SQL settings. Must be a non-negative number."
  },
  {
    "id": "model.config.is_valid.sql_data_src.app_error",
    "translation": "Invalid data source for SQL settings. Must be set."
  },
  {
    "id": "model.config.is_valid.sql_driver.app_error",
    "translation": "Invalid driver name for SQL settings. Must be 'postgres'."
  },
  {
    "id": "model.config.is_valid.sql_idle.app_error",
    "translation": "Invalid maximum idle connection for SQL settings. Must be a positive number."
  },
  {
    "id": "model.config.is_valid.sql_max_conn.app_error",
    "translation": "Invalid maximum open connection for SQL settings. Must be a positive number."
  },
  {
    "id": "model.config.is_valid.sql_query_timeout.app_error",
    "translation": "Invalid query timeout for SQL settings. Must be a positive number."
  },
  {
    "id": "model.config.is_valid.storage_class.app_error",
    "translation": "Invalid storage class {{.Value}}."
  },
  {
    "id": "model.config.is_valid.teammate_name_display.app_error",
    "translation": "Invalid teammate display. Must be 'full_name', 'nickname_full_name' or 'username'."
  },
  {
    "id": "model.config.is_valid.time_between_user_typing.app_error",
    "translation": "Time between user typing updates should not be set to less than 1000 milliseconds."
  },
  {
    "id": "model.config.is_valid.tls_cert_file_missing.app_error",
    "translation": "Invalid value for TLS certificate file - Either use LetsEncrypt or set path to existing certificate file."
  },
  {
    "id": "model.config.is_valid.tls_key_file_missing.app_error",
    "translation": "Invalid value for TLS key file - Either use LetsEncrypt or set path to existing key file."
  },
  {
    "id": "model.config.is_valid.tls_overwrite_cipher.app_error",
    "translation": "Invalid value passed for TLS overwrite cipher - Please refer to the documentation for valid values."
  },
  {
    "id": "model.config.is_valid.user_status_away_timeout.app_error",
    "translation": "Invalid value for user status away timeout. Must be a positive number."
  },
  {
    "id": "model.config.is_valid.webserver_security.app_error",
    "translation": "Invalid value for webserver connection security."
  },
  {
    "id": "model.config.is_valid.websocket_url.app_error",
    "translation": "Websocket URL must be a valid URL and start with ws:// or wss://."
  },
  {
    "id": "model.config.is_valid.write_timeout.app_error",
    "translation": "Invalid value for write timeout."
  },
  {
    "id": "model.draft.is_valid.channel_id.app_error",
    "translation": "Invalid channel id."
  },
  {
    "id": "model.draft.is_valid.create_at.app_error",
    "translation": "Create at must be a valid time."
  },
  {
    "id": "model.draft.is_valid.file_ids.app_error",
    "translation": "Invalid file ids."
  },
  {
    "id": "model.draft.is_valid.message_length.app_error",
    "translation": "Draft Message property is longer than the maximum permitted length."
  },
  {
    "id": "model.draft.is_valid.priority.app_error",
    "translation": "Invalid priority"
  },
  {
    "id": "model.draft.is_valid.props.app_error",
    "translation": "Invalid props."
  },
  {
    "id": "model.draft.is_valid.root_id.app_error",
    "translation": "Invalid root id."
  },
  {
    "id": "model.draft.is_valid.update_at.app_error",
    "translation": "Update at must be a valid time."
  },
  {
    "id": "model.draft.is_valid.user_id.app_error",
    "translation": "Invalid user id."
  },
  {
    "id": "model.emoji.create_at.app_error",
    "translation": "Create at must be a valid time."
  },
  {
    "id": "model.emoji.id.app_error",
    "translation": "Invalid emoji id."
  },
  {
    "id": "model.emoji.name.app_error",
    "translation": "Name must be 1 to 64 lowercase alphanumeric characters."
  },
  {
    "id": "model.emoji.system_emoji_name.app_error",
    "translation": "Name conflicts with existing system emoji name."
  },
  {
    "id": "model.emoji.update_at.app_error",
    "translation": "Update at must be a valid time."
  },
  {
    "id": "model.emoji.user_id.app_error",
    "translation": "Invalid creator id."
  },
  {
    "id": "model.file_info.is_valid.create_at.app_error",
    "translation": "Invalid value for create_at."
  },
  {
    "id": "model.file_info.is_valid.id.app_error",
    "translation": "Invalid value for id."
  },
  {
    "id": "model.file_info.is_valid.path.app_error",
    "translation": "Invalid value for path."
  },
  {
    "id": "model.file_info.is_valid.post_id.app_error",
    "translation": "Invalid value for post_id."
  },
  {
    "id": "model.file_info.is_valid.update_at.app_error",
    "translation": "Invalid value for update_at."
  },
  {
    "id": "model.file_info.is_valid.user_id.app_error",
    "translation": "Invalid value for user_id."
  },
  {
    "id": "model.group.create_at.app_error",
    "translation": "invalid create at property for group."
  },
  {
    "id": "model.group.description.app_error",
    "translation": "invalid description property for group."
  },
  {
    "id": "model.group.display_name.app_error",
    "translation": "invalid display name property for group."
  },
  {
    "id": "model.group.name.app_error",
    "translation": "invalid name property for group."
  },
  {
    "id": "model.group.name.invalid_chars.app_error",
    "translation": "invalid characters in the name property for group"
  },
  {
    "id": "model.group.name.invalid_length.app_error",
    "translation": "Name must be 1 to 64 lowercase alphanumeric characters."
  },
  {
    "id": "model.group.name.reserved_name.app_error",
    "translation": "group name already exists as a reserved name"
  },
  {
    "id": "model.group.remote_id.app_error",
    "translation": "invalid remote id property for group."
  },
  {
    "id": "model.group.source.app_error",
    "translation": "invalid source property for group."
  },
  {
    "id": "model.group.update_at.app_error",
    "translation": "invalid update at property for group."
  },
  {
    "id": "model.group_member.group_id.app_error",
    "translation": "invalid group id property for group member."
  },
  {
    "id": "model.group_member.user_id.app_error",
    "translation": "invalid user id property for group member."
  },
  {
    "id": "model.group_syncable.group_id.app_error",
    "translation": "invalid group id property for group syncable."
  },
  {
    "id": "model.group_syncable.syncable_id.app_error",
    "translation": "invalid syncable id for group syncable."
  },
  {
    "id": "model.guest.is_valid.channel.app_error",
    "translation": "Invalid channel."
  },
  {
    "id": "model.guest.is_valid.channels.app_error",
    "translation": "Invalid channels."
  },
  {
    "id": "model.guest.is_valid.email.app_error",
    "translation": "Invalid email."
  },
  {
    "id": "model.guest.is_valid.emails.app_error",
    "translation": "Invalid emails."
  },
  {
    "id": "model.incoming_hook.channel_id.app_error",
    "translation": "Invalid channel id."
  },
  {
    "id": "model.incoming_hook.create_at.app_error",
    "translation": "Create at must be a valid time."
  },
  {
    "id": "model.incoming_hook.description.app_error",
    "translation": "Invalid description."
  },
  {
    "id": "model.incoming_hook.display_name.app_error",
    "translation": "Invalid title."
  },
  {
    "id": "model.incoming_hook.icon_url.app_error",
    "translation": "Invalid post icon."
  },
  {
    "id": "model.incoming_hook.id.app_error",
    "translation": "Invalid Id: {{.Id}}."
  },
  {
    "id": "model.incoming_hook.parse_data.app_error",
    "translation": "Unable to parse incoming data."
  },
  {
    "id": "model.incoming_hook.team_id.app_error",
    "translation": "Invalid team ID."
  },
  {
    "id": "model.incoming_hook.update_at.app_error",
    "translation": "Update at must be a valid time."
  },
  {
    "id": "model.incoming_hook.user_id.app_error",
    "translation": "Invalid user id."
  },
  {
    "id": "model.incoming_hook.username.app_error",
    "translation": "Invalid username."
  },
  {
    "id": "model.job.is_valid.create_at.app_error",
    "translation": "Create at must be a valid time."
  },
  {
    "id": "model.job.is_valid.id.app_error",
    "translation": "Invalid job Id."
  },
  {
    "id": "model.job.is_valid.status.app_error",
    "translation": "Invalid job status."
  },
  {
    "id": "model.job.is_valid.type.app_error",
    "translation": "Invalid job type."
  },
  {
    "id": "model.license_record.is_valid.bytes.app_error",
    "translation": "Invalid value for bytes when uploading a license."
  },
  {
    "id": "model.license_record.is_valid.create_at.app_error",
    "translation": "Invalid value for create_at when uploading a license."
  },
  {
    "id": "model.license_record.is_valid.id.app_error",
    "translation": "Invalid value for id when uploading a license."
  },
  {
    "id": "model.link_metadata.is_valid.data.app_error",
    "translation": "Link metadata data cannot be nil."
  },
  {
    "id": "model.link_metadata.is_valid.data_type.app_error",
    "translation": "Link metadata data does not match the given type."
  },
  {
    "id": "model.link_metadata.is_valid.timestamp.app_error",
    "translation": "Link metadata timestamp must be nonzero and rounded to the nearest hour."
  },
  {
    "id": "model.link_metadata.is_valid.type.app_error",
    "translation": "Invalid link metadata type."
  },
  {
    "id": "model.link_metadata.is_valid.url.app_error",
    "translation": "Link metadata URL must be set."
  },
  {
    "id": "model.link_metadata.is_valid.url_length.app_error",
    "translation": "Length of link metadata URL is {{ .Length }} characters long, which exceeds the maximum limit of {{ .MaxLength }} characters."
  },
  {
    "id": "model.member.is_valid.channel.app_error",
    "translation": "Channel name is not valid"
  },
  {
    "id": "model.member.is_valid.emails.app_error",
    "translation": "Email list is empty"
  },
  {
    "id": "model.oauth.is_valid.app_id.app_error",
    "translation": "Invalid app id."
  },
  {
    "id": "model.oauth.is_valid.callback.app_error",
    "translation": "Callback URL must be a valid URL and start with http:// or https://."
  },
  {
    "id": "model.oauth.is_valid.client_secret.app_error",
    "translation": "Invalid client secret."
  },
  {
    "id": "model.oauth.is_valid.create_at.app_error",
    "translation": "Create at must be a valid time."
  },
  {
    "id": "model.oauth.is_valid.creator_id.app_error",
    "translation": "Invalid creator id."
  },
  {
    "id": "model.oauth.is_valid.description.app_error",
    "translation": "Invalid description."
  },
  {
    "id": "model.oauth.is_valid.homepage.app_error",
    "translation": "Homepage must be a valid URL and start with http:// or https://."
  },
  {
    "id": "model.oauth.is_valid.icon_url.app_error",
    "translation": "Icon URL must be a valid URL and start with http:// or https://."
  },
  {
    "id": "model.oauth.is_valid.mattermost_app_id.app_error",
    "translation": "The maximum length of MattermostAppID is 32 characters."
  },
  {
    "id": "model.oauth.is_valid.name.app_error",
    "translation": "Invalid name."
  },
  {
    "id": "model.oauth.is_valid.update_at.app_error",
    "translation": "Update at must be a valid time."
  },
  {
    "id": "model.outgoing_hook.icon_url.app_error",
    "translation": "Invalid icon."
  },
  {
    "id": "model.outgoing_hook.is_valid.callback.app_error",
    "translation": "Invalid callback URLs."
  },
  {
    "id": "model.outgoing_hook.is_valid.channel_id.app_error",
    "translation": "Invalid channel id."
  },
  {
    "id": "model.outgoing_hook.is_valid.content_type.app_error",
    "translation": "Invalid value for content_type."
  },
  {
    "id": "model.outgoing_hook.is_valid.create_at.app_error",
    "translation": "Create at must be a valid time."
  },
  {
    "id": "model.outgoing_hook.is_valid.description.app_error",
    "translation": "Invalid description."
  },
  {
    "id": "model.outgoing_hook.is_valid.display_name.app_error",
    "translation": "Invalid title."
  },
  {
    "id": "model.outgoing_hook.is_valid.id.app_error",
    "translation": "Invalid Id."
  },
  {
    "id": "model.outgoing_hook.is_valid.team_id.app_error",
    "translation": "Invalid team ID."
  },
  {
    "id": "model.outgoing_hook.is_valid.token.app_error",
    "translation": "Invalid token."
  },
  {
    "id": "model.outgoing_hook.is_valid.trigger_words.app_error",
    "translation": "Invalid trigger words."
  },
  {
    "id": "model.outgoing_hook.is_valid.update_at.app_error",
    "translation": "Update at must be a valid time."
  },
  {
    "id": "model.outgoing_hook.is_valid.url.app_error",
    "translation": "Invalid callback URLs. Each must be a valid URL and start with http:// or https://."
  },
  {
    "id": "model.outgoing_hook.is_valid.user_id.app_error",
    "translation": "Invalid user id."
  },
  {
    "id": "model.outgoing_hook.is_valid.words.app_error",
    "translation": "Invalid trigger words."
  },
  {
    "id": "model.outgoing_hook.username.app_error",
    "translation": "Invalid username."
  },
  {
    "id": "model.outgoing_oauth_connection.is_valid.audience.empty",
    "translation": "Audience must not be empty."
  },
  {
    "id": "model.outgoing_oauth_connection.is_valid.audience.error",
    "translation": "Audience URL is invalid: {{ .Url }}"
  },
  {
    "id": "model.outgoing_oauth_connection.is_valid.client_id.error",
    "translation": "Invalid client id."
  },
  {
    "id": "model.outgoing_oauth_connection.is_valid.client_secret.error",
    "translation": "Invalid client secret."
  },
  {
    "id": "model.outgoing_oauth_connection.is_valid.create_at.error",
    "translation": "Create at must be a valid time."
  },
  {
    "id": "model.outgoing_oauth_connection.is_valid.creator_id.error",
    "translation": "Invalid creator id."
  },
  {
    "id": "model.outgoing_oauth_connection.is_valid.grant_type.error",
    "translation": "Invalid grant type."
  },
  {
    "id": "model.outgoing_oauth_connection.is_valid.id.error",
    "translation": "Invalid id."
  },
  {
    "id": "model.outgoing_oauth_connection.is_valid.name.error",
    "translation": "Invalid name."
  },
  {
    "id": "model.outgoing_oauth_connection.is_valid.oauth_token_url.error",
    "translation": "Invalid oauth token url."
  },
  {
    "id": "model.outgoing_oauth_connection.is_valid.password_credentials.error",
    "translation": "Invalid password credentials."
  },
  {
    "id": "model.outgoing_oauth_connection.is_valid.update_at.error",
    "translation": "Update at must be a valid time."
  },
  {
    "id": "model.plugin_command.error.app_error",
    "translation": "An error occurred while trying to execute this command."
  },
  {
    "id": "model.plugin_command_crash.error.app_error",
    "translation": "/{{.Command}} command crashed the {{.PluginId}} plugin. Please contact your system administrator"
  },
  {
    "id": "model.plugin_command_error.error.app_error",
    "translation": "Plugin for /{{.Command}} is not working. Please contact your system administrator"
  },
  {
    "id": "model.plugin_key_value.is_valid.key.app_error",
    "translation": "Invalid key, must be more than {{.Min}} and a of maximum {{.Max}} characters long."
  },
  {
    "id": "model.plugin_key_value.is_valid.plugin_id.app_error",
    "translation": "Invalid plugin ID, must be more than {{.Min}} and a of maximum {{.Max}} characters long."
  },
  {
    "id": "model.plugin_kvset_options.is_valid.old_value.app_error",
    "translation": "Invalid old value, it shouldn't be set when the operation is not atomic."
  },
  {
    "id": "model.post.channel_notifications_disabled_in_channel.message",
    "translation": "Channel notifications are disabled in {{.ChannelName}}. The {{.Mention}} did not trigger any notifications."
  },
  {
    "id": "model.post.is_valid.channel_id.app_error",
    "translation": "Invalid channel id."
  },
  {
    "id": "model.post.is_valid.create_at.app_error",
    "translation": "Create at must be a valid time."
  },
  {
    "id": "model.post.is_valid.file_ids.app_error",
    "translation": "Invalid file ids. Note that uploads are limited to 10 files maximum. Please use additional posts for more files."
  },
  {
    "id": "model.post.is_valid.filenames.app_error",
    "translation": "Invalid filenames."
  },
  {
    "id": "model.post.is_valid.hashtags.app_error",
    "translation": "Invalid hashtags."
  },
  {
    "id": "model.post.is_valid.id.app_error",
    "translation": "Invalid Id."
  },
  {
    "id": "model.post.is_valid.message_length.app_error",
    "translation": "Post Message property is longer than the maximum permitted length."
  },
  {
    "id": "model.post.is_valid.original_id.app_error",
    "translation": "Invalid original id."
  },
  {
    "id": "model.post.is_valid.props.app_error",
    "translation": "Invalid props."
  },
  {
    "id": "model.post.is_valid.root_id.app_error",
    "translation": "Invalid root id."
  },
  {
    "id": "model.post.is_valid.type.app_error",
    "translation": "Invalid type."
  },
  {
    "id": "model.post.is_valid.update_at.app_error",
    "translation": "Update at must be a valid time."
  },
  {
    "id": "model.post.is_valid.user_id.app_error",
    "translation": "Invalid user id."
  },
  {
    "id": "model.preference.is_valid.category.app_error",
    "translation": "Invalid category."
  },
  {
    "id": "model.preference.is_valid.id.app_error",
    "translation": "Invalid user id."
  },
  {
    "id": "model.preference.is_valid.limit_visible_dms_gms.app_error",
    "translation": "Invalid value for limit_visible_dms_gms."
  },
  {
    "id": "model.preference.is_valid.name.app_error",
    "translation": "Invalid name."
  },
  {
    "id": "model.preference.is_valid.theme.app_error",
    "translation": "Invalid theme."
  },
  {
    "id": "model.preference.is_valid.value.app_error",
    "translation": "Value is too long."
  },
  {
    "id": "model.property_field.is_valid.app_error",
    "translation": "Invalid property field: {{.FieldName}} ({{.Reason}})."
  },
  {
    "id": "model.property_value.is_valid.app_error",
    "translation": "Invalid property value: {{.FieldName}} ({{.Reason}})."
  },
  {
    "id": "model.reaction.is_valid.create_at.app_error",
    "translation": "Create at must be a valid time."
  },
  {
    "id": "model.reaction.is_valid.emoji_name.app_error",
    "translation": "Invalid emoji name."
  },
  {
    "id": "model.reaction.is_valid.post_id.app_error",
    "translation": "Invalid post id."
  },
  {
    "id": "model.reaction.is_valid.update_at.app_error",
    "translation": "Update at must be a valid time."
  },
  {
    "id": "model.reaction.is_valid.user_id.app_error",
    "translation": "Invalid user id."
  },
  {
    "id": "model.remote_cluster_invite.is_valid.remote_id.app_error",
    "translation": "Invalid remote id."
  },
  {
    "id": "model.remote_cluster_invite.is_valid.site_url.app_error",
    "translation": "Invalid site url."
  },
  {
    "id": "model.remote_cluster_invite.is_valid.token.app_error",
    "translation": "Invalid token."
  },
  {
    "id": "model.reporting_base_options.is_valid.bad_date_range",
    "translation": "Date range provided is invalid."
  },
  {
    "id": "model.scheduled_post.is_valid.empty_post.app_error",
    "translation": "Cannot schedule an empty post. Scheduled post must have at least a message or file attachments."
  },
  {
    "id": "model.scheduled_post.is_valid.id.app_error",
    "translation": "Scheduled post must have an ID."
  },
  {
    "id": "model.scheduled_post.is_valid.processed_at.app_error",
    "translation": "Invalid processed at time."
  },
  {
    "id": "model.scheduled_post.is_valid.scheduled_at.app_error",
    "translation": "Invalid scheduled at time."
  },
  {
    "id": "model.scheme.is_valid.app_error",
    "translation": "Invalid scheme."
  },
  {
    "id": "model.search_params_list.is_valid.include_deleted_channels.app_error",
    "translation": "All IncludeDeletedChannels params should have the same value."
  },
  {
    "id": "model.session.is_valid.create_at.app_error",
    "translation": "Invalid CreateAt field for session."
  },
  {
    "id": "model.session.is_valid.id.app_error",
    "translation": "Invalid Id field for session."
  },
  {
    "id": "model.session.is_valid.roles_limit.app_error",
    "translation": "Invalid session roles longer than {{.Limit}} characters."
  },
  {
    "id": "model.session.is_valid.user_id.app_error",
    "translation": "Invalid UserId field for session."
  },
  {
    "id": "model.team.is_valid.characters.app_error",
    "translation": "Name must be 2 or more lowercase alphanumeric characters."
  },
  {
    "id": "model.team.is_valid.company.app_error",
    "translation": "Invalid company name."
  },
  {
    "id": "model.team.is_valid.create_at.app_error",
    "translation": "Create at must be a valid time."
  },
  {
    "id": "model.team.is_valid.description.app_error",
    "translation": "Invalid description."
  },
  {
    "id": "model.team.is_valid.domains.app_error",
    "translation": "Invalid allowed domains."
  },
  {
    "id": "model.team.is_valid.email.app_error",
    "translation": "Invalid email."
  },
  {
    "id": "model.team.is_valid.id.app_error",
    "translation": "Invalid Id."
  },
  {
    "id": "model.team.is_valid.invite_id.app_error",
    "translation": "Invalid invite id."
  },
  {
    "id": "model.team.is_valid.name.app_error",
    "translation": "Invalid name."
  },
  {
    "id": "model.team.is_valid.reserved.app_error",
    "translation": "This URL is unavailable. Please try another."
  },
  {
    "id": "model.team.is_valid.type.app_error",
    "translation": "Invalid type."
  },
  {
    "id": "model.team.is_valid.update_at.app_error",
    "translation": "Update at must be a valid time."
  },
  {
    "id": "model.team.is_valid.url.app_error",
    "translation": "Invalid URL Identifier."
  },
  {
    "id": "model.team_member.is_valid.roles_limit.app_error",
    "translation": "Invalid team member roles longer than {{.Limit}} characters."
  },
  {
    "id": "model.team_member.is_valid.team_id.app_error",
    "translation": "Invalid team ID."
  },
  {
    "id": "model.team_member.is_valid.user_id.app_error",
    "translation": "Invalid user id."
  },
  {
    "id": "model.thread.is_valid.post_id.app_error",
    "translation": "Invalid post ID."
  },
  {
    "id": "model.thread.is_valid.user_id.app_error",
    "translation": "Invalid user ID."
  },
  {
    "id": "model.token.is_valid.expiry",
    "translation": "Invalid token expiry"
  },
  {
    "id": "model.token.is_valid.size",
    "translation": "Invalid token."
  },
  {
    "id": "model.upload_session.is_valid.channel_id.app_error",
    "translation": "Invalid value for ChannelId."
  },
  {
    "id": "model.upload_session.is_valid.create_at.app_error",
    "translation": "Invalid value for CreateAt"
  },
  {
    "id": "model.upload_session.is_valid.file_offset.app_error",
    "translation": "Invalid value for FileOffset"
  },
  {
    "id": "model.upload_session.is_valid.file_size.app_error",
    "translation": "Invalid value for FileSize"
  },
  {
    "id": "model.upload_session.is_valid.filename.app_error",
    "translation": "Invalid value for Filename"
  },
  {
    "id": "model.upload_session.is_valid.id.app_error",
    "translation": "Invalid value for Id"
  },
  {
    "id": "model.upload_session.is_valid.path.app_error",
    "translation": "Invalid value for Path"
  },
  {
    "id": "model.upload_session.is_valid.type.app_error",
    "translation": "Invalid value for Type"
  },
  {
    "id": "model.upload_session.is_valid.user_id.app_error",
    "translation": "Invalid Value for UserId"
  },
  {
    "id": "model.user.is_valid.auth_data.app_error",
    "translation": "Invalid auth data."
  },
  {
    "id": "model.user.is_valid.auth_data_pwd.app_error",
    "translation": "Invalid user, password and auth data cannot both be set."
  },
  {
    "id": "model.user.is_valid.auth_data_type.app_error",
    "translation": "Invalid user: Auth data can only be set if the user uses an external auth service, not email/password, for authentication."
  },
  {
    "id": "model.user.is_valid.create_at.app_error",
    "translation": "Create at must be a valid time."
  },
  {
    "id": "model.user.is_valid.email.app_error",
    "translation": "Invalid email."
  },
  {
    "id": "model.user.is_valid.first_name.app_error",
    "translation": "Invalid first name."
  },
  {
    "id": "model.user.is_valid.id.app_error",
    "translation": "Invalid user id."
  },
  {
    "id": "model.user.is_valid.invalidProperty.app_error",
    "translation": "Invalid props (custom status)"
  },
  {
    "id": "model.user.is_valid.last_name.app_error",
    "translation": "Invalid last name."
  },
  {
    "id": "model.user.is_valid.locale.app_error",
    "translation": "Invalid locale."
  },
  {
    "id": "model.user.is_valid.marshal.app_error",
    "translation": "Failed to encode field to JSON"
  },
  {
    "id": "model.user.is_valid.nickname.app_error",
    "translation": "Invalid nickname."
  },
  {
    "id": "model.user.is_valid.password_limit.app_error",
    "translation": "Unable to set a password over 72 characters due to the limitations of bcrypt."
  },
  {
    "id": "model.user.is_valid.position.app_error",
    "translation": "Invalid position: must not be longer than 128 characters."
  },
  {
    "id": "model.user.is_valid.pwd_lowercase.app_error",
    "translation": "Your password must contain at least {{.Min}} characters made up of at least one lowercase letter."
  },
  {
    "id": "model.user.is_valid.pwd_lowercase_number.app_error",
    "translation": "Your password must contain at least {{.Min}} characters made up of at least one lowercase letter and at least one number."
  },
  {
    "id": "model.user.is_valid.pwd_lowercase_number_symbol.app_error",
    "translation": "Your password must contain at least {{.Min}} characters made up of at least one lowercase letter, at least one number, and at least one symbol (e.g. \"~!@#$%^&*()\")."
  },
  {
    "id": "model.user.is_valid.pwd_lowercase_symbol.app_error",
    "translation": "Your password must contain at least {{.Min}} characters made up of at least one lowercase letter and at least one symbol (e.g. \"~!@#$%^&*()\")."
  },
  {
    "id": "model.user.is_valid.pwd_lowercase_uppercase.app_error",
    "translation": "Your password must contain at least {{.Min}} characters made up of at least one lowercase letter and at least one uppercase letter."
  },
  {
    "id": "model.user.is_valid.pwd_lowercase_uppercase_number.app_error",
    "translation": "Your password must contain at least {{.Min}} characters made up of at least one lowercase letter, at least one uppercase letter, and at least one number."
  },
  {
    "id": "model.user.is_valid.pwd_lowercase_uppercase_number_symbol.app_error",
    "translation": "Your password must contain at least {{.Min}} characters made up of at least one lowercase letter, at least one uppercase letter, at least one number, and at least one symbol (e.g. \"~!@#$%^&*()\")."
  },
  {
    "id": "model.user.is_valid.pwd_lowercase_uppercase_symbol.app_error",
    "translation": "Your password must contain at least {{.Min}} characters made up of at least one lowercase letter, at least one uppercase letter, and at least one symbol (e.g. \"~!@#$%^&*()\")."
  },
  {
    "id": "model.user.is_valid.pwd_max_length.app_error",
    "translation": "Your password must contain no more than 72 characters."
  },
  {
    "id": "model.user.is_valid.pwd_min_length.app_error",
    "translation": "Your password must contain at least {{.Min}} characters."
  },
  {
    "id": "model.user.is_valid.pwd_number.app_error",
    "translation": "Your password must contain at least {{.Min}} characters made up of at least one number."
  },
  {
    "id": "model.user.is_valid.pwd_number_symbol.app_error",
    "translation": "Your password must contain at least {{.Min}} characters made up of at least one number and at least one symbol (e.g. \"~!@#$%^&*()\")."
  },
  {
    "id": "model.user.is_valid.pwd_symbol.app_error",
    "translation": "Your password must contain at least {{.Min}} characters made up of at least one symbol (e.g. \"~!@#$%^&*()\")."
  },
  {
    "id": "model.user.is_valid.pwd_uppercase.app_error",
    "translation": "Your password must contain at least {{.Min}} characters made up of at least one uppercase letter."
  },
  {
    "id": "model.user.is_valid.pwd_uppercase_number.app_error",
    "translation": "Your password must contain at least {{.Min}} characters made up of at least one uppercase letter and at least one number."
  },
  {
    "id": "model.user.is_valid.pwd_uppercase_number_symbol.app_error",
    "translation": "Your password must contain at least {{.Min}} characters made up of at least one uppercase letter, at least one number, and at least one symbol (e.g. \"~!@#$%^&*()\")."
  },
  {
    "id": "model.user.is_valid.pwd_uppercase_symbol.app_error",
    "translation": "Your password must contain at least {{.Min}} characters made up of at least one uppercase letter and at least one symbol (e.g. \"~!@#$%^&*()\")."
  },
  {
    "id": "model.user.is_valid.roles_limit.app_error",
    "translation": "Invalid user roles longer than {{.Limit}} characters."
  },
  {
    "id": "model.user.is_valid.update_at.app_error",
    "translation": "Update at must be a valid time."
  },
  {
    "id": "model.user.is_valid.username.app_error",
    "translation": "Username must begin with a letter, and contain between 3 to 22 lowercase characters made up of numbers, letters, and the symbols \".\", \"-\", and \"_\"."
  },
  {
    "id": "model.user.pre_save.password_hash.app_error",
    "translation": "There was an internal error saving the password."
  },
  {
    "id": "model.user.pre_save.password_too_long.app_error",
    "translation": "Your password must contain no more than 72 characters."
  },
  {
    "id": "model.user_access_token.is_valid.description.app_error",
    "translation": "Invalid description, must be 255 or less characters."
  },
  {
    "id": "model.user_access_token.is_valid.id.app_error",
    "translation": "Invalid value for id."
  },
  {
    "id": "model.user_access_token.is_valid.token.app_error",
    "translation": "Invalid access token."
  },
  {
    "id": "model.user_access_token.is_valid.user_id.app_error",
    "translation": "Invalid user id."
  },
  {
    "id": "model.user_report_options.is_valid.invalid_sort_column",
    "translation": "Provided sort column is not valid."
  },
  {
    "id": "model.utils.decode_json.app_error",
    "translation": "could not decode."
  },
  {
    "id": "model.websocket_client.connect_fail.app_error",
    "translation": "Unable to connect to the WebSocket server."
  },
  {
    "id": "oauth.gitlab.tos.error",
    "translation": "GitLab's Terms of Service have updated. Please go to {{.URL}} to accept them and then try logging into Mattermost again."
  },
  {
    "id": "plugin.api.get_users_in_channel",
    "translation": "Unable to get the users, invalid sorting criteria."
  },
  {
    "id": "plugin.api.update_user_status.bad_status",
    "translation": "Unable to set the user status. Unknown user status."
  },
  {
    "id": "plugin_api.bot_cant_create_bot",
    "translation": "Bot user cannot create bot user."
  },
  {
    "id": "plugin_api.get_file_link.disabled.app_error",
    "translation": "Public links have been disabled."
  },
  {
    "id": "plugin_api.get_file_link.no_post.app_error",
    "translation": "Unable to get public link for file. File must be attached to a post that can be read."
  },
  {
    "id": "plugin_api.send_mail.missing_htmlbody",
    "translation": "Missing HTML Body."
  },
  {
    "id": "plugin_api.send_mail.missing_subject",
    "translation": "Missing email subject."
  },
  {
    "id": "plugin_api.send_mail.missing_to",
    "translation": "Missing TO address."
  },
  {
    "id": "plugin_reattach_request.is_valid.manifest.app_error",
    "translation": "Missing manifest"
  },
  {
    "id": "plugin_reattach_request.is_valid.plugin_reattach_config.app_error",
    "translation": "Missing plugin reattach config"
  },
  {
    "id": "sharedchannel.cannot_deliver_post",
    "translation": "One or more posts could not be delivered to remote site {{.Remote}} because it is offline. The post(s) will be delivered when the site is online."
  },
  {
    "id": "sharedchannel.permalink.not_found",
    "translation": "This post contains permalinks to other channels which may not be visible to users in other sites."
  },
  {
    "id": "store.sql_bot.get.missing.app_error",
    "translation": "Bot does not exist."
  },
  {
    "id": "store.sql_channel.get.existing.app_error",
    "translation": "Unable to find the existing channel."
  },
  {
    "id": "store.sql_channel.save.archived_channel.app_error",
    "translation": "You can not modify an archived channel."
  },
  {
    "id": "store.sql_channel.save.direct_channel.app_error",
    "translation": "Use SaveDirectChannel to create a direct channel."
  },
  {
    "id": "store.sql_channel.save_channel.existing.app_error",
    "translation": "Must call update for existing channel."
  },
  {
    "id": "store.sql_channel.save_channel.exists.app_error",
    "translation": "A channel with that name already exists on the same team."
  },
  {
    "id": "store.sql_channel.save_channel.limit.app_error",
    "translation": "You've reached the limit of the number of allowed channels."
  },
  {
    "id": "store.sql_channel.save_direct_channel.not_direct.app_error",
    "translation": "Not a direct channel attempted to be created with SaveDirectChannel."
  },
  {
    "id": "store.sql_command.get.missing.app_error",
    "translation": "Command does not exist."
  },
  {
    "id": "store.sql_command.save.get.app_error",
    "translation": "Unable to get the command."
  },
  {
    "id": "store.sql_command.update.missing.app_error",
    "translation": "Command does not exist."
  },
  {
    "id": "store.sql_file_info.search.disabled",
    "translation": "Searching files has been disabled on this server. Please contact your System Administrator."
  },
  {
    "id": "store.sql_post.search.disabled",
    "translation": "Searching has been disabled on this server. Please contact your System Administrator."
  },
  {
    "id": "store.sql_team.save_member.exists.app_error",
    "translation": "A team member with that ID already exists."
  },
  {
    "id": "store.sql_team.save_team.existing.app_error",
    "translation": "A team with this URL already exists."
  },
  {
    "id": "store.sql_user.get_for_login.app_error",
    "translation": "Unable to find an existing account matching your credentials. This team may require an invite from the team owner to join."
  },
  {
    "id": "system.message.name",
    "translation": "System"
  },
  {
    "id": "web.command_webhook.command.app_error",
    "translation": "Couldn't find the command {{.command_id}}."
  },
  {
    "id": "web.command_webhook.general.app_error",
    "translation": "Failed to handle command webhook {{.hook_id}}."
  },
  {
    "id": "web.command_webhook.parse.app_error",
    "translation": "Unable to parse incoming data for webhook {{.hook_id}}."
  },
  {
    "id": "web.error.unsupported_browser.browser_get_latest.chrome",
    "translation": "Get the latest Chrome browser"
  },
  {
    "id": "web.error.unsupported_browser.browser_get_latest.firefox",
    "translation": "Get the latest Firefox browser"
  },
  {
    "id": "web.error.unsupported_browser.browser_get_latest.safari",
    "translation": "Get the latest Safari browser"
  },
  {
    "id": "web.error.unsupported_browser.browser_title.chrome",
    "translation": "Google Chrome"
  },
  {
    "id": "web.error.unsupported_browser.browser_title.edge",
    "translation": "Microsoft Edge"
  },
  {
    "id": "web.error.unsupported_browser.browser_title.firefox",
    "translation": "Firefox"
  },
  {
    "id": "web.error.unsupported_browser.browser_title.safari",
    "translation": "Safari"
  },
  {
    "id": "web.error.unsupported_browser.download",
    "translation": "Download the App"
  },
  {
    "id": "web.error.unsupported_browser.download_app_or_upgrade_browser",
    "translation": "Download the Mattermost app or use a supported browser for a better experience."
  },
  {
    "id": "web.error.unsupported_browser.download_the_app",
    "translation": "Download the App"
  },
  {
    "id": "web.error.unsupported_browser.install_guide.mac",
    "translation": "Install Guide"
  },
  {
    "id": "web.error.unsupported_browser.install_guide.windows",
    "translation": "Install Guide"
  },
  {
    "id": "web.error.unsupported_browser.learn_more",
    "translation": "Learn more about supported browsers."
  },
  {
    "id": "web.error.unsupported_browser.min_browser_version.chrome",
    "translation": "Version 138+"
  },
  {
    "id": "web.error.unsupported_browser.min_browser_version.edge",
    "translation": "Version 138+"
  },
  {
    "id": "web.error.unsupported_browser.min_browser_version.firefox",
    "translation": "Version 128+"
  },
  {
    "id": "web.error.unsupported_browser.min_browser_version.safari",
    "translation": "Version 17.4+"
  },
  {
    "id": "web.error.unsupported_browser.min_os_version.mac",
    "translation": "macOS 12+"
  },
  {
    "id": "web.error.unsupported_browser.min_os_version.windows",
    "translation": "Windows 10+"
  },
  {
    "id": "web.error.unsupported_browser.no_longer_support",
    "translation": "This browser is no longer supported by Mattermost"
  },
  {
    "id": "web.error.unsupported_browser.no_longer_support_version",
    "translation": "This version of your browser is no longer supported by Mattermost"
  },
  {
    "id": "web.error.unsupported_browser.open_system_browser.edge",
    "translation": "Open Edge"
  },
  {
    "id": "web.error.unsupported_browser.system_browser_make_default",
    "translation": "Make default"
  },
  {
    "id": "web.error.unsupported_browser.system_browser_or",
    "translation": "or"
  },
  {
    "id": "web.get_access_token.internal_saving.app_error",
    "translation": "Unable to update the user access data."
  },
  {
    "id": "web.incoming_webhook.channel.app_error",
    "translation": "Couldn't find the channel."
  },
  {
    "id": "web.incoming_webhook.channel_locked.app_error",
    "translation": "This webhook is not permitted to post to the requested channel {{.channel_id}}"
  },
  {
    "id": "web.incoming_webhook.decode.app_error",
    "translation": "Failed to decode the payload of media type {{.media_type}} for incoming webhook {{.hook_id}}."
  },
  {
    "id": "web.incoming_webhook.disabled.app_error",
    "translation": "Incoming webhooks have been disabled by the system admin."
  },
  {
    "id": "web.incoming_webhook.general.app_error",
    "translation": "Failed to handle the payload of media type {{.media_type}} for incoming webhook {{.hook_id}}."
  },
  {
    "id": "web.incoming_webhook.invalid.app_error",
    "translation": "Invalid webhook."
  },
  {
    "id": "web.incoming_webhook.media_type.app_error",
    "translation": "Failed to parse media incoming webhook {{.hook_id}}."
  },
  {
    "id": "web.incoming_webhook.parse.app_error",
    "translation": "Unable to parse incoming data."
  },
  {
    "id": "web.incoming_webhook.parse_form.app_error",
    "translation": "Failed to parse form for webhook {{.hook_id}}."
  },
  {
    "id": "web.incoming_webhook.parse_multipart.app_error",
    "translation": "Failed to parse multipart form for webhook {{.hook_id}}."
  },
  {
    "id": "web.incoming_webhook.permissions.app_error",
    "translation": "User {{.user}} does not have appropriate permissions to channel {{.channel}}"
  },
  {
    "id": "web.incoming_webhook.split_props_length.app_error",
    "translation": "Unable to split webhook props into {{.Max}} character parts."
  },
  {
    "id": "web.incoming_webhook.text.app_error",
    "translation": "No text specified."
  },
  {
    "id": "web.incoming_webhook.user.app_error",
    "translation": "Couldn't find the user {{.user}}"
  }
]<|MERGE_RESOLUTION|>--- conflicted
+++ resolved
@@ -5255,13 +5255,10 @@
     "translation": "Failed to restore file info for the flagged post."
   },
   {
-<<<<<<< HEAD
     "id": "app.content_flagging.save_reviewer_settings.app_error",
     "translation": "Failed to save content reviewer settings to the database."
   },
   {
-=======
->>>>>>> 976cc218
     "id": "app.content_flagging.search_property_fields.app_error",
     "translation": "Failed to search Content Flagging property fields."
   },

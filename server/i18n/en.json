--- conflicted
+++ resolved
@@ -1658,17 +1658,6 @@
     "translation": "Multi-factor authentication is required on this server."
   },
   {
-<<<<<<< HEAD
-    "id": "api.context.outgoing_oauth_conneciton.list_connections.app_error",
-    "translation": "There was an error while listing outgoing OAuth connections."
-  },
-  {
-    "id": "api.context.outgoing_oauth_conneciton.list_connections.input_error",
-    "translation": "Invalid input parameters."
-  },
-  {
-    "id": "api.context.outgoing_oauth_conneciton.not_available.feature_flag",
-=======
     "id": "api.context.outgoing_oauth_connection.list_connections.app_error",
     "translation": "There was an error while listing outgoing OAuth connections."
   },
@@ -1678,7 +1667,6 @@
   },
   {
     "id": "api.context.outgoing_oauth_connection.not_available.feature_flag",
->>>>>>> 81a1d725
     "translation": "This feature is restricted by a feature flag."
   },
   {
@@ -8184,25 +8172,6 @@
   },
   {
     "id": "ent.outgoing_oauth_connections.delete_connection.app_error",
-<<<<<<< HEAD
-    "translation": "There was an error while deleting the connection."
-  },
-  {
-    "id": "ent.outgoing_oauth_connections.get_connection.app_error",
-    "translation": "There was an error while getting the outgoing oauth connection."
-  },
-  {
-    "id": "ent.outgoing_oauth_connections.get_connections.app_error",
-    "translation": "There was an error while getting the outgoing oauth connections."
-  },
-  {
-    "id": "ent.outgoing_oauth_connections.save_connection.app_error",
-    "translation": "There was an error while saving the connection."
-  },
-  {
-    "id": "ent.outgoing_oauth_connections.update_connection.app_error",
-    "translation": "There was an error while updating the connection."
-=======
     "translation": "There was an error while deleting the outgoing oauth connection."
   },
   {
@@ -8224,7 +8193,6 @@
   {
     "id": "ent.outgoing_oauth_connections.update_connection.app_error",
     "translation": "There was an error updating the outgoing oauth connection."
->>>>>>> 81a1d725
   },
   {
     "id": "ent.saml.attribute.app_error",

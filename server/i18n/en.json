--- conflicted
+++ resolved
@@ -4659,21 +4659,20 @@
     "translation": "This is not a valid live URL"
   },
   {
-<<<<<<< HEAD
-    "id": "app.ai.get_agents.app_error",
-    "translation": "Failed to get AI agents."
-  },
-  {
-    "id": "app.ai.get_agents.bridge_call_failed",
-    "translation": "AI bridge call failed."
-  },
-  {
-    "id": "app.ai.get_services.app_error",
-    "translation": "Failed to get AI services."
-  },
-  {
-    "id": "app.ai.get_services.bridge_call_failed",
-    "translation": "AI bridge call failed."
+    "id": "app.agents.get_agents.app_error",
+    "translation": "Failed to get agents."
+  },
+  {
+    "id": "app.agents.get_agents.bridge_call_failed",
+    "translation": "Bridge call failed."
+  },
+  {
+    "id": "app.agents.get_services.app_error",
+    "translation": "Failed to get LLM services."
+  },
+  {
+    "id": "app.agents.get_services.bridge_call_failed",
+    "translation": "Bridge call failed."
   },
   {
     "id": "app.ai.summarize.agent_call_failed",
@@ -4682,22 +4681,6 @@
   {
     "id": "app.ai.summarize.parse_failed",
     "translation": "Failed to parse AI summarization response."
-=======
-    "id": "app.agents.get_agents.app_error",
-    "translation": "Failed to get agents."
-  },
-  {
-    "id": "app.agents.get_agents.bridge_call_failed",
-    "translation": "Bridge call failed."
-  },
-  {
-    "id": "app.agents.get_services.app_error",
-    "translation": "Failed to get LLM services."
-  },
-  {
-    "id": "app.agents.get_services.bridge_call_failed",
-    "translation": "Bridge call failed."
->>>>>>> 1ba3535a
   },
   {
     "id": "app.analytics.getanalytics.internal_error",

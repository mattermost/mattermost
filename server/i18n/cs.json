[
  {
    "id": "web.incoming_webhook.user.app_error",
    "translation": "Nepodařilo se najít uživatele {{.user}}"
  },
  {
    "id": "web.incoming_webhook.text.app_error",
    "translation": "Nebyl zadán text."
  },
  {
    "id": "web.incoming_webhook.permissions.app_error",
    "translation": "Uživatel {{.user}} nemá odpovídající oprávnění pro kanál {{.channel}}"
  },
  {
    "id": "web.incoming_webhook.parse.app_error",
    "translation": "Neporozuměl jsem příchozím datům."
  },
  {
    "id": "web.incoming_webhook.invalid.app_error",
    "translation": "Nevalidní webhook."
  },
  {
    "id": "web.incoming_webhook.disabled.app_error",
    "translation": "Příkazy byly zakázány systémovým administrátorem."
  },
  {
    "id": "web.incoming_webhook.channel.app_error",
    "translation": "Nemohl jsem najít daný kanál."
  },
  {
    "id": "web.get_access_token.internal_saving.app_error",
    "translation": "Nepodařilo se aktualizovat uživatelova přístupová data."
  },
  {
    "id": "web.command_webhook.parse.app_error",
    "translation": "Nepodařilo se zpracovat příchozí data pro webhook {{.hook_id}}."
  },
  {
    "id": "web.command_webhook.command.app_error",
    "translation": "Nepodařilo se najít příkaz {{.command_id}}."
  },
  {
    "id": "system.message.name",
    "translation": "Systém"
  },
  {
    "id": "store.sql_user.get_for_login.app_error",
    "translation": "Nelze najít existující účet odpovídající vašim pověřením. Tento tým může vyžadovat pozvání od vlastníka týmu, aby se připojil."
  },
  {
    "id": "store.sql_command.save.get.app_error",
    "translation": "Nepodařilo se získat příkaz."
  },
  {
    "id": "app.channel.update.bad_id",
    "translation": "Nepodařilo se aktualizovat kanál."
  },
  {
    "id": "store.sql_channel.save_channel.exists.app_error",
    "translation": "Kanál s tímto jménem pro stejný tým již existuje."
  },
  {
    "id": "store.sql_channel.save_channel.existing.app_error",
    "translation": "Musí být vyvolána aktualizace pro existující kanál."
  },
  {
    "id": "store.sql_channel.save.direct_channel.app_error",
    "translation": "Pokud chcete vytvořit přímý kanál použijte SaveDirectChannel."
  },
  {
    "id": "store.sql_channel.save.archived_channel.app_error",
    "translation": "Nelze upravit archivovaný kanál."
  },
  {
    "id": "app.channel.get_deleted.existing.app_error",
    "translation": "Nelze najít existující smazaný kanál."
  },
  {
    "id": "app.channel.get_channels.not_found.app_error",
    "translation": "Žádné kanály nebyly nalezeny."
  },
  {
    "id": "app.channel.get_by_name.missing.app_error",
    "translation": "Kanál neexistuje."
  },
  {
    "id": "store.sql_channel.get.existing.app_error",
    "translation": "Nelze najít daný kanál."
  },
  {
    "id": "app.audit.save.saving.app_error",
    "translation": "Došlo k chybě při ukládání auditních záznamů."
  },
  {
    "id": "app.audit.permanent_delete_by_user.app_error",
    "translation": "Došlo k chybě při mazání auditních záznamů."
  },
  {
    "id": "app.audit.get.finding.app_error",
    "translation": "Došlo k chybě při hledání audit záznamů."
  },
  {
    "id": "plugin_api.get_file_link.no_post.app_error",
    "translation": "K souboru nelze zajistit veřejný odkaz. Soubor musí být přiložen ke zprávě, která je čitelná aktuálnímu uživateli."
  },
  {
    "id": "plugin_api.get_file_link.disabled.app_error",
    "translation": "Vkládání veřejných odkazů není povoleno."
  },
  {
    "id": "oauth.gitlab.tos.error",
    "translation": "Podmínky služby GitLab byly aktualizovány. Přejděte na {{.URL}}, abyste je přijali, a poté se pokuste znovu přihlásit do Mattermostu."
  },
  {
    "id": "model.utils.decode_json.app_error",
    "translation": "nelze dekódovat."
  },
  {
    "id": "model.user_access_token.is_valid.user_id.app_error",
    "translation": "Neplatné uživatelské id."
  },
  {
    "id": "model.user_access_token.is_valid.token.app_error",
    "translation": "Neplatný přístupový token."
  },
  {
    "id": "model.user_access_token.is_valid.id.app_error",
    "translation": "Neplatná hodnota pro id."
  },
  {
    "id": "model.user.is_valid.username.app_error",
    "translation": "Uživatelské jméno musí začínat písmenem a obsahovat 3 až 22 znakú, včetně čísel, malých písmen a symbolů \".\", \"-\" a \"_\"."
  },
  {
    "id": "model.user.is_valid.update_at.app_error",
    "translation": "Čas aktualizace musí být platný časový údaj."
  },
  {
    "id": "model.user.is_valid.pwd_uppercase_symbol.app_error",
    "translation": "Vaše heslo musí obsahovat nejméně {{.Min}} znaky složené z alespoň jednoho malého písmena a alespoň jednoho symbolu (např. \"~!@#$%^&*()\")."
  },
  {
    "id": "model.user.is_valid.pwd_uppercase_number_symbol.app_error",
    "translation": "Heslo musí obsahovat nejméně {{.Min}} znaky, které obsahují alespoň jedno malé písmeno, alespoň jedno číslo a alespoň jeden symbol (např. \"~!@#$%^&*()\")."
  },
  {
    "id": "model.user.is_valid.pwd_uppercase_number.app_error",
    "translation": "Vaše heslo musí obsahovat nejméně {{.Min}} znaky tvořené alespoň jedním malým písmenem a alespoň jedním velkým písmenem."
  },
  {
    "id": "model.user.is_valid.pwd_uppercase.app_error",
    "translation": "Vaše heslo musí obsahovat nejméně {{.Min}} znaky složené z alespoň jednoho čísla."
  },
  {
    "id": "model.user.is_valid.pwd_symbol.app_error",
    "translation": "Vaše heslo musí obsahovat nejméně {{.Min}} znaky složené z alespoň jednoho symbolu (např. \"~!@#$%^&*()\")."
  },
  {
    "id": "model.user.is_valid.pwd_number_symbol.app_error",
    "translation": "Vaše heslo musí obsahovat nejméně {{.Min}} znaky složené z alespoň jednoho malého písmena a alespoň jednoho symbolu (např. \"~!@#$%^&*()\")."
  },
  {
    "id": "model.user.is_valid.pwd_number.app_error",
    "translation": "Vaše heslo musí obsahovat nejméně {{.Min}} znaky složené z alespoň jednoho čísla."
  },
  {
    "id": "model.user.is_valid.pwd_lowercase_uppercase_symbol.app_error",
    "translation": "Vaše heslo musí obsahovat nejméně {{.Min}} znaky složené z alespoň jednoho malého písmena, alespoň jednoho velkého písmena a alespoň jednoho symbolu (např. \"~!@#$%^&*()\")."
  },
  {
    "id": "model.user.is_valid.pwd_lowercase_uppercase_number_symbol.app_error",
    "translation": "Vaše heslo musí obsahovat nejméně {{.Min}} znaky složené z alespoň jednoho malého písmena, alespoň jednoho velkého písmena, alespoň jednoho čísla a alespoň jednoho symbolu (např. \"~!@#$%^&*()\")."
  },
  {
    "id": "model.user.is_valid.pwd_lowercase_uppercase_number.app_error",
    "translation": "Vaše heslo musí obsahovat nejméně {{.Min}} znaky složené z alespoň jednoho malého písmena, alespoň jednoho velkého písmena a alespoň jednoho symbolu (např. \"~!@#$%^&*()\")."
  },
  {
    "id": "model.user.is_valid.pwd_lowercase_uppercase.app_error",
    "translation": "Vaše heslo musí obsahovat nejméně {{.Min}} znaky tvořené alespoň jedním malým písmenem a alespoň jedním velkým písmenem."
  },
  {
    "id": "model.user.is_valid.pwd_lowercase_symbol.app_error",
    "translation": "Vaše heslo musí obsahovat nejméně {{.Min}} znaky složené z alespoň jednoho malého písmena a alespoň jednoho symbolu (např. \"~!@#$%^&*()\")."
  },
  {
    "id": "model.user.is_valid.pwd_lowercase_number_symbol.app_error",
    "translation": "Heslo musí obsahovat nejméně {{.Min}} znaky, které obsahují alespoň jedno malé písmeno, alespoň jedno číslo a alespoň jeden symbol (např. \"~!@#$%^&*()\")."
  },
  {
    "id": "model.user.is_valid.pwd_lowercase_number.app_error",
    "translation": "Vaše heslo musí obsahovat nejméně {{.Min}} znaky tvořené alespoň jedním malým písmenem a alespoň jedním velkým písmenem."
  },
  {
    "id": "model.user.is_valid.pwd_lowercase.app_error",
    "translation": "Vaše heslo musí obsahovat nejméně {{.Min}} znaky složené z alespoň jednoho čísla."
  },
  {
    "id": "model.user.is_valid.position.app_error",
    "translation": "Neplatná pozice: nesmí být delší než 128 znaků."
  },
  {
    "id": "model.user.is_valid.nickname.app_error",
    "translation": "Nevalidní přezdívka."
  },
  {
    "id": "model.user.is_valid.locale.app_error",
    "translation": "Nevalidní locale."
  },
  {
    "id": "model.user.is_valid.last_name.app_error",
    "translation": "Nevalidní příjmení."
  },
  {
    "id": "model.user.is_valid.id.app_error",
    "translation": "Neplatné uživatelské id."
  },
  {
    "id": "model.user.is_valid.first_name.app_error",
    "translation": "Nevalidní křestní jméno."
  },
  {
    "id": "model.user.is_valid.email.app_error",
    "translation": "Neplatná e-mailová adresa."
  },
  {
    "id": "model.user.is_valid.create_at.app_error",
    "translation": "Čas vytvoření musí být platný časový údaj."
  },
  {
    "id": "model.user.is_valid.auth_data_pwd.app_error",
    "translation": "Neplatné uživatelské jméno, heslo a autentizační data nemohou být nastavena."
  },
  {
    "id": "model.user.is_valid.auth_data.app_error",
    "translation": "Neplatná autentizační data."
  },
  {
    "id": "model.token.is_valid.size",
    "translation": "Neplatný token."
  },
  {
    "id": "model.token.is_valid.expiry",
    "translation": "Neplatné token expiry"
  },
  {
    "id": "model.team_member.is_valid.user_id.app_error",
    "translation": "Neplatné uživatelské id."
  },
  {
    "id": "model.team_member.is_valid.team_id.app_error",
    "translation": "Neplatné ID týmu."
  },
  {
    "id": "model.team.is_valid.update_at.app_error",
    "translation": "Čas aktualizace musí být platný časový údaj."
  },
  {
    "id": "model.team.is_valid.type.app_error",
    "translation": "Neplatný typ."
  },
  {
    "id": "model.team.is_valid.reserved.app_error",
    "translation": "Tato adresa URL není k dispozici. Zkuste prosím jinou."
  },
  {
    "id": "model.team.is_valid.name.app_error",
    "translation": "Neplatné jméno."
  },
  {
    "id": "model.team.is_valid.id.app_error",
    "translation": "Nevalidní Id."
  },
  {
    "id": "model.team.is_valid.email.app_error",
    "translation": "Neplatná e-mailová adresa."
  },
  {
    "id": "model.team.is_valid.domains.app_error",
    "translation": "Neplatné povolené domény."
  },
  {
    "id": "model.team.is_valid.description.app_error",
    "translation": "Neplatný popis."
  },
  {
    "id": "model.team.is_valid.create_at.app_error",
    "translation": "Čas vytvoření musí být platný časový údaj."
  },
  {
    "id": "model.team.is_valid.company.app_error",
    "translation": "Nevalidní název společnosti."
  },
  {
    "id": "model.team.is_valid.characters.app_error",
    "translation": "Název musí obsahovat 2 nebo více malých alfanumerických znaků."
  },
  {
    "id": "model.reaction.is_valid.user_id.app_error",
    "translation": "Neplatné uživatelské id."
  },
  {
    "id": "model.reaction.is_valid.post_id.app_error",
    "translation": "Neplatné ID příspěvku."
  },
  {
    "id": "model.reaction.is_valid.emoji_name.app_error",
    "translation": "Nevalidní název emoji."
  },
  {
    "id": "model.reaction.is_valid.create_at.app_error",
    "translation": "Čas vytvoření musí být platný časový údaj."
  },
  {
    "id": "model.preference.is_valid.value.app_error",
    "translation": "Hodnota je příliš dlouhá."
  },
  {
    "id": "model.preference.is_valid.theme.app_error",
    "translation": "Neplatný motiv."
  },
  {
    "id": "model.preference.is_valid.name.app_error",
    "translation": "Neplatné jméno."
  },
  {
    "id": "model.preference.is_valid.id.app_error",
    "translation": "Neplatné uživatelské id."
  },
  {
    "id": "model.preference.is_valid.category.app_error",
    "translation": "Nevalidní kategorie."
  },
  {
    "id": "model.post.is_valid.user_id.app_error",
    "translation": "Neplatné uživatelské id."
  },
  {
    "id": "model.post.is_valid.update_at.app_error",
    "translation": "Čas aktualizace musí být platný časový údaj."
  },
  {
    "id": "model.post.is_valid.type.app_error",
    "translation": "Neplatný typ."
  },
  {
    "id": "model.post.is_valid.root_id.app_error",
    "translation": "Neplatné ID roota."
  },
  {
    "id": "model.post.is_valid.props.app_error",
    "translation": "Nevalidní položky."
  },
  {
    "id": "model.post.is_valid.original_id.app_error",
    "translation": "Neplatné původní ID."
  },
  {
    "id": "model.post.is_valid.id.app_error",
    "translation": "Nevalidní Id."
  },
  {
    "id": "model.post.is_valid.hashtags.app_error",
    "translation": "Neplatné hashtagy."
  },
  {
    "id": "model.post.is_valid.filenames.app_error",
    "translation": "Neplatné názvy souborů."
  },
  {
    "id": "model.post.is_valid.file_ids.app_error",
    "translation": "Neplatné ID souborů. Maximálně je možné zároveň nahrávat 5 souborů. Pokud potřebujete víc, vytvořte další příspěvky."
  },
  {
    "id": "model.post.is_valid.create_at.app_error",
    "translation": "Čas vytvoření musí být platný časový údaj."
  },
  {
    "id": "model.post.is_valid.channel_id.app_error",
    "translation": "Neplatné id kanálu."
  },
  {
    "id": "model.outgoing_hook.username.app_error",
    "translation": "Neplatné uživatelské jméno."
  },
  {
    "id": "model.outgoing_hook.is_valid.words.app_error",
    "translation": "Neplatná spouštěcí slova."
  },
  {
    "id": "model.outgoing_hook.is_valid.user_id.app_error",
    "translation": "Neplatné uživatelské id."
  },
  {
    "id": "model.outgoing_hook.is_valid.url.app_error",
    "translation": "Neplatná adresa URL zpětného volání. Každá musí být platná adresa URL a začít http:// nebo https://."
  },
  {
    "id": "model.outgoing_hook.is_valid.update_at.app_error",
    "translation": "Čas aktualizace musí být platný časový údaj."
  },
  {
    "id": "model.outgoing_hook.is_valid.trigger_words.app_error",
    "translation": "Neplatná spouštěcí slova."
  },
  {
    "id": "model.outgoing_hook.is_valid.token.app_error",
    "translation": "Neplatný token."
  },
  {
    "id": "model.outgoing_hook.is_valid.team_id.app_error",
    "translation": "Neplatné ID týmu."
  },
  {
    "id": "model.outgoing_hook.is_valid.id.app_error",
    "translation": "Nevalidní Id."
  },
  {
    "id": "model.outgoing_hook.is_valid.display_name.app_error",
    "translation": "Neplatný název."
  },
  {
    "id": "model.outgoing_hook.is_valid.description.app_error",
    "translation": "Neplatný popis."
  },
  {
    "id": "model.outgoing_hook.is_valid.create_at.app_error",
    "translation": "Čas vytvoření musí být platný časový údaj."
  },
  {
    "id": "model.outgoing_hook.is_valid.channel_id.app_error",
    "translation": "Neplatné id kanálu."
  },
  {
    "id": "model.outgoing_hook.icon_url.app_error",
    "translation": "Nevalidní ikona."
  },
  {
    "id": "model.oauth.is_valid.update_at.app_error",
    "translation": "Čas aktualizace musí být platný časový údaj."
  },
  {
    "id": "model.oauth.is_valid.name.app_error",
    "translation": "Neplatné jméno."
  },
  {
    "id": "model.oauth.is_valid.icon_url.app_error",
    "translation": "Adresa URL ikony musí být platná adresa URL a začít http:// nebo https://."
  },
  {
    "id": "model.oauth.is_valid.homepage.app_error",
    "translation": "Domovská stránka musí být platná adresa URL a začít s http:// nebo https://."
  },
  {
    "id": "model.oauth.is_valid.description.app_error",
    "translation": "Neplatný popis."
  },
  {
    "id": "model.oauth.is_valid.creator_id.app_error",
    "translation": "Neplatné ID autora."
  },
  {
    "id": "model.oauth.is_valid.create_at.app_error",
    "translation": "Čas vytvoření musí být platný časový údaj."
  },
  {
    "id": "model.oauth.is_valid.client_secret.app_error",
    "translation": "Neplatné klientské tajemství."
  },
  {
    "id": "model.oauth.is_valid.callback.app_error",
    "translation": "Adresa URL ikony musí být platná adresa URL a začít http:// nebo https://."
  },
  {
    "id": "model.oauth.is_valid.app_id.app_error",
    "translation": "Neplatné id aplikace."
  },
  {
    "id": "model.license_record.is_valid.id.app_error",
    "translation": "Neplatná hodnota create_at počas nahrávání licence."
  },
  {
    "id": "model.license_record.is_valid.create_at.app_error",
    "translation": "Neplatná hodnota create_at počas nahrávání licence."
  },
  {
    "id": "model.job.is_valid.type.app_error",
    "translation": "Nevalidní typ úlohy."
  },
  {
    "id": "model.job.is_valid.id.app_error",
    "translation": "Nevalidní id úlohy."
  },
  {
    "id": "model.job.is_valid.create_at.app_error",
    "translation": "Čas vytvoření musí být platný časový údaj."
  },
  {
    "id": "model.incoming_hook.username.app_error",
    "translation": "Neplatné uživatelské jméno."
  },
  {
    "id": "model.incoming_hook.user_id.app_error",
    "translation": "Neplatné uživatelské id."
  },
  {
    "id": "model.incoming_hook.update_at.app_error",
    "translation": "Čas aktualizace musí být platný časový údaj."
  },
  {
    "id": "model.incoming_hook.team_id.app_error",
    "translation": "Neplatné ID týmu."
  },
  {
    "id": "model.incoming_hook.parse_data.app_error",
    "translation": "Neporozuměl jsem příchozím datům."
  },
  {
    "id": "model.incoming_hook.id.app_error",
    "translation": "Nevalidní Id."
  },
  {
    "id": "model.incoming_hook.icon_url.app_error",
    "translation": "Nevalidní ikona příspěvku."
  },
  {
    "id": "model.incoming_hook.display_name.app_error",
    "translation": "Neplatný název."
  },
  {
    "id": "model.incoming_hook.description.app_error",
    "translation": "Neplatný popis."
  },
  {
    "id": "model.incoming_hook.create_at.app_error",
    "translation": "Čas vytvoření musí být platný časový údaj."
  },
  {
    "id": "model.incoming_hook.channel_id.app_error",
    "translation": "Neplatné id kanálu."
  },
  {
    "id": "model.guest.is_valid.emails.app_error",
    "translation": "Neplatné e-mailové adresy."
  },
  {
    "id": "model.guest.is_valid.email.app_error",
    "translation": "Neplatná e-mailová adresa."
  },
  {
    "id": "model.guest.is_valid.channels.app_error",
    "translation": "Neplatné kanály."
  },
  {
    "id": "model.guest.is_valid.channel.app_error",
    "translation": "Neplatný kanál."
  },
  {
    "id": "model.file_info.is_valid.user_id.app_error",
    "translation": "Neplatná hodnota pro user_id."
  },
  {
    "id": "model.file_info.is_valid.update_at.app_error",
    "translation": "Neplatná hodnota pro update_at."
  },
  {
    "id": "model.file_info.is_valid.post_id.app_error",
    "translation": "Neplatná hodnota pro post_id."
  },
  {
    "id": "model.file_info.is_valid.path.app_error",
    "translation": "Neplatná hodnota pro path."
  },
  {
    "id": "model.file_info.is_valid.id.app_error",
    "translation": "Neplatná hodnota pro id."
  },
  {
    "id": "model.file_info.is_valid.create_at.app_error",
    "translation": "Neplatná hodnota pro create_at."
  },
  {
    "id": "model.emoji.user_id.app_error",
    "translation": "Neplatné ID autora."
  },
  {
    "id": "model.emoji.update_at.app_error",
    "translation": "Čas aktualizace musí být platný časový údaj."
  },
  {
    "id": "model.emoji.name.app_error",
    "translation": "Název musí obsahovat 1 až 64 malých alfanumerických znaků."
  },
  {
    "id": "model.emoji.id.app_error",
    "translation": "Nevalidní id pro emoji."
  },
  {
    "id": "model.emoji.create_at.app_error",
    "translation": "Čas vytvoření musí být platný časový údaj."
  },
  {
    "id": "model.config.is_valid.write_timeout.app_error",
    "translation": "Neplatná hodnota pro časový limit zápisu."
  },
  {
    "id": "model.config.is_valid.websocket_url.app_error",
    "translation": "Adresa URL webu musí být platná adresa URL a začínat ws:// nebo wss://."
  },
  {
    "id": "model.config.is_valid.time_between_user_typing.app_error",
    "translation": "Čas mezi aktualizacemi psaní uživatele by neměl být nastaven na méně než 1000 milisekund."
  },
  {
    "id": "model.config.is_valid.sql_query_timeout.app_error",
    "translation": "Neplatná hodnota časového limitu spojení v nastavení SQL. Hodnota musí být kladné číslo."
  },
  {
    "id": "model.config.is_valid.sql_max_conn.app_error",
    "translation": "Neplatné hodnota nastavení maximálního počtu kanálů pro týmy. Musí být kladné číslo."
  },
  {
    "id": "model.config.is_valid.sql_idle.app_error",
    "translation": "Neplatná hodnota nejvyššího počtu nečinných spojení v nastavení SQL. Hodnota musí být kladné číslo."
  },
  {
    "id": "model.config.is_valid.sql_driver.app_error",
    "translation": "Neplatný název ovladače pro SQL windows. Musí být 'mysql' nebo 'postgres'."
  },
  {
    "id": "model.config.is_valid.sql_data_src.app_error",
    "translation": "Chybný zdroj dat v nastavení SQL. Musí být nastaven."
  },
  {
    "id": "model.config.is_valid.sitename_length.app_error",
    "translation": "Název webu smí obsahovat maximálně {{.MaxLength}} znaků."
  },
  {
    "id": "model.config.is_valid.site_url_email_batching.app_error",
    "translation": "Nelze povolit dávkování e-mailů, pokud není nastaven soubor SiteURL."
  },
  {
    "id": "model.config.is_valid.site_url.app_error",
    "translation": "Adresa URL ikony musí být platná adresa URL a začít http:// nebo https://."
  },
  {
    "id": "model.config.is_valid.saml_username_attribute.app_error",
    "translation": "Neplatný atribut Username. Musí být nastaven."
  },
  {
    "id": "model.config.is_valid.saml_public_cert.app_error",
    "translation": "Chybí veřejný certifikát poskytovatele služeb. Zapomněli jste ho nahrát?"
  },
  {
    "id": "model.config.is_valid.saml_private_key.app_error",
    "translation": "Chybějící soukromý klíč poskytovatele služeb. Zapomněli jste ho nahrát?"
  },
  {
    "id": "model.config.is_valid.saml_idp_url.app_error",
    "translation": "SAML SSO URL musí být platná URL adresa a začínat na http:// nebo https://."
  },
  {
    "id": "model.config.is_valid.saml_idp_descriptor_url.app_error",
    "translation": "Adresa URL pro přihlášení k poskytovateli služeb musí být platná adresa URL a začít http:// nebo https://."
  },
  {
    "id": "model.config.is_valid.saml_idp_cert.app_error",
    "translation": "Chybějící veřejný klíč Identity Providera. Zapomněli jste ho nahrát?"
  },
  {
    "id": "model.config.is_valid.saml_email_attribute.app_error",
    "translation": "Neplatný atribut emailu. Musí být nastaveno."
  },
  {
    "id": "model.config.is_valid.saml_canonical_algorithm.app_error",
    "translation": "Neplatný kanonický algoritmus."
  },
  {
    "id": "model.config.is_valid.saml_assertion_consumer_service_url.app_error",
    "translation": "Adresa URL pro přihlášení k poskytovateli služeb musí být platná adresa URL a začít http:// nebo https://."
  },
  {
    "id": "model.config.is_valid.restrict_direct_message.app_error",
    "translation": "Neplatné omezení přímé zprávy. Musí být \"any\" nebo \"team\"."
  },
  {
    "id": "model.config.is_valid.read_timeout.app_error",
    "translation": "Neplatná hodnota časového limitu čtení."
  },
  {
    "id": "model.config.is_valid.rate_sec.app_error",
    "translation": "Neplatné nastavení velikosti úložiště pro omezení rychlosti. Musí být kladné číslo."
  },
  {
    "id": "model.config.is_valid.rate_mem.app_error",
    "translation": "Neplatná velikost úložiště paměti pro nastavení limitu rychlosti. Musí to být kladné číslo."
  },
  {
    "id": "model.config.is_valid.password_length.app_error",
    "translation": "Minimální délka hesla musí být celé číslo větší nebo rovné {{.MinLength}} a menší nebo rovno {{.MaxLength}}."
  },
  {
    "id": "model.config.is_valid.message_export.global_relay.smtp_username.app_error",
    "translation": "Úloha exportu zpráv GlobalRelaySettings.SmtpUsername musí být nastaveno."
  },
  {
    "id": "model.config.is_valid.message_export.global_relay.smtp_password.app_error",
    "translation": "Úloha exportu zpráv GlobalRelaySettings.SmtpPassword musí být nastaveno."
  },
  {
    "id": "model.config.is_valid.message_export.global_relay.email_address.app_error",
    "translation": "Úloha exportu zpráv GlobalRelaySettings.EmailAddress musí mít nastavenou platnou emailovou adresu."
  },
  {
    "id": "model.config.is_valid.message_export.global_relay.customer_type.app_error",
    "translation": "Export zpráv GlobalRelaySettings.CustomerType musí být nastave na 'A9' nebo 'A10'."
  },
  {
    "id": "model.config.is_valid.message_export.global_relay.config_missing.app_error",
    "translation": "Úloha exportu zpráv ExportFormat je nastavena na 'globalrelay', ale GlobalRelaySettings nejsou nastaveny."
  },
  {
    "id": "model.config.is_valid.message_export.export_type.app_error",
    "translation": "Úloha pro export zpráv ExportFormat musí být jedna z následujících 'actiance', 'csv' nebo'globalrelay'."
  },
  {
    "id": "ent.elasticsearch.search_users.unmarshall_user_failed",
    "translation": "Nepodařilo se dekódovat výsledky hledání"
  },
  {
    "id": "ent.elasticsearch.search_users.search_failed",
    "translation": "Vyhledávání se nezdařilo"
  },
  {
    "id": "ent.elasticsearch.search_posts.unmarshall_post_failed",
    "translation": "Nepodařilo se dekódovat výsledky hledání"
  },
  {
    "id": "ent.elasticsearch.search_posts.search_failed",
    "translation": "Vyhledávání se nezdařilo"
  },
  {
    "id": "ent.elasticsearch.search_posts.parse_matches_failed",
    "translation": "Nepodařilo se přečíst výsledky hledání"
  },
  {
    "id": "ent.elasticsearch.search_posts.disabled",
    "translation": "{{.Backend}} vyhledávání je na tomto serveru zakázáno"
  },
  {
    "id": "ent.elasticsearch.search_channels.unmarshall_channel_failed",
    "translation": "Nepodařilo se dekódovat výsledky hledání"
  },
  {
    "id": "ent.elasticsearch.search_channels.search_failed",
    "translation": "Vyhledávání se nezdařilo"
  },
  {
    "id": "ent.elasticsearch.search_channels.disabled",
    "translation": "{{.Backend}} vyhledávání je na tomto serveru zakázáno"
  },
  {
    "id": "ent.elasticsearch.refresh_indexes.refresh_failed",
    "translation": "Nepodařilo se načíst Elasticsearch indexy"
  },
  {
    "id": "ent.elasticsearch.purge_indexes.delete_failed",
    "translation": "Nepodařilo se smazat index pro Elasticsearch"
  },
  {
    "id": "ent.elasticsearch.not_started.error",
    "translation": "{{.Backend}} není spuštěn"
  },
  {
    "id": "ent.elasticsearch.indexer.index_batch.nothing_left_to_index.error",
    "translation": "Zkouším vytvořit index pro novou dávku, když jsou všechny entity dokončené"
  },
  {
    "id": "ent.elasticsearch.indexer.do_job.parse_start_time.error",
    "translation": "Indexační proces {{.Backend}} nedokázal zpracovat čas začátku"
  },
  {
    "id": "ent.elasticsearch.indexer.do_job.parse_end_time.error",
    "translation": "Indexační proces {{.Backend}} nedokázal zpracovat čas ukončení"
  },
  {
    "id": "ent.elasticsearch.index_user.error",
    "translation": "Nepodařilo se vytvořit index uživatele"
  },
  {
    "id": "ent.elasticsearch.index_post.error",
    "translation": "Nepodařilo se vytvořit index příspěvků"
  },
  {
    "id": "ent.elasticsearch.index_channel.error",
    "translation": "Nepodařilo vytvořit index kanálu"
  },
  {
    "id": "ent.elasticsearch.generic.disabled",
    "translation": "Hledání pomocí {{.Backend}} není na tomto serveru povoleno"
  },
  {
    "id": "ent.elasticsearch.delete_user.error",
    "translation": "Nepodařilo se smazat uživatele"
  },
  {
    "id": "ent.elasticsearch.delete_post.error",
    "translation": "Chyba při mazání příspěvku"
  },
  {
    "id": "ent.elasticsearch.delete_channel.error",
    "translation": "Nepodařilo se smazat kanál"
  },
  {
    "id": "ent.elasticsearch.data_retention_delete_indexes.get_indexes.error",
    "translation": "Nepodařilo se získat {{.Backend}} indexy"
  },
  {
    "id": "ent.elasticsearch.data_retention_delete_indexes.delete_index.error",
    "translation": "Nepodařilo se smazat{{.Backend}} index"
  },
  {
    "id": "ent.elasticsearch.create_template_users_if_not_exists.template_create_failed",
    "translation": "Nepodařilo se vytvořit {{.Backend}} šablonu pro uživatele"
  },
  {
    "id": "ent.elasticsearch.create_template_posts_if_not_exists.template_create_failed",
    "translation": "Nepodařilo se vytvořit {{.Backend}} šablonu pro příspěvky"
  },
  {
    "id": "ent.elasticsearch.create_template_channels_if_not_exists.template_create_failed",
    "translation": "Nepodařilo se vytvořit {{.Backend}} šablonu pro kanály"
  },
  {
    "id": "ent.elasticsearch.create_client.connect_failed",
    "translation": "Nastavení {{.Backend}} klienta selhalo"
  },
  {
    "id": "ent.elasticsearch.aggregator_worker.index_job_failed.error",
    "translation": "Agregátor {{.Backend}} selhal protože indexovací úloha selhala"
  },
  {
    "id": "ent.elasticsearch.aggregator_worker.get_indexes.error",
    "translation": "Agregátoru {{.Backend}} se nezdařilo načíst indexy"
  },
  {
    "id": "ent.elasticsearch.aggregator_worker.delete_indexes.error",
    "translation": "Agregátoru {{.Backend}} se nepodařilo smazat indexy"
  },
  {
    "id": "ent.elasticsearch.aggregator_worker.create_index_job.error",
    "translation": "Agregátoru {{.Backend}} se nepodařilo vytvořit úlohu pro indexování"
  },
  {
    "id": "ent.data_retention.generic.license.error",
    "translation": "Vaše licence nepodporuje uchování dat."
  },
  {
    "id": "ent.compliance.run_failed.error",
    "translation": "Pro úlohu '{{.JobName}}' v '{{.FilePath}}' se nezdařil export"
  },
  {
    "id": "ent.compliance.run_export.template_watcher.appError",
    "translation": "Nepodařilo se načíst šablony exportu. Prosím zkuste to znova."
  },
  {
    "id": "ent.compliance.licence_disable.app_error",
    "translation": "Funkce splnění požadavků je zakázána aktuální licencí. Obraťte se na správce systému o inovaci podnikové licence."
  },
  {
    "id": "ent.compliance.global_relay.rewind_temporary_file.appError",
    "translation": "Nepodařilo se přečíst dočasný soubor Global Relay exportu."
  },
  {
    "id": "ent.compliance.global_relay.open_temporary_file.appError",
    "translation": "Nepodařilo se otevřít dočasný soubor exportu."
  },
  {
    "id": "ent.compliance.global_relay.attachments_removed.appError",
    "translation": "Nahraný soubor byl odstraněn z exportu Global Relay protože byl moc velký."
  },
  {
    "id": "ent.compliance.csv.zip.creation.appError",
    "translation": "Nepodařilo se vytvořit zip soubor pro export."
  },
  {
    "id": "ent.compliance.csv.warning.appError",
    "translation": "Nepodařilo se vytvořit eml soubor."
  },
  {
    "id": "ent.compliance.csv.post.export.appError",
    "translation": "Nepodařilo se exportovat příspěvek."
  },
  {
    "id": "ent.compliance.csv.metadata.json.zipfile.appError",
    "translation": "Nepodařilo se vytvořit zip soubor"
  },
  {
    "id": "ent.compliance.csv.metadata.json.marshalling.appError",
    "translation": "Nepodařilo se zkonvertovat metadata do JSON."
  },
  {
    "id": "ent.compliance.csv.metadata.export.appError",
    "translation": "Nepodařilo se přidat metadata soubor do zip souboru."
  },
  {
    "id": "ent.compliance.csv.header.export.appError",
    "translation": "Nepodařilo se přidat hlavičku do CSV exportu."
  },
  {
    "id": "ent.compliance.csv.file.creation.appError",
    "translation": "Nepodařilo se vytvořit dočasný CSV soubor."
  },
  {
    "id": "ent.compliance.csv.attachment.export.appError",
    "translation": "Nepodařilo se přidat přílohu do CSV exportu."
  },
  {
    "id": "ent.compliance.csv.attachment.copy.appError",
    "translation": "Nepodařilo se skopírovat přílohu do zip souboru."
  },
  {
    "id": "ent.compliance.bad_export_type.appError",
    "translation": "Neznámý formát {{.ExportType}}"
  },
  {
    "id": "ent.cluster.save_config.error",
    "translation": "Konzola systému je v režimu read-only pokud je zapnuté High Availability a v konfiguraci je aktivovaná volba ReadOnlyConfig."
  },
  {
    "id": "ent.cluster.config_changed.info",
    "translation": "Konfigurace clusteru byla změněna pro id={{ .id }}. Cluster může být nestabilní a je vyžadován restart. Aby byla konfigurace clusteru správná, měli byste okamžitě provést postupný restart."
  },
  {
    "id": "ent.account_migration.get_saml_users_failed",
    "translation": "Nepodařilo se získat SAML uživatele."
  },
  {
    "id": "ent.account_migration.get_all_failed",
    "translation": "Nepodařilo se získat uživatele."
  },
  {
    "id": "brand.save_brand_image.save_image.app_error",
    "translation": "Nepodařilo se zapsat obrázek do souborového úložiště. Prosím zkontrolujte svoje síťové spojení a zkuste to znovu."
  },
  {
    "id": "brand.save_brand_image.open.app_error",
    "translation": "Nepodařilo se nahrát vlastní logo. Zkontrolujte, že obrázek je menší než 2 MB a zkuste to znovu."
  },
  {
    "id": "brand.save_brand_image.encode.app_error",
    "translation": "Nepodařilo se zkonvertovat obrázek do formátu PNG. Prosím zkuste to znovu."
  },
  {
    "id": "brand.save_brand_image.decode.app_error",
    "translation": "Nepodařilo se dekódovat obrázek."
  },
  {
    "id": "bleveengine.search_users_in_team.error",
    "translation": "Vyhledávání uživatele se nezdařilo."
  },
  {
    "id": "bleveengine.search_users_in_channel.uchan.error",
    "translation": "Vyhledávání uživatele se nezdařilo."
  },
  {
    "id": "bleveengine.search_users_in_channel.nuchan.error",
    "translation": "Vyhledávání uživatele se nezdařilo."
  },
  {
    "id": "bleveengine.search_posts.error",
    "translation": "Vyhledávání se nezdařilo."
  },
  {
    "id": "bleveengine.search_channels.error",
    "translation": "Vyhledávání se nezdařilo."
  },
  {
    "id": "bleveengine.indexer.index_batch.nothing_left_to_index.error",
    "translation": "Zkouším vytvořit index pro novou dávku, když jsou všechny entity dokončené."
  },
  {
    "id": "bleveengine.indexer.do_job.parse_start_time.error",
    "translation": "Indexovacímu procesu Elasticsearch se nepodařilo rozluštit čas začátku."
  },
  {
    "id": "bleveengine.indexer.do_job.parse_end_time.error",
    "translation": "Indexovacímu procesu Elasticsearch se nepodařilo rozluštit čas konce."
  },
  {
    "id": "bleveengine.index_user.error",
    "translation": "Nepodařilo se zaindexovat uživatele."
  },
  {
    "id": "bleveengine.index_post.error",
    "translation": "Nepodařilo se zaindexovat příspěvek."
  },
  {
    "id": "bleveengine.index_channel.error",
    "translation": "Nepodařilo se zaindexovat kanál."
  },
  {
    "id": "bleveengine.delete_user.error",
    "translation": "Nepodařilo se smazat uživatele."
  },
  {
    "id": "bleveengine.delete_post.error",
    "translation": "Chyba při mazání příspěvku."
  },
  {
    "id": "bleveengine.delete_channel.error",
    "translation": "Nepodařilo se smazat kanál."
  },
  {
    "id": "app.user_access_token.invalid_or_missing",
    "translation": "Neplatný nebo chybějící token."
  },
  {
    "id": "app.user_access_token.disabled",
    "translation": "Podpora pro osobní přístupové tokeny je na tomto serveru vypnutá. Prosím kontaktujte svého administrátora."
  },
  {
    "id": "app.team.rename_team.name_occupied",
    "translation": "Nelze přejmenovat tým, jméno je již použito."
  },
  {
    "id": "app.team.join_user_to_team.max_accounts.app_error",
    "translation": "Tento tým dosáhl maximálního počtu povolených účtu. Kontaktujte prosím systémového administrátora a nechte nastavit vyšší limit."
  },
  {
    "id": "app.team.invite_token.group_constrained.error",
    "translation": "Nelze se připojit k týmu s omezeným přístupem na základě tokenu."
  },
  {
    "id": "app.team.invite_id.group_constrained.error",
    "translation": "Nelze se připojit ke skupině s omezeným přístupem na základě pozvánky."
  },
  {
    "id": "app.system_install_date.parse_int.app_error",
    "translation": "Nepodařilo se zpracovat datum instalace."
  },
  {
    "id": "app.submit_interactive_dialog.json_error",
    "translation": "Vyskytla se chyba kódování JSON pro interaktivní dialog."
  },
  {
    "id": "app.schemes.is_phase_2_migration_completed.not_completed.app_error",
    "translation": "Tento API endpoint není dostupný protože potřebné migrace ještě neskončili."
  },
  {
    "id": "app.save_config.app_error",
    "translation": "Při ukládání konfigurace došlo k chybě."
  },
  {
    "id": "app.role.check_roles_exist.role_not_found",
    "translation": "Role neexistuje"
  },
  {
    "id": "app.plugin.write_file.saving.app_error",
    "translation": "Při ukládání souboru došlo k chybě."
  },
  {
    "id": "app.plugin.write_file.read.app_error",
    "translation": "Při čtení souboru došlo k chybě."
  },
  {
    "id": "app.plugin.webapp_bundle.app_error",
    "translation": "Nelze vytvořit zásuvný modul balíčku webové aplikace."
  },
  {
    "id": "app.plugin.upload_disabled.app_error",
    "translation": "Podpora pro zásuvné moduly je vypnutá."
  },
  {
    "id": "app.plugin.sync.read_local_folder.app_error",
    "translation": "Chyba čtení ze složky místních zásuvných modulů."
  },
  {
    "id": "app.plugin.sync.list_filestore.app_error",
    "translation": "Chyba čtení souboru z uložiště zásuvných modulů."
  },
  {
    "id": "app.plugin.store_signature.app_error",
    "translation": "Nepodařilo se uložit podpis zásuvného modulu do nastaveného souborového úložiště."
  },
  {
    "id": "app.plugin.store_bundle.app_error",
    "translation": "Nelze uložit zásuvný modul do nastaveného úložiště."
  },
  {
    "id": "app.plugin.signature_decode.app_error",
    "translation": "Nepodařilo se rozluštit podpis v base64 formátu."
  },
  {
    "id": "app.plugin.restart.app_error",
    "translation": "Po aktualizaci se nepodařilo restartovat zásuvný modul."
  },
  {
    "id": "app.plugin.remove_bundle.app_error",
    "translation": "Nelze odebrat balíček zásuvného modulu z úložiště."
  },
  {
    "id": "app.plugin.remove.app_error",
    "translation": "Nelze vymazat zásuvný modul."
  },
  {
    "id": "app.plugin.not_installed.app_error",
    "translation": "Zásuvný modul není nainstalován."
  },
  {
    "id": "app.plugin.mvdir.app_error",
    "translation": "Nepodařilo se přesunout zásuvný modul z dočasného do cílového adresáře. Zdá se, že stejný adresář už používá jiný modul."
  },
  {
    "id": "app.plugin.modify_saml.app_error",
    "translation": "SAML soubory nelze upravovat."
  },
  {
    "id": "app.plugin.marshal.app_error",
    "translation": "Nepodařilo se připravit zásuvné moduly tržiště."
  },
  {
    "id": "app.plugin.marketplace_plugins.signature_not_found.app_error",
    "translation": "Nepodařilo se nalézt podpis požadovaného zásuvného modulu z tržiště."
  },
  {
    "id": "app.plugin.marketplace_plugins.not_found.app_error",
    "translation": "Nepodařilo se nalézt požadovaný zásuvný modul na tržišti."
  },
  {
    "id": "app.plugin.marketplace_plugin_request.app_error",
    "translation": "Nepodařilo se rozluštit požadavek na tržiště zásuvných modulů."
  },
  {
    "id": "app.plugin.marketplace_disabled.app_error",
    "translation": "Tržiště je vypnuté. Podrobnosti najdete v logu."
  },
  {
    "id": "app.plugin.marketplace_client.failed_to_fetch",
    "translation": "Nepodařilo se získat zásuvné moduly ze serveru marketplace."
  },
  {
    "id": "app.plugin.marketplace_client.app_error",
    "translation": "Nelze vytvořit klienta pro marketplace."
  },
  {
    "id": "app.plugin.manifest.app_error",
    "translation": "Nepodařilo se najít manifest zásuvného modulu."
  },
  {
    "id": "app.plugin.invalid_version.app_error",
    "translation": "Nepodařilo se načíst verzi zásuvného modulu."
  },
  {
    "id": "app.plugin.invalid_id.app_error",
    "translation": "ID zásuvného modulu musí mít délku minimálně {{.Min}} a maximálně {{.Max}} znaků a vyhovovat regulárnímu výrazu {{.Regex}}."
  },
  {
    "id": "app.plugin.install_marketplace_plugin.app_error",
    "translation": "Nepodařilo se nainstalovat zásuvný modul z marketplace."
  },
  {
    "id": "app.plugin.install_id_failed_remove.app_error",
    "translation": "Nepodařilo se nainstalovat zásuvný modul. Modul se stejným ID je již nainstalován a nepodařilo se ho odstranit."
  },
  {
    "id": "app.plugin.install_id.app_error",
    "translation": "Nepodařilo se nainstalovat zásuvný modul. Modul se stejným ID je již nainstalován."
  },
  {
    "id": "app.plugin.install.app_error",
    "translation": "Nepodařilo se nainstalovat zásuvný modul."
  },
  {
    "id": "app.plugin.get_statuses.app_error",
    "translation": "Nepodařilo se získat stavy zásuvných modulů."
  },
  {
    "id": "app.plugin.get_public_key.get_file.app_error",
    "translation": "Došlo k chybě při získávání veřejného klíče z úložiště."
  },
  {
    "id": "store.sql_team.save_member.exists.app_error",
    "translation": "Člen týmu s daným ID již existuje."
  },
  {
    "id": "app.scheme.save.app_error",
    "translation": "Nepodařilo se založit schéma."
  },
  {
    "id": "app.scheme.get.app_error",
    "translation": "Nepodařilo se získat schéma."
  },
  {
    "id": "app.reaction.save.save.app_error",
    "translation": "NElze uložit reakci."
  },
  {
    "id": "app.reaction.delete_all_with_emoji_name.get_reactions.app_error",
    "translation": "Nelze odstranit reakce s daným jménem emotikonu."
  },
  {
    "id": "store.sql_post.search.disabled",
    "translation": "Hledání bylo zakázáno na tomto serveru. Obraťte se na správce systému."
  },
  {
    "id": "app.emoji.delete.no_results",
    "translation": "Nelze najít emoji určené ke smazání."
  },
  {
    "id": "app.emoji.delete.app_error",
    "translation": "Nelze smazat emoji."
  },
  {
    "id": "app.plugin.get_plugins.app_error",
    "translation": "Nelze získat aktivní zásuvné moduly."
  },
  {
    "id": "app.plugin.get_cluster_plugin_statuses.app_error",
    "translation": "Nepodařilo se získat stavy zásuvných modulů z clusteru."
  },
  {
    "id": "app.plugin.flag_managed.app_error",
    "translation": "Nelze nastavit zásuvný modul jako spravovaný úložištěm souborů."
  },
  {
    "id": "app.plugin.filesystem.app_error",
    "translation": "Došlo k chybě souborového systému."
  },
  {
    "id": "app.plugin.extract.app_error",
    "translation": "Při rozbalování balíčku se zásuvným modulem došlo k chybě."
  },
  {
    "id": "app.plugin.disabled.app_error",
    "translation": "Zásuvné moduly jsou vypnuté. Podrobnosti najdete v logu."
  },
  {
    "id": "app.plugin.delete_public_key.delete.app_error",
    "translation": "Došlo k chybě při mazání veřejného klíče."
  },
  {
    "id": "app.plugin.deactivate.app_error",
    "translation": "Nelze deaktivovat zásuvný modul."
  },
  {
    "id": "app.plugin.config.app_error",
    "translation": "Chyba při ukládání stavu zásuvného modulu v konfiguraci."
  },
  {
    "id": "app.plugin.cluster.save_config.app_error",
    "translation": "Konfigurace zásuvných modulů ve vašem souboru config.json musí být upravena ručně pokud používáte ReadOnlyConfig s povoleným clustrováním."
  },
  {
    "id": "app.notification.subject.notification.full",
    "translation": "[{{ .SiteName }}] Notifikace v {{ .TeamName}} dne {{.Month}} {{.Day}}, {{.Year}}"
  },
  {
    "id": "app.notification.subject.group_message.generic",
    "translation": "[{{ .SiteName }}] Nová skupinová zpráva dne {{.Month}} {{.Day}}, {{.Year}}"
  },
  {
    "id": "app.notification.subject.group_message.full",
    "translation": "[{{ .SiteName }}] Nová skupinová zpráva v {{ .ChannelName}} dne {{.Month}} {{.Day}}, {{.Year}}"
  },
  {
    "id": "app.notification.subject.direct.full",
    "translation": "[{{.SiteName}}] Nové přímé zprávy od {{.SenderDisplayName}} z {{.Day}}.{{.Month}}.{{.Year}}"
  },
  {
    "id": "app.import.validate_user_teams_import_data.team_name_missing.error",
    "translation": "V členství uživatele chybí název týmu."
  },
  {
    "id": "app.import.validate_user_teams_import_data.invalid_team_theme.error",
    "translation": "Neplatný motiv vzhledu týmu pro uživatele"
  },
  {
    "id": "app.import.validate_user_teams_import_data.invalid_roles.error",
    "translation": "Neplatné role uživatele pro členství v týmech."
  },
  {
    "id": "app.import.validate_user_import_data.username_missing.error",
    "translation": "Chybějící povinná vlastnost uživatele: uživatelské jméno."
  },
  {
    "id": "app.import.validate_user_import_data.username_invalid.error",
    "translation": "Uživatelské jméno není platné."
  },
  {
    "id": "app.import.validate_user_import_data.roles_invalid.error",
    "translation": "Uživatelské role nejsou platné."
  },
  {
    "id": "app.import.validate_user_import_data.profile_image.error",
    "translation": "Neplatný profilový obrázek."
  },
  {
    "id": "app.import.validate_user_import_data.position_length.error",
    "translation": "Poloha uživatele je příliš dlouhá."
  },
  {
    "id": "app.import.validate_user_import_data.password_length.error",
    "translation": "Heslo uživatele nemá platnou délku."
  },
  {
    "id": "app.import.validate_user_import_data.notify_props_mobile_push_status_invalid.error",
    "translation": "Neplatná hodnota Mobile Push Status Notify Prop pro uživatele."
  },
  {
    "id": "app.import.validate_user_import_data.notify_props_mobile_invalid.error",
    "translation": "Neplatná hodnota Mobile Notify Prop pro uživatele."
  },
  {
    "id": "app.import.validate_user_import_data.notify_props_email_invalid.error",
    "translation": "Neplatná hodnota Email Notify Prop pro uživatele."
  },
  {
    "id": "app.import.validate_user_import_data.notify_props_desktop_sound_invalid.error",
    "translation": "Neplatná hodnota Desktop Sound Notify Prop pro uživatele."
  },
  {
    "id": "app.import.validate_user_import_data.notify_props_desktop_invalid.error",
    "translation": "Neplatná hodnota Desktop Notify Prop pro uživatele."
  },
  {
    "id": "app.import.validate_user_import_data.notify_props_comments_trigger_invalid.error",
    "translation": "Neplatná hodnota Comments Prop pro uživatele."
  },
  {
    "id": "app.import.validate_user_import_data.notify_props_channel_trigger_invalid.error",
    "translation": "Neplatná hodnota Channel Trigger Notify Prop pro uživatele."
  },
  {
    "id": "app.import.validate_user_import_data.nickname_length.error",
    "translation": "Přezdívka uživatele je příliš dlouhá."
  },
  {
    "id": "app.import.validate_user_import_data.last_name_length.error",
    "translation": "Příjmení uživatele je příliš dlouhé."
  },
  {
    "id": "app.import.validate_user_import_data.first_name_length.error",
    "translation": "Jméno uživatele je příliš dlouhé."
  },
  {
    "id": "app.import.validate_user_import_data.email_missing.error",
    "translation": "Chybí povinná vlastnost uživatele: email."
  },
  {
    "id": "app.import.validate_user_import_data.email_length.error",
    "translation": "Emailová adresa uživatele má neplatnou délku."
  },
  {
    "id": "app.import.validate_user_import_data.auth_data_length.error",
    "translation": "Položka uživatele AuthData je příliš dlouhá."
  },
  {
    "id": "app.import.validate_user_import_data.auth_data_and_password.error",
    "translation": "Položky uživatele AuthData a Password nemohou být použity zároveň."
  },
  {
    "id": "app.import.validate_user_import_data.advanced_props_show_unread_section.error",
    "translation": "Neplatné nastavení nepřečtené sekce pro uživatele"
  },
  {
    "id": "app.import.validate_user_import_data.advanced_props_formatting.error",
    "translation": "Neplatné nastavení formátování příspěvků uživatele"
  },
  {
    "id": "app.import.validate_user_import_data.advanced_props_feature_markdown_preview.error",
    "translation": "Neplatné nastavení sníženého náhledu pro uživatele"
  },
  {
    "id": "app.import.validate_user_import_data.advanced_props_email_interval.error",
    "translation": "Neplatné nastavení intervalu dávky e-mailu pro uživatele"
  },
  {
    "id": "app.import.validate_user_channels_import_data.invalid_roles.error",
    "translation": "Neplatná role v záznamech členství uživatele."
  },
  {
    "id": "app.import.validate_user_channels_import_data.invalid_notify_props_mobile.error",
    "translation": "Neplatná vlastnost Mobile upozornění v záznamech členství uživatele."
  },
  {
    "id": "app.import.validate_user_channels_import_data.invalid_notify_props_mark_unread.error",
    "translation": "Neplatná vlastnost MarkUnread upozornění v záznamech členství uživatele."
  },
  {
    "id": "app.import.validate_user_channels_import_data.invalid_notify_props_desktop.error",
    "translation": "Neplatná vlastnost Desktop upozornění v záznamech členství uživatele."
  },
  {
    "id": "app.import.validate_user_channels_import_data.channel_name_missing.error",
    "translation": "V záznamech členství uživatele chybí název kanálu."
  },
  {
    "id": "app.import.validate_team_import_data.type_missing.error",
    "translation": "Chybí požadovaná vlastnost týmu: type."
  },
  {
    "id": "app.import.validate_team_import_data.type_invalid.error",
    "translation": "Typ týmu není platný."
  },
  {
    "id": "app.import.validate_team_import_data.scheme_invalid.error",
    "translation": "Neplatný název schématu pro tým."
  },
  {
    "id": "app.import.validate_team_import_data.name_reserved.error",
    "translation": "Jméno kanálu obsahuje vyhrazená slova."
  },
  {
    "id": "app.import.validate_team_import_data.name_missing.error",
    "translation": "Chybějící požadovaná vlastnost týmu: jméno."
  },
  {
    "id": "app.import.validate_team_import_data.name_length.error",
    "translation": "Jméno týmu je příliš dlouhé."
  },
  {
    "id": "app.import.validate_team_import_data.name_characters.error",
    "translation": "Jméno kanálu obsahuje neplatné znaky."
  },
  {
    "id": "app.import.validate_team_import_data.display_name_missing.error",
    "translation": "Chybí požadovaná vlastnost týmu: display_name."
  },
  {
    "id": "app.import.validate_team_import_data.display_name_length.error",
    "translation": "Tým display_name nesplňuje povolenou délku omezení."
  },
  {
    "id": "app.import.validate_team_import_data.description_length.error",
    "translation": "Popis týmu je příliš dlouhý."
  },
  {
    "id": "app.import.validate_scheme_import_data.wrong_roles_for_scope.error",
    "translation": "Schématu v tomto rámci byly přiděleny špatné role."
  },
  {
    "id": "app.import.validate_scheme_import_data.unknown_scheme.error",
    "translation": "Neznámý rámec (scope) schématu."
  },
  {
    "id": "app.import.validate_scheme_import_data.null_scope.error",
    "translation": "Rámec (scope) schématu je povinný."
  },
  {
    "id": "app.import.validate_scheme_import_data.name_invalid.error",
    "translation": "Neplatné jméno schématu."
  },
  {
    "id": "app.import.validate_scheme_import_data.display_name_invalid.error",
    "translation": "Neplatné zobrazované jméno schématu."
  },
  {
    "id": "app.import.validate_scheme_import_data.description_invalid.error",
    "translation": "Neplatný popis schématu."
  },
  {
    "id": "app.import.validate_role_import_data.name_invalid.error",
    "translation": "Neplatné jméno role."
  },
  {
    "id": "app.import.validate_role_import_data.invalid_permission.error",
    "translation": "Neplatné oprávnění role."
  },
  {
    "id": "app.import.validate_role_import_data.display_name_invalid.error",
    "translation": "Neplatné zobrazované jméno role."
  },
  {
    "id": "app.import.validate_role_import_data.description_invalid.error",
    "translation": "Neplatný popis role."
  },
  {
    "id": "app.import.validate_reply_import_data.user_missing.error",
    "translation": "Chybějící požadovaná vlastnost odpovědi: Uživatel."
  },
  {
    "id": "app.import.validate_reply_import_data.message_missing.error",
    "translation": "Chybějící požadovaná položka odpovědi: Message."
  },
  {
    "id": "app.import.validate_reply_import_data.message_length.error",
    "translation": "Položka Message v odpovědi na zprávu je příliš dlouhá."
  },
  {
    "id": "app.import.validate_reply_import_data.create_at_zero.error",
    "translation": "Vlastnost CreateAt v odpovědi nesmí být nula."
  },
  {
    "id": "app.import.validate_reply_import_data.create_at_missing.error",
    "translation": "Chybí požadovaná vlastnost odpovědi: create_at."
  },
  {
    "id": "app.import.validate_reaction_import_data.user_missing.error",
    "translation": "Chybí požadovaná vlastnost odpovědi: Uživatel."
  },
  {
    "id": "app.import.validate_reaction_import_data.emoji_name_missing.error",
    "translation": "Chybí požadovaná vlastnost odpovědi: EmojiName."
  },
  {
    "id": "app.import.validate_reaction_import_data.emoji_name_length.error",
    "translation": "Položka EmojiName v odpovědi je delší než je maximální povolená délka."
  },
  {
    "id": "app.import.validate_reaction_import_data.create_at_zero.error",
    "translation": "Položka CreateAt odpovědi nesmí být nula."
  },
  {
    "id": "app.import.validate_reaction_import_data.create_at_missing.error",
    "translation": "Chybějící požadovaná vlastnost odpovědi: create_at."
  },
  {
    "id": "app.import.validate_reaction_import_data.create_at_before_parent.error",
    "translation": "Položka CreateAt v odpovědi musí být větší než CreateAt u nadřazeného příspěvku."
  },
  {
    "id": "app.import.validate_post_import_data.user_missing.error",
    "translation": "Chybí požadovaná vlastnost příspěvku: Uživatel."
  },
  {
    "id": "app.import.validate_channel_import_data.display_name_length.error",
    "translation": "Kanál display_name nesplňuje povolenou délku."
  },
  {
    "id": "app.import.process_import_data_file_version_line.invalid_version.error",
    "translation": "Nelze načíst verzi souboru importovaných dat."
  },
  {
    "id": "app.import.import_user_teams.save_preferences.error",
    "translation": "Nastavení týmového motivu nelze uložit"
  },
  {
    "id": "app.import.import_user_channels.save_preferences.error",
    "translation": "Chyba při importu členství v kanálech uživatelů. Nepodařilo se uložit předvolby."
  },
  {
    "id": "app.import.import_user.save_preferences.error",
    "translation": "Při importu uživatelských předvoleb došlo k chybě. Nepodařilo se uložit předvolby."
  },
  {
    "id": "app.import.import_team.scheme_wrong_scope.error",
    "translation": "Tým musí být přidělen do schématu v rámci týmu."
  },
  {
    "id": "app.import.import_team.scheme_deleted.error",
    "translation": "Nelze nastavit tým, aby používal smazané schéma."
  },
  {
    "id": "app.import.import_scheme.scope_change.error",
    "translation": "Hromadný import nemůže změnit rozsah již existujícího režimu."
  },
  {
    "id": "app.import.import_post.user_not_found.error",
    "translation": "Při importu příspěvku došlo k chybě. Uživatel s uživatelským jménem \"{{.Username}}\" nebyl nalezen."
  },
  {
    "id": "app.import.import_post.save_preferences.error",
    "translation": "Při importu příspěvku došlo k chybě. Nepodařilo se uložit předvolby."
  },
  {
    "id": "app.import.import_post.channel_not_found.error",
    "translation": "Chyba při importu příspěvku. Kanál s názvem \"{{.ChannelName}}\" nebyl nalezen."
  },
  {
    "id": "app.import.import_line.unknown_line_type.error",
    "translation": "Import datového řádku má neznámý typ \"{{.Type}}\"."
  },
  {
    "id": "app.import.import_line.null_user.error",
    "translation": "Import datového řádku má typ \"user\", ale objekt user je null."
  },
  {
    "id": "app.import.import_line.null_team.error",
    "translation": "Import datového řádku má typ \"team\", ale objekt team je null."
  },
  {
    "id": "app.import.import_line.null_scheme.error",
    "translation": "Import datového řádku má typ \"scheme\", ale objekt scheme je null."
  },
  {
    "id": "app.import.import_line.null_post.error",
    "translation": "Import datového řádku má typ \"post\", ale objekt post je null."
  },
  {
    "id": "app.import.import_line.null_emoji.error",
    "translation": "Import datového řádku má typ \"emoji\", ale objekt emoji je null."
  },
  {
    "id": "app.import.import_line.null_direct_post.error",
    "translation": "Import datového řádku má typ \"direct_post\", ale objekt direct_post je null."
  },
  {
    "id": "app.import.import_line.null_direct_channel.error",
    "translation": "Import datového řádku má typ \"direct_channel\", ale direct_channel je null."
  },
  {
    "id": "app.import.import_line.null_channel.error",
    "translation": "Import datového řádku má typ \"kanál\", ale objekt kanálu je null."
  },
  {
    "id": "app.import.import_direct_post.create_group_channel.error",
    "translation": "Nepodařilo se získat skupinový kanál"
  },
  {
    "id": "app.import.import_direct_post.create_direct_channel.error",
    "translation": "Nepodařilo se získat přímý kanál"
  },
  {
    "id": "app.import.import_direct_channel.update_header_failed.error",
    "translation": "Nepodařilo se aktualizovat záhlaví přímého kanálu"
  },
  {
    "id": "app.import.import_direct_channel.create_group_channel.error",
    "translation": "Vytvoření skupinového kanálu selhalo"
  },
  {
    "id": "app.import.import_direct_channel.create_direct_channel.error",
    "translation": "Vytvoření přímého kanálu selhalo"
  },
  {
    "id": "app.import.import_channel.team_not_found.error",
    "translation": "Chyba při importování kanálu. Tým s názvem \"{{.TeamName}}\" nebyl nalezen."
  },
  {
    "id": "app.import.import_channel.scheme_wrong_scope.error",
    "translation": "Kanál musí být přiřazen ke schématu v rámci kanálu."
  },
  {
    "id": "app.import.import_channel.scheme_deleted.error",
    "translation": "Nelze nastavit kanál s použitím smazaného schématu."
  },
  {
    "id": "app.import.emoji.bad_file.error",
    "translation": "Chyba čtení importovaného souboru s obrázky emoji. Emoji se jménem: \"{{.EmojiName}}\""
  },
  {
    "id": "app.import.bulk_import.unsupported_version.error",
    "translation": "Nesprávná nebo chybějící verze v souboru importu dat. Ujistěte se, že verze je prvním objektem v importovaném souboru a zkuste to znovu."
  },
  {
    "id": "app.import.bulk_import.json_decode.error",
    "translation": "Dekódování řádku JSON selhalo."
  },
  {
    "id": "app.import.bulk_import.file_scan.error",
    "translation": "Chyba při načítání souboru s daty pro import."
  },
  {
    "id": "app.import.attachment.file_upload.error",
    "translation": "Chyba při nahrávání souboru: \"{{.FilePath}}\""
  },
  {
    "id": "app.import.attachment.bad_file.error",
    "translation": "Chyba při čtení souboru: \"{{.FilePath}}\""
  },
  {
    "id": "app.export.export_write_line.json_marshall.error",
    "translation": "Došlo k chybě při shomažďování JSON dat pro export."
  },
  {
    "id": "app.export.export_write_line.io_writer.error",
    "translation": "Došlo k chybě při zápisu exportních dat."
  },
  {
    "id": "app.export.export_custom_emoji.copy_emoji_images.error",
    "translation": "Nelze zkopírovat uživatelské emoji obrázky"
  },
  {
    "id": "app.channel.post_update_channel_purpose_message.updated_to",
    "translation": "%s změnil záhlaví kanálu na: %s"
  },
  {
    "id": "app.channel.post_update_channel_purpose_message.updated_from",
    "translation": "%s změnil záhlaví kanálu z: %s na: %s"
  },
  {
    "id": "app.channel.post_update_channel_purpose_message.retrieve_user.error",
    "translation": "Nepodařilo se načíst uživatele při aktualizaci účelu kanálu %v"
  },
  {
    "id": "app.channel.post_update_channel_purpose_message.removed",
    "translation": "%s odstranil záhlaví kanálu (was: %s)"
  },
  {
    "id": "app.channel.post_update_channel_purpose_message.post.error",
    "translation": "Nepodařilo se uložit popis cíle kanálu"
  },
  {
    "id": "app.channel.move_channel.members_do_not_match.error",
    "translation": "Nelze přesunout kanál, pokud všichni jeho členové již nejsou členy cílového týmu."
  },
  {
    "id": "app.channel.create_direct_channel.internal_error",
    "translation": "Nepodařilo se aktualizovat kanál."
  },
  {
    "id": "app.channel.create_channel.no_team_id.app_error",
    "translation": "Musíte zadat ID týmu pro vytvoření kanálu."
  },
  {
    "id": "app.channel.create_channel.internal_error",
    "translation": "Nepodařilo se uložit kanál."
  },
  {
    "id": "app.bot.permenent_delete.bad_id",
    "translation": "Chyba při mazání účtu bota."
  },
  {
    "id": "app.bot.patchbot.internal_error",
    "translation": "Nepodařilo se aktualizovat bota."
  },
  {
    "id": "app.bot.getbots.internal_error",
    "translation": "Nepodařilo se získat seznam botů."
  },
  {
    "id": "app.bot.getbot.internal_error",
    "translation": "Nepodařilo se získat bota."
  },
  {
    "id": "app.bot.get_disable_bot_sysadmin_message",
    "translation": "{{if .disableBotsSetting}}{{if .printAllBots}}Uživatel {{.UserName}} byl zneplatněn. Uživatel spravoval následující účty robotů, které byly nyní též zneplatněny.\n\n{{.BotNames}}{{else}}Uživatel {{.UserName}} byl zneplatněn. Uživatel spravoval určitý počet ({{.NumBots}}) účty robotů, které byly nyní též zneplatněny. Jsou to také tyto:\n\n{{.BotNames}}{{end}}Můžeš převzít vlastnictví každého robota tím, že to povolíš v nabídce **Integrace > Účty robotů** a vytvoříš nového peška pro robota.\n\nPro více informací, viz naše [dokumentace](https://docs.mattermost.com/developer/bot-accounts.html#what-happens-when-a-user-who-owns-bot-accounts-is-disabled).{{else}}{{if .printAllBots}}Uživatel {{.UserName}} byl zneplatněn. Uživatel spravoval následující účty robotů, které jsou stále zplatněny.\n\n{{.BotNames}}\n{{else}}Uživatel {{.UserName}} byl zneplatněn. Uživatel spravoval určitý počet ({{.NumBots}}) účty robotů, , které jsou stále zplatněny. Jsou to také tyto:\n\n{{.BotNames}}{{end}}Silně doporučujeme převzít vlastiství nad těmito roboty tím, že je povolíš v nabídce **Integrace > Účty robotů** a vytvoříš nového peška pro robota.\n\nPro více informací, viz naše [dokumentace](https://docs.mattermost.com/developer/bot-accounts.html#what-happens-when-a-user-who-owns-bot-accounts-is-disabled).\n\nPokud chceš, aby se účty robotů automaticky zneplatniIy po zneplatnění uživatele, nastav na hodnotu \"pravda\" položku \"Zneplatnit účty robotů po zneplatnění uživatele\" v nabídce **Konzola Systému > Integrace > Účty robotů**.{{end}}"
  },
  {
    "id": "app.bot.createbot.internal_error",
    "translation": "Nepodařilo se uložit bota."
  },
  {
    "id": "app.admin.test_site_url.failure",
    "translation": "Toto není platná URL adresa"
  },
  {
    "id": "app.admin.test_email.failure",
    "translation": "Neúspěšné připojení: {{.Error}}"
  },
  {
    "id": "app.admin.saml.invalid_response_from_idp.app_error",
    "translation": "Nepodařilo se přečíst odpověď obdrženou od poskytovatele identit."
  },
  {
    "id": "app.admin.saml.failure_read_response_body_from_idp.app_error",
    "translation": "Při čtení obsahu odpovědi od poskytovatele identit došlo k selhání."
  },
  {
    "id": "app.admin.saml.failure_decode_metadata_xml_from_idp.app_error",
    "translation": "Nedaří se dekódovat XML metadata obdržená od poskytovatele identity."
  },
  {
    "id": "api.websocket_handler.server_busy.app_error",
    "translation": "Server je zaneprázdněn, nekritické služby jsou dočasně nedostupné."
  },
  {
    "id": "api.websocket_handler.invalid_param.app_error",
    "translation": "Neplatný {{.Name}} parametr."
  },
  {
    "id": "api.webhook.update_outgoing.intersect.app_error",
    "translation": "Odchozí webhooky ze stejného kanálu nemohou mít stejné spouštěcí slova / adresy URL zpětného volání."
  },
  {
    "id": "api.webhook.team_mismatch.app_error",
    "translation": "Nepovedlo se aktualizovat webhooky napříč teamy."
  },
  {
    "id": "api.webhook.create_outgoing.triggers.app_error",
    "translation": "Musí být nastaven buď trigger_words nebo channel_id."
  },
  {
    "id": "api.webhook.create_outgoing.permissions.app_error",
    "translation": "Neplatná oprávnění k vytvoření odchozího webhooku."
  },
  {
    "id": "api.webhook.create_outgoing.not_open.app_error",
    "translation": "Odchozí webhooky lze nastavit jen pro veřejné kanály."
  },
  {
    "id": "api.webhook.create_outgoing.intersect.app_error",
    "translation": "Odchozí webhooky ze stejného kanálu nemohou mít stejné spouštěcí slova / adresy URL zpětného volání."
  },
  {
    "id": "api.web_socket_router.not_authenticated.app_error",
    "translation": "Připojení pro websocket není ověřeno. Přihlaste se a zkuste to znovu."
  },
  {
    "id": "api.web_socket_router.no_action.app_error",
    "translation": "Žádná akce websocket."
  },
  {
    "id": "api.web_socket_router.bad_seq.app_error",
    "translation": "Neplatná sekvence zprávy pro websocket."
  },
  {
    "id": "api.web_socket_router.bad_action.app_error",
    "translation": "Neznámá akce websocketu."
  },
  {
    "id": "api.web_socket.connect.upgrade.app_error",
    "translation": "URL blokována kvůli CORS. URL: {{.BlockedOrigin}}"
  },
  {
    "id": "api.user.verify_email.token_parse.error",
    "translation": "Nepodařilo se spracovat token z emailové verifikace"
  },
  {
    "id": "api.user.verify_email.link_expired.app_error",
    "translation": "Odkaz pro emailovou verifikaci expiroval."
  },
  {
    "id": "api.user.verify_email.broken_token.app_error",
    "translation": "Neúspěšná verifikace tokenu z e-mailu."
  },
  {
    "id": "api.user.verify_email.bad_link.app_error",
    "translation": "Špatný ověřovací odkaz."
  },
  {
    "id": "api.user.upload_profile_user.upload_profile.app_error",
    "translation": "Nelze nahrát profilový obrázek."
  },
  {
    "id": "api.user.upload_profile_user.too_large.app_error",
    "translation": "Nepodařilo se nahrát profilový obrázek. Soubor je příliš velký."
  },
  {
    "id": "api.user.upload_profile_user.storage.app_error",
    "translation": "Nelze nahrát soubor. Místo pro ukládání souborů není nakonfigurované."
  },
  {
    "id": "api.user.upload_profile_user.parse.app_error",
    "translation": "Nelze zpracovat vícedílné formuláře."
  },
  {
    "id": "api.user.upload_profile_user.open.app_error",
    "translation": "Soubor obrázku se nepodařilo otevřít."
  },
  {
    "id": "api.user.upload_profile_user.no_file.app_error",
    "translation": "Žádný soubor pod \"image\" v žádosti."
  },
  {
    "id": "api.user.upload_profile_user.encode.app_error",
    "translation": "Nepodařilo se zakódovat profilový obrázek."
  },
  {
    "id": "api.user.upload_profile_user.decode.app_error",
    "translation": "Nepodařilo se dekódovat profilový obrázek."
  },
  {
    "id": "api.user.upload_profile_user.array.app_error",
    "translation": "Prázdné pole pod \"image\" v žádosti."
  },
  {
    "id": "api.user.update_user.accepted_guest_domain.app_error",
    "translation": "Zadaný e-mail nepatří do zvolené domény. Obraťte se prosím na správce nebo zaregistrujte jiný e-mail."
  },
  {
    "id": "api.user.update_user.accepted_domain.app_error",
    "translation": "Zadaný e-mail nepatří do zvolené domény. Obraťte se prosím na správce nebo zaregistrujte jiný e-mail."
  },
  {
    "id": "api.user.update_password.valid_account.app_error",
    "translation": "Aktualizační heslo se nezdařilo, protože příslušný platný účet nebyl nalezen."
  },
  {
    "id": "api.user.update_password.oauth.app_error",
    "translation": "Aktualizovat heslo se nezdařilo, protože uživatel je přihlášen prostřednictvím služby OAuth."
  },
  {
    "id": "api.user.update_password.menu",
    "translation": "pomocí nabídky nastavení"
  },
  {
    "id": "api.user.update_password.incorrect.app_error",
    "translation": "Aktuálně zadané heslo je nesprávné. Prosím, zkontrolujte, zda je vypnutý Caps Lock a zkuste to znovu."
  },
  {
    "id": "api.user.update_password.failed.app_error",
    "translation": "Aktualizace hesla selhala."
  },
  {
    "id": "api.user.update_password.context.app_error",
    "translation": "Změna hesla není možná, protože hodnota user_id se neshoduje s user_id."
  },
  {
    "id": "api.user.update_oauth_user_attrs.get_user.app_error",
    "translation": "Nelze získat uživatele z uživatelského objektu {{.Service}}."
  },
  {
    "id": "api.user.update_active.permissions.app_error",
    "translation": "Nemáte potřebná oprávnění."
  },
  {
    "id": "api.user.update_active.not_enable.app_error",
    "translation": "Nemůžete si deaktivovat účet, protože tato funkce není povolena. Obraťte se na správce systému."
  },
  {
    "id": "api.user.update_active.cannot_enable_guest_when_guest_feature_is_disabled.app_error",
    "translation": "Nelze aktivovat účet hosta, protože funkce \"Přístup Hosta\" není povolena."
  },
  {
    "id": "api.user.send_verify_email_and_forget.failed.error",
    "translation": "Nelze odeslat e-mail s verifikací"
  },
  {
    "id": "api.user.send_sign_in_change_email_and_forget.error",
    "translation": "Nelze odeslat e-mail o změně hesla"
  },
  {
    "id": "api.user.send_password_reset.sso.app_error",
    "translation": "Heslo k účtům SSO nelze obnovit."
  },
  {
    "id": "api.user.send_password_reset.send.app_error",
    "translation": "Odeslání e-mailu s žádostí o změnu hesla se nezdařilo."
  },
  {
    "id": "api.user.send_email_change_verify_email_and_forget.error",
    "translation": "Nelze odeslat email o změně verifikačního e-mailu"
  },
  {
    "id": "api.user.send_deactivate_email_and_forget.failed.error",
    "translation": "Nelze odeslat email o deaktivaci účtu"
  },
  {
    "id": "api.user.saml.not_available.app_error",
    "translation": "SAML 2.0 není nakonfigurován nebo není podporován tímto serverem."
  },
  {
    "id": "api.user.reset_password.token_parse.error",
    "translation": "Nelze analyzovat token reset hesla"
  },
  {
    "id": "api.user.reset_password.sso.app_error",
    "translation": "Heslo k účtům SSO nelze obnovit."
  },
  {
    "id": "api.user.reset_password.method",
    "translation": "použití odkazu pro obnovení hesla"
  },
  {
    "id": "api.user.reset_password.link_expired.app_error",
    "translation": "Platnost odkazu pro obnovení hesla vypršela."
  },
  {
    "id": "api.user.reset_password.invalid_link.app_error",
    "translation": "Odkaz na obnovení hesla není platný."
  },
  {
    "id": "api.user.reset_password.broken_token.app_error",
    "translation": "Token pro obnovení hesla není platný."
  },
  {
    "id": "api.user.promote_guest_to_user.no_guest.app_error",
    "translation": "Hosta nelze převést na běžného uživatele, protože už není host."
  },
  {
    "id": "api.user.oauth_to_email.not_available.app_error",
    "translation": "Autentizační přenos není na tomto serveru dostupný nebo nakonfigurovaný."
  },
  {
    "id": "api.user.oauth_to_email.context.app_error",
    "translation": "Změna hesla není možná, protože hodnota user_id se neshoduje se zadaným ID uživatele."
  },
  {
    "id": "api.user.login_ldap.not_available.app_error",
    "translation": "Funkce AD/LDAP je na tomto serveru nedostupná."
  },
  {
    "id": "api.user.login_by_oauth.parse.app_error",
    "translation": "Nelze zpracovat auth data z uživatelského objektu {{.Service}}."
  },
  {
    "id": "api.user.login_by_oauth.not_available.app_error",
    "translation": "{{.Service}} SSO prostřednictvím OAuth 2.0 není na tomto serveru k dispozici."
  },
  {
    "id": "model.config.is_valid.ldap_id",
    "translation": "Pole AD/LDAP \"ID Attribute\" je povinné."
  },
  {
    "id": "model.config.is_valid.ldap_email",
    "translation": "AD/LDAP pole \"Email Attribute\" je povinné."
  },
  {
    "id": "model.config.is_valid.ldap_basedn",
    "translation": "AD/LDAP pole \"BaseDN\" je povinné."
  },
  {
    "id": "model.config.is_valid.image_proxy_type.app_error",
    "translation": "Neplatný typ proxy. Musí být 'local' nebo 'atmos/camo'."
  },
  {
    "id": "model.config.is_valid.group_unread_channels.app_error",
    "translation": "Invalid group unread channels for service settings. Musí být 'disabled', 'default_on', nebo 'default_off'."
  },
  {
    "id": "model.config.is_valid.file_salt.app_error",
    "translation": "Nevalidní veřejný link pro nastavení souboru. Musí mít 32 znaků nebo více."
  },
  {
    "id": "model.config.is_valid.file_driver.app_error",
    "translation": "Neplatný název ovladače. Musí být 'local' nebo 'amazons3'."
  },
  {
    "id": "model.config.is_valid.encrypt_sql.app_error",
    "translation": "Neplatný šifrovací klíč pro nastavení SQL. Musí být 32 znaků nebo více."
  },
  {
    "id": "model.config.is_valid.email_security.app_error",
    "translation": "Neplatné zabezpečení připojení pro nastavení e-mailu. Musí být 'TLS' nebo 'STARTTLS'."
  },
  {
    "id": "model.config.is_valid.email_notification_contents_type.app_error",
    "translation": "Neplatný typ obsahu e-mailového oznámení pro nastavení e-mailu. Musí to být buď „full“ nebo „generic“."
  },
  {
    "id": "model.config.is_valid.email_batching_buffer_size.app_error",
    "translation": "Neplatné nastavení velikost vyrovnávací paměti pro e-mail dávky. Musí být nulové nebo kladné číslo."
  },
  {
    "id": "model.config.is_valid.elastic_search.request_timeout_seconds.app_error",
    "translation": "Search Request Timeout musí být alespoň 1 sekunda."
  },
  {
    "id": "model.config.is_valid.elastic_search.posts_aggregator_job_start_time.app_error",
    "translation": "Nastavení Search PostsAggregatorJobStartTime musí být čas ve formátu \"hh:mm\"."
  },
  {
    "id": "model.config.is_valid.elastic_search.live_indexing_batch_size.app_error",
    "translation": "Velikost dávky Search Live Indexing musí být alespoň 1."
  },
  {
    "id": "model.config.is_valid.elastic_search.enable_searching.app_error",
    "translation": "Nastavení Search EnableIndexing musí být nastaveno na true, když je Elasticsearch EnableSearching nastaveno na true"
  },
  {
    "id": "model.config.is_valid.elastic_search.enable_autocomplete.app_error",
    "translation": "Nastavení Search EnableIndexing musí být nastaveno na true, když je Elasticsearch EnableAutocomplete nastaveno na true"
  },
  {
    "id": "model.config.is_valid.elastic_search.connection_url.app_error",
    "translation": "Nastavení Search ConnectionUrl musí být poskytnuto, když je indexování povoleno."
  },
  {
    "id": "model.config.is_valid.elastic_search.aggregate_posts_after_days.app_error",
    "translation": "Nastavení Search AggregatePostsAfterDays musí být číslo větší nebo rovno 1."
  },
  {
    "id": "model.config.is_valid.display.custom_url_schemes.app_error",
    "translation": "Vlastní schéma URL {{.Scheme}} je neplatné. Schémata vlastních URL musí začínat písmenem a obsahovat pouze písmena, čísla, plus (+), tečku (.) a spojovník (-)."
  },
  {
    "id": "model.config.is_valid.data_retention.message_retention_days_too_low.app_error",
    "translation": "Zprávy je nutno uchovávat minimálně jeden den."
  },
  {
    "id": "model.config.is_valid.data_retention.file_retention_days_too_low.app_error",
    "translation": "Soubor je nutno uchovávat minimálně jeden den."
  },
  {
    "id": "model.config.is_valid.data_retention.deletion_job_start_time.app_error",
    "translation": "Čas zahájení úlohy uchovávání dat musí být v 24hodinovém formátu ve tvaru HH:MM."
  },
  {
    "id": "model.config.is_valid.cluster_email_batching.app_error",
    "translation": "Při aktivovaném clusteringu nelze aktivovat dávkování e-mailu."
  },
  {
    "id": "model.config.is_valid.bleve_search.enable_searching.app_error",
    "translation": "Elasticsearch IndexingEnabled musí být nastaven na \"true\" když je Elastic Search SearchEnabled nastaven na \"true\""
  },
  {
    "id": "model.config.is_valid.bleve_search.enable_autocomplete.app_error",
    "translation": "Nastavení indexace pro Bleve musí být povoleno pokud hodnota Bleve EnableAutocomplete je také povolena"
  },
  {
    "id": "model.config.is_valid.atmos_camo_image_proxy_url.app_error",
    "translation": "Neplatné RemoteImageProxyURL proatmos/camo. Musí být nastaven na sdílený klíč."
  },
  {
    "id": "model.config.is_valid.atmos_camo_image_proxy_options.app_error",
    "translation": "Neplatné RemoteImageProxyOptions pro atmos/camo. Musí být nastaven na sdílený klíč."
  },
  {
    "id": "model.config.is_valid.allow_cookies_for_subdomains.app_error",
    "translation": "Povolení cookies pro subdomény vyžaduje nastavení SiteURL."
  },
  {
    "id": "model.compliance.is_valid.start_end_at.app_error",
    "translation": "Do musí být větší než Od."
  },
  {
    "id": "model.compliance.is_valid.start_at.app_error",
    "translation": "Od musí být platný časový údaj."
  },
  {
    "id": "model.compliance.is_valid.id.app_error",
    "translation": "Nevalidní Id."
  },
  {
    "id": "model.compliance.is_valid.end_at.app_error",
    "translation": "Do musí být platný časový údaj."
  },
  {
    "id": "model.compliance.is_valid.desc.app_error",
    "translation": "Neplatný popis."
  },
  {
    "id": "model.compliance.is_valid.create_at.app_error",
    "translation": "Čas vytvoření musí být platný časový údaj."
  },
  {
    "id": "model.command_hook.user_id.app_error",
    "translation": "Neplatné uživatelské id."
  },
  {
    "id": "model.command_hook.root_id.app_error",
    "translation": "Neplatné ID roota."
  },
  {
    "id": "model.command_hook.id.app_error",
    "translation": "Neplatný command hook ID."
  },
  {
    "id": "model.command_hook.create_at.app_error",
    "translation": "Čas vytvoření musí být platný časový údaj."
  },
  {
    "id": "model.command_hook.command_id.app_error",
    "translation": "Neplatné ID příkazu."
  },
  {
    "id": "model.command_hook.channel_id.app_error",
    "translation": "Neplatné id kanálu."
  },
  {
    "id": "model.command.is_valid.user_id.app_error",
    "translation": "Neplatné uživatelské id."
  },
  {
    "id": "model.command.is_valid.url_http.app_error",
    "translation": "Neplatné URL. Musí to být platná adresa a začínat http:// nebo https://."
  },
  {
    "id": "model.command.is_valid.url.app_error",
    "translation": "Neplatné URL."
  },
  {
    "id": "model.command.is_valid.update_at.app_error",
    "translation": "Čas aktualizace musí být platný časový údaj."
  },
  {
    "id": "model.command.is_valid.trigger.app_error",
    "translation": "Chybný spouštěč."
  },
  {
    "id": "model.command.is_valid.token.app_error",
    "translation": "Neplatný token."
  },
  {
    "id": "model.command.is_valid.team_id.app_error",
    "translation": "Neplatné ID týmu."
  },
  {
    "id": "model.command.is_valid.method.app_error",
    "translation": "Neplatná metoda."
  },
  {
    "id": "model.command.is_valid.id.app_error",
    "translation": "Nevalidní Id."
  },
  {
    "id": "model.command.is_valid.display_name.app_error",
    "translation": "Neplatný název."
  },
  {
    "id": "model.command.is_valid.description.app_error",
    "translation": "Neplatný popis."
  },
  {
    "id": "model.command.is_valid.create_at.app_error",
    "translation": "Čas vytvoření musí být platný časový údaj."
  },
  {
    "id": "model.cluster.is_valid.type.app_error",
    "translation": "Type musí být nastaveno."
  },
  {
    "id": "model.cluster.is_valid.name.app_error",
    "translation": "ClusterName musí být nastaveno."
  },
  {
    "id": "model.cluster.is_valid.last_ping_at.app_error",
    "translation": "LastPingAt musí být nastaveno."
  },
  {
    "id": "model.cluster.is_valid.id.app_error",
    "translation": "Nevalidní Id."
  },
  {
    "id": "model.cluster.is_valid.hostname.app_error",
    "translation": "Hostname musí být nastaveno."
  },
  {
    "id": "model.cluster.is_valid.create_at.app_error",
    "translation": "CreateAt musí být nastaveno."
  },
  {
    "id": "model.channel_member.is_valid.user_id.app_error",
    "translation": "Neplatné uživatelské id."
  },
  {
    "id": "model.channel_member.is_valid.unread_level.app_error",
    "translation": "Neplatná úroveň pro označení nepřečtených."
  },
  {
    "id": "model.channel_member.is_valid.push_level.app_error",
    "translation": "Neplatná úroveň notifikací."
  },
  {
    "id": "model.channel_member.is_valid.notify_level.app_error",
    "translation": "Neplatná úroveň upozornění."
  },
  {
    "id": "model.channel_member.is_valid.ignore_channel_mentions_value.app_error",
    "translation": "Neplatný stav ignorování zmínek v kanálu."
  },
  {
    "id": "model.channel_member.is_valid.email_value.app_error",
    "translation": "Neplatná hodnota e-mailu."
  },
  {
    "id": "model.channel_member.is_valid.channel_id.app_error",
    "translation": "Neplatné id kanálu."
  },
  {
    "id": "model.channel.is_valid.update_at.app_error",
    "translation": "Čas aktualizace musí být platný časový údaj."
  },
  {
    "id": "model.channel.is_valid.type.app_error",
    "translation": "Neplatný typ."
  },
  {
    "id": "model.channel.is_valid.purpose.app_error",
    "translation": "Neplatný účel."
  },
  {
    "id": "model.channel.is_valid.name.app_error",
    "translation": "Neplatný název kanálu, nepoužívejte uživatelská jména v názvech kanálů, které neslouží k přímé komunikaci."
  },
  {
    "id": "model.channel.is_valid.id.app_error",
    "translation": "Nevalidní Id."
  },
  {
    "id": "model.channel.is_valid.header.app_error",
    "translation": "Neplatná hlavička."
  },
  {
    "id": "model.channel.is_valid.display_name.app_error",
    "translation": "Neplatné zobrazované jméno."
  },
  {
    "id": "model.channel.is_valid.creator_id.app_error",
    "translation": "Neplatné ID autora."
  },
  {
    "id": "model.channel.is_valid.create_at.app_error",
    "translation": "Čas vytvoření musí být platný časový údaj."
  },
  {
    "id": "model.bot.is_valid.username.app_error",
    "translation": "Neplatné uživatelské jméno."
  },
  {
    "id": "model.bot.is_valid.user_id.app_error",
    "translation": "Neplatné uživatelské id."
  },
  {
    "id": "model.bot.is_valid.update_at.app_error",
    "translation": "Neplatné datum aktualizace."
  },
  {
    "id": "model.bot.is_valid.description.app_error",
    "translation": "Neplatný popis."
  },
  {
    "id": "model.bot.is_valid.creator_id.app_error",
    "translation": "Neplatné ID autora."
  },
  {
    "id": "model.bot.is_valid.create_at.app_error",
    "translation": "Neplatné create at."
  },
  {
    "id": "model.authorize.is_valid.user_id.app_error",
    "translation": "Neplatné uživatelské id."
  },
  {
    "id": "model.authorize.is_valid.state.app_error",
    "translation": "Neplatný stav."
  },
  {
    "id": "model.authorize.is_valid.scope.app_error",
    "translation": "Neplatný rozsah."
  },
  {
    "id": "model.authorize.is_valid.response_type.app_error",
    "translation": "Neplatný typ odpovědi."
  },
  {
    "id": "model.authorize.is_valid.redirect_uri.app_error",
    "translation": "Neplatné URL přesměrování."
  },
  {
    "id": "model.authorize.is_valid.expires.app_error",
    "translation": "Expirace musí být nastavena."
  },
  {
    "id": "model.authorize.is_valid.create_at.app_error",
    "translation": "Čas vytvoření musí být platný časový údaj."
  },
  {
    "id": "model.authorize.is_valid.client_id.app_error",
    "translation": "Neplatné ID klienta."
  },
  {
    "id": "model.authorize.is_valid.auth_code.app_error",
    "translation": "Neplatný autorizační kód."
  },
  {
    "id": "model.access.is_valid.user_id.app_error",
    "translation": "Neplatné uživatelské id."
  },
  {
    "id": "model.access.is_valid.refresh_token.app_error",
    "translation": "Neplatný token obnovení."
  },
  {
    "id": "model.access.is_valid.redirect_uri.app_error",
    "translation": "Neplatné URL přesměrování."
  },
  {
    "id": "model.access.is_valid.client_id.app_error",
    "translation": "Neplatné ID klienta."
  },
  {
    "id": "model.access.is_valid.access_token.app_error",
    "translation": "Neplatný přístupový token."
  },
  {
    "id": "migrations.worker.run_migration.unknown_key",
    "translation": "Nelze spustit migrační úlohu z důvodu neznámého migračního klíče."
  },
  {
    "id": "migrations.worker.run_advanced_permissions_phase_2_migration.invalid_progress",
    "translation": "Přenos selhal z důvodu chybných dat k průběhu."
  },
  {
    "id": "mfa.validate_token.authenticate.app_error",
    "translation": "Neplatný MFA token."
  },
  {
    "id": "mfa.mfa_disabled.app_error",
    "translation": "Vícefaktorová autentizace byla na tomto zakázána."
  },
  {
    "id": "mfa.generate_qr_code.create_code.app_error",
    "translation": "Chyba při generování QR kódu."
  },
  {
    "id": "mfa.activate.bad_token.app_error",
    "translation": "Neplatný MFA token."
  },
  {
    "id": "mattermost.bulletin.subject",
    "translation": "Bezpečnostní zpravodaj Mattermostu"
  },
  {
    "id": "manaultesting.test_autolink.unable.app_error",
    "translation": "Nepodařilo se načíst kanály."
  },
  {
    "id": "manaultesting.manual_test.parse.app_error",
    "translation": "Nelze zpracovat URL."
  },
  {
    "id": "jobs.set_job_error.update.error",
    "translation": "Nepodařilo se nastavit úlohu do stavu chyba"
  },
  {
    "id": "jobs.request_cancellation.status.error",
    "translation": "Nelze vyžádat zrušení úlohy, která není ve stavu, který lze zrušit."
  },
  {
    "id": "interactive_message.generate_trigger_id.signing_failed",
    "translation": "Nepodařilo se podepsat generované ID triggeru pro interaktivní dialog."
  },
  {
    "id": "interactive_message.decode_trigger_id.verify_signature_failed",
    "translation": "Ověření podpisu selhalo ID triggeru pro interaktivní dialog."
  },
  {
    "id": "interactive_message.decode_trigger_id.signature_decode_failed",
    "translation": "Nepodařilo se dekódovat base64 podpis ID triggeru pro interaktivní dialog."
  },
  {
    "id": "interactive_message.decode_trigger_id.missing_data",
    "translation": "Trigger ID chybí požadovaná data pro interaktivní dialog."
  },
  {
    "id": "interactive_message.decode_trigger_id.expired",
    "translation": "ID spouštěče pro interaktivní dialog vypršelo. ID spouštěčů mají maximální platnost {{.Duration}}."
  },
  {
    "id": "interactive_message.decode_trigger_id.base64_decode_failed_signature",
    "translation": "NNepodařilo se dekódovat base64 podpis ID interaktivní dialogu."
  },
  {
    "id": "interactive_message.decode_trigger_id.base64_decode_failed",
    "translation": "Nepodařilo se dekódovat base64 pro ID triggeru pro interaktivní dialog."
  },
  {
    "id": "groups.unsupported_syncable_type",
    "translation": "Nepodporované syncable typu '{{.Value}}'."
  },
  {
    "id": "ent.saml.service_disable.app_error",
    "translation": "SAML 2.0 není nakonfigurován nebo není podporován tímto serverem."
  },
  {
    "id": "ent.saml.metadata.app_error",
    "translation": "Nastala chyba při sestavování metadat služby."
  },
  {
    "id": "ent.saml.license_disable.app_error",
    "translation": "Vaše licence nepodporuje SAML ověřování."
  },
  {
    "id": "ent.saml.do_login.parse.app_error",
    "translation": "Při analýze odpovědi poskytovatele identit došlo k chybě. Obraťte se na správce systému."
  },
  {
    "id": "ent.saml.do_login.empty_response.app_error",
    "translation": "Od Identity Providera jsme obdrželi prázdnou odpověď."
  },
  {
    "id": "ent.saml.configure.not_encrypted_response.app_error",
    "translation": "Přihlášení SAML bylo neúspěšné, protože odpověď poskytovatele totožnosti není šifrována. Obraťte se na správce systému."
  },
  {
    "id": "ent.saml.configure.load_private_key.app_error",
    "translation": "Přihlášení SAML bylo neúspěšné, protože veřejný klíč Service Providera nebyl nalezen. Obraťte se na správce systému."
  },
  {
    "id": "ent.saml.configure.encryption_not_enabled.app_error",
    "translation": "Přihlášení SAML bylo neúspěšné, protože šifrování není povoleno. Obraťte se na správce systému."
  },
  {
    "id": "ent.saml.build_request.app_error",
    "translation": "Při iniciování žádosti na Identity Providera došlo k chybě.. Obraťte se na správce systému."
  },
  {
    "id": "ent.saml.attribute.app_error",
    "translation": "Přihlášení SAML bylo neúspěšné, protože jeden z atributů je nesprávný. Obraťte se na správce systému."
  },
  {
    "id": "ent.migration.migratetosaml.username_already_used_by_other_user",
    "translation": "Uživatelské jméno již použivá jiný uživatel Mattermost."
  },
  {
    "id": "ent.migration.migratetosaml.user_not_found_in_users_mapping_file",
    "translation": "Uživatel nebyl v souboru uživatelů nalezen."
  },
  {
    "id": "ent.migration.migratetosaml.email_already_used_by_other_user",
    "translation": "E-mail již použil jiný SAML uživatel."
  },
  {
    "id": "ent.migration.migratetoldap.user_not_found",
    "translation": "Nepodařilo se najít uživatele na AD/LDAP serveru: "
  },
  {
    "id": "ent.migration.migratetoldap.duplicate_field",
    "translation": "Nelze migrovat uživatele AD / LDAP se zadaným polem. Byl zjištěn duplicitní záznam. Odeberte prosím všechny duplikáty a zkuste to znovu."
  },
  {
    "id": "ent.message_export.global_relay_export.deliver.unable_to_open_zip_file_data.app_error",
    "translation": "Nelze otevřít dočasný soubor exportu."
  },
  {
    "id": "ent.message_export.global_relay_export.deliver.unable_to_open_email_file.app_error",
    "translation": "Nelze získat e-mail z dočasného souboru."
  },
  {
    "id": "ent.message_export.global_relay_export.deliver.unable_to_get_file_info.app_error",
    "translation": "Nezdařilo se získat informace o dočasném souboru pro export."
  },
  {
    "id": "ent.message_export.global_relay_export.deliver.to_address.app_error",
    "translation": "Nepodařilo se nastavit emailovou adresu To:."
  },
  {
    "id": "ent.message_export.global_relay_export.deliver.parse_mail.app_error",
    "translation": "Nepodařilo se pročíst informace emailu."
  },
  {
    "id": "ent.message_export.global_relay_export.deliver.msg_data.app_error",
    "translation": "Nepodařilo se zapsat emailovou zprávu."
  },
  {
    "id": "ent.message_export.global_relay_export.deliver.msg.app_error",
    "translation": "Nepodařilo se nastavit emailovou zprávu."
  },
  {
    "id": "ent.message_export.global_relay_export.deliver.from_address.app_error",
    "translation": "Nepodařilo se nastavit emailovou adresu From:."
  },
  {
    "id": "ent.message_export.global_relay_export.deliver.close.app_error",
    "translation": "Nepodařilo se doručit email na Global Relay."
  },
  {
    "id": "ent.message_export.global_relay.generate_email.app_error",
    "translation": "Nepodařilo se vygenerovat eml data."
  },
  {
    "id": "ent.message_export.global_relay.create_file_in_zip.app_error",
    "translation": "Nepodařilo se vytvořit eml soubor."
  },
  {
    "id": "ent.message_export.global_relay.close_zip_file.app_error",
    "translation": "Nepodařilo se zavřít zip soubor."
  },
  {
    "id": "ent.message_export.global_relay.attach_file.app_error",
    "translation": "Nepodařilo se přidat přílohu do Global Relay exportu."
  },
  {
    "id": "ent.ldap_groups.reachable_groups_error",
    "translation": "Chyba při načítání skupin uživatele"
  },
  {
    "id": "ent.ldap_groups.no_rows",
    "translation": "nebyly nalezeny žádné skupiny s odpovídajícím uid"
  },
  {
    "id": "ent.ldap_groups.members_of_group_error",
    "translation": "při načítání členů skupiny došlo k chybě"
  },
  {
    "id": "ent.ldap_groups.groups_search_error",
    "translation": "chyba při načítání ldap skupin"
  },
  {
    "id": "ent.ldap_groups.group_search_error",
    "translation": "chyba při načítání ldap skupiny"
  },
  {
    "id": "ent.ldap.validate_guest_filter.app_error",
    "translation": "Neplatný AD/LDAP filter na návštěvníky."
  },
  {
    "id": "ent.ldap.validate_filter.app_error",
    "translation": "Neplatný AD/LDAP filter."
  },
  {
    "id": "ent.ldap.validate_admin_filter.app_error",
    "translation": "Neplatný AD/LDAP filtr na správce."
  },
  {
    "id": "ent.ldap.syncronize.search_failure_size_exceeded.app_error",
    "translation": "Překročen limit velikosti. Zkuste zvýšit nastavení maximální velikosti stránky. Další podrobnosti najdete na: https://docs.mattermost.com/onboard/ad-ldap.html#i-see-the-log-error-ldap-result-code-4-size-limit-exceeded."
  },
  {
    "id": "ent.ldap.syncronize.search_failure.app_error",
    "translation": "Nepodařilo se vyhletat uživatele na AD/LDAP serveru. Otestujte zda se Mattermost dokáže připojit k AD/LDAP serveru a zkuste to znova."
  },
  {
    "id": "ent.ldap.syncronize.populate_syncables",
    "translation": "chyba při naplňování synchronizací"
  },
  {
    "id": "ent.ldap.syncronize.get_all_groups.app_error",
    "translation": "chyba při načítání ldap skupin."
  },
  {
    "id": "ent.ldap.syncronize.get_all.app_error",
    "translation": "Nelze získat všechny uživatele pomocí AD/LDAP."
  },
  {
    "id": "ent.ldap.do_login.user_not_registered.app_error",
    "translation": "Uživatel není registrován na AD/LDAP serveru."
  },
  {
    "id": "ent.ldap.do_login.user_filtered.app_error",
    "translation": "Váš účet AD / LDAP nemá oprávnění používat tento Mattermost server. Požádejte správce systému, aby zkontroloval uživatelský filtr AD/LDAP."
  },
  {
    "id": "ent.ldap.do_login.unable_to_connect.app_error",
    "translation": "Nelze se spojit se serverem AD/LDAP."
  },
  {
    "id": "ent.ldap.do_login.search_ldap_server.app_error",
    "translation": "Nepodařilo se prohledat AD/LDAP server."
  },
  {
    "id": "ent.ldap.do_login.matched_to_many_users.app_error",
    "translation": "Dané uživatelské jméno má vícero uživatelů."
  },
  {
    "id": "ent.ldap.do_login.licence_disable.app_error",
    "translation": "Funkce AD/LDAP je zakázána aktuální licencí. Obraťte se na správce systému o inovaci podnikové licence."
  },
  {
    "id": "ent.ldap.do_login.invalid_password.app_error",
    "translation": "Neplatné heslo."
  },
  {
    "id": "ent.ldap.do_login.bind_admin_user.app_error",
    "translation": "Nepodařilo se připojit k AD/LDAP serveru. Zkontrolujte BindUsername a BindPassword."
  },
  {
    "id": "ent.ldap.disabled.app_error",
    "translation": "Služba AD / LDAP zakázaná nebo licence nepodporuje službu AD/LDAP."
  },
  {
    "id": "ent.ldap.create_fail",
    "translation": "Nelze vytvořit LDAP uživatele."
  },
  {
    "id": "ent.ldap.app_error",
    "translation": "ldap interface byl prázdný."
  },
  {
    "id": "ent.id_loaded.license_disable.app_error",
    "translation": "Vaše licence nepodporuje push upozornění založené na ID."
  },
  {
    "id": "ent.elasticsearch.test_config.reenter_password",
    "translation": "URL nemo uživatelské jméno Elasticsearch serveru se změnilo. Zadejte prosím znovu heslo."
  },
  {
    "id": "ent.elasticsearch.test_config.license.error",
    "translation": "Vaše licence nepodporuje Elasticsearch."
  },
  {
    "id": "ent.elasticsearch.test_config.indexing_disabled.error",
    "translation": "{{.Backend}} je zakázán."
  },
  {
    "id": "ent.elasticsearch.stop.already_stopped.app_error",
    "translation": "{{.Backend}} je již zastaven."
  },
  {
    "id": "ent.elasticsearch.start.parse_server_version.app_error",
    "translation": "Nepodařilo se zpracovat verzi {{.Backend}} serveru."
  },
  {
    "id": "ent.elasticsearch.start.get_server_version.app_error",
    "translation": "Nepodařilo se získat verzi {{.Backend}} serveru."
  },
  {
    "id": "api.user.login_by_oauth.bot_login_forbidden.app_error",
    "translation": "Přihlášení bota je zakázáno."
  },
  {
    "id": "api.user.login.use_auth_service.app_error",
    "translation": "Přihlaste se prosím pomocí {{.AuthService}}."
  },
  {
    "id": "api.user.login.not_verified.app_error",
    "translation": "Přihlášení se nezdařilo, protože e-mailová adresa dosud nebyla ověřena."
  },
  {
    "id": "api.user.login.invalid_credentials_username",
    "translation": "Zadejte platné uživatelské jméno a/nebo heslo."
  },
  {
    "id": "api.user.login.invalid_credentials_sso",
    "translation": "Zadejte správný email nebo uživatelské jméno a/nebo heslo, nebo se přihlaste jiným způsobem."
  },
  {
    "id": "api.user.login.invalid_credentials_email_username",
    "translation": "Zadejte platný e-mail, uživatelské jméno nebo heslo."
  },
  {
    "id": "api.user.login.invalid_credentials_email",
    "translation": "Zadejte platný e-mail nebo heslo"
  },
  {
    "id": "api.user.login.inactive.app_error",
    "translation": "Přihlášení se nezdařilo, protože váš účet byl deaktivován.  Kontaktujte správce."
  },
  {
    "id": "api.user.login.guest_accounts.license.error",
    "translation": "Vaše licence nepodporuje účty typu host"
  },
  {
    "id": "api.user.login.guest_accounts.disabled.error",
    "translation": "Účty typu host jsou vypnuté"
  },
  {
    "id": "api.user.login.client_side_cert.license.app_error",
    "translation": "Pokus o použití experimentální funkce ClientSideCertEnable bez platné licence Enterprise."
  },
  {
    "id": "api.user.login.client_side_cert.certificate.app_error",
    "translation": "Pokusili jste se přihlásit pomocí experimentální funkce ClientSideCert bez poskytnutí platného certifikátu."
  },
  {
    "id": "api.user.login.bot_login_forbidden.app_error",
    "translation": "Přihlášení robota je zakázáno."
  },
  {
    "id": "api.user.login.blank_pwd.app_error",
    "translation": "Pole s heslem nemůže být prázdné"
  },
  {
    "id": "api.user.ldap_to_email.not_ldap_account.app_error",
    "translation": "Tento uživatelský účet nepoužívá AD/LDAP."
  },
  {
    "id": "api.user.ldap_to_email.not_available.app_error",
    "translation": "Funkce AD/LDAP je na tomto serveru nedostupná."
  },
  {
    "id": "api.user.get_user_by_email.permissions.app_error",
    "translation": "Nelze najít uživatele podle emailu."
  },
  {
    "id": "api.user.email_to_oauth.not_available.app_error",
    "translation": "Autentizační transfer není na tomto serveru dostupný nebo nakonfigurovaný."
  },
  {
    "id": "api.user.email_to_ldap.not_available.app_error",
    "translation": "Funkce AD/LDAP je na tomto serveru nedostupná."
  },
  {
    "id": "api.user.demote_user_to_guest.already_guest.app_error",
    "translation": "Uživatele se nepodařilo změnit na hosta, protože už hostem je."
  },
  {
    "id": "api.user.create_user.signup_link_invalid.app_error",
    "translation": "Tento registrační odkaz není platný."
  },
  {
    "id": "api.user.create_user.signup_link_expired.app_error",
    "translation": "Platnost registračního odkazu vypršela."
  },
  {
    "id": "api.user.create_user.signup_email_disabled.app_error",
    "translation": "Registrace e-mailem není povolena."
  },
  {
    "id": "api.user.create_user.no_open_server",
    "translation": "Tento server neumožňuje otevřené registrace.   Chcete-li dostat pozvání, obraťte se na správce."
  },
  {
    "id": "api.user.create_user.invalid_invitation_type.app_error",
    "translation": "Nelze vytvořit uživatele, neplatná pozvánka."
  },
  {
    "id": "api.user.create_user.guest_accounts.license.app_error",
    "translation": "Vaše licence nepodporuje účty typu host."
  },
  {
    "id": "api.user.create_user.guest_accounts.disabled.app_error",
    "translation": "Účty typu Host jsou vypnuty."
  },
  {
    "id": "api.user.create_user.disabled.app_error",
    "translation": "Vytváření uživatelů je vypnuto."
  },
  {
    "id": "api.user.create_user.accepted_domain.app_error",
    "translation": "Zadaný e-mail nepatří do zvolené domény. Obraťte se prosím na správce nebo zaregistrujte jiný e-mail."
  },
  {
    "id": "api.user.create_profile_image.initial.app_error",
    "translation": "Do výchozího profilového obrázku se nepodařilo přidat iniciály uživatele."
  },
  {
    "id": "api.user.create_profile_image.encode.app_error",
    "translation": "Nepodařilo se dekódovat profilový obrázek."
  },
  {
    "id": "api.user.create_profile_image.default_font.app_error",
    "translation": "Nelze vytvořit výchozí font obrázku profilu."
  },
  {
    "id": "api.user.create_password_token.error",
    "translation": "Nelze vytvořit token pro obnovení hesla"
  },
  {
    "id": "api.user.create_oauth_user.create.app_error",
    "translation": "Nelze vytvořit uživatele dle objektu uživatele {{.Service}}."
  },
  {
    "id": "api.user.create_oauth_user.already_attached.app_error",
    "translation": "K této e-mailové adrese je již přiřazen účet, který používá jinou metodu než {{.Service}}. Přihlaste se prosím pomocí {{.Auth}}."
  },
  {
    "id": "api.user.create_email_token.error",
    "translation": "Nepodařilo se vytvořit token pro ověření e-mailu"
  },
  {
    "id": "api.user.complete_switch_with_oauth.parse.app_error",
    "translation": "Nelze zpracovat data z uživatelského objektu {{.Service}}."
  },
  {
    "id": "api.user.complete_switch_with_oauth.blank_email.app_error",
    "translation": "Prázdný email."
  },
  {
    "id": "api.user.check_user_password.invalid.app_error",
    "translation": "Přihlášení se nezdařilo z důvodu neplatného hesla."
  },
  {
    "id": "api.user.check_user_mfa.bad_code.app_error",
    "translation": "Neplatný MFA token."
  },
  {
    "id": "api.user.check_user_login_attempts.too_many.app_error",
    "translation": "Váš účet je uzamčen z důvodu příliš mnoha neúspěšných pokusech o zadání hesla. Prosím, resetujte své heslo."
  },
  {
    "id": "api.user.authorize_oauth_user.unsupported.app_error",
    "translation": "{{.Service}} SSO skrze OAuth 2.0 není dostupné na tomto serveru."
  },
  {
    "id": "api.user.authorize_oauth_user.token_failed.app_error",
    "translation": "Požadavek tokenu selhal."
  },
  {
    "id": "api.user.authorize_oauth_user.service.app_error",
    "translation": "Požadavek tokenu na službu {{.Service}} se nezdařil."
  },
  {
    "id": "api.user.authorize_oauth_user.response.app_error",
    "translation": "Od poskytovatele služby OAuth přišla neplatná odpověď."
  },
  {
    "id": "api.user.authorize_oauth_user.missing.app_error",
    "translation": "Chybějící přístupový token."
  },
  {
    "id": "api.user.authorize_oauth_user.invalid_state.app_error",
    "translation": "Neplatný stav"
  },
  {
    "id": "api.user.authorize_oauth_user.bad_token.app_error",
    "translation": "Špatný typ tokenu."
  },
  {
    "id": "api.user.authorize_oauth_user.bad_response.app_error",
    "translation": "Špatná odpověď na žádost o token."
  },
  {
    "id": "api.user.add_direct_channels_and_forget.failed.error",
    "translation": "Nepodařilo se přidat předvolby přímých kanálů pro uživatele user_id={{.UserId}}, team_id={{.TeamId}}, err={{.Error}}"
  },
  {
    "id": "api.user.activate_mfa.email_and_ldap_only.app_error",
    "translation": "Služba MFA není k dispozici pro tento typ účtu."
  },
  {
    "id": "api.templates.welcome_subject",
    "translation": "[{{ .SiteName }}] Připojili jste se k {{ .ServerURL }}"
  },
  {
    "id": "api.templates.welcome_body.title",
    "translation": "Vítejte v týmu"
  },
  {
    "id": "api.templates.welcome_body.info",
    "translation": "Tato e-mailová adresa byla použita k vytvoření účtu v Mattermostu."
  },
  {
    "id": "api.templates.welcome_body.button",
    "translation": "Ověřit e-mail"
  },
  {
    "id": "api.templates.welcome_body.app_download_info",
    "translation": "Pro nejlepší zážitek si stáhněte aplikace pro PC, Mac, iOS a Android."
  },
  {
    "id": "api.templates.verify_subject",
    "translation": "[{{ .SiteName }}] Ověření E-mailu"
  },
  {
    "id": "api.templates.verify_body.title",
    "translation": "Ověřte svou e-mailovou adresu"
  },
  {
    "id": "api.templates.verify_body.info",
    "translation": "Tato e-mailová adresa byla použita k vytvoření účtu v Mattermostu."
  },
  {
    "id": "api.templates.verify_body.button",
    "translation": "Ověřit E-mail"
  },
  {
    "id": "api.templates.username_change_subject",
    "translation": "[{{ .SiteName }}] Vaše uživatelské jméno bylo změněno"
  },
  {
    "id": "api.templates.username_change_body.title",
    "translation": "Aktualizovali jste své uživatelské jméno"
  },
  {
    "id": "api.templates.username_change_body.info",
    "translation": "Vaše uživatelské jméno pro {{.TeamDisplayName}} bylo změněno na {{.NewUsername}}."
  },
  {
    "id": "api.templates.user_access_token_subject",
    "translation": "[{{ .SiteName }}] Osobní přístupový token byl přidán do vašeho účtu"
  },
  {
    "id": "api.templates.user_access_token_body.title",
    "translation": "Osobní přístupový token byl přidán do vašeho účtu"
  },
  {
    "id": "api.templates.user_access_token_body.info",
    "translation": "Na váš účet na {{ .SiteURL }} byl přidán osobní přístupový token. Tento token můžete použít k přístupu na {{.SiteName}} s vaším účtem."
  },
  {
    "id": "api.templates.signin_change_email.subject",
    "translation": "[{{ .SiteName }}] Vaše metoda přihlášení byla aktualizována"
  },
  {
    "id": "api.templates.signin_change_email.body.title",
    "translation": "Aktualizovali jste svou metodu přihlášení"
  },
  {
    "id": "api.templates.signin_change_email.body.method_email",
    "translation": "e-mail a heslo"
  },
  {
    "id": "api.templates.signin_change_email.body.info",
    "translation": "Aktualizovali jste svou metodu přihlášení na {{ .SiteName }} na {{.Method}}."
  },
  {
    "id": "api.templates.reset_subject",
    "translation": "[{{ .SiteName }}] Obnovte své heslo"
  },
  {
    "id": "api.templates.reset_body.title",
    "translation": "Obnovte Své Heslo"
  },
  {
    "id": "api.templates.reset_body.button",
    "translation": "Obnovit Heslo"
  },
  {
    "id": "api.templates.post_body.button",
    "translation": "Odpovědět v Mattermostu"
  },
  {
    "id": "api.templates.password_change_subject",
    "translation": "[{{ .SiteName }}] Vaše heslo bylo aktualizováno"
  },
  {
    "id": "api.templates.password_change_body.title",
    "translation": "Vaše heslo bylo změněno"
  },
  {
    "id": "api.templates.password_change_body.info",
    "translation": "Vaše heslo pro {{.TeamDisplayName}} na {{ .TeamURL }} bylo aktualizováno metodou {{.Method}}."
  },
  {
    "id": "api.templates.mfa_deactivated_body.title",
    "translation": "Více-faktorová autentizace byla odstraněna"
  },
  {
    "id": "api.templates.mfa_deactivated_body.info",
    "translation": "Více-faktorové přihlášení bylo odstraněno z vašeho účtu na {{ .SiteURL }}."
  },
  {
    "id": "api.templates.mfa_change_subject",
    "translation": "[{{ .SiteName }}] Vaše MFA bylo aktualizováno"
  },
  {
    "id": "api.templates.mfa_activated_body.title",
    "translation": "Více-faktorové ověření bylo přidáno"
  },
  {
    "id": "api.templates.mfa_activated_body.info",
    "translation": "Do vašeho účtu na {{ .SiteURL }} bylo přidáno vícefaktorové ověřování."
  },
  {
    "id": "api.templates.invite_subject",
    "translation": "[{{ .SiteName }}] {{ .SenderName }} vás pozval(a), abyste se připojil(a) k týmu {{ .TeamDisplayName }}"
  },
  {
    "id": "api.templates.invite_guest_subject",
    "translation": "[{{ .SiteName }}] {{ .SenderName }} vás pozval(a), abyste se připojil(a) k týmu {{ .TeamDisplayName }} jako host"
  },
  {
    "id": "api.templates.invite_body.title",
    "translation": "{{ .SenderName }} Vás pozval k připojení se do týmu {{ .TeamDisplayName }}."
  },
  {
    "id": "api.team.remove_user_from_team.missing.app_error",
    "translation": "Uživatel se nezdá být součástí tohoto týmu."
  },
  {
    "id": "api.team.remove_team_icon.get_team.app_error",
    "translation": "Došlo k chybě při načítání týmu."
  },
  {
    "id": "api.team.remove_member.group_constrained.app_error",
    "translation": "Nepodařilo se odebrat uživatele z týmu s omezeným přístupem."
  },
  {
    "id": "api.team.move_channel.success",
    "translation": "Tento kanál byl přesunut k tomuto týmu z %v."
  },
  {
    "id": "api.team.move_channel.post.error",
    "translation": "Zpráva o přesunu kanálu se nezdařila."
  },
  {
    "id": "api.team.leave.left",
    "translation": "%v odešel z týmu."
  },
  {
    "id": "api.team.join_team.post_and_forget",
    "translation": "%v vstoupil do týmu."
  },
  {
    "id": "api.team.is_team_creation_allowed.disabled.app_error",
    "translation": "Vytváření týmů bylo zakázáno. Požádejte správce systému o podrobnosti."
  },
  {
    "id": "api.team.invite_members.no_one.app_error",
    "translation": "Nikoho si nepozval."
  },
  {
    "id": "api.team.invite_members.invalid_email.app_error",
    "translation": "Následující e-mailové adresy nepatří do akceptovatelné domény: {{.Addresses}}. Podrobné informace získáte od správce systému."
  },
  {
    "id": "api.team.invite_members.disabled.app_error",
    "translation": "Emailové pozvánky jsou zakázány."
  },
  {
    "id": "api.team.invite_guests.channel_in_invalid_team.app_error",
    "translation": "Kanály v pozvánce musí patřit k týmu v pozvánce."
  },
  {
    "id": "api.team.invalidate_all_email_invites.app_error",
    "translation": "Chyba při zneplatnění pozvánek na e-mail."
  },
  {
    "id": "api.team.import_team.unavailable.app_error",
    "translation": "Chybný požadavek: pole filesize není k dispozici."
  },
  {
    "id": "api.team.import_team.parse.app_error",
    "translation": "Nelze zpracovat vícedílné formuláře."
  },
  {
    "id": "api.team.import_team.open.app_error",
    "translation": "Nelze otevřít soubor."
  },
  {
    "id": "api.team.import_team.no_import_from.app_error",
    "translation": "Chybný požadavek: pole importFrom není k dispozici."
  },
  {
    "id": "api.team.import_team.no_file.app_error",
    "translation": "Žádný soubor pod 'file' v požadavku."
  },
  {
    "id": "api.team.import_team.integer.app_error",
    "translation": "Velikost souboru není celé číslo."
  },
  {
    "id": "api.team.import_team.array.app_error",
    "translation": "Prázdné pole pod 'file' v požadavku."
  },
  {
    "id": "api.team.get_team_icon.read_file.app_error",
    "translation": "Nelze načíst soubor s ikonou týmu."
  },
  {
    "id": "api.team.get_team_icon.filesettings_no_driver.app_error",
    "translation": "Neplatný název ovladače pro nastavení souboru.  Musí být 'local' nebo 'amazons3'."
  },
  {
    "id": "api.team.get_invite_info.not_open_team",
    "translation": "Pozvánka je neplatná, protože tento tým není otevřený."
  },
  {
    "id": "api.team.get_all_teams.insufficient_permissions",
    "translation": "K zobrazení výčtu všech týmů nemáte oprávnění"
  },
  {
    "id": "api.team.demote_user_to_guest.license.error",
    "translation": "Vaše licence nepodporuje účty typu Host"
  },
  {
    "id": "api.team.demote_user_to_guest.disabled.error",
    "translation": "Účty typu Host jsou vypnuty."
  },
  {
    "id": "api.team.add_user_to_team_from_invite.guest.app_error",
    "translation": "Hosté se nesmí připojit k týmu pomocí pozvánkového odkazu. Požádejte tým o zaslání e-mailové pozvánky pro hosta."
  },
  {
    "id": "api.team.add_user_to_team.missing_parameter.app_error",
    "translation": "Parametr potřebný pro přidání uživatele do týmu."
  },
  {
    "id": "api.team.add_user_to_team.added",
    "translation": "%v byl přidán do týmu uživatelem %v."
  },
  {
    "id": "api.team.add_members.user_denied",
    "translation": "Tento tým je spravován skupinami. Tento uživatel není členem skupiny, která je připojena k tomuto týmu."
  },
  {
    "id": "api.team.add_members.error",
    "translation": "Chyba při přidávání členů do týmu."
  },
  {
    "id": "api.system.id_loaded.not_available.app_error",
    "translation": "Push upozornění nahrané podle identifikátoru (ID) nejsou nakonfigurované nebo podporované tímto serverem."
  },
  {
    "id": "api.status.user_not_found.app_error",
    "translation": "Uživatel nenalezen."
  },
  {
    "id": "api.slackimport.slack_import.zip.file_too_large",
    "translation": "Soubor {{.Filename}} v zip archivu je příliš velký, není možno ho proto importovat do Slacku.\n"
  },
  {
    "id": "api.slackimport.slack_import.zip.app_error",
    "translation": "Nelze otevřít komprimovaný zip soubor Slacku.\n"
  },
  {
    "id": "api.slackimport.slack_import.team_fail",
    "translation": "Nepodařilo se získat tým do importu.\n"
  },
  {
    "id": "api.slackimport.slack_import.open.app_error",
    "translation": "Nelze otevřít soubor: {{.Filename}}.\n"
  },
  {
    "id": "api.slackimport.slack_import.notes",
    "translation": "\nPoznámky:\n"
  },
  {
    "id": "api.slackimport.slack_import.note3",
    "translation": "- Další chyby lze nalézt v logu serveru.\n"
  },
  {
    "id": "api.slackimport.slack_import.note2",
    "translation": "- zprávy Slack botu nejsou momentálně podporovány.\n"
  },
  {
    "id": "api.slackimport.slack_import.note1",
    "translation": "- Některé zprávy nemusejí být importovány, protože nebyly podporovány tímto importem.\n"
  },
  {
    "id": "api.slackimport.slack_import.log",
    "translation": "Log importu ze Slacku do Mattermostu\n"
  },
  {
    "id": "api.slackimport.slack_add_users.unable_import",
    "translation": "Nelze importovat uživatele Slack: {{.Username}}.\n"
  },
  {
    "id": "api.slackimport.slack_add_users.missing_email_address",
    "translation": "Uživatel {{.Username}} nemá e-mailovou adresu v exportu Slacku. Používáte {{.Email}} jako zástupný symbol. Uživatel by měl aktualizovat svou e-mailovou adresu po přihlášení do systému.\n"
  },
  {
    "id": "api.slackimport.slack_add_users.merge_existing_failed",
    "translation": "Slack uživatel byl propojen s existujícím Mattermost uživatelem se shodným emailem {{.Email}} a uživatelským jménem {{.Username}}, avšak nemohl být přidán do týmu.\n"
  },
  {
    "id": "api.slackimport.slack_add_users.merge_existing",
    "translation": "Slack uživatel byl propojen s existujícím Mattermost uživatelem se shodným emailem {{.Email}} a uživatelským jménem {{.Username}}.\n"
  },
  {
    "id": "api.slackimport.slack_add_users.email_pwd",
    "translation": "Slack uživatel s emailem {{.Email}} a heslem {{.Password}} byl naimportován.\n"
  },
  {
    "id": "api.slackimport.slack_add_users.created",
    "translation": "\nVytvořeno uživatelů:\n"
  },
  {
    "id": "api.slackimport.slack_add_channels.merge",
    "translation": "Slack kanál {{.DisplayName}} již existuje jako aktivní kanál Mattermostu. Oba kanály byly sloučeny.\n"
  },
  {
    "id": "api.slackimport.slack_add_channels.import_failed",
    "translation": "Nepodařilo se importovat Slack kanál {{.DisplayName}}.\n"
  },
  {
    "id": "api.slackimport.slack_add_channels.failed_to_add_user",
    "translation": "Do kanálu se nepodařilo přidat Slack uživatele {{.Username}}.\n"
  },
  {
    "id": "api.slackimport.slack_add_channels.added",
    "translation": "\nPřidané kanály:\n"
  },
  {
    "id": "api.slackimport.slack_add_bot_user.unable_import",
    "translation": "Nepodařilo se naimportovat Integration/Slack Bot uživatele {{.Username}}.\n"
  },
  {
    "id": "api.slackimport.slack_add_bot_user.email_pwd",
    "translation": "Integration/Slack Bot uživatel s emailem {{.Email}} and heslem {{.Password}} byl naimportován.\n"
  },
  {
    "id": "api.server.start_server.starting.critical",
    "translation": "Při spuštění serveru se vyskytla chyba, err:%v"
  },
  {
    "id": "api.server.start_server.rate_limiting_rate_limiter",
    "translation": "Nelze inicializovat omezení rychlosti."
  },
  {
    "id": "api.server.start_server.rate_limiting_memory_store",
    "translation": "Nelze inicializovat paměťové úložiště s omezením rychlosti. Zkontrolujte nastavení MemoryStoreSize v konfiguraci."
  },
  {
    "id": "api.server.start_server.forward80to443.enabled_but_listening_on_wrong_port",
    "translation": "Nelze přesměrovat port 80 na port 443 při poslechu na portu %s: vypněte Forward80To443, pokud používáte proxy server"
  },
  {
    "id": "api.server.start_server.forward80to443.disabled_while_using_lets_encrypt",
    "translation": "Nutno aktivovat Forward80To443 při použití LetsEncrypt"
  },
  {
    "id": "api.scheme.patch_scheme.license.error",
    "translation": "Vaše licence nepodporuje schémata oprávnění k aktualizaci"
  },
  {
    "id": "api.scheme.get_teams_for_scheme.scope.error",
    "translation": "Nelze získat týmy do schématu, protože toto schéma není schéma týmu."
  },
  {
    "id": "api.scheme.get_channels_for_scheme.scope.error",
    "translation": "Nelze získat kanály pro schéma, protože dodané schéma není schéma kanálu."
  },
  {
    "id": "api.scheme.delete_scheme.license.error",
    "translation": "Vaše licence nepodporuje mazání schémat oprávnění"
  },
  {
    "id": "api.scheme.create_scheme.license.error",
    "translation": "Vaše licence nepodporuje vytváření schémat oprávnění."
  },
  {
    "id": "api.roles.patch_roles.license.error",
    "translation": "Vaše licence nepodporuje pokročilé oprávnění."
  },
  {
    "id": "api.restricted_system_admin",
    "translation": "Tato operace není k dispozici pro systémového správce s omezenými právy."
  },
  {
    "id": "api.reaction.save_reaction.user_id.app_error",
    "translation": "Nemůžete vložit reakci za jiného uživatele."
  },
  {
    "id": "api.reaction.save_reaction.invalid.app_error",
    "translation": "Reakce je neplatná."
  },
  {
    "id": "api.reaction.save.archived_channel.app_error",
    "translation": "Nelze reagovat v archivovaném kanálu."
  },
  {
    "id": "api.reaction.delete.archived_channel.app_error",
    "translation": "Nelze smazat reakci v archivovaném kanálu."
  },
  {
    "id": "api.push_notifications_ack.message.parse.app_error",
    "translation": "Při vytváření potvrzovací zprávy pro push notifikaci došlo k chybě."
  },
  {
    "id": "api.push_notifications_ack.forward.app_error",
    "translation": "Při odesílání push notifikace s doručenkou došlo k chybě."
  },
  {
    "id": "api.push_notifications.message.parse.app_error",
    "translation": "Při vytváření zprávy pro push notifikaci došlo k chybě."
  },
  {
    "id": "api.push_notification.id_loaded.fetch.app_error",
    "translation": "Při načítání push notifikace s ID došlo k chybě."
  },
  {
    "id": "api.push_notification.id_loaded.default_message",
    "translation": "Máte novou zprávu."
  },
  {
    "id": "api.push_notification.disabled.app_error",
    "translation": "Push upozornění jsou vypnuty na tomto serveru."
  },
  {
    "id": "api.preference.update_preferences.set.app_error",
    "translation": "Nelze nastavit uživatelské předvolby."
  },
  {
    "id": "api.preference.preferences_category.get.app_error",
    "translation": "Nelze získat uživatelské předvolby."
  },
  {
    "id": "api.preference.delete_preferences.delete.app_error",
    "translation": "Nelze smazat uživatelské předvolby."
  },
  {
    "id": "api.post_get_post_by_id.get.app_error",
    "translation": "Nepodařilo se načíst příspěvek."
  },
  {
    "id": "api.post.update_post.system_message.app_error",
    "translation": "Nelze aktualizovat systémovou zprávu."
  },
  {
    "id": "api.post.update_post.permissions_time_limit.app_error",
    "translation": "Úprava příspěvku je povolena pouze po dobu {{.timeLimit}} vteřin. Pro více detailů se prosím zeptejte vašeho systémového administrátora."
  },
  {
    "id": "api.post.update_post.permissions_details.app_error",
    "translation": "{{.PostId}} byl již smazán."
  },
  {
    "id": "api.post.update_post.find.app_error",
    "translation": "Nelze najít existující příspěvek, nebo komentář k aktualizaci."
  },
  {
    "id": "api.post.update_post.can_not_update_post_in_deleted.error",
    "translation": "Není možné upravovat zprávu ve smazaném kanálu."
  },
  {
    "id": "api.post.send_notifications_and_forget.push_message",
    "translation": "Vám poslal zprávu."
  },
  {
    "id": "api.post.send_notifications_and_forget.push_image_only",
    "translation": " přiložil/a soubor."
  },
  {
    "id": "api.post.send_notifications_and_forget.push_general_message",
    "translation": " napsal/a zprávu."
  },
  {
    "id": "api.post.send_notifications_and_forget.push_explicit_mention",
    "translation": " vás zmínil/a."
  },
  {
    "id": "api.post.send_notification_and_forget.push_comment_on_thread",
    "translation": " komentoval vlákno, ve kterém jste zmíněni."
  },
  {
    "id": "api.post.send_notification_and_forget.push_comment_on_post",
    "translation": " okomentoval/a váš příspěvek."
  },
  {
    "id": "api.post.send_notification_and_forget.push_channel_mention",
    "translation": " upozornil/a kanál."
  },
  {
    "id": "api.post.patch_post.can_not_update_post_in_deleted.error",
    "translation": "Nepodařilo se upravit zprávu ve smazaném kanálu."
  },
  {
    "id": "api.post.get_message_for_notification.images_sent",
    "translation": {
      "few": "{{.Count}} obrázky odeslány: {{.Filenames}}",
      "one": "{{.Count}} obrázek odeslán: {{.Filenames}}",
      "other": "{{.Count}} obrázků odesláno: {{.Filenames}}"
    }
  },
  {
    "id": "api.post.get_message_for_notification.files_sent",
    "translation": {
      "few": "{{.Count}} soubory odeslány: {{.Filenames}}",
      "one": "{{.Count}} soubor odeslán: {{.Filenames}}",
      "other": "{{.Count}} souborů odesláno: {{.Filenames}}"
    }
  },
  {
    "id": "api.post.do_action.action_integration.app_error",
    "translation": "Chyba integrační akce."
  },
  {
    "id": "api.post.do_action.action_id.app_error",
    "translation": "Neplatné id akce."
  },
  {
    "id": "api.post.disabled_here",
    "translation": "@here byl deaktivován, protože kanál má více než {{.Users}} uživatelů."
  },
  {
    "id": "api.post.disabled_channel",
    "translation": "@channel byl deaktivován, protože kanál má více než {{.Users}} uživatelů."
  },
  {
    "id": "api.post.disabled_all",
    "translation": "@all byl deaktivován, protože kanál má více než {{.Users}} uživatelů."
  },
  {
    "id": "api.post.delete_post.can_not_delete_post_in_deleted.error",
    "translation": "Není možné smazat zprávu ve smazaném kanálu."
  },
  {
    "id": "api.post.deduplicate_create_post.pending",
    "translation": "Odeslání bylo odmítnuto, protože jiný klient provedl stejný požadavek."
  },
  {
    "id": "api.post.deduplicate_create_post.failed_to_get",
    "translation": "Nepodařilo se načíst původní příspěvek po deduplikaci opakované žádosti od klienta."
  },
  {
    "id": "api.post.create_webhook_post.creating.app_error",
    "translation": "Chyba při vytváření příspěvku."
  },
  {
    "id": "api.post.create_post.root_id.app_error",
    "translation": "Neplatný parametr RootId."
  },
  {
    "id": "api.post.create_post.channel_root_id.app_error",
    "translation": "Neplatný ChannelId pro parametr RootId."
  },
  {
    "id": "api.post.create_post.can_not_post_to_deleted.error",
    "translation": "Nelze zaslat příspěvek do smazaného kanálu."
  },
  {
    "id": "api.post.check_for_out_of_channel_mentions.message.one",
    "translation": "@{{.Username}} nebyl upozorněn, protože není členem kanálu."
  },
  {
    "id": "api.post.check_for_out_of_channel_mentions.message.multiple",
    "translation": "@ {{.Usernames}} a @ {{.LastUsername}} nebyli upozorněni, protože nejsou členi kanálu."
  },
  {
    "id": "api.post.check_for_out_of_channel_groups_mentions.message.one",
    "translation": "@ {{.Username}} nedostal upozornění, protože není členem kanálu. Nelze je přidat do kanálu, protože není členem propojených skupin. Chcete-li ho přidat do tohoto kanálu, musí být přidán do propojených skupin."
  },
  {
    "id": "api.post.check_for_out_of_channel_groups_mentions.message.multiple",
    "translation": "@{{.Usernames}} a @{{.LastUsername}} nebyli upozorněni na zmínku, protože nejsou členy tohoto kanálu. Nemohou být přidáni do kanálu, protože nejsou členy připojených skupin. Pro přidání členů do kanálu musejí být přidání do připojených skupin."
  },
  {
    "id": "api.plugin.verify_plugin.app_error",
    "translation": "Nelze ověřit podpis modulu."
  },
  {
    "id": "api.plugin.upload.no_file.app_error",
    "translation": "Soubor v multipart/form požadavku nebyl nalezen."
  },
  {
    "id": "api.plugin.upload.file.app_error",
    "translation": "Nelze otevřít soubor uvedený v multipart/form požadavku."
  },
  {
    "id": "api.plugin.upload.array.app_error",
    "translation": "V požadavku typu multipart/form je prázdné pole souborů."
  },
  {
    "id": "api.plugin.install.download_failed.app_error",
    "translation": "Při stahování modulu nastala chyba."
  },
  {
    "id": "model.config.is_valid.message_export.export_from.app_error",
    "translation": "Úloha pro export zpráv ExportFromTimestamp musí být čas (vyjádřeno v sekundách od doby unixové). Exportovány budou pouze zprávy odeslané po tomto čase."
  },
  {
    "id": "model.config.is_valid.message_export.enable.app_error",
    "translation": "Nastavení Úlohy exportu zprávy EnableExport musí být \"true\"nebo \"false\"."
  },
  {
    "id": "model.config.is_valid.message_export.daily_runtime.app_error",
    "translation": "Úloha exportu zprávy DailyRuntime musí být časový údaj v 24hodinovém formátu ve tvaru HH: MM."
  },
  {
    "id": "model.config.is_valid.message_export.batch_size.app_error",
    "translation": "Parametr exportu zpráv BatchSize musí být kladné celé číslo."
  },
  {
    "id": "model.config.is_valid.max_users.app_error",
    "translation": "Neplatné hodnota nastavení maximálního počtu uživatelů v týmu. Musí být kladné číslo."
  },
  {
    "id": "model.config.is_valid.max_notify_per_channel.app_error",
    "translation": "Neplatné hodnota nastavení maximálního počtu notifikací per kanál pro týmy. Musí být kladné číslo."
  },
  {
    "id": "model.config.is_valid.max_file_size.app_error",
    "translation": "Neplatná maximální velikost souboru. Musí být celé číslo větší než 0."
  },
  {
    "id": "model.config.is_valid.max_channels.app_error",
    "translation": "Neplatné hodnota nastavení maximálního počtu kanálů pro týmy. Musí být kladné číslo."
  },
  {
    "id": "model.config.is_valid.max_burst.app_error",
    "translation": "Maximální velikost burstu musí být větší než nula."
  },
  {
    "id": "model.config.is_valid.login_attempts.app_error",
    "translation": "Neplatná hodnota pro maximální počet pokusů o přihlášení. Musí být kladné číslo."
  },
  {
    "id": "model.config.is_valid.listen_address.app_error",
    "translation": "Neplatné nastavení adresy pro umístění služby. musí být nastavena."
  },
  {
    "id": "model.config.is_valid.ldap_username",
    "translation": "AD/LDAP pole \"Username Attribute\" je povinné."
  },
  {
    "id": "model.config.is_valid.ldap_sync_interval.app_error",
    "translation": "Neplatný čas synchronizace. Musí být alespoň jedna minuta."
  },
  {
    "id": "model.config.is_valid.ldap_server",
    "translation": "Pole AD/LDAP \"Server AD/LDAP\" je vyžadováno."
  },
  {
    "id": "model.config.is_valid.ldap_security.app_error",
    "translation": "Neplatné nastavení zabezpečeného připojení AD/LDAP. Musí být '', 'TLS' nebo 'STARTTLS'."
  },
  {
    "id": "model.config.is_valid.ldap_max_page_size.app_error",
    "translation": "Neplatná hodnota maximální velikosti stránky."
  },
  {
    "id": "model.config.is_valid.ldap_login_id",
    "translation": "AD/LDAP pole \"Login ID Attribute\" je povinné."
  },
  {
    "id": "app.import.validate_post_import_data.team_missing.error",
    "translation": "Chybějící požadovaná vlastnost příspěvku: Tým."
  },
  {
    "id": "app.import.validate_post_import_data.message_missing.error",
    "translation": "Chybí požadovaná vlastnost příspěvku: Message."
  },
  {
    "id": "app.import.validate_post_import_data.message_length.error",
    "translation": "Položka Message v požadavku je delší než je maximální povolená délka."
  },
  {
    "id": "app.import.validate_post_import_data.create_at_zero.error",
    "translation": "Položka CreateAt v požadavku nesmí být nula."
  },
  {
    "id": "app.import.validate_post_import_data.create_at_missing.error",
    "translation": "Chybějící požadovaná vlastnost Požadavku: create_at."
  },
  {
    "id": "app.import.validate_post_import_data.channel_missing.error",
    "translation": "Chybí požadovaná vlastnost zprávy: Kanál."
  },
  {
    "id": "app.import.validate_emoji_import_data.name_missing.error",
    "translation": "Položka name importovaného smajlíku chybí nebo je prázdná."
  },
  {
    "id": "app.import.validate_emoji_import_data.image_missing.error",
    "translation": "Importovaný smajlík chybí nebo je prázdný."
  },
  {
    "id": "app.import.validate_emoji_import_data.empty.error",
    "translation": "Importovaná data emoji jsou prázdná."
  },
  {
    "id": "app.import.validate_direct_post_import_data.user_missing.error",
    "translation": "Chybí požadovaná vlastnost přímé zprávy: user"
  },
  {
    "id": "app.import.validate_direct_post_import_data.unknown_flagger.error",
    "translation": "Přímý příspěvek může být označen pouze členy tohoto kanálu. \"{{.Username}}\" není členem."
  },
  {
    "id": "app.import.validate_direct_post_import_data.message_missing.error",
    "translation": "Chybí požadovaná vlastnost přímé zprávy: message"
  },
  {
    "id": "app.import.validate_direct_post_import_data.message_length.error",
    "translation": "Zpráva je příliš dlouhá"
  },
  {
    "id": "app.import.validate_direct_post_import_data.create_at_zero.error",
    "translation": "CreateAt musí být větší než 0"
  },
  {
    "id": "app.import.validate_direct_post_import_data.create_at_missing.error",
    "translation": "Chybí požadovaná vlastnost přímé zprávy: create_at"
  },
  {
    "id": "app.import.validate_direct_post_import_data.channel_members_too_many.error",
    "translation": "Seznam členů přímého příspěvku obsahuje příliš mnoho položek"
  },
  {
    "id": "app.import.validate_direct_post_import_data.channel_members_too_few.error",
    "translation": "Seznam členů přímého příspěvku obsahuje příliš málo položek"
  },
  {
    "id": "app.import.validate_direct_post_import_data.channel_members_required.error",
    "translation": "Chybí požadovaná vlastnost přímé zprávy: channel_members"
  },
  {
    "id": "app.import.validate_direct_channel_import_data.unknown_favoriter.error",
    "translation": "Přímý kanál může být zařazen mezi oblíbené pouze jeho členy. \"{{.Username}}\" není členem."
  },
  {
    "id": "app.import.validate_direct_channel_import_data.members_too_many.error",
    "translation": "Seznam členů přímého kanálu obsahuje příliš mnoho položek"
  },
  {
    "id": "app.import.validate_direct_channel_import_data.members_too_few.error",
    "translation": "Seznam členů přímého kanálu obsahuje příliš málo položek"
  },
  {
    "id": "app.import.validate_direct_channel_import_data.members_required.error",
    "translation": "Chybí požadovaná vlastnost přímého kanálu: účastníci"
  },
  {
    "id": "app.import.validate_direct_channel_import_data.header_length.error",
    "translation": "Název přímého kanálu je příliš dlouhý"
  },
  {
    "id": "app.import.validate_channel_import_data.type_missing.error",
    "translation": "Chybí požadovaná vlastnost kanálu: typ."
  },
  {
    "id": "app.import.validate_channel_import_data.type_invalid.error",
    "translation": "Typ kanálu je neplatný."
  },
  {
    "id": "app.import.validate_channel_import_data.team_missing.error",
    "translation": "Chybí požadovaná položka kanálu: team"
  },
  {
    "id": "app.import.validate_channel_import_data.scheme_invalid.error",
    "translation": "Špatný název schématu pro kanál."
  },
  {
    "id": "app.import.validate_channel_import_data.purpose_length.error",
    "translation": "Účel kanálu je příliš dlouhý."
  },
  {
    "id": "app.import.validate_channel_import_data.name_missing.error",
    "translation": "Chybějící požadovaná vlastnost kanálu: jméno"
  },
  {
    "id": "app.import.validate_channel_import_data.name_length.error",
    "translation": "Název kanálu je příliš dlouhý."
  },
  {
    "id": "app.import.validate_channel_import_data.name_characters.error",
    "translation": "Jméno kanálu obsahuje neplatné znaky."
  },
  {
    "id": "app.import.validate_channel_import_data.header_length.error",
    "translation": "Hlavička kanálu je příliš dlouhá."
  },
  {
    "id": "api.outgoing_webhook.disabled.app_error",
    "translation": "Odchozí webhooky byly zakázány systémovým administrátorem."
  },
  {
    "id": "api.oauth.singup_with_oauth.invalid_link.app_error",
    "translation": "Tento registrační odkaz není platný."
  },
  {
    "id": "api.oauth.singup_with_oauth.expired_link.app_error",
    "translation": "Platnost odkazu na registraci vypršela."
  },
  {
    "id": "api.oauth.singup_with_oauth.disabled.app_error",
    "translation": "Registrace uživatele je zakázána."
  },
  {
    "id": "api.oauth.revoke_access_token.get.app_error",
    "translation": "Chyba při získávání tokenu z databáze před smazáním."
  },
  {
    "id": "api.oauth.revoke_access_token.del_token.app_error",
    "translation": "Chyba při mazání tokenu z databáze."
  },
  {
    "id": "api.oauth.revoke_access_token.del_session.app_error",
    "translation": "Chyba při mazání relace z databáze."
  },
  {
    "id": "api.oauth.register_oauth_app.turn_off.app_error",
    "translation": "Správce systému vypnul poskytovatele služeb OAuth2."
  },
  {
    "id": "api.oauth.invalid_state_token.app_error",
    "translation": "Neplatný token stavu."
  },
  {
    "id": "api.oauth.get_access_token.refresh_token.app_error",
    "translation": "Invalid_grant: neplatný token pro obnovení."
  },
  {
    "id": "api.oauth.get_access_token.redirect_uri.app_error",
    "translation": "invalid_request: Dané redirect_uri neodpovídá autorizačnímu kódu redirect_uri."
  },
  {
    "id": "api.oauth.get_access_token.missing_refresh_token.app_error",
    "translation": "invalid_request: Chybí refresh_token."
  },
  {
    "id": "api.oauth.get_access_token.missing_code.app_error",
    "translation": "invalid_request: Chybí kód."
  },
  {
    "id": "api.oauth.get_access_token.internal_user.app_error",
    "translation": "server_error: Došlo k chybě při čtení uživatelských dat z databáze."
  },
  {
    "id": "api.oauth.get_access_token.internal_session.app_error",
    "translation": "server_error: Došlo k chybě při ukládání relace do databáze."
  },
  {
    "id": "api.oauth.get_access_token.internal_saving.app_error",
    "translation": "server_error: Došlo k chybě při ukládání tokenu do databáze."
  },
  {
    "id": "api.oauth.get_access_token.internal.app_error",
    "translation": "server_error: Došlo k chybě při přístupu k databázi."
  },
  {
    "id": "api.oauth.get_access_token.expired_code.app_error",
    "translation": "Invalid_grant: Neplatný nebo vypršený autorizační kód."
  },
  {
    "id": "api.oauth.get_access_token.disabled.app_error",
    "translation": "Správce systému vypnul poskytovatele služeb OAuth2."
  },
  {
    "id": "api.oauth.get_access_token.credentials.app_error",
    "translation": "invalid_client: Neplatné uživatelské údaje."
  },
  {
    "id": "api.oauth.get_access_token.bad_grant.app_error",
    "translation": "invalid_request: Špatný grant_type."
  },
  {
    "id": "api.oauth.get_access_token.bad_client_secret.app_error",
    "translation": "invalid_request: Chybí client_secret."
  },
  {
    "id": "api.oauth.get_access_token.bad_client_id.app_error",
    "translation": "invalid_request: Špatné client_id."
  },
  {
    "id": "api.oauth.authorize_oauth.disabled.app_error",
    "translation": "Správce systému vypnul poskytovatele služeb OAuth2."
  },
  {
    "id": "api.oauth.allow_oauth.turn_off.app_error",
    "translation": "Správce systému vypnul poskytovatele služeb OAuth2."
  },
  {
    "id": "api.oauth.allow_oauth.redirect_callback.app_error",
    "translation": "invalid_request: Zadané redirect_uri neodpovídá registrované callback_url."
  },
  {
    "id": "api.marshal_error",
    "translation": "Nepodařilo se serializovat."
  },
  {
    "id": "api.license.remove_expired_license.failed.error",
    "translation": "E-mail o deaktivaci licence se nepodařilo odeslat."
  },
  {
    "id": "api.license.client.old_format.app_error",
    "translation": "Nový formát pro klientskou licenci není zatím podporován. Prosím, uveďte format=old v řetězci dotazu."
  },
  {
    "id": "api.license.add_license.unique_users.app_error",
    "translation": "Tato licence podporuje pouze {{.Users}} uživatelů, zatímco váš systém má {{.Count}} unikátních uživatelů. Unikátní uživatelé jsou počítáni podle počtu různých emailových adres. Celkový počet uživatelů můžete najít pod Reporty -> Zobrazit statistiky."
  },
  {
    "id": "api.license.add_license.save_active.app_error",
    "translation": "ID aktivní licence nebylo správně uloženo."
  },
  {
    "id": "api.license.add_license.save.app_error",
    "translation": "Licence se neuložila správně."
  },
  {
    "id": "api.license.add_license.open.app_error",
    "translation": "Nelze otevřít licenční soubor."
  },
  {
    "id": "api.license.add_license.no_file.app_error",
    "translation": "Žádný soubor pod 'licence' v žádosti."
  },
  {
    "id": "api.license.add_license.invalid_count.app_error",
    "translation": "Nelze počítat celkový počet jedinečných uživatelů."
  },
  {
    "id": "api.license.add_license.invalid.app_error",
    "translation": "Neplatný licenční soubor."
  },
  {
    "id": "api.license.add_license.expired.app_error",
    "translation": "Licence buď uplynula nebo ještě nezačala."
  },
  {
    "id": "api.license.add_license.array.app_error",
    "translation": "Prázdné pole pod 'licence' v žádosti."
  },
  {
    "id": "api.ldap_groups.license_error",
    "translation": "vaše licence nepodporuje skupiny ldap"
  },
  {
    "id": "api.ldap_groups.existing_group_name_error",
    "translation": "Název skupiny již existuje"
  },
  {
    "id": "api.ldap_group.not_found",
    "translation": "ldap skupina nebyla nalezena"
  },
  {
    "id": "api.io_error",
    "translation": "chyba vstupu/výstupu"
  },
  {
    "id": "api.incoming_webhook.invalid_username.app_error",
    "translation": "Neplatné uživatelské jméno."
  },
  {
    "id": "api.incoming_webhook.disabled.app_error",
    "translation": "Příchozí webhooky byly zakázány systémovým administrátorem."
  },
  {
    "id": "api.file.upload_file.too_large_detailed.app_error",
    "translation": "Nepodařilo se nahrát soubor {{.Filename}}. Velikost {{.Length}} bajtů překračuje maximální povolenou velikost {{.Limit}} bajtů."
  },
  {
    "id": "api.file.upload_file.storage.app_error",
    "translation": "Nelze nahrát soubor. Uložiště obrázků není nakonfigurováno."
  },
  {
    "id": "api.file.upload_file.read_request.app_error",
    "translation": "Soubor(y) nelze nahrát. Chyba při čtení nebo zpracování dat."
  },
  {
    "id": "api.file.upload_file.read_form_value.app_error",
    "translation": "Soubor(y) nelze nahrát. Chyba při čtení hodnoty {{.Formname}}."
  },
  {
    "id": "api.file.upload_file.multiple_channel_ids.app_error",
    "translation": "Nelze nahrát soubor(y). Více konfliktujících channel_id."
  },
  {
    "id": "api.file.upload_file.large_image_detailed.app_error",
    "translation": "Rozměry souboru {{.Filename}} ({{.Width}} x {{.Height}} pixelů) překračují stanovené limity."
  },
  {
    "id": "api.file.upload_file.large_image.app_error",
    "translation": "Soubor přesahující maximální rozměry nemohl být nahrán: {{.Filename}}"
  },
  {
    "id": "api.file.upload_file.incorrect_number_of_client_ids.app_error",
    "translation": "Soubor(y) nelze nahrát. Máte {{.NumClientIds}} client_ids pro {{.NumFiles}} souborů."
  },
  {
    "id": "api.file.read_file.reading_local.app_error",
    "translation": "Nastala chyba při čtení z lokálního úložiště serveru."
  },
  {
    "id": "api.file.no_driver.app_error",
    "translation": "Není vybrán žádný ovladač souboru."
  },
  {
    "id": "api.file.get_public_link.no_post.app_error",
    "translation": "Nelze získat veřejný odkaz na soubor. Soubor musí být připojen k příspěvku, který může aktuální uživatel číst."
  },
  {
    "id": "api.file.get_public_link.disabled.app_error",
    "translation": "Veřejné odkazy byli zakázány."
  },
  {
    "id": "api.file.get_file_thumbnail.no_thumbnail.app_error",
    "translation": "Soubor nemá náhledový obrázek."
  },
  {
    "id": "api.file.get_file_preview.no_preview.app_error",
    "translation": "Soubor nemá obrázek náhledu."
  },
  {
    "id": "api.file.get_file.public_invalid.app_error",
    "translation": "Veřejný odkaz se nezdá být platný."
  },
  {
    "id": "api.file.attachments.disabled.app_error",
    "translation": "Přílohy souborů byly na tomto serveru zakázány."
  },
  {
    "id": "api.emoji.upload.open.app_error",
    "translation": "Nelze vytvořit emotikon. Vyskytla se chyba při pokusu otevřít přiložený obrázek."
  },
  {
    "id": "api.emoji.upload.large_image.too_large.app_error",
    "translation": "Nelze vytvořit emotikon. Obrázek musí být menší než {{.MaxWidth}} x {{.MaxHeight}}."
  },
  {
    "id": "api.emoji.upload.large_image.gif_encode_error",
    "translation": "Nemohu vytvořit emotikon. Nastala chyba při pokusu o kódování obrázku GIF."
  },
  {
    "id": "api.emoji.upload.large_image.gif_decode_error",
    "translation": "Nelze vytvořit emotikon. Nastala chyba při pokusu o dekódování obrázku GIF."
  },
  {
    "id": "api.emoji.upload.large_image.encode_error",
    "translation": "Nelze vytvořit emotikonu. Došlo k chybě při pokusu o kódování obrázku."
  },
  {
    "id": "api.emoji.upload.large_image.decode_error",
    "translation": "Nemohu vytvořit emotikon. Nastala chyba při pokusu o dekódování souboru obrázku."
  },
  {
    "id": "api.emoji.upload.image.app_error",
    "translation": "Nemohu vytvořit emotikon. Soubor musí být ve formátu PNG, JPEG, nebo GIF."
  },
  {
    "id": "api.emoji.storage.app_error",
    "translation": "Úložiště dat není řádně nastaveno. Prosím, nastavte S3 úložiště nebo lokální úložiště na serveru."
  },
  {
    "id": "api.emoji.get_image.read.app_error",
    "translation": "Nelze přečíst soubor obrázku pro emotikon."
  },
  {
    "id": "api.emoji.get_image.decode.app_error",
    "translation": "Nelze dekódovat soubor obrázku pro emotikon."
  },
  {
    "id": "api.emoji.disabled.app_error",
    "translation": "Vytváření vlastních emotikonů bylo zakázáno systémovým administrátorem."
  },
  {
    "id": "api.emoji.create.too_large.app_error",
    "translation": "Nelze vytvořit emoji. Obraz musí mít velikost menší než 512 KiB."
  },
  {
    "id": "api.emoji.create.parse.app_error",
    "translation": "Nelze vytvořit emotikon. Požadavek nelze pochopit."
  },
  {
    "id": "api.emoji.create.other_user.app_error",
    "translation": "Neplatné ID uživatele."
  },
  {
    "id": "api.emoji.create.duplicate.app_error",
    "translation": "Nemohu vytvořit emotikon. Stejně pojmenovaný emotikon již existuje."
  },
  {
    "id": "api.email_batching.send_batched_email_notification.subject",
    "translation": {
      "few": "[{{.SiteName}}] Nová upozornění k {{.Day}}. {{.Month}} {{.Year}}",
      "one": "[{{.SiteName}}] Nové upozornění k {{.Day}}. {{.Month}} {{.Year}}",
      "other": "[{{.SiteName}}] Nových upozornění k {{.Day}}. {{.Month}} {{.Year}}"
    }
  },
  {
    "id": "api.email_batching.add_notification_email_to_batch.disabled.app_error",
    "translation": "Dávkování e-mailů bylo zakázáno systémovým administrátorem."
  },
  {
    "id": "api.email_batching.add_notification_email_to_batch.channel_full.app_error",
    "translation": "Přijímací kanál pro dávkování e-mailů byl plný. Zvyšte prosím hodnotu EmailBatchingBufferSize."
  },
  {
    "id": "api.create_terms_of_service.empty_text.app_error",
    "translation": "Zadejte prosím text vašich vlastních smluvních podmínek."
  },
  {
    "id": "api.create_terms_of_service.custom_terms_of_service_disabled.app_error",
    "translation": "Funkce vlastních smluvních podmínek je vypnutá."
  },
  {
    "id": "api.context.token_provided.app_error",
    "translation": "Relace není OAuth, ale v řetězci dotazu byl poskytnut token."
  },
  {
    "id": "api.context.session_expired.app_error",
    "translation": "Neplatná nebo vypršená relace, prosím přihlaste se znovu."
  },
  {
    "id": "api.context.server_busy.app_error",
    "translation": "Server je zaneprázdněn, nekritické služby jsou dočasně nedostupné."
  },
  {
    "id": "api.context.permissions.app_error",
    "translation": "Nemáte potřebná oprávnění."
  },
  {
    "id": "api.context.mfa_required.app_error",
    "translation": "Na tomto serveru je vyžadována vícefaktorová autentifikace."
  },
  {
    "id": "api.context.invalid_url_param.app_error",
    "translation": "Neplatný nebo chybějící parametr {{.Name}} v URL požadavku."
  },
  {
    "id": "api.context.invalid_token.error",
    "translation": "Neplatný token relace={{.Token}}, err={{.Error}}"
  },
  {
    "id": "api.context.invalid_param.app_error",
    "translation": "Neplatný parametr {{.Name}}."
  },
  {
    "id": "api.context.invalid_body_param.app_error",
    "translation": "Neplatný nebo chybějící {{.Name}} v těle požadavku."
  },
  {
    "id": "api.context.404.app_error",
    "translation": "Omlouváme se, stránku se nepodařilo najít."
  },
  {
    "id": "api.config.update_config.restricted_merge.app_error",
    "translation": "Nepodařilo se sloučit danou konfiguraci."
  },
  {
    "id": "api.config.client.old_format.app_error",
    "translation": "Nový formát klientské konfigurace ještě není podporován. Doplňte do dotazu: format=old."
  },
  {
    "id": "api.command_shrug.name",
    "translation": "pokrčil rameny"
  },
  {
    "id": "api.command_shrug.hint",
    "translation": "[zpráva]"
  },
  {
    "id": "api.command_shrug.desc",
    "translation": "Přidá ¯\\_(ツ)_/¯ k vaší zprávě"
  },
  {
    "id": "api.command_shortcuts.unsupported.app_error",
    "translation": "Příkaz zkratek není na vašem zařízení podporován."
  },
  {
    "id": "api.command_shortcuts.name",
    "translation": "zkratky"
  },
  {
    "id": "api.command_shortcuts.desc",
    "translation": "Zobrazí seznam klávesových zkratek"
  },
  {
    "id": "api.command_settings.unsupported.app_error",
    "translation": "Příkaz nastavení není na vašem zařízení podporován."
  },
  {
    "id": "api.command_settings.name",
    "translation": "nastavení"
  },
  {
    "id": "api.command_settings.desc",
    "translation": "Otevřít dialogové okno Nastavení"
  },
  {
    "id": "api.command_search.unsupported.app_error",
    "translation": "Příkaz pro vyhledávání není na vašem zařízení podporován."
  },
  {
    "id": "api.command_search.name",
    "translation": "vyhledat"
  },
  {
    "id": "api.command_search.hint",
    "translation": "[text]"
  },
  {
    "id": "api.command_search.desc",
    "translation": "Vyhledávat ve zprávách"
  },
  {
    "id": "api.command_remove.user_not_in_channel",
    "translation": "{{.Username}} není členem tohoto kanálu."
  },
  {
    "id": "api.command_remove.permission.app_error",
    "translation": "Nemáte dostatečná oprávnění pro odstranění člena."
  },
  {
    "id": "api.command_remove.name",
    "translation": "odstranit"
  },
  {
    "id": "api.command_remove.missing.app_error",
    "translation": "Nelze najít uživatele. Mohl být deaktivován systémovým administrátorem."
  },
  {
    "id": "api.command_remove.message.app_error",
    "translation": "Musíte zadat zprávu s příkazem /remove nebo /kick."
  },
  {
    "id": "api.command_remove.hint",
    "translation": "@[uživatelské jméno]"
  },
  {
    "id": "api.command_remove.group_constrained_user_denied",
    "translation": "Uživatele nemůžete z kanálu odstranit, protože je členem skupin propojených s tímto kanálem. Chcete-li jej z kanálu odstranit, musíte jej odebrat z propojených skupin."
  },
  {
    "id": "api.command_remove.direct_group.app_error",
    "translation": "Nemůžete někoho odstranit z kanálu přímých zpráv."
  },
  {
    "id": "api.command_remove.desc",
    "translation": "Odstraňte uživatele z kanálu"
  },
  {
    "id": "api.command_open.name",
    "translation": "otevřít"
  },
  {
    "id": "api.command_online.success",
    "translation": "Nyní jste online"
  },
  {
    "id": "api.command_online.name",
    "translation": "dostupný"
  },
  {
    "id": "api.command_online.desc",
    "translation": "Nastavit svůj stav na dostupný"
  },
  {
    "id": "api.command_offline.success",
    "translation": "Nyní jste nedostupný"
  },
  {
    "id": "api.command_offline.name",
    "translation": "nedostupný"
  },
  {
    "id": "api.command_offline.desc",
    "translation": "Nastavit svůj stav na nedostupný"
  },
  {
    "id": "api.command_mute.success_unmute_direct_msg",
    "translation": "Tento kanál již není ztlumen."
  },
  {
    "id": "api.command_mute.success_unmute",
    "translation": "{{.Channel}} již není ztlumen."
  },
  {
    "id": "api.command_mute.success_mute_direct_msg",
    "translation": "Nebudete dostávat upozornění na tento kanál, dokud nebude vypnuto ztlumení kanálu."
  },
  {
    "id": "api.command_mute.success_mute",
    "translation": "Nebudete dostávat upozornění pro {{.Channel}}, dokud nevypnete ztlumení."
  },
  {
    "id": "api.command_mute.not_member.error",
    "translation": "Nelze ztlumit kanál {{.Channel}}, protože nejste členem."
  },
  {
    "id": "api.command_mute.no_channel.error",
    "translation": "Zadaný kanál nebyl nalezen. Použijte prosím [identifikátor kanálu](https://docs.mattermost.com/messaging/managing-channels.html#naming-a-channel) k určení kanálů."
  },
  {
    "id": "api.command_mute.name",
    "translation": "ztlumit"
  },
  {
    "id": "api.command_mute.hint",
    "translation": "~[kanál]"
  },
  {
    "id": "api.command_mute.error",
    "translation": "Kanál {{.Channel}} nebyl nalezen. Použijte prosím [identifikátor kanálu](https://about.mattermost.com/default-channel-handle-documentation) k identifikaci kanálů."
  },
  {
    "id": "api.command_mute.desc",
    "translation": "Vypne desktopová, e-mailová a push upozornění pro aktuální kanál nebo zadaný [kanál]."
  },
  {
    "id": "api.command_msg.permission.app_error",
    "translation": "Nemáte dostatečná oprávnění k odeslání soukromé zprávy tomuto uživateli."
  },
  {
    "id": "api.command_msg.name",
    "translation": "zpráva"
  },
  {
    "id": "api.command_msg.missing.app_error",
    "translation": "Nepodařilo se najít uživatele."
  },
  {
    "id": "api.command_msg.hint",
    "translation": "@[uživatel] 'zpráva'"
  },
  {
    "id": "api.command_msg.fail.app_error",
    "translation": "Při odesílání zprávy uživateli došlo k chybě."
  },
  {
    "id": "api.command_msg.dm_fail.app_error",
    "translation": "Při vytváření přímé zprávy došlo k chybě."
  },
  {
    "id": "api.command_msg.desc",
    "translation": "Poslat uživateli přímou zprávu"
  },
  {
    "id": "api.command_me.name",
    "translation": "mě"
  },
  {
    "id": "api.command_me.hint",
    "translation": "[zpráva]"
  },
  {
    "id": "api.command_me.desc",
    "translation": "Provést akci"
  },
  {
    "id": "api.command_logout.name",
    "translation": "odhlásit"
  },
  {
    "id": "api.command_logout.desc",
    "translation": "Odhlásit se z Mattermost"
  },
  {
    "id": "api.command_leave.name",
    "translation": "Opustit"
  },
  {
    "id": "api.command_leave.fail.app_error",
    "translation": "Při opouštění kanálu došlo k chybě."
  },
  {
    "id": "api.command_leave.desc",
    "translation": "Opustit aktuální kanál"
  },
  {
    "id": "api.command_kick.name",
    "translation": "vykopnout"
  },
  {
    "id": "api.command_join.name",
    "translation": "připojit se"
  },
  {
    "id": "api.command_join.missing.app_error",
    "translation": "Nepodařilo se najít kanál."
  },
  {
    "id": "api.command_join.list.app_error",
    "translation": "Při výpisu kanálů došlo k chybě."
  },
  {
    "id": "api.command_join.hint",
    "translation": "~[kanál]"
  },
  {
    "id": "api.command_join.fail.app_error",
    "translation": "Došlo k chybě při připojování ke kanálu."
  },
  {
    "id": "api.command_join.desc",
    "translation": "Připojit se k veřejnému kanálu"
  },
  {
    "id": "api.command_invite_people.permission.app_error",
    "translation": "Nemáte oprávnění zvát nové uživatele na tento server."
  },
  {
    "id": "api.command_invite.user_not_in_team.app_error",
    "translation": "Můžete přidat {{.Users}} do toho kanálu jakmile bude členem týmu **{{.Team}}**."
  },
  {
    "id": "api.command_invite.user_already_in_channel.app_error",
    "translation": {
      "few": "{{.User}} jsou již v kanálu.",
      "one": "{{.User}} je již v kanálu.",
      "other": "{{.User}} je již v kanálu."
    }
  },
  {
    "id": "api.command_invite.success",
    "translation": "{{.User}} přidán do kanálu {{.Channel}}."
  },
  {
    "id": "api.command_invite.private_channel.app_error",
    "translation": "Nelze najít kanál {{.Channel}}. K identifikaci kanálů prosím použijte [channel handle](https://docs.mattermost.com/messaging/managing-channels.html#naming-a-channel)."
  },
  {
    "id": "api.command_invite.permission.app_error",
    "translation": "Nemáte dostatečná oprávnění k přidání {{.User}} do {{.Channel}}."
  },
  {
    "id": "api.command_invite.name",
    "translation": "pozvat"
  },
  {
    "id": "api.command_invite.missing_user.app_error",
    "translation": "Uživatele {{.User}} jsme nemohli najít. Mohl být deaktivován správcem systému."
  },
  {
    "id": "api.command_invite.missing_message.app_error",
    "translation": "Chybí uživatelské jméno a/nebo kanál."
  },
  {
    "id": "api.command_invite.hint",
    "translation": "@[username]... ~[channel]..."
  },
  {
    "id": "api.command_invite.fail.app_error",
    "translation": "Během připojení ke kanálu došlo k chybě."
  },
  {
    "id": "api.command_invite.directchannel.app_error",
    "translation": "Do přímého kanálu zpráv nemůžete nikoho přidat."
  },
  {
    "id": "api.command_invite.desc",
    "translation": "Pozvěte uživatele do kanálu"
  },
  {
    "id": "api.command_invite.channel.error",
    "translation": "Nelze najít kanál {{.Channel}}. Použijte prosím [channel handle](https://about.mattermost.com/default-channel-handle-documentation) k identifikaci kanálů."
  },
  {
    "id": "api.command_invite.channel.app_error",
    "translation": "Chyba při získávání aktuálního kanálu."
  },
  {
    "id": "api.command_help.name",
    "translation": "nápověda"
  },
  {
    "id": "api.command_help.desc",
    "translation": "Zobrazit nápovědu k Mattermostu"
  },
  {
    "id": "api.command_groupmsg.permission.app_error",
    "translation": "Nemáte dostatečné oprávnění k vytvoření nové skupinové zprávy."
  },
  {
    "id": "api.command_groupmsg.name",
    "translation": "zpráva"
  },
  {
    "id": "api.command_groupmsg.min_users.app_error",
    "translation": "Hromadné zprávy jsou omezeny na minimálně {{.MinUsers}} uživatelů."
  },
  {
    "id": "api.command_groupmsg.max_users.app_error",
    "translation": "Hromadné zprávy jsou omezeny na maximálně {{.MaxUsers}} uživatelů."
  },
  {
    "id": "api.command_groupmsg.invalid_user.app_error",
    "translation": {
      "few": "Nepodařilo se najít uživatele: {{.Users}}",
      "one": "Nelze najít uživatele: {{.Users}}",
      "other": "Nepodařilo se najít uživatele: {{.Users}}"
    }
  },
  {
    "id": "api.command_groupmsg.hint",
    "translation": "@[username1],@[username2] 'zpráva'"
  },
  {
    "id": "api.command_groupmsg.group_fail.app_error",
    "translation": "Chyba při vytváření skupinové zprávy."
  },
  {
    "id": "api.command_groupmsg.fail.app_error",
    "translation": "Chyba při odesílání zprávy uživateli."
  },
  {
    "id": "api.command_groupmsg.desc",
    "translation": "Odešle skupinovou zprávu vybraným uživatelům"
  },
  {
    "id": "api.command_expand_collapse.fail.app_error",
    "translation": "Při rozbalováni náhledů došlo k chybě."
  },
  {
    "id": "api.command_expand.success",
    "translation": "Odkazy na obrázky se nyní ve výchozím nastavení rozbalí"
  },
  {
    "id": "api.command_expand.name",
    "translation": "rozbalit"
  },
  {
    "id": "api.command_expand.desc",
    "translation": "Vypnout automatické sbalování náhledu obrázků"
  },
  {
    "id": "api.command_echo.name",
    "translation": "odezva"
  },
  {
    "id": "api.command_echo.message.app_error",
    "translation": "Je nutné zadat zprávu s příkazem /echo."
  },
  {
    "id": "api.command_echo.hint",
    "translation": "'zpráva' [prodleva v sekundách]"
  },
  {
    "id": "api.command_echo.high_volume.app_error",
    "translation": "Vysoký objem požadavků na echo, nelze zpracovat požadavek."
  },
  {
    "id": "api.command_echo.desc",
    "translation": "Zpětně odešle text z vašeho účtu"
  },
  {
    "id": "api.command_echo.delay.app_error",
    "translation": "Zdržení musí být do 10000 vteřin."
  },
  {
    "id": "api.command_dnd.success",
    "translation": "Je zapnutý režim \"Nerušit\". Nebudete dostávat upozornění pro počítač ani mobilní telefon, dokud režim opět nevypnete."
  },
  {
    "id": "api.command_dnd.name",
    "translation": "dnd"
  },
  {
    "id": "api.templates.invite_body.button",
    "translation": "Připojit se teď"
  },
  {
    "id": "api.templates.email_warning",
    "translation": "Pokud jste neudělali tuto změnu, kontaktujte svého správce systému."
  },
  {
    "id": "api.templates.email_organization",
    "translation": "Odesláno uživatelem "
  },
  {
    "id": "api.templates.email_info3",
    "translation": "Tým {{.SiteName}}"
  },
  {
    "id": "api.templates.email_info2",
    "translation": "S přáním všeho nejlepšího,"
  },
  {
    "id": "api.templates.email_info1",
    "translation": "Pokud máte jakékoliv otázky, neváhejte nám napsat na e-mail: "
  },
  {
    "id": "api.templates.email_footer",
    "translation": "Chcete-li změnit předvolby upozornění, přihlaste se do stránky svého týmu a přejděte do Nastavení účtu> Upozornění."
  },
  {
    "id": "api.templates.email_change_verify_subject",
    "translation": "[{{ .SiteName }}] Ověřte novou e-mailovou adresu"
  },
  {
    "id": "api.templates.email_change_verify_body.title",
    "translation": "Úspěšně jste aktualizovali svůj e-mail"
  },
  {
    "id": "api.templates.email_change_verify_body.info",
    "translation": "Chcete-li dokončit aktualizaci vaší e-mailové adresy pro {{.TeamDisplayName}}, klikněte na níže uvedený odkaz a potvrďte, že je to správná adresa."
  },
  {
    "id": "api.templates.email_change_verify_body.button",
    "translation": "Ověřit e-mail"
  },
  {
    "id": "api.templates.email_change_subject",
    "translation": "[{{ .SiteName }}] Vaše e-mailová adresa se změnila"
  },
  {
    "id": "api.templates.email_change_body.title",
    "translation": "Aktualizoval jste svůj email"
  },
  {
    "id": "api.templates.email_change_body.info",
    "translation": "Vaše emailová adresa pro {{.TeamDisplayName}} byla změněna na {{.NewEmail}}."
  },
  {
    "id": "api.templates.deactivate_subject",
    "translation": "[{{ .SiteName }}] Váš účet na {{ .ServerURL }} byl deaktivován"
  },
  {
    "id": "api.templates.deactivate_body.warning",
    "translation": "Pokud tato změna nebyla iniciována vámi, nebo chcete znovu aktivovat svůj účet, kontaktujte svého správce systému."
  },
  {
    "id": "api.templates.deactivate_body.title",
    "translation": "Váš účet byl deaktivován na {{ .ServerURL }}"
  },
  {
    "id": "api.templates.deactivate_body.info",
    "translation": "Deaktivovali jste svůj účet na {{ .SiteURL }}."
  },
  {
    "id": "api.team.update_team_scheme.scheme_scope.error",
    "translation": "Nelze nastavit schéma týmu, protože dodávané schéma není schéma týmu."
  },
  {
    "id": "api.team.update_team_scheme.license.error",
    "translation": "Vaše licence nepodporuje aktualizaci týmového schématu"
  },
  {
    "id": "api.team.update_team_member_roles.guest_and_user.app_error",
    "translation": "Neplatná aktualizace člena Týmu: Uživatel může být typu Host nebo Uživatel, ale ne obojí."
  },
  {
    "id": "api.team.update_restricted_domains.mismatch.app_error",
    "translation": "Omezení týmu na {{ .Domain }} není povoleno nastavením systému. Prosím, kontaktujte svého správce systému."
  },
  {
    "id": "api.team.update_member_roles.not_a_member",
    "translation": "Uvedený uživatel není členem zadaného týmu."
  },
  {
    "id": "api.team.team_icon.update.app_error",
    "translation": "Došlo k chybě při aktualizaci týmové ikony."
  },
  {
    "id": "api.team.set_team_icon.write_file.app_error",
    "translation": "Nepodařilo se uložit týmovou ikonu."
  },
  {
    "id": "api.team.set_team_icon.too_large.app_error",
    "translation": "Nepodařilo se nahrát týmovou ikonu. Soubor je příliš velký."
  },
  {
    "id": "api.team.set_team_icon.storage.app_error",
    "translation": "Nelze nahrát týmovou ikonu. Uložiště obrázků není nakonfigurováno."
  },
  {
    "id": "api.team.set_team_icon.parse.app_error",
    "translation": "Nelze zpracovat vícedílné formuláře."
  },
  {
    "id": "api.team.set_team_icon.open.app_error",
    "translation": "Nelze otevřít soubor s obrázkem."
  },
  {
    "id": "api.team.set_team_icon.no_file.app_error",
    "translation": "Žádný soubor pod 'image' v žádosti."
  },
  {
    "id": "api.team.set_team_icon.get_team.app_error",
    "translation": "Došlo k chybě při načítání týmu."
  },
  {
    "id": "api.team.set_team_icon.encode.app_error",
    "translation": "Nelze zakódovat ikonu týmu."
  },
  {
    "id": "api.team.set_team_icon.decode.app_error",
    "translation": "Nelze dekódovat ikonu týmu."
  },
  {
    "id": "api.team.set_team_icon.array.app_error",
    "translation": "Prázdné pole pod 'image' v žádosti."
  },
  {
    "id": "api.team.search_teams.pagination_not_implemented.public_team_search",
    "translation": "Stránkování není implementováno pro vyhledávání pouze veřejných týmů."
  },
  {
    "id": "api.team.search_teams.pagination_not_implemented.private_team_search",
    "translation": "Pro vyhledávání pouze soukromých týmů není stránkování implementováno."
  },
  {
    "id": "api.team.remove_user_from_team.removed",
    "translation": "%v byl odstraněn z týmu."
  },
  {
    "id": "api.command_dnd.desc",
    "translation": "Status \"nerušit\" vypne desktopové a mobilní push upozornění."
  },
  {
    "id": "api.command_collapse.success",
    "translation": "Odkazy na obrázky se nyní ve výchozím nastavení sbalí"
  },
  {
    "id": "api.command_collapse.name",
    "translation": "sbalit"
  },
  {
    "id": "api.command_collapse.desc",
    "translation": "Zapnout automatické sbalování náhledu obrázků"
  },
  {
    "id": "api.command_code.name",
    "translation": "kód"
  },
  {
    "id": "api.command_code.message.app_error",
    "translation": "Je nutné zadat zprávu s příkazem /code."
  },
  {
    "id": "api.command_code.hint",
    "translation": "[text]"
  },
  {
    "id": "api.command_code.desc",
    "translation": "Zobrazení textu jako bloku kódu"
  },
  {
    "id": "api.command_channel_rename.update_channel.app_error",
    "translation": "Chyba při aktualizaci aktuálního kanálu."
  },
  {
    "id": "api.command_channel_rename.too_short.app_error",
    "translation": "Název kanálu musí mít {{.Length}} nebo více znaků."
  },
  {
    "id": "api.command_channel_rename.too_long.app_error",
    "translation": "Název kanálu musí mít {{.Length}} znaků nebo méně."
  },
  {
    "id": "api.command_channel_rename.permission.app_error",
    "translation": "Nemáte dostatečná oprávnění pro přejmenování kanálu."
  },
  {
    "id": "api.command_channel_rename.name",
    "translation": "přejmenovat"
  },
  {
    "id": "api.command_channel_rename.message.app_error",
    "translation": "Je nutné zadat zprávu s příkazem /rename."
  },
  {
    "id": "api.command_channel_rename.hint",
    "translation": "[text]"
  },
  {
    "id": "api.command_channel_rename.direct_group.app_error",
    "translation": "Nelze přejmenovat kanály přímých zpráv."
  },
  {
    "id": "api.command_channel_rename.desc",
    "translation": "Přejmenovat kanál"
  },
  {
    "id": "api.command_channel_rename.channel.app_error",
    "translation": "Chyba při načítání aktuálního kanálu."
  },
  {
    "id": "api.command_channel_remove.channel.app_error",
    "translation": "Nepodařilo se načíst aktuální kanál."
  },
  {
    "id": "api.command_channel_purpose.update_channel.app_error",
    "translation": "Chyba při aktualizaci účelu kanálu."
  },
  {
    "id": "api.command_channel_purpose.permission.app_error",
    "translation": "Nemáte dostatečné oprávnění pro úpravu účelu tohoto kanálu."
  },
  {
    "id": "api.command_channel_purpose.name",
    "translation": "účel"
  },
  {
    "id": "api.command_channel_purpose.message.app_error",
    "translation": "Je nutné zadat zprávu s příkazem /purpose."
  },
  {
    "id": "api.command_channel_purpose.hint",
    "translation": "[text]"
  },
  {
    "id": "api.command_channel_purpose.direct_group.app_error",
    "translation": "Nelze změnit popis u kanálu přímých zpráv. Místo toho použijte příkaz /header pro nastavení hlavičky."
  },
  {
    "id": "api.command_channel_purpose.desc",
    "translation": "Upravit účel kanálu"
  },
  {
    "id": "api.command_channel_purpose.channel.app_error",
    "translation": "Chyba při načítání aktuálního kanálu."
  },
  {
    "id": "api.command_channel_header.update_channel.app_error",
    "translation": "Chyba při aktualizaci záhlaví kanálu."
  },
  {
    "id": "api.command_channel_header.permission.app_error",
    "translation": "Nemáte dostatečná práva pro změnu záhlaví kanálu."
  },
  {
    "id": "api.command_channel_header.name",
    "translation": "záhlaví"
  },
  {
    "id": "api.command_channel_header.message.app_error",
    "translation": "Text musí být zadán s příkazem /header."
  },
  {
    "id": "api.command_channel_header.hint",
    "translation": "[text]"
  },
  {
    "id": "api.command_channel_header.desc",
    "translation": "Upravit Záhlaví kanálu"
  },
  {
    "id": "api.command_channel_header.channel.app_error",
    "translation": "Chyba při načítání aktuálního kanálu."
  },
  {
    "id": "api.command_away.success",
    "translation": "Nyní jste \"Pryč\""
  },
  {
    "id": "api.command_away.name",
    "translation": "pryč"
  },
  {
    "id": "api.command_away.desc",
    "translation": "Nastavte si status na \"Pryč\""
  },
  {
    "id": "api.command.team_mismatch.app_error",
    "translation": "Nepodařilo se aktualizovat příkazy napříč týmy."
  },
  {
    "id": "api.command.invite_people.sent",
    "translation": "Pozvánky e-mailem byly odeslány"
  },
  {
    "id": "api.command.invite_people.no_email",
    "translation": "Prosím zadejte jednu nebo více platných e-mailových adres"
  },
  {
    "id": "api.command.invite_people.name",
    "translation": "pozvat_lidi"
  },
  {
    "id": "api.command.invite_people.invite_off",
    "translation": "Vytváření uživatelů bylo na tomto serveru zakázáno, žádné pozvánky nebyly odeslány"
  },
  {
    "id": "api.command.invite_people.hint",
    "translation": "[jmeno@domena.cz ...]"
  },
  {
    "id": "api.command.invite_people.fail",
    "translation": "Došlo k chybě při odesílání pozvánek"
  },
  {
    "id": "api.command.invite_people.email_off",
    "translation": "Email není nastavený, pozvánka/y nebyly odeslány"
  },
  {
    "id": "api.command.invite_people.email_invitations_off",
    "translation": "E-mailové pozvánky jsou zakázány, nebyly odeslány žádné pozvánky"
  },
  {
    "id": "api.command.invite_people.desc",
    "translation": "Odešlete e-mailovou pozvánku do svého týmu v Mattermostu"
  },
  {
    "id": "api.command.execute_command.start.app_error",
    "translation": "Nebylo nalezeno žádné spouštěcí slovo příkazu."
  },
  {
    "id": "api.command.execute_command.not_found.app_error",
    "translation": "Příkaz s triggerem '{{.Trigger}}' nebyl nalezen. Pokud chcete odeslat zprávu začínající znakem \"/\", zkuste přidat mezeru na začátek zprávy."
  },
  {
    "id": "api.command.execute_command.failed_resp.app_error",
    "translation": "Příkaz s triggerem '{{.Trigger}}' vrátil odpověď {{.Status}}."
  },
  {
    "id": "api.command.execute_command.failed_empty.app_error",
    "translation": "Příkaz s triggerem '{{.Trigger}}' vrátil prázdnou odpověď."
  },
  {
    "id": "api.command.execute_command.failed.app_error",
    "translation": "Příkaz s triggerem '{{.Trigger}}' selhal."
  },
  {
    "id": "api.command.execute_command.create_post_failed.app_error",
    "translation": "Příkazu '{{.Trigger}}' se nepodařilo se odeslat odpověď. Prosím kontaktujte správce systému."
  },
  {
    "id": "api.command.duplicate_trigger.app_error",
    "translation": "Toto klíčové slovo je již používáno. Prosím, vyberte jiné slovo."
  },
  {
    "id": "api.command.disabled.app_error",
    "translation": "Příkazy byly zakázány systémovým administrátorem."
  },
  {
    "id": "api.command.command_post.forbidden.app_error",
    "translation": "Uvedený uživatel není členem uvedeného kanálu."
  },
  {
    "id": "api.command.admin_only.app_error",
    "translation": "Integrace byly omezeny pouze na správce."
  },
  {
    "id": "api.channel.update_team_member_roles.scheme_role.app_error",
    "translation": "Poskytovaná role je řízena schématem, a proto ji nelze přímo uplatnit na člena kanálu."
  },
  {
    "id": "api.channel.update_team_member_roles.changing_guest_role.app_error",
    "translation": "Neplatná aktualizace člena týmu: Roli hosta nelze přidávat ani odebírat ručně."
  },
  {
    "id": "api.channel.update_channel_scheme.scheme_scope.error",
    "translation": "Nelze nastavit schéma kanálu, protože dodané schéma není schématem kanálu."
  },
  {
    "id": "api.channel.update_channel_scheme.license.error",
    "translation": "Vaše licence nepodporuje aktualizaci schéma kanálu"
  },
  {
    "id": "api.channel.update_channel_privacy.default_channel_error",
    "translation": "Výchozí kanál nemůže být nastaven jako soukromý."
  },
  {
    "id": "api.channel.update_channel_member_roles.scheme_role.app_error",
    "translation": "Poskytnutá role je řízena schématem, a proto ji nelze přímo přiřadit členu kanálu."
  },
  {
    "id": "api.channel.update_channel_member_roles.guest_and_user.app_error",
    "translation": "Neplatná aktualizace člena kanálu: Uživatel musí být buď host, nebo uživatel, ale nemůže být obojí."
  },
  {
    "id": "api.channel.update_channel_member_roles.changing_guest_role.app_error",
    "translation": "Neplatná aktualizace člena kanálu: Role hosta nemůžete ručně přidávat ani odebírat."
  },
  {
    "id": "api.channel.update_channel.typechange.app_error",
    "translation": "Typ kanálu nelze aktualizovat."
  },
  {
    "id": "api.channel.update_channel.tried.app_error",
    "translation": "Pokoušeli jsme se provést neplatnou aktualizaci výchozího kanálu {{.Channel}}."
  },
  {
    "id": "api.channel.update_channel.deleted.app_error",
    "translation": "Kanál byl archivován nebo smazán."
  },
  {
    "id": "api.channel.restore_channel.unarchived",
    "translation": "Uživatel {{.Username}} obnovil kanál z archivu."
  },
  {
    "id": "api.channel.restore_channel.restored.app_error",
    "translation": "Kanál nelze obnovit z archivu. Kanál není archivován."
  },
  {
    "id": "api.channel.rename_channel.cant_rename_group_messages.app_error",
    "translation": "Kanál skupinových zpráv nemůžete přejmenovat."
  },
  {
    "id": "api.channel.rename_channel.cant_rename_direct_messages.app_error",
    "translation": "Kanál přímých zpráv nelze přejmenovat."
  },
  {
    "id": "api.channel.remove_user_from_channel.app_error",
    "translation": "Nelze odebrat uživatele z kanálu tohoto typu."
  },
  {
    "id": "api.channel.remove_members.denied",
    "translation": "Odebrání členství v kanálu bylo odepřeno následujícím uživatelům z důvodu skupinových omezení: {{ .UserIDs }}"
  },
  {
    "id": "api.channel.remove_member.removed",
    "translation": "%v byl odstraněn z kanálu."
  },
  {
    "id": "api.channel.remove_member.group_constrained.app_error",
    "translation": "Nelze odebrat uživatele z kanálu omezeného skupinou."
  },
  {
    "id": "api.channel.remove_channel_member.type.app_error",
    "translation": "Nelze odebrat uživatele z kanálu."
  },
  {
    "id": "api.channel.remove.default.app_error",
    "translation": "Nelze odstranit uživatele z výchozího kanálu {{.Channel}}."
  },
  {
    "id": "api.channel.post_user_add_remove_message_and_forget.error",
    "translation": "Nepodařilo se odeslat zprávu o připojení/opuštění"
  },
  {
    "id": "api.channel.post_update_channel_header_message_and_forget.updated_to",
    "translation": "%s změnil záhlaví kanálu na: %s"
  },
  {
    "id": "api.channel.post_update_channel_header_message_and_forget.updated_from",
    "translation": "%s změnil záhlaví kanálu z: %s na: %s"
  },
  {
    "id": "api.channel.post_update_channel_header_message_and_forget.retrieve_user.error",
    "translation": "Nepodařilo se načíst uživatele při aktualizaci záhlaví kanálu"
  },
  {
    "id": "api.channel.post_update_channel_header_message_and_forget.removed",
    "translation": "%s odstranil záhlaví kanálu (byl: %s)"
  },
  {
    "id": "api.channel.post_update_channel_header_message_and_forget.post.error",
    "translation": "Nepodařilo se odeslat zprávu o aktualizaci záhlaví kanálu"
  },
  {
    "id": "api.channel.post_update_channel_displayname_message_and_forget.updated_from",
    "translation": "%s aktualizoval zobrazovaný název kanálu z: %s do: %s"
  },
  {
    "id": "api.channel.post_update_channel_displayname_message_and_forget.retrieve_user.error",
    "translation": "Nepodařilo se načíst uživatele při aktualizaci kanálu DisplayName pole"
  },
  {
    "id": "api.channel.post_update_channel_displayname_message_and_forget.create_post.error",
    "translation": "Nepodařilo se odeslat zprávu o aktualizaci zobrazovaného jména"
  },
  {
    "id": "api.channel.post_channel_privacy_message.error",
    "translation": "Odeslání zprávy o aktualizaci ochrany soukromí kanálu se nezdařilo."
  },
  {
    "id": "api.channel.patch_update_channel.forbidden.app_error",
    "translation": "Aktualizace kanálu se nezdařila."
  },
  {
    "id": "api.channel.patch_channel_moderations.license.error",
    "translation": "Vaše licence nepodporuje moderování kanálů"
  },
  {
    "id": "api.channel.leave.left",
    "translation": "%v opustil kanál."
  },
  {
    "id": "api.channel.leave.last_member.app_error",
    "translation": "Zůstali jste jediným členem, zkuste soukromý kanál odebrat místo opuštění."
  },
  {
    "id": "api.channel.leave.direct.app_error",
    "translation": "Nelze opustit kanál přímých zpráv."
  },
  {
    "id": "api.channel.leave.default.app_error",
    "translation": "Nelze opustit výchozí kanál {{.Channel}}."
  },
  {
    "id": "api.channel.join_channel.post_and_forget",
    "translation": "%v se připojil ke kanálu."
  },
  {
    "id": "api.channel.join_channel.permissions.app_error",
    "translation": "Nemáte potřebná oprávnění."
  },
  {
    "id": "api.channel.guest_join_channel.post_and_forget",
    "translation": "%v se připojil ke kanálu jako host."
  },
  {
    "id": "api.channel.get_channel_moderations.license.error",
    "translation": "Vaše licence nepodporuje moderaci kanálů"
  },
  {
    "id": "api.channel.delete_channel.type.invalid",
    "translation": "Nelze smazat kanál přímých nebo skupinových zprávu"
  },
  {
    "id": "api.channel.delete_channel.deleted.app_error",
    "translation": "Kanál byl archivován nebo smazán."
  },
  {
    "id": "api.channel.delete_channel.cannot.app_error",
    "translation": "Nelze smazat výchozí kanál {{.Channel}}."
  },
  {
    "id": "api.channel.delete_channel.archived",
    "translation": "%v archivoval tento kanál."
  },
  {
    "id": "api.channel.create_group.bad_user.app_error",
    "translation": "Jeden z daných uživatelů neexistuje."
  },
  {
    "id": "api.channel.create_group.bad_size.app_error",
    "translation": "Skupinové kanály musí mít alespoň 3, ale ne víc než 8 členů."
  },
  {
    "id": "api.channel.create_direct_channel.invalid_user.app_error",
    "translation": "Neplatné ID uživatele pro vytvoření přímého kanálu."
  },
  {
    "id": "api.channel.create_default_channels.town_square",
    "translation": "Náměstí"
  },
  {
    "id": "api.channel.create_default_channels.off_topic",
    "translation": "Mimo téma"
  },
  {
    "id": "api.channel.create_channel.max_channel_limit.app_error",
    "translation": "Nelze vytvořit více než {{.MaxChannelsPerTeam}} kanálů pro aktuální tým."
  },
  {
    "id": "api.channel.create_channel.direct_channel.app_error",
    "translation": "K vytvoření přímého kanálu zpráv musí být použita API služba createDirectChannel."
  },
  {
    "id": "api.channel.channel_member_counts_by_group.license.error",
    "translation": "Vaše licence nepodporuje skupiny"
  },
  {
    "id": "api.channel.change_channel_privacy.public_to_private",
    "translation": "Tento kanál byl převeden na soukromý."
  },
  {
    "id": "api.channel.change_channel_privacy.private_to_public",
    "translation": "Tento kanál byl převeden na veřejný a připojit se může jakýkoli člen."
  },
  {
    "id": "api.channel.add_user_to_channel.type.app_error",
    "translation": "Nelze přidat uživatele do kanálu tohoto typu."
  },
  {
    "id": "api.channel.add_user.to.channel.failed.deleted.app_error",
    "translation": "Nepodařilo se přidat uživatele do kanálu, protože byl odebrán z týmu."
  },
  {
    "id": "api.channel.add_user.to.channel.failed.app_error",
    "translation": "Přidání uživatele do kanálu se nezdařilo."
  },
  {
    "id": "api.channel.add_members.user_denied",
    "translation": "Členství v kanálu bylo odepřeno následujícím uživatelům z důvodu skupinových omezení:{{ .UserIDs }}"
  },
  {
    "id": "api.channel.add_members.error",
    "translation": "Chyba při přidávání člena(ů) do kanálu."
  },
  {
    "id": "api.channel.add_member.added",
    "translation": "%v byl přidán do kanálu uživatelem %v."
  },
  {
    "id": "api.channel.add_guest.added",
    "translation": "%v přidán % do kanálu jako host, uživatelem %v."
  },
  {
    "id": "api.bot.teams_channels.add_message_mobile",
    "translation": "Přidejte mě prosím do týmů a kanálů, ve kterých chcete abych interagoval. Pro tuto akci využijte prohlížeč nebo aplikaci Mattermost Desktop."
  },
  {
    "id": "api.bot.create_disabled",
    "translation": "Vytváření botů bylo zakázáno."
  },
  {
    "id": "api.admin.upload_brand_image.too_large.app_error",
    "translation": "Nepodařilo se nahrát soubor. Soubor je příliš velký."
  },
  {
    "id": "api.admin.upload_brand_image.storage.app_error",
    "translation": "Nelze nahrát obrázek. Ukládání obrázků není nakonfigurováno."
  },
  {
    "id": "api.admin.upload_brand_image.parse.app_error",
    "translation": "Nelze zpracovat vícedílný formulář."
  },
  {
    "id": "api.admin.upload_brand_image.no_file.app_error",
    "translation": "Žádný soubor pod 'image' v žádosti."
  },
  {
    "id": "api.admin.upload_brand_image.array.app_error",
    "translation": "Prázdné pole pod 'image' v požadavku."
  },
  {
    "id": "api.admin.test_s3.missing_s3_bucket",
    "translation": "S3 Bucket je povinný"
  },
  {
    "id": "api.admin.test_email.subject",
    "translation": "Mattermost - Testování Nastavení E-Mailu"
  },
  {
    "id": "api.admin.test_email.reenter_password",
    "translation": "SMTP server, port nebo uživatelské jméno bylo změněno. Zadejte prosím znovu SMTP heslo pro otestování připojení."
  },
  {
    "id": "api.admin.test_email.missing_server",
    "translation": "SMTP server je povinný"
  },
  {
    "id": "api.admin.test_email.body",
    "translation": "Zdá se, že váš e-mail pro Mattermost je nastaven správně!"
  },
  {
    "id": "api.admin.saml.set_certificate_from_metadata.missing_content_type.app_error",
    "translation": "Chybějící typ obsahu."
  },
  {
    "id": "api.admin.saml.set_certificate_from_metadata.invalid_content_type.app_error",
    "translation": "Neplatný typ obsahu."
  },
  {
    "id": "api.admin.saml.set_certificate_from_metadata.invalid_body.app_error",
    "translation": "Neplatný text certifikátu."
  },
  {
    "id": "api.admin.saml.not_available.app_error",
    "translation": "SAML 2.0 není nakonfigurován, nebo podporován tímto serverem."
  },
  {
    "id": "api.admin.saml.metadata.app_error",
    "translation": "Nastala chyba při sestavování metadat poskytovatele služby."
  },
  {
    "id": "api.admin.saml.invalid_xml_missing_ssoservices.app_error",
    "translation": "V XML chybí uzel popisující služby SSO poskytovatele identity."
  },
  {
    "id": "api.admin.saml.invalid_xml_missing_keydescriptor.app_error",
    "translation": "Chybějící uzel popisovače klíče poskytovatele identity v XML."
  },
  {
    "id": "api.admin.saml.invalid_xml_missing_idpssodescriptors.app_error",
    "translation": "Chybí uzel deskriptorů jednotného přihlášení poskytovatele identity v XML."
  },
  {
    "id": "api.admin.saml.failure_save_idp_certificate_file.app_error",
    "translation": "Nelze uložit soubor s certifikátem."
  },
  {
    "id": "api.admin.saml.failure_parse_idp_certificate.app_error",
    "translation": "Při analýze informací metadat přijatých od poskytovatele identity pro certifikát došlo k chybě."
  },
  {
    "id": "api.admin.saml.failure_get_metadata_from_idp.app_error",
    "translation": "Nelze získat metadata z URL poskytovatele identity."
  },
  {
    "id": "api.admin.remove_certificate.delete.app_error",
    "translation": "Došlo k chybě při mazání certifikátu."
  },
  {
    "id": "api.admin.get_brand_image.storage.app_error",
    "translation": "Úložiště pro obrázky není nakonfigurováno."
  },
  {
    "id": "api.admin.file_read_error",
    "translation": "Chyba při čtení souboru protokolu."
  },
  {
    "id": "api.admin.delete_brand_image.storage.not_found",
    "translation": "Nepodařilo se smazat vlastní logo, obrázek nenalezen."
  },
  {
    "id": "api.admin.add_certificate.saving.app_error",
    "translation": "Nelze uložit soubor s certifikátem."
  },
  {
    "id": "api.admin.add_certificate.open.app_error",
    "translation": "Nelze otevřít soubor s certifikátem."
  },
  {
    "id": "api.admin.add_certificate.no_file.app_error",
    "translation": "Požadavek neobsahuje žádný soubor s certifikátem."
  },
  {
    "id": "api.admin.add_certificate.array.app_error",
    "translation": "Požadavek neobsahuje žádný soubor s ‘certifikátem’."
  },
  {
    "id": "September",
    "translation": "Září"
  },
  {
    "id": "October",
    "translation": "Říjen"
  },
  {
    "id": "November",
    "translation": "Listopad"
  },
  {
    "id": "May",
    "translation": "Květen"
  },
  {
    "id": "March",
    "translation": "Březen"
  },
  {
    "id": "June",
    "translation": "Červen"
  },
  {
    "id": "July",
    "translation": "Červenec"
  },
  {
    "id": "January",
    "translation": "Leden"
  },
  {
    "id": "February",
    "translation": "Únor"
  },
  {
    "id": "December",
    "translation": "Prosinec"
  },
  {
    "id": "August",
    "translation": "Srpen"
  },
  {
    "id": "April",
    "translation": "Duben"
  },
  {
    "id": "app.bot.permanent_delete.internal_error",
    "translation": "Bota se nepodařilo trvale odstranit."
  },
  {
    "id": "app.audit.get.limit.app_error",
    "translation": "Byl překročen limit pro stránkování."
  },
  {
    "id": "api.user.delete_user.not_enabled.app_error",
    "translation": "Funkce trvalého odstranění uživatele není povolena. Obraťte se na svého systémového administrátora."
  },
  {
    "id": "api.user.delete_team.not_enabled.app_error",
    "translation": "Funkce trvalého odstranění týmu není povolena. Obraťte se na svého systémového administrátora."
  },
  {
    "id": "api.templates.remove_expired_license.subject",
    "translation": "Licence na Mattermost Enterprise byla deaktivována."
  },
  {
    "id": "api.templates.remove_expired_license.body.title",
    "translation": "Vaše licence na Enterprise Edition vypršela a některé funkce mohou být deaktivovány. Obnovte prosím svou licenci nyní."
  },
  {
    "id": "api.team.join_user_to_team.allowed_domains.app_error",
    "translation": "Uživatele nelze přidat, protože doména přiřazená tomuto účtu není povolena. Další podrobnosti žádejte od svého systémového administrátora."
  },
  {
    "id": "api.team.is_team_creation_allowed.domain.app_error",
    "translation": "Uživatele nelze přidat, protože doména přiřazená tomuto účtu není povolena. Další podrobnosti žádejte od svého systémového administrátora."
  },
  {
    "id": "api.team.import_team.unknown_import_from.app_error",
    "translation": "Neznámý zdroj importu."
  },
  {
    "id": "api.post.check_for_out_of_channel_group_users.message.none",
    "translation": "@{{.GroupName}} nemá žádné členy v tomto týmu"
  },
  {
    "id": "api.license.request_trial_license.app_error",
    "translation": "Nelze získat zkušební licenci, prosím zkuste to znovu nebo kontaktujte support@mattermost.com."
  },
  {
    "id": "api.license.request-trial.bad-request.terms-not-accepted",
    "translation": "Chcete-li požádat o licenci, musíte odsouhlasit Dohodu o vyhodnocování softwaru Mattermost a Zásady ochrany osobních údajů."
  },
  {
    "id": "api.license.request-trial.bad-request",
    "translation": "Požadovaný počet uživatelů je nesprávný."
  },
  {
    "id": "api.ldap_groups.existing_user_name_error",
    "translation": "název skupiny již existuje jako uživatelské jméno"
  },
  {
    "id": "api.ldap_groups.existing_reserved_name_error",
    "translation": "Název skupiny již existuje jako rezervovaný název"
  },
  {
    "id": "api.invalid_channel",
    "translation": "Kanál uvedený v požadavku nenáleží tomuto uživateli"
  },
  {
    "id": "api.image.get.app_error",
    "translation": "Zadanou URL adresu obrázku nelze zpracovat."
  },
  {
    "id": "api.file.upload_file.incorrect_channelId.app_error",
    "translation": "Soubor nelze nahrát. Nesprávné ID kanálu: {{.channelId}}"
  },
  {
    "id": "api.emoji.create.internal_error",
    "translation": "server_error: Při vytváření emotikonu došlo k interní chybě serveru."
  },
  {
    "id": "api.config.update_config.clear_siteurl.app_error",
    "translation": "URL stránky nelze smazat."
  },
  {
    "id": "api.command.execute_command.format.app_error",
    "translation": "Před klíčovým slovem příkazu chybí lomítko"
  },
  {
    "id": "api.channel.move_channel.type.invalid",
    "translation": "Nelze přesunout kanály přímých nebo skupinových zpráv"
  },
  {
    "id": "model.group.name.invalid_length.app_error",
    "translation": "Název musí obsahovat 1 až 64 malých alfanumerických znaků."
  },
  {
    "id": "web.error.unsupported_browser.system_browser_or",
    "translation": "nebo"
  },
  {
    "id": "api.push_notifications.session.expired",
    "translation": "Platnost relace vypršela: Pro pokračování v přijímání notifikací se prosím přihlaste. Relace pro {{.siteName}} jsou nakonfigurovány vaším správcem systému tak, aby vypršely každých {{.hoursCount}} hodinu/hodiny."
  },
  {
    "id": "api.preference.update_preferences.update_sidebar.app_error",
    "translation": "Postranní panel nelze aktualizovat, aby odpovídal aktualizovaným předvolbám"
  },
  {
    "id": "api.preference.delete_preferences.update_sidebar.app_error",
    "translation": "Postranní panel nelze aktualizovat, aby odpovídal smazaným předvolbám"
  },
  {
    "id": "api.post.search_posts.invalid_body.app_error",
    "translation": "Tělo požadavku nelze analyzovat."
  },
  {
    "id": "api.migrate_to_saml.error",
    "translation": "Nelze migrovat SAML."
  },
  {
    "id": "api.job.unable_to_download_job",
    "translation": "Tuto úlohu nelze stáhnout"
  },
  {
    "id": "api.context.get_user.app_error",
    "translation": "Nelze získat uživatele z relace UserID."
  },
  {
    "id": "api.config.migrate_config.app_error",
    "translation": "Nepodařilo se migrovat úložiště konfigurace."
  },
  {
    "id": "api.admin.ldap.not_available.app_error",
    "translation": "LDAP není dostupný."
  },
  {
    "id": "api.admin.add_certificate.parseform.app_error",
    "translation": "Chyba při analýze víceformátového požadavku"
  },
  {
    "id": "web.error.unsupported_browser.system_browser_make_default",
    "translation": "Učinit výchozí"
  },
  {
    "id": "web.error.unsupported_browser.open_system_browser.edge",
    "translation": "Open Edge"
  },
  {
    "id": "web.error.unsupported_browser.min_os_version.windows",
    "translation": "Windows 8.1+"
  },
  {
    "id": "web.error.unsupported_browser.min_os_version.mac",
    "translation": "macOS 12+"
  },
  {
    "id": "web.error.unsupported_browser.min_browser_version.safari",
    "translation": "Verze 17.4+"
  },
  {
    "id": "web.error.unsupported_browser.min_browser_version.firefox",
    "translation": "Verze 119+"
  },
  {
    "id": "web.error.unsupported_browser.min_browser_version.edge",
    "translation": "Verze 130+"
  },
  {
    "id": "web.error.unsupported_browser.min_browser_version.chrome",
    "translation": "Verze 130+"
  },
  {
    "id": "web.error.unsupported_browser.install_guide.mac",
    "translation": "Instalační příručka"
  },
  {
    "id": "web.error.unsupported_browser.install_guide.windows",
    "translation": "Instalační příručka"
  },
  {
    "id": "web.error.unsupported_browser.browser_title.edge",
    "translation": "Microsoft Edge"
  },
  {
    "id": "web.error.unsupported_browser.browser_title.chrome",
    "translation": "Google Chrome"
  },
  {
    "id": "model.command.is_valid.autocomplete_data.app_error",
    "translation": "Nevalidní AutocompleteData"
  },
  {
    "id": "web.error.unsupported_browser.browser_title.safari",
    "translation": "Safari"
  },
  {
    "id": "web.error.unsupported_browser.browser_title.firefox",
    "translation": "Firefox"
  },
  {
    "id": "app.webhooks.get_incoming_by_channel.app_error",
    "translation": "Nepodařilo se získat webhooky."
  },
  {
    "id": "app.webhooks.get_outgoing_by_team.app_error",
    "translation": "Nepodařilo se získat webhooky."
  },
  {
    "id": "app.webhooks.get_outgoing_by_channel.app_error",
    "translation": "Nepodařilo se získat webhooky."
  },
  {
    "id": "app.webhooks.get_outgoing.app_error",
    "translation": "Nepodařilo se získat webhook."
  },
  {
    "id": "app.webhooks.get_incoming_by_user.app_error",
    "translation": "Nepodařilo se získat webhook."
  },
  {
    "id": "app.webhooks.get_incoming.app_error",
    "translation": "Nepodařilo se získat webhook."
  },
  {
    "id": "app.webhooks.permanent_delete_outgoing_by_user.app_error",
    "translation": "Nepodařilo se smazat webhook."
  },
  {
    "id": "app.webhooks.permanent_delete_outgoing_by_channel.app_error",
    "translation": "Nepodařilo se smazat webhook."
  },
  {
    "id": "app.webhooks.permanent_delete_incoming_by_user.app_error",
    "translation": "Nepodařilo se smazat webhook."
  },
  {
    "id": "app.webhooks.permanent_delete_incoming_by_channel.app_error",
    "translation": "Nepodařilo se smazat webhook."
  },
  {
    "id": "app.webhooks.delete_outgoing.app_error",
    "translation": "Nepodařilo se smazat webhook."
  },
  {
    "id": "app.webhooks.delete_incoming.app_error",
    "translation": "Nepodařilo se smazat webhook."
  },
  {
    "id": "app.oauth.save_app.save.app_error",
    "translation": "Nepodařilo se uložit aplikaci."
  },
  {
    "id": "app.command_webhook.try_use.internal_error",
    "translation": "Nepodařilo se použít webhook."
  },
  {
    "id": "app.command_webhook.get.missing",
    "translation": "Nepodařilo se najít webhook."
  },
  {
    "id": "app.command_webhook.get.internal_error",
    "translation": "Nepodařilo se získat webhook."
  },
  {
    "id": "app.command_webhook.create_command_webhook.internal_error",
    "translation": "Nepodařilo se uložit CommandWebhook."
  },
  {
    "id": "app.session.save.existing.app_error",
    "translation": "Nepodařilo se aktualizovat stávající sezení."
  },
  {
    "id": "app.session.save.app_error",
    "translation": "Nepodařilo se uložit sezení."
  },
  {
    "id": "app.session.remove.app_error",
    "translation": "Nepodařilo se odstranit sezení."
  },
  {
    "id": "app.session.analytics_session_count.app_error",
    "translation": "Nepodařilo se spočítat sezení."
  },
  {
    "id": "app.command.updatecommand.internal_error",
    "translation": "Nepodařilo se aktualizovat příkaz."
  },
  {
    "id": "app.command.movecommand.internal_error",
    "translation": "Nepodařilo se přesunout příkaz."
  },
  {
    "id": "app.command.listallcommands.internal_error",
    "translation": "Nepodařilo se získat seznam příkazů."
  },
  {
    "id": "app.command.deletecommand.internal_error",
    "translation": "Nepodařilo se smazat příkaz."
  },
  {
    "id": "app.command.createcommand.internal_error",
    "translation": "Nepodařilo se uložit příkaz."
  },
  {
    "id": "app.recover.save.app_error",
    "translation": "Nepodařilo se uložit token."
  },
  {
    "id": "web.error.unsupported_browser.learn_more",
    "translation": "Zjistěte více o podporovaných prohlížečích."
  },
  {
    "id": "web.error.unsupported_browser.browser_get_latest.safari",
    "translation": "Použijte poslední verzi prohlížeče Safari"
  },
  {
    "id": "web.error.unsupported_browser.browser_get_latest.firefox",
    "translation": "Použijte poslední verzi prohlížeče Firefox"
  },
  {
    "id": "web.error.unsupported_browser.browser_get_latest.chrome",
    "translation": "Použijte poslední verzi prohlížeče Chrome"
  },
  {
    "id": "model.group.description.app_error",
    "translation": "nevalidní položka popisu skupiny."
  },
  {
    "id": "model.config.is_valid.saml_spidentifier_attribute.app_error",
    "translation": "Service Provider Identifier je vyžadován"
  },
  {
    "id": "bleveengine.stop_user_index.error",
    "translation": "Selhalo uzavření indexu uživatelů."
  },
  {
    "id": "bleveengine.stop_post_index.error",
    "translation": "Selhalo uzavření indexu příspěvků."
  },
  {
    "id": "bleveengine.stop_channel_index.error",
    "translation": "Selhalo uzavření indexu kanálů."
  },
  {
    "id": "bleveengine.purge_user_index.error",
    "translation": "Selhalo promazání indexu uživatelů."
  },
  {
    "id": "bleveengine.purge_post_index.error",
    "translation": "Selhalo promazání indexu příspěvků."
  },
  {
    "id": "bleveengine.purge_channel_index.error",
    "translation": "Selhalo promazání indexu kanálů."
  },
  {
    "id": "bleveengine.indexer.do_job.bulk_index_users.batch_error",
    "translation": "Selhala indexace dávky uživatelů."
  },
  {
    "id": "bleveengine.indexer.do_job.bulk_index_posts.batch_error",
    "translation": "Selhala indexace dávky příspěvků."
  },
  {
    "id": "bleveengine.indexer.do_job.bulk_index_channels.batch_error",
    "translation": "Selhala indexace dávky kanálů."
  },
  {
    "id": "bleveengine.delete_user_posts.error",
    "translation": "Selhalo smazání příspěvků uživatele"
  },
  {
    "id": "ent.elasticsearch.delete_user_posts.error",
    "translation": "Selhalo smazání příspěvků uživatele"
  },
  {
    "id": "ent.elasticsearch.delete_channel_posts.error",
    "translation": "Selhalo smazání příspěvků v kanálu"
  },
  {
    "id": "bleveengine.delete_channel_posts.error",
    "translation": "Selhalo smazání příspěvků v kanálu"
  },
  {
    "id": "app.terms_of_service.get.no_rows.app_error",
    "translation": "Podmínky služby nebyly nalezeny."
  },
  {
    "id": "app.user_terms_of_service.get_by_user.no_rows.app_error",
    "translation": "Podmínky služby nebyly nalezeny."
  },
  {
    "id": "app.scheme.save.invalid_scheme.app_error",
    "translation": "Poskytnuté schéma není validní."
  },
  {
    "id": "app.scheme.delete.app_error",
    "translation": "Nemohu smazat toto schéma."
  },
  {
    "id": "app.emoji.get.no_result",
    "translation": "Nemohli jsme najít emoji."
  },
  {
    "id": "app.emoji.get_by_name.no_result",
    "translation": "Nemohli jsme najít emoji."
  },
  {
    "id": "app.emoji.get.app_error",
    "translation": "Nemohu získat emoji."
  },
  {
    "id": "app.emoji.get_list.internal_error",
    "translation": "Nemohu získat emoji."
  },
  {
    "id": "app.emoji.get_by_name.app_error",
    "translation": "Nemohu získat emoji."
  },
  {
    "id": "app.channel.restore.app_error",
    "translation": "Nemohu obnovit kanál."
  },
  {
    "id": "app.channel.get_channels.get.app_error",
    "translation": "Nemohu získat kanály."
  },
  {
    "id": "app.channel.get_channels_by_ids.get.app_error",
    "translation": "Nemohu získat kanály."
  },
  {
    "id": "app.channel.get_more_channels.get.app_error",
    "translation": "Nemohu získat kanály."
  },
  {
    "id": "app.channel.delete.app_error",
    "translation": "Nepodařilo se smazat kanál."
  },
  {
    "id": "app.channel.permanent_delete.app_error",
    "translation": "Nemohu smazat kanál."
  },
  {
    "id": "app.post.get_posts.app_error",
    "translation": "Byl překročen limit pro stránkování."
  },
  {
    "id": "app.upload.create.save.app_error",
    "translation": "Chyba při ukládání nahraného souboru."
  },
  {
    "id": "ent.ldap.do_login.x509.app_error",
    "translation": "Chyba při vytváření klíče"
  },
  {
    "id": "app.role.get_by_names.app_error",
    "translation": "Nemohu získat role."
  },
  {
    "id": "app.role.get.app_error",
    "translation": "Nemohu získat roli."
  },
  {
    "id": "app.role.get_by_name.app_error",
    "translation": "Nemohu získat roli."
  },
  {
    "id": "store.sql_command.update.missing.app_error",
    "translation": "Příkaz neexistuje."
  },
  {
    "id": "store.sql_command.get.missing.app_error",
    "translation": "Příkaz neexistuje."
  },
  {
    "id": "app.user.permanentdeleteuser.internal_error",
    "translation": "Nemohu smazat uživatele."
  },
  {
    "id": "app.team.permanentdeleteteam.internal_error",
    "translation": "Nemohu smazat tým."
  },
  {
    "id": "app.recover.delete.app_error",
    "translation": "Nemohu smazat token."
  },
  {
    "id": "model.link_metadata.is_valid.timestamp.app_error",
    "translation": "Timestamp pro link metadata musí být nenulový a zaokrouhlen na nejbližší hodinu."
  },
  {
    "id": "model.job.is_valid.status.app_error",
    "translation": "Nevalidní status úkolu."
  },
  {
    "id": "model.group_syncable.syncable_id.app_error",
    "translation": "Nevalidní syncable id pro skupinové syncable."
  },
  {
    "id": "model.link_metadata.is_valid.url.app_error",
    "translation": "Je nutné nastavit Link metadata URL."
  },
  {
    "id": "plugin_api.send_mail.missing_to",
    "translation": "Chybí adresa příjemce."
  },
  {
    "id": "plugin_api.send_mail.missing_subject",
    "translation": "Chybí předmět emailu."
  },
  {
    "id": "plugin_api.send_mail.missing_htmlbody",
    "translation": "Chybí HTML obsah."
  },
  {
    "id": "plugin_api.bot_cant_create_bot",
    "translation": "Bot účet nemůže založit jiný bot účet."
  },
  {
    "id": "plugin.api.update_user_status.bad_status",
    "translation": "Nelza nastavit stav uživatele. Neznámý stav."
  },
  {
    "id": "plugin.api.get_users_in_channel",
    "translation": "Nelze získat uživatele, chybná řídící kritéria."
  },
  {
    "id": "model.plugin_key_value.is_valid.plugin_id.app_error",
    "translation": "Chybné ID zásuvného modulu, musí být dlouhé minimálně {{.Min}} a maximálně {{.Max}} znaků."
  },
  {
    "id": "model.plugin_command_error.error.app_error",
    "translation": "Zásuvný modul pro /{{.Command}} nefunguje. Prosím kontaktujte správce"
  },
  {
    "id": "model.plugin_command_crash.error.app_error",
    "translation": "/{{.Command}} způsobil pád zásuvného modulu {{.PluginId}}. Prosím kontaktujte správce"
  },
  {
    "id": "model.command.is_valid.plugin_id.app_error",
    "translation": "Nevalidní id zásuvného modulu."
  },
  {
    "id": "app.upload.run_plugins_hook.rejected",
    "translation": "Nelza nahrát soubor {{.Filename}}. Odmítnuto zásuvným modulem: {{.Reason}}"
  },
  {
    "id": "app.upload.run_plugins_hook.move_fail",
    "translation": "Přesun souboru selhal."
  },
  {
    "id": "app.plugin_store.save.app_error",
    "translation": "Nelze uložit hodnotu klíče zásuvného modulu."
  },
  {
    "id": "app.plugin_store.list.app_error",
    "translation": "Nelze získat seznam klíčů zásuvného modulu."
  },
  {
    "id": "app.plugin_store.delete.app_error",
    "translation": "Nelze odstranit hodnotu klíče zásuvného modulu."
  },
  {
    "id": "app.plugin_store.get.app_error",
    "translation": "Nelze získat hodnotu klíče zásuvného modulu."
  },
  {
    "id": "api.context.local_origin_required.app_error",
    "translation": "Tento endpoint vyžaduje místní původ požadavku."
  },
  {
    "id": "api.config.get_config.restricted_merge.app_error",
    "translation": "Selhalo sloučení dané konfigurace."
  },
  {
    "id": "api.cloud.request_error",
    "translation": "Chyba zpracování požadavku na CWS."
  },
  {
    "id": "api.cloud.license_error",
    "translation": "Vaše licence neumožňuje cloudové dotazy."
  },
  {
    "id": "api.cloud.app_error",
    "translation": "Vnitřní chyba během požadavku na cloudové API."
  },
  {
    "id": "model.group_syncable.group_id.app_error",
    "translation": "neplatná položka group id pro group syncable."
  },
  {
    "id": "model.group.update_at.app_error",
    "translation": "neplatná položka update at pro skupinu."
  },
  {
    "id": "model.group.source.app_error",
    "translation": "neplatná položka source pro skupinu."
  },
  {
    "id": "model.group.remote_id.app_error",
    "translation": "neplatná položka remote id pro skupinu."
  },
  {
    "id": "model.group.name.invalid_chars.app_error",
    "translation": "neplatná znaky v položce name pro skupinu"
  },
  {
    "id": "model.group.name.app_error",
    "translation": "neplatné name pro skupinu."
  },
  {
    "id": "model.group_member.group_id.app_error",
    "translation": "neplatné group id pro člena skupiny."
  },
  {
    "id": "model.group_member.user_id.app_error",
    "translation": "neplatné user id pro člena skupiny."
  },
  {
    "id": "model.link_metadata.is_valid.data.app_error",
    "translation": "Data pro link metadata nemohou být neuvedena (nil)."
  },
  {
    "id": "model.link_metadata.is_valid.data_type.app_error",
    "translation": "Data pro link metadata neodpovídají danému typu."
  },
  {
    "id": "model.link_metadata.is_valid.type.app_error",
    "translation": "Nevalidní typ pro link metadata."
  },
  {
    "id": "model.outgoing_hook.is_valid.callback.app_error",
    "translation": "Nevalidní callback URL."
  },
  {
    "id": "model.outgoing_hook.is_valid.content_type.app_error",
    "translation": "Neplatná hodnota pro content_type."
  },
  {
    "id": "model.plugin_command.error.app_error",
    "translation": "Při provádění tohoto příkazu nastala chyba."
  },
  {
    "id": "model.plugin_key_value.is_valid.key.app_error",
    "translation": "Chybný klíč, jeho délka musí být minimálně {{.Min}} a maximálně {{.Max}} znaků."
  },
  {
    "id": "model.plugin_kvset_options.is_valid.old_value.app_error",
    "translation": "Chybná původní hodnota, nesmí být zadána pokud není operace atomická."
  },
  {
    "id": "model.post.channel_notifications_disabled_in_channel.message",
    "translation": "Notifikace jsou zakázány pro kanál {{.ChannelName}}. Zmínka {{.Mention}} nezpůsobila žádnou notifikaci."
  },
  {
    "id": "model.search_params_list.is_valid.include_deleted_channels.app_error",
    "translation": "Všechny parametry IncludeDeletedChannels musí mít stejnou hodnotu."
  },
  {
    "id": "model.team.is_valid.invite_id.app_error",
    "translation": "Nevalidní invite id."
  },
  {
    "id": "model.team.is_valid.url.app_error",
    "translation": "Nevalidní URL."
  },
  {
    "id": "model.upload_session.is_valid.channel_id.app_error",
    "translation": "Nevalidní hodnota pro ChannelId."
  },
  {
    "id": "model.upload_session.is_valid.create_at.app_error",
    "translation": "Nevalidní hodnota pro CreateAt"
  },
  {
    "id": "model.upload_session.is_valid.file_offset.app_error",
    "translation": "Nevalidní hodnota pro FileOffset"
  },
  {
    "id": "model.upload_session.is_valid.file_size.app_error",
    "translation": "Nevalidní hodnota pro FileSize"
  },
  {
    "id": "model.upload_session.is_valid.filename.app_error",
    "translation": "Nevalidní hodnota pro Filename"
  },
  {
    "id": "model.upload_session.is_valid.id.app_error",
    "translation": "Nevalidní hodnota pro Id"
  },
  {
    "id": "model.upload_session.is_valid.path.app_error",
    "translation": "Nevalidní hodnota pro Path"
  },
  {
    "id": "model.upload_session.is_valid.type.app_error",
    "translation": "Nevalidní hodnota pro Type"
  },
  {
    "id": "model.upload_session.is_valid.user_id.app_error",
    "translation": "Nevalidní hodnota pro UserId"
  },
  {
    "id": "model.user.is_valid.auth_data_type.app_error",
    "translation": "Nevalidní uživatel - „auth data“ musí být zadána s „auth type\"."
  },
  {
    "id": "model.user.is_valid.password_limit.app_error",
    "translation": "Nelze použít heslo delší jak 72 znaků díky limitaci funkce bcrypt."
  },
  {
    "id": "store.sql_bot.get.missing.app_error",
    "translation": "Bot účet neexistuje."
  },
  {
    "id": "bleveengine.already_started.error",
    "translation": "Bleve již běží."
  },
  {
    "id": "app.import.get_users_by_username.some_users_not_found.error",
    "translation": "Někteří uživatelé nenalezeni"
  },
  {
    "id": "app.import.get_teams_by_names.some_teams_not_found.error",
    "translation": "Některé týmy nenalezeny"
  },
  {
    "id": "app.emoji.create.internal_error",
    "translation": "Selhalo uložení emoji."
  },
  {
    "id": "app.channel.update_channel.internal_error",
    "translation": "Selhala aktualizace kanálu."
  },
  {
    "id": "app.channel.get_deleted.missing.app_error",
    "translation": "Neexistuje žádný smazaný kanál."
  },
  {
    "id": "app.post.search.app_error",
    "translation": "Chyba při prohledávání příspěvků"
  },
  {
    "id": "app.channel.count_posts_since.app_error",
    "translation": "Nepodařilo se spočítat zprávy od zadaného data."
  },
  {
    "id": "app.channel.clear_all_custom_role_assignments.select.app_error",
    "translation": "Selhalo získání členů v kanálu."
  },
  {
    "id": "app.channel.autofollow.app_error",
    "translation": "Selhala aktualizace členství ve vlákně pro zmíněného uživatele"
  },
  {
    "id": "app.channel.analytics_type_count.app_error",
    "translation": "Selhalo získání počtů typů kanálů."
  },
  {
    "id": "app.analytics.getanalytics.internal_error",
    "translation": "Selhalo získání analytiky."
  },
  {
    "id": "api.user.update_user_roles.license.app_error",
    "translation": "Vlastní Permission Schemes nejsou povoleny současnou licencí"
  },
  {
    "id": "api.user.update_password.user_and_hashed.app_error",
    "translation": "Pouze správci mohou nastavovat hash hesel."
  },
  {
    "id": "api.user.login_cws.license.error",
    "translation": "CWS přihlášení není povoleno."
  },
  {
    "id": "api.user.login_by_cws.invalid_token.app_error",
    "translation": "Nevalidní CWS oken"
  },
  {
    "id": "api.user.get_uploads_for_user.forbidden.app_error",
    "translation": "Selhalo získání nahraných souborů."
  },
  {
    "id": "api.user.delete_channel.not_enabled.app_error",
    "translation": "Trvalé smazání kanálů není povoleno. Obraťte se na svého správce."
  },
  {
    "id": "api.user.autocomplete_users.missing_team_id.app_error",
    "translation": "Parametr Id týmu je vyžadován pro autocomplete kanálu."
  },
  {
    "id": "api.upload.upload_data.multipart_error",
    "translation": "Selhalo zpracování multipart obsahu."
  },
  {
    "id": "api.upload.upload_data.invalid_content_type",
    "translation": "Neplatná hodnota Content-Type pro víceobsahový upload."
  },
  {
    "id": "api.upload.upload_data.invalid_content_length",
    "translation": "Neplatná hodnota Content-Length."
  },
  {
    "id": "app.upload.get.app_error",
    "translation": "Selhalo získání nahraného souboru."
  },
  {
    "id": "api.upload.get_upload.forbidden.app_error",
    "translation": "Selhalo získání nahraného souboru."
  },
  {
    "id": "api.upgrade_to_enterprise_status.signature.app_error",
    "translation": "Mattermost nemohl být aktualizován na Enterprise edici. Digitální podpis staženého souboru nemohl být ověřen."
  },
  {
    "id": "api.upgrade_to_enterprise_status.app_error",
    "translation": "Mattermost nemohl být aktualizován na Enterprise edici."
  },
  {
    "id": "api.upgrade_to_enterprise.system_not_supported.app_error",
    "translation": "Nepodařilo se aktualizovat Mattermost na Enterprise edici. Toto vylepšení funguje pouze na Linuxových systémech s architekturou x86-64."
  },
  {
    "id": "api.upgrade_to_enterprise.invalid-user.app_error",
    "translation": "Nepodařilo se aktualizovat Mattermost na Enterprise edici. Systémový uživatel {{.MattermostUsername}} nemá oprávnění zápisu do patřičného binárního souboru. Systémový administrátor může upravit oprávnění k souboru spuštěním následujícího příkazu na serveru, kde je Mattermost instalován:\n\n```\nchown {{.MattermostUsername}} \"{{.Path}}\"\n```\n\nPo změně oprávnění se pokuste provést aktualizaci Mattermostu ještě jednou. Poté, co bude aktualizace dokončena a server restartován, nezapomeňte vrátit oprávnění k souboru na původní hodnotu:\n\n```\nchown {{.FileUsername}} \"{{.Path}}\"\n```"
  },
  {
    "id": "api.upgrade_to_enterprise.invalid-user-and-permission.app_error",
    "translation": "Nepodařilo se aktualizovat Mattermost na Enterprise edici. Systémový uživatel {{.MattermostUsername}} nemá oprávnění zápisu do patřičného binárního souboru. Systémový administrátor může upravit oprávnění k souboru spuštěním následujícího příkazu na serveru, kde je Mattermost instalován:\n\n```\nchown {{.MattermostUsername}} \"{{.Path}}\"\nchmod +w \"{{.Path}}\"\n```\n\nPo změně oprávnění se pokuste provést aktualizaci Mattermostu ještě jednou. Poté, co bude aktualizace dokončena a server restartován, nezapomeňte vrátit oprávnění k souboru na původní hodnotu:\n\n```\nchown {{.FileUsername}} \"{{.Path}}\"\nchmod -w \"{{.Path}}\"\n```"
  },
  {
    "id": "api.upgrade_to_enterprise.invalid-permission.app_error",
    "translation": "Nepodařilo se aktualizovat Mattermost na Enterprise edici. Systémový uživatel {{.MattermostUsername}} nemá oprávnění zápisu do patřičného binárního souboru. Systémový administrátor může upravit oprávnění k souboru spuštěním následujícího příkazu na serveru, kde je Mattermost instalován:\n\n```\nchmod +w \"{{.Path}}\"\n```\n\nPo změně oprávnění se pokuste provést aktualizaci Mattermostu ještě jednou. Poté, co bude aktualizace dokončena a server restartován, nezapomeňte vrátit oprávnění k souboru na původní hodnotu:\n\n```\nchmod -w \"{{.Path}}\"\n```"
  },
  {
    "id": "api.upgrade_to_enterprise.generic_error.app_error",
    "translation": "Mattermost nemohl být aktualizován na Enterprise edici."
  },
  {
    "id": "api.upgrade_to_enterprise.app_error",
    "translation": "Aktualizace na Mattermost Enterprise edici již běží."
  },
  {
    "id": "api.upgrade_to_enterprise.already-enterprise.app_error",
    "translation": "Nelze provést aktualizaci, protože již využíváte Mattermost Enterprise edici."
  },
  {
    "id": "api.upgrade_to_enterprise.already-done.app_error",
    "translation": "Již jste upgradovali na Mattermost Enterprise Edition. Prosím, restartujte server, aby byl upgrade dokončen."
  },
  {
    "id": "api.team.add_team_member.invalid_body.app_error",
    "translation": "Nepodařilo se analyzovat tělo žádosti."
  },
  {
    "id": "api.system.update_viewed_notices.failed",
    "translation": "Aktualizace zobrazených oznámení selhala"
  },
  {
    "id": "api.system.update_notices.validating_failed",
    "translation": "Validace podmínek produktových oznámení selhalo"
  },
  {
    "id": "api.system.update_notices.parse_failed",
    "translation": "Zpracování produktových oznámení selhalo"
  },
  {
    "id": "api.system.update_notices.fetch_failed",
    "translation": "Získání produktových oznámení selhalo"
  },
  {
    "id": "api.system.update_notices.clear_failed",
    "translation": "Vyčištění starých oznámení selhalo"
  },
  {
    "id": "model.config.is_valid.import.retention_days_too_low.app_error",
    "translation": "Neplatná hodnota pro RetentionDays. Hodnota je příliš nízká."
  },
  {
    "id": "model.config.is_valid.import.directory.app_error",
    "translation": "Neplatná hodnota pro Directory."
  },
  {
    "id": "model.config.is_valid.collapsed_threads.app_error",
    "translation": "Nastavení CollapsedThreads musí být buď disabled,default_on nebo default_off"
  },
  {
    "id": "import_process.worker.do_job.open_file",
    "translation": "Nepodařilo se zpracovat import: selhalo otevření souboru."
  },
  {
    "id": "import_process.worker.do_job.missing_jsonl",
    "translation": "Nepodařilo se zpracovat import: JSONL soubor chybí."
  },
  {
    "id": "import_process.worker.do_job.missing_file",
    "translation": "Nepodařilo se zpracovat import: parametr import_file chybí."
  },
  {
    "id": "import_process.worker.do_job.file_exists",
    "translation": "Nepodařilo se zpracovat import: soubor neexistuje."
  },
  {
    "id": "app.user.verify_email.app_error",
    "translation": "Nepodařilo se aktualizovat pole pro verifikační e-mail."
  },
  {
    "id": "app.user.update_update.app_error",
    "translation": "Nepodařilo se aktualizovat datum poslední změny uživatele."
  },
  {
    "id": "app.user.update_threads_read_for_user.app_error",
    "translation": "Nepodařilo se aktualizovat všechny uživatelova vlákna jako přečtená"
  },
  {
    "id": "app.user.update_thread_read_for_user.app_error",
    "translation": "Nepodařilo se aktualizovat stav o přečtení pro vlákno"
  },
  {
    "id": "app.user.update_thread_follow_for_user.app_error",
    "translation": "Nepodařilo se aktualizovat stav sledování pro vlákno"
  },
  {
    "id": "app.user.update_failed_pwd_attempts.app_error",
    "translation": "Selhala aktualizace údaje failed_attempts."
  },
  {
    "id": "app.user.update_auth_data.email_exists.app_error",
    "translation": "Nepodařilo se přepnout účet na {{.Service}}. Účet používající e-mail {{.Email}} již existuje."
  },
  {
    "id": "app.user.update_auth_data.app_error",
    "translation": "Nepodařilo se aktualizovat autentizační data."
  },
  {
    "id": "app.user.update_active_for_multiple_users.updating.app_error",
    "translation": "Nepodařilo se deaktivovat návštěvníky."
  },
  {
    "id": "app.user.update.find.app_error",
    "translation": "Nepodařilo se najít stávající účet určený k aktualizaci."
  },
  {
    "id": "app.user.search.app_error",
    "translation": "Nepodařilo se nalézt uživatele odpovídající daným kritériím."
  },
  {
    "id": "app.user.save.username_exists.app_error",
    "translation": "Účet se stejným uživatelským jménem již existuje."
  },
  {
    "id": "app.user.save.existing.app_error",
    "translation": "Je nutné použít aktualizaci na existujícího uživatele."
  },
  {
    "id": "app.user.save.email_exists.app_error",
    "translation": "Účet se stejným e-mailem již existuje."
  },
  {
    "id": "app.user.save.app_error",
    "translation": "Selhalo uložení účtu."
  },
  {
    "id": "app.user.permanent_delete.app_error",
    "translation": "Nepodařilo se smazat daný účet."
  },
  {
    "id": "app.user.missing_account.const",
    "translation": "Nepodařilo se najít uživatele."
  },
  {
    "id": "app.user.get_users_batch_for_indexing.get_users.app_error",
    "translation": "Nepodařilo se získat dávku uživatelů k indexaci."
  },
  {
    "id": "app.user.get_unread_count.app_error",
    "translation": "Nepodařilo se získat počet nepřečtených zpráv daného uživatele."
  },
  {
    "id": "app.user.get_total_users_count.app_error",
    "translation": "Nelze spočítat uživatele."
  },
  {
    "id": "app.user.get_threads_for_user.app_error",
    "translation": "Nelze získat vlákna uživatele"
  },
  {
    "id": "app.user.get_recently_active_users.app_error",
    "translation": "Vyskytla se chyba při zjišťování naposledy aktivních uživatelů."
  },
  {
    "id": "app.user.get_profiles.app_error",
    "translation": "Vyskytla se chyba při zjišťování profilů uživatelů."
  },
  {
    "id": "app.user.get_profile_by_group_channel_ids_for_user.app_error",
    "translation": "Vyskytla se chyba při zjišťování profilů uživatelů."
  },
  {
    "id": "app.user.get_new_users.app_error",
    "translation": "Při zjišťování nových uživatelů se vyskytla chyba."
  },
  {
    "id": "app.user.get_known_users.get_users.app_error",
    "translation": "Nelze získat seznam uživatelů z databáze."
  },
  {
    "id": "app.user.get_by_username.app_error",
    "translation": "Nelze najít existující účet, který by odpovídal uživatelskému jménu v tomto týmu. Je možné, že tým vyžaduje pozvánku od vlastníka týmu."
  },
  {
    "id": "app.user.get_by_auth.other.app_error",
    "translation": "Vyskytla se chyba při pokusu najít účet podle typu autentizace."
  },
  {
    "id": "app.user.get_by_auth.missing_account.app_error",
    "translation": "Nelze najít existující účet, který by odpovídal typu autentizace pro tento tým. Je možné, že tým vyžaduje pozvánku od vlastníka týmu."
  },
  {
    "id": "app.user.get.app_error",
    "translation": "Vyskytla se chyba při hledání účtu."
  },
  {
    "id": "app.user.update.finding.app_error",
    "translation": "Vyskytla se chyba při hledání účtu."
  },
  {
    "id": "app.user.promote_guest.user_update.app_error",
    "translation": "Selhala aktualizace uživatele."
  },
  {
    "id": "app.user.demote_user_to_guest.user_update.app_error",
    "translation": "Selhala aktualizace uživatele."
  },
  {
    "id": "app.user.clear_all_custom_role_assignments.select.app_error",
    "translation": "Selhalo získání uživatelů."
  },
  {
    "id": "app.user.analytics_get_inactive_users_count.app_error",
    "translation": "Nemůžeme spočítat neaktivní uživatele."
  },
  {
    "id": "app.user.analytics_daily_active_users.app_error",
    "translation": "Nelze získat aktivní uživatele pro zadané období."
  },
  {
    "id": "app.upload.upload_data.move_file.app_error",
    "translation": "Selhal přesun nahraného souboru."
  },
  {
    "id": "app.update_error",
    "translation": "chyba při update"
  },
  {
    "id": "app.select_error",
    "translation": "chyba při select"
  },
  {
    "id": "app.insert_error",
    "translation": "chyba při vložení"
  },
  {
    "id": "app.group.uniqueness_error",
    "translation": "člen skupiny již existuje"
  },
  {
    "id": "app.group.permanent_delete_members_by_user.app_error",
    "translation": "Nelze odstranit člena skupiny s UserID \"{{.UserId}}\"."
  },
  {
    "id": "app.group.no_rows",
    "translation": "nebyla nalezena žádná opdovídající skupina"
  },
  {
    "id": "app.group.id.app_error",
    "translation": "nevalidní položka Id pro skupinu."
  },
  {
    "id": "app.group.group_syncable_already_deleted",
    "translation": "skupinové syncable již bylo smazáno"
  },
  {
    "id": "api.templates.email_us_anytime_at",
    "translation": "Napište nám kdykoliv na "
  },
  {
    "id": "app.command_webhook.handle_command_webhook.parse",
    "translation": "Neporozuměl jsem příchozím datům."
  },
  {
    "id": "app.command_webhook.try_use.invalid",
    "translation": "Nevalidní webhook."
  },
  {
    "id": "app.command.getcommand.internal_error",
    "translation": "Nepodařilo se získat příkaz."
  },
  {
    "id": "app.channel.get.existing.app_error",
    "translation": "Nepodařilo se najít existující kanál {{.channel_id}}."
  },
  {
    "id": "app.channel.get_by_name.existing.app_error",
    "translation": "Nelze najít daný kanál."
  },
  {
    "id": "api.roles.patch_roles.not_allowed_permission.error",
    "translation": "Jedna nebo více změn v oprávněních, které se pokoušíte nastavit, není povolena"
  },
  {
    "id": "api.post.error_get_post_id.pending",
    "translation": "Nelze získat detail čekající zprávy."
  },
  {
    "id": "api.config.patch_config.restricted_merge.app_error",
    "translation": "Selhalo sloučení dané konfigurace."
  },
  {
    "id": "app.oauth.update_app.updating.app_error",
    "translation": "Při aktualizaci aplikace došlo k chybě."
  },
  {
    "id": "app.oauth.update_app.find.app_error",
    "translation": "Nepodařilo se najít aplikaci k aktualizaci."
  },
  {
    "id": "app.oauth.save_app.existing.app_error",
    "translation": "Je třeba aktualizovat stávající aplikaci."
  },
  {
    "id": "app.oauth.remove_access_data.app_error",
    "translation": "Nelze odstranit přístupový token."
  },
  {
    "id": "app.oauth.permanent_delete_auth_data_by_user.app_error",
    "translation": "Nelze odstranit autorizační kód."
  },
  {
    "id": "app.oauth.get_apps.find.app_error",
    "translation": "Chyba při hledání OAuth2 aplikací."
  },
  {
    "id": "app.oauth.get_app_by_user.find.app_error",
    "translation": "Nelze najít žádné existující aplikace."
  },
  {
    "id": "app.oauth.get_app.finding.app_error",
    "translation": "Chyba při hledání aplikace."
  },
  {
    "id": "app.oauth.get_app.find.app_error",
    "translation": "Nelze najít požadovanou aplikaci."
  },
  {
    "id": "app.oauth.get_access_data_by_user_for_app.app_error",
    "translation": "Chyba při hledání všech přístupových tokenů."
  },
  {
    "id": "app.oauth.delete_app.app_error",
    "translation": "Chyba při odstranění OAuth2 aplikace."
  },
  {
    "id": "app.job.update.app_error",
    "translation": "Nelze upravit úkol."
  },
  {
    "id": "app.job.save.app_error",
    "translation": "Nelze uložit úkol."
  },
  {
    "id": "app.job.get_newest_job_by_status_and_type.app_error",
    "translation": "Nelze načíst poslední úkol pro daný status a typ."
  },
  {
    "id": "app.job.get_count_by_status_and_type.app_error",
    "translation": "Nelze načíst počet úkolů pro daný status a typ."
  },
  {
    "id": "app.job.get_all.app_error",
    "translation": "Nelze načíst úkoly."
  },
  {
    "id": "app.job.get.app_error",
    "translation": "Nelze načíst úkol."
  },
  {
    "id": "app.job.download_export_results_not_enabled",
    "translation": "DownloadExportResults v config.json nastaveno na false. Nastavte na true pro stažení výsledků úkolu."
  },
  {
    "id": "app.import.validate_user_import_data.auth_data_and_service_dependency.error",
    "translation": "Musí být použity obě položky uživatele AuthService a AuthData zároveň."
  },
  {
    "id": "app.import.validate_post_import_data.props_too_large.error",
    "translation": "Položka Props v požadavku je delší než je maximální povolená délka."
  },
  {
    "id": "app.import.import_user_teams.save_members.max_accounts.app_error",
    "translation": "Nepodařilo se naimportovat členství v týmu, protože nelze přidat dalšího člena do daného týmu"
  },
  {
    "id": "app.import.import_user_teams.save_members.error",
    "translation": "Nepodařilo se naimportovat členství v týmu"
  },
  {
    "id": "app.import.import_user_teams.save_members.conflict.app_error",
    "translation": "Nepodařilo se naimportovat nové členství v týmu, protože již existuje"
  },
  {
    "id": "app.import.import_user_channels.channel_not_found.error",
    "translation": "Nepodařilo se naimportovat kanály uživatele. Kanál nenalezen."
  },
  {
    "id": "app.file_info.save.app_error",
    "translation": "Nelze uložit soubor s informacemi."
  },
  {
    "id": "app.file_info.permanent_delete_by_user.app_error",
    "translation": "Nelze smazat přílohy daného uživatele."
  },
  {
    "id": "app.file_info.get_with_options.app_error",
    "translation": "Nelze načíst soubor s informacemi o nastavení"
  },
  {
    "id": "app.file_info.get.app_error",
    "translation": "Nelze načíst soubor s informacemi."
  },
  {
    "id": "app.file_info.get_for_post.app_error",
    "translation": "Nelze načíst soubor s informacemi k danému příspěvku."
  },
  {
    "id": "app.email.setup_rate_limiter.app_error",
    "translation": "Došlo k chybě v omezovači toku."
  },
  {
    "id": "app.email.rate_limit_exceeded.app_error",
    "translation": "Překročen počet e-mailových pozvánek. Časové omezení vyprší za {{.ResetAfter}} vteřin. Zkuste znovu za {{.RetryAfter}} vteřin."
  },
  {
    "id": "app.email.no_rate_limiter.app_error",
    "translation": "Omezovač toku není nastaven."
  },
  {
    "id": "app.create_basic_user.save_member.max_accounts.app_error",
    "translation": "Nelze vytvořit výchozí členství v týmech, nelze přidat dalšího člena do daného týmu"
  },
  {
    "id": "app.create_basic_user.save_member.conflict.app_error",
    "translation": "Nelze vytvořit výchozí členství v týmech, protože již existují"
  },
  {
    "id": "app.create_basic_user.save_member.app_error",
    "translation": "Nelze vytvořit výchozí členství v týmech"
  },
  {
    "id": "app.command_webhook.create_command_webhook.existing",
    "translation": "Nemůžete upravovat existující CommandWebhook."
  },
  {
    "id": "app.command.tryexecutecustomcommand.internal_error",
    "translation": "Nelze provést vlastní příkaz."
  },
  {
    "id": "app.command.regencommandtoken.internal_error",
    "translation": "Nelze obnovit token pro příkaz."
  },
  {
    "id": "app.command.listteamcommands.internal_error",
    "translation": "Nelze získat seznam týmových příkazů."
  },
  {
    "id": "app.command.listautocompletecommands.internal_error",
    "translation": "Nelze získat seznam autocomplete příkazů."
  },
  {
    "id": "app.channel_member_history.log_leave_event.internal_error",
    "translation": "Selhal záznam historie uživatelů kanálu. Selhal update existujícího záznamu"
  },
  {
    "id": "app.channel_member_history.log_join_event.internal_error",
    "translation": "Selhal záznam historie uživatelů kanálu."
  },
  {
    "id": "app.channel.user_belongs_to_channels.app_error",
    "translation": "Nepodařilo se zjistit, zda daný uživatel patří do některého kanálu."
  },
  {
    "id": "app.channel.update_last_viewed_at_post.app_error",
    "translation": "Nelze označit kanál jako nepřečtený."
  },
  {
    "id": "app.channel.sidebar_categories.app_error",
    "translation": "Selhalo vložení záznamu do databáze."
  },
  {
    "id": "app.channel.search_group_channels.app_error",
    "translation": "Nepodařilo se sloučit kanály pro daného uživatele a výraz."
  },
  {
    "id": "app.channel.search.app_error",
    "translation": "Při hledání kanálů došlo k chybě."
  },
  {
    "id": "app.channel.save_member.exists.app_error",
    "translation": "Uživatel kanálu s daným ID již existuje."
  },
  {
    "id": "app.channel.reset_all_channel_schemes.app_error",
    "translation": "Nepodařil se reset schémat kanálu."
  },
  {
    "id": "app.channel.remove_member.app_error",
    "translation": "Nepodařilo se odebrat člena kanálu."
  },
  {
    "id": "app.channel.remove_all_deactivated_members.app_error",
    "translation": "Nepodařilo se odebrat deaktivované členy kanálu."
  },
  {
    "id": "app.channel.pinned_posts.app_error",
    "translation": "Nepodařilo se najít připnuté příspěvky."
  },
  {
    "id": "app.channel.permanent_delete_members_by_user.app_error",
    "translation": "Nepodařilo se odebrat člena kanálu."
  },
  {
    "id": "app.channel.get_all_channels_count.app_error",
    "translation": "Nepodařilo se zjistit počet kanálů."
  },
  {
    "id": "app.channel.migrate_channel_members.select.app_error",
    "translation": "Selhal hromadný výběr členů kanálu."
  },
  {
    "id": "app.channel.get_unread.app_error",
    "translation": "Nepodařilo se zjistit počet nepřečtených zpráv v kanálu."
  },
  {
    "id": "app.channel.get_public_channels.get.app_error",
    "translation": "Nepodařilo se načíst veřejné kanály."
  },
  {
    "id": "app.channel.get_private_channels.get.app_error",
    "translation": "Nepodařilo se načíst soukromé kanály."
  },
  {
    "id": "app.channel.get_pinnedpost_count.app_error",
    "translation": "Nepodařilo se načíst počet připnutých příspěvků v kanálu."
  },
  {
    "id": "app.channel.get_members_by_ids.app_error",
    "translation": "Nepodařilo se načíst členy kanálu."
  },
  {
    "id": "app.channel.get_members.app_error",
    "translation": "Nepodařilo se načíst členy kanálu."
  },
  {
    "id": "app.channel.get_member_count.app_error",
    "translation": "Nepodařilo se zjistit počet členů kanálu."
  },
  {
    "id": "app.channel.get_member.missing.app_error",
    "translation": "Nepodařilo se najít kanál pro dané ID uživatele a ID kanálu."
  },
  {
    "id": "app.channel.get_member.app_error",
    "translation": "Nepodařilo se získat člena kanálu."
  },
  {
    "id": "app.channel.get_for_post.app_error",
    "translation": "Nepodařilo se získat kanál pro daný příspěvek."
  },
  {
    "id": "app.channel.get_channels_by_ids.not_found.app_error",
    "translation": "Nenalezen žádný kanál."
  },
  {
    "id": "app.channel.get_channels_by_ids.app_error",
    "translation": "Nepodařilo se získat kanály pro daná id."
  },
  {
    "id": "app.channel.get_channels_batch_for_indexing.get.app_error",
    "translation": "Nepodařilo se získat dávku kanálů pro indexaci."
  },
  {
    "id": "app.channel.get_channel_counts.get.app_error",
    "translation": "Nepodařilo se získat počet kanálů."
  },
  {
    "id": "app.channel.get_by_scheme.app_error",
    "translation": "Nepodařilo se získat kanály pro dané schéma."
  },
  {
    "id": "app.channel.get_all_direct.app_error",
    "translation": "Nepodařilo se získat všechny přímé kanály."
  },
  {
    "id": "app.channel.get_all_channels.app_error",
    "translation": "Nepodařilo se získat všechny kanály."
  },
  {
    "id": "app.channel.get_all.app_error",
    "translation": "Nepodařilo se získat všechny kanály."
  },
  {
    "id": "app.channel.get.find.app_error",
    "translation": "Při hledání kanálu {{.channel_id}} došlo k chybě."
  },
  {
    "id": "app.channel.create_initial_sidebar_categories.internal_error",
    "translation": "Nepodařilo se vytvořit úvodní panel kategorií pro uživatele."
  },
  {
    "id": "app.post.get_flagged_posts.app_error",
    "translation": "Označené příspěvky nelze získat."
  },
  {
    "id": "app.post.get_direct_posts.app_error",
    "translation": "Zprávy nelze získat."
  },
  {
    "id": "app.post.get.app_error",
    "translation": "Příspěvek nelze načíst."
  },
  {
    "id": "app.post.delete.app_error",
    "translation": "Příspěvek nelze smazat."
  },
  {
    "id": "app.post.analytics_user_counts_posts_by_day.app_error",
    "translation": "Nelze získat počet uživatelů s příspěvky."
  },
  {
    "id": "app.post.analytics_posts_count_by_day.app_error",
    "translation": "Nelze získat počet příspěvků za den."
  },
  {
    "id": "ent.compliance.global_relay.write_file.appError",
    "translation": "Nemohu zapsat soubor global relay."
  },
  {
    "id": "ent.compliance.csv.write_file.appError",
    "translation": "Nemohu zapsat CSV soubor."
  },
  {
    "id": "ent.actiance.export.write_file.appError",
    "translation": "Nemohu zapsat exportní soubor."
  },
  {
    "id": "api.file.write_file.app_error",
    "translation": "Nelze zapsat soubor."
  },
  {
    "id": "api.file.test_connection.app_error",
    "translation": "Nelze přistoupit k úložišti souborů."
  },
  {
    "id": "api.file.remove_file.app_error",
    "translation": "Soubor nelze odstranit."
  },
  {
    "id": "api.file.remove_directory.app_error",
    "translation": "Adresář nelze odstranit."
  },
  {
    "id": "api.file.read_file.app_error",
    "translation": "Soubor nelze přečíst."
  },
  {
    "id": "api.file.move_file.app_error",
    "translation": "Nelze přesunout soubor."
  },
  {
    "id": "api.file.list_directory.app_error",
    "translation": "Nelze vypsat obsah adresáře."
  },
  {
    "id": "api.file.file_size.app_error",
    "translation": "Nelze získat velikost souboru."
  },
  {
    "id": "api.file.file_reader.app_error",
    "translation": "Nelze získat prostředek pro čtení souboru."
  },
  {
    "id": "api.file.file_exists.app_error",
    "translation": "Nelze ověřit zda soubor existuje."
  },
  {
    "id": "api.file.append_file.app_error",
    "translation": "Nelze připojit data k souboru."
  },
  {
    "id": "app.post.permanent_delete_by_channel.app_error",
    "translation": "Nelze smazat příspěvky dle kanálu."
  },
  {
    "id": "app.post.overwrite.app_error",
    "translation": "Nelze přepsat příspěvek."
  },
  {
    "id": "app.post.get_root_posts.app_error",
    "translation": "Nelze načíst příspěvky kanálu."
  },
  {
    "id": "app.post.get_posts_since.app_error",
    "translation": "Nelze načíst příspěvky kanálu."
  },
  {
    "id": "app.post.get_posts_created_at.app_error",
    "translation": "Nelze načíst příspěvky kanálu."
  },
  {
    "id": "app.post.get_posts_batch_for_indexing.get.app_error",
    "translation": "Nelze načíst dávku příspěvků k indexaci."
  },
  {
    "id": "app.post.get_posts_around.get.app_error",
    "translation": "Nelze načíst příspěvky kanálu."
  },
  {
    "id": "app.post.get_post_id_around.app_error",
    "translation": "Nelze načíst příspěvek kolem časového omezení."
  },
  {
    "id": "app.post.get_post_after_time.app_error",
    "translation": "Nelze načíst příspěvek po časovém omezení."
  },
  {
    "id": "app.post.analytics_posts_count.app_error",
    "translation": "Nelze získat počet příspěvků."
  },
  {
    "id": "app.compliance.get.finding.app_error",
    "translation": "Při načítání zprávy o shodě došlo k chybě."
  },
  {
    "id": "app.compliance.save.saving.app_error",
    "translation": "Při ukládání zprávy o shodě došlo k chybě."
  },
  {
    "id": "app.channel.update_last_viewed_at.app_error",
    "translation": "Nepodařilo se aktualizovat naposledy zobrazeno v čase."
  },
  {
    "id": "app.export.marshal.app_error",
    "translation": "Nerozumím odpovědi."
  },
  {
    "id": "app.export.export_attachment.zip_create_header.error",
    "translation": "Během exportu selhalo vytvoření zip hlavičky."
  },
  {
    "id": "app.export.export_attachment.mkdirall.error",
    "translation": "Během exportu selhalo vytvoření adresáře."
  },
  {
    "id": "app.export.export_attachment.create_file.error",
    "translation": "Během exportu selhalo vytvoření souboru."
  },
  {
    "id": "app.export.export_attachment.copy_file.error",
    "translation": "Během exportu selhalo kopírování souboru."
  },
  {
    "id": "api.user.update_user_auth.invalid_request",
    "translation": "Požadavek neobsahuje parametr AuthData nebo AuthService."
  },
  {
    "id": "api.user.get_authorization_code.endpoint.app_error",
    "translation": "Chyba při získávání endpointu z Discovery Document."
  },
  {
    "id": "api.unable_to_read_file_from_backend",
    "translation": "Chyba při čtení souboru z backendu"
  },
  {
    "id": "api.unable_to_create_zip_file",
    "translation": "Chyba při vytváření souboru zip."
  },
  {
    "id": "api.oauth.redirecting_back",
    "translation": "Přesměrování zpět do aplikace."
  },
  {
    "id": "api.oauth.close_browser",
    "translation": "Nyní můžete zavřít tuto kartu prohlížeče."
  },
  {
    "id": "api.oauth.auth_complete",
    "translation": "Autentizace dokončena"
  },
  {
    "id": "api.no_license",
    "translation": "Licence E10 nebo E20 jsou vyžadovány pro tento koncový bod."
  },
  {
    "id": "api.job.unable_to_download_job.incorrect_job_type",
    "translation": "Typ úlohy, kterou se snažíte stáhnout, není v tuto chvíli podporován"
  },
  {
    "id": "api.invalid_redirect_url",
    "translation": "Byla zadána neplatná URL adresa pro přesměrování"
  },
  {
    "id": "api.invalid_custom_url_scheme",
    "translation": "Bylo zadáno neplatné vlastní URL schéma"
  },
  {
    "id": "api.file.file_mod_time.app_error",
    "translation": "Nelze zjistit čas poslední změny souboru."
  },
  {
    "id": "api.export.export_not_found.app_error",
    "translation": "Nepodařilo se najít exportovaný soubor."
  },
  {
    "id": "api.config.update_config.not_allowed_security.app_error",
    "translation": "Změna {{.Name}} není povolena z bezpečnostních důvodů."
  },
  {
    "id": "api.back_to_app",
    "translation": "Zpět na {{.SiteName}}"
  },
  {
    "id": "api.command_remote.decode_invitation.error",
    "translation": "Nepodařilo se dekódovat pozvání: {{.Error}}"
  },
  {
    "id": "api.command_remote.cluster_removed",
    "translation": "Zabezpečené připojení {{.RemoteId}} {{.Result}}."
  },
  {
    "id": "api.command_remote.add_remote.error",
    "translation": "Nepodařilo se přidat zabezpečené připojení: {{.Error}}"
  },
  {
    "id": "api.command_remote.accept_invitation.error",
    "translation": "Pozvání se nepodařilo přijmout: {{.Error}}"
  },
  {
    "id": "api.command_remote.accept.help",
    "translation": "Přijmout pozvánku z externí instance Mattermost"
  },
  {
    "id": "api.command_remote.accept_invitation",
    "translation": "Pozvánka přijata a potvrzena.\nURL webu: {{.SiteURL}}"
  },
  {
    "id": "api.command_channel_purpose.update_channel.max_length",
    "translation": "Zadaný text překračuje povolený limit znaků. Účel kanálu je omezen na {{.MaxLength}} znaků."
  },
  {
    "id": "api.command_channel_header.update_channel.max_length",
    "translation": "Zadaný text přesahuje maximální povolenou délku. Záhlaví kanálu je omezeno na {{.MaxLength}} znaků."
  },
  {
    "id": "api.cloud.cws_webhook_event_missing_error",
    "translation": "Událost webhooku nebyla zpracována. Buď chybí, nebo není platná."
  },
  {
    "id": "api.channel.patch_channel_moderations.cache_invalidation.error",
    "translation": "Chyba při zneplatnění mezipaměti"
  },
  {
    "id": "api.channel.create_channel.direct_channel.team_restricted_error",
    "translation": "Kanál přímých zpráv mezi těmito uživateli nemohl být vytvořen, protože nejsou v žádném týmu společně."
  },
  {
    "id": "api.admin.saml.failure_reset_authdata_to_email.app_error",
    "translation": "Nepodařilo se resetovat pole AuthData na Email."
  },
  {
    "id": "api.cloud.notify_admin_to_upgrade_error.already_notified",
    "translation": "Administrátor byl již upozorněn"
  },
  {
    "id": "api.admin.syncables_error",
    "translation": "Nepodařilo se přidat uživatele do skupinových týmů a skupinových kanálů"
  },
  {
    "id": "api.command_remote.fetch_status.error",
    "translation": "Nepodařilo se načíst zabezpečená připojení: {{.Error}}"
  },
  {
    "id": "api.command_remote.encrypt_invitation.error",
    "translation": "Pozvánku se nepodařilo zašifrovat: {{.Error}}"
  },
  {
    "id": "api.command_remote.displayname.hint",
    "translation": "Název pro zobrazení zabezpečeného připojení"
  },
  {
    "id": "api.command_remote.displayname.help",
    "translation": "Název zobrazení zabezpečeného připojení"
  },
  {
    "id": "api.command_remote.desc",
    "translation": "Pozvěte zabezpečená připojení pro komunikaci mezi instancemi Mattermost."
  },
  {
    "id": "api.command_marketplace.unsupported.app_error",
    "translation": "Příkaz marketplace není na vašem zařízení podporován."
  },
  {
    "id": "api.command_marketplace.name",
    "translation": "obchod"
  },
  {
    "id": "api.command_marketplace.desc",
    "translation": "Otevřít obchod"
  },
  {
    "id": "api.cloud.teams_limit_reached.restore",
    "translation": "Tým nelze obnovit, protože bylo dosaženo limitu týmů"
  },
  {
    "id": "api.cloud.teams_limit_reached.create",
    "translation": "Tým nelze vytvořit, protože bylo dosaženo limitu týmů"
  },
  {
    "id": "web.error.unsupported_browser.no_longer_support",
    "translation": "Tento prohlížeč již Mattermost nepodporuje"
  },
  {
    "id": "web.incoming_webhook.channel_locked.app_error",
    "translation": "Tento webhook nemá povolení odesílat zprávy do požadovaného kanálu {{.channel_id}}"
  },
  {
    "id": "api.acknowledgement.save.archived_channel.app_error",
    "translation": "Nemůžete uložit potvrzení v archivovaném kanálu."
  },
  {
    "id": "api.acknowledgement.delete.deadline.app_error",
    "translation": "Po 5 minutách již potvrzení nelze smazat."
  },
  {
    "id": "api.acknowledgement.delete.archived_channel.app_error",
    "translation": "V archivovaném kanálu nelze odebrat potvrzení."
  },
  {
    "id": "api.command_remote.remotes_not_found",
    "translation": "Žádná zabezpečená připojení nebyla nalezena."
  },
  {
    "id": "api.command_remote.remote_table_header",
    "translation": "| Bezpečné připojení | Zobrazované jméno | ID připojení | URL stránky | Výchozí tým | Pozvánka přijata | Online | Poslední ping | Smazáno |"
  },
  {
    "id": "api.command_remote.remote_add_remove.help",
    "translation": "Přidání/odstranění zabezpečených připojení. Dostupné akce: {{.Actions}}"
  },
  {
    "id": "api.command_remote.permission_required",
    "translation": "Ke správě zabezpečených připojení potřebujete oprávnění `{{.Permission}}`."
  },
  {
    "id": "api.command_remote.name.hint",
    "translation": "Jedinečný název pro zabezpečené připojení"
  },
  {
    "id": "api.command_remote.name.help",
    "translation": "Název zabezpečeného připojení"
  },
  {
    "id": "api.command_remote.name",
    "translation": "zabezpečené-připojení"
  },
  {
    "id": "api.command_remote.missing_empty",
    "translation": "Chybějící nebo prázdný `{{.Arg}}`"
  },
  {
    "id": "api.command_remote.missing_command",
    "translation": "Chybějící příkaz. Dostupné akce: {{.Actions}}"
  },
  {
    "id": "api.command_remote.invite_summary",
    "translation": "Externímu správci systému Mattermost odešlete následující pozvánku zašifrovanou 256bitovým algoritmem AES spolu s heslem. K přijetí pozvánky použije příkaz `{{.Command}}` s lomítkem.\n\n```\n{{.Invitation}}\n```\n\n**Zajistěte, aby zabezpečené připojení mohlo přistupovat k vaší instanci Mattermostu prostřednictvím** {{.SiteURL}}"
  },
  {
    "id": "api.command_remote.invite_password.hint",
    "translation": "Heslo, které se použije k zašifrování pozvánky"
  },
  {
    "id": "api.command_remote.invite_password.help",
    "translation": "Heslo pozvánky"
  },
  {
    "id": "api.command_remote.invite.help",
    "translation": "Pozvání k zabezpečenému připojení"
  },
  {
    "id": "api.command_remote.invitation_created",
    "translation": "Pozvánka vytvořena."
  },
  {
    "id": "api.command_remote.invitation.hint",
    "translation": "Šifrovaná pozvánka ze zabezpečeného připojení"
  },
  {
    "id": "api.command_remote.invitation.help",
    "translation": "Pozvánka ze zabezpečeného připojení"
  },
  {
    "id": "api.command_remote.hint",
    "translation": "[akce]"
  },
  {
    "id": "api.command_help.success",
    "translation": "Mattermost je open source platforma pro bezpečnou komunikaci, spolupráci a orchestraci práce napříč nástroji a týmy.\nMattermost obsahuje dva klíčové nástroje:\n\n**Kanály** - Zůstaňte ve spojení se svým týmem prostřednictvím zpráv 1:1 a skupinových zpráv.\n**[Playbooks](/playbooks)** - Vytvářejte a konfigurujte opakovatelné procesy k dosažení konkrétních a předvídatelných výsledků.\n\n[Zobrazit dokumentaci a průvodce]({{.HelpLink}})"
  },
  {
    "id": "api.command_custom_status.clear.app_error",
    "translation": "Chyba při mazání stavu."
  },
  {
    "id": "api.command_custom_status.app_error",
    "translation": "Chyba při nastavování stavu."
  },
  {
    "id": "api.channel.group_message.converted.to_private_channel",
    "translation": "{{.ConvertedByUsername}} vytvořil tento kanál ze skupinové zprávy s {{.GMMembers}}."
  },
  {
    "id": "api.channel.patch_update_channel.update_direct_or_group_messages_not_allowed.app_error",
    "translation": "Nejste oprávněni aktualizovat název, display_name a účel přímých nebo skupinových zpráv."
  },
  {
    "id": "api.command_custom_status.clear.success",
    "translation": "Váš stav byl vymazán."
  },
  {
    "id": "api.channel.gm_to_channel_conversion.not_allowed_for_user.request_error",
    "translation": "Uživateli není povoleno převádět skupinovou zprávu na soukromý kanál"
  },
  {
    "id": "api.channel.update_channel.update_direct_or_group_messages_not_allowed.app_error",
    "translation": "Nemáte dovoleno aktualizovat název, zobrazené jméno a účel přímých nebo skupinových zpráv."
  },
  {
    "id": "api.command_custom_status.desc",
    "translation": "Nastavte nebo vymažte svůj stav"
  },
  {
    "id": "api.command_custom_status.hint",
    "translation": "[:emoji_name:] [status_message] nebo smazat"
  },
  {
    "id": "api.command_custom_status.success",
    "translation": "Váš stav je nastaven na “{{.EmojiName}} {{.StatusMessage}}”. Svůj stav můžete změnit ve vyskakovacím okně stavu v záhlaví postranního panelu kanálu."
  },
  {
    "id": "api.command_custom_status.name",
    "translation": "stav"
  },
  {
    "id": "api.command_exportlink.driver.app_error",
    "translation": "Ovladač úložiště souborů nepodporuje generování odkazů."
  },
  {
    "id": "api.command_exportlink.hint",
    "translation": "[job-id|názevsouboru zip|{{.LatestMsg}}"
  },
  {
    "id": "api.command_remote.site_url_not_set",
    "translation": "URL webu není nastavena. Nastavte ji v System Console > Environment > Web Server."
  },
  {
    "id": "api.command_invite.user_not_in_team.messageOverflow",
    "translation": "Můžete přidat {{.FirstUser}} a {{.Others}} ostatní do tohoto kanálu, jakmile budou členy týmu {{.Team}}."
  },
  {
    "id": "api.command_remote.remove.help",
    "translation": "Odstraní zabezpečené připojení"
  },
  {
    "id": "api.command_remote.remove_remote.error",
    "translation": "Nelze odstranit zabezpečené připojení: {{.Error}}"
  },
  {
    "id": "api.command_exportlink.desc",
    "translation": "Vygenerujte odkaz pro stažení exportu."
  },
  {
    "id": "api.command_exportlink.empty.app_error",
    "translation": "Nebyl nalezen žádný exportní soubor."
  },
  {
    "id": "api.command_exportlink.invalid.app_error",
    "translation": "Nelze najít požadovaný soubor."
  },
  {
    "id": "api.command_exportlink.link.text",
    "translation": "Svůj soubor si můžete stáhnout zde: {{.Link}}.\nPlatnost tohoto odkazu vyprší za {{.Expiration}}."
  },
  {
    "id": "api.command_exportlink.list.app_error",
    "translation": "Nelze načíst seznam exportů."
  },
  {
    "id": "api.command_exportlink.name",
    "translation": "exportlink"
  },
  {
    "id": "api.command_exportlink.permission.app_error",
    "translation": "Nemáte dostatečná oprávnění ke spuštění tohoto příkazu."
  },
  {
    "id": "api.command_exportlink.presign.app_error",
    "translation": "Nelze vygenerovat předběžnou adresu URL."
  },
  {
    "id": "api.command_invite.channel_constrained_user_denied",
    "translation": "Tento kanál je spravován skupinami.  Tento uživatel není součástí skupiny, která je synchronizována s tímto kanálem."
  },
  {
    "id": "api.command_invite.successOverflow",
    "translation": "{{.FirstUser}} a {{.Others}} přidáni do kanálu {{.Channel}}."
  },
  {
    "id": "api.command_invite.user_already_in_channel.overflow",
    "translation": "{{.FirstUser}} a {{.Others}} další jsou již v kanálu."
  },
  {
    "id": "api.command_remote.remove_remote_id.help",
    "translation": "ID zabezpečeného připojení k odstranění."
  },
  {
    "id": "api.command_remote.service_disabled",
    "translation": "Služba zabezpečeného připojení je zakázána."
  },
  {
    "id": "api.command_remote.service_not_enabled",
    "translation": "Služba zabezpečeného připojení není povolena."
  },
  {
    "id": "app.post.move_thread_command.direct_or_group.one_message",
    "translation": "Zpráva byla přesunuta do soukromé/skupinové konverzace\n"
  },
  {
    "id": "app.post.move_thread_command.error",
    "translation": "Vlákno nelze odebrat"
  },
  {
    "id": "app.post.permanent_delete_by_user.app_error",
    "translation": "Nelze vybrat zprávy pro smazání u tohoto uživatele."
  },
  {
    "id": "app.post.save.app_error",
    "translation": "Nelze uložit příspěvek."
  },
  {
    "id": "app.post.save.existing.app_error",
    "translation": "Nemůžete aktualizovat existující příspěvek."
  },
  {
    "id": "app.post.move_thread.from_another_channel",
    "translation": "Toto vlákno bylo přesunuto z jiného kanálu"
  },
  {
    "id": "app.post.move_thread_command.channel.multiple_messages",
    "translation": "Vlákno s {{.NumMessages}} zprávami bylo přesunuto: {{.Link}}\n"
  },
  {
    "id": "app.post.move_thread_command.channel.one_message",
    "translation": "Zpráva byla přesunuta: {{.Link}}\n"
  },
  {
    "id": "app.post.move_thread_command.direct_or_group.multiple_messages",
    "translation": "Vlákno s {{.NumMessages}} zprávami bylo přesunuto do soukromé/skupinové konverzace\n"
  },
  {
    "id": "api.command_share.channel_not_shared.error",
    "translation": "Není možné pozvat vzdáleného hosta, protože kanál {{.ChannelID}} není nastaven jako sdílený."
  },
  {
    "id": "api.command_share.channel_shared",
    "translation": "Tento kanál je nyní sdílen."
  },
  {
    "id": "api.command_share.channel_status.help",
    "translation": "Zobrazuje stav tohoto sdíleného kanálu"
  },
  {
    "id": "api.command_share.channel_status_id",
    "translation": "Stav pro ID kanálu {{.ChannelId}}"
  },
  {
    "id": "api.command_share.check_channel_exist.error",
    "translation": "Chyba při ověřování, zda existuje sdílený kanál {{.ChannelID}}: {{.Error}}"
  },
  {
    "id": "api.command_share.could_not_uninvite.error",
    "translation": "Není možné zrušit pozvánku pro `{{.RemoteId}}`: {{.Error}}"
  },
  {
    "id": "api.command_share.desc",
    "translation": "Nastaví sdílení aktuálního kanálu s externí instancí Mattermostu."
  },
  {
    "id": "api.command_remote.status.help",
    "translation": "Zobrazí stav všech zabezpečených připojení"
  },
  {
    "id": "api.command_remote.unknown_action",
    "translation": "Neznámá akce `{{.Action}}`"
  },
  {
    "id": "api.command_share.available_actions",
    "translation": "Dotsupné akce: {{.Actions}}"
  },
  {
    "id": "api.command_share.channel_invite.error",
    "translation": "Chyba při pozvání uživatele {{.Name}} do tohoto kanálu: {{.Error}}"
  },
  {
    "id": "api.command_remote.confirm_invitation.error",
    "translation": "Nepodařilo se potvrdit pozvánku: {{.Error}}"
  },
  {
    "id": "api.command_share.not_shared_channel_unshare",
    "translation": "Nelze zrušit sdílení kanálu, který není sdílený."
  },
  {
    "id": "api.command_share.permission_required",
    "translation": "K řízení sdílených kanálů potřebujete oprávnění {{.Permission}}."
  },
  {
    "id": "api.command_share.invalid_value.error",
    "translation": "Neplatná hodnota pro '{{.Arg}}': {{.Error}}"
  },
  {
    "id": "api.command_share.name",
    "translation": "sdílet-kanál"
  },
  {
    "id": "api.command_share.no_remote_invited",
    "translation": "K tomuto kanálu nebyla pozvána žádná zabezpečená připojení."
  },
  {
    "id": "api.command_share.remote_id_invalid.error",
    "translation": "ID zabezpečeného připojení je neplatné: {{.Error}}"
  },
  {
    "id": "api.command_share.remote_not_valid",
    "translation": "Musíte zadat platné ID zabezpečeného připojení pro zrušení pozvání"
  },
  {
    "id": "api.command_share.remote_table_header",
    "translation": "| Zabezpečené připojení | URL webu | Pouze pro čtení | Pozvánka přijata | Online | Poslední synchronizace |"
  },
  {
    "id": "api.command_share.channel_remote_id_not_exists",
    "translation": "Zabezpečené připojení sdíleného kanálu `{{.RemoteId}}` pro tento kanál neexistuje."
  },
  {
    "id": "api.command_share.fetch_remote.error",
    "translation": "Chyba při načítání zabezpečených připojení: {{.Error}}"
  },
  {
    "id": "api.command_share.fetch_remote_status.error",
    "translation": "Nelze načíst stav zabezpečených připojení: {{.Error}}."
  },
  {
    "id": "api.command_share.invitation_sent",
    "translation": "Pozvánka ke sdílenému kanálu byla odeslána na adresu `{{.Name}} {{.SiteURL}}`."
  },
  {
    "id": "api.command_share.invite_remote.help",
    "translation": "Pozve externí instanci Mattermost do aktuálního sdíleného kanálu"
  },
  {
    "id": "api.command_share.missing_action",
    "translation": "Chybějící akce. Dostupné akce: {{.Actions}}"
  },
  {
    "id": "api.command_share.remote_already_invited",
    "translation": "Zabezpečené připojení již bylo pozváno."
  },
  {
    "id": "api.command_share.remote_id.help",
    "translation": "ID existujícího zabezpečeného připojení. Chcete-li přidat zabezpečené připojení, viz příkaz `secure-connection`."
  },
  {
    "id": "api.command_share.channel_invite_not_home.error",
    "translation": "Nelze pozvat zabezpečené připojení ke sdílenému kanálu pocházejícímu někde jinde."
  },
  {
    "id": "api.command_share.hint",
    "translation": "[akce]"
  },
  {
    "id": "basic_security_check.url.too_long_error",
    "translation": "URL adresa je příliš dlouhá"
  },
  {
    "id": "api.plugin.upload.file_too_large.app_error",
    "translation": "Velikost nahraného pluginu překračuje limit. Tento limit lze změnit v systémové konzoli pod položkou Úložiště souborů > Maximální velikost souboru"
  },
  {
    "id": "api.channel.bookmark.channel_bookmark.license.error",
    "translation": "Tvoje licence nepodporuje záložky kanálů."
  },
  {
    "id": "api.channel.bookmark.create_channel_bookmark.direct_or_group_channels.forbidden.app_error",
    "translation": "Uživatel nemá oprávnění vytvořit záložku kanálu."
  },
  {
    "id": "api.channel.bookmark.create_channel_bookmark.direct_or_group_channels_by_guests.forbidden.app_error",
    "translation": "Nepodařilo se vytvořit záložku kanálu."
  },
  {
    "id": "api.channel.bookmark.create_channel_bookmark.forbidden.app_error",
    "translation": "Vytvoření záložky kanálu se nezdařilo."
  },
  {
    "id": "api.channel.bookmark.delete_channel_bookmark.direct_or_group_channels.forbidden.app_error",
    "translation": "Smazání záložky kanálu se nezdařilo."
  },
  {
    "id": "api.channel.bookmark.delete_channel_bookmark.direct_or_group_channels_by_guests.forbidden.app_error",
    "translation": "Nepodařilo se smazat záložku kanálu."
  },
  {
    "id": "api.channel.bookmark.delete_channel_bookmark.forbidden.app_error",
    "translation": "Nepodařilo se odstranit záložku kanálu."
  },
  {
    "id": "api.channel.bookmark.update_channel_bookmark.direct_or_group_channels.forbidden.app_error",
    "translation": "Nepodařilo se aktualizovat záložku kanálu."
  },
  {
    "id": "api.channel.bookmark.update_channel_bookmark.direct_or_group_channels_by_guests.forbidden.app_error",
    "translation": "Aktualizace záložky kanálu se nezdařila."
  },
  {
    "id": "api.channel.bookmark.update_channel_bookmark.forbidden.app_error",
    "translation": "Nepodařilo se upravit záložku kanálu."
  },
  {
    "id": "api.channel.bookmark.update_channel_bookmark_sort_order.direct_or_group_channels.forbidden.app_error",
    "translation": "Nepodařilo se aktualizovat pořadí záložek kanálu."
  },
  {
    "id": "api.channel.bookmark.update_channel_bookmark_sort_order.direct_or_group_channels_by_guests.forbidden.app_error",
    "translation": "Nepodařilo se aktualizovat pořadí záložky kanálu."
  },
  {
    "id": "api.channel.bookmark.update_channel_bookmark_sort_order.forbidden.app_error",
    "translation": "Nepodařilo se upravit pořadí záložky kanálu."
  },
  {
    "id": "api.command_share.share_read_only.hint",
    "translation": "[readonly] - 'Y' nebo 'N'. Výchozí hodnota je 'N'"
  },
  {
    "id": "api.command_share.shared_channel_unavailable",
    "translation": "Tento kanál již není sdílen."
  },
  {
    "id": "api.command_share.shared_channel_unshare.error",
    "translation": "Nelze zrušit sdílení tohoto kanálu: {{.Error}}."
  },
  {
    "id": "api.config.reload_config.app_error",
    "translation": "Nepodařilo se znovu načíst konfiguraci."
  },
  {
    "id": "api.context.outgoing_oauth_connection.create_connection.input_error",
    "translation": "Neplatné vstupní parametry."
  },
  {
    "id": "api.context.outgoing_oauth_connection.create_connection.app_error",
    "translation": "Došlo k chybě při vytváření odchozího OAuth připojení."
  },
  {
    "id": "api.context.outgoing_oauth_connection.delete_connection.app_error",
    "translation": "Došlo k chybě při odstraňování odchozího OAuth připojení."
  },
  {
    "id": "api.license.request_trial_license.embargoed",
    "translation": "Nebylo možné zpracovat požadavek kvůli omezením pro embargoované země. Zjistěte více v naší dokumentaci nebo se obraťte na legal@mattermost.com s dotazy ohledně exportních omezení."
  },
  {
    "id": "api.payload.parse.error",
    "translation": "Došlo k chybě při analýze datového obsahu."
  },
  {
    "id": "api.command_share.uninvite_remote.help",
    "translation": "Odvolává pozvání zabezpečeného připojení z tohoto sdíleného kanálu"
  },
  {
    "id": "api.config.update_config.diff.app_error",
    "translation": "Nepodařilo se porovnat konfigurace"
  },
  {
    "id": "api.remote_cluster.accept_invitation_error",
    "translation": "Nepodařilo se přijmout pozvání do vzdáleného clusteru"
  },
  {
    "id": "api.remote_cluster.base64_decode_error",
    "translation": "Nepodařilo se dekódovat řetězec base64"
  },
  {
    "id": "api.remote_cluster.cluster_not_deleted",
    "translation": "Vzdálený cluster nebyl smazán"
  },
  {
    "id": "api.remote_cluster.invite_decrypt_error",
    "translation": "Nepodařilo se dešifrovat pozvání do vzdáleného clusteru pomocí zadaného hesla"
  },
  {
    "id": "api.remote_cluster.get.not_found",
    "translation": "Vzdálený cluster nebyl nalezen"
  },
  {
    "id": "api.command_share.invite_remote_to_channel.error",
    "translation": "Nelze pozvat externího uživatele do kanálu: {{.Error}}"
  },
  {
    "id": "api.command_share.unshare_channel.help",
    "translation": "Zruší sdílení aktuálního kanálu"
  },
  {
    "id": "api.command_share.unknown_action",
    "translation": "Neznámá akce {{.Action}}. Dostupné akce: {{.Actions}}"
  },
  {
    "id": "api.config.update_config.translations.app_error",
    "translation": "Nepodařilo se aktualizovat překlady serveru."
  },
  {
    "id": "api.context.outgoing_oauth_connection.list_connections.app_error",
    "translation": "Došlo k chybě při zobrazování seznamu odchozích OAuth připojení."
  },
  {
    "id": "api.remote_cluster.invalid_id.app_error",
    "translation": "Neplatné id."
  },
  {
    "id": "api.post.check_for_out_of_team_mentions.message.multiple",
    "translation": "Uživatelé @{{.Usernames}} a @{{.LastUsername}} nebyli upozorněni na toto zmínění, protože nejsou členy tohoto týmu."
  },
  {
    "id": "api.post.check_for_out_of_team_mentions.message.one",
    "translation": "Uživatel @{{.Username}} nebyl upozorněn na toto zmínění, protože není členem tohoto týmu."
  },
  {
    "id": "api.remote_cluster.get.app_error",
    "translation": "Při získávání zabezpečeného připojení došlo k chybě."
  },
  {
    "id": "api.channel.update_channel_member_roles.guest.app_error",
    "translation": "Neplatná aktualizace člena kanálu: Host nemůže být povýšen na člena týmu nebo administrátora týmu, nejprve ho prosím povyšte na uživatele."
  },
  {
    "id": "api.channel.update_channel_member_roles.user_and_guest.app_error",
    "translation": "Neplatná aktualizace členství kanálu: Host nemůže být přiřazen k jednotlivým kanálům; systémový administrátor musí uživatele povýšit nebo degradovat na/z hosta."
  },
  {
    "id": "api.command_share.must_specify_valid_remote",
    "translation": "Musíte zadat platné ID zabezpečeného připojení pro pozvání."
  },
  {
    "id": "api.command_share.share_read_only.help",
    "translation": "Kanál bude sdílen v režimu pouze pro čtení"
  },
  {
    "id": "api.command_share.share_channel.error",
    "translation": "Nelze sdílet tento kanál: {{.Error}}"
  },
  {
    "id": "api.config.patch_config.diff.app_error",
    "translation": "Nepodařilo se porovnat konfigurace"
  },
  {
    "id": "api.context.json_encoding.app_error",
    "translation": "Chyba při kódování JSON."
  },
  {
    "id": "api.context.ip_filtering.get_my_ip.failed",
    "translation": "Při získávání IP adresy klienta došlo k chybě"
  },
  {
    "id": "api.context.ip_filtering.not_available.app_error",
    "translation": "Filtrování IP adres není na tomto serveru k dispozici"
  },
  {
    "id": "api.context.outgoing_oauth_connection.list_connections.input_error",
    "translation": "Neplatné vstupní parametry."
  },
  {
    "id": "api.context.outgoing_oauth_connection.update_connection.app_error",
    "translation": "Došlo k chybě při aktualizaci odchozího OAuth připojení."
  },
  {
    "id": "api.license.upgrade_needed.app_error",
    "translation": "Funkce vyžaduje upgrade na edici Enterprise."
  },
  {
    "id": "api.license_error",
    "translation": "koncový bod API vyžaduje licenci"
  },
  {
    "id": "api.oauth.click_redirect",
    "translation": "Pokud nebudete automaticky přesměrováni, klikněte prosím na <a href='{{.Link}}'>odkaz</a>"
  },
  {
    "id": "api.post.post_priority.min_recipients_persistent_notification_post.request_error",
    "translation": "Trvalé oznámení musí mít alespoň 1 příjemce."
  },
  {
    "id": "api.post.post_priority.priority_post_not_allowed_for_user.request_error",
    "translation": "Uživatel nemá oprávnění vytvářet prioritní příspěvky nebo trvalá oznámení."
  },
  {
    "id": "api.post.post_priority.persistent_notification_validation_error.request_error",
    "translation": "Ověření trvalého oznámení selhalo."
  },
  {
    "id": "api.post.post_priority.priority_post_only_allowed_for_root_post.request_error",
    "translation": "Pouze základní příspěvky mohou mít prioritu."
  },
  {
    "id": "api.post.post_priority.urgent_persistent_notification_post.request_error",
    "translation": "Trvalá oznámení musí mít prioritu „Urgent“."
  },
  {
    "id": "api.post.posts_by_ids.invalid_body.request_error",
    "translation": "Počet přijatých ID příspěvků překročil maximální velikost {{.MaxLength}}"
  },
  {
    "id": "api.post.send_notification_and_forget.push_comment_on_crt_thread_dm",
    "translation": " odpověděl na vlákno."
  },
  {
    "id": "api.post.search_files.invalid_body.app_error",
    "translation": "Nepodařilo se zpracovat tělo požadavku."
  },
  {
    "id": "api.push_notification.title.collapsed_threads",
    "translation": "Odpovědět v {{.channelName}}"
  },
  {
    "id": "api.push_notification.title.collapsed_threads_dm",
    "translation": "Odpovědět v soukromé zprávě"
  },
  {
    "id": "api.remote_cluster.delete.app_error",
    "translation": "Při mazání zabezpečeného připojení došlo k chybě."
  },
  {
    "id": "api.remote_cluster.update_not_unique.app_error",
    "translation": "Zabezpečené připojení se stejnou URL již existuje."
  },
  {
    "id": "api.remote_cluster.update.app_error",
    "translation": "Při aktualizaci zabezpečeného připojení došlo k chybě."
  },
  {
    "id": "api.roles.get_multiple_by_name_too_many.request_error",
    "translation": "Nelze získat tolik rolí podle názvu. Lze požadovat pouze {{.MaxNames}} rolí najednou."
  },
  {
    "id": "api.templates.cloud_welcome_email.title",
    "translation": "Vaše pracovní prostředí je připraveno k použití!"
  },
  {
    "id": "api.templates.email_footer_v2",
    "translation": "© 2022 Mattermost, Inc. 530 Lytton Avenue, druhé patro, Palo Alto, CA, 94301"
  },
  {
    "id": "api.templates.invite_body.title.reminder",
    "translation": "Připomínka"
  },
  {
    "id": "api.templates.invite_body_footer.info",
    "translation": "Mattermost je flexibilní, open source platforma pro zasílání zpráv, která umožňuje bezpečnou týmovou spolupráci."
  },
  {
    "id": "api.templates.invite_body_footer.learn_more",
    "translation": "Zjistit více"
  },
  {
    "id": "api.templates.invite_body_footer.title",
    "translation": "Co je Mattermost?"
  },
  {
    "id": "api.templates.invite_body_guest.subTitle",
    "translation": "Byli jste pozváni jako host, abyste spolupracovali s týmem"
  },
  {
    "id": "api.templates.invite_team_and_channel_body.title",
    "translation": "{{ .SenderName }} vás pozval(a) k připojení do kanálu {{ .ChannelName }} v týmu {{ .TeamDisplayName }}"
  },
  {
    "id": "api.templates.invite_team_and_channel_subject",
    "translation": "[{{ .SiteName }}] {{ .SenderName }} vás pozval(a) k připojení do kanálu {{ .ChannelName }} v týmu {{ .TeamDisplayName }}"
  },
  {
    "id": "api.templates.invite_team_and_channels_body.title",
    "translation": "{{ .SenderName }} vás pozval(a) k připojení k {{ .ChannelsLen }} kanálům v týmu {{ .TeamDisplayName }}"
  },
  {
    "id": "api.post.move_thread.disabled.app_error",
    "translation": "Přesouvání vláken je deaktivováno"
  },
  {
    "id": "api.remote_cluster.save.app_error",
    "translation": "Při ukládání zabezpečeného připojení došlo k chybě."
  },
  {
    "id": "api.remote_cluster.save_not_unique.app_error",
    "translation": "Zabezpečené připojení již bylo přidáno."
  },
  {
    "id": "api.remote_cluster.service_not_enabled.app_error",
    "translation": "Služba vzdáleného clusteru není povolena."
  },
  {
    "id": "api.templates.invite_body.subTitle",
    "translation": "Začněte spolupracovat se svým týmem na Mattermostu"
  },
  {
    "id": "api.post.send_notification_and_forget.push_comment_on_crt_thread",
    "translation": " odpověděl na vlákno, které sledujete."
  },
  {
    "id": "api.channel.create_channel.missing_display_name.error",
    "translation": "Chybí display_name v těle požadavku"
  },
  {
    "id": "api.channel.create_channel.missing_team_id.error",
    "translation": "Chybí team_id v těle požadavku"
  },
  {
    "id": "api.command_share.remote_uninvited",
    "translation": "Zabezpečené připojení {{.RemoteId}} bylo odvoláno."
  },
  {
    "id": "api.command_share.uninvite_remote_id.help",
    "translation": "ID zabezpečeného připojení, které má být odvoláno."
  },
  {
    "id": "api.command_share.service_disabled",
    "translation": "Služba sdílených kanálů je deaktivována."
  },
  {
    "id": "api.context.ip_filtering.get_ip_filters.app_error",
    "translation": "Při načítání filtrů IP došlo k chybě"
  },
  {
    "id": "api.context.outgoing_oauth_connection.not_available.configuration_disabled",
    "translation": "Odchozí OAuth připojení nejsou na tomto serveru k dispozici."
  },
  {
    "id": "api.post.move_thread.no_permission",
    "translation": "Nemáte oprávnění k přesunutí tohoto vlákna."
  },
  {
    "id": "api.post.post_priority.max_recipients_persistent_notification_post.request_error",
    "translation": "Trvalé oznámení může mít maximálně {{.MaxRecipients}} příjemců."
  },
  {
    "id": "api.config.update.elasticsearch.autocomplete_cannot_be_enabled_error",
    "translation": "Automatické doplňování kanálů nelze povolit, protože schéma indexu kanálů je zastaralé. Doporučuje se znovu generovat index kanálů. Další informace naleznete v poznámkách k verzím Mattermostu"
  },
  {
    "id": "api.context.invitation_expired.error",
    "translation": "Pozvánka vypršela."
  },
  {
    "id": "api.context.ip_filtering.apply_ip_filters.app_error",
    "translation": "Při aplikaci filtrů IP došlo k chybě"
  },
  {
    "id": "api.license.request-trial.can-start-trial.not-allowed",
    "translation": "Nepodařilo se použít novou zkušební licenci. Na této instanci Mattermostu již byla dříve aplikována zkušební licence. Pokud si přejete prodloužit zkušební období, prosím kontaktujte náš obchodní tým."
  },
  {
    "id": "api.remote_cluster.invalid_topic.app_error",
    "translation": "Neplatné téma."
  },
  {
    "id": "api.remote_cluster.encrypt_invite_error",
    "translation": "Nepodařilo se zašifrovat pozvání do vzdáleného clusteru pomocí zadaného hesla"
  },
  {
    "id": "api.templates.reset_body.info",
    "translation": "Odkaz pro obnovení hesla vyprší za 24 hodin."
  },
  {
    "id": "api.templates.reset_body.subTitle",
    "translation": "Klikněte na tlačítko níže pro obnovení hesla. Pokud jste o reset nepožádali, tento e-mail můžete ignorovat."
  },
  {
    "id": "api.templates.welcome_body.app_download_button",
    "translation": "Stáhnout"
  },
  {
    "id": "api.templates.welcome_body.subTitle1",
    "translation": "Děkujeme, že jste se připojili. "
  },
  {
    "id": "api.templates.welcome_body.info1",
    "translation": "Pokud jste to nebyli vy, můžete tento e-mail ignorovat."
  },
  {
    "id": "api.templates.welcome_body.serverURL",
    "translation": "{{ .ServerURL }}."
  },
  {
    "id": "api.user.invalidate_password_recovery_tokens_delete.error",
    "translation": "Nepodařilo se odstranit token při zneplatňování tokenů pro obnovení hesla"
  },
  {
    "id": "api.user.update_user.login_provider_attribute_set.app_error",
    "translation": "Pole '{{.Field}}' musí být nastaveno prostřednictvím poskytovatele přihlášení uživatele."
  },
  {
    "id": "api.user.auth_switch.not_available.email_signup_disabled.app_error",
    "translation": "Přenos autentizace není k dispozici, protože registrace e-mailem je zakázána."
  },
  {
    "id": "api.user.auth_switch.not_available.login_disabled.app_error",
    "translation": "Přenos autentizace není k dispozici, protože není povoleno ani přihlášení e-mailem, ani přihlášení pomocí uživatelského jména."
  },
  {
    "id": "api.user.create_user.user_limits.exceeded",
    "translation": "Nelze vytvořit uživatele. Server překročil bezpečný limit uživatelů. Kontaktujte svého správce s chybovým kódem: ERROR_SAFETY_LIMITS_EXCEEDED."
  },
  {
    "id": "api.user.update_password.password_hash.app_error",
    "translation": "Došlo k interní chybě při ukládání hesla."
  },
  {
    "id": "api.templates.verify_body.info1",
    "translation": "Pokud jste o změnu nežádali vy, můžete tento e-mail bez obav ignorovat."
  },
  {
    "id": "api.user.create_user.bad_token_email_data.app_error",
    "translation": "E-mailová adresa v tokenu se neshoduje s e-mailovou adresou v údajích o uživateli."
  },
  {
    "id": "api.templates.license_up_for_renewal_subtitle",
    "translation": "{{.UserName}}, vaše předplatné vyprší za {{.Days}} dnů. Doufáme, že si užíváte flexibilní a bezpečnou týmovou spolupráci, kterou Mattermost nabízí. Obnovte jej co nejdříve, aby váš tým mohl nadále využívat tyto výhody."
  },
  {
    "id": "api.templates.welcome_body.subTitle2",
    "translation": "Klikněte níže pro ověření své e-mailové adresy."
  },
  {
    "id": "api.user.authorize_oauth_user.saml_response_too_long.app_error",
    "translation": "Odpověď SAML je příliš dlouhá"
  },
  {
    "id": "api.templates.license_up_for_renewal_title",
    "translation": "Vaše předplatné služby Mattermost čeká na obnovení"
  },
  {
    "id": "api.templates.questions_footer.title",
    "translation": "Otázky?"
  },
  {
    "id": "api.templates.questions_footer.info",
    "translation": "Potřebujete pomoc nebo máte dotazy? Napište nám na "
  },
  {
    "id": "api.templates.verify_body.serverURL",
    "translation": "{{ .ServerURL }}."
  },
  {
    "id": "api.templates.verify_body.subTitle1",
    "translation": "Děkujeme, že jste se připojili "
  },
  {
    "id": "api.templates.verify_body.subTitle2",
    "translation": "Klikněte níže pro ověření vaší e-mailové adresy."
  },
  {
    "id": "api.user.add_user_to_group_syncables.not_ldap_user.app_error",
    "translation": "Není uživatelem LDAP"
  },
  {
    "id": "api.user.invalidate_verify_email_tokens_delete.error",
    "translation": "Nepodařilo se odstranit token při zneplatňování tokenů pro ověření e-mailu"
  },
  {
    "id": "api.user.invalidate_verify_email_tokens.error",
    "translation": "Nepodařilo se získat tokeny podle typu při zneplatňování tokenů pro ověření e-mailu"
  },
  {
    "id": "api.user.patch_user.login_provider_attribute_set.app_error",
    "translation": "Pole '{{.Field}}' musí být nastaveno prostřednictvím poskytovatele přihlášení uživatele."
  },
  {
    "id": "api.user.send_cloud_welcome_email.error",
    "translation": "Nepodařilo se odeslat uvítací e-mail na cloud"
  },
  {
    "id": "api.user.upload_profile_user.check_image_limits.app_error",
    "translation": "Kontrola limitů obrázku selhala. Rozlišení je příliš vysoké."
  },
  {
    "id": "api.templates.welcome_body.app_download_title",
    "translation": "Stáhněte si desktopové a mobilní aplikace"
  },
  {
    "id": "api.unmarshal_error",
    "translation": "Nepodařilo se deserializovat."
  },
  {
    "id": "api.upload.create.upload_too_large.app_error",
    "translation": "Nepodařilo se nahrát soubor. Soubor je příliš velký."
  },
  {
    "id": "api.user.get_profile_image_path.app_error",
    "translation": "Chyba při ověřování, zda má uživatel vlastní profilový obrázek."
  },
  {
    "id": "api.user.login.remote_users.login.error",
    "translation": "Přihlášení se nezdařilo, protože vzdálení uživatelé nemají povoleno se přihlásit."
  },
  {
    "id": "api.user.get_users.validation.app_error",
    "translation": "Chyba při získávání rolí během ověřování."
  },
  {
    "id": "api.user.invalidate_password_recovery_tokens.error",
    "translation": "Nepodařilo se získat tokeny podle typu při zneplatňování tokenů pro obnovení hesla"
  },
  {
    "id": "api.user.invalidate_verify_email_tokens_parse.error",
    "translation": "Nepodařilo se zpracovat token při zneplatňování tokenů pro ověření e-mailu"
  },
  {
    "id": "api.user.invalidate_password_recovery_tokens_parse.error",
    "translation": "Nepodařilo se zpracovat token při zneplatňování tokenů pro obnovení hesla"
  },
  {
    "id": "api.user.login_with_desktop_token.not_oauth_or_saml_user.app_error",
    "translation": "Uživatel není OAuth nebo SAML uživatel."
  },
  {
    "id": "app.channel.bookmark.delete.app_error",
    "translation": "Nepodařilo se smazat záložku."
  },
  {
    "id": "app.channel.bookmark.get.app_error",
    "translation": "Nepodařilo se získat záložku."
  },
  {
    "id": "app.channel.bookmark.update_sort.missing_bookmark.app_error",
    "translation": "Nepodařilo se seřadit záložku. Záložka nebyla nalezena."
  },
  {
    "id": "app.bot.get_system_bot.empty_admin_list.app_error",
    "translation": "Seznam správců je prázdný."
  },
  {
    "id": "app.channel.bookmark.get_existing.app_err",
    "translation": "Nepodařilo se aktualizovat existující záložku."
  },
  {
    "id": "api.user.upload_profile_user.login_provider_attribute_set.app_error",
    "translation": "Profilový obrázek musí být nastaven prostřednictvím poskytovatele přihlášení uživatele."
  },
  {
    "id": "api.user.view_archived_channels.get_posts_for_channel.app_error",
    "translation": "Nelze načíst příspěvky pro archivovaný kanál"
  },
  {
    "id": "app.acknowledgement.getforpost.get.app_error",
    "translation": "Nelze získat potvrzení pro příspěvek."
  },
  {
    "id": "app.acknowledgement.get.app_error",
    "translation": "Nelze získat potvrzení."
  },
  {
    "id": "app.channel.add_member.deleted_user.app_error",
    "translation": "Nelze přidat uživatele jako člena kanálu."
  },
  {
    "id": "app.channel.elasticsearch_channel_index.notify_admin.message",
    "translation": "Vaše schéma indexu kanálu Elasticsearch je zastaralé. Doporučuje se znovu vytvořit index kanálu.\nChcete-li problém vyřešit, klikněte na tlačítko `Rebuild Channels Index` v [sekce Elasticsearch v systémové konzole]{{.ElasticsearchSection}}.\nDalší informace najdete v seznamu změn Mattermost."
  },
  {
    "id": "app.channel.bookmark.save.app_error",
    "translation": "Nepodařilo se uložit záložku."
  },
  {
    "id": "app.channel.bookmark.update.app_error",
    "translation": "Nepodařilo se aktualizovat záložku."
  },
  {
    "id": "app.channel.bookmark.update_sort.app_error",
    "translation": "Nepodařilo se seřadit záložku."
  },
  {
    "id": "app.channel.count_urgent_posts_since.app_error",
    "translation": "Nelze spočítat naléhavé příspěvky od daného data."
  },
  {
    "id": "api.user.view_archived_channels.get_users_in_channel.app_error",
    "translation": "Nelze načíst uživatele pro archivovaný kanál"
  },
  {
    "id": "api4.plugin.reattachPlugin.invalid_request",
    "translation": "Nepodařilo se zpracovat požadavek"
  },
  {
    "id": "app.acknowledgement.save.save.app_error",
    "translation": "Nelze uložit potvrzení pro příspěvek."
  },
  {
    "id": "app.acknowledgement.delete.app_error",
    "translation": "Nelze smazat potvrzení."
  },
  {
    "id": "app.channel.bookmark.update_sort.invalid_input.app_error",
    "translation": "Nepodařilo se seřadit záložku. Vstup je neplatný."
  },
  {
    "id": "api.file.test_connection_email_settings_nil.app_error",
    "translation": "Nastavení e-mailu obsahuje nevyplněné hodnoty."
  },
  {
    "id": "api.context.remote_id_invalid.app_error",
    "translation": "Nelze najít zabezpečené connectionID {{.RemoteId}}."
  },
  {
    "id": "api.custom_groups.count_err",
    "translation": "chyba při počítání skupin"
  },
  {
    "id": "api.email_batching.send_batched_email_notification.button",
    "translation": "Otevřít Mattermost"
  },
  {
    "id": "api.license.request-trial.can-start-trial.error",
    "translation": "Nebylo možné ověřit jestli je možné začít zkušební verzi"
  },
  {
    "id": "api.team.user.missing_account",
    "translation": "Uživatele nelze najít."
  },
  {
    "id": "api.team.invite_guests_to_channels.invalid_body.app_error",
    "translation": "Neplatné nebo chybějící tělo požadavku."
  },
  {
    "id": "api.team.invite_members.unable_to_send_email_with_defaults.app_error",
    "translation": "SMTP není nakonfigurováno v Systémové Konzoli"
  },
  {
    "id": "api.templates.ip_filters_changed_footer.log_in_to_customer_portal",
    "translation": "Přihlaste se do zákaznického portálu pro reset IP filtrování"
  },
  {
    "id": "api.context.outgoing_oauth_connection.update_connection.input_error",
    "translation": "Neplatné vstupní parametry."
  },
  {
    "id": "api.draft.create_draft.can_not_draft_to_deleted.error",
    "translation": "Koncept není možné uložit do smazaného kanálu"
  },
  {
    "id": "api.drafts.disabled.app_error",
    "translation": "Funkce konceptů je zakázána."
  },
  {
    "id": "api.file.test_connection_s3_auth.app_error",
    "translation": "Nelze se připojit k S3. Zkontrolujte vaše autorizační parametry a nastavení autentifikace pro připojení k Amazon S3."
  },
  {
    "id": "api.file.test_connection_s3_settings_nil.app_error",
    "translation": "Nastavení úložiště souborů obsahuje nevyplněné hodnoty."
  },
  {
    "id": "api.getUsersForReporting.invalid_active_filter",
    "translation": "Nelze skrýt zároveň aktivní i neaktivní uživatele."
  },
  {
    "id": "api.license.request-trial.bad-request.business-email",
    "translation": "Neplatný firemní e-mail pro zkušební verzi"
  },
  {
    "id": "api.saml.invalid_email_token.app_error",
    "translation": "Neplatný email_token"
  },
  {
    "id": "api.server.cws.needs_enterprise_edition",
    "translation": "Služba je k dispozici pouze v edici Enterprise"
  },
  {
    "id": "api.server.cws.disabled",
    "translation": "Interakce s portálem uživatelské podpory Mattermostu byly vypnuty systémovým administrátorem."
  },
  {
    "id": "api.server.cws.health_check.app_error",
    "translation": "CWS Server není k dispozici."
  },
  {
    "id": "api.server.cws.subscribe_to_newsletter.app_error",
    "translation": "CWS Server selhal při nastavení odebírání novinek."
  },
  {
    "id": "api.team.invite_guests_to_channels.disabled.error",
    "translation": "Účty návštěvníků jsou zakázané"
  },
  {
    "id": "api.team.invite_members.unable_to_send_email.app_error",
    "translation": "Chyba při odesílání emailu"
  },
  {
    "id": "api.team.invite_members_to_team_and_channels.invalid_body.app_error",
    "translation": "Neplatné tělo požadavku."
  },
  {
    "id": "api.team.set_team_icon.check_image_limits.app_error",
    "translation": "Překročen limit při kontrole obrázku. Rozlišení je příliš velké."
  },
  {
    "id": "api.team.update_team_member_roles.guest.app_error",
    "translation": "Neplatná aktualizace člena týmu: Host nemůže být přidělen jako člen týmu nebo administrátor týmu, nejprve jej prosím povyšte na uživatele."
  },
  {
    "id": "api.templates.cloud_welcome_email.info2",
    "translation": "Ujistěte se, že máte odkaz uložený nebo v záložkách pro budoucí použití."
  },
  {
    "id": "api.templates.cloud_welcome_email.mm_apps",
    "translation": "mobilní a desktopové aplikace"
  },
  {
    "id": "api.templates.cloud_welcome_email.signin_sub_info2",
    "translation": "pro nejlepší uživatelskou zkušenost na systémech Windows, Linux, Mac, iOS a Android."
  },
  {
    "id": "api.templates.cloud_welcome_email.start_questions",
    "translation": "Máte otázky ohledně toho jak začít? Napište nám email na"
  },
  {
    "id": "api.templates.cloud_welcome_email.subject",
    "translation": "Gratulujeme!"
  },
  {
    "id": "api.templates.ip_filters_changed_footer.contact_support",
    "translation": "Kontaktujte podporu"
  },
  {
    "id": "api.templates.ip_filters_changed.button",
    "translation": "Zkontrolujte změny"
  },
  {
    "id": "api.team.invite_guests_to_channels.license.error",
    "translation": "Vaše licence nepodporuje návštěvnické účty"
  },
  {
    "id": "api.templates.cloud_welcome_email.button",
    "translation": "Otevřít Mattermost"
  },
  {
    "id": "api.templates.cloud_welcome_email.info",
    "translation": "Děkujeme za vytvoření "
  },
  {
    "id": "api.templates.cloud_welcome_email.download_mm_info",
    "translation": "Stáhněte si aplikaci Mattermost"
  },
  {
    "id": "api.templates.ip_filters_changed_footer.send_an_email_to",
    "translation": "Odešlete e-mail na {{ .InitiatingUserEmail }}"
  },
  {
    "id": "api.email_batching.send_batched_email_notification.time",
    "translation": "{{.Hour}}:{{.Minute}} {{.TimeZone}}"
  },
  {
    "id": "api.email_batching.send_batched_email_notification.subTitle",
    "translation": "Podívejte se dolů pro souhrn vašich nových zpráv."
  },
  {
    "id": "api.email_batching.send_batched_email_notification.title",
    "translation": "Máte nové zprávy"
  },
  {
    "id": "api.emoji.get_multiple_by_name_too_many.request_error",
    "translation": "Nemohu vrátit takové množství emotikonů podle názvu. Najednou můžete požadovat pouze {{.MaxNames}} emotikonů."
  },
  {
    "id": "api.getUsersForReporting.invalid_team_filter",
    "translation": "Bylo zadáno neplatné ID týmu."
  },
  {
    "id": "api.getUsersForReporting.invalid_page_size",
    "translation": "Velikost stránky je neplatná nebo příliš velká."
  },
  {
    "id": "api.email_batching.send_batched_email_notification.messageButton",
    "translation": "Zobrazit tuto zprávu"
  },
  {
    "id": "api.context.request_body_too_large.app_error",
    "translation": "Nelze zpracovat požadavek. Tělo požadavku je příliš velké."
  },
  {
    "id": "api.error_no_organization_name_provided_for_self_hosted_onboarding",
    "translation": "Chyba: Nebylo poskytnuto jméno organizace pro onboarding na vlastním hostingu."
  },
  {
    "id": "api.channel.create_group.remote_restricted.app_error",
    "translation": "Nelze vytvořit skupinový kanál se vzdálenými uživateli"
  },
  {
    "id": "api.channel.create_channel.direct_channel.remote_restricted.app_error",
    "translation": "Nelze vytvořit přímý kanál se vzdáleným uživatelem"
  },
  {
    "id": "api.file.cloud_upload.app_error",
    "translation": "Nahrávání přes mmctl na cloudovou instanci není podporováno. Prosím, podívejte se na dokumentaci zde: https://docs.mattermost.com/manage/cloud-data-export.html."
  },
  {
    "id": "api.getThreadsForUser.bad_only_params",
    "translation": "Parametry OnlyThreads a OnlyTotals pro getThreadsForUser jsou vzájemně neslučitelné"
  },
  {
    "id": "api.system.logs.download_bytes_buffer.app_error",
    "translation": "Nepodařilo se zapsat záznamy do vyrovnávací paměti"
  },
  {
    "id": "api.context.remote_id_mismatch.app_error",
    "translation": "Neshoda ID zabezpečeného připojení."
  },
  {
    "id": "api.context.remote_id_missing.app_error",
    "translation": "Chybí ID zabezpečeného připojení."
  },
  {
    "id": "api.custom_groups.no_remote_id",
    "translation": "remote_id musí být prázdné pro vlastní skupiny"
  },
  {
    "id": "api.custom_status.disabled",
    "translation": "Funkce vlastního stavu byla deaktivována. Pro podrobnosti kontaktujte svého správce systému."
  },
  {
    "id": "api.custom_status.recent_custom_statuses.delete.app_error",
    "translation": "Nepodařilo se smazat poslední stav. Zkuste nejprve přidat stav nebo kontaktujte svého správce systému pro podrobnosti."
  },
  {
    "id": "api.custom_status.set_custom_statuses.emoji_not_found",
    "translation": "Nepodařilo se aktualizovat vlastní stav. Emoji s daným názvem neexistuje."
  },
  {
    "id": "api.server.license_up_for_renewal.error_sending_email",
    "translation": "Nepodařilo se odeslat e-maily o obnově licence"
  },
  {
    "id": "api.system.logs.invalidFilter",
    "translation": "Neplatný filtr záznamů"
  },
  {
    "id": "api.oauth.get_access_token.bad_request.app_error",
    "translation": "invalid_request: Špatný požadavek."
  },
  {
    "id": "api.scheduled_posts.feature_disabled",
    "translation": "funkce naplánovaných příspěvků je deaktivována"
  },
  {
    "id": "api.scheduled_posts.license_error",
    "translation": "Funkce naplánovaných příspěvků vyžaduje licenci"
  },
  {
    "id": "api.get_site_url_error",
    "translation": "Nepodařilo se získat URL adresu instance"
  },
  {
    "id": "api.remote_cluster.generate_invite_cluster_is_confirmed",
    "translation": "Nelze vygenerovat kód pozvánky pro potvrzený cluster"
  },
  {
    "id": "api.team.update_team_member_roles.user_and_guest.app_error",
    "translation": "Neplatná aktualizace člena týmu: Host nemůže být přiřazen k jednotlivému týmu, systémový administrátor musí uživatele povýšit nebo degradovat na hosta."
  },
  {
    "id": "api.context.outgoing_oauth_connection.validate_connection_credentials.app_error",
    "translation": "Při ověřování přihlašovacích údajů pro odchozí OAuth připojení došlo k chybě."
  },
  {
    "id": "api.emoji.upload.seek.app_error",
    "translation": "Unable to seek to file start."
  },
  {
    "id": "api.templates.cloud_welcome_email.add_apps_info",
    "translation": "Přidejte aplikace do svého pracovního prostoru"
  },
  {
    "id": "api.templates.cloud_welcome_email.add_apps_sub_info",
    "translation": "Zjednodušte svou práci s nástroji jako GitHub, Jira a Zoom. Prozkoumejte všechny integrace, které máme na našem"
  },
  {
    "id": "api.custom_groups.feature_disabled",
    "translation": "funkce vlastních skupin je deaktivována"
  },
  {
    "id": "api.custom_groups.must_be_referenceable",
    "translation": "allow_reference musí být 'true' pro vlastní skupiny"
  },
  {
    "id": "api.custom_status.set_custom_statuses.update.app_error",
    "translation": "Nepodařilo se aktualizovat vlastní stav. Přidejte buď emoji, vlastní textový stav, nebo obojí."
  },
  {
    "id": "api.elasticsearch.test_elasticsearch_settings_nil.app_error",
    "translation": "Nastavení Elasticsearch obsahuje nevyplněné hodnoty."
  },
  {
    "id": "api.error_set_first_admin_visit_marketplace_status",
    "translation": "Chyba při pokusu o uložení stavu první návštěvy administrátora na marketplace do obchodu."
  },
  {
    "id": "api.getThreadsForUser.bad_params",
    "translation": "Parametry Před a Po pro getThreadsForUser jsou vzájemně neslučitelné"
  },
  {
    "id": "api.server.hosted_signup_unavailable.error",
    "translation": "Portál není k dispozici pro registraci na self-hosted verzi."
  },
  {
    "id": "api.post.delete_post.not_enabled.app_error",
    "translation": "Nelze smazat příspěvek, ServiceSettings.EnableAPIPostDeletion není povoleno."
  },
  {
    "id": "api.error_get_first_admin_complete_setup",
    "translation": "Chyba při pokusu o získání prvního nastavení administrátora z úložiště."
  },
  {
    "id": "api.error_set_first_admin_complete_setup",
    "translation": "Chyba při pokusu o uložení dokončení nastavení prvního administrátora do obchodu."
  },
  {
    "id": "api.job.retrieve.nopermissions",
    "translation": "Typy úloh, které se pokoušíte získat, neobsahují oprávnění"
  },
  {
    "id": "api.templates.cloud_welcome_email.app_market_place",
    "translation": "marketplace aplikací."
  },
  {
    "id": "api.post.deduplicate_create_post.cache_error",
    "translation": "Nepodařilo se uložit příspěvek do mezipaměti po odstranění duplicity klienta, který opakoval stejný požadavek."
  },
  {
    "id": "api.context.outgoing_oauth_connection.validate_connection_credentials.input_error",
    "translation": "Nepodařilo se získat přihlašovací údaje s uvedenou konfigurací připojení."
  },
  {
    "id": "api.file.test_connection_s3_bucket_does_not_exist.app_error",
    "translation": "Ujistěte se, že váš Amazon S3 bucket je dostupný, a ověřte oprávnění k vašemu bucketu."
  },
  {
    "id": "api.custom_groups.license_error",
    "translation": "není licencováno pro vlastní skupiny"
  },
  {
    "id": "api.job.unable_to_create_job.incorrect_job_type",
    "translation": "Typ úlohy, kterou se pokoušíte vytvořit, je neplatný"
  },
  {
    "id": "api.error_get_first_admin_visit_marketplace_status",
    "translation": "Chyba při pokusu o získání stavu první návštěvy administrátora na marketplace z obchodu."
  },
  {
    "id": "api.license.add_license.copy.app_error",
    "translation": "Nepodařilo se zkopírovat obsah licenčního souboru do vyrovnávací paměti"
  },
  {
    "id": "api.remote_cluster.create_invite_error",
    "translation": "Nepodařilo se vytvořit pozvánku pro vzdálený cluster"
  },
  {
    "id": "api.job.status.invalid",
    "translation": "Neplatně nastavený stav"
  },
  {
    "id": "api.job.unable_to_manage_job.incorrect_job_type",
    "translation": "Nemáte oprávnění spravovat tento typ úlohy"
  },
  {
    "id": "api.shared_channel.get_shared_channel_remotes_error",
    "translation": "Nepodařilo se načíst vzdálené kanály sdíleného kanálu"
  },
  {
    "id": "api.shared_channel.has_remote_error",
    "translation": "Nepodařilo se zjistit, zda je kanál sdílený s vzdáleným serverem"
  },
  {
    "id": "api.shared_channel.invite_remote_to_channel_error",
    "translation": "Nepodařilo se pozvat vzdáleného uživatele do kanálu"
  },
  {
    "id": "api.shared_channel.uninvite_remote_to_channel_error",
    "translation": "Nepodařilo se odvolat pozvání vzdálenému uživateli do kanálu"
  },
  {
    "id": "app.channel.get_priority_for_posts.app_error",
    "translation": "Nepodařilo se získat prioritu pro příspěvky"
  },
  {
    "id": "api.upload.create.upload_channel_not_shared_with_remote.app_error",
    "translation": "Nepodařilo se nahrát soubor. Nahrávací kanál není sdílený s vzdáleným účastníkem."
  },
  {
    "id": "app.channel.update_member.app_error",
    "translation": "Nepodařilo se aktualizovat člena kanálu."
  },
  {
    "id": "app.file.cloud.get.app_error",
    "translation": "Nelze načíst soubor, protože překročil limit cloudového plánu."
  },
  {
    "id": "app.post.delete_post.get_team.app_error",
    "translation": "Při získávání týmu došlo k chybě."
  },
  {
    "id": "app.compile_report_chunks.unsupported_format",
    "translation": "Nepodporovaný formát zprávy."
  },
  {
    "id": "app.export.zip_create.error",
    "translation": "Chyba při přidávání souboru do zip archivu během exportu."
  },
  {
    "id": "app.notification.footer.title",
    "translation": "Chcete změnit nastavení upozornění?"
  },
  {
    "id": "app.post_prority.get_for_post.app_error",
    "translation": "Nepodařilo se získat prioritu příspěvku"
  },
  {
    "id": "app.channel.get_file_count.app_error",
    "translation": "Nelze získat počet souborů pro kanál"
  },
  {
    "id": "app.file_info.get.gif.app_error",
    "translation": "Nepodařilo se dekódovat gif."
  },
  {
    "id": "app.oauth.remove_auth_data_by_client_id.app_error",
    "translation": "Nelze odstranit OAuth data."
  },
  {
    "id": "app.import.import_line.null_role.error",
    "translation": "Import datového řádku má typ \"role\", ale objekt role je nulový."
  },
  {
    "id": "app.notification.body.dm.title",
    "translation": "{{.SenderName}} vám poslal/a novou zprávu"
  },
  {
    "id": "app.cloud.trial_plan_bot_message",
    "translation": "{{.UsersNum}} členů pracovního prostoru {{.WorkspaceName}} požádalo o zahájení zkušební verze Enterprise pro přístup k: "
  },
  {
    "id": "app.plugin.reattach.app_error",
    "translation": "Nepodařilo se znovu připojit plugin"
  },
  {
    "id": "app.bot.update.app_error",
    "translation": "Nelze aktualizovat bota."
  },
  {
    "id": "app.delete_scheduled_post.delete_error",
    "translation": "Nepodařilo se smazat naplánovaný příspěvek z databáze."
  },
  {
    "id": "app.delete_scheduled_post.delete_permission.error",
    "translation": "Nemáte oprávnění smazat tento zdroj."
  },
  {
    "id": "app.delete_scheduled_post.existing_scheduled_post.not_exist",
    "translation": "Naplánovaný příspěvek neexistuje."
  },
  {
    "id": "app.import.import_bot.owner_could_not_found.error",
    "translation": "Nelze najít vlastníka bota"
  },
  {
    "id": "app.delete_scheduled_post.get_scheduled_post.error",
    "translation": "Nepodařilo se načíst existující naplánovaný příspěvek z databáze."
  },
  {
    "id": "app.get_user_team_scheduled_posts.error",
    "translation": "Došlo k chybě při načítání naplánovaných příspěvků."
  },
  {
    "id": "app.import.validate_bot_import_data.owner_missing.error",
    "translation": "Majitel bota chybí"
  },
  {
    "id": "app.import.import_line.null_bot.error",
    "translation": "Import datového řádku má typ \"bot\", ale objekt bota je nulový"
  },
  {
    "id": "app.notification.body.mention.subTitle",
    "translation": "Zatímco jsi byli pryč, {{.SenderName}} vás zmínil v kanálu {{.ChannelName}} ."
  },
  {
    "id": "app.import.custom_status.error",
    "translation": "Nelze nastavit vlastní stav."
  },
  {
    "id": "app.plugin.subpath_parse.app_error",
    "translation": "Nepodařilo se analyzovat subcestu SiteURL"
  },
  {
    "id": "app.eport.generate_presigned_url.config.app_error",
    "translation": "Tato akce vyžaduje použití specializovaného exportního úložiště."
  },
  {
    "id": "app.notifications.send_test_message.errors.no_bot",
    "translation": "Nelze získat systémového bota"
  },
  {
    "id": "app.notifications.send_test_message.errors.create_post",
    "translation": "Příspěvek nelze vytvořit"
  },
  {
    "id": "app.notifications.send_test_message.errors.no_channel",
    "translation": "Nelze získat přímou zprávu od systémového bota"
  },
  {
    "id": "app.notifications.send_test_message.message_body",
    "translation": "Pokud jste obdrželi tuto testovací notifikaci, funguje to!"
  },
  {
    "id": "app.notifications.send_test_message.errors.no_user",
    "translation": "Nelze získat uživatele"
  },
  {
    "id": "app.channel.get_channels_with_unreads_and_with_mentions.app_error",
    "translation": "Nelze zkontrolovat nepřečtené zprávy a zmínky"
  },
  {
    "id": "app.channel.get_channels_member_count.find.app_error",
    "translation": "Nelze najít počet členů."
  },
  {
    "id": "app.notification.footer.info",
    "translation": " a přejděte do Nastavení > Oznámení"
  },
  {
    "id": "app.file_info.seek.gif.app_error",
    "translation": "Nepodařilo se přesunout na začátek dat GIF."
  },
  {
    "id": "app.notification.footer.infoLogin",
    "translation": "Přihlášení do Mattermost"
  },
  {
    "id": "app.channel.gm_conversion_set_categories.delete_all.error",
    "translation": "Nepodařilo se odstranit stávající kategorie postranního panelu pro převedenou skupinovou zprávu."
  },
  {
    "id": "app.draft.feature_disabled",
    "translation": "Funkce konceptů je zakázaná."
  },
  {
    "id": "app.job.get_all_jobs_by_type_and_status.app_error",
    "translation": "Nelze získat všechny úkoly podle typu a stavu."
  },
  {
    "id": "app.post.cloud.get.app_error",
    "translation": "Nelze získat příspěvek, protože přesáhl limit plánu cloudu."
  },
  {
    "id": "api.templates.cloud_welcome_email.invite_info",
    "translation": "Pozvěte lidi do svého pracovního prostoru"
  },
  {
    "id": "api.templates.cloud_welcome_email.invite_sub_info",
    "translation": "Sdílejte tento odkaz a pozvěte své členy, aby se připojili k {{.WorkSpace}}:"
  },
  {
    "id": "api.templates.cloud_welcome_email.signin_sub_info",
    "translation": "Přihlaste se do svého pracovního prostoru na našem"
  },
  {
    "id": "api.templates.cloud_welcome_email.subtitle",
    "translation": "Nastavte svůj pracovní prostor"
  },
  {
    "id": "api.templates.cloud_welcome_email.subtitle_info",
    "translation": "Pro maximální využití svého pracovního prostoru postupujte podle následujících kroků a vytvořte své týmy."
  },
  {
    "id": "api.templates.invite_team_and_channels_subject",
    "translation": "[{{ .SiteName }}] {{ .SenderName }} vás pozval k připojení do {{ .ChannelsLen }} kanálů v týmu {{ .TeamDisplayName }}"
  },
  {
    "id": "api.templates.license_up_for_renewal_contact_sales",
    "translation": "Kontaktujte prodej"
  },
  {
    "id": "api.templates.ip_filters_changed_footer.title",
    "translation": "Máte problém s přístupem do svého pracovního prostoru?"
  },
  {
    "id": "api.templates.license_up_for_renewal_subject",
    "translation": "Vaše licence je na obnovu"
  },
  {
    "id": "app.import.attachment.file_stat.error",
    "translation": "Chyba při čtení stavu souboru: \"{{.FilePath}}\""
  },
  {
    "id": "app.import.attachment.seek_file.error",
    "translation": "Chyba při hledání souboru: \"{{.FilePath}}\""
  },
  {
    "id": "app.limits.get_app_limits.user_count.store_error",
    "translation": "Nepodařilo se získat počet uživatelů"
  },
  {
    "id": "app.notify_admin.save.app_error",
    "translation": "Nelze uložit data pro notifikace."
  },
  {
    "id": "app.post.get_files_batch_for_indexing.get.app_error",
    "translation": "Nelze získat dávku souborů pro indexování."
  },
  {
    "id": "app.post.update.app_error",
    "translation": "Nepodařilo se aktualizovat příspěvek."
  },
  {
    "id": "app.post_persistent_notification.delete_by_channel.app_error",
    "translation": "Nepodařilo se smazat trvalé notifikace podle kanálu."
  },
  {
    "id": "app.channel.get_channels_member_count.existing.app_error",
    "translation": "Nelze najít počet členů pro zadané kanály."
  },
  {
    "id": "app.channel.group_message_conversion.incorrect_team",
    "translation": "Zadané ID týmu v požadavku na konverzi neobsahuje všechny členy skupinové zprávy"
  },
  {
    "id": "app.channel.group_message_conversion.channel_member_missing",
    "translation": "Nelze najít členství uživatele v kanálu"
  },
  {
    "id": "app.channel.group_message_conversion.original_channel_not_gm",
    "translation": "Kanál, který se pokoušíte převést, není skupinová zpráva. Převádět lze pouze skupinové zprávy"
  },
  {
    "id": "app.channel.group_message_conversion.post_message.error",
    "translation": "Nepodařilo se vytvořit příspěvek pro převod skupinové zprávy na kanál"
  },
  {
    "id": "app.channel.patch_channel_members_notify_props.too_many",
    "translation": "Nepodařilo se aktualizovat tolik členů kanálu. Lze aktualizovat maximálně {{.Max}} členů kanálu najednou."
  },
  {
    "id": "app.channel.patch_channel_members_notify_props.app_error",
    "translation": "Nepodařilo se aktualizovat vlastnosti upozornění členů kanálu."
  },
  {
    "id": "app.channel.update_member.notify_props_limit_exceeded.app_error",
    "translation": "Nepodařilo se aktualizovat člena kanálu, překročený limit velikosti vlastností upozornění."
  },
  {
    "id": "app.cloud.upgrade_plan_bot_message",
    "translation": "{{.UsersNum}} členů pracovního prostoru {{.WorkspaceName}} požádalo o upgrade pracovního prostoru pro: "
  },
  {
    "id": "app.cloud.trial_plan_bot_message_single",
    "translation": "{{.UsersNum}} člen pracovního prostoru {{.WorkspaceName}} požádal o zahájení zkušební verze Enterprise pro přístup k: "
  },
  {
    "id": "app.custom_group.unique_name",
    "translation": "Název skupiny není unikátní"
  },
  {
    "id": "app.draft.delete.app_error",
    "translation": "Nepodařilo se smazat koncept."
  },
  {
    "id": "app.draft.get_for_draft.app_error",
    "translation": "Nelze načíst soubory pro koncept."
  },
  {
    "id": "app.draft.save.app_error",
    "translation": "Nelze uložit koncept."
  },
  {
    "id": "app.eport.generate_presigned_url.driver.app_error",
    "translation": "Váš ovladač exportního úložiště nepodporuje generování presign URL."
  },
  {
    "id": "app.eport.generate_presigned_url.featureflag.app_error",
    "translation": "Tato funkce je omezena pomocí konfiguračního přepínače."
  },
  {
    "id": "app.file_info.set_searchable_content.app_error",
    "translation": "Nepodařilo se nastavit vyhledatelný obsah souboru."
  },
  {
    "id": "app.group.crud_permission",
    "translation": "Operaci pro tento typ zdroje nelze provést."
  },
  {
    "id": "app.import.validate_user_teams_import_data.invalid_auth_service.error",
    "translation": "Neplatná autentizační služba: {{.AuthService}}"
  },
  {
    "id": "app.last_accessible_file.app_error",
    "translation": "Chyba při načítání posledního přístupného souboru"
  },
  {
    "id": "app.last_accessible_post.app_error",
    "translation": "Chyba při načítání posledního přístupného příspěvku"
  },
  {
    "id": "app.notification.body.dm.time",
    "translation": "{{.Hour}}:{{.Minute}} {{.TimeZone}}"
  },
  {
    "id": "app.notification.body.dm.subTitle",
    "translation": "Zatímco jsi byli pryč, {{.SenderName}} vám poslal/a novou přímou zprávu."
  },
  {
    "id": "app.notification.body.group.subTitle",
    "translation": "Zatímco jste byli pryč, {{.SenderName}} poslal zprávu do vaší skupiny."
  },
  {
    "id": "app.notification.body.group.title",
    "translation": "{{.SenderName}}vám poslal/a novou zprávu"
  },
  {
    "id": "app.notification.body.mention.title",
    "translation": "{{.SenderName}} vás zmínil ve zprávě"
  },
  {
    "id": "app.notification.body.thread.title",
    "translation": "{{.SenderName}} odpověděl/a ve vlákně"
  },
  {
    "id": "app.notification.body.thread_gm.subTitle",
    "translation": "Zatímco jste byli pryč, {{.SenderName}} odpověděl/a na vlákno ve vaší skupině."
  },
  {
    "id": "app.notification.body.thread_dm.subTitle",
    "translation": "Zatímco jste byli pryč, {{.SenderName}} odpověděl na vlákno ve vaší přímé zprávě."
  },
  {
    "id": "app.notify_admin.send_notification_post.app_error",
    "translation": "Nelze odeslat notifikační příspěvek."
  },
  {
    "id": "app.file_info.get_by_post_id.app_error",
    "translation": "Nepodařilo se najít soubory pro příspěvek."
  },
  {
    "id": "app.file_info.permanent_delete_for_post.app_error",
    "translation": "Nepodařilo se trvale smazat soubor pro příspěvek."
  },
  {
    "id": "app.post.permanent_delete_post.error",
    "translation": "Nepodařilo se trvale smazat příspěvek."
  },
  {
    "id": "app.post_persistent_notification.delete_by_team.app_error",
    "translation": "Nepodařilo se smazat trvalé notifikace podle týmu."
  },
  {
    "id": "api.templates.ip_filters_changed.subTitle",
    "translation": "@{{ .InitiatingUsername }} změnil nastavení filtrů IP pro váš pracovní prostor na adrese: {{ .SiteURL }}"
  },
  {
    "id": "api.templates.ip_filters_changed.subject",
    "translation": "Změny ve filtrech IP vašeho pracovního prostoru"
  },
  {
    "id": "api.templates.ip_filters_changed.title",
    "translation": "Změny filtrů IP pro váš pracovní prostor"
  },
  {
    "id": "app.channel.get_common_teams.incorrect_channel_type",
    "translation": "Kanál není skupinová zpráva."
  },
  {
    "id": "app.channel.get_common_teams.store_get_common_teams_error",
    "translation": "Nepodařilo se načíst společné týmy."
  },
  {
    "id": "app.desktop_token.generateServerToken.invalid_or_expired",
    "translation": "Token neexistuje nebo vypršela jeho platnost"
  },
  {
    "id": "app.eport.generate_presigned_url.notfound.app_error",
    "translation": "Soubor pro export nebyl nalezen."
  },
  {
    "id": "app.group.username_conflict",
    "translation": "Uživatel s uživatelským jménem \"{{.Username}}\" již existuje."
  },
  {
    "id": "app.import.import_channel.deleting.app_error",
    "translation": "Nelze archivovat importovaný kanál."
  },
  {
    "id": "app.notification.body.thread_channel_full.subTitle",
    "translation": "Zatímco jste byli pryč, {{.SenderName}} odpověděl/a na vlákno, které sledujete, v {{.ChannelName}}."
  },
  {
    "id": "app.notification.body.thread_channel.subTitle",
    "translation": "Zatímco jste byli pryč, {{.SenderName}} odpověděl/a na ve vlákně, které sledujete."
  },
  {
    "id": "app.member_count",
    "translation": "Chyba při získávání počtu členů"
  },
  {
    "id": "app.login.doLogin.updateLastLogin.error",
    "translation": "Nepodařilo se aktualizovat časový údaj o posledním přihlášení"
  },
  {
    "id": "app.plugin.skip_installation.app_error",
    "translation": "Přeskočeno instalování pluginu {{.Id}}, protože existující verze je stejná nebo novější."
  },
  {
    "id": "app.post.analytics_teams_count.app_error",
    "translation": "Nepodařilo se získat údaje o využití týmů"
  },
  {
    "id": "app.draft.get_drafts.app_error",
    "translation": "Nelze načíst koncepty uživatele."
  },
  {
    "id": "app.import.generate_password.app_error",
    "translation": "Chyba při generování hesla."
  },
  {
    "id": "app.job.error",
    "translation": "Chyba během provádění úkolu."
  },
  {
    "id": "api.user.update_active.cannot_modify_status_when_user_is_managed_by_ldap.app_error",
    "translation": "Nemůžete upravit stav uživatele. Uživatel je spravován pomocí LDAP"
  },
  {
    "id": "app.plugin.seek.app_error",
    "translation": "Nepodařilo se resetovat pozici pro čtení na začátek balíčku pluginu."
  },
  {
    "id": "app.post.marshal.app_error",
    "translation": "Nepodařilo se zpracovat příspěvek."
  },
  {
    "id": "app.cloud.upgrade_plan_bot_message_single",
    "translation": "{{.UsersNum}} člen pracovního prostoru {{.WorkspaceName}} požádal o upgrade pracovního prostoru pro: "
  },
  {
    "id": "app.compile_csv_chunks.header_error",
    "translation": "Nepodařilo se zapsat hlavičky CSV."
  },
  {
    "id": "app.draft.get.app_error",
    "translation": "Nelze načíst koncept."
  },
  {
    "id": "app.desktop_token.validate.invalid",
    "translation": "Token není platný nebo vypršela jeho platnost"
  },
  {
    "id": "app.desktop_token.validate.no_user",
    "translation": "Nepodařilo se najít uživatele pro tento token"
  },
  {
    "id": "app.post_priority.delete_persistent_notification_post.app_error",
    "translation": "Nepodařilo se smazat trvalou notifikační zprávu"
  },
  {
    "id": "app.eport.generate_presigned_url.fileexist.app_error",
    "translation": "Nepodařilo se zkontrolovat, zda soubor existuje."
  },
  {
    "id": "app.eport.generate_presigned_url.link.app_error",
    "translation": "Nepodařilo se vygenerovat předpodepsanou URL."
  },
  {
    "id": "app.post.create_post.shared_dm_or_gm.app_error",
    "translation": "Nelze vytvořit příspěvek v přímé nebo skupinové zprávě s vzdálenými uživateli"
  },
  {
    "id": "app.job.update_status.app_error",
    "translation": "Nelze aktualizovat stav úkolu. Nastavený stav je neplatný"
  },
  {
    "id": "app.import.import_direct_channel.get_channel_members.error",
    "translation": "Nepodařilo se získat členy kanálu pro přímý kanál"
  },
  {
    "id": "app.import.import_direct_channel.no_members.error",
    "translation": "Pro přímý kanál nejsou žádní členové"
  },
  {
    "id": "app.post.save.thread_membership.app_error",
    "translation": "Nepodařilo se uložit členství vlákna pro příspěvek."
  },
  {
    "id": "app.preference.delete.app_error",
    "translation": "Při mazání preferencí došlo k chybě."
  },
  {
    "id": "app.post_reminder_dm",
    "translation": "Ahoj, tady je tvoje připomenutí o této zprávě od @{{.Username}}: {{.SiteURL}}/{{.TeamName}}/pl/{{.PostId}}"
  },
  {
    "id": "app.preference.get.app_error",
    "translation": "Narazili jsme na chybu při vyhledávání předvoleb."
  },
  {
    "id": "app.report.send_report_to_user.export_finished",
    "translation": "Váš export je připraven. Soubor CSV obsahuje uživatelská data za období {{.DateRange}}. Klikněte na odkaz níže pro stažení zprávy."
  },
  {
    "id": "app.report.send_report_to_user.failed_to_save",
    "translation": "Nepodařilo se uložit informace o souboru."
  },
  {
    "id": "app.report.date_range.all_time",
    "translation": "po celou dobu"
  },
  {
    "id": "app.report.start_users_batch_export.license_error",
    "translation": "Export dávkového reportu je dostupný pouze pro verze Pro a Enterprise."
  },
  {
    "id": "app.reaction.bulk_get_for_post_ids.app_error",
    "translation": "Nelze získat reakce na příspěvek."
  },
  {
    "id": "app.reaction.permanent_delete_by_user.app_error",
    "translation": "Nelze odstranit reakce uživatele."
  },
  {
    "id": "app.report.send_report_to_user.missing_user_id",
    "translation": "Chybí ID uživatele pro odeslání reportu"
  },
  {
    "id": "app.report.send_report_to_user.missing_date_range",
    "translation": "Chybí časové období"
  },
  {
    "id": "app.report.start_users_batch_export.started_export",
    "translation": "Začali jste export uživatelských dat pro období {{.DateRange}}. Jakmile bude export dokončen, CSV soubor vám bude doručen v této přímé zprávě."
  },
  {
    "id": "app.reaction.get_for_post.app_error",
    "translation": "Nelze získat reakce na příspěvek."
  },
  {
    "id": "app.reaction.save.save.too_many_reactions",
    "translation": "Byl dosažen limit reakcí pro tento příspěvek."
  },
  {
    "id": "app.preference.get_all.app_error",
    "translation": "Narazili jsme na chybu při vyhledávání předvoleb."
  },
  {
    "id": "app.preference.get_category.app_error",
    "translation": "Narazili jsme na chybu při vyhledávání předvoleb."
  },
  {
    "id": "app.report.get_user_count_for_report.store_error",
    "translation": "Nepodařilo se načíst počet uživatelů."
  },
  {
    "id": "app.report.get_user_report.store_error",
    "translation": "Nepodařilo se načíst uživatelskou zprávu."
  },
  {
    "id": "app.report.date_range.previous_month",
    "translation": "předchozí měsíc"
  },
  {
    "id": "app.report.date_range.last_6_months",
    "translation": "posledních 6 měsíců"
  },
  {
    "id": "app.preference.permanent_delete_by_user.app_error",
    "translation": "Narazili jsme na chybu při mazání předvoleb."
  },
  {
    "id": "app.prepackged-plugin.invalid_version.app_error",
    "translation": "Verzi předinstalovaného pluginu se nepodařilo analyzovat."
  },
  {
    "id": "app.preference.save.updating.app_error",
    "translation": "Narazili jsme na chybu při aktualizaci předvoleb."
  },
  {
    "id": "app.report.start_users_batch_export.job_exists",
    "translation": "Úloha pro tohoto uživatele a daný časový rozsah již existuje."
  },
  {
    "id": "app.report.date_range.last_30_days",
    "translation": "posledních 30 dní"
  },
  {
    "id": "app.role.save.invalid_role.app_error",
    "translation": "Role je neplatná."
  },
  {
    "id": "app.role.save.insert.app_error",
    "translation": "Nepodařilo se uložit novou roli."
  },
  {
    "id": "app.role.get_all.app_error",
    "translation": "Nelze získat všechny role."
  },
  {
    "id": "app.role.permanent_delete_all.app_error",
    "translation": "Nepodařilo se trvale smazat všechny role."
  },
  {
    "id": "app.save_scheduled_post.channel_deleted.app_error",
    "translation": "Nelze naplánovat příspěvek v archivovaném kanálu."
  },
  {
    "id": "app.save_scheduled_post.save.app_error",
    "translation": "Při ukládání naplánovaného příspěvku došlo k chybě."
  },
  {
    "id": "app.scheduled_post.error_reason.channel_archived",
    "translation": "Kanál je archivován"
  },
  {
    "id": "app.scheduled_post.error_reason.invalid_post",
    "translation": "Neplatný obsah příspěvku"
  },
  {
    "id": "app.scheduled_post.error_reason.channel_not_found",
    "translation": "Kanál Nenalezen"
  },
  {
    "id": "app.scheduled_post.error_reason.no_channel_member",
    "translation": "Nejste členem kanálu"
  },
  {
    "id": "app.scheduled_post.error_reason.user_missing",
    "translation": "Uživatel neexistuje"
  },
  {
    "id": "app.scheduled_post.failed_message_detail",
    "translation": {
      "few": "{{.Count}} v kanálu {{.ChannelName}}. Důvod: {{.ErrorReason}}",
      "one": "{{.Count}} v kanálu {{.ChannelName}}. Důvod: {{.ErrorReason}}",
      "other": "{{.Count}} v kanálu {{.ChannelName}}. Důvod: {{.ErrorReason}}"
    }
  },
  {
    "id": "app.scheduled_post.error_reason.unable_to_send",
    "translation": "Nelze odeslat zprávu"
  },
  {
    "id": "app.scheduled_post.error_reason.unknown",
    "translation": "Neznámá Chyba"
  },
  {
    "id": "app.scheduled_post.error_reason.user_deleted",
    "translation": "Uživatelský účet je smazán"
  },
  {
    "id": "app.scheduled_post.permanent_delete_by_user.app_error",
    "translation": "Nepodařilo se smazat naplánované příspěvky pro uživatele."
  },
  {
    "id": "app.scheduled_post.failed_messages",
    "translation": {
      "few": "Nepodařilo se odeslat {{.Count}} naplánované příspěvky.",
      "one": "Nepodařilo se odeslat {{.Count}} naplánovaný příspěvek.",
      "other": "Nepodařilo se odeslat {{.Count}} naplánovaných příspěvků."
    }
  },
  {
    "id": "app.scheduled_post.private_channel",
    "translation": "Soukromý kanál"
  },
  {
    "id": "app.scheduled_post.unknown_channel",
    "translation": "Neznámý Kanál"
  },
  {
    "id": "app.save_report_chunk.unsupported_format",
    "translation": "Nepodporovaný formát zprávy."
  },
  {
    "id": "app.scheduled_post.error_reason.no_channel_permission",
    "translation": "Nemáte oprávnění přispívat do kanálu"
  },
  {
    "id": "app.scheduled_post.error_reason.thread_deleted",
    "translation": "Vlákno bylo smazáno"
  },
  {
    "id": "app.save_csv_chunk.write_error",
    "translation": "Nepodařilo se zapsat část CSV."
  },
  {
    "id": "app.save_config.plugin_hook_error",
    "translation": "Nastala chyba při spuštění hooku pluginu při ukládání konfigurace."
  },
  {
    "id": "app.session.set_extra_session_prop.app_error",
    "translation": "Nepodařilo se aktualizovat dodatečné vlastnosti relace."
  },
  {
    "id": "app.team.save.app_error",
    "translation": "Nepodařilo se uložit tým."
  },
  {
    "id": "app.team.get.find.app_error",
    "translation": "Nepodařilo se najít existující tým."
  },
  {
    "id": "app.team.get_all.app_error",
    "translation": "Nepodařilo se získat všechny týmy."
  },
  {
    "id": "app.team.get_all_private_team_listing.app_error",
    "translation": "Nepodařilo se získat všechny soukromé týmy."
  },
  {
    "id": "app.update_scheduled_post.existing_scheduled_post.not_exist",
    "translation": "Naplánovaný příspěvek neexistuje."
  },
  {
    "id": "app.update_scheduled_post.get_scheduled_post.error",
    "translation": "Nepodařilo se načíst existující naplánovaný příspěvek z databáze."
  },
  {
    "id": "app.team.reset_all_team_schemes.app_error",
    "translation": "Nepodařilo se resetovat schémata týmu."
  },
  {
    "id": "app.system.complete_onboarding_request.app_error",
    "translation": "Nepodařilo se dekódovat úplný požadavek na zahájení procesu."
  },
  {
    "id": "app.team.clear_cache.app_error",
    "translation": "Chyba při vymazání cache členů týmu"
  },
  {
    "id": "app.team.get_user_team_ids.app_error",
    "translation": "Nepodařilo se získat seznam týmů uživatele."
  },
  {
    "id": "app.team.update.updating.app_error",
    "translation": "Vyskytla se chyba při aktualizaci týmu."
  },
  {
    "id": "app.scheme.get_all_page.app_error",
    "translation": "Nepodařilo se získat stránku schémat."
  },
  {
    "id": "app.team.join_user_to_team.save_member.app_error",
    "translation": "Nepodařilo se vytvořit nové členství v týmu"
  },
  {
    "id": "app.team.save.existing.app_error",
    "translation": "Pro stávající tým je nutné provést aktualizaci."
  },
  {
    "id": "app.team.save_member.save.app_error",
    "translation": "Nepodařilo se uložit člena týmu."
  },
  {
    "id": "app.team.search_private_team.app_error",
    "translation": "Vyskytla se chyba při vyhledávání soukromých týmů."
  },
  {
    "id": "app.team.update.find.app_error",
    "translation": "Nepodařilo se najít existující tým k aktualizaci."
  },
  {
    "id": "app.teams.analytics_teams_count.app_error",
    "translation": "Nelze získat počet týmů"
  },
  {
    "id": "app.scheme.permanent_delete_all.app_error",
    "translation": "Nepodařilo se trvale smazat schémata."
  },
  {
    "id": "app.system.complete_onboarding_request.no_first_user",
    "translation": "Onboarding může být dokončeno pouze Administrátorem Systému."
  },
  {
    "id": "app.team.clear_all_custom_role_assignments.select.app_error",
    "translation": "Nepodařilo se načíst členy týmu."
  },
  {
    "id": "app.team.get_active_member_count.app_error",
    "translation": "Nepodařilo se spočítat členy týmu."
  },
  {
    "id": "app.team.get_by_name.app_error",
    "translation": "Nepodařilo se najít existující tým."
  },
  {
    "id": "app.team.get_members.app_error",
    "translation": "Nepodařilo se získat členy týmu."
  },
  {
    "id": "app.team.get_members_by_ids.app_error",
    "translation": "Nepodařilo se získat členy týmu."
  },
  {
    "id": "app.team.join_user_to_team.save_member.conflict.app_error",
    "translation": "Nepodařilo se vytvořit nové členství v týmu, protože již existuje"
  },
  {
    "id": "app.terms_of_service.get.app_error",
    "translation": "Nepodařilo se načíst podmínky služby."
  },
  {
    "id": "app.team.analytics_team_count.app_error",
    "translation": "Nepodařilo se spočítat týmy."
  },
  {
    "id": "app.team.get_member_count.app_error",
    "translation": "Nepodařilo se spočítat členy týmu."
  },
  {
    "id": "app.session.extend_session_expiry.app_error",
    "translation": "Nepodařilo se prodloužit délku relace"
  },
  {
    "id": "app.session.get.app_error",
    "translation": "Vyskytla se chyba při hledání relace."
  },
  {
    "id": "app.system.permanent_delete_by_name.app_error",
    "translation": "Nepodařilo se trvale smazat záznam v systémové tabulce."
  },
  {
    "id": "app.system.get_by_name.app_error",
    "translation": "Nelze najít systémovou proměnnou."
  },
  {
    "id": "app.system.save.app_error",
    "translation": "Došlo k chybě při ukládání systémového nastavení."
  },
  {
    "id": "app.system.get_onboarding_request.app_error",
    "translation": "Nepodařilo se získat stav dokončení onboardingového procesu."
  },
  {
    "id": "app.team.migrate_team_members.update.app_error",
    "translation": "Nepodařilo se aktualizovat člena týmu."
  },
  {
    "id": "app.team.permanent_delete.app_error",
    "translation": "Nepodařilo se smazat existující tým."
  },
  {
    "id": "app.team.remove_member.app_error",
    "translation": "Nepodařilo se odstranit člena týmu."
  },
  {
    "id": "app.session.get_sessions.app_error",
    "translation": "Vyskytla se chyba při hledání relací uživatele."
  },
  {
    "id": "app.team.get.finding.app_error",
    "translation": "Při hledání týmu došlo k chybě."
  },
  {
    "id": "app.team.get_by_name.missing.app_error",
    "translation": "Nepodařilo se najít existující tým."
  },
  {
    "id": "app.team.search_all_team.app_error",
    "translation": "Vyskytla se chyba při vyhledávání týmů."
  },
  {
    "id": "app.team.search_open_team.app_error",
    "translation": "Vyskytla se chyba při vyhledávání otevřených týmů."
  },
  {
    "id": "app.session.get_lru_sessions.app_error",
    "translation": "Nepodařilo se získat nejméně používané relace."
  },
  {
    "id": "app.thread.mark_all_as_read_by_channels.app_error",
    "translation": "Nepodařilo se označit všechna vlákna jako přečtená pro kanál"
  },
  {
    "id": "app.team.get_common_team_ids_for_users.app_error",
    "translation": "Nelze získat běžné ID týmů."
  },
  {
    "id": "app.team.get_member.app_error",
    "translation": "Nepodařilo se získat člena týmu."
  },
  {
    "id": "app.team.get_member.missing.app_error",
    "translation": "Pro zadané ID uživatele a ID týmu nebyl nalezen žádný člen týmu."
  },
  {
    "id": "app.session.remove_all_sessions_for_team.app_error",
    "translation": "Nepodařilo se odebrat všechny relace."
  },
  {
    "id": "app.terms_of_service.create.app_error",
    "translation": "Nelze uložit podmínky služby."
  },
  {
    "id": "app.terms_of_service.create.existing.app_error",
    "translation": "Pro stávající podmínky služby není možné provést uložení."
  },
  {
    "id": "app.session.update_device_id.app_error",
    "translation": "Nepodařilo se aktualizovat ID zařízení."
  },
  {
    "id": "app.status.get.missing.app_error",
    "translation": "Pro tento stav neexistuje žádný záznam."
  },
  {
    "id": "app.status.get.app_error",
    "translation": "Došlo k chybě při získávání stavu."
  },
  {
    "id": "app.team.get_by_invite_id.finding.app_error",
    "translation": "Nepodařilo se najít existující tým."
  },
  {
    "id": "app.team.get_all_team_listing.app_error",
    "translation": "Nepodařilo se získat všechny týmy."
  },
  {
    "id": "app.session.permanent_delete_sessions_by_user.app_error",
    "translation": "Nepodařilo se odebrat všechny relace pro uživatele."
  },
  {
    "id": "app.team.join_user_to_team.save_member.max_accounts.app_error",
    "translation": "Nepodařilo se vytvořit nové členství v týmu, protože tým dosáhl limitu členů"
  },
  {
    "id": "app.team.user_belongs_to_teams.app_error",
    "translation": "Nelze určit, zda uživatel patří do seznamu týmů."
  },
  {
    "id": "app.system.system_bot.bot_displayname",
    "translation": "Systém"
  },
  {
    "id": "app.team.get_by_scheme.app_error",
    "translation": "Nepodařilo se získat kanály pro poskytnutý schéma."
  },
  {
    "id": "app.team.get_unread.app_error",
    "translation": "Nepodařilo se získat nepřečtené zprávy týmu."
  },
  {
    "id": "app.thread.get_threadmembers_for_export.app_error",
    "translation": "Nepodařilo se získat členy vlákna pro export."
  },
  {
    "id": "app.user.get_thread_count_for_user.app_error",
    "translation": "Nepodařilo se získat počet vláken pro uživatele."
  },
  {
    "id": "bleveengine.stop_file_index.error",
    "translation": "Nepodařilo se zavřít index souboru."
  },
  {
    "id": "model.channel_bookmark.is_valid.owner_id.app_error",
    "translation": "Neplatné ID vlastníka."
  },
  {
    "id": "ent.message_export.global_relay_export.deliver.unable_to_connect_smtp_server.app_error",
    "translation": "Nelze se připojit k SMTP serveru"
  },
  {
    "id": "ent.outgoing_oauth_connections.get_connection_for_audience.app_error",
    "translation": "Při získávání odchozího OAuth připojení pro obecenstvo došlo k chybě."
  },
  {
    "id": "model.channel_bookmark.is_valid.parent_id.app_error",
    "translation": "Neplatné ID nadřazeného prvku."
  },
  {
    "id": "model.channel_member.is_valid.notify_props.app_error",
    "translation": "Byl překročen limit velikosti vlastností notifikace."
  },
  {
    "id": "model.config.is_valid.amazons3_timeout.app_error",
    "translation": "Neplatná hodnota časového limitu {{.Value}}. Měla by to být kladná číslice."
  },
  {
    "id": "model.config.is_valid.data_retention.file_retention_hours_too_low.app_error",
    "translation": "Hodiny uchovávání souborů nemohou být menší než 0"
  },
  {
    "id": "app.valid_password_generic.app_error",
    "translation": "Heslo je neplatné"
  },
  {
    "id": "bleveengine.indexer.do_job.bulk_index_files.batch_error",
    "translation": "Nepodařilo se indexovat dávku souborů."
  },
  {
    "id": "ent.api.post.send_notifications_and_forget.push_image_only",
    "translation": " připojil soubor."
  },
  {
    "id": "ent.elasticsearch.indexer.do_job.get_oldest_entity.error",
    "translation": "Nejstarší entita (uživatel, kanál nebo příspěvek) se nepodařila načíst z databáze"
  },
  {
    "id": "ent.outgoing_oauth_connections.get_connection.app_error",
    "translation": "Při získávání odchozího OAuth připojení došlo k chybě."
  },
  {
    "id": "ent.outgoing_oauth_connections.get_connection_for_audience.not_found.app_error",
    "translation": "Odchozí OAuth připojení pro zadané obecenstvo nebylo nalezeno."
  },
  {
    "id": "error",
    "translation": "Chyba"
  },
  {
    "id": "migrations.system.save.app_error",
    "translation": "Při ukládání systémového nastavení došlo k chybě."
  },
  {
    "id": "model.channel_bookmark.is_valid.display_name.app_error",
    "translation": "Chybí zobrazované jméno."
  },
  {
    "id": "model.channel_bookmark.is_valid.create_at.app_error",
    "translation": "\"Vytvořeno\" musí být platný čas."
  },
  {
    "id": "model.channel_bookmark.is_valid.file_id.missing_or_invalid.app_error",
    "translation": "ID souboru chybí nebo je neplatné."
  },
  {
    "id": "model.channel_bookmark.is_valid.link_file.app_error",
    "translation": "Nelze nastavit odkaz a soubor ve stejném záložce."
  },
  {
    "id": "model.channel_bookmark.is_valid.image_url.app_error",
    "translation": "Neplatná URL obrázku."
  },
  {
    "id": "model.channel_bookmark.is_valid.type.app_error",
    "translation": "Neplatný typ."
  },
  {
    "id": "app.upload.create.cannot_upload_to_deleted_channel.app_error",
    "translation": "Nelze nahrát do smazaného kanálu."
  },
  {
    "id": "app.webhooks.analytics_outgoing_count.app_error",
    "translation": "Nelze spočítat odchozí webhooky."
  },
  {
    "id": "app.user_terms_of_service.get_by_user.app_error",
    "translation": "Nelze načíst podmínky služby."
  },
  {
    "id": "bleveengine.index_file.error",
    "translation": "Nepodařilo se indexovat soubor."
  },
  {
    "id": "common.parse_error_int64",
    "translation": "Nepodařilo se zpracovat hodnotu: {{.Value}} na int64"
  },
  {
    "id": "model.config.is_valid.image_decoder_concurrency.app_error",
    "translation": "Neplatná hodnota konkurence dekodéru {{.Value}}. Měla by to být kladná číslice nebo -1."
  },
  {
    "id": "model.config.is_valid.link_metadata_timeout.app_error",
    "translation": "Neplatná hodnota pro časový limit metadat odkazu. Musí to být kladné číslo."
  },
  {
    "id": "app.update_scheduled_post.update.error",
    "translation": "Nepodařilo se uložit aktualizovaný naplánovaný příspěvek do databáze."
  },
  {
    "id": "app.update_scheduled_post.update_permission.error",
    "translation": "Nemáte oprávnění k aktualizaci tohoto zdroje."
  },
  {
    "id": "app.upload.create.incorrect_channel_id.app_error",
    "translation": "Nelze nahrát do určeného kanálu."
  },
  {
    "id": "app.upload.get_for_user.app_error",
    "translation": "Nepodařilo se získat nahrané soubory pro uživatele."
  },
  {
    "id": "app.webhooks.save_incoming.app_error",
    "translation": "Nelze uložit příchozíWebhook."
  },
  {
    "id": "ent.ldap_id_migrate.app_error",
    "translation": "Nelze migrovat."
  },
  {
    "id": "ent.outgoing_oauth_connections.save_connection.audience_duplicated",
    "translation": "Pro zadané obecenstvo již existuje odchozí OAuth připojení: {{ .Audience }}"
  },
  {
    "id": "app.upload.upload_data.update.app_error",
    "translation": "Nepodařilo se aktualizovat relaci nahrávání."
  },
  {
    "id": "app.upload.upload_data.read_file.app_error",
    "translation": "Nepodařilo se přečíst soubor."
  },
  {
    "id": "ent.elasticsearch.delete_file.error",
    "translation": "Nepodařilo se odstranit soubor"
  },
  {
    "id": "app.user_access_token.delete.app_error",
    "translation": "Nelze odstranit osobní přístupový token."
  },
  {
    "id": "app.user_access_token.get_all.app_error",
    "translation": "Nelze získat všechny osobní přístupové tokeny."
  },
  {
    "id": "app.webhooks.update_outgoing.app_error",
    "translation": "Nelze aktualizovat webhook."
  },
  {
    "id": "bleveengine.delete_files_batch.error",
    "translation": "Nepodařilo se odstranit soubory."
  },
  {
    "id": "ent.cluster.timeout.error",
    "translation": "Vypršel časový limit při čekání na odpověď clusteru"
  },
  {
    "id": "ent.jobs.start_synchronize_job.timeout",
    "translation": "Byl dosažen časový limit synchronizace AD/LDAP úlohy."
  },
  {
    "id": "ent.saml.save_user.email_exists.saml_app_error",
    "translation": "Tento účet nepoužívá autentifikaci pomocí SAML. Přihlaste se prosím pomocí e-mailu a hesla."
  },
  {
    "id": "model.config.is_valid.collapsed_threads.autofollow.app_error",
    "translation": "ThreadAutoFollow musí být nastaveno na true, aby bylo možné povolit SbalenáVlákna"
  },
  {
    "id": "model.config.is_valid.data_retention.message_retention_misconfiguration.app_error",
    "translation": "Počet dní uchovávání zpráv a počet hodin uchovávání zpráv nemohou být oba větší než 0."
  },
  {
    "id": "model.config.is_valid.export.retention_days_too_low.app_error",
    "translation": "Neplatná hodnota pro RetentionDays. Hodnota by měla být větší než 0"
  },
  {
    "id": "model.config.is_valid.elastic_search.invalid_backend.app_error",
    "translation": "Neplatný vyhledávací backend. Musí to být buď Elasticsearch, nebo OpenSearch."
  },
  {
    "id": "app.user.get_thread_membership_for_user.app_error",
    "translation": "Nelze získat členství uživatele ve vláknech"
  },
  {
    "id": "bleveengine.delete_post_files.error",
    "translation": "Nepodařilo se odstranit soubory příspěvku."
  },
  {
    "id": "app.webhooks.save_outgoing.app_error",
    "translation": "Nelze uložit OdchozíWebhook."
  },
  {
    "id": "ent.outgoing_oauth_connections.connection_matching_audience_exists.app_error",
    "translation": "Pro zadané obecenstvo již existuje odchozí OAuth připojení."
  },
  {
    "id": "ent.outgoing_oauth_connections.connection_matching_audience_exists.not_found",
    "translation": "Pro zadané obecenstvo neexistuje odchozí OAuth připojení."
  },
  {
    "id": "ent.outgoing_oauth_connections.delete_connection.app_error",
    "translation": "Při mazání odchozího OAuth připojení došlo k chybě."
  },
  {
    "id": "ent.saml.save_user.username_exists.saml_app_error",
    "translation": "Účet s tímto uživatelským jménem již existuje. Kontaktujte prosím svého administrátora."
  },
  {
    "id": "model.channel_bookmark.is_valid.id.app_error",
    "translation": "Neplatné ID."
  },
  {
    "id": "model.acknowledgement.is_valid.post_id.app_error",
    "translation": "Neplatné ID příspěvku."
  },
  {
    "id": "model.config.is_valid.log.advanced_logging.json",
    "translation": "Nepodařilo se zpracovat JSON: {{.Error}}"
  },
  {
    "id": "model.config.is_valid.log.advanced_logging.parse",
    "translation": "Neplatný formát: {{.Error}}"
  },
  {
    "id": "app.user_access_token.search.app_error",
    "translation": "Došlo k chybě při vyhledávání uživatelských přístupových tokenů."
  },
  {
    "id": "app.webhooks.save_outgoing.override.app_error",
    "translation": "Nemůžete přepsat existující OdchozíWebhook."
  },
  {
    "id": "bleveengine.create_user_index.error",
    "translation": "Chyba při vytváření Bleve indexu uživatele."
  },
  {
    "id": "bleveengine.purge_list.not_implemented",
    "translation": "Funkce vyčištění seznamu není pro Bleve dostupná."
  },
  {
    "id": "ent.cluster.json_encode.error",
    "translation": "Došlo k chybě při serializaci JSON požadavku"
  },
  {
    "id": "ent.elasticsearch.purge_index.delete_failed",
    "translation": "Nepodařilo se odstranit Elasticsearch index"
  },
  {
    "id": "ent.message_export.global_relay_export.get_attachment_error",
    "translation": "Nepodařilo se získat informace o souboru pro příspěvek."
  },
  {
    "id": "ent.user.complete_switch_with_oauth.blank_email.app_error",
    "translation": "Nelze dokončit SAML přihlášení s prázdnou e-mailovou adresou."
  },
  {
    "id": "model.channel_bookmark.is_valid.original_id.app_error",
    "translation": "Neplatné původní ID."
  },
  {
    "id": "model.config.is_valid.data_retention.message_retention_both_zero.app_error",
    "translation": "Dny uchovávání zpráv a hodiny uchovávání zpráv nemohou být oba nastaveny na 0."
  },
  {
    "id": "model.config.is_valid.move_thread.domain_invalid.app_error",
    "translation": "Neplatná doména pro nastavení přesunu vlákna"
  },
  {
    "id": "app.upload.upload_data.large_image.app_error",
    "translation": "Rozměry souboru {{.Filename}} ({{.Width}} x {{.Height}} pixelů) překračují limity."
  },
  {
    "id": "app.upload.upload_data.save.app_error",
    "translation": "Nepodařilo se uložit informace o souboru."
  },
  {
    "id": "app.usage.get_storage_usage.app_error",
    "translation": "Nepodařilo se získat využití úložiště."
  },
  {
    "id": "app.user.get_thread_membership_for_user.not_found",
    "translation": "Členství uživatele ve vláknech neexistuje"
  },
  {
    "id": "app.user_access_token.update_token_disable.app_error",
    "translation": "Nelze deaktivovat přístupový token."
  },
  {
    "id": "app.webhooks.update_incoming.app_error",
    "translation": "Nelze aktualizovat PříchozíWebhook."
  },
  {
    "id": "bleveengine.delete_user_files.error",
    "translation": "Nepodařilo se smazat soubory uživatele."
  },
  {
    "id": "bleveengine.delete_file.error",
    "translation": "Nepodařilo se odstranit soubor."
  },
  {
    "id": "bleveengine.indexer.do_job.engine_inactive",
    "translation": "Nepodařilo se spustit úlohu indexace Bleve: engine je neaktivní."
  },
  {
    "id": "brand.save_brand_image.check_image_limits.app_error",
    "translation": "Kontrola limitů obrázku selhala. Rozlišení je příliš vysoké."
  },
  {
    "id": "ent.data_retention.policies.internal_error",
    "translation": "Došlo k chybě při provádění požadované operace."
  },
  {
    "id": "ent.data_retention.policies.invalid_policy",
    "translation": "Zásada je neplatná."
  },
  {
    "id": "ent.data_retention.run_failed.error",
    "translation": "Úloha uchovávání dat selhala."
  },
  {
    "id": "ent.elasticsearch.create_client.ca_cert_missing",
    "translation": "Nepodařilo se otevřít soubor CA pro {{.Backend}}"
  },
  {
    "id": "ent.elasticsearch.create_client.client_cert_malformed",
    "translation": "Dekódování klientského certifikátu pro {{.Backend}} selhalo"
  },
  {
    "id": "ent.elasticsearch.create_client.client_cert_missing",
    "translation": "Nepodařilo se otevřít soubor klientského certifikátu pro {{.Backend}}"
  },
  {
    "id": "ent.elasticsearch.create_template_file_info_if_not_exists.template_create_failed",
    "translation": "Nepodařilo se vytvořit šablonu {{.Backend}} pro soubory"
  },
  {
    "id": "ent.elasticsearch.delete_post_files.error",
    "translation": "Nepodařilo se odstranit soubory příspěvku"
  },
  {
    "id": "ent.elasticsearch.index_channels_batch.error",
    "translation": "Nelze získat dávku kanálů pro indexaci."
  },
  {
    "id": "ent.elasticsearch.index_file.error",
    "translation": "Nepodařilo se indexovat soubor"
  },
  {
    "id": "ent.elasticsearch.max_version.app_error",
    "translation": "Verze {{.Backend}} {{.Version}} je vyšší než maximálně podporovaná verze {{.MaxVersion}}"
  },
  {
    "id": "ent.get_users_in_channel_during",
    "translation": "Nepodařilo se získat uživatele v kanálu během určeného časového období."
  },
  {
    "id": "ent.outgoing_oauth_connections.authenticate.app_error",
    "translation": "Při autentizaci odchozího OAuth připojení došlo k chybě: {{ .Error }}"
  },
  {
    "id": "ent.outgoing_oauth_connections.feature_disabled",
    "translation": "Odchozí OAuth připojení nejsou na tomto serveru k dispozici."
  },
  {
    "id": "ent.outgoing_oauth_connections.get_connection.not_found.app_error",
    "translation": "Odchozí OAuth připojení nebylo nalezeno."
  },
  {
    "id": "ent.outgoing_oauth_connections.license_disable.app_error",
    "translation": "Vaše licence nepodporuje odchozí OAuth připojení."
  },
  {
    "id": "ent.outgoing_oauth_connections.get_connections.app_error",
    "translation": "Při získávání odchozích OAuth připojení došlo k chybě."
  },
  {
    "id": "ent.outgoing_oauth_connections.update_connection.app_error",
    "translation": "Při aktualizaci odchozího OAuth připojení došlo k chybě: {{ .Error }}"
  },
  {
    "id": "ent.outgoing_oauth_connections.update_connection.audience_duplicated",
    "translation": "Pro zadané obecenstvo již existuje odchozí OAuth připojení: {{ .Audience }}"
  },
  {
    "id": "ent.outgoing_oauth_connections.save_connection.audience_invalid",
    "translation": "Zadané obecenstvo je neplatné: {{ .Error }}"
  },
  {
    "id": "ent.saml.configure.certificate_parse_error.app_error",
    "translation": "SAML se nepodařilo úspěšně načíst veřejný certifikát poskytovatele identity, kontaktujte prosím svého systémového administrátora."
  },
  {
    "id": "group_not_associated_to_synced_team",
    "translation": "Skupina nemůže být přiřazena k kanálu, dokud nebude nejprve přiřazena k nadřazenému týmu synchronizovanému se skupinou."
  },
  {
    "id": "mfa.activate.app_error",
    "translation": "Nepodařilo se aktualizovat aktivní stav MFA pro uživatele."
  },
  {
    "id": "model.channel.is_valid.1_or_more.app_error",
    "translation": "Jméno musí obsahovat alespoň jedno malé písmeno nebo alfanumerický znak."
  },
  {
    "id": "model.channel_member.is_valid.roles_limit.app_error",
    "translation": "Neplatné role členů kanálu, které mají více než {{.Limit}} znaků."
  },
  {
    "id": "model.config.is_valid.bleve_search.filename.app_error",
    "translation": "Nastavení Bleve IndexingDir musí být definováno, když je nastaveno Bleve EnableIndexing na hodnotu true"
  },
  {
    "id": "model.config.is_valid.data_retention.file_retention_both_zero.app_error",
    "translation": "Dny uchovávání souborů a hodiny uchovávání souborů nemohou být oba nastaveny na 0."
  },
  {
    "id": "model.config.is_valid.data_retention.file_retention_misconfiguration.app_error",
    "translation": "Dny uchovávání souborů a hodiny uchovávání souborů nemohou být oba větší než 0."
  },
  {
    "id": "model.config.is_valid.data_retention.message_retention_hours_too_low.app_error",
    "translation": "Hodiny uchovávání zpráv nemohou být menší než 0"
  },
  {
    "id": "model.config.is_valid.elastic_search.ignored_indexes_dash_prefix.app_error",
    "translation": "Ignorované indexy pro vyčištění by neměly začínat pomlčkou."
  },
  {
    "id": "model.config.is_valid.export.directory.app_error",
    "translation": "Hodnota pro adresář by neměla být prázdná."
  },
  {
    "id": "model.config.is_valid.message_export.global_relay.customer_type_custom.app_error",
    "translation": "Pokud je GlobalRelaySettings.CustomerType nastaven na 'CUSTOM', musí být nastaveny GlobalRelaySettings.CustomSMTPServerName a GlobalRelaySettings.CustomSMTPPort."
  },
  {
    "id": "ent.outgoing_oauth_connections.save_connection.app_error",
    "translation": "Při ukládání odchozího OAuth připojení došlo k chybě: {{ .Error }}"
  },
  {
    "id": "model.channel_member.is_valid.channel_auto_follow_threads_value.app_error",
    "translation": "Neplatná hodnota pro channel-auto-follow-threads."
  },
  {
    "id": "app.user.get_badge_count.app_error",
    "translation": "Nepodařilo se získat počet odznaků pro uživatele."
  },
  {
    "id": "app.webhooks.save_incoming.existing.app_error",
    "translation": "Nemůžete přepsat existující PříchozíWebhook."
  },
  {
    "id": "ent.elasticsearch.delete_user_files.error",
    "translation": "Nepodařilo se odstranit uživatelské soubory"
  },
  {
    "id": "mfa.deactivate.app_error",
    "translation": "Nepodařilo se aktualizovat stav aktivace MFA pro uživatele."
  },
  {
    "id": "app.upload.upload_data.concurrent.app_error",
    "translation": "Nelze nahrát data z více než jednoho požadavku."
  },
  {
    "id": "app.upload.upload_data.first_part_too_small.app_error",
    "translation": "Nepodařilo se nahrát data. První část musí mít alespoň {{.Size}} bajtů."
  },
  {
    "id": "model.config.is_valid.bleve_search.bulk_indexing_batch_size.app_error",
    "translation": "Velikost dávky pro hromadné indexování Bleve musí být alespoň {{.BatchSize}}."
  },
  {
    "id": "app.upload.upload_data.gen_info.app_error",
    "translation": "Nepodařilo se generovat informace o souboru z nahraných dat."
  },
  {
    "id": "app.user.get_threads_for_user.not_found",
    "translation": "Vlákno uživatele neexistuje nebo není sledováno"
  },
  {
    "id": "bleveengine.create_channel_index.error",
    "translation": "Chyba při vytváření Bleve indexu kanálu."
  },
  {
    "id": "bleveengine.create_post_index.error",
    "translation": "Chyba při vytváření Bleve indexu příspěvku."
  },
  {
    "id": "bleveengine.create_file_index.error",
    "translation": "Chyba při vytváření Bleve indexu souboru."
  },
  {
    "id": "bleveengine.search_files.error",
    "translation": "Hledání souboru nebylo úspěšně dokončeno."
  },
  {
    "id": "ent.elasticsearch.create_client.client_key_missing",
    "translation": "Nepodařilo se otevřít soubor klientského klíče pro {{.Backend}}"
  },
  {
    "id": "ent.elasticsearch.getAllTeamMembers.error",
    "translation": "Nepodařilo se získat všechny členy týmu"
  },
  {
    "id": "ent.elasticsearch.getAllChannelMembers.error",
    "translation": "Nepodařilo se získat všechny členy kanálu"
  },
  {
    "id": "ent.elasticsearch.search_files.unmarshall_file_failed",
    "translation": "Nepodařilo se dekódovat výsledky vyhledávání"
  },
  {
    "id": "ent.ldap.do_login.certificate.app_error",
    "translation": "Chyba při načítání souboru certifikátu LDAP TLS."
  },
  {
    "id": "ent.ldap.no.users.checkcertificate",
    "translation": "Nebyl nalezen žádný uživatel LDAP, zkontrolujte filtr uživatelů a certifikáty."
  },
  {
    "id": "ent.message_export.actiance_export.get_attachment_error",
    "translation": "Nepodařilo se získat informace o souboru pro příspěvek."
  },
  {
    "id": "ent.outgoing_oauth_connections.update_connection.audience_invalid",
    "translation": "Zadané obecenstvo je neplatné: {{ .Error }}"
  },
  {
    "id": "ent.saml.do_login.invalid_time.app_error",
    "translation": "V odpovědi od poskytovatele identity byla obdržena neplatná časová hodnota. Kontaktujte prosím svého systémového administrátora."
  },
  {
    "id": "ent.saml.do_login.invalid_signature.app_error",
    "translation": "V odpovědi od poskytovatele identity byla přijata neplatná signatura. Kontaktujte prosím svého systémového administrátora."
  },
  {
    "id": "model.config.is_valid.local_mode_socket.app_error",
    "translation": "Nepodařilo se najít adresář pro místní soketový soubor."
  },
  {
    "id": "model.config.is_valid.localization.available_locales.app_error",
    "translation": "Dostupné jazyky musí obsahovat výchozí jazyk klienta."
  },
  {
    "id": "model.config.is_valid.max_payload_size.app_error",
    "translation": "Neplatná maximální velikost payloadu pro nastavení služby. Musí to být celé číslo větší než nula."
  },
  {
    "id": "ent.compliance.csv.metadata.close.appError",
    "translation": "Nelze zavřít ZIP soubor"
  },
  {
    "id": "ent.compliance.csv.seek.appError",
    "translation": "Nelze přejít na začátek exportního souboru."
  },
  {
    "id": "model.channel_bookmark.is_valid.update_at.app_error",
    "translation": "Aktualizováno\" musí být platný čas."
  },
  {
    "id": "model.config.is_valid.directory.app_error",
    "translation": "Neplatný adresář pro místní úložiště. Musí to být neprázdný řetězec."
  },
  {
    "id": "ent.message_export.run_export.app_error",
    "translation": "Nepodařilo se vybrat exportní data zprávy."
  },
  {
    "id": "model.channel_bookmark.is_valid.channel_id.app_error",
    "translation": "Neplatné ID kanálu."
  },
  {
    "id": "app.user_access_token.get_by_user.app_error",
    "translation": "Nelze získat osobní přístupové tokeny podle uživatele."
  },
  {
    "id": "app.user_terms_of_service.delete.app_error",
    "translation": "Nelze odstranit podmínky služby."
  },
  {
    "id": "app.user.convert_bot_to_user.app_error",
    "translation": "Nepodařilo se konvertovat bota na uživatele."
  },
  {
    "id": "app.user_access_token.update_token_enable.app_error",
    "translation": "Nelze aktivovat přístupový token."
  },
  {
    "id": "ent.elasticsearch.post.get_files_batch_for_indexing.error",
    "translation": "Nelze získat dávku souborů pro indexaci."
  },
  {
    "id": "ent.message_export.csv_export.get_attachment_error",
    "translation": "Nepodařilo se získat informace o souboru pro příspěvek."
  },
  {
    "id": "app.user.update_thread_read_for_user_by_post.app_error",
    "translation": "Neplatné post_id"
  },
  {
    "id": "app.user_access_token.save.app_error",
    "translation": "Nelze uložit osobní přístupový token."
  },
  {
    "id": "app.user_terms_of_service.save.app_error",
    "translation": "Nelze uložit podmínky služby."
  },
  {
    "id": "app.webhooks.analytics_incoming_count.app_error",
    "translation": "Nelze spočítat příchozí webhooky."
  },
  {
    "id": "ent.elasticsearch.purge_indexes.unknown_index",
    "translation": "Nepodařilo se odstranit zadaný neznámý index"
  },
  {
    "id": "ent.elasticsearch.search_files.disabled",
    "translation": "Hledání souborů {{.Backend}} je na tomto serveru zakázáno"
  },
  {
    "id": "ent.elasticsearch.search_files.search_failed",
    "translation": "Vyhledávání se nepodařilo dokončit"
  },
  {
    "id": "ent.ldap.do_login.key.app_error",
    "translation": "Chyba při načítání souboru klíče LDAP TLS."
  },
  {
    "id": "ent.ldap.save_user.email_exists.ldap_app_error",
    "translation": "Tento účet nepoužívá autentifikaci přes AD/LDAP. Přihlaste se prosím pomocí e-mailu a hesla."
  },
  {
    "id": "ent.ldap.save_user.username_exists.ldap_app_error",
    "translation": "Účet s tímto uživatelským jménem již existuje. Kontaktujte prosím svého administrátora."
  },
  {
    "id": "model.acknowledgement.is_valid.user_id.app_error",
    "translation": "Neplatné ID uživatele."
  },
  {
    "id": "ent.actiance.export.marshalToXml.appError",
    "translation": "Nelze převést export do XML."
  },
  {
    "id": "bleveengine.indexer.do_job.get_oldest_entity.error",
    "translation": "Nejstarší entitu (uživatel, kanál nebo příspěvek) se nepodařilo načíst z databáze."
  },
  {
    "id": "bleveengine.purge_file_index.error",
    "translation": "Nepodařilo se vyčistit indexy souborů."
  },
  {
    "id": "app.user.update_active.user_limit.exceeded",
    "translation": "Nelze aktivovat uživatele. Server překračuje bezpečný limit uživatelů. Kontaktujte svého administrátora s kódem: ERROR_SAFETY_LIMITS_EXCEEDED."
  },
  {
    "id": "ent.elasticsearch.post.get_posts_batch_for_indexing.error",
    "translation": "Nelze získat dávku příspěvků pro indexaci."
  },
  {
    "id": "model.config.is_valid.email_batching_interval.app_error",
    "translation": "Neplatný interval dávkování e-mailů pro nastavení e-mailu. Musí být alespoň 30 sekund."
  },
  {
    "id": "model.config.is_valid.max_url_length.app_error",
    "translation": "Neplatná maximální délka URL pro nastavení služby. Musí to být celé číslo větší než nula."
  },
  {
    "id": "model.channel_bookmark.is_valid.link_url.missing_or_invalid.app_error",
    "translation": "URL odkazu chybí nebo je neplatné."
  },
  {
    "id": "model.config.is_valid.elastic_search.bulk_indexing_batch_size.app_error",
    "translation": "Velikost dávky pro hromadnou indexaci vyhledávání musí být alespoň {{.BatchSize}}."
  },
  {
    "id": "app.user.update.countAdmins.app_error",
    "translation": "Chyba při určování počtu účtů správců systému."
  },
  {
    "id": "app.user.update.lastAdmin.app_error",
    "translation": "Nelze degradovat posledního správce systému."
  },
  {
    "id": "app.user.save.groupname.app_error",
    "translation": "Nelze určit, zda toto uživatelské jméno již existuje"
  },
  {
    "id": "app.user.send_auto_response.app_error",
    "translation": "Nelze odeslat automatickou odpověď od uživatele."
  },
  {
    "id": "app.user.store_is_empty.app_error",
    "translation": "Nepodařilo se ověřit, zda je úložiště uživatele prázdné."
  },
  {
    "id": "model.config.is_valid.cache_type.app_error",
    "translation": "Typ cache musí být buď lru, nebo redis."
  },
  {
    "id": "model.config.is_valid.empty_redis_address.app_error",
    "translation": "RedisAddress musí být specifikována pro typ cache Redis."
  },
  {
    "id": "model.config.is_valid.invalid_redis_db.app_error",
    "translation": "Redis DB musí mít hodnotu větší nebo rovnou nule."
  },
  {
    "id": "app.webhooks.get_incoming_count.app_error",
    "translation": "Nelze získat webhook pro teamID={{.TeamID}}, userID={{.UserID}}, err={{.Error}}."
  },
  {
    "id": "humanize.list_join",
    "translation": "{{.OtherItems}} a {{.LastItem}}"
  },
  {
    "id": "model.outgoing_oauth_connection.is_valid.audience.error",
    "translation": "URL publika je neplatná: {{ .Url }}"
  },
  {
    "id": "model.outgoing_oauth_connection.is_valid.client_id.error",
    "translation": "Neplatné ID klienta."
  },
  {
    "id": "model.outgoing_oauth_connection.is_valid.client_secret.error",
    "translation": "Neplatný klientský tajný klíč."
  },
  {
    "id": "model.user.is_valid.invalidProperty.app_error",
    "translation": "Neplatné vlastnosti (vlastní status)"
  },
  {
    "id": "web.incoming_webhook.split_props_length.app_error",
    "translation": "Nelze rozdělit vlastnosti webhooku na části o délce {{.Max}} znaků."
  },
  {
    "id": "model.config.is_valid.saml_guest_attribute.app_error",
    "translation": "Neplatný atribut hosta. Musí mít formát 'field=value'."
  },
  {
    "id": "model.member.is_valid.channel.app_error",
    "translation": "Název kanálu není platný"
  },
  {
    "id": "web.error.unsupported_browser.download_the_app",
    "translation": "Stáhnout aplikaci"
  },
  {
    "id": "searchengine.bleve.disabled.error",
    "translation": "Chyba při čištění indexů Bleve: engine je deaktivován"
  },
  {
    "id": "model.draft.is_valid.file_ids.app_error",
    "translation": "Neplatné ID souborů."
  },
  {
    "id": "model.scheduled_post.is_valid.empty_post.app_error",
    "translation": "Nelze naplánovat prázdný příspěvek. Naplánovaný příspěvek musí obsahovat alespoň zprávu nebo přílohy souborů."
  },
  {
    "id": "model.scheduled_post.is_valid.id.app_error",
    "translation": "Naplánovaný příspěvek musí mít ID."
  },
  {
    "id": "model.scheduled_post.is_valid.scheduled_at.app_error",
    "translation": "Neplatný čas naplánování."
  },
  {
    "id": "sharedchannel.cannot_deliver_post",
    "translation": "Jeden nebo více příspěvků nebylo možné doručit na vzdálený server {{.Remote}}, protože je offline. Příspěvky budou doručeny, jakmile bude server online."
  },
  {
    "id": "model.user.pre_save.password_too_long.app_error",
    "translation": "Vaše heslo nesmí obsahovat více než 72 znaků."
  },
  {
    "id": "model.draft.is_valid.message_length.app_error",
    "translation": "Vlastnost konceptu zprávy je delší než maximálně povolená délka."
  },
  {
    "id": "model.post.is_valid.message_length.app_error",
    "translation": "Vlastnost zprávy příspěvku je delší než maximálně povolená délka."
  },
  {
    "id": "store.sql_channel.save_direct_channel.not_direct.app_error",
    "translation": "Byl proveden pokus vytvořit jiný než přímý kanál pomocí SaveDirectChannel."
  },
  {
    "id": "model.emoji.system_emoji_name.app_error",
    "translation": "Název se shoduje s názvem existujícího systémového emoji."
  },
  {
    "id": "model.scheduled_post.is_valid.processed_at.app_error",
    "translation": "Neplatný čas zpracování."
  },
  {
    "id": "model.user.pre_save.password_hash.app_error",
    "translation": "Při ukládání hesla došlo k interní chybě."
  },
  {
    "id": "store.sql_file_info.search.disabled",
    "translation": "Vyhledávání souborů bylo na tomto serveru zakázáno. Kontaktujte svého systémového administrátora."
  },
  {
    "id": "model.config.is_valid.persistent_notifications_recipients.app_error",
    "translation": "Neplatný maximální počet příjemců pro trvalá oznámení. Musí to být kladné číslo."
  },
  {
    "id": "model.config.is_valid.tls_key_file_missing.app_error",
    "translation": "Neplatná hodnota pro soubor TLS klíče – použijte LetsEncrypt nebo nastavte cestu k existujícímu souboru s klíčem."
  },
  {
    "id": "model.config.is_valid.tls_cert_file_missing.app_error",
    "translation": "Neplatná hodnota pro soubor TLS certifikátu – použijte LetsEncrypt nebo nastavte cestu k existujícímu certifikátu."
  },
  {
    "id": "model.draft.is_valid.user_id.app_error",
    "translation": "Neplatné ID uživatele."
  },
  {
    "id": "model.group.display_name.app_error",
    "translation": "Neplatná vlastnost „display name“ pro skupinu."
  },
  {
    "id": "model.license_record.is_valid.bytes.app_error",
    "translation": "Neplatná hodnota bajtů při nahrávání licence."
  },
  {
    "id": "model.oauth.is_valid.mattermost_app_id.app_error",
    "translation": "Maximální délka MattermostAppID je 32 znaků."
  },
  {
    "id": "model.outgoing_oauth_connection.is_valid.update_at.error",
    "translation": "Hodnota „Aktualizuj v“ musí být platný čas."
  },
  {
    "id": "model.team_member.is_valid.roles_limit.app_error",
    "translation": "Neplatné role člena týmu delší než {{.Limit}} znaků."
  },
  {
    "id": "model.user.is_valid.pwd_max_length.app_error",
    "translation": "Vaše heslo nesmí obsahovat více než 72 znaků."
  },
  {
    "id": "model.user.is_valid.pwd_min_length.app_error",
    "translation": "Vaše heslo musí obsahovat alespoň {{.Min}} znaků."
  },
  {
    "id": "web.error.unsupported_browser.download_app_or_upgrade_browser",
    "translation": "Stáhněte si aplikaci Mattermost nebo použijte podporovaný prohlížeč pro lepší zážitek."
  },
  {
    "id": "model.config.is_valid.storage_class.app_error",
    "translation": "Neplatná třída úložiště {{.Value}}."
  },
  {
    "id": "model.draft.is_valid.priority.app_error",
    "translation": "Neplatná priorita"
  },
  {
    "id": "model.config.is_valid.tls_overwrite_cipher.app_error",
    "translation": "Neplatná hodnota pro přepsání šifry TLS – prosím, odkazujte se na dokumentaci pro platné hodnoty."
  },
  {
    "id": "web.error.unsupported_browser.download",
    "translation": "Stáhnout aplikaci"
  },
  {
    "id": "store.sql_channel.save_channel.limit.app_error",
    "translation": "Dosáhli jste limitu povoleného počtu kanálů."
  },
  {
    "id": "web.error.unsupported_browser.no_longer_support_version",
    "translation": "Tato verze vašeho prohlížeče již není Mattermostem podporována"
  },
  {
    "id": "model.config.is_valid.outgoing_integrations_request_timeout.app_error",
    "translation": "Neplatný časový limit pro odchozí integrace v nastavení služby. Musí to být kladné číslo."
  },
  {
    "id": "model.outgoing_oauth_connection.is_valid.id.error",
    "translation": "Neplatné id."
  },
  {
    "id": "model.outgoing_oauth_connection.is_valid.grant_type.error",
    "translation": "Neplatný typ udělení oprávnění."
  },
  {
    "id": "model.scheme.is_valid.app_error",
    "translation": "Neplatné schéma."
  },
  {
    "id": "model.session.is_valid.roles_limit.app_error",
    "translation": "Neplatné role relace delší než {{.Limit}} znaků."
  },
  {
    "id": "model.user.is_valid.roles_limit.app_error",
    "translation": "Neplatné role uživatele delší než {{.Limit}} znaků."
  },
  {
    "id": "model.user_report_options.is_valid.invalid_sort_column",
    "translation": "Poskytnutý sloupec pro řazení není platný."
  },
  {
    "id": "model.config.is_valid.persistent_notifications_count.app_error",
    "translation": "Neplatný celkový počet trvalých oznámení na příspěvek. Musí to být kladné číslo."
  },
  {
    "id": "model.config.is_valid.persistent_notifications_interval.app_error",
    "translation": "Neplatná frekvence trvalých oznámení. Musí být alespoň dvě minuty."
  },
  {
    "id": "model.config.is_valid.sql_conn_max_lifetime_milliseconds.app_error",
    "translation": "Neplatná maximální doba života připojení pro SQL nastavení. Musí to být nezáporné číslo."
  },
  {
    "id": "model.config.is_valid.user_status_away_timeout.app_error",
    "translation": "Neplatná hodnota pro časový limit stavu uživatele „nepřítomný“. Musí to být kladné číslo."
  },
  {
    "id": "model.config.is_valid.webserver_security.app_error",
    "translation": "Neplatná hodnota pro zabezpečení připojení webového serveru."
  },
  {
    "id": "model.draft.is_valid.props.app_error",
    "translation": "Neplatné vlastnosti."
  },
  {
    "id": "model.draft.is_valid.root_id.app_error",
    "translation": "Neplatné root ID."
  },
  {
    "id": "model.group.create_at.app_error",
    "translation": "Neplatná vlastnost „create at“ pro skupinu."
  },
  {
    "id": "model.group.name.reserved_name.app_error",
    "translation": "Název skupiny již existuje jako rezervovaný název"
  },
  {
    "id": "model.member.is_valid.emails.app_error",
    "translation": "Seznam e-mailů je prázdný"
  },
  {
    "id": "model.outgoing_oauth_connection.is_valid.create_at.error",
    "translation": "Hodnota „Create at“ musí být platný čas."
  },
  {
    "id": "model.outgoing_oauth_connection.is_valid.creator_id.error",
    "translation": "Neplatné ID tvůrce."
  },
  {
    "id": "model.outgoing_oauth_connection.is_valid.password_credentials.error",
    "translation": "Neplatné přihlašovací údaje k heslu."
  },
  {
    "id": "model.outgoing_oauth_connection.is_valid.name.error",
    "translation": "Neplatné jméno."
  },
  {
    "id": "model.outgoing_oauth_connection.is_valid.oauth_token_url.error",
    "translation": "Neplatná URL adresa tokenu OAuth."
  },
  {
    "id": "model.reaction.is_valid.update_at.app_error",
    "translation": "Hodnota „Aktualizovat v“ musí být platný čas."
  },
  {
    "id": "model.reporting_base_options.is_valid.bad_date_range",
    "translation": "Zadané časové období je neplatné."
  },
  {
    "id": "model.session.is_valid.user_id.app_error",
    "translation": "Neplatné pole UserId pro relaci."
  },
  {
    "id": "model.draft.is_valid.update_at.app_error",
    "translation": "Aktualizovat musí být platný čas."
  },
  {
    "id": "plugin_reattach_request.is_valid.manifest.app_error",
    "translation": "Chybí manifest"
  },
  {
    "id": "model.config.is_valid.saml_signature_algorithm.app_error",
    "translation": "Neplatný algoritmus podpisu."
  },
  {
    "id": "model.config.is_valid.sql_conn_max_idle_time_milliseconds.app_error",
    "translation": "Neplatný maximální nečinný čas připojení pro SQL nastavení. Musí to být nezáporné číslo."
  },
  {
    "id": "model.outgoing_oauth_connection.is_valid.audience.empty",
    "translation": "Publikum nesmí být prázdné."
  },
  {
    "id": "model.session.is_valid.create_at.app_error",
    "translation": "Neplatné pole CreateAt pro relaci."
  },
  {
    "id": "model.user.is_valid.marshal.app_error",
    "translation": "Nepodařilo se zakódovat pole do formátu JSON"
  },
  {
    "id": "model.user_access_token.is_valid.description.app_error",
    "translation": "Neplatný popis, musí mít nejvýše 255 znaků."
  },
  {
    "id": "model.config.is_valid.teammate_name_display.app_error",
    "translation": "Neplatné zobrazení spoluhráče. Musí to být 'full_name', 'nickname_full_name' nebo 'username'."
  },
  {
    "id": "model.session.is_valid.id.app_error",
    "translation": "Neplatné ID relace pro relaci."
  },
  {
    "id": "web.command_webhook.general.app_error",
    "translation": "Nepodařilo se zpracovat příkaz webhook {{.hook_id}}."
  },
  {
    "id": "web.incoming_webhook.decode.app_error",
    "translation": "Nepodařilo se dekódovat payload typu média {{.media_type}} pro příchozí webhook {{.hook_id}}."
  },
  {
    "id": "web.incoming_webhook.general.app_error",
    "translation": "Nepodařilo se zpracovat payload typu média {{.media_type}} pro příchozí webhook {{.hook_id}}."
  },
  {
    "id": "web.incoming_webhook.media_type.app_error",
    "translation": "Nepodařilo se analyzovat médium příchozího webhooku {{.hook_id}}."
  },
  {
    "id": "model.websocket_client.connect_fail.app_error",
    "translation": "Nelze se připojit k serveru WebSocket."
  },
  {
    "id": "model.config.is_valid.saml_admin_attribute.app_error",
    "translation": "Neplatný atribut administrátora. Musí mít formát 'field=value'."
  },
  {
    "id": "sharedchannel.permalink.not_found",
    "translation": "Tento příspěvek obsahuje trvalé odkazy na jiné kanály, které nemusí být viditelné pro uživatele na jiných serverech."
  },
  {
    "id": "plugin_reattach_request.is_valid.plugin_reattach_config.app_error",
    "translation": "Chybí konfigurace opětovného připojení pluginu"
  },
  {
    "id": "model.draft.is_valid.create_at.app_error",
    "translation": "Vytvořeno musí být platný čas."
  },
  {
    "id": "model.draft.is_valid.channel_id.app_error",
    "translation": "Neplatné ID kanálu."
  },
  {
    "id": "model.remote_cluster_invite.is_valid.site_url.app_error",
    "translation": "Neplatná adresa URL stránky."
  },
  {
    "id": "model.remote_cluster_invite.is_valid.token.app_error",
    "translation": "Neplatný token."
  },
  {
    "id": "model.preference.is_valid.limit_visible_dms_gms.app_error",
    "translation": "Neplatná hodnota pro limit_visible_dms_gms."
  },
  {
    "id": "model.remote_cluster_invite.is_valid.remote_id.app_error",
    "translation": "Neplatné vzdálené ID."
  },
  {
    "id": "store.sql_team.save_team.existing.app_error",
    "translation": "Tým s touto URL adresou již existuje."
  },
  {
    "id": "model.thread.is_valid.post_id.app_error",
    "translation": "Neplatné id příspěvku."
  },
  {
    "id": "model.thread.is_valid.user_id.app_error",
    "translation": "Neplatné id uživatele."
<<<<<<< HEAD
=======
  },
  {
    "id": "api.filter_config_error",
    "translation": "Nelze filtrovat konfiguraci."
  },
  {
    "id": "app.export.export_custom_emoji.mkdir.error",
    "translation": "Nelze vytvořit adresář pro obrázky vlastních emoji"
  },
  {
    "id": "app.import.validate_user_import_data.guest_roles_conflict.error",
    "translation": "Role uživatele nejsou v souladu se stavem hosta."
>>>>>>> 0713d1b8
  }
]<|MERGE_RESOLUTION|>--- conflicted
+++ resolved
@@ -10434,8 +10434,6 @@
   {
     "id": "model.thread.is_valid.user_id.app_error",
     "translation": "Neplatné id uživatele."
-<<<<<<< HEAD
-=======
   },
   {
     "id": "api.filter_config_error",
@@ -10448,6 +10446,5 @@
   {
     "id": "app.import.validate_user_import_data.guest_roles_conflict.error",
     "translation": "Role uživatele nejsou v souladu se stavem hosta."
->>>>>>> 0713d1b8
   }
 ]
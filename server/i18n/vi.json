[
  {
    "id": "api.command_echo.hint",
    "translation": "'tin nhắn' [trì hoãn trong vài giây]"
  },
  {
    "id": "plugin_api.send_mail.missing_htmlbody",
    "translation": "Thiếu HTML Body."
  },
  {
    "id": "api.user.create_password_token.error",
    "translation": "Không thể tạo mã thông báo khôi phục mật khẩu"
  },
  {
    "id": "ent.ldap.syncronize.get_all_groups.app_error",
    "translation": "Lỗi truy xuất nhóm"
  },
  {
    "id": "app.import.import_user.save_preferences.error",
    "translation": "Lỗi nhập tùy chọn người dùng. Lưu tùy chọn không thành công."
  },
  {
    "id": "ent.elasticsearch.index_channel.error",
    "translation": "Không thể tạo chỉ mục cho kênh"
  },
  {
    "id": "api.channel.channel_member_counts_by_group.license.error",
    "translation": "Giấy phép của bạn không hỗ trợ nhóm ldap"
  },
  {
    "id": "ent.saml.metadata.app_error",
    "translation": "Lỗi xuất hiện khi xây dựng dữ liệu Service Provider Metadata."
  },
  {
    "id": "model.config.is_valid.saml_username_attribute.app_error",
    "translation": "Thuộc tính tên người dùng không hợp lệ. Phải được thiết lập."
  },
  {
    "id": "model.config.is_valid.data_retention.message_retention_days_too_low.app_error",
    "translation": "Lưu giữ tin nhắn phải là một ngày hoặc lâu hơn."
  },
  {
    "id": "api.templates.mfa_deactivated_body.info",
    "translation": "Xác thực đa yếu tố đã bị xóa khỏi tài khoản của bạn trên {{.SiteURL}}."
  },
  {
    "id": "api.admin.add_certificate.parseform.app_error",
    "translation": "Lỗi trong quá trình đọc request dữ liệu multiform"
  },
  {
    "id": "api.command_invite.channel.app_error",
    "translation": "Lỗi khi truy xuất kênh hiện tại."
  },
  {
    "id": "model.config.is_valid.email_security.app_error",
    "translation": "Bảo mật kết nối không hợp lệ cho các cài đặt email. Phải là '', 'TLS' hoặc 'STARTTLS'"
  },
  {
    "id": "model.config.is_valid.site_url_email_batching.app_error",
    "translation": "Không thể bật tính năng tạo email khi SiteURL không được đặt."
  },
  {
    "id": "api.user.verify_email.link_expired.app_error",
    "translation": "Liên kết xác minh email đã hết hạn."
  },
  {
    "id": "api.user.authorize_oauth_user.bad_token.app_error",
    "translation": "Loại mã thông báo xấu"
  },
  {
    "id": "ent.ldap.create_fail",
    "translation": "Không thể tạo người dùng LDAP."
  },
  {
    "id": "model.bot.is_valid.create_at.app_error",
    "translation": "Tạo không hợp lệ tại"
  },
  {
    "id": "api.acknowledgement.save.archived_channel.app_error",
    "translation": "Bạn không thể đăng nội dung trong kênh đã lưu trữ."
  },
  {
    "id": "web.error.unsupported_browser.download_the_app",
    "translation": "Tải xuống App"
  },
  {
    "id": "api.command.invite_people.no_email",
    "translation": "Vui lòng chỉ định một hoặc nhiều địa chỉ email hợp lệ"
  },
  {
    "id": "api.user.reset_password.broken_token.app_error",
    "translation": "Mã thông báo đặt lại mật khẩu dường như không hợp lệ."
  },
  {
    "id": "api.websocket_handler.invalid_param.app_error",
    "translation": "Parameter {{.Name}} không hợp lệ"
  },
  {
    "id": "app.import.validate_direct_post_import_data.user_missing.error",
    "translation": "Thiếu thuộc tính bài đăng trực tiếp yêu cầu: người dùng"
  },
  {
    "id": "bleveengine.index_channel.error",
    "translation": "Không thể tạo chỉ mục cho kênh"
  },
  {
    "id": "api.create_terms_of_service.empty_text.app_error",
    "translation": "Xin vui lòng nhập vào văn bản cho Điều Khoản của Dịch vụ."
  },
  {
    "id": "app.audit.permanent_delete_by_user.app_error",
    "translation": "Chúng tôi đã gặp lỗi khi xoá các kiểm duyệt"
  },
  {
    "id": "api.channel.add_guest.added",
    "translation": "%v được thêm vào làm khách trong kênh bởi %v."
  },
  {
    "id": "api.command_mute.hint",
    "translation": "~[channel]"
  },
  {
    "id": "api.templates.welcome_subject",
    "translation": "[{{.SiteName}}] Bạn đã tham gia {{.ServerURL}}"
  },
  {
    "id": "model.user.is_valid.pwd_lowercase_uppercase.app_error",
    "translation": "Mật khẩu của bạn phải chứa ít nhất {{.Min}} ký tự được tạo thành từ ít nhất một chữ cái viết thường và ít nhất một chữ cái viết hoa."
  },
  {
    "id": "api.oauth.get_access_token.internal_user.app_error",
    "translation": "server_error:Gặp phải lỗi máy chủ nội bộ trong khi kéo người dùng từ cơ sở dữ liệu"
  },
  {
    "id": "api.post.update_post.find.app_error",
    "translation": "Chúng tôi không thể tìm thấy kênh."
  },
  {
    "id": "model.config.is_valid.password_length.app_error",
    "translation": "Độ dài mật khẩu tối thiểu phải là một số nguyên lớn hơn hoặc bằng {{.MinLength}} và nhỏ hơn hoặc bằng {{.MaxLength}}."
  },
  {
    "id": "api.context.session_expired.app_error",
    "translation": "Không hợp lệ hoặc hết hạn, xin vui lòng nhập một lần nữa."
  },
  {
    "id": "model.command.is_valid.token.app_error",
    "translation": "Token không hợp lệ."
  },
  {
    "id": "api.team.import_team.parse.app_error",
    "translation": "Không thể phân tích form với định dạng multipart"
  },
  {
    "id": "api.templates.email_info2",
    "translation": "Những lời chúc tốt đẹp nhất,"
  },
  {
    "id": "plugin_api.get_file_link.disabled.app_error",
    "translation": "Public links đã bị diabled"
  },
  {
    "id": "November",
    "translation": "Tháng Mười Một"
  },
  {
    "id": "app.import.validate_user_import_data.position_length.error",
    "translation": "Chức vụ người dùng quá dài."
  },
  {
    "id": "app.import.import_line.null_user.error",
    "translation": "Dòng dữ liệu nhập có loại \"người dùng\" nhưng đối tượng người dùng không hợp lệ"
  },
  {
    "id": "model.config.is_valid.elastic_search.request_timeout_seconds.app_error",
    "translation": "Thời gian chờ yêu cầu của Elaticsearch phải ít nhất 1 giây."
  },
  {
    "id": "api.channel.rename_channel.cant_rename_direct_messages.app_error",
    "translation": "Bạn không thể đổi tên kênh tin nhắn trực tiếp"
  },
  {
    "id": "api.slackimport.slack_add_users.merge_existing",
    "translation": "Tài khoản Slack đã được gộp với tài khoản hệ thống tương ứng với email {{.Email}} và tên tài khoản {{.Username}}.\n"
  },
  {
    "id": "web.error.unsupported_browser.min_os_version.windows",
    "translation": "Windows 7+"
  },
  {
    "id": "ent.saml.configure.encryption_not_enabled.app_error",
    "translation": "Đăng nhập SAML không thành công vì mã hóa không được kích hoạt. Xin vui lòng liên hệ với quản trị hệ thống của bạn."
  },
  {
    "id": "api.user.create_profile_image.initial.app_error",
    "translation": "Không thể thêm người dùng ban đầu vào ảnh hồ sơ mặc định"
  },
  {
    "id": "model.config.is_valid.message_export.global_relay.smtp_password.app_error",
    "translation": "Tin nhắn xuất ra từ GlobalRelaySettings.SmtpPassword phải được đặt"
  },
  {
    "id": "api.admin.saml.failure_save_idp_certificate_file.app_error",
    "translation": "Không thể lưu tệp tin certificate."
  },
  {
    "id": "api.post.check_for_out_of_channel_groups_mentions.message.multiple",
    "translation": "@{{.Usernames}} và @{{.LastUsername}} không được thông báo bởi đề cập này vì chúng không nằm trong kênh. Họ không thể được thêm vào kênh vì họ không phải là thành viên của các nhóm được liên kết. Để thêm chúng vào kênh này, chúng phải được thêm vào các nhóm được liên kết."
  },
  {
    "id": "api.team.set_team_icon.parse.app_error",
    "translation": "Không thể phân tích form với định dạng multipart"
  },
  {
    "id": "api.post.get_message_for_notification.files_sent",
    "translation": {
      "other": "{{.Count}} tệp tin đã gửi: {{.Filenames}}{{.Count}} các tệp tin đã gử: {{.Filenames}}"
    }
  },
  {
    "id": "model.command.is_valid.url_http.app_error",
    "translation": "URL không hợp lệ. Phải là một URL hợp lệ và bắt đầu bằng http: // hoặc https: //"
  },
  {
    "id": "api.templates.deactivate_body.warning",
    "translation": "Nếu thay đổi này không phải do bạn bắt đầu hoặc bạn muốn kích hoạt lại tài khoản của mình, hãy liên hệ với quản trị viên hệ thống của bạn."
  },
  {
    "id": "app.import.import_line.null_emoji.error",
    "translation": "Dòng dữ liệu nhập có loại \"biểu tượng cảm xúc\" nhưng đối tượng biểu tượng cảm xúc không hợp lệ."
  },
  {
    "id": "api.post.send_notification_and_forget.push_channel_mention",
    "translation": " thông báo của kênh."
  },
  {
    "id": "app.import.validate_user_import_data.notify_props_mobile_push_status_invalid.error",
    "translation": "Thuộc tính đẩy thông báo trạng thái trên điện thoại không hợp lệ cho người dùng."
  },
  {
    "id": "migrations.worker.run_advanced_permissions_phase_2_migration.invalid_progress",
    "translation": "Di chuyển không thành công do dữ liệu tiến độ không hợp lệ."
  },
  {
    "id": "model.command.is_valid.update_at.app_error",
    "translation": "Trường Updated_at phải là thời gian hợp lệ"
  },
  {
    "id": "ent.elasticsearch.indexer.do_job.parse_start_time.error",
    "translation": "Phần mềm tra cứu mục lục thất bại trong việc phân tích thời gian bắt đầu"
  },
  {
    "id": "api.web_socket_router.bad_seq.app_error",
    "translation": "Trình tự không hợp lệ cho tin nhắn WebSocket."
  },
  {
    "id": "api.templates.reset_body.button",
    "translation": "Đặt lại mật khẩu"
  },
  {
    "id": "api.channel.update_channel_scheme.scheme_scope.error",
    "translation": "Không thể đặt scheme cho kênh vì scheme được cung cấp không phải là scheme kênh."
  },
  {
    "id": "api.oauth.get_access_token.internal.app_error",
    "translation": "server_error: Gặp phải lỗi máy chủ nội bộ khi truy cập cơ sở dữ liệu"
  },
  {
    "id": "model.post.is_valid.hashtags.app_error",
    "translation": "Hashtags không hợp lệ"
  },
  {
    "id": "api.emoji.upload.large_image.gif_decode_error",
    "translation": "Không thể tạo emoji. Một lỗi xảy ra khi cố gắng giải mã các hình ảnh GIF."
  },
  {
    "id": "api.team.add_user_to_team_from_invite.guest.app_error",
    "translation": "Không thể gia nhập team với vai trò khách từ liên kết mời. Hãy yêu cầu một email để mời gia nhập team."
  },
  {
    "id": "app.admin.test_email.failure",
    "translation": "Kết nối không thành công: {{.Error}}"
  },
  {
    "id": "api.admin.saml.not_available.app_error",
    "translation": "SAML 2.0 không được cấu hình hoặc không hổ trợ trên máy chủ này."
  },
  {
    "id": "app.import.validate_direct_post_import_data.channel_members_required.error",
    "translation": "Thiếu thuộc tính bài đăng trực tiếp cần thiết: channel_members"
  },
  {
    "id": "api.license.remove_expired_license.failed.error",
    "translation": "Không thể gửi email tài khoản hủy kích hoạt thành công"
  },
  {
    "id": "api.channel.post_update_channel_displayname_message_and_forget.retrieve_user.error",
    "translation": "Không thể truy xuất người dùng trong khi cập nhật trường kênh DisplayName"
  },
  {
    "id": "model.config.is_valid.message_export.global_relay.smtp_username.app_error",
    "translation": "Tin nhắn xuất ra từ GlobalRelaySettings.SmtpPassword phải được đặt"
  },
  {
    "id": "store.sql_command.save.get.app_error",
    "translation": "Không thể lấy về command"
  },
  {
    "id": "app.scheme.permanent_delete_all.app_error",
    "translation": "Chúng tôi không thể xóa vĩnh viễn các kế hoạch"
  },
  {
    "id": "api.channel.leave.default.app_error",
    "translation": "Không thể rời khỏi kênh mặc định {{.Channel}}."
  },
  {
    "id": "api.templates.email_footer",
    "translation": "Để thay đổi tùy chọn thông báo của bạn, đăng nhập vào trang nhóm của bạn và đi tới Cài đặt tài khoản> Thông báo."
  },
  {
    "id": "app.plugin.restart.app_error",
    "translation": "Không thể khởi động lại plugin khi nâng cấp."
  },
  {
    "id": "api.channel.rename_channel.cant_rename_group_messages.app_error",
    "translation": "Bạn không thể đổi tên kênh tin nhắn nhóm"
  },
  {
    "id": "app.import.validate_direct_post_import_data.create_at_zero.error",
    "translation": "CreatAt phải lớn hơn 0"
  },
  {
    "id": "model.config.is_valid.file_salt.app_error",
    "translation": "public link salt không hợp lệ cho các thiết lập tập tin. Phải từ 32 ký tự trở lên."
  },
  {
    "id": "api.oauth.singup_with_oauth.invalid_link.app_error",
    "translation": "Link đăng ký không hợp lệ"
  },
  {
    "id": "api.command.invite_people.name",
    "translation": "invite_people"
  },
  {
    "id": "bleveengine.index_post.error",
    "translation": "Không thể tạo chỉ mục cho thông điệp"
  },
  {
    "id": "api.templates.password_change_body.info",
    "translation": "Mật khẩu của bạn đã được cập nhật tại {{.TeamDisplayName}} vào {{.TeamURL}} bởi {{.Method}}."
  },
  {
    "id": "model.user_access_token.is_valid.user_id.app_error",
    "translation": "User id không hợp lệ"
  },
  {
    "id": "model.config.is_valid.read_timeout.app_error",
    "translation": "Giá trị không hợp lệ cho thời gian chờ đọc."
  },
  {
    "id": "app.plugin.config.app_error",
    "translation": "Lỗi lưu trạng thái plugin trong cấu hình"
  },
  {
    "id": "ent.ldap_groups.group_search_error",
    "translation": "lỗi lấy nhóm ldap"
  },
  {
    "id": "api.incoming_webhook.disabled.app_error",
    "translation": "Các webhooks sắp tới đã bị vô hiệu hóa bởi quản trị viên hệ thống."
  },
  {
    "id": "api.admin.saml.invalid_xml_missing_ssoservices.app_error",
    "translation": "Thiếu nút Dịch vụ SSO của nhà cung cấp danh tính trong XML."
  },
  {
    "id": "api.channel.add_user.to.channel.failed.deleted.app_error",
    "translation": "Lỗi khi thêm người dùng vào kênh vì họ đã bị xoá khỏi nhóm."
  },
  {
    "id": "api.user.upload_profile_user.encode.app_error",
    "translation": "Không thể đọc được hình ảnh trong hồ sơ."
  },
  {
    "id": "api.context.invalid_token.error",
    "translation": "Phiên không hợp lệ token={{.Token}}, err={{.Error}}"
  },
  {
    "id": "app.import.import_line.null_direct_channel.error",
    "translation": "Dòng dữ liệu nhập có loại \"direct_channel\" nhưng đối tượng direct_channel không hợp lệ."
  },
  {
    "id": "store.sql_bot.get.missing.app_error",
    "translation": "Bot không tồn tại"
  },
  {
    "id": "api.command_settings.desc",
    "translation": "Mở hộp thoại Cài đặt tài khoản"
  },
  {
    "id": "api.command_code.message.app_error",
    "translation": "Tin nhắn phải được cung cấp bằng lệnh /code."
  },
  {
    "id": "api.command_mute.success_mute",
    "translation": "Bạn sẽ không nhận được thông báo cho {{.Channel}} cho đến khi tắt tiếng kênh được tắt."
  },
  {
    "id": "app.channel.get_channels.not_found.app_error",
    "translation": "Không tìm thấy kênh nào"
  },
  {
    "id": "api.user.upload_profile_user.array.app_error",
    "translation": "Dữ liệu trong trường 'image' bị trống"
  },
  {
    "id": "ent.compliance.csv.attachment.copy.appError",
    "translation": "Không thể sao chép tệp đính kèm vào tệp zip."
  },
  {
    "id": "app.import.validate_user_import_data.notify_props_email_invalid.error",
    "translation": "Địa chỉ nhận email thông báo không hợp lệ."
  },
  {
    "id": "app.reaction.save.save.app_error",
    "translation": "Không thể lưu phản ứng"
  },
  {
    "id": "model.config.is_valid.write_timeout.app_error",
    "translation": "Giá trị không hợp lệ cho thời gian chờ ghi."
  },
  {
    "id": "bleveengine.indexer.index_batch.nothing_left_to_index.error",
    "translation": "Cố gắng lập chỉ mục một đợt mới khi tất cả các thực thể được hoàn thành."
  },
  {
    "id": "api.post.create_post.root_id.app_error",
    "translation": "Tham số RootId không hợp lệ"
  },
  {
    "id": "app.plugin.sync.list_filestore.app_error",
    "translation": "Lỗi đọc tệp từ thư mục plugin trong kho lưu trữ tệp."
  },
  {
    "id": "mattermost.bulletin.subject",
    "translation": "Bản tin bảo mật tối đa"
  },
  {
    "id": "api.admin.upload_brand_image.array.app_error",
    "translation": "Dữ liệu trong trường 'image' bị trống"
  },
  {
    "id": "ent.message_export.global_relay_export.deliver.parse_mail.app_error",
    "translation": "Không thể đọc thông tin email."
  },
  {
    "id": "api.admin.saml.failure_get_metadata_from_idp.app_error",
    "translation": "Không lấy được siêu dữ liệu từ URL của nhà cung cấp danh tính."
  },
  {
    "id": "api.plugin.upload.array.app_error",
    "translation": "Mảng tệp trống trong yêu cầu nhiều phần / biểu mẫu"
  },
  {
    "id": "api.command_offline.success",
    "translation": "Bạn đang ngoại tuyến"
  },
  {
    "id": "model.cluster.is_valid.id.app_error",
    "translation": "Id không hợp lệ."
  },
  {
    "id": "model.user.is_valid.pwd_lowercase.app_error",
    "translation": "Mật khẩu của bạn phải chứa ít nhất {{.Min}} ký tự được tạo thành từ ít nhất một chữ cái viết thường."
  },
  {
    "id": "api.user.login.not_verified.app_error",
    "translation": "Đăng nhập thất bại vì địa chỉ email chưa được xác minh"
  },
  {
    "id": "model.config.is_valid.encrypt_sql.app_error",
    "translation": "Khóa mã hóa không hợp lệ cho các cài đặt SQL. Phải từ 32 ký tự trở lên."
  },
  {
    "id": "api.team.set_team_icon.too_large.app_error",
    "translation": "Không thể tải hình ảnh biểu tượng lên. File quá lớn."
  },
  {
    "id": "model.user.is_valid.email.app_error",
    "translation": "Email không hợp lệ"
  },
  {
    "id": "api.preference.update_preferences.set.app_error",
    "translation": "Không thể đặt tùy chọn người dùng."
  },
  {
    "id": "web.get_access_token.internal_saving.app_error",
    "translation": "Không thể cập nhật dữ liệu truy cập của người dùng."
  },
  {
    "id": "api.emoji.get_image.read.app_error",
    "translation": "Không thể đọc tệp hình ảnh cho emoji."
  },
  {
    "id": "api.restricted_system_admin",
    "translation": "Hành động này bị cấm đối với một quản trị viên hệ thống bị hạn chế."
  },
  {
    "id": "model.group.create_at.app_error",
    "translation": "tạo không hợp lệ tại tài sản cho nhóm"
  },
  {
    "id": "model.config.is_valid.saml_public_cert.app_error",
    "translation": "Service Provider Public Certificate bị thiếu. Bạn đã quên tải nó lên?"
  },
  {
    "id": "api.command_kick.name",
    "translation": "đuổi"
  },
  {
    "id": "ent.message_export.global_relay.attach_file.app_error",
    "translation": "Không thể thêm tệp đính kèm vào Global Relay export."
  },
  {
    "id": "api.team.invite_members.no_one.app_error",
    "translation": "Không có ai để mời."
  },
  {
    "id": "app.import.import_post.user_not_found.error",
    "translation": "Lỗi nhập bài tin. Không thể tìm thấy người dùng có tên người dùng \"{{.Username}}\"."
  },
  {
    "id": "api.user.authorize_oauth_user.response.app_error",
    "translation": "Nhận được phản hồi không hợp lệ từ nhà cung cấp dịch vụ OAuth"
  },
  {
    "id": "model.config.is_valid.elastic_search.posts_aggregator_job_start_time.app_error",
    "translation": "Bài viết của ElaticsearchAggregatorJobStartTime phải là một thời gian ở định dạng \"hh: mm\""
  },
  {
    "id": "app.import.import_line.unknown_line_type.error",
    "translation": "Dòng dữ liệu nhập có loại không xác định \"{{.Type}}\"."
  },
  {
    "id": "api.config.update_config.restricted_merge.app_error",
    "translation": "Không thể hợp nhất cấu hình đã cho."
  },
  {
    "id": "app.import.bulk_import.file_scan.error",
    "translation": "Lỗi đọc tệp dữ liệu nhập."
  },
  {
    "id": "api.post.update_post.permissions_details.app_error",
    "translation": "Đã xoá id={{.PostId}}"
  },
  {
    "id": "api.user.login.use_auth_service.app_error",
    "translation": "Vui lòng đăng nhập bằng {{.AuthService}}"
  },
  {
    "id": "api.command_mute.no_channel.error",
    "translation": "Không thể tìm thấy kênh chỉ định. Vui lòng sử dụng [xử lý kênh] (https://about.mattermost.com/default-channel-handle-documentation) để xác định các kênh."
  },
  {
    "id": "api.user.upload_profile_user.storage.app_error",
    "translation": "Không thể tải hình ảnh lên. Kho dữ liệu ảnh chưa được cấu hình."
  },
  {
    "id": "ent.message_export.global_relay_export.deliver.msg.app_error",
    "translation": "Không thể đặt thông báo email."
  },
  {
    "id": "model.command.is_valid.create_at.app_error",
    "translation": "Trường Create_at phải là thời gian hợp lệ."
  },
  {
    "id": "app.import.validate_team_import_data.name_characters.error",
    "translation": "Tên nhóm chứa các ký tự không hợp lệ."
  },
  {
    "id": "api.team.join_team.post_and_forget",
    "translation": "%v đã tham gia nhóm."
  },
  {
    "id": "api.oauth.get_access_token.bad_client_id.app_error",
    "translation": "Yêu cầu không hợp lệ: Id khách hàng xấu"
  },
  {
    "id": "model.config.is_valid.file_driver.app_error",
    "translation": "Tên trình điều khiển không hợp lệ cho cài đặt tệp. Phải là 'local' hoặc 'amazons3'"
  },
  {
    "id": "model.config.is_valid.websocket_url.app_error",
    "translation": "URL Websocket phải là một URL hợp lệ và bắt đầu bằng ws:// hoặc wss://"
  },
  {
    "id": "api.team.remove_team_icon.get_team.app_error",
    "translation": "Xảy ra lỗi khi nhận nhóm"
  },
  {
    "id": "app.import.validate_user_import_data.notify_props_comments_trigger_invalid.error",
    "translation": "Địa chỉ nhận email thông báo không hợp lệ."
  },
  {
    "id": "api.post.send_notification_and_forget.push_comment_on_post",
    "translation": " đã bình luận vào bài đăng của bạn."
  },
  {
    "id": "app.import.validate_reaction_import_data.emoji_name_length.error",
    "translation": "Thuộc tính Reaction EmojiName dài hơn so với độ dài tối đa được cho phép."
  },
  {
    "id": "api.admin.saml.set_certificate_from_metadata.invalid_content_type.app_error",
    "translation": "Định dạng nội dung không hợp lệ."
  },
  {
    "id": "api.command_expand.desc",
    "translation": "Tắt tính năng tự động thu gọn bản xem trước hình ảnh"
  },
  {
    "id": "model.authorize.is_valid.scope.app_error",
    "translation": "Scope không hợp lệ"
  },
  {
    "id": "app.import.validate_reaction_import_data.user_missing.error",
    "translation": "Thiếu thuộc tính Reaction yêu cầu: Người dùng."
  },
  {
    "id": "api.reaction.save.archived_channel.app_error",
    "translation": "Bạn không thể phản ứng trong một kênh lưu trữ."
  },
  {
    "id": "oauth.gitlab.tos.error",
    "translation": "Điều khoản dịch vụ của GitLab đã được cập nhật. Vui lòng truy cập gitlab.com để chấp nhận chúng và sau đó thử đăng nhập lại vào Matter Extreme."
  },
  {
    "id": "ent.ldap_groups.no_rows",
    "translation": "không tìm thấy nhóm nào phù hợp với uid"
  },
  {
    "id": "api.command_remove.user_not_in_channel",
    "translation": "{{.Username}} không phải là thành viên của kênh này."
  },
  {
    "id": "app.plugin.mvdir.app_error",
    "translation": "Không thể di chuyển plugin từ thư mục tạm thời đến đích cuối cùng. Một plugin khác có thể đang sử dụng cùng tên thư mục."
  },
  {
    "id": "model.user_access_token.is_valid.description.app_error",
    "translation": "Mô tả không hợp lệ, phải có 255 ký tự trở xuống"
  },
  {
    "id": "app.channel.post_update_channel_purpose_message.removed",
    "translation": "%s loại bỏ các kênh đầu (was: %s)."
  },
  {
    "id": "app.import.validate_user_import_data.advanced_props_show_unread_section.error",
    "translation": "Hiển thị cài đặt phần chưa đọc không hợp lệ cho Người dùng"
  },
  {
    "id": "ent.saml.configure.load_idp_cert.app_error",
    "translation": "Không tìm thấy tập tin Nhận dạng nhà cung cấp chứng chỉ công cộng. Xin vui lòng liên hệ với quản trị hệ thống của bạn."
  },
  {
    "id": "app.scheme.save.app_error",
    "translation": "Không thể tạo scheme"
  },
  {
    "id": "app.import.validate_post_import_data.create_at_missing.error",
    "translation": "Thiếu thuộc tính bài đăng yêu cầu: create_at."
  },
  {
    "id": "May",
    "translation": "Tháng Năm"
  },
  {
    "id": "model.oauth.is_valid.update_at.app_error",
    "translation": "Trường Updated_at phải là thời gian hợp lệ"
  },
  {
    "id": "model.authorize.is_valid.user_id.app_error",
    "translation": "User id không hợp lệ"
  },
  {
    "id": "api.user.authorize_oauth_user.invalid_state.app_error",
    "translation": "User id không hợp lệ."
  },
  {
    "id": "model.team.is_valid.characters.app_error",
    "translation": "Tên phải bao gồm ít nhất 2 ký tự thường hoặc chữ số."
  },
  {
    "id": "api.command_channel_rename.desc",
    "translation": "Đổi tên kênh"
  },
  {
    "id": "ent.elasticsearch.data_retention_delete_indexes.get_indexes.error",
    "translation": "Không thể lấy chỉ mục Elaticsearch"
  },
  {
    "id": "api.bot.teams_channels.add_message_mobile",
    "translation": "Xin hãy thêm tôi vào các nhóm và kênh mà bạn muốn tôi tương tác trong đó. Để làm điều này, hãy sử dụng trình duyệt hoặc ứng dụng dành cho desktop."
  },
  {
    "id": "brand.save_brand_image.encode.app_error",
    "translation": "Không thể chuyển đổi dữ liệu hình ảnh sang định dạng PNG. Vui lòng thử lại."
  },
  {
    "id": "app.team.invite_id.group_constrained.error",
    "translation": "Không thể tham gia lời mời nhóm group-constrained"
  },
  {
    "id": "api.channel.leave.left",
    "translation": "%v Rời kênh."
  },
  {
    "id": "api.context.token_provided.app_error",
    "translation": "Phiên không phải là OAuth nhưng mã thông báo đã được cung cấp trong chuỗi truy vấn"
  },
  {
    "id": "api.command_channel_rename.permission.app_error",
    "translation": "Bạn không có quyền để đổi tên kênh."
  },
  {
    "id": "model.reaction.is_valid.create_at.app_error",
    "translation": "Trường Create_at phải là thời gian hợp lệ."
  },
  {
    "id": "api.channel.add_members.user_denied",
    "translation": "Tư cách thành viên kênh bị từ chối đối với những người dùng sau vì các ràng buộc nhóm: {{ .UserIDs }}"
  },
  {
    "id": "app.import.import_direct_channel.create_direct_channel.error",
    "translation": "Tạo kênh điều hướng không thành công"
  },
  {
    "id": "app.bot.patchbot.internal_error",
    "translation": "Không thể cập nhật bot"
  },
  {
    "id": "ent.elasticsearch.delete_post.error",
    "translation": "Không thể xoá thông điệp."
  },
  {
    "id": "model.config.is_valid.max_file_size.app_error",
    "translation": "Kích thước tệp tối đa không hợp lệ cho cài đặt tệp. Phải là một số nguyên lớn hơn không."
  },
  {
    "id": "api.templates.mfa_change_subject",
    "translation": "[{{.SiteName}}] MFA của bạn đã được cập nhật"
  },
  {
    "id": "model.post.is_valid.root_id.app_error",
    "translation": "Id gốc không hợp lệ"
  },
  {
    "id": "api.channel.post_update_channel_header_message_and_forget.updated_from",
    "translation": "%s cập nhật các tiêu đề kênh từ: %s: %s"
  },
  {
    "id": "api.command.execute_command.not_found.app_error",
    "translation": "Không tìm thấy lệnh kích hoạt '{{.Trigger}}'. Để gửi tin nhắn bắt đầu bằng \"/\", hãy thử thêm một khoảng trống ở đầu tin nhắn."
  },
  {
    "id": "api.command_code.hint",
    "translation": "[text]"
  },
  {
    "id": "api.command.admin_only.app_error",
    "translation": "Tích hợp chỉ được giới hạn trong quản trị viên."
  },
  {
    "id": "app.plugin.deactivate.app_error",
    "translation": "Không thể vô hiệu hoá plugin"
  },
  {
    "id": "api.channel.post_update_channel_header_message_and_forget.retrieve_user.error",
    "translation": "Không thể truy xuất người dùng trong khi cập nhật tiêu đề kênh"
  },
  {
    "id": "api.admin.test_email.body",
    "translation": "Thông tin email tài khoản Mattermost của bạn đã được cấu hình chính xác!"
  },
  {
    "id": "api.channel.post_update_channel_displayname_message_and_forget.create_post.error",
    "translation": "Không thể đăng thông báo cập nhật displayname"
  },
  {
    "id": "api.slackimport.slack_add_users.merge_existing_failed",
    "translation": "Tài khoản Slack đã được gộp với tài khoản hệ thống tướng ứng với email {{.Email}} và tên tài khoản {{.Username}}, nhưng không thể thêm người dùng này vào nhóm của họ.\n"
  },
  {
    "id": "app.import.validate_user_import_data.notify_props_desktop_sound_invalid.error",
    "translation": "Desktop Sound Notify Prop không hợp lệ."
  },
  {
    "id": "model.user.is_valid.pwd_number_symbol.app_error",
    "translation": "Mật khẩu của bạn phải chứa ít nhất {{.Min}} ký tự được tạo thành từ ít nhất một số và ít nhất một ký hiệu (ví dụ: \"~! @ # $% ^ & * ()\")."
  },
  {
    "id": "app.plugin.get_statuses.app_error",
    "translation": "Không thể lấy trạng thái plugin"
  },
  {
    "id": "model.config.is_valid.data_retention.file_retention_days_too_low.app_error",
    "translation": "Lưu giữ tệp phải là một ngày hoặc lâu hơn."
  },
  {
    "id": "ent.ldap_groups.reachable_groups_error",
    "translation": "lỗi truy xuất nhóm cho người dùng"
  },
  {
    "id": "ent.compliance.global_relay.open_temporary_file.appError",
    "translation": "Không thể mở tệp xuất tạm thời."
  },
  {
    "id": "api.command_channel_header.message.app_error",
    "translation": "Văn bản phải được cung cấp với lệnh /header."
  },
  {
    "id": "app.import.import_line.null_team.error",
    "translation": "Dòng dữ liệu nhập có loại \"nhóm\" nhưng đối tượng nhóm không hợp lệ"
  },
  {
    "id": "mfa.validate_token.authenticate.app_error",
    "translation": "Token MFA không hợp lệ."
  },
  {
    "id": "api.command_remove.group_constrained_user_denied",
    "translation": "Người dùng không thể được gỡ bỏ khỏi kênh của bạn bởi vì họ là một thành viên của nhóm liên quan đến kênh này. Để loại bỏ khỏi kênh này, họ phải được loại bỏ khỏi nhóm liên kết."
  },
  {
    "id": "plugin_api.send_mail.missing_subject",
    "translation": "Thiếu chủ đề email."
  },
  {
    "id": "api.command_remove.desc",
    "translation": "Xóa thành viên khỏi kênh"
  },
  {
    "id": "api.email_batching.send_batched_email_notification.subject",
    "translation": {
      "other": "[{{.SiteName}}] Thông báo mới cho ngày {{.Month}} {{.Day}}, {{.Year}}[{{.SiteName}}] Các thông báo mới cho ngày {{.Month}} {{.Day}}, {{.Year}}"
    }
  },
  {
    "id": "model.config.is_valid.tls_overwrite_cipher.app_error",
    "translation": "Giá trị không hợp lệ được truyền cho mật mã ghi đè TLS - Vui lòng tham khảo tài liệu để biết giá trị hợp lệ"
  },
  {
    "id": "api.templates.email_info1",
    "translation": "Hãy gửi email cho chúng tôi khi có bất kỳ câu hỏi nào: "
  },
  {
    "id": "api.slackimport.slack_add_users.unable_import",
    "translation": "Không thể lưu nhập tài khoản Slack: {{.Username}}.\n"
  },
  {
    "id": "app.import.validate_channel_import_data.name_missing.error",
    "translation": "Thiếu thuộc tính kênh yêu cầu: tên"
  },
  {
    "id": "ent.elasticsearch.search_channels.disabled",
    "translation": "Tìm kiếm Elaticsearch bị vô hiệu hóa trên máy chủ này"
  },
  {
    "id": "api.channel.post_update_channel_displayname_message_and_forget.updated_from",
    "translation": "%s đã cập nhật tên hiển thị của kênh từ: %s sang: %s"
  },
  {
    "id": "model.post.is_valid.id.app_error",
    "translation": "Id không hợp lệ."
  },
  {
    "id": "app.import.validate_post_import_data.message_length.error",
    "translation": "Thuộc tính tin nhắn bài viết dài hơn chiều dài tối đa được phép."
  },
  {
    "id": "model.plugin_command.error.app_error",
    "translation": "Đã xảy ra lỗi trong khi cố gắng thực hiện lệnh này."
  },
  {
    "id": "api.plugin.verify_plugin.app_error",
    "translation": "Không thể xác minh chữ ký cho plugin"
  },
  {
    "id": "app.import.validate_direct_post_import_data.message_missing.error",
    "translation": "Thiếu thuộc tính bài đăng trực tiếp yêu cầu: tin nhắn"
  },
  {
    "id": "api.emoji.create.other_user.app_error",
    "translation": "User id không hợp lệ"
  },
  {
    "id": "api.team.leave.left",
    "translation": "%v đã rời khỏi nhóm."
  },
  {
    "id": "web.error.unsupported_browser.no_longer_support",
    "translation": "Trình duyệt này không còn được Mattermost hỗ trợ"
  },
  {
    "id": "api.user.update_active.not_enable.app_error",
    "translation": "Bạn không thể tự hủy kích hoạt vì tính năng này không được bật. Xin vui lòng liên hệ với quản trị hệ thống của bạn."
  },
  {
    "id": "ent.elasticsearch.delete_channel.error",
    "translation": "Không thể xoá kênh."
  },
  {
    "id": "app.import.validate_team_import_data.display_name_length.error",
    "translation": "Nhóm display_name không nằm trong giới hạn độ dài cho phép."
  },
  {
    "id": "app.import.validate_team_import_data.scheme_invalid.error",
    "translation": "Tên kế hoạch không hợp lệ cho nhóm."
  },
  {
    "id": "api.templates.email_warning",
    "translation": "Nếu bạn không thực hiện thay đổi này, vui lòng liên hệ với quản trị viên hệ thống."
  },
  {
    "id": "bleveengine.search_users_in_channel.nuchan.error",
    "translation": "Tìm kiếm không hoàn thành"
  },
  {
    "id": "app.plugin.disabled.app_error",
    "translation": "Plugin đã bị vô hiệu hóa. Vui lòng kiểm tra nhật ký của bạn để biết thêm chi tiết."
  },
  {
    "id": "api.command_shrug.hint",
    "translation": "[message]"
  },
  {
    "id": "app.import.import_team.scheme_wrong_scope.error",
    "translation": "Nhóm phải được chỉ định cho kế hoạch phạm vi nhóm."
  },
  {
    "id": "api.command_groupmsg.hint",
    "translation": "@[username1],@[username2] 'message'"
  },
  {
    "id": "api.channel.create_default_channels.town_square",
    "translation": "Không gian chung"
  },
  {
    "id": "api.team.update_team_member_roles.guest_and_user.app_error",
    "translation": "Cập nhật thành viên của kênh không hợp lệ: Người dùng phải là Khách hoặc Người dùng nhưng không phải cả hai."
  },
  {
    "id": "api.preference.delete_preferences.delete.app_error",
    "translation": "Không thể xóa tùy chọn người dùng."
  },
  {
    "id": "ent.elasticsearch.create_template_posts_if_not_exists.template_create_failed",
    "translation": "Không thể tạo mẫu Elaticsearch cho bài viết"
  },
  {
    "id": "app.import.validate_post_import_data.user_missing.error",
    "translation": "Thiếu thuộc tính bài đăng yêu cầu: Người dùng."
  },
  {
    "id": "api.slackimport.slack_import.notes",
    "translation": "\nGhi chú:\n"
  },
  {
    "id": "model.bot.is_valid.creator_id.app_error",
    "translation": "Id người tạo không hợp lệ"
  },
  {
    "id": "web.incoming_webhook.permissions.app_error",
    "translation": "Quyền kênh không phù hợp"
  },
  {
    "id": "model.guest.is_valid.channel.app_error",
    "translation": "Kênh không hợp lệ"
  },
  {
    "id": "app.import.validate_user_import_data.advanced_props_email_interval.error",
    "translation": "Cài đặt khoảng thời gian xử lý email không hợp lệ cho Người dùng"
  },
  {
    "id": "api.command_offline.desc",
    "translation": "Đặt trạng thái của bạn thành offline"
  },
  {
    "id": "app.import.validate_user_teams_import_data.invalid_roles.error",
    "translation": "Vai trò không hợp lệ cho Tư cách thành viên nhóm của người dùng."
  },
  {
    "id": "model.group.name.app_error",
    "translation": "tên thuộc tính cho nhóm không hợp lệ."
  },
  {
    "id": "model.config.is_valid.ldap_security.app_error",
    "translation": "Bảo mật kết nối không hợp lệ cho cài đặt AD / LDAP. Phải là '', 'TLS' hoặc 'STARTTLS'"
  },
  {
    "id": "api.command_channel_purpose.hint",
    "translation": "[text]"
  },
  {
    "id": "api.marshal_error",
    "translation": "Lỗi sắp đặt"
  },
  {
    "id": "model.access.is_valid.user_id.app_error",
    "translation": "User id không hợp lệ"
  },
  {
    "id": "ent.elasticsearch.search_users.unmarshall_user_failed",
    "translation": "Không thể giải mã kết quả tìm kiếm"
  },
  {
    "id": "api.command.execute_command.failed.app_error",
    "translation": "Lệnh với một kích hoạt của '{{.Trigger}}' không thành công"
  },
  {
    "id": "bleveengine.search_channels.error",
    "translation": "Tìm kiếm không hoàn thành"
  },
  {
    "id": "api.channel.leave.direct.app_error",
    "translation": "Không thể để lại tin nhắn trực tiếp."
  },
  {
    "id": "api.team.update_restricted_domains.mismatch.app_error",
    "translation": "Nhóm giới hạn đối với {{.Domain}} không được cấu hình hệ thống cho phép. Xin vui lòng liên hệ với quản trị hệ thống của bạn."
  },
  {
    "id": "api.command_mute.success_unmute_direct_msg",
    "translation": "Kênh này không còn bị tắt tiếng nữa."
  },
  {
    "id": "app.plugin.get_plugins.app_error",
    "translation": "Không thể kích hoạt plugins"
  },
  {
    "id": "api.license.add_license.expired.app_error",
    "translation": "Giấy phép đã hết hạn hoặc chưa được kích hoạt."
  },
  {
    "id": "model.config.is_valid.saml_assertion_consumer_service_url.app_error",
    "translation": "URL đăng nhập của nhà cung cấp dịch vụ phải là một URL hợp lệ và bắt đầu bằng http:// hoặc https://."
  },
  {
    "id": "app.import.import_team.scheme_deleted.error",
    "translation": "Không thể đặt một nhóm sử dụng một kế hoạch đã bị xóa."
  },
  {
    "id": "app.role.check_roles_exist.role_not_found",
    "translation": "Vai trò được cung cấp không tồn tại"
  },
  {
    "id": "bleveengine.search_users_in_team.error",
    "translation": "Tìm kiếm không hoàn thành"
  },
  {
    "id": "app.notification.subject.notification.full",
    "translation": "[{{.SiteName}}] Có thông báo lúc {{.Month}} {{.Day}}, {{.Year}}"
  },
  {
    "id": "model.config.is_valid.sql_data_src.app_error",
    "translation": "Nguồn dữ liệu không hợp lệ cho các cài đặt SQL. Phải được thiết lập."
  },
  {
    "id": "api.command_channel_rename.name",
    "translation": "đổi tên"
  },
  {
    "id": "ent.elasticsearch.purge_indexes.delete_failed",
    "translation": "Không thể xóa chỉ mục Elaticsearch"
  },
  {
    "id": "api.channel.guest_join_channel.post_and_forget",
    "translation": "%v tham gia kênh với vai trò khách mời"
  },
  {
    "id": "ent.elasticsearch.index_post.error",
    "translation": "Không thể tạo chỉ mục cho thông điệp"
  },
  {
    "id": "api.command_invite.directchannel.app_error",
    "translation": "Bạn không thể thêm ai đó vào kênh tin nhắn trực tiếp."
  },
  {
    "id": "api.team.invite_guests.channel_in_invalid_team.app_error",
    "translation": "Các kênh được mời vào phải là của các team gửi lời mời."
  },
  {
    "id": "app.bot.createbot.internal_error",
    "translation": "Không thể lưu bot"
  },
  {
    "id": "model.config.is_valid.rate_sec.app_error",
    "translation": "Không hợp lệ mỗi giây cho cài đặt giới hạn tốc độ. Phải là một số dương"
  },
  {
    "id": "web.incoming_webhook.disabled.app_error",
    "translation": "Các IncomingWebhook đã bị vô hiệu hóa bởi quản trị viên hệ thống."
  },
  {
    "id": "app.admin.test_site_url.failure",
    "translation": "Đây không phải là URL hợp lệ."
  },
  {
    "id": "api.channel.create_direct_channel.invalid_user.app_error",
    "translation": "ID người dùng không hợp lệ để tạo kênh trực tiếp"
  },
  {
    "id": "api.command.invite_people.fail",
    "translation": "Đã xảy ra lỗi khi gửi (các) lời mời qua email"
  },
  {
    "id": "model.oauth.is_valid.icon_url.app_error",
    "translation": "Biểu tượng URL phải là một URL hợp lệ và bắt đầu với http:// hoặc https://."
  },
  {
    "id": "web.error.unsupported_browser.system_browser_make_default",
    "translation": "Đặt làm mặc định"
  },
  {
    "id": "api.templates.welcome_body.app_download_info",
    "translation": "Để có trải nghiệm tốt nhất, hãy tải xuống các ứng dụng cho PC, Mac, iOS và Android từ:"
  },
  {
    "id": "interactive_message.decode_trigger_id.base64_decode_failed_signature",
    "translation": "Không thể giải mã chữ ký base64 của ID kích hoạt cho hộp thoại tương tác."
  },
  {
    "id": "api.incoming_webhook.invalid_username.app_error",
    "translation": "User id không hợp lệ."
  },
  {
    "id": "model.link_metadata.is_valid.data_type.app_error",
    "translation": "Dữ liệu Link metadata không phù hợp với loại đã cho"
  },
  {
    "id": "app.import.validate_scheme_import_data.wrong_roles_for_scope.error",
    "translation": "Các vai trò sai đã được cung cấp cho một kế hoạch với phạm vi này."
  },
  {
    "id": "app.import.validate_user_import_data.nickname_length.error",
    "translation": "Biệt danh người dùng quá dài."
  },
  {
    "id": "api.user.login.invalid_credentials_username",
    "translation": "Nhập tên người dùng và/hoặc mật khẩu hợp lệ."
  },
  {
    "id": "app.import.validate_scheme_import_data.null_scope.error",
    "translation": "Phạm vi kế hoạch là cần thiết."
  },
  {
    "id": "api.command_invite.user_not_in_team.app_error",
    "translation": "{{.Username}} không phải là thành viên của team này."
  },
  {
    "id": "ent.ldap.do_login.user_filtered.app_error",
    "translation": "Tài khoản AD / LDAP của bạn không có quyền sử dụng máy chủ Mattermost sever này. Vui lòng yêu cầu Quản trị viên hệ thống của bạn kiểm tra bộ lọc người dùng AD / LDAP."
  },
  {
    "id": "api.status.user_not_found.app_error",
    "translation": "Không tìm thấy người dùng"
  },
  {
    "id": "December",
    "translation": "Tháng Mười Hai"
  },
  {
    "id": "api.templates.email_change_verify_body.info",
    "translation": "Để kết thúc việc cập nhật địa chỉ email cho {{.TeamDisplayName}}, vui lòng chọn đường dẫn bên dưới để xác minh địa chỉ đúng"
  },
  {
    "id": "api.command_help.name",
    "translation": "trợ giúp"
  },
  {
    "id": "api.command_search.name",
    "translation": "tìm kiếm"
  },
  {
    "id": "api.command_channel_rename.hint",
    "translation": "[text]"
  },
  {
    "id": "app.import.import_post.channel_not_found.error",
    "translation": "Lỗi nhập bài. Không thể tìm thấy kênh có tên \"{{.ChannelName}}\"."
  },
  {
    "id": "app.import.validate_user_import_data.email_missing.error",
    "translation": "Thiếu thuộc tính Người dùng yêu cầu: email"
  },
  {
    "id": "ent.message_export.global_relay.create_file_in_zip.app_error",
    "translation": "Không thể tạo tệp eml."
  },
  {
    "id": "api.admin.saml.failure_parse_idp_certificate.app_error",
    "translation": "Đã xảy ra lỗi khi phân tích cú pháp thông tin siêu dữ liệu nhận được từ Nhà cung cấp danh tính thành chứng chỉ."
  },
  {
    "id": "api.user.upload_profile_user.decode.app_error",
    "translation": "Không thể giải mã hình ảnh hồ sơ"
  },
  {
    "id": "model.user.is_valid.id.app_error",
    "translation": "User id không hợp lệ"
  },
  {
    "id": "ent.message_export.global_relay_export.deliver.unable_to_open_email_file.app_error",
    "translation": "Không thể nhận email từ tệp tạm thời"
  },
  {
    "id": "app.import.import_direct_channel.update_header_failed.error",
    "translation": "Không thể cập nhật kênh."
  },
  {
    "id": "model.command.is_valid.url.app_error",
    "translation": "URL không hợp lệ"
  },
  {
    "id": "api.file.get_file.public_invalid.app_error",
    "translation": "Link không hợp lệ"
  },
  {
    "id": "app.plugin.marketplace_client.failed_to_fetch",
    "translation": "Lấy danh sách plugins từ marketplace server thất bại."
  },
  {
    "id": "app.import.validate_direct_channel_import_data.header_length.error",
    "translation": "Tiêu đề kênh trực tiếp quá dài"
  },
  {
    "id": "model.user.is_valid.auth_data_type.app_error",
    "translation": "Người dùng không hợp lệ, dữ liệu xác thực phải được đặt với loại xác thực"
  },
  {
    "id": "model.config.is_valid.ldap_basedn",
    "translation": "Trường AD / LDAP \"BaseDN\" là bắt buộc."
  },
  {
    "id": "api.team.set_team_icon.encode.app_error",
    "translation": "Không thể mã hóa biểu tượng nhóm"
  },
  {
    "id": "model.config.is_valid.listen_address.app_error",
    "translation": "Địa chỉ nghe không hợp lệ cho cài đặt dịch vụ Phải được đặt."
  },
  {
    "id": "app.import.validate_post_import_data.team_missing.error",
    "translation": "Thiếu thuộc tính bài đăng yêu cầu: Nhóm."
  },
  {
    "id": "api.templates.email_change_subject",
    "translation": "[{{.SiteName}}] Địa chỉ email của bạn đã thay đổi"
  },
  {
    "id": "model.config.is_valid.display.custom_url_schemes.app_error",
    "translation": "URL scheme tùy chỉnh {{.Scheme}} không hợp lệ. Các URL schemes tùy chỉnh phải bắt đầu bằng một chữ cái và chỉ chứa các chữ cái, số, dấu cộng (+), dấu chấm (.) và dấu gạch nối (-)."
  },
  {
    "id": "api.user.activate_mfa.email_and_ldap_only.app_error",
    "translation": "MFA không có sẵn cho loại tài khoản này"
  },
  {
    "id": "ent.compliance.csv.header.export.appError",
    "translation": "Không thể thêm tiêu đề vào CSV export."
  },
  {
    "id": "api.post_get_post_by_id.get.app_error",
    "translation": "Không thể nhận bài"
  },
  {
    "id": "ent.ldap.validate_guest_filter.app_error",
    "translation": "Bộ lọc AD / LDAP không hợp lệ"
  },
  {
    "id": "api.command_search.hint",
    "translation": "[text]"
  },
  {
    "id": "api.user.login_by_oauth.not_available.app_error",
    "translation": "{{.Service}} SSO qua OAuth 2.0 không khả dụng trên máy chủ này"
  },
  {
    "id": "ent.elasticsearch.search_posts.search_failed",
    "translation": "Tìm kiếm không hoàn thành"
  },
  {
    "id": "model.access.is_valid.redirect_uri.app_error",
    "translation": "Uri chuyển hướng không hợp lệ"
  },
  {
    "id": "web.error.unsupported_browser.browser_get_latest.firefox",
    "translation": "Hãy cài đặt phiên bản Firefox mới nhất."
  },
  {
    "id": "api.user.login_ldap.not_available.app_error",
    "translation": "AD/LDAP không khả dụng trên máy chủ này"
  },
  {
    "id": "app.channel.move_channel.members_do_not_match.error",
    "translation": "Không thể di chuyển một kênh trừ khi tất cả các thành viên của nhóm đã là thành viên của nhóm mà kênh sẽ được chuyển đến."
  },
  {
    "id": "api.command_echo.message.app_error",
    "translation": "Tin nhắn phải được cung cấp bằng lệnh /echo."
  },
  {
    "id": "model.token.is_valid.expiry",
    "translation": "Hết hạn của token không hợp lệ"
  },
  {
    "id": "ent.saml.configure.load_private_key.app_error",
    "translation": "Đăng nhập SAML không thành công vì không tìm thấy Khóa riêng của nhà cung cấp dịch vụ. Xin vui lòng liên hệ với quản trị hệ thống của bạn."
  },
  {
    "id": "api.command_collapse.name",
    "translation": "thu gọn"
  },
  {
    "id": "api.server.start_server.rate_limiting_rate_limiter",
    "translation": "Không thể khởi tạo giới hạn tỷ lệ."
  },
  {
    "id": "api.command_groupmsg.min_users.app_error",
    "translation": "Tin nhắn nhóm được giới hạn ở mức tối thiểu {{.MinUsers}} người dùng."
  },
  {
    "id": "api.user.update_password.valid_account.app_error",
    "translation": "Cập nhật mật khẩu thất bại vì chúng tôi không thể tìm thấy tài khoản hợp lệ"
  },
  {
    "id": "model.reaction.is_valid.post_id.app_error",
    "translation": "Id bài đăng không hợp lệ"
  },
  {
    "id": "api.templates.signin_change_email.subject",
    "translation": "[{{.SiteName}}] Phương thức đăng nhập của bạn đã được cập nhật"
  },
  {
    "id": "model.user.is_valid.pwd_uppercase_symbol.app_error",
    "translation": "Mật khẩu của bạn phải chứa ít nhất {{.Min}} ký tự được tạo thành từ ít nhất một chữ cái viết hoa và ít nhất một ký hiệu (ví dụ: \"~! @ # $% ^ & * ()\")."
  },
  {
    "id": "api.user.oauth_to_email.not_available.app_error",
    "translation": "Chuyển giao xác thực không được cấu hình hoặc có sẵn trên máy chủ này."
  },
  {
    "id": "model.reaction.is_valid.emoji_name.app_error",
    "translation": "Tên biểu tượng cảm xúc không hợp lệ"
  },
  {
    "id": "ent.compliance.global_relay.attachments_removed.appError",
    "translation": "Tệp đã tải lên đã bị xóa khỏi Global Relay export vì quá lớn để gửi."
  },
  {
    "id": "model.authorize.is_valid.response_type.app_error",
    "translation": "Loại phản hồi không hợp lệ"
  },
  {
    "id": "api.channel.update_channel_scheme.license.error",
    "translation": "Giấy phép của bạn không hỗ trợ cập nhật scheme của kênh"
  },
  {
    "id": "app.import.validate_reply_import_data.create_at_missing.error",
    "translation": "Thiếu thuộc tình Trả lời yêu cầu: create_at."
  },
  {
    "id": "plugin_api.get_file_link.no_post.app_error",
    "translation": "Không thể lấy liên kết public cho tệp tin. Tệp tin phải được gắn vào bài đăng để có thể đọc được."
  },
  {
    "id": "model.user.is_valid.create_at.app_error",
    "translation": "Trường Create_at phải là thời gian hợp lệ."
  },
  {
    "id": "api.ldap_groups.existing_group_name_error",
    "translation": "thành viên nhóm đã tồn tại"
  },
  {
    "id": "model.outgoing_hook.username.app_error",
    "translation": "User id không hợp lệ."
  },
  {
    "id": "app.import.validate_user_channels_import_data.channel_name_missing.error",
    "translation": "Tên kênh bị thiếu trong Tư cách thành viên kênh của người dùng."
  },
  {
    "id": "model.user.is_valid.update_at.app_error",
    "translation": "Trường Updated_at phải là thời gian hợp lệ"
  },
  {
    "id": "api.user.reset_password.method",
    "translation": "sử dụng liên kết đặt lại mật khẩu"
  },
  {
    "id": "web.error.unsupported_browser.browser_title.safari",
    "translation": "Safari"
  },
  {
    "id": "api.team.get_all_teams.insufficient_permissions",
    "translation": "Bạn không có quyền để chỉnh sửa tiêu đề kênh."
  },
  {
    "id": "model.config.is_valid.ldap_login_id",
    "translation": "Trường AD / LDAP \"Login ID Attribute\" là bắt buộc."
  },
  {
    "id": "app.plugin.write_file.saving.app_error",
    "translation": "Đã xảy ra lỗi khi rời khỏi kênh."
  },
  {
    "id": "app.import.validate_reaction_import_data.create_at_missing.error",
    "translation": "Thiếu thuộc tính Reaction cần thiết: created_at."
  },
  {
    "id": "model.link_metadata.is_valid.data.app_error",
    "translation": "Dữ liệu Link metadata không thể là trống"
  },
  {
    "id": "model.channel.is_valid.id.app_error",
    "translation": "Id không hợp lệ."
  },
  {
    "id": "api.admin.add_certificate.open.app_error",
    "translation": "Không thể mở tập tin chứng chỉ."
  },
  {
    "id": "model.post.is_valid.original_id.app_error",
    "translation": "ID không hợp lệ"
  },
  {
    "id": "ent.ldap.do_login.invalid_password.app_error",
    "translation": "Mật khẩu không hợp lệ"
  },
  {
    "id": "app.notification.subject.direct.full",
    "translation": "[{{.SiteName}}] Tin nhắn trực tiếp từ {{.SenderDisplayName}} trên {{.Month}} {{.Day}}, {{.Year}}"
  },
  {
    "id": "February",
    "translation": "Tháng Hai"
  },
  {
    "id": "api.channel.remove_member.group_constrained.app_error",
    "translation": "Không thể xóa người dùng khỏi kênh bị ràng buộc theo nhóm."
  },
  {
    "id": "app.import.validate_reaction_import_data.create_at_zero.error",
    "translation": "Thuộc tính Reaction CreateAt không được bằng không."
  },
  {
    "id": "api.team.set_team_icon.no_file.app_error",
    "translation": "Không có tệp tin trong trường 'image' của yêu cầu"
  },
  {
    "id": "api.channel.add_user_to_channel.type.app_error",
    "translation": "Không thể thêm người dùng vào kiểu kênh này"
  },
  {
    "id": "api.slackimport.slack_add_channels.added",
    "translation": "\nĐã thêm kênh:\n"
  },
  {
    "id": "api.context.404.app_error",
    "translation": "Xin lỗi, chúng tôi không thể tìm thấy trang."
  },
  {
    "id": "api.channel.update_channel_privacy.default_channel_error",
    "translation": "Kênh mặc định không thể riêng tư"
  },
  {
    "id": "api.user.create_user.signup_email_disabled.app_error",
    "translation": "Người dùng đăng ký với email bị vô hiệu hóa."
  },
  {
    "id": "api.oauth.get_access_token.disabled.app_error",
    "translation": "Quản trị viên hệ thống đã tắt Nhà cung cấp dịch vụ OAuth2."
  },
  {
    "id": "app.terms_of_service.create.existing.app_error",
    "translation": "Không được gọi lưu cho các điều khoản dịch vụ hiện có."
  },
  {
    "id": "api.user.authorize_oauth_user.token_failed.app_error",
    "translation": "Yêu cầu mã thông báo không thành công"
  },
  {
    "id": "model.outgoing_hook.is_valid.words.app_error",
    "translation": "Từ kích hoạt không hợp lệ"
  },
  {
    "id": "api.user.update_user.accepted_domain.app_error",
    "translation": "Email bạn cung cấp không thuộc về một miền được chấp nhận. Vui lòng liên hệ với quản trị viên của bạn hoặc đăng ký với một email khác."
  },
  {
    "id": "model.user.is_valid.auth_data.app_error",
    "translation": "Dữ liệu xác thực không hợp lệ"
  },
  {
    "id": "web.error.unsupported_browser.browser_get_latest.chrome",
    "translation": "Hãy cài đặt phiên bản Chrome mới nhất."
  },
  {
    "id": "app.team.rename_team.name_occupied",
    "translation": "Không thể đổi tên nhóm, tên này đã được sử dụng"
  },
  {
    "id": "manaultesting.test_autolink.unable.app_error",
    "translation": "Không thể cập nhật kênh"
  },
  {
    "id": "api.slackimport.slack_add_bot_user.unable_import",
    "translation": "Không thể lưu nhập tài khoản người dùng {{.Username}} dạng Tích hợp/Slack Bot.\n"
  },
  {
    "id": "api.templates.deactivate_subject",
    "translation": "[{{.SiteName}}] Tài khoản của bạn tại {{.ServerURL}} đã bị hủy kích hoạt"
  },
  {
    "id": "api.slackimport.slack_import.open.app_error",
    "translation": "Không thể mở tập tin: {{.Filename}}.\n"
  },
  {
    "id": "app.import.validate_user_import_data.notify_props_channel_trigger_invalid.error",
    "translation": "Thuộc tính kích hoạt thông báo kênh không hợp lệ cho người dùng."
  },
  {
    "id": "app.import.validate_role_import_data.description_invalid.error",
    "translation": "Mô tả vai trò không hợp lệ."
  },
  {
    "id": "api.command_channel_rename.direct_group.app_error",
    "translation": "Không thể đổi tên kênh tin nhắn trực tiếp."
  },
  {
    "id": "ent.ldap.do_login.search_ldap_server.app_error",
    "translation": "Không thể tìm kiếm máy chủ AD / LDAP"
  },
  {
    "id": "api.user.login_by_oauth.bot_login_forbidden.app_error",
    "translation": "Bot đăng nhập bị cấm"
  },
  {
    "id": "api.slackimport.slack_add_channels.import_failed",
    "translation": "Không thể lưu nhập kênh Slack {{.DisplayName}}.\n"
  },
  {
    "id": "api.channel.add_member.added",
    "translation": "%v được thêm vào kênh bởi %v."
  },
  {
    "id": "brand.save_brand_image.save_image.app_error",
    "translation": "Không thể ghi tệp hình ảnh vào bộ lưu trữ tệp của bạn. Vui lòng kiểm tra kết nối của bạn và thử lại."
  },
  {
    "id": "api.command_channel_rename.message.app_error",
    "translation": "Một tin nhắn phải được cung cấp bằng lệnh /rename."
  },
  {
    "id": "api.team.update_member_roles.not_a_member",
    "translation": "Người dùng được chỉ định không phải là thành viên của kênh được chỉ định."
  },
  {
    "id": "app.import.validate_role_import_data.invalid_permission.error",
    "translation": "Quyền không hợp lệ về vai trò."
  },
  {
    "id": "api.command_leave.name",
    "translation": "rời khỏi"
  },
  {
    "id": "app.plugin.get_cluster_plugin_statuses.app_error",
    "translation": "Không thể có được trạng thái plugin từ cụm."
  },
  {
    "id": "api.user.oauth_to_email.context.app_error",
    "translation": "Cập nhật mật khẩu không thành công vì định nghĩa user_id không khớp với id người dùng được cung cấp"
  },
  {
    "id": "app.emoji.delete.no_results",
    "translation": "Chúng tôi không thể tìm thấy biểu tượng cảm xúc để xóa"
  },
  {
    "id": "api.acknowledgement.delete.archived_channel.app_error",
    "translation": "Bạn không thể gỡ nội dung trong kênh đã lưu trữ."
  },
  {
    "id": "app.import.validate_channel_import_data.header_length.error",
    "translation": "Tên kênh quá dài."
  },
  {
    "id": "jobs.set_job_error.update.error",
    "translation": "Không thể đặt trạng thái công việc thành lỗi"
  },
  {
    "id": "model.guest.is_valid.emails.app_error",
    "translation": "Email không hợp lệ"
  },
  {
    "id": "model.outgoing_hook.is_valid.description.app_error",
    "translation": "Mô tả không hợp lệ."
  },
  {
    "id": "api.command_echo.name",
    "translation": "echo"
  },
  {
    "id": "api.command_channel_rename.too_long.app_error",
    "translation": "Tên kênh phải ít hơn hoặc bằng {{.Length}} ký tự"
  },
  {
    "id": "October",
    "translation": "Tháng Mười"
  },
  {
    "id": "api.command_invite.missing_user.app_error",
    "translation": "Chúng tôi không thể tìm thấy người dùng. Họ có thể đã bị vô hiệu hóa bởi Quản trị viên hệ thống."
  },
  {
    "id": "api.user.upload_profile_user.open.app_error",
    "translation": "Không thể mở tập tin hình ảnh"
  },
  {
    "id": "api.user.update_password.oauth.app_error",
    "translation": "Cập nhật mật khẩu thất bại vì người dùng đã đăng nhập thông qua dịch vụ OAuth"
  },
  {
    "id": "api.templates.verify_subject",
    "translation": "[{{.SiteName}}] Xác thực email"
  },
  {
    "id": "model.config.is_valid.saml_idp_descriptor_url.app_error",
    "translation": "URL nhà cung cấp nhận dạng nhà cung cấp phải là một URL hợp lệ và bắt đầu bằng http:// hoặc https://."
  },
  {
    "id": "web.error.unsupported_browser.download",
    "translation": "Tải xuống App"
  },
  {
    "id": "web.error.unsupported_browser.install_guide.mac",
    "translation": "Hướng dẫn cài đặt"
  },
  {
    "id": "September",
    "translation": "Tháng Chín"
  },
  {
    "id": "model.config.is_valid.ldap_max_page_size.app_error",
    "translation": "Giá trị kích thước trang tối đa không hợp lệ."
  },
  {
    "id": "app.team.join_user_to_team.max_accounts.app_error",
    "translation": "Nhóm này đã đạt đến số lượng tài khoản được phép tối đa. Liên hệ với Quản trị viên hệ thống của bạn để đặt giới hạn cao hơn."
  },
  {
    "id": "api.webhook.update_outgoing.intersect.app_error",
    "translation": "Các outgoing webhook từ cùng một kênh không thể có cùng các trigger word hoặc callback URL"
  },
  {
    "id": "web.incoming_webhook.channel.app_error",
    "translation": "Không thể tìm thấy kênh"
  },
  {
    "id": "app.import.validate_role_import_data.display_name_invalid.error",
    "translation": "Tên hiển thị vai trò không hợp lệ."
  },
  {
    "id": "model.config.is_valid.elastic_search.live_indexing_batch_size.app_error",
    "translation": "Elasticsearch Live Indexing Batch Size phải có ít nhất 1"
  },
  {
    "id": "api.channel.remove.default.app_error",
    "translation": "Không thể xóa người dùng khỏi kênh mặc định {{.Channel}}"
  },
  {
    "id": "api.post.do_action.action_id.app_error",
    "translation": "ID hoạt động không hợp lệ"
  },
  {
    "id": "app.import.import_user_channels.save_preferences.error",
    "translation": "Lỗi nhập thành viên kênh người dùng. Lưu tùy chọn không thành công."
  },
  {
    "id": "api.plugin.install.download_failed.app_error",
    "translation": "Đã xảy ra lỗi trong khi tải xuống plugin."
  },
  {
    "id": "web.incoming_webhook.parse.app_error",
    "translation": "Không thể phân tích dữ liệu đến"
  },
  {
    "id": "model.post.is_valid.user_id.app_error",
    "translation": "User id không hợp lệ"
  },
  {
    "id": "api.channel.change_channel_privacy.private_to_public",
    "translation": "Kênh này đã được chuyển đổi thành Kênh công cộng và bất kỳ thành viên nhóm nào cũng có thể tham gia."
  },
  {
    "id": "ent.ldap_groups.members_of_group_error",
    "translation": "lỗi lấy thành viên của nhóm"
  },
  {
    "id": "api.channel.delete_channel.deleted.app_error",
    "translation": "Kênh này đã bị đóng hoặc xoá bỏ."
  },
  {
    "id": "app.plugin.install.app_error",
    "translation": "Không thể cài đặt plugin."
  },
  {
    "id": "March",
    "translation": "Tháng Ba"
  },
  {
    "id": "api.team.move_channel.post.error",
    "translation": "Không thể đăng bài tham gia / để lại tin nhắn."
  },
  {
    "id": "model.config.is_valid.elastic_search.aggregate_posts_after_days.app_error",
    "translation": "Cài đặt Elasticsearch AggregatePostsAfterDays phải là một số lớn hơn hoặc bằng 1"
  },
  {
    "id": "model.emoji.user_id.app_error",
    "translation": "Id người tạo không hợp lệ"
  },
  {
    "id": "api.outgoing_webhook.disabled.app_error",
    "translation": "Outgoing webhooks đã bị vô hiệu hóa bởi quản trị viên hệ thống."
  },
  {
    "id": "plugin_api.send_mail.missing_to",
    "translation": "Thiếu địa chỉ."
  },
  {
    "id": "app.import.attachment.bad_file.error",
    "translation": "Lỗi khi đọc tệp tại: \"{{.FilePath}}\""
  },
  {
    "id": "api.command_msg.hint",
    "translation": "@[username] 'message'"
  },
  {
    "id": "api.ldap_groups.license_error",
    "translation": "Giấy phép của bạn không hỗ trợ nhóm ldap"
  },
  {
    "id": "app.notification.subject.group_message.generic",
    "translation": "[{{.SiteName}}] Tin Nhóm mới vào ngày {{.Month}} {{.Day}}, {{.Year}}"
  },
  {
    "id": "app.import.validate_reaction_import_data.create_at_before_parent.error",
    "translation": "Thuộc tính Reaction CreatAt phải lớn hơn bài đăng gốc của CreatAt."
  },
  {
    "id": "model.outgoing_hook.is_valid.create_at.app_error",
    "translation": "Trường Create_at phải là thời gian hợp lệ."
  },
  {
    "id": "api.command_invite.private_channel.app_error",
    "translation": "Không thể tìm thấy kênh {{.Channel}}. Vui lòng sử dụng xử lý kênh để xác định kênh."
  },
  {
    "id": "api.oauth.get_access_token.missing_code.app_error",
    "translation": "không hợp lệ: thiếu mã"
  },
  {
    "id": "model.incoming_hook.description.app_error",
    "translation": "Mô tả không hợp lệ."
  },
  {
    "id": "app.plugin.flag_managed.app_error",
    "translation": "Không thể đặt plugin như được quản lý bởi kho lưu trữ tệp."
  },
  {
    "id": "api.command_invite.name",
    "translation": "mời"
  },
  {
    "id": "api.channel.update_channel_member_roles.scheme_role.app_error",
    "translation": "Vai trò được cung cấp được quản lý bởi chương trình và do đó không thể được áp dụng trực tiếp cho một thành viên kênh"
  },
  {
    "id": "model.command.is_valid.method.app_error",
    "translation": "Phương pháp không hợp lệ"
  },
  {
    "id": "api.user.upload_profile_user.parse.app_error",
    "translation": "Không thể phân tích form với định dạng multipart"
  },
  {
    "id": "api.templates.verify_body.button",
    "translation": "Xác nhận Email"
  },
  {
    "id": "model.reaction.is_valid.user_id.app_error",
    "translation": "User id không hợp lệ"
  },
  {
    "id": "model.team.is_valid.id.app_error",
    "translation": "Id không hợp lệ."
  },
  {
    "id": "api.admin.syncables_error",
    "translation": "không thể thêm người dùng vào nhóm nhóm và kênh nhóm"
  },
  {
    "id": "app.import.validate_role_import_data.name_invalid.error",
    "translation": "Tên vai trò không hợp lệ."
  },
  {
    "id": "api.oauth.singup_with_oauth.disabled.app_error",
    "translation": "Đăng ký người dùng bị vô hiệu hóa."
  },
  {
    "id": "app.import.import_line.null_direct_post.error",
    "translation": "Dòng dữ liệu nhập có loại \"direct_post\" nhưng đối tượng post_channel không hợp lệ."
  },
  {
    "id": "app.plugin.manifest.app_error",
    "translation": "Không thể tìm thấy bảng kê khai cho plugin được giải nén"
  },
  {
    "id": "model.config.is_valid.message_export.daily_runtime.app_error",
    "translation": "Công việc xuất tin nhắn DailyRuntime phải là dấu thời gian 24 giờ ở dạng HH: MM."
  },
  {
    "id": "model.team.is_valid.reserved.app_error",
    "translation": "URL này không có sẵn. Hãy thử cái khác."
  },
  {
    "id": "api.file.no_driver.app_error",
    "translation": "Không có file driver nào được chọn."
  },
  {
    "id": "web.error.unsupported_browser.browser_title.firefox",
    "translation": "Firefox"
  },
  {
    "id": "api.post.disabled_channel",
    "translation": "@channel đã bị vô hiệu hóa vì kênh đã vượt quá {{.Users}} thành viên."
  },
  {
    "id": "api.reaction.save_reaction.user_id.app_error",
    "translation": "Bạn không thể lưu phản ứng cho người dùng khác."
  },
  {
    "id": "app.import.validate_user_import_data.auth_data_and_password.error",
    "translation": "Người dùng AuthData và Mật khẩu là loại trừ lẫn nhau."
  },
  {
    "id": "api.command.command_post.forbidden.app_error",
    "translation": "Người dùng được chỉ định không phải là thành viên của kênh được chỉ định."
  },
  {
    "id": "model.outgoing_hook.is_valid.channel_id.app_error",
    "translation": "Id kênh không hợp lệ"
  },
  {
    "id": "api.command_code.name",
    "translation": "mã"
  },
  {
    "id": "api.templates.email_organization",
    "translation": "Được gửi bởi "
  },
  {
    "id": "app.import.import_direct_post.create_group_channel.error",
    "translation": "Không thể lấy thông tin kênh."
  },
  {
    "id": "app.import.validate_user_channels_import_data.invalid_notify_props_mobile.error",
    "translation": "Vai trò không hợp lệ cho Tư cách thành viên kênh của người dùng."
  },
  {
    "id": "model.channel.is_valid.display_name.app_error",
    "translation": "Tên hiển thị không hợp lệ."
  },
  {
    "id": "api.slackimport.slack_import.note3",
    "translation": "-Lỗi bổ sung có thể được tìm thấy trong nhật ký máy chủ.\n"
  },
  {
    "id": "model.user.is_valid.auth_data_pwd.app_error",
    "translation": "Người dùng không hợp lệ, mật khẩu và dữ liệu xác thực đều không thể được đặt"
  },
  {
    "id": "api.user.login.invalid_credentials_email",
    "translation": "Nhập email và / hoặc mật khẩu hợp lệ"
  },
  {
    "id": "model.channel.is_valid.header.app_error",
    "translation": "Tiêu đề không hợp lệ"
  },
  {
    "id": "api.templates.password_change_subject",
    "translation": "[{{.SiteName}}] Mật khẩu của bạn đã được cập nhật"
  },
  {
    "id": "app.import.import_channel.scheme_deleted.error",
    "translation": "Không thể đặt kênh để sử dụng một kế hoạch đã xóa."
  },
  {
    "id": "api.webhook.create_outgoing.permissions.app_error",
    "translation": "Quyền hạn không hợp lệ để tạo outgoig webhook."
  },
  {
    "id": "ent.ldap.validate_admin_filter.app_error",
    "translation": "Bộ lọc AD / LDAP không hợp lệ"
  },
  {
    "id": "api.user.saml.not_available.app_error",
    "translation": "SAML 2.0 không được cấu hình hoặc không được hỗ trợ trên hệ thống này."
  },
  {
    "id": "app.import.validate_user_import_data.username_invalid.error",
    "translation": "Tên người dùng không hợp lệ"
  },
  {
    "id": "api.team.set_team_icon.storage.app_error",
    "translation": "Không thể tải hình ảnh icon lên. Kho dữ liệu ảnh chưa được cấu hình."
  },
  {
    "id": "app.plugin.remove.app_error",
    "translation": "Không thể xoá plugin"
  },
  {
    "id": "api.user.verify_email.bad_link.app_error",
    "translation": "Liên kết email xác minh có hại"
  },
  {
    "id": "api.channel.remove_user_from_channel.app_error",
    "translation": "Không thể gỡ người dùng từ kiểu kênh này"
  },
  {
    "id": "api.command_away.name",
    "translation": "vắng"
  },
  {
    "id": "model.user.is_valid.last_name.app_error",
    "translation": "Tên không hợp lệ"
  },
  {
    "id": "api.channel.create_channel.direct_channel.team_restricted_error",
    "translation": "Không thể tạo kênh kết nối trực tiếp giữa những người dùng này vì họ không cùng thuộc về một nhóm chung."
  },
  {
    "id": "api.team.remove_member.group_constrained.app_error",
    "translation": "Không thể gỡ bỏ người dùng khỏi kênh bị ràng buộc theo nhóm."
  },
  {
    "id": "api.user.authorize_oauth_user.service.app_error",
    "translation": "Yêu cầu mã thông báo (token) đến {{.Service}} không thành công"
  },
  {
    "id": "api.templates.signin_change_email.body.info",
    "translation": "Bạn đã cập nhật phương thức đăng nhập của mình trên {{.SiteName}} thành {{.Method}}."
  },
  {
    "id": "api.team.import_team.integer.app_error",
    "translation": "Kích thước tệp không phải là số nguyên"
  },
  {
    "id": "app.plugin.delete_public_key.delete.app_error",
    "translation": "Một lỗi đã xảy ra trong quá trình xóa chứng chỉ."
  },
  {
    "id": "model.channel.is_valid.purpose.app_error",
    "translation": "Mục đích không hợp lệ"
  },
  {
    "id": "api.templates.reset_body.title",
    "translation": "Bạn đã yêu cầu đặt lại mật khẩu"
  },
  {
    "id": "api.post.update_post.can_not_update_post_in_deleted.error",
    "translation": "Không thể cập nhật một bài đăng trong một kênh bị xóa."
  },
  {
    "id": "api.command.invite_people.sent",
    "translation": "Đã gửi (các) email mời"
  },
  {
    "id": "api.emoji.upload.large_image.too_large.app_error",
    "translation": "Không thể tạo emoji. Hình ảnh phải nhỏ hơn {{.MaxWidth}} và {{.MaxHeight}}."
  },
  {
    "id": "api.command_online.success",
    "translation": "Bạn đang trực tuyến"
  },
  {
    "id": "app.import.validate_channel_import_data.name_length.error",
    "translation": "Tên kênh quá dài."
  },
  {
    "id": "model.preference.is_valid.theme.app_error",
    "translation": "Theme không hợp lệ"
  },
  {
    "id": "ent.saml.license_disable.app_error",
    "translation": "Giấy phép của bạn không hỗ trợ xác thực SAML."
  },
  {
    "id": "model.cluster.is_valid.create_at.app_error",
    "translation": "Phải đặt CreatAt"
  },
  {
    "id": "app.schemes.is_phase_2_migration_completed.not_completed.app_error",
    "translation": "Điểm cuối API này không thể truy cập được do quá trình di chuyển được yêu cầu chưa hoàn thành."
  },
  {
    "id": "model.file_info.is_valid.user_id.app_error",
    "translation": "Giá trị không hợp lệ cho user_id."
  },
  {
    "id": "api.templates.invite_body.title",
    "translation": "Bạn đã được mời"
  },
  {
    "id": "web.error.unsupported_browser.min_browser_version.chrome",
    "translation": "Version 61+"
  },
  {
    "id": "api.templates.password_change_body.title",
    "translation": "Mật khẩu của bạn đã được cập nhật"
  },
  {
    "id": "model.authorize.is_valid.state.app_error",
    "translation": "User id không hợp lệ."
  },
  {
    "id": "model.user.is_valid.first_name.app_error",
    "translation": "Tên không hợp lệ"
  },
  {
    "id": "app.import.validate_channel_import_data.name_characters.error",
    "translation": "Tên kênh chứa các ký tự không hợp lệ."
  },
  {
    "id": "api.templates.welcome_body.button",
    "translation": "Xác nhận Email"
  },
  {
    "id": "api.command.invite_people.email_off",
    "translation": "Email chưa được định cấu hình, không có lời mời nào được gửi"
  },
  {
    "id": "api.templates.deactivate_body.info",
    "translation": "Bạn đã hủy kích hoạt tài khoản của mình trên {{.SiteURL}}."
  },
  {
    "id": "api.command_channel_purpose.direct_group.app_error",
    "translation": "Không thể đặt mục đích cho các kênh tin nhắn trực tiếp. Sử dụng lệnh /header để đặt tiêu đề thay thế."
  },
  {
    "id": "api.templates.post_body.button",
    "translation": "Di chuyển đến bài viết"
  },
  {
    "id": "web.error.unsupported_browser.min_browser_version.firefox",
    "translation": "Version 60+"
  },
  {
    "id": "api.templates.mfa_activated_body.info",
    "translation": "Xác thực đa yếu tố đã được thêm vào tài khoản của bạn trên {{.SiteURL}}."
  },
  {
    "id": "April",
    "translation": "Tháng Tư"
  },
  {
    "id": "api.file.get_public_link.no_post.app_error",
    "translation": "Không thể lấy liên kết public cho tệp tin. Tệp tin phải được gắn vào bài đăng và có thể được đọc bởi người dùng hiện tại."
  },
  {
    "id": "ent.ldap.syncronize.delete_group_constained_memberships",
    "translation": "lỗi xóa nhóm hoặc thành viên kênh"
  },
  {
    "id": "model.outgoing_hook.is_valid.callback.app_error",
    "translation": "URL gọi lại không hợp lệ"
  },
  {
    "id": "api.user.get_user_by_email.permissions.app_error",
    "translation": "Không thể có được người dùng với thông tin email."
  },
  {
    "id": "api.emoji.disabled.app_error",
    "translation": "Các biểu tượng cảm xúc tuỳ biến đã bị vô hiệu hóa bởi quản trị viên hệ thống."
  },
  {
    "id": "api.file.upload_file.incorrect_number_of_client_ids.app_error",
    "translation": "Không thể tải tệp tin. Có {{.NumClientIds}} client_ids cho {{.NumFiles}} tệp tin."
  },
  {
    "id": "api.command_echo.delay.app_error",
    "translation": "Thời gian trễ phải dưới 10000 giây"
  },
  {
    "id": "api.command_msg.missing.app_error",
    "translation": "Không thể tìm thấy người dùng."
  },
  {
    "id": "api.admin.add_certificate.array.app_error",
    "translation": "Không có tệp tin 'certificate' trong yêu cầu."
  },
  {
    "id": "api.user.email_to_ldap.not_available.app_error",
    "translation": "AD/LDAP không khả dụng trên máy chủ này"
  },
  {
    "id": "app.emoji.delete.app_error",
    "translation": "Không thể xoá emoji"
  },
  {
    "id": "api.web_socket_router.no_action.app_error",
    "translation": "Không có hoạt động websocket nào."
  },
  {
    "id": "api.channel.post_update_channel_header_message_and_forget.removed",
    "translation": "%s loại bỏ các kênh đầu (was: %s)"
  },
  {
    "id": "app.import.validate_reply_import_data.message_length.error",
    "translation": "Trả lời thuộc tính Tin nhắn dài hơn độ dài tối đa được phép."
  },
  {
    "id": "model.user.is_valid.pwd_uppercase_number_symbol.app_error",
    "translation": "Mật khẩu của bạn phải chứa ít nhất {{.Min}} ký tự được tạo thành từ ít nhất một chữ cái viết hoa, ít nhất một số và ít nhất một ký hiệu (ví dụ: \"~! @ # $% ^ & * ()\")."
  },
  {
    "id": "model.cluster.is_valid.name.app_error",
    "translation": "ClusterName phải được đặt"
  },
  {
    "id": "model.channel_member.is_valid.notify_level.app_error",
    "translation": "Cấp thông báo không hợp lệ"
  },
  {
    "id": "api.channel.delete_channel.archived",
    "translation": "%v Đã lưu trữ kênh."
  },
  {
    "id": "ent.elasticsearch.test_config.reenter_password",
    "translation": "URL hoặc tên người dùng của Elaticsearch đã thay đổi. Vui lòng nhập lại mật khẩu Elaticsearch để kiểm tra kết nối."
  },
  {
    "id": "api.oauth.get_access_token.internal_session.app_error",
    "translation": "server_error: Gặp lỗi máy chủ nội bộ trong khi lưu phiên vào cơ sở dữ liệu"
  },
  {
    "id": "app.channel.update.bad_id",
    "translation": "Không thể cập nhật kênh"
  },
  {
    "id": "api.team.update_team_scheme.license.error",
    "translation": "Giấy phép bản quyền của bạn không hỗ trợ cập nhật scheme của kênh"
  },
  {
    "id": "model.team.is_valid.name.app_error",
    "translation": "Tên không hợp lệ"
  },
  {
    "id": "app.import.import_post.save_preferences.error",
    "translation": "Lỗi nhập bài. Lưu tùy chọn không thành công."
  },
  {
    "id": "app.plugin.upload_disabled.app_error",
    "translation": "Plugin và / hoặc plugin tải lên đã bị vô hiệu hóa."
  },
  {
    "id": "api.templates.welcome_body.info",
    "translation": "Vui lòng xác thực địa chỉ email bằng cách bấm vào link dưới."
  },
  {
    "id": "api.command_collapse.desc",
    "translation": "Bật tự động thu gọn bản xem trước hình ảnh"
  },
  {
    "id": "app.channel.get_deleted.existing.app_error",
    "translation": "Chúng tôi không thể tìm kệnh đã xoá"
  },
  {
    "id": "model.channel.is_valid.name.app_error",
    "translation": "Tên kênh không hợp lệ. ID người dùng không được phép có trong tên kênh cho các kênh tin nhắn không trực tiếp."
  },
  {
    "id": "api.command_mute.not_member.error",
    "translation": "Không thể tắt tiếng kênh {{.Channel}} vì bạn không phải là thành viên."
  },
  {
    "id": "app.import.validate_user_import_data.password_length.error",
    "translation": "Mật khẩu người dùng có độ dài không hợp lệ."
  },
  {
    "id": "app.import.validate_user_import_data.last_name_length.error",
    "translation": "Họ người dùng quá dài."
  },
  {
    "id": "app.reaction.delete_all_with_emoji_name.get_reactions.app_error",
    "translation": "Không thể nhận được tất cả các phản ứng với tên biểu tượng cảm xúc này"
  },
  {
    "id": "api.command_code.desc",
    "translation": "Hiển thị văn bản dưới dạng khối mã lệnh"
  },
  {
    "id": "api.webhook.create_outgoing.triggers.app_error",
    "translation": "Phải đặt trigger_words hoặc channel_id"
  },
  {
    "id": "api.file.get_file_thumbnail.no_thumbnail.app_error",
    "translation": "File không có hình ảnh thu nhỏ"
  },
  {
    "id": "api.file.get_public_link.disabled.app_error",
    "translation": "Public links đã bị diabled"
  },
  {
    "id": "api.command_msg.name",
    "translation": "tin nhắn"
  },
  {
    "id": "api.command_shortcuts.name",
    "translation": "phím tắt"
  },
  {
    "id": "api.command_invite.user_already_in_channel.app_error",
    "translation": {
      "other": "{{.User}} đã có trong kênh."
    }
  },
  {
    "id": "api.command_settings.name",
    "translation": "thiết lập"
  },
  {
    "id": "model.user.is_valid.pwd_symbol.app_error",
    "translation": "Mật khẩu của bạn phải chứa ít nhất {{.Min}} ký tự được tạo thành từ ít nhất một ký hiệu (ví dụ: \"~! @ # $% ^ & * ()\")."
  },
  {
    "id": "api.command_dnd.success",
    "translation": "Không làm phiền được bật. Bạn sẽ không nhận được thông báo đẩy trên thiết bị di động hoặc máy tính để bàn cho đến khi Không làm phiền được tắt."
  },
  {
    "id": "api.command_logout.name",
    "translation": "đăng xuất"
  },
  {
    "id": "model.job.is_valid.status.app_error",
    "translation": "Tình trạng công việc không hợp lệ"
  },
  {
    "id": "ent.saml.do_login.decrypt.app_error",
    "translation": "Đăng nhập SAML không thành công vì đã xảy ra lỗi trong khi giải mã phản hồi từ Nhà cung cấp danh tính. Xin vui lòng liên hệ với quản trị hệ thống của bạn."
  },
  {
    "id": "model.config.is_valid.atmos_camo_image_proxy_options.app_error",
    "translation": "RemoteImageProxyOptions không hợp lệ cho atmos / camo. Phải được đặt thành khóa chia sẻ của bạn."
  },
  {
    "id": "model.channel.is_valid.creator_id.app_error",
    "translation": "Id người tạo không hợp lệ"
  },
  {
    "id": "model.post.is_valid.type.app_error",
    "translation": "Type không hợp lệ"
  },
  {
    "id": "model.config.is_valid.elastic_search.enable_searching.app_error",
    "translation": "Cài đặt Elasticsearch IndexingEnabled phải được bật lên khi Elastic Search SearchEnabled được bật."
  },
  {
    "id": "app.import.validate_team_import_data.display_name_missing.error",
    "translation": "Thiếu thuộc tính bắt buộc của nhóm: display_name."
  },
  {
    "id": "ent.elasticsearch.search_channels.unmarshall_channel_failed",
    "translation": "Không thể giải mã kết quả tìm kiếm"
  },
  {
    "id": "model.cluster.is_valid.hostname.app_error",
    "translation": "Tên máy chủ phải được đặt"
  },
  {
    "id": "ent.ldap.do_login.licence_disable.app_error",
    "translation": "Chức năng AD / LDAP bị vô hiệu hóa bởi giấy phép hiện tại. Vui lòng liên hệ với quản trị viên hệ thống của bạn về việc nâng cấp giấy phép doanh nghiệp của bạn."
  },
  {
    "id": "api.user.create_user.signup_link_expired.app_error",
    "translation": "Liên kết đăng ký đã hết hạn"
  },
  {
    "id": "web.incoming_webhook.user.app_error",
    "translation": "Không thể tìm thấy người dùng"
  },
  {
    "id": "api.user.login.blank_pwd.app_error",
    "translation": "Trường mật khẩu không được để trống"
  },
  {
    "id": "api.user.create_email_token.error",
    "translation": "Không thể tạo dữ liệu mã thông báo để xác minh email"
  },
  {
    "id": "api.oauth.singup_with_oauth.expired_link.app_error",
    "translation": "Liên kết đăng ký đã hết hạn"
  },
  {
    "id": "model.outgoing_hook.is_valid.url.app_error",
    "translation": "Callback URLs không hợp lệ. Each phải là một URL có hiệu lực và bắt đầu với http:// hoặc https://"
  },
  {
    "id": "api.user.send_email_change_verify_email_and_forget.error",
    "translation": "Thất bại gửi email xác minh \"thay đổi email thành công\""
  },
  {
    "id": "app.import.validate_direct_post_import_data.create_at_missing.error",
    "translation": "Thiếu thuộc tính bài đăng trực tiếp yêu cầu: created_at"
  },
  {
    "id": "api.slackimport.slack_add_users.missing_email_address",
    "translation": "Tài khoản người dùng {{.Username}} không có địa chỉ email trong dữ liệu trích xuất từ Slack. Đã sử dụng {{.Email}} như là dữ liệu thay thế. Người dùng nên cập nhật tài khoản của họ ngay khi đăng nhập hệ thống.\n"
  },
  {
    "id": "app.import.validate_user_channels_import_data.invalid_notify_props_mark_unread.error",
    "translation": "MarkUnread NotifyProps không hợp lệ cho tư cách thành viên kênh của người dùng."
  },
  {
    "id": "api.command_remove.missing.app_error",
    "translation": "Chúng tôi không thể tìm thấy người dùng. Họ có thể đã bị vô hiệu hóa bởi Quản trị viên hệ thống."
  },
  {
    "id": "api.server.start_server.starting.critical",
    "translation": "Lỗi khởi động máy chủ, err:%v"
  },
  {
    "id": "web.incoming_webhook.channel_locked.app_error",
    "translation": "Webhook này không được phép đăng lên kênh được yêu cầu"
  },
  {
    "id": "api.channel.update_team_member_roles.changing_guest_role.app_error",
    "translation": "Cập nhật thành viên nhóm không hợp lệ: Bạn không thể thêm hoặc xóa vai trò khách theo cách thủ công"
  },
  {
    "id": "api.file.upload_file.large_image_detailed.app_error",
    "translation": "{{.Filename}} kích thước ({{.Width}} x {{.Height}} điểm ảnh) vượt quá giới hạn"
  },
  {
    "id": "api.oauth.revoke_access_token.del_token.app_error",
    "translation": "Lỗi xóa mã thông báo truy cập khỏi DB"
  },
  {
    "id": "api.user.send_sign_in_change_email_and_forget.error",
    "translation": "Không thể gửi email cập nhật mật khẩu thành công"
  },
  {
    "id": "ent.ldap.do_login.user_not_registered.app_error",
    "translation": "Người dùng chưa đăng ký trên máy chủ AD / LDAP"
  },
  {
    "id": "ent.compliance.csv.metadata.json.marshalling.appError",
    "translation": "Không thể chuyển đổi siêu dữ liệu sang json."
  },
  {
    "id": "api.channel.remove_members.denied",
    "translation": "Xóa thành viên kênh bị từ chối đối với những người dùng sau vì các ràng buộc nhóm: {{ .UserIDs }}"
  },
  {
    "id": "model.link_metadata.is_valid.url.app_error",
    "translation": "URL siêu dữ liệu liên kết phải được đặt"
  },
  {
    "id": "api.post.send_notifications_and_forget.push_image_only",
    "translation": " đã tải file lên."
  },
  {
    "id": "api.templates.user_access_token_subject",
    "translation": "[{{.SiteName}}] Token truy cập cá nhân được thêm vào tài khoản của bạn"
  },
  {
    "id": "app.import.validate_user_import_data.notify_props_desktop_invalid.error",
    "translation": "Desktop Notify Prop không hợp lệ"
  },
  {
    "id": "model.user.is_valid.pwd_lowercase_number.app_error",
    "translation": "Mật khẩu của bạn phải chứa ít nhất {{.Min}} ký tự được tạo thành từ ít nhất một chữ cái viết thường và ít nhất một số."
  },
  {
    "id": "api.command_shrug.desc",
    "translation": "Thêm ¯\\_(ツ)_/¯ vào tin nhắn của bạn"
  },
  {
    "id": "api.slackimport.slack_import.zip.app_error",
    "translation": "Không thể mở Slack xuất tệp zip.\n"
  },
  {
    "id": "app.plugin.remove_bundle.app_error",
    "translation": "Không thể xóa gói plugin khỏi tệp lưu trữ."
  },
  {
    "id": "api.team.demote_user_to_guest.disabled.error",
    "translation": "Tài khoản khách đã bị vô hiệu hoá."
  },
  {
    "id": "ent.message_export.global_relay_export.deliver.from_address.app_error",
    "translation": "Không thể đặt email Từ địa chỉ."
  },
  {
    "id": "api.user.login.bot_login_forbidden.app_error",
    "translation": "Bot đăng nhập bị cấm"
  },
  {
    "id": "ent.elasticsearch.refresh_indexes.refresh_failed",
    "translation": "Không thể lấy chỉ mục Elaticsearch"
  },
  {
    "id": "api.file.upload_file.too_large_detailed.app_error",
    "translation": "Không thể upload file {{.Filename}}. {{.Length}} byte vượt quá dung lượng {{.Limit}} cho phép."
  },
  {
    "id": "api.file.upload_file.multiple_channel_ids.app_error",
    "translation": "Không thể tải tệp tin. Nhiều vấn đề xung đột về channel_ids."
  },
  {
    "id": "app.import.validate_emoji_import_data.empty.error",
    "translation": "Nhập dữ liệu biểu tượng cảm xúc trống."
  },
  {
    "id": "api.command_shortcuts.desc",
    "translation": "Hiển thị danh sách các phím tắt"
  },
  {
    "id": "app.import.validate_team_import_data.name_reserved.error",
    "translation": "Tên nhóm chứa các từ dành riêng."
  },
  {
    "id": "model.user.is_valid.pwd_uppercase_number.app_error",
    "translation": "Mật khẩu của bạn phải chứa ít nhất {{.Min}} ký tự được tạo thành từ ít nhất một chữ cái viết hoa và ít nhất một số."
  },
  {
    "id": "api.user.create_user.guest_accounts.disabled.app_error",
    "translation": "Tài khoản khách đã bị vô hiệu hoá."
  },
  {
    "id": "model.preference.is_valid.name.app_error",
    "translation": "Tên không hợp lệ"
  },
  {
    "id": "ent.elasticsearch.create_client.connect_failed",
    "translation": "Thiết lập Client của phần mềm tra cứu không thành công"
  },
  {
    "id": "app.channel.create_channel.internal_error",
    "translation": "Không thể lưu kênh"
  },
  {
    "id": "api.channel.remove_member.removed",
    "translation": "%v đã được gỡ bỏ từ các kênh."
  },
  {
    "id": "model.channel.is_valid.create_at.app_error",
    "translation": "Trường Create_at phải là thời gian hợp lệ."
  },
  {
    "id": "bleveengine.search_posts.error",
    "translation": "Tìm kiếm không hoàn thành"
  },
  {
    "id": "model.config.is_valid.cluster_email_batching.app_error",
    "translation": "Không thể bật phân cụm email khi phân cụm được bật."
  },
  {
    "id": "api.user.reset_password.link_expired.app_error",
    "translation": "Liên kết đặt lại mật khẩu đã hết hạn."
  },
  {
    "id": "model.authorize.is_valid.redirect_uri.app_error",
    "translation": "Uri chuyển hướng không hợp lệ"
  },
  {
    "id": "api.command_channel_purpose.permission.app_error",
    "translation": "Bạn không có quyền để chỉnh sửa mục đích kênh."
  },
  {
    "id": "model.post.is_valid.create_at.app_error",
    "translation": "Trường Create_at phải là thời gian hợp lệ."
  },
  {
    "id": "store.sql_team.save_member.exists.app_error",
    "translation": "Một thành viên trong nhóm với ID đó đã tồn tại"
  },
  {
    "id": "August",
    "translation": "Tháng Tám"
  },
  {
    "id": "api.email_batching.add_notification_email_to_batch.channel_full.app_error",
    "translation": "Email trộn công việc của nhận được kênh đã được đầy đủ. Xin tăng EmailBatchingBufferSize."
  },
  {
    "id": "api.plugin.upload.file.app_error",
    "translation": "Không thể mở tệp trong yêu cầu nhiều phần / biểu mẫu"
  },
  {
    "id": "model.channel_member.is_valid.ignore_channel_mentions_value.app_error",
    "translation": "Bỏ qua trạng thái kênh không hợp lệ đề cập đến"
  },
  {
    "id": "app.user_access_token.disabled",
    "translation": "Mã thông báo truy cập cá nhân bị vô hiệu hóa trên máy chủ này. Vui lòng liên hệ với quản trị viên hệ thống của bạn để biết chi tiết."
  },
  {
    "id": "model.incoming_hook.display_name.app_error",
    "translation": "Tiêu đề không hợp lệ"
  },
  {
    "id": "model.group.display_name.app_error",
    "translation": "thuộc tính tên cho nhóm hiển thị không hợp lệ"
  },
  {
    "id": "model.group.description.app_error",
    "translation": "tài sản mô tả cho nhóm không hợp lệ"
  },
  {
    "id": "model.config.is_valid.sql_query_timeout.app_error",
    "translation": "Thời gian chờ truy vấn không hợp lệ cho các cài đặt SQL. Phải là một số dương."
  },
  {
    "id": "api.admin.saml.metadata.app_error",
    "translation": "Lỗi xuất hiện khi xây dựng dữ liệu Cung cấp Dịch vụ Metadata."
  },
  {
    "id": "api.command_channel_rename.update_channel.app_error",
    "translation": "Lỗi cập nhật kênh hiện tại."
  },
  {
    "id": "app.plugin.not_installed.app_error",
    "translation": "Plugin chưa được cài đặt"
  },
  {
    "id": "api.command_channel_purpose.message.app_error",
    "translation": "Một tin nhắn phải được cung cấp bằng lệnh /purpose."
  },
  {
    "id": "model.config.is_valid.max_burst.app_error",
    "translation": "Kích thước nổ tối đa phải lớn hơn 0."
  },
  {
    "id": "api.templates.email_change_verify_subject",
    "translation": "[{{ .SiteName }}] Xác minh địa chỉ email mới"
  },
  {
    "id": "model.config.is_valid.rate_mem.app_error",
    "translation": "Kích thước cửa hàng bộ nhớ không hợp lệ cho các cài đặt giới hạn tốc độ. Phải là một số dương"
  },
  {
    "id": "app.channel.post_update_channel_purpose_message.retrieve_user.error",
    "translation": "Không thể truy xuất người dùng trong khi cập nhật thông điệp kênh %v"
  },
  {
    "id": "model.team.is_valid.email.app_error",
    "translation": "Email không hợp lệ"
  },
  {
    "id": "app.import.validate_user_import_data.advanced_props_feature_markdown_preview.error",
    "translation": "Cài đặt xem trước đánh dấu không hợp lệ cho người dùng"
  },
  {
    "id": "store.sql_user.get_for_login.app_error",
    "translation": "Không thể tìm thấy một tài khoản hiện có phù hợp với thông tin của bạn. Đội này có thể yêu cầu lời mời từ chủ nhóm để tham gia."
  },
  {
    "id": "model.oauth.is_valid.create_at.app_error",
    "translation": "Trường Create_at phải là thời gian hợp lệ."
  },
  {
    "id": "model.compliance.is_valid.start_at.app_error",
    "translation": "\"Từ\" phải là một khoảng thời gian có hiệu lực"
  },
  {
    "id": "api.channel.update_team_member_roles.scheme_role.app_error",
    "translation": "Vai trò được cung cấp được quản lý bởi một Scheme và do đó không thể được áp dụng trực tiếp cho một Team Member"
  },
  {
    "id": "bleveengine.delete_post.error",
    "translation": "Không thể xoá thông điệp."
  },
  {
    "id": "api.license.client.old_format.app_error",
    "translation": "Định dạng mới cho cấu hình máy khách chưa được hỗ trợ. Vui lòng xác định format=old trong chuỗi truy vấn."
  },
  {
    "id": "app.import.import_line.null_scheme.error",
    "translation": "Dòng dữ liệu nhập có loại \"kế hoạch\" nhưng đối tượng kế hoạch không hợp lệ"
  },
  {
    "id": "model.preference.is_valid.value.app_error",
    "translation": "Giá trị quá dài"
  },
  {
    "id": "api.post.send_notifications_and_forget.push_message",
    "translation": "đã gửi cho bạn một tin nhắn."
  },
  {
    "id": "model.command.is_valid.description.app_error",
    "translation": "Mô tả không hợp lệ."
  },
  {
    "id": "api.user.authorize_oauth_user.bad_response.app_error",
    "translation": "Phản hồi xấu từ yêu cầu mã thông báo"
  },
  {
    "id": "model.team.is_valid.invite_id.app_error",
    "translation": "Id mời không hợp lệ"
  },
  {
    "id": "api.user.login.inactive.app_error",
    "translation": "Đăng nhập thất bại vì tài khoản của bạn đã bị vô hiệu hóa. Vui lòng liên hệ với quản trị viên."
  },
  {
    "id": "model.config.is_valid.ldap_sync_interval.app_error",
    "translation": "Thời gian đồng bộ không hợp lệ. Phải ít nhất một phút."
  },
  {
    "id": "web.error.unsupported_browser.min_browser_version.edge",
    "translation": "Version 44+"
  },
  {
    "id": "model.file_info.is_valid.create_at.app_error",
    "translation": "Giá trị không hợp lệ cho created_at."
  },
  {
    "id": "api.user.create_profile_image.default_font.app_error",
    "translation": "Không thể tạo phông chữ hình ảnh hồ sơ mặc định"
  },
  {
    "id": "api.admin.add_certificate.no_file.app_error",
    "translation": "Không có tệp tin 'certificate' trong yêu cầu."
  },
  {
    "id": "model.incoming_hook.username.app_error",
    "translation": "User id không hợp lệ."
  },
  {
    "id": "api.user.send_verify_email_and_forget.failed.error",
    "translation": "Thất bại gửi email xác minh"
  },
  {
    "id": "model.oauth.is_valid.callback.app_error",
    "translation": "Callback URL phải là một URL hợp lệ và bắt đầu bằng http:// hoặc https://."
  },
  {
    "id": "model.user.is_valid.pwd_number.app_error",
    "translation": "Mật khẩu của bạn phải chứa ít nhất {{.Min}} ký tự được tạo thành từ ít nhất một số."
  },
  {
    "id": "api.license.add_license.open.app_error",
    "translation": "Không thể mở tập tin license"
  },
  {
    "id": "api.oauth.get_access_token.credentials.app_error",
    "translation": "invalid_client: thông tin khách hàng không hợp lệ"
  },
  {
    "id": "model.incoming_hook.id.app_error",
    "translation": "Id không hợp lệ."
  },
  {
    "id": "web.error.unsupported_browser.min_browser_version.safari",
    "translation": "Version 12+"
  },
  {
    "id": "api.team.demote_user_to_guest.license.error",
    "translation": "Giấy phép của bạn không hỗ trợ tài khoản khách."
  },
  {
    "id": "api.oauth.register_oauth_app.turn_off.app_error",
    "translation": "Quản trị viên hệ thống đã tắt Nhà cung cấp dịch vụ OAuth2."
  },
  {
    "id": "model.command.is_valid.display_name.app_error",
    "translation": "Tiêu đề không hợp lệ"
  },
  {
    "id": "api.templates.email_change_body.title",
    "translation": "Bạn đã cập nhật email của bạn"
  },
  {
    "id": "api.file.upload_file.read_request.app_error",
    "translation": "Không thể upload file. Lỗi đọc hoặc phân tích dữ liệu."
  },
  {
    "id": "api.user.create_user.invalid_invitation_type.app_error",
    "translation": "Không thể tạo user, thư mời không hợp lệ"
  },
  {
    "id": "model.outgoing_hook.icon_url.app_error",
    "translation": "Icon không hợp lệ"
  },
  {
    "id": "api.team.set_team_icon.open.app_error",
    "translation": "Không thể mở tập tin hình ảnh"
  },
  {
    "id": "model.channel_member.is_valid.channel_id.app_error",
    "translation": "Id kênh không hợp lệ"
  },
  {
    "id": "api.user.update_active.permissions.app_error",
    "translation": "Bạn không có đủ thẩm quyền truy cập"
  },
  {
    "id": "api.user.reset_password.sso.app_error",
    "translation": "Không thể thiết lập lại mật khẩu cho tài khoản SSO"
  },
  {
    "id": "api.command_channel_header.name",
    "translation": "đầu trang"
  },
  {
    "id": "api.command_msg.dm_fail.app_error",
    "translation": "Đã xảy ra lỗi trong khi tạo tin nhắn trực tiếp."
  },
  {
    "id": "model.user.is_valid.pwd.app_error",
    "translation": "Mật khẩu của bạn phải chứa ít nhất {{.Min}} ký tự."
  },
  {
    "id": "bleveengine.search_users_in_channel.uchan.error",
    "translation": "Tìm kiếm không hoàn thành"
  },
  {
    "id": "api.channel.delete_channel.type.invalid",
    "translation": "Không thể xoá tin nhắn trực tiếp hoặc kênh tin nhắn nhóm"
  },
  {
    "id": "ent.elasticsearch.index_user.error",
    "translation": "Không thể tạo chỉ mục cho người dùng"
  },
  {
    "id": "app.import.validate_scheme_import_data.name_invalid.error",
    "translation": "Tên scheme không hợp lệ."
  },
  {
    "id": "api.io_error",
    "translation": "lỗi đầu vào/đầu ra"
  },
  {
    "id": "model.post.is_valid.file_ids.app_error",
    "translation": "Các id tệp không hợp lệ. Lưu ý rằng tải lên được giới hạn tối đa 5 tệp. Vui lòng sử dụng bài viết bổ sung cho nhiều tập tin."
  },
  {
    "id": "app.channel.create_channel.no_team_id.app_error",
    "translation": "Phải chỉ định ID nhóm để tạo kênh"
  },
  {
    "id": "model.group.update_at.app_error",
    "translation": "Hành vi cập nhật không hợp lệ đối với thuộc tính của nhóm"
  },
  {
    "id": "app.scheme.save.invalid_scheme.app_error",
    "translation": "kế hoạch được cung cấp không hợp lệ"
  },
  {
    "id": "api.ldap_group.not_found",
    "translation": "Không tìm thấy nhóm ldap"
  },
  {
    "id": "api.channel.update_channel_member_roles.guest_and_user.app_error",
    "translation": "Cập nhật thành viên kênh không hợp lệ: Người dùng phải là khách hoặc người dùng nhưng không phải cả hai."
  },
  {
    "id": "api.channel.post_channel_privacy_message.error",
    "translation": "Không thể đăng thông báo cập nhật quyền riêng tư của kênh."
  },
  {
    "id": "api.team.invite_members.disabled.app_error",
    "translation": "Lời mời email bị vô hiệu hóa."
  },
  {
    "id": "api.command_expand.success",
    "translation": "Liên kết hình ảnh hiện được mở rộng theo mặc định"
  },
  {
    "id": "ent.cluster.config_changed.info",
    "translation": "Cấu hình cụm được thay đổi cho id={{ .id }}. Cụm này có thể trở nên không ổn định. Bạn cần chắc chắn cấu hình đúng và hãy khởi động lại ngay tức thì"
  },
  {
    "id": "app.bot.getbot.internal_error",
    "translation": "Không thể cập nhật bot"
  },
  {
    "id": "ent.message_export.global_relay.close_zip_file.app_error",
    "translation": "Không thể đóng tệp zip."
  },
  {
    "id": "api.user.upload_profile_user.too_large.app_error",
    "translation": "Không thể tải hình ảnh lên. File quá lớn."
  },
  {
    "id": "app.import.validate_user_teams_import_data.invalid_team_theme.error",
    "translation": "Chủ đề nhóm không hợp lệ cho Người dùng"
  },
  {
    "id": "api.templates.invite_guest_subject",
    "translation": "[{{.SiteName}}] {{.SenderName}} đã mời bạn tham gia team {{.TeamDisplayName}}"
  },
  {
    "id": "model.outgoing_hook.is_valid.user_id.app_error",
    "translation": "User id không hợp lệ"
  },
  {
    "id": "bleveengine.index_user.error",
    "translation": "Không thể tạo chỉ mục cho người dùng"
  },
  {
    "id": "api.team.invite_members.invalid_email.app_error",
    "translation": "Những địa chỉ email sau đây không thuộc về một tên miên được chấp nhận: {{.Addresses}}. Vui lòng liên hệ Quản trị hệ thống để được hỗ trợ."
  },
  {
    "id": "model.command_hook.command_id.app_error",
    "translation": "Id lệnh không hợp lệ"
  },
  {
    "id": "api.channel.patch_channel_moderations.license.error",
    "translation": "Giấy phép của bạn không hỗ trợ Lưu giữ dữ liệu."
  },
  {
    "id": "api.team.import_team.array.app_error",
    "translation": "Mảng rỗng ứng với 'file' trong request"
  },
  {
    "id": "api.license.add_license.array.app_error",
    "translation": "Mảng 'giấy phép' trống trong yêu cầu"
  },
  {
    "id": "ent.saml.attribute.app_error",
    "translation": "Đăng nhập SAML không thành công vì một trong các thuộc tính không chính xác. Xin vui lòng liên hệ với quản trị hệ thống của bạn."
  },
  {
    "id": "api.team.set_team_icon.decode.app_error",
    "translation": "Không thể giải mã biểu tượng nhóm"
  },
  {
    "id": "api.admin.test_email.subject",
    "translation": "Mattermost - Kiểm tra Cài đặt Email"
  },
  {
    "id": "api.channel.join_channel.post_and_forget",
    "translation": "%v tham gia kênh."
  },
  {
    "id": "ent.elasticsearch.indexer.index_batch.nothing_left_to_index.error",
    "translation": "Cố gắng lập chỉ mục một đợt mới khi tất cả các thực thể được hoàn thành."
  },
  {
    "id": "ent.saml.do_login.empty_response.app_error",
    "translation": "Chúng tôi đã nhận được phản hồi trống từ Nhà cung cấp danh tính"
  },
  {
    "id": "ent.message_export.global_relay_export.deliver.unable_to_open_zip_file_data.app_error",
    "translation": "Không thể mở tệp tạm thời xuất"
  },
  {
    "id": "api.oauth.get_access_token.redirect_uri.app_error",
    "translation": "invalid_request: Redirect_uri được cung cấp không hợp lệ với mã ủy quyền redirect_uri"
  },
  {
    "id": "model.command.is_valid.team_id.app_error",
    "translation": "ID nhóm không hợp lệ"
  },
  {
    "id": "api.post.update_post.permissions_time_limit.app_error",
    "translation": "Thay đổi sau chỉ cho phép trong khoảng thời gian {{.timeLimit}} giây. Vui lòng hỏi lại hệ thống quản trị của bạn để biết chi tiết."
  },
  {
    "id": "api.admin.test_email.missing_server",
    "translation": "Bạn cần nhập thông tin máy chủ SMTP"
  },
  {
    "id": "api.push_notification.disabled.app_error",
    "translation": "Thông báo đẩy bị vô hiệu hóa trên máy chủ này."
  },
  {
    "id": "model.team.is_valid.domains.app_error",
    "translation": "Tên miền được phép không hợp lệ"
  },
  {
    "id": "api.post.send_notifications_and_forget.push_explicit_mention",
    "translation": " đề cập đến bạn."
  },
  {
    "id": "app.import.validate_scheme_import_data.display_name_invalid.error",
    "translation": "Tên hiển thị kế hoạch không hợp lệ."
  },
  {
    "id": "api.slackimport.slack_import.note2",
    "translation": "- Tin nhắn bot trùng hiện không được hỗ trợ.\n"
  },
  {
    "id": "ent.compliance.csv.file.creation.appError",
    "translation": "Không thể tạo tệp CSV export tạm thời."
  },
  {
    "id": "web.error.unsupported_browser.learn_more",
    "translation": "Tìm hiểu thêm về các trình duyệt được hỗ trợ."
  },
  {
    "id": "api.team.import_team.no_import_from.app_error",
    "translation": "Yêu cầu không đúng: trường importFrom không có."
  },
  {
    "id": "model.preference.is_valid.category.app_error",
    "translation": "Danh mục không hợp lệ"
  },
  {
    "id": "api.admin.saml.set_certificate_from_metadata.missing_content_type.app_error",
    "translation": "Thiếu định dạng nội dung."
  },
  {
    "id": "app.import.validate_user_import_data.email_length.error",
    "translation": "Email người dùng có độ dài không hợp lệ."
  },
  {
    "id": "api.command_channel_purpose.desc",
    "translation": "Chỉnh sửa mục đích kênh"
  },
  {
    "id": "interactive_message.decode_trigger_id.base64_decode_failed",
    "translation": "Không thể giải mã base64 cho ID kích hoạt cho hộp thoại tương tác."
  },
  {
    "id": "api.templates.mfa_deactivated_body.title",
    "translation": "Xác thực đa yếu tố đã bị xóa"
  },
  {
    "id": "model.outgoing_hook.is_valid.id.app_error",
    "translation": "Id không hợp lệ."
  },
  {
    "id": "api.user.create_oauth_user.create.app_error",
    "translation": "Không thể tạo người dùng từ {{.Service}}"
  },
  {
    "id": "api.command_logout.desc",
    "translation": "Đăng xuất"
  },
  {
    "id": "brand.save_brand_image.decode.app_error",
    "translation": "Không thể giải mã dữ liệu hình ảnh."
  },
  {
    "id": "model.compliance.is_valid.start_end_at.app_error",
    "translation": "\"Đến\" phải lớn hơn \"Từ\""
  },
  {
    "id": "api.admin.saml.invalid_xml_missing_keydescriptor.app_error",
    "translation": "Thiếu nút Trình mô tả khóa của nhà cung cấp danh tính trong XML."
  },
  {
    "id": "api.command_away.success",
    "translation": "Bạn hiện đang vắng mặt"
  },
  {
    "id": "model.config.is_valid.saml_email_attribute.app_error",
    "translation": "Thuộc tính Email không hợp lệ. Phải được thiết lập."
  },
  {
    "id": "model.outgoing_hook.is_valid.content_type.app_error",
    "translation": "Giá trị cho content_type không hợp lệ"
  },
  {
    "id": "api.team.get_team_icon.read_file.app_error",
    "translation": "Không thể đọc tập tin biểu tượng nhóm."
  },
  {
    "id": "api.scheme.create_scheme.license.error",
    "translation": "Giấy phép của bạn không hỗ trợ cập nhật scheme của kênh."
  },
  {
    "id": "model.config.is_valid.sql_idle.app_error",
    "translation": "Kết nối idle tối đa không hợp lệ cho các cài đặt SQL. Phải là một số dương."
  },
  {
    "id": "web.error.unsupported_browser.browser_title.edge",
    "translation": "Microsoft Edge"
  },
  {
    "id": "api.admin.delete_brand_image.storage.not_found",
    "translation": "Không thể xóa hình ảnh thương hiệu, không tìm thấy."
  },
  {
    "id": "api.command_away.desc",
    "translation": "Đặt trạng thái thành vắng"
  },
  {
    "id": "api.plugin.upload.no_file.app_error",
    "translation": "Thiếu tệp trong yêu cầu nhiều phần / biểu mẫu"
  },
  {
    "id": "api.file.attachments.disabled.app_error",
    "translation": "File đính kèm đã bị disabled trên server."
  },
  {
    "id": "model.group.name.invalid_length.app_error",
    "translation": "Tên phải từ 1 đến 64 ký tự thường hoặc chữ số"
  },
  {
    "id": "model.config.is_valid.elastic_search.connection_url.app_error",
    "translation": "Cài đặt kết nối Elasticsearch phải được cung cấp khi lập chỉ mục Elasticsearch được bật."
  },
  {
    "id": "api.oauth.revoke_access_token.del_session.app_error",
    "translation": "Lỗi xóa phiên từ DB"
  },
  {
    "id": "app.import.import_line.null_post.error",
    "translation": "Dòng dữ liệu nhập có loại \"bài đăng\" nhưng đối tượng bài đăng không hợp lệ"
  },
  {
    "id": "model.authorize.is_valid.auth_code.app_error",
    "translation": "Mã ủy quyền không hợp lệ"
  },
  {
    "id": "model.access.is_valid.access_token.app_error",
    "translation": "Mã thông báo truy cập không hợp lệ"
  },
  {
    "id": "api.emoji.upload.open.app_error",
    "translation": "Không thể tạo emoji. Một lỗi xảy ra khi cố gắng để mở ảnh đính kèm."
  },
  {
    "id": "app.import.import_user_teams.save_preferences.error",
    "translation": "Không thể lưu tùy chọn chủ đề nhóm"
  },
  {
    "id": "api.channel.create_group.bad_user.app_error",
    "translation": "Một trong những người dùng được cung cấp không tồn tại"
  },
  {
    "id": "interactive_message.decode_trigger_id.signature_decode_failed",
    "translation": "Không thể giải mã chữ ký base64 của ID kích hoạt cho hộp thoại tương tác."
  },
  {
    "id": "model.license_record.is_valid.create_at.app_error",
    "translation": "Giá trị không hợp lệ cho created_at khi tải lên giấy phép."
  },
  {
    "id": "app.import.validate_channel_import_data.team_missing.error",
    "translation": "Missing required channel property: team"
  },
  {
    "id": "api.admin.remove_certificate.delete.app_error",
    "translation": "Một lỗi đã xảy ra trong quá trình xóa chứng chỉ."
  },
  {
    "id": "model.preference.is_valid.id.app_error",
    "translation": "User id không hợp lệ"
  },
  {
    "id": "api.file.upload_file.large_image.app_error",
    "translation": "Tệp tin vượt quá kích thước tối đa có thể không được tải lên: {{.Filename}}"
  },
  {
    "id": "api.templates.verify_body.title",
    "translation": "Bạn đã tham gia {{.ServerURL}}"
  },
  {
    "id": "api.admin.saml.invalid_xml_missing_idpssodescriptors.app_error",
    "translation": "Thiếu nút Trình mô tả SSO của nhà cung cấp danh tính trong XML."
  },
  {
    "id": "api.email_batching.add_notification_email_to_batch.disabled.app_error",
    "translation": "Email trộn đã vô hiệu hóa hệ thống quản trị"
  },
  {
    "id": "store.sql_channel.save.direct_channel.app_error",
    "translation": "Sử dụng SaveDirectChannel để tạo kênh trực tiếp"
  },
  {
    "id": "api.post.disabled_here",
    "translation": "@here đã bị vô hiệu hóa vì kênh đã vượt quá {{.Users}} thành viên."
  },
  {
    "id": "app.channel.get_by_name.missing.app_error",
    "translation": "Kênh không tồn tại"
  },
  {
    "id": "app.import.validate_reaction_import_data.emoji_name_missing.error",
    "translation": "Thiếu thuộc tính Reaction yêu cầu: EmojiName."
  },
  {
    "id": "ent.elasticsearch.search_posts.disabled",
    "translation": "Tìm kiếm Elaticsearch bị vô hiệu hóa trên máy chủ này"
  },
  {
    "id": "api.user.reset_password.invalid_link.app_error",
    "translation": "Liên kết đặt lại mật khẩu dường như không hợp lệ."
  },
  {
    "id": "model.incoming_hook.parse_data.app_error",
    "translation": "Không thể phân tích dữ liệu đến"
  },
  {
    "id": "api.user.email_to_oauth.not_available.app_error",
    "translation": "Chuyển giao xác thực không được cấu hình hoặc có sẵn trên máy chủ này."
  },
  {
    "id": "model.config.is_valid.allow_cookies_for_subdomains.app_error",
    "translation": "Cho phép cookie cho tên miền phụ yêu cầu SiteURL được đặt."
  },
  {
    "id": "app.import.validate_user_import_data.advanced_props_formatting.error",
    "translation": "Cài đặt định dạng bài đăng không hợp lệ cho Người dùng"
  },
  {
    "id": "api.command_expand.name",
    "translation": "mở rộng"
  },
  {
    "id": "ent.ldap.syncronize.populate_syncables",
    "translation": "lỗi đồng bộ hóa"
  },
  {
    "id": "app.import.validate_emoji_import_data.name_missing.error",
    "translation": "Nhập trường tên biểu tượng cảm xúc bị thiếu hoặc trống."
  },
  {
    "id": "api.command_join.missing.app_error",
    "translation": "Không thể tìm thấy kênh"
  },
  {
    "id": "api.web_socket_router.bad_action.app_error",
    "translation": "Hoạt động WebSocket không xác định."
  },
  {
    "id": "model.command.is_valid.id.app_error",
    "translation": "Id không hợp lệ."
  },
  {
    "id": "api.channel.change_channel_privacy.public_to_private",
    "translation": "Kênh này đã được chuyển thành Kênh riêng tư."
  },
  {
    "id": "model.group_syncable.group_id.app_error",
    "translation": "Thuộc tính id nhóm không hợp lệ cho đồng bộ nhóm"
  },
  {
    "id": "api.user.upload_profile_user.upload_profile.app_error",
    "translation": "Không thể tải hình ảnh hồ sơ lên."
  },
  {
    "id": "api.websocket_handler.server_busy.app_error",
    "translation": "Máy chủ bận, các dịch vụ không quan trọng tạm thời không khả dụng"
  },
  {
    "id": "plugin.api.get_users_in_channel",
    "translation": "Không thể lấy được người dùng, tiêu chí sắp xếp không hợp lệ"
  },
  {
    "id": "api.team.invalidate_all_email_invites.app_error",
    "translation": "Lỗi vô hiệu hóa lời mời email."
  },
  {
    "id": "api.command_mute.name",
    "translation": "tắt tiếng"
  },
  {
    "id": "api.post.deduplicate_create_post.pending",
    "translation": "Bài viết bị từ chối vì một khách hàng khác đang thực hiện cùng một yêu cầu."
  },
  {
    "id": "api.oauth.revoke_access_token.get.app_error",
    "translation": "Lỗi nhận mã thông báo truy cập từ DB trước khi xóa"
  },
  {
    "id": "model.team.is_valid.description.app_error",
    "translation": "Mô tả không hợp lệ."
  },
  {
    "id": "model.config.is_valid.site_url.app_error",
    "translation": "URL trang web phải là một URL hợp lệ và bắt đầu bằng http:// hoặc https://"
  },
  {
    "id": "api.admin.add_certificate.saving.app_error",
    "translation": "Không thể lưu tệp tin certificate."
  },
  {
    "id": "model.team_member.is_valid.team_id.app_error",
    "translation": "ID nhóm không hợp lệ"
  },
  {
    "id": "api.user.create_user.signup_link_invalid.app_error",
    "translation": "Link đăng ký không hợp lệ"
  },
  {
    "id": "model.outgoing_hook.is_valid.display_name.app_error",
    "translation": "Tiêu đề không hợp lệ"
  },
  {
    "id": "api.emoji.create.duplicate.app_error",
    "translation": "Không thể tạo emoji. Một emoji với cùng một tên đã tồn tại."
  },
  {
    "id": "api.command_channel_rename.channel.app_error",
    "translation": "Lỗi khi truy xuất kênh hiện tại."
  },
  {
    "id": "ent.compliance.csv.warning.appError",
    "translation": "Không thể tạo tệp eml."
  },
  {
    "id": "app.import.validate_team_import_data.description_length.error",
    "translation": "Mô tả nhóm quá dài."
  },
  {
    "id": "model.command_hook.id.app_error",
    "translation": "Id lệnh hook không hợp lệ"
  },
  {
    "id": "model.team.is_valid.type.app_error",
    "translation": "Type không hợp lệ"
  },
  {
    "id": "api.user.send_deactivate_email_and_forget.failed.error",
    "translation": "Không thể gửi email tài khoản hủy kích hoạt thành công"
  },
  {
    "id": "api.user.update_password.failed.app_error",
    "translation": "Cập nhật mật khẩu thất bại"
  },
  {
    "id": "model.config.is_valid.time_between_user_typing.app_error",
    "translation": "Thời gian giữa các lần cập nhật gõ của người dùng không nên được đặt thành dưới 1000 mili giây."
  },
  {
    "id": "app.team.invite_token.group_constrained.error",
    "translation": "Không thể tham gia nhóm group-constrained bằng mã thông báo."
  },
  {
    "id": "app.export.export_custom_emoji.copy_emoji_images.error",
    "translation": "Không thể sao chép hình ảnh biểu tượng cảm xúc tùy chỉnh"
  },
  {
    "id": "ent.message_export.global_relay_export.deliver.to_address.app_error",
    "translation": "Không thể đặt email đến địa chỉ."
  },
  {
    "id": "api.oauth.get_access_token.bad_client_secret.app_error",
    "translation": "không hợp lệ: thiếu client_secret"
  },
  {
    "id": "model.config.is_valid.image_proxy_type.app_error",
    "translation": "Loại hình ảnh proxy không hợp lệ. Phải là 'local' hoặc 'atmos / camo'."
  },
  {
    "id": "api.webhook.team_mismatch.app_error",
    "translation": "Không thể cập nhật webhook giữa các nhóm."
  },
  {
    "id": "api.channel.add_members.error",
    "translation": "Lỗi khi thêm thành viên (một hoặc nhiều)."
  },
  {
    "id": "api.templates.deactivate_body.title",
    "translation": "Tài khoản của bạn đã bị vô hiệu hóa tại {{.ServerURL}}"
  },
  {
    "id": "ent.ldap.syncronize.search_failure_size_exceeded.app_error",
    "translation": "Vượt quá giới hạn kích thước. Hãy thử kiểm tra [kích thước trang tối đa] của bạn (https://docs.mattermost.com/deployment/sso-ldap.html#i-see-the-log-error-ldap-result-code-4-size-limit-exceeded)."
  },
  {
    "id": "app.import.validate_channel_import_data.display_name_length.error",
    "translation": "Kênh display_name không nằm trong giới hạn độ dài cho phép."
  },
  {
    "id": "api.oauth.allow_oauth.redirect_callback.app_error",
    "translation": "yêu cầu không hợp lệ: Redirect_uri được cung cấp không hợp kệ với callback_url đã được đăng ký"
  },
  {
    "id": "api.channel.post_update_channel_header_message_and_forget.updated_to",
    "translation": "%s cập nhật các kênh tiêu đề: %s"
  },
  {
    "id": "model.user.is_valid.pwd_lowercase_number_symbol.app_error",
    "translation": "Mật khẩu của bạn phải chứa ít nhất {{.Min}} ký tự được tạo thành từ ít nhất một chữ cái viết thường, ít nhất một số và ít nhất một ký hiệu (ví dụ: \"~! @ # $% ^ & * ()\")."
  },
  {
    "id": "api.post.create_webhook_post.creating.app_error",
    "translation": "Lỗi tạo bài"
  },
  {
    "id": "api.user.create_user.no_open_server",
    "translation": "Máy chủ này không cho phép mở đăng ký. Vui lòng nói chuyện với Quản trị viên của bạn để nhận được lời mời."
  },
  {
    "id": "api.post.create_post.channel_root_id.app_error",
    "translation": "ChannelId không hợp lệ cho tham số RootId"
  },
  {
    "id": "api.webhook.create_outgoing.intersect.app_error",
    "translation": "Các outgoing webhook từ cùng một kênh không thể có cùng các trigger word hoặc callback URL"
  },
  {
    "id": "model.oauth.is_valid.creator_id.app_error",
    "translation": "Id người tạo không hợp lệ"
  },
  {
    "id": "model.post.is_valid.filenames.app_error",
    "translation": "Tên file không hợp lệ"
  },
  {
    "id": "api.slackimport.slack_import.note1",
    "translation": "Một số tin nhắn có thể chưa được nhập vì chúng không được nhà nhập khẩu này hỗ trợ.\n"
  },
  {
    "id": "app.import.process_import_data_file_version_line.invalid_version.error",
    "translation": "Không thể đọc phiên bản của tệp nhập dữ liệu."
  },
  {
    "id": "model.user.is_valid.pwd_lowercase_uppercase_number.app_error",
    "translation": "Mật khẩu của bạn phải chứa ít nhất {{.Min}} ký tự được tạo thành từ ít nhất một chữ cái viết thường, ít nhất một chữ cái viết hoa và ít nhất một số."
  },
  {
    "id": "model.job.is_valid.id.app_error",
    "translation": "job Id không hợp lệ"
  },
  {
    "id": "app.import.validate_team_import_data.name_length.error",
    "translation": "Tên nhóm quá dài."
  },
  {
    "id": "api.channel.leave.last_member.app_error",
    "translation": "Bạn là thành viên duy nhất còn lại, hãy thử loại bỏ các Kênh Riêng tư thay vì để lại."
  },
  {
    "id": "api.slackimport.slack_add_users.created",
    "translation": "\nNgười dùng đã tạo:\n"
  },
  {
    "id": "model.config.is_valid.saml_idp_url.app_error",
    "translation": "URL SAML SSO phải là một URL hợp lệ và bắt đầu bằng http:// hoặc https://."
  },
  {
    "id": "api.command_help.desc",
    "translation": "Mở trang trợ giúp Mattermost"
  },
  {
    "id": "api.team.set_team_icon.write_file.app_error",
    "translation": "Không thể lưu biểu tượng nhóm"
  },
  {
    "id": "ent.elasticsearch.aggregator_worker.index_job_failed.error",
    "translation": "Phần mềm tra cứu tổng hợp thất bại do việc tạo mục lục không thành công"
  },
  {
    "id": "api.user.login.client_side_cert.certificate.app_error",
    "translation": "Đã cố đăng nhập bằng tính năng thử nghiệm ClientSideCert mà không cung cấp chứng chỉ hợp lệ"
  },
  {
    "id": "model.utils.decode_json.app_error",
    "translation": "không thể giải mã"
  },
  {
    "id": "api.command_channel_header.desc",
    "translation": "Chỉnh sửa tiêu đề kênh"
  },
  {
    "id": "api.command_online.name",
    "translation": "trực tuyến"
  },
  {
    "id": "January",
    "translation": "Tháng Một"
  },
  {
    "id": "api.user.login.invalid_credentials_sso",
    "translation": "Nhập email hoặc tên người dùng và/hoặc mật khẩu hợp lệ, hoặc đăng nhập bằng phương pháp khác."
  },
  {
    "id": "June",
    "translation": "Tháng Sáu"
  },
  {
    "id": "api.post.check_for_out_of_channel_mentions.message.multiple",
    "translation": "@{{.Username}} và @{{.LastUsername}} không nhận được thông báo vì họ không ở trong kênh giao tiếp."
  },
  {
    "id": "api.command_echo.high_volume.app_error",
    "translation": "Khối lượng lớn yêu cầu cho echo, không thể xử lý yêu cầu"
  },
  {
    "id": "api.channel.remove_channel_member.type.app_error",
    "translation": "Không thể xoá người dùng từ một kênh."
  },
  {
    "id": "api.user.create_profile_image.encode.app_error",
    "translation": "Không thể mã hóa hình ảnh hồ sơ mặc định"
  },
  {
    "id": "api.templates.username_change_subject",
    "translation": "[{{.SiteName}}] Tên người dùng của bạn đã thay đổi"
  },
  {
    "id": "api.context.permissions.app_error",
    "translation": "Bạn không có đủ thẩm quyền truy cập"
  },
  {
    "id": "model.incoming_hook.team_id.app_error",
    "translation": "ID nhóm không hợp lệ"
  },
  {
    "id": "api.context.invalid_url_param.app_error",
    "translation": "Không hợp lệ hoặc bị thiếu tham số {{.Name}} trong URL yêu cầu"
  },
  {
    "id": "model.post.is_valid.channel_id.app_error",
    "translation": "Id kênh không hợp lệ"
  },
  {
    "id": "model.config.is_valid.email_batching_buffer_size.app_error",
    "translation": "Kích thước bộ đệm email không hợp lệ cho các cài đặt email. Phải là số không hoặc số dương."
  },
  {
    "id": "api.oauth.get_access_token.refresh_token.app_error",
    "translation": "Cấp không hợp lệ: Mã thông báo làm mới không hợp lệ"
  },
  {
    "id": "app.import.validate_user_channels_import_data.invalid_roles.error",
    "translation": "Vai trò không hợp lệ cho Tư cách thành viên kênh của người dùng."
  },
  {
    "id": "ent.compliance.licence_disable.app_error",
    "translation": "Chức năng tuân thủ bị vô hiệu hóa bởi giấy phép hiện tại. Vui lòng liên hệ với quản trị viên hệ thống của bạn về việc nâng cấp giấy phép doanh nghiệp của bạn."
  },
  {
    "id": "api.channel.update_channel.tried.app_error",
    "translation": "Cố gắng thực hiện một cập nhật không hợp lệ của kênh mặc định {{.Channel}}"
  },
  {
    "id": "api.command_channel_header.channel.app_error",
    "translation": "Lỗi khi truy xuất kênh hiện tại."
  },
  {
    "id": "api.user.update_password.menu",
    "translation": "sử dụng menu cài đặt"
  },
  {
    "id": "ent.account_migration.get_saml_users_failed",
    "translation": "Không thể nhận người dùng dạng SAML."
  },
  {
    "id": "api.create_terms_of_service.custom_terms_of_service_disabled.app_error",
    "translation": "Tùy chỉnh về vụ năng bị vô hiệu hóa"
  },
  {
    "id": "ent.elasticsearch.test_config.indexing_disabled.error",
    "translation": "Elaticsearch bị vô hiệu hóa."
  },
  {
    "id": "app.system_install_date.parse_int.app_error",
    "translation": "Không thể phân tích ngày cài đặt"
  },
  {
    "id": "api.scheme.patch_scheme.license.error",
    "translation": "Giấy phép của bạn không cho phép cập nhật"
  },
  {
    "id": "model.outgoing_hook.is_valid.update_at.app_error",
    "translation": "Trường Updated_at phải là thời gian hợp lệ"
  },
  {
    "id": "app.channel.post_update_channel_purpose_message.updated_from",
    "translation": "%s cập nhật các tiêu đề kênh từ: %s: %s"
  },
  {
    "id": "api.command_invite.missing_message.app_error",
    "translation": "Thiếu Tên người dùng và Kênh."
  },
  {
    "id": "api.command_open.name",
    "translation": "mở"
  },
  {
    "id": "api.post.check_for_out_of_channel_groups_mentions.message.one",
    "translation": "@{{.Usernames}} không nhận được thông báo bởi vì họ không nằm trong kênh giao tiếp. Họ không thể được thêm vào kênh vì họ không phải là thành viên của các nhóm được liên kết. Để thêm họ vào kênh này, họ phải được thêm vào các nhóm được liên kết."
  },
  {
    "id": "app.import.validate_scheme_import_data.description_invalid.error",
    "translation": "Mô tả kế hoạch không hợp lệ."
  },
  {
    "id": "model.config.is_valid.sql_driver.app_error",
    "translation": "Tên trình điều khiển không hợp lệ cho cài đặt SQL. Phải là 'mysql' hoặc 'postgres'"
  },
  {
    "id": "model.config.is_valid.message_export.batch_size.app_error",
    "translation": "BatchSize cho việc trích xuất tin nhắn phải là một số nguyên dương."
  },
  {
    "id": "api.oauth.authorize_oauth.disabled.app_error",
    "translation": "Quản trị viên hệ thống đã tắt Nhà cung cấp dịch vụ OAuth2."
  },
  {
    "id": "api.context.invalid_param.app_error",
    "translation": "Parameter {{.Name}} không hợp lệ"
  },
  {
    "id": "api.team.get_team_icon.filesettings_no_driver.app_error",
    "translation": "Tên trình điều khiển không hợp lệ cho cài đặt tệp. Phải là 'local' hoặc 'amazons3'"
  },
  {
    "id": "api.file.get_file_preview.no_preview.app_error",
    "translation": "File không có hình ảnh xem trước"
  },
  {
    "id": "ent.elasticsearch.not_started.error",
    "translation": "Elasticsearch không được bật."
  },
  {
    "id": "web.error.unsupported_browser.system_browser_or",
    "translation": "hoặc"
  },
  {
    "id": "api.channel.post_user_add_remove_message_and_forget.error",
    "translation": "Không thể đăng bài tham gia / để lại tin nhắn"
  },
  {
    "id": "app.import.validate_direct_post_import_data.message_length.error",
    "translation": "Tin nhắn quá dài"
  },
  {
    "id": "api.team.add_user_to_team.missing_parameter.app_error",
    "translation": "Tham số cần thiết để thêm người dùng vào nhóm."
  },
  {
    "id": "model.oauth.is_valid.name.app_error",
    "translation": "Tên không hợp lệ"
  },
  {
    "id": "api.command_channel_rename.too_short.app_error",
    "translation": "Tên kênh phải bằng hoặc nhiều hơn {{.Length}} ký tự"
  },
  {
    "id": "api.push_notification.id_loaded.default_message",
    "translation": "Bạn đã nhận được một tin nhắn mới"
  },
  {
    "id": "api.slackimport.slack_import.log",
    "translation": "Nhật ký nhập Mattermost Slack\n"
  },
  {
    "id": "ent.account_migration.get_all_failed",
    "translation": "Không thể nhận thông tin người dùng."
  },
  {
    "id": "app.plugin.filesystem.app_error",
    "translation": "Gặp lỗi hệ thống tập tin"
  },
  {
    "id": "api.command.execute_command.failed_empty.app_error",
    "translation": "Lệnh với một kích hoạt của '{{.Trigger}}' Trả lời phản hồi trống rỗng"
  },
  {
    "id": "model.user.is_valid.password_limit.app_error",
    "translation": "Không thể đặt mật khẩu trên 72 ký tự do giới hạn của bcrypt."
  },
  {
    "id": "model.config.is_valid.message_export.global_relay.customer_type.app_error",
    "translation": "Tin nhắn được xuất từ GlobalRelaySettings.CustomerType phải được đặt từ 'A9' hoặc 'A10'"
  },
  {
    "id": "ent.elasticsearch.indexer.do_job.parse_end_time.error",
    "translation": "Phần mềm tra cứu mục lục thất bại trong việc phân tích thời gian kết thúc"
  },
  {
    "id": "model.bot.is_valid.username.app_error",
    "translation": "User id không hợp lệ."
  },
  {
    "id": "api.command.invite_people.email_invitations_off",
    "translation": "Lời mời qua email bị tắt, không có lời mời nào được gửi"
  },
  {
    "id": "api.scheme.get_teams_for_scheme.scope.error",
    "translation": "Không thể đặt scheme cho kênh vì scheme được cung cấp không phải là scheme kênh."
  },
  {
    "id": "api.command_leave.desc",
    "translation": "Rời khỏi kênh hiện tại"
  },
  {
    "id": "api.command_remove.name",
    "translation": "xóa"
  },
  {
    "id": "api.templates.invite_body.button",
    "translation": "Tham gia nhóm"
  },
  {
    "id": "model.user_access_token.is_valid.id.app_error",
    "translation": "Giá trị không hợp lệ cho id."
  },
  {
    "id": "mfa.activate.bad_token.app_error",
    "translation": "Token MFA không hợp lệ."
  },
  {
    "id": "model.config.is_valid.ldap_username",
    "translation": "Trường AD / LDAP \"Username Attribute\" là bắt buộc."
  },
  {
    "id": "model.config.is_valid.localization.available_locales.app_error",
    "translation": "Ngôn ngữ khả dụng phải chứa Ngôn ngữ khách hàng mặc định"
  },
  {
    "id": "ent.elasticsearch.delete_user.error",
    "translation": "Không thể xoá người dùng"
  },
  {
    "id": "api.command_mute.success_mute_direct_msg",
    "translation": "Bạn sẽ không nhận được thông báo cho kênh này cho đến khi tắt tiếng kênh được tắt."
  },
  {
    "id": "app.import.import_channel.scheme_wrong_scope.error",
    "translation": "Kênh phải được chỉ định cho kế hoạch phạm vi kênh."
  },
  {
    "id": "api.user.update_oauth_user_attrs.get_user.app_error",
    "translation": "Không thể lấy thông tin người dùng từ {{.Service}}"
  },
  {
    "id": "ent.compliance.global_relay.rewind_temporary_file.appError",
    "translation": "Không thể đọc lại tệp xuất tạm thời Global Relay."
  },
  {
    "id": "model.compliance.is_valid.end_at.app_error",
    "translation": "Phải là một thời gian hợp lệ"
  },
  {
    "id": "ent.elasticsearch.stop.already_stopped.app_error",
    "translation": "Elasticsearch đã bị dừng"
  },
  {
    "id": "model.user.is_valid.pwd_uppercase.app_error",
    "translation": "Mật khẩu của bạn phải chứa ít nhất {{.Min}} ký tự được tạo thành từ ít nhất một chữ cái viết hoa."
  },
  {
    "id": "model.team.is_valid.company.app_error",
    "translation": "Tên công ty không hợp lệ"
  },
  {
    "id": "app.bot.getbots.internal_error",
    "translation": "Không thể lấy các bot"
  },
  {
    "id": "model.file_info.is_valid.id.app_error",
    "translation": "Giá trị không hợp lệ cho id."
  },
  {
    "id": "api.command_remove.permission.app_error",
    "translation": "Bạn không có quyền để xoá bỏ thành viên."
  },
  {
    "id": "model.access.is_valid.client_id.app_error",
    "translation": "Cilent ID không hợp lệ"
  },
  {
    "id": "model.job.is_valid.create_at.app_error",
    "translation": "Trường Create_at phải là thời gian hợp lệ."
  },
  {
    "id": "api.user.upload_profile_user.no_file.app_error",
    "translation": "Không có tệp tin trong trường 'image' của yêu cầu"
  },
  {
    "id": "api.command.disabled.app_error",
    "translation": "Các lệnh đã bị vô hiệu hóa bởi quản trị viên hệ thống."
  },
  {
    "id": "app.import.validate_team_import_data.type_missing.error",
    "translation": "Thiếu thuộc tính nhóm yêu cầu: loại."
  },
  {
    "id": "api.user.create_user.disabled.app_error",
    "translation": "Tạo người dùng bị vô hiệu hóa."
  },
  {
    "id": "api.command_dnd.desc",
    "translation": "Không làm phiền vô hiệu hóa thông báo đẩy trên thiết bị di động và máy tính để bàn."
  },
  {
    "id": "api.channel.update_channel.deleted.app_error",
    "translation": "Kênh này đã bị đóng hoặc xoá bỏ"
  },
  {
    "id": "model.config.is_valid.max_users.app_error",
    "translation": "Người dùng tối đa không hợp lệ cho mỗi nhóm cho cài đặt nhóm. Phải là một số dương."
  },
  {
    "id": "api.channel.create_channel.direct_channel.app_error",
    "translation": "Yêu cầu sử dụng dịch vụ createDirectChannel API cho tạo quá trình kênh giao tiếp trực tiếp"
  },
  {
    "id": "model.config.is_valid.elastic_search.enable_autocomplete.app_error",
    "translation": "Cài đặt Elasticsearch IndexingEnabled phải được bật lên khi Elastic Search AutocompleteEnabled được bật."
  },
  {
    "id": "api.command_channel_remove.channel.app_error",
    "translation": "Lỗi khi truy xuất kênh hiện tại."
  },
  {
    "id": "model.post.is_valid.props.app_error",
    "translation": "Props không hợp lệ"
  },
  {
    "id": "ent.message_export.global_relay_export.deliver.close.app_error",
    "translation": "Không thể gửi email đến Global Relay."
  },
  {
    "id": "model.config.is_valid.login_attempts.app_error",
    "translation": "Nỗ lực đăng nhập tối đa không hợp lệ cho các cài đặt dịch vụ. Phải là một số dương."
  },
  {
    "id": "api.user.login_by_oauth.parse.app_error",
    "translation": "Không thể tạo dữ liệu xác thực người dùng từ {{.Service}}"
  },
  {
    "id": "web.command_webhook.parse.app_error",
    "translation": "Không thể phân tích dữ liệu đến"
  },
  {
    "id": "api.command_join.hint",
    "translation": "~[channel]"
  },
  {
    "id": "store.sql_channel.save_channel.exists.app_error",
    "translation": "Một kênh có tên đó đã tồn tại trên cùng một đội"
  },
  {
    "id": "api.user.add_direct_channels_and_forget.failed.error",
    "translation": "Không thể thêm tùy chọn kênh trực tiếp cho người dùng user_id={{.UserId}}, team_id={{.TeamId}}, err={{.Error}}"
  },
  {
    "id": "api.user.complete_switch_with_oauth.blank_email.app_error",
    "translation": "Email trống"
  },
  {
    "id": "model.license_record.is_valid.id.app_error",
    "translation": "Giá trị không hợp lệ cho id khi tải lên giấy phép."
  },
  {
    "id": "api.server.start_server.forward80to443.disabled_while_using_lets_encrypt",
    "translation": "Phải bật Forward80To443 khi sử dụng LetsEncrypt"
  },
  {
    "id": "model.oauth.is_valid.homepage.app_error",
    "translation": "Trang chủ phải là một URL hợp lệ và bắt đầu bằng http:// hoặc https://."
  },
  {
    "id": "api.admin.test_s3.missing_s3_bucket",
    "translation": "S3 Bucket là bắt buộc"
  },
  {
    "id": "app.import.validate_user_channels_import_data.invalid_notify_props_desktop.error",
    "translation": "Desktop NotifyProps không khả dụng cho Tư cách thành viên kênh của người dùng."
  },
  {
    "id": "ent.saml.build_request.app_error",
    "translation": "Đã xảy ra lỗi trong khi bắt đầu yêu cầu tới Nhà cung cấp danh tính. Xin vui lòng liên hệ với quản trị hệ thống của bạn."
  },
  {
    "id": "api.channel.patch_channel_moderations.cache_invalidation.error",
    "translation": "Lỗi làm mất hiệu lực bộ đệm"
  },
  {
    "id": "ent.elasticsearch.search_posts.unmarshall_post_failed",
    "translation": "Không thể giải mã kết quả tìm kiếm"
  },
  {
    "id": "api.team.set_team_icon.get_team.app_error",
    "translation": "Xảy ra lỗi khi nhận nhóm"
  },
  {
    "id": "api.user.promote_guest_to_user.no_guest.app_error",
    "translation": "Không thể chuyển đổi tài khoản khách thành user khi không phải là tài khoản khách."
  },
  {
    "id": "web.error.unsupported_browser.open_system_browser.edge",
    "translation": "Open Edge"
  },
  {
    "id": "app.import.validate_direct_channel_import_data.unknown_favoriter.error",
    "translation": "Kênh trực tiếp chỉ có thể được ưa thích bởi các thành viên. \"{{.Username}}\" không phải là thành viên."
  },
  {
    "id": "app.export.export_write_line.json_marshall.error",
    "translation": "Đã xảy ra lỗi khi sắp xếp dữ liệu JSON để xuất."
  },
  {
    "id": "app.import.validate_direct_channel_import_data.members_too_many.error",
    "translation": "Danh sách thành viên kênh trực tiếp chứa quá nhiều mục"
  },
  {
    "id": "api.user.complete_switch_with_oauth.parse.app_error",
    "translation": "Không thể tạo dữ liệu xác thực người dùng từ {{.Service}}"
  },
  {
    "id": "api.context.mfa_required.app_error",
    "translation": "Xác thực đa yếu tố được yêu cầu trên máy chủ này."
  },
  {
    "id": "model.post.is_valid.update_at.app_error",
    "translation": "Trường Updated_at phải là thời gian hợp lệ"
  },
  {
    "id": "model.config.is_valid.bleve_search.enable_searching.app_error",
    "translation": "Cài đặt Elasticsearch IndexingEnabled phải được bật lên khi Elastic Search SearchEnabled được bật."
  },
  {
    "id": "model.authorize.is_valid.client_id.app_error",
    "translation": "Cilent ID không hợp lệ"
  },
  {
    "id": "api.channel.add_user.to.channel.failed.app_error",
    "translation": "Lỗi khi thêm người dùng vào kênh"
  },
  {
    "id": "ent.ldap.syncronize.get_all.app_error",
    "translation": "Không thể có được tất cả người dùng sử dụng AD / LDAP"
  },
  {
    "id": "api.user.verify_email.broken_token.app_error",
    "translation": "Loại mã thông báo email xác minh có hại"
  },
  {
    "id": "app.plugin.install_id_failed_remove.app_error",
    "translation": "Không thể cài đặt plugin. Một plugin có cùng ID đã được cài đặt và không thể xóa được."
  },
  {
    "id": "ent.elasticsearch.data_retention_delete_indexes.delete_index.error",
    "translation": "Không thể xóa chỉ mục Elaticsearch"
  },
  {
    "id": "api.command_remove.hint",
    "translation": "@[username]"
  },
  {
    "id": "api.oauth.get_access_token.bad_grant.app_error",
    "translation": "yêu cầu không hợp lệ: Bad Grant_type"
  },
  {
    "id": "model.file_info.is_valid.path.app_error",
    "translation": "Giá trị không hợp lệ cho đường dẫn."
  },
  {
    "id": "ent.elasticsearch.test_config.license.error",
    "translation": "Giấy phép của bạn không hỗ trợ Elaticsearch."
  },
  {
    "id": "api.webhook.incoming.error",
    "translation": "Không thể giải mã gói dữ liệu nhiều phần của webhook sắp tới."
  },
  {
    "id": "api.user.check_user_mfa.bad_code.app_error",
    "translation": "Token MFA không hợp lệ."
  },
  {
    "id": "web.error.unsupported_browser.browser_title.chrome",
    "translation": "Google Chrome"
  },
  {
    "id": "app.plugin.marketplace_disabled.app_error",
    "translation": "Plugin đã bị vô hiệu hóa. Vui lòng kiểm tra nhật ký của bạn để biết thêm chi tiết."
  },
  {
    "id": "api.team.move_channel.success",
    "translation": "Kênh này đã được chuyển đến nhóm này từ %v."
  },
  {
    "id": "api.team.update_team_scheme.scheme_scope.error",
    "translation": "Không thể đặt scheme cho kênh vì scheme được cung cấp không phải là scheme kênh."
  },
  {
    "id": "web.error.unsupported_browser.min_os_version.mac",
    "translation": "macOS 10.9+"
  },
  {
    "id": "model.config.is_valid.data_retention.deletion_job_start_time.app_error",
    "translation": "Thời gian bắt đầu công việc lưu giữ dữ liệu phải là dấu thời gian 24 giờ ở dạng HH: MM."
  },
  {
    "id": "ent.ldap_groups.groups_search_error",
    "translation": "lỗi lấy các nhóm ldap"
  },
  {
    "id": "api.user.update_password.incorrect.app_error",
    "translation": "\"Mật khẩu hiện tại\" bạn vừa nhập không đúng. Xin vui lòng tắt Caps Locks và thử lại."
  },
  {
    "id": "model.websocket_client.connect_fail.app_error",
    "translation": "Không thể kết nối với máy chủ WebSocket."
  },
  {
    "id": "app.import.validate_direct_post_import_data.channel_members_too_few.error",
    "translation": "Danh sách thành viên kênh bài trực tiếp chứa quá ít mục"
  },
  {
    "id": "model.link_metadata.is_valid.type.app_error",
    "translation": "Loại link metadata không hợp lệ"
  },
  {
    "id": "api.user.login.invalid_credentials_email_username",
    "translation": "Nhập email hoặc tên người dùng hợp lệ và/hoặc mật khẩu."
  },
  {
    "id": "model.config.is_valid.saml_private_key.app_error",
    "translation": "Nhà cung cấp dịch vụ thiếu Private Key. Bạn đã quên tải nó lên?"
  },
  {
    "id": "api.templates.email_change_verify_body.title",
    "translation": "Bạn đã cập nhật email của bạn"
  },
  {
    "id": "app.import.validate_user_import_data.profile_image.error",
    "translation": "Hình ảnh hồ sơ không hợp lệ."
  },
  {
    "id": "api.file.read_file.reading_local.app_error",
    "translation": "Có lỗi đọc trên server chứa file cục bộ"
  },
  {
    "id": "app.channel_member_history.log_join_event.internal_error",
    "translation": "Không thể ghi lại lịch sử thành viên kênh"
  },
  {
    "id": "api.channel.update_channel.typechange.app_error",
    "translation": "Không thể cập nhật loại kênh"
  },
  {
    "id": "api.emoji.upload.image.app_error",
    "translation": "Không thể tạo emoji. Định dạng file phải là PNG, JPEG, hoặc GIF."
  },
  {
    "id": "api.admin.file_read_error",
    "translation": "Lỗi khi đọc tệp log."
  },
  {
    "id": "app.import.validate_user_import_data.roles_invalid.error",
    "translation": "Vai trò người dùng không hợp lệ."
  },
  {
    "id": "model.cluster.is_valid.type.app_error",
    "translation": "Kiểu phải được đặt"
  },
  {
    "id": "model.user.is_valid.pwd_lowercase_uppercase_symbol.app_error",
    "translation": "Mật khẩu của bạn phải chứa ít nhất {{.Min}} ký tự được tạo thành từ ít nhất một chữ cái viết thường, ít nhất một chữ cái viết hoa và ít nhất một ký hiệu (ví dụ: \"~! @ # $% ^ & * ()\")."
  },
  {
    "id": "api.command_shrug.name",
    "translation": "shrug"
  },
  {
    "id": "api.templates.email_info3",
    "translation": "Nhóm {{.SiteName}}"
  },
  {
    "id": "api.command_offline.name",
    "translation": "offline"
  },
  {
    "id": "system.message.name",
    "translation": "Hệ thống"
  },
  {
    "id": "app.import.validate_channel_import_data.scheme_invalid.error",
    "translation": "Tên chương trình không hợp lệ cho kênh."
  },
  {
    "id": "api.push_notifications_ack.forward.app_error",
    "translation": "Đã xảy ra lỗi khi gửi giao nhận đến dịch vụ thông báo đẩy"
  },
  {
    "id": "api.scheme.get_channels_for_scheme.scope.error",
    "translation": "Không thể đặt scheme cho kênh vì scheme được cung cấp không phải là scheme kênh."
  },
  {
    "id": "ent.saml.do_login.parse.app_error",
    "translation": "Đã xảy ra lỗi khi phân tích phản hồi từ Nhà cung cấp danh tính. Xin vui lòng liên hệ với quản trị hệ thống của bạn."
  },
  {
    "id": "model.command_hook.root_id.app_error",
    "translation": "Id gốc không hợp lệ"
  },
  {
    "id": "api.server.start_server.forward80to443.enabled_but_listening_on_wrong_port",
    "translation": "Không thể chuyển tiếp cổng 80 sang cổng 443 trong khi nghe trên cổng %s: tắt Chuyển tiếp 80 đến 443 nếu sử dụng máy chủ proxy"
  },
  {
    "id": "api.command_remove.message.app_error",
    "translation": "Một tin nhắn phải được cung cấp bằng lệnh /remove hoặc /kick."
  },
  {
    "id": "api.license.add_license.invalid.app_error",
    "translation": "File giấy phép không hợp lệ."
  },
  {
    "id": "api.command_invite.permission.app_error",
    "translation": "Bạn không có đủ quyền để thêm {{.User}} vào {{.Channel}}."
  },
  {
    "id": "app.import.attachment.file_upload.error",
    "translation": "Lỗi khi tải tệp lên: \"{{.FilePath}}\""
  },
  {
    "id": "app.plugin.marshal.app_error",
    "translation": "Không thể bổ sung các plugin trên marketplace."
  },
  {
    "id": "store.sql_channel.get.existing.app_error",
    "translation": "Không thể tìm thấy kênh hiện có"
  },
  {
    "id": "app.channel_member_history.log_leave_event.internal_error",
    "translation": "Không thể ghi lại lịch sử thành viên kênh. Không thể cập nhật hồ sơ tham gia hiện có"
  },
  {
    "id": "api.command.execute_command.failed_resp.app_error",
    "translation": "Lệnh với một kích hoạt của '{{.Trigger}}' Trả lại đáp ứng {{.Status}}"
  },
  {
    "id": "api.templates.username_change_body.info",
    "translation": "Tên người dùng của bạn trong team {{.TeamDisplayName}} đã được đổi thành {{.NewUsername}}."
  },
  {
    "id": "ent.elasticsearch.aggregator_worker.get_indexes.error",
    "translation": "Phần mềm tra cứu tổng hợp thất bại trong việc lấy mục lục"
  },
  {
    "id": "model.group_syncable.syncable_id.app_error",
    "translation": "id đồng bộ hóa không hợp lệ cho đồng bộ nhóm"
  },
  {
    "id": "app.import.validate_channel_import_data.type_missing.error",
    "translation": "Thiếu thuộc tính kênh yêu cầu: loại."
  },
  {
    "id": "api.bot.create_disabled",
    "translation": "Tạo bot đã bị vô hiệu hóa."
  },
  {
    "id": "migrations.worker.run_migration.unknown_key",
    "translation": "Không thể bắt đầu việc cập nhật thay đổi do mirgration key không xác định."
  },
  {
    "id": "model.command.is_valid.user_id.app_error",
    "translation": "User id không hợp lệ"
  },
  {
    "id": "api.command_search.desc",
    "translation": "Tìm kiếm văn bản trong tin nhắn"
  },
  {
    "id": "ent.ldap.do_login.unable_to_connect.app_error",
    "translation": "Không thể kết nối với máy chủ AD / LDAP"
  },
  {
    "id": "api.license.add_license.no_file.app_error",
    "translation": "Không có tệp tin 'license' trong yêu cầu"
  },
  {
    "id": "app.import.validate_team_import_data.name_missing.error",
    "translation": "Thiếu thuộc tính nhóm yêu cầu: tên."
  },
  {
    "id": "api.user.authorize_oauth_user.missing.app_error",
    "translation": "Thiếu mã thông báo truy cập"
  },
  {
    "id": "api.command_shortcuts.unsupported.app_error",
    "translation": "Phím tắt không được hỗ trợ trên thiết bị của bạn"
  },
  {
    "id": "model.compliance.is_valid.id.app_error",
    "translation": "Id không hợp lệ."
  },
  {
    "id": "api.command.invite_people.invite_off",
    "translation": "Tạo người dùng đã bị tắt trên máy chủ này, không có lời mời nào được gửi"
  },
  {
    "id": "app.user_terms_of_service.delete.app_error",
    "translation": "Không thể xóa điều khoản dịch vụ."
  },
  {
    "id": "model.channel.is_valid.update_at.app_error",
    "translation": "Trường Updated_at phải là thời gian hợp lệ"
  },
  {
    "id": "web.error.unsupported_browser.download_app_or_upgrade_browser",
    "translation": "Tải xuống Mattermost app hoặc dùng trình duyệt được hỗ trợ để có trải nghiệm tốt nhất."
  },
  {
    "id": "model.cluster.is_valid.last_ping_at.app_error",
    "translation": "LastPingAt phải được đặt"
  },
  {
    "id": "app.plugin.install_id.app_error",
    "translation": "Không thể cài đặt plugin. Một plugin có cùng ID đã được cài đặt."
  },
  {
    "id": "app.import.validate_team_import_data.type_invalid.error",
    "translation": "Loại nhóm không hợp lệ."
  },
  {
    "id": "api.channel.update_channel_member_roles.changing_guest_role.app_error",
    "translation": "Cập nhật thành viên kênh không hợp lệ: Bạn không thể thêm hoặc xóa vai trò khách theo cách thủ công"
  },
  {
    "id": "api.command_channel_purpose.name",
    "translation": "mục đích"
  },
  {
    "id": "api.team.add_members.error",
    "translation": "Lỗi khi thêm thành viên (một hoặc nhiều)."
  },
  {
    "id": "ent.compliance.run_failed.error",
    "translation": "Kết xuất thất bại: '{{.JobName}}' cho '{{.FilePath}}'"
  },
  {
    "id": "api.command_groupmsg.desc",
    "translation": "Gửi tin nhắn nhóm cho người dùng được chỉ định"
  },
  {
    "id": "api.templates.signin_change_email.body.title",
    "translation": "Bạn đã cập nhật phương thức đăng nhập của mình"
  },
  {
    "id": "api.templates.user_access_token_body.title",
    "translation": "Mã thông báo truy cập cá nhân được thêm vào tài khoản của bạn"
  },
  {
    "id": "app.import.validate_reply_import_data.create_at_zero.error",
    "translation": "Thuộc tính trả lời CreateAt không được bằng không."
  },
  {
    "id": "model.command.is_valid.trigger.app_error",
    "translation": "Kích hoạt không hợp lệ"
  },
  {
    "id": "api.user.create_oauth_user.already_attached.app_error",
    "translation": "Đã có một tài khoản được liên kết với địa chỉ email này bằng phương thức đăng nhập khác với {{.Service}}. Vui lòng đăng nhập bằng {{.Auth}}."
  },
  {
    "id": "api.command_groupmsg.max_users.app_error",
    "translation": "Tin nhắn nhóm được giới hạn tối đa {{.MaxUsers}} người dùng."
  },
  {
    "id": "model.user.is_valid.position.app_error",
    "translation": "Vị trí không hợp lệ: không được dài hơn 128 ký tự."
  },
  {
    "id": "api.team.remove_user_from_team.missing.app_error",
    "translation": "Người dùng dường như không phải là một phần của nhóm này."
  },
  {
    "id": "api.emoji.upload.large_image.gif_encode_error",
    "translation": "Không thể tạo emoji. Có lỗi xảy ra khi tiến hành mã hóa file ảnh GIF đầu vào."
  },
  {
    "id": "ent.elasticsearch.search_posts.parse_matches_failed",
    "translation": "Không thể phân tích kết quả tìm kiếm phù hợp"
  },
  {
    "id": "api.user.check_user_login_attempts.too_many.app_error",
    "translation": "Tài khoản của bạn bị khóa do quá nhiều lần thử mật khẩu thất bại. Xin hãy thiết lập lại mật khẩu của bạn."
  },
  {
    "id": "model.compliance.is_valid.desc.app_error",
    "translation": "Mô tả không hợp lệ."
  },
  {
    "id": "api.team.import_team.unavailable.app_error",
    "translation": "Yêu cầu không đúng: trường kích thước tập tin không có."
  },
  {
    "id": "app.submit_interactive_dialog.json_error",
    "translation": "Gặp phải lỗi mã hóa JSON cho hội thoại tương tác."
  },
  {
    "id": "api.slackimport.slack_add_channels.merge",
    "translation": "Kênh Slack {{.DisplayName}} đã tồn tại như một kênh hoạt động trong hệ thống. Hai kênh này đã được gộp vào.\n"
  },
  {
    "id": "model.config.is_valid.webserver_security.app_error",
    "translation": "Giá trị không hợp lệ cho bảo mật kết nối máy chủ web."
  },
  {
    "id": "model.config.is_valid.sql_conn_max_lifetime_milliseconds.app_error",
    "translation": "Tuổi thọ tối đa kết nối không hợp lệ cho các cài đặt SQL. Phải là một số không âm."
  },
  {
    "id": "model.user.is_valid.nickname.app_error",
    "translation": "nickname không hợp lệ"
  },
  {
    "id": "api.channel.create_default_channels.off_topic",
    "translation": "Chủ đề ngoài lề"
  },
  {
    "id": "api.command.duplicate_trigger.app_error",
    "translation": "Từ kích hoạt này đã được sử dụng. Vui lòng có một từ khác."
  },
  {
    "id": "ent.elasticsearch.search_users.search_failed",
    "translation": "Tìm kiếm không hoàn thành"
  },
  {
    "id": "ent.saml.configure.not_encrypted_response.app_error",
    "translation": "Đăng nhập SAML không thành công vì phản hồi của Nhà cung cấp nhận dạng không được mã hóa. Xin vui lòng liên hệ với quản trị hệ thống của bạn."
  },
  {
    "id": "app.import.emoji.bad_file.error",
    "translation": "Lỗi đọc tệp ảnh biểu tượng. Tên biểu tượng: \"{{.EmojiName}}\""
  },
  {
    "id": "model.incoming_hook.create_at.app_error",
    "translation": "Trường Create_at phải là thời gian hợp lệ."
  },
  {
    "id": "api.channel.create_group.bad_size.app_error",
    "translation": "Các kênh tin nhắn nhóm phải chứa ít nhất 3 và không quá 8 người dùng"
  },
  {
    "id": "model.team.is_valid.create_at.app_error",
    "translation": "Trường Create_at phải là thời gian hợp lệ."
  },
  {
    "id": "ent.saml.build_request.encoding.app_error",
    "translation": "Đã xảy ra lỗi trong khi mã hóa yêu cầu cho Nhà cung cấp danh tính. Xin vui lòng liên hệ với quản trị hệ thống của bạn."
  },
  {
    "id": "app.import.import_direct_channel.create_group_channel.error",
    "translation": "Tạo kênh nhóm không thành công"
  },
  {
    "id": "model.user_access_token.is_valid.token.app_error",
    "translation": "Mã thông báo truy cập không hợp lệ"
  },
  {
    "id": "api.command_mute.success_unmute",
    "translation": "{{.Channel}} không còn bị tắt tiếng nữa."
  },
  {
    "id": "app.plugin.marketplace_client.app_error",
    "translation": "Tạo marketplace client thất bại."
  },
  {
    "id": "app.import.validate_direct_channel_import_data.members_required.error",
    "translation": "Thiếu thuộc tính kênh trực tiếp cần thiết: thành viên"
  },
  {
    "id": "model.config.is_valid.ldap_email",
    "translation": "Trường AD / LDAP \"Thuộc tính email\" là bắt buộc."
  },
  {
    "id": "app.user_access_token.invalid_or_missing",
    "translation": "Mã thông báo không hợp lệ hoặc bị thiếu"
  },
  {
    "id": "api.team.import_team.open.app_error",
    "translation": "Không thể mở tập tin"
  },
  {
    "id": "api.context.server_busy.app_error",
    "translation": "Máy chủ bận, các dịch vụ không quan trọng tạm thời không khả dụng"
  },
  {
    "id": "api.config.client.old_format.app_error",
    "translation": "Định dạng mới cho cấu hình máy khách chưa được hỗ trợ. Vui lòng xác định format=old trong chuỗi truy vấn."
  },
  {
    "id": "model.outgoing_hook.is_valid.token.app_error",
    "translation": "Token không hợp lệ."
  },
  {
    "id": "api.slackimport.slack_import.team_fail",
    "translation": "Không thể đặt nhóm để nhập vào.\n"
  },
  {
    "id": "model.command_hook.create_at.app_error",
    "translation": "Trường Create_at phải là thời gian hợp lệ."
  },
  {
    "id": "model.command_hook.user_id.app_error",
    "translation": "User id không hợp lệ"
  },
  {
    "id": "api.command_invite_people.permission.app_error",
    "translation": "Bạn không được phép mời người dùng mới vào máy chủ này."
  },
  {
    "id": "model.bot.is_valid.user_id.app_error",
    "translation": "User id không hợp lệ"
  },
  {
    "id": "app.import.validate_user_teams_import_data.team_name_missing.error",
    "translation": "Tên nhóm bị thiếu trong Tư cách thành viên nhóm của người dùng."
  },
  {
    "id": "interactive_message.decode_trigger_id.verify_signature_failed",
    "translation": "Xác minh chữ ký không thành công của ID kích hoạt cho hộp thoại tương tác."
  },
  {
    "id": "store.sql_channel.save_channel.limit.app_error",
    "translation": "Bạn đã đạt đến giới hạn số lượng kênh được phép."
  },
  {
    "id": "app.import.import_direct_post.create_direct_channel.error",
    "translation": "tạo kênh trực tiếp không thành công"
  },
  {
    "id": "app.import.validate_scheme_import_data.unknown_scheme.error",
    "translation": "Phạm vi kế hoạch không xác định."
  },
  {
    "id": "app.import.validate_user_import_data.username_missing.error",
    "translation": "Thiếu thuộc tính người dùng yêu cầu: tên người dùng."
  },
  {
    "id": "app.channel.get_deleted.missing.app_error",
    "translation": "Không có kênh bị xóa tồn tại"
  },
  {
    "id": "model.team.is_valid.url.app_error",
    "translation": "Mã định danh URL không hợp lệ"
  },
  {
    "id": "model.emoji.name.app_error",
    "translation": "Tên phải từ 1 đến 64 ký tự thường hoặc chữ số"
  },
  {
    "id": "api.roles.patch_roles.license.error",
    "translation": "Giấy phép của bạn không hỗ trợ cập nhật scheme của kênh."
  },
  {
    "id": "api.command_online.desc",
    "translation": "Đặt trạng thái của bạn thành trực tuyến"
  },
  {
    "id": "api.command_join.list.app_error",
    "translation": "Đã xảy ra lỗi khi liệt kê các kênh."
  },
  {
    "id": "api.user.create_user.guest_accounts.license.app_error",
    "translation": "Giấy phép của bạn không hỗ trợ tài khoản khách."
  },
  {
    "id": "model.channel_member.is_valid.push_level.app_error",
    "translation": "Cấp đẩy thông báo không hợp lệ"
  },
  {
    "id": "ent.elasticsearch.search_channels.search_failed",
    "translation": "Tìm kiếm không hoàn thành"
  },
  {
    "id": "api.back_to_app",
    "translation": "Quay lại {{.SiteName}}"
  },
  {
    "id": "model.compliance.is_valid.create_at.app_error",
    "translation": "Trường Create_at phải là thời gian hợp lệ."
  },
  {
    "id": "manaultesting.manual_test.parse.app_error",
    "translation": "Không thể phân tích URL"
  },
  {
    "id": "model.job.is_valid.type.app_error",
    "translation": "Loại job không hợp lệ"
  },
  {
    "id": "api.post.create_post.can_not_post_to_deleted.error",
    "translation": "Không thể đăng lên kênh đã bị xóa."
  },
  {
    "id": "api.post.send_notification_and_forget.push_comment_on_thread",
    "translation": " đã bình luận về một chủ đề bạn tham gia."
  },
  {
    "id": "ent.data_retention.generic.license.error",
    "translation": "Giấy phép của bạn không hỗ trợ Lưu giữ dữ liệu."
  },
  {
    "id": "store.sql_post.search.disabled",
    "translation": "Tìm kiếm đã bị vô hiệu hóa trên máy chủ này. Xin vui lòng liên hệ với quản trị hệ thống của bạn."
  },
  {
    "id": "app.plugin.cluster.save_config.app_error",
    "translation": "Cấu hình plugin trong tệp config.json của bạn phải được cập nhật thủ công khi sử dụng ReadOnlyConfig với tính năng phân cụm."
  },
  {
    "id": "ent.ldap.app_error",
    "translation": "giao diện ldap là con số không"
  },
  {
    "id": "model.incoming_hook.user_id.app_error",
    "translation": "User id không hợp lệ"
  },
  {
    "id": "api.license.add_license.unique_users.app_error",
    "translation": "Giấy phép này chỉ hỗ trợ người dùng, khi hệ thống của bạn có người dùng duy nhất. Người dùng duy nhất được tính khác biệt theo địa chỉ email. Bạn có thể thấy tổng số người dùng trong Báo cáo Trang web -> Xem Thống kê."
  },
  {
    "id": "api.command_invite.success",
    "translation": "{{.User}} đã được thêm vào kênh {{.Channel}}."
  },
  {
    "id": "model.config.is_valid.ldap_id",
    "translation": "Yêu cầu \"Thuộc tính ID\" của trường AD / LDAP."
  },
  {
    "id": "api.command.execute_command.start.app_error",
    "translation": "Không tìm thấy kích hoạt lệnh nào"
  },
  {
    "id": "api.user.login.guest_accounts.disabled.error",
    "translation": "Tài khoản khách đã bị vô hiệu hoá."
  },
  {
    "id": "ent.ldap.do_login.matched_to_many_users.app_error",
    "translation": "Tên người dùng phù hợp với nhiều người dùng"
  },
  {
    "id": "api.command_invite.hint",
    "translation": "@[username] ~[channel]"
  },
  {
    "id": "api.command_join.name",
    "translation": "tham gia"
  },
  {
    "id": "app.import.validate_direct_post_import_data.unknown_flagger.error",
    "translation": "Bài đăng trực tiếp chỉ có thể được gắn cờ bởi các thành viên của kênh đó. \"{{.Username}}\" không phải là thành viên."
  },
  {
    "id": "api.command_channel_header.update_channel.app_error",
    "translation": "Lỗi cập nhật kênh hiện tại."
  },
  {
    "id": "api.admin.upload_brand_image.too_large.app_error",
    "translation": "Không thể tải tệp tin lên. Tệp tin quá lớn."
  },
  {
    "id": "model.config.is_valid.saml_idp_cert.app_error",
    "translation": "Chứng chỉ nhà cung cấp nhận dạng công cộng bị thiếu. Bạn đã quên tải nó lên?"
  },
  {
    "id": "api.scheme.delete_scheme.license.error",
    "translation": "Giấy phép của bạn không hỗ trợ xóa các chương trình cấp phép"
  },
  {
    "id": "ent.elasticsearch.aggregator_worker.create_index_job.error",
    "translation": "Phần mềm tra cứu tổng hợp thất bại trong việc tạo mục lục"
  },
  {
    "id": "api.emoji.storage.app_error",
    "translation": "File lưu trữ không được cấu hình đúng. Xin vui lòng cấu hình cho cả hai S3 hay máy chủ lưu trữ local."
  },
  {
    "id": "brand.save_brand_image.open.app_error",
    "translation": "Không thể tải lên hình ảnh thương hiệu tùy chỉnh. Đảm bảo kích thước hình ảnh nhỏ hơn 2 MB và thử lại."
  },
  {
    "id": "model.oauth.is_valid.client_secret.app_error",
    "translation": "client secret không hợp lệ"
  },
  {
    "id": "app.audit.get.finding.app_error",
    "translation": "Chúng tôi đã gặp lỗi khi kiểm lỗi"
  },
  {
    "id": "api.preference.preferences_category.get.app_error",
    "translation": "Không thể lấy tùy chọn người dùng."
  },
  {
    "id": "model.config.is_valid.message_export.export_from.app_error",
    "translation": "Tin nhắn được export từ ExportFromTimestamp phải là 1 timestamp (tính bằng giây bởi thời gian unix). Chỉ những tin nhắn được gửi sau timestamp này mới được export."
  },
  {
    "id": "model.config.is_valid.bleve_search.enable_autocomplete.app_error",
    "translation": "Cài đặt Elasticsearch IndexingEnabled phải được bật lên khi Elastic Search AutocompleteEnabled được bật."
  },
  {
    "id": "interactive_message.generate_trigger_id.signing_failed",
    "translation": "Không thể giải mã base64 cho ID kích hoạt cho hộp thoại tương tác."
  },
  {
    "id": "api.file.upload_file.storage.app_error",
    "translation": "Không thể tải hình ảnh lên. Kho dữ liệu ảnh chưa được định hình."
  },
  {
    "id": "plugin_api.bot_cant_create_bot",
    "translation": "Người dùng bot thì không thể tạo ra người dùng bot khác"
  },
  {
    "id": "api.emoji.upload.large_image.encode_error",
    "translation": "Không thể tạo emoji. Một lỗi xảy ra khi cố gắng để mã hóa các hình ảnh."
  },
  {
    "id": "mfa.mfa_disabled.app_error",
    "translation": "Xác thực đa yếu tố bị vô hiệu trên máy chủ này."
  },
  {
    "id": "app.import.import_channel.team_not_found.error",
    "translation": "Lỗi nhập kênh. Không thể tìm thấy nhóm có tên \"{{.TeamName}}\"."
  },
  {
    "id": "api.command_invite.channel.error",
    "translation": "Không thể tìm thấy kênh {{.Channel}}. Vui lòng sử dụng [xử lý kênh](https://about.mattermost.com/default-channel-handle-documentation) để xác định các kênh."
  },
  {
    "id": "api.user.demote_user_to_guest.already_guest.app_error",
    "translation": "Không thể chuyển đổi user thành khách vì đang là khách"
  },
  {
    "id": "api.admin.upload_brand_image.no_file.app_error",
    "translation": "Không có tệp tin trong trường 'image' của yêu cầu"
  },
  {
    "id": "app.plugin.write_file.read.app_error",
    "translation": "Đã xảy ra lỗi khi rời khỏi kênh."
  },
  {
    "id": "ent.compliance.csv.metadata.export.appError",
    "translation": "Không thể thêm tệp siêu dữ liệu vào tệp zip."
  },
  {
    "id": "api.command_invite.fail.app_error",
    "translation": "Đã xảy ra lỗi khi tham gia kênh."
  },
  {
    "id": "api.command_join.fail.app_error",
    "translation": "Đã xảy ra lỗi khi tham gia kênh."
  },
  {
    "id": "ent.elasticsearch.start.start_bulk_processor_failed.app_error",
    "translation": "Không thể khởi động bộ xử lý hàng loạt Elaticsearch"
  },
  {
    "id": "api.command_collapse.success",
    "translation": "Liên kết hình ảnh hiện tại bị thu gọn theo mặc định"
  },
  {
    "id": "app.import.validate_post_import_data.channel_missing.error",
    "translation": "Thiếu thuộc tính bài đăng yêu cầu: Kênh."
  },
  {
    "id": "api.webhook.create_outgoing.not_open.app_error",
    "translation": "Các Outgoing webhook chỉ có thể được tạo cho các kênh công cộng."
  },
  {
    "id": "app.plugin.store_bundle.app_error",
    "translation": "Không thể lưu trữ plugin vào kho lưu trữ tệp được định cấu hình."
  },
  {
    "id": "app.import.validate_post_import_data.message_missing.error",
    "translation": "Thiếu thuộc tính bài dăng yêu cầu: Tin nhắn."
  },
  {
    "id": "web.error.unsupported_browser.no_longer_support_version",
    "translation": "Phiên bản hiện tại của trình duyệt không còn được Mattermost hỗ trợ"
  },
  {
    "id": "api.command_join.desc",
    "translation": "Tham gia kênh công cộng"
  },
  {
    "id": "api.team.set_team_icon.array.app_error",
    "translation": "Dữ liệu trong trường 'image' bị trống"
  },
  {
    "id": "ent.saml.do_login.validate.app_error",
    "translation": "Đã xảy ra lỗi trong khi xác thực phản hồi từ Nhà cung cấp danh tính. Xin vui lòng liên hệ với quản trị hệ thống của bạn."
  },
  {
    "id": "app.export.export_write_line.io_writer.error",
    "translation": "Đã xảy ra lỗi khi ghi dữ liệu xuất."
  },
  {
    "id": "ent.message_export.global_relay.generate_email.app_error",
    "translation": "Không thể tạo dữ liệu tệp eml."
  },
  {
    "id": "api.command_groupmsg.invalid_user.app_error",
    "translation": {
      "other": "Không thể tìm thấy thành viên: {{.Users}}Không thể tìm thấy các thành viên: {{.Users}}"
    }
  },
  {
    "id": "api.channel.move_channel.type.invalid",
    "translation": "Không thể di chuyển kênh trực tiếp hoặc kênh nhắn tin nhóm"
  },
  {
    "id": "api.oauth.get_access_token.expired_code.app_error",
    "translation": "Cấp không hợp lệ: Mã ủy quyền không hợp lệ hoặc đã hết hạn"
  },
  {
    "id": "api.command_msg.permission.app_error",
    "translation": "Bạn không có quyền thích hợp để gửi tin nhắn trực tiếp đến người dùng này."
  },
  {
    "id": "api.oauth.invalid_state_token.app_error",
    "translation": "Mã thông báo trạng thái không hợp lệ"
  },
  {
    "id": "interactive_message.decode_trigger_id.expired",
    "translation": "ID kích hoạt cho hộp thoại tương tác đã hết hạn. ID kích hoạt tồn tại tối đa {{.Seconds}} giây."
  },
  {
    "id": "api.team.import_team.no_file.app_error",
    "translation": "Không có tệp tin 'file' trong yêu cầu"
  },
  {
    "id": "ent.migration.migratetoldap.duplicate_field",
    "translation": "Không thể di chuyển người dùng AD / LDAP với trường được chỉ định. Phát hiện mục trùng lặp. Vui lòng xóa tất cả các bản sao và thử lại."
  },
  {
    "id": "api.command.team_mismatch.app_error",
    "translation": "Không thể cập nhật lệnh trên các nhóm"
  },
  {
    "id": "api.user.update_user.accepted_guest_domain.app_error",
    "translation": "Email bạn cung cấp không thuộc về một miền được chấp nhận. Vui lòng liên hệ với quản trị viên của bạn hoặc đăng ký với một email khác."
  },
  {
    "id": "api.post.delete_post.can_not_delete_post_in_deleted.error",
    "translation": "Không thể xóa một bài đăng trong một kênh bị xóa."
  },
  {
    "id": "model.incoming_hook.update_at.app_error",
    "translation": "Trường Updated_at phải là thời gian hợp lệ"
  },
  {
    "id": "api.post.deduplicate_create_post.failed_to_get",
    "translation": "Không thể tìm nạp bài gốc sau khi lặp lại một khách hàng lặp lại cùng một yêu cầu."
  },
  {
    "id": "model.incoming_hook.icon_url.app_error",
    "translation": "Biểu tượng bài viết không hợp lệ"
  },
  {
    "id": "model.command_hook.channel_id.app_error",
    "translation": "Id kênh không hợp lệ"
  },
  {
    "id": "model.team.is_valid.update_at.app_error",
    "translation": "Trường Updated_at phải là thời gian hợp lệ"
  },
  {
    "id": "api.command_mute.error",
    "translation": "Không thể tìm thấy kênh {{.Channel}}. Vui lòng sử dụng [xử lý kênh] (https://about.mattermost.com/default-channel-handle-documentation) để xác định các kênh."
  },
  {
    "id": "api.user.ldap_to_email.not_ldap_account.app_error",
    "translation": "Tài khoản người dùng này không sử dụng AD / LDAP"
  },
  {
    "id": "api.templates.email_change_verify_body.button",
    "translation": "Xác nhận Email"
  },
  {
    "id": "api.slackimport.slack_add_bot_user.email_pwd",
    "translation": "Tài khoản người dùng dạng Tích hợp/Slack Bot với email {{.Email}} và password {{.Password}} đã được lưu trữ.\n"
  },
  {
    "id": "api.user.check_user_password.invalid.app_error",
    "translation": "Đăng nhập thất bại vì mật khẩu không hợp lệ"
  },
  {
    "id": "api.emoji.upload.large_image.decode_error",
    "translation": "Không thể tạo emojii. Một lỗi xảy ra khi cố gắng giải mã các hình ảnh."
  },
  {
    "id": "api.post.check_for_out_of_channel_mentions.message.one",
    "translation": "@{{.Username}} không nhận được thông báo vì họ không ở trong kênh giao tiếp."
  },
  {
    "id": "ent.compliance.csv.zip.creation.appError",
    "translation": "Không thể tạo tệp xuất zip."
  },
  {
    "id": "api.admin.upload_brand_image.parse.app_error",
    "translation": "Không thể phân tích form với định dạng multipart"
  },
  {
    "id": "web.error.unsupported_browser.install_guide.windows",
    "translation": "Hướng dẫn cài đặt"
  },
  {
    "id": "model.config.is_valid.message_export.export_type.app_error",
    "translation": "Tin nhắn được trích xuất từ ExportFormat phải là một trong các loại 'actiance, 'csv' hoặc 'globalrelay'"
  },
  {
    "id": "api.command_echo.desc",
    "translation": "Nhập lại văn bản từ tài khoản của bạn"
  },
  {
    "id": "api.reaction.save_reaction.invalid.app_error",
    "translation": "Phản ứng không hợp lệ."
  },
  {
    "id": "ent.ldap.syncronize.search_failure.app_error",
    "translation": "Không thể tìm kiếm người dùng trong AD / LDAP. Kiểm tra xem máy chủ Mattermost có thể kết nối với máy chủ AD / LDAP của bạn không và thử lại."
  },
  {
    "id": "model.authorize.is_valid.expires.app_error",
    "translation": "Hết hạn phải được thiết lập"
  },
  {
    "id": "jobs.request_cancellation.status.error",
    "translation": "Không thể yêu cầu hủy bỏ cho công việc không ở trạng thái hủy bỏ."
  },
  {
    "id": "model.channel_member.is_valid.user_id.app_error",
    "translation": "User id không hợp lệ"
  },
  {
    "id": "api.command_channel_header.hint",
    "translation": "[text]"
  },
  {
    "id": "app.plugin.install_marketplace_plugin.app_error",
    "translation": "Không thể bổ sung các plugin trên marketplace."
  },
  {
    "id": "model.authorize.is_valid.create_at.app_error",
    "translation": "Trường Create_at phải là thời gian hợp lệ."
  },
  {
    "id": "api.channel.get_channel_moderations.license.error",
    "translation": "Giấy phép của bạn không hỗ trợ Lưu giữ dữ liệu."
  },
  {
    "id": "ent.compliance.csv.post.export.appError",
    "translation": "Không thể xuất một bài đăng."
  },
  {
    "id": "model.outgoing_hook.is_valid.team_id.app_error",
    "translation": "ID nhóm không hợp lệ"
  },
  {
    "id": "model.post.is_valid.msg.app_error",
    "translation": "Tin nhắn không hợp lệ"
  },
  {
    "id": "api.templates.mfa_activated_body.title",
    "translation": "Xác thực đa yếu tố đã được thêm vào"
  },
  {
    "id": "model.oauth.is_valid.app_id.app_error",
    "translation": "Id ứng dụng không hợp lệ"
  },
  {
    "id": "api.team.get_invite_info.not_open_team",
    "translation": "Mời không hợp lệ vì đây không phải là một nhóm mở."
  },
  {
    "id": "web.command_webhook.command.app_error",
    "translation": "Không thể tìm thấy lệnh"
  },
  {
    "id": "api.command_mute.desc",
    "translation": "Tắt thông báo trên màn hình, email và thông báo đẩy cho kênh hiện tại hoặc [channel] được chỉ định."
  },
  {
    "id": "model.emoji.id.app_error",
    "translation": "Id biểu tượng cảm xúc không hợp lệ"
  },
  {
    "id": "model.bot.is_valid.update_at.app_error",
    "translation": "Cập nhật không hợp lệ tại"
  },
  {
    "id": "api.channel.delete_channel.cannot.app_error",
    "translation": "Không thể xóa kênh mặc định {{.Channel}}."
  },
  {
    "id": "api.channel.post_update_channel_header_message_and_forget.post.error",
    "translation": "Thất bại để gửi cập nhật tiêu đề kênh tin nhắn"
  },
  {
    "id": "api.channel.patch_update_channel.forbidden.app_error",
    "translation": "Không thể cập nhật kênh."
  },
  {
    "id": "app.plugin.webapp_bundle.app_error",
    "translation": "Không thể tạo ra webapp bundle cho plugin"
  },
  {
    "id": "ent.ldap.disabled.app_error",
    "translation": "AD / LDAP bị vô hiệu hóa hoặc giấy phép không hỗ trợ AD / LDAP."
  },
  {
    "id": "api.user.create_user.accepted_domain.app_error",
    "translation": "Email bạn cung cấp không thuộc về một miền được chấp nhận. Vui lòng liên hệ với quản trị viên của bạn hoặc đăng ký với một email khác."
  },
  {
    "id": "model.config.is_valid.atmos_camo_image_proxy_url.app_error",
    "translation": "RemoteImageProxyURL không hợp lệ cho atmos / camo. Phải được đặt thành khóa chia sẻ của bạn."
  },
  {
    "id": "model.user.is_valid.pwd_lowercase_uppercase_number_symbol.app_error",
    "translation": "Mật khẩu của bạn phải chứa ít nhất {{.Min}} ký tự được tạo thành từ ít nhất một chữ cái viết thường, ít nhất một chữ cái viết hoa, ít nhất một số và ít nhất một ký hiệu (ví dụ: \"~! @ # $% ^ & * () \")."
  },
  {
    "id": "store.sql_channel.save_direct_channel.not_direct.app_error",
    "translation": "Không có kênh trực tiếp nào được tạo bởi SaveDirectChannel"
  },
  {
    "id": "api.templates.email_change_body.info",
    "translation": "Địa chỉ email của bạn trong {{.TeamDisplayName}} đã được đổi thành {{.NewEmail}}."
  },
  {
    "id": "model.emoji.update_at.app_error",
    "translation": "Trường Updated_at phải là thời gian hợp lệ"
  },
  {
    "id": "api.post.get_message_for_notification.images_sent",
    "translation": {
      "other": "{{.Count}} hình ảnh đã gửi: {{.Filenames}}{{.Count}} các hình ảnh đã gửi: {{.Filenames}}"
    }
  },
  {
    "id": "model.oauth.is_valid.description.app_error",
    "translation": "Mô tả không hợp lệ."
  },
  {
    "id": "ent.cluster.save_config.error",
    "translation": "Bảng điều khiển hệ thống được đặt thành chỉ đọc khi Tính khả dụng cao được bật trừ khi ReadOnlyConfig bị tắt trong tệp cấu hình."
  },
  {
    "id": "app.channel.post_update_channel_purpose_message.updated_to",
    "translation": "%s cập nhật các kênh tiêu đề: %s"
  },
  {
    "id": "app.plugin.store_signature.app_error",
    "translation": "Không thể lưu trữ plugin vào kho lưu trữ tệp được định cấu hình."
  },
  {
    "id": "api.templates.user_access_token_body.info",
    "translation": "Token truy cập cá nhân đã được thêm vào tài khoản của bạn trên {{.SiteURL}}. Chúng có thể được sử dụng để truy cập {{.SiteName}} bằng tài khoản của bạn."
  },
  {
    "id": "model.user.is_valid.pwd_lowercase_symbol.app_error",
    "translation": "Mật khẩu của bạn phải chứa ít nhất {{.Min}} ký tự được tạo thành từ ít nhất một chữ cái viết thường và ít nhất một ký hiệu (ví dụ: \"~! @ # $% ^ & * ()\")."
  },
  {
    "id": "api.templates.reset_subject",
    "translation": "[{{.SiteName}}] Đặt lại mật khẩu của bạn"
  },
  {
    "id": "api.command_groupmsg.group_fail.app_error",
    "translation": "Đã xảy ra lỗi khi tạo tin nhắn nhóm."
  },
  {
    "id": "api.templates.verify_body.info",
    "translation": "Vui lòng xác thực địa chỉ email bằng cách bấm vào link dưới."
  },
  {
    "id": "web.incoming_webhook.invalid.app_error",
    "translation": "Webhook không hợp lệ"
  },
  {
    "id": "api.admin.saml.set_certificate_from_metadata.invalid_body.app_error",
    "translation": "Chứng chỉ văn bản không hợp lệ"
  },
  {
    "id": "api.post.send_notifications_and_forget.push_general_message",
    "translation": " đã nhắn tin."
  },
  {
    "id": "app.import.validate_user_import_data.first_name_length.error",
    "translation": "Tên người dùng quá dài."
  },
  {
    "id": "api.post.disabled_all",
    "translation": "@all đã bị vô hiệu hóa vì kênh đã vượt quá {{.Users}} thành viên."
  },
  {
    "id": "api.command_msg.desc",
    "translation": "Gửi tin nhắn trực tiếp tới người dùng"
  },
  {
    "id": "api.context.invalid_body_param.app_error",
    "translation": "Không hợp lệ hoặc thiếu {{.Name}} trong thân yêu cầu"
  },
  {
    "id": "ent.elasticsearch.aggregator_worker.delete_indexes.error",
    "translation": "Phần mềm tra cứu tổng hợp thất bại trong việc xóa mục lục"
  },
  {
    "id": "api.emoji.create.parse.app_error",
    "translation": "Không thể tạo emoji. Không thể hiểu được yêu cầu."
  },
  {
    "id": "api.web_socket_router.not_authenticated.app_error",
    "translation": "Kết nối WebSocket không được xác thực. Hãy đăng nhập và thử lại."
  },
  {
    "id": "api.command_dnd.name",
    "translation": "dnd"
  },
  {
    "id": "api.command_groupmsg.name",
    "translation": "tin nhắn"
  },
  {
    "id": "app.import.bulk_import.json_decode.error",
    "translation": "Giải mã JSON của dòng không thành công."
  },
  {
    "id": "api.command_groupmsg.fail.app_error",
    "translation": "Đã xảy ra lỗi khi nhắn tin cho người dùng."
  },
  {
    "id": "api.emoji.create.too_large.app_error",
    "translation": "Không thể tạo emoji. Hình ảnh phải có kích thước nhỏ hơn 1 MB."
  },
  {
    "id": "ent.elasticsearch.create_template_channels_if_not_exists.template_create_failed",
    "translation": "Không thể tạo mẫu Elaticsearch cho các kênh"
  },
  {
    "id": "api.reaction.delete.archived_channel.app_error",
    "translation": "Bạn không thể loại bỏ một phản ứng trong một kênh lưu trữ."
  },
  {
    "id": "api.team.remove_user_from_team.removed",
    "translation": "%v đã được gỡ khỏi kênh"
  },
  {
    "id": "model.config.is_valid.message_export.global_relay.config_missing.app_error",
    "translation": "Tin nhắn xuất từ ExportFormat được đặt từ 'globalrelay', nhưng GlobalRelaySettings đang thiếu"
  },
  {
    "id": "ent.elasticsearch.start.create_bulk_processor_failed.app_error",
    "translation": "Không thể tạo bộ xử lý hàng loạt Elaticsearch"
  },
  {
    "id": "api.command_me.hint",
    "translation": "[message]"
  },
  {
    "id": "model.config.is_valid.message_export.enable.app_error",
    "translation": "Tin nhắn được trích xuất từ cài đặt EnableExport phải là true hoặc false"
  },
  {
    "id": "api.command_expand_collapse.fail.app_error",
    "translation": "Đã xảy ra lỗi khi mở bản xem trước"
  },
  {
    "id": "model.token.is_valid.size",
    "translation": "Token không hợp lệ."
  },
  {
    "id": "api.slackimport.slack_add_users.email_pwd",
    "translation": "Tài khoản Slack với email {{.Email}} và password {{.Password}} đã được lưu nhập.\n"
  },
  {
    "id": "app.import.validate_reply_import_data.message_missing.error",
    "translation": "Thiếu thuộc tính Trả lời yêu cầu: Tin nhắn."
  },
  {
    "id": "model.config.is_valid.restrict_direct_message.app_error",
    "translation": "Hạn chế tin nhắn trực tiếp không hợp lệ. Phải là 'any' hoặc 'team'"
  },
  {
    "id": "app.import.validate_direct_post_import_data.channel_members_too_many.error",
    "translation": "Danh sách thành viên kênh trực tiếp chứa quá nhiều mục"
  },
  {
    "id": "app.channel.post_update_channel_purpose_message.post.error",
    "translation": "Không thể gửi tin nhắn đến kênh"
  },
  {
    "id": "model.link_metadata.is_valid.timestamp.app_error",
    "translation": "Link metadata timestamp phải khác không và làm tròn đến giờ gần nhất"
  },
  {
    "id": "model.guest.is_valid.channels.app_error",
    "translation": "Kênh không hợp lệ"
  },
  {
    "id": "app.import.validate_direct_channel_import_data.members_too_few.error",
    "translation": "Danh sách thành viên kênh trực tiếp chứa quá ít mục"
  },
  {
    "id": "api.command_channel_header.permission.app_error",
    "translation": "Bạn không có quyền để chỉnh sửa tiêu đề kênh."
  },
  {
    "id": "app.import.validate_channel_import_data.purpose_length.error",
    "translation": "Tên kênh quá dài."
  },
  {
    "id": "model.config.is_valid.sql_max_conn.app_error",
    "translation": "Kết nối mở tối đa không hợp lệ cho các cài đặt SQL. Phải là một số dương."
  },
  {
    "id": "api.web_socket.connect.upgrade.app_error",
    "translation": "Nâng cấp kết nối websocket thất bại"
  },
  {
    "id": "model.config.is_valid.max_channels.app_error",
    "translation": "Các kênh tối đa không hợp lệ cho mỗi nhóm cho cài đặt nhóm. Phải là một số dương."
  },
  {
    "id": "model.access.is_valid.refresh_token.app_error",
    "translation": "Mã thông báo làm mới không hợp lệ"
  },
  {
    "id": "api.command.invite_people.hint",
    "translation": "[name@domain.com ...]"
  },
  {
    "id": "api.command_msg.fail.app_error",
    "translation": "Đã xảy ra lỗi khi nhắn tin cho người dùng."
  },
  {
    "id": "model.plugin_key_value.is_valid.plugin_id.app_error",
    "translation": "ID plugin không hợp lệ, phải dài hơn {{.Min}} và tối đa {{.Max}} ký tự."
  },
  {
    "id": "api.user.send_password_reset.sso.app_error",
    "translation": "Không thể thiết lập lại mật khẩu cho tài khoản SSO"
  },
  {
    "id": "model.config.is_valid.teammate_name_display.app_error",
    "translation": "Hiển thị đồng đội không hợp lệ. Phải là 'full_name', 'nickname_full_name' hoặc 'username'"
  },
  {
    "id": "model.config.is_valid.max_notify_per_channel.app_error",
    "translation": "Thông báo tối đa không hợp lệ trên mỗi kênh cho cài đặt nhóm. Phải là một số dương."
  },
  {
    "id": "api.post.update_post.system_message.app_error",
    "translation": "Không thể cập nhật tin nhắn hệ thống"
  },
  {
    "id": "model.config.is_valid.email_notification_contents_type.app_error",
    "translation": "Loại nội dung thông báo email không hợp lệ cho cài đặt email. Phải là một trong những 'đầy đủ' hoặc 'chung chung'."
  },
  {
    "id": "model.config.is_valid.message_export.global_relay.email_address.app_error",
    "translation": "Tin nhắn xuất ra từ GlobalRelaySettings.EmailAddress phải được đặt từ 1 địa chỉ email hợp lệ"
  },
  {
    "id": "app.import.validate_post_import_data.create_at_zero.error",
    "translation": "Trường CreateAt trong bài đăng không được bằng không."
  },
  {
    "id": "bleveengine.delete_channel.error",
    "translation": "Không thể xoá kênh."
  },
  {
    "id": "app.import.import_line.null_channel.error",
    "translation": "Dòng dữ liệu nhập có loại \"kênh\" nhưng đối tượng kênh không hợp lệ."
  },
  {
    "id": "store.sql_channel.save.archived_channel.app_error",
    "translation": "Bạn không thể phản ứng trong một kênh lưu trữ"
  },
  {
    "id": "api.oauth.get_access_token.missing_refresh_token.app_error",
    "translation": "invalid_request: Thiếu refresh_token"
  },
  {
    "id": "app.audit.save.saving.app_error",
    "translation": "Chúng tôi đã gặp lỗi khi lưu kiểm toán"
  },
  {
    "id": "api.user.login.guest_accounts.license.error",
    "translation": "Giấy phép của bạn không hỗ trợ tài khoản khách"
  },
  {
    "id": "ent.migration.migratetosaml.email_already_used_by_other_user",
    "translation": "Email đã được sử dụng bởi người dùng SAML khác."
  },
  {
    "id": "model.user.is_valid.username.app_error",
    "translation": "Tên người dùng phải bắt đầu với 1 chữ cái, và chứa từ 3 đến 22 ký tự viết thường tạo bởi các số, chữ cái, và các ký tự \".\", \"-\", và \"_\""
  },
  {
    "id": "model.channel.is_valid.type.app_error",
    "translation": "Type không hợp lệ"
  },
  {
    "id": "interactive_message.decode_trigger_id.missing_data",
    "translation": "ID kích hoạt thiếu dữ liệu cần thiết cho hộp thoại tương tác."
  },
  {
    "id": "model.outgoing_hook.is_valid.trigger_words.app_error",
    "translation": "Từ kích hoạt không hợp lệ"
  },
  {
    "id": "app.bot.permenent_delete.bad_id",
    "translation": "Không thể xoá bot"
  },
  {
    "id": "model.guest.is_valid.email.app_error",
    "translation": "Email không hợp lệ"
  },
  {
    "id": "model.file_info.is_valid.update_at.app_error",
    "translation": "Giá trị không hợp lệ cho update_at."
  },
  {
    "id": "model.team_member.is_valid.user_id.app_error",
    "translation": "User id không hợp lệ"
  },
  {
    "id": "model.config.is_valid.ldap_server",
    "translation": "Trường AD / LDAP \"Máy chủ AD / LDAP\" là bắt buộc."
  },
  {
    "id": "model.config.is_valid.email_batching_interval.app_error",
    "translation": "Khoảng thời gian xử lý email không hợp lệ cho cài đặt email. Phải từ 30 giây trở lên."
  },
  {
    "id": "ent.migration.migratetoldap.user_not_found",
    "translation": "Không thể tìm thấy người dùng trên máy chủ AD / LDAP "
  },
  {
    "id": "app.import.validate_channel_import_data.type_invalid.error",
    "translation": "Loại kênh không hợp lệ."
  },
  {
    "id": "ent.elasticsearch.generic.disabled",
    "translation": "Tìm kiếm Elaticsearch không được kích hoạt trên máy chủ này"
  },
  {
    "id": "api.user.login.client_side_cert.license.app_error",
    "translation": "Cố gắng sử dụng tính năng thử nghiệm ClientSideCertEnable mà không có giấy phép doanh nghiệp hợp lệ"
  },
  {
    "id": "api.command_leave.fail.app_error",
    "translation": "Đã xảy ra lỗi khi rời khỏi kênh."
  },
  {
    "id": "api.templates.invite_subject",
    "translation": "[{{.SiteName}}] {{.SenderName}} đã mời bạn tham gia nhóm {{.TeamDisplayName}}"
  },
  {
    "id": "model.bot.is_valid.description.app_error",
    "translation": "Mô tả không hợp lệ."
  },
  {
    "id": "web.incoming_webhook.text.app_error",
    "translation": "Không có văn bản cụ thể"
  },
  {
    "id": "api.user.verify_email.token_parse.error",
    "translation": "Không thể đọc chuỗi xác thực từ email xác minh."
  },
  {
    "id": "app.scheme.get.app_error",
    "translation": "Không thể lấy về scheme"
  },
  {
    "id": "bleveengine.indexer.do_job.parse_end_time.error",
    "translation": "Phần mềm tra cứu mục lục thất bại trong việc phân tích thời gian kết thúc"
  },
  {
    "id": "api.slackimport.slack_add_channels.failed_to_add_user",
    "translation": "Không thể thêm tài khoản Slack {{.Username}} cho kênh.\n"
  },
  {
    "id": "api.emoji.get_image.decode.app_error",
    "translation": "Không thể giải mã tập tin hình ảnh cho emoji."
  },
  {
    "id": "api.admin.get_brand_image.storage.app_error",
    "translation": "Kho chứa ảnh chưa được cài đặt."
  },
  {
    "id": "app.plugin.sync.read_local_folder.app_error",
    "translation": "Lỗi đọc thư mục plugin cục bộ."
  },
  {
    "id": "api.command_me.name",
    "translation": "tôi"
  },
  {
    "id": "app.notification.subject.group_message.full",
    "translation": "[{{.SiteName}}] Tin nhắn mới từ nhóm lúc {{.Month}} {{.Day}}, {{.Year}}"
  },
  {
    "id": "app.import.validate_user_import_data.notify_props_mobile_invalid.error",
    "translation": "Mobile Notify Prop không hợp lệ."
  },
  {
    "id": "model.group.remote_id.app_error",
    "translation": "Thuộc tính remote id cho nhóm không hợp lệ"
  },
  {
    "id": "model.file_info.is_valid.post_id.app_error",
    "translation": "Giá trị không hợp lệ cho post_id."
  },
  {
    "id": "ent.saml.service_disable.app_error",
    "translation": "SAML 2.0 không được cấu hình hoặc không được hỗ trợ trên hệ thống này."
  },
  {
    "id": "ent.ldap.validate_filter.app_error",
    "translation": "Bộ lọc AD / LDAP không hợp lệ"
  },
  {
    "id": "model.user.is_valid.locale.app_error",
    "translation": "Ngôn ngữ không hợp lệ"
  },
  {
    "id": "model.channel_member.is_valid.unread_level.app_error",
    "translation": "Cấp đánh dấu chưa đọc không hợp lệ."
  },
  {
    "id": "bleveengine.delete_user.error",
    "translation": "Không thể xoá người dùng"
  },
  {
    "id": "api.user.authorize_oauth_user.unsupported.app_error",
    "translation": "Nhà cung cấp dịch vụ OAuth không được hỗ trợ"
  },
  {
    "id": "api.channel.join_channel.permissions.app_error",
    "translation": "Bạn không có đủ thẩm quyền truy cập"
  },
  {
    "id": "app.save_config.app_error",
    "translation": "Xảy ra lỗi lưu cấu hình"
  },
  {
    "id": "api.command_search.unsupported.app_error",
    "translation": "Lệnh tìm kiếm không được hỗ trợ trên thiết bị của bạn"
  },
  {
    "id": "ent.ldap.do_login.bind_admin_user.app_error",
    "translation": "Không thể liên kết với máy chủ AD / LDAP. Kiểm tra BindUsername và BindPassword."
  },
  {
    "id": "July",
    "translation": "Tháng Bảy"
  },
  {
    "id": "api.command_remove.direct_group.app_error",
    "translation": "Bạn không thể gỡ ai đó khỏi kênh tin nhắn trực tiếp."
  },
  {
    "id": "app.import.validate_user_import_data.auth_data_length.error",
    "translation": "Người dùng AuthData quá dài."
  },
  {
    "id": "model.group.source.app_error",
    "translation": "tài sản nguồn cho nhóm không hợp lệ"
  },
  {
    "id": "api.license.add_license.save.app_error",
    "translation": "Giấy phép không được lưu hoàn chỉnh."
  },
  {
    "id": "api.command.invite_people.desc",
    "translation": "Gửi một email mời nhóm Mattermost của bạn"
  },
  {
    "id": "api.admin.ldap.not_available.app_error",
    "translation": "Giao thức LDAP không có sẵn."
  },
  {
    "id": "app.import.bulk_import.unsupported_version.error",
    "translation": "Phiên bản không chính xác hoặc thiếu trong tệp nhập dữ liệu. Hãy chắc chắn rằng phiên bản này là đối tượng đầu tiên trong tệp nhập của bạn và thử lại."
  },
  {
    "id": "api.acknowledgement.delete.deadline.app_error",
    "translation": "Bạn không thể xoá nội dung sau 5 phút."
  },
  {
    "id": "api.user.reset_password.token_parse.error",
    "translation": "Không thể phân tích mã thông báo đặt lại mật khẩu"
  },
  {
    "id": "ent.elasticsearch.create_template_users_if_not_exists.template_create_failed",
    "translation": "Không thể tạo mẫu Elaticsearch cho người dùng"
  },
  {
    "id": "bleveengine.indexer.do_job.parse_start_time.error",
    "translation": "Phần mềm tra cứu mục lục thất bại trong việc phân tích thời gian bắt đầu"
  },
  {
    "id": "model.group_member.user_id.app_error",
    "translation": "Thuộc tính id người dùng không hợp lệ cho thành viên nhóm"
  },
  {
    "id": "api.team.add_user_to_team.added",
    "translation": "%v được thêm vào kênh bới %v."
  },
  {
    "id": "api.user.update_password.context.app_error",
    "translation": "Cập nhật mật khẩu không thành công vì định nghĩa user_id không khớp với id người dùng được cung cấp."
  },
  {
    "id": "app.import.import_scheme.scope_change.error",
    "translation": "Nhà nhập khẩu số lượng lớn không thể thay đổi phạm vi của kế hoạch đã tồn tại."
  },
  {
    "id": "app.import.validate_reply_import_data.user_missing.error",
    "translation": "Thiếu thuộc tính Trả lời yêu cầu: Người dùng."
  },
  {
    "id": "ent.compliance.csv.metadata.json.zipfile.appError",
    "translation": "Không thể tạo tệp eml."
  },
  {
    "id": "api.command_invite.desc",
    "translation": "Mời người dùng vào một kênh"
  },
  {
    "id": "api.command_channel_purpose.channel.app_error",
    "translation": "Lỗi khi truy xuất kênh hiện tại."
  },
  {
    "id": "api.admin.upload_brand_image.storage.app_error",
    "translation": "Không thể tải hình ảnh lên. Kho dữ liệu ảnh chưa được cấu hình."
  },
  {
    "id": "model.group_member.group_id.app_error",
    "translation": "Thuộc tính id nhóm không hợp lệ cho thành viên nhóm"
  },
  {
    "id": "api.team.is_team_creation_allowed.disabled.app_error",
    "translation": "Tạo nhóm đã bị vô hiệu hóa. Vui lòng hỏi Quản trị viên hệ thống của bạn để biết chi tiết."
  },
  {
    "id": "api.team.team_icon.update.app_error",
    "translation": "Một lỗi đã xảy ra khi cập nhật biểu tượng nhóm"
  },
  {
    "id": "plugin.api.update_user_status.bad_status",
    "translation": "Không thể đặt trạng thái người dùng. Tình trạng người dùng không xác định."
  },
  {
    "id": "api.channel.create_channel.max_channel_limit.app_error",
    "translation": "Không thể tạo nhiều hơn {{.MaxChannelsPerTeam}} kênh cho nhóm hiện tại"
  },
  {
    "id": "ent.compliance.bad_export_type.appError",
    "translation": "Không thể kết xuất theo dạng {{.ExportType}}"
  },
  {
    "id": "ent.compliance.csv.attachment.export.appError",
    "translation": "Không thể thêm tệp đính kèm vào CSV export."
  },
  {
    "id": "mfa.generate_qr_code.create_code.app_error",
    "translation": "Lỗi tạo mã QR"
  },
  {
    "id": "api.license.add_license.save_active.app_error",
    "translation": "ID giấy phép hoạt động không lưu đúng cách."
  },
  {
    "id": "api.server.start_server.rate_limiting_memory_store",
    "translation": "Không thể khởi tạo tốc độ giới hạn bộ nhớ lưu trữ. Kiểm tra cài đặt cấu hình MemoryStoreSize."
  },
  {
    "id": "api.oauth.get_access_token.internal_saving.app_error",
    "translation": "lỗi máy chủ: Gặp lỗi máy chủ nội bộ trong khi lưu mã thông báo truy cập vào cơ sở dữ liệu"
  },
  {
    "id": "model.config.is_valid.group_unread_channels.app_error",
    "translation": "Các nhóm chưa đọc nhóm không hợp lệ cho các cài đặt dịch vụ. Phải là 'bị vô hiệu hóa', 'default_on' hoặc 'default_off'."
  },
  {
    "id": "api.oauth.allow_oauth.turn_off.app_error",
    "translation": "Quản trị viên hệ thống đã tắt Nhà cung cấp dịch vụ OAuth2."
  },
  {
    "id": "api.templates.username_change_body.title",
    "translation": "Bạn đã cập nhật tên người dùng của bạn"
  },
  {
    "id": "api.license.add_license.invalid_count.app_error",
    "translation": "Không thể đếm tổng số người dùng riêng biệt."
  },
  {
    "id": "api.user.send_password_reset.send.app_error",
    "translation": "Thất bại gửi email \"đặt lại mật khẩu thành công\""
  },
  {
    "id": "ent.compliance.run_export.template_watcher.appError",
    "translation": "Không thể tải mẫu xuất. Vui lòng thử lại."
  },
  {
    "id": "api.templates.signin_change_email.body.method_email",
    "translation": "email và mật khẩu"
  },
  {
    "id": "web.error.unsupported_browser.browser_get_latest.safari",
    "translation": "Hãy cài đặt phiên bản Safari mới nhất."
  },
  {
    "id": "api.admin.saml.failure_reset_authdata_to_email.app_error",
    "translation": "Không thể đặt lại trường AuthData thành Email."
  },
  {
    "id": "api.command_channel_purpose.update_channel.app_error",
    "translation": "Lỗi cập nhật kênh hiện tại."
  },
  {
    "id": "model.config.is_valid.sitename_length.app_error",
    "translation": "Tên trang web phải nhỏ hơn hoặc bằng {{.MaxLength}} ký tự"
  },
  {
    "id": "ent.message_export.global_relay_export.deliver.unable_to_get_file_info.app_error",
    "translation": "Không thể lấy thông tin của tệp tạm thời xuất"
  },
  {
    "id": "model.emoji.create_at.app_error",
    "translation": "Trường Create_at phải là thời gian hợp lệ."
  },
  {
    "id": "ent.message_export.global_relay_export.deliver.msg_data.app_error",
    "translation": "Không thể viết tin nhắn email."
  },
  {
    "id": "api.command_groupmsg.permission.app_error",
    "translation": "Bạn không có quyền để tạo một tin nhắn nhóm mới."
  },
  {
    "id": "store.sql_channel.save_channel.existing.app_error",
    "translation": "Phải gọi cập nhật cho nhóm đã tồn tại"
  },
  {
    "id": "app.plugin.invalid_id.app_error",
    "translation": "Plugin Id phải có ít nhất {{.Min}} ký tự, nhiều nhất {{.Max}} ký tự và khớp với định dạng {{.Regex}}."
  },
  {
    "id": "api.admin.test_email.reenter_password",
    "translation": "Máy chủ, cổng hoặc tên người dùng SMTP đã thay đổi. Vui lòng nhập lại mật khẩu SMTP để kiểm thử kết nối."
  },
  {
    "id": "api.command.execute_command.create_post_failed.app_error",
    "translation": "Lệnh '{{.Trigger}}' không thể gửi phản hồi. Xin vui lòng liên hệ với quản trị hệ thống của bạn."
  },
  {
    "id": "api.user.ldap_to_email.not_available.app_error",
    "translation": "AD/LDAP không khả dụng trên máy chủ này"
  },
  {
    "id": "api.post.patch_post.can_not_update_post_in_deleted.error",
    "translation": "Không thể cập nhật một bài đăng trong một kênh bị xóa."
  },
  {
    "id": "api.command_me.desc",
    "translation": "Thực hiện một hành động"
  },
  {
    "id": "model.incoming_hook.channel_id.app_error",
    "translation": "Id kênh không hợp lệ"
  },
  {
    "id": "api.templates.welcome_body.title",
    "translation": "Bạn đã tham gia {{.ServerURL}}"
  },
  {
    "id": "app.import.validate_emoji_import_data.image_missing.error",
    "translation": "Nhập trường hình ảnh biểu tượng cảm xúc bị thiếu hoặc trống."
  },
  {
    "id": "ent.migration.migratetosaml.username_already_used_by_other_user",
    "translation": "Tên người dùng đã được sử dụng bởi một người dùng Mattermost khác."
  },
  {
    "id": "app.channel.create_direct_channel.internal_error",
    "translation": "Không thể lưu kênh"
  },
  {
    "id": "web.incoming_webhook.split_props_length.app_error",
    "translation": "Không thể chia webhook props thành {{.Max}} phần ký tự"
  },
  {
    "id": "api.command_settings.unsupported.app_error",
    "translation": "Lệnh cài đặt không được hỗ trợ trên thiết bị của bạn"
  },
  {
    "id": "api.file.upload_file.read_form_value.app_error",
    "translation": "Không thể upload file. Lỗi đọc giá trị {{.Formname}}."
  },
  {
    "id": "model.channel_member.is_valid.email_value.app_error",
    "translation": "Giá trị thông báo email không hợp lệ"
  },
  {
    "id": "api.post.do_action.action_integration.app_error",
    "translation": "Lỗi tích hợp hành động"
  },
  {
    "id": "ent.migration.migratetosaml.user_not_found_in_users_mapping_file",
    "translation": "Không tìm thấy người dùng trong tập tin người dùng."
  },
  {
    "id": "model.plugin_key_value.is_valid.key.app_error",
    "translation": "Khóa không hợp lệ, phải dài hơn {{.Min}} và dài tối đa {{.Max}} ký tự."
  },
  {
    "id": "api.cloud.cws_webhook_event_missing_error",
    "translation": "Sự kiện webhook không được xử lý. Nó bị thiếu hoặc nó không hợp lệ."
  },
  {
    "id": "api.cloud.app_error",
    "translation": "Lỗi nội bộ trong khi yêu cầu api trên đám mây."
  },
  {
    "id": "api.server.warn_metric.number_of_active_users_100.notification_title",
    "translation": "Mở rộng quy mô với Mattermost"
  },
  {
    "id": "api.team.invite_members.unable_to_send_email_with_defaults.app_error",
    "translation": "SMTP không được định cấu hình trong Bảng điều khiển hệ thống"
  },
  {
    "id": "api.templates.delinquency_30.bullet.message_history",
    "translation": "Lịch sử tin nhắn"
  },
  {
    "id": "api.templates.invite_body_footer.learn_more",
    "translation": "Tìm hiểu thêm"
  },
  {
    "id": "api.templates.license_up_for_renewal_contact_sales",
    "translation": "Liên hệ bộ phận bán hàng"
  },
  {
    "id": "api.templates.welcome_body.app_download_button",
    "translation": "Tải xuống"
  },
  {
    "id": "app.system.system_bot.bot_displayname",
    "translation": "Hệ thống"
  },
  {
    "id": "bleveengine.create_channel_index.error",
    "translation": "Lỗi khi tạo chỉ mục kênh"
  },
  {
    "id": "error",
    "translation": "Lỗi"
  },
  {
    "id": "api.channel.restore_channel.unarchived",
    "translation": "{{.Username}} đã hủy lưu trữ kênh."
  },
  {
    "id": "api.templates.delinquency_30.bullet.files",
    "translation": "Tệp"
  },
  {
    "id": "api.server.warn_metric.number_of_active_users_200.notification_title",
    "translation": "Mở rộng quy mô với Mattermost"
  },
  {
    "id": "api.server.warn_metric.bot_response.notification_success.message",
    "translation": "Cảm ơn bạn đã liên hệ với Mattermost. Chúng tôi sẽ liên hệ với bạn sớm nhất có thể."
  },
  {
    "id": "api.server.warn_metric.number_of_active_users_500.notification_title",
    "translation": "Mở rộng quy mô với Mattermost"
  },
  {
    "id": "api.channel.group_message.converted.to_private_channel",
    "translation": "{{.ConvertedByUsername}} đã tạo kênh này từ một tin nhắn nhóm với {{.GMMembers}}."
  },
  {
    "id": "api.cloud.license_error",
    "translation": "Giấy phép của bạn không hỗ trợ các yêu cầu trên đám mây."
  },
  {
    "id": "api.cloud.notify_admin_to_upgrade_error.already_notified",
    "translation": "Đã thông báo cho Admin"
  },
  {
    "id": "api.command_custom_status.desc",
    "translation": "Thiết lập hoặc xóa trạng thái của bạn"
  },
  {
    "id": "api.command_custom_status.hint",
    "translation": "[:emoji_name:] [status_message] hoặc xóa"
  },
  {
    "id": "api.command_custom_status.name",
    "translation": "trạng thái"
  },
  {
    "id": "api.command_exportlink.empty.app_error",
    "translation": "Không tìm thấy file xuất bản nào."
  },
  {
    "id": "api.command_exportlink.invalid.app_error",
    "translation": "Không thể tìm thấy file bạn yêu cầu."
  },
  {
    "id": "api.command_exportlink.list.app_error",
    "translation": "Không thể lấy lại danh sách xuất file."
  },
  {
    "id": "api.command_exportlink.name",
    "translation": "liên kết xuất file"
  },
  {
    "id": "api.command_exportlink.permission.app_error",
    "translation": "Bạn không có quyền để chạy lệnh này."
  },
  {
    "id": "api.command_invite.channel_constrained_user_denied",
    "translation": "Kênh này được quản lý bởi các nhóm. Người dùng này không phải là thành viên của nhóm được đồng bộ hóa với kênh này."
  },
  {
    "id": "api.command_invite.user_not_in_team.messageOverflow",
    "translation": "Bạn có thể thêm {{.FirstUser}} và {{.Others}} người khác vào kênh này sau khi họ là thành viên của nhóm **{{.Team}}**."
  },
  {
    "id": "api.command_marketplace.desc",
    "translation": "Mở kho tiện ích"
  },
  {
    "id": "api.command_marketplace.name",
    "translation": "kho tiện ích"
  },
  {
    "id": "api.command_remote.accept_invitation",
    "translation": "Lời mời đã được chấp nhận và xác nhận. \nURL trang web: {{.SiteURL}}"
  },
  {
    "id": "api.command_remote.add_remote.error",
    "translation": "Không thể thêm kết nối bảo mật: {{.Error}}"
  },
  {
    "id": "api.command_remote.decode_invitation.error",
    "translation": "Không thể giải mã lời mời: {{.Error}}"
  },
  {
    "id": "api.command_remote.desc",
    "translation": "Mời các kết nối an toàn để liên lạc trên các phiên bản Matter Extreme."
  },
  {
    "id": "api.command_remote.displayname.help",
    "translation": "Tên hiển thị kết nối an toàn"
  },
  {
    "id": "api.command_remote.encrypt_invitation.error",
    "translation": "Không thể mã hóa lời mời: {{.Error}}"
  },
  {
    "id": "api.command_remote.fetch_status.error",
    "translation": "Không thể tìm nạp kết nối an toàn: {{.Error}}"
  },
  {
    "id": "api.command_remote.hint",
    "translation": "[hành động]"
  },
  {
    "id": "api.command_remote.invitation.hint",
    "translation": "Lời mời được mã hóa từ kết nối an toàn"
  },
  {
    "id": "api.command_remote.invitation_created",
    "translation": "Lời mời đã được tạo."
  },
  {
    "id": "api.command_remote.invite_password.help",
    "translation": "Mật khẩu lời mời"
  },
  {
    "id": "api.command_remote.invite_password.hint",
    "translation": "Mật khẩu được dùng để mã hóa lời mời"
  },
  {
    "id": "api.command_remote.missing_command",
    "translation": "Thiếu lệnh. Hành động có sẵn: {{.Actions}}"
  },
  {
    "id": "api.command_remote.missing_empty",
    "translation": "Thiếu hoặc trống `{{.Arg}}`"
  },
  {
    "id": "api.command_remote.name",
    "translation": "kết nối an toàn"
  },
  {
    "id": "api.command_remote.name.hint",
    "translation": "Một tên duy nhất cho kết nối an toàn"
  },
  {
    "id": "api.command_remote.remote_add_remove.help",
    "translation": "Thêm/xóa kết nối an toàn. Hành động có sắn: {{.Actions}}"
  },
  {
    "id": "api.command_remote.remotes_not_found",
    "translation": "Không có kết nối an toàn nào."
  },
  {
    "id": "api.command_remote.remove.help",
    "translation": "Xóa kết nối an toàn"
  },
  {
    "id": "api.command_remote.remove_remote.error",
    "translation": "Không thể xóa kết nối an toàn: {{.Error}}"
  },
  {
    "id": "api.command_remote.remove_remote_id.help",
    "translation": "ID của kết nối an toàn muốn xóa."
  },
  {
    "id": "api.command_remote.service_disabled",
    "translation": "Dịch vụ kết nối an toàn đã bị vô hiệu hóa."
  },
  {
    "id": "api.command_remote.service_not_enabled",
    "translation": "Dịch vụ kết nối an toàn không được bật."
  },
  {
    "id": "api.command_remote.status.help",
    "translation": "Hiển thị trạng thái cho tất cả các kết nối an toàn"
  },
  {
    "id": "api.command_remote.unknown_action",
    "translation": "Hành động không xác định `{{.Action}}`"
  },
  {
    "id": "api.command_share.channel_invite_not_home.error",
    "translation": "Không thể mời kết nối an toàn tới kênh được chia sẻ bắt nguồn từ nơi khác."
  },
  {
    "id": "api.command_share.channel_remote_id_not_exists",
    "translation": "Kết nối bảo mật kênh chia sẻ `{{.RemoteId}}` không tồn tại cho kênh này."
  },
  {
    "id": "api.command_share.channel_shared",
    "translation": "Kênh này hiện đã được chia sẻ."
  },
  {
    "id": "api.command_share.could_not_uninvite.error",
    "translation": "Không thể hủy mời `{{.RemoteId}}`: {{.Error}}"
  },
  {
    "id": "api.command_share.desc",
    "translation": "Chia sẻ kênh hiện tại với phiên bản Matter Extreme bên ngoài."
  },
  {
    "id": "api.command_share.fetch_remote.error",
    "translation": "Lỗi tìm nạp kết nối an toàn: {{.Error}}"
  },
  {
    "id": "api.command_share.hint",
    "translation": "[hành động]"
  },
  {
    "id": "api.command_share.invalid_value.error",
    "translation": "Giá trị không hợp lệ cho '{{.Arg}}': {{.Error}}"
  },
  {
    "id": "api.command_share.invite_remote.help",
    "translation": "Mời một phiên bản Matter Extreme bên ngoài vào kênh chia sẻ hiện tại"
  },
  {
    "id": "api.command_share.must_specify_valid_remote",
    "translation": "Phải chỉ định ID kết nối an toàn hợp lệ để mời."
  },
  {
    "id": "api.command_share.name",
    "translation": "kênh chia sẻ"
  },
  {
    "id": "api.command_share.no_remote_invited",
    "translation": "Không kết nối an toàn nào được mời tới kênh này."
  },
  {
    "id": "api.command_share.not_shared_channel_unshare",
    "translation": "Không thể hủy chia sẻ kênh đang không được chia sẻ."
  },
  {
    "id": "api.command_share.remote_id_invalid.error",
    "translation": "ID kết nối an toàn không hợp lệ: {{.Error}}"
  },
  {
    "id": "api.command_share.remote_not_valid",
    "translation": "Phải chỉ định ID kết nối an toàn hợp lệ để hủy mời"
  },
  {
    "id": "api.command_share.remote_table_header",
    "translation": "| Kết nối an toàn | URL trang web | Chỉ đọc | Lời mời được chấp nhận | Trực tuyến | Đồng bộ hóa lần cuối |"
  },
  {
    "id": "api.command_share.service_disabled",
    "translation": "Dịch vụ kênh chia sẻ bị vô hiệu hóa."
  },
  {
    "id": "api.command_share.share_channel.error",
    "translation": "Không thể chia sẻ kênh này: {{.Error}}"
  },
  {
    "id": "api.command_share.share_read_only.hint",
    "translation": "[chỉ đọc] - 'Y' hoặc 'N'. Mặc định là 'N'"
  },
  {
    "id": "api.channel.gm_to_channel_conversion.not_allowed_for_user.request_error",
    "translation": "Người dùng không được phép chuyển tin nhắn nhóm sang kênh riêng tư"
  },
  {
    "id": "api.channel.patch_update_channel.update_direct_or_group_messages_not_allowed.app_error",
    "translation": "Bạn không được phép cập nhật tên, display_name và mục đích của tin nhắn trực tiếp hoặc tin nhắn nhóm."
  },
  {
    "id": "api.command_custom_status.clear.success",
    "translation": "Your status was cleared."
  },
  {
    "id": "api.channel.restore_channel.restored.app_error",
    "translation": "Không thể hủy lưu trữ kênh. Kênh này không được lưu trữ."
  },
  {
    "id": "api.command_custom_status.success",
    "translation": "Trạng thái của bạn được đặt thành “{{.EmojiName}} {{.StatusMessage}}”. Bạn có thể thay đổi trạng thái của mình từ cửa sổ bật lên trạng thái trong tiêu đề thanh bên của kênh."
  },
  {
    "id": "api.channel.update_channel.update_direct_or_group_messages_not_allowed.app_error",
    "translation": "Bạn không được phép cập nhật tên, display_name và mục đích của tin nhắn trực tiếp hoặc tin nhắn nhóm."
  },
  {
    "id": "api.command_exportlink.desc",
    "translation": "Tạo liên kết để tải xuống bản xuất."
  },
  {
    "id": "api.command_help.success",
    "translation": "Matter Extreme là một nền tảng nguồn mở để liên lạc, cộng tác và điều phối công việc một cách an toàn giữa các công cụ và nhóm.\nMattermost chứa ba công cụ chính:\n\n**Kênh** - Luôn kết nối với nhóm của bạn thông qua nhắn tin 1:1 và nhóm.\n**[Playbooks](/playbooks)** - Xây dựng và định cấu hình các quy trình có thể lặp lại để đạt được kết quả cụ thể và có thể dự đoán được.\n**[Boards](/boards)** - Quản lý các dự án và nhiệm vụ theo cấu trúc bảng Kanban để giúp nhóm của bạn đạt được các cột mốc quan trọng.\n\n[Xem tài liệu và hướng dẫn]({{.HelpLink}})"
  },
  {
    "id": "api.cloud.delinquency_email.missing_email_to_trigger",
    "translation": "Thiếu các trường bắt buộc để gửi email quá hạn."
  },
  {
    "id": "api.command_exportlink.driver.app_error",
    "translation": "Trình điều khiển lưu trữ tệp không hỗ trợ tạo liên kết."
  },
  {
    "id": "api.command_invite.successOverflow",
    "translation": "Đã thêm {{.FirstUser}} và {{.Others}} vào kênh {{.Channel}}."
  },
  {
    "id": "api.command_exportlink.hint",
    "translation": "[job-id|zip filename|{{.LatestMsg}}]"
  },
  {
    "id": "api.command_invite.user_already_in_channel.overflow",
    "translation": "{{.FirstUser}} và {{.Others}} người khác đã có mặt trong kênh."
  },
  {
    "id": "api.command_remote.cluster_removed",
    "translation": "Kết nối an toàn {{.RemoteId}} {{.Result}}."
  },
  {
    "id": "api.command_remote.displayname.hint",
    "translation": "Tên hiển thị cho kết nối an toàn"
  },
  {
    "id": "api.command_remote.invite_summary",
    "translation": "Gửi lời mời được mã hóa AES 256-bit sau tới Quản trị viên hệ thống Matter Extreme bên ngoài cùng với mật khẩu. Họ sẽ sử dụng lệnh gạch chéo `{{.Command}}` để chấp nhận lời mời.\n\n```\n{{.Invitation}}\n```\n\n**Đảm bảo kết nối an toàn có thể truy cập phiên bản Matter Extreme của bạn thông qua** {{.SiteURL}}"
  },
  {
    "id": "api.command_remote.permission_required",
    "translation": "Bạn phải có quyền `{{.Permission}}` để quản lý kết nối an toàn."
  },
  {
    "id": "api.command_remote.remote_table_header",
    "translation": "| Kết nối an toàn | Tên hiển thị | ID | URL | Lời mời đã chấp nhận | Đang trực tuyến | ping lần cuối  |"
  },
  {
    "id": "api.command_share.available_actions",
    "translation": "Hành động có sẵn: {{.Actions}}"
  },
  {
    "id": "api.command_share.fetch_remote_status.error",
    "translation": "Không thể nạp trạng thái cho kết nối an toàn: {{.Error}}."
  },
  {
    "id": "api.command_exportlink.link.text",
    "translation": "Bạn có thể tải tệp của mình xuống tại đây: {{.Link}}.\nLiên kết này sẽ hết hạn sau {{.Expiration}}."
  },
  {
    "id": "api.command_marketplace.unsupported.app_error",
    "translation": "Lệnh kho tiện ích không hỗ trợ trên thiết bị của bạn."
  },
  {
    "id": "api.command_remote.incorrect_password.error",
    "translation": "Không thể giải mã lời mời. Mật khẩu không chính xác hoặc lời mời bị hỏng: {{.Error}}"
  },
  {
    "id": "api.command_remote.name.help",
    "translation": "Tên kết nối an toàn"
  },
  {
    "id": "api.command_remote.site_url_not_set",
    "translation": "URL trang web chưa được đặt. Vui lòng đặt cài đặt này trong Bảng điều khiển hệ thống > Môi trường > Máy chủ web."
  },
  {
    "id": "api.command_share.channel_invite.error",
    "translation": "Lỗi khi mời `{{.Name}}` vào kênh này: {{.Error}}"
  },
  {
    "id": "api.command_share.invitation_sent",
    "translation": "Lời mời tham gia kênh chia sẻ đã được gửi tới `{{.Name}} {{.SiteURL}}`."
  },
  {
    "id": "api.command_exportlink.presign.app_error",
    "translation": "Không thể khởi tạo đường dẫn an toàn."
  },
  {
    "id": "api.command_remote.accept.help",
    "translation": "Đông ý lời mời từ máy của Mattermost bên ngoài"
  },
  {
    "id": "api.command_remote.invitation.help",
    "translation": "Lời mời từ kết nối an toàn"
  },
  {
    "id": "api.command_share.channel_status.help",
    "translation": "Hiển thị trạng thái của kênh đã được chia sẻ này"
  },
  {
    "id": "api.command_share.missing_action",
    "translation": "Thiếu hành động. Hành động có sẵn: {{.Actions}}"
  },
  {
    "id": "api.command_remote.accept_invitation.error",
    "translation": "Không thể đồng ý lời mời: {{.Error}}"
  },
  {
    "id": "api.command_remote.invite.help",
    "translation": "Mời vơí một két nối an toàn"
  },
  {
    "id": "api.command_share.channel_status_id",
    "translation": "Trạng thái cho kênh ID `{{.ChannelId}}`"
  },
  {
    "id": "api.command_share.permission_required",
    "translation": "Bạn cần có quyền `{{.Permission}}` để quản lý các kênh được chia sẻ."
  },
  {
    "id": "api.command_share.check_channel_exist.error",
    "translation": "Lỗi khi kiểm tra xem kênh chia sẻ có tồn tại không: {{.Error}}"
  },
  {
    "id": "api.command_share.remote_already_invited",
    "translation": "Kết nối an toàn đã được mời."
  },
  {
    "id": "api.command_share.remote_id.help",
    "translation": "ID của kết nối an toàn hiện có. Xem lệnh `kết nối an toàn` để thêm kết nối an toàn."
  },
  {
    "id": "api.command_share.remote_uninvited",
    "translation": "Kết nối an toàn `{{.RemoteId}}` không được mời."
  },
  {
    "id": "api.command_share.share_read_only.help",
    "translation": "Kênh sẽ được chia sẻ ở chế độ chỉ đọc"
  },
  {
    "id": "api.post.posts_by_ids.invalid_body.request_error",
    "translation": "Số lượng ID bài đăng nhận được đã vượt quá kích thước tối đa là {{.MaxLength}}"
  },
  {
    "id": "api.post.post_priority.urgent_persistent_notification_post.request_error",
    "translation": "Các bài đăng thông báo liên tục phải có Mức độ ưu tiên khẩn cấp."
  },
  {
    "id": "api.post.search_files.invalid_body.app_error",
    "translation": "Không thể phân tích nội dung yêu cầu."
  },
  {
    "id": "api.post.search_posts.invalid_body.app_error",
    "translation": "Không thể phân tích nội dung yêu cầu."
  },
  {
    "id": "api.post.send_notification_and_forget.push_comment_on_crt_thread",
    "translation": " đã trả lời chủ đề bạn đang theo dõi."
  },
  {
    "id": "api.post.send_notification_and_forget.push_comment_on_crt_thread_dm",
    "translation": " đã trả lời một chủ đề."
  },
  {
    "id": "api.preference.delete_preferences.update_sidebar.app_error",
    "translation": "Không thể cập nhật thanh bên để phù hợp với tùy chọn đã xóa"
  },
  {
    "id": "api.preference.update_preferences.update_sidebar.app_error",
    "translation": "Không thể cập nhật thanh bên để phù hợp với tùy chọn đã cập nhật"
  },
  {
    "id": "api.push_notification.id_loaded.fetch.app_error",
    "translation": "Đã xảy ra lỗi khi tìm nạp thông báo đẩy được tải ID."
  },
  {
    "id": "api.push_notification.title.collapsed_threads",
    "translation": "Trả lời trong {{.channelName}}"
  },
  {
    "id": "api.push_notification.title.collapsed_threads_dm",
    "translation": "Trả lời bằng tin nhắn trực tiếp"
  },
  {
    "id": "api.push_notifications.message.parse.app_error",
    "translation": "Đã xảy ra lỗi khi tạo thông báo thông báo đẩy."
  },
  {
    "id": "api.push_notifications_ack.message.parse.app_error",
    "translation": "Đã xảy ra lỗi khi xây dựng thông báo xác nhận thông báo đẩy."
  },
  {
    "id": "api.remote_cluster.delete.app_error",
    "translation": "Chúng tôi đã gặp lỗi khi xóa kết nối an toàn."
  },
  {
    "id": "api.remote_cluster.get.app_error",
    "translation": "Chúng tôi đã gặp lỗi khi truy xuất kết nối an toàn."
  },
  {
    "id": "api.remote_cluster.invalid_id.app_error",
    "translation": "Id không hợp lệ."
  },
  {
    "id": "api.remote_cluster.invalid_topic.app_error",
    "translation": "Chủ đề không hợp lệ."
  },
  {
    "id": "api.remote_cluster.save.app_error",
    "translation": "Chúng tôi đã gặp lỗi khi lưu kết nối an toàn."
  },
  {
    "id": "api.remote_cluster.save_not_unique.app_error",
    "translation": "Kết nối an toàn đã được thêm vào."
  },
  {
    "id": "api.remote_cluster.update.app_error",
    "translation": "Chúng tôi đã gặp lỗi khi cập nhật kết nối an toàn."
  },
  {
    "id": "api.remote_cluster.update_not_unique.app_error",
    "translation": "Kết nối an toàn với cùng một url đã tồn tại."
  },
  {
    "id": "api.roles.patch_roles.not_allowed_permission.error",
    "translation": "Một hoặc nhiều quyền sau đây mà bạn đang cố gắng thêm hoặc xóa không được phép"
  },
  {
    "id": "api.server.cws.delete_workspace.app_error",
    "translation": "Máy chủ CWS không xóa được không gian làm việc."
  },
  {
    "id": "api.server.cws.health_check.app_error",
    "translation": "Máy chủ CWS không khả dụng."
  },
  {
    "id": "api.server.cws.needs_enterprise_edition",
    "translation": "Dịch vụ chỉ có ở phiên bản Matter Extreme Enterprise"
  },
  {
    "id": "api.server.cws.subscribe_to_newsletter.app_error",
    "translation": "Máy chủ CWS không thể đăng ký nhận bản tin."
  },
  {
    "id": "api.server.hosted_signup_unavailable.error",
    "translation": "Cổng thông tin không có sẵn để đăng ký tự lưu trữ."
  },
  {
    "id": "api.server.license_up_for_renewal.error_generating_link",
    "translation": "Failed to generate the license renewal link"
  },
  {
    "id": "api.push_notifications.session.expired",
    "translation": "Phiên đã hết hạn: Vui lòng đăng nhập để tiếp tục nhận thông báo. Các phiên dành cho {{.siteName}} được Quản trị viên hệ thống của bạn định cấu hình để hết hạn sau mỗi {{.hoursCount}} giờ."
  },
  {
    "id": "api.remote_cluster.service_not_enabled.app_error",
    "translation": "Dịch vụ cụm từ xa không được kích hoạt."
  },
  {
    "id": "api.server.license_up_for_renewal.error_sending_email",
    "translation": "Failed to send license up for renewal emails"
  },
  {
    "id": "api.server.warn_metric.bot_response.mailto_contact_header",
    "translation": "Liên hệ: {{.Contact}}"
  },
  {
    "id": "api.server.warn_metric.bot_response.mailto_diagnostic_id_header",
    "translation": "Id chẩn đoán: {{.DiagnosticId}}"
  },
  {
    "id": "api.server.warn_metric.bot_response.mailto_email_header",
    "translation": "Email: {{.Email}}"
  },
  {
    "id": "api.server.warn_metric.bot_response.mailto_registered_users_header",
    "translation": "Tổng số người dùng đang hoạt động: {{.NoRegisteredUsers}}"
  },
  {
    "id": "api.server.warn_metric.bot_response.mailto_site_url_header",
    "translation": "URL trang web: {{.SiteUrl}}"
  },
  {
    "id": "api.server.warn_metric.bot_response.mailto_subject",
    "translation": "Mattermost Liên hệ với chúng tôi yêu cầu"
  },
  {
    "id": "api.server.warn_metric.bot_response.notification_failure.body",
    "translation": "Hãy gửi email cho chúng tôi."
  },
  {
    "id": "api.server.warn_metric.bot_response.notification_failure.message",
    "translation": "Không thể gửi tin nhắn."
  },
  {
    "id": "api.server.warn_metric.email_domain.contact_us.email_body",
    "translation": "Quan trọng nhất hãy liên hệ với chúng tôi theo yêu cầu. Tôi muốn tìm hiểu thêm về cách sử dụng Tài khoản khách.\n"
  },
  {
    "id": "api.server.warn_metric.email_domain.notification_title",
    "translation": "Tạo tài khoản khách"
  },
  {
    "id": "api.server.warn_metric.email_domain.start_trial_notification_success.message",
    "translation": "Bản dùng thử Enterprise của bạn hiện đang hoạt động. Đi tới **Bảng điều khiển hệ thống > Xác thực > Quyền truy cập của khách** để bật Tài khoản khách."
  },
  {
    "id": "api.server.warn_metric.email_us",
    "translation": "Gửi email cho chúng tôi"
  },
  {
    "id": "api.server.warn_metric.mfa.contact_us.email_body",
    "translation": "Quan trọng nhất hãy liên hệ với chúng tôi theo yêu cầu. Tôi muốn tìm hiểu thêm về cách thực thi Xác thực đa yếu tố.\n"
  },
  {
    "id": "api.server.warn_metric.mfa.notification_title",
    "translation": "Thực thi xác thực đa yếu tố"
  },
  {
    "id": "api.server.warn_metric.mfa.start_trial_notification_success.message",
    "translation": "Bản dùng thử Enterprise của bạn hiện đang hoạt động. Đi tới **Bảng điều khiển hệ thống > Xác thực > MFA** để thực thi xác thực đa yếu tố."
  },
  {
    "id": "api.server.warn_metric.number_of_active_users_100.contact_us.email_body",
    "translation": "Quan trọng nhất hãy liên hệ với chúng tôi theo yêu cầu. Nhóm của tôi hiện có 100 người dùng và tôi đang xem xét Phiên bản Mattermost Enterprise.\n"
  },
  {
    "id": "api.server.warn_metric.number_of_active_users_100.start_trial.notification_success.message",
    "translation": "Bản dùng thử Enterprise của bạn hiện đang hoạt động. Đi tới **Bảng điều khiển hệ thống > Xác thực > AD/LDAP** để tích hợp dịch vụ AD/LDAP của bạn."
  },
  {
    "id": "api.server.warn_metric.number_of_active_users_200.contact_us.email_body",
    "translation": "Quan trọng nhất hãy liên hệ với chúng tôi theo yêu cầu. Nhóm của tôi hiện có 200 người dùng và tôi đang xem xét Phiên bản Mattermost Enterprise.\n"
  },
  {
    "id": "api.server.warn_metric.number_of_active_users_200.start_trial.notification_success.message",
    "translation": "Bản dùng thử Enterprise của bạn hiện đang hoạt động. Đi tới **Bảng điều khiển hệ thống > Xác thực > SAML 2.0** để tích hợp với nhà cung cấp SAML 2.0 của bạn."
  },
  {
    "id": "api.server.warn_metric.number_of_active_users_300.contact_us.email_body",
    "translation": "Quan trọng nhất hãy liên hệ với chúng tôi theo yêu cầu. Tôi muốn tìm hiểu thêm về cách tạo Kênh thông báo chỉ đọc.\n"
  },
  {
    "id": "api.server.warn_metric.number_of_active_users_300.start_trial.notification_body",
    "translation": "Với rất nhiều cuộc trò chuyện diễn ra trên Matter Extreme, việc biết nơi tìm thông tin quan trọng có thể là một thách thức. Nếu bạn muốn phát thông báo tới nhiều khán giả, bạn có thể thiết lập Kênh thông báo chỉ đọc nơi bất kỳ ai cũng có thể tham gia nhưng chỉ quản trị viên kênh mới có thể đăng thông báo.\n\n[Tìm hiểu thêm về cách tạo Kênh thông báo chỉ đọc](https://www.mattermost.com/docs-channel-moderation/?utm_medium=product&utm_source=mattermost-advisor-bot&utm_content=channel-moderation)\n\nBằng cách nhấp vào Bắt đầu dùng thử, tôi đồng ý với [Thỏa thuận đánh giá phần mềm quan trọng nhất](https://mattermost.com/software-evaluation-agreement/), [Chính sách quyền riêng tư](https://mattermost.com/pl/privacy-policy /) và nhận email sản phẩm."
  },
  {
    "id": "api.server.warn_metric.number_of_active_users_300.start_trial.notification_success.message",
    "translation": "Bản dùng thử Enterprise của bạn hiện đang hoạt động. Tạo kênh và đi tới **Bảng điều khiển hệ thống > Quản lý người dùng > Kênh** để hạn chế đăng bài cho quản trị viên kênh."
  },
  {
    "id": "api.server.warn_metric.number_of_active_users_300.start_trial.notification_title",
    "translation": "Kênh thông báo chỉ đọc"
  },
  {
    "id": "api.server.warn_metric.number_of_active_users_500.contact_us.email_body",
    "translation": "Quan trọng nhất hãy liên hệ với chúng tôi theo yêu cầu. Nhóm của tôi hiện có 500 người dùng và tôi đang xem xét Phiên bản Mattermost Enterprise.\n"
  },
  {
    "id": "api.server.warn_metric.number_of_active_users_500.start_trial.notification_success.message",
    "translation": "Bản dùng thử Enterprise của bạn hiện đang hoạt động. Đi tới Bảng điều khiển Hệ thống để bật các tính năng nâng cao."
  },
  {
    "id": "api.server.warn_metric.number_of_channels_50.contact_us.email_body",
    "translation": "Quan trọng nhất hãy liên hệ với chúng tôi theo yêu cầu. Tôi muốn tìm hiểu thêm về cách sử dụng Quyền nâng cao với Lược đồ hệ thống.\n"
  },
  {
    "id": "api.server.warn_metric.number_of_channels_50.notification_title",
    "translation": "Sử dụng quyền nâng cao"
  },
  {
    "id": "api.server.warn_metric.number_of_channels_50.start_trial.notification_success.message",
    "translation": "Bản dùng thử Enterprise của bạn hiện đang hoạt động. Đi tới **Bảng điều khiển hệ thống > Quản lý người dùng > Quyền** để bật Quyền nâng cao."
  },
  {
    "id": "api.server.warn_metric.number_of_posts_2M.contact_us.email_body",
    "translation": "Quan trọng nhất hãy liên hệ với chúng tôi theo yêu cầu. Tôi muốn tìm hiểu thêm về cách cải thiện hiệu suất với Elaticsearch.\n"
  },
  {
    "id": "api.server.warn_metric.number_of_posts_2M.notification_title",
    "translation": "Cải thiện hiệu suất"
  },
  {
    "id": "api.server.warn_metric.number_of_posts_2M.start_trial.notification_success.message",
    "translation": "Bản dùng thử Enterprise của bạn hiện đang hoạt động. Sau khi bạn có máy chủ Elaticsearch, hãy đi tới **Bảng điều khiển hệ thống > Môi trường > Elaticsearch** để định cấu hình Elaticsearch."
  },
  {
    "id": "api.server.warn_metric.number_of_teams_5.contact_us.email_body",
    "translation": "Quan trọng nhất hãy liên hệ với chúng tôi theo yêu cầu. Tôi muốn tìm hiểu thêm về Quyền nâng cao với Sơ đồ nhóm.\n"
  },
  {
    "id": "api.server.warn_metric.number_of_teams_5.notification_body",
    "translation": "Hệ thống Matter Extreme của bạn hiện có nhiều nhóm. Nhiều nhóm có cách điều phối và cộng tác ưa thích của riêng họ, bao gồm cách tạo kênh, ai có thể mời đồng đội mới và cách quản lý tích hợp. Lược đồ ghi đè nhóm cho phép bạn tùy chỉnh quyền của người dùng trong mỗi nhóm để đáp ứng nhu cầu cụ thể của họ.\n\n[Tìm hiểu thêm về cách sử dụng Quyền nâng cao](https://www.mattermost.com/docs-advanced-permissions-team-override/?utm_medium=product&utm_source=mattermost-advisor-bot&utm_content=advanced-permissions-team-override).\n\nBằng cách nhấp vào Liên hệ với chúng tôi, bạn sẽ chia sẻ thông tin của mình với Mattermost, Inc. [Tìm hiểu thêm](https://mattermost.com/pl/default-admin-advisory)"
  },
  {
    "id": "api.server.warn_metric.number_of_teams_5.notification_title",
    "translation": "Sử dụng quyền nâng cao"
  },
  {
    "id": "api.server.warn_metric.number_of_teams_5.start_trial_notification_success.message",
    "translation": "Bản dùng thử Enterprise của bạn hiện đang hoạt động. Đi tới **Bảng điều khiển hệ thống > Quản lý người dùng > Quyền** để bật Quyền nâng cao."
  },
  {
    "id": "api.slackimport.slack_import.zip.file_too_large",
    "translation": "{{.Filename}} trong kho lưu trữ zip quá lớn để xử lý nhập Slack\n"
  },
  {
    "id": "api.system.logs.invalidFilter",
    "translation": "Bộ lọc nhật ký không hợp lệ"
  },
  {
    "id": "api.system.update_notices.clear_failed",
    "translation": "Xóa thông báo sản phẩm cũ không thành công"
  },
  {
    "id": "api.system.update_notices.fetch_failed",
    "translation": "Tìm nạp thông báo sản phẩm không thành công"
  },
  {
    "id": "api.system.update_notices.parse_failed",
    "translation": "Phân tích thông báo sản phẩm không thành công"
  },
  {
    "id": "api.system.update_notices.validating_failed",
    "translation": "Xác thực các điều kiện thông báo sản phẩm không thành công"
  },
  {
    "id": "api.system.update_viewed_notices.failed",
    "translation": "Cập nhật thông báo đã xem không thành công"
  },
  {
    "id": "api.team.add_team_member.invalid_body.app_error",
    "translation": "Không thể phân tích nội dung yêu cầu."
  },
  {
    "id": "api.team.import_team.unknown_import_from.app_error",
    "translation": "Nguồn nhập không xác định."
  },
  {
    "id": "api.team.invite_guests_to_channels.disabled.error",
    "translation": "Tài khoản khách bị vô hiệu hóa"
  },
  {
    "id": "api.team.invite_guests_to_channels.invalid_body.app_error",
    "translation": "Nội dung yêu cầu không hợp lệ hoặc bị thiếu."
  },
  {
    "id": "api.team.invite_guests_to_channels.license.error",
    "translation": "Giấy phép của bạn không hỗ trợ tài khoản khách"
  },
  {
    "id": "api.team.invite_members.unable_to_send_email.app_error",
    "translation": "Lỗi khi gửi email"
  },
  {
    "id": "api.team.invite_members_to_team_and_channels.invalid_body_parsing.app_error",
    "translation": "Lỗi khi phân tích cú pháp dữ liệu nội dung."
  },
  {
    "id": "api.team.invite_members_to_team_and_channels.invalid_body.app_error",
    "translation": "Nội dung yêu cầu không hợp lệ."
  },
  {
    "id": "api.team.is_team_creation_allowed.domain.app_error",
    "translation": "Không thể thêm người dùng vì miền được liên kết với tài khoản không được phép. Hãy liên hệ với Quản trị viên hệ thống của bạn để biết thêm chi tiết."
  },
  {
    "id": "api.team.join_user_to_team.allowed_domains.app_error",
    "translation": "Không thể thêm người dùng vì miền được liên kết với tài khoản không được phép. Hãy liên hệ với Quản trị viên hệ thống của bạn để biết thêm chi tiết."
  },
  {
    "id": "api.team.search_teams.pagination_not_implemented.private_team_search",
    "translation": "Phân trang không được triển khai cho tìm kiếm nhóm chỉ dành cho riêng tư."
  },
  {
    "id": "api.team.search_teams.pagination_not_implemented.public_team_search",
    "translation": "Phân trang không được triển khai cho tìm kiếm nhóm chỉ công khai."
  },
  {
    "id": "api.team.set_team_icon.check_image_limits.app_error",
    "translation": "Kiểm tra giới hạn hình ảnh không thành công. Độ phân giải quá cao."
  },
  {
    "id": "api.templates.cloud_upgrade_confirmation.subject",
    "translation": "Xác nhận nâng cấp quan trọng nhất"
  },
  {
    "id": "api.templates.cloud_upgrade_confirmation.title",
    "translation": "Bây giờ bạn đã được nâng cấp!"
  },
  {
    "id": "api.templates.cloud_upgrade_confirmation_yearly.subtitle",
    "translation": "Không gian làm việc {{.WorkspaceName}} của bạn hiện đã được nâng cấp."
  },
  {
    "id": "api.templates.cloud_welcome_email.add_apps_info",
    "translation": "Thêm ứng dụng vào không gian làm việc của bạn"
  },
  {
    "id": "api.templates.cloud_welcome_email.add_apps_sub_info",
    "translation": "Hợp lý hóa công việc của bạn với các công cụ như GitHub, Jira và Zoom. Khám phá tất cả các tích hợp chúng tôi có trên"
  },
  {
    "id": "api.templates.cloud_welcome_email.app_market_place",
    "translation": "chợ ứng dụng."
  },
  {
    "id": "api.templates.cloud_welcome_email.button",
    "translation": "Mở Mattermost"
  },
  {
    "id": "api.templates.cloud_welcome_email.download_mm_info",
    "translation": "Tải ứng dụng Mattermost"
  },
  {
    "id": "api.templates.cloud_welcome_email.info",
    "translation": "Cám ơn vì đã tạo "
  },
  {
    "id": "api.templates.cloud_welcome_email.info2",
    "translation": "Đảm bảo lưu hoặc đánh dấu liên kết của bạn để sử dụng sau này."
  },
  {
    "id": "api.templates.cloud_welcome_email.invite_info",
    "translation": "Mời mọi người đến không gian làm việc của bạn"
  },
  {
    "id": "api.templates.cloud_welcome_email.invite_sub_info",
    "translation": "Chia sẻ liên kết này để mời thành viên của bạn tham gia {{.WorkSpace}}:"
  },
  {
    "id": "api.templates.cloud_welcome_email.mm_apps",
    "translation": "ứng dụng dành cho thiết bị di động và máy tính để bàn"
  },
  {
    "id": "api.templates.cloud_welcome_email.signin_sub_info",
    "translation": "Đăng nhập vào không gian làm việc của bạn trên"
  },
  {
    "id": "api.templates.cloud_welcome_email.signin_sub_info2",
    "translation": "để có trải nghiệm tốt nhất trên Windows, Linux, Mac, iOS và Android."
  },
  {
    "id": "api.templates.cloud_welcome_email.start_questions",
    "translation": "Bạn có thắc mắc về việc bắt đầu? Gửi email cho chúng tôi theo địa chỉ"
  },
  {
    "id": "api.templates.cloud_welcome_email.subject",
    "translation": "Chúc mừng!"
  },
  {
    "id": "api.templates.cloud_welcome_email.subtitle",
    "translation": "Thiết lập không gian làm việc của bạn"
  },
  {
    "id": "api.templates.cloud_welcome_email.subtitle_info",
    "translation": "Thực hiện các bước sau để xây dựng nhóm của bạn và tận dụng tối đa không gian làm việc của bạn."
  },
  {
    "id": "api.templates.cloud_welcome_email.title",
    "translation": "Không gian làm việc của bạn đã sẵn sàng hoạt động!"
  },
  {
    "id": "api.templates.cloud_welcome_email.yearly_plan_button",
    "translation": "Xem hóa đơn của bạn"
  },
  {
    "id": "api.templates.copyright",
    "translation": "© 2021 Mattermost, Inc. 530 Đại lộ Lytton, Tầng hai, Palo Alto, CA, 94301"
  },
  {
    "id": "api.templates.delinquency_14.button",
    "translation": "Cập nhật thanh toán"
  },
  {
    "id": "api.templates.delinquency_14.subject",
    "translation": "Đã quá hạn thanh toán cho Mattermost {{.Plan}} của bạn"
  },
  {
    "id": "api.templates.delinquency_14.subtitle1",
    "translation": "Chúng tôi không thể tính phí vào thẻ tín dụng mà chúng tôi có trong hồ sơ. Điều này đồng nghĩa với việc không gian làm việc của bạn có nguy cơ bị hạ cấp xuống Cloud Free."
  },
  {
    "id": "api.templates.delinquency_30.button",
    "translation": "Cập nhật thanh toán"
  },
  {
    "id": "api.templates.delinquency_14.title",
    "translation": "Không nhận được thanh toán"
  },
  {
    "id": "api.templates.delinquency_30.limits_documentation",
    "translation": "Xem tất cả tài liệu về giới hạn."
  },
  {
    "id": "api.templates.delinquency_30.subject",
    "translation": "Hãy hành động để duy trì các tính năng {{.Plan}} quan trọng nhất của bạn"
  },
  {
    "id": "api.templates.delinquency_30.subtitle2",
    "translation": "Nếu không thực hiện hành động nào, không gian làm việc của bạn sẽ bị hạ cấp và dữ liệu sau có thể được lưu trữ:"
  },
  {
    "id": "api.templates.delinquency_30.title",
    "translation": "Không gian làm việc của bạn sẽ sớm bị hạ cấp"
  },
  {
    "id": "api.templates.delinquency_45.button",
    "translation": "Cập nhật thanh toán"
  },
  {
    "id": "api.templates.delinquency_45.subtitle1",
    "translation": "Chúng tôi không thể thu khoản thanh toán cho các hoá đơn chưa thanh toán kể từ {{.DelinquencyDate}}. Không gian làm việc của bạn có nguy cơ bị hạ cấp."
  },
  {
    "id": "api.templates.delinquency_45.subtitle3",
    "translation": "Hãy cập nhật thông tin thẻ tín dụng của bạn ngay bây giờ."
  },
  {
    "id": "api.templates.delinquency_45.title",
    "translation": "Không gian làm việc của bạn sẽ sớm bị hạ cấp"
  },
  {
    "id": "api.templates.delinquency_60.button",
    "translation": "Cập nhật thanh toán"
  },
  {
    "id": "api.templates.delinquency_60.downgrade_to_free",
    "translation": "Hạ cấp xuống đám mây miễn phí"
  },
  {
    "id": "api.templates.delinquency_60.subject",
    "translation": "Hành động bắt buộc: Không gian làm việc sẽ bị hạ cấp sau 30 ngày"
  },
  {
    "id": "api.templates.delinquency_60.subtitle2",
    "translation": "Chúng tôi sẽ tự động hạ cấp không gian làm việc của bạn sau 30 ngày nếu chúng tôi không thể xử lý khoản thanh toán của bạn."
  },
  {
    "id": "api.templates.delinquency_60.subtitle3",
    "translation": "Cập nhật thông tin thanh toán của bạn ngay bây giờ hoặc hạ cấp xuống Cloud Free bên dưới."
  },
  {
    "id": "api.templates.delinquency_60.title",
    "translation": "Không gian làm việc Mattermost của bạn sẽ bị hạ cấp sau 30 ngày"
  },
  {
    "id": "api.templates.delinquency_7.button",
    "translation": "Cập nhật thanh toán"
  },
  {
    "id": "api.templates.delinquency_7.subtitle1",
    "translation": "Chúng tôi không thể xử lý khoản thanh toán gần đây nhất của bạn."
  },
  {
    "id": "api.templates.delinquency_7.title",
    "translation": "Thanh toán của bạn chưa hoàn tất"
  },
  {
    "id": "api.templates.delinquency_75.button",
    "translation": "Cập nhật thanh toán"
  },
  {
    "id": "api.templates.delinquency_75.downgrade_to_free",
    "translation": "Hạ cấp xuống đám mây miễn phí"
  },
  {
    "id": "api.templates.delinquency_75.subject",
    "translation": "Mattermost {{.Plan}} của bạn sẽ bị hạ cấp sau 15 ngày"
  },
  {
    "id": "api.templates.delinquency_75.subtitle1",
    "translation": "Đây là lời nhắc cuối cùng rằng chúng tôi chưa nhận được khoản thanh toán cho không gian làm việc Mattermost Cloud của bạn kể từ {{.DelinquencyDate}}."
  },
  {
    "id": "api.templates.delinquency_75.subtitle2",
    "translation": "Không gian làm việc của bạn sẽ bị hạ cấp xuống Cloud Free. Các tính năng {{.Plan}} của bạn sẽ bị khóa và một số dữ liệu không gian làm việc của bạn có thể được lưu trữ cho đến khi giải quyết toàn bộ số dư chưa thanh toán của bạn."
  },
  {
    "id": "api.templates.delinquency_75.subtitle3",
    "translation": "Cập nhật thông tin thanh toán của bạn ngay bây giờ hoặc hạ cấp xuống Cloud Free."
  },
  {
    "id": "api.templates.delinquency_75.title",
    "translation": "Không gian làm việc của bạn sẽ bị hạ cấp sau 15 ngày"
  },
  {
    "id": "api.templates.delinquency_90.button",
    "translation": "Cập nhật thanh toán"
  },
  {
    "id": "api.templates.delinquency_90.secondary_action_button",
    "translation": "Xem các gói và chi phí"
  },
  {
    "id": "api.templates.delinquency_90.subject",
    "translation": "Không gian làm việc trên Matter Extreme Cloud của bạn đã bị hạ cấp"
  },
  {
    "id": "api.templates.delinquency_90.subtitle2",
    "translation": "Ngoài ra, dữ liệu của bạn có thể đã được lưu trữ do các giới hạn của Cloud Free."
  },
  {
    "id": "api.templates.delinquency_90.subtitle3",
    "translation": "Để hủy lưu trữ dữ liệu của bạn và duy trì các tính năng trả phí, hãy cập nhật thông tin thanh toán của bạn."
  },
  {
    "id": "api.templates.delinquency_90.title",
    "translation": "Không gian làm việc Mattermost của bạn đã bị hạ cấp"
  },
  {
    "id": "api.templates.email_us_anytime_at",
    "translation": "Gửi email cho chúng tôi bất cứ lúc nào tại "
  },
  {
    "id": "api.templates.invite_body.subTitle",
    "translation": "Bắt đầu cộng tác với nhóm của bạn trên Mattermost"
  },
  {
    "id": "api.templates.invite_body_guest.subTitle",
    "translation": "Bạn được mời làm khách để cộng tác với nhóm"
  },
  {
    "id": "api.templates.invite_body.title.reminder",
    "translation": "Nhắc nhở"
  },
  {
    "id": "api.templates.invite_body_footer.info",
    "translation": "Mattermost là một nền tảng nhắn tin mã nguồn mở, linh hoạt cho phép cộng tác nhóm một cách an toàn."
  },
  {
    "id": "api.templates.invite_body_footer.title",
    "translation": "Mattermost là gì?"
  },
  {
    "id": "api.templates.license_up_for_renewal_renew_now",
    "translation": "Gia hạn ngay bây giờ"
  },
  {
    "id": "api.templates.invite_team_and_channel_body.title",
    "translation": "{{ .SenderName }} đã mời bạn tham gia Kênh {{ .ChannelName }} trong Nhóm {{ .TeamDisplayName }}"
  },
  {
    "id": "api.templates.invite_team_and_channel_subject",
    "translation": "[{{ .SiteName }}] {{ .SenderName }} đã mời bạn tham gia Kênh {{ .ChannelName }} trên Nhóm {{ .TeamDisplayName }}"
  },
  {
    "id": "api.templates.invite_team_and_channels_subject",
    "translation": "[{{ .SiteName }}] {{ .SenderName }} đã mời bạn tham gia các kênh {{ .ChannelsLen }} trên Nhóm {{ .TeamDisplayName }}"
  },
  {
    "id": "api.templates.license_up_for_renewal_subject",
    "translation": "Giấy phép của bạn đã đến kỳ gia hạn"
  },
  {
    "id": "api.templates.license_up_for_renewal_subtitle_two",
    "translation": "Đăng nhập vào Tài khoản khách hàng của bạn để gia hạn"
  },
  {
    "id": "api.templates.license_up_for_renewal_title",
    "translation": "Đăng ký Mattermost của bạn sắp được gia hạn"
  },
  {
    "id": "api.templates.payment_failed.info1",
    "translation": "Tổ chức tài chính của bạn đã từ chối khoản thanh toán từ {{.CardBrand}} ****{{.LastFour}} được liên kết với không gian làm việc Mattermost Cloud của bạn."
  },
  {
    "id": "api.templates.payment_failed.info2",
    "translation": "Họ đưa ra lý do sau:"
  },
  {
    "id": "api.templates.payment_failed.subject",
    "translation": "Hành động bắt buộc: Thanh toán không thành công cho Matter Extreme {{.Plan}}"
  },
  {
    "id": "api.templates.payment_failed.title",
    "translation": "Thanh toán không thành công"
  },
  {
    "id": "api.templates.payment_failed_no_card.button",
    "translation": "Thanh toán ngay bây giờ"
  },
  {
    "id": "api.templates.payment_failed_no_card.info3",
    "translation": "Để xem lại hóa đơn của bạn và thêm phương thức thanh toán, hãy chọn Thanh toán ngay."
  },
  {
    "id": "api.templates.payment_failed_no_card.subject",
    "translation": "Khoản thanh toán đến hạn cho đăng ký Mattermost Cloud của bạn"
  },
  {
    "id": "api.templates.payment_failed_no_card.title",
    "translation": "Hóa đơn trên nền tảng đám mây quan trọng nhất của bạn sắp đến hạn"
  },
  {
    "id": "api.templates.questions_footer.info",
    "translation": "Cần giúp hoặc có câu hỏi? Gửi email cho chúng tôi theo địa chỉ "
  },
  {
    "id": "api.templates.questions_footer.title",
    "translation": "Bạn có thắc mắc?"
  },
  {
    "id": "api.templates.remove_expired_license.body.renew_button",
    "translation": "Gia hạn giấy phép ngay bây giờ"
  },
  {
    "id": "api.templates.remove_expired_license.subject",
    "translation": "Giấy phép Mattermost Enterprise đã bị vô hiệu hóa."
  },
  {
    "id": "api.templates.reset_body.info",
    "translation": "Liên kết đặt lại mật khẩu sẽ hết hạn sau 24 giờ."
  },
  {
    "id": "api.templates.verify_body.info1",
    "translation": "Nếu người đó không phải là bạn, bạn có thể yên tâm bỏ qua email này."
  },
  {
    "id": "api.templates.verify_body.serverURL",
    "translation": "{{ .ServerURL }}."
  },
  {
    "id": "api.templates.verify_body.subTitle1",
    "translation": "Cám ơn vì đã tham gia "
  },
  {
    "id": "api.templates.verify_body.subTitle2",
    "translation": "Nhấp vào bên dưới để xác minh địa chỉ email của bạn."
  },
  {
    "id": "api.templates.warn_metric_ack.body.contact_email_header",
    "translation": "Email: "
  },
  {
    "id": "api.templates.warn_metric_ack.body.contact_name_header",
    "translation": "Liên hệ: "
  },
  {
    "id": "api.templates.warn_metric_ack.body.diagnostic_id_header",
    "translation": "Diagnostic Id: "
  },
  {
    "id": "api.templates.warn_metric_ack.body.registered_users_header",
    "translation": "Tổng số người dùng đang hoạt động: "
  },
  {
    "id": "api.templates.welcome_body.app_download_title",
    "translation": "Tải xuống ứng dụng dành cho máy tính để bàn và thiết bị di động"
  },
  {
    "id": "api.templates.warn_metric_ack.body.site_url_header",
    "translation": "URL trang web: "
  },
  {
    "id": "api.templates.warn_metric_ack.footer",
    "translation": "Nếu bạn có bất kỳ thắc mắc nào khác, vui lòng liên hệ với support@mattermost.com"
  },
  {
    "id": "api.templates.warn_metric_ack.subject",
    "translation": "Yêu cầu Mattermost liên hệ lại"
  },
  {
    "id": "api.templates.welcome_body.info1",
    "translation": "Nếu người đó không phải là bạn, bạn có thể yên tâm bỏ qua email này."
  },
  {
    "id": "api.templates.welcome_body.serverURL",
    "translation": "{{ .ServerURL }}."
  },
  {
    "id": "api.templates.welcome_body.subTitle1",
    "translation": "Cám ơn vì đã tham gia "
  },
  {
    "id": "api.server.warn_metric.bot_response.mailto_footer",
    "translation": "Nếu bạn có bất kỳ thắc mắc nào khác, vui lòng liên hệ với support@mattermost.com"
  },
  {
    "id": "api.server.warn_metric.bot_response.start_trial_failure.message",
    "translation": "Không thể lấy lại giấy phép dùng thử. Truy cập https://mattermost.com/trial/ để yêu cầu giấy phép."
  },
  {
    "id": "api.server.warn_metric.email_domain.notification_body",
    "translation": "Các dự án thường có sự tham gia của mọi người cả bên trong và bên ngoài tổ chức. Với Tài khoản khách, bạn có thể đưa các đối tác bên ngoài vào hệ thống Matter Extreme của mình và chỉ định họ có thể làm việc cùng ai và họ có thể xem những gì.\n\n[Tìm hiểu thêm về cách bật Tài khoản khách](https://www.mattermost.com/docs-guest-accounts/?utm_medium=product&utm_source=mattermost-advisor-bot&utm_content=guest-accounts).\n\nBằng cách nhấp vào Liên hệ với chúng tôi, bạn sẽ chia sẻ thông tin của mình với Mattermost, Inc. [Tìm hiểu thêm](https://mattermost.com/pl/default-admin-advisory)"
  },
  {
    "id": "api.server.warn_metric.email_domain.start_trial.notification_body",
    "translation": "Các dự án thường có sự tham gia của mọi người cả bên trong và bên ngoài tổ chức. Với Tài khoản khách, bạn có thể đưa các đối tác bên ngoài vào hệ thống Matter Extreme của mình và chỉ định họ có thể làm việc cùng ai và họ có thể xem những gì.\n\n[Tìm hiểu thêm về cách bật Tài khoản khách](https://www.mattermost.com/docs-guest-accounts/?utm_medium=product&utm_source=mattermost-advisor-bot&utm_content=guest-accounts)\n\nBằng cách nhấp vào Bắt đầu dùng thử, tôi đồng ý với [Thỏa thuận đánh giá phần mềm quan trọng nhất](https://mattermost.com/software-evaluation-agreement/), [Chính sách quyền riêng tư](https://mattermost.com/pl/privacy-policy /) và nhận email sản phẩm."
  },
  {
    "id": "api.server.warn_metric.number_of_active_users_100.notification_body",
    "translation": "Hệ thống Matter Extreme của bạn có hơn 100 người dùng. Khi cơ sở người dùng của bạn tăng lên, việc cấp phép tài khoản mới có thể trở nên tốn thời gian. Chúng tôi khuyên bạn nên tích hợp Active Directory/LDAP của tổ chức mình để cho phép bất kỳ ai có tài khoản đều có thể truy cập Matter Extreme.\n\n[Tìm hiểu thêm về cách tích hợp với AD/LDAP](https://www.mattermost.com/docs-adldap/?utm_medium=product&utm_source=mattermost-advisor-bot&utm_content=adldap)\n\nBằng cách nhấp vào Liên hệ với chúng tôi, bạn sẽ chia sẻ thông tin của mình với Mattermost, Inc. [Tìm hiểu thêm](https://mattermost.com/pl/default-admin-advisory)"
  },
  {
    "id": "api.server.warn_metric.mfa.notification_body",
    "translation": "Hệ thống Matter Extreme của bạn đã bật xác thực đa yếu tố, cho phép người dùng lựa chọn bảo mật tài khoản của họ bằng các phương tiện xác thực bổ sung ngoài mật khẩu. Để nâng cao tính bảo mật trên toàn hệ thống, bạn có thể yêu cầu tất cả tài khoản Matter Extreme sử dụng xác thực đa yếu tố.\n\n[Tìm hiểu thêm về cách thực thi Xác thực đa yếu tố](https://www.mattermost.com/docs-multi-factor-authentication/?utm_medium=product&utm_source=mattermost-advisor-bot&utm_content=multi-factor-authentication).\n\nBằng cách nhấp vào Liên hệ với chúng tôi, bạn sẽ chia sẻ thông tin của mình với Mattermost, Inc. [Tìm hiểu thêm](https://mattermost.com/pl/default-admin-advisory)"
  },
  {
    "id": "api.server.warn_metric.mfa.start_trial.notification_body",
    "translation": "Hệ thống Matter Extreme của bạn đã bật xác thực đa yếu tố, cho phép người dùng lựa chọn bảo mật tài khoản của họ bằng các phương tiện xác thực bổ sung ngoài mật khẩu. Để nâng cao tính bảo mật trên toàn hệ thống, bạn có thể yêu cầu tất cả tài khoản Matter Extreme sử dụng xác thực đa yếu tố.\n\n[Tìm hiểu thêm về cách thực thi Xác thực đa yếu tố](https://www.mattermost.com/docs-multi-factor-authentication/?utm_medium=product&utm_source=mattermost-advisor-bot&utm_content=multi-factor-authentication)\n\nBằng cách nhấp vào Bắt đầu dùng thử, tôi đồng ý với [Thỏa thuận đánh giá phần mềm quan trọng nhất](https://mattermost.com/software-evaluation-agreement/), [Chính sách quyền riêng tư](https://mattermost.com/pl/privacy-policy /) và nhận email sản phẩm."
  },
  {
    "id": "api.server.warn_metric.number_of_active_users_100.start_trial.notification_body",
    "translation": "Hệ thống Matter Extreme của bạn có hơn 100 người dùng. Khi cơ sở người dùng của bạn tăng lên, việc cấp phép tài khoản mới có thể trở nên tốn thời gian. Chúng tôi khuyên bạn nên tích hợp Active Directory/LDAP của tổ chức mình để cho phép bất kỳ ai có tài khoản đều có thể truy cập Matter Extreme.\n\n[Tìm hiểu thêm về cách tích hợp với AD/LDAP](https://www.mattermost.com/docs-adldap/?utm_medium=product&utm_source=mattermost-advisor-bot&utm_content=adldap)\n\nBằng cách nhấp vào Bắt đầu dùng thử, tôi đồng ý với [Thỏa thuận đánh giá phần mềm quan trọng nhất](https://mattermost.com/software-evaluation-agreement/), [Chính sách quyền riêng tư](https://mattermost.com/pl/privacy-policy /) và nhận email sản phẩm."
  },
  {
    "id": "api.server.warn_metric.number_of_active_users_200.notification_body",
    "translation": "Hệ thống Matter Extreme của bạn hiện có 200 người dùng. Khi bạn kết nối Matter Extreme với nhà cung cấp dịch vụ đăng nhập một lần trong tổ chức của mình, người dùng có thể truy cập Matter Extreme mà không cần phải nhập lại thông tin đăng nhập của họ. Chúng tôi khuyên bạn nên tích hợp nhà cung cấp SAML 2.0 với máy chủ Mattermost của mình.[Tìm hiểu thêm về cách tích hợp với SAML 2.0](https://www.mattermost.com/docs-saml/?utm_medium=product&utm_source=mattermost-advisor-bot&utm_content=saml) .\n\nBằng cách nhấp vào Liên hệ với chúng tôi, bạn sẽ chia sẻ thông tin của mình với Mattermost, Inc. [Tìm hiểu thêm](https://mattermost.com/pl/default-admin-advisory)"
  },
  {
    "id": "api.server.warn_metric.number_of_active_users_200.start_trial.notification_body",
    "translation": "Hệ thống Matter Extreme của bạn hiện có 200 người dùng. Khi bạn kết nối Matter Extreme với nhà cung cấp dịch vụ đăng nhập một lần trong tổ chức của mình, người dùng có thể truy cập Matter Extreme mà không cần phải nhập lại thông tin đăng nhập của họ. Chúng tôi khuyên bạn nên tích hợp nhà cung cấp SAML 2.0 với máy chủ Mattermost của mình.[Tìm hiểu thêm về cách tích hợp với SAML 2.0](https://www.mattermost.com/docs-saml/?utm_medium=product&utm_source=mattermost-advisor-bot&utm_content=saml)\n\nBằng cách nhấp vào Bắt đầu dùng thử, tôi đồng ý với [Thỏa thuận đánh giá phần mềm quan trọng nhất](https://mattermost.com/software-evaluation-agreement/), [Chính sách quyền riêng tư](https://mattermost.com/pl/privacy-policy /) và nhận email sản phẩm."
  },
  {
    "id": "api.server.warn_metric.number_of_active_users_300.notification_body",
    "translation": "Với rất nhiều cuộc trò chuyện diễn ra trên Matter Extreme, việc biết nơi tìm thông tin quan trọng có thể là một thách thức. Nếu bạn muốn phát thông báo tới nhiều khán giả, bạn có thể thiết lập Kênh thông báo chỉ đọc nơi bất kỳ ai cũng có thể tham gia nhưng chỉ quản trị viên kênh mới có thể đăng thông báo.\n\n[Tìm hiểu thêm về cách tạo Kênh thông báo chỉ đọc](https://www.mattermost.com/docs-channel-moderation/?utm_medium=product&utm_source=mattermost-advisor-bot&utm_content=channel-moderation)\n\nBằng cách nhấp vào Liên hệ với chúng tôi, bạn sẽ chia sẻ thông tin của mình với Mattermost, Inc. [Tìm hiểu thêm](https://mattermost.com/pl/default-admin-advisory)"
  },
  {
    "id": "api.templates.delinquency_30.subtitle1",
    "translation": "Bạn có thời gian để duy trì hoạt động Mattermost {{.Plan}} của mình nhưng bạn sẽ cần giải quyết các vấn đề với phương thức thanh toán của mình."
  },
  {
    "id": "api.templates.delinquency_7.subtitle2",
    "translation": "Để duy trì gói {{.Plan}} của bạn hoạt động, vui lòng liên hệ với tổ chức tài chính của bạn càng sớm càng tốt. Sau đó, cập nhật chi tiết thanh toán của bạn nếu cần."
  },
  {
    "id": "api.server.warn_metric.number_of_active_users_500.notification_body",
    "translation": "Mattermost đặc biệt khuyến nghị việc triển khai trên 500 người dùng nên tận dụng các tính năng như quản lý người dùng, phân cụm máy chủ và giám sát hiệu suất. Hãy liên hệ với chúng tôi để tìm hiểu thêm và cho chúng tôi biết cách chúng tôi có thể trợ giúp.\n\nBằng cách nhấp vào Liên hệ với chúng tôi, bạn sẽ chia sẻ thông tin của mình với Mattermost, Inc. [Tìm hiểu thêm](https://mattermost.com/pl/default-admin-advisory)"
  },
  {
    "id": "api.templates.delinquency_45.subject",
    "translation": "Lưu ý: Mattermost {{.Plan}} của bạn sẽ sớm bị hạ cấp"
  },
  {
    "id": "api.templates.delinquency_90.subtitle1",
    "translation": "Nếu bạn sử dụng các tính năng của Cloud Professional hoặc Enterprise cho các hoạt động kinh doanh quan trọng thì những tính năng này sẽ không còn khả dụng nữa và bạn sẽ thấy hiệu suất bị suy giảm."
  },
  {
    "id": "api.server.warn_metric.number_of_active_users_500.start_trial.notification_body",
    "translation": "Mattermost đặc biệt khuyến nghị việc triển khai trên 500 người dùng nên tận dụng các tính năng như quản lý người dùng, phân cụm máy chủ và giám sát hiệu suất. Hãy liên hệ với chúng tôi để tìm hiểu thêm và cho chúng tôi biết cách chúng tôi có thể trợ giúp.\n\nBằng cách nhấp vào Bắt đầu dùng thử, tôi đồng ý với [Thỏa thuận đánh giá phần mềm quan trọng nhất](https://mattermost.com/software-evaluation-agreement/), [Chính sách quyền riêng tư](https://mattermost.com/pl/privacy-policy /) và nhận email sản phẩm."
  },
  {
    "id": "api.templates.delinquency_45.subtitle2",
    "translation": "Không gian làm việc bị hạ cấp có thể ảnh hưởng tiêu cực đến các quy trình công việc quan trọng và các hoạt động kinh doanh quan trọng khác được thực hiện tại không gian làm việc của bạn."
  },
  {
    "id": "api.templates.email_footer_v2",
    "translation": "© 2022 Mattermost, Inc. 530 Đại lộ Lytton, Tầng hai, Palo Alto, CA, 94301"
  },
  {
    "id": "api.server.warn_metric.number_of_channels_50.notification_body",
    "translation": "Các kênh giúp cải thiện khả năng giao tiếp nhưng với việc người dùng trên khắp các kênh tham gia và tạo các kênh Matter Extreme, thách thức trong việc giữ cho hệ thống luôn ngăn nắp sẽ tăng lên. Quyền nâng cao cho phép bạn đặt người dùng hoặc vai trò nào có thể thực hiện một số hành động nhất định, bao gồm quản lý cài đặt kênh và thành viên, sử dụng @channel hoặc @here để gắn thẻ các nhóm người dùng rộng rãi và tạo webhook mới.\n\n[Tìm hiểu thêm về cách sử dụng Quyền nâng cao](https://www.mattermost.com/docs-advanced-permissions/?utm_medium=product&utm_source=mattermost-advisor-bot&utm_content=advanced-permissions)\n\nBằng cách nhấp vào Liên hệ với chúng tôi, bạn sẽ chia sẻ thông tin của mình với Mattermost, Inc. [Tìm hiểu thêm](https://mattermost.com/pl/default-admin-advisory)"
  },
  {
    "id": "api.templates.delinquency_60.subtitle1",
    "translation": "Vui lòng cập nhật sớm thông tin thanh toán của bạn để xử lý các hóa đơn chưa thanh toán của bạn."
  },
  {
    "id": "api.templates.invite_team_and_channels_body.title",
    "translation": "{{ .SenderName }} đã mời bạn tham gia các kênh {{ .ChannelsLen }} trong Nhóm {{ .TeamDisplayName }}"
  },
  {
    "id": "api.server.warn_metric.number_of_channels_50.start_trial.notification_body",
    "translation": "Các kênh giúp cải thiện khả năng giao tiếp nhưng với việc người dùng trên khắp các kênh tham gia và tạo các kênh Matter Extreme, thách thức trong việc giữ cho hệ thống luôn ngăn nắp sẽ tăng lên. Quyền nâng cao cho phép bạn đặt người dùng hoặc vai trò nào có thể thực hiện một số hành động nhất định, bao gồm quản lý cài đặt kênh và thành viên, sử dụng @channel hoặc @here để gắn thẻ các nhóm người dùng rộng rãi và tạo webhook mới.\n\n[Tìm hiểu thêm về cách sử dụng Quyền nâng cao](https://www.mattermost.com/docs-advanced-permissions/?utm_medium=product&utm_source=mattermost-advisor-bot&utm_content=advanced-permissions)\n\nBằng cách nhấp vào Bắt đầu dùng thử, tôi đồng ý với [Thỏa thuận đánh giá phần mềm quan trọng nhất](https://mattermost.com/software-evaluation-agreement/), [Chính sách quyền riêng tư](https://mattermost.com/pl/privacy-policy /) và nhận email sản phẩm."
  },
  {
    "id": "api.templates.license_up_for_renewal_subtitle",
    "translation": "{{.UserName}}, đăng ký của bạn sẽ hết hạn sau {{.Days}} ngày. Chúng tôi hy vọng bạn đang trải nghiệm sự cộng tác nhóm linh hoạt và an toàn mà Mattermost mang lại. Hãy sớm gia hạn để đảm bảo nhóm của bạn có thể tiếp tục tận hưởng những lợi ích này."
  },
  {
    "id": "api.server.warn_metric.number_of_posts_2M.notification_body",
    "translation": "Hệ thống Matter Extreme của bạn có số lượng tin nhắn lớn. Tìm kiếm cơ sở dữ liệu Matter Extreme mặc định bắt đầu hiển thị sự suy giảm hiệu suất ở khoảng 2,5 triệu bài đăng. Với hơn 5 triệu bài đăng, Elaticsearch có thể giúp tránh các vấn đề đáng kể về hiệu suất, chẳng hạn như thời gian chờ, với tìm kiếm và lượt đề cập. Hãy liên hệ với chúng tôi để tìm hiểu thêm và cho chúng tôi biết cách chúng tôi có thể trợ giúp.\n\n[Tìm hiểu thêm về cách cải thiện hiệu suất](https://www.mattermost.com/docs-elasticsearch/?utm_medium=product&utm_source=mattermost-advisor-bot&utm_content=elasticsearch)\n\nBằng cách nhấp vào Liên hệ với chúng tôi, bạn sẽ chia sẻ thông tin của mình với Mattermost, Inc. [Tìm hiểu thêm](https://mattermost.com/pl/default-admin-advisory)"
  },
  {
    "id": "api.server.warn_metric.number_of_posts_2M.start_trial.notification_body",
    "translation": "Hệ thống Matter Extreme của bạn có số lượng tin nhắn lớn. Tìm kiếm cơ sở dữ liệu Matter Extreme mặc định bắt đầu hiển thị sự suy giảm hiệu suất ở khoảng 2,5 triệu bài đăng. Với hơn 5 triệu bài đăng, Elaticsearch có thể giúp tránh các vấn đề đáng kể về hiệu suất, chẳng hạn như thời gian chờ, với tìm kiếm và lượt đề cập. Hãy liên hệ với chúng tôi để tìm hiểu thêm và cho chúng tôi biết cách chúng tôi có thể trợ giúp.\n\n[Tìm hiểu thêm về cách cải thiện hiệu suất](https://www.mattermost.com/docs-elasticsearch/?utm_medium=product&utm_source=mattermost-advisor-bot&utm_content=elasticsearch)\n\nBằng cách nhấp vào Bắt đầu dùng thử, tôi đồng ý với [Thỏa thuận đánh giá phần mềm quan trọng nhất](https://mattermost.com/software-evaluation-agreement/), [Chính sách quyền riêng tư](https://mattermost.com/pl/privacy-policy /) và nhận email sản phẩm."
  },
  {
    "id": "api.templates.payment_failed.info3",
    "translation": "Để đảm bảo quyền truy cập không bị gián đoạn vào Matter Extreme {{.Plan}}, vui lòng liên hệ với tổ chức tài chính của bạn để khắc phục sự cố cơ bản hoặc cập nhật thông tin thanh toán của bạn. Sau khi thông tin thanh toán được cập nhật, Mattermost sẽ cố gắng giải quyết mọi số dư chưa thanh toán."
  },
  {
    "id": "api.server.warn_metric.number_of_teams_5.start_trial.notification_body",
    "translation": "Hệ thống Matter Extreme của bạn hiện có nhiều nhóm. Nhiều nhóm có cách điều phối và cộng tác ưa thích của riêng họ, bao gồm cách tạo kênh, ai có thể mời đồng đội mới và cách quản lý tích hợp. Lược đồ ghi đè nhóm cho phép bạn tùy chỉnh quyền của người dùng trong mỗi nhóm để đáp ứng nhu cầu cụ thể của họ.\n\n[Tìm hiểu thêm về cách sử dụng Quyền nâng cao](https://www.mattermost.com/docs-advanced-permissions-team-override/?utm_medium=product&utm_source=mattermost-advisor-bot&utm_content=advanced-permissions-team-override)\n\nBằng cách nhấp vào Bắt đầu dùng thử, tôi đồng ý với [Thỏa thuận đánh giá phần mềm quan trọng nhất](https://mattermost.com/software-evaluation-agreement/), [Chính sách quyền riêng tư](https://mattermost.com/pl/privacy-policy /) và nhận email sản phẩm."
  },
  {
    "id": "api.templates.payment_failed_no_card.info1",
    "translation": "Hóa đơn Matter Extreme Cloud của bạn cho kỳ thanh toán gần đây nhất đã được xử lý. Tuy nhiên, chúng tôi không có chi tiết thanh toán của bạn trong hồ sơ."
  },
  {
    "id": "api.system.id_loaded.not_available.app_error",
    "translation": "Thông báo đẩy được tải ID không được định cấu hình hoặc hỗ trợ trên máy chủ này."
  },
  {
    "id": "api.templates.remove_expired_license.body.title",
    "translation": "Giấy phép Phiên bản Enterprise của bạn đã hết hạn và một số tính năng có thể bị tắt. Hãy gia hạn giấy phép của bạn ngay bây giờ."
  },
  {
    "id": "api.team.add_members.user_denied",
    "translation": "Đội này được quản lý bởi các nhóm. Người dùng này không thuộc nhóm được đồng bộ hóa với nhóm này."
  },
  {
    "id": "api.templates.reset_body.subTitle",
    "translation": "Nhấp vào nút bên dưới để đặt lại mật khẩu của bạn. Nếu bạn không yêu cầu điều này, bạn có thể yên tâm bỏ qua email này."
  },
  {
    "id": "api.templates.cloud_upgrade_confirmation_monthly.subtitle",
    "translation": "Không gian làm việc {{.WorkspaceName}} của bạn hiện đã được nâng cấp. Bạn sẽ được lập hoá đơn từ {{.Date}}"
  },
  {
    "id": "api.templates.welcome_body.subTitle2",
    "translation": "Nhấp vào bên dưới để xác minh địa chỉ email của bạn."
  },
  {
    "id": "api.templates.delinquency_14.subtitle2",
    "translation": "Vui lòng liên hệ với tổ chức tài chính của bạn để giải quyết mọi vấn đề. Sau đó, cập nhật chi tiết thanh toán của bạn nếu cần."
  },
  {
    "id": "api.cloud.request_error",
    "translation": "Lỗi xử lý yêu cầu tới CWS."
  },
  {
    "id": "app.notification.body.dm.title",
    "translation": "{{.SenderName}} đã gửi cho bạn một tin nhắn mới"
  },
  {
    "id": "app.notification.body.group.subTitle",
    "translation": "Khi bạn đi vắng, {{.SenderName}} đã gửi tin nhắn cho nhóm của bạn."
  },
  {
    "id": "app.notification.body.group.title",
    "translation": "{{.SenderName}} đã gửi cho bạn một tin nhắn mới"
  },
  {
    "id": "app.notification.body.mention.subTitle",
    "translation": "Khi bạn đi vắng, {{.SenderName}} đã đề cập đến bạn trên kênh {{.ChannelName}}."
  },
  {
    "id": "app.notification.body.thread_channel_full.subTitle",
    "translation": "Khi bạn đi vắng, {{.SenderName}} đã trả lời chủ đề bạn đang theo dõi trong {{.ChannelName}}."
  },
  {
    "id": "app.notification.body.thread_dm.subTitle",
    "translation": "Khi bạn đi vắng, {{.SenderName}} đã trả lời một chuỗi trong Tin nhắn trực tiếp của bạn."
  },
  {
    "id": "app.notification.footer.info",
    "translation": " và đi tới Cài đặt > Thông báo"
  },
  {
    "id": "app.notification.footer.infoLogin",
    "translation": "Đăng nhập vào Mattermost"
  },
  {
    "id": "app.notification.footer.title",
    "translation": "Bạn muốn thay đổi cài đặt thông báo của mình?"
  },
  {
    "id": "app.notify_admin.save.app_error",
    "translation": "Không thể lưu dữ liệu thông báo."
  },
  {
    "id": "app.notify_admin.send_notification_post.app_error",
    "translation": "Không thể gửi bài viết thông báo."
  },
  {
    "id": "app.oauth.delete_app.app_error",
    "translation": "Đã xảy ra lỗi khi xóa Ứng dụng OAuth2."
  },
  {
    "id": "app.oauth.get_access_data_by_user_for_app.app_error",
    "translation": "Chúng tôi đã gặp lỗi khi tìm tất cả mã thông báo truy cập."
  },
  {
    "id": "app.oauth.get_app.find.app_error",
    "translation": "Không thể tìm thấy ứng dụng được yêu cầu."
  },
  {
    "id": "app.oauth.get_app.finding.app_error",
    "translation": "Chúng tôi đã gặp lỗi khi tìm ứng dụng."
  },
  {
    "id": "app.oauth.get_apps.find.app_error",
    "translation": "Đã xảy ra lỗi khi tìm Ứng dụng OAuth2."
  },
  {
    "id": "app.oauth.permanent_delete_auth_data_by_user.app_error",
    "translation": "Không thể xóa mã ủy quyền."
  },
  {
    "id": "app.oauth.remove_access_data.app_error",
    "translation": "Không thể xóa mã thông báo truy cập."
  },
  {
    "id": "app.oauth.remove_auth_data_by_client_id.app_error",
    "translation": "Không thể xóa dữ liệu oauth."
  },
  {
    "id": "app.oauth.save_app.save.app_error",
    "translation": "Không thể lưu ứng dụng."
  },
  {
    "id": "app.oauth.update_app.find.app_error",
    "translation": "Không thể tìm thấy ứng dụng hiện có để cập nhật."
  },
  {
    "id": "app.oauth.update_app.updating.app_error",
    "translation": "Chúng tôi đã gặp lỗi khi cập nhật ứng dụng."
  },
  {
    "id": "app.plugin.extract.app_error",
    "translation": "Đã xảy ra lỗi khi giải nén gói plugin."
  },
  {
    "id": "app.plugin.get_public_key.get_file.app_error",
    "translation": "Đã xảy ra lỗi khi lấy khóa chung từ cửa hàng."
  },
  {
    "id": "app.plugin.marketplace_plugin_request.app_error",
    "translation": "Không giải mã được yêu cầu plugin thị trường."
  },
  {
    "id": "app.plugin.marketplace_plugins.not_found.app_error",
    "translation": "Không thể tìm thấy plugin thị trường được yêu cầu."
  },
  {
    "id": "app.plugin.marketplace_plugins.signature_not_found.app_error",
    "translation": "Không thể tìm thấy chữ ký plugin thị trường được yêu cầu."
  },
  {
    "id": "app.plugin.modify_saml.app_error",
    "translation": "Không thể sửa đổi tập tin saml."
  },
  {
    "id": "app.plugin.skip_installation.app_error",
    "translation": "Bỏ qua cài đặt plugin {{.Id}} vì phiên bản hiện tại tương đương hoặc mới hơn."
  },
  {
    "id": "app.plugin_store.delete.app_error",
    "translation": "Không thể xóa giá trị khóa plugin."
  },
  {
    "id": "app.plugin_store.list.app_error",
    "translation": "Không thể liệt kê tất cả các khóa plugin."
  },
  {
    "id": "app.plugin_store.save.app_error",
    "translation": "Không thể lưu hoặc cập nhật giá trị khóa plugin."
  },
  {
    "id": "app.post.analytics_posts_count.app_error",
    "translation": "Không thể lấy được số lượng bài viết."
  },
  {
    "id": "app.post.analytics_teams_count.app_error",
    "translation": "Không thể sử dụng nhóm"
  },
  {
    "id": "app.post.analytics_user_counts_posts_by_day.app_error",
    "translation": "Không thể lấy số lượng người dùng bằng bài viết."
  },
  {
    "id": "app.post.delete.app_error",
    "translation": "Không thể xóa bài viết."
  },
  {
    "id": "app.post.delete_post.get_team.app_error",
    "translation": "Đã xảy ra lỗi khi tải nhóm."
  },
  {
    "id": "app.post.get.app_error",
    "translation": "Không thể nhận được bài viết."
  },
  {
    "id": "app.post.get_direct_posts.app_error",
    "translation": "Không thể nhận được bài viết trực tiếp."
  },
  {
    "id": "app.notification.body.mention.title",
    "translation": "{{.SenderName}} đã đề cập đến bạn trong tin nhắn"
  },
  {
    "id": "app.notification.body.thread.title",
    "translation": "{{.SenderName}} đã trả lời một chủ đề"
  },
  {
    "id": "app.notification.body.thread_channel.subTitle",
    "translation": "Khi bạn đi vắng, {{.SenderName}} đã trả lời chủ đề bạn đang theo dõi."
  },
  {
    "id": "app.notification.body.thread_gm.subTitle",
    "translation": "Khi bạn đi vắng, {{.SenderName}} đã trả lời một chủ đề trong nhóm của bạn."
  },
  {
    "id": "app.oauth.get_app_by_user.find.app_error",
    "translation": "Không thể tìm thấy bất kỳ ứng dụng hiện có nào."
  },
  {
    "id": "app.oauth.save_app.existing.app_error",
    "translation": "Phải gọi cập nhật cho ứng dụng hiện có."
  },
  {
    "id": "app.plugin.invalid_version.app_error",
    "translation": "Phiên bản plugin không thể được phân tích cú pháp."
  },
  {
    "id": "app.plugin.signature_decode.app_error",
    "translation": "Không thể giải mã chữ ký base64."
  },
  {
    "id": "app.plugin_store.get.app_error",
    "translation": "Không thể lấy giá trị khóa plugin."
  },
  {
    "id": "app.post.analytics_posts_count_by_day.app_error",
    "translation": "Không thể đếm số bài viết theo ngày."
  },
  {
    "id": "app.post.cloud.get.app_error",
    "translation": "Không thể tìm nạp bài đăng vì nó đã vượt quá giới hạn gói của đám mây."
  },
  {
    "id": "app.session.remove.app_error",
    "translation": "Không thể xóa phiên."
  },
  {
    "id": "app.session.remove_all_sessions_for_team.app_error",
    "translation": "Không thể xóa tất cả các phiên."
  },
  {
    "id": "app.session.save.app_error",
    "translation": "Không thể lưu phiên."
  },
  {
    "id": "app.session.save.existing.app_error",
    "translation": "Không thể cập nhật phiên hiện có."
  },
  {
    "id": "app.session.update_device_id.app_error",
    "translation": "Không thể cập nhật id thiết bị."
  },
  {
    "id": "app.sharedchannel.dm_channel_creation.internal_error",
    "translation": "Đã gặp lỗi khi tạo kênh chia sẻ trực tiếp."
  },
  {
    "id": "app.status.get.app_error",
    "translation": "Đã gặp lỗi khi truy xuất trạng thái."
  },
  {
    "id": "app.status.get.missing.app_error",
    "translation": "Không có mục nào cho trạng thái đó tồn tại."
  },
  {
    "id": "app.system.complete_onboarding_request.no_first_user",
    "translation": "Việc giới thiệu chỉ có thể được hoàn thành bởi Quản trị viên hệ thống."
  },
  {
    "id": "app.system.get.app_error",
    "translation": "Chúng tôi đã gặp lỗi khi tìm thuộc tính hệ thống."
  },
  {
    "id": "app.system.get_by_name.app_error",
    "translation": "Không thể tìm thấy biến hệ thống."
  },
  {
    "id": "app.system.warn_metric.bot_displayname",
    "translation": "Cố vấn của Mattermost"
  },
  {
    "id": "app.system.get_onboarding_request.app_error",
    "translation": "Không nhận được trạng thái hoàn tất quá trình giới thiệu."
  },
  {
    "id": "app.system.permanent_delete_by_name.app_error",
    "translation": "Chúng tôi không thể xóa vĩnh viễn mục nhập bảng hệ thống."
  },
  {
    "id": "app.system.save.app_error",
    "translation": "Chúng tôi đã gặp lỗi khi lưu thuộc tính hệ thống."
  },
  {
    "id": "app.system.warn_metric.store.app_error",
    "translation": "Không lưu trữ được giá trị cho {{.WarnMetricName}}"
  },
  {
    "id": "app.team.analytics_team_count.app_error",
    "translation": "Không thể đếm được các đội."
  },
  {
    "id": "app.team.clear_all_custom_role_assignments.select.app_error",
    "translation": "Không thể truy xuất các thành viên trong nhóm."
  },
  {
    "id": "app.system.complete_onboarding_request.app_error",
    "translation": "Không giải mã được yêu cầu giới thiệu hoàn chỉnh."
  },
  {
    "id": "app.team.clear_cache.app_error",
    "translation": "Lỗi xóa bộ nhớ đệm của thành viên nhóm"
  },
  {
    "id": "app.team.get.find.app_error",
    "translation": "Không thể tìm thấy đội hiện có."
  },
  {
    "id": "app.team.get_active_member_count.app_error",
    "translation": "Không thể đếm được số thành viên trong nhóm."
  },
  {
    "id": "app.team.get_all.app_error",
    "translation": "Chúng tôi không thể có được tất cả các đội."
  },
  {
    "id": "app.team.get_all_team_listing.app_error",
    "translation": "Chúng tôi không thể có được tất cả các đội."
  },
  {
    "id": "app.team.get.finding.app_error",
    "translation": "Chúng tôi đã gặp lỗi khi tìm nhóm."
  },
  {
    "id": "app.team.get_all_private_team_listing.app_error",
    "translation": "Chúng tôi không thể có được tất cả các đội tư nhân."
  },
  {
    "id": "api.command_channel_purpose.update_channel.max_length",
    "translation": "Văn bản đã nhập vượt quá giới hạn ký tự. Tiêu đề kênh được giới hạn ở {{.MaxLength}} ký tự."
  },
  {
    "id": "api.command_custom_status.app_error",
    "translation": "Lỗi cài đặt trạng thái."
  },
  {
    "id": "api.command_custom_status.clear.app_error",
    "translation": "Lỗi xoá trạng thái"
  },
  {
    "id": "api.command_channel_header.update_channel.max_length",
    "translation": "Văn bản đã nhập vượt quá giới hạn ký tự. Tiêu đề kênh được giới hạn ở {{.MaxLength}} ký tự."
  },
  {
    "id": "api.cloud.teams_limit_reached.create",
    "translation": "Không thể tạo nhóm vì đã đạt đến giới hạn số lượng nhóm"
  },
  {
    "id": "api.cloud.teams_limit_reached.restore",
    "translation": "Không thể khôi phục đội vì đã đạt đến giới hạn nhóm"
  },
  {
    "id": "api.command.execute_command.format.app_error",
    "translation": "Từ kích hoạt lệnh thiếu ký tự gạch chéo ở đầu"
  },
  {
    "id": "api.command_share.shared_channel_unavailable",
    "translation": "Kênh này không còn được chia sẻ."
  },
  {
    "id": "api.command_share.shared_channel_unshare.error",
    "translation": "Không thể hủy chia sẻ kênh này: {{.Error}}."
  },
  {
    "id": "api.command_share.uninvite_remote.help",
    "translation": "Hủy mời kết nối an toàn khỏi kênh được chia sẻ này"
  },
  {
    "id": "api.command_share.uninvite_remote_id.help",
    "translation": "ID của kết nối an toàn để hủy mời."
  },
  {
    "id": "api.command_share.unknown_action",
    "translation": "Hành động không xác định `{{.Action}}`. Hành động có sẵn: {{.Actions}}"
  },
  {
    "id": "api.command_share.unshare_channel.help",
    "translation": "Hủy chia sẻ kênh hiện tại"
  },
  {
    "id": "api.config.get_config.restricted_merge.app_error",
    "translation": "Không hợp nhất được cấu hình."
  },
  {
    "id": "api.config.reload_config.app_error",
    "translation": "Không thể tải lại cấu hình."
  },
  {
    "id": "api.config.migrate_config.app_error",
    "translation": "Không thể di chuyển kho lưu trữ cấu hình."
  },
  {
    "id": "api.config.patch_config.diff.app_error",
    "translation": "Không thể phân biệt cấu hình"
  },
  {
    "id": "api.config.patch_config.restricted_merge.app_error",
    "translation": "Không hợp nhất được cấu hình đã cho."
  },
  {
    "id": "api.config.update_config.clear_siteurl.app_error",
    "translation": "URL trang web không thể bị xóa."
  },
  {
    "id": "api.config.update_config.diff.app_error",
    "translation": "Không thể phân biệt cấu hình"
  },
  {
    "id": "api.config.update_config.not_allowed_security.app_error",
    "translation": "Không được phép thay đổi {{.Name}} vì lý do bảo mật."
  },
  {
    "id": "api.config.update_config.translations.app_error",
    "translation": "Không thể cập nhật bản dịch máy chủ."
  },
  {
    "id": "api.context.get_user.app_error",
    "translation": "Không thể lấy người dùng từ phiên UserID."
  },
  {
    "id": "api.context.invitation_expired.error",
    "translation": "Lời mời đã hết hạn."
  },
  {
    "id": "api.context.json_encoding.app_error",
    "translation": "Lỗi mã hóa JSON."
  },
  {
    "id": "api.context.local_origin_required.app_error",
    "translation": "Điểm cuối này yêu cầu nguồn gốc yêu cầu cục bộ."
  },
  {
    "id": "api.context.remote_id_invalid.app_error",
    "translation": "Không thể tìm thấy ID kết nối an toàn {{.RemoteId}}."
  },
  {
    "id": "api.context.remote_id_missing.app_error",
    "translation": "Thiếu ID kết nối an toàn."
  },
  {
    "id": "api.custom_groups.count_err",
    "translation": "nhóm đếm lỗi"
  },
  {
    "id": "api.custom_groups.feature_disabled",
    "translation": "tính năng nhóm tùy chỉnh bị vô hiệu hóa"
  },
  {
    "id": "api.custom_groups.license_error",
    "translation": "không được cấp phép cho các nhóm tùy chỉnh"
  },
  {
    "id": "api.custom_groups.must_be_referenceable",
    "translation": "allow_reference phải là 'true' cho các nhóm tùy chỉnh"
  },
  {
    "id": "api.custom_groups.no_remote_id",
    "translation": "remote_id phải trống cho nhóm tùy chỉnh"
  },
  {
    "id": "api.custom_status.disabled",
    "translation": "Tính năng trạng thái tùy chỉnh đã bị tắt. Vui lòng liên hệ với quản trị viên hệ thống của bạn để biết chi tiết."
  },
  {
    "id": "api.custom_status.set_custom_statuses.update.app_error",
    "translation": "Không cập nhật được trạng thái tùy chỉnh. Vui lòng thêm biểu tượng cảm xúc hoặc trạng thái văn bản tùy chỉnh hoặc cả hai."
  },
  {
    "id": "api.context.remote_id_mismatch.app_error",
    "translation": "ID kết nối an toàn không khớp."
  },
  {
    "id": "api.custom_status.recent_custom_statuses.delete.app_error",
    "translation": "Không xóa được trạng thái gần đây. Vui lòng thử thêm trạng thái trước hoặc liên hệ với quản trị viên hệ thống của bạn để biết chi tiết."
  },
  {
    "id": "api.draft.create_draft.can_not_draft_to_deleted.error",
    "translation": "Không thể lưu bản nháp vào kênh đã xóa"
  },
  {
    "id": "api.drafts.disabled.app_error",
    "translation": "Tính năng nháp bị tắt."
  },
  {
    "id": "api.elasticsearch.test_elasticsearch_settings_nil.app_error",
    "translation": "Cài đặt Elaticsearch có các giá trị chưa được đặt."
  },
  {
    "id": "api.email.send_warn_metric_ack.failure.app_error",
    "translation": "Không gửi được email xác nhận của quản trị viên"
  },
  {
    "id": "api.email.send_warn_metric_ack.invalid_warn_metric.app_error",
    "translation": "không thể tìm thấy số liệu cảnh báo."
  },
  {
    "id": "api.email.send_warn_metric_ack.missing_server.app_error",
    "translation": "Máy chủ SMTP là bắt buộc"
  },
  {
    "id": "api.email_batching.send_batched_email_notification.button",
    "translation": "Mở quan trọng nhất"
  },
  {
    "id": "api.email_batching.send_batched_email_notification.messageButton",
    "translation": "Xem tin nhắn này"
  },
  {
    "id": "api.email_batching.send_batched_email_notification.subTitle",
    "translation": "Xem bên dưới để biết tóm tắt về tin nhắn mới của bạn."
  },
  {
    "id": "api.email_batching.send_batched_email_notification.time",
    "translation": "{{.Hour}}:{{.Minute}} {{.TimeZone}}"
  },
  {
    "id": "api.email_batching.send_batched_email_notification.title",
    "translation": "Bạn có tin nhắn mới"
  },
  {
    "id": "api.error_get_first_admin_visit_marketplace_status",
    "translation": "Lỗi khi truy xuất trạng thái lượt truy cập thị trường của quản trị viên đầu tiên từ cửa hàng."
  },
  {
    "id": "api.error_no_organization_name_provided_for_self_hosted_onboarding",
    "translation": "Lỗi không cung cấp tên tổ chức cho quá trình giới thiệu tự lưu trữ."
  },
  {
    "id": "api.emoji.create.internal_error",
    "translation": "server_error: Đã gặp lỗi máy chủ nội bộ khi tạo biểu tượng cảm xúc."
  },
  {
    "id": "api.error_get_first_admin_complete_setup",
    "translation": "Lỗi khi truy xuất thiết lập hoàn chỉnh của quản trị viên đầu tiên từ cửa hàng."
  },
  {
    "id": "app.user.save.email_exists.app_error",
    "translation": "Một tài khoản có email đó đã tồn tại."
  },
  {
    "id": "app.user.save.existing.app_error",
    "translation": "Phải gọi cập nhật cho người dùng hiện tại."
  },
  {
    "id": "app.user.save.username_exists.app_error",
    "translation": "Một tài khoản có tên người dùng đó đã tồn tại."
  },
  {
    "id": "app.user.search.app_error",
    "translation": "Không thể tìm thấy bất kỳ người dùng nào phù hợp với các tham số tìm kiếm."
  },
  {
    "id": "app.user.send_auto_response.app_error",
    "translation": "Không thể gửi phản hồi tự động từ người dùng."
  },
  {
    "id": "app.user.send_emails.app_error",
    "translation": "Không có email nào được gửi thành công"
  },
  {
    "id": "app.user.store_is_empty.app_error",
    "translation": "Không thể kiểm tra xem cửa hàng người dùng có trống không."
  },
  {
    "id": "app.user.update.find.app_error",
    "translation": "Không thể tìm thấy tài khoản hiện có để cập nhật."
  },
  {
    "id": "app.user.update.finding.app_error",
    "translation": "Chúng tôi đã gặp lỗi khi tìm tài khoản."
  },
  {
    "id": "app.user.update_active_for_multiple_users.updating.app_error",
    "translation": "Không thể hủy kích hoạt khách."
  },
  {
    "id": "app.user.update_auth_data.app_error",
    "translation": "Không thể cập nhật dữ liệu xác thực."
  },
  {
    "id": "app.user.update_auth_data.email_exists.app_error",
    "translation": "Không thể chuyển tài khoản sang {{.Service}}. Tài khoản sử dụng email {{.Email}} đã tồn tại."
  },
  {
    "id": "app.user.update_failed_pwd_attempts.app_error",
    "translation": "Không thể cập nhật failed_attempts."
  },
  {
    "id": "app.user.update_thread_follow_for_user.app_error",
    "translation": "Không thể cập nhật trạng thái sau cho chuỗi"
  },
  {
    "id": "app.user.update_thread_read_for_user.app_error",
    "translation": "Không thể cập nhật trạng thái đọc cho chuỗi"
  },
  {
    "id": "app.user.update_thread_read_for_user_by_post.app_error",
    "translation": "post_id không hợp lệ"
  },
  {
    "id": "app.user.update_threads_read_for_user.app_error",
    "translation": "Không thể cập nhật tất cả các chủ đề của người dùng là đã đọc"
  },
  {
    "id": "app.user.update_update.app_error",
    "translation": "Không thể cập nhật ngày cập nhật cuối cùng của người dùng."
  },
  {
    "id": "app.user.verify_email.app_error",
    "translation": "Không thể cập nhật trường email xác minh."
  },
  {
    "id": "app.user_access_token.delete.app_error",
    "translation": "Không thể xóa mã thông báo truy cập cá nhân."
  },
  {
    "id": "app.user_access_token.get_all.app_error",
    "translation": "Không thể nhận được tất cả các mã thông báo truy cập cá nhân."
  },
  {
    "id": "app.user_access_token.get_by_user.app_error",
    "translation": "Người dùng không thể nhận được mã thông báo truy cập cá nhân."
  },
  {
    "id": "app.user_access_token.save.app_error",
    "translation": "Không thể lưu mã thông báo truy cập cá nhân."
  },
  {
    "id": "app.user_access_token.search.app_error",
    "translation": "Chúng tôi đã gặp lỗi khi tìm kiếm mã thông báo truy cập của người dùng."
  },
  {
    "id": "app.user_access_token.update_token_disable.app_error",
    "translation": "Không thể tắt mã thông báo truy cập."
  },
  {
    "id": "app.user_terms_of_service.get_by_user.app_error",
    "translation": "Không thể tìm nạp điều khoản dịch vụ."
  },
  {
    "id": "app.user_terms_of_service.get_by_user.no_rows.app_error",
    "translation": "Không tìm thấy điều khoản dịch vụ nào."
  },
  {
    "id": "app.user_terms_of_service.save.app_error",
    "translation": "Không thể lưu điều khoản dịch vụ."
  },
  {
    "id": "app.valid_password_generic.app_error",
    "translation": "Mật khẩu không hợp lệ"
  },
  {
    "id": "app.webhooks.analytics_outgoing_count.app_error",
    "translation": "Không thể đếm số webhook gửi đi."
  },
  {
    "id": "app.webhooks.delete_incoming.app_error",
    "translation": "Không thể xóa webhook."
  },
  {
    "id": "app.webhooks.delete_outgoing.app_error",
    "translation": "Không thể xóa webhook."
  },
  {
    "id": "app.webhooks.get_incoming.app_error",
    "translation": "Không thể tải webhook."
  },
  {
    "id": "app.webhooks.get_incoming_by_channel.app_error",
    "translation": "Không thể tải webhooks."
  },
  {
    "id": "app.webhooks.get_incoming_by_user.app_error",
    "translation": "Không thể tải webhook."
  },
  {
    "id": "app.webhooks.get_outgoing_by_channel.app_error",
    "translation": "Không thể tải webhooks."
  },
  {
    "id": "app.webhooks.get_outgoing_by_team.app_error",
    "translation": "Không thể tải webhooks."
  },
  {
    "id": "app.webhooks.permanent_delete_incoming_by_channel.app_error",
    "translation": "Không thể xóa webhooks."
  },
  {
    "id": "app.webhooks.permanent_delete_incoming_by_user.app_error",
    "translation": "Không thể xóa webhooks."
  },
  {
    "id": "app.webhooks.permanent_delete_outgoing_by_channel.app_error",
    "translation": "Không thể xóa webhooks."
  },
  {
    "id": "app.webhooks.permanent_delete_outgoing_by_user.app_error",
    "translation": "Không thể xóa webhooks."
  },
  {
    "id": "app.webhooks.save_incoming.existing.app_error",
    "translation": "Bạn không thể ghi đè IncomingWebhook hiện có."
  },
  {
    "id": "app.webhooks.save_outgoing.app_error",
    "translation": "Không thể lưu OutendingWebhook."
  },
  {
    "id": "app.webhooks.save_outgoing.override.app_error",
    "translation": "Bạn không thể ghi đè OutendingWebhook hiện có."
  },
  {
    "id": "app.user_access_token.update_token_enable.app_error",
    "translation": "Không thể kích hoạt mã thông báo truy cập."
  },
  {
    "id": "app.webhooks.analytics_incoming_count.app_error",
    "translation": "Không thể đếm số webhooks đến."
  },
  {
    "id": "app.webhooks.get_outgoing.app_error",
    "translation": "Không thể tải webhook."
  },
  {
    "id": "app.webhooks.save_incoming.app_error",
    "translation": "Không thể lưu IncomingWebhook."
  },
  {
    "id": "ent.elasticsearch.delete_channel_posts.error",
    "translation": "Không xóa được bài đăng trên kênh"
  },
  {
    "id": "ent.elasticsearch.delete_file.error",
    "translation": "Không thể xóa tập tin"
  },
  {
    "id": "ent.elasticsearch.delete_post_files.error",
    "translation": "Không thể xóa tập tin bài viết"
  },
  {
    "id": "ent.elasticsearch.delete_user_files.error",
    "translation": "Không thể xóa tập tin người dùng"
  },
  {
    "id": "ent.elasticsearch.delete_user_posts.error",
    "translation": "Không thể xóa bài viết của người dùng"
  },
  {
    "id": "ent.elasticsearch.getAllChannelMembers.error",
    "translation": "Không thể thu thập được tất cả thành viên kênh"
  },
  {
    "id": "ent.elasticsearch.getAllTeamMembers.error",
    "translation": "Không thể có được tất cả các thành viên trong nhóm"
  },
  {
    "id": "ent.elasticsearch.index_channels_batch.error",
    "translation": "Không thể lấy lô kênh để lập chỉ mục."
  },
  {
    "id": "ent.elasticsearch.index_file.error",
    "translation": "Không thể lập chỉ mục tệp"
  },
  {
    "id": "ent.elasticsearch.indexer.do_job.get_oldest_entity.error",
    "translation": "Không thể truy xuất thực thể cũ nhất (người dùng, kênh hoặc bài đăng) từ cơ sở dữ liệu"
  },
  {
    "id": "ent.elasticsearch.max_version.app_error",
    "translation": "Phiên bản Elaticsearch {{.Version}} cao hơn phiên bản được hỗ trợ tối đa của {{.MaxVersion}}"
  },
  {
    "id": "ent.elasticsearch.post.get_files_batch_for_indexing.error",
    "translation": "Không thể lấy hàng loạt tệp để lập chỉ mục."
  },
  {
    "id": "ent.elasticsearch.post.get_posts_batch_for_indexing.error",
    "translation": "Không thể lấy hàng loạt bài viết để lập chỉ mục."
  },
  {
    "id": "ent.elasticsearch.search_files.search_failed",
    "translation": "Tìm kiếm không thể hoàn tất"
  },
  {
    "id": "ent.elasticsearch.search_files.unmarshall_file_failed",
    "translation": "Không thể giải mã kết quả tìm kiếm"
  },
  {
    "id": "ent.elasticsearch.start.get_server_version.app_error",
    "translation": "Không tải được phiên bản máy chủ Elaticsearch."
  },
  {
    "id": "ent.elasticsearch.start.parse_server_version.app_error",
    "translation": "Không thể phân tích phiên bản máy chủ Elaticsearch."
  },
  {
    "id": "ent.get_users_in_channel_during",
    "translation": "Không thể thu hút người dùng vào kênh trong khoảng thời gian được chỉ định."
  },
  {
    "id": "ent.id_loaded.license_disable.app_error",
    "translation": "Giấy phép của bạn không hỗ trợ Thông báo đẩy được tải ID."
  },
  {
    "id": "ent.jobs.start_synchronize_job.timeout",
    "translation": "Đã hết thời gian chờ công việc đồng bộ hóa AD/LDAP."
  },
  {
    "id": "ent.ldap.do_login.certificate.app_error",
    "translation": "Lỗi tải tệp Chứng chỉ LDAP TLS."
  },
  {
    "id": "ent.ldap.do_login.key.app_error",
    "translation": "Lỗi tải tệp Khóa LDAP TLS."
  },
  {
    "id": "ent.ldap.do_login.x509.app_error",
    "translation": "Lỗi tạo cặp khóa"
  },
  {
    "id": "ent.ldap.no.users.checkcertificate",
    "translation": "Không tìm thấy người dùng LDAP nào, hãy kiểm tra bộ lọc người dùng và chứng chỉ của bạn."
  },
  {
    "id": "ent.ldap.save_user.email_exists.ldap_app_error",
    "translation": "Tài khoản này không sử dụng xác thực AD/LDAP. Vui lòng đăng nhập bằng email và mật khẩu."
  },
  {
    "id": "ent.ldap.save_user.username_exists.ldap_app_error",
    "translation": "Một tài khoản có tên người dùng đó đã tồn tại. Vui lòng liên hệ với quản trị viên của bạn."
  },
  {
    "id": "ent.ldap_id_migrate.app_error",
    "translation": "không thể di cư."
  },
  {
    "id": "ent.message_export.actiance_export.get_attachment_error",
    "translation": "Không thể lấy thông tin tệp cho bài đăng."
  },
  {
    "id": "ent.message_export.csv_export.get_attachment_error",
    "translation": "Không thể lấy thông tin tệp cho bài đăng."
  },
  {
    "id": "ent.message_export.global_relay_export.deliver.unable_to_connect_smtp_server.app_error",
    "translation": "Không thể kết nối với máy chủ smtp"
  },
  {
    "id": "ent.message_export.global_relay_export.get_attachment_error",
    "translation": "Không thể lấy thông tin tệp cho bài đăng."
  },
  {
    "id": "ent.message_export.run_export.app_error",
    "translation": "Không chọn được dữ liệu xuất tin nhắn."
  },
  {
    "id": "ent.saml.configure.certificate_parse_error.app_error",
    "translation": "SAML không thể tải thành công Chứng chỉ công cộng của nhà cung cấp danh tính, vui lòng liên hệ với quản trị viên hệ thống của bạn."
  },
  {
    "id": "ent.saml.do_login.invalid_signature.app_error",
    "translation": "Chúng tôi đã nhận được chữ ký không hợp lệ trong phản hồi từ Nhà cung cấp danh tính. Xin vui lòng liên hệ với quản trị hệ thống của bạn."
  },
  {
    "id": "ent.saml.do_login.invalid_time.app_error",
    "translation": "Chúng tôi đã nhận được thời gian không hợp lệ trong phản hồi từ Nhà cung cấp danh tính. Xin vui lòng liên hệ với quản trị hệ thống của bạn."
  },
  {
    "id": "ent.saml.save_user.email_exists.saml_app_error",
    "translation": "Tài khoản này không sử dụng xác thực SAML. Vui lòng đăng nhập bằng email và mật khẩu."
  },
  {
    "id": "ent.saml.save_user.username_exists.saml_app_error",
    "translation": "Một tài khoản có tên người dùng đó đã tồn tại. Vui lòng liên hệ với quản trị viên của bạn."
  },
  {
    "id": "ent.user.complete_switch_with_oauth.blank_email.app_error",
    "translation": "Không thể hoàn tất đăng nhập SAML bằng địa chỉ email trống."
  },
  {
    "id": "group_not_associated_to_synced_team",
    "translation": "Nhóm không thể được liên kết với kênh cho đến khi nó được liên kết lần đầu tiên với nhóm được đồng bộ hóa nhóm chính."
  },
  {
    "id": "groups.unsupported_syncable_type",
    "translation": "Loại có thể đồng bộ hóa không được hỗ trợ '{{.Value}}'."
  },
  {
    "id": "humanize.list_join",
    "translation": "{{.OtherItems}} và {{.LastItem}}"
  },
  {
    "id": "import_process.worker.do_job.file_exists",
    "translation": "Không thể xử lý quá trình nhập: tệp không tồn tại."
  },
  {
    "id": "import_process.worker.do_job.missing_file",
    "translation": "Không thể xử lý quá trình nhập: thiếu tham số import_file."
  },
  {
    "id": "import_process.worker.do_job.missing_jsonl",
    "translation": "Không thể xử lý quá trình nhập: thiếu tệp JSONL."
  },
  {
    "id": "import_process.worker.do_job.open_file",
    "translation": "Không thể xử lý quá trình nhập: không mở được tệp."
  },
  {
    "id": "mfa.activate.app_error",
    "translation": "Không thể cập nhật trạng thái hoạt động MFA cho người dùng."
  },
  {
    "id": "mfa.deactivate.app_error",
    "translation": "Không thể cập nhật trạng thái hoạt động MFA cho người dùng."
  },
  {
    "id": "migrations.system.save.app_error",
    "translation": "Chúng tôi đã gặp lỗi khi lưu thuộc tính hệ thống."
  },
  {
    "id": "model.acknowledgement.is_valid.post_id.app_error",
    "translation": "Id bài đăng không hợp lệ."
  },
  {
    "id": "model.acknowledgement.is_valid.user_id.app_error",
    "translation": "ID người dùng không hợp lệ."
  },
  {
    "id": "model.channel.is_valid.1_or_more.app_error",
    "translation": "Tên phải có 1 hoặc nhiều ký tự chữ và số viết thường."
  },
  {
    "id": "model.channel_member.is_valid.channel_auto_follow_threads_value.app_error",
    "translation": "Giá trị kênh-tự động theo dõi chủ đề không hợp lệ."
  },
  {
    "id": "model.channel_member.is_valid.notify_props.app_error",
    "translation": "Thông báo vượt quá giới hạn kích thước thuộc tính."
  },
  {
    "id": "model.channel_member.is_valid.roles_limit.app_error",
    "translation": "Vai trò của thành viên kênh không hợp lệ dài hơn {{.Limit}} ký tự."
  },
  {
    "id": "model.command.is_valid.autocomplete_data.app_error",
    "translation": "Dữ liệu tự động hoàn thành không hợp lệ"
  },
  {
    "id": "model.command.is_valid.plugin_id.app_error",
    "translation": "Id plugin không hợp lệ."
  },
  {
    "id": "model.config.is_valid.amazons3_timeout.app_error",
    "translation": "Giá trị thời gian chờ không hợp lệ {{.Value}}. Phải là một số dương."
  },
  {
    "id": "model.config.is_valid.bleve_search.bulk_indexing_batch_size.app_error",
    "translation": "Kích thước lô lập chỉ mục hàng loạt của Bleve phải ít nhất là {{.BatchSize}}."
  },
  {
    "id": "model.config.is_valid.bleve_search.filename.app_error",
    "translation": "Cài đặt Bleve IndexingDir phải được đặt khi Bleve EnableIndexing được đặt thành true"
  },
  {
    "id": "ent.elasticsearch.search_files.disabled",
    "translation": "Tìm kiếm tệp Elaticsearch bị vô hiệu hóa trên máy chủ này"
  },
  {
    "id": "api.error_set_first_admin_complete_setup",
    "translation": "Lỗi khi lưu thiết lập hoàn chỉnh của quản trị viên đầu tiên trong cửa hàng."
  },
  {
    "id": "api.error_set_first_admin_visit_marketplace_status",
    "translation": "Lỗi khi lưu trạng thái lượt truy cập thị trường của quản trị viên đầu tiên trong cửa hàng."
  },
  {
    "id": "api.export.export_not_found.app_error",
    "translation": "Không thể tìm thấy tập tin xuất."
  },
  {
    "id": "api.file.append_file.app_error",
    "translation": "Không thể thêm dữ liệu vào tập tin."
  },
  {
    "id": "api.file.cloud_upload.app_error",
    "translation": "Tải lên qua mmctl lên phiên bản Đám mây không được hỗ trợ. Vui lòng kiểm tra tài liệu tại đây: https://docs.mattermost.com/manage/cloud-data-export.html."
  },
  {
    "id": "api.file.file_exists.app_error",
    "translation": "Không thể kiểm tra xem tập tin có tồn tại hay không."
  },
  {
    "id": "api.file.file_mod_time.app_error",
    "translation": "Không thể biết thời gian sửa đổi lần cuối cho tệp."
  },
  {
    "id": "api.file.file_reader.app_error",
    "translation": "Không thể có được một trình đọc tập tin."
  },
  {
    "id": "api.file.file_size.app_error",
    "translation": "Không thể lấy kích thước tập tin."
  },
  {
    "id": "api.file.list_directory.app_error",
    "translation": "Không thể liệt kê thư mục."
  },
  {
    "id": "api.file.move_file.app_error",
    "translation": "Không thể di chuyển tập tin."
  },
  {
    "id": "api.file.read_file.app_error",
    "translation": "Không thể đọc tập tin."
  },
  {
    "id": "api.file.remove_directory.app_error",
    "translation": "Không thể xóa thư mục."
  },
  {
    "id": "api.file.remove_file.app_error",
    "translation": "Không thể xóa tệp."
  },
  {
    "id": "api.file.test_connection.app_error",
    "translation": "Không thể truy cập vào bộ lưu trữ tập tin."
  },
  {
    "id": "api.file.test_connection_email_settings_nil.app_error",
    "translation": "Cài đặt email có giá trị chưa được đặt."
  },
  {
    "id": "api.file.test_connection_s3_auth.app_error",
    "translation": "Không thể kết nối với S3. Xác minh các tham số ủy quyền kết nối Amazon S3 và cài đặt xác thực của bạn."
  },
  {
    "id": "api.file.test_connection_s3_bucket_does_not_exist.app_error",
    "translation": "Đảm bảo bộ chứa Amazon S3 của bạn có sẵn và xác minh quyền của bộ chứa."
  },
  {
    "id": "api.file.test_connection_s3_settings_nil.app_error",
    "translation": "Cài đặt lưu trữ tệp có giá trị chưa được đặt."
  },
  {
    "id": "api.file.upload_file.incorrect_channelId.app_error",
    "translation": "Không thể tải tập tin lên. ID kênh không chính xác: {{.channelId}}"
  },
  {
    "id": "api.file.write_file.app_error",
    "translation": "Không thể ghi tập tin."
  },
  {
    "id": "api.getThreadsForUser.bad_only_params",
    "translation": "Các tham số OnlyThreads và OnlyTotals của getThreadsForUser loại trừ lẫn nhau"
  },
  {
    "id": "api.getThreadsForUser.bad_params",
    "translation": "Các tham số trước và sau của getThreadsForUser loại trừ lẫn nhau"
  },
  {
    "id": "api.image.get.app_error",
    "translation": "Không thể phân tích cú pháp url hình ảnh được yêu cầu."
  },
  {
    "id": "api.invalid_channel",
    "translation": "Kênh được liệt kê trong yêu cầu không thuộc về người dùng"
  },
  {
    "id": "api.invalid_custom_url_scheme",
    "translation": "Lược đồ url tùy chỉnh không hợp lệ đã được cung cấp"
  },
  {
    "id": "api.invalid_redirect_url",
    "translation": "Url chuyển hướng không hợp lệ đã được cung cấp"
  },
  {
    "id": "api.job.retrieve.nopermissions",
    "translation": "Loại công việc của công việc bạn đang cố truy xuất không chứa quyền"
  },
  {
    "id": "api.job.unable_to_create_job.incorrect_job_type",
    "translation": "Loại công việc bạn đang cố gắng tạo không hợp lệ"
  },
  {
    "id": "api.job.unable_to_download_job",
    "translation": "Không thể tải xuống công việc này"
  },
  {
    "id": "api.job.unable_to_download_job.incorrect_job_type",
    "translation": "Loại công việc bạn đang cố tải xuống hiện không được hỗ trợ"
  },
  {
    "id": "api.ldap_groups.existing_reserved_name_error",
    "translation": "tên nhóm đã tồn tại dưới dạng tên dành riêng"
  },
  {
    "id": "api.ldap_groups.existing_user_name_error",
    "translation": "tên nhóm đã tồn tại dưới dạng tên người dùng"
  },
  {
    "id": "api.license.request-trial.bad-request",
    "translation": "Số lượng người dùng được yêu cầu không chính xác."
  },
  {
    "id": "api.license.request-trial.bad-request.business-email",
    "translation": "Email doanh nghiệp không hợp lệ để dùng thử"
  },
  {
    "id": "api.license.request-trial.bad-request.terms-not-accepted",
    "translation": "Bạn phải chấp nhận Thỏa thuận đánh giá phần mềm quan trọng nhất và Chính sách quyền riêng tư để yêu cầu giấy phép."
  },
  {
    "id": "api.license.request-trial.can-start-trial.error",
    "translation": "Không thể kiểm tra xem có thể bắt đầu dùng thử hay không"
  },
  {
    "id": "api.license.request-trial.can-start-trial.not-allowed",
    "translation": "Không thể áp dụng giấy phép dùng thử mới. Trước đây, bạn đã đăng ký giấy phép dùng thử cho phiên bản Matter Extreme này. Nếu bạn muốn kéo dài thời gian dùng thử, vui lòng [liên hệ với nhóm bán hàng của chúng tôi](https://mattermost.com/contact-us/)."
  },
  {
    "id": "api.license.request_renewal_link.app_error",
    "translation": "Lỗi lấy link gia hạn giấy phép"
  },
  {
    "id": "api.license.request_renewal_link.cannot_renew_on_cws",
    "translation": "Không thể gia hạn giấy phép này trên cổng thông tin"
  },
  {
    "id": "api.license.request_trial_license.app_error",
    "translation": "Không thể nhận được giấy phép dùng thử, vui lòng thử lại hoặc liên hệ với support@mattermost.com."
  },
  {
    "id": "api.license.request_trial_license.embargoed",
    "translation": "Chúng tôi không thể xử lý yêu cầu do những hạn chế đối với các quốc gia bị cấm vận. [Tìm hiểu thêm trong tài liệu của chúng tôi](https://mattermost.com/pl/limitations-for-embargoed-countries) hoặc liên hệ với legal@mattermost.com nếu có câu hỏi xung quanh các hạn chế xuất khẩu."
  },
  {
    "id": "api.license.request_trial_license.fail_get_user_count.app_error",
    "translation": "Không thể nhận được giấy phép dùng thử, vui lòng thử lại hoặc liên hệ với support@mattermost.com. Không thể có được số lượng người dùng đã đăng ký."
  },
  {
    "id": "api.license.true_up_review.create_error",
    "translation": "Không thể tạo bản ghi trạng thái đúng"
  },
  {
    "id": "api.license.true_up_review.failed_to_submit",
    "translation": "Không thể gửi hồ sơ đánh giá thực tế tới CWS."
  },
  {
    "id": "api.license.true_up_review.get_status_error",
    "translation": "Không thể lấy được bản ghi trạng thái đúng"
  },
  {
    "id": "api.license.true_up_review.license_required",
    "translation": "Đánh giá thực tế cần có giấy phép"
  },
  {
    "id": "api.license.true_up_review.not_allowed_for_cloud",
    "translation": "Đánh giá thực tế không được phép đối với các phiên bản đám mây"
  },
  {
    "id": "api.license.true_up_review.webhook_in_count_fail",
    "translation": "Không thể lấy tổng số lượng webhook đến"
  },
  {
    "id": "api.migrate_to_saml.error",
    "translation": "Không thể di chuyển SAML."
  },
  {
    "id": "api.oauth.redirecting_back",
    "translation": "Chuyển hướng bạn quay lại ứng dụng."
  },
  {
    "id": "api.post.check_for_out_of_channel_group_users.message.none",
    "translation": "@{{.GroupName}} không có thành viên nào trong nhóm này"
  },
  {
    "id": "api.post.error_get_post_id.pending",
    "translation": "Không thể nhận được bài viết đang chờ xử lý."
  },
  {
    "id": "api.post.post_priority.max_recipients_persistent_notification_post.request_error",
    "translation": "Bài đăng thông báo liên tục cho phép tối đa {{.MaxRecipients}} người nhận."
  },
  {
    "id": "app.channel.create_initial_sidebar_categories.internal_error",
    "translation": "Không thể tạo danh mục thanh bên ban đầu cho người dùng."
  },
  {
    "id": "app.channel.delete.app_error",
    "translation": "Không thể xóa kênh."
  },
  {
    "id": "app.channel.get.existing.app_error",
    "translation": "Không thể tìm thấy kênh hiện có."
  },
  {
    "id": "app.channel.get.find.app_error",
    "translation": "Chúng tôi đã gặp lỗi khi tìm kênh."
  },
  {
    "id": "app.channel.get_all.app_error",
    "translation": "Không thể nhận được tất cả các kênh."
  },
  {
    "id": "app.channel.get_all_channels.app_error",
    "translation": "Không thể nhận được tất cả các kênh."
  },
  {
    "id": "app.channel.get_all_channels_count.app_error",
    "translation": "Không thể đếm tất cả các kênh."
  },
  {
    "id": "app.channel.get_all_direct.app_error",
    "translation": "Không thể nhận được tất cả các kênh trực tiếp."
  },
  {
    "id": "app.channel.get_by_name.existing.app_error",
    "translation": "Không thể tìm thấy kênh hiện có."
  },
  {
    "id": "app.channel.get_by_scheme.app_error",
    "translation": "Không thể nhận được các kênh cho chương trình được cung cấp."
  },
  {
    "id": "model.user.is_valid.roles_limit.app_error",
    "translation": "Vai trò người dùng không hợp lệ dài hơn {{.Limit}} ký tự."
  },
  {
    "id": "store.sql_command.get.missing.app_error",
    "translation": "Lệnh không tồn tại."
  },
  {
    "id": "store.sql_command.update.missing.app_error",
    "translation": "Lệnh không tồn tại."
  },
  {
    "id": "store.sql_file_info.search.disabled",
    "translation": "Tìm kiếm tập tin đã bị vô hiệu hóa trên máy chủ này. Xin vui lòng liên hệ với quản trị hệ thống của bạn."
  },
  {
    "id": "api.post.post_priority.priority_post_not_allowed_for_user.request_error",
    "translation": "Người dùng không được phép tạo bài đăng ưu tiên hoặc thông báo liên tục."
  },
  {
    "id": "api.license.true_up_review.user_count_fail",
    "translation": "Không thể lấy tổng số người dùng đang hoạt động"
  },
  {
    "id": "api.license.true_up_review.webhook_out_count_fail",
    "translation": "Không thể lấy tổng số lượng webhook gửi đi"
  },
  {
    "id": "api.license.upgrade_needed.app_error",
    "translation": "Tính năng yêu cầu nâng cấp lên Phiên bản doanh nghiệp."
  },
  {
    "id": "api.license_error",
    "translation": "điểm cuối api yêu cầu giấy phép"
  },
  {
    "id": "api.no_license",
    "translation": "Cần có giấy phép E10 hoặc E20 để sử dụng điểm cuối này."
  },
  {
    "id": "api.oauth.auth_complete",
    "translation": "Xác thực hoàn tất"
  },
  {
    "id": "api.post.post_priority.priority_post_only_allowed_for_root_post.request_error",
    "translation": "Chỉ những bài viết gốc mới được phép ưu tiên."
  },
  {
    "id": "api.oauth.click_redirect",
    "translation": "Nếu bạn không được chuyển hướng tự động, vui lòng nhấp vào <a href='{{.Link}}'>liên kết</a>"
  },
  {
    "id": "api.oauth.close_browser",
    "translation": "Bạn có thể đóng tab trình duyệt này ngay bây giờ."
  },
  {
    "id": "api.post.post_priority.min_recipients_persistent_notification_post.request_error",
    "translation": "Bài đăng thông báo liên tục phải có ít nhất 1 người nhận."
  },
  {
    "id": "api.post.post_priority.persistent_notification_validation_error.request_error",
    "translation": "Xác thực thông báo liên tục không thành công."
  },
  {
    "id": "searchengine.bleve.disabled.error",
    "translation": "Lỗi xóa chỉ mục Bleve: động cơ bị tắt"
  },
  {
    "id": "sharedchannel.cannot_deliver_post",
    "translation": "Không thể gửi một hoặc nhiều bài đăng tới trang web từ xa {{.Remote}} vì trang này đang ngoại tuyến. (Các) bài đăng sẽ được gửi khi trang web trực tuyến."
  },
  {
    "id": "sharedchannel.permalink.not_found",
    "translation": "Bài đăng này chứa các liên kết cố định đến các kênh khác mà người dùng trên các trang web khác có thể không hiển thị."
<<<<<<< HEAD
=======
  },
  {
    "id": "app.channel.get_common_teams.incorrect_channel_type",
    "translation": "Kênh không phải là một tin nhắn nhóm."
  },
  {
    "id": "app.channel.get_common_teams.store_get_common_teams_error",
    "translation": "Không thể tìm nạp các nhóm chung."
  },
  {
    "id": "app.channel.get_for_post.app_error",
    "translation": "Không thể lấy được kênh cho bài viết đã cho."
  },
  {
    "id": "app.channel.get_member.missing.app_error",
    "translation": "Không tìm thấy thành viên kênh nào cho ID người dùng và ID kênh đó."
  },
  {
    "id": "app.channel.get_member_count.app_error",
    "translation": "Không thể lấy được số lượng thành viên của kênh."
  },
  {
    "id": "app.channel.get_members_by_ids.app_error",
    "translation": "Không thể có được các thành viên kênh."
  },
  {
    "id": "app.channel.get_more_channels.get.app_error",
    "translation": "Không thể nhận được các kênh."
  },
  {
    "id": "app.channel.get_pinnedpost_count.app_error",
    "translation": "Không thể lấy số lượng bài đăng được ghim trên kênh."
  },
  {
    "id": "app.channel.get_private_channels.get.app_error",
    "translation": "Không thể nhận được các kênh riêng tư."
  },
  {
    "id": "app.channel.get_public_channels.get.app_error",
    "translation": "Không thể truy cập các kênh công khai."
  },
  {
    "id": "app.channel.get_unread.app_error",
    "translation": "Không thể nhận được tin nhắn chưa đọc của kênh."
  },
  {
    "id": "app.channel.group_message_conversion.channel_member_missing",
    "translation": "Không thể tìm thấy tư cách thành viên kênh của người dùng"
  },
  {
    "id": "app.channel.group_message_conversion.incorrect_team",
    "translation": "ID nhóm được chỉ định trong yêu cầu chuyển đổi không chứa tất cả các thành viên trong nhóm tin nhắn"
  },
  {
    "id": "app.channel.group_message_conversion.post_message.error",
    "translation": "Không thể tạo tin nhắn nhóm cho bài đăng chuyển đổi kênh"
  },
  {
    "id": "app.channel.migrate_channel_members.select.app_error",
    "translation": "Không thể chọn nhóm thành viên kênh."
  },
  {
    "id": "app.channel.permanent_delete.app_error",
    "translation": "Không thể xóa kênh."
  },
  {
    "id": "app.channel.permanent_delete_members_by_user.app_error",
    "translation": "Không thể xóa thành viên kênh."
  },
  {
    "id": "app.channel.pinned_posts.app_error",
    "translation": "Không thể tìm thấy bài viết được ghim."
  },
  {
    "id": "app.channel.remove_all_deactivated_members.app_error",
    "translation": "Chúng tôi không thể xóa người dùng đã vô hiệu hóa khỏi kênh."
  },
  {
    "id": "app.channel.remove_member.app_error",
    "translation": "Không thể xóa thành viên kênh."
  },
  {
    "id": "app.channel.reset_all_channel_schemes.app_error",
    "translation": "Chúng tôi không thể đặt lại sơ đồ kênh."
  },
  {
    "id": "app.channel.restore.app_error",
    "translation": "Không thể khôi phục kênh."
  },
  {
    "id": "app.channel.save_member.exists.app_error",
    "translation": "Thành viên kênh có ID đó đã tồn tại."
  },
  {
    "id": "app.channel.search_group_channels.app_error",
    "translation": "Không thể lấy các kênh nhóm cho người dùng và thuật ngữ nhất định."
  },
  {
    "id": "app.channel.sidebar_categories.app_error",
    "translation": "Không thể chèn bản ghi vào cơ sở dữ liệu."
  },
  {
    "id": "app.channel.update_channel.internal_error",
    "translation": "Không thể cập nhật kênh."
  },
  {
    "id": "app.channel.update_last_viewed_at_post.app_error",
    "translation": "Không thể đánh dấu kênh là chưa đọc."
  },
  {
    "id": "app.channel.update_member.app_error",
    "translation": "Không thể cập nhật thành viên kênh."
  },
  {
    "id": "app.cloud.get_cloud_products.app_error",
    "translation": "Không thể truy xuất các sản phẩm trên đám mây"
  },
  {
    "id": "app.cloud.get_current_plan_name.app_error",
    "translation": "Không thể lấy tên gói hiện tại"
  },
  {
    "id": "app.cloud.get_subscription.app_error",
    "translation": "Không thể truy xuất đăng ký đám mây"
  },
  {
    "id": "app.cloud.get_subscription_delinquency_date.app_error",
    "translation": "Đăng ký không quá hạn"
  },
  {
    "id": "app.channel.get_file_count.app_error",
    "translation": "Không thể lấy số lượng tệp cho kênh"
  },
  {
    "id": "app.channel.update_member.notify_props_limit_exceeded.app_error",
    "translation": "Không thể cập nhật thành viên kênh, thông báo đã vượt quá giới hạn kích thước đạo cụ."
  },
  {
    "id": "app.channel.get_member.app_error",
    "translation": "Không thể có được thành viên kênh."
  },
  {
    "id": "app.channel.user_belongs_to_channels.app_error",
    "translation": "Không thể xác định xem người dùng có thuộc danh sách kênh hay không."
  },
  {
    "id": "app.channel.get_members.app_error",
    "translation": "Không thể có được các thành viên kênh."
  },
  {
    "id": "app.cloud.trial_plan_bot_message",
    "translation": "{{.UsersNum}} thành viên của không gian làm việc {{.WorkspaceName}} đã yêu cầu bắt đầu dùng thử Enterprise để có quyền truy cập vào: "
  },
  {
    "id": "app.channel.get_priority_for_posts.app_error",
    "translation": "Không thể có được mức độ ưu tiên cho bài viết"
  },
  {
    "id": "app.channel.gm_conversion_set_categories.delete_all.error",
    "translation": "Không thể xóa các danh mục thanh bên hiện có cho GM đã chuyển đổi."
  },
  {
    "id": "app.channel.group_message_conversion.original_channel_not_gm",
    "translation": "Kênh đang được chuyển đổi không phải là tin nhắn nhóm. Bạn chỉ có thể chuyển đổi tin nhắn nhóm"
  },
  {
    "id": "app.channel.search.app_error",
    "translation": "Chúng tôi đã gặp lỗi khi tìm kiếm kênh."
  },
  {
    "id": "app.channel.update_last_viewed_at.app_error",
    "translation": "Không thể cập nhật lần xem cuối cùng vào thời điểm đó."
  },
  {
    "id": "app.eport.generate_presigned_url.driver.app_error",
    "translation": "Trình điều khiển cửa hàng xuất của bạn không hỗ trợ tạo url chỉ định."
  },
  {
    "id": "app.eport.generate_presigned_url.featureflag.app_error",
    "translation": "Tính năng này bị hạn chế bởi cờ tính năng."
  },
  {
    "id": "app.eport.generate_presigned_url.link.app_error",
    "translation": "Không thể tạo url được chỉ định."
  },
  {
    "id": "app.eport.generate_presigned_url.notfound.app_error",
    "translation": "Không tìm thấy tệp xuất."
  },
  {
    "id": "app.export.export_attachment.copy_file.error",
    "translation": "Không thể sao chép tệp trong khi xuất."
  },
  {
    "id": "app.export.export_attachment.create_file.error",
    "translation": "Không tạo được tệp trong khi xuất."
  },
  {
    "id": "app.emoji.get_list.internal_error",
    "translation": "Không thể lấy được biểu tượng cảm xúc."
  },
  {
    "id": "app.eport.generate_presigned_url.fileexist.app_error",
    "translation": "Không thể kiểm tra xem tập tin có tồn tại hay không."
  },
  {
    "id": "app.eport.generate_presigned_url.config.app_error",
    "translation": "Hành động này yêu cầu sử dụng một nơi lưu trữ export riêng biệt."
  },
  {
    "id": "app.insert_error",
    "translation": "chèn lỗi"
  },
  {
    "id": "app.post.get_posts.app_error",
    "translation": "Đã vượt quá giới hạn cho phân trang."
  },
  {
    "id": "app.post.marshal.app_error",
    "translation": "Không thể sắp xếp bài đăng."
  },
  {
    "id": "app.post.save.existing.app_error",
    "translation": "Bạn không thể cập nhật Bài đăng hiện có."
  },
  {
    "id": "app.prepackged-plugin.invalid_version.app_error",
    "translation": "Không thể phân tích cú pháp phiên bản plugin đóng gói sẵn."
  },
  {
    "id": "app.select_error",
    "translation": "chọn lỗi"
  },
  {
    "id": "app.team.get_by_invite_id.finding.app_error",
    "translation": "Không thể tìm thấy đội hiện có."
  },
  {
    "id": "app.import.validate_user_teams_import_data.invalid_auth_service.error",
    "translation": "Dịch vụ xác thực không hợp lệ: {{.AuthService}}"
  },
  {
    "id": "app.job.error",
    "translation": "Lỗi trong quá trình thực hiện công việc."
  },
  {
    "id": "app.job.get.app_error",
    "translation": "Không thể có được công việc."
  },
  {
    "id": "app.job.get_all.app_error",
    "translation": "Không thể lấy được các job."
  },
  {
    "id": "app.job.get_count_by_status_and_type.app_error",
    "translation": "Không thể lấy số lượng công việc theo trạng thái và loại."
  },
  {
    "id": "app.job.get_newest_job_by_status_and_type.app_error",
    "translation": "Không thể nhận công việc mới nhất theo trạng thái và loại."
  },
  {
    "id": "app.job.save.app_error",
    "translation": "Không thể lưu công việc."
  },
  {
    "id": "app.job.update.app_error",
    "translation": "Không thể cập nhật công việc."
  },
  {
    "id": "app.last_accessible_post.app_error",
    "translation": "Lỗi tìm nạp bài đăng có thể truy cập lần cuối"
  },
  {
    "id": "app.license.generate_renewal_token.app_error",
    "translation": "Không tạo được mã thông báo gia hạn mới."
  },
  {
    "id": "app.license.generate_renewal_token.no_license",
    "translation": "Không có giấy phép hiện tại"
  },
  {
    "id": "app.member_count",
    "translation": "lỗi lấy số thành viên"
  },
  {
    "id": "app.notification.body.dm.subTitle",
    "translation": "Khi bạn đi vắng, {{.SenderName}} đã gửi cho bạn một Tin nhắn Trực tiếp mới."
  },
  {
    "id": "app.notification.body.dm.time",
    "translation": "{{.Hour}}:{{.Minute}} {{.TimeZone}}"
  },
  {
    "id": "app.post.get_flagged_posts.app_error",
    "translation": "Không thể nhận được các bài viết được gắn cờ."
  },
  {
    "id": "app.post.get_post_after_time.app_error",
    "translation": "Không thể nhận được bài viết sau thời gian bị ràng buộc."
  },
  {
    "id": "app.post.get_posts_batch_for_indexing.get.app_error",
    "translation": "Không thể lấy hàng loạt bài viết để lập chỉ mục."
  },
  {
    "id": "app.post.get_posts_since.app_error",
    "translation": "Không thể tải bài đăng cho kênh."
  },
  {
    "id": "app.post.get_root_posts.app_error",
    "translation": "Không thể tải bài đăng cho kênh."
  },
  {
    "id": "app.post.overwrite.app_error",
    "translation": "Không thể ghi đè bài viết."
  },
  {
    "id": "app.post.permanent_delete_by_channel.app_error",
    "translation": "Không thể xóa bài viết theo kênh."
  },
  {
    "id": "app.post.save.app_error",
    "translation": "Không thể lưu bài viết."
  },
  {
    "id": "app.post.search.app_error",
    "translation": "Lỗi tìm kiếm bài viết"
  },
  {
    "id": "app.post.update.app_error",
    "translation": "Không thể cập nhật bài viết."
  },
  {
    "id": "app.post_persistent_notification.delete_by_channel.app_error",
    "translation": "Không thể xóa thông báo liên tục theo kênh."
  },
  {
    "id": "app.post_persistent_notification.delete_by_team.app_error",
    "translation": "Không thể xóa thông báo liên tục của nhóm."
  },
  {
    "id": "app.post_prority.get_for_post.app_error",
    "translation": "Không thể nhận được ưu tiên sau cho bài đăng"
  },
  {
    "id": "app.post_reminder_dm",
    "translation": "Xin chào, đây là lời nhắc của bạn về tin nhắn này từ @{{.Username}}: {{.SiteURL}}/{{.TeamName}}/pl/{{.PostId}}"
  },
  {
    "id": "app.preference.delete.app_error",
    "translation": "Chúng tôi đã gặp lỗi khi xóa tùy chọn."
  },
  {
    "id": "app.preference.get_all.app_error",
    "translation": "Chúng tôi đã gặp lỗi khi tìm tùy chọn."
  },
  {
    "id": "app.preference.get_category.app_error",
    "translation": "Chúng tôi đã gặp lỗi khi tìm tùy chọn."
  },
  {
    "id": "app.preference.permanent_delete_by_user.app_error",
    "translation": "Chúng tôi đã gặp lỗi khi xóa tùy chọn."
  },
  {
    "id": "app.reaction.bulk_get_for_post_ids.app_error",
    "translation": "Không thể nhận được phản ứng cho bài viết."
  },
  {
    "id": "app.reaction.get_for_post.app_error",
    "translation": "Không thể nhận được phản ứng cho bài viết."
  },
  {
    "id": "app.recover.delete.app_error",
    "translation": "Không thể xóa mã thông báo."
  },
  {
    "id": "app.recover.save.app_error",
    "translation": "Không thể lưu mã thông báo."
  },
  {
    "id": "app.role.get.app_error",
    "translation": "Không thể nhận được vai trò."
  },
  {
    "id": "app.role.get_all.app_error",
    "translation": "Không thể có được tất cả các vai trò."
  },
  {
    "id": "app.role.get_by_names.app_error",
    "translation": "Không thể nhận được vai trò."
  },
  {
    "id": "app.role.permanent_delete_all.app_error",
    "translation": "Chúng tôi không thể xóa vĩnh viễn tất cả các vai trò."
  },
  {
    "id": "app.role.save.insert.app_error",
    "translation": "Không thể lưu vai trò mới."
  },
  {
    "id": "app.save_config.plugin_hook_error",
    "translation": "Đã xảy ra lỗi khi chạy hook plugin khi lưu cấu hình."
  },
  {
    "id": "app.scheme.delete.app_error",
    "translation": "Không thể xóa lược đồ này."
  },
  {
    "id": "app.session.analytics_session_count.app_error",
    "translation": "Không thể đếm số phiên."
  },
  {
    "id": "app.session.get.app_error",
    "translation": "Chúng tôi đã gặp lỗi khi tìm phiên."
  },
  {
    "id": "app.team.get_by_name.missing.app_error",
    "translation": "Không thể tìm thấy đội hiện có."
  },
  {
    "id": "app.team.get_common_team_ids_for_users.app_error",
    "translation": "Không thể lấy ID nhóm chung."
  },
  {
    "id": "app.team.get_member.app_error",
    "translation": "Không thể có được thành viên trong nhóm."
  },
  {
    "id": "app.team.get_member.missing.app_error",
    "translation": "Không tìm thấy thành viên nhóm nào cho ID người dùng và ID nhóm đó."
  },
  {
    "id": "app.team.get_members.app_error",
    "translation": "Không thể có được các thành viên trong nhóm."
  },
  {
    "id": "app.team.get_members_by_ids.app_error",
    "translation": "Không thể có được các thành viên trong nhóm."
  },
  {
    "id": "app.team.get_unread.app_error",
    "translation": "Không thể nhận được tin nhắn chưa đọc của các đội."
  },
  {
    "id": "app.team.join_user_to_team.save_member.app_error",
    "translation": "Không thể tạo thành viên nhóm mới"
  },
  {
    "id": "app.team.join_user_to_team.save_member.conflict.app_error",
    "translation": "Không thể tạo thành viên nhóm mới vì nó đã tồn tại"
  },
  {
    "id": "app.team.migrate_team_members.update.app_error",
    "translation": "Không thể cập nhật thành viên nhóm."
  },
  {
    "id": "app.team.permanentdeleteteam.internal_error",
    "translation": "Không thể xóa nhóm."
  },
  {
    "id": "app.team.remove_member.app_error",
    "translation": "Không thể loại bỏ thành viên nhóm."
  },
  {
    "id": "app.team.save.app_error",
    "translation": "Không thể cứu được đội."
  },
  {
    "id": "app.team.save.existing.app_error",
    "translation": "Phải gọi cập nhật cho nhóm hiện có."
  },
  {
    "id": "app.team.save_member.save.app_error",
    "translation": "Không thể lưu thành viên nhóm."
  },
  {
    "id": "app.team.search_all_team.app_error",
    "translation": "Chúng tôi đã gặp lỗi khi tìm kiếm nhóm."
  },
  {
    "id": "app.team.search_private_team.app_error",
    "translation": "Chúng tôi đã gặp lỗi khi tìm kiếm các nhóm riêng tư."
  },
  {
    "id": "app.team.update.find.app_error",
    "translation": "Không thể tìm thấy nhóm hiện có để cập nhật."
  },
  {
    "id": "app.team.update.updating.app_error",
    "translation": "Chúng tôi đã gặp lỗi khi cập nhật nhóm."
  },
  {
    "id": "model.config.is_valid.export.directory.app_error",
    "translation": "Giá trị cho Thư mục không được để trống."
  },
  {
    "id": "model.config.is_valid.export.retention_days_too_low.app_error",
    "translation": "Giá trị không hợp lệ cho Số ngày lưu giữ. Giá trị phải lớn hơn 0"
  },
  {
    "id": "model.config.is_valid.import.directory.app_error",
    "translation": "Giá trị không hợp lệ cho Thư mục."
  },
  {
    "id": "model.config.is_valid.link_metadata_timeout.app_error",
    "translation": "Giá trị không hợp lệ cho thời gian chờ siêu dữ liệu liên kết. Phải là một số dương."
  },
  {
    "id": "model.config.is_valid.local_mode_socket.app_error",
    "translation": "Không thể định vị thư mục tệp ổ cắm cục bộ."
  },
  {
    "id": "model.config.is_valid.persistent_notifications_recipients.app_error",
    "translation": "Số lượng người nhận tối đa không hợp lệ đối với thông báo liên tục. Phải là một số dương."
  },
  {
    "id": "model.config.is_valid.saml_admin_attribute.app_error",
    "translation": "Thuộc tính quản trị viên không hợp lệ. Phải ở dạng 'field=value'."
  },
  {
    "id": "model.config.is_valid.saml_canonical_algorithm.app_error",
    "translation": "Thuật toán Canonical không hợp lệ."
  },
  {
    "id": "model.config.is_valid.saml_guest_attribute.app_error",
    "translation": "Thuộc tính Khách không hợp lệ. Phải ở dạng 'field=value'."
  },
  {
    "id": "app.import.validate_user_import_data.auth_data_and_service_dependency.error",
    "translation": "AuthService của người dùng và AuthData có tính chất tương hỗ lẫn nhau."
  },
  {
    "id": "app.post.get_post_id_around.app_error",
    "translation": "Không thể nhận được bài viết trong khoảng thời gian bị ràng buộc."
  },
  {
    "id": "app.post_priority.delete_persistent_notification_post.app_error",
    "translation": "Không thể xóa bài đăng thông báo liên tục"
  },
  {
    "id": "app.session.extend_session_expiry.app_error",
    "translation": "Không thể kéo dài thời lượng phiên"
  },
  {
    "id": "app.job.download_export_results_not_enabled",
    "translation": "DownloadExportResults trong config.json là sai. Vui lòng đặt giá trị này thành true để tải xuống kết quả của công việc này."
  },
  {
    "id": "app.post.get_posts_around.get.app_error",
    "translation": "Không thể tải bài đăng cho kênh."
  },
  {
    "id": "app.preference.get.app_error",
    "translation": "Chúng tôi đã gặp lỗi khi tìm tùy chọn."
  },
  {
    "id": "app.session.get_sessions.app_error",
    "translation": "Chúng tôi đã gặp lỗi khi tìm phiên của người dùng."
  },
  {
    "id": "app.job.get_all_jobs_by_type_and_status.app_error",
    "translation": "Không thể nhận được tất cả công việc theo loại và trạng thái."
  },
  {
    "id": "app.post.get_posts_created_at.app_error",
    "translation": "Không thể tải bài đăng cho kênh."
  },
  {
    "id": "app.preference.save.updating.app_error",
    "translation": "Chúng tôi đã gặp lỗi khi cập nhật tùy chọn."
  },
  {
    "id": "app.session.permanent_delete_sessions_by_user.app_error",
    "translation": "Không thể xóa tất cả các phiên của người dùng."
  },
  {
    "id": "app.last_accessible_file.app_error",
    "translation": "Lỗi tìm nạp tệp có thể truy cập lần cuối"
  },
  {
    "id": "app.post.permanent_delete_by_user.app_error",
    "translation": "Không thể chọn bài viết để xóa cho người dùng."
  },
  {
    "id": "app.reaction.permanent_delete_by_user.app_error",
    "translation": "Không thể xóa phản ứng cho người dùng."
  },
  {
    "id": "app.team.get_by_name.app_error",
    "translation": "Không thể tìm thấy đội hiện có."
  },
  {
    "id": "model.config.is_valid.elastic_search.ignored_indexes_dash_prefix.app_error",
    "translation": "Các chỉ mục bị bỏ qua để thanh lọc không được bắt đầu bằng dấu gạch ngang."
  },
  {
    "id": "app.license.generate_renewal_token.bad_license",
    "translation": "Loại giấy phép này không hỗ trợ tạo mã thông báo gia hạn"
  },
  {
    "id": "app.role.get_by_name.app_error",
    "translation": "Không thể nhận được vai trò."
  },
  {
    "id": "app.team.get_by_scheme.app_error",
    "translation": "Không thể nhận được các kênh cho chương trình được cung cấp."
  },
  {
    "id": "model.config.is_valid.image_decoder_concurrency.app_error",
    "translation": "Bộ giải mã đồng thời không hợp lệ {{.Value}}. Phải là số dương hoặc -1."
  },
  {
    "id": "app.post.get_files_batch_for_indexing.get.app_error",
    "translation": "Không thể lấy hàng loạt tệp để lập chỉ mục."
  },
  {
    "id": "app.role.save.invalid_role.app_error",
    "translation": "Vai trò này không hợp lệ."
  },
  {
    "id": "app.team.get_member_count.app_error",
    "translation": "Không thể đếm được số thành viên trong nhóm."
  },
  {
    "id": "model.config.is_valid.import.retention_days_too_low.app_error",
    "translation": "Giá trị không hợp lệ cho Số ngày lưu giữ. Giá trị quá thấp."
  },
  {
    "id": "app.team.get_user_team_ids.app_error",
    "translation": "Không thể lấy danh sách nhóm của một người dùng."
  },
  {
    "id": "model.config.is_valid.persistent_notifications_count.app_error",
    "translation": "Tổng số thông báo liên tục trên mỗi bài đăng không hợp lệ. Phải là một số dương."
  },
  {
    "id": "app.team.join_user_to_team.save_member.max_accounts.app_error",
    "translation": "Không thể tạo thành viên nhóm mới vì nhóm đã đạt đến giới hạn thành viên"
  },
  {
    "id": "model.config.is_valid.persistent_notifications_interval.app_error",
    "translation": "Tần suất thông báo liên tục không hợp lệ. Phải có ít nhất hai phút."
  },
  {
    "id": "app.team.permanent_delete.app_error",
    "translation": "Không thể xóa nhóm hiện có."
  },
  {
    "id": "app.team.reset_all_team_schemes.app_error",
    "translation": "Chúng tôi không thể thiết lập lại sơ đồ nhóm."
  },
  {
    "id": "app.team.search_open_team.app_error",
    "translation": "Chúng tôi đã gặp lỗi khi tìm kiếm các nhóm mở."
  },
  {
    "id": "app.team.user_belongs_to_teams.app_error",
    "translation": "Không thể xác định xem người dùng có thuộc danh sách nhóm hay không."
  },
  {
    "id": "model.search_params_list.is_valid.include_deleted_channels.app_error",
    "translation": "Tất cả các thông số Bao gồmDeletedChannels phải có cùng giá trị."
  },
  {
    "id": "model.team_member.is_valid.roles_limit.app_error",
    "translation": "Vai trò của thành viên nhóm không hợp lệ dài hơn {{.Limit}} ký tự."
  },
  {
    "id": "api.unable_to_create_zip_file",
    "translation": "Lỗi tạo tập tin zip."
  },
  {
    "id": "api.unmarshal_error",
    "translation": "Không thể sắp xếp thứ tự."
  },
  {
    "id": "api.upgrade_to_enterprise.already-enterprise.app_error",
    "translation": "Bạn không thể nâng cấp vì bạn đang chạy Matter Extreme Enterprise Edition."
  },
  {
    "id": "api.upgrade_to_enterprise.app_error",
    "translation": "Bản nâng cấp lên Matter Extreme Enterprise Edition đang chạy."
  },
  {
    "id": "api.upgrade_to_enterprise.generic_error.app_error",
    "translation": "Matter Extreme không thể nâng cấp lên Phiên bản doanh nghiệp."
  },
  {
    "id": "api.upgrade_to_enterprise.system_not_supported.app_error",
    "translation": "Matter Extreme không thể nâng cấp lên Phiên bản doanh nghiệp. Tính năng này sẽ chỉ hoạt động trên các hệ thống Linux có kiến trúc x86-64."
  },
  {
    "id": "api.upgrade_to_enterprise_status.app_error",
    "translation": "Matter Extreme không thể nâng cấp lên Phiên bản doanh nghiệp."
  },
  {
    "id": "api.upgrade_to_enterprise_status.signature.app_error",
    "translation": "Matter Extreme không thể nâng cấp lên Phiên bản doanh nghiệp. Không thể xác minh chữ ký số của tệp nhị phân đã tải xuống."
  },
  {
    "id": "api.upload.create.upload_too_large.app_error",
    "translation": "Unable to upload file. File is too large."
  },
  {
    "id": "api.upload.get_upload.forbidden.app_error",
    "translation": "Không thể tải lên."
  },
  {
    "id": "api.upload.upload_data.invalid_content_length",
    "translation": "Invalid Content-Length."
  },
  {
    "id": "api.upload.upload_data.invalid_content_type",
    "translation": "Loại nội dung không hợp lệ để tải lên nhiều phần."
  },
  {
    "id": "api.upload.upload_data.multipart_error",
    "translation": "Không thể xử lý dữ liệu nhiều phần."
  },
  {
    "id": "api.user.add_user_to_group_syncables.not_ldap_user.app_error",
    "translation": "không phải là người dùng ldap"
  },
  {
    "id": "api.user.authorize_oauth_user.saml_response_too_long.app_error",
    "translation": "Phản hồi SAML quá dài"
  },
  {
    "id": "model.reaction.is_valid.update_at.app_error",
    "translation": "Cập nhật vào lúc phải là thời điểm hợp lệ."
  },
  {
    "id": "model.session.is_valid.id.app_error",
    "translation": "Trường Id không hợp lệ cho phiên."
  },
  {
    "id": "model.plugin_command_crash.error.app_error",
    "translation": "Lệnh /{{.Command}} đã làm hỏng plugin {{.PluginId}}. Xin vui lòng liên hệ với quản trị hệ thống của bạn"
  },
  {
    "id": "model.post.channel_notifications_disabled_in_channel.message",
    "translation": "Thông báo kênh bị tắt trong {{.ChannelName}}. {{.Mention}} không kích hoạt bất kỳ thông báo nào."
  },
  {
    "id": "model.upload_session.is_valid.create_at.app_error",
    "translation": "Giá trị không hợp lệ cho Created_At"
  },
  {
    "id": "model.upload_session.is_valid.file_offset.app_error",
    "translation": "Giá trị không hợp lệ cho FileOffset"
  },
  {
    "id": "model.upload_session.is_valid.file_size.app_error",
    "translation": "Giá trị không hợp lệ cho FileSize"
  },
  {
    "id": "model.upload_session.is_valid.id.app_error",
    "translation": "Giá trị không hợp lệ cho ID"
  },
  {
    "id": "model.upload_session.is_valid.path.app_error",
    "translation": "Giá trị không hợp lệ cho Path"
  },
  {
    "id": "model.upload_session.is_valid.type.app_error",
    "translation": "Giá trị không hợp lệ cho Loại"
  },
  {
    "id": "model.upload_session.is_valid.user_id.app_error",
    "translation": "Giá trị không hợp lệ cho UserId"
  },
  {
    "id": "model.upload_session.is_valid.channel_id.app_error",
    "translation": "Giá trị không hợp lệ cho ChannelId."
  },
  {
    "id": "model.upload_session.is_valid.filename.app_error",
    "translation": "Giá trị không hợp lệ cho Filename"
  },
  {
    "id": "model.user.is_valid.marshal.app_error",
    "translation": "Không thể mã hóa trường thành JSON"
  },
  {
    "id": "api.upgrade_to_enterprise.already-done.app_error",
    "translation": "Bạn đã nâng cấp lên Matter Extreme Enterprise Edition. Vui lòng khởi động lại máy chủ để hoàn tất quá trình nâng cấp."
  },
  {
    "id": "api.upgrade_to_enterprise.invalid-user.app_error",
    "translation": "Matter Extreme không thể nâng cấp lên Phiên bản doanh nghiệp. Người dùng hệ thống Matter Extreme {{.MattermostUsername}} không có quyền ghi vào tệp nhị phân cần thiết. Quản trị viên hệ thống có thể cập nhật quyền của tệp bằng cách thực hiện lệnh sau trên máy chủ nơi Matter Extreme được cài đặt:\n\n```\nchown {{.MattermostUsername}} \"{{.Path}}\"\n```\n\nSau khi thay đổi quyền truy cập tệp, hãy thử nâng cấp lại Matter Extreme. Khi bạn đã nâng cấp và khởi động lại, hãy nhớ khôi phục quyền truy cập tệp nhị phân ban đầu:\n\n```\nchown {{.FileUsername}} \"{{.Path}}\""
  },
  {
    "id": "model.plugin_command_error.error.app_error",
    "translation": "Plugin cho /{{.Command}} không hoạt động. Xin vui lòng liên hệ với quản trị hệ thống của bạn"
  },
  {
    "id": "model.plugin_kvset_options.is_valid.old_value.app_error",
    "translation": "Giá trị cũ không hợp lệ, không nên đặt giá trị này khi hoạt động không phải là nguyên tử."
  },
  {
    "id": "model.session.is_valid.user_id.app_error",
    "translation": "Trường UserId không hợp lệ cho phiên."
  },
  {
    "id": "api.upgrade_to_enterprise.invalid-user-and-permission.app_error",
    "translation": "Matter Extreme không thể nâng cấp lên Phiên bản doanh nghiệp. Người dùng hệ thống Matter Extreme {{.MattermostUsername}} không có quyền ghi vào tệp nhị phân cần thiết. Quản trị viên hệ thống có thể cập nhật quyền của tệp bằng cách thực hiện lệnh sau trên máy chủ nơi Matter Extreme được cài đặt:"
  },
  {
    "id": "api.user.autocomplete_users.missing_team_id.app_error",
    "translation": "Cần có tham số id nhóm để tự động hoàn thành theo kênh."
  },
  {
    "id": "app.webhooks.update_incoming.app_error",
    "translation": "Không thể cập nhật IncomingWebhook."
  },
  {
    "id": "model.session.is_valid.roles_limit.app_error",
    "translation": "Vai trò phiên không hợp lệ dài hơn {{.Limit}} ký tự."
  },
  {
    "id": "app.webhooks.update_outgoing.app_error",
    "translation": "Không thể cập nhật webhook."
  },
  {
    "id": "model.session.is_valid.create_at.app_error",
    "translation": "Trường CreateAt không hợp lệ cho phiên."
  },
  {
    "id": "api.unable_to_read_file_from_backend",
    "translation": "Lỗi đọc file từ backend"
>>>>>>> 2b8432bd
  }
]<|MERGE_RESOLUTION|>--- conflicted
+++ resolved
@@ -8140,8 +8140,6 @@
   {
     "id": "sharedchannel.permalink.not_found",
     "translation": "Bài đăng này chứa các liên kết cố định đến các kênh khác mà người dùng trên các trang web khác có thể không hiển thị."
-<<<<<<< HEAD
-=======
   },
   {
     "id": "app.channel.get_common_teams.incorrect_channel_type",
@@ -8974,6 +8972,5 @@
   {
     "id": "api.unable_to_read_file_from_backend",
     "translation": "Lỗi đọc file từ backend"
->>>>>>> 2b8432bd
   }
 ]
--- conflicted
+++ resolved
@@ -10434,12 +10434,9 @@
   {
     "id": "model.draft.is_valid.message_length.app_error",
     "translation": "Властивість Draft Message довша за максимально допустиму довжину."
-<<<<<<< HEAD
-=======
   },
   {
     "id": "api.filter_config_error",
     "translation": "Неможливо відфільтрувати конфігурацію."
->>>>>>> 0713d1b8
   }
 ]
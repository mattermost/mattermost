[
  {
    "id": "April",
    "translation": "April"
  },
  {
    "id": "August",
    "translation": "August"
  },
  {
    "id": "December",
    "translation": "Dezember"
  },
  {
    "id": "February",
    "translation": "Februar"
  },
  {
    "id": "January",
    "translation": "Januar"
  },
  {
    "id": "July",
    "translation": "Juli"
  },
  {
    "id": "June",
    "translation": "Juni"
  },
  {
    "id": "March",
    "translation": "März"
  },
  {
    "id": "May",
    "translation": "Mai"
  },
  {
    "id": "November",
    "translation": "November"
  },
  {
    "id": "October",
    "translation": "Oktober"
  },
  {
    "id": "September",
    "translation": "September"
  },
  {
    "id": "api.admin.add_certificate.array.app_error",
    "translation": "Keine Datei unter 'certificate' in der Anfrage."
  },
  {
    "id": "api.admin.add_certificate.no_file.app_error",
    "translation": "Keine Datei unter 'certificate' in der Anfrage."
  },
  {
    "id": "api.admin.add_certificate.open.app_error",
    "translation": "Konnte die Zertifikatsdatei nicht öffnen."
  },
  {
    "id": "api.admin.add_certificate.saving.app_error",
    "translation": "Konnte die Zertifikatsdatei nicht speichern."
  },
  {
    "id": "api.admin.file_read_error",
    "translation": "Fehler beim Lesen der Logdatei."
  },
  {
    "id": "api.admin.get_brand_image.storage.app_error",
    "translation": "Fotospeicher ist nicht eingerichtet."
  },
  {
    "id": "api.admin.remove_certificate.delete.app_error",
    "translation": "Es ist ein Fehler beim Löschen des Zertifikats aufgetreten."
  },
  {
    "id": "api.admin.saml.metadata.app_error",
    "translation": "Beim Erstellen der Service-Provider-Metadaten ist ein Fehler aufgetreten."
  },
  {
    "id": "api.admin.saml.not_available.app_error",
    "translation": "SAML 2.0 ist auf diesem Server nicht konfiguriert oder wird nicht unterstützt."
  },
  {
    "id": "api.admin.test_email.body",
    "translation": "Deine Mattermost E-Mail-Einrichtung scheint korrekt zu sein!"
  },
  {
    "id": "api.admin.test_email.missing_server",
    "translation": "SMTP-Server wird benötigt"
  },
  {
    "id": "api.admin.test_email.reenter_password",
    "translation": "Der SMTP-Server, -Port oder -Benutzername wurde geändert. Bitte gib das SMTP-Passwort erneut ein, um die Verbindung zu testen."
  },
  {
    "id": "api.admin.test_email.subject",
    "translation": "Mattermost - E-Mail-Einstellungen überprüfen"
  },
  {
    "id": "api.admin.test_s3.missing_s3_bucket",
    "translation": "S3-Bucket wird benötigt"
  },
  {
    "id": "api.admin.upload_brand_image.array.app_error",
    "translation": "Leeres Array unterhalb von 'image' in der Anfrage."
  },
  {
    "id": "api.admin.upload_brand_image.no_file.app_error",
    "translation": "Keine Datei unter 'image' in der Anfrage."
  },
  {
    "id": "api.admin.upload_brand_image.parse.app_error",
    "translation": "Kann Multipart-Formular nicht verarbeiten."
  },
  {
    "id": "api.admin.upload_brand_image.storage.app_error",
    "translation": "Foto konnte nicht hochgeladen werden. Fotospeicherort ist nicht eingerichtet."
  },
  {
    "id": "api.admin.upload_brand_image.too_large.app_error",
    "translation": "Dateiupload nicht möglich. Datei ist zu groß."
  },
  {
    "id": "api.channel.add_member.added",
    "translation": "%v wurde durch %v zum Kanal hinzugefügt."
  },
  {
    "id": "api.channel.add_user.to.channel.failed.app_error",
    "translation": "Benutzer konnte dem Kanal nicht hinzugefügt werden."
  },
  {
    "id": "api.channel.add_user.to.channel.failed.deleted.app_error",
    "translation": "Fehler beim Hinzufügen des Benutzers zum Kanal, da dieser aus dem Team entfernt worden ist."
  },
  {
    "id": "api.channel.add_user_to_channel.type.app_error",
    "translation": "Der Benutzer konnte diesem Kanaltyp nicht hinzugefügt werden."
  },
  {
    "id": "api.channel.change_channel_privacy.private_to_public",
    "translation": "Dieser Kanal wurde in einen öffentlichen Kanal umgewandelt und kann von jedem Teammitglied betreten werden."
  },
  {
    "id": "api.channel.change_channel_privacy.public_to_private",
    "translation": "Dieser Kanal wurde in einen privaten Kanal umgewandelt."
  },
  {
    "id": "api.channel.create_channel.direct_channel.app_error",
    "translation": "Für die Erstellung eines Direktnachrichtenkanals muss der createDirectChannel-API-Service verwendet werden."
  },
  {
    "id": "api.channel.create_channel.max_channel_limit.app_error",
    "translation": "Es können nicht mehr als {{.MaxChannelsPerTeam}} Kanäle für das aktuelle Team erstellt werden."
  },
  {
    "id": "api.channel.create_default_channels.off_topic",
    "translation": "Sonstiges"
  },
  {
    "id": "api.channel.create_default_channels.town_square",
    "translation": "Marktplatz"
  },
  {
    "id": "api.channel.create_direct_channel.invalid_user.app_error",
    "translation": "Ungültige Benutzer-ID für eine Direktnachrichtenkanal Erstellung."
  },
  {
    "id": "api.channel.create_group.bad_size.app_error",
    "translation": "Gruppennachrichtenkanäle müssen aus mindestens 3 und nicht mehr als 8 Benutzern bestehen."
  },
  {
    "id": "api.channel.create_group.bad_user.app_error",
    "translation": "Einer der angegebenen Benutzer existiert nicht."
  },
  {
    "id": "api.channel.delete_channel.archived",
    "translation": "Der Kanal wurde durch %v archiviert."
  },
  {
    "id": "api.channel.delete_channel.cannot.app_error",
    "translation": "Der Standardkanal {{.Channel}} kann nicht gelöscht werden."
  },
  {
    "id": "api.channel.delete_channel.deleted.app_error",
    "translation": "Der Kanal wurde archiviert oder gelöscht."
  },
  {
    "id": "api.channel.delete_channel.type.invalid",
    "translation": "Kann Direkt- oder Gruppen-Nachrichtenkanäle nicht löschen"
  },
  {
    "id": "api.channel.join_channel.permissions.app_error",
    "translation": "Du hast nicht die erforderlichen Berechtigungen."
  },
  {
    "id": "api.channel.join_channel.post_and_forget",
    "translation": "%v hat den Kanal betreten."
  },
  {
    "id": "api.channel.leave.default.app_error",
    "translation": "Der Standardkanal {{.Channel}} kann nicht verlassen werden."
  },
  {
    "id": "api.channel.leave.direct.app_error",
    "translation": "Ein Direktnachrichtenkanal kann nicht verlassen werden."
  },
  {
    "id": "api.channel.leave.last_member.app_error",
    "translation": "Du bist das letzte Mitglied. Versuche die private Gruppe zu löschen, anstatt sie zu verlassen."
  },
  {
    "id": "api.channel.leave.left",
    "translation": "%v hat den Kanal verlassen."
  },
  {
    "id": "api.channel.patch_update_channel.forbidden.app_error",
    "translation": "Konnte den Kanal nicht aktualisieren."
  },
  {
    "id": "api.channel.post_channel_privacy_message.error",
    "translation": "Konnte Kanal-Privatsphären-Aktualisierungsnachricht nicht senden."
  },
  {
    "id": "api.channel.post_update_channel_displayname_message_and_forget.create_post.error",
    "translation": "Fehler beim Senden der Anzeigenamen-Aktualisierungsnachricht"
  },
  {
    "id": "api.channel.post_update_channel_displayname_message_and_forget.retrieve_user.error",
    "translation": "Fehler beim Abrufen des Benutzers während der Aktualisierung des DisplayName-Feldes"
  },
  {
    "id": "api.channel.post_update_channel_displayname_message_and_forget.updated_from",
    "translation": "%s hat den Kanal-Anzeigenamen von %s nach %s aktualisiert"
  },
  {
    "id": "api.channel.post_update_channel_header_message_and_forget.post.error",
    "translation": "Fehler bei der Aktualisierung der Kanalüberschrift"
  },
  {
    "id": "api.channel.post_update_channel_header_message_and_forget.removed",
    "translation": "Die Kanalüberschrift wurde durch %s entfernt (vorher: %s)"
  },
  {
    "id": "api.channel.post_update_channel_header_message_and_forget.retrieve_user.error",
    "translation": "Fehler beim Abrufen des Benutzers während der Aktualisierung der Kanalüberschrift"
  },
  {
    "id": "api.channel.post_update_channel_header_message_and_forget.updated_from",
    "translation": "%s hat die Kanalüberschrift von %s auf %s geändert"
  },
  {
    "id": "api.channel.post_update_channel_header_message_and_forget.updated_to",
    "translation": "%s hat die Kanalüberschrift geändert auf: %s"
  },
  {
    "id": "api.channel.post_user_add_remove_message_and_forget.error",
    "translation": "Die Begrüßungs-/Abschiedsnachricht konnte nicht gesendet werden"
  },
  {
    "id": "api.channel.remove.default.app_error",
    "translation": "Der Benutzer kann nicht aus dem Standardkanal {{.Channel}} entfernt werden."
  },
  {
    "id": "api.channel.remove_channel_member.type.app_error",
    "translation": "Der Benutzer kann nicht aus dem Kanal entfernt werden."
  },
  {
    "id": "api.channel.remove_member.removed",
    "translation": "%v wurde aus dem Kanal entfernt."
  },
  {
    "id": "api.channel.rename_channel.cant_rename_direct_messages.app_error",
    "translation": "Du kannst einen Direktnachrichtenkanal nicht umbenennen."
  },
  {
    "id": "api.channel.rename_channel.cant_rename_group_messages.app_error",
    "translation": "Du kannst einen Gruppennachrichtenkanal nicht umbenennen."
  },
  {
    "id": "api.channel.update_channel.deleted.app_error",
    "translation": "Der Kanal wurde archiviert oder gelöscht."
  },
  {
    "id": "api.channel.update_channel.tried.app_error",
    "translation": "Versuch einer ungültigen Änderung am Standardkanal {{.Channel}} durchzuführen."
  },
  {
    "id": "api.channel.update_channel_member_roles.scheme_role.app_error",
    "translation": "Die angegebene Rolle wird durch ein Schema verwaltet und kann deshalb nicht direkt auf ein Kanalmitglied angewendet werden."
  },
  {
    "id": "api.channel.update_channel_scheme.license.error",
    "translation": "Deine Lizenz unterstützt die Aktualisierung des Kanal-Schemas nicht"
  },
  {
    "id": "api.channel.update_channel_scheme.scheme_scope.error",
    "translation": "Konnte das Schema nicht für den Kanal setzen, da es kein Kanal-Schema ist."
  },
  {
    "id": "api.channel.update_team_member_roles.scheme_role.app_error",
    "translation": "Die angegebene Rolle wird durch ein Schema verwaltet und kann deshalb nicht direkt auf ein Teammitglied angewendet werden."
  },
  {
    "id": "api.command.admin_only.app_error",
    "translation": "Integrationen sind den Administratoren vorbehalten."
  },
  {
    "id": "api.command.command_post.forbidden.app_error",
    "translation": "Der angegebene Benutzer ist kein Mitglied des angegebenen Kanals."
  },
  {
    "id": "api.command.disabled.app_error",
    "translation": "Befehle wurden durch den Systemadministrator deaktiviert."
  },
  {
    "id": "api.command.duplicate_trigger.app_error",
    "translation": "Dieses Auslösewort wird bereits verwendet. Bitte wähle ein anderes Wort."
  },
  {
    "id": "api.command.execute_command.create_post_failed.app_error",
    "translation": "Kommando '{{.Trigger}}' konnte keine Antwort senden. Bitte kontaktiere deinen Systemadministrator."
  },
  {
    "id": "api.command.execute_command.failed.app_error",
    "translation": "Befehl mit dem Trigger '{{.Trigger}}' ist fehlgeschlagen."
  },
  {
    "id": "api.command.execute_command.failed_empty.app_error",
    "translation": "Befehl mit dem Auslöser '{{.Trigger}}' gibt einen leeren Wert zurück."
  },
  {
    "id": "api.command.execute_command.failed_resp.app_error",
    "translation": "Befehl mit dem Auslöser '{{.Trigger}}' gibt den Wert {{.Status}} zurück."
  },
  {
    "id": "api.command.execute_command.not_found.app_error",
    "translation": "Befehl mit dem Auslösewort '{{.Trigger}}' nicht gefunden. Um eine Nachricht mit \"/\" beginnend zu senden, versuche ein Leerzeichen an den Beginn der Nachricht zu setzen."
  },
  {
    "id": "api.command.execute_command.start.app_error",
    "translation": "Der Befehlsauslöser konnte nicht gefunden werden."
  },
  {
    "id": "api.command.invite_people.desc",
    "translation": "Eine E-Mail-Einladung zu deinem Mattermost-Team senden"
  },
  {
    "id": "api.command.invite_people.email_invitations_off",
    "translation": "E-Mail-Einladungen sind deaktiviert, keine Einladung(en) versendet"
  },
  {
    "id": "api.command.invite_people.email_off",
    "translation": "E-Mail wurde bisher nicht konfiguriert, keine Einladung(en) versendet"
  },
  {
    "id": "api.command.invite_people.fail",
    "translation": "Ein Fehler ist beim Versenden der E-Mail-Einladung(en) aufgetreten"
  },
  {
    "id": "api.command.invite_people.hint",
    "translation": "[name@domain.com ...]"
  },
  {
    "id": "api.command.invite_people.invite_off",
    "translation": "Benutzererstellung wurde auf diesem Server deaktiviert, keine Einladung(en) versendet"
  },
  {
    "id": "api.command.invite_people.name",
    "translation": "leute_einladen"
  },
  {
    "id": "api.command.invite_people.no_email",
    "translation": "Bitte gib eine oder mehrere gültige E-Mail-Adressen an"
  },
  {
    "id": "api.command.invite_people.sent",
    "translation": "E-Mail-Einladung(en) versendet"
  },
  {
    "id": "api.command.team_mismatch.app_error",
    "translation": "Befehle können nicht über Teams hinweg aktualisiert werden."
  },
  {
    "id": "api.command_away.desc",
    "translation": "Setze deinen Status auf Abwesend"
  },
  {
    "id": "api.command_away.name",
    "translation": "abwesend"
  },
  {
    "id": "api.command_away.success",
    "translation": "Du bist nun abwesend"
  },
  {
    "id": "api.command_channel_header.channel.app_error",
    "translation": "Fehler beim Laden des aktuellen Kanals."
  },
  {
    "id": "api.command_channel_header.desc",
    "translation": "Kanalüberschrift bearbeiten"
  },
  {
    "id": "api.command_channel_header.hint",
    "translation": "[text]"
  },
  {
    "id": "api.command_channel_header.message.app_error",
    "translation": "Der Befehl /überschrift muss Text beinhalten."
  },
  {
    "id": "api.command_channel_header.name",
    "translation": "überschrift"
  },
  {
    "id": "api.command_channel_header.permission.app_error",
    "translation": "Du hast nicht die nötigen Berechtigungen, um die Kanalüberschrift zu bearbeiten."
  },
  {
    "id": "api.command_channel_header.update_channel.app_error",
    "translation": "Fehler beim Aktualisieren der Kanalüberschrift."
  },
  {
    "id": "api.command_channel_purpose.channel.app_error",
    "translation": "Fehler beim Laden des aktuellen Kanals."
  },
  {
    "id": "api.command_channel_purpose.desc",
    "translation": "Kanalzweck bearbeiten"
  },
  {
    "id": "api.command_channel_purpose.direct_group.app_error",
    "translation": "Kann Kanalzweck nicht für Direktnachrichten setzen. Benutze stattdessen /header, um den eine Kanalüberschrift zu setzen."
  },
  {
    "id": "api.command_channel_purpose.hint",
    "translation": "[text]"
  },
  {
    "id": "api.command_channel_purpose.message.app_error",
    "translation": "Es muss eine Nachricht für den Befehl /zweck angegeben werden."
  },
  {
    "id": "api.command_channel_purpose.name",
    "translation": "zweck"
  },
  {
    "id": "api.command_channel_purpose.permission.app_error",
    "translation": "Du hast nicht die nötigen Berechtigungen, um den Kanalzweck zu bearbeiten."
  },
  {
    "id": "api.command_channel_purpose.update_channel.app_error",
    "translation": "Fehler beim Aktualisieren des Kanalzwecks."
  },
  {
    "id": "api.command_channel_remove.channel.app_error",
    "translation": "Fehler beim Laden des aktuellen Kanals."
  },
  {
    "id": "api.command_channel_rename.channel.app_error",
    "translation": "Fehler beim Laden des aktuellen Kanals."
  },
  {
    "id": "api.command_channel_rename.desc",
    "translation": "Kanal umbenennen"
  },
  {
    "id": "api.command_channel_rename.direct_group.app_error",
    "translation": "Direktnachrichtenkanäle können nicht umbenannt werden."
  },
  {
    "id": "api.command_channel_rename.hint",
    "translation": "[text]"
  },
  {
    "id": "api.command_channel_rename.message.app_error",
    "translation": "Es muss eine Nachricht für den Befehl /umbenennen angegeben werden."
  },
  {
    "id": "api.command_channel_rename.name",
    "translation": "umbenennen"
  },
  {
    "id": "api.command_channel_rename.permission.app_error",
    "translation": "Du hast nicht die nötigen Berechtigungen, um den Kanal umzubenennen."
  },
  {
    "id": "api.command_channel_rename.too_long.app_error",
    "translation": "Kanalname muss {{.Length}} oder weniger Zeichen enthalten."
  },
  {
    "id": "api.command_channel_rename.too_short.app_error",
    "translation": "Kanalname muss {{.Length}} oder mehr Zeichen enthalten."
  },
  {
    "id": "api.command_channel_rename.update_channel.app_error",
    "translation": "Fehler beim Aktualisieren des aktuellen Kanals."
  },
  {
    "id": "api.command_code.desc",
    "translation": "Text als Codeblock anzeigen"
  },
  {
    "id": "api.command_code.hint",
    "translation": "[text]"
  },
  {
    "id": "api.command_code.message.app_error",
    "translation": "Es muss eine Nachricht für den Befehl /code angegeben werden."
  },
  {
    "id": "api.command_code.name",
    "translation": "code"
  },
  {
    "id": "api.command_collapse.desc",
    "translation": "Automatisches Einklappen von Bildervorschauen einschalten"
  },
  {
    "id": "api.command_collapse.name",
    "translation": "Schließen"
  },
  {
    "id": "api.command_collapse.success",
    "translation": "Links zu Bildern werden nun per Standard verkleinert"
  },
  {
    "id": "api.command_dnd.desc",
    "translation": "\"Nicht stören\" deaktiviert Desktop-Benachrichtigungen und mobile Push-Benachrichtigungen."
  },
  {
    "id": "api.command_dnd.name",
    "translation": "dnd"
  },
  {
    "id": "api.command_dnd.success",
    "translation": "\"Nicht stören\" ist aktiviert. Du wirst keine Desktop-Benachrichtigungen oder mobile Push-Benachrichtigungen erhalten, bis \"Nicht stören\" deaktiviert ist."
  },
  {
    "id": "api.command_echo.delay.app_error",
    "translation": "Verzögerungen müssen kürzer als 10000 Sekunden sein."
  },
  {
    "id": "api.command_echo.desc",
    "translation": "Text, der durch Verwendung des Befehls /echo von deinem Benutzerkonto gesendet wird"
  },
  {
    "id": "api.command_echo.high_volume.app_error",
    "translation": "Hohe Anzahl an Echo-Anfragen, Anfrage kann nicht verarbeitet werden."
  },
  {
    "id": "api.command_echo.hint",
    "translation": "'Nachricht' [Verzögerung in Sekunden]"
  },
  {
    "id": "api.command_echo.message.app_error",
    "translation": "Es muss eine Nachricht für den Befehl /echo angegeben werden."
  },
  {
    "id": "api.command_echo.name",
    "translation": "echo"
  },
  {
    "id": "api.command_expand.desc",
    "translation": "Schalte automatisches Schließen der Bildvorschau aus"
  },
  {
    "id": "api.command_expand.name",
    "translation": "erweitern"
  },
  {
    "id": "api.command_expand.success",
    "translation": "Links zu Bildern werden per Standard komplett angezeigt"
  },
  {
    "id": "api.command_expand_collapse.fail.app_error",
    "translation": "Es trat ein Fehler beim Erweitern der Vorschauen auf."
  },
  {
    "id": "api.command_groupmsg.desc",
    "translation": "Sendet eine Gruppennachricht an die spezifizierten Benutzer"
  },
  {
    "id": "api.command_groupmsg.fail.app_error",
    "translation": "Es ist ein Fehler beim Benachrichtigen der Benutzer aufgetreten."
  },
  {
    "id": "api.command_groupmsg.group_fail.app_error",
    "translation": "Es ist ein Fehler beim Erstellen der Gruppennachricht aufgetreten."
  },
  {
    "id": "api.command_groupmsg.hint",
    "translation": "@[Benutzername1],@[Benutzername2] 'Nachricht'"
  },
  {
    "id": "api.command_groupmsg.invalid_user.app_error",
    "translation": {
      "one": "Konnte den Benutzer nicht finden: {{.Users}}",
      "other": "Konnte die Benutzer nicht finden: {{.Users}}"
    }
  },
  {
    "id": "api.command_groupmsg.max_users.app_error",
    "translation": "Gruppennachrichten sind auf ein Maximum von {{.MaxUsers}} Benutzern beschränkt."
  },
  {
    "id": "api.command_groupmsg.min_users.app_error",
    "translation": "Gruppennachrichten sind auf ein Minimum von {{.MinUsers}} Benutzern beschränkt."
  },
  {
    "id": "api.command_groupmsg.name",
    "translation": "nachricht"
  },
  {
    "id": "api.command_groupmsg.permission.app_error",
    "translation": "Du hast nicht die nötigen Berechtigungen, um eine neue Gruppennachricht zu erstellen."
  },
  {
    "id": "api.command_help.desc",
    "translation": "Zeige Mattermost-Hilfemeldung"
  },
  {
    "id": "api.command_help.name",
    "translation": "hilfe"
  },
  {
    "id": "api.command_invite.channel.app_error",
    "translation": "Fehler beim Laden des aktuellen Kanals."
  },
  {
    "id": "api.command_invite.channel.error",
    "translation": "Konnte den Kanal {{.Channel}} nicht finden. Bitte nutze den [Kanal-Handle](https://docs.mattermost.com/messaging/managing-channels.html#naming-a-channel), um Kanäle zu identifizieren."
  },
  {
    "id": "api.command_invite.desc",
    "translation": "Benutzer in einen Kanal einladen"
  },
  {
    "id": "api.command_invite.directchannel.app_error",
    "translation": "Du kannst keinen Benutzer einem Direktnachrichtenkanal hinzufügen."
  },
  {
    "id": "api.command_invite.fail.app_error",
    "translation": "Es trat ein Fehler beim Betreten des Kanals auf."
  },
  {
    "id": "api.command_invite.hint",
    "translation": "@[username]... ~[channel]..."
  },
  {
    "id": "api.command_invite.missing_message.app_error",
    "translation": "Benutzername und/oder Kanal fehlen."
  },
  {
    "id": "api.command_invite.missing_user.app_error",
    "translation": "Benutzer {{.User}} konnte nicht gefunden werden. Er/sie wurde eventuell vom Systemadministrator deaktiviert."
  },
  {
    "id": "api.command_invite.name",
    "translation": "einladen"
  },
  {
    "id": "api.command_invite.permission.app_error",
    "translation": "Du hast nicht die nötigen Berechtigungen um {{.User}} dem Kanal {{.Channel}} hinzuzufügen."
  },
  {
    "id": "api.command_invite.private_channel.app_error",
    "translation": "Konnte den Kanal {{.Channel}} nicht finden. Bitte den [Kanal Handle](https://docs.mattermost.com/messaging/managing-channels.html#naming-a-channel) verwenden, um Kanäle zu identifizieren."
  },
  {
    "id": "api.command_invite.success",
    "translation": "{{.User}} wurde dem Kanal {{.Channel}} hinzugefügt."
  },
  {
    "id": "api.command_invite.user_already_in_channel.app_error",
    "translation": {
      "one": "{{.User}} ist bereits im Kanal.",
      "other": "{{.User}} sind bereits im Kanal."
    }
  },
  {
    "id": "api.command_invite_people.permission.app_error",
    "translation": "Du hast nicht die nötigen Berechtigungen, um neue Benutzer zu diesem Server einzuladen.."
  },
  {
    "id": "api.command_join.desc",
    "translation": "Öffentlichen Kanal beitreten"
  },
  {
    "id": "api.command_join.fail.app_error",
    "translation": "Es trat ein Fehler beim Betreten des Kanals auf."
  },
  {
    "id": "api.command_join.hint",
    "translation": "~[Kanal]"
  },
  {
    "id": "api.command_join.list.app_error",
    "translation": "Es trat ein Fehler beim Auflisten der Kanäle auf."
  },
  {
    "id": "api.command_join.missing.app_error",
    "translation": "Kanal konnte nicht gefunden werden."
  },
  {
    "id": "api.command_join.name",
    "translation": "beitreten"
  },
  {
    "id": "api.command_kick.name",
    "translation": "kick"
  },
  {
    "id": "api.command_leave.desc",
    "translation": "Den aktuellen Kanal verlassen"
  },
  {
    "id": "api.command_leave.fail.app_error",
    "translation": "Es trat ein Fehler beim Verlassen des Kanals auf."
  },
  {
    "id": "api.command_leave.name",
    "translation": "verlassen"
  },
  {
    "id": "api.command_logout.desc",
    "translation": "Von Mattermost abmelden"
  },
  {
    "id": "api.command_logout.name",
    "translation": "logout"
  },
  {
    "id": "api.command_me.desc",
    "translation": "Führe eine Aktion aus"
  },
  {
    "id": "api.command_me.hint",
    "translation": "[Nachricht]"
  },
  {
    "id": "api.command_me.name",
    "translation": "ich"
  },
  {
    "id": "api.command_msg.desc",
    "translation": "Sende Direktnachricht an einen Benutzer"
  },
  {
    "id": "api.command_msg.dm_fail.app_error",
    "translation": "Es ist ein Fehler beim Erstellen der Direktnachricht aufgetreten."
  },
  {
    "id": "api.command_msg.fail.app_error",
    "translation": "Es ist ein Fehler beim Benachrichtigen des Benutzers aufgetreten."
  },
  {
    "id": "api.command_msg.hint",
    "translation": "@[Benutzername] 'Nachricht'"
  },
  {
    "id": "api.command_msg.missing.app_error",
    "translation": "Benutzer konnte nicht gefunden werden."
  },
  {
    "id": "api.command_msg.name",
    "translation": "nachricht"
  },
  {
    "id": "api.command_msg.permission.app_error",
    "translation": "Du hast nicht die nötigen Berechtigungen, um diesem Benutzer eine Direktnachricht zu senden."
  },
  {
    "id": "api.command_mute.desc",
    "translation": "Schaltet Desktop-, E-Mail- und Push-Benachrichtigungen für den aktuellen Kanal oder den spezifizierten [Kanal] ab."
  },
  {
    "id": "api.command_mute.error",
    "translation": "Konnte den Kanal {{.Channel}} nicht finden. Bitte nutze den [Kanal-Handle](https://docs.mattermost.com/messaging/managing-channels.html#naming-a-channel), um Kanäle zu identifizieren."
  },
  {
    "id": "api.command_mute.hint",
    "translation": "~[Kanal]"
  },
  {
    "id": "api.command_mute.name",
    "translation": "stumm"
  },
  {
    "id": "api.command_mute.no_channel.error",
    "translation": "Konnte den Kanal nicht finden. Bitte nutze den [Kanal-Handle](https://docs.mattermost.com/messaging/managing-channels.html#naming-a-channel), um Kanäle zu identifizieren."
  },
  {
    "id": "api.command_mute.not_member.error",
    "translation": "Kanal {{.Channel}} konnte nicht stumm geschaltet werden, da du kein Mitglied bist."
  },
  {
    "id": "api.command_mute.success_mute",
    "translation": "Du wirst keine Benachrichtigungen mehr für {{.Channel}} erhalten bis die Stummschaltung aufgehoben wurde."
  },
  {
    "id": "api.command_mute.success_mute_direct_msg",
    "translation": "Du wirst keine Benachrichtigungen mehr für diesen Kanal erhalten bis die Stummschaltung aufgehoben wurde."
  },
  {
    "id": "api.command_mute.success_unmute",
    "translation": "{{.Channel}} ist nicht mehr stummgeschaltet."
  },
  {
    "id": "api.command_mute.success_unmute_direct_msg",
    "translation": "Dieser Kanal ist nicht mehr stummgeschaltet."
  },
  {
    "id": "api.command_offline.desc",
    "translation": "Setze deinen Status auf Offline"
  },
  {
    "id": "api.command_offline.name",
    "translation": "offline"
  },
  {
    "id": "api.command_offline.success",
    "translation": "Du bist nun offline"
  },
  {
    "id": "api.command_online.desc",
    "translation": "Setze deinen Status auf Online"
  },
  {
    "id": "api.command_online.name",
    "translation": "online"
  },
  {
    "id": "api.command_online.success",
    "translation": "Du bist nun online"
  },
  {
    "id": "api.command_open.name",
    "translation": "öffnen"
  },
  {
    "id": "api.command_remove.desc",
    "translation": "Benutzer aus Kanal entfernen"
  },
  {
    "id": "api.command_remove.direct_group.app_error",
    "translation": "Du kannst keinen Benutzer aus einem Direktnachrichtenkanal entfernen."
  },
  {
    "id": "api.command_remove.hint",
    "translation": "@[Benutzername]"
  },
  {
    "id": "api.command_remove.message.app_error",
    "translation": "Für den /entfernen oder /kick Befehl muss eine Nachricht angegeben werden."
  },
  {
    "id": "api.command_remove.missing.app_error",
    "translation": "Der Benutzer konnte nicht gefunden werden. Er/sie wurde eventuell vom Systemadministrator deaktiviert."
  },
  {
    "id": "api.command_remove.name",
    "translation": "entfernen"
  },
  {
    "id": "api.command_remove.permission.app_error",
    "translation": "Du hast nicht die nötigen Berechtigungen, um das Mitglied zu entfernen."
  },
  {
    "id": "api.command_remove.user_not_in_channel",
    "translation": "{{.Username}} ist kein Mitglied dieses Kanals."
  },
  {
    "id": "api.command_search.desc",
    "translation": "Nach Text in Nachrichten suchen"
  },
  {
    "id": "api.command_search.hint",
    "translation": "[text]"
  },
  {
    "id": "api.command_search.name",
    "translation": "suchen"
  },
  {
    "id": "api.command_search.unsupported.app_error",
    "translation": "Der Suchbefehl wird auf deinem Gerät nicht unterstützt."
  },
  {
    "id": "api.command_settings.desc",
    "translation": "Öffne den Dialog Einstellungen"
  },
  {
    "id": "api.command_settings.name",
    "translation": "einstellungen"
  },
  {
    "id": "api.command_settings.unsupported.app_error",
    "translation": "Der Einstellungen-Befehl wird auf deinem Gerät nicht unterstützt."
  },
  {
    "id": "api.command_shortcuts.desc",
    "translation": "Eine Liste der Tastaturkürzel anzeigen"
  },
  {
    "id": "api.command_shortcuts.name",
    "translation": "tastaturkürzel"
  },
  {
    "id": "api.command_shortcuts.unsupported.app_error",
    "translation": "Der Kurzbefehl wird auf deinem Gerät nicht unterstützt."
  },
  {
    "id": "api.command_shrug.desc",
    "translation": "Fügt ¯\\_(ツ)_/¯ zu deinen Nachricht hinzu"
  },
  {
    "id": "api.command_shrug.hint",
    "translation": "[Nachricht]"
  },
  {
    "id": "api.command_shrug.name",
    "translation": "achselzucken"
  },
  {
    "id": "api.config.client.old_format.app_error",
    "translation": "Das neue Format für die Clientkonfiguration wird noch nicht unterstützt. Bitte gib \"format=old\" in der Anfrage an."
  },
  {
    "id": "api.context.404.app_error",
    "translation": "Entschuldigung, wir konnten die Seite nicht finden."
  },
  {
    "id": "api.context.invalid_body_param.app_error",
    "translation": "Ungültiger oder fehlender {{.Name}} in Anfrage."
  },
  {
    "id": "api.context.invalid_param.app_error",
    "translation": "Ungültiger {{.Name}} Parameter."
  },
  {
    "id": "api.context.invalid_token.error",
    "translation": "Ungültige Sitzung token={{.Token}}, err={{.Error}}"
  },
  {
    "id": "api.context.invalid_url_param.app_error",
    "translation": "Ungültiger oder fehlender {{.Name}} Parameter in Anfrage-URL."
  },
  {
    "id": "api.context.mfa_required.app_error",
    "translation": "Multi-Faktor-Authentifizierung ist auf diesem Server erforderlich."
  },
  {
    "id": "api.context.permissions.app_error",
    "translation": "Du hast nicht die erforderlichen Berechtigungen."
  },
  {
    "id": "api.context.session_expired.app_error",
    "translation": "Ungültige oder abgelaufene Sitzung. Melde dich erneut an."
  },
  {
    "id": "api.context.token_provided.app_error",
    "translation": "Sitzung ist nicht für OAuth eingerichtet, aber der Token wurde mit der Anfrage bereits mitgeschickt."
  },
  {
    "id": "api.create_terms_of_service.custom_terms_of_service_disabled.app_error",
    "translation": "Benutzerdefinierte Nutzungsbedingungen sind deaktiviert."
  },
  {
    "id": "api.create_terms_of_service.empty_text.app_error",
    "translation": "Bitte gib den Text für deine benutzerdefinierten Nutzungsbedingungen ein."
  },
  {
    "id": "api.email_batching.add_notification_email_to_batch.channel_full.app_error",
    "translation": "Eingehender Kanal für E-Mail-Stapelverarbeitungs-Job war voll. Bitte erhöhe EmailBatchingBufferSize."
  },
  {
    "id": "api.email_batching.add_notification_email_to_batch.disabled.app_error",
    "translation": "E-Mail-Stapelverarbeitung wurde vom Systemadministrator deaktiviert."
  },
  {
    "id": "api.email_batching.send_batched_email_notification.subject",
    "translation": {
      "one": "[{{.SiteName}}] Neue Benachrichtigung für {{.Day}}. {{.Month}} {{.Year}}",
      "other": "[{{.SiteName}}] Neue Benachrichtigungen für {{.Day}}. {{.Month}} {{.Year}}"
    }
  },
  {
    "id": "api.emoji.create.duplicate.app_error",
    "translation": "Das Emoji kann nicht erstellt werden. Ein anderes Emoji mit dem selben Namen existiert bereits."
  },
  {
    "id": "api.emoji.create.other_user.app_error",
    "translation": "Ungültige Benutzer-ID."
  },
  {
    "id": "api.emoji.create.parse.app_error",
    "translation": "Das Emoji kann nicht erstellt werden. Die Anfrage war nicht verständlich."
  },
  {
    "id": "api.emoji.create.too_large.app_error",
    "translation": "Das Emoji konnte nicht erstellt werden. Das Bild muss kleiner als 512 KiB sein."
  },
  {
    "id": "api.emoji.disabled.app_error",
    "translation": "Benutzerdefinierte Emoji wurden durch den Systemadministrator deaktiviert."
  },
  {
    "id": "api.emoji.get_image.decode.app_error",
    "translation": "Die Bilddatei für das Emoji kann nicht dekodiert werden."
  },
  {
    "id": "api.emoji.get_image.read.app_error",
    "translation": "Die Bilddatei für das Emoji kann nicht gelesen werden."
  },
  {
    "id": "api.emoji.storage.app_error",
    "translation": "Der Dateispeicher ist nicht korrekt konfiguriert. Bitte konfiguriere diesen entweder für S3 oder den Dateispeicher des lokalen Servers."
  },
  {
    "id": "api.emoji.upload.image.app_error",
    "translation": "Das Emoji kann nicht erstellt werden. Die Datei muss vom Typ PNG, JPEG oder GIF sein."
  },
  {
    "id": "api.emoji.upload.large_image.decode_error",
    "translation": "Konnte Emoji nicht erstellen. Es trat ein Fehler beim Dekodieren des Bildes auf."
  },
  {
    "id": "api.emoji.upload.large_image.encode_error",
    "translation": "Konnte Emoji nicht erstellen. Es trat ein Fehler beim Umwandeln des Bildes auf."
  },
  {
    "id": "api.emoji.upload.large_image.gif_decode_error",
    "translation": "Konnte Emoji nicht erstellen. Es trat ein Fehler beim Dekodieren des GIF auf."
  },
  {
    "id": "api.emoji.upload.large_image.gif_encode_error",
    "translation": "Konnte Emoji nicht erstellen. Es trat ein Fehler beim Umwandeln des GIF auf."
  },
  {
    "id": "api.emoji.upload.large_image.too_large.app_error",
    "translation": "Konnte Emoji nicht erstellen. Bild muss kleiner als {{.MaxWidth}} mal {{.MaxHeight}} sein."
  },
  {
    "id": "api.emoji.upload.open.app_error",
    "translation": "Konnte Emoji nicht erstellen. Es trat ein Fehler beim Öffnen des angehängten Bildes auf."
  },
  {
    "id": "api.file.attachments.disabled.app_error",
    "translation": "Dateianhänge wurden auf diesem Server deaktiviert."
  },
  {
    "id": "api.file.get_file.public_invalid.app_error",
    "translation": "Der öffentliche Link scheint nicht gültig zu sein."
  },
  {
    "id": "api.file.get_file_preview.no_preview.app_error",
    "translation": "Datei hat kein Vorschaubild."
  },
  {
    "id": "api.file.get_file_thumbnail.no_thumbnail.app_error",
    "translation": "Datei hat kein Miniaturbild."
  },
  {
    "id": "api.file.get_public_link.disabled.app_error",
    "translation": "Öffentliche Links wurden deaktiviert."
  },
  {
    "id": "api.file.get_public_link.no_post.app_error",
    "translation": "Öffentlicher Link für Datei konnte nicht abgerufen werden. Datei muss an einen Beitrag angehängt sein, der vom aktuellen Benutzer gelesen werden kann."
  },
  {
    "id": "api.file.no_driver.app_error",
    "translation": "Kein Datei-Treiber ausgewählt."
  },
  {
    "id": "api.file.read_file.reading_local.app_error",
    "translation": "Ein Fehler ist während des Lesens vom lokalen Server-Speicher ist aufgetreten."
  },
  {
    "id": "api.file.upload_file.incorrect_number_of_client_ids.app_error",
    "translation": "Konnte Datei(en) nicht hochladen. Haben {{.NumClientIds}} client_ids für {{.NumFiles}} Dateien."
  },
  {
    "id": "api.file.upload_file.large_image.app_error",
    "translation": "Datei über den maximalen Dimensionen konnte nicht hochgeladen werden: {{.Filename}}"
  },
  {
    "id": "api.file.upload_file.large_image_detailed.app_error",
    "translation": "{{.Filename}} Dimensionen ({{.Width}} mal {{.Height}} Pixel) überschreiten die Limits."
  },
  {
    "id": "api.file.upload_file.multiple_channel_ids.app_error",
    "translation": "Konnte Datei(en) nicht hochladen. Mehrere Konflikte bei channel_ids."
  },
  {
    "id": "api.file.upload_file.read_form_value.app_error",
    "translation": "Konnte Datei(en) nicht hochladen. Fehler beim Lesen des Wertes für {{.Formname}}."
  },
  {
    "id": "api.file.upload_file.read_request.app_error",
    "translation": "Konnte Datei(en) nicht hochladen. Fehler beim verarbeiten der Anfrage-Daten."
  },
  {
    "id": "api.file.upload_file.storage.app_error",
    "translation": "Die Datei kann nicht hochgeladen werden. Ein Foto Speicherort ist nicht eingerichtet."
  },
  {
    "id": "api.file.upload_file.too_large_detailed.app_error",
    "translation": "Konnte Datei {{.Filename}} nicht hochladen. {{.Length}} Bytes überschreiten die maximal erlaubten {{.Limit}} Bytes."
  },
  {
    "id": "api.incoming_webhook.disabled.app_error",
    "translation": "Eingehende Webhooks wurden vom Systemadministrator deaktiviert."
  },
  {
    "id": "api.incoming_webhook.invalid_username.app_error",
    "translation": "Ungültiger Benutzername."
  },
  {
    "id": "api.io_error",
    "translation": "Eingabe-/Ausgabe-Fehler"
  },
  {
    "id": "api.ldap_group.not_found",
    "translation": "LDAP-Gruppe nicht gefunden"
  },
  {
    "id": "api.ldap_groups.license_error",
    "translation": "Deine Lizenz unterstützt keine LDAP-Gruppen"
  },
  {
    "id": "api.license.add_license.array.app_error",
    "translation": "Leeres Array unterhalb von 'Lizenz' in der Anfrage."
  },
  {
    "id": "api.license.add_license.expired.app_error",
    "translation": "Die Lizenz ist entweder abgelaufen oder wurde noch nicht aktiviert."
  },
  {
    "id": "api.license.add_license.invalid.app_error",
    "translation": "Ungültige Lizenzdatei."
  },
  {
    "id": "api.license.add_license.invalid_count.app_error",
    "translation": "Konnte die Anzahl der eindeutigen Benutzer nicht ermitteln."
  },
  {
    "id": "api.license.add_license.no_file.app_error",
    "translation": "Keine Datei unter 'license' in der Anfrage."
  },
  {
    "id": "api.license.add_license.open.app_error",
    "translation": "Die Lizenzdatei konnte nicht geöffnet werden."
  },
  {
    "id": "api.license.add_license.save.app_error",
    "translation": "Lizenz wurde nicht richtig gespeichert."
  },
  {
    "id": "api.license.add_license.save_active.app_error",
    "translation": "Aktive Lizenznummer wurde nicht richtig gespeichert."
  },
  {
    "id": "api.license.add_license.unique_users.app_error",
    "translation": "Diese Lizenz unterstützt maximal {{.Users}}, wobei dein System derzeit {{.Count}} eindeutige Benutzer umfasst. Eindeutige Benutzer werden anhand der E-Mail-Adresse gezählt. Die Anzahl der Benutzer lässt sich unter Seiten Berichte -> Statistiken anzeigen einsehen."
  },
  {
    "id": "api.license.client.old_format.app_error",
    "translation": "Das neue Format für die Clientlizenz wird noch nicht unterstützt. Bitte gib format=old in der Anfrage an."
  },
  {
    "id": "api.marshal_error",
    "translation": "Fehler beim Marshalling."
  },
  {
    "id": "api.oauth.allow_oauth.redirect_callback.app_error",
    "translation": "Ungültige Anfrage: Angegebene redirect_uri stimmt nicht mit der callback_url überein."
  },
  {
    "id": "api.oauth.allow_oauth.turn_off.app_error",
    "translation": "Der Systemadministrator hat den OAuth2 Service Provider deaktiviert."
  },
  {
    "id": "api.oauth.authorize_oauth.disabled.app_error",
    "translation": "Der Systemadministrator hat den OAuth2 Service Provider deaktiviert."
  },
  {
    "id": "api.oauth.get_access_token.bad_client_id.app_error",
    "translation": "invalid_request: Fehlerhafte client_id."
  },
  {
    "id": "api.oauth.get_access_token.bad_client_secret.app_error",
    "translation": "invalid_request: client_secret fehlt."
  },
  {
    "id": "api.oauth.get_access_token.bad_grant.app_error",
    "translation": "invalid_request: Fehlerhafter grant_type."
  },
  {
    "id": "api.oauth.get_access_token.credentials.app_error",
    "translation": "invalid_client: Ungültige Client Zugangsdaten."
  },
  {
    "id": "api.oauth.get_access_token.disabled.app_error",
    "translation": "Der Systemadministrator hat den OAuth2 Service Provider abgeschaltet."
  },
  {
    "id": "api.oauth.get_access_token.expired_code.app_error",
    "translation": "invalid_grant: Ungültiger oder abgelaufener Autorisationscode."
  },
  {
    "id": "api.oauth.get_access_token.internal.app_error",
    "translation": "server_error: Ein interner Serverfehler ist beim Zugriff auf die Datenbank aufgetreten."
  },
  {
    "id": "api.oauth.get_access_token.internal_saving.app_error",
    "translation": "server_error: Ein interner Serverfehler ist während des Speicherns des Zugriffstokens in die Datenbank aufgetreten."
  },
  {
    "id": "api.oauth.get_access_token.internal_session.app_error",
    "translation": "server_error: Ein interner Serverfehler ist während des Speicherns der Sitzung in die Datenbank aufgetreten."
  },
  {
    "id": "api.oauth.get_access_token.internal_user.app_error",
    "translation": "server_error: Ein interner Serverfehler ist während des Ladens des Benutzers von der Datenbank aufgetreten."
  },
  {
    "id": "api.oauth.get_access_token.missing_code.app_error",
    "translation": "invalid_request: Code fehlt."
  },
  {
    "id": "api.oauth.get_access_token.missing_refresh_token.app_error",
    "translation": "invalid_request: refresh_token fehlt."
  },
  {
    "id": "api.oauth.get_access_token.redirect_uri.app_error",
    "translation": "invalid_request: Angegebene redirect_uri entspricht nicht redirect_uri des Autorisationscodes."
  },
  {
    "id": "api.oauth.get_access_token.refresh_token.app_error",
    "translation": "invalid_grant: Ungültiger refresh_token."
  },
  {
    "id": "api.oauth.invalid_state_token.app_error",
    "translation": "Ungültiger Status-Token."
  },
  {
    "id": "api.oauth.register_oauth_app.turn_off.app_error",
    "translation": "Der Systemadministrator hat den OAuth2 Service Provider abgeschaltet."
  },
  {
    "id": "api.oauth.revoke_access_token.del_session.app_error",
    "translation": "Beim Löschen der Session aus der Datenbank ist ein Fehler aufgetreten."
  },
  {
    "id": "api.oauth.revoke_access_token.del_token.app_error",
    "translation": "Beim Löschen des Zugriffstokens aus der Datenbank ist ein Fehler aufgetreten."
  },
  {
    "id": "api.oauth.revoke_access_token.get.app_error",
    "translation": "Beim Abruf des Zugriffstokens, vor der Löschung aus der Datenbank, ist ein Fehler aufgetreten."
  },
  {
    "id": "api.oauth.singup_with_oauth.disabled.app_error",
    "translation": "Benutzerregistrierung ist deaktiviert."
  },
  {
    "id": "api.oauth.singup_with_oauth.expired_link.app_error",
    "translation": "Der Registrierungslink ist abgelaufen."
  },
  {
    "id": "api.oauth.singup_with_oauth.invalid_link.app_error",
    "translation": "Der Einladungslink scheint nicht gültig zu sein."
  },
  {
    "id": "api.outgoing_webhook.disabled.app_error",
    "translation": "Ausgehende Webhooks wurden vom Systemadministrator deaktiviert."
  },
  {
    "id": "api.plugin.upload.array.app_error",
    "translation": "Datei-Array ist leer in multipart/form-Anfrage."
  },
  {
    "id": "api.plugin.upload.file.app_error",
    "translation": "Konnte Datei in multipart/form-Anfrage nicht öffnen."
  },
  {
    "id": "api.plugin.upload.no_file.app_error",
    "translation": "Fehlende Datei in multipart/form-Anfrage."
  },
  {
    "id": "api.post.check_for_out_of_channel_mentions.message.multiple",
    "translation": "@{{.Usernames}} und @{{.LastUsername}} wurden erwähnt, haben aber keine Benachrichtigung erhalten, da diese keine Mitglieder des Kanals sind."
  },
  {
    "id": "api.post.check_for_out_of_channel_mentions.message.one",
    "translation": "@{{.Username}} wurde erwähnt, hat aber keine Benachrichtigung erhalten, da kein Kanalmitglied."
  },
  {
    "id": "api.post.create_post.can_not_post_to_deleted.error",
    "translation": "Kann nicht in gelöschten Kanal senden."
  },
  {
    "id": "api.post.create_post.channel_root_id.app_error",
    "translation": "Ungültige Kanal-ID für den Root-ID-Parameter."
  },
  {
    "id": "api.post.create_post.root_id.app_error",
    "translation": "Ungültiger RootId Parameter."
  },
  {
    "id": "api.post.create_webhook_post.creating.app_error",
    "translation": "Fehler beim Erstellen des Eintrages."
  },
  {
    "id": "api.post.deduplicate_create_post.failed_to_get",
    "translation": "Konnte originale Nachricht nicht abrufen nachdem ein Client dedupliziert wurde, der die selbe Anfrage wiederholte."
  },
  {
    "id": "api.post.deduplicate_create_post.pending",
    "translation": "Nachricht zurückgewiesen, da ein anderer Client die selbe Anfrage durchführt."
  },
  {
    "id": "api.post.delete_post.can_not_delete_post_in_deleted.error",
    "translation": "Kann eine Nachricht in einem gelöschten Kanal nicht löschen."
  },
  {
    "id": "api.post.disabled_all",
    "translation": "@all wurde deaktiviert, da der Kanal mehr als {{.Users}} Benutzer hat."
  },
  {
    "id": "api.post.disabled_channel",
    "translation": "@channel wurde deaktiviert, da der Kanal mehr als {{.Users}} Benutzer hat."
  },
  {
    "id": "api.post.disabled_here",
    "translation": "@here wurde deaktiviert, da der Kanal mehr als {{.Users}} Benutzer hat."
  },
  {
    "id": "api.post.do_action.action_id.app_error",
    "translation": "Ungültige Action-ID."
  },
  {
    "id": "api.post.do_action.action_integration.app_error",
    "translation": "Fehler bei Aktions-Integration."
  },
  {
    "id": "api.post.get_message_for_notification.files_sent",
    "translation": {
      "one": "{{.Count}} Datei versendet: {{.Filenames}}",
      "other": "{{.Count}} Dateien versendet: {{.Filenames}}"
    }
  },
  {
    "id": "api.post.get_message_for_notification.images_sent",
    "translation": {
      "one": "{{.Count}} Bild versendet: {{.Filenames}}",
      "other": "{{.Count}} Bilder versendet: {{.Filenames}}"
    }
  },
  {
    "id": "api.post.patch_post.can_not_update_post_in_deleted.error",
    "translation": "Kann eine Nachricht in einem gelöschten Kanal nicht aktualisieren."
  },
  {
    "id": "api.post.send_notification_and_forget.push_channel_mention",
    "translation": " hat den Kanal benachrichtigt."
  },
  {
    "id": "api.post.send_notification_and_forget.push_comment_on_post",
    "translation": " hat deine Nachricht kommentiert."
  },
  {
    "id": "api.post.send_notification_and_forget.push_comment_on_thread",
    "translation": " hat eine Unterhaltung kommentiert, an der du teilgenommen hast."
  },
  {
    "id": "api.post.send_notifications_and_forget.push_explicit_mention",
    "translation": " hat dich erwähnt."
  },
  {
    "id": "api.post.send_notifications_and_forget.push_general_message",
    "translation": " hat einen Beitrag geschrieben."
  },
  {
    "id": "api.post.send_notifications_and_forget.push_image_only",
    "translation": " hat eine Datei hochgeladen."
  },
  {
    "id": "api.post.send_notifications_and_forget.push_message",
    "translation": "hat ihnen eine Nachricht geschickt."
  },
  {
    "id": "api.post.update_post.can_not_update_post_in_deleted.error",
    "translation": "Kann eine Nachricht in einem gelöschten Kanal nicht aktualisieren."
  },
  {
    "id": "api.post.update_post.find.app_error",
    "translation": "Die bestehende Nachricht oder der bestehende Kommentar konnte nicht zur Aktualisierung gefunden werden."
  },
  {
    "id": "api.post.update_post.permissions_details.app_error",
    "translation": "{{.PostId}} wurde bereits gelöscht."
  },
  {
    "id": "api.post.update_post.permissions_time_limit.app_error",
    "translation": "Nachrichtenbearbeitung ist nur für {{.timeLimit}} Sekunden erlaubt. Bitte frage deinen Administrator, um Details zu erfahren."
  },
  {
    "id": "api.post.update_post.system_message.app_error",
    "translation": "Konnte die Systemnachricht nicht aktualisieren."
  },
  {
    "id": "api.post_get_post_by_id.get.app_error",
    "translation": "Konnte die Nachricht nicht abrufen."
  },
  {
    "id": "api.preference.delete_preferences.delete.app_error",
    "translation": "Konnte Benutzereinstellungen nicht löschen."
  },
  {
    "id": "api.preference.preferences_category.get.app_error",
    "translation": "Konnte Benutzereinstellungen nicht abrufen."
  },
  {
    "id": "api.preference.update_preferences.set.app_error",
    "translation": "Konnte Benutzereinstellungen nicht setzen."
  },
  {
    "id": "api.reaction.delete.archived_channel.app_error",
    "translation": "Du kannst in einem archivierten Kanal keine Reaktionen entfernen."
  },
  {
    "id": "api.reaction.save.archived_channel.app_error",
    "translation": "Du kannst in einem archivierten Kanal nicht reagieren."
  },
  {
    "id": "api.reaction.save_reaction.invalid.app_error",
    "translation": "Reaktion ist nicht gültig."
  },
  {
    "id": "api.reaction.save_reaction.user_id.app_error",
    "translation": "Du kannst keine Reaktion für den anderen Benutzer sichern."
  },
  {
    "id": "api.restricted_system_admin",
    "translation": "Diese Aktion ist Administratoren mit eingeschränkten Rechten nicht erlaubt."
  },
  {
    "id": "api.roles.patch_roles.license.error",
    "translation": "Deine Lizenz unterstützt die erweiterten Berechtigungen nicht."
  },
  {
    "id": "api.scheme.create_scheme.license.error",
    "translation": "Deine Lizenz unterstützt die Erstellung von Team-Schemas nicht."
  },
  {
    "id": "api.scheme.delete_scheme.license.error",
    "translation": "Deine Lizenz unterstützt die Löschung von Team-Schemas nicht"
  },
  {
    "id": "api.scheme.get_channels_for_scheme.scope.error",
    "translation": "Konnte Kanäle für Schema nicht abrufen, da das angegebene Schema kein Kanal-Schema ist."
  },
  {
    "id": "api.scheme.get_teams_for_scheme.scope.error",
    "translation": "Konnte Teams für Schema nicht abrufen, da das angegebene Schema kein Team-Schema ist."
  },
  {
    "id": "api.scheme.patch_scheme.license.error",
    "translation": "Deine Lizenz unterstützt die Aktualisierung des Team-Schemas nicht"
  },
  {
    "id": "api.server.start_server.forward80to443.disabled_while_using_lets_encrypt",
    "translation": "Forward80To443 muss aktiviert werden, um LetsEncrypt zu verwenden"
  },
  {
    "id": "api.server.start_server.forward80to443.enabled_but_listening_on_wrong_port",
    "translation": "Kann Port 80 nicht auf Port 443 weiterleiten während auf Port %s gehört wird. Deaktiviere Forward80To443, falls du einen Proxy-Server verwendest"
  },
  {
    "id": "api.server.start_server.rate_limiting_memory_store",
    "translation": "Konnte Rate Limiting Memory Store nicht initialisieren. Prüfe die MemoryStoreSize-Konfigurationseinstellung."
  },
  {
    "id": "api.server.start_server.rate_limiting_rate_limiter",
    "translation": "Konnte Anfragenbegrenzer nicht initialisieren."
  },
  {
    "id": "api.server.start_server.starting.critical",
    "translation": "Fehler beim Starten des Servers, err:%v"
  },
  {
    "id": "api.slackimport.slack_add_bot_user.email_pwd",
    "translation": "Die Integrations-/Slack-Bot-Benutzer mit der E-Mail {{.Email}} und Passwort {{.Password}} wurde importiert.\r\n"
  },
  {
    "id": "api.slackimport.slack_add_bot_user.unable_import",
    "translation": "Konnte den Integrations-/Slack-Bot-Benutzer {{.Username}} nicht importieren.\r\n"
  },
  {
    "id": "api.slackimport.slack_add_channels.added",
    "translation": "\r\nKanäle hinzugefügt:\r\n"
  },
  {
    "id": "api.slackimport.slack_add_channels.failed_to_add_user",
    "translation": "Konnte Slack-Benutzer {{.Username}} nicht zum Kanal hinzufügen.\r\n"
  },
  {
    "id": "api.slackimport.slack_add_channels.import_failed",
    "translation": "Konnte Slack-Kanal {{.DisplayName}} nicht importieren.\r\n"
  },
  {
    "id": "api.slackimport.slack_add_channels.merge",
    "translation": "Der Slack-Kanal {{.DisplayName}} existiert bereits als aktiver Mattermost-Kanal. Beide Kanäle wurden zusammengeführt.\r\n"
  },
  {
    "id": "api.slackimport.slack_add_users.created",
    "translation": "\r\nBenutzer erstellt:\r\n"
  },
  {
    "id": "api.slackimport.slack_add_users.email_pwd",
    "translation": "Slack-Benutzer mit der E-Mail-Adresse {{.Email}} und dem Passwort {{.Password}} wurde importiert.\r\n"
  },
  {
    "id": "api.slackimport.slack_add_users.merge_existing",
    "translation": "Slack-Benutzer mit existierendem Mattermost-Benutzer mit identischer E-Mail-Adresse {{.Email}} und Benutzername {{.Username}} zusammengeführt.\r\n"
  },
  {
    "id": "api.slackimport.slack_add_users.merge_existing_failed",
    "translation": "Slack-Benutzer mit existierendem Mattermost-Benutzer mit identischer E-Mail-Adresse {{.Email}} und Benutzername {{.Username}} zusammengeführt, konnte aber den Benutzer nicht zu seinem Team hinzufügen.\r\n"
  },
  {
    "id": "api.slackimport.slack_add_users.missing_email_address",
    "translation": "Der Benutzer {{.Username}} hat keine E-Mail-Adresse im Slack-Export. Verwende {{.Email}} als Platzhalter. Der Benutzer sollte seine E-Mail-Adresse aktualisieren, sobald er sich angemeldet hat.\r\n"
  },
  {
    "id": "api.slackimport.slack_add_users.unable_import",
    "translation": "Konnte Slack-Benutzer nicht importieren: {{.Username}}\r\n"
  },
  {
    "id": "api.slackimport.slack_import.log",
    "translation": "Mattermost Slack Import Protokoll\n"
  },
  {
    "id": "api.slackimport.slack_import.note1",
    "translation": "- Einige Nachrichten wurden eventuell nicht importiert, da sie nicht von diesem Importer unterstützt werden.\n"
  },
  {
    "id": "api.slackimport.slack_import.note2",
    "translation": "- Nachrichten vom Slack-Bot werden aktuell nicht unterstützt.\r\n"
  },
  {
    "id": "api.slackimport.slack_import.note3",
    "translation": "- Weitere Fehlermeldungen könnten in den Server-Logs auffindbar sein.\r\n"
  },
  {
    "id": "api.slackimport.slack_import.notes",
    "translation": "\r\nNotizen:\r\n"
  },
  {
    "id": "api.slackimport.slack_import.open.app_error",
    "translation": "Konnte folgende Datei nicht öffnen: {{.Filename}}.\r\n"
  },
  {
    "id": "api.slackimport.slack_import.team_fail",
    "translation": "Fehler beim Abruf des Teams, in das importiert werden soll.\r\n"
  },
  {
    "id": "api.slackimport.slack_import.zip.app_error",
    "translation": "Konnte Slack-Export ZIP-Datei nicht öffnen.\r\n"
  },
  {
    "id": "api.status.user_not_found.app_error",
    "translation": "Benutzer nicht gefunden."
  },
  {
    "id": "api.team.add_user_to_team.added",
    "translation": "%v wurde durch %v zum Team hinzugefügt."
  },
  {
    "id": "api.team.add_user_to_team.missing_parameter.app_error",
    "translation": "Parameter um Benutzer zu Team hinzuzufügen erforderlich."
  },
  {
    "id": "api.team.get_invite_info.not_open_team",
    "translation": "Die Einladung ist ungültig, weil dies kein offenes Team ist."
  },
  {
    "id": "api.team.get_team_icon.filesettings_no_driver.app_error",
    "translation": "Ungültiger Treibername in Dateieinstellungen.  Muss 'local' oder 'amazons3' sein."
  },
  {
    "id": "api.team.get_team_icon.read_file.app_error",
    "translation": "Konnte Teamsymbol nicht lesen."
  },
  {
    "id": "api.team.import_team.array.app_error",
    "translation": "Leeres Array unterhalb von 'Datei' in der Anfrage."
  },
  {
    "id": "api.team.import_team.integer.app_error",
    "translation": "Dateigröße ist keine Integer-Zahl."
  },
  {
    "id": "api.team.import_team.no_file.app_error",
    "translation": "Keine Datei unter 'file' in der Anfrage."
  },
  {
    "id": "api.team.import_team.no_import_from.app_error",
    "translation": "Falsch gebildete Anfrage: Feld importFrom fehlt."
  },
  {
    "id": "api.team.import_team.open.app_error",
    "translation": "Konnte Datei nicht öffnen."
  },
  {
    "id": "api.team.import_team.parse.app_error",
    "translation": "Kann Multipart-Formular nicht verarbeiten."
  },
  {
    "id": "api.team.import_team.unavailable.app_error",
    "translation": "Falsch gebildete Anfrage: Feld filesize fehlt."
  },
  {
    "id": "api.team.invite_members.disabled.app_error",
    "translation": "E-Mail-Einladungen sind deaktiviert."
  },
  {
    "id": "api.team.invite_members.invalid_email.app_error",
    "translation": "Die folgenden E-Mail-Adressen gehören nicht zu einer akzeptierten Domäne: {{.Addresses}}. Bitte kontaktiere deinen Systemadministrator für Details."
  },
  {
    "id": "api.team.invite_members.no_one.app_error",
    "translation": "Keiner zum Einladen."
  },
  {
    "id": "api.team.is_team_creation_allowed.disabled.app_error",
    "translation": "Teamerstellung wurde deaktiviert. Bitte frage deinen Administrator, um Details zu erfahren."
  },
  {
    "id": "api.team.is_team_creation_allowed.domain.app_error",
    "translation": "Die E-Mail-Adresse muss von einer bestimmten Domain stammen (z.B. @example.com). Bitte wende dich an deinen Systemadministrator."
  },
  {
    "id": "api.team.join_team.post_and_forget",
    "translation": "%v ist dem Team beigetreten."
  },
  {
    "id": "api.team.join_user_to_team.allowed_domains.app_error",
    "translation": "Die E-Mail-Adresse muss von einer bestimmten Domain stammen (z.B. @example.com). Bitte wende dich an deinen Systemadministrator."
  },
  {
    "id": "api.team.leave.left",
    "translation": "%v hat das Team verlassen."
  },
  {
    "id": "api.team.move_channel.post.error",
    "translation": "Fehler beim Senden der Nachricht zur Verschiebung des Kanals."
  },
  {
    "id": "api.team.move_channel.success",
    "translation": "Dieser Kanal wurde durch %v in dieses Team verschoben."
  },
  {
    "id": "api.team.remove_team_icon.get_team.app_error",
    "translation": "Ein Fehler ist beim Aufrufen des Teams aufgetreten."
  },
  {
    "id": "api.team.remove_user_from_team.missing.app_error",
    "translation": "Der Benutzer scheint nicht Teil dieses Teams zu sein."
  },
  {
    "id": "api.team.remove_user_from_team.removed",
    "translation": "%v wurde aus dem Team entfernt."
  },
  {
    "id": "api.team.set_team_icon.array.app_error",
    "translation": "Leeres Array unterhalb von 'image' in der Anfrage."
  },
  {
    "id": "api.team.set_team_icon.decode.app_error",
    "translation": "Konnte das Teamsymbol nicht dekodieren."
  },
  {
    "id": "api.team.set_team_icon.encode.app_error",
    "translation": "Konnte Teamsymbol nicht kodieren."
  },
  {
    "id": "api.team.set_team_icon.get_team.app_error",
    "translation": "Ein Fehler ist beim Aufrufen des Teams aufgetreten."
  },
  {
    "id": "api.team.set_team_icon.no_file.app_error",
    "translation": "Keine Datei unter 'image' in der Anfrage."
  },
  {
    "id": "api.team.set_team_icon.open.app_error",
    "translation": "Konnte Bilddatei nicht öffnen."
  },
  {
    "id": "api.team.set_team_icon.parse.app_error",
    "translation": "Konnte Multipart-Formular nicht verarbeiten."
  },
  {
    "id": "api.team.set_team_icon.storage.app_error",
    "translation": "Das Teamsymbol kann nicht hochgeladen werden. Ein Foto-Speicherort ist nicht konfiguriert."
  },
  {
    "id": "api.team.set_team_icon.too_large.app_error",
    "translation": "Kann Teamsymbol nicht hochladen. Datei ist zu groß."
  },
  {
    "id": "api.team.set_team_icon.write_file.app_error",
    "translation": "Konnte Teamsymbol nicht speichern."
  },
  {
    "id": "api.team.team_icon.update.app_error",
    "translation": "Ein Fehler ist beim Aktualisieren des Teamsymbols aufgetreten."
  },
  {
    "id": "api.team.update_member_roles.not_a_member",
    "translation": "Der angegebene Benutzer ist kein Mitglied des angegebenen Teams."
  },
  {
    "id": "api.team.update_restricted_domains.mismatch.app_error",
    "translation": "Beschränkung des Teams auf {{ .Domain }} ist durch die Systemkonfiguration nicht erlaubt. Bitte wende dich an deinen Systemadministrator."
  },
  {
    "id": "api.team.update_team_scheme.license.error",
    "translation": "Deine Lizenz unterstützt die Aktualisierung des Team-Schemas nicht"
  },
  {
    "id": "api.team.update_team_scheme.scheme_scope.error",
    "translation": "Konnte Schema für Team nicht setzen, da das angegebene Schema kein Team-Schema ist."
  },
  {
    "id": "api.templates.deactivate_body.info",
    "translation": "Du hast dein Konto auf {{ .SiteURL }} deaktiviert."
  },
  {
    "id": "api.templates.deactivate_body.title",
    "translation": "Dein Konto auf {{ .ServerURL }} wurde deaktiviert"
  },
  {
    "id": "api.templates.deactivate_body.warning",
    "translation": "Falls diese Änderung nicht durch dich durchgeführt wurde oder du dein Konto reaktivieren möchtest, kontaktiere deinen Systemadministrator."
  },
  {
    "id": "api.templates.deactivate_subject",
    "translation": "[{{ .SiteName }}] Dein Konto auf {{ .ServerURL }} wurde deaktiviert"
  },
  {
    "id": "api.templates.email_change_body.info",
    "translation": "Deine E-Mail-Adresse für {{.TeamDisplayName}} wurde in {{.NewEmail}} geändert."
  },
  {
    "id": "api.templates.email_change_body.title",
    "translation": "Deine E-Mail-Adresse wurde geändert"
  },
  {
    "id": "api.templates.email_change_subject",
    "translation": "[{{ .SiteName }}] Deine E-Mail-Adresse wurde geändert"
  },
  {
    "id": "api.templates.email_change_verify_body.button",
    "translation": "E-Mail verifizieren"
  },
  {
    "id": "api.templates.email_change_verify_body.info",
    "translation": "Um deine E-Mail-Adresse für {{.TeamDisplayName}} zu ändern, klicke bitte auf den unten stehenden Link, um zu bestätigen, dass dies die richtige Adresse ist."
  },
  {
    "id": "api.templates.email_change_verify_body.title",
    "translation": "Du hast deine E-Mail-Adresse erfolgreich geändert"
  },
  {
    "id": "api.templates.email_change_verify_subject",
    "translation": "[{{ .SiteName }}] Bestätige die neue E-Mail-Adresse"
  },
  {
    "id": "api.templates.email_footer",
    "translation": "Um deine Benachrichtigungseinstellungen zu ändern, melde dich an deiner Team-Site an und wähle dann Einstellungen > Benachrichtigungen."
  },
  {
    "id": "api.templates.email_info1",
    "translation": "Bei Fragen schreibe uns eine Mail: "
  },
  {
    "id": "api.templates.email_info2",
    "translation": "Mit freundlichen Grüßen,"
  },
  {
    "id": "api.templates.email_info3",
    "translation": "Das {{.SiteName}}-Team"
  },
  {
    "id": "api.templates.email_organization",
    "translation": "Versandt durch "
  },
  {
    "id": "api.templates.email_warning",
    "translation": "Falls du diese Änderung nicht durchgeführt hast, kontaktiere den Systemadministrator."
  },
  {
    "id": "api.templates.invite_body.button",
    "translation": "Jetzt beitreten"
  },
  {
    "id": "api.templates.invite_body.title",
    "translation": "Du wurdest von {{ .SenderName }} eingeladen dem Team {{ .TeamDisplayName }} beizutreten."
  },
  {
    "id": "api.templates.invite_subject",
    "translation": "[{{ .SiteName }}] {{ .SenderName }} hat dich eingeladen, dem Team {{ .TeamDisplayName }} beizutreten"
  },
  {
    "id": "api.templates.mfa_activated_body.info",
    "translation": "Multi-Faktor-Authentifizierung wurde zu deinem Konto auf {{ .SiteURL }} hinzugefügt."
  },
  {
    "id": "api.templates.mfa_activated_body.title",
    "translation": "Multi-Faktor-Authentifizierung wurde hinzugefügt"
  },
  {
    "id": "api.templates.mfa_change_subject",
    "translation": "[{{ .SiteName }}] Deine MFA wurde aktualisiert"
  },
  {
    "id": "api.templates.mfa_deactivated_body.info",
    "translation": "Multi-Faktor-Authentifizierung wurde von deinem Konto auf {{ .SiteURL }} entfernt."
  },
  {
    "id": "api.templates.mfa_deactivated_body.title",
    "translation": "Multi-Faktor-Authentifizierung wurde entfernt"
  },
  {
    "id": "api.templates.password_change_body.info",
    "translation": "Dein Passwort für {{.TeamDisplayName}} auf {{ .TeamURL }} wurde durch {{.Method}} geändert."
  },
  {
    "id": "api.templates.password_change_body.title",
    "translation": "Dein Passwort wurde aktualisiert"
  },
  {
    "id": "api.templates.password_change_subject",
    "translation": "[{{ .SiteName }}] Dein Passwort wurde aktualisiert"
  },
  {
    "id": "api.templates.post_body.button",
    "translation": "Antworte in Mattermost"
  },
  {
    "id": "api.templates.reset_body.button",
    "translation": "Passwort zurücksetzen"
  },
  {
    "id": "api.templates.reset_body.title",
    "translation": "Dein Passwort zurücksetzen"
  },
  {
    "id": "api.templates.reset_subject",
    "translation": "[{{ .SiteName }}] Passwort zurücksetzen"
  },
  {
    "id": "api.templates.signin_change_email.body.info",
    "translation": "Du hast deine Anmeldemethode auf {{ .SiteName }} zu {{.Method}} geändert."
  },
  {
    "id": "api.templates.signin_change_email.body.method_email",
    "translation": "E-Mail-Adresse und Passwort"
  },
  {
    "id": "api.templates.signin_change_email.body.title",
    "translation": "Du hast deine Anmeldemethode geändert"
  },
  {
    "id": "api.templates.signin_change_email.subject",
    "translation": "[{{ .SiteName }}] Deine Anmeldemethode wurde aktualisiert"
  },
  {
    "id": "api.templates.user_access_token_body.info",
    "translation": "Ein persönliches Zugangs-Token wurde zu deinem Konto auf {{ .SiteURL }} hinzugefügt. Dies kann zum Zugriff auf {{.SiteName}} mit deinem Konto verwendet werden."
  },
  {
    "id": "api.templates.user_access_token_body.title",
    "translation": "Persönliches Zugriffs-Token zu deinem Konto hinzugefügt"
  },
  {
    "id": "api.templates.user_access_token_subject",
    "translation": "[{{ .SiteName }}] Persönliches Zugriffs-Token zu deinem Konto hinzugefügt"
  },
  {
    "id": "api.templates.username_change_body.info",
    "translation": "Dein Benutzername für {{.TeamDisplayName}} wurde geändert zu {{.NewUsername}}."
  },
  {
    "id": "api.templates.username_change_body.title",
    "translation": "Dein Benutzername wurde geändert"
  },
  {
    "id": "api.templates.username_change_subject",
    "translation": "[{{ .SiteName }}] Dein Benutzername wurde geändert"
  },
  {
    "id": "api.templates.verify_body.button",
    "translation": "E-Mail verifizieren"
  },
  {
    "id": "api.templates.verify_body.info",
    "translation": "Diese E-Mail-Adresse wurde verwendet um ein Konto bei Mattermost anzulegen."
  },
  {
    "id": "api.templates.verify_body.title",
    "translation": "Überprüfe deine E-Mail-Adresse"
  },
  {
    "id": "api.templates.verify_subject",
    "translation": "[{{ .SiteName }}] E-Mail-Bestätigung"
  },
  {
    "id": "api.templates.welcome_body.app_download_info",
    "translation": "Für das beste Erlebnis lade die Apps für PC, macOS, iOS und Android herunter."
  },
  {
    "id": "api.templates.welcome_body.button",
    "translation": "E-Mail verifizieren"
  },
  {
    "id": "api.templates.welcome_body.info",
    "translation": "Diese E-Mail-Adresse wurde verwendet, um ein Mattermost Konto zu erstellen."
  },
  {
    "id": "api.templates.welcome_body.title",
    "translation": "Willkommen im Team"
  },
  {
    "id": "api.templates.welcome_subject",
    "translation": "[{{ .SiteName }}] Du bist {{ .ServerURL }} beigetreten"
  },
  {
    "id": "api.user.activate_mfa.email_and_ldap_only.app_error",
    "translation": "MFA ist für diesen Kontotyp nicht verfügbar."
  },
  {
    "id": "api.user.add_direct_channels_and_forget.failed.error",
    "translation": "Fehler beim Hinzufügen von Kanaleinstellungen für Benutzer user_id={{.UserId}}, team_id={{.TeamId}}, err={{.Error}}"
  },
  {
    "id": "api.user.authorize_oauth_user.bad_response.app_error",
    "translation": "Fehlerhafte Rückmeldung bei Tokenanfrage."
  },
  {
    "id": "api.user.authorize_oauth_user.bad_token.app_error",
    "translation": "Falscher Tokentyp."
  },
  {
    "id": "api.user.authorize_oauth_user.invalid_state.app_error",
    "translation": "Ungültiger Zustand"
  },
  {
    "id": "api.user.authorize_oauth_user.missing.app_error",
    "translation": "Fehlendes Zugangs-Token."
  },
  {
    "id": "api.user.authorize_oauth_user.response.app_error",
    "translation": "Ungültige Antwort vom OAuth-Service-Anbieter erhalten."
  },
  {
    "id": "api.user.authorize_oauth_user.service.app_error",
    "translation": "Tokenanfrage zu {{.Service}} fehlgeschlagen."
  },
  {
    "id": "api.user.authorize_oauth_user.token_failed.app_error",
    "translation": "Tokenanfrage fehlgeschlagen."
  },
  {
    "id": "api.user.authorize_oauth_user.unsupported.app_error",
    "translation": "{{.Service}} SSO über OAuth 2.0 auf diesem Server nicht verfügbar."
  },
  {
    "id": "api.user.check_user_login_attempts.too_many.app_error",
    "translation": "Dein Konto ist gesperrt, da es zu viele fehlerhafte Passworteingaben gab. Bitte setze dein Passwort zurück."
  },
  {
    "id": "api.user.check_user_mfa.bad_code.app_error",
    "translation": "Ungültiger MFA-Token."
  },
  {
    "id": "api.user.check_user_password.invalid.app_error",
    "translation": "Der Login schlug fehl, weil das Passwort ungültig ist."
  },
  {
    "id": "api.user.complete_switch_with_oauth.blank_email.app_error",
    "translation": "Leere E-Mail-Adresse."
  },
  {
    "id": "api.user.complete_switch_with_oauth.parse.app_error",
    "translation": "Konnte Authentifizierungsdaten aus {{.Service}} Benutzerobjekt nicht verarbeiten."
  },
  {
    "id": "api.user.create_email_token.error",
    "translation": "Token-Daten für die E-Mail-Bestätigung konnten nicht erstellt werden"
  },
  {
    "id": "api.user.create_oauth_user.already_attached.app_error",
    "translation": "Mit dieser E-Mail-Adresse ist bereits ein Konto verknüpft, das nicht die Anmeldemethode {{.Service}} verwendet. Bitte verwende {{.Auth}} zum Anmelden."
  },
  {
    "id": "api.user.create_oauth_user.create.app_error",
    "translation": "Konnte keinen Benutzer aus {{.Service}} Benutzerobjekt erstellen."
  },
  {
    "id": "api.user.create_profile_image.default_font.app_error",
    "translation": "Konnte Standard-Profilbildschriftart nicht erstellen."
  },
  {
    "id": "api.user.create_profile_image.encode.app_error",
    "translation": "Konnte Standardprofilbild nicht enkodieren."
  },
  {
    "id": "api.user.create_profile_image.initial.app_error",
    "translation": "Konnte Benutzerinitial nicht zu Standardprofilbild hinzufügen."
  },
  {
    "id": "api.user.create_user.accepted_domain.app_error",
    "translation": "Die angegebene E-Mail-Adresse gehört nicht zu den zugelassenen Domains. Bitte kontaktiere deinen Administrator oder registriere dich mit einer andere E-Mail-Adresse."
  },
  {
    "id": "api.user.create_user.disabled.app_error",
    "translation": "Die Erstellung von Benutzern ist deaktiviert."
  },
  {
    "id": "api.user.create_user.no_open_server",
    "translation": "Dieser Server erlaubt keine offenen Registrierungen.  Bitte wende dich an deinen Administrator, um eine Einladung zu erhalten."
  },
  {
    "id": "api.user.create_user.signup_email_disabled.app_error",
    "translation": "Benutzerregistrierung mit einer E-Mail-Adresse ist ausgeschaltet."
  },
  {
    "id": "api.user.create_user.signup_link_expired.app_error",
    "translation": "Der Registrierungslink ist abgelaufen."
  },
  {
    "id": "api.user.create_user.signup_link_invalid.app_error",
    "translation": "Der Registrierungslink scheint nicht gültig zu sein."
  },
  {
    "id": "api.user.email_to_ldap.not_available.app_error",
    "translation": "AD/LDAP ist auf diesem Server nicht verfügbar."
  },
  {
    "id": "api.user.email_to_oauth.not_available.app_error",
    "translation": "Authentifizierungs-Transfer auf diesem Server nicht konfiguriert oder verfügbar."
  },
  {
    "id": "api.user.get_user_by_email.permissions.app_error",
    "translation": "Konnte Benutzer nicht nach Mail abrufen."
  },
  {
    "id": "api.user.ldap_to_email.not_available.app_error",
    "translation": "AD/LDAP ist auf diesem Server nicht verfügbar."
  },
  {
    "id": "api.user.ldap_to_email.not_ldap_account.app_error",
    "translation": "Dieses Konto verwendet kein AD/LDAP."
  },
  {
    "id": "api.user.login.blank_pwd.app_error",
    "translation": "Passwort darf nicht leer sein"
  },
  {
    "id": "api.user.login.bot_login_forbidden.app_error",
    "translation": "Bot login sind verboten."
  },
  {
    "id": "api.user.login.client_side_cert.certificate.app_error",
    "translation": "Versuchte Anmeldung unter Verwendung der experimentellen Funktion ClientSideCert ohne Angabe eines gültigen Zertifikats."
  },
  {
    "id": "api.user.login.client_side_cert.license.app_error",
    "translation": "Versuchte Anmeldung unter Verwendung der experimentellen Funktion ClientSideCertEnable ohne Angabe einer gültigen Enterprise-Lizenz."
  },
  {
    "id": "api.user.login.inactive.app_error",
    "translation": "Anmeldung nicht möglich, weil dein Konto deaktiviert wurde.  Bitte wende dich an einen Administrator."
  },
  {
    "id": "api.user.login.not_verified.app_error",
    "translation": "Anmelden aufgrund unbestätigter E-Mail-Adresse fehlgeschlagen."
  },
  {
    "id": "api.user.login.use_auth_service.app_error",
    "translation": "Bitte melde dich mit {{.AuthService}} an ."
  },
  {
    "id": "api.user.login_by_oauth.bot_login_forbidden.app_error",
    "translation": "Bot login sind verboten."
  },
  {
    "id": "api.user.login_by_oauth.not_available.app_error",
    "translation": "{{.Service}} SSO mit OAuth 2.0 nicht auf diesem Server verfügbar."
  },
  {
    "id": "api.user.login_by_oauth.parse.app_error",
    "translation": "Konnte Anmeldedaten nicht aus {{.Service}} Benutzerobjekt verarbeiten."
  },
  {
    "id": "api.user.login_ldap.not_available.app_error",
    "translation": "AD/LDAP ist auf diesem Server nicht verfügbar."
  },
  {
    "id": "api.user.oauth_to_email.context.app_error",
    "translation": "Aktualisieren des Passworts fehlgeschlagen, da Kontext user_id nicht der user_id des Providers entsprach."
  },
  {
    "id": "api.user.oauth_to_email.not_available.app_error",
    "translation": "Authentifizierungs-Transfer auf diesem Server nicht konfiguriert oder verfügbar."
  },
  {
    "id": "api.user.reset_password.broken_token.app_error",
    "translation": "Das Token zum Zurücksetzen des Passwortes scheint nicht gültig zu sein."
  },
  {
    "id": "api.user.reset_password.invalid_link.app_error",
    "translation": "Der Link zum Zurücksetzen des Passwortes scheint nicht gültig zu sein."
  },
  {
    "id": "api.user.reset_password.link_expired.app_error",
    "translation": "Der Link zum Zurücksetzen des Passwortes ist abgelaufen."
  },
  {
    "id": "api.user.reset_password.method",
    "translation": "über einen Passwort-zurücksetzen-Link"
  },
  {
    "id": "api.user.reset_password.sso.app_error",
    "translation": "Kann Passwort für SSO-Konten nicht zurücksetzen."
  },
  {
    "id": "api.user.saml.not_available.app_error",
    "translation": "SAML 2.0 ist auf diesem Server nicht konfiguriert oder wird nicht unterstützt."
  },
  {
    "id": "api.user.send_deactivate_email_and_forget.failed.error",
    "translation": "Fehler beim Senden der Konto-Deaktivierungs-E-Mail"
  },
  {
    "id": "api.user.send_email_change_verify_email_and_forget.error",
    "translation": "Die Bestätigungs-E-Mail über die Änderung der E-Mail-Adresse konnte nicht versandt werden"
  },
  {
    "id": "api.user.send_password_reset.send.app_error",
    "translation": "Konnte die E-Mail zum Zurücksetzen des Passworts nicht senden."
  },
  {
    "id": "api.user.send_password_reset.sso.app_error",
    "translation": "Kann Passwort für SSO-Konten nicht zurücksetzen."
  },
  {
    "id": "api.user.send_sign_in_change_email_and_forget.error",
    "translation": "Die Bestätigungs-E-Mail über die Änderung des Passworts konnte nicht versandt werden"
  },
  {
    "id": "api.user.send_verify_email_and_forget.failed.error",
    "translation": "Die Bestätigungs-E-Mail konnte nicht versandt werden"
  },
  {
    "id": "api.user.update_active.not_enable.app_error",
    "translation": "Du kannst dich nicht selbst deaktivieren, da diese Funktion nicht aktiviert ist. Bitte kontaktiere deinen Systemadministrator."
  },
  {
    "id": "api.user.update_active.permissions.app_error",
    "translation": "Du hast nicht die erforderlichen Berechtigungen."
  },
  {
    "id": "api.user.update_oauth_user_attrs.get_user.app_error",
    "translation": "Konnte keinen Benutzer aus {{.Service}} Benutzerobjekt erstellen."
  },
  {
    "id": "api.user.update_password.context.app_error",
    "translation": "Aktualisieren des Passworts fehlgeschlagen, da Kontext user_id nicht der props user_id entsprach."
  },
  {
    "id": "api.user.update_password.failed.app_error",
    "translation": "Aktualisieren des Passworts fehlgeschlagen."
  },
  {
    "id": "api.user.update_password.incorrect.app_error",
    "translation": "Das eingegebene \"Aktuelle Passwort\" ist nicht korrekt. Bitte prüfen Sie, dass die Umschalt-Taste deaktiviert ist und versuchen es erneut."
  },
  {
    "id": "api.user.update_password.menu",
    "translation": "über das Einstellungsmenü"
  },
  {
    "id": "api.user.update_password.oauth.app_error",
    "translation": "Aktualisieren des Passworts fehlgeschlagen, da der Benutzer über einen OAuth-Service angemeldet ist."
  },
  {
    "id": "api.user.update_password.valid_account.app_error",
    "translation": "Aktualisieren des Passworts fehlgeschlagen, da kein gültiges Konto gefunden werden konnte."
  },
  {
    "id": "api.user.upload_profile_user.array.app_error",
    "translation": "Leeres Array unterhalb von 'image' in der Anfrage."
  },
  {
    "id": "api.user.upload_profile_user.decode.app_error",
    "translation": "Konnte Profilbild nicht dekodieren."
  },
  {
    "id": "api.user.upload_profile_user.encode.app_error",
    "translation": "Konnte Profilbild nicht kodieren."
  },
  {
    "id": "api.user.upload_profile_user.no_file.app_error",
    "translation": "Keine Datei unter 'image' in der Anfrage."
  },
  {
    "id": "api.user.upload_profile_user.open.app_error",
    "translation": "Konnte Bild nicht öffnen."
  },
  {
    "id": "api.user.upload_profile_user.parse.app_error",
    "translation": "Konnte Multipart-Formular nicht verarbeiten."
  },
  {
    "id": "api.user.upload_profile_user.storage.app_error",
    "translation": "Die Datei kann nicht hochgeladen werden. Ein Foto-Speicherort ist nicht eingerichtet."
  },
  {
    "id": "api.user.upload_profile_user.too_large.app_error",
    "translation": "Dateiupload nicht möglich. Datei ist zu groß."
  },
  {
    "id": "api.user.upload_profile_user.upload_profile.app_error",
    "translation": "Konnte Profilbild nicht hochladen."
  },
  {
    "id": "api.user.verify_email.bad_link.app_error",
    "translation": "Fehlerhafter E-Mail-Adressen-Bestätigungslink."
  },
  {
    "id": "api.user.verify_email.broken_token.app_error",
    "translation": "Schlechter \"E-Mail bestätigen\"-Token-Typ."
  },
  {
    "id": "api.user.verify_email.link_expired.app_error",
    "translation": "Der E-Mail-Bestätigungslink ist abgelaufen."
  },
  {
    "id": "api.user.verify_email.token_parse.error",
    "translation": "Token-Daten aus der E-Mail-Bestätigung konnten nicht analysiert werden"
  },
  {
    "id": "api.web_socket.connect.upgrade.app_error",
    "translation": "URL aufgrund von CORS blockiert. Url: {{.BlockedOrigin}}"
  },
  {
    "id": "api.web_socket_router.bad_action.app_error",
    "translation": "Unbekannte WebSocket-Aktion."
  },
  {
    "id": "api.web_socket_router.bad_seq.app_error",
    "translation": "Ungültige Sequenz für WebSocket-Nachricht."
  },
  {
    "id": "api.web_socket_router.no_action.app_error",
    "translation": "Keine WebSocket-Aktion."
  },
  {
    "id": "api.web_socket_router.not_authenticated.app_error",
    "translation": "WebSocket-Verbindung ist nicht authentifiziert. Bitte melde dich an und versuche es erneut."
  },
  {
    "id": "api.webhook.create_outgoing.intersect.app_error",
    "translation": "Ausgehende Webhooks desselben Kanals können nicht dieselben Auslösewörter/Callback-URLs haben."
  },
  {
    "id": "api.webhook.create_outgoing.not_open.app_error",
    "translation": "Ausgehende Webhooks können nur für öffentliche Kanäle erstellt werden."
  },
  {
    "id": "api.webhook.create_outgoing.permissions.app_error",
    "translation": "Ungültige Berechtigungen, um ausgehenden Webhook zu erstellen."
  },
  {
    "id": "api.webhook.create_outgoing.triggers.app_error",
    "translation": "Entweder trigger_words oder channel_id müssen gesetzt sein."
  },
  {
    "id": "api.webhook.team_mismatch.app_error",
    "translation": "Kann Webhooks nicht über Teams hinweg aktualisieren."
  },
  {
    "id": "api.webhook.update_outgoing.intersect.app_error",
    "translation": "Ausgehende Webhooks desselben Kanals können nicht dieselben Auslösewörter/Callback-URLs haben."
  },
  {
    "id": "api.websocket_handler.invalid_param.app_error",
    "translation": "Ungültiger {{.Name}} Parameter."
  },
  {
    "id": "app.admin.test_email.failure",
    "translation": "Verbindung nicht erfolgreich: {{.Error}}"
  },
  {
    "id": "app.channel.create_channel.no_team_id.app_error",
    "translation": "Es muss eine Team-ID angegeben werden um einen Kanal zu erstellen."
  },
  {
    "id": "app.channel.move_channel.members_do_not_match.error",
    "translation": "Kann einen Kanal nicht bewegen, bis alle Mitglieder auch Mitglieder im Ziel-Team sind."
  },
  {
    "id": "app.channel.post_update_channel_purpose_message.post.error",
    "translation": "Fehler beim Senden des Kanalzwecks"
  },
  {
    "id": "app.channel.post_update_channel_purpose_message.removed",
    "translation": "%s hat den Kanalzweck entfernt (war: %s)"
  },
  {
    "id": "app.channel.post_update_channel_purpose_message.retrieve_user.error",
    "translation": "Fehler beim Abrufen des Benutzers während der Aktualisierung des Kanalzwecks %v"
  },
  {
    "id": "app.channel.post_update_channel_purpose_message.updated_from",
    "translation": "%s hat den Kanalzweck von: %s nach: %s aktualisiert"
  },
  {
    "id": "app.channel.post_update_channel_purpose_message.updated_to",
    "translation": "%s hat den Kanalzweck aktualisiert zu: %s"
  },
  {
    "id": "app.export.export_write_line.io_writer.error",
    "translation": "Es trat ein Fehler beim Schreiben der Exportdaten auf."
  },
  {
    "id": "app.export.export_write_line.json_marshall.error",
    "translation": "Es trat ein Fehler bei der Bereitstellung der JSON-Daten für den Export auf."
  },
  {
    "id": "app.import.attachment.bad_file.error",
    "translation": "Fehler beim Lesen der Datei unter: \"{{.FilePath}}\""
  },
  {
    "id": "app.import.attachment.file_upload.error",
    "translation": "Fehler beim Hochladen der Datei unter: \"{{.FilePath}}\""
  },
  {
    "id": "app.import.bulk_import.file_scan.error",
    "translation": "Fehler beim Lesen der Importdatei."
  },
  {
    "id": "app.import.bulk_import.json_decode.error",
    "translation": "JSON Decode der Zeile fehlgeschlagen."
  },
  {
    "id": "app.import.bulk_import.unsupported_version.error",
    "translation": "Falsche oder fehlende Version in der Daten-Import-Datei. Stelle sicher, dass die Version das erste Objekt in deiner Import-Datei ist und versuche es erneut."
  },
  {
    "id": "app.import.emoji.bad_file.error",
    "translation": "Fehler beim Lesen der importierten Emoji-Bilddatei. Name des Emojis: \"{{.EmojiName}}\""
  },
  {
    "id": "app.import.import_channel.scheme_deleted.error",
    "translation": "Kann einem Kanal keine gelöschtes Schema zuweisen."
  },
  {
    "id": "app.import.import_channel.scheme_wrong_scope.error",
    "translation": "Kanal muss einem Kanal-Bereichs-Schema zugewiesen werden."
  },
  {
    "id": "app.import.import_channel.team_not_found.error",
    "translation": "Fehler beim Importieren des Kanals. Team mit dem Namen \"{{.TeamName}}\" konnte nicht gefunden werden."
  },
  {
    "id": "app.import.import_direct_channel.create_direct_channel.error",
    "translation": "Konnte Direktkanal nicht erstellen"
  },
  {
    "id": "app.import.import_direct_channel.create_group_channel.error",
    "translation": "Konnte Gruppenkanal nicht erstellen"
  },
  {
    "id": "app.import.import_direct_channel.update_header_failed.error",
    "translation": "Konnte Direktkanalüberschrift nicht aktualisieren"
  },
  {
    "id": "app.import.import_direct_post.create_direct_channel.error",
    "translation": "Konnte Direktkanal nicht abrufen"
  },
  {
    "id": "app.import.import_direct_post.create_group_channel.error",
    "translation": "Konnte Gruppenkanal nicht abrufen"
  },
  {
    "id": "app.import.import_line.null_channel.error",
    "translation": "Importdatenzeile hat den Typ \"channel\", aber das Kanalobjekt ist null."
  },
  {
    "id": "app.import.import_line.null_direct_channel.error",
    "translation": "Importdatenzeile hat den Typ \"direct_channel\", aber das direct_channel-Objekt ist null."
  },
  {
    "id": "app.import.import_line.null_direct_post.error",
    "translation": "Importdatenzeile hat den Typ \"direct_post\", aber das direct_post-Objekt ist null."
  },
  {
    "id": "app.import.import_line.null_emoji.error",
    "translation": "Importdatenzeile hat den Typ \"emoji\", aber das Emoji-Objekt ist null."
  },
  {
    "id": "app.import.import_line.null_post.error",
    "translation": "Importdatenzeile hat den Typ \"post\", aber das Nachrichtenobjekt ist null."
  },
  {
    "id": "app.import.import_line.null_scheme.error",
    "translation": "Importdatenzeile hat den Typ \"scheme\", aber das Schemaobjekt ist null."
  },
  {
    "id": "app.import.import_line.null_team.error",
    "translation": "Importdatenzeile hat den Typ \"team\", aber das Teamobjekt ist null."
  },
  {
    "id": "app.import.import_line.null_user.error",
    "translation": "Importdatenzeile hat den Typ \"user\", aber das Benutzerobjekt ist null."
  },
  {
    "id": "app.import.import_line.unknown_line_type.error",
    "translation": "Importdatenzeile hat den unbekannten Typ \"{{.Type}}\"."
  },
  {
    "id": "app.import.import_post.channel_not_found.error",
    "translation": "Fehler beim Importieren der Nachricht. Kanal mit dem Namen \"{{.ChannelName}}\" konnte nicht gefunden werden."
  },
  {
    "id": "app.import.import_post.save_preferences.error",
    "translation": "Fehler beim Import der Nachricht. Einstellungen konnten nicht gespeichert werden."
  },
  {
    "id": "app.import.import_post.user_not_found.error",
    "translation": "Fehler beim Importieren der Nachricht. Benutzer mit dem Namen \"{{.Username}}\" konnte nicht gefunden werden."
  },
  {
    "id": "app.import.import_scheme.scope_change.error",
    "translation": "Der Massenimporter kann den Bereich eines bereits existierenden Schemas nicht ändern."
  },
  {
    "id": "app.import.import_team.scheme_deleted.error",
    "translation": "Kann einem Team kein gelöschtes Schema zuweisen."
  },
  {
    "id": "app.import.import_team.scheme_wrong_scope.error",
    "translation": "Team muss einem Team-Bereichs-Schema zugewiesen werden."
  },
  {
    "id": "app.import.import_user.save_preferences.error",
    "translation": "Fehler beim Import der Benutzereinstellungen. Einstellungen konnten nicht gespeichert werden."
  },
  {
    "id": "app.import.import_user_channels.save_preferences.error",
    "translation": "Fehler beim Import der Benutzer-Kanalmitgliedschaften. Einstellungen konnten nicht gespeichert werden."
  },
  {
    "id": "app.import.process_import_data_file_version_line.invalid_version.error",
    "translation": "Konnte Version der Daten-Import-Datei nicht lesen."
  },
  {
    "id": "app.import.validate_channel_import_data.display_name_length.error",
    "translation": "Kanal display_name befindet sich nicht innerhalb der Längenbegrenzung."
  },
  {
    "id": "app.import.validate_channel_import_data.header_length.error",
    "translation": "Kanalüberschrift ist zu lang."
  },
  {
    "id": "app.import.validate_channel_import_data.name_characters.error",
    "translation": "Kanalname enthält ungültige Zeichen."
  },
  {
    "id": "app.import.validate_channel_import_data.name_length.error",
    "translation": "Kanalname ist zu lang."
  },
  {
    "id": "app.import.validate_channel_import_data.name_missing.error",
    "translation": "Fehlende erforderliche Kanaleigenschaft: name"
  },
  {
    "id": "app.import.validate_channel_import_data.purpose_length.error",
    "translation": "Kanalzweck ist zu lang."
  },
  {
    "id": "app.import.validate_channel_import_data.scheme_invalid.error",
    "translation": "Ungültiger Schema-Name für Kanal."
  },
  {
    "id": "app.import.validate_channel_import_data.team_missing.error",
    "translation": "Fehlende erforderliche Kanaleigenschaft: team"
  },
  {
    "id": "app.import.validate_channel_import_data.type_invalid.error",
    "translation": "Kanaltyp ist ungültig."
  },
  {
    "id": "app.import.validate_channel_import_data.type_missing.error",
    "translation": "Fehlende erforderliche Kanaleigenschaft: type."
  },
  {
    "id": "app.import.validate_direct_channel_import_data.header_length.error",
    "translation": "Direktkanal-Überschrift ist zu lang"
  },
  {
    "id": "app.import.validate_direct_channel_import_data.members_required.error",
    "translation": "Fehlende erforderliche Kanaleigenschaft: members"
  },
  {
    "id": "app.import.validate_direct_channel_import_data.members_too_few.error",
    "translation": "Direktkanalmitgliederliste enthält zu wenige Einträge"
  },
  {
    "id": "app.import.validate_direct_channel_import_data.members_too_many.error",
    "translation": "Direktkanalmitgliederliste enthält zu viele Einträge"
  },
  {
    "id": "app.import.validate_direct_channel_import_data.unknown_favoriter.error",
    "translation": "Direktnachrichtenkanal kann nur von Mitgliedern favorisiert werden. \"{{.Username}}\" ist kein Mitglied."
  },
  {
    "id": "app.import.validate_direct_post_import_data.channel_members_required.error",
    "translation": "Fehlende erforderliche Direktnachrichteneigenschaft: channel_members"
  },
  {
    "id": "app.import.validate_direct_post_import_data.channel_members_too_few.error",
    "translation": "Direktnachrichtenkanalmitgliederliste enthält zu wenige Einträge"
  },
  {
    "id": "app.import.validate_direct_post_import_data.channel_members_too_many.error",
    "translation": "Direktnachrichtenkanalmitgliederliste enthält zu viele Einträge"
  },
  {
    "id": "app.import.validate_direct_post_import_data.create_at_missing.error",
    "translation": "Fehlende erforderliche Nachrichteigenschaft: create_at"
  },
  {
    "id": "app.import.validate_direct_post_import_data.create_at_zero.error",
    "translation": "CreateAt muss größer als 0 sein"
  },
  {
    "id": "app.import.validate_direct_post_import_data.message_length.error",
    "translation": "Nachricht ist zu lang"
  },
  {
    "id": "app.import.validate_direct_post_import_data.message_missing.error",
    "translation": "Fehlende erforderliche Nachrichteigenschaft: message"
  },
  {
    "id": "app.import.validate_direct_post_import_data.unknown_flagger.error",
    "translation": "Direktnachrichtenkanal kann nur von Mitgliedern markiert werden. \"{{.Username}}\" ist kein Mitglied."
  },
  {
    "id": "app.import.validate_direct_post_import_data.user_missing.error",
    "translation": "Fehlende erforderliche Nachrichteigenschaft: user"
  },
  {
    "id": "app.import.validate_emoji_import_data.empty.error",
    "translation": "Emoji-Importdaten leer."
  },
  {
    "id": "app.import.validate_emoji_import_data.image_missing.error",
    "translation": "Emoji-Importdaten-Bildfeld fehlt oder leer."
  },
  {
    "id": "app.import.validate_emoji_import_data.name_missing.error",
    "translation": "Emoji-Importdaten-Namensfeld fehlt oder leer."
  },
  {
    "id": "app.import.validate_post_import_data.channel_missing.error",
    "translation": "Fehlende erforderliche Nachrichteigenschaft: Channel."
  },
  {
    "id": "app.import.validate_post_import_data.create_at_missing.error",
    "translation": "Fehlende erforderliche Nachrichteigenschaft: create_at."
  },
  {
    "id": "app.import.validate_post_import_data.create_at_zero.error",
    "translation": "Nachrichteigenschaft CreateAt darf nicht Null sein."
  },
  {
    "id": "app.import.validate_post_import_data.message_length.error",
    "translation": "Message Eigenschaft der Nachricht ist länger als die maximal erlaubte Länge."
  },
  {
    "id": "app.import.validate_post_import_data.message_missing.error",
    "translation": "Fehlende erforderliche Nachrichteigenschaft: Message."
  },
  {
    "id": "app.import.validate_post_import_data.team_missing.error",
    "translation": "Fehlende erforderliche Nachrichteigenschaft: Team."
  },
  {
    "id": "app.import.validate_post_import_data.user_missing.error",
    "translation": "Fehlende erforderliche Nachrichteigenschaft: User."
  },
  {
    "id": "app.import.validate_reaction_import_data.create_at_before_parent.error",
    "translation": "Reaktionseigenschaft CreateAt muss größer als CreateAt der übergeordneten Nachricht sein."
  },
  {
    "id": "app.import.validate_reaction_import_data.create_at_missing.error",
    "translation": "Fehlende erforderliche Reaktionseigenschaft: create_at."
  },
  {
    "id": "app.import.validate_reaction_import_data.create_at_zero.error",
    "translation": "Reaktionseigenschaft CreateAt darf nicht Null sein."
  },
  {
    "id": "app.import.validate_reaction_import_data.emoji_name_length.error",
    "translation": "EmojiName-Eigenschaft der Reaktion ist länger als die maximal erlaubte Länge."
  },
  {
    "id": "app.import.validate_reaction_import_data.emoji_name_missing.error",
    "translation": "Fehlende erforderliche Reaktionseigenschaft: EmojiName."
  },
  {
    "id": "app.import.validate_reaction_import_data.user_missing.error",
    "translation": "Fehlende erforderliche Reaktionseigenschaft: User."
  },
  {
    "id": "app.import.validate_reply_import_data.create_at_missing.error",
    "translation": "Fehlende erforderliche Antworteigenschaft: create_at."
  },
  {
    "id": "app.import.validate_reply_import_data.create_at_zero.error",
    "translation": "Antworteigenschaft CreateAt darf nicht Null sein."
  },
  {
    "id": "app.import.validate_reply_import_data.message_length.error",
    "translation": "Message-Eigenschaft der Antwort ist länger als die maximal erlaubte Länge."
  },
  {
    "id": "app.import.validate_reply_import_data.message_missing.error",
    "translation": "Fehlende erforderliche Antworteigenschaft: Message."
  },
  {
    "id": "app.import.validate_reply_import_data.user_missing.error",
    "translation": "Fehlende erforderliche Antworteigenschaft: User."
  },
  {
    "id": "app.import.validate_role_import_data.description_invalid.error",
    "translation": "Ungültige Rolenbeschreibung."
  },
  {
    "id": "app.import.validate_role_import_data.display_name_invalid.error",
    "translation": "Ungültiger Rollenanzeigename."
  },
  {
    "id": "app.import.validate_role_import_data.invalid_permission.error",
    "translation": "Ungültige Berechtigung für Rolle."
  },
  {
    "id": "app.import.validate_role_import_data.name_invalid.error",
    "translation": "Ungültiger Rollenname."
  },
  {
    "id": "app.import.validate_scheme_import_data.description_invalid.error",
    "translation": "Ungültige Schemabeschreibung."
  },
  {
    "id": "app.import.validate_scheme_import_data.display_name_invalid.error",
    "translation": "Ungültiger Schemaanzeigename."
  },
  {
    "id": "app.import.validate_scheme_import_data.name_invalid.error",
    "translation": "Ungültiger Schemaname."
  },
  {
    "id": "app.import.validate_scheme_import_data.null_scope.error",
    "translation": "Schema-Bereich wird benötigt."
  },
  {
    "id": "app.import.validate_scheme_import_data.unknown_scheme.error",
    "translation": "Unbekannter Schemabereich."
  },
  {
    "id": "app.import.validate_scheme_import_data.wrong_roles_for_scope.error",
    "translation": "Die falschen Rollen wurden für eine Schema mit diesem Bereich angegeben."
  },
  {
    "id": "app.import.validate_team_import_data.description_length.error",
    "translation": "Team description ist zu lang."
  },
  {
    "id": "app.import.validate_team_import_data.display_name_length.error",
    "translation": "Team display_name befindet sich nicht innerhalb der Längenbegrenzung."
  },
  {
    "id": "app.import.validate_team_import_data.display_name_missing.error",
    "translation": "Fehlende erforderliche Teameigenschaft: display_name."
  },
  {
    "id": "app.import.validate_team_import_data.name_characters.error",
    "translation": "Team name enthält ungültige Zeichen."
  },
  {
    "id": "app.import.validate_team_import_data.name_length.error",
    "translation": "Team name ist zu lang."
  },
  {
    "id": "app.import.validate_team_import_data.name_missing.error",
    "translation": "Fehlende erforderliche Teameigenschaft: name."
  },
  {
    "id": "app.import.validate_team_import_data.name_reserved.error",
    "translation": "Teamname enthält reservierte Wörter."
  },
  {
    "id": "app.import.validate_team_import_data.scheme_invalid.error",
    "translation": "Ungültiger Schemaname für Team."
  },
  {
    "id": "app.import.validate_team_import_data.type_invalid.error",
    "translation": "Team type is ungütig."
  },
  {
    "id": "app.import.validate_team_import_data.type_missing.error",
    "translation": "Fehlende erforderliche Teameigenschaft: type."
  },
  {
    "id": "app.import.validate_user_channels_import_data.channel_name_missing.error",
    "translation": "Kanalname fehlt in der Kanalmitgliedschaft des Benutzers."
  },
  {
    "id": "app.import.validate_user_channels_import_data.invalid_notify_props_desktop.error",
    "translation": "Ungültige Desktop-Benachrichtigungs-Eigenschaft für Kanalmitgliedschaft des Benutzers."
  },
  {
    "id": "app.import.validate_user_channels_import_data.invalid_notify_props_mark_unread.error",
    "translation": "Ungültige Ungelesen-Markierung-Benachrichtigungs-Eigenschaft für Kanalmitgliedschaft des Benutzers."
  },
  {
    "id": "app.import.validate_user_channels_import_data.invalid_notify_props_mobile.error",
    "translation": "Ungültige Mobil-Benachrichtigungs-Eigenschaft für Kanalmitgliedschaft des Benutzers."
  },
  {
    "id": "app.import.validate_user_channels_import_data.invalid_roles.error",
    "translation": "Ungültige Rollen für die Kanalmitgliedschaft des Benutzers."
  },
  {
    "id": "app.import.validate_user_import_data.auth_data_and_password.error",
    "translation": "User AuthData und Passwort schließen sich gegenseitig aus."
  },
  {
    "id": "app.import.validate_user_import_data.auth_data_length.error",
    "translation": "Benutzer AuthData ist zu lang."
  },
  {
    "id": "app.import.validate_user_import_data.email_length.error",
    "translation": "Benutzer email hat eine ungültige länge."
  },
  {
    "id": "app.import.validate_user_import_data.email_missing.error",
    "translation": "Fehlende erforderliche Benutzereigenschaft: email."
  },
  {
    "id": "app.import.validate_user_import_data.first_name_length.error",
    "translation": "Benutzer Vorname ist zu lang."
  },
  {
    "id": "app.import.validate_user_import_data.last_name_length.error",
    "translation": "Benutzer Nachname ist zu lang."
  },
  {
    "id": "app.import.validate_user_import_data.nickname_length.error",
    "translation": "Benutzer nickname ist zu lang."
  },
  {
    "id": "app.import.validate_user_import_data.notify_props_channel_trigger_invalid.error",
    "translation": "Ungültiger Wert für Kanalauslöser-Benachrichtigungs-Eigenschaft des Benutzers."
  },
  {
    "id": "app.import.validate_user_import_data.notify_props_comments_trigger_invalid.error",
    "translation": "Ungültiger Wert für Kommentar-Eigenschaft des Benutzers."
  },
  {
    "id": "app.import.validate_user_import_data.notify_props_desktop_invalid.error",
    "translation": "Ungültiger Wert für Desktop-Benachrichtigungs-Eigenschaft des Benutzers."
  },
  {
    "id": "app.import.validate_user_import_data.notify_props_desktop_sound_invalid.error",
    "translation": "Ungültiger Wert für Desktop-Benachrichtigungston-Eigenschaft des Benutzers."
  },
  {
    "id": "app.import.validate_user_import_data.notify_props_email_invalid.error",
    "translation": "Ungültiger Wert für E-Mail-Benachrichtigungs-Eigenschaft des Benutzers."
  },
  {
    "id": "app.import.validate_user_import_data.notify_props_mobile_invalid.error",
    "translation": "Ungültiger Wert für Mobil-Benachrichtigungs-Eigenschaft des Benutzers."
  },
  {
    "id": "app.import.validate_user_import_data.notify_props_mobile_push_status_invalid.error",
    "translation": "Ungültiger Wert für Mobil-Push-Eigenschaft des Benutzers."
  },
  {
    "id": "app.import.validate_user_import_data.password_length.error",
    "translation": "Benutzerpasswort hat ungültige Länge."
  },
  {
    "id": "app.import.validate_user_import_data.position_length.error",
    "translation": "Benutzer Position ist zu lang."
  },
  {
    "id": "app.import.validate_user_import_data.profile_image.error",
    "translation": "Ungültiges Profilbild."
  },
  {
    "id": "app.import.validate_user_import_data.roles_invalid.error",
    "translation": "Benutzer roles sind nicht gültig."
  },
  {
    "id": "app.import.validate_user_import_data.username_invalid.error",
    "translation": "Benutzername ist ungültig."
  },
  {
    "id": "app.import.validate_user_import_data.username_missing.error",
    "translation": "Fehlende erforderliche Benutzereigenschaft: username."
  },
  {
    "id": "app.import.validate_user_teams_import_data.invalid_roles.error",
    "translation": "Ungültige Rollen für Teammitgliedschaft des Benutzers."
  },
  {
    "id": "app.import.validate_user_teams_import_data.team_name_missing.error",
    "translation": "Teamname fehlt in Teammitgliedschaft des Benutzers."
  },
  {
    "id": "app.notification.subject.direct.full",
    "translation": "[{{.SiteName}}] Neue Direktnachricht von {{.SenderDisplayName}} am {{.Day}}.{{.Month}}.{{.Year}}"
  },
  {
    "id": "app.notification.subject.group_message.full",
    "translation": "[{{ .SiteName }}] Neue Gruppennachricht in {{ .ChannelName}} am {{.Day}}.{{.Month}}.{{.Year}}"
  },
  {
    "id": "app.notification.subject.group_message.generic",
    "translation": "[{{ .SiteName }}] Neue Gruppennachricht am {{.Day}}. {{.Month}} {{.Year}}"
  },
  {
    "id": "app.notification.subject.notification.full",
    "translation": "[{{ .SiteName }}] Benachrichtigung in {{ .TeamName}} am {{.Day}}.{{.Month}}.{{.Year}}"
  },
  {
    "id": "app.plugin.cluster.save_config.app_error",
    "translation": "Die Plugin-Konfiguration in deiner config.json-Datei muss manuell aktualisiert werden, wenn ReadOnlyConfig mit aktiviertem Clustering verwendet wird."
  },
  {
    "id": "app.plugin.config.app_error",
    "translation": "Fehler beim Speichern des Plugin-Status in der Konfiguration."
  },
  {
    "id": "app.plugin.deactivate.app_error",
    "translation": "Konnte Plugin nicht deaktivieren."
  },
  {
    "id": "app.plugin.disabled.app_error",
    "translation": "Plugins wurden deaktiviert. Bitte prüfe deine Logs für Details."
  },
  {
    "id": "app.plugin.extract.app_error",
    "translation": "Ein Fehler ist beim Extrahieren des Plugins aufgetreten."
  },
  {
    "id": "app.plugin.filesystem.app_error",
    "translation": "Ein Dateisystemfehler ist aufgetreten."
  },
  {
    "id": "app.plugin.get_cluster_plugin_statuses.app_error",
    "translation": "Konnte Plugin-Status vom Cluster nicht abrufen."
  },
  {
    "id": "app.plugin.get_plugins.app_error",
    "translation": "Konnte aktive Plugins nicht abrufen."
  },
  {
    "id": "app.plugin.get_statuses.app_error",
    "translation": "Konnte Plugin-Status-Zustände nicht setzen."
  },
  {
    "id": "app.plugin.install.app_error",
    "translation": "Konnte Plugin nicht installieren."
  },
  {
    "id": "app.plugin.install_id.app_error",
    "translation": "Konnte Plugin nicht installieren. Ein Plugin mit der selben ID ist bereits installiert."
  },
  {
    "id": "app.plugin.install_id_failed_remove.app_error",
    "translation": "Konnte Plugin nicht installieren. Eine Plugin mit der selben ID ist bereits installiert und konnte nicht entfernt werden."
  },
  {
    "id": "app.plugin.invalid_id.app_error",
    "translation": "Plugin-Id muss aus mindestens {{.Min}} und maximal {{.Max}} Zeichen bestehen und zu {{.Regex}} passen."
  },
  {
    "id": "app.plugin.manifest.app_error",
    "translation": "Konnte Manifest des extrahierten Plugins nicht abrufen."
  },
  {
    "id": "app.plugin.mvdir.app_error",
    "translation": "Konnte Plugin nicht vom temporären Verzeichnis zum Zielort bewegen. Ein anderes Plugin könnte den selben Verzeichnisnamen verwenden."
  },
  {
    "id": "app.plugin.not_installed.app_error",
    "translation": "Plugin ist nicht installiert."
  },
  {
    "id": "app.plugin.remove.app_error",
    "translation": "Konnte Plugin nicht löschen."
  },
  {
    "id": "app.plugin.upload_disabled.app_error",
    "translation": "Plugins und/oder Plugin-Uploads wurden deaktiviert."
  },
  {
    "id": "app.role.check_roles_exist.role_not_found",
    "translation": "Die angegebene Rolle existiert nicht"
  },
  {
    "id": "app.save_config.app_error",
    "translation": "Beim Speichern der Konfiguration ist ein Fehler aufgetreten."
  },
  {
    "id": "app.schemes.is_phase_2_migration_completed.not_completed.app_error",
    "translation": "Der API-Endpunkt ist nicht erreichbar, da erforderliche Migrationen noch nicht vollendet wurden."
  },
  {
    "id": "app.submit_interactive_dialog.json_error",
    "translation": "Ein Fehler ist beim Kodieren von JSON für den interaktiven Dialog aufgetreten."
  },
  {
    "id": "app.system_install_date.parse_int.app_error",
    "translation": "Fehler beim Verarbeiten des Installationsdatums."
  },
  {
    "id": "app.team.join_user_to_team.max_accounts.app_error",
    "translation": "Dieses Team hat die maximale Anzahl erlaubter Konten erreicht. Kontaktiere deinen Systemadministrator, um ein höheres Benutzerlimit setzen zu lassen."
  },
  {
    "id": "app.user_access_token.disabled",
    "translation": "Persönliche Zugriffs-Token sind auf diesem Server deaktiviert. Bitte kontaktiere deinen Systemadministrator für Details."
  },
  {
    "id": "app.user_access_token.invalid_or_missing",
    "translation": "Ungültiger oder fehlender Token."
  },
  {
    "id": "brand.save_brand_image.decode.app_error",
    "translation": "Konnte Bild-Daten nicht dekodieren."
  },
  {
    "id": "brand.save_brand_image.encode.app_error",
    "translation": "Konnte das Bild nicht ins PNG-Format konvertieren. Bitte erneut versuchen."
  },
  {
    "id": "brand.save_brand_image.open.app_error",
    "translation": "Konnte das individuelles Marken-Bild nicht hochladen. Stelle sicher, dass es kleiner als 2MB ist und versuche es erneut."
  },
  {
    "id": "brand.save_brand_image.save_image.app_error",
    "translation": "Konnte das Bild nicht auf deinem Server speichern. Bitte überprüfe deine Verbindung und versuche es erneut."
  },
  {
    "id": "ent.account_migration.get_all_failed",
    "translation": "Konnte Benutzer nicht abrufen."
  },
  {
    "id": "ent.account_migration.get_saml_users_failed",
    "translation": "Konnte SAML-Benutzer nicht abrufen."
  },
  {
    "id": "ent.cluster.config_changed.info",
    "translation": "Cluster-Konfiguration geändert für id={{ .id }}. Der Cluster könnte instabil werden und ein Neustart ist notwendig. Um sicherzustellen, dass der Cluster korrekt konfiguriert ist, solltest du sofort einen rollenden Neustart durchführen."
  },
  {
    "id": "ent.cluster.save_config.error",
    "translation": "Systemkonsole ist im Hochverfügbarkeitsmodus nur lesbar, außer ReadOnlyConfig ist in der Konfigurationsdatei deaktiviert."
  },
  {
    "id": "ent.compliance.bad_export_type.appError",
    "translation": "Unbekanntes Ausgabeformat {{.ExportType}}"
  },
  {
    "id": "ent.compliance.csv.attachment.copy.appError",
    "translation": "Konnte den Anhang nicht in die ZIP-Datei kopieren."
  },
  {
    "id": "ent.compliance.csv.attachment.export.appError",
    "translation": "Konnte den Anhang nicht dem CSV-Export hinzufügen."
  },
  {
    "id": "ent.compliance.csv.file.creation.appError",
    "translation": "Konnte temporäre CSV-Exportdatei nicht erstellen."
  },
  {
    "id": "ent.compliance.csv.header.export.appError",
    "translation": "Konnte den Header nicht dem CSV-Export hinzufügen."
  },
  {
    "id": "ent.compliance.csv.metadata.export.appError",
    "translation": "Konnte Metadaten nicht der ZIP-Datei hinzufügen."
  },
  {
    "id": "ent.compliance.csv.metadata.json.marshalling.appError",
    "translation": "Konnte Metadaten nicht in JSON konvertieren."
  },
  {
    "id": "ent.compliance.csv.post.export.appError",
    "translation": "Konnte eine Nachricht nicht exportieren."
  },
  {
    "id": "ent.compliance.csv.zip.creation.appError",
    "translation": "Konnte die ZIP-Exportdatei nicht erstellen."
  },
  {
    "id": "ent.compliance.global_relay.attachments_removed.appError",
    "translation": "Hochgeladene Datei wurde aus dem Global-Relay-Export entfernt, da sie zu groß zum Versenden war."
  },
  {
    "id": "ent.compliance.global_relay.open_temporary_file.appError",
    "translation": "Konnte temporäre Exportdatei nicht öffnen."
  },
  {
    "id": "ent.compliance.global_relay.rewind_temporary_file.appError",
    "translation": "Konnte die temporäre Global-Relay-Exportdatei nicht erneut lesen."
  },
  {
    "id": "ent.compliance.licence_disable.app_error",
    "translation": "Compliance Funktionalität durch die aktuelle Lizenz deaktiviert. Bitte kontaktiere deinen Systemadministrator wegen eines Enterprise Lizenzupgrades."
  },
  {
    "id": "ent.compliance.run_export.template_watcher.appError",
    "translation": "Konnte Export-Vorlagen nicht laden. Bitte erneut versuchen."
  },
  {
    "id": "ent.compliance.run_failed.error",
    "translation": "Compliance Export für Job '{{.JobName}}' in '{{.FilePath}}' fehlgeschlagen"
  },
  {
    "id": "ent.data_retention.generic.license.error",
    "translation": "Deine Lizenz unterstützt die Datenaufbewahrung nicht."
  },
  {
    "id": "ent.elasticsearch.aggregator_worker.create_index_job.error",
    "translation": "{{.Backend}}-Aggregator-Worker konnte den Indizierungs-Job nicht erstellen"
  },
  {
    "id": "ent.elasticsearch.aggregator_worker.delete_indexes.error",
    "translation": "{{.Backend}}-Aggregator-Worker konnte die Indexe nicht löschen"
  },
  {
    "id": "ent.elasticsearch.aggregator_worker.get_indexes.error",
    "translation": "{{.Backend}}-Aggregator-Worker konnte Indexe nicht abrufen"
  },
  {
    "id": "ent.elasticsearch.aggregator_worker.index_job_failed.error",
    "translation": "{{.Backend}}-Aggregator-Worker ist fehlgeschlagen, da der Indizierungs-Job fehlgeschlagen ist"
  },
  {
    "id": "ent.elasticsearch.create_client.connect_failed",
    "translation": "Fehler beim Einrichten des {{.Backend}}-Client"
  },
  {
    "id": "ent.elasticsearch.data_retention_delete_indexes.delete_index.error",
    "translation": "Konnte {{.Backend}}-Index nicht löschen"
  },
  {
    "id": "ent.elasticsearch.data_retention_delete_indexes.get_indexes.error",
    "translation": "Konnte {{.Backend}}-Index nicht abrufen"
  },
  {
    "id": "ent.elasticsearch.delete_post.error",
    "translation": "Löschen der Nachricht fehlgeschlagen"
  },
  {
    "id": "ent.elasticsearch.generic.disabled",
    "translation": "{{.Backend}} Suche ist auf diesem Server nicht aktiviert"
  },
  {
    "id": "ent.elasticsearch.index_post.error",
    "translation": "Indizierung der Nachricht fehlgeschlagen"
  },
  {
    "id": "ent.elasticsearch.indexer.do_job.parse_end_time.error",
    "translation": "{{.Backend}} Indizierungsarbeiter konnte die Endzeit nicht auswerten"
  },
  {
    "id": "ent.elasticsearch.indexer.do_job.parse_start_time.error",
    "translation": "{{.Backend}} Indexierungsarbeiter konnte die Startzeit nicht analysieren"
  },
  {
    "id": "ent.elasticsearch.not_started.error",
    "translation": "{{.Backend}} ist nicht gestartet"
  },
  {
    "id": "ent.elasticsearch.purge_indexes.delete_failed",
    "translation": "Konnte ElasticSearch-Index nicht löschen"
  },
  {
    "id": "ent.elasticsearch.search_posts.disabled",
    "translation": "{{.Backend}} Suche ist auf diesem Server deaktiviert"
  },
  {
    "id": "ent.elasticsearch.search_posts.parse_matches_failed",
    "translation": "Konnte Suchergebnistreffer nicht verarbeiten"
  },
  {
    "id": "ent.elasticsearch.search_posts.search_failed",
    "translation": "Suche konnte nicht abgeschlossen werden"
  },
  {
    "id": "ent.elasticsearch.search_posts.unmarshall_post_failed",
    "translation": "Konnte Suchergebnisse nicht dekodieren"
  },
  {
    "id": "ent.elasticsearch.stop.already_stopped.app_error",
    "translation": "{{.Backend}} ist bereits gestoppt."
  },
  {
    "id": "ent.elasticsearch.test_config.indexing_disabled.error",
    "translation": "{{.Backend}} ist deaktiviert."
  },
  {
    "id": "ent.elasticsearch.test_config.license.error",
    "translation": "Deine Lizenz unterstützt Elasticsearch nicht."
  },
  {
    "id": "ent.elasticsearch.test_config.reenter_password",
    "translation": "Elasticsearch-Server-URL oder -Benutzername hat sich geändert. Bitte gib das Elasticsearch-Passwort erneut ein, um die Verbindung zu testen."
  },
  {
    "id": "ent.ldap.app_error",
    "translation": "LDAP-Schnittstelle war leer."
  },
  {
    "id": "ent.ldap.create_fail",
    "translation": "Konnte LDAP-Benutzer nicht erstellen."
  },
  {
    "id": "ent.ldap.disabled.app_error",
    "translation": "AD/LDAP deaktiviert oder Lizenz unterstützt kein AD/LDAP."
  },
  {
    "id": "ent.ldap.do_login.bind_admin_user.app_error",
    "translation": "Bind zum AD/LDAP-Server nicht möglich. Überprüfe BindUsername und BindPassword."
  },
  {
    "id": "ent.ldap.do_login.invalid_password.app_error",
    "translation": "Passwort ungültig."
  },
  {
    "id": "ent.ldap.do_login.licence_disable.app_error",
    "translation": "AD/LDAP-Funktionalität durch die aktuelle Lizenz deaktiviert. Bitte kontaktiere deinen Systemadministrator wegen eines Upgrades deiner Enterprise-Lizenz."
  },
  {
    "id": "ent.ldap.do_login.matched_to_many_users.app_error",
    "translation": "Der angegebene Benutzername stimmt mit mehreren Benutzern überein."
  },
  {
    "id": "ent.ldap.do_login.search_ldap_server.app_error",
    "translation": "Fehler beim Suchen auf AD/LDAP-Server."
  },
  {
    "id": "ent.ldap.do_login.unable_to_connect.app_error",
    "translation": "Verbindung zum AD/LDAP-Server nicht möglich."
  },
  {
    "id": "ent.ldap.do_login.user_filtered.app_error",
    "translation": "Dein AD/LDAP-Konto hat keine Berechtigung diesen Mattermost-Server zu benutzen. Bitte deinen Systemadministrator den AD/LDAP-Benutzerfilter zu überprüfen."
  },
  {
    "id": "ent.ldap.do_login.user_not_registered.app_error",
    "translation": "Benutzer nicht auf AD/LDAP-Server registriert."
  },
  {
    "id": "ent.ldap.syncronize.get_all.app_error",
    "translation": "Konnte nicht alle Benutzer via AD/LDAP abrufen."
  },
  {
    "id": "ent.ldap.syncronize.get_all_groups.app_error",
    "translation": "Fehler beim Abrufen der Gruppen."
  },
  {
    "id": "ent.ldap.syncronize.populate_syncables",
    "translation": "Fehler beim Einpflegen der synchronisierbaren Objekte"
  },
  {
    "id": "ent.ldap.syncronize.search_failure.app_error",
    "translation": "Fehler beim Suchen von Benutzern im AD/LDAP. Prüfe, ob sich der Mattermost-Server mit deinem AD/LDAP-Server verbinden kann und versuche es erneut."
  },
  {
    "id": "ent.ldap.validate_filter.app_error",
    "translation": "Ungültiger AD/LDAP-Filter."
  },
  {
    "id": "ent.ldap_groups.group_search_error",
    "translation": "Fehler beim Abrufen der LDAP-Gruppe"
  },
  {
    "id": "ent.ldap_groups.groups_search_error",
    "translation": "Fehler beim Abrufen der LDAP-Gruppen"
  },
  {
    "id": "ent.ldap_groups.members_of_group_error",
    "translation": "Fehler beim Abrufen der Gruppenmitglieder"
  },
  {
    "id": "ent.ldap_groups.no_rows",
    "translation": "Keine Gruppen mit passender UID gefunden"
  },
  {
    "id": "ent.ldap_groups.reachable_groups_error",
    "translation": "Fehler beim Abrufen der Gruppen für Benutzer"
  },
  {
    "id": "ent.message_export.global_relay.attach_file.app_error",
    "translation": "Konnte den Anhang nicht dem Global-Relay-Export hinzufügen."
  },
  {
    "id": "ent.message_export.global_relay.close_zip_file.app_error",
    "translation": "Konnte die ZIP-Datei nicht schließen."
  },
  {
    "id": "ent.message_export.global_relay.create_file_in_zip.app_error",
    "translation": "Konnte die EML-Datei nicht erstellen."
  },
  {
    "id": "ent.message_export.global_relay.generate_email.app_error",
    "translation": "Konnte EML-Datei nicht generieren."
  },
  {
    "id": "ent.message_export.global_relay_export.deliver.close.app_error",
    "translation": "Konnte E-Mail nicht an Global Relay liefern."
  },
  {
    "id": "ent.message_export.global_relay_export.deliver.from_address.app_error",
    "translation": "Konnte die Von-Adresse der E-Mail nicht setzen."
  },
  {
    "id": "ent.message_export.global_relay_export.deliver.msg.app_error",
    "translation": "Konnte die Nachricht der E-Mail nicht setzen."
  },
  {
    "id": "ent.message_export.global_relay_export.deliver.msg_data.app_error",
    "translation": "Konnte die Nachricht der E-Mail nicht schreiben."
  },
  {
    "id": "ent.message_export.global_relay_export.deliver.parse_mail.app_error",
    "translation": "Konnte die Informationen der E-Mail nicht lesen."
  },
  {
    "id": "ent.message_export.global_relay_export.deliver.to_address.app_error",
    "translation": "Konnte die An-Adresse der E-Mail nicht setzen."
  },
  {
    "id": "ent.message_export.global_relay_export.deliver.unable_to_get_file_info.app_error",
    "translation": "Konnte die Informationen für die temporäre Exportdatei nicht abrufen."
  },
  {
    "id": "ent.message_export.global_relay_export.deliver.unable_to_open_email_file.app_error",
    "translation": "Konnte die E-Mail nicht aus der temporären Datei abrufen."
  },
  {
    "id": "ent.message_export.global_relay_export.deliver.unable_to_open_zip_file_data.app_error",
    "translation": "Konnte die temporäre Exportdatei nicht öffnen."
  },
  {
    "id": "ent.migration.migratetoldap.duplicate_field",
    "translation": "Konnte AD/LDAP Benutzer mit spezifiziertem Feld nicht migrieren. Doppelte Einträge entdeckt. Bitte entferne alle Duplikate und versuche erneut."
  },
  {
    "id": "ent.migration.migratetoldap.user_not_found",
    "translation": "Kann Benutzer nicht auf AD/LDAP-Server finden: "
  },
  {
    "id": "ent.migration.migratetosaml.email_already_used_by_other_user",
    "translation": "E-Mail-Adresse wird bereits von einem anderen SAML-Benutzer verwendet."
  },
  {
    "id": "ent.migration.migratetosaml.user_not_found_in_users_mapping_file",
    "translation": "Benutzer nicht in der Benutzerdatei gefunden."
  },
  {
    "id": "ent.migration.migratetosaml.username_already_used_by_other_user",
    "translation": "Benutzername wird bereits von einem anderen Mattermost-Benutzer verwendet."
  },
  {
    "id": "ent.saml.attribute.app_error",
    "translation": "SAML-Anmeldung war nicht erfolgreich, da eines der Attribute nicht korrekt ist. Bitte kontaktiere deinen Systemadministrator."
  },
  {
    "id": "ent.saml.build_request.app_error",
    "translation": "Bei der Verbindung zum Identity Provider trat ein Fehler auf. Bitte kontaktiere deinen Systemadministrator."
  },
  {
    "id": "ent.saml.configure.encryption_not_enabled.app_error",
    "translation": "SAML-Anmeldung war nicht erfolgreich, da Verschlüsselung nicht aktiviert ist. Bitte kontaktiere deinen Systemadministrator."
  },
  {
    "id": "ent.saml.configure.load_private_key.app_error",
    "translation": "SAML-Anmeldung war nicht erfolgreich, da der private Schlüssel des Service-Providers nicht gefunden wurde. Bitte kontaktiere deinen Systemadministrator."
  },
  {
    "id": "ent.saml.configure.not_encrypted_response.app_error",
    "translation": "SAML-Anmeldung war nicht erfolgreich, da die Antwort des Identity Providers nicht verschlüsselt war. Bitte kontaktiere deinen Systemadministrator."
  },
  {
    "id": "ent.saml.do_login.empty_response.app_error",
    "translation": "Leere Antwort vom Identitätsprovider erhalten."
  },
  {
    "id": "ent.saml.do_login.parse.app_error",
    "translation": "Es trat ein Fehler beim Verarbeiten der Antwort des Identity Providers auf. Bitte kontaktiere deinen Systemadministrator."
  },
  {
    "id": "ent.saml.license_disable.app_error",
    "translation": "Deine Lizenz unterstützt keine SAML-Authentifizierung."
  },
  {
    "id": "ent.saml.metadata.app_error",
    "translation": "Beim Erstellen der Service Provider Metadaten ist ein Fehler aufgetreten."
  },
  {
    "id": "ent.saml.service_disable.app_error",
    "translation": "SAML 2.0 ist auf diesem Server nicht konfiguriert oder wird nicht unterstützt."
  },
  {
    "id": "interactive_message.decode_trigger_id.base64_decode_failed",
    "translation": "Fehler beim Dekodieren von base64 für Auslöse-ID für interaktiven Dialog."
  },
  {
    "id": "interactive_message.decode_trigger_id.expired",
    "translation": "Auslöse-ID für interaktiven Dialog ist abgelaufen. Auslöse-IDs sind maximal {{.Duration}} aktiv."
  },
  {
    "id": "interactive_message.decode_trigger_id.missing_data",
    "translation": "Der Auslöse-ID fehlen benötigte Daten für interaktiven Dialog."
  },
  {
    "id": "interactive_message.decode_trigger_id.signature_decode_failed",
    "translation": "Fehler beim Dekodieren von base64 der Auslöse-ID für interaktiven Dialog."
  },
  {
    "id": "interactive_message.decode_trigger_id.verify_signature_failed",
    "translation": "Signaturverifikation der Auslöse-ID für interaktiven Dialog fehlgeschlagen."
  },
  {
    "id": "interactive_message.generate_trigger_id.signing_failed",
    "translation": "Fehler bei der Signierung der generierten Auslöse-ID für interaktiven Dialog."
  },
  {
    "id": "jobs.request_cancellation.status.error",
    "translation": "Konnte Abbruch für Job, der sich nicht in einem abbrechbaren Status befindet, nicht anfordern."
  },
  {
    "id": "jobs.set_job_error.update.error",
    "translation": "Konnte Job-Status nicht auf fehlerhaft setzen"
  },
  {
    "id": "manaultesting.manual_test.parse.app_error",
    "translation": "Verarbeiten der URL nicht möglich."
  },
  {
    "id": "manaultesting.test_autolink.unable.app_error",
    "translation": "Konnte die Kanäle nicht abrufen."
  },
  {
    "id": "mattermost.bulletin.subject",
    "translation": "Mattermost Security Mitteilung"
  },
  {
    "id": "mfa.activate.bad_token.app_error",
    "translation": "Ungültiges MFA-Token."
  },
  {
    "id": "mfa.generate_qr_code.create_code.app_error",
    "translation": "Fehler beim Generieren des QR-Codes."
  },
  {
    "id": "mfa.mfa_disabled.app_error",
    "translation": "Multi-Faktor-Authentifizierung ist auf diesem Server erforderlich."
  },
  {
    "id": "mfa.validate_token.authenticate.app_error",
    "translation": "Fehler beim Authentifizieren des MFA-Tokens."
  },
  {
    "id": "migrations.worker.run_advanced_permissions_phase_2_migration.invalid_progress",
    "translation": "Migration aufgrund ungültiger Fortschrittsdaten fehlgeschlagen ."
  },
  {
    "id": "migrations.worker.run_migration.unknown_key",
    "translation": "Kann Migrations-Job aufgrund eines unbekannten Migrationsschlüssels nicht starten."
  },
  {
    "id": "model.access.is_valid.access_token.app_error",
    "translation": "Ungültiges Zugriffstoken."
  },
  {
    "id": "model.access.is_valid.client_id.app_error",
    "translation": "Ungültige Client-ID."
  },
  {
    "id": "model.access.is_valid.redirect_uri.app_error",
    "translation": "Ungültige Umleitungsadresse."
  },
  {
    "id": "model.access.is_valid.refresh_token.app_error",
    "translation": "Ungültiges Neuladetoken."
  },
  {
    "id": "model.access.is_valid.user_id.app_error",
    "translation": "Ungültige Benutzer-ID."
  },
  {
    "id": "model.authorize.is_valid.auth_code.app_error",
    "translation": "Ungültiger Authorisationscode."
  },
  {
    "id": "model.authorize.is_valid.client_id.app_error",
    "translation": "Ungültige Client-ID."
  },
  {
    "id": "model.authorize.is_valid.create_at.app_error",
    "translation": "Erstellt am muss eine gültige Zeit sein."
  },
  {
    "id": "model.authorize.is_valid.expires.app_error",
    "translation": "Läuft ab muss eine gültige Zeit sein."
  },
  {
    "id": "model.authorize.is_valid.redirect_uri.app_error",
    "translation": "Ungültige Umleitungsadresse."
  },
  {
    "id": "model.authorize.is_valid.response_type.app_error",
    "translation": "Ungültiger Antworttyp."
  },
  {
    "id": "model.authorize.is_valid.scope.app_error",
    "translation": "Ungültiger scope."
  },
  {
    "id": "model.authorize.is_valid.state.app_error",
    "translation": "Ungültiger Zustand."
  },
  {
    "id": "model.authorize.is_valid.user_id.app_error",
    "translation": "Ungültige Benutzer-ID."
  },
  {
    "id": "model.bot.is_valid.create_at.app_error",
    "translation": "Ungültige Ersteller-ID."
  },
  {
    "id": "model.bot.is_valid.creator_id.app_error",
    "translation": "Ungültige Ersteller-ID."
  },
  {
    "id": "model.bot.is_valid.description.app_error",
    "translation": "Ungültige Beschreibung."
  },
  {
    "id": "model.bot.is_valid.update_at.app_error",
    "translation": "Ungültige Aktualisierung am."
  },
  {
    "id": "model.bot.is_valid.user_id.app_error",
    "translation": "Ungültige Benutzer-ID."
  },
  {
    "id": "model.bot.is_valid.username.app_error",
    "translation": "Ungültiger Benutzername."
  },
  {
    "id": "model.channel.is_valid.create_at.app_error",
    "translation": "Erstellt am muss eine gültige Zeit sein."
  },
  {
    "id": "model.channel.is_valid.creator_id.app_error",
    "translation": "Ungültige Ersteller-ID."
  },
  {
    "id": "model.channel.is_valid.display_name.app_error",
    "translation": "Ungültiger Anzeigename."
  },
  {
    "id": "model.channel.is_valid.header.app_error",
    "translation": "Ungültige Kopfzeile."
  },
  {
    "id": "model.channel.is_valid.id.app_error",
    "translation": "Ungültige Id."
  },
  {
    "id": "model.channel.is_valid.purpose.app_error",
    "translation": "Ungültiger Zweck."
  },
  {
    "id": "model.channel.is_valid.type.app_error",
    "translation": "Ungültiger Typ."
  },
  {
    "id": "model.channel.is_valid.update_at.app_error",
    "translation": "Aktualisier am muss eine gültige Zeit sein."
  },
  {
    "id": "model.channel_member.is_valid.channel_id.app_error",
    "translation": "Ungültige Kanal-ID."
  },
  {
    "id": "model.channel_member.is_valid.email_value.app_error",
    "translation": "Ungültiger E-Mail-Benachrichtigungswert."
  },
  {
    "id": "model.channel_member.is_valid.ignore_channel_mentions_value.app_error",
    "translation": "Ungültiger Status für ignorierte Kanalerwähnungen."
  },
  {
    "id": "model.channel_member.is_valid.notify_level.app_error",
    "translation": "Ungültige Benachrichtigungsstufe."
  },
  {
    "id": "model.channel_member.is_valid.push_level.app_error",
    "translation": "Ungültige Push-Benachrichtigungsstufe."
  },
  {
    "id": "model.channel_member.is_valid.unread_level.app_error",
    "translation": "Ungültige als ungelesen Markieren-Stufe."
  },
  {
    "id": "model.channel_member.is_valid.user_id.app_error",
    "translation": "Ungültige Benutzer-ID."
  },
  {
    "id": "model.cluster.is_valid.create_at.app_error",
    "translation": "CreateAt muss gesetzt sein."
  },
  {
    "id": "model.cluster.is_valid.hostname.app_error",
    "translation": "Hostname muss gesetzt sein."
  },
  {
    "id": "model.cluster.is_valid.id.app_error",
    "translation": "Ungültige Id."
  },
  {
    "id": "model.cluster.is_valid.last_ping_at.app_error",
    "translation": "LastPingAt muss gesetzt sein."
  },
  {
    "id": "model.cluster.is_valid.name.app_error",
    "translation": "ClusterName muss gesetzt sein."
  },
  {
    "id": "model.cluster.is_valid.type.app_error",
    "translation": "Type muss gesetzt sein."
  },
  {
    "id": "model.command.is_valid.create_at.app_error",
    "translation": "Erstellt am muss eine gültige Zeit sein."
  },
  {
    "id": "model.command.is_valid.description.app_error",
    "translation": "Ungültige Beschreibung."
  },
  {
    "id": "model.command.is_valid.display_name.app_error",
    "translation": "Ungültiger Titel."
  },
  {
    "id": "model.command.is_valid.id.app_error",
    "translation": "Ungültige Id."
  },
  {
    "id": "model.command.is_valid.method.app_error",
    "translation": "Ungültige Methode."
  },
  {
    "id": "model.command.is_valid.team_id.app_error",
    "translation": "Ungültige Team-ID."
  },
  {
    "id": "model.command.is_valid.token.app_error",
    "translation": "Ungültiger Token."
  },
  {
    "id": "model.command.is_valid.trigger.app_error",
    "translation": "Ungültiger Auslöser."
  },
  {
    "id": "model.command.is_valid.update_at.app_error",
    "translation": "Aktualisiert am muss eine gültige Zeit sein."
  },
  {
    "id": "model.command.is_valid.url.app_error",
    "translation": "Ungültige URL."
  },
  {
    "id": "model.command.is_valid.url_http.app_error",
    "translation": "Ungültige URL. Muss eine gültige URL sein und mit http:// oder https:// beginnen."
  },
  {
    "id": "model.command.is_valid.user_id.app_error",
    "translation": "Ungültige Benutzer-ID."
  },
  {
    "id": "model.command_hook.channel_id.app_error",
    "translation": "Ungültige Kanal-ID."
  },
  {
    "id": "model.command_hook.command_id.app_error",
    "translation": "Ungültige Befehls-ID."
  },
  {
    "id": "model.command_hook.create_at.app_error",
    "translation": "\"Erstellt am\" muss eine gültige Zeit sein."
  },
  {
    "id": "model.command_hook.id.app_error",
    "translation": "Ungültige Befehls-Hook-ID."
  },
  {
    "id": "model.command_hook.root_id.app_error",
    "translation": "Ungültige Root-ID."
  },
  {
    "id": "model.command_hook.user_id.app_error",
    "translation": "Ungültige Benutzer-ID."
  },
  {
    "id": "model.compliance.is_valid.create_at.app_error",
    "translation": "Erstellt am muss eine gültige Zeit sein."
  },
  {
    "id": "model.compliance.is_valid.desc.app_error",
    "translation": "Ungültige Beschreibung."
  },
  {
    "id": "model.compliance.is_valid.end_at.app_error",
    "translation": "Bis muss eine gültige Zeit sein."
  },
  {
    "id": "model.compliance.is_valid.id.app_error",
    "translation": "Ungültige ID."
  },
  {
    "id": "model.compliance.is_valid.start_at.app_error",
    "translation": "Von muss eine gültige Zeit sein."
  },
  {
    "id": "model.compliance.is_valid.start_end_at.app_error",
    "translation": "Bis muss größer als von sein."
  },
  {
    "id": "model.config.is_valid.allow_cookies_for_subdomains.app_error",
    "translation": "Zum Erlauben von Cookies muss SiteURL gesetzt sein."
  },
  {
    "id": "model.config.is_valid.atmos_camo_image_proxy_options.app_error",
    "translation": "Ungültige RemoteImageProxyOptions für atmos/camo. Muss auf deinen geteilten Schlüssel gesetzt sein."
  },
  {
    "id": "model.config.is_valid.atmos_camo_image_proxy_url.app_error",
    "translation": "Ungültige RemoteImageProxyURL für atmos/camo. Muss auf deinen geteilten Schlüssel gesetzt sein."
  },
  {
    "id": "model.config.is_valid.cluster_email_batching.app_error",
    "translation": "E-Mail-Stapelverarbeitung lässt sich bei aktiviertem Clustering nicht aktivieren."
  },
  {
    "id": "model.config.is_valid.data_retention.deletion_job_start_time.app_error",
    "translation": "Startzeit des Datenaufbewahrungsjobs muss ein 24-Stunden-Zeitstempel im Format HH:MM sein."
  },
  {
    "id": "model.config.is_valid.data_retention.file_retention_days_too_low.app_error",
    "translation": "Datenaufbewahrung in Tagen darf nicht kleiner 0 sein."
  },
  {
    "id": "model.config.is_valid.data_retention.message_retention_days_too_low.app_error",
    "translation": "Nachrichtenaufbewahrung in Tagen darf nicht kleiner 0 sein."
  },
  {
    "id": "model.config.is_valid.display.custom_url_schemes.app_error",
    "translation": "Das eigenen URL-Schema {{.Scheme}} ist ungültig. Eigene URL-Schemas müssen mit einem Buchstaben beginnen und nur Buchstaben, Zahlen und Bindestrich (-) enthalten."
  },
  {
    "id": "model.config.is_valid.elastic_search.aggregate_posts_after_days.app_error",
    "translation": "Search AggregatePostsAfterDays-Einstellung muss eine Zahl sein, die größer als oder gleich 1 ist."
  },
  {
    "id": "model.config.is_valid.elastic_search.connection_url.app_error",
    "translation": "Die Einstellung Search ConnectionUrl muss angegeben werden, wenn die Indizierung aktiviert ist."
  },
  {
    "id": "model.config.is_valid.elastic_search.enable_searching.app_error",
    "translation": "Search-Einstellung IndexingEnabled muss true sein, wenn Search-Indizierung aktiviert ist"
  },
  {
    "id": "model.config.is_valid.elastic_search.live_indexing_batch_size.app_error",
    "translation": "Search Live Indexing Batch Size muss mindestens 1 sein."
  },
  {
    "id": "model.config.is_valid.elastic_search.posts_aggregator_job_start_time.app_error",
    "translation": "Die Einstellung \"Search PostsAggregatorJobStartTime\" muss eine Zeit im Format \"hh:mm\" sein."
  },
  {
    "id": "model.config.is_valid.elastic_search.request_timeout_seconds.app_error",
    "translation": "Das Timeout für Suchanfragen muss mindestens 1 Sekunde betragen."
  },
  {
    "id": "model.config.is_valid.email_batching_buffer_size.app_error",
    "translation": "Ungültige Buffer-Größe für E-Mail-Stapelverarbeitung. Muss 0 oder eine positive Ziffer sein."
  },
  {
    "id": "model.config.is_valid.email_batching_interval.app_error",
    "translation": "Ungültiges Intervall für E-Mail-Stapelverarbeitung. Muss 30 Sekunden oder mehr sein."
  },
  {
    "id": "model.config.is_valid.email_notification_contents_type.app_error",
    "translation": "Ungültiger Inhaltstyp für E-Mail-Benachrichtigungen in E-Mail-Einstellungen. Muss entweder 'full' oder 'generic' sein."
  },
  {
    "id": "model.config.is_valid.email_security.app_error",
    "translation": "Ungültige Verbindungssicherheit in E-Mail-Einstellungen. Muss '', 'TLS' oder 'STARTTLS' sein."
  },
  {
    "id": "model.config.is_valid.encrypt_sql.app_error",
    "translation": "Ungültiger Verschlüsselungsschlüssel für SQL-Einstellungen. Muss 32 Zeichen oder mehr sein."
  },
  {
    "id": "model.config.is_valid.file_driver.app_error",
    "translation": "Ungültiger Treibername in Dateieinstellungen. Muss 'local' oder 'amazons3' sein."
  },
  {
    "id": "model.config.is_valid.file_salt.app_error",
    "translation": "Ungültiger öffentlicher Link Salt in Dateieinstellungen. Muss 32 Zeichen oder mehr sein."
  },
  {
    "id": "model.config.is_valid.group_unread_channels.app_error",
    "translation": "Ungültige Diensteinstellungen für Gruppierung von ungelesenen Kanälen. Muss 'disabled', 'default_on' oder default_off' sein."
  },
  {
    "id": "model.config.is_valid.image_proxy_type.app_error",
    "translation": "Ungültiger Bild-Proxy-Typ. Muss 'local' oder 'atmos/camo' sein."
  },
  {
    "id": "model.config.is_valid.ldap_basedn",
    "translation": "AD/LDAP-Feld \"BaseDN\" ist erforderlich."
  },
  {
    "id": "model.config.is_valid.ldap_email",
    "translation": "AD/LDAP-Feld \"E-Mail Attribut\" ist erforderlich."
  },
  {
    "id": "model.config.is_valid.ldap_id",
    "translation": "AD/LDAP-Feld \"ID Attribut\" ist erforderlich."
  },
  {
    "id": "model.config.is_valid.ldap_login_id",
    "translation": "AD/LDAP-Feld \"Login ID Attribut\" ist erforderlich."
  },
  {
    "id": "model.config.is_valid.ldap_max_page_size.app_error",
    "translation": "Ungültiger Wert für die MaxPageSize."
  },
  {
    "id": "model.config.is_valid.ldap_security.app_error",
    "translation": "Ungültige Verbindungssicherheit in AD/LDAP-Einstellungen. Muss '', 'TLS' oder 'STARTTLS' sein."
  },
  {
    "id": "model.config.is_valid.ldap_server",
    "translation": "AD/LDAP-Feld \"AD/LDAP-Server\" ist erforderlich."
  },
  {
    "id": "model.config.is_valid.ldap_sync_interval.app_error",
    "translation": "Ungültiges Synchronisierungsintervall. Muss mindestens eine Minute sein."
  },
  {
    "id": "model.config.is_valid.ldap_username",
    "translation": "AD/LDAP-Feld \"Benutzername Attribut\" ist erforderlich."
  },
  {
    "id": "model.config.is_valid.listen_address.app_error",
    "translation": "Ungültige Abhöradresse in Service Einstellungen. Muss gesetzt sein."
  },
  {
    "id": "model.config.is_valid.localization.available_locales.app_error",
    "translation": "Verfügbare Sprachen muss Standardsprache des Clients enthalten."
  },
  {
    "id": "model.config.is_valid.login_attempts.app_error",
    "translation": "Ungültige maximale Anzahl an Anmeldeversuchen in Service Einstellungen. Muss eine positive Zahl sein."
  },
  {
    "id": "model.config.is_valid.max_burst.app_error",
    "translation": "Maximum Burst muss größer als Null sein."
  },
  {
    "id": "model.config.is_valid.max_channels.app_error",
    "translation": "Ungültige maximale Anzahl an Kanälen pro Team in Teameinstellungen. Muss eine positive Zahl sein."
  },
  {
    "id": "model.config.is_valid.max_file_size.app_error",
    "translation": "Ungültige maximale Dateigröße für Datei-Einstellungen. Muss eine ganze Zahl größer als Null sein."
  },
  {
    "id": "model.config.is_valid.max_notify_per_channel.app_error",
    "translation": "Ungültige maximale Anzahl an Benachrichtigungen pro Kanal in Teameinstellungen. Muss eine positive Zahl sein."
  },
  {
    "id": "model.config.is_valid.max_users.app_error",
    "translation": "Ungültige maximale Anzahl an Benutzern pro Team in Teameinstellungen. Muss eine positive Zahl sein."
  },
  {
    "id": "model.config.is_valid.message_export.batch_size.app_error",
    "translation": "Nachrichten-Export-Einstellung \"BatchSize\" muss ein positives Integer sein."
  },
  {
    "id": "model.config.is_valid.message_export.daily_runtime.app_error",
    "translation": "Nachrichten-Export-Aufgabe \"DailyRuntime\" muss ein Zeitstempel im 24-Stunden-Format HH:MM sein."
  },
  {
    "id": "model.config.is_valid.message_export.enable.app_error",
    "translation": "Einstellung Nachrichten-Export-Aufgabe \"EnableExport\" muss entweder wahr oder falsch sein."
  },
  {
    "id": "model.config.is_valid.message_export.export_from.app_error",
    "translation": "Nachrichten-Export-Aufgabe \"ExportFromTimestamp\" muss ein Zeitstempel (angegeben in Sekunden seit der Unix-Epoche) sein. Nur Nachrichten nach diesem Zeitpunkt werden exportiert."
  },
  {
    "id": "model.config.is_valid.message_export.export_type.app_error",
    "translation": "'ExportFormat' des Nachrichten-Export-Jobs muss 'actiance', 'csv' oder 'globalrelay' sein."
  },
  {
    "id": "model.config.is_valid.message_export.global_relay.config_missing.app_error",
    "translation": "ExportFormat des Nachrichtenexport-Jobs ist auf 'globalrelay' gesetzt, aber GlobalRelay-Einstellungen fehlen."
  },
  {
    "id": "model.config.is_valid.message_export.global_relay.customer_type.app_error",
    "translation": "Nachrichtenexport GlobalRelaySettings.CustomerType muss auf 'A9', 'A10' oder 'CUSTOM' gesetzt werden."
  },
  {
    "id": "model.config.is_valid.message_export.global_relay.email_address.app_error",
    "translation": "Nachrichtenexport-Job GlobalRelaySettings.EmailAddress muss eine gültige E-Mail-Adresse sein."
  },
  {
    "id": "model.config.is_valid.message_export.global_relay.smtp_password.app_error",
    "translation": "Nachrichtenexport-Job GlobalRelaySettings.SmtpPassword muss gesetzt sein."
  },
  {
    "id": "model.config.is_valid.message_export.global_relay.smtp_username.app_error",
    "translation": "Nachrichtenexport-Job GlobalRelaySettings.SmtpUsername muss gesetzt sein."
  },
  {
    "id": "model.config.is_valid.password_length.app_error",
    "translation": "Minimale Passwortlänge muss eine ganze Zahl größer oder gleich zu {{.MinLength}} und weniger oder gleich zu {{.MaxLength}} sein."
  },
  {
    "id": "model.config.is_valid.rate_mem.app_error",
    "translation": "Ungültige Speichergröße für Anfragenbegrenzer-Einstellungen. Muss eine positive Zahl sein."
  },
  {
    "id": "model.config.is_valid.rate_sec.app_error",
    "translation": "Ungültige pro Sekunde Angabe für Anfragenbegrenzer-Einstellungen. Muss eine positive Zahl sein."
  },
  {
    "id": "model.config.is_valid.read_timeout.app_error",
    "translation": "Ungültiger Wert für read timeout."
  },
  {
    "id": "model.config.is_valid.restrict_direct_message.app_error",
    "translation": "Ungültige Direktnachrichten Begrenzung. Muss 'any' oder 'team' sein."
  },
  {
    "id": "model.config.is_valid.saml_assertion_consumer_service_url.app_error",
    "translation": "Service Provider Login URL muss eine gültige URL sein und mit http:// oder https:// beginnen."
  },
  {
    "id": "model.config.is_valid.saml_email_attribute.app_error",
    "translation": "Ungültiges E-Mail-Attribut. Muss gesetzt sein."
  },
  {
    "id": "model.config.is_valid.saml_idp_cert.app_error",
    "translation": "Öffentliches Zertifikat des Identity Providers fehlt. Hast du vergessen es hochzuladen?"
  },
  {
    "id": "model.config.is_valid.saml_idp_descriptor_url.app_error",
    "translation": "Identitätsprovider Issuer URL darf nicht leer sein."
  },
  {
    "id": "model.config.is_valid.saml_idp_url.app_error",
    "translation": "SAML-SSO-URL muss eine gültige URL sein und mit http:// oder https:// beginnen."
  },
  {
    "id": "model.config.is_valid.saml_private_key.app_error",
    "translation": "Privater Schlüssel des Service Providers fehlt. Hast du vergessen ihn hochzuladen?"
  },
  {
    "id": "model.config.is_valid.saml_public_cert.app_error",
    "translation": "Öffentliches Zertifikat des Service Providers fehlt. Hast du vergessen es hochzuladen?"
  },
  {
    "id": "model.config.is_valid.saml_username_attribute.app_error",
    "translation": "Ungültiges Benuternamen Attribut. Muss gesetzt sein."
  },
  {
    "id": "model.config.is_valid.site_url.app_error",
    "translation": "Site-URL muss eine gültige URL sein und mit http:// oder https:// beginnen."
  },
  {
    "id": "model.config.is_valid.site_url_email_batching.app_error",
    "translation": "E-Mail-Stapelverarbeitung lässt sich nicht aktivieren, wenn SiteURL nicht gesetzt ist."
  },
  {
    "id": "model.config.is_valid.sitename_length.app_error",
    "translation": "Der Name der Site darf bis zu {{.MaxLength}} Zeichen lang sein."
  },
  {
    "id": "model.config.is_valid.sql_conn_max_lifetime_milliseconds.app_error",
    "translation": "Ungültige maximale Verbindungs-Lebenszeit für SQL-Einstellungen. Muss eine positive Zahl sein."
  },
  {
    "id": "model.config.is_valid.sql_data_src.app_error",
    "translation": "Ungültige Datenquelle in SQL-Einstellungen. Muss gesetzt sein."
  },
  {
    "id": "model.config.is_valid.sql_driver.app_error",
    "translation": "Ungültiger Treibername in SQL-Einstellungen. Muss 'mysql' oder 'postgres' sein."
  },
  {
    "id": "model.config.is_valid.sql_idle.app_error",
    "translation": "Ungültige maximale Anzahl an ruhenden Verbindungen in SQL-Einstellungen. Muss eine positive Zahl sein."
  },
  {
    "id": "model.config.is_valid.sql_max_conn.app_error",
    "translation": "Ungültige maximale Anzahl an offenen Verbindungen in SQL-Einstellungen. Muss eine positive Zahl sein."
  },
  {
    "id": "model.config.is_valid.sql_query_timeout.app_error",
    "translation": "Ungültige Abfrage-Zeitüberschreitung für SQL-Einstellungen. Muss eine positive Zahl sein."
  },
  {
    "id": "model.config.is_valid.teammate_name_display.app_error",
    "translation": "Ungültige Teammitgliedsanzeige. Muss entweder 'full_name', 'nickname_full_name' oder 'username' sein."
  },
  {
    "id": "model.config.is_valid.time_between_user_typing.app_error",
    "translation": "Zeit zwischen Benutzereingabenaktualisierung sollte nicht weniger als 1000 Millisekunden betragen."
  },
  {
    "id": "model.config.is_valid.tls_cert_file_missing.app_error",
    "translation": "Ungültiger Wert für TLS-Zertifikatsdatei - Entweder LetsEncrypt verwenden oder Pfad zu bestehender Zertifikatsdatei verwenden."
  },
  {
    "id": "model.config.is_valid.tls_key_file_missing.app_error",
    "translation": "Ungültiger Wert für TLS-Schlüsseldatei - Entweder LetsEncrypt verwenden oder Pfad zu bestehender Schlüsseldatei verwenden."
  },
  {
    "id": "model.config.is_valid.tls_overwrite_cipher.app_error",
    "translation": "Ungültiger Wert für TLS Overwrite Cipher übergeben. Erfahre mehr in der Dokumentation über gültige Werte."
  },
  {
    "id": "model.config.is_valid.webserver_security.app_error",
    "translation": "Ungültiger Wert für Webserver-Verbindungssicherheit."
  },
  {
    "id": "model.config.is_valid.websocket_url.app_error",
    "translation": "Websocket-URL muss eine gültige URL sein sowie mit ws:// oder wss:// beginnen."
  },
  {
    "id": "model.config.is_valid.write_timeout.app_error",
    "translation": "Ungültiger Wert für write timeout."
  },
  {
    "id": "model.emoji.create_at.app_error",
    "translation": "Erstellt am muss eine gültige Zeit sein."
  },
  {
    "id": "model.emoji.id.app_error",
    "translation": "Ungültige Emoji-ID."
  },
  {
    "id": "model.emoji.name.app_error",
    "translation": "Der Name darf aus 1 bis 64 Kleinbuchstaben bestehen."
  },
  {
    "id": "model.emoji.update_at.app_error",
    "translation": "Aktualisiere am muss eine gültige Zeit sein."
  },
  {
    "id": "model.emoji.user_id.app_error",
    "translation": "Ungültige Ersteller-ID."
  },
  {
    "id": "model.file_info.is_valid.create_at.app_error",
    "translation": "Ungültiger Wert für create_at."
  },
  {
    "id": "model.file_info.is_valid.id.app_error",
    "translation": "Ungültiger Wert für ID."
  },
  {
    "id": "model.file_info.is_valid.path.app_error",
    "translation": "Ungültiger Wert für path."
  },
  {
    "id": "model.file_info.is_valid.post_id.app_error",
    "translation": "Ungültiger Wert für post_id."
  },
  {
    "id": "model.file_info.is_valid.update_at.app_error",
    "translation": "Ungültiger Wert für update_at."
  },
  {
    "id": "model.file_info.is_valid.user_id.app_error",
    "translation": "Ungültiger Wert für user_id."
  },
  {
    "id": "model.group.create_at.app_error",
    "translation": "Ungültige Eigenschaft \"create at\" für Gruppe."
  },
  {
    "id": "model.group.description.app_error",
    "translation": "Ungültige Eigenschaft \"description\" für Gruppe."
  },
  {
    "id": "model.group.display_name.app_error",
    "translation": "Ungültige Eigenschaft \"display name\" für Gruppe."
  },
  {
    "id": "model.group.name.app_error",
    "translation": "Ungültige Eigenschaft \"name\" für Gruppe."
  },
  {
    "id": "model.group.remote_id.app_error",
    "translation": "Ungültige Eigenschaft \"remote id\" für Gruppe."
  },
  {
    "id": "model.group.source.app_error",
    "translation": "Ungültige Eigenschaft \"source\" für Gruppe."
  },
  {
    "id": "model.group.update_at.app_error",
    "translation": "Ungültige Eigenschaft \"update at\" für Gruppe."
  },
  {
    "id": "model.group_member.group_id.app_error",
    "translation": "Ungültige Eigenschaft \"group id\" für Gruppe."
  },
  {
    "id": "model.group_member.user_id.app_error",
    "translation": "Ungültige Eigenschaft \"user id\" für Gruppenmitglied."
  },
  {
    "id": "model.group_syncable.group_id.app_error",
    "translation": "Ungültige Eigenschaft \"group id\" für Gruppe der synchronisierbaren Objekte."
  },
  {
    "id": "model.group_syncable.syncable_id.app_error",
    "translation": "Ungültige \"syncable id\" für Gruppe der synchronisierbaren Objekte."
  },
  {
    "id": "model.incoming_hook.channel_id.app_error",
    "translation": "Ungültige Kanal-ID."
  },
  {
    "id": "model.incoming_hook.create_at.app_error",
    "translation": "Erstellt am muss eine gültige Zeit sein."
  },
  {
    "id": "model.incoming_hook.description.app_error",
    "translation": "Ungültige Beschreibung."
  },
  {
    "id": "model.incoming_hook.display_name.app_error",
    "translation": "Ungültiger Titel."
  },
  {
    "id": "model.incoming_hook.icon_url.app_error",
    "translation": "Ungültiges Nachrichtensymbol."
  },
  {
    "id": "model.incoming_hook.id.app_error",
    "translation": "Ungültige ID."
  },
  {
    "id": "model.incoming_hook.parse_data.app_error",
    "translation": "Konnte eingehende Daten nicht verarbeiten."
  },
  {
    "id": "model.incoming_hook.team_id.app_error",
    "translation": "Ungültige Team-ID."
  },
  {
    "id": "model.incoming_hook.update_at.app_error",
    "translation": "Aktualisiert am muss eine gültige Zeit sein."
  },
  {
    "id": "model.incoming_hook.user_id.app_error",
    "translation": "Ungültige Benutzer-ID."
  },
  {
    "id": "model.incoming_hook.username.app_error",
    "translation": "Ungültiger Benutzername."
  },
  {
    "id": "model.job.is_valid.create_at.app_error",
    "translation": "Erstellt am muss eine gültige Zeit sein."
  },
  {
    "id": "model.job.is_valid.id.app_error",
    "translation": "Ungültige Job-ID."
  },
  {
    "id": "model.job.is_valid.status.app_error",
    "translation": "Ungültiger Job-Status."
  },
  {
    "id": "model.job.is_valid.type.app_error",
    "translation": "Ungültiger Job-Typ."
  },
  {
    "id": "model.license_record.is_valid.create_at.app_error",
    "translation": "Ungültiger Wert für create_at beim Hochladen einer Lizenz."
  },
  {
    "id": "model.license_record.is_valid.id.app_error",
    "translation": "Ungültiger Wert für ID beim Hochladen einer Lizenz."
  },
  {
    "id": "model.link_metadata.is_valid.data.app_error",
    "translation": "Link-Metadaten können nicht leer sein."
  },
  {
    "id": "model.link_metadata.is_valid.data_type.app_error",
    "translation": "Link-Metadaten entsprechen nicht dem angegebenen Typen."
  },
  {
    "id": "model.link_metadata.is_valid.timestamp.app_error",
    "translation": "Link-Metadaten-Zeitstempel muss ungleich Null und auf die nächste Stunde gerundet sein."
  },
  {
    "id": "model.link_metadata.is_valid.type.app_error",
    "translation": "Ungültiger Link-Metadaten-Typ."
  },
  {
    "id": "model.link_metadata.is_valid.url.app_error",
    "translation": "Link-Metadaten-URL muss gesetzt sein."
  },
  {
    "id": "model.oauth.is_valid.app_id.app_error",
    "translation": "Ungültige App-ID."
  },
  {
    "id": "model.oauth.is_valid.callback.app_error",
    "translation": "Callback-URL muss eine gültige URL sein und mit http:// oder https:// beginnen."
  },
  {
    "id": "model.oauth.is_valid.client_secret.app_error",
    "translation": "Ungültiges Client Secret."
  },
  {
    "id": "model.oauth.is_valid.create_at.app_error",
    "translation": "Erstellt am muss eine gültige Zeit sein."
  },
  {
    "id": "model.oauth.is_valid.creator_id.app_error",
    "translation": "Ungültige Ersteller-ID."
  },
  {
    "id": "model.oauth.is_valid.description.app_error",
    "translation": "Ungültige Beschreibung."
  },
  {
    "id": "model.oauth.is_valid.homepage.app_error",
    "translation": "Homepage muss eine gültige URL sein und mit http:// oder https:// beginnen."
  },
  {
    "id": "model.oauth.is_valid.icon_url.app_error",
    "translation": "Icon-URL muss eine gültige URL sein und mit http:// oder https:// beginnen."
  },
  {
    "id": "model.oauth.is_valid.name.app_error",
    "translation": "Ungültiger Name."
  },
  {
    "id": "model.oauth.is_valid.update_at.app_error",
    "translation": "Aktualisiert am muss eine gültige Zeit sein."
  },
  {
    "id": "model.outgoing_hook.icon_url.app_error",
    "translation": "Ungültiges Symbol."
  },
  {
    "id": "model.outgoing_hook.is_valid.callback.app_error",
    "translation": "Ungültige Callback-URLs."
  },
  {
    "id": "model.outgoing_hook.is_valid.channel_id.app_error",
    "translation": "Ungültige Kanal-ID."
  },
  {
    "id": "model.outgoing_hook.is_valid.content_type.app_error",
    "translation": "Ungültiger Wert für content_type."
  },
  {
    "id": "model.outgoing_hook.is_valid.create_at.app_error",
    "translation": "Erstellt am muss eine gültige Zeit sein."
  },
  {
    "id": "model.outgoing_hook.is_valid.description.app_error",
    "translation": "Ungültige Beschreibung."
  },
  {
    "id": "model.outgoing_hook.is_valid.display_name.app_error",
    "translation": "Ungültiger Titel."
  },
  {
    "id": "model.outgoing_hook.is_valid.id.app_error",
    "translation": "Ungültige Id."
  },
  {
    "id": "model.outgoing_hook.is_valid.team_id.app_error",
    "translation": "Ungültige Team-ID."
  },
  {
    "id": "model.outgoing_hook.is_valid.token.app_error",
    "translation": "Ungültiger token."
  },
  {
    "id": "model.outgoing_hook.is_valid.trigger_words.app_error",
    "translation": "Ungültige Auslösewörter."
  },
  {
    "id": "model.outgoing_hook.is_valid.update_at.app_error",
    "translation": "Aktualisiert am muss eine gültige Zeit sein."
  },
  {
    "id": "model.outgoing_hook.is_valid.url.app_error",
    "translation": "Ungültige Callback-URLs. Jede muss eine gültige URL sein und mit http:// oder https:// beginnen."
  },
  {
    "id": "model.outgoing_hook.is_valid.user_id.app_error",
    "translation": "Ungültige Benutzer-ID."
  },
  {
    "id": "model.outgoing_hook.is_valid.words.app_error",
    "translation": "Ungültige Auslösewörter."
  },
  {
    "id": "model.outgoing_hook.username.app_error",
    "translation": "Ungültiger Benutzername."
  },
  {
    "id": "model.plugin_command.error.app_error",
    "translation": "Es ist ein Fehler beim Versuch diesen Befehl auszuführen aufgetreten."
  },
  {
    "id": "model.plugin_key_value.is_valid.key.app_error",
    "translation": "Ungültiger Schlüssel, er muss länger als {{.Min}} und kürzer als {{.Max}} Zeichen sein."
  },
  {
    "id": "model.plugin_key_value.is_valid.plugin_id.app_error",
    "translation": "Ungültige Plugin-ID. Sie muss länger als {{.Min}} und kürzer als {{.Max}} Zeichen sein."
  },
  {
    "id": "model.post.is_valid.channel_id.app_error",
    "translation": "Ungültige Kanal-ID."
  },
  {
    "id": "model.post.is_valid.create_at.app_error",
    "translation": "Erstellt am muss eine gültige Zeit sein."
  },
  {
    "id": "model.post.is_valid.file_ids.app_error",
    "translation": "Ungültige Datei-IDs. Uploads sind auf maximal 10 Dateien begrenzt. Bitte verwende weitere Nachrichten für mehr Dateien."
  },
  {
    "id": "model.post.is_valid.filenames.app_error",
    "translation": "Ungültiger Dateiname."
  },
  {
    "id": "model.post.is_valid.hashtags.app_error",
    "translation": "Ungültige Hashtags."
  },
  {
    "id": "model.post.is_valid.id.app_error",
    "translation": "Ungültige Id."
  },
  {
    "id": "model.post.is_valid.original_id.app_error",
    "translation": "Ungültige Original-ID."
  },
  {
    "id": "model.post.is_valid.props.app_error",
    "translation": "Ungültige Eigenschaften."
  },
  {
    "id": "model.post.is_valid.root_id.app_error",
    "translation": "Ungültige Root-ID."
  },
  {
    "id": "model.post.is_valid.type.app_error",
    "translation": "Ungültiger Typ."
  },
  {
    "id": "model.post.is_valid.update_at.app_error",
    "translation": "Aktualisiert am muss eine gültige Zeit sein."
  },
  {
    "id": "model.post.is_valid.user_id.app_error",
    "translation": "Ungültige Benutzer-ID."
  },
  {
    "id": "model.preference.is_valid.category.app_error",
    "translation": "Ungültige Kategorie."
  },
  {
    "id": "model.preference.is_valid.id.app_error",
    "translation": "Ungültige Benutzer-ID."
  },
  {
    "id": "model.preference.is_valid.name.app_error",
    "translation": "Ungültiger Name."
  },
  {
    "id": "model.preference.is_valid.theme.app_error",
    "translation": "Ungültiges Motiv."
  },
  {
    "id": "model.preference.is_valid.value.app_error",
    "translation": "Wert ist zu lang."
  },
  {
    "id": "model.reaction.is_valid.create_at.app_error",
    "translation": "Erstellt am muss eine gültige Zeit sein."
  },
  {
    "id": "model.reaction.is_valid.emoji_name.app_error",
    "translation": "Ungültiger Emoji Name."
  },
  {
    "id": "model.reaction.is_valid.post_id.app_error",
    "translation": "Ungültige Nachrichten-ID."
  },
  {
    "id": "model.reaction.is_valid.user_id.app_error",
    "translation": "Ungültige Benutzer-ID."
  },
  {
    "id": "model.team.is_valid.characters.app_error",
    "translation": "Name muss aus 2 oder mehr Kleinbuchstaben bestehen."
  },
  {
    "id": "model.team.is_valid.company.app_error",
    "translation": "Ungültiger Firmenname."
  },
  {
    "id": "model.team.is_valid.create_at.app_error",
    "translation": "Erstellt am muss eine gültige Zeit sein."
  },
  {
    "id": "model.team.is_valid.description.app_error",
    "translation": "Ungültige Beschreibung."
  },
  {
    "id": "model.team.is_valid.domains.app_error",
    "translation": "Ungültige erlaubte Domains."
  },
  {
    "id": "model.team.is_valid.email.app_error",
    "translation": "Ungültige E-Mail-Adresse."
  },
  {
    "id": "model.team.is_valid.id.app_error",
    "translation": "Ungültige Id."
  },
  {
    "id": "model.team.is_valid.name.app_error",
    "translation": "Ungültiger Name."
  },
  {
    "id": "model.team.is_valid.reserved.app_error",
    "translation": "Diese URL ist nicht verfügbar. Bitte wähle eine andere."
  },
  {
    "id": "model.team.is_valid.type.app_error",
    "translation": "Ungültiger Typ."
  },
  {
    "id": "model.team.is_valid.update_at.app_error",
    "translation": "Aktualisiert am muss eine gültige Zeit sein."
  },
  {
    "id": "model.team.is_valid.url.app_error",
    "translation": "Ungültiger URL-Bezeichner."
  },
  {
    "id": "model.team_member.is_valid.team_id.app_error",
    "translation": "Ungültige Team-ID."
  },
  {
    "id": "model.team_member.is_valid.user_id.app_error",
    "translation": "Ungültige Benutzer-ID."
  },
  {
    "id": "model.token.is_valid.expiry",
    "translation": "Ungültiges Token-Ablaufdatum"
  },
  {
    "id": "model.token.is_valid.size",
    "translation": "Ungültiger Token."
  },
  {
    "id": "model.user.is_valid.email.app_error",
    "translation": "Bitte gib eine gültige E-Mail-Adresse ein."
  },
  {
    "id": "model.user.is_valid.pwd_lowercase.app_error",
    "translation": "Dein Passwort muss mindestens {{.Min}} Zeichen lang sein und mindestens einen Kleinbuchstaben enthalten."
  },
  {
    "id": "model.user.is_valid.pwd_lowercase_number.app_error",
    "translation": "Dein Passwort muss mindestens {{.Min}} Zeichen lang sein und mindestens einen Kleinbuchstaben und eine Ziffer enthalten."
  },
  {
    "id": "model.user.is_valid.pwd_lowercase_number_symbol.app_error",
    "translation": "Dein Passwort muss mindestens {{.Min}} Zeichen lang sein und mindestens einen Kleinbuchstaben, eine Ziffer und ein Symbol (wie \"~!@#$%^&*()\") enthalten."
  },
  {
    "id": "model.user.is_valid.pwd_lowercase_symbol.app_error",
    "translation": "Dein Passwort muss mindestens {{.Min}} Zeichen lang sein und mindestens einen Kleinbuchstaben und ein Symbol (wie \"~!@#$%^&*()\") enthalten."
  },
  {
    "id": "model.user.is_valid.pwd_lowercase_uppercase.app_error",
    "translation": "Dein Passwort muss mindestens {{.Min}} Zeichen lang sein und mindestens einen Kleinbuchstaben und einen Großbuchstaben enthalten."
  },
  {
    "id": "model.user.is_valid.pwd_lowercase_uppercase_number.app_error",
    "translation": "Dein Passwort muss mindestens {{.Min}} Zeichen lang sein und mindestens einen Kleinbuchstaben, einen Großbuchstaben und eine Ziffer enthalten."
  },
  {
    "id": "model.user.is_valid.pwd_lowercase_uppercase_number_symbol.app_error",
    "translation": "Dein Passwort muss mindestens {{.Min}} Zeichen lang sein und mindestens einen Kleinbuchstaben, einen Großbuchstaben, eine Ziffer und ein Symbol (wie \"~!@#$%^&*()\") enthalten."
  },
  {
    "id": "model.user.is_valid.pwd_lowercase_uppercase_symbol.app_error",
    "translation": "Dein Passwort muss mindestens {{.Min}} Zeichen lang sein und mindestens einen Kleinbuchstaben, einen Großbuchstaben und ein Symbol (wie \"~!@#$%^&*()\") enthalten."
  },
  {
    "id": "model.user.is_valid.pwd_number.app_error",
    "translation": "Dein Passwort muss mindestens {{.Min}} Zeichen lang sein und mindestens eine Ziffer enthalten."
  },
  {
    "id": "model.user.is_valid.pwd_number_symbol.app_error",
    "translation": "Dein Passwort muss mindestens {{.Min}} Zeichen lang sein und mindestens eine Ziffer und ein Symbol (wie \"~!@#$%^&*()\") enthalten."
  },
  {
    "id": "model.user.is_valid.pwd_symbol.app_error",
    "translation": "Dein Passwort muss mindestens {{.Min}} Zeichen lang sein und mindestens ein Symbol (wie \"~!@#$%^&*()\") enthalten."
  },
  {
    "id": "model.user.is_valid.pwd_uppercase.app_error",
    "translation": "Dein Passwort muss mindestens {{.Min}} Zeichen lang sein und mindestens einen Großbuchstaben enthalten."
  },
  {
    "id": "model.user.is_valid.pwd_uppercase_number.app_error",
    "translation": "Dein Passwort muss mindestens {{.Min}} Zeichen lang sein und mindestens einen Großbuchstaben und eine Ziffer enthalten."
  },
  {
    "id": "model.user.is_valid.pwd_uppercase_number_symbol.app_error",
    "translation": "Dein Passwort muss mindestens {{.Min}} Zeichen lang sein und mindestens einen Großbuchstaben, eine Ziffer und ein Symbol (wie \"~!@#$%^&*()\") enthalten."
  },
  {
    "id": "model.user.is_valid.pwd_uppercase_symbol.app_error",
    "translation": "Dein Passwort muss mindestens {{.Min}} Zeichen lang sein und mindestens einen Großbuchstaben und ein Symbol (wie \"~!@#$%^&*()\") enthalten."
  },
  {
    "id": "model.user.is_valid.username.app_error",
    "translation": "Der Benutzername muss mit einem Buchstaben anfangen, zwischen 3 und 22 Zeichen lang sein und darf nur aus Buchstaben, Nummern und den Zeichen \".\", \"-\" und \"_\" bestehen."
  },
  {
    "id": "model.user_access_token.is_valid.description.app_error",
    "translation": "Ungültige Beschreibung, muss aus 255 Zeichen oder weniger bestehen."
  },
  {
    "id": "model.user_access_token.is_valid.id.app_error",
    "translation": "Ungültiger Wert für ID."
  },
  {
    "id": "model.user_access_token.is_valid.token.app_error",
    "translation": "Ungültiges Zugriffstoken."
  },
  {
    "id": "model.user_access_token.is_valid.user_id.app_error",
    "translation": "Ungültige Benutzer-ID."
  },
  {
    "id": "model.utils.decode_json.app_error",
    "translation": "Konnte nicht dekodieren."
  },
  {
    "id": "model.websocket_client.connect_fail.app_error",
    "translation": "Konnte Verbindung mit dem WebSocket-Server nicht aufbauen."
  },
  {
    "id": "oauth.gitlab.tos.error",
    "translation": "Die Nutzungsbedingungen von GitLab haben sich geändert. Bitte gehe zu {{.URL}} um sie zu akzeptieren und versuche dann, dich erneut an Mattermost anzumelden."
  },
  {
    "id": "plugin.api.update_user_status.bad_status",
    "translation": "Konnte Benutzerstatus nicht setzen. Unbekannter Benutzerstatus."
  },
  {
    "id": "plugin_api.get_file_link.disabled.app_error",
    "translation": "Öffentliche Links wurden deaktiviert."
  },
  {
    "id": "plugin_api.get_file_link.no_post.app_error",
    "translation": "Öffentlicher Link für Datei konnte nicht abgerufen werden. Datei muss an einen Beitrag angehängt sein, der gelesen werden kann."
  },
  {
    "id": "plugin_api.send_mail.missing_htmlbody",
    "translation": "Fehlender HTML-Body."
  },
  {
    "id": "plugin_api.send_mail.missing_subject",
    "translation": "Fehlender E-Mail-Betreff."
  },
  {
    "id": "plugin_api.send_mail.missing_to",
    "translation": "Fehlende TO-Adresse."
  },
  {
    "id": "store.sql_bot.get.missing.app_error",
    "translation": "Bot existiert nicht."
  },
  {
    "id": "store.sql_channel.get.existing.app_error",
    "translation": "Der bestehende Kanal konnte nicht gefunden werden."
  },
  {
    "id": "store.sql_channel.save.archived_channel.app_error",
    "translation": "Du kannst einen archivierten Kanal nicht modifizieren."
  },
  {
    "id": "store.sql_channel.save.direct_channel.app_error",
    "translation": "Verwende SaveDirectChannel um einen Direktkanal zu erstellen."
  },
  {
    "id": "store.sql_channel.save_channel.existing.app_error",
    "translation": "Es muss Update für existierenden Kanal aufgerufen werden."
  },
  {
    "id": "store.sql_channel.save_channel.exists.app_error",
    "translation": "Ein Kanal mit dem Namen existiert bereits im gleichen Team."
  },
  {
    "id": "store.sql_channel.save_channel.limit.app_error",
    "translation": "Du hast die maximale Anzahl an erlaubten Kanälen erreicht."
  },
  {
    "id": "store.sql_channel.save_direct_channel.not_direct.app_error",
    "translation": "Bei SaveDirectChannel wurde kein direkter Kanal versucht anzulegen."
  },
  {
    "id": "store.sql_command.save.get.app_error",
    "translation": "Konnte den Befehl nicht abrufen."
  },
  {
    "id": "store.sql_post.search.disabled",
    "translation": "Suchen wurde auf diesem Server deaktiviert. Bitte kontaktiere deinen Systemadministrator."
  },
  {
    "id": "store.sql_team.save_member.exists.app_error",
    "translation": "Ein Teammitglied mit dieser ID existiert bereits."
  },
  {
    "id": "store.sql_user.get_for_login.app_error",
    "translation": "Konnte kein Konto mit den angegeben Zugangsdaten finden. Dieses Team erfordert eventuell eine Einladung vom Teambesitzer, um beizutreten."
  },
  {
    "id": "system.message.name",
    "translation": "System"
  },
  {
    "id": "web.command_webhook.command.app_error",
    "translation": "Der Befehl {{.command_id}} konnte nicht gefunden werden."
  },
  {
    "id": "web.command_webhook.parse.app_error",
    "translation": "Eingehende Daten für den Webhook {{.hook_id}} können nicht analysiert werden."
  },
  {
    "id": "web.get_access_token.internal_saving.app_error",
    "translation": "Konnte die Benutzerzugangsdaten nicht aktualisieren."
  },
  {
    "id": "web.incoming_webhook.channel.app_error",
    "translation": "Der Kanal konnte nicht gefunden werden."
  },
  {
    "id": "web.incoming_webhook.channel_locked.app_error",
    "translation": "Dieser Webhook darf nicht an den angeforderten Kanal {{.channel_id}} senden"
  },
  {
    "id": "web.incoming_webhook.disabled.app_error",
    "translation": "Eingehende Webhoocks wurden durch den Systemadministrator deaktiviert."
  },
  {
    "id": "web.incoming_webhook.invalid.app_error",
    "translation": "Ungültiger Webhook."
  },
  {
    "id": "web.incoming_webhook.parse.app_error",
    "translation": "Konnte eingehende Daten nicht verarbeiten."
  },
  {
    "id": "web.incoming_webhook.permissions.app_error",
    "translation": "Der Benutzer {{.user}} hat keine entsprechenden Rechte für den Channel {{.channel}}"
  },
  {
    "id": "web.incoming_webhook.split_props_length.app_error",
    "translation": "Konnte Webhook-Props nicht in {{.Max}} Teile aufteilen."
  },
  {
    "id": "web.incoming_webhook.text.app_error",
    "translation": "Kein Text angegeben."
  },
  {
    "id": "web.incoming_webhook.user.app_error",
    "translation": "Konnte den Benutzer {{.user}} nicht finden"
  },
  {
    "id": "api.bot.create_disabled",
    "translation": "Bot-Erstellung wurde deaktiviert."
  },
  {
    "id": "api.admin.saml.set_certificate_from_metadata.missing_content_type.app_error",
    "translation": "Fehlender Inhaltstyp."
  },
  {
    "id": "api.admin.saml.set_certificate_from_metadata.invalid_content_type.app_error",
    "translation": "Ungültiger Inhaltstyp."
  },
  {
    "id": "api.admin.saml.set_certificate_from_metadata.invalid_body.app_error",
    "translation": "Ungültiger Zertifikatstext."
  },
  {
    "id": "api.admin.saml.invalid_xml_missing_ssoservices.app_error",
    "translation": "Fehlender Identitätsanbieter-SSO-Services-Knoten in der XML."
  },
  {
    "id": "api.admin.saml.invalid_xml_missing_keydescriptor.app_error",
    "translation": "Fehlender Identitätsanbieter-Schlüsseldeskriptorknoten in der XML."
  },
  {
    "id": "api.admin.saml.invalid_xml_missing_idpssodescriptors.app_error",
    "translation": "Fehlender SSO-Deskriptorknoten für Identitätsanbieter in der XML-Datei."
  },
  {
    "id": "api.admin.saml.failure_save_idp_certificate_file.app_error",
    "translation": "Konnte die Zertifikatsdatei nicht speichern."
  },
  {
    "id": "api.admin.saml.failure_parse_idp_certificate.app_error",
    "translation": "Fehler bei der Syntaxanalyse der Metadateninformationen, die vom Identitätsanbieter empfangen wurden."
  },
  {
    "id": "api.admin.saml.failure_get_metadata_from_idp.app_error",
    "translation": "Fehler beim Abrufen von Metadaten aus Identitätsanbieter-URL."
  },
  {
    "id": "api.admin.delete_brand_image.storage.not_found",
    "translation": "Konnte Markenbild nicht löschen, es wurde nicht gefunden."
  },
  {
    "id": "model.group.name.invalid_length.app_error",
    "translation": "Der Name darf aus 1 bis 64 Kleinbuchstaben bestehen."
  },
  {
    "id": "app.scheme.save.invalid_scheme.app_error",
    "translation": "Das angegebene Schema ist ungültig."
  },
  {
    "id": "app.scheme.save.app_error",
    "translation": "Konnte Schema nicht erstellen."
  },
  {
    "id": "app.scheme.permanent_delete_all.app_error",
    "translation": "Die Schemas konnten permanent gelöscht werden."
  },
  {
    "id": "app.scheme.get.app_error",
    "translation": "Konnte das Schema nicht abrufen."
  },
  {
    "id": "app.channel.get_more_channels.get.app_error",
    "translation": "Konnte die Kanäle nicht abrufen."
  },
  {
    "id": "web.error.unsupported_browser.system_browser_or",
    "translation": "oder"
  },
  {
    "id": "web.error.unsupported_browser.system_browser_make_default",
    "translation": "Standard festlegen"
  },
  {
    "id": "web.error.unsupported_browser.open_system_browser.edge",
    "translation": "Edge öffnen"
  },
  {
    "id": "web.error.unsupported_browser.no_longer_support_version",
    "translation": "Diese Version deines Browsers wird von Mattermost nicht mehr unterstützt"
  },
  {
    "id": "web.error.unsupported_browser.no_longer_support",
    "translation": "Dieser Browser wird von Mattermost nicht mehr unterstützt"
  },
  {
    "id": "web.error.unsupported_browser.min_os_version.windows",
    "translation": "Windows 10+"
  },
  {
    "id": "web.error.unsupported_browser.min_os_version.mac",
    "translation": "macOS 12+"
  },
  {
    "id": "web.error.unsupported_browser.min_browser_version.safari",
    "translation": "Version 17.4+"
  },
  {
    "id": "web.error.unsupported_browser.min_browser_version.firefox",
    "translation": "Version 119+"
  },
  {
    "id": "web.error.unsupported_browser.min_browser_version.edge",
    "translation": "Version 130+"
  },
  {
    "id": "web.error.unsupported_browser.min_browser_version.chrome",
    "translation": "Version 130+"
  },
  {
    "id": "web.error.unsupported_browser.learn_more",
    "translation": "Erfahre mehr über unterstützte Browser."
  },
  {
    "id": "web.error.unsupported_browser.install_guide.windows",
    "translation": "Installationsanleitung"
  },
  {
    "id": "web.error.unsupported_browser.install_guide.mac",
    "translation": "Installationsanleitung"
  },
  {
    "id": "web.error.unsupported_browser.download_the_app",
    "translation": "Lade die App herunter"
  },
  {
    "id": "web.error.unsupported_browser.download_app_or_upgrade_browser",
    "translation": "Lade die Mattermost-App herunter oder verwende einen unterstützten Browser für ein besseres Benutzererlebnis."
  },
  {
    "id": "web.error.unsupported_browser.download",
    "translation": "Lade die App herunter"
  },
  {
    "id": "web.error.unsupported_browser.browser_title.safari",
    "translation": "Safari"
  },
  {
    "id": "web.error.unsupported_browser.browser_title.firefox",
    "translation": "Firefox"
  },
  {
    "id": "web.error.unsupported_browser.browser_title.edge",
    "translation": "Microsoft Edge"
  },
  {
    "id": "web.error.unsupported_browser.browser_title.chrome",
    "translation": "Google Chrome"
  },
  {
    "id": "web.error.unsupported_browser.browser_get_latest.safari",
    "translation": "Hole dir den neuesten Safari-Browser"
  },
  {
    "id": "web.error.unsupported_browser.browser_get_latest.firefox",
    "translation": "Hole dir den neuesten Firefox-Browser"
  },
  {
    "id": "web.error.unsupported_browser.browser_get_latest.chrome",
    "translation": "Hole dir den neuesten Chrome-Browser"
  },
  {
    "id": "searchengine.bleve.disabled.error",
    "translation": "Fehler beim Bereinigen der Bleve Indices: Suchmaschine ist deaktiviert"
  },
  {
    "id": "plugin_api.bot_cant_create_bot",
    "translation": "Bot kann keinen Bot-Benutzer erstellen."
  },
  {
    "id": "plugin.api.get_users_in_channel",
    "translation": "Konnte die Benutzer nicht finden, ungültige Sortierkriterien."
  },
  {
    "id": "model.user.is_valid.update_at.app_error",
    "translation": "Aktualisier am muss eine gültige Zeit sein."
  },
  {
    "id": "model.user.is_valid.position.app_error",
    "translation": "Ungültige Position: Darf nicht länger als 128 Zeichen sein."
  },
  {
    "id": "model.user.is_valid.password_limit.app_error",
    "translation": "Konnte aufgrund der Einschränkungen von bcrypt kein Passwort mit mehr als 72 Zeichen setzen."
  },
  {
    "id": "model.user.is_valid.nickname.app_error",
    "translation": "Ungültiger Spitzname."
  },
  {
    "id": "model.user.is_valid.locale.app_error",
    "translation": "Ungültiges Gebietsschema."
  },
  {
    "id": "model.user.is_valid.last_name.app_error",
    "translation": "Ungültiger Nachname."
  },
  {
    "id": "model.user.is_valid.id.app_error",
    "translation": "Ungültige Benutzer-ID."
  },
  {
    "id": "model.user.is_valid.first_name.app_error",
    "translation": "Ungültiger Vorname."
  },
  {
    "id": "model.user.is_valid.create_at.app_error",
    "translation": "Erstellt am muss eine gültige Zeit sein."
  },
  {
    "id": "model.user.is_valid.auth_data_type.app_error",
    "translation": "Ungültiger Benutzer, Auth-Daten müssen mit Auth-Typ gesetzt sein."
  },
  {
    "id": "model.user.is_valid.auth_data_pwd.app_error",
    "translation": "Ungültiger Benutzer, Passwort und Auth-Daten können nicht gesetzt werden."
  },
  {
    "id": "model.user.is_valid.auth_data.app_error",
    "translation": "Ungültige Auth-Daten."
  },
  {
    "id": "model.team.is_valid.invite_id.app_error",
    "translation": "Ungültige Einladungs-ID."
  },
  {
    "id": "model.post.channel_notifications_disabled_in_channel.message",
    "translation": "Kanalbenachrichtigungen sind in {{.ChannelName}} deaktiviert. {{.Mention}} hat keine Benachrichtigungen ausgelöst."
  },
  {
    "id": "model.plugin_kvset_options.is_valid.old_value.app_error",
    "translation": "Ungültiger alter Wert; er sollte nicht gesetzt werden, wenn die Operation nicht atomar ist."
  },
  {
    "id": "model.guest.is_valid.emails.app_error",
    "translation": "Ungültige E-Mail-Adressen."
  },
  {
    "id": "model.guest.is_valid.email.app_error",
    "translation": "Ungültige E-Mail-Adresse."
  },
  {
    "id": "model.guest.is_valid.channels.app_error",
    "translation": "Ungültige Kanäle."
  },
  {
    "id": "model.guest.is_valid.channel.app_error",
    "translation": "Ungültiger Kanal."
  },
  {
    "id": "model.group.name.invalid_chars.app_error",
    "translation": "Ungültige Zeichen in der Name-Eigenschaft für Gruppe"
  },
  {
    "id": "model.config.is_valid.saml_signature_algorithm.app_error",
    "translation": "Ungültiger Signaturalgorithmus."
  },
  {
    "id": "model.config.is_valid.saml_guest_attribute.app_error",
    "translation": "Ungültiges Gastattribut. Muss in der Form 'feld=wert' vorliegen."
  },
  {
    "id": "model.config.is_valid.saml_canonical_algorithm.app_error",
    "translation": "Ungültiger kanonischer Algorithmus."
  },
  {
    "id": "model.config.is_valid.saml_admin_attribute.app_error",
    "translation": "Ungültiges Admin-Attribut. Muss in der Form 'feld=wert' vorliegen."
  },
  {
    "id": "model.config.is_valid.elastic_search.enable_autocomplete.app_error",
    "translation": "Search IndexingEnabled muss auf wahr gesetzt sein, wenn die Suche-Einstellung AutocompleteEnabled auf wahr steht"
  },
  {
    "id": "model.config.is_valid.bleve_search.filename.app_error",
    "translation": "Bleve IndexingEnabled muss auf true gesetzt sein, wenn Bleve SearchEnabled auf true steht"
  },
  {
    "id": "model.config.is_valid.bleve_search.enable_searching.app_error",
    "translation": "Bleve IndexingEnabled muss auf true gesetzt sein, wenn Bleve SearchEnabled auf true steht"
  },
  {
    "id": "model.config.is_valid.bleve_search.enable_autocomplete.app_error",
    "translation": "Bleve IndexingEnabled muss auf true gesetzt sein, wenn Bleve AutocompleteEnabled auf true steht"
  },
  {
    "id": "model.command.is_valid.autocomplete_data.app_error",
    "translation": "Ungültiges AutocompleteData"
  },
  {
    "id": "model.channel.is_valid.name.app_error",
    "translation": "Kanalnamen können nicht im hexadezimalen Format angegeben werden. Bitte gib einen anderen Kanalnamen ein."
  },
  {
    "id": "interactive_message.decode_trigger_id.base64_decode_failed_signature",
    "translation": "Fehler beim Dekodieren von base64 der Auslöse-ID für interaktiven Dialog."
  },
  {
    "id": "groups.unsupported_syncable_type",
    "translation": "Nicht unterstützter synchronisierbarer Typ '{{.Value}}'."
  },
  {
    "id": "group_not_associated_to_synced_team",
    "translation": "Gruppe kann dem Kanal nicht zugeordnet werden, solange sie nicht zuerst dem übergeordneten gruppen-sychronisierten Team zugeordnet wird."
  },
  {
    "id": "ent.ldap.validate_guest_filter.app_error",
    "translation": "Ungültiger AD/LDAP-Gast-Filter."
  },
  {
    "id": "ent.ldap.validate_admin_filter.app_error",
    "translation": "Ungültiger AD/LDAP-Admin-Filter."
  },
  {
    "id": "ent.ldap.syncronize.search_failure_size_exceeded.app_error",
    "translation": "Das Größenlimit wurde überschritten. Versuche, deine Einstellung für die maximale Seitengröße zu erhöhen. Weitere Informationen findest du unter https://docs.mattermost.com/onboard/ad-ldap.html#i-see-the-log-error-ldap-result-code-4-size-limit-exceeded."
  },
  {
    "id": "ent.id_loaded.license_disable.app_error",
    "translation": "Deine Lizenz unterstützt keine ID-geladenen Push-Benachrichtigungen."
  },
  {
    "id": "ent.elasticsearch.start.parse_server_version.app_error",
    "translation": "Das Parsen der {{.Backend}} Serverversion ist fehlgeschlagen."
  },
  {
    "id": "ent.elasticsearch.start.get_server_version.app_error",
    "translation": "Die {{.Backend}} Serverversion konnte nicht abgerufen werden."
  },
  {
    "id": "ent.elasticsearch.search_users.unmarshall_user_failed",
    "translation": "Konnte Suchergebnisse nicht dekodieren"
  },
  {
    "id": "ent.elasticsearch.search_users.search_failed",
    "translation": "Suche konnte nicht abgeschlossen werden"
  },
  {
    "id": "ent.elasticsearch.search_channels.unmarshall_channel_failed",
    "translation": "Konnte Suchergebnisse nicht dekodieren"
  },
  {
    "id": "ent.elasticsearch.search_channels.search_failed",
    "translation": "Suche konnte nicht abgeschlossen werden"
  },
  {
    "id": "ent.elasticsearch.search_channels.disabled",
    "translation": "{{.Backend}} Suche ist auf diesem Server deaktiviert"
  },
  {
    "id": "ent.elasticsearch.refresh_indexes.refresh_failed",
    "translation": "Fehler beim Abrufen des Elasticsearch-Index"
  },
  {
    "id": "ent.elasticsearch.indexer.index_batch.nothing_left_to_index.error",
    "translation": "Versuche einen neunen Stapel zu indizieren, wenn alle Entitäten vollständig sind"
  },
  {
    "id": "ent.elasticsearch.index_user.error",
    "translation": "Fehler beim Indizieren der Benutzer"
  },
  {
    "id": "ent.elasticsearch.index_channel.error",
    "translation": "Fehler beim Indizieren des Kanals"
  },
  {
    "id": "ent.elasticsearch.delete_user.error",
    "translation": "Fehler beim Löschen des Benutzers"
  },
  {
    "id": "ent.elasticsearch.delete_channel.error",
    "translation": "Fehler beim Löschen des Kanals"
  },
  {
    "id": "ent.elasticsearch.create_template_users_if_not_exists.template_create_failed",
    "translation": "Fehler beim Erstellen der {{.Backend}}-Vorlage für Benutzer"
  },
  {
    "id": "ent.elasticsearch.create_template_posts_if_not_exists.template_create_failed",
    "translation": "Fehler beim Erstellen der {{.Backend}}-Vorlage für Nachrichten"
  },
  {
    "id": "ent.elasticsearch.create_template_channels_if_not_exists.template_create_failed",
    "translation": "Fehler beim Erstellen der {{.Backend}}-Vorlage für Kanäle"
  },
  {
    "id": "ent.compliance.csv.warning.appError",
    "translation": "Konnte die EML-Datei nicht erstellen."
  },
  {
    "id": "ent.compliance.csv.metadata.json.zipfile.appError",
    "translation": "Konnte die EML-Datei nicht erstellen"
  },
  {
    "id": "bleveengine.stop_user_index.error",
    "translation": "Fehler beim Schließen des Benujtzerindex."
  },
  {
    "id": "bleveengine.stop_post_index.error",
    "translation": "Fehler beim Schließen des Nachrichtenindex."
  },
  {
    "id": "bleveengine.stop_channel_index.error",
    "translation": "Fehler beim Schließen des Kanalindex."
  },
  {
    "id": "bleveengine.search_users_in_team.error",
    "translation": "Suche konnte nicht abgeschlossen werden."
  },
  {
    "id": "bleveengine.search_users_in_channel.uchan.error",
    "translation": "Suche konnte nicht abgeschlossen werden."
  },
  {
    "id": "bleveengine.search_users_in_channel.nuchan.error",
    "translation": "Suche konnte nicht abgeschlossen werden."
  },
  {
    "id": "bleveengine.search_posts.error",
    "translation": "Suche konnte nicht abgeschlossen werden."
  },
  {
    "id": "bleveengine.search_channels.error",
    "translation": "Suche konnte nicht abgeschlossen werden."
  },
  {
    "id": "bleveengine.purge_user_index.error",
    "translation": "Fehler beim Bereinigen der Benutzerindexe."
  },
  {
    "id": "bleveengine.purge_post_index.error",
    "translation": "Fehler beim Bereinigen der Nachirchtenindexe."
  },
  {
    "id": "bleveengine.purge_channel_index.error",
    "translation": "Fehler beim Bereinigen der Kanalindexe."
  },
  {
    "id": "bleveengine.indexer.index_batch.nothing_left_to_index.error",
    "translation": "Versuche einen neunen Stapel zu indizieren, wenn alle Entitäten vollständig sind."
  },
  {
    "id": "bleveengine.indexer.do_job.parse_start_time.error",
    "translation": "Elasticsearch-Aggregator-Worker konnte die Startzeit nicht verarbeiten."
  },
  {
    "id": "bleveengine.indexer.do_job.parse_end_time.error",
    "translation": "Elasticsearch-Aggregator-Worker konnte die Endzeit nicht verarbeiten."
  },
  {
    "id": "bleveengine.indexer.do_job.engine_inactive",
    "translation": "Bleve Index Job nicht gelaufen: Bleve-Engine ist nicht aktiviert."
  },
  {
    "id": "bleveengine.indexer.do_job.bulk_index_users.batch_error",
    "translation": "Fehler beim Indizieren des Benutzerstapels."
  },
  {
    "id": "bleveengine.indexer.do_job.bulk_index_posts.batch_error",
    "translation": "Fehler beim Indizieren des Nachrichtenstapels."
  },
  {
    "id": "bleveengine.indexer.do_job.bulk_index_channels.batch_error",
    "translation": "Fehler beim Indizieren des Kanalstapels."
  },
  {
    "id": "bleveengine.index_user.error",
    "translation": "Fehler beim Indizieren des Benutzers."
  },
  {
    "id": "bleveengine.index_post.error",
    "translation": "Fehler beim Indizieren der Nachricht."
  },
  {
    "id": "bleveengine.index_channel.error",
    "translation": "Fehler beim Indizieren des Kanals."
  },
  {
    "id": "bleveengine.delete_user.error",
    "translation": "Fehler beim Löschen des Benutzers."
  },
  {
    "id": "bleveengine.delete_post.error",
    "translation": "Fehler beim Löschen der Nachricht."
  },
  {
    "id": "bleveengine.delete_channel.error",
    "translation": "Fehler beim Löschen des Kanals."
  },
  {
    "id": "bleveengine.create_user_index.error",
    "translation": "Fehler beim Erstellen des Bleve Benutzer Index."
  },
  {
    "id": "bleveengine.create_post_index.error",
    "translation": "Fehler beim Erstellen des Bleve Nachrichten Index."
  },
  {
    "id": "bleveengine.create_channel_index.error",
    "translation": "Fehler beim Erstellen des Bleve Kanal Index."
  },
  {
    "id": "bleveengine.already_started.error",
    "translation": "Bleve wurde schon gestartet."
  },
  {
    "id": "app.user_terms_of_service.save.app_error",
    "translation": "Konnte die Nutzungsbedingungen nicht speichern."
  },
  {
    "id": "app.user_terms_of_service.get_by_user.no_rows.app_error",
    "translation": "Keine Nutzungsbedingungen gefunden."
  },
  {
    "id": "app.user_terms_of_service.get_by_user.app_error",
    "translation": "Konnte die Nutzungsbedingungen nicht abrufen."
  },
  {
    "id": "app.user_terms_of_service.delete.app_error",
    "translation": "Konnte die Nutzungsbedingungen nicht löschen."
  },
  {
    "id": "app.terms_of_service.get.no_rows.app_error",
    "translation": "Keine Nutzungsbedingungen gefunden."
  },
  {
    "id": "app.terms_of_service.get.app_error",
    "translation": "Konnte die Nutzungsbedingungen nicht abrufen."
  },
  {
    "id": "app.terms_of_service.create.existing.app_error",
    "translation": "Speichern darf bei existierenden Nutzungsbedingungen nicht aufgerufen werden."
  },
  {
    "id": "app.terms_of_service.create.app_error",
    "translation": "Konnte die Nutzungsbedingungen nicht speichern."
  },
  {
    "id": "app.team.rename_team.name_occupied",
    "translation": "Konnte Team nicht umbenennen, der Name wird bereits verwendet."
  },
  {
    "id": "app.team.invite_token.group_constrained.error",
    "translation": "Konnte einem gruppenbeschränkten Team durch Token nicht beitreten."
  },
  {
    "id": "app.team.invite_id.group_constrained.error",
    "translation": "Konnte einem gruppenbeschränkten Team durch Einladung nicht beitreten."
  },
  {
    "id": "app.plugin.write_file.saving.app_error",
    "translation": "Es ist ein Fehler beim Speichern der Datei aufgetreten."
  },
  {
    "id": "app.plugin.write_file.read.app_error",
    "translation": "Es ist ein Fehler beim Lesen der Datei aufgetreten."
  },
  {
    "id": "app.plugin.webapp_bundle.app_error",
    "translation": "Konnte Plugin-Webapp-Bundle nicht generieren."
  },
  {
    "id": "app.plugin.sync.read_local_folder.app_error",
    "translation": "Fehler beim Lesen des lokalen Plugin-Ordners."
  },
  {
    "id": "app.plugin.sync.list_filestore.app_error",
    "translation": "Fehler beim Lesen von Dateien aus dem Plugin-Ordner im Dateispeicher."
  },
  {
    "id": "app.plugin.store_signature.app_error",
    "translation": "Konnte die Plugin-Signatur nicht im konfigurierten Dateispeicher abspeichern."
  },
  {
    "id": "app.plugin.store_bundle.app_error",
    "translation": "Konnte das Plugin nicht im konfigurierten Dateispeicher abspeichern."
  },
  {
    "id": "app.plugin.signature_decode.app_error",
    "translation": "Konnte base64-Signatur nicht dekodieren."
  },
  {
    "id": "app.plugin.restart.app_error",
    "translation": "Konnte das Plugin kann beim Upgrade nicht neu starten."
  },
  {
    "id": "app.plugin.remove_bundle.app_error",
    "translation": "Konnte Plugin-Bundle nicht aus dem Dateispeicher entfernen."
  },
  {
    "id": "app.plugin.modify_saml.app_error",
    "translation": "Saml-Dateien können nicht modifiziert werden."
  },
  {
    "id": "app.plugin.marshal.app_error",
    "translation": "Fehler beim Anordnen von Marktplatz-Plugins."
  },
  {
    "id": "app.plugin.marketplace_plugins.signature_not_found.app_error",
    "translation": "Die gesuchte Marktplatz-Plugin-Signatur konnte nicht gefunden werden."
  },
  {
    "id": "app.plugin.marketplace_plugins.not_found.app_error",
    "translation": "Das gesuchte Marktplatz-Plugin konnte nicht gefunden werden."
  },
  {
    "id": "app.plugin.marketplace_plugin_request.app_error",
    "translation": "Fehler bei der Entschlüsselung der Anforderung des Marktplatz-Plugins."
  },
  {
    "id": "app.plugin.marketplace_disabled.app_error",
    "translation": "Marktplatz wurde deaktiviert. Bitte prüfe deine Logs für Details."
  },
  {
    "id": "app.plugin.marketplace_client.failed_to_fetch",
    "translation": "Fehler beim Abrufen der Plugins vom Marktplatz-Server."
  },
  {
    "id": "app.plugin.marketplace_client.app_error",
    "translation": "Fehler beim Erstellen des Marktplatz-Clients."
  },
  {
    "id": "app.plugin.invalid_version.app_error",
    "translation": "Die Plugin-Version konnte nicht verarbeitet werden."
  },
  {
    "id": "app.plugin.install_marketplace_plugin.app_error",
    "translation": "Fehler beim Installieren von Marktplatz-Plugin."
  },
  {
    "id": "app.plugin.get_public_key.get_file.app_error",
    "translation": "Es ist ein Fehler beim Abrufen des öffentlichen Schlüssels aus dem Speicher aufgetreten."
  },
  {
    "id": "app.plugin.flag_managed.app_error",
    "translation": "Konnte das Plugin nicht so einstellen, dass es vom Dateispeicher verwaltet wird."
  },
  {
    "id": "app.plugin.delete_public_key.delete.app_error",
    "translation": "Es ist ein Fehler beim Löschen des öffentlichen Schlüssels aufgetreten."
  },
  {
    "id": "app.import.validate_user_teams_import_data.invalid_team_theme.error",
    "translation": "Ungültige Einstellung des Teammotivs für Benutzer"
  },
  {
    "id": "app.import.validate_user_import_data.auth_data_and_service_dependency.error",
    "translation": "Benutzer AuthService und AuthData schliessen sich gegenseitig aus."
  },
  {
    "id": "app.import.validate_user_import_data.advanced_props_show_unread_section.error",
    "translation": "Ungültige Einstellung des Zeige-Ungelesene-Bereichs für Benutzer"
  },
  {
    "id": "app.import.validate_user_import_data.advanced_props_formatting.error",
    "translation": "Ungültige Einstellung der Nachrichtenformatierung für Benutzer"
  },
  {
    "id": "app.import.validate_user_import_data.advanced_props_feature_markdown_preview.error",
    "translation": "Ungültige Einstellung der Markdown-Vorschau für Benutzer"
  },
  {
    "id": "app.import.validate_user_import_data.advanced_props_email_interval.error",
    "translation": "Ungültige Einstellung des E-Mail-Stapelverarbeitungs-Intervalls für Benutzer"
  },
  {
    "id": "app.import.validate_post_import_data.props_too_large.error",
    "translation": "Nachrichtseigenschaften sind länger als die maximale erlaubte Länge."
  },
  {
    "id": "app.import.import_user_teams.save_preferences.error",
    "translation": "Konnte die Einstellungen für das Teammotiv nicht speichern"
  },
  {
    "id": "app.import.import_user_channels.channel_not_found.error",
    "translation": "Fehler beim Importieren der Benutzerkanäle. Kanal nicht gefunden."
  },
  {
    "id": "app.import.get_users_by_username.some_users_not_found.error",
    "translation": "Einige Benutzer nicht gefunden"
  },
  {
    "id": "app.import.get_teams_by_names.some_teams_not_found.error",
    "translation": "Einige Teams nicht gefunden"
  },
  {
    "id": "app.export.export_custom_emoji.copy_emoji_images.error",
    "translation": "Konnte benutzerdefinierte Emoji-Bilder nicht kopieren"
  },
  {
    "id": "app.emoji.get_list.internal_error",
    "translation": "Konnte das Emoji nicht abrufen."
  },
  {
    "id": "app.emoji.get_by_name.app_error",
    "translation": "Konnte das Emoji nicht abrufen."
  },
  {
    "id": "app.emoji.get.app_error",
    "translation": "Konnte das Emoji nicht abrufen."
  },
  {
    "id": "app.emoji.delete.no_results",
    "translation": "Das zu löschende Emoji konnte nicht gefunden werden."
  },
  {
    "id": "app.emoji.delete.app_error",
    "translation": "Konnte das Emoji nicht löschen."
  },
  {
    "id": "app.channel_member_history.log_leave_event.internal_error",
    "translation": "Fehler beim Speichern der Historie der Kanalmitglieder. Fehler beim Aktualisieren des Beitrittsdatensatzes"
  },
  {
    "id": "app.channel_member_history.log_join_event.internal_error",
    "translation": "Fehler beim Speichern der Historie der Kanalmitglieder."
  },
  {
    "id": "app.channel.update.bad_id",
    "translation": "Konnte den Kanal nicht aktualisieren."
  },
  {
    "id": "app.channel.permanent_delete.app_error",
    "translation": "Konnte den Kanal nicht löschen."
  },
  {
    "id": "app.channel.get_deleted.missing.app_error",
    "translation": "Es existieren keine gelöschten Kanäle."
  },
  {
    "id": "app.channel.get_deleted.existing.app_error",
    "translation": "Konnte den bestehenden gelöschte Kanal nicht finden."
  },
  {
    "id": "app.channel.get_channels.not_found.app_error",
    "translation": "Es wurden keine Kanäle gefunden."
  },
  {
    "id": "app.channel.get_channels.get.app_error",
    "translation": "Konnte die Kanäle nicht abrufen."
  },
  {
    "id": "app.channel.get_by_name.missing.app_error",
    "translation": "Kanal existiert nicht."
  },
  {
    "id": "app.channel.get_by_name.existing.app_error",
    "translation": "Der bestehende Kanal konnte nicht gefunden werden."
  },
  {
    "id": "app.channel.get_all_channels.app_error",
    "translation": "Konnte nicht alle Kanäle abrufen."
  },
  {
    "id": "app.channel.get.find.app_error",
    "translation": "Bei der Suche nach dem Kanal {{.channel_id}} ist ein Fehler aufgetreten."
  },
  {
    "id": "app.channel.get.existing.app_error",
    "translation": "Der vorhandene Kanal {{.channel_id}} konnte nicht gefunden werden."
  },
  {
    "id": "app.channel.delete.app_error",
    "translation": "Konnte den Kanal nicht löschen."
  },
  {
    "id": "app.channel.create_direct_channel.internal_error",
    "translation": "Konnte den Kanal nicht speichern."
  },
  {
    "id": "app.channel.create_channel.internal_error",
    "translation": "Konnte den Kanal nicht speichern."
  },
  {
    "id": "app.bot.permenent_delete.bad_id",
    "translation": "Konnte den Bot nicht löschen."
  },
  {
    "id": "app.bot.permanent_delete.internal_error",
    "translation": "Der Bot konnte nicht entgültig gelöscht werden."
  },
  {
    "id": "app.bot.patchbot.internal_error",
    "translation": "Konnte den Bot nicht aktualisieren."
  },
  {
    "id": "app.bot.getbots.internal_error",
    "translation": "Konnte die Bots nicht abrufen."
  },
  {
    "id": "app.bot.getbot.internal_error",
    "translation": "Konnte den Bot nicht abrufen."
  },
  {
    "id": "app.bot.get_disable_bot_sysadmin_message",
    "translation": "{{if .disableBotsSetting}}{{if .printAllBots}}}{{.UserName}} wurde deaktiviert. Du verwaltetest die folgenden Bot-Konten, die nun deaktiviert wurden.\n\n{{.BotNames}}{{else}}{{.UserName}} wurde deaktiviert und verwaltete {{.NumBots}} Bot-Konten, die nun deaktiviert wurden, darunter die folgenden:\n\n{{.BotNames}}{{end}}Du kannst den Besitz jedes Bots übernehmen, indem du ihn unter **Integrationen > Bot-Konten** aktivierst und neue Token für den Bot erstellst.\n\nErfahre mehr in der [Dokumentation](https://docs.mattermost.com/developer/bot-accounts.html#what-happens-when-a-user-who-owns-bot-accounts-is-disabled).{{else}}{{if .printAllBots}}{{.UserName}} wurde deaktiviert. Du verwaltest die folgenden Bot-Konten, die noch aktiviert sind.\n\n{{.BotNames}}\n{{else}}{{.UserName}} wurde deaktiviert und verwaltete {{.NumBots}} Bot-Konten, die immer noch aktiviert sind, einschließlich der folgenden:\n\n{{.BotNames}}{{end}}Wir empfehlen dir dringend, die Eigentumsrechte an jedem Bot zu übernehmen, indem du ihn unter **Integrationen > Bot-Konten** wieder aktivierst und neue Token für den Bot erstellst.\n\nErfahre mehr in der [Dokumentation] (https://docs.mattermost.com/developer/bot-accounts.html#what-happens-when-a-user-who-owns-bot-accounts-is-disabled).\n\nWenn du möchtest, dass Bot-Konten nach der Benutzerdeaktivierung automatisch deaktiviert werden, setze \"Bot-Konten nach der Benutzerdeaktivierung deaktivieren\" in **Systemkonsole > Integrationen > Bot-Konten** auf wahr.{{end}}"
  },
  {
    "id": "app.bot.createbot.internal_error",
    "translation": "Konnte den Bot nicht speichern."
  },
  {
    "id": "app.admin.test_site_url.failure",
    "translation": "Dies ist keine gültige Live-URL"
  },
  {
    "id": "app.admin.saml.invalid_response_from_idp.app_error",
    "translation": "Konnte die vom Identitätsanbieter empfangene Antwort nicht lesen."
  },
  {
    "id": "app.admin.saml.failure_read_response_body_from_idp.app_error",
    "translation": "Fehler beim Lesen der Antwortnutzdaten, die vom Identitätsanbieter empfangen wurden."
  },
  {
    "id": "app.admin.saml.failure_decode_metadata_xml_from_idp.app_error",
    "translation": "Die XML-Metadateninformationen, die vom Identitätsanbieter empfangen wurden, konnten nicht decodiert werden."
  },
  {
    "id": "api.websocket_handler.server_busy.app_error",
    "translation": "Der Server ist ausgelastet, unkritische Dienste sind vorübergehend nicht verfügbar."
  },
  {
    "id": "api.user.update_user.accepted_guest_domain.app_error",
    "translation": "Die angegebene E-Mail-Adresse gehört nicht zu den zugelassenen Domains für Gastkonten. Bitte kontaktiere deinen Administrator oder registriere dich mit einer andere E-Mail-Adresse."
  },
  {
    "id": "api.user.update_user.accepted_domain.app_error",
    "translation": "Die angegebene E-Mail-Adresse gehört nicht zu den zugelassenen Domains. Bitte kontaktiere deinen Administrator oder registriere dich mit einer andere E-Mail-Adresse."
  },
  {
    "id": "api.user.update_active.cannot_enable_guest_when_guest_feature_is_disabled.app_error",
    "translation": "Du kannst kein Gastkonto aktivieren, da die Funktion Gastzugang nicht aktiviert ist."
  },
  {
    "id": "api.user.reset_password.token_parse.error",
    "translation": "Konnte Passwortrücksetzungs-Token nicht verarbeiten"
  },
  {
    "id": "api.user.promote_guest_to_user.no_guest.app_error",
    "translation": "Der Gast kann nicht in einen regulären Benutzer umgewandelt werden, da er kein Gast ist."
  },
  {
    "id": "api.user.login.invalid_credentials_username",
    "translation": "Gültigen Benutzernamen und/oder Passwort eingeben."
  },
  {
    "id": "api.user.login.invalid_credentials_sso",
    "translation": "Gültige E-Mail und/oder Passwort eingeben oder mit anderer Anmeldemethode anmelden."
  },
  {
    "id": "api.user.login.invalid_credentials_email_username",
    "translation": "Gültige E-Mail-Adresse oder Benutzername und/oder Passwort eingeben."
  },
  {
    "id": "api.user.login.invalid_credentials_email",
    "translation": "Gültige E-Mail und/oder Passwort eingeben"
  },
  {
    "id": "api.user.login.guest_accounts.license.error",
    "translation": "Deine Lizenz unterstützt Gastkonten nicht"
  },
  {
    "id": "api.user.login.guest_accounts.disabled.error",
    "translation": "Gastkonten sind deaktiviert"
  },
  {
    "id": "api.user.demote_user_to_guest.already_guest.app_error",
    "translation": "Der Benutzer kann nicht in einen Gast umgewandelt werden, da er bereits ein Gast ist."
  },
  {
    "id": "api.user.create_user.invalid_invitation_type.app_error",
    "translation": "Konnte Benutzer nicht erstellen, ungültige Einladung."
  },
  {
    "id": "api.user.create_user.guest_accounts.license.app_error",
    "translation": "Deine Lizenz unterstützt Gastkonten nicht."
  },
  {
    "id": "api.user.create_user.guest_accounts.disabled.app_error",
    "translation": "Gastkonten sind deaktiviert."
  },
  {
    "id": "api.user.create_password_token.error",
    "translation": "Konnte Kennwortwiederherstellungs-Token nicht erstellen"
  },
  {
    "id": "api.templates.remove_expired_license.subject",
    "translation": "Mattermost Enterprise Lizenz wurde deaktiviert."
  },
  {
    "id": "api.templates.remove_expired_license.body.title",
    "translation": "Die Lizenz deiner Enterprise Edition ist abgelaufen und einige Funktionen sind möglicherweise deaktiviert. Bitte erneuere die Lizenz."
  },
  {
    "id": "api.templates.invite_guest_subject",
    "translation": "[{{ .SiteName }}] {{ .SenderName }} hat dich eingeladen, dem Team {{ .TeamDisplayName }} als Gast beizutreten"
  },
  {
    "id": "api.team.update_team_member_roles.guest_and_user.app_error",
    "translation": "Ungültige Aktualisierung von Teammitglied: Ein Benutzer muss ein Gast oder ein Benutzer sein, aber nicht beides."
  },
  {
    "id": "api.team.search_teams.pagination_not_implemented.public_team_search",
    "translation": "Seitenumbruch nicht implementiert für die öffentliche Teamsuche."
  },
  {
    "id": "api.team.search_teams.pagination_not_implemented.private_team_search",
    "translation": "Seitenumbruch nicht implementiert für die private Teamsuche."
  },
  {
    "id": "api.team.remove_member.group_constrained.app_error",
    "translation": "Konnte Benutzer nicht aus einem gruppenbeschränkten Team entfernen."
  },
  {
    "id": "api.team.invite_guests.channel_in_invalid_team.app_error",
    "translation": "Die Kanäle der Einladung müssen Teil des Teams der Einladung sein."
  },
  {
    "id": "api.team.invalidate_all_email_invites.app_error",
    "translation": "Fehler beim Annulieren von E-Mail-Einladungen."
  },
  {
    "id": "api.team.get_all_teams.insufficient_permissions",
    "translation": "Du hast nicht die nötigen Berechtigungen, um die Kanalüberschrift zu bearbeiten"
  },
  {
    "id": "api.team.demote_user_to_guest.license.error",
    "translation": "Deine Lizenz unterstützt Gastkonten nicht"
  },
  {
    "id": "api.team.demote_user_to_guest.disabled.error",
    "translation": "Gastkonten sind deaktiviert."
  },
  {
    "id": "api.team.add_user_to_team_from_invite.guest.app_error",
    "translation": "Gäste dürfen einem Team nicht durch einen Einladungslink beitreten. Bitte fordere eine Einladung in das Team per E-Mail an."
  },
  {
    "id": "api.team.add_members.user_denied",
    "translation": "Dieses Team wird durch Gruppen verwaltet.  Dieser Benutzer ist nicht Teil einer Gruppe, die mit diesem Team synchronisiert ist."
  },
  {
    "id": "api.team.add_members.error",
    "translation": "Fehler beim Hinzufügen von Teammitglied(ern)."
  },
  {
    "id": "api.system.id_loaded.not_available.app_error",
    "translation": "ID-geladene Push-Benachrichtigungen sind auf diesem Server nicht konfiguriert oder werden nicht unterstützt."
  },
  {
    "id": "api.slackimport.slack_import.zip.file_too_large",
    "translation": "{{.Filename}} im Zip-Archiv zu groß für die Verarbeitung für den Slack-Import\r\n"
  },
  {
    "id": "api.push_notifications_ack.message.parse.app_error",
    "translation": "Es ist ein Fehler beim Erstellen der Push-Benachrichtigungs-Bestätigungs-Nachricht aufgetreten."
  },
  {
    "id": "api.push_notifications_ack.forward.app_error",
    "translation": "Es ist ein Fehler beim Senden der Quittungslieferung an den Push-Benachrichtigungsdienst aufgetreten."
  },
  {
    "id": "api.push_notifications.message.parse.app_error",
    "translation": "Es ist ein Fehler beim Erstellen der Push-Benachrichtigungsnachricht aufgetreten."
  },
  {
    "id": "api.push_notification.id_loaded.fetch.app_error",
    "translation": "Es ist ein Fehler beim Abrufen der ID-geladenen Push-Benachrichtigung aufgetreten."
  },
  {
    "id": "api.push_notification.id_loaded.default_message",
    "translation": "Du hast eine neue Nachricht erhalten."
  },
  {
    "id": "api.push_notification.disabled.app_error",
    "translation": "Push-Benachrichtigungen sind auf diesem Server deaktiviert."
  },
  {
    "id": "api.post.check_for_out_of_channel_groups_mentions.message.one",
    "translation": "@{{.Username}}} wurden durch diese Erwähnung nicht benachrichtigt, da sich die Benutzer nicht im Kanal befinden. Sie können dem Kanal nicht hinzugefügt werden, da sie nicht Mitglied der verknüpften Gruppen sind. Um sie diesem Kanal hinzuzufügen, müssen sie den verknüpften Gruppen hinzugefügt werden."
  },
  {
    "id": "api.post.check_for_out_of_channel_groups_mentions.message.multiple",
    "translation": "@{{.Usernames}} und @{{.LastUsername}} wurden durch diese Erwähnung nicht benachrichtigt, da sie sich nicht im Kanal befinden. Diese können dem Kanal nicht hinzugefügt werden, da sie nicht Mitglied der verknüpften Gruppen sind. Um sie diesem Kanal hinzuzufügen, müssen sie den verknüpften Gruppen hinzugefügt werden."
  },
  {
    "id": "api.post.check_for_out_of_channel_group_users.message.none",
    "translation": "@{{.GroupName}} hat in diesem Team keine Mitglieder"
  },
  {
    "id": "api.plugin.verify_plugin.app_error",
    "translation": "Konnte Plugin-Signatur nicht verifizieren."
  },
  {
    "id": "api.plugin.install.download_failed.app_error",
    "translation": "Es ist ein Fehler beim Herunterladen des Plugins aufgetreten."
  },
  {
    "id": "api.license.remove_expired_license.failed.error",
    "translation": "Fehler beim Senden der Konto-Deaktivierungs-E-Mail."
  },
  {
    "id": "api.ldap_groups.existing_user_name_error",
    "translation": "Gruppenname existiert bereits als Benutzername"
  },
  {
    "id": "api.ldap_groups.existing_reserved_name_error",
    "translation": "Gruppenname existiert bereits als reservierter Name"
  },
  {
    "id": "api.ldap_groups.existing_group_name_error",
    "translation": "Gruppenname existiert bereits"
  },
  {
    "id": "api.image.get.app_error",
    "translation": "Die URL des angeforderten Bilds konnte nicht verarbeitet werden."
  },
  {
    "id": "api.context.server_busy.app_error",
    "translation": "Der Server ist ausgelastet, unkritische Dienste sind vorübergehend nicht verfügbar."
  },
  {
    "id": "api.context.local_origin_required.app_error",
    "translation": "Dieser Endpunkt benötigt eine lokale Anfrageherkunft."
  },
  {
    "id": "api.config.update_config.restricted_merge.app_error",
    "translation": "Fehler beim Zusammenführen der angegebenen Konfiguration."
  },
  {
    "id": "api.command_remove.group_constrained_user_denied",
    "translation": "Der Benutzer kann von Ihnen nicht aus dem Kanal entfernt werden, da er Mitglied der mit diesem Kanal verknüpften Gruppen ist. Um ihn aus diesem Kanal zu entfernen, muss er aus den verknüpften Gruppen entfernt werden."
  },
  {
    "id": "api.command_invite.user_not_in_team.app_error",
    "translation": "Du kannst {{.Users}} zu diesem Kanal hinzufügen, sobald sie Mitglieder des **{{.Team}}**-Teams sind."
  },
  {
    "id": "api.command.execute_command.format.app_error",
    "translation": "Dem Kommandowort fehlt der führende Slash"
  },
  {
    "id": "api.channel.update_team_member_roles.changing_guest_role.app_error",
    "translation": "Ungültige Aktualisierung von Teammitglied: Du kannst die Gastrolle nicht manuell hinzufügen oder entfernen."
  },
  {
    "id": "api.channel.update_channel_privacy.default_channel_error",
    "translation": "Der Standardkanal kann nicht privat gemacht werden."
  },
  {
    "id": "api.channel.update_channel_member_roles.guest_and_user.app_error",
    "translation": "Ungültige Aktualisierung von Kanalmitglied: Ein Benutzer muss ein Gast oder ein Benutzer sein, aber nicht beides."
  },
  {
    "id": "api.channel.update_channel_member_roles.changing_guest_role.app_error",
    "translation": "Ungültige Aktualisierung von Kanalmitglied: Du kannst die Gastrolle nicht manuell hinzufügen oder entfernen."
  },
  {
    "id": "api.channel.update_channel.typechange.app_error",
    "translation": "Kanaltyp kann nicht aktualisiert werden."
  },
  {
    "id": "api.channel.restore_channel.unarchived",
    "translation": "{{.Username}} hat den Kanal wiederhergestellt."
  },
  {
    "id": "api.channel.restore_channel.restored.app_error",
    "translation": "Konnte Kanal nicht wiederherstellen. Der Kanal ist nicht archiviert."
  },
  {
    "id": "api.channel.remove_user_from_channel.app_error",
    "translation": "Der Benutzer konnte nicht aus diesem Kanaltyp entfernt werden."
  },
  {
    "id": "api.channel.remove_members.denied",
    "translation": "Entfernen der Kanalzugehörigkeit, die den folgenden Benutzern aufgrund von Gruppenbeschränkungen verweigert wird: {{ .UserIDs }}"
  },
  {
    "id": "api.channel.remove_member.group_constrained.app_error",
    "translation": "Konnte einen Benutzer nicht aus einem gruppenbeschränkten Kanal entfernen."
  },
  {
    "id": "api.channel.patch_channel_moderations.license.error",
    "translation": "Deine Lizenz unterstützt die Datenaufbewahrung nicht"
  },
  {
    "id": "api.channel.guest_join_channel.post_and_forget",
    "translation": "%v hat den Kanal als Gast betreten."
  },
  {
    "id": "api.channel.get_channel_moderations.license.error",
    "translation": "Deine Lizenz unterstützt das Moderieren eines Kanals nicht"
  },
  {
    "id": "api.channel.channel_member_counts_by_group.license.error",
    "translation": "Deine Lizenz unterstützt keine Gruppen"
  },
  {
    "id": "api.channel.add_members.user_denied",
    "translation": "Kanalzugehörigkeit, die den folgenden Benutzern aufgrund von Gruppenbeschränkungen verweigert wird: {{ .UserIDs }}"
  },
  {
    "id": "api.channel.add_members.error",
    "translation": "Fehler beim Hinzufügen von Kanalmitglied(ern)."
  },
  {
    "id": "api.channel.add_guest.added",
    "translation": "%v wurde durch %v als Gast zum Kanal hinzugefügt."
  },
  {
    "id": "api.bot.teams_channels.add_message_mobile",
    "translation": "Bitte füge mich den Teams und Kanälen hinzu, mit denen ich interagieren soll. Um dies zu tun, verwende den Browser oder die Mattermost-Desktop-App."
  },
  {
    "id": "app.reaction.save.save.app_error",
    "translation": "Konnte Reaktion nicht speichern."
  },
  {
    "id": "app.reaction.get_for_post.app_error",
    "translation": "Konnte Reaktionen für Nachricht nicht abrufen."
  },
  {
    "id": "app.reaction.delete_all_with_emoji_name.get_reactions.app_error",
    "translation": "Konnte nicht alle Reaktionen mit dem gegebenen Emoji-Namen abrufen."
  },
  {
    "id": "app.reaction.bulk_get_for_post_ids.app_error",
    "translation": "Konnte Reaktionen für Nachricht nicht abrufen."
  },
  {
    "id": "app.audit.save.saving.app_error",
    "translation": "Es trat ein Fehler beim Speichern der Audits auf."
  },
  {
    "id": "app.audit.permanent_delete_by_user.app_error",
    "translation": "Es trat ein Fehler beim Löschen der Audits auf."
  },
  {
    "id": "app.audit.get.limit.app_error",
    "translation": "Die Grenze für Paging wurde überschritten."
  },
  {
    "id": "app.audit.get.finding.app_error",
    "translation": "Es trat ein Fehler beim Suchen nach den Audits auf."
  },
  {
    "id": "app.command.listteamcommands.internal_error",
    "translation": "Konnte den Befehl nicht abrufen."
  },
  {
    "id": "app.command_webhook.try_use.invalid",
    "translation": "Ungültiger Webhook."
  },
  {
    "id": "app.command_webhook.try_use.internal_error",
    "translation": "Konnte den Webhook nicht verwenden."
  },
  {
    "id": "app.command_webhook.handle_command_webhook.parse",
    "translation": "Konnte eingehende Daten nicht verarbeiten."
  },
  {
    "id": "app.command_webhook.get.missing",
    "translation": "Konnte den Webhook nicht abrufen."
  },
  {
    "id": "app.command_webhook.get.internal_error",
    "translation": "Konnte den Webhook nicht abrufen."
  },
  {
    "id": "app.command_webhook.create_command_webhook.internal_error",
    "translation": "Konnte den CommandWebhook nicht speichern."
  },
  {
    "id": "app.command_webhook.create_command_webhook.existing",
    "translation": "Du kannst einen existierenden CommandWebhook nicht aktualisieren."
  },
  {
    "id": "app.oauth.update_app.updating.app_error",
    "translation": "Es trat ein Fehler beim Aktualisieren der App auf."
  },
  {
    "id": "app.oauth.update_app.find.app_error",
    "translation": "Konnte die zu aktualisierende bestehende App nicht finden."
  },
  {
    "id": "app.oauth.save_app.save.app_error",
    "translation": "Konnte die Anwendung nicht speichern."
  },
  {
    "id": "app.oauth.save_app.existing.app_error",
    "translation": "Es muss Update für existierende App aufgerufen werden."
  },
  {
    "id": "app.oauth.remove_access_data.app_error",
    "translation": "Konnte das Zugangs-Token nicht entfernen."
  },
  {
    "id": "app.oauth.permanent_delete_auth_data_by_user.app_error",
    "translation": "Konnte den Autorisationscode nicht entfernen."
  },
  {
    "id": "app.oauth.get_apps.find.app_error",
    "translation": "Es ist ein Fehler beim Suchen nach der OAuth2-App aufgetreten."
  },
  {
    "id": "app.oauth.get_app_by_user.find.app_error",
    "translation": "Konnte keine existierende Anwendung finden."
  },
  {
    "id": "app.oauth.get_app.finding.app_error",
    "translation": "Es trat ein Fehler beim Auffinden der App auf."
  },
  {
    "id": "app.oauth.get_app.find.app_error",
    "translation": "Konnte die angeforderte Anwendung nicht finden."
  },
  {
    "id": "app.oauth.get_access_data_by_user_for_app.app_error",
    "translation": "Beim Suchen des Zugangs-Tokens wurde ein Fehler festgestellt."
  },
  {
    "id": "app.oauth.delete_app.app_error",
    "translation": "Es ist ein Fehler beim Löschen der OAuth2-App aufgetreten."
  },
  {
    "id": "app.user.permanentdeleteuser.internal_error",
    "translation": "Konnte Benutzer nicht löschen."
  },
  {
    "id": "app.team.permanentdeleteteam.internal_error",
    "translation": "Konnte Token nicht löschen."
  },
  {
    "id": "app.session.update_device_id.app_error",
    "translation": "Konnte die Geräte-ID nicht aktualisieren."
  },
  {
    "id": "app.session.save.existing.app_error",
    "translation": "Konnte existierende Sitzung nicht aktualisieren."
  },
  {
    "id": "app.session.save.app_error",
    "translation": "Konnte die Sitzung nicht speichern."
  },
  {
    "id": "app.session.remove_all_sessions_for_team.app_error",
    "translation": "Konnte nicht alle Sitzungen entfernen."
  },
  {
    "id": "app.session.remove.app_error",
    "translation": "Konnte die Sitzung nicht entfernen."
  },
  {
    "id": "app.session.permanent_delete_sessions_by_user.app_error",
    "translation": "Konnte nicht alle Sitzungen des Benutzers entfernen."
  },
  {
    "id": "app.session.get_sessions.app_error",
    "translation": "Es trat ein Fehler beim Finden von Benutzersitzungen auf."
  },
  {
    "id": "app.session.get.app_error",
    "translation": "Es trat ein Fehler beim Suchen nach Sitzungen auf."
  },
  {
    "id": "app.session.analytics_session_count.app_error",
    "translation": "Konnte die Anzahl der Sitzungen nicht abrufen."
  },
  {
    "id": "app.command.updatecommand.internal_error",
    "translation": "Konnte den Befehl nicht aktualisieren."
  },
  {
    "id": "app.command.movecommand.internal_error",
    "translation": "Konnte den Befehl nicht speichern."
  },
  {
    "id": "app.command.listallcommands.internal_error",
    "translation": "Konnte den Befehl nicht abrufen."
  },
  {
    "id": "app.command.getcommand.internal_error",
    "translation": "Konnte den Befehl nicht abrufen."
  },
  {
    "id": "app.command.deletecommand.internal_error",
    "translation": "Konnte den Befehl nicht löschen."
  },
  {
    "id": "app.command.createcommand.internal_error",
    "translation": "Konnte den Befehl nicht speichern."
  },
  {
    "id": "app.recover.save.app_error",
    "translation": "Konnte den Token nicht speichern."
  },
  {
    "id": "app.recover.delete.app_error",
    "translation": "Konnte Token nicht löschen."
  },
  {
    "id": "ent.elasticsearch.delete_user_posts.error",
    "translation": "Fehler beim Löschen der Nachricht"
  },
  {
    "id": "ent.elasticsearch.delete_channel_posts.error",
    "translation": "Fehler beim Löschen der Nachricht"
  },
  {
    "id": "bleveengine.delete_user_posts.error",
    "translation": "Fehler beim Löschen der Nachricht"
  },
  {
    "id": "bleveengine.delete_channel_posts.error",
    "translation": "Fehler beim Löschen der Nachricht"
  },
  {
    "id": "app.scheme.delete.app_error",
    "translation": "Konnte das Schema nicht löschen."
  },
  {
    "id": "api.channel.move_channel.type.invalid",
    "translation": "Konnte Direkt- oder Gruppen-Nachrichtenkanäle nicht löschen"
  },
  {
    "id": "ent.get_users_in_channel_during",
    "translation": "Fehler beim Abrufen der Mitglieder im Kanals während der spezifizierten Zeitperiode."
  },
  {
    "id": "app.emoji.create.internal_error",
    "translation": "Konnte das Emoji nicht speichern."
  },
  {
    "id": "app.channel.update_channel.internal_error",
    "translation": "Konnte den Kanal nicht aktualisieren."
  },
  {
    "id": "app.channel.restore.app_error",
    "translation": "Konnte den Kanal nicht löschen."
  },
  {
    "id": "app.channel.get_all_channels_count.app_error",
    "translation": "Konnte nicht alle Kanäle abrufen."
  },
  {
    "id": "app.user_access_token.update_token_enable.app_error",
    "translation": "Konnte das Zugriffs-Token nicht aktivieren."
  },
  {
    "id": "app.user_access_token.update_token_disable.app_error",
    "translation": "Konnte das Zugriffs-Token nicht deaktivieren."
  },
  {
    "id": "app.user_access_token.search.app_error",
    "translation": "Beim Suchen von Benutzerzugangstoken wurde ein Fehler festgestellt."
  },
  {
    "id": "app.user_access_token.save.app_error",
    "translation": "Konnte den persönlichen Zugriffs-Token nicht speichern."
  },
  {
    "id": "app.user_access_token.get_by_user.app_error",
    "translation": "Konnte die persönlichen Zugriffs-Token nach Benutzer nicht abrufen."
  },
  {
    "id": "app.user_access_token.get_all.app_error",
    "translation": "Konnte nicht alle persönlichen Zugriffs-Token abrufen."
  },
  {
    "id": "app.user_access_token.delete.app_error",
    "translation": "Konnte das persönliche Zugriffs-Token nicht löschen."
  },
  {
    "id": "api.emoji.create.internal_error",
    "translation": "server_error: Es ist ein Interner Serverfehler beim Erstellen des Emojis aufgetreten."
  },
  {
    "id": "api.config.update_config.clear_siteurl.app_error",
    "translation": "Site URL kann nicht geleert werden."
  },
  {
    "id": "ent.message_export.run_export.app_error",
    "translation": "Konnte Nachrichten-Exportdaten nicht auswählen."
  },
  {
    "id": "app.compliance.save.saving.app_error",
    "translation": "Beim Speichern des Compliance-Berichtes wurde ein Fehler festgestellt."
  },
  {
    "id": "app.compliance.get.finding.app_error",
    "translation": "Beim Empfang des Compliance-Berichtes wurde ein Fehler festgestellt."
  },
  {
    "id": "app.preference.save.updating.app_error",
    "translation": "Es trat ein Fehler beim Aktualisieren der Einstellungen auf."
  },
  {
    "id": "app.preference.permanent_delete_by_user.app_error",
    "translation": "Es trat ein Fehler beim Löschen von Einstellungen auf."
  },
  {
    "id": "app.preference.get_category.app_error",
    "translation": "Es trat ein Fehler beim Sichern der Einstellungen auf."
  },
  {
    "id": "app.preference.get_all.app_error",
    "translation": "Es trat ein Fehler beim Sichern der Einstellungen auf."
  },
  {
    "id": "app.preference.get.app_error",
    "translation": "Es trat ein Fehler beim Sichern der Einstellungen auf."
  },
  {
    "id": "app.preference.delete.app_error",
    "translation": "Es trat ein Fehler beim Löschen der Einstellungen auf."
  },
  {
    "id": "app.webhooks.update_outgoing.app_error",
    "translation": "Konnte den Webhook nicht aktualisieren."
  },
  {
    "id": "app.webhooks.update_incoming.app_error",
    "translation": "Konnte den eingehenden Webhook nicht aktualisieren."
  },
  {
    "id": "app.webhooks.save_outgoing.override.app_error",
    "translation": "Du kannst keinen existierenden ausgehenden Webhook überschreiben."
  },
  {
    "id": "app.webhooks.save_outgoing.app_error",
    "translation": "Konnte den ausgehenden Webhook nicht speichern."
  },
  {
    "id": "app.webhooks.save_incoming.existing.app_error",
    "translation": "Du kannst keinen existierenden eingehenden Webhook überschreiben."
  },
  {
    "id": "app.webhooks.save_incoming.app_error",
    "translation": "Konnte den eingehenden Webhook nicht speichern."
  },
  {
    "id": "app.webhooks.permanent_delete_outgoing_by_user.app_error",
    "translation": "Konnte den Webhook nicht löschen."
  },
  {
    "id": "app.webhooks.permanent_delete_outgoing_by_channel.app_error",
    "translation": "Konnte den Webhook nicht löschen."
  },
  {
    "id": "app.webhooks.permanent_delete_incoming_by_user.app_error",
    "translation": "Konnte den Webhook nicht löschen."
  },
  {
    "id": "app.webhooks.permanent_delete_incoming_by_channel.app_error",
    "translation": "Konnte den Webhook nicht löschen."
  },
  {
    "id": "app.webhooks.get_outgoing_by_team.app_error",
    "translation": "Konnte die Webhooks nicht abrufen."
  },
  {
    "id": "app.webhooks.get_outgoing_by_channel.app_error",
    "translation": "Konnte die Webhooks nicht abrufen."
  },
  {
    "id": "app.webhooks.get_outgoing.app_error",
    "translation": "Konnte den Webhook nicht abrufen."
  },
  {
    "id": "app.webhooks.get_incoming_by_user.app_error",
    "translation": "Konnte den Webhook nicht abrufen."
  },
  {
    "id": "app.webhooks.get_incoming_by_channel.app_error",
    "translation": "Konnte die Webhooks nicht abrufen."
  },
  {
    "id": "app.webhooks.get_incoming.app_error",
    "translation": "Konnte den Webhook nicht abrufen."
  },
  {
    "id": "app.webhooks.delete_outgoing.app_error",
    "translation": "Konnte den Webhook nicht löschen."
  },
  {
    "id": "app.webhooks.delete_incoming.app_error",
    "translation": "Konnte den Webhook nicht löschen."
  },
  {
    "id": "app.webhooks.analytics_outgoing_count.app_error",
    "translation": "Konnte die Anzahl der ausgehenden Webhooks nicht abrufen."
  },
  {
    "id": "app.webhooks.analytics_incoming_count.app_error",
    "translation": "Konnte die Anzahl der eingehenden Webhooks nicht abrufen."
  },
  {
    "id": "app.role.save.invalid_role.app_error",
    "translation": "Die Rolle war ungültig."
  },
  {
    "id": "app.role.save.insert.app_error",
    "translation": "Konnte die neue Rolle nicht speichern."
  },
  {
    "id": "app.role.permanent_delete_all.app_error",
    "translation": "Es konnten nicht alle Rollen permanent gelöscht werden."
  },
  {
    "id": "app.role.get_by_names.app_error",
    "translation": "Konnte die Rollen nicht abrufen."
  },
  {
    "id": "app.role.get_by_name.app_error",
    "translation": "Konnte die Rolle nicht abrufen."
  },
  {
    "id": "app.role.get.app_error",
    "translation": "Konnte die Rolle nicht abrufen."
  },
  {
    "id": "api.context.get_user.app_error",
    "translation": "Konnte Benutzer nicht über die Benutzer-ID der Sitzung holen."
  },
  {
    "id": "app.post.update.app_error",
    "translation": "Konnte die Nachricht nicht aktualisieren."
  },
  {
    "id": "app.post.save.existing.app_error",
    "translation": "Du kannst keine existierende Nachricht aktualisieren."
  },
  {
    "id": "app.post.save.app_error",
    "translation": "Konnte die Nachricht nicht speichern."
  },
  {
    "id": "app.post.permanent_delete_by_user.app_error",
    "translation": "Konnte die zu löschenden Nachrichten für den Benutzer nicht auswählen."
  },
  {
    "id": "app.post.permanent_delete_by_channel.app_error",
    "translation": "Konnte die Nachrichten nach Kanal nicht löschen."
  },
  {
    "id": "app.post.get.app_error",
    "translation": "Konnte die Nachricht nicht abrufen."
  },
  {
    "id": "app.post.delete.app_error",
    "translation": "Konnte die Nachricht nicht löschen."
  },
  {
    "id": "app.status.get.missing.app_error",
    "translation": "Es existiert kein Eintrag für diesen Status."
  },
  {
    "id": "app.status.get.app_error",
    "translation": "Ein Fehler ist beim Abruf des Status aufgetreten."
  },
  {
    "id": "app.plugin_store.save.app_error",
    "translation": "Konnte Plugin-Key-Value nicht speichern oder aktualisieren."
  },
  {
    "id": "app.plugin_store.list.app_error",
    "translation": "Konnte nicht alle Plugin-Schlüssel aufzählen."
  },
  {
    "id": "app.plugin_store.get.app_error",
    "translation": "Konnte Plugin-Key-Value nicht abrufen."
  },
  {
    "id": "app.plugin_store.delete.app_error",
    "translation": "Konnte Plugin-Key-Value nicht löschen."
  },
  {
    "id": "migrations.system.save.app_error",
    "translation": "Es trat ein Fehler beim Speichern der Systemeinstellung auf."
  },
  {
    "id": "app.system.save.app_error",
    "translation": "Es trat ein Fehler beim Speichern der Systemeinstellung auf."
  },
  {
    "id": "app.system.permanent_delete_by_name.app_error",
    "translation": "System-Tabelleneintrag konnte nicht permanent gelöscht werden."
  },
  {
    "id": "app.system.get_by_name.app_error",
    "translation": "Konnte die Systemvariable nicht finden."
  },
  {
    "id": "ent.user.complete_switch_with_oauth.blank_email.app_error",
    "translation": "Konnte SAML-Anmeldung nicht mit leerer E-Mail-Adresse durchführen."
  },
  {
    "id": "ent.saml.save_user.username_exists.saml_app_error",
    "translation": "Ein Konto mit diesem Benutzernamen existiert bereits. Bitte kontaktiere deinen Administrator."
  },
  {
    "id": "ent.saml.save_user.email_exists.saml_app_error",
    "translation": "Dieses Konto verwendet keine SAML-Authentifizierung. Bitte melde dich mit E-Mail-Adresse und Passwort an."
  },
  {
    "id": "ent.ldap.save_user.username_exists.ldap_app_error",
    "translation": "Ein Konto mit diesem Benutzernamen existiert bereits. Bitte kontaktiere deinen Administrator."
  },
  {
    "id": "ent.ldap.save_user.email_exists.ldap_app_error",
    "translation": "Dieses Konto verwendet keine AD/LDAP-Authentifizierung. Bitte melde dich mit E-Mail-Adresse und Passwort an."
  },
  {
    "id": "ent.jobs.start_synchronize_job.timeout",
    "translation": "AD/LDAP-Synchronisierungs-Job-Timeout erreicht."
  },
  {
    "id": "ent.api.post.send_notifications_and_forget.push_image_only",
    "translation": " hat eine Datei hochgeladen."
  },
  {
    "id": "ent.actiance.export.marshalToXml.appError",
    "translation": "Konnte Export nicht in XML konvertieren."
  },
  {
    "id": "app.job.update.app_error",
    "translation": "Konnte den Job nicht aktualisieren."
  },
  {
    "id": "app.job.save.app_error",
    "translation": "Konnte den Job nicht speichern."
  },
  {
    "id": "app.job.get_newest_job_by_status_and_type.app_error",
    "translation": "Konnte die neuesten Jobs nicht über Status und Typ abrufen."
  },
  {
    "id": "app.job.get_count_by_status_and_type.app_error",
    "translation": "Konnte die Anzahl der Jobs nicht über Status und Typ abrufen."
  },
  {
    "id": "app.job.get_all.app_error",
    "translation": "Konnte die Jobs nicht abrufen."
  },
  {
    "id": "app.job.get.app_error",
    "translation": "Konnte den Job nicht abrufen."
  },
  {
    "id": "app.file_info.save.app_error",
    "translation": "Konnte die Dateiinformationen nicht speichern."
  },
  {
    "id": "app.file_info.permanent_delete_by_user.app_error",
    "translation": "Konnte die Anhänge des Benutzers nicht löschen."
  },
  {
    "id": "app.file_info.get_with_options.app_error",
    "translation": "Konnte die Dateiinformationen über Pfad abrufen"
  },
  {
    "id": "app.file_info.get_for_post.app_error",
    "translation": "Konnte die Dateiinformationen für den Beitrag nicht abgerufen."
  },
  {
    "id": "app.file_info.get.app_error",
    "translation": "Konnte die Dateiinformationen nicht abrufen."
  },
  {
    "id": "ent.elasticsearch.index_channels_batch.error",
    "translation": "Konnte den Kanal-Stapel nicht zur Indizierung abrufen."
  },
  {
    "id": "app.channel.user_belongs_to_channels.app_error",
    "translation": "Konnte nicht feststellen, ob der Benutzer zu einer Liste von Kanälen gehört."
  },
  {
    "id": "app.channel.search_group_channels.app_error",
    "translation": "Konnte die Gruppenkanäle für den angegebenen Benutzer und Begriff nicht abrufen."
  },
  {
    "id": "app.channel.search.app_error",
    "translation": "Es trat ein Fehler beim Suchen nach Kanälen auf."
  },
  {
    "id": "app.channel.reset_all_channel_schemes.app_error",
    "translation": "Konnte die Kanal-Schemas nicht zurücksetzen."
  },
  {
    "id": "app.channel.remove_all_deactivated_members.app_error",
    "translation": "Deaktivierte Nutzer konnten nicht aus dem Kanal entfernt werden."
  },
  {
    "id": "app.channel.migrate_channel_members.select.app_error",
    "translation": "Fehler beim Auswählen des Stapel von Kanalmitgliedern."
  },
  {
    "id": "app.channel.get_unread.app_error",
    "translation": "Konnte die ungelesenen Nachrichten des Kanals nicht abrufen."
  },
  {
    "id": "app.channel.get_members_by_ids.app_error",
    "translation": "Konnte Kanalmitglieder nicht abrufen."
  },
  {
    "id": "app.channel.get_channels_batch_for_indexing.get.app_error",
    "translation": "Konnte den Kanal-Stapel nicht zur Indizierung abrufen."
  },
  {
    "id": "app.channel.get_by_scheme.app_error",
    "translation": "Konnte Kanäle für das angegebene Schema nicht abrufen."
  },
  {
    "id": "app.channel.get_all_direct.app_error",
    "translation": "Konnte nicht alle Direktnachrichtenkanäle abrufen."
  },
  {
    "id": "app.channel.get_all.app_error",
    "translation": "Konnte nicht alle Kanäle abrufen."
  },
  {
    "id": "app.channel.clear_all_custom_role_assignments.select.app_error",
    "translation": "Fehler beim Abrufen der Kanalmitglieder."
  },
  {
    "id": "ent.elasticsearch.post.get_posts_batch_for_indexing.error",
    "translation": "Konnte den Nachrichtenstapel nicht zur Indizierung abrufen."
  },
  {
    "id": "app.post.overwrite.app_error",
    "translation": "Konnte die Nachricht nicht überschreiben."
  },
  {
    "id": "app.post.get_root_posts.app_error",
    "translation": "Konnte die Nachrichten für den Kanal nicht abrufen."
  },
  {
    "id": "app.post.get_posts_created_at.app_error",
    "translation": "Konnte die Nachrichten für den Kanal nicht abrufen."
  },
  {
    "id": "app.post.get_posts_batch_for_indexing.get.app_error",
    "translation": "Konnte die Nachrichten-Gruppe nicht zur Indizierung abrufen."
  },
  {
    "id": "app.post.get_posts.app_error",
    "translation": "Die Grenze für Paging wurde überschritten."
  },
  {
    "id": "app.post.get_direct_posts.app_error",
    "translation": "Konnte die Direktnachrichten nicht abrufen."
  },
  {
    "id": "app.post.analytics_user_counts_posts_by_day.app_error",
    "translation": "Konnte die Anzahl an Benutzer mit Nachrichten nicht abrufen."
  },
  {
    "id": "app.post.analytics_posts_count_by_day.app_error",
    "translation": "Konnte die Anzahl an Nachrichten pro Tag nicht abrufen."
  },
  {
    "id": "app.post.analytics_posts_count.app_error",
    "translation": "Konnte die Anzahl an Nachrichten nicht abrufen."
  },
  {
    "id": "app.team.save_member.save.app_error",
    "translation": "Konnte das Teammitglied nicht speichern."
  },
  {
    "id": "app.team.get_unread.app_error",
    "translation": "Konnte die ungelesenen Nachrichten des Teams nicht abrufen."
  },
  {
    "id": "app.team.get_members_by_ids.app_error",
    "translation": "Konnte die Teammitglieder nicht abrufen."
  },
  {
    "id": "app.team.get_member_count.app_error",
    "translation": "Konnte die Anzahl der Teammitglieder nicht abrufen."
  },
  {
    "id": "app.team.get_member.missing.app_error",
    "translation": "Kein Teammitglied mit dieser Benutzer-ID und Team-ID gefunden."
  },
  {
    "id": "app.team.get_member.app_error",
    "translation": "Konnte das Teammitglied nicht abrufen."
  },
  {
    "id": "app.team.get_active_member_count.app_error",
    "translation": "Konnte die Anzahl der Teammitglieder nicht abrufen."
  },
  {
    "id": "app.team.user_belongs_to_teams.app_error",
    "translation": "Konnte nicht feststellen, ob der Benutzer zu einer Liste von Teams gehört."
  },
  {
    "id": "app.team.reset_all_team_schemes.app_error",
    "translation": "Konnte die Teamschemas nicht zurücksetzen."
  },
  {
    "id": "app.team.remove_member.app_error",
    "translation": "Konnte das Teammitglied nicht entfernen."
  },
  {
    "id": "app.team.migrate_team_members.update.app_error",
    "translation": "Fehler beim Aktualisieren des Teammitglieds."
  },
  {
    "id": "app.team.get_user_team_ids.app_error",
    "translation": "Konnte die Liste der Team eines Benutzers nicht abrufen."
  },
  {
    "id": "app.team.get_members.app_error",
    "translation": "Konnte die Teammitglieder nicht abrufen."
  },
  {
    "id": "app.team.get_by_scheme.app_error",
    "translation": "Konnte Kanäle für das angegebene Schema nicht abrufen."
  },
  {
    "id": "app.team.clear_all_custom_role_assignments.select.app_error",
    "translation": "Fehler beim Abrufen der Teammitglieder."
  },
  {
    "id": "model.upload_session.is_valid.user_id.app_error",
    "translation": "Ungültiger Wert für UserId"
  },
  {
    "id": "model.upload_session.is_valid.type.app_error",
    "translation": "Ungültiger Wert für Type"
  },
  {
    "id": "model.upload_session.is_valid.path.app_error",
    "translation": "Ungültiger Wert für Path"
  },
  {
    "id": "model.upload_session.is_valid.id.app_error",
    "translation": "Ungültiger Wert für ID"
  },
  {
    "id": "model.upload_session.is_valid.create_at.app_error",
    "translation": "Ungültiger Wert für CreateAt"
  },
  {
    "id": "app.upload.upload_data.large_image.app_error",
    "translation": "{{.Filename}} Dimensionen ({{.Width}} mal {{.Height}} Pixel) überschreiten die Limits."
  },
  {
    "id": "app.upload.create.cannot_upload_to_deleted_channel.app_error",
    "translation": "Kann nicht in gelöschten Kanal senden."
  },
  {
    "id": "app.channel.update_last_viewed_at_post.app_error",
    "translation": "Konnte Kanal nicht als ungelesen markieren."
  },
  {
    "id": "app.channel.update_last_viewed_at.app_error",
    "translation": "Konnte den Zeitpunkt der letzten Betrachtung nicht aktualisieren."
  },
  {
    "id": "app.channel.remove_member.app_error",
    "translation": "Konnte das Kanalmitglied nicht entfernen."
  },
  {
    "id": "app.channel.pinned_posts.app_error",
    "translation": "Konnte angeheftete Nachrichten nicht finden."
  },
  {
    "id": "app.channel.permanent_delete_members_by_user.app_error",
    "translation": "Konnte das Kanalmitglied nicht entfernen."
  },
  {
    "id": "app.channel.get_pinnedpost_count.app_error",
    "translation": "Konnte die Anzahl der angehefteten Nachrichten nicht ermitteln."
  },
  {
    "id": "app.channel.get_members.app_error",
    "translation": "Konnte Kanalmitglieder nicht abrufen."
  },
  {
    "id": "app.channel.get_member_count.app_error",
    "translation": "Konnte die Anzahl der Kanalmitglieder nicht ermitteln."
  },
  {
    "id": "app.channel.get_member.missing.app_error",
    "translation": "Kein Kanalmitglied mit dieser Benutzer-ID und Kanal-ID gefunden."
  },
  {
    "id": "app.channel.get_member.app_error",
    "translation": "Konnte das Kanalmitglied nicht laden."
  },
  {
    "id": "app.channel.count_posts_since.app_error",
    "translation": "Konnte Nachrichten seit dem angegebenen Datum nicht zählen."
  },
  {
    "id": "app.channel.analytics_type_count.app_error",
    "translation": "Konnte die Anzahl der Kanaltypen nicht laden."
  },
  {
    "id": "app.post.get_posts_since.app_error",
    "translation": "Konnte die Nachrichten für den Kanal nicht abrufen."
  },
  {
    "id": "app.post.get_posts_around.get.app_error",
    "translation": "Konnte die Nachrichten für den Kanal nicht abrufen."
  },
  {
    "id": "app.post.get_post_id_around.app_error",
    "translation": "Konnte Nachricht nicht in dem ausgewählten Zeitraum abrufen."
  },
  {
    "id": "app.post.get_post_after_time.app_error",
    "translation": "Konnte Nachricht nicht nach dem ausgewählten Zeitraum abrufen."
  },
  {
    "id": "app.post.get_flagged_posts.app_error",
    "translation": "Konnte die markierten Nachrichten nicht abrufen."
  },
  {
    "id": "app.channel.get_public_channels.get.app_error",
    "translation": "Konnte die öffentlichen Kanäle nicht abrufen."
  },
  {
    "id": "app.channel.get_private_channels.get.app_error",
    "translation": "Konnte nicht alle Kanäle abrufen."
  },
  {
    "id": "app.channel.get_for_post.app_error",
    "translation": "Konnte den Kanal für den angegebenen Beitrag nicht abrufen."
  },
  {
    "id": "app.channel.get_channels_by_ids.not_found.app_error",
    "translation": "Kein Kanal gefunden."
  },
  {
    "id": "app.channel.get_channels_by_ids.get.app_error",
    "translation": "Konnte die Kanäle nicht abrufen."
  },
  {
    "id": "app.channel.get_channels_by_ids.app_error",
    "translation": "Konnte die Kanäle nicht nach IDs abrufen."
  },
  {
    "id": "app.channel.get_channel_counts.get.app_error",
    "translation": "Konnte die Anzahl der Kanäle nicht laden."
  },
  {
    "id": "app.team.update.updating.app_error",
    "translation": "Es trat ein Fehler beim Aktualisieren des Teams auf."
  },
  {
    "id": "app.team.update.find.app_error",
    "translation": "Konnte das zu aktualisierende existierende Team nicht finden."
  },
  {
    "id": "app.team.search_private_team.app_error",
    "translation": "Es trat ein Fehler beim Suchen nach privaten Teams auf."
  },
  {
    "id": "app.team.search_open_team.app_error",
    "translation": "Es trat ein Fehler beim Suchen nach offenen Teams auf."
  },
  {
    "id": "app.team.search_all_team.app_error",
    "translation": "Es trat ein Fehler beim Suchen nach Teams auf."
  },
  {
    "id": "app.team.save.existing.app_error",
    "translation": "Es muss Update für existierendes Team aufgerufen werden."
  },
  {
    "id": "app.team.save.app_error",
    "translation": "Konnte das Team nicht speichern."
  },
  {
    "id": "app.team.permanent_delete.app_error",
    "translation": "Konnte das existierende Team nicht löschen."
  },
  {
    "id": "app.team.get_by_name.missing.app_error",
    "translation": "Konnte das existierende Team nicht finden."
  },
  {
    "id": "app.team.get_by_name.app_error",
    "translation": "Konnte das existierende Team nicht finden."
  },
  {
    "id": "app.team.get_by_invite_id.finding.app_error",
    "translation": "Konnte das existierende Team nicht finden."
  },
  {
    "id": "app.team.get_all_team_listing.app_error",
    "translation": "Konnte nicht alle Teams abrufen."
  },
  {
    "id": "app.team.get_all_private_team_listing.app_error",
    "translation": "Konnte nicht alle privaten Teams abrufen."
  },
  {
    "id": "app.team.get_all.app_error",
    "translation": "Konnte nicht alle Teams abrufen."
  },
  {
    "id": "app.team.get.finding.app_error",
    "translation": "Konnte das Team nicht finden."
  },
  {
    "id": "app.team.get.find.app_error",
    "translation": "Konnte das existierende Team nicht finden."
  },
  {
    "id": "app.team.analytics_team_count.app_error",
    "translation": "Konnte die Anzahl der Teams nicht abrufen."
  },
  {
    "id": "api.user.login_cws.license.error",
    "translation": "Bot-Anmeldung ist verboten."
  },
  {
    "id": "api.back_to_app",
    "translation": "Zurück zu {{.SiteName}}"
  },
  {
    "id": "api.admin.ldap.not_available.app_error",
    "translation": "LDAP ist nicht verfügbar."
  },
  {
    "id": "api.email_batching.send_batched_email_notification.messageButton",
    "translation": "Nachricht ansehen"
  },
  {
    "id": "api.channel.create_channel.direct_channel.team_restricted_error",
    "translation": "Zwischen diesen Nutzern kann keine Direktnachricht ausgetauscht werden, da sie nicht dem gleichen Team angehören."
  },
  {
    "id": "model.plugin_command_crash.error.app_error",
    "translation": "Der /{{.Command}} Befehl hat das {{.PluginId}} Plugin zum Absturz gebracht. Bitte Kontaktiere deinen Systemadministrator"
  },
  {
    "id": "model.command.is_valid.plugin_id.app_error",
    "translation": "Ungültige Plugin ID."
  },
  {
    "id": "ent.message_export.global_relay_export.deliver.unable_to_connect_smtp_server.app_error",
    "translation": "Verbindung zum SMTP Server konnte nicht hergestellt werden"
  },
  {
    "id": "ent.ldap.no.users.checkcertificate",
    "translation": "Keine AD/LDAP Benutzer gefunden. Bitte überprüfe deinen Benutzerfilter und Zertifikate."
  },
  {
    "id": "ent.ldap.do_login.x509.app_error",
    "translation": "Erstellung des Schlüsselpaares fehlgeschlagen"
  },
  {
    "id": "ent.ldap.do_login.key.app_error",
    "translation": "Beim Laden der LDAP TLS-Schlüsseldatei ist ein Fehler aufgetreten."
  },
  {
    "id": "ent.ldap.do_login.certificate.app_error",
    "translation": "Beim Laden der LDAP TLS-Zertifikatsdatei ist ein Fehler aufgetreten."
  },
  {
    "id": "ent.elasticsearch.search_files.search_failed",
    "translation": "Suche konnte nicht abgeschlossen werden"
  },
  {
    "id": "ent.elasticsearch.search_files.disabled",
    "translation": "{{.Backend}} Dateisuche ist auf diesem Server deaktiviert"
  },
  {
    "id": "ent.elasticsearch.post.get_files_batch_for_indexing.error",
    "translation": "Konnte den Dateien-Stapel nicht zur Indexierung abrufen."
  },
  {
    "id": "store.sql_file_info.search.disabled",
    "translation": "Die Suche nach Dateien ist auf diesem Server deaktiviert. Bitte kontaktiere den Systemadministrator."
  },
  {
    "id": "api.remote_cluster.invalid_topic.app_error",
    "translation": "Ungültiges Thema."
  },
  {
    "id": "api.remote_cluster.invalid_id.app_error",
    "translation": "Ungültige ID."
  },
  {
    "id": "api.preference.update_preferences.update_sidebar.app_error",
    "translation": "Die Seitenleiste konnte nicht mit den geänderten Einstellungen aktualisiert werden"
  },
  {
    "id": "api.preference.delete_preferences.update_sidebar.app_error",
    "translation": "Die Seitenleiste konnte nicht mit den gelöschten Einstellungen aktualisiert werden"
  },
  {
    "id": "api.oauth.redirecting_back",
    "translation": "Du wirst zur App weitergeleitet."
  },
  {
    "id": "api.oauth.click_redirect",
    "translation": "Wenn du nicht automatisch weitergeleitet wirst, klicke bitte diesen <a href='{{.Link}}'>Link</a>"
  },
  {
    "id": "api.oauth.close_browser",
    "translation": "Du kannst den Browser Tab nun schließen."
  },
  {
    "id": "api.license.request-trial.bad-request",
    "translation": "Die Anzahl der angeforderten Benutzer ist nicht korrekt."
  },
  {
    "id": "api.invalid_redirect_url",
    "translation": "Ungültige Weiterleitungsadresse angegeben"
  },
  {
    "id": "api.invalid_channel",
    "translation": "Der in der Anfrage genannte Kanal gehört nicht dem Benutzer"
  },
  {
    "id": "api.file.write_file.app_error",
    "translation": "Datei konnte nicht geschrieben werden."
  },
  {
    "id": "api.file.upload_file.incorrect_channelId.app_error",
    "translation": "Hochladen der Datei nicht möglich. Falsche Kanal-ID: {{.channelId}}"
  },
  {
    "id": "api.file.test_connection.app_error",
    "translation": "Auf den Dateispeicher kann nicht zugegriffen werden."
  },
  {
    "id": "api.file.remove_file.app_error",
    "translation": "Datei kann nicht gelöscht werden."
  },
  {
    "id": "api.file.remove_directory.app_error",
    "translation": "Ordner kann nicht gelöscht werden."
  },
  {
    "id": "api.file.read_file.app_error",
    "translation": "Datei kann nicht gelesen werden."
  },
  {
    "id": "api.file.move_file.app_error",
    "translation": "Datei kann nicht verschoben werden."
  },
  {
    "id": "api.file.list_directory.app_error",
    "translation": "Verzeichnis kann nicht angezeigt werden."
  },
  {
    "id": "api.file.file_size.app_error",
    "translation": "Die Größe der Datei konnte nicht ermittelt werden."
  },
  {
    "id": "api.command_remote.missing_command",
    "translation": "Fehlendes Kommando. Verfügbare Aktionen: {{.Actions}}"
  },
  {
    "id": "api.command_remote.invite_password.hint",
    "translation": "Passwort um die Einladung zu verschlüsseln"
  },
  {
    "id": "api.command_remote.invitation_created",
    "translation": "Einladung erstellt."
  },
  {
    "id": "api.command_remote.hint",
    "translation": "[action]"
  },
  {
    "id": "api.command_remote.cluster_removed",
    "translation": "Sichere Verbindung {{.RemoteId}} {{.Result}}."
  },
  {
    "id": "api.command_remote.add_remote.error",
    "translation": "Es konnte keine sichere Verbindung hinzugefügt werden: {{.Error}}"
  },
  {
    "id": "api.command_remote.accept_invitation.error",
    "translation": "Einladung konnte nicht akzeptiert werden: {{.Error}}"
  },
  {
    "id": "api.command_remote.accept_invitation",
    "translation": "Einladung akzeptiert und bestätigt.\nAdresse: {{.SiteURL}}"
  },
  {
    "id": "api.command_remote.accept.help",
    "translation": "Einladung von einer externen Mattermost-Instanz akzeptieren"
  },
  {
    "id": "api.command_custom_status.name",
    "translation": "Status"
  },
  {
    "id": "api.command_custom_status.clear.success",
    "translation": "Dein Status wurde zurückgesetzt."
  },
  {
    "id": "api.command_custom_status.clear.app_error",
    "translation": "Fehler beim Leeren des Status."
  },
  {
    "id": "api.command_custom_status.app_error",
    "translation": "Fehler beim Setzen des Status."
  },
  {
    "id": "api.command_channel_header.update_channel.max_length",
    "translation": "Der eingegebene Text ist zu lang. Die Kanalüberschrift ist auf {{.MaxLength}} Zeichen beschränkt."
  },
  {
    "id": "api.cloud.request_error",
    "translation": "Fehler beim Verarbeiten einer Anfrage zum CWS."
  },
  {
    "id": "api.channel.patch_channel_moderations.cache_invalidation.error",
    "translation": "Fehler beim Invalidieren des Caches"
  },
  {
    "id": "import_process.worker.do_job.open_file",
    "translation": "Importieren nicht möglich: Datei konnte nicht geöffnet werden."
  },
  {
    "id": "import_process.worker.do_job.missing_jsonl",
    "translation": "Importieren nicht möglich: JSONL-Datei nicht vorhanden."
  },
  {
    "id": "import_process.worker.do_job.file_exists",
    "translation": "Importieren nicht möglich: Datei nicht vorhanden."
  },
  {
    "id": "error",
    "translation": "Fehler"
  },
  {
    "id": "api.command_share.not_shared_channel_unshare",
    "translation": "Ein nicht geteilter Kanal kann nicht ungeteilt werden."
  },
  {
    "id": "api.command_share.no_remote_invited",
    "translation": "Keine sicheren Verbindungen wurde in diesen Kanal eingeladen."
  },
  {
    "id": "api.command_share.must_specify_valid_remote",
    "translation": "Muss eine gültige sichere Verbindungs-ID zum Einladen angeben."
  },
  {
    "id": "api.command_share.missing_action",
    "translation": "Fehlende Aktion. Verfügbare Aktionen: {{.Actions}}"
  },
  {
    "id": "api.command_share.invite_remote.help",
    "translation": "Lädt eine externe Mattermost Instanz zum aktuellen geteilten Kanal ein"
  },
  {
    "id": "api.command_share.invitation_sent",
    "translation": "Einladung für geteilten Kanal wurde an `{{.Name}} {{.SiteURL}}` gesendet."
  },
  {
    "id": "api.command_share.invalid_value.error",
    "translation": "Ungültiger Wert für '{{.Arg}}': {{.Error}}"
  },
  {
    "id": "api.command_share.fetch_remote_status.error",
    "translation": "Konnte den Status für die sicheren Verbindungen nicht abrufen: {{.Error}}."
  },
  {
    "id": "api.command_share.fetch_remote.error",
    "translation": "Fehler beim Holen von sicheren Verbindungen: {{.Error}}"
  },
  {
    "id": "api.command_share.desc",
    "translation": "Teilt den aktuellen Kanal mit einer externen Mattermost Instanz."
  },
  {
    "id": "api.command_share.could_not_uninvite.error",
    "translation": "Konnte `{{.RemoteId}}`nicht ausladen: {{.Error}}"
  },
  {
    "id": "api.command_share.check_channel_exist.error",
    "translation": "Fehler während der Prüfung, ob der geteilte Kanal {{.ChannelID}} existiert: {{.Error}}"
  },
  {
    "id": "api.command_share.channel_status_id",
    "translation": "Status für Kanal ID `{{.ChannelId}}`"
  },
  {
    "id": "api.command_share.channel_status.help",
    "translation": "Status für diesen geteilten Kanal anzeigen"
  },
  {
    "id": "api.command_share.channel_shared",
    "translation": "Die Kanal ist jetzt geteilt."
  },
  {
    "id": "api.command_share.channel_remote_id_not_exists",
    "translation": "Sichere Verbindung für den geteilte Kanal `{{.RemoteId}}` existiert nicht für diesen Kanal."
  },
  {
    "id": "api.command_share.channel_invite_not_home.error",
    "translation": "Kann keine sichere Verbindung zu einem geteilten Kanal einladen, der seinen Ursprung woanders hat."
  },
  {
    "id": "api.command_share.channel_invite.error",
    "translation": "Fehler beim Einladen von `{{.Name}}`in diesen Kanal: {{.Error}}"
  },
  {
    "id": "api.command_share.available_actions",
    "translation": "Verfügbare Aktionen: {{.Actions}}"
  },
  {
    "id": "api.command_remote.unknown_action",
    "translation": "Unbekannte Aktion `{{.Action}}`"
  },
  {
    "id": "api.command_remote.status.help",
    "translation": "Status für alle sicheren Verbindungen anzeigen"
  },
  {
    "id": "api.command_remote.site_url_not_set",
    "translation": "Site-URL ist nicht gesetzt. Bitte unter Systemkonsole > Umgebung > Webserver setzen."
  },
  {
    "id": "api.command_remote.service_not_enabled",
    "translation": "Dienst für sichere Verbindungen ist nicht aktiviert."
  },
  {
    "id": "api.command_remote.service_disabled",
    "translation": "Dienst für sichere Verbindungen ist deaktiviert."
  },
  {
    "id": "api.command_remote.remove_remote_id.help",
    "translation": "ID der zu löschenden sicheren Verbindung."
  },
  {
    "id": "api.command_remote.remove_remote.error",
    "translation": "Konnte sichere Verbindung nicht löschen: {{.Error}}"
  },
  {
    "id": "api.command_remote.remove.help",
    "translation": "Löscht eine sichere Verbindung"
  },
  {
    "id": "api.command_remote.remotes_not_found",
    "translation": "Keine sicheren Verbindungen gefunden."
  },
  {
    "id": "api.command_remote.remote_table_header",
    "translation": "| Sichere Verbindung | Anzeigename | Verbindungs-ID | Site URL | Standard Team | Einladung angenommen | Online | Letzter Ping | Gelöscht |"
  },
  {
    "id": "api.command_remote.remote_add_remove.help",
    "translation": "Hinzufügen/Löschen von sicheren Verbindungen. Verfügbare Aktionen: {{.Actions}}"
  },
  {
    "id": "api.command_remote.permission_required",
    "translation": "Du benötigst`{{.Permission}}`Berechtigungen um sichere Verbindungen zu verwalten."
  },
  {
    "id": "api.command_remote.name.hint",
    "translation": "Ein eindeutiger Name für die sichere Verbindung"
  },
  {
    "id": "api.command_remote.name.help",
    "translation": "Name der sicheren Verbindung"
  },
  {
    "id": "api.command_remote.name",
    "translation": "Sichere Verbindung"
  },
  {
    "id": "api.command_remote.missing_empty",
    "translation": "Fehlendes order leeres `{{.Arg}}`"
  },
  {
    "id": "api.command_remote.invite_summary",
    "translation": "Sende die folgende AES 256-bit verschlüsselte Einladung zu einem externen Mattermost Systemadmin zusammen mit dem Passwort. Diese werden den `{{.Command}}` Slash-Befehl verwenden um die Einladung zu akzeptieren.\n\n```\n{{.Invitation}}\n```\n\n**Sicherstellen, dass die sichere Verbindung deine Mattermost Instanz über {{.SiteURL}} erreicht. **"
  },
  {
    "id": "api.command_remote.invite_password.help",
    "translation": "Passwort für Einladung"
  },
  {
    "id": "api.command_remote.invite.help",
    "translation": "Sichere Verbindung einladen"
  },
  {
    "id": "api.command_remote.invitation.hint",
    "translation": "Die verschlüsselte Einladung von einer sicheren Verbindung"
  },
  {
    "id": "api.command_remote.invitation.help",
    "translation": "Einladung von sicherer Verbindung"
  },
  {
    "id": "api.command_remote.fetch_status.error",
    "translation": "Konnte keine sicheren Verbindungen holen: {{.Error}}"
  },
  {
    "id": "api.command_remote.encrypt_invitation.error",
    "translation": "Konnte Einladung nicht verschlüsseln: {{.Error}}"
  },
  {
    "id": "api.command_remote.displayname.hint",
    "translation": "Ein Anzeigenname für die sichere Verbindung"
  },
  {
    "id": "api.command_remote.displayname.help",
    "translation": "Anzeigename der sicheren Verbindung"
  },
  {
    "id": "api.command_remote.decode_invitation.error",
    "translation": "Konnte Einladung nicht dekodieren: {{.Error}}"
  },
  {
    "id": "api.command_custom_status.success",
    "translation": "Dein Status ist auf “{{.EmojiName}} {{.StatusMessage}}” gesetzt. Du kannst deinen Status über das Status-Popover in der Kopfleiste ändern."
  },
  {
    "id": "api.command_custom_status.hint",
    "translation": "[:emoji_name:] [status_message] oder leeren"
  },
  {
    "id": "api.command_custom_status.desc",
    "translation": "Status setzen oder leeren"
  },
  {
    "id": "api.command_channel_purpose.update_channel.max_length",
    "translation": "Der eingegebene Text ist zu lang. Der Kanalzweck ist auf {{.MaxLength}} Zeichen beschränkt."
  },
  {
    "id": "api.cloud.license_error",
    "translation": "Deine Lizenz unterstützt keine Cloud Anfragen."
  },
  {
    "id": "api.cloud.cws_webhook_event_missing_error",
    "translation": "Ein Webhook-Ereignis wurde nicht bearbeitet. Entweder fehlt es oder ist nicht gültig."
  },
  {
    "id": "api.cloud.app_error",
    "translation": "Interner Fehler während einer Cloud API Anfrage."
  },
  {
    "id": "api.post.search_posts.invalid_body.app_error",
    "translation": "Der Request Body kann nicht verarbeitet werden."
  },
  {
    "id": "api.post.search_files.invalid_body.app_error",
    "translation": "Der Request Body kann nicht verarbeitet werden."
  },
  {
    "id": "api.post.error_get_post_id.pending",
    "translation": "Die ausstehende Nachricht kann nicht abgerufen werden."
  },
  {
    "id": "api.oauth.auth_complete",
    "translation": "Authentifizierung vollständig"
  },
  {
    "id": "api.no_license",
    "translation": "E10 oder E20 Lizenz wird benötigt um diesen Endpunkt zu benutzen."
  },
  {
    "id": "api.migrate_to_saml.error",
    "translation": "Kann SAML nicht migrieren."
  },
  {
    "id": "api.license.request_trial_license.app_error",
    "translation": "Konnte keine Test-Lizenz holen. Bitte nochmal versuchen oder support@mattermost.com kontaktieren."
  },
  {
    "id": "api.license.request-trial.can-start-trial.not-allowed",
    "translation": "Neue Testlizenz konnte nicht angewendet werden. Du hast bereits eine Testlizenz auf diese Mattermost-Instanz angewendet... Wenn du deine Testphase verlängern willst, kontaktiere bitte [unser Vertriebsteam](https://mattermost.com/contact-us/)."
  },
  {
    "id": "api.license.request-trial.can-start-trial.error",
    "translation": "Konnte nicht prüfen, ob ein Test gestartet werden kann"
  },
  {
    "id": "api.license.request-trial.bad-request.terms-not-accepted",
    "translation": "Du musst das Mattermost Software Evaluation Agreement und die Privacy Policy akzeptieren um eine Lizenz anzufragen."
  },
  {
    "id": "api.job.unable_to_download_job.incorrect_job_type",
    "translation": "Der Job-Typ, den du versuchst herunterzuladen, wird momentan nicht unterstützt"
  },
  {
    "id": "api.job.unable_to_download_job",
    "translation": "Kann den Job nicht herunterladen"
  },
  {
    "id": "api.job.unable_to_create_job.incorrect_job_type",
    "translation": "Der Job-Typ des Jobs, den du versuchst anzulegen, ist ungültig"
  },
  {
    "id": "api.job.retrieve.nopermissions",
    "translation": "Die Job-Typen eines Jobs, den du versuchst zu holen, enthalten keine Berechtigungen"
  },
  {
    "id": "api.invalid_custom_url_scheme",
    "translation": "Ungültiges benutzerdefiniertes URL Schema wurde zur Verfügung gestellt"
  },
  {
    "id": "api.getThreadsForUser.bad_params",
    "translation": "Bevor- und Danach-Parameter für getThreadsForUser schließen sich gegenseitig aus"
  },
  {
    "id": "api.file.test_connection_s3_bucket_does_not_exist.app_error",
    "translation": "Stelle sicher, dass dein Amazon S3 Bucket verfügbar ist und prüfe deine Bucket Berechtigungen."
  },
  {
    "id": "api.file.test_connection_s3_auth.app_error",
    "translation": "Kann nicht zu S3 verbinden. Prüfe deine Amazon S3 Autorisierungsparameter und Authentifizierungseinstellungen."
  },
  {
    "id": "api.file.file_reader.app_error",
    "translation": "Kann keinen Dateileser bekommen."
  },
  {
    "id": "api.file.file_mod_time.app_error",
    "translation": "Kann den letzten Änderungszeitpunkt der Datei nicht ermitteln."
  },
  {
    "id": "api.file.file_exists.app_error",
    "translation": "Kann nicht prüfen, ob die Datei existiert."
  },
  {
    "id": "api.file.append_file.app_error",
    "translation": "Kann keine Daten an die Datei anhängen."
  },
  {
    "id": "api.export.export_not_found.app_error",
    "translation": "Kann Exportdatei nicht finden."
  },
  {
    "id": "api.error_set_first_admin_visit_marketplace_status",
    "translation": "Fehler beim Speichern des Status des ersten Administratorbesuchs im Store."
  },
  {
    "id": "api.error_get_first_admin_visit_marketplace_status",
    "translation": "Fehler beim Abruf des Status des ersten Administratorbesuchs des Marktplatzes aus dem Store."
  },
  {
    "id": "api.email_batching.send_batched_email_notification.title",
    "translation": {
      "one": "Du hast eine neue Nachricht",
      "other": "Du hast neue Nachrichten"
    }
  },
  {
    "id": "api.email_batching.send_batched_email_notification.subTitle",
    "translation": "Unterhalb liest du eine Zusammenfassung deiner neuen Nachrichten."
  },
  {
    "id": "api.email_batching.send_batched_email_notification.button",
    "translation": "Mattermost öffnen"
  },
  {
    "id": "api.custom_status.recent_custom_statuses.delete.app_error",
    "translation": "Fehler beim Löschen des letzten Status. Bitte zunächst den Status hinzufügen oder den Systemadministrator für Details kontaktieren."
  },
  {
    "id": "api.custom_status.disabled",
    "translation": "Das Feature \"Benutzerdefinierter Status\" wurde deaktiviert. Bitte kontaktiere deinen Systemadministrator für Details."
  },
  {
    "id": "api.context.remote_id_missing.app_error",
    "translation": "ID der sicheren Verbindung fehlt."
  },
  {
    "id": "api.context.remote_id_mismatch.app_error",
    "translation": "ID der sicheren Verbindung stimmt nicht überein."
  },
  {
    "id": "api.context.remote_id_invalid.app_error",
    "translation": "Kann die ID der sicheren Verbindung {{.RemoteId}} nicht finden."
  },
  {
    "id": "api.context.json_encoding.app_error",
    "translation": "Fehler beim JSON Kodieren."
  },
  {
    "id": "api.context.invitation_expired.error",
    "translation": "Einladung ist abgelaufen."
  },
  {
    "id": "api.config.update_config.not_allowed_security.app_error",
    "translation": "Ändern von {{.Name}} ist aus Sicherheitsgründen nicht erlaubt."
  },
  {
    "id": "api.config.update_config.diff.app_error",
    "translation": "Fehler beim Vergleichen von Konfigurationen"
  },
  {
    "id": "api.config.patch_config.restricted_merge.app_error",
    "translation": "Fehler beim Zusammenführen der gegeben Konfiguration."
  },
  {
    "id": "api.config.patch_config.diff.app_error",
    "translation": "Fehler beim Vergleichen von Konfigurationen"
  },
  {
    "id": "api.config.migrate_config.app_error",
    "translation": "Konfigurationsspeicher konnte nicht migriert werden."
  },
  {
    "id": "api.config.get_config.restricted_merge.app_error",
    "translation": "Angegebene Konfiguration konnte nicht zusammengeführt werden."
  },
  {
    "id": "api.command_share.unshare_channel.help",
    "translation": "Aktuellen Kanal nicht mehr teilen"
  },
  {
    "id": "api.command_share.unknown_action",
    "translation": "Unbekannte Aktion `{{.Action}}`. Verfügbare Aktionen: {{.Actions}}"
  },
  {
    "id": "api.command_share.uninvite_remote_id.help",
    "translation": "ID der sicheren Verbindung zum Ausladen."
  },
  {
    "id": "api.command_share.uninvite_remote.help",
    "translation": "Ausladen einer sicheren Verbindung von diesem geteilten Kanal"
  },
  {
    "id": "api.command_share.shared_channel_unshare.error",
    "translation": "Kann diesen Kanal nicht ungeteilt machen: {{.Error}}."
  },
  {
    "id": "api.command_share.shared_channel_unavailable",
    "translation": "Dieser Kanal wird nicht länger geteilt."
  },
  {
    "id": "api.command_share.share_read_only.hint",
    "translation": "[readonly] - 'Y' oder 'N'.  Standard ist 'N'"
  },
  {
    "id": "api.command_share.share_read_only.help",
    "translation": "Kanal wird im Nur-Lesen Modus geteilt"
  },
  {
    "id": "api.command_share.share_channel.error",
    "translation": "Kann diesen Kanal nicht teilen: {{.Error}}"
  },
  {
    "id": "api.command_share.service_disabled",
    "translation": "Dienst für geteilte Kanäle ist deaktiviert."
  },
  {
    "id": "api.command_share.remote_uninvited",
    "translation": "Sichere Verbindung `{{.RemoteId}}` ausgeladen."
  },
  {
    "id": "api.command_share.remote_table_header",
    "translation": "| Sichere Verbindung | Site URL | Nur Lesen | Einladung akzeptiert | Online | Letzte Sync |"
  },
  {
    "id": "api.command_share.remote_not_valid",
    "translation": "Gültige ID einer sicheren Verbindung ist notwendig um auszuladen"
  },
  {
    "id": "api.command_share.remote_id_invalid.error",
    "translation": "ID der sicheren Verbindung ist ungültig: {{.Error}}"
  },
  {
    "id": "api.command_share.remote_id.help",
    "translation": "ID einer bestehenden sicheren Verbindung. Siehe `secure-connection` Befehl um eine sichere Verbindung hinzuzufügen."
  },
  {
    "id": "api.command_share.remote_already_invited",
    "translation": "Diese sichere Verbindung wurde schon eingeladen."
  },
  {
    "id": "api.command_share.permission_required",
    "translation": "Du benötigst `{{.Permission}}` Berechtigungen um geteilte Kanäle zu verwalten."
  },
  {
    "id": "api.command_share.name",
    "translation": "share-channel"
  },
  {
    "id": "api.command_share.hint",
    "translation": "[action]"
  },
  {
    "id": "api.command_remote.desc",
    "translation": "Lade zu sicheren Verbindungen zur Kommunikation zwischen verschiedene Mattermost Instanzen ein."
  },
  {
    "id": "api.admin.saml.failure_reset_authdata_to_email.app_error",
    "translation": "Zurücksetzen des AuthData Felds auf Email fehlgeschlagen."
  },
  {
    "id": "api.admin.add_certificate.parseform.app_error",
    "translation": "Fehler beim Verarbeiten einer Multiform-Anfrage"
  },
  {
    "id": "api.roles.patch_roles.not_allowed_permission.error",
    "translation": "Eine oder mehrere der folgenden Berechtigungen, die du versuchst hinzuzufügen oder zu löschen, sind nicht erlaubt"
  },
  {
    "id": "api.remote_cluster.update_not_unique.app_error",
    "translation": "Gesicherte Verbindung mit der gleichen URL existiert schon."
  },
  {
    "id": "api.remote_cluster.update.app_error",
    "translation": "Bei Aktualisieren der gesicherten Verbindung trat ein Fehler auf."
  },
  {
    "id": "api.remote_cluster.service_not_enabled.app_error",
    "translation": "Der Remote Cluster Dienst ist nicht aktiviert."
  },
  {
    "id": "api.remote_cluster.save_not_unique.app_error",
    "translation": "Gesicherte Verbindung wurde bereits hinzugefügt."
  },
  {
    "id": "api.remote_cluster.save.app_error",
    "translation": "Beim Speichern der gesicherten Verbindung trat ein Fehler auf."
  },
  {
    "id": "api.remote_cluster.get.app_error",
    "translation": "Beim Empfangen einer gesicherten Verbindung trat ein Fehler auf."
  },
  {
    "id": "api.remote_cluster.delete.app_error",
    "translation": "Beim Löschen der gesicherten Verbindung trat ein Fehler auf."
  },
  {
    "id": "api.push_notifications.session.expired",
    "translation": "Sitzung abgelaufen: Bitte anmelden um weiter Nachrichten zu erhalten. Sitzungen für {{.siteName}} sind vom System Administrator so konfiguriert, dass sie alle {{.hoursCount}} Stunden ablaufen."
  },
  {
    "id": "api.email_batching.send_batched_email_notification.time",
    "translation": "{{.Hour}}:{{.Minute}} {{.TimeZone}}"
  },
  {
    "id": "api.server.license_up_for_renewal.error_sending_email",
    "translation": "EMails für die Lizenzverlängerung konnte nicht gesendet werden"
  },
  {
    "id": "api.team.set_team_icon.check_image_limits.app_error",
    "translation": "Prüfung der Bildbeschränkungen ist fehlgeschlagen. Auflösung ist zu hoch."
  },
  {
    "id": "api.team.invite_guests_to_channels.invalid_body.app_error",
    "translation": "Ungültiger oder fehlender Anfragebody."
  },
  {
    "id": "api.team.import_team.unknown_import_from.app_error",
    "translation": "Unbekannte Importquelle."
  },
  {
    "id": "api.team.add_team_member.invalid_body.app_error",
    "translation": "Der Anfrage-Body kann nicht verarbeitet werden."
  },
  {
    "id": "api.system.update_viewed_notices.failed",
    "translation": "Die Aktualisierung von gelesenen Hinweisen ist fehlgeschlagen"
  },
  {
    "id": "api.system.update_notices.validating_failed",
    "translation": "Die Überprüfung der Konditionen für Produkthinweise ist fehlgeschlagen"
  },
  {
    "id": "api.system.update_notices.parse_failed",
    "translation": "Die Verarbeitung von Produkthinweisen ist fehlgeschlagen"
  },
  {
    "id": "api.system.update_notices.fetch_failed",
    "translation": "Das Holen von Produkthinweisen ist fehlgeschlagen"
  },
  {
    "id": "api.system.update_notices.clear_failed",
    "translation": "Das Löschen alter Produkthinweise ist fehlgeschlagen"
  },
  {
    "id": "api.templates.license_up_for_renewal_title",
    "translation": "Dein Mattermost Abonnement steht zur Erneuerung an"
  },
  {
    "id": "api.templates.license_up_for_renewal_subtitle",
    "translation": "{{.UserName}}, dein Abonnement wird in {{.Days}} Tagen ablaufen. Wir hoffen, dass du die flexible und sichere Teamzusammenarbeit erlebst, die Mattermost ermöglicht. Erneuere bald, um sicherzustellen, dass dein Team diese Vorteile weiter genießen kann."
  },
  {
    "id": "api.templates.license_up_for_renewal_subject",
    "translation": "Deine Lizenz ist zur Erneuerung fällig"
  },
  {
    "id": "api.templates.invite_body_guest.subTitle",
    "translation": "Du wurdest als Gast eingeladen mit dem Team zusammenzuarbeiten"
  },
  {
    "id": "api.templates.invite_body_footer.title",
    "translation": "Was ist Mattermost?"
  },
  {
    "id": "api.templates.invite_body_footer.learn_more",
    "translation": "Mehr Informationen"
  },
  {
    "id": "api.templates.invite_body_footer.info",
    "translation": "Mattermost ist eine flexible, Open Source basierte, Plattform zum Austausch von Nachrichten, die sichere Zusammenarbeit in Teams erlaubt."
  },
  {
    "id": "api.templates.invite_body.subTitle",
    "translation": "Starte die Zusammenarbeit mit deinem Team auf Mattermost"
  },
  {
    "id": "api.templates.email_us_anytime_at",
    "translation": "Schreibe uns jederzeit eine Email unter "
  },
  {
    "id": "api.templates.email_footer_v2",
    "translation": "© 2022 Mattermost, Inc. 530 Lytton Avenue, Second floor, Palo Alto, CA, 94301"
  },
  {
    "id": "api.templates.cloud_welcome_email.title",
    "translation": "Dein Arbeitsbereichs kann gestartet werden!"
  },
  {
    "id": "api.templates.cloud_welcome_email.subtitle_info",
    "translation": "Führe die folgenden Schritte aus, um deine Teams zu bilden und das Beste aus deinem Arbeitsbereich herauszuholen."
  },
  {
    "id": "api.templates.cloud_welcome_email.subtitle",
    "translation": "Erstelle deinen Arbeitsbereich"
  },
  {
    "id": "api.templates.cloud_welcome_email.subject",
    "translation": "Glückwunsch!"
  },
  {
    "id": "api.templates.cloud_welcome_email.start_questions",
    "translation": "Hast du Fragen zu den ersten Schritten? Schreibe uns eine Mail unter"
  },
  {
    "id": "api.templates.cloud_welcome_email.signin_sub_info2",
    "translation": "für die beste Benutzererfahrung auf Windows, Linux, Mac, iOS und Android."
  },
  {
    "id": "api.templates.cloud_welcome_email.signin_sub_info",
    "translation": "Melde dich an deinem Arbeitsbereich an auf unserem"
  },
  {
    "id": "api.templates.cloud_welcome_email.mm_apps",
    "translation": "Mobile und Desktop Apps"
  },
  {
    "id": "api.templates.cloud_welcome_email.invite_sub_info",
    "translation": "Teile diesen Link um deine Mitglieder zum {{.WorkSpace}} einzuladen:"
  },
  {
    "id": "api.templates.cloud_welcome_email.invite_info",
    "translation": "Personen zum Arbeitsbereich einladen"
  },
  {
    "id": "api.templates.cloud_welcome_email.info2",
    "translation": "Bitte den Link für zukünftige Nutzung speichern oder als Lesezeichen hinzufügen."
  },
  {
    "id": "api.templates.cloud_welcome_email.info",
    "translation": "Danke für das Erstellen "
  },
  {
    "id": "api.templates.cloud_welcome_email.download_mm_info",
    "translation": "Die Mattermost App runterladen"
  },
  {
    "id": "api.templates.cloud_welcome_email.button",
    "translation": "Mattermost öffnen"
  },
  {
    "id": "api.templates.cloud_welcome_email.app_market_place",
    "translation": "App Marktplatz haben."
  },
  {
    "id": "api.templates.cloud_welcome_email.add_apps_sub_info",
    "translation": "Optimiere deine Arbeit mit Werkzeugen wie GitHub, Jira und Zoom. Entdecke alle Integrationen, die wir in unserem"
  },
  {
    "id": "api.templates.cloud_welcome_email.add_apps_info",
    "translation": "Apps zu deinem Arbeitsbereich hinzufügen"
  },
  {
    "id": "api.unable_to_read_file_from_backend",
    "translation": "Fehler beim Lesen einer Datei vom Backend"
  },
  {
    "id": "api.unable_to_create_zip_file",
    "translation": "Fehler beim Erstellen der Zip-Datei."
  },
  {
    "id": "api.templates.welcome_body.subTitle2",
    "translation": "Klicke unten um deine E-Mail Adresse zu überprüfen."
  },
  {
    "id": "api.templates.welcome_body.subTitle1",
    "translation": "Danke fürs Beitreten "
  },
  {
    "id": "api.templates.welcome_body.serverURL",
    "translation": "{{ .ServerURL }}."
  },
  {
    "id": "api.templates.welcome_body.info1",
    "translation": "Wenn du das nicht warst, kannst du diese Mail gefahrlos ignorieren."
  },
  {
    "id": "api.templates.welcome_body.app_download_title",
    "translation": "Lade die Desktop- und mobilen Apps runter"
  },
  {
    "id": "api.templates.welcome_body.app_download_button",
    "translation": "Download"
  },
  {
    "id": "api.templates.verify_body.subTitle2",
    "translation": "Klicke unten um deine E-Mail Adresse zu überprüfen."
  },
  {
    "id": "api.templates.verify_body.subTitle1",
    "translation": "Danke fürs Beitreten "
  },
  {
    "id": "api.templates.verify_body.serverURL",
    "translation": "{{ .ServerURL }}."
  },
  {
    "id": "api.templates.verify_body.info1",
    "translation": "Wenn du das nicht warst, kannst du diese Mail gefahrlos ignorieren."
  },
  {
    "id": "api.templates.reset_body.subTitle",
    "translation": "Klicke unten auf den Button um dein Passwort zurückzusetzen. Wenn du dies nicht angefragt hast, kannst du diese Mail gefahrlos ignorieren."
  },
  {
    "id": "api.templates.reset_body.info",
    "translation": "Der Link zum Zurücksetzen des Passworts läuft in 24 Stunden ab."
  },
  {
    "id": "api.templates.questions_footer.title",
    "translation": "Fragen?"
  },
  {
    "id": "api.templates.questions_footer.info",
    "translation": "Brauchst du Hilfe oder hast du eine Frage? Sende eine E-Mail an "
  },
  {
    "id": "api.upload.upload_data.multipart_error",
    "translation": "Verarbeitung der Multipart-Daten fehlgeschlagen."
  },
  {
    "id": "api.upload.upload_data.invalid_content_type",
    "translation": "Ungültiger Content-Typ für einen Multipart-Upload."
  },
  {
    "id": "api.upload.upload_data.invalid_content_length",
    "translation": "Ungültige Content-Länge."
  },
  {
    "id": "api.upload.get_upload.forbidden.app_error",
    "translation": "Holen des Uploads fehlgeschlagen."
  },
  {
    "id": "api.upgrade_to_enterprise_status.signature.app_error",
    "translation": "Mattermost konnte nicht auf die Enterprise Edition aktualisiert werden. Die digitale Signatur für die heruntergeladene binäre Datei konnte nicht überprüft werden."
  },
  {
    "id": "api.upgrade_to_enterprise_status.app_error",
    "translation": "Mattermost konnte nicht auf die Enterprise Edition aktualisiert werden."
  },
  {
    "id": "api.upgrade_to_enterprise.system_not_supported.app_error",
    "translation": "Mattermost konnte nicht auf die Enterprise Edition aktualisiert werden. Diese Funktion wird nur auf Linux Systemen mit x86-64 Architektur laufen."
  },
  {
    "id": "api.upgrade_to_enterprise.invalid-user.app_error",
    "translation": "Mattermost konnte nicht auf die Enterprise Edition aktualisiert werden. Der Mattermost Systembenutzer {{.MattermostUsername}} hat keinen Schreibzugriff auf die notwendigen binären Dateien. Ein System Administrator kann die Dateiberechtigungen auf dem Server auf dem Mattermost installiert ist, aktualisieren;\n\n```\nchown {{.MattermostUsername}} \"{{.Path}}\"\n```\n\nNach dem Ändern der Dateiberechtigungen, versuche erneut Mattermost zu aktualisieren. Wenn du aktualisierst und neu gestartet hast, vergiss nicht die ursprünglichen Berechtigung auf der binären Datei wieder herzustellen:\n\n```\nchown {{.FileUsername}} \"{{.Path}}\"\n```"
  },
  {
    "id": "api.upgrade_to_enterprise.invalid-user-and-permission.app_error",
    "translation": "Mattermost konnte nicht auf die Enterprise Edition aktualisiert werden. Der Mattermost Systembenutzer {{.MattermostUsername}} hat keinen Schreibzugriff auf die notwendigen binären Dateien. Ein System Administrator kann die Dateiberechtigungen auf dem Server auf dem Mattermost installiert ist, aktualisieren;\n\n```\nchown {{.MattermostUsername}} \"{{.Path}}\"\nchmod +w \"{{.Path}}\"\n```\n\nNach dem Ändern des Dateiberechtigungen, versuche erneut Mattermost zu aktualisieren. Wenn du aktualisierst und neu gestartet hast, vergiss nicht die ursprünglichen Berechtigung auf der binären Datei wieder herzustellen:\n\n```\nchown {{.FileUsername}} \"{{.Path}}\"\nchmod -w \"{{.Path}}\"\n```"
  },
  {
    "id": "api.upgrade_to_enterprise.invalid-permission.app_error",
    "translation": "Mattermost konnte nicht auf die Enterprise Edition aktualisiert werden. Der Mattermost Systembenutzer {{.MattermostUsername}} hat keinen Schreibzugriff auf die notwendigen binären Dateien. Ein System Administrator kann die Dateiberechtigungen auf dem Server auf dem Mattermost installiert ist, aktualisieren;\n\n```\nchmod +w \"{{.Path}}\"\n```\n\nNach dem Ändern des Dateiberechtigungen, versuche erneut Mattermost zu aktualisieren. Wenn du aktualisierst und neu gestartet hast, vergiss nicht die ursprünglichen Berechtigung auf der binären Datei wieder herzustellen:\n\n```\nchmod -w \"{{.Path}}\"\n```"
  },
  {
    "id": "api.upgrade_to_enterprise.generic_error.app_error",
    "translation": "Mattermost konnte nicht auf die Enterprise Edition aktualisiert werden."
  },
  {
    "id": "api.upgrade_to_enterprise.app_error",
    "translation": "Eine Aktualisierung auf die Mattermost Enterprise Edition läuft schon."
  },
  {
    "id": "api.upgrade_to_enterprise.already-enterprise.app_error",
    "translation": "Du kannst nicht Aktualisieren, da du schon die Mattermost Enterprise Edition ausführst."
  },
  {
    "id": "api.upgrade_to_enterprise.already-done.app_error",
    "translation": "Du hast schon auf die Mattermost Enterprise Edition aktualisiert. Bitte starte den Server neu um die Aktualisierung abzuschließen."
  },
  {
    "id": "app.command.tryexecutecustomcommand.internal_error",
    "translation": "Benutzerdefinierter Befehl kann nicht ausgeführt werden."
  },
  {
    "id": "app.command.regencommandtoken.internal_error",
    "translation": "Befehlstoken kann nicht regeneriert werden."
  },
  {
    "id": "app.command.listautocompletecommands.internal_error",
    "translation": "Autocomplete-Befehle können nicht aufgelistet werden."
  },
  {
    "id": "app.channel.sidebar_categories.app_error",
    "translation": "Datensatz konnte nicht in Datenbank eingefügt werden."
  },
  {
    "id": "app.channel.save_member.exists.app_error",
    "translation": "Es existiert bereits ein Kanalmitglied mit dieser ID."
  },
  {
    "id": "app.channel.create_initial_sidebar_categories.internal_error",
    "translation": "Initiale Seitenleistenkategorien für den Benutzer konnte nicht erstellt werden."
  },
  {
    "id": "app.channel.autofollow.app_error",
    "translation": "Aktualisieren der Thread Mitgliedschaft für erwähnten Benutzer fehlgeschlagen"
  },
  {
    "id": "app.bot.get_system_bot.empty_admin_list.app_error",
    "translation": "Liste der Administratoren ist leer."
  },
  {
    "id": "app.analytics.getanalytics.internal_error",
    "translation": "Kann die Analysedaten nicht holen."
  },
  {
    "id": "api.user.upload_profile_user.login_provider_attribute_set.app_error",
    "translation": "Das Profilbild muss durch den Anmeldeanbieter des Benutzers gesetzt werden."
  },
  {
    "id": "api.user.upload_profile_user.check_image_limits.app_error",
    "translation": "Prüfung der Bildbeschränkungen ist fehlgeschlagen. Auflösung ist zu hoch."
  },
  {
    "id": "api.user.update_user_roles.license.app_error",
    "translation": "Angepasste Berechtigungsschemata werden von der aktuellen Lizenz nicht unterstützt"
  },
  {
    "id": "api.user.update_user_auth.invalid_request",
    "translation": "Anfrage fehlt entweder der AuthData oder AuthService parameter."
  },
  {
    "id": "api.user.update_user.login_provider_attribute_set.app_error",
    "translation": "Das Feld '{{.Field}}' muss durch den Anmeldeanbieter des Benutzers gesetzt werden."
  },
  {
    "id": "api.user.update_password.user_and_hashed.app_error",
    "translation": "Nur System Administratoren können bereits gehashte Passwörter setzen."
  },
  {
    "id": "api.user.send_cloud_welcome_email.error",
    "translation": "Senden der Cloud Willkommensemail fehlgeschlagen"
  },
  {
    "id": "api.user.patch_user.login_provider_attribute_set.app_error",
    "translation": "Das Feld '{{.Field}}' muss durch den Anmeldeanbieter des Benutzers gesetzt werden."
  },
  {
    "id": "api.user.login_by_cws.invalid_token.app_error",
    "translation": "CSW Token ist nicht gültig"
  },
  {
    "id": "api.user.invalidate_verify_email_tokens_parse.error",
    "translation": "Token konnten nicht verarbeitet werden, wenn Email-Überprüfungstoken ungültig gemacht werden"
  },
  {
    "id": "api.user.invalidate_verify_email_tokens_delete.error",
    "translation": "Token konnten nicht entfernt werden, wenn Email-Überprüfungstoken ungültig gemacht werden"
  },
  {
    "id": "api.user.invalidate_verify_email_tokens.error",
    "translation": "Token nach Typ konnten nicht geholt werden, wenn Email-Überprüfungstoken ungültig gemacht werden"
  },
  {
    "id": "api.user.get_uploads_for_user.forbidden.app_error",
    "translation": "Holen der Uploads fehlgeschlagen."
  },
  {
    "id": "api.user.get_authorization_code.endpoint.app_error",
    "translation": "Fehler beim Holen der Endpunkte aus dem Discovery Dokument."
  },
  {
    "id": "api.user.delete_user.not_enabled.app_error",
    "translation": "Die Funktion \"Benutzer endgültig löschen\" ist nicht aktiviert. Bitte kontaktiere deinen System Administrator."
  },
  {
    "id": "api.user.delete_team.not_enabled.app_error",
    "translation": "Die Funktion \"Team endgültig löschen\" ist nicht aktiviert. Bitte kontaktiere deinen System Administrator."
  },
  {
    "id": "api.user.delete_channel.not_enabled.app_error",
    "translation": "Die Funktion \"Kanal endgültig löschen\" ist nicht aktiviert. Bitte kontaktiere deinen System Administrator."
  },
  {
    "id": "api.user.autocomplete_users.missing_team_id.app_error",
    "translation": "Team ID Parameter wird für Autocomplete pro Kanal benötigt."
  },
  {
    "id": "app.job.download_export_results_not_enabled",
    "translation": "DownloadExportResults in der config.json ist false. Bitte auf true setzen um das Ergebnis des Jobs runterzuladen."
  },
  {
    "id": "app.insert_error",
    "translation": "Einfügefehler"
  },
  {
    "id": "app.import.import_user_teams.save_members.max_accounts.app_error",
    "translation": "Konnte neue Teammitgliedschaft nicht importieren, da keine weiteren Mitglieder in diesem Team erlaubt sind"
  },
  {
    "id": "app.import.import_user_teams.save_members.error",
    "translation": "Konnte neue Teammitgliedschaften nicht importieren"
  },
  {
    "id": "app.import.import_user_teams.save_members.conflict.app_error",
    "translation": "Konnte neue Teammitgliedschaft nicht importieren, da sie bereits existierte"
  },
  {
    "id": "app.import.generate_password.app_error",
    "translation": "Fehler beim Generieren des Passworts."
  },
  {
    "id": "app.group.uniqueness_error",
    "translation": "Gruppenmitglied existiert bereits"
  },
  {
    "id": "app.group.permanent_delete_members_by_user.app_error",
    "translation": "Konnte Gruppenmitglied mit UserID \"{{.UserId}}\" nicht entfernen."
  },
  {
    "id": "app.group.no_rows",
    "translation": "Keine passende Gruppe gefunden"
  },
  {
    "id": "app.group.id.app_error",
    "translation": "Ungültige ID Eigenschaft für Gruppe."
  },
  {
    "id": "app.group.group_syncable_already_deleted",
    "translation": "Gruppen Synchronisierung wurde bereits gelöscht"
  },
  {
    "id": "app.export.zip_create.error",
    "translation": "Fehlschlag beim Hinzufügen der Datei zum Zip Archiv während des Exports."
  },
  {
    "id": "app.export.export_attachment.zip_create_header.error",
    "translation": "Fehlschlag beim Erstellen des Zip-Headers während des Exports."
  },
  {
    "id": "app.export.export_attachment.mkdirall.error",
    "translation": "Fehlschlag beim Erstellen des Verzeichnisses während des Exports."
  },
  {
    "id": "app.export.export_attachment.create_file.error",
    "translation": "Fehlschlag beim Erstellen der Datei während des Exports."
  },
  {
    "id": "app.export.export_attachment.copy_file.error",
    "translation": "Fehlschlag beim Kopieren der Datei während des Exports."
  },
  {
    "id": "app.emoji.get_by_name.no_result",
    "translation": "Wir konnten den Emoji nicht finden."
  },
  {
    "id": "app.emoji.get.no_result",
    "translation": "Wir konnten den Emoji nicht finden."
  },
  {
    "id": "app.email.setup_rate_limiter.app_error",
    "translation": "Ein Fehler trat im Ratenbegrenzer auf."
  },
  {
    "id": "app.email.rate_limit_exceeded.app_error",
    "translation": "E-Mail Einladungsgrenze überschritten. Timer wird nach {{.ResetAfter}} Sekunden zurückgesetzt. Bitte nach {{.RetryAfter}} Sekunden nochmal probieren."
  },
  {
    "id": "app.email.no_rate_limiter.app_error",
    "translation": "Ratenbegrenzung ist nicht aufgesetzt."
  },
  {
    "id": "app.create_basic_user.save_member.max_accounts.app_error",
    "translation": "Vorgegebene Teammitgliedschaft kann nicht erstellt werden, da bereits mehr Mitglieder als erlaubt im Team sind"
  },
  {
    "id": "app.create_basic_user.save_member.conflict.app_error",
    "translation": "Vorgegebene Teammitgliedschaft kann nicht erstellt werden, da sie bereits existiert"
  },
  {
    "id": "app.create_basic_user.save_member.app_error",
    "translation": "Vorgegebene Teammitgliedschaft kann nicht erstellt werden"
  },
  {
    "id": "app.update_error",
    "translation": "Aktualisierungsfehler"
  },
  {
    "id": "app.team.join_user_to_team.save_member.max_accounts.app_error",
    "translation": "Konnte neue Teammitgliedschaft nicht erstellen, da das Team die maximale Anzahl an Mitgliedern erreicht hat"
  },
  {
    "id": "app.team.join_user_to_team.save_member.conflict.app_error",
    "translation": "Konnte neue Teammitgliedschaft nicht erstellen, da diese bereits existiert"
  },
  {
    "id": "app.team.join_user_to_team.save_member.app_error",
    "translation": "Konnte neue Teammitgliedschaft nicht erstellen"
  },
  {
    "id": "app.team.get_common_team_ids_for_users.app_error",
    "translation": "Konnte gemeinsame Team IDs nicht holen."
  },
  {
    "id": "app.system.system_bot.bot_displayname",
    "translation": "System"
  },
  {
    "id": "app.select_error",
    "translation": "Auswahlfehler"
  },
  {
    "id": "app.post.search.app_error",
    "translation": "Fehler beim Durchsuchen der Nachrichten"
  },
  {
    "id": "app.post.get_files_batch_for_indexing.get.app_error",
    "translation": "Konnte den Dateien-Stapel nicht zur Indexierung abrufen."
  },
  {
    "id": "app.notification.footer.title",
    "translation": "Willst du deine Benachrichtigungseinstellungen ändern?"
  },
  {
    "id": "app.notification.footer.infoLogin",
    "translation": "Anmelden bei Mattermost"
  },
  {
    "id": "app.notification.footer.info",
    "translation": " und gehe zu Einstellungen > Benachrichtigungen"
  },
  {
    "id": "app.notification.body.mention.title",
    "translation": "{{.SenderName}} erwähnte dich in einer Nachricht"
  },
  {
    "id": "app.notification.body.mention.subTitle",
    "translation": "Während du weg warst, hat {{.SenderName}} dich im Kanal {{.ChannelName}} erwähnt."
  },
  {
    "id": "app.notification.body.group.title",
    "translation": "{{.SenderName}} hat Ihnen eine neue Nachricht gesendet"
  },
  {
    "id": "app.notification.body.group.subTitle",
    "translation": "Während du weg warst, hat {{.SenderName}} eine Nachricht in deine Gruppe gesendet."
  },
  {
    "id": "app.notification.body.dm.title",
    "translation": "{{.SenderName}} hat Ihnen eine neue Nachricht gesendet"
  },
  {
    "id": "app.notification.body.dm.time",
    "translation": "{{.Hour}}:{{.Minute}} {{.TimeZone}}"
  },
  {
    "id": "app.notification.body.dm.subTitle",
    "translation": "Während du weg warst, hat dir {{.SenderName}} eine neue Direktnachricht gesendet."
  },
  {
    "id": "app.user.get_by_username.app_error",
    "translation": "Kein vorhandenes Konto für dieses Team auf das dein Benutzername passt gefunden. Dieses Team könnte eine Einladung des Teambesitzers benötigen um beizutreten."
  },
  {
    "id": "app.user.get_by_auth.other.app_error",
    "translation": "Wir sind beim Suchen nach dem Konto über den Authentifizierungstyp auf einen Fehler gestoßen."
  },
  {
    "id": "app.user.get_by_auth.missing_account.app_error",
    "translation": "Kann kein passendes Konto, das dem Authentifizierungstyp für dieses Team entspricht, finden. Dieses Team könnte eine Einladung des Teambesitzers benötigen um beizutreten."
  },
  {
    "id": "app.user.get.app_error",
    "translation": "Wir sind beim Suchen des Kontos auf einen Fehler gestoßen."
  },
  {
    "id": "app.user.demote_user_to_guest.user_update.app_error",
    "translation": "Fehlschlag beim Aktualisieren des Benutzers."
  },
  {
    "id": "app.user.convert_bot_to_user.app_error",
    "translation": "Konnte Bot nicht zu Benutzer umwandeln."
  },
  {
    "id": "app.user.clear_all_custom_role_assignments.select.app_error",
    "translation": "Fehlschlag beim Abrufen der Benutzer."
  },
  {
    "id": "app.user.analytics_get_inactive_users_count.app_error",
    "translation": "Wir konnten die inaktiven Benutzer nicht zählen."
  },
  {
    "id": "app.user.analytics_daily_active_users.app_error",
    "translation": "Konnte die aktiven Benutzer im angefragten Zeitraum nicht holen."
  },
  {
    "id": "app.upload.upload_data.update.app_error",
    "translation": "Konnte Upload-Sitzung nicht aktualisieren."
  },
  {
    "id": "app.upload.upload_data.save.app_error",
    "translation": "Konnte Dateiinformationen nicht speichern."
  },
  {
    "id": "app.upload.upload_data.read_file.app_error",
    "translation": "Konnte Datei nicht lesen."
  },
  {
    "id": "app.upload.upload_data.move_file.app_error",
    "translation": "Konnte hochgeladene Datei nicht verschieben."
  },
  {
    "id": "app.upload.upload_data.first_part_too_small.app_error",
    "translation": "Konnte Daten nicht hochladen. Erster Abschnitt muss mindestens {{.Size}} Bytes enthalten."
  },
  {
    "id": "app.upload.upload_data.concurrent.app_error",
    "translation": "Konnte keine Daten aus mehr als einer Anfrage hochladen."
  },
  {
    "id": "app.upload.run_plugins_hook.rejected",
    "translation": "Konnte Datei {{.Filename}} nicht hochladen. Vom Plugin zurückgewiesen: {{.Reason}}"
  },
  {
    "id": "app.upload.run_plugins_hook.move_fail",
    "translation": "Konnte Datei nicht verschieben."
  },
  {
    "id": "app.upload.get_for_user.app_error",
    "translation": "Konnte Uploads für den Benutzer nicht holen."
  },
  {
    "id": "app.upload.get.app_error",
    "translation": "Konnte Upload nicht holen."
  },
  {
    "id": "app.upload.create.save.app_error",
    "translation": "Konnte Upload nicht speichern."
  },
  {
    "id": "app.upload.create.incorrect_channel_id.app_error",
    "translation": "Kann nicht in den angegebenen Kanal hochladen."
  },
  {
    "id": "app.export.marshal.app_error",
    "translation": "Kann Antwort nicht ordnen."
  },
  {
    "id": "app.user.get_thread_membership_for_user.app_error",
    "translation": "Konnte Benutzermitgliedschaft an der Unterhaltung nicht abrufen"
  },
  {
    "id": "app.user.send_auto_response.app_error",
    "translation": "Konnte keine automatische Antwort vom Benutzer senden."
  },
  {
    "id": "app.user.search.app_error",
    "translation": "Konnte keine Benutzer, der auf die Suchparameter passt, finden."
  },
  {
    "id": "app.user.save.username_exists.app_error",
    "translation": "Ein Konto mit dem Benutzernamen ist schon vorhanden."
  },
  {
    "id": "app.user.save.existing.app_error",
    "translation": "Aktualisierung für den vorhandenen Benutzer muss aufgerufen werden."
  },
  {
    "id": "app.user.save.email_exists.app_error",
    "translation": "Ein Konto mit dieser E-Mail Adresse ist bereits vorhanden."
  },
  {
    "id": "app.user.save.app_error",
    "translation": "Konnte Konto nicht speichern."
  },
  {
    "id": "app.user.promote_guest.user_update.app_error",
    "translation": "Konnte Benutzer nicht aktualisieren."
  },
  {
    "id": "app.user.get_recently_active_users.app_error",
    "translation": "Wir sind beim Suchen nach kürzlich aktiven Benutzer auf einen Fehler gestoßen."
  },
  {
    "id": "app.user.get_profiles.app_error",
    "translation": "Wir sind beim Suchen nach Benutzerprofilen auf einen Fehler gestoßen."
  },
  {
    "id": "app.user.get_profile_by_group_channel_ids_for_user.app_error",
    "translation": "Wir sind beim Suchen nach Benutzerprofilen auf einen Fehler gestoßen."
  },
  {
    "id": "app.user.get_new_users.app_error",
    "translation": "Wir sind beim Suchen nach neuen Benutzern auf einen Fehler gestoßen."
  },
  {
    "id": "app.user.get_known_users.get_users.app_error",
    "translation": "Konnte keine bekannten Benutzer aus der Datenbank holen."
  },
  {
    "id": "store.sql_command.update.missing.app_error",
    "translation": "Befehl existiert nicht."
  },
  {
    "id": "store.sql_command.get.missing.app_error",
    "translation": "Befehl existiert nicht."
  },
  {
    "id": "sharedchannel.permalink.not_found",
    "translation": "Diese Nachricht enthält permanente Links zu anderen Kanälen, die für andere Benutzer in anderen Standorten nicht sichtbar sein können."
  },
  {
    "id": "sharedchannel.cannot_deliver_post",
    "translation": "Eine oder mehrere Nachrichten konnten nicht zum entfernten Standort {{.Remote}} zugestellt werden, da dieser offline ist. Die Zustellung erfolgt, wenn der Standort online ist."
  },
  {
    "id": "model.user.is_valid.marshal.app_error",
    "translation": "Konnte Feld nicht zu JSON kodieren"
  },
  {
    "id": "model.upload_session.is_valid.filename.app_error",
    "translation": "Ungültiger Wert für Dateiname"
  },
  {
    "id": "model.upload_session.is_valid.file_size.app_error",
    "translation": "Ungültiger Wert für FileSize"
  },
  {
    "id": "model.upload_session.is_valid.file_offset.app_error",
    "translation": "Ungültiger Wert für FileOffset"
  },
  {
    "id": "model.upload_session.is_valid.channel_id.app_error",
    "translation": "Ungültiger Wert für ChannelId."
  },
  {
    "id": "model.search_params_list.is_valid.include_deleted_channels.app_error",
    "translation": "Alle IncludeDeletedChannels Parameter sollten den gleichen Wert haben."
  },
  {
    "id": "model.reaction.is_valid.update_at.app_error",
    "translation": "Aktualisierung am muss eine gültige Zeit sein."
  },
  {
    "id": "model.plugin_command_error.error.app_error",
    "translation": "Plugin für /{{.Command}} funktioniert nicht. Bitte kontaktiere deinen Systemadministrator"
  },
  {
    "id": "model.config.is_valid.sql_conn_max_idle_time_milliseconds.app_error",
    "translation": "Ungültige maximale Verbindungsleerlaufzeit für SQL Einstellungen. Muss eine nicht-negative Zahl sein."
  },
  {
    "id": "model.config.is_valid.saml_spidentifier_attribute.app_error",
    "translation": "Service Provider Identifier wird benötigt"
  },
  {
    "id": "model.config.is_valid.import.retention_days_too_low.app_error",
    "translation": "Ungültiger Wert für RetentionDays. Wert ist zu niedrig."
  },
  {
    "id": "model.config.is_valid.import.directory.app_error",
    "translation": "Ungültiger Wert für Verzeichnis."
  },
  {
    "id": "model.config.is_valid.export.retention_days_too_low.app_error",
    "translation": "Ungültiger Wert für RetentionDays. Wert sollte größer als 0 sein"
  },
  {
    "id": "model.config.is_valid.export.directory.app_error",
    "translation": "Wert für Verzeichnis darf nicht leer sein."
  },
  {
    "id": "model.config.is_valid.directory.app_error",
    "translation": "Ungültiges Local Storage Verzeichnis. Darf kein leerer String sein."
  },
  {
    "id": "model.config.is_valid.collapsed_threads.app_error",
    "translation": "Einstellung für Unterhaltungen muss entweder disabled, default_on oder default_off sein"
  },
  {
    "id": "mfa.deactivate.app_error",
    "translation": "Konnte MFA-Aktiv Status für den Benutzer nicht aktualisieren."
  },
  {
    "id": "mfa.activate.app_error",
    "translation": "Konnte MFA-Aktiv Status für den Benutzer nicht aktualisieren."
  },
  {
    "id": "import_process.worker.do_job.missing_file",
    "translation": "Konnte Import nicht verarbeiten: import_file Parameter fehlt."
  },
  {
    "id": "ent.saml.do_login.invalid_time.app_error",
    "translation": "Wir haben einen ungültigen Zeitstempel in der Antwort des Identity Providers erhalten. Bitte kontaktiere deinen Systemadministrator."
  },
  {
    "id": "ent.saml.do_login.invalid_signature.app_error",
    "translation": "Wir haben eine ungültige Signatur in der Antwort des Identity Providers erhalten. Bitte kontaktiere deinen Systemadministrator."
  },
  {
    "id": "ent.message_export.global_relay_export.get_attachment_error",
    "translation": "Konnte Dateiinformation für einen Nachricht nicht abrufen."
  },
  {
    "id": "ent.message_export.csv_export.get_attachment_error",
    "translation": "Konnte Dateiinformation für einen Nachricht nicht abrufen."
  },
  {
    "id": "ent.message_export.actiance_export.get_attachment_error",
    "translation": "Konnte Dateiinformation für einen Nachricht nicht abrufen."
  },
  {
    "id": "ent.ldap_id_migrate.app_error",
    "translation": "konnte nicht migrieren."
  },
  {
    "id": "ent.elasticsearch.search_files.unmarshall_file_failed",
    "translation": "Konnte Suchergebnisse nicht dekodieren"
  },
  {
    "id": "ent.elasticsearch.indexer.do_job.get_oldest_entity.error",
    "translation": "Die älteste Einheit (Benutzer, Kanal oder Nachricht) konnte nicht von der Datenbank abgerufen werden"
  },
  {
    "id": "ent.elasticsearch.index_file.error",
    "translation": "Konnte Datei nicht indizieren"
  },
  {
    "id": "ent.elasticsearch.delete_user_files.error",
    "translation": "Konnte Benutzerdateien nicht löschen"
  },
  {
    "id": "ent.elasticsearch.delete_post_files.error",
    "translation": "Konnte Nachrichtendateien nicht löschen"
  },
  {
    "id": "ent.elasticsearch.delete_file.error",
    "translation": "Konnte Datei nicht löschen"
  },
  {
    "id": "ent.elasticsearch.create_template_file_info_if_not_exists.template_create_failed",
    "translation": "Konnte {{.Backend}} Vorlage für Dateien nicht erstellen"
  },
  {
    "id": "ent.data_retention.run_failed.error",
    "translation": "Datenhaltungs-Job fehlgeschlagen."
  },
  {
    "id": "ent.data_retention.policies.invalid_policy",
    "translation": "Richtlinie ist ungültig."
  },
  {
    "id": "ent.data_retention.policies.internal_error",
    "translation": "Wir sind bei der Durchführen der angefragten Operation auf einen Fehler gestoßen."
  },
  {
    "id": "ent.compliance.global_relay.write_file.appError",
    "translation": "Konnte globale Austauschdatei nicht schreiben."
  },
  {
    "id": "ent.compliance.csv.write_file.appError",
    "translation": "Konnte CSV-Datei nicht schreiben."
  },
  {
    "id": "ent.cluster.timeout.error",
    "translation": "Zeitüberschreitung beim Warten auf eine Cluster-Antwort"
  },
  {
    "id": "ent.cluster.json_encode.error",
    "translation": "Fehler beim Ordnen der JSON Abfragen aufgetreten"
  },
  {
    "id": "ent.actiance.export.write_file.appError",
    "translation": "Konnte Exportdatei nicht schreiben."
  },
  {
    "id": "brand.save_brand_image.check_image_limits.app_error",
    "translation": "Prüfung der Bildbeschränkungen ist fehlgeschlagen. Auflösung ist zu hoch."
  },
  {
    "id": "bleveengine.stop_file_index.error",
    "translation": "Dateiindex konnte nicht geschlossen werden."
  },
  {
    "id": "bleveengine.search_files.error",
    "translation": "Dateisuche konnte nicht abgeschlossen werden."
  },
  {
    "id": "bleveengine.purge_file_index.error",
    "translation": "Fehlschlag beim Bereinigen der Dateiindices."
  },
  {
    "id": "bleveengine.indexer.do_job.get_oldest_entity.error",
    "translation": "Die älteste Einheit (Benutzer, Kanal oder Nachricht) konnte nicht aus der Datenbank abgerufen werden."
  },
  {
    "id": "bleveengine.indexer.do_job.bulk_index_files.batch_error",
    "translation": "Fehler beim Indizieren des Dateistapels."
  },
  {
    "id": "bleveengine.index_file.error",
    "translation": "Fehler beim Indizieren der Datei."
  },
  {
    "id": "bleveengine.delete_user_files.error",
    "translation": "Fehler beim Löschen der Benutzerdateien."
  },
  {
    "id": "bleveengine.delete_post_files.error",
    "translation": "Fehler beim Löschen der Nachrichtendateien."
  },
  {
    "id": "bleveengine.delete_files_batch.error",
    "translation": "Fehler beim Löschen der Dateien."
  },
  {
    "id": "bleveengine.delete_file.error",
    "translation": "Fehler beim Löschen der Datei."
  },
  {
    "id": "bleveengine.create_file_index.error",
    "translation": "Fehler beim Erstellen des Bleve Dateiindex."
  },
  {
    "id": "app.valid_password_generic.app_error",
    "translation": "Passwort ist ungültig"
  },
  {
    "id": "app.user.permanent_delete.app_error",
    "translation": "Konnte das bestehende Konto nicht löschen."
  },
  {
    "id": "app.user.missing_account.const",
    "translation": "Konnte den Benutzer nicht finden."
  },
  {
    "id": "app.user.get_users_batch_for_indexing.get_users.app_error",
    "translation": "Konnte den Benutzerstapel für die Indizierung nicht abrufen."
  },
  {
    "id": "app.user.get_unread_count.app_error",
    "translation": "Wir konnten den Ungelesene Nachrichten Zähler für den Benutzer nicht abrufen."
  },
  {
    "id": "app.user.get_total_users_count.app_error",
    "translation": "Wir konnten die Benutzer nicht zählen."
  },
  {
    "id": "app.user.get_threads_for_user.not_found",
    "translation": "Benutzerunterhaltung ist nicht vorhanden oder wird nicht gefolgt"
  },
  {
    "id": "app.user.get_threads_for_user.app_error",
    "translation": "Konnte Benutzerunterhaltungen nicht abrufen"
  },
  {
    "id": "app.user.get_thread_membership_for_user.not_found",
    "translation": "Benutzermitgliedschaft an der Unterhaltung ist nicht vorhanden"
  },
  {
    "id": "app.user.verify_email.app_error",
    "translation": "Konnte das E-Mail Überprüfen-Feld nicht aktualisieren."
  },
  {
    "id": "app.user.update_update.app_error",
    "translation": "Konnte den Zeitpunkt der letzten Aktualisierung des Benutzers nicht aktualisieren."
  },
  {
    "id": "app.user.update_threads_read_for_user.app_error",
    "translation": "Konnte alle Benutzerunterhaltungen nicht als gelesen aktualisieren"
  },
  {
    "id": "app.user.update_thread_read_for_user.app_error",
    "translation": "Konnte den Gelesen-Status für die Unterhaltung nicht aktualisieren"
  },
  {
    "id": "app.user.update_thread_follow_for_user.app_error",
    "translation": "Konnte den Folgen-Status für die Unterhaltung nicht aktualisieren"
  },
  {
    "id": "app.user.update_failed_pwd_attempts.app_error",
    "translation": "Konnte die failed_attempts nicht aktualisieren."
  },
  {
    "id": "app.user.update_auth_data.email_exists.app_error",
    "translation": "Konnte Konto nicht zu {{.Service}} wechseln. Ein Konto mit der E-Mail {{.Email}} ist schon vorhanden."
  },
  {
    "id": "app.user.update_auth_data.app_error",
    "translation": "Konnte die Auth-Daten nicht aktualisieren."
  },
  {
    "id": "app.user.update_active_for_multiple_users.updating.app_error",
    "translation": "Konnte Gäste nicht deaktivieren."
  },
  {
    "id": "app.user.update.finding.app_error",
    "translation": "Wir sind beim Suchen des Kontos auf einen Fehler gestoßen."
  },
  {
    "id": "app.user.update.find.app_error",
    "translation": "Konnte kein vorhandenes Konto zur Aktualisierung finden."
  },
  {
    "id": "api.license.upgrade_needed.app_error",
    "translation": "Diese Funktion erfordert ein Upgrade auf die Enterprise Edition."
  },
  {
    "id": "app.user.store_is_empty.app_error",
    "translation": "Es konnte nicht geprüft werden, ob der Benutzerspeicher leer ist."
  },
  {
    "id": "app.notification.body.thread.title",
    "translation": "{{.SenderName}} hat auf eine Unterhaltung geantwortet"
  },
  {
    "id": "api.push_notification.title.collapsed_threads",
    "translation": "Antwort in {{.channelName}}"
  },
  {
    "id": "api.post.send_notification_and_forget.push_comment_on_crt_thread",
    "translation": " antwortete auf eine Unterhaltung, der du folgst."
  },
  {
    "id": "model.config.is_valid.collapsed_threads.autofollow.app_error",
    "translation": "ThreadAutoFollow muss true sein, um Unterhaltungen (CollapsedThreads) zu aktivieren"
  },
  {
    "id": "api.config.reload_config.app_error",
    "translation": "Die Konfiguration konnte nicht neu geladen werden."
  },
  {
    "id": "app.post.marshal.app_error",
    "translation": "Fehler beim Serialisieren der Nachricht."
  },
  {
    "id": "api.unmarshal_error",
    "translation": "Fehler beim Deserialisieren."
  },
  {
    "id": "app.notification.body.thread_gm.subTitle",
    "translation": "Während du weg warst, antwortete {{.SenderName}} auf eine Unterhaltung in deinen Gruppennachrichten."
  },
  {
    "id": "app.notification.body.thread_dm.subTitle",
    "translation": "Während du weg warst, antwortete {{.SenderName}} auf eine Unterhaltung in deinen Direktnachrichten."
  },
  {
    "id": "app.notification.body.thread_channel_full.subTitle",
    "translation": "Während du weg warst, antwortete {{.SenderName}} auf eine Unterhaltung im Kanal {{.ChannelName}}, der du folgst."
  },
  {
    "id": "app.notification.body.thread_channel.subTitle",
    "translation": "Während du weg warst, antwortete {{.SenderName}} auf eine Unterhaltung, der du folgst."
  },
  {
    "id": "api.push_notification.title.collapsed_threads_dm",
    "translation": "Antworte in Direktnachricht"
  },
  {
    "id": "api.post.send_notification_and_forget.push_comment_on_crt_thread_dm",
    "translation": " antwortete auf eine Unterhaltung."
  },
  {
    "id": "model.user.is_valid.roles_limit.app_error",
    "translation": "Ungültige Benutzerrollen mit mehr als {{.Limit}} Zeichen."
  },
  {
    "id": "model.team_member.is_valid.roles_limit.app_error",
    "translation": "Ungültige Rollen von Teammitgliedern mit mehr als {{.Limit}} Zeichen."
  },
  {
    "id": "model.session.is_valid.user_id.app_error",
    "translation": "Ungültiges Feld UserId für Sitzung."
  },
  {
    "id": "model.session.is_valid.roles_limit.app_error",
    "translation": "Ungültige Sitzungsrollen mit mehr als {{.Limit}} Zeichen."
  },
  {
    "id": "model.session.is_valid.id.app_error",
    "translation": "Ungültiges ID-Feld für Sitzung."
  },
  {
    "id": "model.session.is_valid.create_at.app_error",
    "translation": "Ungültiges CreateAt-Feld für Sitzung."
  },
  {
    "id": "model.channel_member.is_valid.roles_limit.app_error",
    "translation": "Ungültige Kanalmitgliederrollen mit mehr als {{.Limit}} Zeichen."
  },
  {
    "id": "api.user.create_user.bad_token_email_data.app_error",
    "translation": "Die Email-Adresse im Token stimmt nicht mit der in den Benutzerdaten überein."
  },
  {
    "id": "ent.elasticsearch.getAllTeamMembers.error",
    "translation": "Nicht alle Teammitglieder konnten ermittelt werden"
  },
  {
    "id": "ent.elasticsearch.getAllChannelMembers.error",
    "translation": "Nicht alle Kanalmitglieder konnten ermittelt werden"
  },
  {
    "id": "app.role.get_all.app_error",
    "translation": "NIcht alle Rollen konnten abgerufen werden."
  },
  {
    "id": "api.custom_status.set_custom_statuses.update.app_error",
    "translation": "Dein eigener Status konnte nicht aktualisiert werden. Bitte Emojis oder einen Statustext oder beides hinzufügen."
  },
  {
    "id": "app.user.get_thread_count_for_user.app_error",
    "translation": "Konnten Anzahl der Unterhaltungen des Benutzers nicht holen."
  },
  {
    "id": "api.templates.invite_body.title.reminder",
    "translation": "Erinnerung"
  },
  {
    "id": "app.session.extend_session_expiry.app_error",
    "translation": "Kann Sitzungsdauer nicht verlängern"
  },
  {
    "id": "api.user.view_archived_channels.get_users_in_channel.app_error",
    "translation": "Kann keine Benutzer für einen archivierten Kanal holen"
  },
  {
    "id": "api.user.view_archived_channels.get_posts_for_channel.app_error",
    "translation": "Kann keine Nachrichten für einen archivierten Kanal holen"
  },
  {
    "id": "api.post.posts_by_ids.invalid_body.request_error",
    "translation": "Die Anzahl der erhaltenen Post IDs hat die maximale Größe von {{.MaxLength}} überschritten"
  },
  {
    "id": "api.user.authorize_oauth_user.saml_response_too_long.app_error",
    "translation": "SAML Antwort ist zu lang"
  },
  {
    "id": "app.system.complete_onboarding_request.no_first_user",
    "translation": "Das Onboarding kann nur von einem Systemadministrator durchgeführt werden."
  },
  {
    "id": "app.system.complete_onboarding_request.app_error",
    "translation": "Die vollständige Onboarding-Anfrage konnte nicht entschlüsselt werden."
  },
  {
    "id": "model.emoji.system_emoji_name.app_error",
    "translation": "Der Name steht im Konflikt mit einem bestehenden System-Emoji-Namen."
  },
  {
    "id": "app.system.get_onboarding_request.app_error",
    "translation": "Fehlschlag beim Holen des Onboarding-abgeschlossen Status."
  },
  {
    "id": "api.error_set_first_admin_complete_setup",
    "translation": "Fehler beim Versuch das erste komplette Admin Setup zu speichern."
  },
  {
    "id": "api.error_get_first_admin_complete_setup",
    "translation": "Fehler beim Holen des ersten kompletten Admin Setups vom Speicher."
  },
  {
    "id": "app.member_count",
    "translation": "Fehler beim Holen der Mitgliederanzahl"
  },
  {
    "id": "app.group.crud_permission",
    "translation": "Kann die Operation für diesen Quell-Typ nicht durchführen."
  },
  {
    "id": "app.custom_group.unique_name",
    "translation": "Gruppenname ist nicht eindeutig"
  },
  {
    "id": "api.license_error",
    "translation": "API Endpunkt benötigt eine Lizenz"
  },
  {
    "id": "api.custom_groups.no_remote_id",
    "translation": "remote_id muss leer sein für benutzerdefinierte Gruppen"
  },
  {
    "id": "api.custom_groups.must_be_referenceable",
    "translation": "allow_reference muss 'wahr' sein für benutzerdefinierte Gruppen"
  },
  {
    "id": "api.custom_groups.license_error",
    "translation": "Nicht lizensiert für benutzerdefinierte Gruppen"
  },
  {
    "id": "api.custom_groups.feature_disabled",
    "translation": "Feature Benutzerdefinierte Gruppen ist deaktiviert"
  },
  {
    "id": "api.custom_groups.count_err",
    "translation": "Fehler beim Zählen der Gruppen"
  },
  {
    "id": "app.job.get_all_jobs_by_type_and_status.app_error",
    "translation": "Kann nicht alle Jobs nach Typ und Status holen."
  },
  {
    "id": "api.team.invite_members.unable_to_send_email_with_defaults.app_error",
    "translation": "SMTP ist in der Systemkonsole nicht konfiguriert"
  },
  {
    "id": "api.team.invite_members.unable_to_send_email.app_error",
    "translation": "Fehler beim Senden der Email"
  },
  {
    "id": "app.prepackged-plugin.invalid_version.app_error",
    "translation": "Die vorgepackte Plugin-Version konnte nicht geparst werden."
  },
  {
    "id": "model.oauth.is_valid.mattermost_app_id.app_error",
    "translation": "Die maximale Länge der MattermostAppID ist 32 Zeichen."
  },
  {
    "id": "model.config.is_valid.elastic_search.bulk_indexing_batch_size.app_error",
    "translation": "Search Bulk Indexing Batch Size muss mindestens {{.BatchSize}} betragen."
  },
  {
    "id": "model.config.is_valid.bleve_search.bulk_indexing_batch_size.app_error",
    "translation": "Bleve Bulk Indexing Batch Size muss mindestens {{.BatchSize}} sein."
  },
  {
    "id": "app.channel.get_file_count.app_error",
    "translation": "Kann die Dateianzahl für den Kanal nicht holen"
  },
  {
    "id": "api.file.test_connection_s3_settings_nil.app_error",
    "translation": "Dateispeicher-Einstellungen haben ungesetzte Werte."
  },
  {
    "id": "api.file.test_connection_email_settings_nil.app_error",
    "translation": "E-Mail Einstellungen haben ungesetzte Werte."
  },
  {
    "id": "api.getThreadsForUser.bad_only_params",
    "translation": "OnlyThreads und OnlyTotals Parameter für getThreadsForUser schließen sich gegenseitig aus"
  },
  {
    "id": "api.license.request_trial_license.embargoed",
    "translation": "Wir konnten die Anfrage aufgrund von Einschränkungen für Embargoländer nicht verarbeiten. [Lerne mehr in unserer Dokumentation](https://mattermost.com/pl/limitations-for-embargoed-countries), oder kontaktiere legal@mattermost.com für Fragen rund um Exportbeschränkungen."
  },
  {
    "id": "model.member.is_valid.emails.app_error",
    "translation": "Emailliste ist leer"
  },
  {
    "id": "model.member.is_valid.channel.app_error",
    "translation": "Kanalname ist ungülitg"
  },
  {
    "id": "model.channel.is_valid.1_or_more.app_error",
    "translation": "Name muss aus einem oder mehreren alphanummerischen Kleinbuchstaben bestehen."
  },
  {
    "id": "app.user.update_thread_read_for_user_by_post.app_error",
    "translation": "Ungültige post_id"
  },
  {
    "id": "api.templates.invite_team_and_channels_subject",
    "translation": "[{{ .SiteName }}] {{ .SenderName }} hat dich eingeladen, {{ .ChannelsLen }} Kanälen im Team {{ .TeamDisplayName }} beizutreten"
  },
  {
    "id": "api.templates.invite_team_and_channels_body.title",
    "translation": "{{ .SenderName }} ihat dich eingeladen, {{ .ChannelsLen }} Kanälen im Team {{ .TeamDisplayName }} beizutreten"
  },
  {
    "id": "api.templates.invite_team_and_channel_subject",
    "translation": "[{{ .SiteName }}] {{ .SenderName }} hat dich eingeladen, dem Kanal {{ .ChannelName }} im Team {{ .TeamDisplayName }} beizutreten"
  },
  {
    "id": "api.templates.invite_team_and_channel_body.title",
    "translation": "{{ .SenderName }} hat dich eingeladen, dem Kanal {{ .ChannelName }} im Team {{ .TeamDisplayName }} beizutreten"
  },
  {
    "id": "api.team.invite_members_to_team_and_channels.invalid_body.app_error",
    "translation": "Ungültiger Request Body."
  },
  {
    "id": "api.elasticsearch.test_elasticsearch_settings_nil.app_error",
    "translation": "Die Elasticsearch-Einstellungen haben nicht definierte Werte."
  },
  {
    "id": "api.file.cloud_upload.app_error",
    "translation": "Hochladen über mmctl zu einer Cloud Instanz wird nicht unterstützt. Bitte prüfe die Dokumentation: https://docs.mattermost.com/manage/cloud-data-export.html."
  },
  {
    "id": "app.teams.analytics_teams_count.app_error",
    "translation": "Kann Team-Zähler nicht abfragen"
  },
  {
    "id": "app.post.analytics_teams_count.app_error",
    "translation": "Kann Team-Verwendung nicht abfragen"
  },
  {
    "id": "api.cloud.teams_limit_reached.restore",
    "translation": "Kann Team nicht wiederherstellen, da das Team-Limit erreicht ist"
  },
  {
    "id": "api.cloud.teams_limit_reached.create",
    "translation": "Kann kein Team erstellen, da das Team-Limit erreicht ist"
  },
  {
    "id": "app.usage.get_storage_usage.app_error",
    "translation": "Fehler beim Ermitteln des Speicherverbrauchs."
  },
  {
    "id": "model.config.is_valid.image_decoder_concurrency.app_error",
    "translation": "Ungültig Decoder Nebenläufigkeit {{.Value}}. Sollte eine positive Zahl oder -1 sein."
  },
  {
    "id": "api.cloud.notify_admin_to_upgrade_error.already_notified",
    "translation": "Administrator schon benachrichtigt"
  },
  {
    "id": "common.parse_error_int64",
    "translation": "Der Wert konnte nicht geparst werden: {{.Value}} nach int64"
  },
  {
    "id": "app.post.cloud.get.app_error",
    "translation": "Der Beitrag kann nicht abgerufen werden, da er das Limit des Cloud-Plans überschreitet."
  },
  {
    "id": "app.last_accessible_post.app_error",
    "translation": "Fehler beim Abrufen des letzten zugänglichen Beitrags"
  },
  {
    "id": "app.upload.upload_data.gen_info.app_error",
    "translation": "Fehlschlag bei Erstellen von Dateiinformationen aus hochgeladenen Daten."
  },
  {
    "id": "model.config.is_valid.amazons3_timeout.app_error",
    "translation": "Ungültiger Timeoutwert {{.Value}}. Muss eine positive Zahl sein."
  },
  {
    "id": "app.post_reminder_dm",
    "translation": "Hallo, hier ist deine Erinnerung für die Nachricht von @{{.Username}}: {{.SiteURL}}/{{.TeamName}}/pl/{{.PostId}}"
  },
  {
    "id": "app.team.clear_cache.app_error",
    "translation": "Fehler beim Löschen des Team Mitglieder Cache"
  },
  {
    "id": "api.command_marketplace.unsupported.app_error",
    "translation": "Das Martkplatzkommando wird auf deinem Gerät nicht unterstützt."
  },
  {
    "id": "api.command_marketplace.name",
    "translation": "Martkplatz"
  },
  {
    "id": "api.command_marketplace.desc",
    "translation": "Öffne den Marktplatz"
  },
  {
    "id": "api.command_help.success",
    "translation": "Mattermost ist eine Open Source Plattform für sicher Kommunikation, Zusammenarbeit und Koordination von Aufgaben über Werkzeuge und Teams hinweg.\nMattermost besteht aus zwei Hauptwerkzeugen:\n\n**Channels** - Bleibe mit deinem Team in Verbindung mit 1:1- und Gruppen-Nachrichten.\n**[Playbooks](/playbooks)** - Erstelle und konfiguriere wiederholbare Prozesse um spezifische und vorhersagbare Ergebnisse zu bekommen.\n\n[Zeige Dokumentation und Anleitungen]({{.HelpLink}})"
  },
  {
    "id": "app.notify_admin.send_notification_post.app_error",
    "translation": "Kann Benachrichtigung nicht senden."
  },
  {
    "id": "app.notify_admin.save.app_error",
    "translation": "Kann Benachrichtigungsdaten nicht speichern."
  },
  {
    "id": "app.cloud.upgrade_plan_bot_message_single",
    "translation": "{{.UsersNum}} Mitglied des {{.WorkspaceName}} Arbeitsbereichs hat ein Arbeitsbereich-Upgrade angefragt für: "
  },
  {
    "id": "app.cloud.upgrade_plan_bot_message",
    "translation": "{{.UsersNum}} Mitglieder des {{.WorkspaceName}} Arbeitsbereichs haben ein Arbeitsbereich-Upgrade angefragt für: "
  },
  {
    "id": "app.cloud.trial_plan_bot_message_single",
    "translation": "{{.UsersNum}} Mitglied des {{.WorkspaceName}} Arbeitsbereichs hat den Start des Enterprise-Tests angefragt für Zugriff auf: "
  },
  {
    "id": "app.cloud.trial_plan_bot_message",
    "translation": "{{.UsersNum}} Mitglieder des {{.WorkspaceName}} Arbeitsbereichs haben den Start des Enterprise-Tests angefragt für Zugriff auf: "
  },
  {
    "id": "ent.saml.configure.certificate_parse_error.app_error",
    "translation": "SAML konnte das öffentliche Zertifikat des Identity Providers nicht erfolgreich laden. Bitte kontaktiere deinen Systemadmin."
  },
  {
    "id": "app.user.get_badge_count.app_error",
    "translation": "Wir konnten den Nachrichtenzähler für den Benutzer nicht abfragen."
  },
  {
    "id": "app.job.error",
    "translation": "Fehler bei der Auftragsausführung."
  },
  {
    "id": "app.last_accessible_file.app_error",
    "translation": "Fehler beim Abrufen der letzten zugänglichen Datei"
  },
  {
    "id": "app.file.cloud.get.app_error",
    "translation": "Die Datei kann nicht abgerufen werden, da sie das Limit des Cloud-Plans überschritten hat."
  },
  {
    "id": "model.group.name.reserved_name.app_error",
    "translation": "Gruppenname existiert bereits als reservierter Name"
  },
  {
    "id": "api.team.invite_guests_to_channels.license.error",
    "translation": "Deine Lizenz unterstützt Gastkonten nicht"
  },
  {
    "id": "api.team.invite_guests_to_channels.disabled.error",
    "translation": "Gastkonten sind deaktiviert"
  },
  {
    "id": "api.user.add_user_to_group_syncables.not_ldap_user.app_error",
    "translation": "Kein LDAP-Benutzer"
  },
  {
    "id": "api.admin.syncables_error",
    "translation": "Fehlschlag beim Hinzufügen des Benutzers zu Gruppen-Teams und -Kanälen"
  },
  {
    "id": "model.draft.is_valid.user_id.app_error",
    "translation": "Ungültige Benutzer-ID."
  },
  {
    "id": "model.draft.is_valid.update_at.app_error",
    "translation": "Aktualisiert am muss eine gültige Zeit sein."
  },
  {
    "id": "model.draft.is_valid.root_id.app_error",
    "translation": "Ungültige Root-ID."
  },
  {
    "id": "model.draft.is_valid.props.app_error",
    "translation": "Ungültige Eigenschaften."
  },
  {
    "id": "model.draft.is_valid.file_ids.app_error",
    "translation": "Ungültige Datei-IDs."
  },
  {
    "id": "model.draft.is_valid.create_at.app_error",
    "translation": "Erstellt am muss eine gültige Zeit sein."
  },
  {
    "id": "model.draft.is_valid.channel_id.app_error",
    "translation": "Ungültige Kanal-ID."
  },
  {
    "id": "model.acknowledgement.is_valid.user_id.app_error",
    "translation": "Ungültige Benutzer-ID."
  },
  {
    "id": "model.acknowledgement.is_valid.post_id.app_error",
    "translation": "Ungültige Nachrichten-ID."
  },
  {
    "id": "app.post_prority.get_for_post.app_error",
    "translation": "Die Priorität der Nachricht kann nicht ermittelt werden"
  },
  {
    "id": "app.draft.save.app_error",
    "translation": "Der Entwurf kann nicht gespeichert werden."
  },
  {
    "id": "app.draft.get_for_draft.app_error",
    "translation": "Es können keine Dateien für den Entwurf abgerufen werden."
  },
  {
    "id": "app.draft.get_drafts.app_error",
    "translation": "Die Entwürfe des Benutzers können nicht abgerufen werden."
  },
  {
    "id": "app.draft.get.app_error",
    "translation": "Der Entwurf kann nicht abgerufen werden."
  },
  {
    "id": "app.draft.feature_disabled",
    "translation": "Die Funktion Entwürfe ist deaktiviert."
  },
  {
    "id": "app.draft.delete.app_error",
    "translation": "Der Entwurf kann nicht gelöscht werden."
  },
  {
    "id": "app.channel.get_priority_for_posts.app_error",
    "translation": "Die Priorität der Nachrichten kann nicht ermittelt werden"
  },
  {
    "id": "app.channel.count_urgent_posts_since.app_error",
    "translation": "Es ist nicht möglich, dringende Nachrichten seit dem angegebenen Datum zu zählen."
  },
  {
    "id": "app.acknowledgement.save.save.app_error",
    "translation": "Die Bestätigung für die Nachricht kann nicht gespeichert werden."
  },
  {
    "id": "app.acknowledgement.getforpost.get.app_error",
    "translation": "Keine Bestätigung für den Beitrag erhalten."
  },
  {
    "id": "app.acknowledgement.get.app_error",
    "translation": "Bestätigung nicht möglich."
  },
  {
    "id": "app.acknowledgement.delete.app_error",
    "translation": "Bestätigung kann nicht gelöscht werden."
  },
  {
    "id": "api.upload.create.upload_too_large.app_error",
    "translation": "Konnte Datei nicht hochladen. Datei ist zu groß."
  },
  {
    "id": "api.drafts.disabled.app_error",
    "translation": "Die Funktion Entwürfe ist deaktiviert."
  },
  {
    "id": "api.draft.create_draft.can_not_draft_to_deleted.error",
    "translation": "Entwurf kann nicht in einem gelöschten Kanal gespeichert werden"
  },
  {
    "id": "api.acknowledgement.save.archived_channel.app_error",
    "translation": "Du kannst eine Bestätigung nicht in einem archivierten Kanal speichern."
  },
  {
    "id": "api.acknowledgement.delete.deadline.app_error",
    "translation": "Du kannst eine Bestätigung nach Ablauf von 5 Minuten nicht mehr löschen."
  },
  {
    "id": "api.acknowledgement.delete.archived_channel.app_error",
    "translation": "Du kannst eine Bestätigung in einem archivierten Kanal nicht entfernen."
  },
  {
    "id": "model.draft.is_valid.priority.app_error",
    "translation": "Ungültige Priorität"
  },
  {
    "id": "api.user.get_users.validation.app_error",
    "translation": "Fehler beim Abrufen von Rollen während der Validierung."
  },
  {
    "id": "api.server.hosted_signup_unavailable.error",
    "translation": "Das Portal ist für selbst gehostete Anmeldungen nicht verfügbar."
  },
  {
    "id": "ent.elasticsearch.create_client.client_key_missing",
    "translation": "Die Client-Schlüsseldatei für {{.Backend}} konnte nicht geöffnet werden"
  },
  {
    "id": "ent.elasticsearch.create_client.client_cert_missing",
    "translation": "Die Client-Zertifikatsdatei für {{.Backend}} konnte nicht geöffnet werden"
  },
  {
    "id": "ent.elasticsearch.create_client.client_cert_malformed",
    "translation": "Dekodierung des Client-Zertifikats für {{.Backend}} fehlgeschlagen"
  },
  {
    "id": "ent.elasticsearch.create_client.ca_cert_missing",
    "translation": "Die CA-Datei für {{.Backend}} konnte nicht geöffnet werden"
  },
  {
    "id": "api.server.cws.health_check.app_error",
    "translation": "CWS Server ist nicht verfügbar."
  },
  {
    "id": "app.group.username_conflict",
    "translation": "Benutzer mit dem Benutzernamen \"{{.Username}}\" existiert bereits."
  },
  {
    "id": "api.config.update_config.translations.app_error",
    "translation": "Die Serverübersetzungen konnten nicht aktualisiert werden."
  },
  {
    "id": "app.import.validate_user_teams_import_data.invalid_auth_service.error",
    "translation": "Ungültiger AuthService: {{.AuthService}}"
  },
  {
    "id": "api.server.cws.needs_enterprise_edition",
    "translation": "Dienst nur in der Mattermost Enterprise Edition verfügbar"
  },
  {
    "id": "api.system.logs.invalidFilter",
    "translation": "Ungültiger Protokollfilter"
  },
  {
    "id": "api.templates.license_up_for_renewal_contact_sales",
    "translation": "Vertrieb kontaktieren"
  },
  {
    "id": "app.oauth.remove_auth_data_by_client_id.app_error",
    "translation": "Oauth-Daten können nicht entfernt werden."
  },
  {
    "id": "api.license.request-trial.bad-request.business-email",
    "translation": "Ungültige geschäftliche E-Mail für den Test"
  },
  {
    "id": "model.license_record.is_valid.bytes.app_error",
    "translation": "Ungültiger Wert für Bytes beim Hochladen einer Lizenz."
  },
  {
    "id": "ent.elasticsearch.max_version.app_error",
    "translation": "{{.Backend}} Version {{.Version}} höher ist als die maximal unterstützte Version von {{.MaxVersion}}"
  },
  {
    "id": "app.plugin.skip_installation.app_error",
    "translation": "Überspringe die Installation des Plugins {{.Id}}, da die vorhandene Version gleich oder neuer ist."
  },
  {
    "id": "api.server.cws.subscribe_to_newsletter.app_error",
    "translation": "CWS Server kann den Newsletter nicht abonnieren."
  },
  {
    "id": "api.post.post_priority.persistent_notification_validation_error.request_error",
    "translation": "Das Prüfen einer dauerhaften Benachrichtigung ist fehlgeschlagen."
  },
  {
    "id": "api.post.post_priority.priority_post_not_allowed_for_user.request_error",
    "translation": "Der Benutzer darf keine Prioritätsnachrichten oder dauerhafte Benachrichtigungen erstellen."
  },
  {
    "id": "app.post_persistent_notification.delete_by_channel.app_error",
    "translation": "Es ist nicht möglich, die dauerhaften Benachrichtigungen nach Kanal zu löschen."
  },
  {
    "id": "model.config.is_valid.persistent_notifications_count.app_error",
    "translation": "Ungültige Gesamtzahl der dauerhaften Benachrichtigungen pro Beitrag. Muss eine positive Zahl sein."
  },
  {
    "id": "api.post.post_priority.priority_post_only_allowed_for_root_post.request_error",
    "translation": "Nur Hauptnachrichten dürfen Priorität haben."
  },
  {
    "id": "api.post.post_priority.urgent_persistent_notification_post.request_error",
    "translation": "Dauerhafte Benachrichtigungen müssen die Priorität \"Dringend\" haben."
  },
  {
    "id": "model.config.is_valid.persistent_notifications_recipients.app_error",
    "translation": "Ungültige maximale Anzahl von Empfängern für dauerhafte Benachrichtigungen. Muss eine positive Zahl sein."
  },
  {
    "id": "api.post.post_priority.min_recipients_persistent_notification_post.request_error",
    "translation": "Eine dauerhafte Benachrichtigung muss mindestens einen Empfänger haben."
  },
  {
    "id": "app.post_priority.delete_persistent_notification_post.app_error",
    "translation": "Nachricht von dauerhafter Benachrichtigung konnte nicht gelöscht werden"
  },
  {
    "id": "model.channel_member.is_valid.notify_props.app_error",
    "translation": "Überschreitung der Benachrichtigungseigenschaftsgröße melden."
  },
  {
    "id": "api.command_exportlink.desc",
    "translation": "Erzeuge einen Link zum Herunterladen eines Exports."
  },
  {
    "id": "api.command_exportlink.driver.app_error",
    "translation": "Der Dateispeichertreiber unterstützt die Linkerzeugung nicht."
  },
  {
    "id": "api.command_exportlink.empty.app_error",
    "translation": "Es wurde keine Exportdatei gefunden."
  },
  {
    "id": "api.command_exportlink.hint",
    "translation": "[job-id|zip filename|{{.LatestMsg}}]"
  },
  {
    "id": "api.command_exportlink.invalid.app_error",
    "translation": "Die von dir angeforderte Datei konnte nicht gefunden werden."
  },
  {
    "id": "api.command_exportlink.link.text",
    "translation": "Du kannst deine Datei hier herunterladen: {{.Link}}.\nDieser Link wird in {{.Expiration}} ablaufen."
  },
  {
    "id": "api.command_exportlink.list.app_error",
    "translation": "Kann die Exportliste nicht abrufen."
  },
  {
    "id": "api.command_exportlink.name",
    "translation": "Exportlink"
  },
  {
    "id": "api.command_exportlink.permission.app_error",
    "translation": "Du hast nicht genügend Berechtigungen, um diesen Befehl auszuführen."
  },
  {
    "id": "api.command_exportlink.presign.app_error",
    "translation": "Die Presign-URL kann nicht generiert werden."
  },
  {
    "id": "api.post.post_priority.max_recipients_persistent_notification_post.request_error",
    "translation": "Dauerhafte Benachrichtigungen erlauben maximal {{.MaxRecipients}} Empfänger."
  },
  {
    "id": "app.channel.get_channels_member_count.existing.app_error",
    "translation": "Es ist nicht möglich, die Anzahl der Mitglieder für die angegebenen Kanäle zu ermitteln."
  },
  {
    "id": "app.channel.get_channels_member_count.find.app_error",
    "translation": "Die Anzahl der Mitglieder kann nicht ermittelt werden."
  },
  {
    "id": "app.channel.update_member.app_error",
    "translation": "Die Aktualisierung des Kanalmitglieds ist nicht möglich."
  },
  {
    "id": "app.channel.update_member.notify_props_limit_exceeded.app_error",
    "translation": "Das Kanalmitglied kann nicht aktualisiert werden, da das Größenlimit für die Benachrichtigungseigenschaften überschritten wurde."
  },
  {
    "id": "app.eport.generate_presigned_url.config.app_error",
    "translation": "Diese Aktion erfordert die Verwendung eines speziellen Exportspeichers."
  },
  {
    "id": "app.eport.generate_presigned_url.driver.app_error",
    "translation": "Ihr Exportspeicher-Treiber unterstützt die Erstellung von Vorgabe-URLs nicht."
  },
  {
    "id": "app.eport.generate_presigned_url.featureflag.app_error",
    "translation": "Diese Funktion wird durch ein Feature Flag eingeschränkt."
  },
  {
    "id": "app.eport.generate_presigned_url.fileexist.app_error",
    "translation": "Es konnte nicht geprüft werden, ob die Datei existiert."
  },
  {
    "id": "app.eport.generate_presigned_url.link.app_error",
    "translation": "Die vordefinierte URL kann nicht generiert werden."
  },
  {
    "id": "app.eport.generate_presigned_url.notfound.app_error",
    "translation": "Die Exportdatei wurde nicht gefunden."
  },
  {
    "id": "model.config.is_valid.persistent_notifications_interval.app_error",
    "translation": "Ungültige Häufigkeit der dauerhaften Benachrichtigungen. Muss mindestens zwei Minuten betragen."
  },
  {
    "id": "api.user.invalidate_password_recovery_tokens.error",
    "translation": "Token nach Typ konnten nicht geholt werden, wenn Passwort-Wiederherstellungstoken ungültig gemacht werden"
  },
  {
    "id": "api.user.invalidate_password_recovery_tokens_delete.error",
    "translation": "Token kann nicht entfernt werden, wenn Passwortwiederherstellungstoken ungültig gemacht werden"
  },
  {
    "id": "api.error_no_organization_name_provided_for_self_hosted_onboarding",
    "translation": "Fehler: Kein Organisationsname für selbst gehostetes Onboarding angegeben."
  },
  {
    "id": "api.user.invalidate_password_recovery_tokens_parse.error",
    "translation": "Token kann beim Ungültigmachen von Kennwortwiederherstellungstoken nicht analysiert werden"
  },
  {
    "id": "app.file_info.get.gif.app_error",
    "translation": "Konnte GIF nicht dekodieren."
  },
  {
    "id": "app.post.delete_post.get_team.app_error",
    "translation": "Ein Fehler ist beim Abrufen des Teams aufgetreten."
  },
  {
    "id": "app.post_persistent_notification.delete_by_team.app_error",
    "translation": "Es ist nicht möglich, die dauerhaften Benachrichtigungen nach Team zu löschen."
  },
  {
    "id": "app.save_config.plugin_hook_error",
    "translation": "Bei der Ausführung des Plugin-Hooks beim Speichern der Konfiguration ist ein Fehler aufgetreten."
  },
  {
    "id": "model.channel_member.is_valid.channel_auto_follow_threads_value.app_error",
    "translation": "Ungültiger channel-auto-follow-threads Wert."
  },
  {
    "id": "model.config.is_valid.elastic_search.ignored_indexes_dash_prefix.app_error",
    "translation": "Ignorierte Indizes für Bereinigung dürfen nicht mit einem Bindestrich beginnen."
  },
  {
    "id": "model.config.is_valid.local_mode_socket.app_error",
    "translation": "Das Verzeichnis der lokalen Socket-Dateien kann nicht gefunden werden."
  },
  {
    "id": "app.channel.group_message_conversion.channel_member_missing",
    "translation": "Kanal-Mitgliedschaft des Benutzers kann nicht gefunden werden"
  },
  {
    "id": "api.channel.gm_to_channel_conversion.not_allowed_for_user.request_error",
    "translation": "Benutzer darf Gruppennachricht nicht in privaten Kanal umwandeln"
  },
  {
    "id": "app.desktop_token.validate.no_user",
    "translation": "Es kann kein Benutzer für dieses Token gefunden werden"
  },
  {
    "id": "app.channel.get_channels_with_unreads_and_with_mentions.app_error",
    "translation": "Ungelesene Nachrichten und Erwähnungen können nicht überprüft werden"
  },
  {
    "id": "app.reaction.permanent_delete_by_user.app_error",
    "translation": "Reaktionen für Benutzer können nicht gelöscht werden."
  },
  {
    "id": "api.user.login.remote_users.login.error",
    "translation": "Die Anmeldung ist fehlgeschlagen, weil Remote-Benutzer sich nicht angemeldet dürfen."
  },
  {
    "id": "api.command_invite.channel_constrained_user_denied",
    "translation": "Dieser Kanal wird durch Gruppen verwaltet.  Dieser Benutzer ist nicht Teil einer Gruppe, die mit diesem Kanal synchronisiert wird."
  },
  {
    "id": "api.channel.update_channel.update_direct_or_group_messages_not_allowed.app_error",
    "translation": "Du darfst den Namen, den Anzeigenamen und den Zweck von Direkt- oder Gruppennachrichten nicht ändern."
  },
  {
    "id": "app.channel.group_message_conversion.original_channel_not_gm",
    "translation": "Der zu konvertierende Kanal ist keine Gruppennachricht. Du kannst nur Gruppennachrichten konvertieren"
  },
  {
    "id": "app.channel.group_message_conversion.post_message.error",
    "translation": "Gruppennachricht für Kanalumwandlungsbeitrag konnte nicht erstellt werden"
  },
  {
    "id": "app.desktop_token.validate.invalid",
    "translation": "Token ist ungültig oder abgelaufen"
  },
  {
    "id": "app.channel.gm_conversion_set_categories.delete_all.error",
    "translation": "Vorhandene Sidebar-Kategorien für konvertierte Gruppennachrichten konnten nicht gelöscht werden."
  },
  {
    "id": "api.command_invite.user_not_in_team.messageOverflow",
    "translation": "Du kannst {{.FirstUser}} und {{.Others}} andere zu diesem Kanal hinzufügen, sobald sie Mitglieder des **{{.Team}}**-Teams sind."
  },
  {
    "id": "api.channel.patch_update_channel.update_direct_or_group_messages_not_allowed.app_error",
    "translation": "Du darfst den Namen, den Anzeigenamen und den Zweck von Direkt- oder Gruppennachrichten nicht ändern."
  },
  {
    "id": "humanize.list_join",
    "translation": "{{.OtherItems}} und {{.LastItem}}"
  },
  {
    "id": "api.command_invite.successOverflow",
    "translation": "{{.FirstUser}} und {{.Others}} zum Kanal {{.Channel}} hinzugefügt."
  },
  {
    "id": "model.config.is_valid.link_metadata_timeout.app_error",
    "translation": "Ungültiger Wert für Link-Metadaten-Timeout. Muss eine positive Zahl sein."
  },
  {
    "id": "app.import.import_channel.deleting.app_error",
    "translation": "Der importierte Kanal kann nicht archiviert werden."
  },
  {
    "id": "api.command_invite.user_already_in_channel.overflow",
    "translation": "{{.FirstUser}} und {{.Others}} andere sind bereits im Kanal."
  },
  {
    "id": "api.channel.group_message.converted.to_private_channel",
    "translation": "{{.ConvertedByUsername}} hat diesen Kanal aus einer Gruppennachricht mit {{.GMMembers}} erstellt."
  },
  {
    "id": "app.thread.mark_all_as_read_by_channels.app_error",
    "translation": "Alle Unterhaltungen können nicht als vom Kanal gelesen markiert werden"
  },
  {
    "id": "app.channel.get_common_teams.incorrect_channel_type",
    "translation": "Der Kanal ist keine Gruppennachricht."
  },
  {
    "id": "app.desktop_token.generateServerToken.invalid_or_expired",
    "translation": "Token existiert nicht oder ist abgelaufen"
  },
  {
    "id": "app.channel.get_common_teams.store_get_common_teams_error",
    "translation": "Konnte keine gemeinsamen Teams abrufen."
  },
  {
    "id": "app.channel.group_message_conversion.incorrect_team",
    "translation": "Die in der Konvertierungsanforderung angegebene Team-ID enthält nicht alle Mitglieder der Gruppennachricht"
  },
  {
    "id": "app.file_info.set_searchable_content.app_error",
    "translation": "Der durchsuchbare Inhalt der Datei kann nicht festgelegt werden."
  },
  {
    "id": "model.config.is_valid.user_status_away_timeout.app_error",
    "translation": "Ungültiger Wert für den Benutzerstatus Abwesend Timeout. Muss eine positive Zahl sein."
  },
  {
    "id": "api.emoji.get_multiple_by_name_too_many.request_error",
    "translation": "Es ist nicht möglich, so viele Emojis nach Namen zu erhalten. Es können nur {{.MaxNames}} Emojis auf einmal angefordert werden."
  },
  {
    "id": "model.config.is_valid.log.advanced_logging.json",
    "translation": "JSON konnte nicht geparst werden: {{.Error}}"
  },
  {
    "id": "model.config.is_valid.log.advanced_logging.parse",
    "translation": "Ungültiges Format: {{.Error}}"
  },
  {
    "id": "api.context.ip_filtering.get_ip_filters.app_error",
    "translation": "Beim Abrufen von IP-Filtern ist ein Fehler aufgetreten"
  },
  {
    "id": "api.context.ip_filtering.not_available.app_error",
    "translation": "IP-Filterung ist auf diesem Server nicht verfügbar"
  },
  {
    "id": "api.templates.ip_filters_changed.button",
    "translation": "Änderungen prüfen"
  },
  {
    "id": "api.templates.ip_filters_changed.subTitle",
    "translation": "@{{ .InitiatingUsername }} hat die IP-Filtereinstellungen für deinen Arbeitsbereich unter der URL geändert: {{ .SiteURL }}"
  },
  {
    "id": "api.templates.ip_filters_changed.subject",
    "translation": "Änderungen an den IP-Filtern deines Arbeitsbereichs"
  },
  {
    "id": "api.templates.ip_filters_changed.title",
    "translation": "Änderungen der IP-Filterung für deinen Arbeitsbereich"
  },
  {
    "id": "api.templates.ip_filters_changed_footer.contact_support",
    "translation": "Support benachrichtigen"
  },
  {
    "id": "api.templates.ip_filters_changed_footer.send_an_email_to",
    "translation": "Sende eine E-Mail an {{ .InitiatingUserEmail }}"
  },
  {
    "id": "api.templates.ip_filters_changed_footer.title",
    "translation": "Hast du Probleme beim Zugriff auf deinen Arbeitsbereich?"
  },
  {
    "id": "app.login.doLogin.updateLastLogin.error",
    "translation": "Zeitstempel der letzten Anmeldung konnte nicht aktualisiert werden"
  },
  {
    "id": "api.context.ip_filtering.get_my_ip.failed",
    "translation": "Beim Abrufen der IP-Adresse des Clients ist ein Fehler aufgetreten"
  },
  {
    "id": "api.context.ip_filtering.apply_ip_filters.app_error",
    "translation": "Bei der Anwendung von IP-Filtern ist ein Fehler aufgetreten"
  },
  {
    "id": "api.templates.ip_filters_changed_footer.log_in_to_customer_portal",
    "translation": "Melde dich im Kundenportal an, um die IP-Filterung zurückzusetzen"
  },
  {
    "id": "app.plugin.subpath_parse.app_error",
    "translation": "SiteURL-Unterpfad konnte nicht geparst werden"
  },
  {
    "id": "model.outgoing_oauth_connection.is_valid.audience.empty",
    "translation": "Audience darf nicht leer sein."
  },
  {
    "id": "model.outgoing_oauth_connection.is_valid.audience.error",
    "translation": "Audience URL ist ungültig: {{ .Url }}"
  },
  {
    "id": "model.outgoing_oauth_connection.is_valid.client_id.error",
    "translation": "Ungültige Client-ID."
  },
  {
    "id": "model.outgoing_oauth_connection.is_valid.client_secret.error",
    "translation": "Ungültiges Client Secret."
  },
  {
    "id": "model.outgoing_oauth_connection.is_valid.create_at.error",
    "translation": "Erstellt am muss eine gültige Zeit sein."
  },
  {
    "id": "model.outgoing_oauth_connection.is_valid.grant_type.error",
    "translation": "Ungültiger Grant-Typ."
  },
  {
    "id": "model.outgoing_oauth_connection.is_valid.name.error",
    "translation": "Ungültiger Name."
  },
  {
    "id": "model.outgoing_oauth_connection.is_valid.oauth_token_url.error",
    "translation": "Ungültige OAuth Token URL."
  },
  {
    "id": "model.outgoing_oauth_connection.is_valid.password_credentials.error",
    "translation": "Ungültige Kennwortdaten."
  },
  {
    "id": "model.outgoing_oauth_connection.is_valid.update_at.error",
    "translation": "Aktualisiert am muss eine gültige Zeit sein."
  },
  {
    "id": "model.outgoing_oauth_connection.is_valid.creator_id.error",
    "translation": "Ungültige Ersteller ID."
  },
  {
    "id": "model.outgoing_oauth_connection.is_valid.id.error",
    "translation": "Ungültige ID."
  },
  {
    "id": "app.reaction.save.save.too_many_reactions",
    "translation": "Das Reaktionslimit wurde für diesen Beitrag erreicht."
  },
  {
    "id": "api.getUsersForReporting.invalid_active_filter",
    "translation": "Es können nicht sowohl aktive als auch inaktive Benutzer ausgeblendet werden."
  },
  {
    "id": "api.getUsersForReporting.invalid_team_filter",
    "translation": "Ungültige Team-ID angegeben."
  },
  {
    "id": "api.custom_status.set_custom_statuses.emoji_not_found",
    "translation": "Die Aktualisierung des benutzerdefinierten Status ist fehlgeschlagen. Ein Emoji mit dem angegebenen Namen existiert nicht."
  },
  {
    "id": "model.config.is_valid.message_export.global_relay.customer_type_custom.app_error",
    "translation": "Wenn GlobalRelaySettings.CustomerType 'CUSTOM' ist, müssen GlobalRelaySettings.CustomSMTPServerName und GlobalRelaySettings.CustomSMTPPort gesetzt werden."
  },
  {
    "id": "model.reporting_base_options.is_valid.bad_date_range",
    "translation": "Der angegebene Datumsbereich ist ungültig."
  },
  {
    "id": "api.emoji.upload.seek.app_error",
    "translation": "Der Dateianfang kann nicht gesucht werden."
  },
  {
    "id": "model.config.is_valid.outgoing_integrations_request_timeout.app_error",
    "translation": "Ungültige Zeitüberschreitung für ausgehende Integrationsanfragen für Diensteinstellungen. Muss eine positive Zahl sein."
  },
  {
    "id": "api.getUsersForReporting.invalid_page_size",
    "translation": "Die Seitengröße ist ungültig oder zu groß."
  },
  {
    "id": "api.post.move_thread.disabled.app_error",
    "translation": "Das Verschieben von Unterhaltungen ist deaktiviert"
  },
  {
    "id": "api.post.move_thread.no_permission",
    "translation": "Du hast keine Berechtigung, diese Unterhaltung zu verschieben."
  },
  {
    "id": "app.post.move_thread_command.channel.multiple_messages",
    "translation": "Eine Unterhaltung mit {{.NumMessages}} Nachrichten wurde verschoben: {{.Link}}\n"
  },
  {
    "id": "app.post.move_thread.from_another_channel",
    "translation": "Diese Unterhaltung wurde von einem anderen Kanal verschoben"
  },
  {
    "id": "app.post.move_thread_command.channel.one_message",
    "translation": "Eine Nachricht wurde verschoben: {{.Link}}\n"
  },
  {
    "id": "app.post.move_thread_command.direct_or_group.one_message",
    "translation": "Eine Nachricht wurde in eine Direkt-/Gruppennachricht verschoben\n"
  },
  {
    "id": "app.post.move_thread_command.direct_or_group.multiple_messages",
    "translation": "Eine Unterhaltung mit {{.NumMessages}} Nachrichten wurde in eine Direkt-/Gruppen-Nachricht verschoben\n"
  },
  {
    "id": "app.post.move_thread_command.error",
    "translation": "Unterhaltung kann nicht entfernt werden"
  },
  {
    "id": "app.report.get_user_report.store_error",
    "translation": "Benutzerbericht konnte nicht abgerufen werden."
  },
  {
    "id": "model.config.is_valid.move_thread.domain_invalid.app_error",
    "translation": "Ungültige Domäne für die Einstellungen zum Verschieben von Unterhaltungen"
  },
  {
    "id": "model.user_report_options.is_valid.invalid_sort_column",
    "translation": "Die angegebene Sortierspalte ist nicht gültig."
  },
  {
    "id": "api.context.outgoing_oauth_connection.list_connections.app_error",
    "translation": "Beim Auflisten ausgehender OAuth-Verbindungen ist ein Fehler aufgetreten."
  },
  {
    "id": "api.context.outgoing_oauth_connection.list_connections.input_error",
    "translation": "Ungültige Eingabeparameter."
  },
  {
    "id": "api.roles.get_multiple_by_name_too_many.request_error",
    "translation": "Es ist nicht möglich, so viele Rollen nach Namen zu erhalten. Es können nur {{.MaxNames}} Rollen auf einmal angefordert werden."
  },
  {
    "id": "ent.outgoing_oauth_connections.delete_connection.app_error",
    "translation": "Beim Löschen der ausgehenden oauth-Verbindung ist ein Fehler aufgetreten."
  },
  {
    "id": "ent.outgoing_oauth_connections.get_connection.app_error",
    "translation": "Es ist ein Fehler beim Abrufen der ausgehenden Oauth-Verbindung aufgetreten."
  },
  {
    "id": "ent.outgoing_oauth_connections.get_connection.not_found.app_error",
    "translation": "Die ausgehende oauth-Verbindung wurde nicht gefunden."
  },
  {
    "id": "ent.outgoing_oauth_connections.get_connections.app_error",
    "translation": "Es ist ein Fehler beim Abrufen der ausgehenden Oauth-Verbindung aufgetreten."
  },
  {
    "id": "ent.outgoing_oauth_connections.save_connection.app_error",
    "translation": "Es ist ein Fehler beim Speichern der ausgehenden Oauth-Verbindung aufgetreten: {{ .Error }}"
  },
  {
    "id": "ent.outgoing_oauth_connections.update_connection.app_error",
    "translation": "Es ist ein Fehler bei der Aktualisierung der ausgehenden Oauth-Verbindung aufgetreten: {{ .Error }}"
  },
  {
    "id": "api.command_share.channel_not_shared.error",
    "translation": "Die Gegenstelle kann nicht eingeladen werden, da der Kanal {{.ChannelID}} nicht geteilt wird."
  },
  {
    "id": "model.config.is_valid.max_payload_size.app_error",
    "translation": "Ungültige maximale Nutzlastgröße für Diensteinstellungen. Muss eine ganze Zahl größer als Null sein."
  },
  {
    "id": "api.command_remote.confirm_invitation.error",
    "translation": "Konnte Einladung nicht bestätigen: {{.Error}}"
  },
  {
    "id": "api.payload.parse.error",
    "translation": "Beim Parsen der Nutzdaten ist ein Fehler aufgetreten."
  },
  {
    "id": "app.channel.patch_channel_members_notify_props.too_many",
    "translation": "Es können nicht so viele Kanal-Mitglieder aktualisiert werden. Es können nur {{.Max}} Kanal-Mitglieder gleichzeitig aktualisiert werden."
  },
  {
    "id": "api.user.get_profile_image_path.app_error",
    "translation": "Fehler bei der Überprüfung, ob ein Benutzer ein eigenes Profilbild hat."
  },
  {
    "id": "app.report.get_user_count_for_report.store_error",
    "translation": "Benutzeranzahl konnte nicht ermittelt werden."
  },
  {
    "id": "model.config.is_valid.data_retention.file_retention_both_zero.app_error",
    "translation": "Dateiaufbewahrungstage und -stunden können nicht beide 0 sein."
  },
  {
    "id": "model.config.is_valid.data_retention.file_retention_hours_too_low.app_error",
    "translation": "Datenaufbewahrung in Stunden darf nicht kleiner 0 sein"
  },
  {
    "id": "model.config.is_valid.data_retention.file_retention_misconfiguration.app_error",
    "translation": "Die Dateiaufbewahrungstage und -stunden können nicht beide größer als 0 sein."
  },
  {
    "id": "model.config.is_valid.data_retention.message_retention_both_zero.app_error",
    "translation": "Nachrichtenaufbewahrungstage und -stunden können nicht beide 0 sein."
  },
  {
    "id": "model.config.is_valid.data_retention.message_retention_hours_too_low.app_error",
    "translation": "Nachrichtenaufbewahrung in Stunden darf nicht kleiner 0 sein"
  },
  {
    "id": "model.config.is_valid.data_retention.message_retention_misconfiguration.app_error",
    "translation": "Die Nachrichtenaufbewahrungstage und -stunden können nicht beide größer als 0 sein."
  },
  {
    "id": "app.channel.patch_channel_members_notify_props.app_error",
    "translation": "Die Benachrichtigungseigenschaften der Kanalmitglieder können nicht aktualisiert werden."
  },
  {
    "id": "api.team.user.missing_account",
    "translation": "Benutzer konnte nicht gefunden werden."
  },
  {
    "id": "app.compile_csv_chunks.header_error",
    "translation": "CSV-Kopfzeilen konnten nicht geschrieben werden."
  },
  {
    "id": "app.compile_report_chunks.unsupported_format",
    "translation": "Nicht unterstütztes Berichtsformat."
  },
  {
    "id": "app.report.send_report_to_user.export_finished",
    "translation": "Dein Export ist fertig. Die CSV-Datei enthält Benutzerdaten aus dem Zeitraum {{.DateRange}}. Klicke auf den unten stehenden Link um den Bericht runterzuladen."
  },
  {
    "id": "app.report.start_users_batch_export.job_exists",
    "translation": "Für diesen Benutzer und Datumsbereich existiert bereits ein Auftrag."
  },
  {
    "id": "app.report.start_users_batch_export.license_error",
    "translation": "Der Batch-Export von Berichten ist nur für Pro und Enterprise verfügbar."
  },
  {
    "id": "app.report.start_users_batch_export.started_export",
    "translation": "Du hast den Export von Benutzerdaten im Zeitraum {{.DateRange}} gestartet. Nach Abschluss des Exports wird dir eine CSV-Datei in dieser Direktnachricht gesendet."
  },
  {
    "id": "app.save_csv_chunk.write_error",
    "translation": "CSV-Chunk konnte nicht geschrieben werden."
  },
  {
    "id": "app.save_report_chunk.unsupported_format",
    "translation": "Nicht unterstütztes Berichtsformat."
  },
  {
    "id": "app.report.send_report_to_user.failed_to_save",
    "translation": "Dateiinfo konnte nicht gespeichert werden."
  },
  {
    "id": "app.report.date_range.all_time",
    "translation": "Gesamter Zeitraum"
  },
  {
    "id": "app.report.date_range.last_30_days",
    "translation": "Die letzten 30 Tage"
  },
  {
    "id": "app.report.date_range.last_6_months",
    "translation": "Die letzten 6 Monate"
  },
  {
    "id": "app.report.date_range.previous_month",
    "translation": "Im Vormonat"
  },
  {
    "id": "app.report.send_report_to_user.missing_date_range",
    "translation": "Fehlender Datumsbereich"
  },
  {
    "id": "app.report.send_report_to_user.missing_user_id",
    "translation": "Keine Benutzerkennung zum Senden des Berichts"
  },
  {
    "id": "api.team.update_team_member_roles.guest.app_error",
    "translation": "Ungültige Teammitglied Aktualisierung: Ein Gast kann nicht zum Teammitglied oder -administrator ernannt werden. Bitte ernenne ihn zuerst zu einem Benutzer."
  },
  {
    "id": "app.channel.add_member.deleted_user.app_error",
    "translation": "Der Benutzer konnte nicht als Mitglied des Kanals hinzugefügt werden."
  },
  {
    "id": "api.context.outgoing_oauth_connection.create_connection.app_error",
    "translation": "Beim Erstellen der ausgehenden OAuth-Verbindung ist ein Fehler aufgetreten."
  },
  {
    "id": "api.context.outgoing_oauth_connection.create_connection.input_error",
    "translation": "Ungültige Eingabeparameter."
  },
  {
    "id": "api.context.outgoing_oauth_connection.delete_connection.app_error",
    "translation": "Beim Löschen der ausgehenden OAuth-Verbindung ist ein Fehler aufgetreten."
  },
  {
    "id": "api.context.outgoing_oauth_connection.not_available.configuration_disabled",
    "translation": "Ausgehende OAuth-Verbindungen sind auf diesem Server nicht verfügbar."
  },
  {
    "id": "api.context.outgoing_oauth_connection.update_connection.app_error",
    "translation": "Beim Aktualisieren der ausgehenden OAuth-Verbindung ist ein Fehler aufgetreten."
  },
  {
    "id": "api.context.outgoing_oauth_connection.update_connection.input_error",
    "translation": "Ungültige Eingabeparameter."
  },
  {
    "id": "api.context.outgoing_oauth_connection.validate_connection_credentials.app_error",
    "translation": "Es ist ein Fehler bei der Validierung der ausgehenden OAuth-Verbindungsdaten aufgetreten."
  },
  {
    "id": "api.context.outgoing_oauth_connection.validate_connection_credentials.input_error",
    "translation": "Die Anmeldedaten konnten mit der angegebenen Verbindungskonfiguration nicht abgerufen werden."
  },
  {
    "id": "ent.outgoing_oauth_connections.feature_disabled",
    "translation": "Ausgehende OAuth-Verbindungen sind auf diesem Server nicht verfügbar."
  },
  {
    "id": "api.saml.invalid_email_token.app_error",
    "translation": "Ungültiges email_token"
  },
  {
    "id": "basic_security_check.url.too_long_error",
    "translation": "URL ist zu lang"
  },
  {
    "id": "ent.outgoing_oauth_connections.authenticate.app_error",
    "translation": "Bei der Authentifizierung der ausgehenden OAuth-Verbindung ist ein Fehler aufgetreten: {{ .Error }}"
  },
  {
    "id": "ent.outgoing_oauth_connections.connection_matching_audience_exists.app_error",
    "translation": "Es gibt bereits eine ausgehende OAuth-Verbindung für die angegebene Zielgruppe."
  },
  {
    "id": "ent.outgoing_oauth_connections.connection_matching_audience_exists.not_found",
    "translation": "Es gibt keine ausgehende OAuth-Verbindung für die angegebene Zielgruppe."
  },
  {
    "id": "ent.outgoing_oauth_connections.get_connection_for_audience.app_error",
    "translation": "Es gab einen Fehler beim Abrufen der ausgehenden OAuth-Verbindung für die Zielgruppe."
  },
  {
    "id": "ent.outgoing_oauth_connections.get_connection_for_audience.not_found.app_error",
    "translation": "Die ausgehende OAuth-Verbindung für die angegebene Zielgruppe wurde nicht gefunden."
  },
  {
    "id": "ent.outgoing_oauth_connections.license_disable.app_error",
    "translation": "Deine Lizenz unterstützt keine ausgehenden OAuth-Verbindungen."
  },
  {
    "id": "ent.outgoing_oauth_connections.save_connection.audience_duplicated",
    "translation": "Es gibt bereits eine ausgehende OAuth-Verbindung für die angegebene Zielgruppe: {{ .Audience }}"
  },
  {
    "id": "ent.outgoing_oauth_connections.save_connection.audience_invalid",
    "translation": "Die angegebene Zielgruppe ist ungültig: {{ .Error }}"
  },
  {
    "id": "ent.outgoing_oauth_connections.update_connection.audience_duplicated",
    "translation": "Es gibt bereits eine ausgehende OAuth-Verbindung für die angegebene Zielgruppe: {{ .Audience }}"
  },
  {
    "id": "ent.outgoing_oauth_connections.update_connection.audience_invalid",
    "translation": "Die angegebene Zielgruppe ist ungültig: {{ .Error }}"
  },
  {
    "id": "api.team.update_team_member_roles.user_and_guest.app_error",
    "translation": "Ungültige Aktualisierung eines Teammitglieds: Ein Gast kann nicht für ein einzelnes Team festgelegt werden. Ein Systemadministrator muss Benutzer zu/von Gästen befördern oder degradieren."
  },
  {
    "id": "model.user.is_valid.invalidProperty.app_error",
    "translation": "Ungültige Eigenschaften (benutzerdefinierter Status)"
  },
  {
    "id": "api.command_share.invite_remote_to_channel.error",
    "translation": "Kann Remote nicht zum Kanal einladen: {{.Error}}"
  },
  {
    "id": "api.server.cws.disabled",
    "translation": "Die Interaktionen mit dem Mattermost-Kundenportal wurden vom Systemadministrator deaktiviert."
  },
  {
    "id": "api.channel.bookmark.channel_bookmark.license.error",
    "translation": "Deine Lizenz unterstützt keine Kanal-Lesezeichen."
  },
  {
    "id": "api.channel.bookmark.create_channel_bookmark.direct_or_group_channels.forbidden.app_error",
    "translation": "Du darfst keine Lesezeichen für einen Kanal erstellen."
  },
  {
    "id": "api.channel.bookmark.create_channel_bookmark.direct_or_group_channels_by_guests.forbidden.app_error",
    "translation": "Lesezeichen für den Channel konnte nicht erstellt werden."
  },
  {
    "id": "api.channel.bookmark.create_channel_bookmark.forbidden.app_error",
    "translation": "Lesezeichen für den Channel konnte nicht erstellt werden."
  },
  {
    "id": "api.channel.bookmark.delete_channel_bookmark.direct_or_group_channels_by_guests.forbidden.app_error",
    "translation": "Lesezeichen für den Kanal konnte nicht gelöscht werden."
  },
  {
    "id": "api.channel.bookmark.delete_channel_bookmark.forbidden.app_error",
    "translation": "Lesezeichen für den Kanal konnte nicht gelöscht werden."
  },
  {
    "id": "api.channel.bookmark.delete_channel_bookmark.direct_or_group_channels.forbidden.app_error",
    "translation": "Lesezeichen für den Kanal konnte nicht gelöscht werden."
  },
  {
    "id": "api.channel.bookmark.update_channel_bookmark.direct_or_group_channels.forbidden.app_error",
    "translation": "Aktualisierung des Kanal-Lesezeichens ist fehlgeschlagen."
  },
  {
    "id": "api.channel.bookmark.update_channel_bookmark.direct_or_group_channels_by_guests.forbidden.app_error",
    "translation": "Aktualisierung des Kanal-Lesezeichens ist fehlgeschlagen."
  },
  {
    "id": "api.channel.bookmark.update_channel_bookmark.forbidden.app_error",
    "translation": "Aktualisierung des Kanal-Lesezeichens ist fehlgeschlagen."
  },
  {
    "id": "api.channel.bookmark.update_channel_bookmark_sort_order.direct_or_group_channels.forbidden.app_error",
    "translation": "Sortierreihenfolge des Kanal-Lesezeichens konnte nicht aktualisiert werden."
  },
  {
    "id": "api.channel.bookmark.update_channel_bookmark_sort_order.direct_or_group_channels_by_guests.forbidden.app_error",
    "translation": "Sortierreihenfolge des Kanal-Lesezeichens konnte nicht aktualisiert werden."
  },
  {
    "id": "api.channel.bookmark.update_channel_bookmark_sort_order.forbidden.app_error",
    "translation": "Sortierreihenfolge des Kanal-Lesezeichens konnte nicht aktualisiert werden."
  },
  {
    "id": "api.channel.update_channel_member_roles.user_and_guest.app_error",
    "translation": "Ungültige Aktualisierung eines Channel-Mitglieds: Ein Gast kann nicht für einen einzelnen Kanal festgelegt werden, ein Systemadministrator muss Benutzer zu/von Gästen befördern oder zurückstufen."
  },
  {
    "id": "app.channel.bookmark.delete.app_error",
    "translation": "Lesezeichen konnte nicht gelöscht werden."
  },
  {
    "id": "app.channel.bookmark.get.app_error",
    "translation": "Lesezeichen konnte nicht geholt werden."
  },
  {
    "id": "app.channel.bookmark.get_existing.app_err",
    "translation": "Das vorhandene Lesezeichen konnte nicht aktualisiert werden."
  },
  {
    "id": "app.channel.bookmark.save.app_error",
    "translation": "Lesezeichen konnte nicht gespeichert werden."
  },
  {
    "id": "app.channel.bookmark.update.app_error",
    "translation": "Lesezeichen konnte nicht aktualisiert werden."
  },
  {
    "id": "app.channel.bookmark.update_sort.app_error",
    "translation": "Das Lesezeichen konnte nicht sortiert werden."
  },
  {
    "id": "app.channel.bookmark.update_sort.invalid_input.app_error",
    "translation": "Das Lesezeichen konnte nicht sortiert werden. Ungültige Eingabe."
  },
  {
    "id": "app.channel.bookmark.update_sort.missing_bookmark.app_error",
    "translation": "Konnte das Lesezeichen nicht sortieren. Nicht gefunden."
  },
  {
    "id": "model.channel_bookmark.is_valid.channel_id.app_error",
    "translation": "Ungültige Kanal-ID."
  },
  {
    "id": "model.channel_bookmark.is_valid.create_at.app_error",
    "translation": "Erstellt am muss eine gültige Zeit sein."
  },
  {
    "id": "model.channel_bookmark.is_valid.display_name.app_error",
    "translation": "Anzeigename fehlt."
  },
  {
    "id": "model.channel_bookmark.is_valid.file_id.missing_or_invalid.app_error",
    "translation": "Die Datei-ID fehlt oder ist ungültig."
  },
  {
    "id": "model.channel_bookmark.is_valid.image_url.app_error",
    "translation": "Ungültige Bild-URL."
  },
  {
    "id": "model.channel_bookmark.is_valid.link_file.app_error",
    "translation": "Ein Link und eine Datei können nicht im selben Lesezeichen gesetzt werden."
  },
  {
    "id": "model.channel_bookmark.is_valid.link_url.missing_or_invalid.app_error",
    "translation": "Link-URL fehlt oder ist ungültig."
  },
  {
    "id": "model.channel_bookmark.is_valid.original_id.app_error",
    "translation": "Ungültige Original-ID."
  },
  {
    "id": "model.channel_bookmark.is_valid.owner_id.app_error",
    "translation": "Ungültige Eigentümer-ID."
  },
  {
    "id": "model.channel_bookmark.is_valid.parent_id.app_error",
    "translation": "Ungültige Vorgänger-ID."
  },
  {
    "id": "model.channel_bookmark.is_valid.id.app_error",
    "translation": "Ungültige Id."
  },
  {
    "id": "model.channel_bookmark.is_valid.type.app_error",
    "translation": "Ungültiger Typ."
  },
  {
    "id": "model.channel_bookmark.is_valid.update_at.app_error",
    "translation": "Aktualisier am muss eine gültige Zeit sein."
  },
  {
    "id": "api.channel.update_channel_member_roles.guest.app_error",
    "translation": "Ungültige Aktualisierung des Kanal-Mitglieds: Ein Gast kann nicht zum Teammitglied oder Admin gemacht werden, bitte befördere ihn zuerst zum Benutzer."
  },
  {
    "id": "api.config.update.elasticsearch.autocomplete_cannot_be_enabled_error",
    "translation": "Die automatische Vervollständigung von Kanälen kann nicht aktiviert werden, da das Schema des Kanal-Index veraltet ist. Es wird empfohlen, den Kanal-Index neu zu erstellen. Weitere Informationen findest du im Mattermost Changelog"
  },
  {
    "id": "app.channel.elasticsearch_channel_index.notify_admin.message",
    "translation": "Dein Elasticsearch-Kanal-Indexschema ist veraltet. Es wird empfohlen, deinen Kanal-Index neu zu erstellen.\nKlicke auf die Schaltfläche \"Kanal Index neu erstellen\" im [Elasticsearch-Abschnitt in der Systemkonsole] ({{.ElasticsearchSection}}), um das Problem zu beheben.\nWeitere Informationen findest du im Mattermost Changelog."
  },
  {
    "id": "bleveengine.purge_list.not_implemented",
    "translation": "Die Funktion Bereinigungsliste ist für Bleve nicht verfügbar."
  },
  {
    "id": "ent.elasticsearch.purge_index.delete_failed",
    "translation": "Fehler beim Löschen eines Elasticsearch-Index"
  },
  {
    "id": "ent.elasticsearch.purge_indexes.unknown_index",
    "translation": "Der angegebene unbekannte Index konnte nicht gelöscht werden"
  },
  {
    "id": "app.scheme.get_all_page.app_error",
    "translation": "Die Seite mit den Schemata kann nicht aufgerufen werden."
  },
  {
    "id": "app.session.get_lru_sessions.app_error",
    "translation": "Die zuletzt verwendeten Sitzungen können nicht abgerufen werden."
  },
  {
    "id": "app.user.update_active.user_limit.exceeded",
    "translation": "Benutzer kann nicht aktiviert werden. Der Server überschreitet das Limit für sichere Benutzer. Kontaktiere deinen Administrator mit: ERROR_SAFETY_LIMITS_EXCEEDED."
  },
  {
    "id": "model.scheme.is_valid.app_error",
    "translation": "Ungültiges Schema."
  },
  {
    "id": "api.user.create_user.user_limits.exceeded",
    "translation": "Benutzer kann nicht erstellt werden. Der Server überschreitet das Limit für sichere Benutzer. Kontaktiere deinen Administrator mit: ERROR_SAFETY_LIMITS_EXCEEDED."
  },
  {
    "id": "app.import.import_line.null_role.error",
    "translation": "Die Importdatenzeile hat den Typ \"role\", aber das role-Objekt ist null."
  },
  {
    "id": "api.post.check_for_out_of_team_mentions.message.multiple",
    "translation": "@{{.Usernames}} und @{{.LastUsername}} wurden von dieser Erwähnung nicht benachrichtigt, weil sie nicht zu diesem Team gehören."
  },
  {
    "id": "api.post.check_for_out_of_team_mentions.message.one",
    "translation": "@{{.Username}} wurde durch diese Erwähnung nicht benachrichtigt, weil sie kein Mitglied dieses Teams sind."
  },
  {
    "id": "api.channel.create_channel.missing_display_name.error",
    "translation": "Fehlender display_name im Anfragebody"
  },
  {
    "id": "api.channel.create_channel.missing_team_id.error",
    "translation": "Fehlende team_id im Anfragebody"
  },
  {
    "id": "api.user.auth_switch.not_available.email_signup_disabled.app_error",
    "translation": "Die Authentifizierungsübertragung ist nicht verfügbar, da die E-Mail-Anmeldung deaktiviert ist."
  },
  {
    "id": "api.user.auth_switch.not_available.login_disabled.app_error",
    "translation": "Die Authentifizierungsübertragung ist nicht verfügbar, da weder die Anmeldung per E-Mail noch die Anmeldung per Benutzername aktiviert ist."
  },
  {
    "id": "api4.plugin.reattachPlugin.invalid_request",
    "translation": "Anfrage konnte nicht geparst werden"
  },
  {
    "id": "app.plugin.reattach.app_error",
    "translation": "Plugin kann nicht wieder angehängt werden"
  },
  {
    "id": "plugin_reattach_request.is_valid.manifest.app_error",
    "translation": "Fehlendes Manifest"
  },
  {
    "id": "plugin_reattach_request.is_valid.plugin_reattach_config.app_error",
    "translation": "Fehlende Plugin reattach Konfiguration"
  },
  {
    "id": "model.user.is_valid.pwd_max_length.app_error",
    "translation": "Dein Passwort darf nicht mehr als 72 Zeichen enthalten."
  },
  {
    "id": "model.user.is_valid.pwd_min_length.app_error",
    "translation": "Dein Passwort muss mindestens {{.Min}} Zeichen lang sein."
  },
  {
    "id": "app.import.attachment.file_stat.error",
    "translation": "Fehler beim Lesen des Dateistatus: \"{{.FilePath}}\""
  },
  {
    "id": "app.import.attachment.seek_file.error",
    "translation": "Fehler beim Suchen der Datei: \"{{.FilePath}}\""
  },
  {
    "id": "app.limits.get_app_limits.user_count.store_error",
    "translation": "Benutzeranzahl konnte nicht ermittelt werden"
  },
  {
    "id": "ent.compliance.csv.metadata.close.appError",
    "translation": "Konnte die ZIP-Datei nicht schließen"
  },
  {
    "id": "ent.compliance.csv.seek.appError",
    "translation": "Kann nicht zum Anfang der Exportdatei suchen."
  },
  {
    "id": "store.sql_team.save_team.existing.app_error",
    "translation": "Es gibt bereits ein Team mit dieser URL."
  },
  {
    "id": "app.user.update.countAdmins.app_error",
    "translation": "Fehler bei der Ermittlung der Anzahl der Systemadmin-Konten."
  },
  {
    "id": "app.user.update.lastAdmin.app_error",
    "translation": "Der letzte Systemadministrator kann nicht zurückgestuft werden."
  },
  {
    "id": "app.user.save.groupname.app_error",
    "translation": "Es kann nicht festgestellt werden, ob dieser Benutzername bereits existiert"
  },
  {
    "id": "api.job.status.invalid",
    "translation": "Ungültiger Status gesetzt"
  },
  {
    "id": "api.job.unable_to_manage_job.incorrect_job_type",
    "translation": "Du hast nicht die Berechtigung, diesen Jobtyp zu verwalten"
  },
  {
    "id": "app.job.update_status.app_error",
    "translation": "Der Auftragsstatus kann nicht aktualisiert werden. Ungültiger Status gesetzt"
  },
  {
    "id": "api.system.logs.download_bytes_buffer.app_error",
    "translation": "Logs können nicht in den Puffer geschrieben werden"
  },
  {
    "id": "api.user.update_password.password_hash.app_error",
    "translation": "Es gab einen internen Fehler beim Speichern des Passworts."
  },
  {
    "id": "model.user.pre_save.password_hash.app_error",
    "translation": "Es gab einen internen Fehler beim Speichern des Passworts."
  },
  {
    "id": "model.user.pre_save.password_too_long.app_error",
    "translation": "Dein Passwort darf nicht mehr als 72 Zeichen enthalten."
  },
  {
    "id": "api.get_site_url_error",
    "translation": "Die URL der Instanzseite konnte nicht ermittelt werden"
  },
  {
    "id": "api.remote_cluster.accept_invitation_error",
    "translation": "Die Remote-Cluster-Einladung konnte nicht akzeptiert werden"
  },
  {
    "id": "api.remote_cluster.base64_decode_error",
    "translation": "Konnte den Base64-String nicht dekodieren"
  },
  {
    "id": "api.remote_cluster.cluster_not_deleted",
    "translation": "Remote-Cluster wurde nicht gelöscht"
  },
  {
    "id": "api.remote_cluster.encrypt_invite_error",
    "translation": "Die Remote Cluster Einladung konnte nicht mit dem angegebenen Passwort verschlüsselt werden"
  },
  {
    "id": "api.remote_cluster.get.not_found",
    "translation": "Remote Cluster nicht gefunden"
  },
  {
    "id": "app.import.custom_status.error",
    "translation": "Der benutzerdefinierte Status kann nicht gesetzt werden."
  },
  {
    "id": "api.remote_cluster.invite_decrypt_error",
    "translation": "Der Remote Cluster Einladung konnte mit dem angegebenen Passwort nicht entschlüsselt werden"
  },
  {
    "id": "model.config.is_valid.elastic_search.invalid_backend.app_error",
    "translation": "Ungültiges Such-Backend. Es muss entweder elasticsearch oder opensearch sein."
  },
  {
    "id": "api.context.request_body_too_large.app_error",
    "translation": "Anfrage kann nicht bearbeitet werden. Der Request Body ist zu groß."
  },
  {
    "id": "model.config.is_valid.max_url_length.app_error",
    "translation": "Ungültige maximale URL-Länge für Diensteinstellungen. Muss eine ganze Zahl größer als Null sein."
  },
  {
    "id": "model.preference.is_valid.limit_visible_dms_gms.app_error",
    "translation": "Ungültiger Wert für limit_visible_dms_gms."
  },
  {
    "id": "model.config.is_valid.cache_type.app_error",
    "translation": "Der Cache-Typ muss entweder lru oder redis sein."
  },
  {
    "id": "model.config.is_valid.empty_redis_address.app_error",
    "translation": "RedisAddress muss für den Redis-Cache-Typ angegeben werden."
  },
  {
    "id": "model.config.is_valid.invalid_redis_db.app_error",
    "translation": "Redis DB muss einen Wert größer oder gleich Null haben."
  },
  {
    "id": "app.webhooks.get_incoming_count.app_error",
    "translation": "Es ist nicht möglich, den Webhook für teamID={{.TeamID}}, userID={{.UserID}}, err={{.Error}} zu erhalten."
  },
  {
    "id": "api.user.login_with_desktop_token.not_oauth_or_saml_user.app_error",
    "translation": "Der Benutzer ist kein OAuth- oder SAML-Benutzer."
  },
  {
    "id": "api.shared_channel.has_remote_error",
    "translation": "Es konnte nicht festgestellt werden, ob der Kanal mit der Gegenstelle geteilt wird"
  },
  {
    "id": "api.shared_channel.uninvite_remote_to_channel_error",
    "translation": "Die Gegenseite konnte nicht vom Kanal ausgeladen werden"
  },
  {
    "id": "app.import.import_direct_channel.get_channel_members.error",
    "translation": "Kanalmitglieder für den direkten Kanal konnten nicht ermittelt werden"
  },
  {
    "id": "app.import.import_direct_channel.no_members.error",
    "translation": "Es gibt keine Mitglieder für den direkten Kanal"
  },
  {
    "id": "app.thread.get_threadmembers_for_export.app_error",
    "translation": "Es ist nicht möglich, Mitglieder der Unterhaltung für den Export zu erhalten."
  },
  {
    "id": "model.thread.is_valid.post_id.app_error",
    "translation": "Ungültige Post-ID."
  },
  {
    "id": "model.thread.is_valid.user_id.app_error",
    "translation": "Ungültige Benutzer-ID."
  },
  {
    "id": "api.shared_channel.get_shared_channel_remotes_error",
    "translation": "Gemeinsame Channel-Remotes konnten nicht abgerufen werden"
  },
  {
    "id": "api.shared_channel.invite_remote_to_channel_error",
    "translation": "Konnte die Gegenseite nicht zum Kanal einladen"
  },
  {
    "id": "app.post.save.thread_membership.app_error",
    "translation": "Die Mitgliedschaft in der Unterhaltung kann für den Beitrag nicht gespeichert werden."
  },
  {
    "id": "api.plugin.upload.file_too_large.app_error",
    "translation": "Die Größe des hochgeladenen Plugins überschreitet das Limit. Dieses Limit kann in der Systemkonsole über Dateispeicher > Maximale Dateigröße geändert werden"
  },
  {
    "id": "api.upload.create.upload_channel_not_shared_with_remote.app_error",
    "translation": "Datei kann nicht hochgeladen werden. Der Upload-Kanal wird nicht mit der Gegenstelle geteilt."
  },
  {
    "id": "app.session.set_extra_session_prop.app_error",
    "translation": "Es ist nicht möglich, die zusätzlichen Eigenschaften der Sitzung zu aktualisieren."
  },
  {
    "id": "api.remote_cluster.generate_invite_cluster_is_confirmed",
    "translation": "Kann keinen Einladungscode für einen bestätigten Cluster erzeugen"
  },
  {
    "id": "api.post.delete_post.not_enabled.app_error",
    "translation": "Nachricht kann nicht gelöscht werden, ServiceSettings.EnableAPIPostDeletion ist nicht aktiviert."
  },
  {
    "id": "api.user.update_active.cannot_modify_status_when_user_is_managed_by_ldap.app_error",
    "translation": "Du kannst den Benutzerstatus nicht ändern. Der Benutzer wird über LDAP verwaltet"
  },
  {
    "id": "app.file_info.get_by_post_id.app_error",
    "translation": "Die Dateien für die Nachricht konnten nicht gefunden werden."
  },
  {
    "id": "app.file_info.permanent_delete_for_post.app_error",
    "translation": "Die Datei für diese Nachricht konnte nicht dauerhaft gelöscht werden."
  },
  {
    "id": "app.post.permanent_delete_post.error",
    "translation": "Die Nachricht konnte nicht dauerhaft gelöscht werden."
  },
  {
    "id": "api.channel.create_channel.direct_channel.remote_restricted.app_error",
    "translation": "Kann keinen direkten Kanal mit einem entfernten Benutzer erstellen"
  },
  {
    "id": "api.channel.create_group.remote_restricted.app_error",
    "translation": "Kann keinen Gruppen-Kanal mit entfernten Benutzern erstellen"
  },
  {
    "id": "api.license.add_license.copy.app_error",
    "translation": "Der Inhalt der Lizenzdatei konnte nicht in den Puffer kopiert werden"
  },
  {
    "id": "api.remote_cluster.create_invite_error",
    "translation": "Konnte keine Einladung für Remote-Cluster erstellen"
  },
  {
    "id": "app.post.create_post.shared_dm_or_gm.app_error",
    "translation": "Kann den Beitrag nicht in einer direkten- oder Gruppen-Nachricht mit entfernten Benutzern erstellen"
  },
  {
    "id": "model.remote_cluster_invite.is_valid.remote_id.app_error",
    "translation": "Ungültige Remote-ID."
  },
  {
    "id": "model.remote_cluster_invite.is_valid.token.app_error",
    "translation": "Ungültiger Token."
  },
  {
    "id": "model.remote_cluster_invite.is_valid.site_url.app_error",
    "translation": "Ungültige URL der Website."
  },
  {
    "id": "api.oauth.get_access_token.bad_request.app_error",
    "translation": "invalid_request: Bad request."
  },
  {
    "id": "api.scheduled_posts.feature_disabled",
    "translation": "Die Funktion für zeitgesteuerte Beiträge ist deaktiviert"
  },
  {
    "id": "api.scheduled_posts.license_error",
    "translation": "Die Funktion \"Zeitgesteuerte Beiträge\" erfordert eine Lizenz"
  },
  {
    "id": "app.bot.update.app_error",
    "translation": "Konnte den Bot nicht aktualisieren."
  },
  {
    "id": "app.delete_scheduled_post.existing_scheduled_post.not_exist",
    "translation": "Der zeitgesteuerte Beitrag existiert nicht."
  },
  {
    "id": "app.delete_scheduled_post.get_scheduled_post.error",
    "translation": "Vorhandene zeitgesteuerte Beiträge können nicht aus der Datenbank geladen werden."
  },
  {
    "id": "app.delete_scheduled_post.delete_error",
    "translation": "Der geplante Beitrag konnte nicht aus der Datenbank gelöscht werden."
  },
  {
    "id": "app.delete_scheduled_post.delete_permission.error",
    "translation": "Du hast nicht die Erlaubnis, diese Ressource zu löschen."
  },
  {
    "id": "app.get_user_team_scheduled_posts.error",
    "translation": "Beim Abrufen der zeitgesteurten Beiträge ist ein Fehler aufgetreten."
  },
  {
    "id": "app.import.import_bot.owner_could_not_found.error",
    "translation": "Besitzer des Bots kann nicht gefunden werden"
  },
  {
    "id": "app.import.import_line.null_bot.error",
    "translation": "Die Importdatenzeile hat den Typ \"bot\", aber das Bot-Objekt ist null"
  },
  {
    "id": "app.import.validate_bot_import_data.owner_missing.error",
    "translation": "Bot-Besitzer fehlt"
  },
  {
    "id": "app.save_scheduled_post.channel_deleted.app_error",
    "translation": "Du kannst keinen Beitrag in einem archivierten Channel planen."
  },
  {
    "id": "app.save_scheduled_post.save.app_error",
    "translation": "Beim Speichern des zeitgesteuerten Beitrags ist ein Fehler aufgetreten."
  },
  {
    "id": "app.update_scheduled_post.existing_scheduled_post.not_exist",
    "translation": "Der zeitgesteuerte Beitrag existiert nicht."
  },
  {
    "id": "app.update_scheduled_post.get_scheduled_post.error",
    "translation": "Vorhandene zeitgesteuerte Beiträge können nicht aus der Datenbank geladen werden."
  },
  {
    "id": "app.update_scheduled_post.update.error",
    "translation": "Aktualisierter zeitgesteuerter Beitrag konnte nicht in der Datenbank gespeichert werden."
  },
  {
    "id": "app.update_scheduled_post.update_permission.error",
    "translation": "Du hast nicht die Erlaubnis, diese Ressource zu aktualisieren."
  },
  {
    "id": "model.scheduled_post.is_valid.empty_post.app_error",
    "translation": "Ein leerer Beitrag kann nicht zeitgesteuert werden. Ein zeitgesteuerter Beitrag muss mindestens eine Nachricht oder einen Dateianhang enthalten."
  },
  {
    "id": "model.scheduled_post.is_valid.id.app_error",
    "translation": "Zeitgesteuerte Beiträge müssen eine ID haben."
  },
  {
    "id": "model.scheduled_post.is_valid.processed_at.app_error",
    "translation": "Invalid processed at time."
  },
  {
    "id": "model.scheduled_post.is_valid.scheduled_at.app_error",
    "translation": "Invalid scheduled at time."
  },
  {
    "id": "app.notifications.send_test_message.errors.create_post",
    "translation": "Die Nachricht kann nicht erstellt werden"
  },
  {
    "id": "app.notifications.send_test_message.errors.no_channel",
    "translation": "Kann die System Bot-Direktnachricht nicht erhalten"
  },
  {
    "id": "app.notifications.send_test_message.errors.no_user",
    "translation": "Kann den Benutzer nicht holen"
  },
  {
    "id": "app.notifications.send_test_message.message_body",
    "translation": "Wenn du diese Testbenachrichtigung erhalten hast, hat es funktioniert!"
  },
  {
    "id": "app.notifications.send_test_message.errors.no_bot",
    "translation": "Kann den Systembot nicht holen"
  },
  {
    "id": "app.file_info.seek.gif.app_error",
    "translation": "Es ist nicht möglich, den Anfang der GIF-Daten zu suchen."
  },
  {
    "id": "app.scheduled_post.error_reason.channel_archived",
    "translation": "Kanal ist archiviert"
  },
  {
    "id": "app.scheduled_post.error_reason.channel_not_found",
    "translation": "Kanal nicht gefunden"
  },
  {
    "id": "app.scheduled_post.error_reason.invalid_post",
    "translation": "Ungültiger Nachrichteninhalt"
  },
  {
    "id": "app.scheduled_post.error_reason.no_channel_member",
    "translation": "Kein Mitglied des Kanals"
  },
  {
    "id": "app.scheduled_post.error_reason.no_channel_permission",
    "translation": "Keine Erlaubnis zum Posten im Kanal"
  },
  {
    "id": "app.scheduled_post.error_reason.thread_deleted",
    "translation": "Die Unterhaltung wurde gelöscht"
  },
  {
    "id": "app.scheduled_post.error_reason.unable_to_send",
    "translation": "Die Nachricht kann nicht gesendet werden"
  },
  {
    "id": "app.scheduled_post.error_reason.unknown",
    "translation": "Unbekannter Fehler"
  },
  {
    "id": "app.scheduled_post.private_channel",
    "translation": "Privater Kanal"
  },
  {
    "id": "app.scheduled_post.failed_message_detail",
    "translation": {
      "one": "- {{.Count}} in Kanal {{.ChannelName}}. Grund: {{.ErrorReason}}",
      "other": "- {{.Count}} in Kanal {{.ChannelName}}. Grund: {{.ErrorReason}}"
    }
  },
  {
    "id": "app.scheduled_post.error_reason.user_deleted",
    "translation": "Benutzerkonto ist gelöscht"
  },
  {
    "id": "app.scheduled_post.error_reason.user_missing",
    "translation": "Benutzer existiert nicht"
  },
  {
    "id": "app.scheduled_post.failed_messages",
    "translation": {
      "one": "Der Versand von einem geplanten Beitrag ist fehlgeschlagen.",
      "other": "Der Versand von {{.Count}} geplanten Beiträgen ist fehlgeschlagen."
    }
  },
  {
    "id": "app.scheduled_post.permanent_delete_by_user.app_error",
    "translation": "Geplante Beiträge für Benutzer können nicht gelöscht werden."
  },
  {
    "id": "app.scheduled_post.unknown_channel",
    "translation": "Unbekannter Kanal"
  },
  {
    "id": "model.config.is_valid.storage_class.app_error",
    "translation": "Ungültige Speicherklasse {{.Value}}."
  },
  {
    "id": "api.post.deduplicate_create_post.cache_error",
    "translation": "Nach der Deduplizierung eines Clients, der dieselbe Anfrage wiederholt hat, konnte der Beitrag nicht zwischengespeichert werden."
  },
  {
    "id": "app.plugin.seek.app_error",
    "translation": "Die Leseposition kann nicht auf den Anfang des Plugin-Bündels zurückgesetzt werden."
  },
  {
    "id": "web.command_webhook.general.app_error",
    "translation": "Der Webhook-Befehl {{.hook_id}} konnte nicht verarbeitet werden."
  },
  {
    "id": "web.incoming_webhook.decode.app_error",
    "translation": "Die Nutzdaten des Medientyps {{.media_type}} für den eingehenden Webhook {{.hook_id}} konnten nicht entschlüsselt werden."
  },
  {
    "id": "web.incoming_webhook.general.app_error",
    "translation": "Die Nutzlast des Medientyps {{.media_type}} für den eingehenden Webhook {{.hook_id}} konnte nicht verarbeitet werden."
  },
  {
    "id": "web.incoming_webhook.media_type.app_error",
    "translation": "Der eingehende Webhook {{.hook_id}} konnte nicht analysiert werden."
  },
  {
    "id": "model.draft.is_valid.message_length.app_error",
    "translation": "Der Entwurf der Nachricht ist länger als die maximal zulässige Länge."
  },
  {
    "id": "model.post.is_valid.message_length.app_error",
    "translation": "Die Post Message Eigenschaft ist länger als die maximal erlaubte Länge."
<<<<<<< HEAD
=======
  },
  {
    "id": "api.filter_config_error",
    "translation": "Konfiguration kann nicht gefiltert werden."
  },
  {
    "id": "app.export.export_custom_emoji.mkdir.error",
    "translation": "Verzeichnis für benutzerdefinierte Emoji-Bilder kann nicht erstellt werden"
  },
  {
    "id": "app.import.validate_user_import_data.guest_roles_conflict.error",
    "translation": "Die Benutzerrollen stimmen nicht mit dem Gaststatus überein."
>>>>>>> 0713d1b8
  }
]<|MERGE_RESOLUTION|>--- conflicted
+++ resolved
@@ -10430,8 +10430,6 @@
   {
     "id": "model.post.is_valid.message_length.app_error",
     "translation": "Die Post Message Eigenschaft ist länger als die maximal erlaubte Länge."
-<<<<<<< HEAD
-=======
   },
   {
     "id": "api.filter_config_error",
@@ -10444,6 +10442,5 @@
   {
     "id": "app.import.validate_user_import_data.guest_roles_conflict.error",
     "translation": "Die Benutzerrollen stimmen nicht mit dem Gaststatus überein."
->>>>>>> 0713d1b8
   }
 ]
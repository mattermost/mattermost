--- conflicted
+++ resolved
@@ -10442,8 +10442,6 @@
   {
     "id": "model.post.is_valid.message_length.app_error",
     "translation": "De eigenschap Postbericht is langer dan de maximaal toegestane lengte."
-<<<<<<< HEAD
-=======
   },
   {
     "id": "api.filter_config_error",
@@ -10456,6 +10454,5 @@
   {
     "id": "app.import.validate_user_import_data.guest_roles_conflict.error",
     "translation": "Gebruikersrollen zijn niet consistent met de gaststatus."
->>>>>>> 0713d1b8
   }
 ]
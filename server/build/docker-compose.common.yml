version: '2.4'
services:
  mysql:
    image: "mysql/mysql-server:8.0.32"
    restart: always
    networks:
      - mm-test
    environment:
      MYSQL_ROOT_HOST: "%"
      MYSQL_ROOT_PASSWORD: mostest
      MYSQL_PASSWORD: mostest
      MYSQL_USER: mmuser
      MYSQL_DATABASE: mattermost_test
    healthcheck:
      test: ["CMD", "mysqladmin" ,"ping", "-h", "localhost"]
      interval: 5s
      timeout: 10s
      retries: 3
    volumes:
      - ./docker/mysql.conf.d/source.cnf:/etc/mysql/conf.d/mysql.cnf
  mysql-read-replica:
    image: "mysql/mysql-server:8.0.32"
    restart: always
    networks:
      - mm-test
    ports:
      - target: 3306
        published: 3307
        protocol: tcp
        mode: host
    environment:
      MYSQL_ROOT_HOST: "%"
      MYSQL_ROOT_PASSWORD: mostest
      MYSQL_PASSWORD: mostest
      MYSQL_USER: mmuser
      MYSQL_DATABASE: mattermost_test
    healthcheck:
      test: ["CMD", "mysqladmin" ,"ping", "-h", "localhost"]
      interval: 5s
      timeout: 10s
      retries: 3
    volumes:
      - ./docker/mysql.conf.d/replica.cnf:/etc/mysql/conf.d/mysql.cnf
  postgres:
    image: "postgres:11"
    restart: always
    networks:
      - mm-test
    environment:
      POSTGRES_USER: mmuser
      POSTGRES_PASSWORD: mostest
      POSTGRES_DB: mattermost_test
    command: postgres -c 'config_file=/etc/postgresql/postgresql.conf'
    volumes:
     - "./docker/postgres.conf:/etc/postgresql/postgresql.conf"
    healthcheck:
      test: [ "CMD", "pg_isready", "-h", "localhost" ]
      interval: 5s
      timeout: 10s
      retries: 3
  minio:
    image: "minio/minio:RELEASE.2019-10-11T00-38-09Z"
    command: "server /data"
    networks:
      - mm-test
    environment:
      MINIO_ACCESS_KEY: minioaccesskey
      MINIO_SECRET_KEY: miniosecretkey
      MINIO_SSE_MASTER_KEY: "my-minio-key:6368616e676520746869732070617373776f726420746f206120736563726574"
  inbucket:
    image: "inbucket/inbucket:stable"
    restart: always
    environment:
      INBUCKET_WEB_ADDR: "0.0.0.0:9001"
      INBUCKET_POP3_ADDR: "0.0.0.0:10110"
      INBUCKET_SMTP_ADDR: "0.0.0.0:10025"
    networks:
      - mm-test
  openldap:
    image: "osixia/openldap:1.4.0"
    restart: always
    networks:
      - mm-test
    environment:
      LDAP_TLS_VERIFY_CLIENT: "never"
      LDAP_ORGANISATION: "Mattermost Test"
      LDAP_DOMAIN: "mm.test.com"
      LDAP_ADMIN_PASSWORD: "mostest"
  elasticsearch:
    image: "mattermostdevelopment/mattermost-elasticsearch:7.17.10"
    networks:
      - mm-test
    environment:
      http.host: "0.0.0.0"
      http.port: 9200
      http.cors.enabled: "true"
      http.cors.allow-origin: "http://localhost:1358,http://127.0.0.1:1358"
      http.cors.allow-headers: "X-Requested-With,X-Auth-Token,Content-Type,Content-Length,Authorization"
      http.cors.allow-credentials: "true"
      transport.host: "127.0.0.1"
      ES_JAVA_OPTS: "-Xms512m -Xmx512m"
  dejavu:
    image: "appbaseio/dejavu:3.4.2"
    networks:
      - mm-test
  keycloak:
<<<<<<< HEAD
    image: "quay.io/keycloak/keycloak:24.0.1"
    restart: always
    command: start-dev --import-realm --verbose
    environment:
      KEYCLOAK_ADMIN: mmuser
      KEYCLOAK_ADMIN_PASSWORD: mostest
      KC_DB: dev-file
=======
    image: "quay.io/keycloak/keycloak:23.0.7"
    restart: always
    entrypoint: /opt/keycloak/bin/kc.sh start --import-realm
>>>>>>> 32d93fd4
    networks:
      - mm-test
    environment:
      KEYCLOAK_ADMIN: admin
      KEYCLOAK_ADMIN_PASSWORD: admin
      KC_HOSTNAME_STRICT: 'false'
      KC_HOSTNAME_STRICT_HTTPS: 'false'
      KC_HTTP_ENABLED: 'true'
    volumes:
<<<<<<< HEAD
     - "./docker/keycloak/realm.json:/opt/keycloak/data/import/realm.json"
=======
     - "./docker/keycloak:/opt/keycloak/data/import"
>>>>>>> 32d93fd4
  prometheus:
    image: "prom/prometheus:v2.46.0"
    volumes:
      - "./docker/prometheus${IS_LINUX}.yml:/etc/prometheus/prometheus.yml"
    networks:
      - mm-test
  grafana:
    image: "grafana/grafana:10.0.3"
    volumes:
     - "./docker/grafana/grafana.ini:/etc/grafana/grafana.ini"
     - "./docker/grafana/provisioning:/etc/grafana/provisioning"
     - "./docker/grafana/dashboards:/var/lib/grafana/dashboards"
    networks:
      - mm-test<|MERGE_RESOLUTION|>--- conflicted
+++ resolved
@@ -104,19 +104,9 @@
     networks:
       - mm-test
   keycloak:
-<<<<<<< HEAD
-    image: "quay.io/keycloak/keycloak:24.0.1"
-    restart: always
-    command: start-dev --import-realm --verbose
-    environment:
-      KEYCLOAK_ADMIN: mmuser
-      KEYCLOAK_ADMIN_PASSWORD: mostest
-      KC_DB: dev-file
-=======
     image: "quay.io/keycloak/keycloak:23.0.7"
     restart: always
     entrypoint: /opt/keycloak/bin/kc.sh start --import-realm
->>>>>>> 32d93fd4
     networks:
       - mm-test
     environment:
@@ -126,11 +116,7 @@
       KC_HOSTNAME_STRICT_HTTPS: 'false'
       KC_HTTP_ENABLED: 'true'
     volumes:
-<<<<<<< HEAD
-     - "./docker/keycloak/realm.json:/opt/keycloak/data/import/realm.json"
-=======
      - "./docker/keycloak:/opt/keycloak/data/import"
->>>>>>> 32d93fd4
   prometheus:
     image: "prom/prometheus:v2.46.0"
     volumes:

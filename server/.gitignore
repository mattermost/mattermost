--- conflicted
+++ resolved
@@ -21,12 +21,6 @@
 config/logging.json
 /plugins
 
-<<<<<<< HEAD
-# Enterprise imports files
-channels/imports/imports.go
-
-=======
->>>>>>> 53298a2d
 # go.work file
 go.work
 go.work.sum

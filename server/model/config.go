// Copyright (c) 2015-present Mattermost, Inc. All Rights Reserved.
// See LICENSE.txt for license information.

package model

import (
	"crypto/tls"
	"encoding/json"
	"io"
	"math"
	"net"
	"net/http"
	"net/url"
	"os"
	"path/filepath"
	"reflect"
	"regexp"
	"strconv"
	"strings"
	"time"

	"github.com/mattermost/ldap"

	"github.com/mattermost/mattermost-server/server/v8/platform/shared/filestore"
	"github.com/mattermost/mattermost-server/server/v8/platform/shared/mlog"
)

const (
	ConnSecurityNone     = ""
	ConnSecurityPlain    = "PLAIN"
	ConnSecurityTLS      = "TLS"
	ConnSecurityStarttls = "STARTTLS"

	ImageDriverLocal = "local"
	ImageDriverS3    = "amazons3"

	DatabaseDriverMysql    = "mysql"
	DatabaseDriverPostgres = "postgres"

	SearchengineElasticsearch = "elasticsearch"

	MinioAccessKey = "minioaccesskey"
	MinioSecretKey = "miniosecretkey"
	MinioBucket    = "mattermost-test"

	PasswordMaximumLength = 64
	PasswordMinimumLength = 5

	ServiceGitlab    = "gitlab"
	ServiceGoogle    = "google"
	ServiceOffice365 = "office365"
	ServiceOpenid    = "openid"

	GenericNoChannelNotification = "generic_no_channel"
	GenericNotification          = "generic"
	GenericNotificationServer    = "https://push-test.mattermost.com"
	MmSupportAdvisorAddress      = "support-advisor@mattermost.com"
	FullNotification             = "full"
	IdLoadedNotification         = "id_loaded"

	DirectMessageAny  = "any"
	DirectMessageTeam = "team"

	ShowUsername         = "username"
	ShowNicknameFullName = "nickname_full_name"
	ShowFullName         = "full_name"

	PermissionsAll          = "all"
	PermissionsChannelAdmin = "channel_admin"
	PermissionsTeamAdmin    = "team_admin"
	PermissionsSystemAdmin  = "system_admin"

	FakeSetting = "********************************"

	RestrictEmojiCreationAll         = "all"
	RestrictEmojiCreationAdmin       = "admin"
	RestrictEmojiCreationSystemAdmin = "system_admin"

	PermissionsDeletePostAll         = "all"
	PermissionsDeletePostTeamAdmin   = "team_admin"
	PermissionsDeletePostSystemAdmin = "system_admin"

	GroupUnreadChannelsDisabled   = "disabled"
	GroupUnreadChannelsDefaultOn  = "default_on"
	GroupUnreadChannelsDefaultOff = "default_off"

	CollapsedThreadsDisabled   = "disabled"
	CollapsedThreadsDefaultOn  = "default_on"
	CollapsedThreadsDefaultOff = "default_off"
	CollapsedThreadsAlwaysOn   = "always_on"

	EmailBatchingBufferSize = 256
	EmailBatchingInterval   = 30

	EmailNotificationContentsFull    = "full"
	EmailNotificationContentsGeneric = "generic"

	EmailSMTPDefaultServer = "localhost"
	EmailSMTPDefaultPort   = "10025"

	SitenameMaxLength = 30

	ServiceSettingsDefaultSiteURL          = "http://localhost:8065"
	ServiceSettingsDefaultTLSCertFile      = ""
	ServiceSettingsDefaultTLSKeyFile       = ""
	ServiceSettingsDefaultReadTimeout      = 300
	ServiceSettingsDefaultWriteTimeout     = 300
	ServiceSettingsDefaultIdleTimeout      = 60
	ServiceSettingsDefaultMaxLoginAttempts = 10
	ServiceSettingsDefaultAllowCorsFrom    = ""
	ServiceSettingsDefaultListenAndAddress = ":8065"
	ServiceSettingsDefaultGfycatAPIKey     = "2_KtH_W5"
	ServiceSettingsDefaultGfycatAPISecret  = "3wLVZPiswc3DnaiaFoLkDvB4X0IV6CpMkj4tf2inJRsBY6-FnkT08zGmppWFgeof"
	ServiceSettingsDefaultDeveloperFlags   = ""

	TeamSettingsDefaultSiteName              = "Mattermost"
	TeamSettingsDefaultMaxUsersPerTeam       = 50
	TeamSettingsDefaultCustomBrandText       = ""
	TeamSettingsDefaultCustomDescriptionText = ""
	TeamSettingsDefaultUserStatusAwayTimeout = 300

	SqlSettingsDefaultDataSource = "postgres://mmuser:mostest@localhost/mattermost_test?sslmode=disable&connect_timeout=10&binary_parameters=yes"

	FileSettingsDefaultDirectory = "./data/"

	ImportSettingsDefaultDirectory     = "./import"
	ImportSettingsDefaultRetentionDays = 30

	ExportSettingsDefaultDirectory     = "./export"
	ExportSettingsDefaultRetentionDays = 30

	EmailSettingsDefaultFeedbackOrganization = ""

	SupportSettingsDefaultTermsOfServiceLink = "https://mattermost.com/terms-of-use/"
	SupportSettingsDefaultPrivacyPolicyLink  = "https://mattermost.com/privacy-policy/"
	SupportSettingsDefaultAboutLink          = "https://docs.mattermost.com/about/product.html/"
	SupportSettingsDefaultHelpLink           = "https://mattermost.com/default-help/"
	SupportSettingsDefaultReportAProblemLink = "https://mattermost.com/default-report-a-problem/"
	SupportSettingsDefaultSupportEmail       = ""
	SupportSettingsDefaultReAcceptancePeriod = 365

	LdapSettingsDefaultFirstNameAttribute        = ""
	LdapSettingsDefaultLastNameAttribute         = ""
	LdapSettingsDefaultEmailAttribute            = ""
	LdapSettingsDefaultUsernameAttribute         = ""
	LdapSettingsDefaultNicknameAttribute         = ""
	LdapSettingsDefaultIdAttribute               = ""
	LdapSettingsDefaultPositionAttribute         = ""
	LdapSettingsDefaultLoginFieldName            = ""
	LdapSettingsDefaultGroupDisplayNameAttribute = ""
	LdapSettingsDefaultGroupIdAttribute          = ""
	LdapSettingsDefaultPictureAttribute          = ""

	SamlSettingsDefaultIdAttribute        = ""
	SamlSettingsDefaultGuestAttribute     = ""
	SamlSettingsDefaultAdminAttribute     = ""
	SamlSettingsDefaultFirstNameAttribute = ""
	SamlSettingsDefaultLastNameAttribute  = ""
	SamlSettingsDefaultEmailAttribute     = ""
	SamlSettingsDefaultUsernameAttribute  = ""
	SamlSettingsDefaultNicknameAttribute  = ""
	SamlSettingsDefaultLocaleAttribute    = ""
	SamlSettingsDefaultPositionAttribute  = ""

	SamlSettingsSignatureAlgorithmSha1    = "RSAwithSHA1"
	SamlSettingsSignatureAlgorithmSha256  = "RSAwithSHA256"
	SamlSettingsSignatureAlgorithmSha512  = "RSAwithSHA512"
	SamlSettingsDefaultSignatureAlgorithm = SamlSettingsSignatureAlgorithmSha1

	SamlSettingsCanonicalAlgorithmC14n    = "Canonical1.0"
	SamlSettingsCanonicalAlgorithmC14n11  = "Canonical1.1"
	SamlSettingsDefaultCanonicalAlgorithm = SamlSettingsCanonicalAlgorithmC14n

	NativeappSettingsDefaultAppDownloadLink        = "https://mattermost.com/download/#mattermostApps"
	NativeappSettingsDefaultAndroidAppDownloadLink = "https://mattermost.com/mattermost-android-app/"
	NativeappSettingsDefaultIosAppDownloadLink     = "https://mattermost.com/mattermost-ios-app/"

	ExperimentalSettingsDefaultLinkMetadataTimeoutMilliseconds = 5000

	AnalyticsSettingsDefaultMaxUsersForStatistics = 2500

	AnnouncementSettingsDefaultBannerColor                  = "#f2a93b"
	AnnouncementSettingsDefaultBannerTextColor              = "#333333"
	AnnouncementSettingsDefaultNoticesJsonURL               = "https://notices.mattermost.com/"
	AnnouncementSettingsDefaultNoticesFetchFrequencySeconds = 3600

	TeamSettingsDefaultTeamText = "default"

	ElasticsearchSettingsDefaultConnectionURL               = "http://localhost:9200"
	ElasticsearchSettingsDefaultUsername                    = "elastic"
	ElasticsearchSettingsDefaultPassword                    = "changeme"
	ElasticsearchSettingsDefaultPostIndexReplicas           = 1
	ElasticsearchSettingsDefaultPostIndexShards             = 1
	ElasticsearchSettingsDefaultChannelIndexReplicas        = 1
	ElasticsearchSettingsDefaultChannelIndexShards          = 1
	ElasticsearchSettingsDefaultUserIndexReplicas           = 1
	ElasticsearchSettingsDefaultUserIndexShards             = 1
	ElasticsearchSettingsDefaultAggregatePostsAfterDays     = 365
	ElasticsearchSettingsDefaultPostsAggregatorJobStartTime = "03:00"
	ElasticsearchSettingsDefaultIndexPrefix                 = ""
	ElasticsearchSettingsDefaultLiveIndexingBatchSize       = 1
	ElasticsearchSettingsDefaultRequestTimeoutSeconds       = 30
	ElasticsearchSettingsDefaultBatchSize                   = 10000

	BleveSettingsDefaultIndexDir  = ""
	BleveSettingsDefaultBatchSize = 10000

	DataRetentionSettingsDefaultMessageRetentionDays = 365
	DataRetentionSettingsDefaultFileRetentionDays    = 365
	DataRetentionSettingsDefaultBoardsRetentionDays  = 365
	DataRetentionSettingsDefaultDeletionJobStartTime = "02:00"
	DataRetentionSettingsDefaultBatchSize            = 3000

	PluginSettingsDefaultDirectory         = "./plugins"
	PluginSettingsDefaultClientDirectory   = "./client/plugins"
	PluginSettingsDefaultEnableMarketplace = true
	PluginSettingsDefaultMarketplaceURL    = "https://api.integrations.mattermost.com"
	PluginSettingsOldMarketplaceURL        = "https://marketplace.integrations.mattermost.com"

	ComplianceExportTypeCsv            = "csv"
	ComplianceExportTypeActiance       = "actiance"
	ComplianceExportTypeGlobalrelay    = "globalrelay"
	ComplianceExportTypeGlobalrelayZip = "globalrelay-zip"
	GlobalrelayCustomerTypeA9          = "A9"
	GlobalrelayCustomerTypeA10         = "A10"

	ClientSideCertCheckPrimaryAuth   = "primary"
	ClientSideCertCheckSecondaryAuth = "secondary"

	ImageProxyTypeLocal     = "local"
	ImageProxyTypeAtmosCamo = "atmos/camo"

	GoogleSettingsDefaultScope           = "profile email"
	GoogleSettingsDefaultAuthEndpoint    = "https://accounts.google.com/o/oauth2/v2/auth"
	GoogleSettingsDefaultTokenEndpoint   = "https://www.googleapis.com/oauth2/v4/token"
	GoogleSettingsDefaultUserAPIEndpoint = "https://people.googleapis.com/v1/people/me?personFields=names,emailAddresses,nicknames,metadata"

	Office365SettingsDefaultScope           = "User.Read"
	Office365SettingsDefaultAuthEndpoint    = "https://login.microsoftonline.com/common/oauth2/v2.0/authorize"
	Office365SettingsDefaultTokenEndpoint   = "https://login.microsoftonline.com/common/oauth2/v2.0/token"
	Office365SettingsDefaultUserAPIEndpoint = "https://graph.microsoft.com/v1.0/me"

	CloudSettingsDefaultCwsURL        = "https://customers.mattermost.com"
	CloudSettingsDefaultCwsAPIURL     = "https://portal.internal.prod.cloud.mattermost.com"
	CloudSettingsDefaultCwsURLTest    = "https://portal.test.cloud.mattermost.com"
	CloudSettingsDefaultCwsAPIURLTest = "https://api.internal.test.cloud.mattermost.com"

	OpenidSettingsDefaultScope = "profile openid email"

	LocalModeSocketPath = "/var/tmp/mattermost_local.socket"
)

func GetDefaultAppCustomURLSchemes() []string {
	return []string{"mmauth://", "mmauthbeta://"}
}

var ServerTLSSupportedCiphers = map[string]uint16{
	"TLS_RSA_WITH_RC4_128_SHA":                tls.TLS_RSA_WITH_RC4_128_SHA,
	"TLS_RSA_WITH_3DES_EDE_CBC_SHA":           tls.TLS_RSA_WITH_3DES_EDE_CBC_SHA,
	"TLS_RSA_WITH_AES_128_CBC_SHA":            tls.TLS_RSA_WITH_AES_128_CBC_SHA,
	"TLS_RSA_WITH_AES_256_CBC_SHA":            tls.TLS_RSA_WITH_AES_256_CBC_SHA,
	"TLS_RSA_WITH_AES_128_CBC_SHA256":         tls.TLS_RSA_WITH_AES_128_CBC_SHA256,
	"TLS_RSA_WITH_AES_128_GCM_SHA256":         tls.TLS_RSA_WITH_AES_128_GCM_SHA256,
	"TLS_RSA_WITH_AES_256_GCM_SHA384":         tls.TLS_RSA_WITH_AES_256_GCM_SHA384,
	"TLS_ECDHE_ECDSA_WITH_RC4_128_SHA":        tls.TLS_ECDHE_ECDSA_WITH_RC4_128_SHA,
	"TLS_ECDHE_ECDSA_WITH_AES_128_CBC_SHA":    tls.TLS_ECDHE_ECDSA_WITH_AES_128_CBC_SHA,
	"TLS_ECDHE_ECDSA_WITH_AES_256_CBC_SHA":    tls.TLS_ECDHE_ECDSA_WITH_AES_256_CBC_SHA,
	"TLS_ECDHE_RSA_WITH_RC4_128_SHA":          tls.TLS_ECDHE_RSA_WITH_RC4_128_SHA,
	"TLS_ECDHE_RSA_WITH_3DES_EDE_CBC_SHA":     tls.TLS_ECDHE_RSA_WITH_3DES_EDE_CBC_SHA,
	"TLS_ECDHE_RSA_WITH_AES_128_CBC_SHA":      tls.TLS_ECDHE_RSA_WITH_AES_128_CBC_SHA,
	"TLS_ECDHE_RSA_WITH_AES_256_CBC_SHA":      tls.TLS_ECDHE_RSA_WITH_AES_256_CBC_SHA,
	"TLS_ECDHE_ECDSA_WITH_AES_128_CBC_SHA256": tls.TLS_ECDHE_ECDSA_WITH_AES_128_CBC_SHA256,
	"TLS_ECDHE_RSA_WITH_AES_128_CBC_SHA256":   tls.TLS_ECDHE_RSA_WITH_AES_128_CBC_SHA256,
	"TLS_ECDHE_RSA_WITH_AES_128_GCM_SHA256":   tls.TLS_ECDHE_RSA_WITH_AES_128_GCM_SHA256,
	"TLS_ECDHE_ECDSA_WITH_AES_128_GCM_SHA256": tls.TLS_ECDHE_ECDSA_WITH_AES_128_GCM_SHA256,
	"TLS_ECDHE_RSA_WITH_AES_256_GCM_SHA384":   tls.TLS_ECDHE_RSA_WITH_AES_256_GCM_SHA384,
	"TLS_ECDHE_ECDSA_WITH_AES_256_GCM_SHA384": tls.TLS_ECDHE_ECDSA_WITH_AES_256_GCM_SHA384,
	"TLS_ECDHE_RSA_WITH_CHACHA20_POLY1305":    tls.TLS_ECDHE_RSA_WITH_CHACHA20_POLY1305,
	"TLS_ECDHE_ECDSA_WITH_CHACHA20_POLY1305":  tls.TLS_ECDHE_ECDSA_WITH_CHACHA20_POLY1305,
}

type ServiceSettings struct {
	SiteURL             *string `access:"environment_web_server,authentication_saml,write_restrictable"`
	WebsocketURL        *string `access:"write_restrictable,cloud_restrictable"`
	LicenseFileLocation *string `access:"write_restrictable,cloud_restrictable"`                        // telemetry: none
	ListenAddress       *string `access:"environment_web_server,write_restrictable,cloud_restrictable"` // telemetry: none
	ConnectionSecurity  *string `access:"environment_web_server,write_restrictable,cloud_restrictable"`
	TLSCertFile         *string `access:"environment_web_server,write_restrictable,cloud_restrictable"`
	TLSKeyFile          *string `access:"environment_web_server,write_restrictable,cloud_restrictable"`
	TLSMinVer           *string `access:"write_restrictable,cloud_restrictable"` // telemetry: none
	TLSStrictTransport  *bool   `access:"write_restrictable,cloud_restrictable"`
	// In seconds.
	TLSStrictTransportMaxAge            *int64   `access:"write_restrictable,cloud_restrictable"` // telemetry: none
	TLSOverwriteCiphers                 []string `access:"write_restrictable,cloud_restrictable"` // telemetry: none
	UseLetsEncrypt                      *bool    `access:"environment_web_server,write_restrictable,cloud_restrictable"`
	LetsEncryptCertificateCacheFile     *string  `access:"environment_web_server,write_restrictable,cloud_restrictable"` // telemetry: none
	Forward80To443                      *bool    `access:"environment_web_server,write_restrictable,cloud_restrictable"`
	TrustedProxyIPHeader                []string `access:"write_restrictable,cloud_restrictable"` // telemetry: none
	ReadTimeout                         *int     `access:"environment_web_server,write_restrictable,cloud_restrictable"`
	WriteTimeout                        *int     `access:"environment_web_server,write_restrictable,cloud_restrictable"`
	IdleTimeout                         *int     `access:"write_restrictable,cloud_restrictable"`
	MaximumLoginAttempts                *int     `access:"authentication_password,write_restrictable,cloud_restrictable"`
	GoroutineHealthThreshold            *int     `access:"write_restrictable,cloud_restrictable"` // telemetry: none
	EnableOAuthServiceProvider          *bool    `access:"integrations_integration_management"`
	EnableIncomingWebhooks              *bool    `access:"integrations_integration_management"`
	EnableOutgoingWebhooks              *bool    `access:"integrations_integration_management"`
	EnableCommands                      *bool    `access:"integrations_integration_management"`
	EnablePostUsernameOverride          *bool    `access:"integrations_integration_management"`
	EnablePostIconOverride              *bool    `access:"integrations_integration_management"`
	GoogleDeveloperKey                  *string  `access:"site_posts,write_restrictable,cloud_restrictable"`
	EnableLinkPreviews                  *bool    `access:"site_posts"`
	EnablePermalinkPreviews             *bool    `access:"site_posts"`
	RestrictLinkPreviews                *string  `access:"site_posts"`
	EnableTesting                       *bool    `access:"environment_developer,write_restrictable,cloud_restrictable"`
	EnableDeveloper                     *bool    `access:"environment_developer,write_restrictable,cloud_restrictable"`
	DeveloperFlags                      *string  `access:"environment_developer,cloud_restrictable"`
	EnableClientPerformanceDebugging    *bool    `access:"environment_developer,write_restrictable,cloud_restrictable"`
	EnableOpenTracing                   *bool    `access:"write_restrictable,cloud_restrictable"`
	EnableSecurityFixAlert              *bool    `access:"environment_smtp,write_restrictable,cloud_restrictable"`
	EnableInsecureOutgoingConnections   *bool    `access:"environment_web_server,write_restrictable,cloud_restrictable"`
	AllowedUntrustedInternalConnections *string  `access:"environment_web_server,write_restrictable,cloud_restrictable"`
	EnableMultifactorAuthentication     *bool    `access:"authentication_mfa"`
	EnforceMultifactorAuthentication    *bool    `access:"authentication_mfa"`
	EnableUserAccessTokens              *bool    `access:"integrations_integration_management"`
	AllowCorsFrom                       *string  `access:"integrations_cors,write_restrictable,cloud_restrictable"`
	CorsExposedHeaders                  *string  `access:"integrations_cors,write_restrictable,cloud_restrictable"`
	CorsAllowCredentials                *bool    `access:"integrations_cors,write_restrictable,cloud_restrictable"`
	CorsDebug                           *bool    `access:"integrations_cors,write_restrictable,cloud_restrictable"`
	AllowCookiesForSubdomains           *bool    `access:"write_restrictable,cloud_restrictable"`
	ExtendSessionLengthWithActivity     *bool    `access:"environment_session_lengths,write_restrictable,cloud_restrictable"`

	// Deprecated
	SessionLengthWebInDays  *int `access:"environment_session_lengths,write_restrictable,cloud_restrictable"` // telemetry: none
	SessionLengthWebInHours *int `access:"environment_session_lengths,write_restrictable,cloud_restrictable"`
	// Deprecated
	SessionLengthMobileInDays  *int `access:"environment_session_lengths,write_restrictable,cloud_restrictable"` // telemetry: none
	SessionLengthMobileInHours *int `access:"environment_session_lengths,write_restrictable,cloud_restrictable"`
	// Deprecated
	SessionLengthSSOInDays  *int `access:"environment_session_lengths,write_restrictable,cloud_restrictable"` // telemetry: none
	SessionLengthSSOInHours *int `access:"environment_session_lengths,write_restrictable,cloud_restrictable"`

	SessionCacheInMinutes                             *int    `access:"environment_session_lengths,write_restrictable,cloud_restrictable"`
	SessionIdleTimeoutInMinutes                       *int    `access:"environment_session_lengths,write_restrictable,cloud_restrictable"`
	WebsocketSecurePort                               *int    `access:"write_restrictable,cloud_restrictable"` // telemetry: none
	WebsocketPort                                     *int    `access:"write_restrictable,cloud_restrictable"` // telemetry: none
	WebserverMode                                     *string `access:"environment_web_server,write_restrictable,cloud_restrictable"`
	EnableGifPicker                                   *bool   `access:"integrations_gif"`
	GfycatAPIKey                                      *string `access:"integrations_gif"`
	GfycatAPISecret                                   *string `access:"integrations_gif"`
	EnableCustomEmoji                                 *bool   `access:"site_emoji"`
	EnableEmojiPicker                                 *bool   `access:"site_emoji"`
	PostEditTimeLimit                                 *int    `access:"user_management_permissions"`
	TimeBetweenUserTypingUpdatesMilliseconds          *int64  `access:"experimental_features,write_restrictable,cloud_restrictable"`
	EnablePostSearch                                  *bool   `access:"write_restrictable,cloud_restrictable"`
	EnableFileSearch                                  *bool   `access:"write_restrictable"`
	MinimumHashtagLength                              *int    `access:"environment_database,write_restrictable,cloud_restrictable"`
	EnableUserTypingMessages                          *bool   `access:"experimental_features,write_restrictable,cloud_restrictable"`
	EnableChannelViewedMessages                       *bool   `access:"experimental_features,write_restrictable,cloud_restrictable"`
	EnableUserStatuses                                *bool   `access:"write_restrictable,cloud_restrictable"`
	ExperimentalEnableAuthenticationTransfer          *bool   `access:"experimental_features"`
	ClusterLogTimeoutMilliseconds                     *int    `access:"write_restrictable,cloud_restrictable"`
	EnablePreviewFeatures                             *bool   `access:"experimental_features"`
	EnableTutorial                                    *bool   `access:"experimental_features"`
	EnableOnboardingFlow                              *bool   `access:"experimental_features"`
	ExperimentalEnableDefaultChannelLeaveJoinMessages *bool   `access:"experimental_features"`
	ExperimentalGroupUnreadChannels                   *string `access:"experimental_features"`
	EnableAPITeamDeletion                             *bool
	EnableAPITriggerAdminNotifications                *bool
	EnableAPIUserDeletion                             *bool
	ExperimentalEnableHardenedMode                    *bool `access:"experimental_features"`
	ExperimentalStrictCSRFEnforcement                 *bool `access:"experimental_features,write_restrictable,cloud_restrictable"`
	EnableEmailInvitations                            *bool `access:"authentication_signup"`
	DisableBotsWhenOwnerIsDeactivated                 *bool `access:"integrations_bot_accounts"`
	EnableBotAccountCreation                          *bool `access:"integrations_bot_accounts"`
	EnableSVGs                                        *bool `access:"site_posts"`
	EnableLatex                                       *bool `access:"site_posts"`
	EnableInlineLatex                                 *bool `access:"site_posts"`
	PostPriority                                      *bool `access:"site_posts"`
	AllowPersistentNotifications                      *bool `access:"site_posts"`
	AllowPersistentNotificationsForGuests             *bool `access:"site_posts"`
	PersistentNotificationIntervalMinutes             *int  `access:"site_posts"`
	PersistentNotificationMaxCount                    *int  `access:"site_posts"`
	PersistentNotificationMaxRecipients               *int  `access:"site_posts"`
	EnableAPIChannelDeletion                          *bool
	EnableLocalMode                                   *bool   `access:"cloud_restrictable"`
	LocalModeSocketLocation                           *string `access:"cloud_restrictable"` // telemetry: none
	EnableAWSMetering                                 *bool   // telemetry: none
	SplitKey                                          *string `access:"experimental_feature_flags,write_restrictable"` // telemetry: none
	FeatureFlagSyncIntervalSeconds                    *int    `access:"experimental_feature_flags,write_restrictable"` // telemetry: none
	DebugSplit                                        *bool   `access:"experimental_feature_flags,write_restrictable"` // telemetry: none
	ThreadAutoFollow                                  *bool   `access:"experimental_features"`
	CollapsedThreads                                  *string `access:"experimental_features"`
	ManagedResourcePaths                              *string `access:"environment_web_server,write_restrictable,cloud_restrictable"`
	EnableCustomGroups                                *bool   `access:"site_users_and_teams"`
	SelfHostedPurchase                                *bool   `access:"write_restrictable,cloud_restrictable"`
	AllowSyncedDrafts                                 *bool   `access:"site_posts"`
}

func (s *ServiceSettings) SetDefaults(isUpdate bool) {
	if s.EnableEmailInvitations == nil {
		// If the site URL is also not present then assume this is a clean install
		if s.SiteURL == nil {
			s.EnableEmailInvitations = NewBool(false)
		} else {
			s.EnableEmailInvitations = NewBool(true)
		}
	}

	if s.SiteURL == nil {
		if s.EnableDeveloper != nil && *s.EnableDeveloper {
			s.SiteURL = NewString(ServiceSettingsDefaultSiteURL)
		} else {
			s.SiteURL = NewString("")
		}
	}

	if s.WebsocketURL == nil {
		s.WebsocketURL = NewString("")
	}

	if s.LicenseFileLocation == nil {
		s.LicenseFileLocation = NewString("")
	}

	if s.ListenAddress == nil {
		s.ListenAddress = NewString(ServiceSettingsDefaultListenAndAddress)
	}

	if s.EnableLinkPreviews == nil {
		s.EnableLinkPreviews = NewBool(true)
	}

	if s.EnablePermalinkPreviews == nil {
		s.EnablePermalinkPreviews = NewBool(true)
	}

	if s.RestrictLinkPreviews == nil {
		s.RestrictLinkPreviews = NewString("")
	}

	if s.EnableTesting == nil {
		s.EnableTesting = NewBool(false)
	}

	if s.EnableDeveloper == nil {
		s.EnableDeveloper = NewBool(false)
	}

	if s.DeveloperFlags == nil {
		s.DeveloperFlags = NewString("")
	}

	if s.EnableClientPerformanceDebugging == nil {
		s.EnableClientPerformanceDebugging = NewBool(false)
	}

	if s.EnableOpenTracing == nil {
		s.EnableOpenTracing = NewBool(false)
	}

	if s.EnableSecurityFixAlert == nil {
		s.EnableSecurityFixAlert = NewBool(true)
	}

	if s.EnableInsecureOutgoingConnections == nil {
		s.EnableInsecureOutgoingConnections = NewBool(false)
	}

	if s.AllowedUntrustedInternalConnections == nil {
		s.AllowedUntrustedInternalConnections = NewString("")
	}

	if s.EnableMultifactorAuthentication == nil {
		s.EnableMultifactorAuthentication = NewBool(false)
	}

	if s.EnforceMultifactorAuthentication == nil {
		s.EnforceMultifactorAuthentication = NewBool(false)
	}

	if s.EnableUserAccessTokens == nil {
		s.EnableUserAccessTokens = NewBool(false)
	}

	if s.GoroutineHealthThreshold == nil {
		s.GoroutineHealthThreshold = NewInt(-1)
	}

	if s.GoogleDeveloperKey == nil {
		s.GoogleDeveloperKey = NewString("")
	}

	if s.EnableOAuthServiceProvider == nil {
		s.EnableOAuthServiceProvider = NewBool(true)
	}

	if s.EnableIncomingWebhooks == nil {
		s.EnableIncomingWebhooks = NewBool(true)
	}

	if s.EnableOutgoingWebhooks == nil {
		s.EnableOutgoingWebhooks = NewBool(true)
	}

	if s.ConnectionSecurity == nil {
		s.ConnectionSecurity = NewString("")
	}

	if s.TLSKeyFile == nil {
		s.TLSKeyFile = NewString(ServiceSettingsDefaultTLSKeyFile)
	}

	if s.TLSCertFile == nil {
		s.TLSCertFile = NewString(ServiceSettingsDefaultTLSCertFile)
	}

	if s.TLSMinVer == nil {
		s.TLSMinVer = NewString("1.2")
	}

	if s.TLSStrictTransport == nil {
		s.TLSStrictTransport = NewBool(false)
	}

	if s.TLSStrictTransportMaxAge == nil {
		s.TLSStrictTransportMaxAge = NewInt64(63072000)
	}

	if s.TLSOverwriteCiphers == nil {
		s.TLSOverwriteCiphers = []string{}
	}

	if s.UseLetsEncrypt == nil {
		s.UseLetsEncrypt = NewBool(false)
	}

	if s.LetsEncryptCertificateCacheFile == nil {
		s.LetsEncryptCertificateCacheFile = NewString("./config/letsencrypt.cache")
	}

	if s.ReadTimeout == nil {
		s.ReadTimeout = NewInt(ServiceSettingsDefaultReadTimeout)
	}

	if s.WriteTimeout == nil {
		s.WriteTimeout = NewInt(ServiceSettingsDefaultWriteTimeout)
	}

	if s.IdleTimeout == nil {
		s.IdleTimeout = NewInt(ServiceSettingsDefaultIdleTimeout)
	}

	if s.MaximumLoginAttempts == nil {
		s.MaximumLoginAttempts = NewInt(ServiceSettingsDefaultMaxLoginAttempts)
	}

	if s.Forward80To443 == nil {
		s.Forward80To443 = NewBool(false)
	}

	if s.TrustedProxyIPHeader == nil {
		s.TrustedProxyIPHeader = []string{}
	}

	if s.TimeBetweenUserTypingUpdatesMilliseconds == nil {
		s.TimeBetweenUserTypingUpdatesMilliseconds = NewInt64(5000)
	}

	if s.EnablePostSearch == nil {
		s.EnablePostSearch = NewBool(true)
	}

	if s.EnableFileSearch == nil {
		s.EnableFileSearch = NewBool(true)
	}

	if s.MinimumHashtagLength == nil {
		s.MinimumHashtagLength = NewInt(3)
	}

	if s.EnableUserTypingMessages == nil {
		s.EnableUserTypingMessages = NewBool(true)
	}

	if s.EnableChannelViewedMessages == nil {
		s.EnableChannelViewedMessages = NewBool(true)
	}

	if s.EnableUserStatuses == nil {
		s.EnableUserStatuses = NewBool(true)
	}

	if s.ClusterLogTimeoutMilliseconds == nil {
		s.ClusterLogTimeoutMilliseconds = NewInt(2000)
	}

	if s.EnableTutorial == nil {
		s.EnableTutorial = NewBool(true)
	}

	if s.EnableOnboardingFlow == nil {
		s.EnableOnboardingFlow = NewBool(true)
	}

	// Must be manually enabled for existing installations.
	if s.ExtendSessionLengthWithActivity == nil {
		s.ExtendSessionLengthWithActivity = NewBool(!isUpdate)
	}

	if s.SessionLengthWebInDays == nil {
		if isUpdate {
			s.SessionLengthWebInDays = NewInt(180)
		} else {
			s.SessionLengthWebInDays = NewInt(30)
		}
	}

	if s.SessionLengthWebInHours == nil {
		var webTTLDays int
		if s.SessionLengthWebInDays == nil {
			if isUpdate {
				webTTLDays = 180
			} else {
				webTTLDays = 30
			}
		} else {
			webTTLDays = *s.SessionLengthWebInDays
		}
		s.SessionLengthWebInHours = NewInt(webTTLDays * 24)
	}

	if s.SessionLengthMobileInDays == nil {
		if isUpdate {
			s.SessionLengthMobileInDays = NewInt(180)
		} else {
			s.SessionLengthMobileInDays = NewInt(30)
		}
	}

	if s.SessionLengthMobileInHours == nil {
		var mobileTTLDays int
		if s.SessionLengthMobileInDays == nil {
			if isUpdate {
				mobileTTLDays = 180
			} else {
				mobileTTLDays = 30
			}
		} else {
			mobileTTLDays = *s.SessionLengthMobileInDays
		}
		s.SessionLengthMobileInHours = NewInt(mobileTTLDays * 24)
	}

	if s.SessionLengthSSOInDays == nil {
		s.SessionLengthSSOInDays = NewInt(30)
	}

	if s.SessionLengthSSOInHours == nil {
		var ssoTTLDays int
		if s.SessionLengthSSOInDays == nil {
			ssoTTLDays = 30
		} else {
			ssoTTLDays = *s.SessionLengthSSOInDays
		}
		s.SessionLengthSSOInHours = NewInt(ssoTTLDays * 24)
	}

	if s.SessionCacheInMinutes == nil {
		s.SessionCacheInMinutes = NewInt(10)
	}

	if s.SessionIdleTimeoutInMinutes == nil {
		s.SessionIdleTimeoutInMinutes = NewInt(43200)
	}

	if s.EnableCommands == nil {
		s.EnableCommands = NewBool(true)
	}

	if s.EnablePostUsernameOverride == nil {
		s.EnablePostUsernameOverride = NewBool(false)
	}

	if s.EnablePostIconOverride == nil {
		s.EnablePostIconOverride = NewBool(false)
	}

	if s.WebsocketPort == nil {
		s.WebsocketPort = NewInt(80)
	}

	if s.WebsocketSecurePort == nil {
		s.WebsocketSecurePort = NewInt(443)
	}

	if s.AllowCorsFrom == nil {
		s.AllowCorsFrom = NewString(ServiceSettingsDefaultAllowCorsFrom)
	}

	if s.CorsExposedHeaders == nil {
		s.CorsExposedHeaders = NewString("")
	}

	if s.CorsAllowCredentials == nil {
		s.CorsAllowCredentials = NewBool(false)
	}

	if s.CorsDebug == nil {
		s.CorsDebug = NewBool(false)
	}

	if s.AllowCookiesForSubdomains == nil {
		s.AllowCookiesForSubdomains = NewBool(false)
	}

	if s.WebserverMode == nil {
		s.WebserverMode = NewString("gzip")
	} else if *s.WebserverMode == "regular" {
		*s.WebserverMode = "gzip"
	}

	if s.EnableCustomEmoji == nil {
		s.EnableCustomEmoji = NewBool(true)
	}

	if s.EnableEmojiPicker == nil {
		s.EnableEmojiPicker = NewBool(true)
	}

	if s.EnableGifPicker == nil {
		s.EnableGifPicker = NewBool(true)
	}

	if s.GfycatAPIKey == nil || *s.GfycatAPIKey == "" {
		s.GfycatAPIKey = NewString(ServiceSettingsDefaultGfycatAPIKey)
	}

	if s.GfycatAPISecret == nil || *s.GfycatAPISecret == "" {
		s.GfycatAPISecret = NewString(ServiceSettingsDefaultGfycatAPISecret)
	}

	if s.ExperimentalEnableAuthenticationTransfer == nil {
		s.ExperimentalEnableAuthenticationTransfer = NewBool(true)
	}

	if s.PostEditTimeLimit == nil {
		s.PostEditTimeLimit = NewInt(-1)
	}

	if s.EnablePreviewFeatures == nil {
		s.EnablePreviewFeatures = NewBool(true)
	}

	if s.ExperimentalEnableDefaultChannelLeaveJoinMessages == nil {
		s.ExperimentalEnableDefaultChannelLeaveJoinMessages = NewBool(true)
	}

	if s.ExperimentalGroupUnreadChannels == nil {
		s.ExperimentalGroupUnreadChannels = NewString(GroupUnreadChannelsDisabled)
	} else if *s.ExperimentalGroupUnreadChannels == "0" {
		s.ExperimentalGroupUnreadChannels = NewString(GroupUnreadChannelsDisabled)
	} else if *s.ExperimentalGroupUnreadChannels == "1" {
		s.ExperimentalGroupUnreadChannels = NewString(GroupUnreadChannelsDefaultOn)
	}

	if s.EnableAPITeamDeletion == nil {
		s.EnableAPITeamDeletion = NewBool(false)
	}

	if s.EnableAPITriggerAdminNotifications == nil {
		s.EnableAPITriggerAdminNotifications = NewBool(false)
	}

	if s.EnableAPIUserDeletion == nil {
		s.EnableAPIUserDeletion = NewBool(false)
	}

	if s.EnableAPIChannelDeletion == nil {
		s.EnableAPIChannelDeletion = NewBool(false)
	}

	if s.ExperimentalEnableHardenedMode == nil {
		s.ExperimentalEnableHardenedMode = NewBool(false)
	}

	if s.ExperimentalStrictCSRFEnforcement == nil {
		s.ExperimentalStrictCSRFEnforcement = NewBool(false)
	}

	if s.DisableBotsWhenOwnerIsDeactivated == nil {
		s.DisableBotsWhenOwnerIsDeactivated = NewBool(true)
	}

	if s.EnableBotAccountCreation == nil {
		s.EnableBotAccountCreation = NewBool(false)
	}

	if s.EnableSVGs == nil {
		if isUpdate {
			s.EnableSVGs = NewBool(true)
		} else {
			s.EnableSVGs = NewBool(false)
		}
	}

	if s.EnableLatex == nil {
		if isUpdate {
			s.EnableLatex = NewBool(true)
		} else {
			s.EnableLatex = NewBool(false)
		}
	}

	if s.EnableInlineLatex == nil {
		s.EnableInlineLatex = NewBool(true)
	}

	if s.EnableLocalMode == nil {
		s.EnableLocalMode = NewBool(false)
	}

	if s.LocalModeSocketLocation == nil {
		s.LocalModeSocketLocation = NewString(LocalModeSocketPath)
	}

	if s.EnableAWSMetering == nil {
		s.EnableAWSMetering = NewBool(false)
	}

	if s.SplitKey == nil {
		s.SplitKey = NewString("")
	}

	if s.FeatureFlagSyncIntervalSeconds == nil {
		s.FeatureFlagSyncIntervalSeconds = NewInt(30)
	}

	if s.DebugSplit == nil {
		s.DebugSplit = NewBool(false)
	}

	if s.ThreadAutoFollow == nil {
		s.ThreadAutoFollow = NewBool(true)
	}

	if s.CollapsedThreads == nil {
		s.CollapsedThreads = NewString(CollapsedThreadsAlwaysOn)
	}

	if s.ManagedResourcePaths == nil {
		s.ManagedResourcePaths = NewString("")
	}

	if s.EnableCustomGroups == nil {
		s.EnableCustomGroups = NewBool(true)
	}

	if s.PostPriority == nil {
		s.PostPriority = NewBool(true)
	}

	if s.AllowPersistentNotifications == nil {
		s.AllowPersistentNotifications = NewBool(true)
	}

	if s.AllowPersistentNotificationsForGuests == nil {
		s.AllowPersistentNotificationsForGuests = NewBool(false)
	}

	if s.PersistentNotificationIntervalMinutes == nil {
		s.PersistentNotificationIntervalMinutes = NewInt(5)
	}

	if s.PersistentNotificationMaxCount == nil {
		s.PersistentNotificationMaxCount = NewInt(6)
	}

	if s.PersistentNotificationMaxRecipients == nil {
		s.PersistentNotificationMaxRecipients = NewInt(5)
	}

	if s.AllowSyncedDrafts == nil {
		s.AllowSyncedDrafts = NewBool(true)
	}

	if s.SelfHostedPurchase == nil {
		s.SelfHostedPurchase = NewBool(true)
	}
}

type ClusterSettings struct {
	Enable                             *bool   `access:"environment_high_availability,write_restrictable"`
	ClusterName                        *string `access:"environment_high_availability,write_restrictable,cloud_restrictable"` // telemetry: none
	OverrideHostname                   *string `access:"environment_high_availability,write_restrictable,cloud_restrictable"` // telemetry: none
	NetworkInterface                   *string `access:"environment_high_availability,write_restrictable,cloud_restrictable"`
	BindAddress                        *string `access:"environment_high_availability,write_restrictable,cloud_restrictable"`
	AdvertiseAddress                   *string `access:"environment_high_availability,write_restrictable,cloud_restrictable"`
	UseIPAddress                       *bool   `access:"environment_high_availability,write_restrictable,cloud_restrictable"`
	EnableGossipCompression            *bool   `access:"environment_high_availability,write_restrictable,cloud_restrictable"`
	EnableExperimentalGossipEncryption *bool   `access:"environment_high_availability,write_restrictable,cloud_restrictable"`
	ReadOnlyConfig                     *bool   `access:"environment_high_availability,write_restrictable,cloud_restrictable"`
	GossipPort                         *int    `access:"environment_high_availability,write_restrictable,cloud_restrictable"` // telemetry: none
	StreamingPort                      *int    `access:"environment_high_availability,write_restrictable,cloud_restrictable"` // telemetry: none
	MaxIdleConns                       *int    `access:"environment_high_availability,write_restrictable,cloud_restrictable"` // telemetry: none
	MaxIdleConnsPerHost                *int    `access:"environment_high_availability,write_restrictable,cloud_restrictable"` // telemetry: none
	IdleConnTimeoutMilliseconds        *int    `access:"environment_high_availability,write_restrictable,cloud_restrictable"` // telemetry: none
}

func (s *ClusterSettings) SetDefaults() {
	if s.Enable == nil {
		s.Enable = NewBool(false)
	}

	if s.ClusterName == nil {
		s.ClusterName = NewString("")
	}

	if s.OverrideHostname == nil {
		s.OverrideHostname = NewString("")
	}

	if s.NetworkInterface == nil {
		s.NetworkInterface = NewString("")
	}

	if s.BindAddress == nil {
		s.BindAddress = NewString("")
	}

	if s.AdvertiseAddress == nil {
		s.AdvertiseAddress = NewString("")
	}

	if s.UseIPAddress == nil {
		s.UseIPAddress = NewBool(true)
	}

	if s.EnableExperimentalGossipEncryption == nil {
		s.EnableExperimentalGossipEncryption = NewBool(false)
	}

	if s.EnableGossipCompression == nil {
		s.EnableGossipCompression = NewBool(true)
	}

	if s.ReadOnlyConfig == nil {
		s.ReadOnlyConfig = NewBool(true)
	}

	if s.GossipPort == nil {
		s.GossipPort = NewInt(8074)
	}

	if s.StreamingPort == nil {
		s.StreamingPort = NewInt(8075)
	}

	if s.MaxIdleConns == nil {
		s.MaxIdleConns = NewInt(100)
	}

	if s.MaxIdleConnsPerHost == nil {
		s.MaxIdleConnsPerHost = NewInt(128)
	}

	if s.IdleConnTimeoutMilliseconds == nil {
		s.IdleConnTimeoutMilliseconds = NewInt(90000)
	}
}

type MetricsSettings struct {
	Enable           *bool   `access:"environment_performance_monitoring,write_restrictable,cloud_restrictable"`
	BlockProfileRate *int    `access:"environment_performance_monitoring,write_restrictable,cloud_restrictable"`
	ListenAddress    *string `access:"environment_performance_monitoring,write_restrictable,cloud_restrictable"` // telemetry: none
}

func (s *MetricsSettings) SetDefaults() {
	if s.ListenAddress == nil {
		s.ListenAddress = NewString(":8067")
	}

	if s.Enable == nil {
		s.Enable = NewBool(false)
	}

	if s.BlockProfileRate == nil {
		s.BlockProfileRate = NewInt(0)
	}
}

type ExperimentalSettings struct {
	ClientSideCertEnable            *bool   `access:"experimental_features,cloud_restrictable"`
	ClientSideCertCheck             *string `access:"experimental_features,cloud_restrictable"`
	LinkMetadataTimeoutMilliseconds *int64  `access:"experimental_features,write_restrictable,cloud_restrictable"`
	RestrictSystemAdmin             *bool   `access:"experimental_features,write_restrictable"`
	UseNewSAMLLibrary               *bool   `access:"experimental_features,cloud_restrictable"`
	EnableSharedChannels            *bool   `access:"experimental_features"`
	EnableRemoteClusterService      *bool   `access:"experimental_features"`
	EnableAppBar                    *bool   `access:"experimental_features"`
	DisableRefetchingOnBrowserFocus *bool   `access:"experimental_features"`
	DelayChannelAutocomplete        *bool   `access:"experimental_features"`
}

func (s *ExperimentalSettings) SetDefaults() {
	if s.ClientSideCertEnable == nil {
		s.ClientSideCertEnable = NewBool(false)
	}

	if s.ClientSideCertCheck == nil {
		s.ClientSideCertCheck = NewString(ClientSideCertCheckSecondaryAuth)
	}

	if s.LinkMetadataTimeoutMilliseconds == nil {
		s.LinkMetadataTimeoutMilliseconds = NewInt64(ExperimentalSettingsDefaultLinkMetadataTimeoutMilliseconds)
	}

	if s.RestrictSystemAdmin == nil {
		s.RestrictSystemAdmin = NewBool(false)
	}

	if s.UseNewSAMLLibrary == nil {
		s.UseNewSAMLLibrary = NewBool(false)
	}

	if s.EnableSharedChannels == nil {
		s.EnableSharedChannels = NewBool(false)
	}

	if s.EnableRemoteClusterService == nil {
		s.EnableRemoteClusterService = NewBool(false)
	}

	if s.EnableAppBar == nil {
		s.EnableAppBar = NewBool(false)
	}

	if s.DisableRefetchingOnBrowserFocus == nil {
		s.DisableRefetchingOnBrowserFocus = NewBool(false)
	}

	if s.DelayChannelAutocomplete == nil {
		s.DelayChannelAutocomplete = NewBool(false)
	}
}

type AnalyticsSettings struct {
	MaxUsersForStatistics *int `access:"write_restrictable,cloud_restrictable"`
}

func (s *AnalyticsSettings) SetDefaults() {
	if s.MaxUsersForStatistics == nil {
		s.MaxUsersForStatistics = NewInt(AnalyticsSettingsDefaultMaxUsersForStatistics)
	}
}

type SSOSettings struct {
	Enable            *bool   `access:"authentication_openid"`
	Secret            *string `access:"authentication_openid"` // telemetry: none
	Id                *string `access:"authentication_openid"` // telemetry: none
	Scope             *string `access:"authentication_openid"` // telemetry: none
	AuthEndpoint      *string `access:"authentication_openid"` // telemetry: none
	TokenEndpoint     *string `access:"authentication_openid"` // telemetry: none
	UserAPIEndpoint   *string `access:"authentication_openid"` // telemetry: none
	DiscoveryEndpoint *string `access:"authentication_openid"` // telemetry: none
	ButtonText        *string `access:"authentication_openid"` // telemetry: none
	ButtonColor       *string `access:"authentication_openid"` // telemetry: none
}

func (s *SSOSettings) setDefaults(scope, authEndpoint, tokenEndpoint, userAPIEndpoint, buttonColor string) {
	if s.Enable == nil {
		s.Enable = NewBool(false)
	}

	if s.Secret == nil {
		s.Secret = NewString("")
	}

	if s.Id == nil {
		s.Id = NewString("")
	}

	if s.Scope == nil {
		s.Scope = NewString(scope)
	}

	if s.DiscoveryEndpoint == nil {
		s.DiscoveryEndpoint = NewString("")
	}

	if s.AuthEndpoint == nil {
		s.AuthEndpoint = NewString(authEndpoint)
	}

	if s.TokenEndpoint == nil {
		s.TokenEndpoint = NewString(tokenEndpoint)
	}

	if s.UserAPIEndpoint == nil {
		s.UserAPIEndpoint = NewString(userAPIEndpoint)
	}

	if s.ButtonText == nil {
		s.ButtonText = NewString("")
	}

	if s.ButtonColor == nil {
		s.ButtonColor = NewString(buttonColor)
	}
}

type Office365Settings struct {
	Enable            *bool   `access:"authentication_openid"`
	Secret            *string `access:"authentication_openid"` // telemetry: none
	Id                *string `access:"authentication_openid"` // telemetry: none
	Scope             *string `access:"authentication_openid"`
	AuthEndpoint      *string `access:"authentication_openid"` // telemetry: none
	TokenEndpoint     *string `access:"authentication_openid"` // telemetry: none
	UserAPIEndpoint   *string `access:"authentication_openid"` // telemetry: none
	DiscoveryEndpoint *string `access:"authentication_openid"` // telemetry: none
	DirectoryId       *string `access:"authentication_openid"` // telemetry: none
}

func (s *Office365Settings) setDefaults() {
	if s.Enable == nil {
		s.Enable = NewBool(false)
	}

	if s.Id == nil {
		s.Id = NewString("")
	}

	if s.Secret == nil {
		s.Secret = NewString("")
	}

	if s.Scope == nil {
		s.Scope = NewString(Office365SettingsDefaultScope)
	}

	if s.DiscoveryEndpoint == nil {
		s.DiscoveryEndpoint = NewString("")
	}

	if s.AuthEndpoint == nil {
		s.AuthEndpoint = NewString(Office365SettingsDefaultAuthEndpoint)
	}

	if s.TokenEndpoint == nil {
		s.TokenEndpoint = NewString(Office365SettingsDefaultTokenEndpoint)
	}

	if s.UserAPIEndpoint == nil {
		s.UserAPIEndpoint = NewString(Office365SettingsDefaultUserAPIEndpoint)
	}

	if s.DirectoryId == nil {
		s.DirectoryId = NewString("")
	}
}

func (s *Office365Settings) SSOSettings() *SSOSettings {
	ssoSettings := SSOSettings{}
	ssoSettings.Enable = s.Enable
	ssoSettings.Secret = s.Secret
	ssoSettings.Id = s.Id
	ssoSettings.Scope = s.Scope
	ssoSettings.DiscoveryEndpoint = s.DiscoveryEndpoint
	ssoSettings.AuthEndpoint = s.AuthEndpoint
	ssoSettings.TokenEndpoint = s.TokenEndpoint
	ssoSettings.UserAPIEndpoint = s.UserAPIEndpoint
	return &ssoSettings
}

type ReplicaLagSettings struct {
	DataSource       *string `access:"environment,write_restrictable,cloud_restrictable"` // telemetry: none
	QueryAbsoluteLag *string `access:"environment,write_restrictable,cloud_restrictable"` // telemetry: none
	QueryTimeLag     *string `access:"environment,write_restrictable,cloud_restrictable"` // telemetry: none
}

type SqlSettings struct {
	DriverName                        *string               `access:"environment_database,write_restrictable,cloud_restrictable"`
	DataSource                        *string               `access:"environment_database,write_restrictable,cloud_restrictable"` // telemetry: none
	DataSourceReplicas                []string              `access:"environment_database,write_restrictable,cloud_restrictable"`
	DataSourceSearchReplicas          []string              `access:"environment_database,write_restrictable,cloud_restrictable"`
	MaxIdleConns                      *int                  `access:"environment_database,write_restrictable,cloud_restrictable"`
	ConnMaxLifetimeMilliseconds       *int                  `access:"environment_database,write_restrictable,cloud_restrictable"`
	ConnMaxIdleTimeMilliseconds       *int                  `access:"environment_database,write_restrictable,cloud_restrictable"`
	MaxOpenConns                      *int                  `access:"environment_database,write_restrictable,cloud_restrictable"`
	Trace                             *bool                 `access:"environment_database,write_restrictable,cloud_restrictable"`
	AtRestEncryptKey                  *string               `access:"environment_database,write_restrictable,cloud_restrictable"` // telemetry: none
	QueryTimeout                      *int                  `access:"environment_database,write_restrictable,cloud_restrictable"`
	DisableDatabaseSearch             *bool                 `access:"environment_database,write_restrictable,cloud_restrictable"`
	MigrationsStatementTimeoutSeconds *int                  `access:"environment_database,write_restrictable,cloud_restrictable"`
	ReplicaLagSettings                []*ReplicaLagSettings `access:"environment_database,write_restrictable,cloud_restrictable"` // telemetry: none
	ReplicaMonitorIntervalSeconds     *int                  `access:"environment_database,write_restrictable,cloud_restrictable"`
}

func (s *SqlSettings) SetDefaults(isUpdate bool) {
	if s.DriverName == nil {
		s.DriverName = NewString(DatabaseDriverPostgres)
	}

	if s.DataSource == nil {
		s.DataSource = NewString(SqlSettingsDefaultDataSource)
	}

	if s.DataSourceReplicas == nil {
		s.DataSourceReplicas = []string{}
	}

	if s.DataSourceSearchReplicas == nil {
		s.DataSourceSearchReplicas = []string{}
	}

	if isUpdate {
		// When updating an existing configuration, ensure an encryption key has been specified.
		if s.AtRestEncryptKey == nil || *s.AtRestEncryptKey == "" {
			s.AtRestEncryptKey = NewString(NewRandomString(32))
		}
	} else {
		// When generating a blank configuration, leave this key empty to be generated on server start.
		s.AtRestEncryptKey = NewString("")
	}

	if s.MaxIdleConns == nil {
		s.MaxIdleConns = NewInt(20)
	}

	if s.MaxOpenConns == nil {
		s.MaxOpenConns = NewInt(300)
	}

	if s.ConnMaxLifetimeMilliseconds == nil {
		s.ConnMaxLifetimeMilliseconds = NewInt(3600000)
	}

	if s.ConnMaxIdleTimeMilliseconds == nil {
		s.ConnMaxIdleTimeMilliseconds = NewInt(300000)
	}

	if s.Trace == nil {
		s.Trace = NewBool(false)
	}

	if s.QueryTimeout == nil {
		s.QueryTimeout = NewInt(30)
	}

	if s.DisableDatabaseSearch == nil {
		s.DisableDatabaseSearch = NewBool(false)
	}

	if s.MigrationsStatementTimeoutSeconds == nil {
		s.MigrationsStatementTimeoutSeconds = NewInt(100000)
	}

	if s.ReplicaLagSettings == nil {
		s.ReplicaLagSettings = []*ReplicaLagSettings{}
	}

	if s.ReplicaMonitorIntervalSeconds == nil {
		s.ReplicaMonitorIntervalSeconds = NewInt(5)
	}
}

type LogSettings struct {
	EnableConsole          *bool   `access:"environment_logging,write_restrictable,cloud_restrictable"`
	ConsoleLevel           *string `access:"environment_logging,write_restrictable,cloud_restrictable"`
	ConsoleJson            *bool   `access:"environment_logging,write_restrictable,cloud_restrictable"`
	EnableColor            *bool   `access:"environment_logging,write_restrictable,cloud_restrictable"` // telemetry: none
	EnableFile             *bool   `access:"environment_logging,write_restrictable,cloud_restrictable"`
	FileLevel              *string `access:"environment_logging,write_restrictable,cloud_restrictable"`
	FileJson               *bool   `access:"environment_logging,write_restrictable,cloud_restrictable"`
	FileLocation           *string `access:"environment_logging,write_restrictable,cloud_restrictable"`
	EnableWebhookDebugging *bool   `access:"environment_logging,write_restrictable,cloud_restrictable"`
	EnableDiagnostics      *bool   `access:"environment_logging,write_restrictable,cloud_restrictable"` // telemetry: none
	VerboseDiagnostics     *bool   `access:"environment_logging,write_restrictable,cloud_restrictable"` // telemetry: none
	EnableSentry           *bool   `access:"environment_logging,write_restrictable,cloud_restrictable"` // telemetry: none
	AdvancedLoggingConfig  *string `access:"environment_logging,write_restrictable,cloud_restrictable"`
}

func NewLogSettings() *LogSettings {
	settings := &LogSettings{}
	settings.SetDefaults()
	return settings
}

func (s *LogSettings) SetDefaults() {
	if s.EnableConsole == nil {
		s.EnableConsole = NewBool(true)
	}

	if s.ConsoleLevel == nil {
		s.ConsoleLevel = NewString("DEBUG")
	}

	if s.EnableColor == nil {
		s.EnableColor = NewBool(false)
	}

	if s.EnableFile == nil {
		s.EnableFile = NewBool(true)
	}

	if s.FileLevel == nil {
		s.FileLevel = NewString("INFO")
	}

	if s.FileLocation == nil {
		s.FileLocation = NewString("")
	}

	if s.EnableWebhookDebugging == nil {
		s.EnableWebhookDebugging = NewBool(true)
	}

	if s.EnableDiagnostics == nil {
		s.EnableDiagnostics = NewBool(true)
	}

	if s.VerboseDiagnostics == nil {
		s.VerboseDiagnostics = NewBool(false)
	}

	if s.EnableSentry == nil {
		s.EnableSentry = NewBool(*s.EnableDiagnostics)
	}

	if s.ConsoleJson == nil {
		s.ConsoleJson = NewBool(true)
	}

	if s.FileJson == nil {
		s.FileJson = NewBool(true)
	}

	if s.AdvancedLoggingConfig == nil {
		s.AdvancedLoggingConfig = NewString("")
	}
}

type ExperimentalAuditSettings struct {
	FileEnabled           *bool   `access:"experimental_features,write_restrictable,cloud_restrictable"`
	FileName              *string `access:"experimental_features,write_restrictable,cloud_restrictable"` // telemetry: none
	FileMaxSizeMB         *int    `access:"experimental_features,write_restrictable,cloud_restrictable"`
	FileMaxAgeDays        *int    `access:"experimental_features,write_restrictable,cloud_restrictable"`
	FileMaxBackups        *int    `access:"experimental_features,write_restrictable,cloud_restrictable"`
	FileCompress          *bool   `access:"experimental_features,write_restrictable,cloud_restrictable"`
	FileMaxQueueSize      *int    `access:"experimental_features,write_restrictable,cloud_restrictable"`
	AdvancedLoggingConfig *string `access:"experimental_features,write_restrictable,cloud_restrictable"`
}

func (s *ExperimentalAuditSettings) SetDefaults() {
	if s.FileEnabled == nil {
		s.FileEnabled = NewBool(false)
	}

	if s.FileName == nil {
		s.FileName = NewString("")
	}

	if s.FileMaxSizeMB == nil {
		s.FileMaxSizeMB = NewInt(100)
	}

	if s.FileMaxAgeDays == nil {
		s.FileMaxAgeDays = NewInt(0) // no limit on age
	}

	if s.FileMaxBackups == nil { // no limit on number of backups
		s.FileMaxBackups = NewInt(0)
	}

	if s.FileCompress == nil {
		s.FileCompress = NewBool(false)
	}

	if s.FileMaxQueueSize == nil {
		s.FileMaxQueueSize = NewInt(1000)
	}

	if s.AdvancedLoggingConfig == nil {
		s.AdvancedLoggingConfig = NewString("")
	}
}

type NotificationLogSettings struct {
	EnableConsole         *bool   `access:"write_restrictable,cloud_restrictable"`
	ConsoleLevel          *string `access:"write_restrictable,cloud_restrictable"`
	ConsoleJson           *bool   `access:"write_restrictable,cloud_restrictable"`
	EnableColor           *bool   `access:"write_restrictable,cloud_restrictable"` // telemetry: none
	EnableFile            *bool   `access:"write_restrictable,cloud_restrictable"`
	FileLevel             *string `access:"write_restrictable,cloud_restrictable"`
	FileJson              *bool   `access:"write_restrictable,cloud_restrictable"`
	FileLocation          *string `access:"write_restrictable,cloud_restrictable"`
	AdvancedLoggingConfig *string `access:"write_restrictable,cloud_restrictable"`
}

func (s *NotificationLogSettings) SetDefaults() {
	if s.EnableConsole == nil {
		s.EnableConsole = NewBool(true)
	}

	if s.ConsoleLevel == nil {
		s.ConsoleLevel = NewString("DEBUG")
	}

	if s.EnableFile == nil {
		s.EnableFile = NewBool(true)
	}

	if s.FileLevel == nil {
		s.FileLevel = NewString("INFO")
	}

	if s.FileLocation == nil {
		s.FileLocation = NewString("")
	}

	if s.ConsoleJson == nil {
		s.ConsoleJson = NewBool(true)
	}

	if s.EnableColor == nil {
		s.EnableColor = NewBool(false)
	}

	if s.FileJson == nil {
		s.FileJson = NewBool(true)
	}

	if s.AdvancedLoggingConfig == nil {
		s.AdvancedLoggingConfig = NewString("")
	}
}

type PasswordSettings struct {
	MinimumLength *int  `access:"authentication_password"`
	Lowercase     *bool `access:"authentication_password"`
	Number        *bool `access:"authentication_password"`
	Uppercase     *bool `access:"authentication_password"`
	Symbol        *bool `access:"authentication_password"`
}

func (s *PasswordSettings) SetDefaults() {
	if s.MinimumLength == nil {
		s.MinimumLength = NewInt(8)
	}

	if s.Lowercase == nil {
		s.Lowercase = NewBool(false)
	}

	if s.Number == nil {
		s.Number = NewBool(false)
	}

	if s.Uppercase == nil {
		s.Uppercase = NewBool(false)
	}

	if s.Symbol == nil {
		s.Symbol = NewBool(false)
	}
}

type FileSettings struct {
	EnableFileAttachments              *bool   `access:"site_file_sharing_and_downloads"`
	EnableMobileUpload                 *bool   `access:"site_file_sharing_and_downloads"`
	EnableMobileDownload               *bool   `access:"site_file_sharing_and_downloads"`
	MaxFileSize                        *int64  `access:"environment_file_storage,cloud_restrictable"`
	MaxImageResolution                 *int64  `access:"environment_file_storage,cloud_restrictable"`
	MaxImageDecoderConcurrency         *int64  `access:"environment_file_storage,cloud_restrictable"`
	DriverName                         *string `access:"environment_file_storage,write_restrictable,cloud_restrictable"`
	Directory                          *string `access:"environment_file_storage,write_restrictable,cloud_restrictable"`
	EnablePublicLink                   *bool   `access:"site_public_links,cloud_restrictable"`
	ExtractContent                     *bool   `access:"environment_file_storage,write_restrictable"`
	ArchiveRecursion                   *bool   `access:"environment_file_storage,write_restrictable"`
	PublicLinkSalt                     *string `access:"site_public_links,cloud_restrictable"`                           // telemetry: none
	InitialFont                        *string `access:"environment_file_storage,cloud_restrictable"`                    // telemetry: none
	AmazonS3AccessKeyId                *string `access:"environment_file_storage,write_restrictable,cloud_restrictable"` // telemetry: none
	AmazonS3SecretAccessKey            *string `access:"environment_file_storage,write_restrictable,cloud_restrictable"` // telemetry: none
	AmazonS3Bucket                     *string `access:"environment_file_storage,write_restrictable,cloud_restrictable"` // telemetry: none
	AmazonS3PathPrefix                 *string `access:"environment_file_storage,write_restrictable,cloud_restrictable"` // telemetry: none
	AmazonS3Region                     *string `access:"environment_file_storage,write_restrictable,cloud_restrictable"` // telemetry: none
	AmazonS3Endpoint                   *string `access:"environment_file_storage,write_restrictable,cloud_restrictable"` // telemetry: none
	AmazonS3SSL                        *bool   `access:"environment_file_storage,write_restrictable,cloud_restrictable"`
	AmazonS3SignV2                     *bool   `access:"environment_file_storage,write_restrictable,cloud_restrictable"`
	AmazonS3SSE                        *bool   `access:"environment_file_storage,write_restrictable,cloud_restrictable"`
	AmazonS3Trace                      *bool   `access:"environment_file_storage,write_restrictable,cloud_restrictable"`
	AmazonS3RequestTimeoutMilliseconds *int64  `access:"environment_file_storage,write_restrictable,cloud_restrictable"` // telemetry: none
}

func (s *FileSettings) SetDefaults(isUpdate bool) {
	if s.EnableFileAttachments == nil {
		s.EnableFileAttachments = NewBool(true)
	}

	if s.EnableMobileUpload == nil {
		s.EnableMobileUpload = NewBool(true)
	}

	if s.EnableMobileDownload == nil {
		s.EnableMobileDownload = NewBool(true)
	}

	if s.MaxFileSize == nil {
		s.MaxFileSize = NewInt64(100 * 1024 * 1024) // 100MB (IEC)
	}

	if s.MaxImageResolution == nil {
		s.MaxImageResolution = NewInt64(7680 * 4320) // 8K, ~33MPX
	}

	if s.MaxImageDecoderConcurrency == nil {
		s.MaxImageDecoderConcurrency = NewInt64(-1) // Default to NumCPU
	}

	if s.DriverName == nil {
		s.DriverName = NewString(ImageDriverLocal)
	}

	if s.Directory == nil || *s.Directory == "" {
		s.Directory = NewString(FileSettingsDefaultDirectory)
	}

	if s.EnablePublicLink == nil {
		s.EnablePublicLink = NewBool(false)
	}

	if s.ExtractContent == nil {
		s.ExtractContent = NewBool(true)
	}

	if s.ArchiveRecursion == nil {
		s.ArchiveRecursion = NewBool(false)
	}

	if isUpdate {
		// When updating an existing configuration, ensure link salt has been specified.
		if s.PublicLinkSalt == nil || *s.PublicLinkSalt == "" {
			s.PublicLinkSalt = NewString(NewRandomString(32))
		}
	} else {
		// When generating a blank configuration, leave link salt empty to be generated on server start.
		s.PublicLinkSalt = NewString("")
	}

	if s.InitialFont == nil {
		// Defaults to "nunito-bold.ttf"
		s.InitialFont = NewString("nunito-bold.ttf")
	}

	if s.AmazonS3AccessKeyId == nil {
		s.AmazonS3AccessKeyId = NewString("")
	}

	if s.AmazonS3SecretAccessKey == nil {
		s.AmazonS3SecretAccessKey = NewString("")
	}

	if s.AmazonS3Bucket == nil {
		s.AmazonS3Bucket = NewString("")
	}

	if s.AmazonS3PathPrefix == nil {
		s.AmazonS3PathPrefix = NewString("")
	}

	if s.AmazonS3Region == nil {
		s.AmazonS3Region = NewString("")
	}

	if s.AmazonS3Endpoint == nil || *s.AmazonS3Endpoint == "" {
		// Defaults to "s3.amazonaws.com"
		s.AmazonS3Endpoint = NewString("s3.amazonaws.com")
	}

	if s.AmazonS3SSL == nil {
		s.AmazonS3SSL = NewBool(true) // Secure by default.
	}

	if s.AmazonS3SignV2 == nil {
		s.AmazonS3SignV2 = new(bool)
		// Signature v2 is not enabled by default.
	}

	if s.AmazonS3SSE == nil {
		s.AmazonS3SSE = NewBool(false) // Not Encrypted by default.
	}

	if s.AmazonS3Trace == nil {
		s.AmazonS3Trace = NewBool(false)
	}

	if s.AmazonS3RequestTimeoutMilliseconds == nil {
		s.AmazonS3RequestTimeoutMilliseconds = NewInt64(30000)
	}
}

func (s *FileSettings) ToFileBackendSettings(enableComplianceFeature bool, skipVerify bool) filestore.FileBackendSettings {
	if *s.DriverName == ImageDriverLocal {
		return filestore.FileBackendSettings{
			DriverName: *s.DriverName,
			Directory:  *s.Directory,
		}
	}
	return filestore.FileBackendSettings{
		DriverName:                         *s.DriverName,
		AmazonS3AccessKeyId:                *s.AmazonS3AccessKeyId,
		AmazonS3SecretAccessKey:            *s.AmazonS3SecretAccessKey,
		AmazonS3Bucket:                     *s.AmazonS3Bucket,
		AmazonS3PathPrefix:                 *s.AmazonS3PathPrefix,
		AmazonS3Region:                     *s.AmazonS3Region,
		AmazonS3Endpoint:                   *s.AmazonS3Endpoint,
		AmazonS3SSL:                        s.AmazonS3SSL == nil || *s.AmazonS3SSL,
		AmazonS3SignV2:                     s.AmazonS3SignV2 != nil && *s.AmazonS3SignV2,
		AmazonS3SSE:                        s.AmazonS3SSE != nil && *s.AmazonS3SSE && enableComplianceFeature,
		AmazonS3Trace:                      s.AmazonS3Trace != nil && *s.AmazonS3Trace,
		AmazonS3RequestTimeoutMilliseconds: *s.AmazonS3RequestTimeoutMilliseconds,
		SkipVerify:                         skipVerify,
	}
}

type EmailSettings struct {
	EnableSignUpWithEmail             *bool   `access:"authentication_email"`
	EnableSignInWithEmail             *bool   `access:"authentication_email"`
	EnableSignInWithUsername          *bool   `access:"authentication_email"`
	SendEmailNotifications            *bool   `access:"site_notifications"`
	UseChannelInEmailNotifications    *bool   `access:"experimental_features"`
	RequireEmailVerification          *bool   `access:"authentication_email"`
	FeedbackName                      *string `access:"site_notifications"`
	FeedbackEmail                     *string `access:"site_notifications,cloud_restrictable"`
	ReplyToAddress                    *string `access:"site_notifications,cloud_restrictable"`
	FeedbackOrganization              *string `access:"site_notifications"`
	EnableSMTPAuth                    *bool   `access:"environment_smtp,write_restrictable,cloud_restrictable"`
	SMTPUsername                      *string `access:"environment_smtp,write_restrictable,cloud_restrictable"` // telemetry: none
	SMTPPassword                      *string `access:"environment_smtp,write_restrictable,cloud_restrictable"` // telemetry: none
	SMTPServer                        *string `access:"environment_smtp,write_restrictable,cloud_restrictable"` // telemetry: none
	SMTPPort                          *string `access:"environment_smtp,write_restrictable,cloud_restrictable"` // telemetry: none
	SMTPServerTimeout                 *int    `access:"cloud_restrictable"`
	ConnectionSecurity                *string `access:"environment_smtp,write_restrictable,cloud_restrictable"`
	SendPushNotifications             *bool   `access:"environment_push_notification_server"`
	PushNotificationServer            *string `access:"environment_push_notification_server"` // telemetry: none
	PushNotificationContents          *string `access:"site_notifications"`
	PushNotificationBuffer            *int    // telemetry: none
	EnableEmailBatching               *bool   `access:"site_notifications"`
	EmailBatchingBufferSize           *int    `access:"experimental_features"`
	EmailBatchingInterval             *int    `access:"experimental_features"`
	EnablePreviewModeBanner           *bool   `access:"site_notifications"`
	SkipServerCertificateVerification *bool   `access:"environment_smtp,write_restrictable,cloud_restrictable"`
	EmailNotificationContentsType     *string `access:"site_notifications"`
	LoginButtonColor                  *string `access:"experimental_features"`
	LoginButtonBorderColor            *string `access:"experimental_features"`
	LoginButtonTextColor              *string `access:"experimental_features"`
}

func (s *EmailSettings) SetDefaults(isUpdate bool) {
	if s.EnableSignUpWithEmail == nil {
		s.EnableSignUpWithEmail = NewBool(true)
	}

	if s.EnableSignInWithEmail == nil {
		s.EnableSignInWithEmail = NewBool(*s.EnableSignUpWithEmail)
	}

	if s.EnableSignInWithUsername == nil {
		s.EnableSignInWithUsername = NewBool(true)
	}

	if s.SendEmailNotifications == nil {
		s.SendEmailNotifications = NewBool(true)
	}

	if s.UseChannelInEmailNotifications == nil {
		s.UseChannelInEmailNotifications = NewBool(false)
	}

	if s.RequireEmailVerification == nil {
		s.RequireEmailVerification = NewBool(false)
	}

	if s.FeedbackName == nil {
		s.FeedbackName = NewString("")
	}

	if s.FeedbackEmail == nil {
		s.FeedbackEmail = NewString("test@example.com")
	}

	if s.ReplyToAddress == nil {
		s.ReplyToAddress = NewString("test@example.com")
	}

	if s.FeedbackOrganization == nil {
		s.FeedbackOrganization = NewString(EmailSettingsDefaultFeedbackOrganization)
	}

	if s.EnableSMTPAuth == nil {
		if s.ConnectionSecurity == nil || *s.ConnectionSecurity == ConnSecurityNone {
			s.EnableSMTPAuth = NewBool(false)
		} else {
			s.EnableSMTPAuth = NewBool(true)
		}
	}

	if s.SMTPUsername == nil {
		s.SMTPUsername = NewString("")
	}

	if s.SMTPPassword == nil {
		s.SMTPPassword = NewString("")
	}

	if s.SMTPServer == nil || *s.SMTPServer == "" {
		s.SMTPServer = NewString(EmailSMTPDefaultServer)
	}

	if s.SMTPPort == nil || *s.SMTPPort == "" {
		s.SMTPPort = NewString(EmailSMTPDefaultPort)
	}

	if s.SMTPServerTimeout == nil || *s.SMTPServerTimeout == 0 {
		s.SMTPServerTimeout = NewInt(10)
	}

	if s.ConnectionSecurity == nil || *s.ConnectionSecurity == ConnSecurityPlain {
		s.ConnectionSecurity = NewString(ConnSecurityNone)
	}

	if s.SendPushNotifications == nil {
		s.SendPushNotifications = NewBool(!isUpdate)
	}

	if s.PushNotificationServer == nil {
		if isUpdate {
			s.PushNotificationServer = NewString("")
		} else {
			s.PushNotificationServer = NewString(GenericNotificationServer)
		}
	}

	if s.PushNotificationContents == nil {
		s.PushNotificationContents = NewString(FullNotification)
	}

	if s.PushNotificationBuffer == nil {
		s.PushNotificationBuffer = NewInt(1000)
	}

	if s.EnableEmailBatching == nil {
		s.EnableEmailBatching = NewBool(false)
	}

	if s.EmailBatchingBufferSize == nil {
		s.EmailBatchingBufferSize = NewInt(EmailBatchingBufferSize)
	}

	if s.EmailBatchingInterval == nil {
		s.EmailBatchingInterval = NewInt(EmailBatchingInterval)
	}

	if s.EnablePreviewModeBanner == nil {
		s.EnablePreviewModeBanner = NewBool(true)
	}

	if s.EnableSMTPAuth == nil {
		if *s.ConnectionSecurity == ConnSecurityNone {
			s.EnableSMTPAuth = NewBool(false)
		} else {
			s.EnableSMTPAuth = NewBool(true)
		}
	}

	if *s.ConnectionSecurity == ConnSecurityPlain {
		*s.ConnectionSecurity = ConnSecurityNone
	}

	if s.SkipServerCertificateVerification == nil {
		s.SkipServerCertificateVerification = NewBool(false)
	}

	if s.EmailNotificationContentsType == nil {
		s.EmailNotificationContentsType = NewString(EmailNotificationContentsFull)
	}

	if s.LoginButtonColor == nil {
		s.LoginButtonColor = NewString("#0000")
	}

	if s.LoginButtonBorderColor == nil {
		s.LoginButtonBorderColor = NewString("#2389D7")
	}

	if s.LoginButtonTextColor == nil {
		s.LoginButtonTextColor = NewString("#2389D7")
	}
}

type RateLimitSettings struct {
	Enable           *bool  `access:"environment_rate_limiting,write_restrictable,cloud_restrictable"`
	PerSec           *int   `access:"environment_rate_limiting,write_restrictable,cloud_restrictable"`
	MaxBurst         *int   `access:"environment_rate_limiting,write_restrictable,cloud_restrictable"`
	MemoryStoreSize  *int   `access:"environment_rate_limiting,write_restrictable,cloud_restrictable"`
	VaryByRemoteAddr *bool  `access:"environment_rate_limiting,write_restrictable,cloud_restrictable"`
	VaryByUser       *bool  `access:"environment_rate_limiting,write_restrictable,cloud_restrictable"`
	VaryByHeader     string `access:"environment_rate_limiting,write_restrictable,cloud_restrictable"`
}

func (s *RateLimitSettings) SetDefaults() {
	if s.Enable == nil {
		s.Enable = NewBool(false)
	}

	if s.PerSec == nil {
		s.PerSec = NewInt(10)
	}

	if s.MaxBurst == nil {
		s.MaxBurst = NewInt(100)
	}

	if s.MemoryStoreSize == nil {
		s.MemoryStoreSize = NewInt(10000)
	}

	if s.VaryByRemoteAddr == nil {
		s.VaryByRemoteAddr = NewBool(true)
	}

	if s.VaryByUser == nil {
		s.VaryByUser = NewBool(false)
	}
}

type PrivacySettings struct {
	ShowEmailAddress *bool `access:"site_users_and_teams"`
	ShowFullName     *bool `access:"site_users_and_teams"`
}

func (s *PrivacySettings) setDefaults() {
	if s.ShowEmailAddress == nil {
		s.ShowEmailAddress = NewBool(true)
	}

	if s.ShowFullName == nil {
		s.ShowFullName = NewBool(true)
	}
}

type SupportSettings struct {
	TermsOfServiceLink                     *string `access:"site_customization,write_restrictable,cloud_restrictable"`
	PrivacyPolicyLink                      *string `access:"site_customization,write_restrictable,cloud_restrictable"`
	AboutLink                              *string `access:"site_customization,write_restrictable,cloud_restrictable"`
	HelpLink                               *string `access:"site_customization"`
	ReportAProblemLink                     *string `access:"site_customization,write_restrictable,cloud_restrictable"`
	SupportEmail                           *string `access:"site_notifications"`
	CustomTermsOfServiceEnabled            *bool   `access:"compliance_custom_terms_of_service"`
	CustomTermsOfServiceReAcceptancePeriod *int    `access:"compliance_custom_terms_of_service"`
	EnableAskCommunityLink                 *bool   `access:"site_customization"`
}

func (s *SupportSettings) SetDefaults() {
	if !isSafeLink(s.TermsOfServiceLink) {
		*s.TermsOfServiceLink = SupportSettingsDefaultTermsOfServiceLink
	}

	if s.TermsOfServiceLink == nil {
		s.TermsOfServiceLink = NewString(SupportSettingsDefaultTermsOfServiceLink)
	}

	if !isSafeLink(s.PrivacyPolicyLink) {
		*s.PrivacyPolicyLink = ""
	}

	if s.PrivacyPolicyLink == nil {
		s.PrivacyPolicyLink = NewString(SupportSettingsDefaultPrivacyPolicyLink)
	}

	if !isSafeLink(s.AboutLink) {
		*s.AboutLink = ""
	}

	if s.AboutLink == nil {
		s.AboutLink = NewString(SupportSettingsDefaultAboutLink)
	}

	if !isSafeLink(s.HelpLink) {
		*s.HelpLink = ""
	}

	if s.HelpLink == nil {
		s.HelpLink = NewString(SupportSettingsDefaultHelpLink)
	}

	if !isSafeLink(s.ReportAProblemLink) {
		*s.ReportAProblemLink = ""
	}

	if s.ReportAProblemLink == nil {
		s.ReportAProblemLink = NewString(SupportSettingsDefaultReportAProblemLink)
	}

	if s.SupportEmail == nil {
		s.SupportEmail = NewString(SupportSettingsDefaultSupportEmail)
	}

	if s.CustomTermsOfServiceEnabled == nil {
		s.CustomTermsOfServiceEnabled = NewBool(false)
	}

	if s.CustomTermsOfServiceReAcceptancePeriod == nil {
		s.CustomTermsOfServiceReAcceptancePeriod = NewInt(SupportSettingsDefaultReAcceptancePeriod)
	}

	if s.EnableAskCommunityLink == nil {
		s.EnableAskCommunityLink = NewBool(true)
	}
}

type AnnouncementSettings struct {
	EnableBanner          *bool   `access:"site_announcement_banner"`
	BannerText            *string `access:"site_announcement_banner"` // telemetry: none
	BannerColor           *string `access:"site_announcement_banner"`
	BannerTextColor       *string `access:"site_announcement_banner"`
	AllowBannerDismissal  *bool   `access:"site_announcement_banner"`
	AdminNoticesEnabled   *bool   `access:"site_notices"`
	UserNoticesEnabled    *bool   `access:"site_notices"`
	NoticesURL            *string `access:"site_notices,write_restrictable"` // telemetry: none
	NoticesFetchFrequency *int    `access:"site_notices,write_restrictable"` // telemetry: none
	NoticesSkipCache      *bool   `access:"site_notices,write_restrictable"` // telemetry: none
}

func (s *AnnouncementSettings) SetDefaults() {
	if s.EnableBanner == nil {
		s.EnableBanner = NewBool(false)
	}

	if s.BannerText == nil {
		s.BannerText = NewString("")
	}

	if s.BannerColor == nil {
		s.BannerColor = NewString(AnnouncementSettingsDefaultBannerColor)
	}

	if s.BannerTextColor == nil {
		s.BannerTextColor = NewString(AnnouncementSettingsDefaultBannerTextColor)
	}

	if s.AllowBannerDismissal == nil {
		s.AllowBannerDismissal = NewBool(true)
	}

	if s.AdminNoticesEnabled == nil {
		s.AdminNoticesEnabled = NewBool(true)
	}

	if s.UserNoticesEnabled == nil {
		s.UserNoticesEnabled = NewBool(true)
	}
	if s.NoticesURL == nil {
		s.NoticesURL = NewString(AnnouncementSettingsDefaultNoticesJsonURL)
	}
	if s.NoticesSkipCache == nil {
		s.NoticesSkipCache = NewBool(false)
	}
	if s.NoticesFetchFrequency == nil {
		s.NoticesFetchFrequency = NewInt(AnnouncementSettingsDefaultNoticesFetchFrequencySeconds)
	}

}

type ThemeSettings struct {
	EnableThemeSelection *bool   `access:"experimental_features"`
	DefaultTheme         *string `access:"experimental_features"`
	AllowCustomThemes    *bool   `access:"experimental_features"`
	AllowedThemes        []string
}

func (s *ThemeSettings) SetDefaults() {
	if s.EnableThemeSelection == nil {
		s.EnableThemeSelection = NewBool(true)
	}

	if s.DefaultTheme == nil {
		s.DefaultTheme = NewString(TeamSettingsDefaultTeamText)
	}

	if s.AllowCustomThemes == nil {
		s.AllowCustomThemes = NewBool(true)
	}

	if s.AllowedThemes == nil {
		s.AllowedThemes = []string{}
	}
}

type TeamSettings struct {
	SiteName                  *string `access:"site_customization"`
	MaxUsersPerTeam           *int    `access:"site_users_and_teams"`
	EnableUserCreation        *bool   `access:"authentication_signup"`
	EnableOpenServer          *bool   `access:"authentication_signup"`
	EnableUserDeactivation    *bool   `access:"experimental_features"`
	RestrictCreationToDomains *string `access:"authentication_signup"` // telemetry: none
	EnableCustomUserStatuses  *bool   `access:"site_users_and_teams"`
	EnableCustomBrand         *bool   `access:"site_customization"`
	CustomBrandText           *string `access:"site_customization"`
	CustomDescriptionText     *string `access:"site_customization"`
	RestrictDirectMessage     *string `access:"site_users_and_teams"`
	EnableLastActiveTime      *bool   `access:"site_users_and_teams"`
	// In seconds.
	UserStatusAwayTimeout               *int64   `access:"experimental_features"`
	MaxChannelsPerTeam                  *int64   `access:"site_users_and_teams"`
	MaxNotificationsPerChannel          *int64   `access:"environment_push_notification_server"`
	EnableConfirmNotificationsToChannel *bool    `access:"site_notifications"`
	TeammateNameDisplay                 *string  `access:"site_users_and_teams"`
	ExperimentalViewArchivedChannels    *bool    `access:"experimental_features,site_users_and_teams"`
	ExperimentalEnableAutomaticReplies  *bool    `access:"experimental_features"`
	LockTeammateNameDisplay             *bool    `access:"site_users_and_teams"`
	ExperimentalPrimaryTeam             *string  `access:"experimental_features"`
	ExperimentalDefaultChannels         []string `access:"experimental_features"`
}

func (s *TeamSettings) SetDefaults() {

	if s.SiteName == nil || *s.SiteName == "" {
		s.SiteName = NewString(TeamSettingsDefaultSiteName)
	}

	if s.MaxUsersPerTeam == nil {
		s.MaxUsersPerTeam = NewInt(TeamSettingsDefaultMaxUsersPerTeam)
	}

	if s.EnableUserCreation == nil {
		s.EnableUserCreation = NewBool(true)
	}

	if s.EnableOpenServer == nil {
		s.EnableOpenServer = NewBool(false)
	}

	if s.RestrictCreationToDomains == nil {
		s.RestrictCreationToDomains = NewString("")
	}

	if s.EnableCustomUserStatuses == nil {
		s.EnableCustomUserStatuses = NewBool(true)
	}

	if s.EnableLastActiveTime == nil {
		s.EnableLastActiveTime = NewBool(true)
	}

	if s.EnableCustomBrand == nil {
		s.EnableCustomBrand = NewBool(false)
	}

	if s.EnableUserDeactivation == nil {
		s.EnableUserDeactivation = NewBool(false)
	}

	if s.CustomBrandText == nil {
		s.CustomBrandText = NewString(TeamSettingsDefaultCustomBrandText)
	}

	if s.CustomDescriptionText == nil {
		s.CustomDescriptionText = NewString(TeamSettingsDefaultCustomDescriptionText)
	}

	if s.RestrictDirectMessage == nil {
		s.RestrictDirectMessage = NewString(DirectMessageAny)
	}

	if s.UserStatusAwayTimeout == nil {
		s.UserStatusAwayTimeout = NewInt64(TeamSettingsDefaultUserStatusAwayTimeout)
	}

	if s.MaxChannelsPerTeam == nil {
		s.MaxChannelsPerTeam = NewInt64(2000)
	}

	if s.MaxNotificationsPerChannel == nil {
		s.MaxNotificationsPerChannel = NewInt64(1000)
	}

	if s.EnableConfirmNotificationsToChannel == nil {
		s.EnableConfirmNotificationsToChannel = NewBool(true)
	}

	if s.ExperimentalEnableAutomaticReplies == nil {
		s.ExperimentalEnableAutomaticReplies = NewBool(false)
	}

	if s.ExperimentalPrimaryTeam == nil {
		s.ExperimentalPrimaryTeam = NewString("")
	}

	if s.ExperimentalDefaultChannels == nil {
		s.ExperimentalDefaultChannels = []string{}
	}

	if s.EnableUserCreation == nil {
		s.EnableUserCreation = NewBool(true)
	}

	if s.ExperimentalViewArchivedChannels == nil {
		s.ExperimentalViewArchivedChannels = NewBool(true)
	}

	if s.LockTeammateNameDisplay == nil {
		s.LockTeammateNameDisplay = NewBool(false)
	}
}

type ClientRequirements struct {
	AndroidLatestVersion string `access:"write_restrictable,cloud_restrictable"`
	AndroidMinVersion    string `access:"write_restrictable,cloud_restrictable"`
	IosLatestVersion     string `access:"write_restrictable,cloud_restrictable"`
	IosMinVersion        string `access:"write_restrictable,cloud_restrictable"`
}

type LdapSettings struct {
	// Basic
	Enable             *bool   `access:"authentication_ldap"`
	EnableSync         *bool   `access:"authentication_ldap"`
	LdapServer         *string `access:"authentication_ldap"` // telemetry: none
	LdapPort           *int    `access:"authentication_ldap"` // telemetry: none
	ConnectionSecurity *string `access:"authentication_ldap"`
	BaseDN             *string `access:"authentication_ldap"` // telemetry: none
	BindUsername       *string `access:"authentication_ldap"` // telemetry: none
	BindPassword       *string `access:"authentication_ldap"` // telemetry: none

	// Filtering
	UserFilter        *string `access:"authentication_ldap"` // telemetry: none
	GroupFilter       *string `access:"authentication_ldap"`
	GuestFilter       *string `access:"authentication_ldap"`
	EnableAdminFilter *bool
	AdminFilter       *string

	// Group Mapping
	GroupDisplayNameAttribute *string `access:"authentication_ldap"`
	GroupIdAttribute          *string `access:"authentication_ldap"`

	// User Mapping
	FirstNameAttribute *string `access:"authentication_ldap"`
	LastNameAttribute  *string `access:"authentication_ldap"`
	EmailAttribute     *string `access:"authentication_ldap"`
	UsernameAttribute  *string `access:"authentication_ldap"`
	NicknameAttribute  *string `access:"authentication_ldap"`
	IdAttribute        *string `access:"authentication_ldap"`
	PositionAttribute  *string `access:"authentication_ldap"`
	LoginIdAttribute   *string `access:"authentication_ldap"`
	PictureAttribute   *string `access:"authentication_ldap"`

	// Synchronization
	SyncIntervalMinutes *int `access:"authentication_ldap"`

	// Advanced
	SkipCertificateVerification *bool   `access:"authentication_ldap"`
	PublicCertificateFile       *string `access:"authentication_ldap"`
	PrivateKeyFile              *string `access:"authentication_ldap"`
	QueryTimeout                *int    `access:"authentication_ldap"`
	MaxPageSize                 *int    `access:"authentication_ldap"`

	// Customization
	LoginFieldName *string `access:"authentication_ldap"`

	LoginButtonColor       *string `access:"experimental_features"`
	LoginButtonBorderColor *string `access:"experimental_features"`
	LoginButtonTextColor   *string `access:"experimental_features"`

	Trace *bool `access:"authentication_ldap"` // telemetry: none
}

func (s *LdapSettings) SetDefaults() {
	if s.Enable == nil {
		s.Enable = NewBool(false)
	}

	// When unset should default to LDAP Enabled
	if s.EnableSync == nil {
		s.EnableSync = NewBool(*s.Enable)
	}

	if s.EnableAdminFilter == nil {
		s.EnableAdminFilter = NewBool(false)
	}

	if s.LdapServer == nil {
		s.LdapServer = NewString("")
	}

	if s.LdapPort == nil {
		s.LdapPort = NewInt(389)
	}

	if s.ConnectionSecurity == nil {
		s.ConnectionSecurity = NewString("")
	}

	if s.PublicCertificateFile == nil {
		s.PublicCertificateFile = NewString("")
	}

	if s.PrivateKeyFile == nil {
		s.PrivateKeyFile = NewString("")
	}

	if s.BaseDN == nil {
		s.BaseDN = NewString("")
	}

	if s.BindUsername == nil {
		s.BindUsername = NewString("")
	}

	if s.BindPassword == nil {
		s.BindPassword = NewString("")
	}

	if s.UserFilter == nil {
		s.UserFilter = NewString("")
	}

	if s.GuestFilter == nil {
		s.GuestFilter = NewString("")
	}

	if s.AdminFilter == nil {
		s.AdminFilter = NewString("")
	}

	if s.GroupFilter == nil {
		s.GroupFilter = NewString("")
	}

	if s.GroupDisplayNameAttribute == nil {
		s.GroupDisplayNameAttribute = NewString(LdapSettingsDefaultGroupDisplayNameAttribute)
	}

	if s.GroupIdAttribute == nil {
		s.GroupIdAttribute = NewString(LdapSettingsDefaultGroupIdAttribute)
	}

	if s.FirstNameAttribute == nil {
		s.FirstNameAttribute = NewString(LdapSettingsDefaultFirstNameAttribute)
	}

	if s.LastNameAttribute == nil {
		s.LastNameAttribute = NewString(LdapSettingsDefaultLastNameAttribute)
	}

	if s.EmailAttribute == nil {
		s.EmailAttribute = NewString(LdapSettingsDefaultEmailAttribute)
	}

	if s.UsernameAttribute == nil {
		s.UsernameAttribute = NewString(LdapSettingsDefaultUsernameAttribute)
	}

	if s.NicknameAttribute == nil {
		s.NicknameAttribute = NewString(LdapSettingsDefaultNicknameAttribute)
	}

	if s.IdAttribute == nil {
		s.IdAttribute = NewString(LdapSettingsDefaultIdAttribute)
	}

	if s.PositionAttribute == nil {
		s.PositionAttribute = NewString(LdapSettingsDefaultPositionAttribute)
	}

	if s.PictureAttribute == nil {
		s.PictureAttribute = NewString(LdapSettingsDefaultPictureAttribute)
	}

	// For those upgrading to the version when LoginIdAttribute was added
	// they need IdAttribute == LoginIdAttribute not to break
	if s.LoginIdAttribute == nil {
		s.LoginIdAttribute = s.IdAttribute
	}

	if s.SyncIntervalMinutes == nil {
		s.SyncIntervalMinutes = NewInt(60)
	}

	if s.SkipCertificateVerification == nil {
		s.SkipCertificateVerification = NewBool(false)
	}

	if s.QueryTimeout == nil {
		s.QueryTimeout = NewInt(60)
	}

	if s.MaxPageSize == nil {
		s.MaxPageSize = NewInt(0)
	}

	if s.LoginFieldName == nil {
		s.LoginFieldName = NewString(LdapSettingsDefaultLoginFieldName)
	}

	if s.LoginButtonColor == nil {
		s.LoginButtonColor = NewString("#0000")
	}

	if s.LoginButtonBorderColor == nil {
		s.LoginButtonBorderColor = NewString("#2389D7")
	}

	if s.LoginButtonTextColor == nil {
		s.LoginButtonTextColor = NewString("#2389D7")
	}

	if s.Trace == nil {
		s.Trace = NewBool(false)
	}
}

type ComplianceSettings struct {
	Enable      *bool   `access:"compliance_compliance_monitoring"`
	Directory   *string `access:"compliance_compliance_monitoring"` // telemetry: none
	EnableDaily *bool   `access:"compliance_compliance_monitoring"`
	BatchSize   *int    `access:"compliance_compliance_monitoring"` // telemetry: none
}

func (s *ComplianceSettings) SetDefaults() {
	if s.Enable == nil {
		s.Enable = NewBool(false)
	}

	if s.Directory == nil {
		s.Directory = NewString("./data/")
	}

	if s.EnableDaily == nil {
		s.EnableDaily = NewBool(false)
	}

	if s.BatchSize == nil {
		s.BatchSize = NewInt(30000)
	}
}

type LocalizationSettings struct {
	DefaultServerLocale *string `access:"site_localization"`
	DefaultClientLocale *string `access:"site_localization"`
	AvailableLocales    *string `access:"site_localization"`
}

func (s *LocalizationSettings) SetDefaults() {
	if s.DefaultServerLocale == nil {
		s.DefaultServerLocale = NewString(DefaultLocale)
	}

	if s.DefaultClientLocale == nil {
		s.DefaultClientLocale = NewString(DefaultLocale)
	}

	if s.AvailableLocales == nil {
		s.AvailableLocales = NewString("")
	}
}

type SamlSettings struct {
	// Basic
	Enable                        *bool `access:"authentication_saml"`
	EnableSyncWithLdap            *bool `access:"authentication_saml"`
	EnableSyncWithLdapIncludeAuth *bool `access:"authentication_saml"`
	IgnoreGuestsLdapSync          *bool `access:"authentication_saml"`

	Verify      *bool `access:"authentication_saml"`
	Encrypt     *bool `access:"authentication_saml"`
	SignRequest *bool `access:"authentication_saml"`

	IdpURL                      *string `access:"authentication_saml"` // telemetry: none
	IdpDescriptorURL            *string `access:"authentication_saml"` // telemetry: none
	IdpMetadataURL              *string `access:"authentication_saml"` // telemetry: none
	ServiceProviderIdentifier   *string `access:"authentication_saml"` // telemetry: none
	AssertionConsumerServiceURL *string `access:"authentication_saml"` // telemetry: none

	SignatureAlgorithm *string `access:"authentication_saml"`
	CanonicalAlgorithm *string `access:"authentication_saml"`

	ScopingIDPProviderId *string `access:"authentication_saml"`
	ScopingIDPName       *string `access:"authentication_saml"`

	IdpCertificateFile    *string `access:"authentication_saml"` // telemetry: none
	PublicCertificateFile *string `access:"authentication_saml"` // telemetry: none
	PrivateKeyFile        *string `access:"authentication_saml"` // telemetry: none

	// User Mapping
	IdAttribute          *string `access:"authentication_saml"`
	GuestAttribute       *string `access:"authentication_saml"`
	EnableAdminAttribute *bool
	AdminAttribute       *string
	FirstNameAttribute   *string `access:"authentication_saml"`
	LastNameAttribute    *string `access:"authentication_saml"`
	EmailAttribute       *string `access:"authentication_saml"`
	UsernameAttribute    *string `access:"authentication_saml"`
	NicknameAttribute    *string `access:"authentication_saml"`
	LocaleAttribute      *string `access:"authentication_saml"`
	PositionAttribute    *string `access:"authentication_saml"`

	LoginButtonText *string `access:"authentication_saml"`

	LoginButtonColor       *string `access:"experimental_features"`
	LoginButtonBorderColor *string `access:"experimental_features"`
	LoginButtonTextColor   *string `access:"experimental_features"`
}

func (s *SamlSettings) SetDefaults() {
	if s.Enable == nil {
		s.Enable = NewBool(false)
	}

	if s.EnableSyncWithLdap == nil {
		s.EnableSyncWithLdap = NewBool(false)
	}

	if s.EnableSyncWithLdapIncludeAuth == nil {
		s.EnableSyncWithLdapIncludeAuth = NewBool(false)
	}

	if s.IgnoreGuestsLdapSync == nil {
		s.IgnoreGuestsLdapSync = NewBool(false)
	}

	if s.EnableAdminAttribute == nil {
		s.EnableAdminAttribute = NewBool(false)
	}

	if s.Verify == nil {
		s.Verify = NewBool(true)
	}

	if s.Encrypt == nil {
		s.Encrypt = NewBool(true)
	}

	if s.SignRequest == nil {
		s.SignRequest = NewBool(false)
	}

	if s.SignatureAlgorithm == nil {
		s.SignatureAlgorithm = NewString(SamlSettingsDefaultSignatureAlgorithm)
	}

	if s.CanonicalAlgorithm == nil {
		s.CanonicalAlgorithm = NewString(SamlSettingsDefaultCanonicalAlgorithm)
	}

	if s.IdpURL == nil {
		s.IdpURL = NewString("")
	}

	if s.IdpDescriptorURL == nil {
		s.IdpDescriptorURL = NewString("")
	}

	if s.ServiceProviderIdentifier == nil {
		if s.IdpDescriptorURL != nil {
			s.ServiceProviderIdentifier = NewString(*s.IdpDescriptorURL)
		} else {
			s.ServiceProviderIdentifier = NewString("")
		}
	}

	if s.IdpMetadataURL == nil {
		s.IdpMetadataURL = NewString("")
	}

	if s.IdpCertificateFile == nil {
		s.IdpCertificateFile = NewString("")
	}

	if s.PublicCertificateFile == nil {
		s.PublicCertificateFile = NewString("")
	}

	if s.PrivateKeyFile == nil {
		s.PrivateKeyFile = NewString("")
	}

	if s.AssertionConsumerServiceURL == nil {
		s.AssertionConsumerServiceURL = NewString("")
	}

	if s.ScopingIDPProviderId == nil {
		s.ScopingIDPProviderId = NewString("")
	}

	if s.ScopingIDPName == nil {
		s.ScopingIDPName = NewString("")
	}

	if s.LoginButtonText == nil || *s.LoginButtonText == "" {
		s.LoginButtonText = NewString(UserAuthServiceSamlText)
	}

	if s.IdAttribute == nil {
		s.IdAttribute = NewString(SamlSettingsDefaultIdAttribute)
	}

	if s.GuestAttribute == nil {
		s.GuestAttribute = NewString(SamlSettingsDefaultGuestAttribute)
	}
	if s.AdminAttribute == nil {
		s.AdminAttribute = NewString(SamlSettingsDefaultAdminAttribute)
	}
	if s.FirstNameAttribute == nil {
		s.FirstNameAttribute = NewString(SamlSettingsDefaultFirstNameAttribute)
	}

	if s.LastNameAttribute == nil {
		s.LastNameAttribute = NewString(SamlSettingsDefaultLastNameAttribute)
	}

	if s.EmailAttribute == nil {
		s.EmailAttribute = NewString(SamlSettingsDefaultEmailAttribute)
	}

	if s.UsernameAttribute == nil {
		s.UsernameAttribute = NewString(SamlSettingsDefaultUsernameAttribute)
	}

	if s.NicknameAttribute == nil {
		s.NicknameAttribute = NewString(SamlSettingsDefaultNicknameAttribute)
	}

	if s.PositionAttribute == nil {
		s.PositionAttribute = NewString(SamlSettingsDefaultPositionAttribute)
	}

	if s.LocaleAttribute == nil {
		s.LocaleAttribute = NewString(SamlSettingsDefaultLocaleAttribute)
	}

	if s.LoginButtonColor == nil {
		s.LoginButtonColor = NewString("#34a28b")
	}

	if s.LoginButtonBorderColor == nil {
		s.LoginButtonBorderColor = NewString("#2389D7")
	}

	if s.LoginButtonTextColor == nil {
		s.LoginButtonTextColor = NewString("#ffffff")
	}
}

type NativeAppSettings struct {
	AppCustomURLSchemes    []string `access:"site_customization,write_restrictable,cloud_restrictable"` // telemetry: none
	AppDownloadLink        *string  `access:"site_customization,write_restrictable,cloud_restrictable"`
	AndroidAppDownloadLink *string  `access:"site_customization,write_restrictable,cloud_restrictable"`
	IosAppDownloadLink     *string  `access:"site_customization,write_restrictable,cloud_restrictable"`
}

func (s *NativeAppSettings) SetDefaults() {
	if s.AppDownloadLink == nil {
		s.AppDownloadLink = NewString(NativeappSettingsDefaultAppDownloadLink)
	}

	if s.AndroidAppDownloadLink == nil {
		s.AndroidAppDownloadLink = NewString(NativeappSettingsDefaultAndroidAppDownloadLink)
	}

	if s.IosAppDownloadLink == nil {
		s.IosAppDownloadLink = NewString(NativeappSettingsDefaultIosAppDownloadLink)
	}

	if s.AppCustomURLSchemes == nil {
		s.AppCustomURLSchemes = GetDefaultAppCustomURLSchemes()
	}
}

type ElasticsearchSettings struct {
	ConnectionURL                 *string `access:"environment_elasticsearch,write_restrictable,cloud_restrictable"`
	Username                      *string `access:"environment_elasticsearch,write_restrictable,cloud_restrictable"`
	Password                      *string `access:"environment_elasticsearch,write_restrictable,cloud_restrictable"`
	EnableIndexing                *bool   `access:"environment_elasticsearch,write_restrictable,cloud_restrictable"`
	EnableSearching               *bool   `access:"environment_elasticsearch,write_restrictable,cloud_restrictable"`
	EnableAutocomplete            *bool   `access:"environment_elasticsearch,write_restrictable,cloud_restrictable"`
	Sniff                         *bool   `access:"environment_elasticsearch,write_restrictable,cloud_restrictable"`
	PostIndexReplicas             *int    `access:"environment_elasticsearch,write_restrictable,cloud_restrictable"`
	PostIndexShards               *int    `access:"environment_elasticsearch,write_restrictable,cloud_restrictable"`
	ChannelIndexReplicas          *int    `access:"environment_elasticsearch,write_restrictable,cloud_restrictable"`
	ChannelIndexShards            *int    `access:"environment_elasticsearch,write_restrictable,cloud_restrictable"`
	UserIndexReplicas             *int    `access:"environment_elasticsearch,write_restrictable,cloud_restrictable"`
	UserIndexShards               *int    `access:"environment_elasticsearch,write_restrictable,cloud_restrictable"`
	AggregatePostsAfterDays       *int    `access:"environment_elasticsearch,write_restrictable,cloud_restrictable"` // telemetry: none
	PostsAggregatorJobStartTime   *string `access:"environment_elasticsearch,write_restrictable,cloud_restrictable"` // telemetry: none
	IndexPrefix                   *string `access:"environment_elasticsearch,write_restrictable,cloud_restrictable"`
	LiveIndexingBatchSize         *int    `access:"environment_elasticsearch,write_restrictable,cloud_restrictable"`
	BulkIndexingTimeWindowSeconds *int    `json:",omitempty"` // telemetry: none
	BatchSize                     *int    `access:"environment_elasticsearch,write_restrictable,cloud_restrictable"`
	RequestTimeoutSeconds         *int    `access:"environment_elasticsearch,write_restrictable,cloud_restrictable"`
	SkipTLSVerification           *bool   `access:"environment_elasticsearch,write_restrictable,cloud_restrictable"`
	CA                            *string `access:"environment_elasticsearch,write_restrictable,cloud_restrictable"`
	ClientCert                    *string `access:"environment_elasticsearch,write_restrictable,cloud_restrictable"`
	ClientKey                     *string `access:"environment_elasticsearch,write_restrictable,cloud_restrictable"`
	Trace                         *string `access:"environment_elasticsearch,write_restrictable,cloud_restrictable"`
}

func (s *ElasticsearchSettings) SetDefaults() {
	if s.ConnectionURL == nil {
		s.ConnectionURL = NewString(ElasticsearchSettingsDefaultConnectionURL)
	}

	if s.Username == nil {
		s.Username = NewString(ElasticsearchSettingsDefaultUsername)
	}

	if s.Password == nil {
		s.Password = NewString(ElasticsearchSettingsDefaultPassword)
	}

	if s.CA == nil {
		s.CA = NewString("")
	}

	if s.ClientCert == nil {
		s.ClientCert = NewString("")
	}

	if s.ClientKey == nil {
		s.ClientKey = NewString("")
	}

	if s.EnableIndexing == nil {
		s.EnableIndexing = NewBool(false)
	}

	if s.EnableSearching == nil {
		s.EnableSearching = NewBool(false)
	}

	if s.EnableAutocomplete == nil {
		s.EnableAutocomplete = NewBool(false)
	}

	if s.Sniff == nil {
		s.Sniff = NewBool(true)
	}

	if s.PostIndexReplicas == nil {
		s.PostIndexReplicas = NewInt(ElasticsearchSettingsDefaultPostIndexReplicas)
	}

	if s.PostIndexShards == nil {
		s.PostIndexShards = NewInt(ElasticsearchSettingsDefaultPostIndexShards)
	}

	if s.ChannelIndexReplicas == nil {
		s.ChannelIndexReplicas = NewInt(ElasticsearchSettingsDefaultChannelIndexReplicas)
	}

	if s.ChannelIndexShards == nil {
		s.ChannelIndexShards = NewInt(ElasticsearchSettingsDefaultChannelIndexShards)
	}

	if s.UserIndexReplicas == nil {
		s.UserIndexReplicas = NewInt(ElasticsearchSettingsDefaultUserIndexReplicas)
	}

	if s.UserIndexShards == nil {
		s.UserIndexShards = NewInt(ElasticsearchSettingsDefaultUserIndexShards)
	}

	if s.AggregatePostsAfterDays == nil {
		s.AggregatePostsAfterDays = NewInt(ElasticsearchSettingsDefaultAggregatePostsAfterDays)
	}

	if s.PostsAggregatorJobStartTime == nil {
		s.PostsAggregatorJobStartTime = NewString(ElasticsearchSettingsDefaultPostsAggregatorJobStartTime)
	}

	if s.IndexPrefix == nil {
		s.IndexPrefix = NewString(ElasticsearchSettingsDefaultIndexPrefix)
	}

	if s.LiveIndexingBatchSize == nil {
		s.LiveIndexingBatchSize = NewInt(ElasticsearchSettingsDefaultLiveIndexingBatchSize)
	}

	if s.BatchSize == nil {
		s.BatchSize = NewInt(ElasticsearchSettingsDefaultBatchSize)
	}

	if s.RequestTimeoutSeconds == nil {
		s.RequestTimeoutSeconds = NewInt(ElasticsearchSettingsDefaultRequestTimeoutSeconds)
	}

	if s.SkipTLSVerification == nil {
		s.SkipTLSVerification = NewBool(false)
	}

	if s.Trace == nil {
		s.Trace = NewString("")
	}
}

type BleveSettings struct {
	IndexDir                      *string `access:"experimental_bleve"` // telemetry: none
	EnableIndexing                *bool   `access:"experimental_bleve"`
	EnableSearching               *bool   `access:"experimental_bleve"`
	EnableAutocomplete            *bool   `access:"experimental_bleve"`
	BulkIndexingTimeWindowSeconds *int    `json:",omitempty"` // telemetry: none
	BatchSize                     *int    `access:"experimental_bleve"`
}

func (bs *BleveSettings) SetDefaults() {
	if bs.IndexDir == nil {
		bs.IndexDir = NewString(BleveSettingsDefaultIndexDir)
	}

	if bs.EnableIndexing == nil {
		bs.EnableIndexing = NewBool(false)
	}

	if bs.EnableSearching == nil {
		bs.EnableSearching = NewBool(false)
	}

	if bs.EnableAutocomplete == nil {
		bs.EnableAutocomplete = NewBool(false)
	}

	if bs.BatchSize == nil {
		bs.BatchSize = NewInt(BleveSettingsDefaultBatchSize)
	}
}

type DataRetentionSettings struct {
	EnableMessageDeletion *bool   `access:"compliance_data_retention_policy"`
	EnableFileDeletion    *bool   `access:"compliance_data_retention_policy"`
	EnableBoardsDeletion  *bool   `access:"compliance_data_retention_policy"`
	MessageRetentionDays  *int    `access:"compliance_data_retention_policy"`
	FileRetentionDays     *int    `access:"compliance_data_retention_policy"`
	BoardsRetentionDays   *int    `access:"compliance_data_retention_policy"`
	DeletionJobStartTime  *string `access:"compliance_data_retention_policy"`
	BatchSize             *int    `access:"compliance_data_retention_policy"`
}

func (s *DataRetentionSettings) SetDefaults() {
	if s.EnableMessageDeletion == nil {
		s.EnableMessageDeletion = NewBool(false)
	}

	if s.EnableFileDeletion == nil {
		s.EnableFileDeletion = NewBool(false)
	}

	if s.EnableBoardsDeletion == nil {
		s.EnableBoardsDeletion = NewBool(false)
	}

	if s.MessageRetentionDays == nil {
		s.MessageRetentionDays = NewInt(DataRetentionSettingsDefaultMessageRetentionDays)
	}

	if s.FileRetentionDays == nil {
		s.FileRetentionDays = NewInt(DataRetentionSettingsDefaultFileRetentionDays)
	}

	if s.BoardsRetentionDays == nil {
		s.BoardsRetentionDays = NewInt(DataRetentionSettingsDefaultBoardsRetentionDays)
	}

	if s.DeletionJobStartTime == nil {
		s.DeletionJobStartTime = NewString(DataRetentionSettingsDefaultDeletionJobStartTime)
	}

	if s.BatchSize == nil {
		s.BatchSize = NewInt(DataRetentionSettingsDefaultBatchSize)
	}
}

type JobSettings struct {
	RunJobs                    *bool `access:"write_restrictable,cloud_restrictable"` // telemetry: none
	RunScheduler               *bool `access:"write_restrictable,cloud_restrictable"` // telemetry: none
	CleanupJobsThresholdDays   *int  `access:"write_restrictable,cloud_restrictable"`
	CleanupConfigThresholdDays *int  `access:"write_restrictable,cloud_restrictable"`
}

func (s *JobSettings) SetDefaults() {
	if s.RunJobs == nil {
		s.RunJobs = NewBool(true)
	}

	if s.RunScheduler == nil {
		s.RunScheduler = NewBool(true)
	}

	if s.CleanupJobsThresholdDays == nil {
		s.CleanupJobsThresholdDays = NewInt(-1)
	}

	if s.CleanupConfigThresholdDays == nil {
		s.CleanupConfigThresholdDays = NewInt(-1)
	}
}

type CloudSettings struct {
	CWSURL    *string `access:"write_restrictable"`
	CWSAPIURL *string `access:"write_restrictable"`
}

func (s *CloudSettings) SetDefaults() {
	if s.CWSURL == nil {
		s.CWSURL = NewString(CloudSettingsDefaultCwsURL)
		if !isProdLicensePublicKey {
			s.CWSURL = NewString(CloudSettingsDefaultCwsURLTest)
		}
	}
	if s.CWSAPIURL == nil {
		s.CWSAPIURL = NewString(CloudSettingsDefaultCwsAPIURL)
		if !isProdLicensePublicKey {
			s.CWSAPIURL = NewString(CloudSettingsDefaultCwsAPIURLTest)
		}
	}
}

type ProductSettings struct {
	EnablePublicSharedBoards *bool
}

func (s *ProductSettings) SetDefaults(plugins map[string]map[string]any) {
	if s.EnablePublicSharedBoards == nil {
		if p, ok := plugins[PluginIdFocalboard]; ok {
			s.EnablePublicSharedBoards = NewBool(p["enablepublicsharedboards"].(bool))
		} else {
			s.EnablePublicSharedBoards = NewBool(false)
		}
	}
}

type PluginState struct {
	Enable bool
}

type PluginSettings struct {
	Enable                      *bool                     `access:"plugins,write_restrictable"`
	EnableUploads               *bool                     `access:"plugins,write_restrictable,cloud_restrictable"`
	AllowInsecureDownloadURL    *bool                     `access:"plugins,write_restrictable,cloud_restrictable"`
	EnableHealthCheck           *bool                     `access:"plugins,write_restrictable,cloud_restrictable"`
	Directory                   *string                   `access:"plugins,write_restrictable,cloud_restrictable"` // telemetry: none
	ClientDirectory             *string                   `access:"plugins,write_restrictable,cloud_restrictable"` // telemetry: none
	Plugins                     map[string]map[string]any `access:"plugins"`                                       // telemetry: none
	PluginStates                map[string]*PluginState   `access:"plugins"`                                       // telemetry: none
	EnableMarketplace           *bool                     `access:"plugins,write_restrictable,cloud_restrictable"`
	EnableRemoteMarketplace     *bool                     `access:"plugins,write_restrictable,cloud_restrictable"`
	AutomaticPrepackagedPlugins *bool                     `access:"plugins,write_restrictable,cloud_restrictable"`
	RequirePluginSignature      *bool                     `access:"plugins,write_restrictable,cloud_restrictable"`
	MarketplaceURL              *string                   `access:"plugins,write_restrictable,cloud_restrictable"`
	SignaturePublicKeyFiles     []string                  `access:"plugins,write_restrictable,cloud_restrictable"`
	ChimeraOAuthProxyURL        *string                   `access:"plugins,write_restrictable,cloud_restrictable"`
}

func (s *PluginSettings) SetDefaults(ls LogSettings) {
	if s.Enable == nil {
		s.Enable = NewBool(true)
	}

	if s.EnableUploads == nil {
		s.EnableUploads = NewBool(false)
	}

	if s.AllowInsecureDownloadURL == nil {
		s.AllowInsecureDownloadURL = NewBool(false)
	}

	if s.EnableHealthCheck == nil {
		s.EnableHealthCheck = NewBool(true)
	}

	if s.Directory == nil || *s.Directory == "" {
		s.Directory = NewString(PluginSettingsDefaultDirectory)
	}

	if s.ClientDirectory == nil || *s.ClientDirectory == "" {
		s.ClientDirectory = NewString(PluginSettingsDefaultClientDirectory)
	}

	if s.Plugins == nil {
		s.Plugins = make(map[string]map[string]any)
	}

	if s.PluginStates == nil {
		s.PluginStates = make(map[string]*PluginState)
	}

	if s.PluginStates[PluginIdNPS] == nil {
		// Enable the NPS plugin by default if diagnostics are enabled
		s.PluginStates[PluginIdNPS] = &PluginState{Enable: ls.EnableDiagnostics == nil || *ls.EnableDiagnostics}
	}

	if s.PluginStates[PluginIdChannelExport] == nil && BuildEnterpriseReady == "true" {
		// Enable the channel export plugin by default
		s.PluginStates[PluginIdChannelExport] = &PluginState{Enable: true}
	}

	if s.PluginStates[PluginIdApps] == nil {
		// Enable the Apps plugin by default
		s.PluginStates[PluginIdApps] = &PluginState{Enable: true}
	}

	if s.PluginStates[PluginIdCalls] == nil {
		// Enable the calls plugin by default
		s.PluginStates[PluginIdCalls] = &PluginState{Enable: true}
	}

	if s.EnableMarketplace == nil {
		s.EnableMarketplace = NewBool(PluginSettingsDefaultEnableMarketplace)
	}

	if s.EnableRemoteMarketplace == nil {
		s.EnableRemoteMarketplace = NewBool(true)
	}

	if s.AutomaticPrepackagedPlugins == nil {
		s.AutomaticPrepackagedPlugins = NewBool(true)
	}

	if s.MarketplaceURL == nil || *s.MarketplaceURL == "" || *s.MarketplaceURL == PluginSettingsOldMarketplaceURL {
		s.MarketplaceURL = NewString(PluginSettingsDefaultMarketplaceURL)
	}

	if s.RequirePluginSignature == nil {
		s.RequirePluginSignature = NewBool(false)
	}

	if s.SignaturePublicKeyFiles == nil {
		s.SignaturePublicKeyFiles = []string{}
	}

	if s.ChimeraOAuthProxyURL == nil {
		s.ChimeraOAuthProxyURL = NewString("")
	}
}

type GlobalRelayMessageExportSettings struct {
	CustomerType      *string `access:"compliance_compliance_export"` // must be either A9 or A10, dictates SMTP server url
	SMTPUsername      *string `access:"compliance_compliance_export"`
	SMTPPassword      *string `access:"compliance_compliance_export"`
	EmailAddress      *string `access:"compliance_compliance_export"` // the address to send messages to
	SMTPServerTimeout *int    `access:"compliance_compliance_export"`
}

func (s *GlobalRelayMessageExportSettings) SetDefaults() {
	if s.CustomerType == nil {
		s.CustomerType = NewString(GlobalrelayCustomerTypeA9)
	}
	if s.SMTPUsername == nil {
		s.SMTPUsername = NewString("")
	}
	if s.SMTPPassword == nil {
		s.SMTPPassword = NewString("")
	}
	if s.EmailAddress == nil {
		s.EmailAddress = NewString("")
	}
	if s.SMTPServerTimeout == nil || *s.SMTPServerTimeout == 0 {
		s.SMTPServerTimeout = NewInt(1800)
	}
}

type MessageExportSettings struct {
	EnableExport          *bool   `access:"compliance_compliance_export"`
	ExportFormat          *string `access:"compliance_compliance_export"`
	DailyRunTime          *string `access:"compliance_compliance_export"`
	ExportFromTimestamp   *int64  `access:"compliance_compliance_export"`
	BatchSize             *int    `access:"compliance_compliance_export"`
	DownloadExportResults *bool   `access:"compliance_compliance_export"`

	// formatter-specific settings - these are only expected to be non-nil if ExportFormat is set to the associated format
	GlobalRelaySettings *GlobalRelayMessageExportSettings `access:"compliance_compliance_export"`
}

func (s *MessageExportSettings) SetDefaults() {
	if s.EnableExport == nil {
		s.EnableExport = NewBool(false)
	}

	if s.DownloadExportResults == nil {
		s.DownloadExportResults = NewBool(false)
	}

	if s.ExportFormat == nil {
		s.ExportFormat = NewString(ComplianceExportTypeActiance)
	}

	if s.DailyRunTime == nil {
		s.DailyRunTime = NewString("01:00")
	}

	if s.ExportFromTimestamp == nil {
		s.ExportFromTimestamp = NewInt64(0)
	}

	if s.BatchSize == nil {
		s.BatchSize = NewInt(10000)
	}

	if s.GlobalRelaySettings == nil {
		s.GlobalRelaySettings = &GlobalRelayMessageExportSettings{}
	}
	s.GlobalRelaySettings.SetDefaults()
}

type DisplaySettings struct {
	CustomURLSchemes     []string `access:"site_customization"`
	ExperimentalTimezone *bool    `access:"experimental_features"`
}

func (s *DisplaySettings) SetDefaults() {
	if s.CustomURLSchemes == nil {
		customURLSchemes := []string{}
		s.CustomURLSchemes = customURLSchemes
	}

	if s.ExperimentalTimezone == nil {
		s.ExperimentalTimezone = NewBool(true)
	}
}

type GuestAccountsSettings struct {
	Enable                           *bool   `access:"authentication_guest_access"`
	AllowEmailAccounts               *bool   `access:"authentication_guest_access"`
	EnforceMultifactorAuthentication *bool   `access:"authentication_guest_access"`
	RestrictCreationToDomains        *string `access:"authentication_guest_access"`
}

func (s *GuestAccountsSettings) SetDefaults() {
	if s.Enable == nil {
		s.Enable = NewBool(false)
	}

	if s.AllowEmailAccounts == nil {
		s.AllowEmailAccounts = NewBool(true)
	}

	if s.EnforceMultifactorAuthentication == nil {
		s.EnforceMultifactorAuthentication = NewBool(false)
	}

	if s.RestrictCreationToDomains == nil {
		s.RestrictCreationToDomains = NewString("")
	}
}

type ImageProxySettings struct {
	Enable                  *bool   `access:"environment_image_proxy"`
	ImageProxyType          *string `access:"environment_image_proxy"`
	RemoteImageProxyURL     *string `access:"environment_image_proxy"`
	RemoteImageProxyOptions *string `access:"environment_image_proxy"`
}

func (s *ImageProxySettings) SetDefaults() {
	if s.Enable == nil {
		s.Enable = NewBool(false)
	}

	if s.ImageProxyType == nil {
		s.ImageProxyType = NewString(ImageProxyTypeLocal)
	}

	if s.RemoteImageProxyURL == nil {
		s.RemoteImageProxyURL = NewString("")
	}

	if s.RemoteImageProxyOptions == nil {
		s.RemoteImageProxyOptions = NewString("")
	}
}

// ImportSettings defines configuration settings for file imports.
type ImportSettings struct {
	// The directory where to store the imported files.
	Directory *string
	// The number of days to retain the imported files before deleting them.
	RetentionDays *int
}

func (s *ImportSettings) isValid() *AppError {
	if *s.Directory == "" {
		return NewAppError("Config.IsValid", "model.config.is_valid.import.directory.app_error", nil, "", http.StatusBadRequest)
	}

	if *s.RetentionDays <= 0 {
		return NewAppError("Config.IsValid", "model.config.is_valid.import.retention_days_too_low.app_error", nil, "", http.StatusBadRequest)
	}

	return nil
}

// SetDefaults applies the default settings to the struct.
func (s *ImportSettings) SetDefaults() {
	if s.Directory == nil || *s.Directory == "" {
		s.Directory = NewString(ImportSettingsDefaultDirectory)
	}

	if s.RetentionDays == nil {
		s.RetentionDays = NewInt(ImportSettingsDefaultRetentionDays)
	}
}

// ExportSettings defines configuration settings for file exports.
type ExportSettings struct {
	// The directory where to store the exported files.
	Directory *string // telemetry: none
	// The number of days to retain the exported files before deleting them.
	RetentionDays *int
}

func (s *ExportSettings) isValid() *AppError {
	if *s.Directory == "" {
		return NewAppError("Config.IsValid", "model.config.is_valid.export.directory.app_error", nil, "", http.StatusBadRequest)
	}

	if *s.RetentionDays <= 0 {
		return NewAppError("Config.IsValid", "model.config.is_valid.export.retention_days_too_low.app_error", nil, "", http.StatusBadRequest)
	}

	return nil
}

// SetDefaults applies the default settings to the struct.
func (s *ExportSettings) SetDefaults() {
	if s.Directory == nil || *s.Directory == "" {
		s.Directory = NewString(ExportSettingsDefaultDirectory)
	}

	if s.RetentionDays == nil {
		s.RetentionDays = NewInt(ExportSettingsDefaultRetentionDays)
	}
}

type ConfigFunc func() *Config

const ConfigAccessTagType = "access"
const ConfigAccessTagWriteRestrictable = "write_restrictable"
const ConfigAccessTagCloudRestrictable = "cloud_restrictable"

// Allows read access if any PermissionSysconsoleRead* is allowed
const ConfigAccessTagAnySysConsoleRead = "*_read"

// Config fields support the 'access' tag with the following values corresponding to the suffix of the associated
// PermissionSysconsole* permission Id: 'about', 'reporting', 'user_management_users',
// 'user_management_groups', 'user_management_teams', 'user_management_channels',
// 'user_management_permissions', 'environment_web_server', 'environment_database', 'environment_elasticsearch',
// 'environment_file_storage', 'environment_image_proxy', 'environment_smtp', 'environment_push_notification_server',
// 'environment_high_availability', 'environment_rate_limiting', 'environment_logging', 'environment_session_lengths',
// 'environment_performance_monitoring', 'environment_developer', 'site', 'authentication', 'plugins',
// 'integrations', 'compliance', 'plugins', and 'experimental'. They grant read and/or write access to the config field
// to roles without PermissionManageSystem.
//
// The 'access' tag '*_read' checks for any Sysconsole read permission and grants access if any read permission is allowed.
//
// By default config values can be written with PermissionManageSystem, but if ExperimentalSettings.RestrictSystemAdmin is true
// and the access tag contains the value 'write_restrictable', then even PermissionManageSystem, does not grant write access.
//
// PermissionManageSystem always grants read access.
//
// Config values with the access tag 'cloud_restrictable' mean that are marked to be filtered when it's used in a cloud licensed
// environment with ExperimentalSettings.RestrictedSystemAdmin set to true.
//
// Example:
//
//	type HairSettings struct {
//	    // Colour is writeable with either PermissionSysconsoleWriteReporting or PermissionSysconsoleWriteUserManagementGroups.
//	    // It is readable by PermissionSysconsoleReadReporting and PermissionSysconsoleReadUserManagementGroups permissions.
//	    // PermissionManageSystem grants read and write access.
//	    Colour string `access:"reporting,user_management_groups"`
//
//	    // Length is only readable and writable via PermissionManageSystem.
//	    Length string
//
//	    // Product is only writeable by PermissionManageSystem if ExperimentalSettings.RestrictSystemAdmin is false.
//	    // PermissionManageSystem can always read the value.
//	    Product bool `access:write_restrictable`
//	}
type Config struct {
	ServiceSettings           ServiceSettings
	TeamSettings              TeamSettings
	ClientRequirements        ClientRequirements
	SqlSettings               SqlSettings
	LogSettings               LogSettings
	ExperimentalAuditSettings ExperimentalAuditSettings
	NotificationLogSettings   NotificationLogSettings
	PasswordSettings          PasswordSettings
	FileSettings              FileSettings
	EmailSettings             EmailSettings
	RateLimitSettings         RateLimitSettings
	PrivacySettings           PrivacySettings
	SupportSettings           SupportSettings
	AnnouncementSettings      AnnouncementSettings
	ThemeSettings             ThemeSettings
	GitLabSettings            SSOSettings
	GoogleSettings            SSOSettings
	Office365Settings         Office365Settings
	OpenIdSettings            SSOSettings
	LdapSettings              LdapSettings
	ComplianceSettings        ComplianceSettings
	LocalizationSettings      LocalizationSettings
	SamlSettings              SamlSettings
	NativeAppSettings         NativeAppSettings
	ClusterSettings           ClusterSettings
	MetricsSettings           MetricsSettings
	ExperimentalSettings      ExperimentalSettings
	AnalyticsSettings         AnalyticsSettings
	ElasticsearchSettings     ElasticsearchSettings
	BleveSettings             BleveSettings
	DataRetentionSettings     DataRetentionSettings
	MessageExportSettings     MessageExportSettings
	JobSettings               JobSettings
	ProductSettings           ProductSettings
	PluginSettings            PluginSettings
	DisplaySettings           DisplaySettings
	GuestAccountsSettings     GuestAccountsSettings
	ImageProxySettings        ImageProxySettings
	CloudSettings             CloudSettings  // telemetry: none
	FeatureFlags              *FeatureFlags  `access:"*_read" json:",omitempty"`
	ImportSettings            ImportSettings // telemetry: none
	ExportSettings            ExportSettings
}

func (o *Config) Auditable() map[string]interface{} {
	return map[string]interface{}{
		// TODO
	}
}

func (o *Config) Clone() *Config {
	buf, err := json.Marshal(o)
	if err != nil {
		panic(err)
	}
	var ret Config
	err = json.Unmarshal(buf, &ret)
	if err != nil {
		panic(err)
	}
	return &ret
}

func (o *Config) ToJSONFiltered(tagType, tagValue string) ([]byte, error) {
	filteredConfigMap := structToMapFilteredByTag(*o, tagType, tagValue)
	for key, value := range filteredConfigMap {
		v, ok := value.(map[string]any)
		if ok && len(v) == 0 {
			delete(filteredConfigMap, key)
		}
	}
	return json.Marshal(filteredConfigMap)
}

func (o *Config) GetSSOService(service string) *SSOSettings {
	switch service {
	case ServiceGitlab:
		return &o.GitLabSettings
	case ServiceGoogle:
		return &o.GoogleSettings
	case ServiceOffice365:
		return o.Office365Settings.SSOSettings()
	case ServiceOpenid:
		return &o.OpenIdSettings
	}

	return nil
}

func ConfigFromJSON(data io.Reader) *Config {
	var o *Config
	json.NewDecoder(data).Decode(&o)
	return o
}

// isUpdate detects a pre-existing config based on whether SiteURL has been changed
func (o *Config) isUpdate() bool {
	return o.ServiceSettings.SiteURL != nil
}

func (o *Config) SetDefaults() {
	isUpdate := o.isUpdate()

	o.LdapSettings.SetDefaults()
	o.SamlSettings.SetDefaults()

	if o.TeamSettings.TeammateNameDisplay == nil {
		o.TeamSettings.TeammateNameDisplay = NewString(ShowUsername)

		if *o.SamlSettings.Enable || *o.LdapSettings.Enable {
			*o.TeamSettings.TeammateNameDisplay = ShowFullName
		}
	}

	o.SqlSettings.SetDefaults(isUpdate)
	o.FileSettings.SetDefaults(isUpdate)
	o.EmailSettings.SetDefaults(isUpdate)
	o.PrivacySettings.setDefaults()
	o.Office365Settings.setDefaults()
	o.Office365Settings.setDefaults()
	o.GitLabSettings.setDefaults("", "", "", "", "")
	o.GoogleSettings.setDefaults(GoogleSettingsDefaultScope, GoogleSettingsDefaultAuthEndpoint, GoogleSettingsDefaultTokenEndpoint, GoogleSettingsDefaultUserAPIEndpoint, "")
	o.OpenIdSettings.setDefaults(OpenidSettingsDefaultScope, "", "", "", "#145DBF")
	o.ServiceSettings.SetDefaults(isUpdate)
	o.PasswordSettings.SetDefaults()
	o.TeamSettings.SetDefaults()
	o.MetricsSettings.SetDefaults()
	o.ExperimentalSettings.SetDefaults()
	o.SupportSettings.SetDefaults()
	o.AnnouncementSettings.SetDefaults()
	o.ThemeSettings.SetDefaults()
	o.ClusterSettings.SetDefaults()
	o.PluginSettings.SetDefaults(o.LogSettings)
	o.ProductSettings.SetDefaults(o.PluginSettings.Plugins)
	o.AnalyticsSettings.SetDefaults()
	o.ComplianceSettings.SetDefaults()
	o.LocalizationSettings.SetDefaults()
	o.ElasticsearchSettings.SetDefaults()
	o.BleveSettings.SetDefaults()
	o.NativeAppSettings.SetDefaults()
	o.DataRetentionSettings.SetDefaults()
	o.RateLimitSettings.SetDefaults()
	o.LogSettings.SetDefaults()
	o.ExperimentalAuditSettings.SetDefaults()
	o.NotificationLogSettings.SetDefaults()
	o.JobSettings.SetDefaults()
	o.MessageExportSettings.SetDefaults()
	o.DisplaySettings.SetDefaults()
	o.GuestAccountsSettings.SetDefaults()
	o.ImageProxySettings.SetDefaults()
	o.CloudSettings.SetDefaults()
	if o.FeatureFlags == nil {
		o.FeatureFlags = &FeatureFlags{}
		o.FeatureFlags.SetDefaults()
	}
	o.ImportSettings.SetDefaults()
	o.ExportSettings.SetDefaults()
}

func (o *Config) IsValid() *AppError {
	if *o.ServiceSettings.SiteURL == "" && *o.EmailSettings.EnableEmailBatching {
		return NewAppError("Config.IsValid", "model.config.is_valid.site_url_email_batching.app_error", nil, "", http.StatusBadRequest)
	}

	if *o.ClusterSettings.Enable && *o.EmailSettings.EnableEmailBatching {
		return NewAppError("Config.IsValid", "model.config.is_valid.cluster_email_batching.app_error", nil, "", http.StatusBadRequest)
	}

	if *o.ServiceSettings.SiteURL == "" && *o.ServiceSettings.AllowCookiesForSubdomains {
		return NewAppError("Config.IsValid", "model.config.is_valid.allow_cookies_for_subdomains.app_error", nil, "", http.StatusBadRequest)
	}

	if appErr := o.TeamSettings.isValid(); appErr != nil {
		return appErr
	}

	if appErr := o.SqlSettings.isValid(); appErr != nil {
		return appErr
	}

	if appErr := o.FileSettings.isValid(); appErr != nil {
		return appErr
	}

	if appErr := o.EmailSettings.isValid(); appErr != nil {
		return appErr
	}

	if appErr := o.LdapSettings.isValid(); appErr != nil {
		return appErr
	}

	if appErr := o.SamlSettings.isValid(); appErr != nil {
		return appErr
	}

	if *o.PasswordSettings.MinimumLength < PasswordMinimumLength || *o.PasswordSettings.MinimumLength > PasswordMaximumLength {
		return NewAppError("Config.IsValid", "model.config.is_valid.password_length.app_error", map[string]any{"MinLength": PasswordMinimumLength, "MaxLength": PasswordMaximumLength}, "", http.StatusBadRequest)
	}

	if appErr := o.RateLimitSettings.isValid(); appErr != nil {
		return appErr
	}

	if appErr := o.ServiceSettings.isValid(); appErr != nil {
		return appErr
	}

	if appErr := o.ElasticsearchSettings.isValid(); appErr != nil {
		return appErr
	}

	if appErr := o.BleveSettings.isValid(); appErr != nil {
		return appErr
	}

	if appErr := o.DataRetentionSettings.isValid(); appErr != nil {
		return appErr
	}

	if appErr := o.LocalizationSettings.isValid(); appErr != nil {
		return appErr
	}

	if appErr := o.MessageExportSettings.isValid(); appErr != nil {
		return appErr
	}

	if appErr := o.DisplaySettings.isValid(); appErr != nil {
		return appErr
	}

	if appErr := o.ImageProxySettings.isValid(); appErr != nil {
		return appErr
	}

	if appErr := o.ImportSettings.isValid(); appErr != nil {
		return appErr
	}
	return nil
}

func (s *TeamSettings) isValid() *AppError {
	if *s.MaxUsersPerTeam <= 0 {
		return NewAppError("Config.IsValid", "model.config.is_valid.max_users.app_error", nil, "", http.StatusBadRequest)
	}

	if *s.MaxChannelsPerTeam <= 0 {
		return NewAppError("Config.IsValid", "model.config.is_valid.max_channels.app_error", nil, "", http.StatusBadRequest)
	}

	if *s.MaxNotificationsPerChannel <= 0 {
		return NewAppError("Config.IsValid", "model.config.is_valid.max_notify_per_channel.app_error", nil, "", http.StatusBadRequest)
	}

	if !(*s.RestrictDirectMessage == DirectMessageAny || *s.RestrictDirectMessage == DirectMessageTeam) {
		return NewAppError("Config.IsValid", "model.config.is_valid.restrict_direct_message.app_error", nil, "", http.StatusBadRequest)
	}

	if !(*s.TeammateNameDisplay == ShowFullName || *s.TeammateNameDisplay == ShowNicknameFullName || *s.TeammateNameDisplay == ShowUsername) {
		return NewAppError("Config.IsValid", "model.config.is_valid.teammate_name_display.app_error", nil, "", http.StatusBadRequest)
	}

	if len(*s.SiteName) > SitenameMaxLength {
		return NewAppError("Config.IsValid", "model.config.is_valid.sitename_length.app_error", map[string]any{"MaxLength": SitenameMaxLength}, "", http.StatusBadRequest)
	}

	return nil
}

func (s *SqlSettings) isValid() *AppError {
	if *s.AtRestEncryptKey != "" && len(*s.AtRestEncryptKey) < 32 {
		return NewAppError("Config.IsValid", "model.config.is_valid.encrypt_sql.app_error", nil, "", http.StatusBadRequest)
	}

	if !(*s.DriverName == DatabaseDriverMysql || *s.DriverName == DatabaseDriverPostgres) {
		return NewAppError("Config.IsValid", "model.config.is_valid.sql_driver.app_error", nil, "", http.StatusBadRequest)
	}

	if *s.MaxIdleConns <= 0 {
		return NewAppError("Config.IsValid", "model.config.is_valid.sql_idle.app_error", nil, "", http.StatusBadRequest)
	}

	if *s.ConnMaxLifetimeMilliseconds < 0 {
		return NewAppError("Config.IsValid", "model.config.is_valid.sql_conn_max_lifetime_milliseconds.app_error", nil, "", http.StatusBadRequest)
	}

	if *s.ConnMaxIdleTimeMilliseconds < 0 {
		return NewAppError("Config.IsValid", "model.config.is_valid.sql_conn_max_idle_time_milliseconds.app_error", nil, "", http.StatusBadRequest)
	}

	if *s.QueryTimeout <= 0 {
		return NewAppError("Config.IsValid", "model.config.is_valid.sql_query_timeout.app_error", nil, "", http.StatusBadRequest)
	}

	if *s.DataSource == "" {
		return NewAppError("Config.IsValid", "model.config.is_valid.sql_data_src.app_error", nil, "", http.StatusBadRequest)
	}

	if *s.MaxOpenConns <= 0 {
		return NewAppError("Config.IsValid", "model.config.is_valid.sql_max_conn.app_error", nil, "", http.StatusBadRequest)
	}

	return nil
}

func (s *FileSettings) isValid() *AppError {
	if *s.MaxFileSize <= 0 {
		return NewAppError("Config.IsValid", "model.config.is_valid.max_file_size.app_error", nil, "", http.StatusBadRequest)
	}

	if !(*s.DriverName == ImageDriverLocal || *s.DriverName == ImageDriverS3) {
		return NewAppError("Config.IsValid", "model.config.is_valid.file_driver.app_error", nil, "", http.StatusBadRequest)
	}

	if *s.PublicLinkSalt != "" && len(*s.PublicLinkSalt) < 32 {
		return NewAppError("Config.IsValid", "model.config.is_valid.file_salt.app_error", nil, "", http.StatusBadRequest)
	}

	if *s.Directory == "" {
		return NewAppError("Config.IsValid", "model.config.is_valid.directory.app_error", nil, "", http.StatusBadRequest)
	}

	if *s.MaxImageDecoderConcurrency < -1 || *s.MaxImageDecoderConcurrency == 0 {
		return NewAppError("Config.IsValid", "model.config.is_valid.image_decoder_concurrency.app_error", map[string]any{"Value": *s.MaxImageDecoderConcurrency}, "", http.StatusBadRequest)
	}

	if *s.AmazonS3RequestTimeoutMilliseconds <= 0 {
		return NewAppError("Config.IsValid", "model.config.is_valid.amazons3_timeout.app_error", map[string]any{"Value": *s.MaxImageDecoderConcurrency}, "", http.StatusBadRequest)
	}

	return nil
}

func (s *EmailSettings) isValid() *AppError {
	if !(*s.ConnectionSecurity == ConnSecurityNone || *s.ConnectionSecurity == ConnSecurityTLS || *s.ConnectionSecurity == ConnSecurityStarttls || *s.ConnectionSecurity == ConnSecurityPlain) {
		return NewAppError("Config.IsValid", "model.config.is_valid.email_security.app_error", nil, "", http.StatusBadRequest)
	}

	if *s.EmailBatchingBufferSize <= 0 {
		return NewAppError("Config.IsValid", "model.config.is_valid.email_batching_buffer_size.app_error", nil, "", http.StatusBadRequest)
	}

	if *s.EmailBatchingInterval < 30 {
		return NewAppError("Config.IsValid", "model.config.is_valid.email_batching_interval.app_error", nil, "", http.StatusBadRequest)
	}

	if !(*s.EmailNotificationContentsType == EmailNotificationContentsFull || *s.EmailNotificationContentsType == EmailNotificationContentsGeneric) {
		return NewAppError("Config.IsValid", "model.config.is_valid.email_notification_contents_type.app_error", nil, "", http.StatusBadRequest)
	}

	return nil
}

func (s *RateLimitSettings) isValid() *AppError {
	if *s.MemoryStoreSize <= 0 {
		return NewAppError("Config.IsValid", "model.config.is_valid.rate_mem.app_error", nil, "", http.StatusBadRequest)
	}

	if *s.PerSec <= 0 {
		return NewAppError("Config.IsValid", "model.config.is_valid.rate_sec.app_error", nil, "", http.StatusBadRequest)
	}

	if *s.MaxBurst <= 0 {
		return NewAppError("Config.IsValid", "model.config.is_valid.max_burst.app_error", nil, "", http.StatusBadRequest)
	}

	return nil
}

func (s *LdapSettings) isValid() *AppError {
	if !(*s.ConnectionSecurity == ConnSecurityNone || *s.ConnectionSecurity == ConnSecurityTLS || *s.ConnectionSecurity == ConnSecurityStarttls) {
		return NewAppError("Config.IsValid", "model.config.is_valid.ldap_security.app_error", nil, "", http.StatusBadRequest)
	}

	if *s.SyncIntervalMinutes <= 0 {
		return NewAppError("Config.IsValid", "model.config.is_valid.ldap_sync_interval.app_error", nil, "", http.StatusBadRequest)
	}

	if *s.MaxPageSize < 0 {
		return NewAppError("Config.IsValid", "model.config.is_valid.ldap_max_page_size.app_error", nil, "", http.StatusBadRequest)
	}

	if *s.Enable {
		if *s.LdapServer == "" {
			return NewAppError("Config.IsValid", "model.config.is_valid.ldap_server", nil, "", http.StatusBadRequest)
		}

		if *s.BaseDN == "" {
			return NewAppError("Config.IsValid", "model.config.is_valid.ldap_basedn", nil, "", http.StatusBadRequest)
		}

		if *s.EmailAttribute == "" {
			return NewAppError("Config.IsValid", "model.config.is_valid.ldap_email", nil, "", http.StatusBadRequest)
		}

		if *s.UsernameAttribute == "" {
			return NewAppError("Config.IsValid", "model.config.is_valid.ldap_username", nil, "", http.StatusBadRequest)
		}

		if *s.IdAttribute == "" {
			return NewAppError("Config.IsValid", "model.config.is_valid.ldap_id", nil, "", http.StatusBadRequest)
		}

		if *s.LoginIdAttribute == "" {
			return NewAppError("Config.IsValid", "model.config.is_valid.ldap_login_id", nil, "", http.StatusBadRequest)
		}

		if *s.UserFilter != "" {
			if _, err := ldap.CompileFilter(*s.UserFilter); err != nil {
				return NewAppError("ValidateFilter", "ent.ldap.validate_filter.app_error", nil, "", http.StatusBadRequest).Wrap(err)
			}
		}

		if *s.GuestFilter != "" {
			if _, err := ldap.CompileFilter(*s.GuestFilter); err != nil {
				return NewAppError("LdapSettings.isValid", "ent.ldap.validate_guest_filter.app_error", nil, "", http.StatusBadRequest).Wrap(err)
			}
		}

		if *s.AdminFilter != "" {
			if _, err := ldap.CompileFilter(*s.AdminFilter); err != nil {
				return NewAppError("LdapSettings.isValid", "ent.ldap.validate_admin_filter.app_error", nil, "", http.StatusBadRequest).Wrap(err)
			}
		}
	}

	return nil
}

func (s *SamlSettings) isValid() *AppError {
	if *s.Enable {
		if *s.IdpURL == "" || !IsValidHTTPURL(*s.IdpURL) {
			return NewAppError("Config.IsValid", "model.config.is_valid.saml_idp_url.app_error", nil, "", http.StatusBadRequest)
		}

		if *s.IdpDescriptorURL == "" || !IsValidHTTPURL(*s.IdpDescriptorURL) {
			return NewAppError("Config.IsValid", "model.config.is_valid.saml_idp_descriptor_url.app_error", nil, "", http.StatusBadRequest)
		}

		if *s.IdpCertificateFile == "" {
			return NewAppError("Config.IsValid", "model.config.is_valid.saml_idp_cert.app_error", nil, "", http.StatusBadRequest)
		}

		if *s.EmailAttribute == "" {
			return NewAppError("Config.IsValid", "model.config.is_valid.saml_email_attribute.app_error", nil, "", http.StatusBadRequest)
		}

		if *s.UsernameAttribute == "" {
			return NewAppError("Config.IsValid", "model.config.is_valid.saml_username_attribute.app_error", nil, "", http.StatusBadRequest)
		}

		if *s.ServiceProviderIdentifier == "" {
			return NewAppError("Config.IsValid", "model.config.is_valid.saml_spidentifier_attribute.app_error", nil, "", http.StatusBadRequest)
		}

		if *s.Verify {
			if *s.AssertionConsumerServiceURL == "" || !IsValidHTTPURL(*s.AssertionConsumerServiceURL) {
				return NewAppError("Config.IsValid", "model.config.is_valid.saml_assertion_consumer_service_url.app_error", nil, "", http.StatusBadRequest)
			}
		}

		if *s.Encrypt {
			if *s.PrivateKeyFile == "" {
				return NewAppError("Config.IsValid", "model.config.is_valid.saml_private_key.app_error", nil, "", http.StatusBadRequest)
			}

			if *s.PublicCertificateFile == "" {
				return NewAppError("Config.IsValid", "model.config.is_valid.saml_public_cert.app_error", nil, "", http.StatusBadRequest)
			}
		}

		if *s.EmailAttribute == "" {
			return NewAppError("Config.IsValid", "model.config.is_valid.saml_email_attribute.app_error", nil, "", http.StatusBadRequest)
		}

		if !(*s.SignatureAlgorithm == SamlSettingsSignatureAlgorithmSha1 || *s.SignatureAlgorithm == SamlSettingsSignatureAlgorithmSha256 || *s.SignatureAlgorithm == SamlSettingsSignatureAlgorithmSha512) {
			return NewAppError("Config.IsValid", "model.config.is_valid.saml_signature_algorithm.app_error", nil, "", http.StatusBadRequest)
		}
		if !(*s.CanonicalAlgorithm == SamlSettingsCanonicalAlgorithmC14n || *s.CanonicalAlgorithm == SamlSettingsCanonicalAlgorithmC14n11) {
			return NewAppError("Config.IsValid", "model.config.is_valid.saml_canonical_algorithm.app_error", nil, "", http.StatusBadRequest)
		}

		if *s.GuestAttribute != "" {
			if !(strings.Contains(*s.GuestAttribute, "=")) {
				return NewAppError("Config.IsValid", "model.config.is_valid.saml_guest_attribute.app_error", nil, "", http.StatusBadRequest)
			}
			if len(strings.Split(*s.GuestAttribute, "=")) != 2 {
				return NewAppError("Config.IsValid", "model.config.is_valid.saml_guest_attribute.app_error", nil, "", http.StatusBadRequest)
			}
		}

		if *s.AdminAttribute != "" {
			if !(strings.Contains(*s.AdminAttribute, "=")) {
				return NewAppError("Config.IsValid", "model.config.is_valid.saml_admin_attribute.app_error", nil, "", http.StatusBadRequest)
			}
			if len(strings.Split(*s.AdminAttribute, "=")) != 2 {
				return NewAppError("Config.IsValid", "model.config.is_valid.saml_admin_attribute.app_error", nil, "", http.StatusBadRequest)
			}
		}
	}

	return nil
}

func (s *ServiceSettings) isValid() *AppError {
	if !(*s.ConnectionSecurity == ConnSecurityNone || *s.ConnectionSecurity == ConnSecurityTLS) {
		return NewAppError("Config.IsValid", "model.config.is_valid.webserver_security.app_error", nil, "", http.StatusBadRequest)
	}

	if *s.ConnectionSecurity == ConnSecurityTLS && !*s.UseLetsEncrypt {
		appErr := NewAppError("Config.IsValid", "model.config.is_valid.tls_cert_file_missing.app_error", nil, "", http.StatusBadRequest)

		if *s.TLSCertFile == "" {
			return appErr
		} else if _, err := os.Stat(*s.TLSCertFile); os.IsNotExist(err) {
			return appErr
		}

		appErr = NewAppError("Config.IsValid", "model.config.is_valid.tls_key_file_missing.app_error", nil, "", http.StatusBadRequest)

		if *s.TLSKeyFile == "" {
			return appErr
		} else if _, err := os.Stat(*s.TLSKeyFile); os.IsNotExist(err) {
			return appErr
		}
	}

	if len(s.TLSOverwriteCiphers) > 0 {
		for _, cipher := range s.TLSOverwriteCiphers {
			if _, ok := ServerTLSSupportedCiphers[cipher]; !ok {
				return NewAppError("Config.IsValid", "model.config.is_valid.tls_overwrite_cipher.app_error", map[string]any{"name": cipher}, "", http.StatusBadRequest)
			}
		}
	}

	if *s.ReadTimeout <= 0 {
		return NewAppError("Config.IsValid", "model.config.is_valid.read_timeout.app_error", nil, "", http.StatusBadRequest)
	}

	if *s.WriteTimeout <= 0 {
		return NewAppError("Config.IsValid", "model.config.is_valid.write_timeout.app_error", nil, "", http.StatusBadRequest)
	}

	if *s.TimeBetweenUserTypingUpdatesMilliseconds < 1000 {
		return NewAppError("Config.IsValid", "model.config.is_valid.time_between_user_typing.app_error", nil, "", http.StatusBadRequest)
	}

	if *s.MaximumLoginAttempts <= 0 {
		return NewAppError("Config.IsValid", "model.config.is_valid.login_attempts.app_error", nil, "", http.StatusBadRequest)
	}

	if *s.SiteURL != "" {
		if _, err := url.ParseRequestURI(*s.SiteURL); err != nil {
			return NewAppError("Config.IsValid", "model.config.is_valid.site_url.app_error", nil, "", http.StatusBadRequest).Wrap(err)
		}
	}

	if *s.WebsocketURL != "" {
		if _, err := url.ParseRequestURI(*s.WebsocketURL); err != nil {
			return NewAppError("Config.IsValid", "model.config.is_valid.websocket_url.app_error", nil, "", http.StatusBadRequest).Wrap(err)
		}
	}

	host, port, _ := net.SplitHostPort(*s.ListenAddress)
	var isValidHost bool
	if host == "" {
		isValidHost = true
	} else {
		isValidHost = (net.ParseIP(host) != nil) || isDomainName(host)
	}
	portInt, err := strconv.Atoi(port)
	if err != nil || !isValidHost || portInt < 0 || portInt > math.MaxUint16 {
		return NewAppError("Config.IsValid", "model.config.is_valid.listen_address.app_error", nil, "", http.StatusBadRequest)
	}

	if *s.ExperimentalGroupUnreadChannels != GroupUnreadChannelsDisabled &&
		*s.ExperimentalGroupUnreadChannels != GroupUnreadChannelsDefaultOn &&
		*s.ExperimentalGroupUnreadChannels != GroupUnreadChannelsDefaultOff {
		return NewAppError("Config.IsValid", "model.config.is_valid.group_unread_channels.app_error", nil, "", http.StatusBadRequest)
	}

	if *s.CollapsedThreads != CollapsedThreadsDisabled && !*s.ThreadAutoFollow {
		return NewAppError("Config.IsValid", "model.config.is_valid.collapsed_threads.autofollow.app_error", nil, "", http.StatusBadRequest)
	}

	if *s.CollapsedThreads != CollapsedThreadsDisabled &&
		*s.CollapsedThreads != CollapsedThreadsDefaultOn &&
		*s.CollapsedThreads != CollapsedThreadsAlwaysOn &&
		*s.CollapsedThreads != CollapsedThreadsDefaultOff {
		return NewAppError("Config.IsValid", "model.config.is_valid.collapsed_threads.app_error", nil, "", http.StatusBadRequest)
	}

<<<<<<< HEAD
	if *s.PersistentNotificationIntervalMinutes < 2 {
		return NewAppError("Config.IsValid", "model.config.is_valid.persistent_notifications_interval.app_error", nil, "", http.StatusBadRequest)
	}
	if *s.PersistentNotificationMaxCount <= 0 {
		return NewAppError("Config.IsValid", "model.config.is_valid.persistent_notifications_count.app_error", nil, "", http.StatusBadRequest)
	}
	if *s.PersistentNotificationMaxRecipients <= 0 {
		return NewAppError("Config.IsValid", "model.config.is_valid.persistent_notifications_recipients.app_error", nil, "", http.StatusBadRequest)
=======
	// we check if file has a valid parent, the server will try to create the socket
	// file if it doesn't exist, but we need to be sure if the directory exist or not
	if *s.EnableLocalMode {
		parent := filepath.Dir(*s.LocalModeSocketLocation)
		_, err := os.Stat(parent)
		if err != nil {
			return NewAppError("Config.IsValid", "model.config.is_valid.local_mode_socket.app_error", nil, err.Error(), http.StatusBadRequest)
		}
>>>>>>> a496c14c
	}

	return nil
}

func (s *ElasticsearchSettings) isValid() *AppError {
	if *s.EnableIndexing {
		if *s.ConnectionURL == "" {
			return NewAppError("Config.IsValid", "model.config.is_valid.elastic_search.connection_url.app_error", nil, "", http.StatusBadRequest)
		}
	}

	if *s.EnableSearching && !*s.EnableIndexing {
		return NewAppError("Config.IsValid", "model.config.is_valid.elastic_search.enable_searching.app_error", nil, "", http.StatusBadRequest)
	}

	if *s.EnableAutocomplete && !*s.EnableIndexing {
		return NewAppError("Config.IsValid", "model.config.is_valid.elastic_search.enable_autocomplete.app_error", nil, "", http.StatusBadRequest)
	}

	if *s.AggregatePostsAfterDays < 1 {
		return NewAppError("Config.IsValid", "model.config.is_valid.elastic_search.aggregate_posts_after_days.app_error", nil, "", http.StatusBadRequest)
	}

	if _, err := time.Parse("15:04", *s.PostsAggregatorJobStartTime); err != nil {
		return NewAppError("Config.IsValid", "model.config.is_valid.elastic_search.posts_aggregator_job_start_time.app_error", nil, "", http.StatusBadRequest).Wrap(err)
	}

	if *s.LiveIndexingBatchSize < 1 {
		return NewAppError("Config.IsValid", "model.config.is_valid.elastic_search.live_indexing_batch_size.app_error", nil, "", http.StatusBadRequest)
	}

	minBatchSize := 1
	if *s.BatchSize < minBatchSize {
		return NewAppError("Config.IsValid", "model.config.is_valid.elastic_search.bulk_indexing_batch_size.app_error", map[string]any{"BatchSize": minBatchSize}, "", http.StatusBadRequest)
	}

	if *s.RequestTimeoutSeconds < 1 {
		return NewAppError("Config.IsValid", "model.config.is_valid.elastic_search.request_timeout_seconds.app_error", nil, "", http.StatusBadRequest)
	}

	return nil
}

func (bs *BleveSettings) isValid() *AppError {
	if *bs.EnableIndexing {
		if *bs.IndexDir == "" {
			return NewAppError("Config.IsValid", "model.config.is_valid.bleve_search.filename.app_error", nil, "", http.StatusBadRequest)
		}
	} else {
		if *bs.EnableSearching {
			return NewAppError("Config.IsValid", "model.config.is_valid.bleve_search.enable_searching.app_error", nil, "", http.StatusBadRequest)
		}
		if *bs.EnableAutocomplete {
			return NewAppError("Config.IsValid", "model.config.is_valid.bleve_search.enable_autocomplete.app_error", nil, "", http.StatusBadRequest)
		}
	}
	minBatchSize := 1
	if *bs.BatchSize < minBatchSize {
		return NewAppError("Config.IsValid", "model.config.is_valid.bleve_search.bulk_indexing_batch_size.app_error", map[string]any{"BatchSize": minBatchSize}, "", http.StatusBadRequest)
	}

	return nil
}

func (s *DataRetentionSettings) isValid() *AppError {
	if *s.MessageRetentionDays <= 0 {
		return NewAppError("Config.IsValid", "model.config.is_valid.data_retention.message_retention_days_too_low.app_error", nil, "", http.StatusBadRequest)
	}

	if *s.FileRetentionDays <= 0 {
		return NewAppError("Config.IsValid", "model.config.is_valid.data_retention.file_retention_days_too_low.app_error", nil, "", http.StatusBadRequest)
	}

	if _, err := time.Parse("15:04", *s.DeletionJobStartTime); err != nil {
		return NewAppError("Config.IsValid", "model.config.is_valid.data_retention.deletion_job_start_time.app_error", nil, "", http.StatusBadRequest).Wrap(err)
	}

	return nil
}

func (s *LocalizationSettings) isValid() *AppError {
	if *s.AvailableLocales != "" {
		if !strings.Contains(*s.AvailableLocales, *s.DefaultClientLocale) {
			return NewAppError("Config.IsValid", "model.config.is_valid.localization.available_locales.app_error", nil, "", http.StatusBadRequest)
		}
	}

	return nil
}

func (s *MessageExportSettings) isValid() *AppError {
	if s.EnableExport == nil {
		return NewAppError("Config.IsValid", "model.config.is_valid.message_export.enable.app_error", nil, "", http.StatusBadRequest)
	}
	if *s.EnableExport {
		if s.ExportFromTimestamp == nil || *s.ExportFromTimestamp < 0 || *s.ExportFromTimestamp > GetMillis() {
			return NewAppError("Config.IsValid", "model.config.is_valid.message_export.export_from.app_error", nil, "", http.StatusBadRequest)
		} else if s.DailyRunTime == nil {
			return NewAppError("Config.IsValid", "model.config.is_valid.message_export.daily_runtime.app_error", nil, "", http.StatusBadRequest)
		} else if _, err := time.Parse("15:04", *s.DailyRunTime); err != nil {
			return NewAppError("Config.IsValid", "model.config.is_valid.message_export.daily_runtime.app_error", nil, "", http.StatusBadRequest).Wrap(err)
		} else if s.BatchSize == nil || *s.BatchSize < 0 {
			return NewAppError("Config.IsValid", "model.config.is_valid.message_export.batch_size.app_error", nil, "", http.StatusBadRequest)
		} else if s.ExportFormat == nil || (*s.ExportFormat != ComplianceExportTypeActiance && *s.ExportFormat != ComplianceExportTypeGlobalrelay && *s.ExportFormat != ComplianceExportTypeCsv) {
			return NewAppError("Config.IsValid", "model.config.is_valid.message_export.export_type.app_error", nil, "", http.StatusBadRequest)
		}

		if *s.ExportFormat == ComplianceExportTypeGlobalrelay {
			if s.GlobalRelaySettings == nil {
				return NewAppError("Config.IsValid", "model.config.is_valid.message_export.global_relay.config_missing.app_error", nil, "", http.StatusBadRequest)
			} else if s.GlobalRelaySettings.CustomerType == nil || (*s.GlobalRelaySettings.CustomerType != GlobalrelayCustomerTypeA9 && *s.GlobalRelaySettings.CustomerType != GlobalrelayCustomerTypeA10) {
				return NewAppError("Config.IsValid", "model.config.is_valid.message_export.global_relay.customer_type.app_error", nil, "", http.StatusBadRequest)
			} else if s.GlobalRelaySettings.EmailAddress == nil || !strings.Contains(*s.GlobalRelaySettings.EmailAddress, "@") {
				// validating email addresses is hard - just make sure it contains an '@' sign
				// see https://stackoverflow.com/questions/201323/using-a-regular-expression-to-validate-an-email-address
				return NewAppError("Config.IsValid", "model.config.is_valid.message_export.global_relay.email_address.app_error", nil, "", http.StatusBadRequest)
			} else if s.GlobalRelaySettings.SMTPUsername == nil || *s.GlobalRelaySettings.SMTPUsername == "" {
				return NewAppError("Config.IsValid", "model.config.is_valid.message_export.global_relay.smtp_username.app_error", nil, "", http.StatusBadRequest)
			} else if s.GlobalRelaySettings.SMTPPassword == nil || *s.GlobalRelaySettings.SMTPPassword == "" {
				return NewAppError("Config.IsValid", "model.config.is_valid.message_export.global_relay.smtp_password.app_error", nil, "", http.StatusBadRequest)
			}
		}
	}
	return nil
}

func (s *DisplaySettings) isValid() *AppError {
	if len(s.CustomURLSchemes) != 0 {
		validProtocolPattern := regexp.MustCompile(`(?i)^\s*[A-Za-z][A-Za-z0-9.+-]*\s*$`)

		for _, scheme := range s.CustomURLSchemes {
			if !validProtocolPattern.MatchString(scheme) {
				return NewAppError(
					"Config.IsValid",
					"model.config.is_valid.display.custom_url_schemes.app_error",
					map[string]any{"Scheme": scheme},
					"",
					http.StatusBadRequest,
				)
			}
		}
	}

	return nil
}

func (s *ImageProxySettings) isValid() *AppError {
	if *s.Enable {
		switch *s.ImageProxyType {
		case ImageProxyTypeLocal:
			// No other settings to validate
		case ImageProxyTypeAtmosCamo:
			if *s.RemoteImageProxyURL == "" {
				return NewAppError("Config.IsValid", "model.config.is_valid.atmos_camo_image_proxy_url.app_error", nil, "", http.StatusBadRequest)
			}

			if *s.RemoteImageProxyOptions == "" {
				return NewAppError("Config.IsValid", "model.config.is_valid.atmos_camo_image_proxy_options.app_error", nil, "", http.StatusBadRequest)
			}
		default:
			return NewAppError("Config.IsValid", "model.config.is_valid.image_proxy_type.app_error", nil, "", http.StatusBadRequest)
		}
	}

	return nil
}

func (o *Config) GetSanitizeOptions() map[string]bool {
	options := map[string]bool{}
	options["fullname"] = *o.PrivacySettings.ShowFullName
	options["email"] = *o.PrivacySettings.ShowEmailAddress

	return options
}

func (o *Config) Sanitize() {
	if o.LdapSettings.BindPassword != nil && *o.LdapSettings.BindPassword != "" {
		*o.LdapSettings.BindPassword = FakeSetting
	}

	if o.FileSettings.PublicLinkSalt != nil {
		*o.FileSettings.PublicLinkSalt = FakeSetting
	}

	if o.FileSettings.AmazonS3SecretAccessKey != nil && *o.FileSettings.AmazonS3SecretAccessKey != "" {
		*o.FileSettings.AmazonS3SecretAccessKey = FakeSetting
	}

	if o.EmailSettings.SMTPPassword != nil && *o.EmailSettings.SMTPPassword != "" {
		*o.EmailSettings.SMTPPassword = FakeSetting
	}

	if o.GitLabSettings.Secret != nil && *o.GitLabSettings.Secret != "" {
		*o.GitLabSettings.Secret = FakeSetting
	}

	if o.GoogleSettings.Secret != nil && *o.GoogleSettings.Secret != "" {
		*o.GoogleSettings.Secret = FakeSetting
	}

	if o.Office365Settings.Secret != nil && *o.Office365Settings.Secret != "" {
		*o.Office365Settings.Secret = FakeSetting
	}

	if o.OpenIdSettings.Secret != nil && *o.OpenIdSettings.Secret != "" {
		*o.OpenIdSettings.Secret = FakeSetting
	}

	if o.SqlSettings.DataSource != nil {
		*o.SqlSettings.DataSource = FakeSetting
	}

	if o.SqlSettings.AtRestEncryptKey != nil {
		*o.SqlSettings.AtRestEncryptKey = FakeSetting
	}

	if o.ElasticsearchSettings.Password != nil {
		*o.ElasticsearchSettings.Password = FakeSetting
	}

	for i := range o.SqlSettings.DataSourceReplicas {
		o.SqlSettings.DataSourceReplicas[i] = FakeSetting
	}

	for i := range o.SqlSettings.DataSourceSearchReplicas {
		o.SqlSettings.DataSourceSearchReplicas[i] = FakeSetting
	}

	if o.MessageExportSettings.GlobalRelaySettings != nil &&
		o.MessageExportSettings.GlobalRelaySettings.SMTPPassword != nil &&
		*o.MessageExportSettings.GlobalRelaySettings.SMTPPassword != "" {
		*o.MessageExportSettings.GlobalRelaySettings.SMTPPassword = FakeSetting
	}

	if o.ServiceSettings.GfycatAPISecret != nil && *o.ServiceSettings.GfycatAPISecret != "" {
		*o.ServiceSettings.GfycatAPISecret = FakeSetting
	}

	if o.ServiceSettings.SplitKey != nil {
		*o.ServiceSettings.SplitKey = FakeSetting
	}
}

// structToMapFilteredByTag converts a struct into a map removing those fields that has the tag passed
// as argument
func structToMapFilteredByTag(t any, typeOfTag, filterTag string) map[string]any {
	defer func() {
		if r := recover(); r != nil {
			mlog.Warn("Panicked in structToMapFilteredByTag. This should never happen.", mlog.Any("recover", r))
		}
	}()

	val := reflect.ValueOf(t)
	elemField := reflect.TypeOf(t)

	if val.Kind() != reflect.Struct {
		return nil
	}

	out := map[string]any{}

	for i := 0; i < val.NumField(); i++ {
		field := val.Field(i)

		structField := elemField.Field(i)
		tagPermissions := strings.Split(structField.Tag.Get(typeOfTag), ",")
		if isTagPresent(filterTag, tagPermissions) {
			continue
		}

		var value any

		switch field.Kind() {
		case reflect.Struct:
			value = structToMapFilteredByTag(field.Interface(), typeOfTag, filterTag)
		case reflect.Ptr:
			indirectType := field.Elem()
			if indirectType.Kind() == reflect.Struct {
				value = structToMapFilteredByTag(indirectType.Interface(), typeOfTag, filterTag)
			} else if indirectType.Kind() != reflect.Invalid {
				value = indirectType.Interface()
			}
		default:
			value = field.Interface()
		}

		out[val.Type().Field(i).Name] = value
	}

	return out
}

func isTagPresent(tag string, tags []string) bool {
	for _, val := range tags {
		tagValue := strings.TrimSpace(val)
		if tagValue != "" && tagValue == tag {
			return true
		}
	}

	return false
}

// Copied from https://golang.org/src/net/dnsclient.go#L119
func isDomainName(s string) bool {
	// See RFC 1035, RFC 3696.
	// Presentation format has dots before every label except the first, and the
	// terminal empty label is optional here because we assume fully-qualified
	// (absolute) input. We must therefore reserve space for the first and last
	// labels' length octets in wire format, where they are necessary and the
	// maximum total length is 255.
	// So our _effective_ maximum is 253, but 254 is not rejected if the last
	// character is a dot.
	l := len(s)
	if l == 0 || l > 254 || l == 254 && s[l-1] != '.' {
		return false
	}

	last := byte('.')
	ok := false // Ok once we've seen a letter.
	partlen := 0
	for i := 0; i < len(s); i++ {
		c := s[i]
		switch {
		default:
			return false
		case 'a' <= c && c <= 'z' || 'A' <= c && c <= 'Z' || c == '_':
			ok = true
			partlen++
		case '0' <= c && c <= '9':
			// fine
			partlen++
		case c == '-':
			// Byte before dash cannot be dot.
			if last == '.' {
				return false
			}
			partlen++
		case c == '.':
			// Byte before dot cannot be dot, dash.
			if last == '.' || last == '-' {
				return false
			}
			if partlen > 63 || partlen == 0 {
				return false
			}
			partlen = 0
		}
		last = c
	}
	if last == '-' || partlen > 63 {
		return false
	}

	return ok
}

func isSafeLink(link *string) bool {
	if link != nil {
		if IsValidHTTPURL(*link) {
			return true
		} else if strings.HasPrefix(*link, "/") {
			return true
		} else {
			return false
		}
	}

	return true
}<|MERGE_RESOLUTION|>--- conflicted
+++ resolved
@@ -3775,7 +3775,6 @@
 		return NewAppError("Config.IsValid", "model.config.is_valid.collapsed_threads.app_error", nil, "", http.StatusBadRequest)
 	}
 
-<<<<<<< HEAD
 	if *s.PersistentNotificationIntervalMinutes < 2 {
 		return NewAppError("Config.IsValid", "model.config.is_valid.persistent_notifications_interval.app_error", nil, "", http.StatusBadRequest)
 	}
@@ -3784,7 +3783,8 @@
 	}
 	if *s.PersistentNotificationMaxRecipients <= 0 {
 		return NewAppError("Config.IsValid", "model.config.is_valid.persistent_notifications_recipients.app_error", nil, "", http.StatusBadRequest)
-=======
+	}
+
 	// we check if file has a valid parent, the server will try to create the socket
 	// file if it doesn't exist, but we need to be sure if the directory exist or not
 	if *s.EnableLocalMode {
@@ -3793,7 +3793,6 @@
 		if err != nil {
 			return NewAppError("Config.IsValid", "model.config.is_valid.local_mode_socket.app_error", nil, err.Error(), http.StatusBadRequest)
 		}
->>>>>>> a496c14c
 	}
 
 	return nil

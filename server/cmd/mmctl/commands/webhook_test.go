// Copyright (c) 2015-present Mattermost, Inc. All Rights Reserved.
// See LICENSE.txt for license information.

package commands

import (
	"context"
	"net/http"
	"strconv"

	"github.com/mattermost/mattermost/server/public/model"
	"github.com/pkg/errors"

	"github.com/mattermost/mattermost/server/v8/cmd/mmctl/printer"

	"github.com/spf13/cobra"
)

func (s *MmctlUnitTestSuite) TestListWebhookCmd() {
	teamID := "teamID"
	incomingWebhookID := "incomingWebhookID"
	incomingWebhookDisplayName := "incomingWebhookDisplayName"
	outgoingWebhookID := "outgoingWebhookID"
	outgoingWebhookDisplayName := "outgoingWebhookDisplayName"

	s.Run("Listing all webhooks", func() {
		printer.Clean()

		mockTeam := model.Team{
			Id: teamID,
		}
		mockIncomingWebhook := model.IncomingWebhook{
			Id:          incomingWebhookID,
			DisplayName: incomingWebhookDisplayName,
		}
		mockOutgoingWebhook := model.OutgoingWebhook{
			Id:          outgoingWebhookID,
			DisplayName: outgoingWebhookDisplayName,
		}

		s.client.
			EXPECT().
<<<<<<< HEAD
			GetAllTeams(context.Background(), "", 0, DefaultPageSize).
=======
			GetAllTeams(context.TODO(), "", 0, 100000000).
>>>>>>> 17d11db3
			Return([]*model.Team{&mockTeam}, &model.Response{}, nil).
			Times(1)

		s.client.
			EXPECT().
<<<<<<< HEAD
			GetAllTeams(context.Background(), "", 1, DefaultPageSize).
			Return([]*model.Team{}, &model.Response{}, nil).
			Times(1)

		s.client.
			EXPECT().
			GetIncomingWebhooksForTeam(context.Background(), teamID, 0, 100000000, "").
=======
			GetIncomingWebhooksForTeam(context.TODO(), teamID, 0, 100000000, "").
>>>>>>> 17d11db3
			Return([]*model.IncomingWebhook{&mockIncomingWebhook}, &model.Response{}, nil).
			Times(1)

		s.client.
			EXPECT().
			GetOutgoingWebhooksForTeam(context.TODO(), teamID, 0, 100000000, "").
			Return([]*model.OutgoingWebhook{&mockOutgoingWebhook}, &model.Response{}, nil).
			Times(1)

		err := listWebhookCmdF(s.client, &cobra.Command{}, []string{})
		s.Require().Nil(err)
		s.Len(printer.GetLines(), 2)
		s.Len(printer.GetErrorLines(), 0)
		s.Require().Equal(&mockIncomingWebhook, printer.GetLines()[0])
		s.Require().Equal(&mockOutgoingWebhook, printer.GetLines()[1])
	})

	s.Run("List webhooks by team", func() {
		printer.Clean()

		mockTeam := model.Team{
			Id: teamID,
		}
		mockIncomingWebhook := model.IncomingWebhook{
			Id:          incomingWebhookID,
			DisplayName: incomingWebhookDisplayName,
		}
		mockOutgoingWebhook := model.OutgoingWebhook{
			Id:          outgoingWebhookID,
			DisplayName: outgoingWebhookDisplayName,
		}
		s.client.
			EXPECT().
			GetTeam(context.TODO(), teamID, "").
			Return(&mockTeam, &model.Response{}, nil).
			Times(1)

		s.client.
			EXPECT().
			GetIncomingWebhooksForTeam(context.TODO(), teamID, 0, 100000000, "").
			Return([]*model.IncomingWebhook{&mockIncomingWebhook}, &model.Response{}, nil).
			Times(1)

		s.client.
			EXPECT().
			GetOutgoingWebhooksForTeam(context.TODO(), teamID, 0, 100000000, "").
			Return([]*model.OutgoingWebhook{&mockOutgoingWebhook}, &model.Response{}, nil).
			Times(1)

		err := listWebhookCmdF(s.client, &cobra.Command{}, []string{teamID})
		s.Require().Nil(err)
		s.Len(printer.GetLines(), 2)
		s.Len(printer.GetErrorLines(), 0)
		s.Require().Equal(&mockIncomingWebhook, printer.GetLines()[0])
		s.Require().Equal(&mockOutgoingWebhook, printer.GetLines()[1])
	})

	s.Run("Unable to list webhooks", func() {
		printer.Clean()

		mockTeam := model.Team{
			Id: teamID,
		}
		mockError := errors.New("mock error")

		s.client.
			EXPECT().
<<<<<<< HEAD
			GetAllTeams(context.Background(), "", 0, DefaultPageSize).
=======
			GetAllTeams(context.TODO(), "", 0, 100000000).
>>>>>>> 17d11db3
			Return([]*model.Team{&mockTeam}, &model.Response{}, nil).
			Times(1)

		s.client.
			EXPECT().
<<<<<<< HEAD
			GetAllTeams(context.Background(), "", 1, DefaultPageSize).
			Return([]*model.Team{}, &model.Response{}, nil).
			Times(1)

		s.client.
			EXPECT().
			GetIncomingWebhooksForTeam(context.Background(), teamID, 0, 100000000, "").
=======
			GetIncomingWebhooksForTeam(context.TODO(), teamID, 0, 100000000, "").
>>>>>>> 17d11db3
			Return(nil, &model.Response{}, mockError).
			Times(1)

		s.client.
			EXPECT().
			GetOutgoingWebhooksForTeam(context.TODO(), teamID, 0, 100000000, "").
			Return(nil, &model.Response{}, mockError).
			Times(1)

		err := listWebhookCmdF(s.client, &cobra.Command{}, []string{})
		s.Require().Nil(err)
		s.Len(printer.GetLines(), 0)
		s.Len(printer.GetErrorLines(), 2)
		s.Require().Equal("Unable to list incoming webhooks for '"+teamID+"'", printer.GetErrorLines()[0])
		s.Require().Equal("Unable to list outgoing webhooks for '"+teamID+"'", printer.GetErrorLines()[1])
	})
}

func (s *MmctlUnitTestSuite) TestCreateIncomingWebhookCmd() {
	incomingWebhookID := "incomingWebhookID"
	channelID := "channelID"
	userID := "userID"
	emailID := "emailID"
	userName := "userName"
	displayName := "displayName"

	cmd := &cobra.Command{}
	cmd.Flags().String("channel", channelID, "")
	cmd.Flags().String("user", emailID, "")
	cmd.Flags().String("display-name", displayName, "")

	s.Run("Successfully create new incoming webhook", func() {
		printer.Clean()

		mockChannel := model.Channel{
			Id: channelID,
		}
		mockUser := model.User{
			Id:       userID,
			Email:    emailID,
			Username: userName,
		}
		mockIncomingWebhook := model.IncomingWebhook{
			ChannelId:   channelID,
			Username:    userName,
			DisplayName: displayName,
			UserId:      userID,
		}
		returnedIncomingWebhook := mockIncomingWebhook
		returnedIncomingWebhook.Id = incomingWebhookID

		s.client.
			EXPECT().
			GetChannel(context.TODO(), channelID, "").
			Return(&mockChannel, &model.Response{}, nil).
			Times(1)

		s.client.
			EXPECT().
			GetUserByEmail(context.TODO(), emailID, "").
			Return(&mockUser, &model.Response{}, nil).
			Times(1)

		s.client.
			EXPECT().
			CreateIncomingWebhook(context.TODO(), &mockIncomingWebhook).
			Return(&returnedIncomingWebhook, &model.Response{}, nil).
			Times(1)

		err := createIncomingWebhookCmdF(s.client, cmd, []string{})
		s.Require().Nil(err)
		s.Len(printer.GetLines(), 1)
		s.Len(printer.GetErrorLines(), 0)
		s.Require().Equal(&returnedIncomingWebhook, printer.GetLines()[0])
	})

	s.Run("Incoming webhook creation error", func() {
		printer.Clean()

		mockChannel := model.Channel{
			Id: channelID,
		}
		mockUser := model.User{
			Id:       userID,
			Email:    emailID,
			Username: userName,
		}
		mockIncomingWebhook := model.IncomingWebhook{
			ChannelId:   channelID,
			Username:    userName,
			DisplayName: displayName,
			UserId:      userID,
		}
		mockError := errors.New("mock error")

		s.client.
			EXPECT().
			GetChannel(context.TODO(), channelID, "").
			Return(&mockChannel, &model.Response{}, nil).
			Times(1)

		s.client.
			EXPECT().
			GetUserByEmail(context.TODO(), emailID, "").
			Return(&mockUser, &model.Response{}, nil).
			Times(1)

		s.client.
			EXPECT().
			CreateIncomingWebhook(context.TODO(), &mockIncomingWebhook).
			Return(nil, &model.Response{}, mockError).
			Times(1)

		err := createIncomingWebhookCmdF(s.client, cmd, []string{})
		s.Require().Error(err)
		s.Len(printer.GetLines(), 0)
		s.Len(printer.GetErrorLines(), 1)
		s.Require().Equal("Unable to create webhook", printer.GetErrorLines()[0])
	})
}

func (s *MmctlUnitTestSuite) TestModifyIncomingWebhookCmd() {
	incomingWebhookID := "incomingWebhookID"
	channelID := "channelID"
	userName := "userName"
	displayName := "displayName"

	s.Run("Successfully modify incoming webhook", func() {
		printer.Clean()

		mockIncomingWebhook := model.IncomingWebhook{
			Id:            incomingWebhookID,
			ChannelId:     channelID,
			Username:      userName,
			DisplayName:   displayName,
			ChannelLocked: false,
		}

		lockToChannel := true
		updatedIncomingWebhook := mockIncomingWebhook
		updatedIncomingWebhook.ChannelLocked = lockToChannel

		cmd := &cobra.Command{}

		_ = cmd.Flags().Set("lock-to-channel", strconv.FormatBool(lockToChannel))

		s.client.
			EXPECT().
			GetIncomingWebhook(context.TODO(), incomingWebhookID, "").
			Return(&mockIncomingWebhook, &model.Response{}, nil).
			Times(1)

		s.client.
			EXPECT().
			UpdateIncomingWebhook(context.TODO(), &mockIncomingWebhook).
			Return(&updatedIncomingWebhook, &model.Response{}, nil).
			Times(1)

		err := modifyIncomingWebhookCmdF(s.client, cmd, []string{incomingWebhookID})
		s.Require().Nil(err)
		s.Len(printer.GetLines(), 1)
		s.Len(printer.GetErrorLines(), 0)
		s.Require().Equal(&updatedIncomingWebhook, printer.GetLines()[0])
	})

	s.Run("modify incoming webhook errored", func() {
		printer.Clean()

		mockIncomingWebhook := model.IncomingWebhook{
			Id:            incomingWebhookID,
			ChannelId:     channelID,
			Username:      userName,
			DisplayName:   displayName,
			ChannelLocked: false,
		}

		lockToChannel := true

		mockError := errors.New("mock error")

		cmd := &cobra.Command{}

		_ = cmd.Flags().Set("lock-to-channel", strconv.FormatBool(lockToChannel))

		s.client.
			EXPECT().
			GetIncomingWebhook(context.TODO(), incomingWebhookID, "").
			Return(&mockIncomingWebhook, &model.Response{}, nil).
			Times(1)

		s.client.
			EXPECT().
			UpdateIncomingWebhook(context.TODO(), &mockIncomingWebhook).
			Return(nil, &model.Response{}, mockError).
			Times(1)

		err := modifyIncomingWebhookCmdF(s.client, cmd, []string{incomingWebhookID})
		s.Require().Error(err)
		s.Len(printer.GetLines(), 0)
		s.Len(printer.GetErrorLines(), 1)
		s.Require().Equal("Unable to modify incoming webhook", printer.GetErrorLines()[0])
	})
}

func (s *MmctlUnitTestSuite) TestCreateOutgoingWebhookCmd() {
	teamID := "teamID"
	outgoingWebhookID := "outgoingWebhookID"
	userID := "userID"
	emailID := "emailID"
	userName := "userName"
	triggerWhen := "exact"

	cmd := &cobra.Command{}
	cmd.Flags().String("team", teamID, "")
	cmd.Flags().String("user", emailID, "")
	cmd.Flags().String("trigger-when", triggerWhen, "")

	s.Run("Successfully create outgoing webhook", func() {
		printer.Clean()

		mockTeam := model.Team{
			Id: teamID,
		}
		mockUser := model.User{
			Id:       userID,
			Email:    emailID,
			Username: userName,
		}
		mockOutgoingWebhook := model.OutgoingWebhook{
			CreatorId:    userID,
			Username:     userName,
			TeamId:       teamID,
			TriggerWords: []string{},
			TriggerWhen:  0,
			CallbackURLs: []string{},
		}

		createdOutgoingWebhook := mockOutgoingWebhook
		createdOutgoingWebhook.Id = outgoingWebhookID

		s.client.
			EXPECT().
			GetTeam(context.TODO(), teamID, "").
			Return(&mockTeam, &model.Response{}, nil).
			Times(1)

		s.client.
			EXPECT().
			GetUserByEmail(context.TODO(), emailID, "").
			Return(&mockUser, &model.Response{}, nil).
			Times(1)

		s.client.
			EXPECT().
			CreateOutgoingWebhook(context.TODO(), &mockOutgoingWebhook).
			Return(&createdOutgoingWebhook, &model.Response{}, nil).
			Times(1)

		err := createOutgoingWebhookCmdF(s.client, cmd, []string{})
		s.Require().Nil(err)
		s.Len(printer.GetLines(), 1)
		s.Len(printer.GetErrorLines(), 0)
		s.Require().Equal(&createdOutgoingWebhook, printer.GetLines()[0])
	})

	s.Run("Create outgoing webhook error", func() {
		printer.Clean()

		mockTeam := model.Team{
			Id: teamID,
		}
		mockUser := model.User{
			Id:       userID,
			Email:    emailID,
			Username: userName,
		}
		mockOutgoingWebhook := model.OutgoingWebhook{
			CreatorId:    userID,
			Username:     userName,
			TeamId:       teamID,
			TriggerWords: []string{},
			TriggerWhen:  0,
			CallbackURLs: []string{},
		}
		mockError := errors.New("mock error")

		s.client.
			EXPECT().
			GetTeam(context.TODO(), teamID, "").
			Return(&mockTeam, &model.Response{}, nil).
			Times(1)

		s.client.
			EXPECT().
			GetUserByEmail(context.TODO(), emailID, "").
			Return(&mockUser, &model.Response{}, nil).
			Times(1)

		s.client.
			EXPECT().
			CreateOutgoingWebhook(context.TODO(), &mockOutgoingWebhook).
			Return(nil, &model.Response{}, mockError).
			Times(1)

		err := createOutgoingWebhookCmdF(s.client, cmd, []string{})
		s.Require().Error(err)
		s.Len(printer.GetLines(), 0)
		s.Len(printer.GetErrorLines(), 1)
		s.Require().Equal("Unable to create outgoing webhook", printer.GetErrorLines()[0])
	})
}

func (s *MmctlUnitTestSuite) TestModifyOutgoingWebhookCmd() {
	outgoingWebhookID := "outgoingWebhookID"

	s.Run("Successfully modify outgoing webhook", func() {
		printer.Clean()

		mockOutgoingWebhook := model.OutgoingWebhook{
			Id:           outgoingWebhookID,
			TriggerWords: []string{},
			CallbackURLs: []string{},
			TriggerWhen:  0,
		}

		updatedOutgoingWebhook := mockOutgoingWebhook
		updatedOutgoingWebhook.TriggerWhen = 1

		cmd := &cobra.Command{}
		cmd.Flags().StringArray("url", []string{}, "")
		cmd.Flags().StringArray("trigger-word", []string{}, "")
		cmd.Flags().String("trigger-when", "start", "")

		s.client.
			EXPECT().
			GetOutgoingWebhook(context.TODO(), outgoingWebhookID).
			Return(&mockOutgoingWebhook, &model.Response{}, nil).
			Times(1)

		s.client.
			EXPECT().
			UpdateOutgoingWebhook(context.TODO(), &mockOutgoingWebhook).
			Return(&updatedOutgoingWebhook, &model.Response{}, nil).
			Times(1)

		err := modifyOutgoingWebhookCmdF(s.client, cmd, []string{outgoingWebhookID})
		s.Require().Nil(err)
		s.Len(printer.GetLines(), 1)
		s.Len(printer.GetErrorLines(), 0)
		s.Require().Equal(&updatedOutgoingWebhook, printer.GetLines()[0])
	})

	s.Run("Modify outgoing webhook error", func() {
		printer.Clean()

		mockOutgoingWebhook := model.OutgoingWebhook{
			Id:           outgoingWebhookID,
			TriggerWords: []string{},
			CallbackURLs: []string{},
			TriggerWhen:  0,
		}
		mockError := errors.New("mock error")

		cmd := &cobra.Command{}
		cmd.Flags().StringArray("url", []string{}, "")
		cmd.Flags().StringArray("trigger-word", []string{}, "")
		cmd.Flags().String("trigger-when", "start", "")

		s.client.
			EXPECT().
			GetOutgoingWebhook(context.TODO(), outgoingWebhookID).
			Return(&mockOutgoingWebhook, &model.Response{}, nil).
			Times(1)

		s.client.
			EXPECT().
			UpdateOutgoingWebhook(context.TODO(), &mockOutgoingWebhook).
			Return(nil, &model.Response{}, mockError).
			Times(1)

		err := modifyOutgoingWebhookCmdF(s.client, cmd, []string{outgoingWebhookID})
		s.Require().Error(err)
		s.Len(printer.GetLines(), 0)
		s.Len(printer.GetErrorLines(), 1)
		s.Require().Equal("Unable to modify outgoing webhook", printer.GetErrorLines()[0])
	})
}

func (s *MmctlUnitTestSuite) TestDeleteWebhookCmd() {
	incomingWebhookID := "incomingWebhookID"
	outgoingWebhookID := "outgoingWebhookID"

	s.Run("Successfully delete incoming webhook", func() {
		printer.Clean()

		mockIncomingWebhook := model.IncomingWebhook{Id: incomingWebhookID}

		s.client.
			EXPECT().
			GetIncomingWebhook(context.TODO(), incomingWebhookID, "").
			Return(&mockIncomingWebhook, &model.Response{}, nil).
			Times(1)

		s.client.
			EXPECT().
			DeleteIncomingWebhook(context.TODO(), incomingWebhookID).
			Return(&model.Response{StatusCode: http.StatusOK}, nil).
			Times(1)

		err := deleteWebhookCmdF(s.client, &cobra.Command{}, []string{incomingWebhookID})
		s.Require().Nil(err)
		s.Len(printer.GetLines(), 1)
		s.Len(printer.GetErrorLines(), 0)
		s.Require().Equal(&mockIncomingWebhook, printer.GetLines()[0])
	})

	s.Run("Successfully delete outgoing webhook", func() {
		printer.Clean()

		mockError := errors.New("mock error")
		mockOutgoingWebhook := model.OutgoingWebhook{Id: outgoingWebhookID}

		s.client.
			EXPECT().
			GetIncomingWebhook(context.TODO(), outgoingWebhookID, "").
			Return(nil, &model.Response{}, mockError).
			Times(1)

		s.client.
			EXPECT().
			GetOutgoingWebhook(context.TODO(), outgoingWebhookID).
			Return(&mockOutgoingWebhook, &model.Response{}, nil).
			Times(1)

		s.client.
			EXPECT().
			DeleteOutgoingWebhook(context.TODO(), outgoingWebhookID).
			Return(&model.Response{StatusCode: http.StatusOK}, nil).
			Times(1)

		err := deleteWebhookCmdF(s.client, &cobra.Command{}, []string{outgoingWebhookID})
		s.Require().Nil(err)
		s.Len(printer.GetLines(), 1)
		s.Len(printer.GetErrorLines(), 0)
		s.Require().Equal(&mockOutgoingWebhook, printer.GetLines()[0])
	})

	s.Run("delete incoming webhook error", func() {
		printer.Clean()

		mockIncomingWebhook := model.IncomingWebhook{Id: incomingWebhookID}
		mockError := errors.New("mock error")

		s.client.
			EXPECT().
			GetIncomingWebhook(context.TODO(), incomingWebhookID, "").
			Return(&mockIncomingWebhook, &model.Response{}, nil).
			Times(1)

		s.client.
			EXPECT().
			DeleteIncomingWebhook(context.TODO(), incomingWebhookID).
			Return(&model.Response{StatusCode: http.StatusBadRequest}, mockError).
			Times(1)

		err := deleteWebhookCmdF(s.client, &cobra.Command{}, []string{incomingWebhookID})
		s.Require().Error(err)
		s.Len(printer.GetLines(), 0)
		s.Len(printer.GetErrorLines(), 1)
		s.Require().Equal("Unable to delete webhook '"+incomingWebhookID+"'", printer.GetErrorLines()[0])
	})

	s.Run("delete outgoing webhook error", func() {
		printer.Clean()

		mockError := errors.New("mock error")
		mockOutgoingWebhook := model.OutgoingWebhook{Id: outgoingWebhookID}

		s.client.
			EXPECT().
			GetIncomingWebhook(context.TODO(), outgoingWebhookID, "").
			Return(nil, &model.Response{}, mockError).
			Times(1)

		s.client.
			EXPECT().
			GetOutgoingWebhook(context.TODO(), outgoingWebhookID).
			Return(&mockOutgoingWebhook, &model.Response{}, nil).
			Times(1)

		s.client.
			EXPECT().
			DeleteOutgoingWebhook(context.TODO(), outgoingWebhookID).
			Return(&model.Response{StatusCode: http.StatusBadRequest}, mockError).
			Times(1)

		err := deleteWebhookCmdF(s.client, &cobra.Command{}, []string{outgoingWebhookID})
		s.Require().Error(err)
		s.Len(printer.GetLines(), 0)
		s.Len(printer.GetErrorLines(), 1)
		s.Require().Equal("Unable to delete webhook '"+outgoingWebhookID+"'", printer.GetErrorLines()[0])
	})
}

func (s *MmctlUnitTestSuite) TestShowWebhookCmd() {
	incomingWebhookID := "incomingWebhookID"
	outgoingWebhookID := "outgoingWebhookID"
	nonExistentID := "nonExistentID"

	s.Run("Successfully show incoming webhook", func() {
		printer.Clean()

		mockIncomingWebhook := model.IncomingWebhook{Id: incomingWebhookID}

		s.client.
			EXPECT().
			GetIncomingWebhook(context.TODO(), incomingWebhookID, "").
			Return(&mockIncomingWebhook, &model.Response{}, nil).
			Times(1)

		err := showWebhookCmdF(s.client, &cobra.Command{}, []string{incomingWebhookID})
		s.Require().Nil(err)
		s.Len(printer.GetLines(), 1)
		s.Len(printer.GetErrorLines(), 0)
		s.Require().Equal(mockIncomingWebhook, printer.GetLines()[0])
	})

	s.Run("Successfully show outgoing webhook", func() {
		printer.Clean()

		mockError := errors.New("mock error")
		mockOutgoingWebhook := model.OutgoingWebhook{Id: outgoingWebhookID}

		s.client.
			EXPECT().
			GetIncomingWebhook(context.TODO(), outgoingWebhookID, "").
			Return(nil, &model.Response{}, mockError).
			Times(1)

		s.client.
			EXPECT().
			GetOutgoingWebhook(context.TODO(), outgoingWebhookID).
			Return(&mockOutgoingWebhook, &model.Response{}, nil).
			Times(1)

		err := showWebhookCmdF(s.client, &cobra.Command{}, []string{outgoingWebhookID})
		s.Require().Nil(err)
		s.Len(printer.GetLines(), 1)
		s.Len(printer.GetErrorLines(), 0)
		s.Require().Equal(mockOutgoingWebhook, printer.GetLines()[0])
	})

	s.Run("Error in show webhook", func() {
		printer.Clean()

		mockError := errors.New("mock error")

		s.client.
			EXPECT().
			GetIncomingWebhook(context.TODO(), nonExistentID, "").
			Return(nil, &model.Response{}, mockError).
			Times(1)

		s.client.
			EXPECT().
			GetOutgoingWebhook(context.TODO(), nonExistentID).
			Return(nil, &model.Response{}, mockError).
			Times(1)

		err := showWebhookCmdF(s.client, &cobra.Command{}, []string{nonExistentID})
		s.Require().Error(err)
		s.Len(printer.GetLines(), 0)
		s.Len(printer.GetErrorLines(), 0)
		s.Require().Equal("Webhook with id '"+nonExistentID+"' not found", err.Error())
	})
}<|MERGE_RESOLUTION|>--- conflicted
+++ resolved
@@ -40,27 +40,25 @@
 
 		s.client.
 			EXPECT().
-<<<<<<< HEAD
-			GetAllTeams(context.Background(), "", 0, DefaultPageSize).
-=======
 			GetAllTeams(context.TODO(), "", 0, 100000000).
->>>>>>> 17d11db3
 			Return([]*model.Team{&mockTeam}, &model.Response{}, nil).
 			Times(1)
 
 		s.client.
 			EXPECT().
-<<<<<<< HEAD
-			GetAllTeams(context.Background(), "", 1, DefaultPageSize).
+			GetAllTeams(context.TODO(), "", 1, DefaultPageSize).
 			Return([]*model.Team{}, &model.Response{}, nil).
 			Times(1)
 
 		s.client.
 			EXPECT().
-			GetIncomingWebhooksForTeam(context.Background(), teamID, 0, 100000000, "").
-=======
+			GetAllTeams(context.TODO(), "", 1, DefaultPageSize).
+			Return([]*model.Team{}, &model.Response{}, nil).
+			Times(1)
+
+		s.client.
+			EXPECT().
 			GetIncomingWebhooksForTeam(context.TODO(), teamID, 0, 100000000, "").
->>>>>>> 17d11db3
 			Return([]*model.IncomingWebhook{&mockIncomingWebhook}, &model.Response{}, nil).
 			Times(1)
 
@@ -128,27 +126,25 @@
 
 		s.client.
 			EXPECT().
-<<<<<<< HEAD
-			GetAllTeams(context.Background(), "", 0, DefaultPageSize).
-=======
-			GetAllTeams(context.TODO(), "", 0, 100000000).
->>>>>>> 17d11db3
+			GetAllTeams(context.TODO(), "", 0, DefaultPageSize).
 			Return([]*model.Team{&mockTeam}, &model.Response{}, nil).
 			Times(1)
 
 		s.client.
 			EXPECT().
-<<<<<<< HEAD
-			GetAllTeams(context.Background(), "", 1, DefaultPageSize).
+			GetAllTeams(context.TODO(), "", 1, DefaultPageSize).
 			Return([]*model.Team{}, &model.Response{}, nil).
 			Times(1)
 
 		s.client.
 			EXPECT().
-			GetIncomingWebhooksForTeam(context.Background(), teamID, 0, 100000000, "").
-=======
+			GetAllTeams(context.TODO(), "", 1, DefaultPageSize).
+			Return([]*model.Team{}, &model.Response{}, nil).
+			Times(1)
+
+		s.client.
+			EXPECT().
 			GetIncomingWebhooksForTeam(context.TODO(), teamID, 0, 100000000, "").
->>>>>>> 17d11db3
 			Return(nil, &model.Response{}, mockError).
 			Times(1)
 

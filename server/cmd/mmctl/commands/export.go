--- conflicted
+++ resolved
@@ -99,14 +99,9 @@
 	_ = ExportCreateCmd.Flags().MarkHidden("attachments")
 	_ = ExportCreateCmd.Flags().MarkDeprecated("attachments", "the tool now includes attachments by default. The flag will be removed in a future version.")
 
-<<<<<<< HEAD
-	ExportCreateCmd.Flags().Bool("no-attachments", false, "Set to true to exclude file attachments in the export file.")
-	ExportCreateCmd.Flags().Bool("include-archived-channels", false, "Set to true to include archived channels in the export file.")
-	ExportCreateCmd.Flags().Bool("include-profile-pictures", false, "Set to true to include profile pictures in the export file.")
-=======
 	ExportCreateCmd.Flags().Bool("no-attachments", false, "Exclude file attachments from the export file.")
 	ExportCreateCmd.Flags().Bool("include-archived-channels", false, "Include archived channels in the export file.")
->>>>>>> b1e74589
+	ExportCreateCmd.Flags().Bool("include-profile-pictures", false, "Include profile pictures in the export file.")
 
 	ExportDownloadCmd.Flags().Bool("resume", false, "Set to true to resume an export download.")
 	_ = ExportDownloadCmd.Flags().MarkHidden("resume")

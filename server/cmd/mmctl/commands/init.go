// Copyright (c) 2015-present Mattermost, Inc. All Rights Reserved.
// See LICENSE.txt for license information.

package commands

import (
	"context"
	"crypto/tls"
	"crypto/x509"
	"fmt"
	"net/http"
	"os"
	"runtime"
	"strings"
	"time"

	"github.com/Masterminds/semver/v3"
	"github.com/pkg/errors"
	"github.com/spf13/cobra"
	"github.com/spf13/viper"

	"github.com/mattermost/mattermost/server/public/model"

	"github.com/mattermost/mattermost/server/v8/cmd/mmctl/client"
	"github.com/mattermost/mattermost/server/v8/cmd/mmctl/printer"
)

const (
	shellCompletionMaxItems = 50 // Maximum number of items that will be loaded and shown in shell completion.
	shellCompleteTimeout    = 5 * time.Second
)

var (
	insecureSignatureAlgorithms = map[x509.SignatureAlgorithm]bool{
		x509.SHA1WithRSA:   true,
		x509.DSAWithSHA1:   true,
		x509.ECDSAWithSHA1: true,
	}
	expectedSocketMode = os.ModeSocket | 0600
)

func CheckVersionMatch(version, serverVersion string) (bool, error) {
	mmctlVersionParsed, err := semver.NewVersion(version)
	if err != nil {
		return false, errors.Wrapf(err, "Cannot parse version range %s", version)
	}

	// Split and recombine the server version string
	parts := strings.Split(serverVersion, ".")
	if len(parts) < 3 {
		return false, fmt.Errorf("incorrect server version format: %s", serverVersion)
	}
	serverVersion = strings.Join(parts[:3], ".")

	serverVersionParsed, err := semver.NewVersion(serverVersion)
	if err != nil {
		return false, errors.Wrapf(err, "Cannot parse version range %s", serverVersion)
	}

	if serverVersionParsed.Major() != mmctlVersionParsed.Major() {
		return false, nil
	}

	if mmctlVersionParsed.Minor() > serverVersionParsed.Minor() {
		return false, nil
	}

	return true, nil
}

<<<<<<< HEAD
func withClient(fn func(c client.Client, cmd *cobra.Command, args []string) error) func(cmd *cobra.Command, args []string) error {
	return func(cmd *cobra.Command, args []string) error {
		// Assume local mode if no server address is provided
		if !viper.GetBool("local") {
			credentials, err := GetCurrentCredentials()
			if err != nil {
				cmd.PrintErrln("Warning: Unable to retrieve credentials, assuming --local mode")
				viper.Set("local", true)
			} else if credentials == nil {
				cmd.PrintErrln("Warning: No credentials found, assuming --local mode")
				viper.Set("local", true)
			}
		}

		if viper.GetBool("local") {
			c, err := InitUnixClient(viper.GetString("local-socket-path"))
			if err != nil {
				return err
			}
			printer.SetServerAddres("local instance")
			return fn(c, cmd, args)
=======
func getClient(ctx context.Context) (*model.Client4, string, bool, error) {
	if viper.GetBool("local") {
		c, err := InitUnixClient(viper.GetString("local-socket-path"))
		if err != nil {
			return nil, "", true, err
>>>>>>> e8ef2619
		}
		printer.SetServerAddres("local instance")

		return c, "", true, nil
	}

	c, serverVersion, err := InitClient(ctx, viper.GetBool("insecure-sha1-intermediate"), viper.GetBool("insecure-tls-version"))
	if err != nil {
		return nil, "", false, err
	}

	return c, serverVersion, false, nil
}

func withClient(fn func(c client.Client, cmd *cobra.Command, args []string) error) func(cmd *cobra.Command, args []string) error {
	return func(cmd *cobra.Command, args []string) error {
		ctx := context.TODO()
		c, serverVersion, local, err := getClient(ctx)
		if err != nil {
			return fmt.Errorf("failed to create client: %w", err)
		}
		if local {
			return fn(c, cmd, args)
		}

		if Version != "unspecified" { // unspecified version indicates that we are on dev mode.
			valid, err := CheckVersionMatch(Version, serverVersion)
			if err != nil {
				return fmt.Errorf("could not check version mismatch: %w", err)
			}
			if !valid {
				if viper.GetBool("strict") {
					printer.PrintError("ERROR: server version " + serverVersion + " doesn't match with mmctl version " + Version + ". Strict flag is set, so the command will not be run")
					os.Exit(1)
				}
				if !viper.GetBool("suppress-warnings") {
					printer.PrintWarning("server version " + serverVersion + " doesn't match mmctl version " + Version)
				}
			}
		}

		printer.SetServerAddres(c.APIURL)
		return fn(c, cmd, args)
	}
}

func localOnlyPrecheck(cmd *cobra.Command, args []string) {
	local := viper.GetBool("local")
	if !local {
		fmt.Fprintln(os.Stderr, "This command can only be run in local mode")
		os.Exit(1)
	}
}

func disableLocalPrecheck(cmd *cobra.Command, args []string) {
	local := viper.GetBool("local")
	if local {
		fmt.Fprintln(os.Stderr, "This command cannot be run in local mode")
		os.Exit(1)
	}
}

func isValidChain(chain []*x509.Certificate) bool {
	// check all certs but the root one
	certs := chain[:len(chain)-1]

	for _, cert := range certs {
		if _, ok := insecureSignatureAlgorithms[cert.SignatureAlgorithm]; ok {
			return false
		}
	}
	return true
}

func VerifyCertificates(rawCerts [][]byte, verifiedChains [][]*x509.Certificate) error {
	// loop over certificate chains
	for _, chain := range verifiedChains {
		if isValidChain(chain) {
			return nil
		}
	}
	return fmt.Errorf("insecure algorithm found in the certificate chain. Use --insecure-sha1-intermediate flag to ignore. Aborting")
}

func NewAPIv4Client(instanceURL string, allowInsecureSHA1, allowInsecureTLS bool) *model.Client4 {
	client := model.NewAPIv4Client(instanceURL)
	userAgent := fmt.Sprintf("mmctl/%s (%s)", Version, runtime.GOOS)
	client.HTTPHeader = map[string]string{"User-Agent": userAgent}

	tlsConfig := &tls.Config{
		MinVersion: tls.VersionTLS12,
	}

	if allowInsecureTLS {
		tlsConfig.MinVersion = tls.VersionTLS10
	}

	if !allowInsecureSHA1 {
		tlsConfig.VerifyPeerCertificate = VerifyCertificates
	}

	client.HTTPClient = &http.Client{
		Transport: &http.Transport{
			TLSClientConfig: tlsConfig,
			Proxy:           http.ProxyFromEnvironment,
		},
	}

	return client
}

func InitClientWithUsernameAndPassword(ctx context.Context, username, password, instanceURL string, allowInsecureSHA1, allowInsecureTLS bool) (*model.Client4, string, error) {
	client := NewAPIv4Client(instanceURL, allowInsecureSHA1, allowInsecureTLS)

	_, resp, err := client.Login(ctx, username, password)
	if err != nil {
		return nil, "", checkInsecureTLSError(err, allowInsecureTLS)
	}
	return client, resp.ServerVersion, nil
}

func InitClientWithMFA(ctx context.Context, username, password, mfaToken, instanceURL string, allowInsecureSHA1, allowInsecureTLS bool) (*model.Client4, string, error) {
	client := NewAPIv4Client(instanceURL, allowInsecureSHA1, allowInsecureTLS)
	_, resp, err := client.LoginWithMFA(ctx, username, password, mfaToken)
	if err != nil {
		return nil, "", checkInsecureTLSError(err, allowInsecureTLS)
	}
	return client, resp.ServerVersion, nil
}

func InitClientWithCredentials(ctx context.Context, credentials *Credentials, allowInsecureSHA1, allowInsecureTLS bool) (*model.Client4, string, error) {
	client := NewAPIv4Client(credentials.InstanceURL, allowInsecureSHA1, allowInsecureTLS)

	client.AuthType = model.HeaderBearer
	client.AuthToken = credentials.AuthToken

	_, resp, err := client.GetMe(ctx, "")
	if err != nil {
		return nil, "", checkInsecureTLSError(err, allowInsecureTLS)
	}

	return client, resp.ServerVersion, nil
}

func InitClient(ctx context.Context, allowInsecureSHA1, allowInsecureTLS bool) (*model.Client4, string, error) {
	credentials, err := GetCurrentCredentials()
	if err != nil {
		return nil, "", err
	}
	return InitClientWithCredentials(ctx, credentials, allowInsecureSHA1, allowInsecureTLS)
}

func InitWebSocketClient() (*model.WebSocketClient, error) {
	credentials, err := GetCurrentCredentials()
	if err != nil {
		return nil, err
	}
	client, appErr := model.NewWebSocketClient4(strings.Replace(credentials.InstanceURL, "http", "ws", 1), credentials.AuthToken)
	if appErr != nil {
		return nil, errors.Wrap(appErr, "unable to create the websockets connection")
	}
	return client, nil
}

func InitUnixClient(socketPath string) (*model.Client4, error) {
	if err := checkValidSocket(socketPath); err != nil {
		return nil, err
	}

	return model.NewAPIv4SocketClient(socketPath), nil
}

func checkInsecureTLSError(err error, allowInsecureTLS bool) error {
	if (strings.Contains(err.Error(), "tls: protocol version not supported") ||
		strings.Contains(err.Error(), "tls: server selected unsupported protocol version")) && !allowInsecureTLS {
		return errors.New("won't perform action through an insecure TLS connection. Please add --insecure-tls-version to bypass this check")
	}
	return err
}<|MERGE_RESOLUTION|>--- conflicted
+++ resolved
@@ -68,35 +68,23 @@
 	return true, nil
 }
 
-<<<<<<< HEAD
-func withClient(fn func(c client.Client, cmd *cobra.Command, args []string) error) func(cmd *cobra.Command, args []string) error {
-	return func(cmd *cobra.Command, args []string) error {
-		// Assume local mode if no server address is provided
-		if !viper.GetBool("local") {
-			credentials, err := GetCurrentCredentials()
-			if err != nil {
-				cmd.PrintErrln("Warning: Unable to retrieve credentials, assuming --local mode")
-				viper.Set("local", true)
-			} else if credentials == nil {
-				cmd.PrintErrln("Warning: No credentials found, assuming --local mode")
-				viper.Set("local", true)
-			}
-		}
-
-		if viper.GetBool("local") {
-			c, err := InitUnixClient(viper.GetString("local-socket-path"))
-			if err != nil {
-				return err
-			}
-			printer.SetServerAddres("local instance")
-			return fn(c, cmd, args)
-=======
-func getClient(ctx context.Context) (*model.Client4, string, bool, error) {
+func getClient(ctx context.Context, cmd *cobra.Command) (*model.Client4, string, bool, error) {
+	// Assume local mode if no server address is provided
+	if !viper.GetBool("local") {
+		credentials, err := GetCurrentCredentials()
+		if err != nil {
+			cmd.PrintErrln("Warning: Unable to retrieve credentials, assuming --local mode")
+			viper.Set("local", true)
+		} else if credentials == nil {
+			cmd.PrintErrln("Warning: No credentials found, assuming --local mode")
+			viper.Set("local", true)
+		}
+	}
+
 	if viper.GetBool("local") {
 		c, err := InitUnixClient(viper.GetString("local-socket-path"))
 		if err != nil {
 			return nil, "", true, err
->>>>>>> e8ef2619
 		}
 		printer.SetServerAddres("local instance")
 
@@ -114,7 +102,7 @@
 func withClient(fn func(c client.Client, cmd *cobra.Command, args []string) error) func(cmd *cobra.Command, args []string) error {
 	return func(cmd *cobra.Command, args []string) error {
 		ctx := context.TODO()
-		c, serverVersion, local, err := getClient(ctx)
+		c, serverVersion, local, err := getClient(ctx, cmd)
 		if err != nil {
 			return fmt.Errorf("failed to create client: %w", err)
 		}

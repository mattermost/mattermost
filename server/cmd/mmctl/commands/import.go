// Copyright (c) 2015-present Mattermost, Inc. All Rights Reserved.
// See LICENSE.txt for license information.

package commands

import (
	"context"
	"errors"
	"fmt"
	"io"
	"os"
	"path"
	"path/filepath"
	"strconv"
	"strings"
	"text/template"
	"time"

	"github.com/mattermost/mattermost/server/public/model"
	"github.com/spf13/cobra"

	"github.com/mattermost/mattermost/server/v8/cmd/mmctl/client"
	"github.com/mattermost/mattermost/server/v8/cmd/mmctl/commands/importer"
	"github.com/mattermost/mattermost/server/v8/cmd/mmctl/printer"
)

var ImportCmd = &cobra.Command{
	Use:   "import",
	Short: "Management of imports",
}

var ImportUploadCmd = &cobra.Command{
	Use:     "upload [filepath]",
	Short:   "Upload import files",
	Example: "  import upload import_file.zip",
	Args:    cobra.ExactArgs(1),
	RunE:    withClient(importUploadCmdF),
}

var ImportListCmd = &cobra.Command{
	Use:     "list",
	Aliases: []string{"ls"},
	Short:   "List import files",
	Example: " import list",
}

var ImportListAvailableCmd = &cobra.Command{
	Use:     "available",
	Short:   "List available import files",
	Example: "  import list available",
	Args:    cobra.NoArgs,
	RunE:    withClient(importListAvailableCmdF),
}

var ImportJobCmd = &cobra.Command{
	Use:   "job",
	Short: "List and show import jobs",
}

var ImportListIncompleteCmd = &cobra.Command{
	Use:     "incomplete",
	Short:   "List incomplete import files uploads",
	Example: "  import list incomplete",
	Args:    cobra.NoArgs,
	RunE:    withClient(importListIncompleteCmdF),
}

var ImportJobListCmd = &cobra.Command{
	Use:     "list",
	Example: "  import job list",
	Short:   "List import jobs",
	Aliases: []string{"ls"},
	Args:    cobra.NoArgs,
	RunE:    withClient(importJobListCmdF),
}

var ImportJobShowCmd = &cobra.Command{
	Use:     "show [importJobID]",
	Example: " import job show f3d68qkkm7n8xgsfxwuo498rah",
	Short:   "Show import job",
	Args:    cobra.ExactArgs(1),
	RunE:    withClient(importJobShowCmdF),
}

var ImportProcessCmd = &cobra.Command{
	Use:     "process [importname]",
	Example: "  import process 35uy6cwrqfnhdx3genrhqqznxc_import.zip",
	Short:   "Start an import job",
	Args:    cobra.ExactArgs(1),
	RunE:    withClient(importProcessCmdF),
}

var ImportValidateCmd = &cobra.Command{
	Use:     "validate [filepath]",
	Example: "  import validate import_file.zip --team myteam --team myotherteam",
	Short:   "Validate an import file",
	Args:    cobra.ExactArgs(1),
	RunE: func(command *cobra.Command, args []string) error {
		return importValidateCmdF(nil, command, args)
	},
}

func init() {
	ImportUploadCmd.Flags().Bool("resume", false, "Set to true to resume an incomplete import upload.")
	ImportUploadCmd.Flags().String("upload", "", "The ID of the import upload to resume.")

	ImportJobListCmd.Flags().Int("page", 0, "Page number to fetch for the list of import jobs")
	ImportJobListCmd.Flags().Int("per-page", DefaultPageSize, "Number of import jobs to be fetched")
	ImportJobListCmd.Flags().Bool("all", false, "Fetch all import jobs. --page flag will be ignore if provided")

	ImportValidateCmd.Flags().StringArray("team", nil, "Predefined team[s] to assume as already present on the destination server. Implies --check-missing-teams. The flag can be repeated")
	ImportValidateCmd.Flags().Bool("check-missing-teams", false, "Check for teams that are not defined but referenced in the archive")
	ImportValidateCmd.Flags().Bool("ignore-attachments", false, "Don't check if the attached files are present in the archive")
	ImportValidateCmd.Flags().Bool("check-server-duplicates", true, "Set to false to ignore teams, channels, and users already present on the server")

	ImportProcessCmd.Flags().Bool("bypass-upload", false, "If this is set, the file is not processed from the server, but rather directly read from the filesystem. Works only in --local mode.")
	ImportProcessCmd.Flags().Bool("extract-content", true, "If this is set, document attachments will be extracted and indexed during the import process. It is advised to disable it to improve performance.")

	ImportListCmd.AddCommand(
		ImportListAvailableCmd,
		ImportListIncompleteCmd,
	)
	ImportJobCmd.AddCommand(
		ImportJobListCmd,
		ImportJobShowCmd,
	)
	ImportCmd.AddCommand(
		ImportUploadCmd,
		ImportListCmd,
		ImportProcessCmd,
		ImportJobCmd,
		ImportValidateCmd,
	)
	RootCmd.AddCommand(ImportCmd)
}

func importListIncompleteCmdF(c client.Client, command *cobra.Command, args []string) error {
	isLocal, _ := command.Flags().GetBool("local")
	userID := "me"
	if isLocal {
		userID = model.UploadNoUserID
	}

	uploads, _, err := c.GetUploadsForUser(context.TODO(), userID)
	if err != nil {
		return fmt.Errorf("failed to get uploads: %w", err)
	}

	var hasImports bool
	for _, us := range uploads {
		if us.Type == model.UploadTypeImport {
			completedPct := float64(us.FileOffset) / float64(us.FileSize) * 100
			printer.PrintT(fmt.Sprintf("  ID: {{.Id}}\n  Name: {{.Filename}}\n  Uploaded: {{.FileOffset}}/{{.FileSize}} (%0.0f%%)\n", completedPct), us)
			hasImports = true
		}
	}

	if !hasImports {
		printer.Print("No incomplete import uploads found")
		return nil
	}

	return nil
}

func importListAvailableCmdF(c client.Client, command *cobra.Command, args []string) error {
	imports, _, err := c.ListImports(context.TODO())
	if err != nil {
		return fmt.Errorf("failed to list imports: %w", err)
	}

	if len(imports) == 0 {
		printer.Print("No import files found")
		return nil
	}

	for _, name := range imports {
		printer.Print(name)
	}

	return nil
}

func importUploadCmdF(c client.Client, command *cobra.Command, args []string) error {
	filepath := args[0]

	isLocal, _ := command.Flags().GetBool("local")
	if isLocal {
		printer.PrintWarning("In --local mode, you don't need to upload the file to server any more. Directly use the import process command and pass the export file.")
	}

	file, err := os.Open(filepath)
	if err != nil {
		return fmt.Errorf("failed to open import file: %w", err)
	}
	defer file.Close()

	info, err := file.Stat()
	if err != nil {
		return fmt.Errorf("failed to stat import file: %w", err)
	}

	shouldResume, _ := command.Flags().GetBool("resume")
	var us *model.UploadSession
	if shouldResume {
		uploadID, nErr := command.Flags().GetString("upload")
		if nErr != nil || !model.IsValidId(uploadID) {
			return errors.New("upload session ID is missing or invalid")
		}

		us, _, err = c.GetUpload(context.TODO(), uploadID)
		if err != nil {
			return fmt.Errorf("failed to get upload session: %w", err)
		}

		if us.FileSize != info.Size() {
			return fmt.Errorf("file sizes do not match")
		}

		if _, nErr := file.Seek(us.FileOffset, io.SeekStart); nErr != nil {
			return fmt.Errorf("failed to get seek file: %w", nErr)
		}
	} else {
		isLocal, _ := command.Flags().GetBool("local")
		userID := "me"
		if isLocal {
			userID = model.UploadNoUserID
		}

		us, _, err = c.CreateUpload(context.TODO(), &model.UploadSession{
			Filename: info.Name(),
			FileSize: info.Size(),
			Type:     model.UploadTypeImport,
			UserId:   userID,
		})
		if err != nil {
			return fmt.Errorf("failed to create upload session: %w", err)
		}

		printer.PrintT("Upload session successfully created, ID: {{.Id}} ", us)
	}

	finfo, _, err := c.UploadData(context.TODO(), us.Id, file)
	if err != nil {
		return fmt.Errorf("failed to upload data: %w", err)
	}

	printer.PrintT("Import file successfully uploaded, name: {{.Id}}", finfo)

	return nil
}

func importProcessCmdF(c client.Client, command *cobra.Command, args []string) error {
	importFile := args[0]

	isLocal, _ := command.Flags().GetBool("local")
	bypassUpload, _ := command.Flags().GetBool("bypass-upload")
	if bypassUpload {
		if isLocal {
			// First, we validate whether the server is in HA.
			config, _, err := c.GetOldClientConfig(context.TODO(), "")
			if err != nil {
				return err
			}

			enableCluster, err := strconv.ParseBool(config["EnableCluster"])
			if err != nil {
				return fmt.Errorf("failed to parse EnableCluster: %w", err)
			}

			if enableCluster {
				return errors.New("--bypass-upload flag doesn't work if the server is in HA. Because the file has to be present locally on the server where the job request hits. Please disable HA and try again.")
			}

			// in local mode, we tell the server to directly read from this file.
			if _, err := os.Stat(importFile); errors.Is(err, os.ErrNotExist) {
				return fmt.Errorf("file %s doesn't exist. NOTE: If this file was uploaded to the server via mmctl import upload, please omit the --bypass-upload flag to revert to old behavior.", importFile)
			}
			// If it's not an absolute path, then we make it
			if !path.IsAbs(importFile) {
				var err2 error
				importFile, err2 = filepath.Abs(importFile)
				if err2 != nil {
					return fmt.Errorf("error is getting the absolute path to %s: %w", importFile, err2)
				}
			}
		} else {
			printer.PrintWarning("--bypass-upload has no effect in non-local mode.")
		}
	}

	extractContent, _ := command.Flags().GetBool("extract-content")

	job, _, err := c.CreateJob(context.TODO(), &model.Job{
		Type: model.JobTypeImportProcess,
		Data: map[string]string{
			"import_file":     importFile,
			"local_mode":      strconv.FormatBool(isLocal && bypassUpload),
			"extract_content": strconv.FormatBool(extractContent),
		},
	})
	if err != nil {
		return fmt.Errorf("failed to create import process job: %w", err)
	}

	printer.PrintT("Import process job successfully created, ID: {{.Id}}", job)

	return nil
}

func importJobShowCmdF(c client.Client, command *cobra.Command, args []string) error {
	job, _, err := c.GetJob(context.TODO(), args[0])
	if err != nil {
		return fmt.Errorf("failed to get import job: %w", err)
	}

	printJob(job)

	return nil
}

<<<<<<< HEAD
func jobListCmdF(c client.Client, command *cobra.Command, jobType string) error {
	page, err := command.Flags().GetInt("page")
	if err != nil {
		return err
	}
	perPage, err := command.Flags().GetInt("per-page")
	if err != nil {
		return err
	}
	if perPage > MaxPageSize {
		perPage = MaxPageSize
		printer.PrintError(fmt.Sprintf("Per page value is greater than the maximum allowed. Reduced to %d", MaxPageSize))
	}
	showAll, err := command.Flags().GetBool("all")
	if err != nil {
		return err
	}

	if showAll {
		page = 0
	}

	for {
		jobs, _, err := c.GetJobsByType(context.TODO(), jobType, page, perPage)
		if err != nil {
			return fmt.Errorf("failed to get jobs: %w", err)
		}

		if len(jobs) == 0 {
			if !showAll || page == 0 {
				printer.Print("No jobs found")
			}
			return nil
		}

		for _, job := range jobs {
			printJob(job)
		}

		if !showAll {
			break
		}

		page++
	}

	return nil
}

=======
>>>>>>> 0dbef88c
func importJobListCmdF(c client.Client, command *cobra.Command, args []string) error {
	return jobListCmdF(c, command, model.JobTypeImportProcess, "")
}

type Statistics struct {
	Roles          uint64 `json:"roles"`
	Schemes        uint64 `json:"schemes"`
	Teams          uint64 `json:"teams"`
	Channels       uint64 `json:"channels"`
	Users          uint64 `json:"users"`
	Emojis         uint64 `json:"emojis"`
	Posts          uint64 `json:"posts"`
	DirectChannels uint64 `json:"direct_channels"`
	DirectPosts    uint64 `json:"direct_posts"`
	Attachments    uint64 `json:"attachments"`
}

type ImportValidationResult struct {
	FileName   string                            `json:"file_name"`
	TotalLines uint64                            `json:"total_lines"`
	Elapsed    time.Duration                     `json:"elapsed_time_ns"`
	Errors     []*importer.ImportValidationError `json:"errors"`
}

func importValidateCmdF(c client.Client, command *cobra.Command, args []string) error {
	configurePrinter()
	defer printer.Print("Validation complete\n")

	var (
		serverTeams    = make(map[string]*model.Team) // initialize it in case we need to add teams manually
		serverChannels map[importer.ChannelTeam]*model.Channel
		serverUsers    map[string]*model.User
		serverEmails   map[string]*model.User
		maxPostSize    int
	)

	preRunWithClient := func(c client.Client, cmd *cobra.Command, args []string) error {
		users, err := getPages(func(page, numPerPage int, etag string) ([]*model.User, *model.Response, error) {
			return c.GetUsers(context.TODO(), page, numPerPage, etag)
		}, DefaultPageSize)
		if err != nil {
			return err
		}

		config, _, err := c.GetOldClientConfig(context.TODO(), "")
		if err != nil {
			return err
		}

		maxPostSize, err = strconv.Atoi(config["MaxPostSize"])
		if err != nil {
			return fmt.Errorf("failed to parse MaxPostSize: %w", err)
		}

		serverUsers = make(map[string]*model.User)
		serverEmails = make(map[string]*model.User)
		for _, user := range users {
			serverUsers[user.Nickname] = user
			serverEmails[user.Email] = user
		}

		teams, err := getPages(func(page, numPerPage int, etag string) ([]*model.Team, *model.Response, error) {
			return c.GetAllTeams(context.TODO(), etag, page, numPerPage)
		}, DefaultPageSize)
		if err != nil {
			return err
		}

		serverChannels = make(map[importer.ChannelTeam]*model.Channel)
		for _, team := range teams {
			serverTeams[team.Name] = team

			publicChannels, err := getPages(func(page, numPerPage int, etag string) ([]*model.Channel, *model.Response, error) {
				return c.GetPublicChannelsForTeam(context.TODO(), team.Id, page, numPerPage, etag)
			}, DefaultPageSize)
			if err != nil {
				return err
			}

			privateChannels, err := getPages(func(page, numPerPage int, etag string) ([]*model.Channel, *model.Response, error) {
				return c.GetPrivateChannelsForTeam(context.TODO(), team.Id, page, numPerPage, etag)
			}, DefaultPageSize)
			if err != nil {
				return err
			}

			for _, channel := range publicChannels {
				serverChannels[importer.ChannelTeam{Channel: channel.Name, Team: team.Name}] = channel
			}
			for _, channel := range privateChannels {
				serverChannels[importer.ChannelTeam{Channel: channel.Name, Team: team.Name}] = channel
			}
		}

		return nil
	}

	var err error
	if c != nil {
		err = preRunWithClient(c, command, args)
	} else {
		err = withClient(preRunWithClient)(command, args)
	}
	if err != nil {
		printer.Print(fmt.Sprintf("could not initialize client (%s), skipping online checks\n", err.Error()))
	}

	injectedTeams, err := command.Flags().GetStringArray("team")
	if err != nil {
		return err
	}
	for _, team := range injectedTeams {
		if _, ok := serverTeams[team]; !ok {
			serverTeams[team] = &model.Team{
				Id:          "<predefined>",
				Name:        team,
				DisplayName: "team was predefined",
			}
		}
	}

	checkMissingTeams, err := command.Flags().GetBool("check-missing-teams")
	if err != nil {
		return err
	}

	ignoreAttachments, err := command.Flags().GetBool("ignore-attachments")
	if err != nil {
		return err
	}

	checkServerDuplicates, err := command.Flags().GetBool("check-server-duplicates")
	if err != nil {
		return err
	}

	if maxPostSize == 0 {
		maxPostSize = model.PostMessageMaxRunesV2
	}

	createMissingTeams := !checkMissingTeams && len(injectedTeams) == 0
	validator := importer.NewValidator(
		args[0],               // input file
		ignoreAttachments,     // ignore attachments flag
		createMissingTeams,    // create missing teams flag
		checkServerDuplicates, // check for server duplicates flag
		serverTeams,           // map of existing teams
		serverChannels,        // map of existing channels
		serverUsers,           // map of users by name
		serverEmails,          // map of users by email
		maxPostSize,
	)

	var errors []*importer.ImportValidationError
	templateError := template.Must(template.New("").Parse("{{ .Error }}\n"))
	validator.OnError(func(ive *importer.ImportValidationError) error {
		printer.PrintPreparedT(templateError, ive)
		errors = append(errors, ive)
		return nil
	})

	err = validator.Validate()
	if err != nil {
		return err
	}

	stat := Statistics{
		Roles:          validator.Roles(),
		Schemes:        validator.Schemes(),
		Teams:          validator.TeamCount(),
		Channels:       validator.ChannelCount(),
		Users:          validator.UserCount(),
		Posts:          (validator.PostCount()),
		DirectChannels: (validator.DirectChannelCount()),
		DirectPosts:    (validator.DirectPostCount()),
		Emojis:         (validator.Emojis()),
		Attachments:    uint64(len(validator.Attachments())),
	}

	printStatistics(stat)

	createdTeams := validator.CreatedTeams()
	if createMissingTeams && len(createdTeams) != 0 {
		printer.PrintT("Automatically created teams: {{ join .CreatedTeams \", \" }}\n", struct {
			CreatedTeams []string `json:"created_teams"`
		}{createdTeams})
	}

	unusedAttachments := validator.UnusedAttachments()
	if len(unusedAttachments) > 0 {
		printer.PrintT("Unused Attachments ({{ len .UnusedAttachments }}):\n"+
			"{{ range .UnusedAttachments }}  {{ . }}\n{{ end }}", struct {
			UnusedAttachments []string `json:"unused_attachments"`
		}{unusedAttachments})
	}

	printer.PrintT("It took {{ .Elapsed }} to validate {{ .TotalLines }} lines in {{ .FileName }}\n", ImportValidationResult{args[0], validator.Lines(), validator.Duration(), errors})

	return nil
}

func configurePrinter() {
	// we want to manage the newlines ourselves
	printer.SetNoNewline(true)

	// define a join function
	printer.SetTemplateFunc("join", strings.Join)
}

func printStatistics(stat Statistics) {
	tmpl := "\n" +
		"Roles           {{ .Roles }}\n" +
		"Schemes         {{ .Schemes }}\n" +
		"Teams           {{ .Teams }}\n" +
		"Channels        {{ .Channels }}\n" +
		"Users           {{ .Users }}\n" +
		"Emojis          {{ .Emojis }}\n" +
		"Posts           {{ .Posts }}\n" +
		"Direct Channels {{ .DirectChannels }}\n" +
		"Direct Posts    {{ .DirectPosts }}\n" +
		"Attachments     {{ .Attachments }}\n"

	printer.PrintT(tmpl, stat)
}<|MERGE_RESOLUTION|>--- conflicted
+++ resolved
@@ -319,58 +319,6 @@
 	return nil
 }
 
-<<<<<<< HEAD
-func jobListCmdF(c client.Client, command *cobra.Command, jobType string) error {
-	page, err := command.Flags().GetInt("page")
-	if err != nil {
-		return err
-	}
-	perPage, err := command.Flags().GetInt("per-page")
-	if err != nil {
-		return err
-	}
-	if perPage > MaxPageSize {
-		perPage = MaxPageSize
-		printer.PrintError(fmt.Sprintf("Per page value is greater than the maximum allowed. Reduced to %d", MaxPageSize))
-	}
-	showAll, err := command.Flags().GetBool("all")
-	if err != nil {
-		return err
-	}
-
-	if showAll {
-		page = 0
-	}
-
-	for {
-		jobs, _, err := c.GetJobsByType(context.TODO(), jobType, page, perPage)
-		if err != nil {
-			return fmt.Errorf("failed to get jobs: %w", err)
-		}
-
-		if len(jobs) == 0 {
-			if !showAll || page == 0 {
-				printer.Print("No jobs found")
-			}
-			return nil
-		}
-
-		for _, job := range jobs {
-			printJob(job)
-		}
-
-		if !showAll {
-			break
-		}
-
-		page++
-	}
-
-	return nil
-}
-
-=======
->>>>>>> 0dbef88c
 func importJobListCmdF(c client.Client, command *cobra.Command, args []string) error {
 	return jobListCmdF(c, command, model.JobTypeImportProcess, "")
 }

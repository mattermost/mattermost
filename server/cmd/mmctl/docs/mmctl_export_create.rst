.. _mmctl_export_create:

mmctl export create
-------------------

Create export file

Synopsis
~~~~~~~~


Create export file

::

  mmctl export create [flags]

Options
~~~~~~~

::

  -h, --help                        help for create
<<<<<<< HEAD
      --include-archived-channels   Set to true to include archived channels in the export file.
      --include-profile-pictures    Set to true to include profile pictures in the export file.
      --no-attachments              Set to true to exclude file attachments in the export file.
=======
      --include-archived-channels   Include archived channels in the export file.
      --no-attachments              Exclude file attachments from the export file.
>>>>>>> b1e74589

Options inherited from parent commands
~~~~~~~~~~~~~~~~~~~~~~~~~~~~~~~~~~~~~~

::

      --config string                path to the configuration file (default "$XDG_CONFIG_HOME/mmctl/config")
      --disable-pager                disables paged output
      --insecure-sha1-intermediate   allows to use insecure TLS protocols, such as SHA-1
      --insecure-tls-version         allows to use TLS versions 1.0 and 1.1
      --json                         the output format will be in json format
      --local                        allows communicating with the server through a unix socket
      --quiet                        prevent mmctl to generate output for the commands
      --strict                       will only run commands if the mmctl version matches the server one
      --suppress-warnings            disables printing warning messages

SEE ALSO
~~~~~~~~

* `mmctl export <mmctl_export.rst>`_ 	 - Management of exports
<|MERGE_RESOLUTION|>--- conflicted
+++ resolved
@@ -21,14 +21,9 @@
 ::
 
   -h, --help                        help for create
-<<<<<<< HEAD
-      --include-archived-channels   Set to true to include archived channels in the export file.
-      --include-profile-pictures    Set to true to include profile pictures in the export file.
-      --no-attachments              Set to true to exclude file attachments in the export file.
-=======
       --include-archived-channels   Include archived channels in the export file.
+      --include-profile-pictures    Include profile pictures in the export file.
       --no-attachments              Exclude file attachments from the export file.
->>>>>>> b1e74589
 
 Options inherited from parent commands
 ~~~~~~~~~~~~~~~~~~~~~~~~~~~~~~~~~~~~~~

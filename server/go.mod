module github.com/mattermost/mattermost-server/server/v8

go 1.19

require (
	code.sajari.com/docconv v1.3.5
	github.com/Masterminds/semver/v3 v3.2.1
	github.com/Masterminds/squirrel v1.5.4
	github.com/avct/uasurfer v0.0.0-20191028135549-26b5daa857f1
	github.com/aws/aws-sdk-go v1.44.240
	github.com/blang/semver v3.5.1+incompatible
	github.com/blevesearch/bleve/v2 v2.3.7
	github.com/cespare/xxhash/v2 v2.2.0
	github.com/dgrijalva/jwt-go v3.2.0+incompatible
	github.com/dgryski/dgoogauth v0.0.0-20190221195224-5a805980a5f3
	github.com/disintegration/imaging v1.6.2
	github.com/dyatlov/go-opengraph/opengraph v0.0.0-20220524092352-606d7b1e5f8a
	github.com/fatih/color v1.15.0
	github.com/fsnotify/fsnotify v1.6.0
	github.com/getsentry/sentry-go v0.20.0
	github.com/go-sql-driver/mysql v1.7.1
	github.com/golang-migrate/migrate/v4 v4.15.2
	github.com/golang/freetype v0.0.0-20170609003504-e2365dfdc4a0
	github.com/golang/mock v1.6.0
	github.com/google/go-querystring v1.1.0
	github.com/gorilla/handlers v1.5.1
	github.com/gorilla/mux v1.8.0
	github.com/gorilla/schema v1.2.0
	github.com/gorilla/websocket v1.5.0
	github.com/graph-gophers/dataloader/v6 v6.0.0
	github.com/graph-gophers/dataloader/v7 v7.1.0
	github.com/graph-gophers/graphql-go v1.5.1-0.20230110080634-edea822f558a
	github.com/h2non/go-is-svg v0.0.0-20160927212452-35e8c4b0612c
	github.com/hako/durafmt v0.0.0-20210608085754-5c1018a4e16b
	github.com/hashicorp/go-multierror v1.1.1
	github.com/hashicorp/memberlist v0.3.1
	github.com/icrowley/fake v0.0.0-20180203215853-4178557ae428
	github.com/isacikgoz/prompt v0.1.0
	github.com/jaytaylor/html2text v0.0.0-20230321000545-74c2419ad056
	github.com/jmoiron/sqlx v1.3.5
	github.com/krolaw/zipstream v0.0.0-20180621105154-0a2661891f94
	github.com/ledongthuc/pdf v0.0.0-20220302134840-0c2507a12d80
	github.com/lib/pq v1.10.9
	github.com/mattermost/go-i18n v1.11.1-0.20211013152124-5c415071e404
	github.com/mattermost/gosaml2 v0.3.3
	github.com/mattermost/gziphandler v0.0.1
	github.com/mattermost/ldap v0.0.0-20201202150706-ee0e6284187d
	github.com/mattermost/logr/v2 v2.0.16
	github.com/mattermost/mattermost-server/server/public v0.0.0-00010101000000-000000000000
	github.com/mattermost/morph v1.0.5-0.20230511171014-e76e25978d56
	github.com/mattermost/rsc v0.0.0-20160330161541-bbaefb05eaa0
	github.com/mattermost/squirrel v0.2.0
	github.com/mgdelacroix/foundation v0.0.0-20220812143423-0bfc18f73538
	github.com/mholt/archiver/v3 v3.5.1
	github.com/microcosm-cc/bluemonday v1.0.23
	github.com/minio/minio-go/v7 v7.0.51
	github.com/mitchellh/mapstructure v1.5.0
	github.com/oklog/run v1.1.0
	github.com/oov/psd v0.0.0-20220121172623-5db5eafcecbb
	github.com/opentracing/opentracing-go v1.2.0
	github.com/pkg/errors v0.9.1
	github.com/prometheus/client_golang v1.14.0
	github.com/reflog/dateconstraints v0.2.1
	github.com/rivo/uniseg v0.4.4
	github.com/rs/cors v1.8.3
	github.com/rudderlabs/analytics-go v3.3.3+incompatible
	github.com/rwcarlsen/goexif v0.0.0-20190401172101-9e8deecbddbd
	github.com/sergi/go-diff v1.3.1
	github.com/sirupsen/logrus v1.9.0
	github.com/spf13/cobra v1.7.0
	github.com/spf13/viper v1.15.0
	github.com/splitio/go-client/v6 v6.3.1
	github.com/stretchr/testify v1.8.2
	github.com/throttled/throttled v2.2.5+incompatible
	github.com/tinylib/msgp v1.1.8
	github.com/tylerb/graceful v1.2.15
	github.com/uber/jaeger-client-go v2.30.0+incompatible
	github.com/uber/jaeger-lib v2.4.1+incompatible
	github.com/vmihailenco/msgpack/v5 v5.3.5
	github.com/wiggin77/merror v1.0.4
	github.com/writeas/go-strip-markdown v2.0.1+incompatible
	github.com/xtgo/uuid v0.0.0-20140804021211-a0b114877d4c
	github.com/yuin/goldmark v1.5.4
	golang.org/x/crypto v0.8.0
	golang.org/x/image v0.7.0
	golang.org/x/net v0.10.0
	golang.org/x/oauth2 v0.7.0
<<<<<<< HEAD
	golang.org/x/sync v0.1.0
	golang.org/x/term v0.7.0
	golang.org/x/tools v0.8.0
=======
	golang.org/x/sync v0.2.0
	golang.org/x/tools v0.9.1
>>>>>>> b6b561a8
	gopkg.in/guregu/null.v4 v4.0.0
	gopkg.in/mail.v2 v2.3.1
	gopkg.in/olivere/elastic.v6 v6.2.37
	gopkg.in/yaml.v2 v2.4.0
	gopkg.in/yaml.v3 v3.0.1
)

require (
	github.com/HdrHistogram/hdrhistogram-go v0.9.0 // indirect
	github.com/JalfResi/justext v0.0.0-20221106200834-be571e3e3052 // indirect
	github.com/PuerkitoBio/goquery v1.8.1 // indirect
	github.com/RoaringBitmap/roaring v1.2.3 // indirect
	github.com/advancedlogic/GoOse v0.0.0-20210820140952-9d5822d4a625 // indirect
	github.com/andybalholm/brotli v1.0.5 // indirect
	github.com/andybalholm/cascadia v1.3.1 // indirect
	github.com/araddon/dateparse v0.0.0-20210429162001-6b43995a97de // indirect
	github.com/armon/go-metrics v0.4.0 // indirect
	github.com/aymerick/douceur v0.2.0 // indirect
	github.com/beevik/etree v1.1.0 // indirect
	github.com/beorn7/perks v1.0.1 // indirect
	github.com/bits-and-blooms/bitset v1.5.0 // indirect
	github.com/bits-and-blooms/bloom/v3 v3.3.1 // indirect
	github.com/blevesearch/bleve_index_api v1.0.5 // indirect
	github.com/blevesearch/geo v0.1.17 // indirect
	github.com/blevesearch/go-porterstemmer v1.0.3 // indirect
	github.com/blevesearch/gtreap v0.1.1 // indirect
	github.com/blevesearch/mmap-go v1.0.4 // indirect
	github.com/blevesearch/scorch_segment_api/v2 v2.1.4 // indirect
	github.com/blevesearch/segment v0.9.1 // indirect
	github.com/blevesearch/snowballstem v0.9.0 // indirect
	github.com/blevesearch/upsidedown_store_api v1.0.2 // indirect
	github.com/blevesearch/vellum v1.0.9 // indirect
	github.com/blevesearch/zapx/v11 v11.3.7 // indirect
	github.com/blevesearch/zapx/v12 v12.3.7 // indirect
	github.com/blevesearch/zapx/v13 v13.3.7 // indirect
	github.com/blevesearch/zapx/v14 v14.3.7 // indirect
	github.com/blevesearch/zapx/v15 v15.3.9 // indirect
	github.com/corpix/uarand v0.1.1 // indirect
	github.com/cpuguy83/go-md2man/v2 v2.0.2 // indirect
	github.com/davecgh/go-spew v1.1.1 // indirect
	github.com/dgryski/go-rendezvous v0.0.0-20200823014737-9f7001d12a5f // indirect
	github.com/dsnet/compress v0.0.2-0.20210315054119-f66993602bf5 // indirect
	github.com/dustin/go-humanize v1.0.1 // indirect
	github.com/fatih/set v0.2.1 // indirect
	github.com/felixge/httpsnoop v1.0.3 // indirect
	github.com/fortytw2/leaktest v1.3.0 // indirect
	github.com/francoispqt/gojay v1.2.13 // indirect
	github.com/gigawattio/window v0.0.0-20180317192513-0f5467e35573 // indirect
	github.com/go-asn1-ber/asn1-ber v1.5.4 // indirect
	github.com/go-resty/resty/v2 v2.7.0 // indirect
	github.com/golang/geo v0.0.0-20230404232722-c4acd7a044dc // indirect
	github.com/golang/protobuf v1.5.3 // indirect
	github.com/golang/snappy v0.0.4 // indirect
	github.com/gomodule/redigo v2.0.0+incompatible // indirect
	github.com/google/btree v1.0.1 // indirect
	github.com/google/uuid v1.3.0 // indirect
	github.com/gopherjs/gopherjs v1.17.2 // indirect
	github.com/gorilla/css v1.0.0 // indirect
	github.com/hashicorp/errwrap v1.1.0 // indirect
	github.com/hashicorp/go-hclog v1.5.0 // indirect
	github.com/hashicorp/go-immutable-radix v1.3.1 // indirect
	github.com/hashicorp/go-msgpack v1.1.5 // indirect
	github.com/hashicorp/go-plugin v1.4.9 // indirect
	github.com/hashicorp/go-sockaddr v1.0.2 // indirect
	github.com/hashicorp/golang-lru v0.5.4 // indirect
	github.com/hashicorp/hcl v1.0.0 // indirect
	github.com/hashicorp/yamux v0.1.1 // indirect
	github.com/inconshreveable/mousetrap v1.1.0 // indirect
	github.com/isacikgoz/fuzzy v0.2.0 // indirect
	github.com/jmespath/go-jmespath v0.4.0 // indirect
	github.com/jonboulle/clockwork v0.2.3 // indirect
	github.com/josharian/intern v1.0.0 // indirect
	github.com/json-iterator/go v1.1.12 // indirect
	github.com/kballard/go-shellquote v0.0.0-20180428030007-95032a82bc51 // indirect
	github.com/klauspost/compress v1.16.4 // indirect
	github.com/klauspost/cpuid/v2 v2.2.4 // indirect
	github.com/klauspost/pgzip v1.2.5 // indirect
	github.com/lann/builder v0.0.0-20180802200727-47ae307949d0 // indirect
	github.com/lann/ps v0.0.0-20150810152359-62de8c46ede0 // indirect
	github.com/levigross/exp-html v0.0.0-20120902181939-8df60c69a8f5 // indirect
	github.com/magiconair/properties v1.8.7 // indirect
	github.com/mailru/easyjson v0.7.7 // indirect
	github.com/mattn/go-colorable v0.1.13 // indirect
	github.com/mattn/go-isatty v0.0.18 // indirect
	github.com/mattn/go-runewidth v0.0.14 // indirect
	github.com/mattn/go-sqlite3 v2.0.3+incompatible // indirect
	github.com/matttproud/golang_protobuf_extensions v1.0.4 // indirect
	github.com/miekg/dns v1.1.48 // indirect
	github.com/minio/md5-simd v1.1.2 // indirect
	github.com/minio/sha256-simd v1.0.0 // indirect
	github.com/mitchellh/go-testing-interface v1.14.1 // indirect
	github.com/modern-go/concurrent v0.0.0-20180306012644-bacd9c7ef1dd // indirect
	github.com/modern-go/reflect2 v1.0.2 // indirect
	github.com/mschoch/smat v0.2.0 // indirect
	github.com/nwaples/rardecode v1.1.3 // indirect
	github.com/olekukonko/tablewriter v0.0.5 // indirect
	github.com/olivere/elastic v6.2.37+incompatible // indirect
	github.com/otiai10/gosseract/v2 v2.4.0 // indirect
	github.com/pborman/uuid v1.2.1 // indirect
	github.com/pelletier/go-toml v1.9.5 // indirect
	github.com/pelletier/go-toml/v2 v2.0.7 // indirect
	github.com/philhofer/fwd v1.1.2 // indirect
	github.com/pierrec/lz4/v4 v4.1.17 // indirect
	github.com/pmezard/go-difflib v1.0.0 // indirect
	github.com/prometheus/client_model v0.3.0 // indirect
	github.com/prometheus/common v0.42.0 // indirect
	github.com/prometheus/procfs v0.9.0 // indirect
	github.com/redis/go-redis/v9 v9.0.3 // indirect
	github.com/remyoudompheng/bigfft v0.0.0-20230129092748-24d4a6f8daec // indirect
	github.com/richardlehane/mscfb v1.0.4 // indirect
	github.com/richardlehane/msoleps v1.0.3 // indirect
	github.com/rs/xid v1.4.0 // indirect
	github.com/russellhaering/goxmldsig v1.2.0 // indirect
	github.com/russross/blackfriday/v2 v2.1.0 // indirect
	github.com/sean-/seed v0.0.0-20170313163322-e2103e2c3529 // indirect
	github.com/segmentio/backo-go v1.0.1 // indirect
	github.com/spf13/afero v1.9.5 // indirect
	github.com/spf13/cast v1.5.0 // indirect
	github.com/spf13/jwalterweatherman v1.1.0 // indirect
	github.com/spf13/pflag v1.0.5 // indirect
	github.com/splitio/go-split-commons/v4 v4.3.1 // indirect
	github.com/splitio/go-toolkit/v5 v5.3.0 // indirect
	github.com/ssor/bom v0.0.0-20170718123548-6386211fdfcf // indirect
	github.com/stretchr/objx v0.5.0 // indirect
	github.com/subosito/gotenv v1.4.2 // indirect
	github.com/tidwall/gjson v1.14.4 // indirect
	github.com/tidwall/match v1.1.1 // indirect
	github.com/tidwall/pretty v1.2.1 // indirect
	github.com/ulikunitz/xz v0.5.11 // indirect
	github.com/vmihailenco/tagparser/v2 v2.0.0 // indirect
	github.com/wiggin77/srslog v1.0.1 // indirect
	github.com/xi2/xz v0.0.0-20171230120015-48954b6210f8 // indirect
	go.etcd.io/bbolt v1.3.7 // indirect
	go.uber.org/atomic v1.10.0 // indirect
	golang.org/x/mod v0.10.0 // indirect
	golang.org/x/sys v0.8.0 // indirect
	golang.org/x/text v0.9.0 // indirect
	google.golang.org/appengine v1.6.7 // indirect
	google.golang.org/genproto v0.0.0-20230410155749-daa745c078e1 // indirect
	google.golang.org/grpc v1.54.0 // indirect
	google.golang.org/protobuf v1.30.0 // indirect
	gopkg.in/alexcesaro/quotedprintable.v3 v3.0.0-20150716171945-2caba252f4dc // indirect
	gopkg.in/ini.v1 v1.67.0 // indirect
	gopkg.in/natefinch/lumberjack.v2 v2.2.1 // indirect
	lukechampine.com/uint128 v1.3.0 // indirect
	modernc.org/cc/v3 v3.40.0 // indirect
	modernc.org/ccgo/v3 v3.16.13 // indirect
	modernc.org/libc v1.22.6 // indirect
	modernc.org/mathutil v1.5.0 // indirect
	modernc.org/memory v1.5.0 // indirect
	modernc.org/opt v0.1.3 // indirect
	modernc.org/sqlite v1.22.1 // indirect
	modernc.org/strutil v1.1.3 // indirect
	modernc.org/token v1.1.0 // indirect
)

// Hack to prevent the willf/bitset module from being upgraded to 1.2.0.
// They changed the module path from github.com/willf/bitset to
// github.com/bits-and-blooms/bitset and a couple of dependent repos are yet
// to update their module paths.
exclude (
	github.com/RoaringBitmap/roaring v0.7.0
	github.com/RoaringBitmap/roaring v0.7.1
	github.com/dyatlov/go-opengraph v0.0.0-20210112100619-dae8665a5b09
	github.com/willf/bitset v1.2.0
)

replace github.com/mattermost/mattermost-server/server/public => ./public<|MERGE_RESOLUTION|>--- conflicted
+++ resolved
@@ -85,14 +85,9 @@
 	golang.org/x/image v0.7.0
 	golang.org/x/net v0.10.0
 	golang.org/x/oauth2 v0.7.0
-<<<<<<< HEAD
-	golang.org/x/sync v0.1.0
-	golang.org/x/term v0.7.0
-	golang.org/x/tools v0.8.0
-=======
 	golang.org/x/sync v0.2.0
+	golang.org/x/term v0.8.0
 	golang.org/x/tools v0.9.1
->>>>>>> b6b561a8
 	gopkg.in/guregu/null.v4 v4.0.0
 	gopkg.in/mail.v2 v2.3.1
 	gopkg.in/olivere/elastic.v6 v6.2.37

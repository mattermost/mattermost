run:
  timeout: 10m

linters-settings:
  gofmt:
    simplify: true
  govet:
    enable-all: true
    disable:
      - fieldalignment

linters:
  disable-all: true
  enable:
    - typecheck # This is to improve error reporting
    - gofmt
    - gosimple
    - govet
    - ineffassign
    - revive
    - staticcheck
    - unconvert
    - unused
    - misspell
    - goimports
    - makezero
    - whitespace
    - errcheck

issues:
  exclude-rules:
    - linters:
      # ignore unused warnings from enterprise code
      # add more as required.
      - unused
      text: "SetupEnterprise"

    - linters:
      - revive
      # We need to fix the unused parameter issues and remove the exception.
      text: "var-naming|error-naming|exported|increment-decrement|error-strings|if-return|unused-parameter|blank-imports|empty-block"

    # Use a seperate set of exception for the enterprise code to allow community members to fix only the open source issues.
    - linters:
      - revive
      path: "enterprise"
      text: "var-naming|error-naming|exported|increment-decrement|error-strings|if-return|unused-parameter|blank-imports|empty-block"

    - linters:
      - misspell
      path: "platform/shared/markdown/html_entities.go"

    - linters:
      - staticcheck
      text: SA1019

    - linters:
        - errcheck
      path: "\
        channels/api4/apitestlib.go|\
        channels/api4/bot_test.go|\
        channels/api4/channel_test.go|\
        channels/api4/cloud.go|\
        channels/api4/cloud_test.go|\
        channels/api4/cluster.go|\
        channels/api4/command.go|\
        channels/api4/command_test.go|\
        channels/api4/compliance.go|\
        channels/api4/config.go|\
        channels/api4/config_local.go|\
        channels/api4/config_test.go|\
        channels/api4/data_retention.go|\
        channels/api4/file_test.go|\
        channels/api4/job_test.go|\
        channels/api4/post_test.go|\
        channels/api4/preference_test.go|\
        channels/api4/reaction_test.go|\
        channels/api4/role.go|\
        channels/api4/saml.go|\
        channels/api4/scheme.go|\
        channels/api4/shared_channel.go|\
        channels/api4/system.go|\
        channels/api4/system_local.go|\
        channels/api4/team_local.go|\
        channels/api4/team_test.go|\
        channels/api4/user_test.go|\
        channels/api4/websocket_test.go|\
        channels/app/app_test.go|\
        channels/app/authorization_test.go|\
        channels/app/auto_responder_test.go|\
        channels/app/bot_test.go|\
        channels/app/brand.go|\
        channels/app/busy_test.go|\
        channels/app/channel.go|\
        channels/app/channel_bookmark_test.go|\
        channels/app/channel_test.go|\
        channels/app/config_test.go|\
<<<<<<< HEAD
        channels/app/email/email_test.go|\
=======
        channels/app/desktop_login.go|\
>>>>>>> 59c42c06
        channels/app/export.go|\
        channels/app/export_test.go|\
        channels/app/file.go|\
        channels/app/file_bench_test.go|\
        channels/app/file_info.go|\
        channels/app/file_test.go|\
        channels/app/helper_test.go|\
        channels/app/imaging/decode.go|\
        channels/app/import_functions.go|\
        channels/app/import_functions_test.go|\
        channels/app/import_utils_test.go|\
        channels/app/imports/import_validators.go|\
        channels/app/integration_action.go|\
        channels/app/integration_action_test.go|\
        channels/app/job_test.go|\
        channels/app/login_test.go|\
        channels/app/migrations.go|\
        channels/app/notification_push.go|\
        channels/app/notification_test.go|\
        channels/app/onboarding_test.go|\
        channels/app/opengraph_test.go|\
        channels/app/permissions.go|\
        channels/app/permissions_test.go|\
        channels/app/platform/busy_test.go|\
        channels/app/platform/cluster_handlers.go|\
        channels/app/platform/config_test.go|\
        channels/app/platform/feature_flags.go|\
        channels/app/platform/helper_test.go|\
        channels/app/platform/license.go|\
        channels/app/platform/link_cache.go|\
        channels/app/platform/log.go|\
        channels/app/platform/metrics.go|\
        channels/app/platform/searchengine.go|\
        channels/app/platform/service.go|\
        channels/app/platform/service_test.go|\
        channels/app/platform/session.go|\
        channels/app/platform/session_test.go|\
        channels/app/platform/status.go|\
        channels/app/platform/web_broadcast_hook.go|\
        channels/app/platform/web_conn.go|\
        channels/app/platform/web_hub.go|\
        channels/app/platform/web_hub_test.go|\
        channels/app/plugin_api_test.go|\
        channels/app/plugin_api_tests/manual.test_http_hijack_plugin/main.go|\
        channels/app/plugin_api_tests/manual.test_serve_metrics_plugin/main.go|\
        channels/app/plugin_api_tests/test_update_user_auth_plugin/main.go|\
        channels/app/plugin_commands_test.go|\
        channels/app/plugin_deadlock_test.go|\
        channels/app/plugin_health_check_test.go|\
        channels/app/plugin_hooks_test.go|\
        channels/app/plugin_install.go|\
        channels/app/plugin_reattach.go|\
        channels/app/plugin_requests.go|\
        channels/app/plugin_signature.go|\
        channels/app/plugin_signature_test.go|\
        channels/app/plugin_test.go|\
        channels/app/post.go|\
        channels/app/post_helpers_test.go|\
        channels/app/post_metadata.go|\
        channels/app/post_metadata_test.go|\
        channels/app/post_persistent_notification_test.go|\
        channels/app/post_test.go|\
        channels/app/product_notices_test.go|\
        channels/app/role_test.go|\
        channels/app/security_update_check.go|\
        channels/app/server.go|\
        channels/app/server_test.go|\
        channels/app/session_test.go|\
        channels/app/slack.go|\
        channels/app/slashcommands/auto_environment.go|\
        channels/app/slashcommands/command_leave_test.go|\
        channels/app/slashcommands/command_loadtest.go|\
        channels/app/slashcommands/command_remove_test.go|\
        channels/app/slashcommands/command_test.go|\
        channels/app/slashcommands/helper_test.go|\
        channels/app/status.go|\
        channels/app/status_test.go|\
        channels/app/support_packet_test.go|\
        channels/app/syncables.go|\
        channels/app/team.go|\
        channels/app/team_test.go|\
        channels/app/teams/helper_test.go|\
        channels/app/upload.go|\
        channels/app/upload_test.go|\
        channels/app/user.go|\
        channels/app/user_test.go|\
        channels/app/user_viewmembers_test.go|\
        channels/app/users/helper_test.go|\
        channels/app/users/users_test.go|\
        channels/app/web_broadcast_hooks_test.go|\
        channels/app/webhook_test.go|\
        channels/jobs/batch_worker_test.go|\
        channels/jobs/helper_test.go|\
        channels/jobs/hosted_purchase_screening/worker.go|\
        channels/jobs/jobs.go|\
        channels/jobs/resend_invitation_email/worker.go|\
        channels/jobs/schedulers_test.go|\
        channels/manualtesting/manual_testing.go|\
        channels/store/localcachelayer/channel_layer.go|\
        channels/store/localcachelayer/channel_layer_test.go|\
        channels/store/localcachelayer/emoji_layer.go|\
        channels/store/localcachelayer/emoji_layer_test.go|\
        channels/store/localcachelayer/file_info_layer.go|\
        channels/store/localcachelayer/file_info_layer_test.go|\
        channels/store/localcachelayer/post_layer.go|\
        channels/store/localcachelayer/post_layer_test.go|\
        channels/store/localcachelayer/reaction_layer.go|\
        channels/store/localcachelayer/reaction_layer_test.go|\
        channels/store/localcachelayer/role_layer.go|\
        channels/store/localcachelayer/role_layer_test.go|\
        channels/store/localcachelayer/scheme_layer.go|\
        channels/store/localcachelayer/scheme_layer_test.go|\
        channels/store/localcachelayer/team_layer.go|\
        channels/store/localcachelayer/terms_of_service_layer.go|\
        channels/store/localcachelayer/terms_of_service_layer_test.go|\
        channels/store/localcachelayer/user_layer.go|\
        channels/store/localcachelayer/webhook_layer.go|\
        channels/store/localcachelayer/webhook_layer_test.go|\
        channels/store/retrylayer/retrylayer_test.go|\
        channels/store/searchtest/channel_layer.go|\
        channels/store/searchtest/file_info_layer.go|\
        channels/store/searchtest/helper.go|\
        channels/store/searchtest/post_layer.go|\
        channels/store/searchtest/user_layer.go|\
        channels/store/sqlstore/command_store.go|\
        channels/store/sqlstore/integrity_test.go|\
        channels/store/sqlstore/session_store.go|\
        channels/store/sqlstore/store.go|\
        channels/store/storetest/channel_bookmark.go|\
        channels/store/storetest/channel_store.go|\
        channels/store/storetest/channel_store_categories.go|\
        channels/store/storetest/file_info_store.go|\
        channels/store/storetest/group_store.go|\
        channels/store/storetest/job_store.go|\
        channels/store/storetest/post_persistent_notification_store.go|\
        channels/store/storetest/post_store.go|\
        channels/store/storetest/product_notices_store.go|\
        channels/store/storetest/role_store.go|\
        channels/store/storetest/scheme_store.go|\
        channels/store/storetest/shared_channel_store.go|\
        channels/store/storetest/team_store.go|\
        channels/store/storetest/thread_store.go|\
        channels/store/storetest/user_store.go|\
        channels/testlib/helper.go|\
        channels/utils/license_test.go|\
        channels/web/oauth_test.go|\
        channels/web/saml.go|\
        channels/web/static.go|\
        channels/web/web_test.go|\
        channels/web/webhook.go|\
        cmd/mattermost/commands/cmdtestlib.go|\
        cmd/mattermost/commands/db.go|\
        cmd/mattermost/commands/export.go|\
        cmd/mattermost/commands/import.go|\
        cmd/mattermost/commands/jobserver.go|\
        cmd/mattermost/commands/server.go|\
        cmd/mattermost/commands/server_test.go|\
        cmd/mattermost/commands/test.go|\
        cmd/mattermost/commands/version.go|\
        platform/services/cache/lru_striped.go|\
        platform/services/cache/lru_striped_bench_test.go|\
        platform/services/cache/lru_striped_test.go|\
        platform/services/cache/lru_test.go|\
        platform/services/docextractor/combine.go|\
        platform/services/docextractor/pdf.go|\
        platform/services/imageproxy/atmos_camo_test.go|\
        platform/services/imageproxy/local.go|\
        platform/services/imageproxy/local_test.go|\
        platform/services/remotecluster/invitation.go|\
        platform/services/remotecluster/ping_test.go|\
        platform/services/remotecluster/send_test.go|\
        platform/services/remotecluster/sendfile.go|\
        platform/services/remotecluster/sendprofileImage_test.go|\
        platform/services/searchengine/bleveengine/bleve_test.go|\
        platform/services/searchengine/bleveengine/common.go|\
        platform/services/searchengine/bleveengine/indexer/indexing_job.go|\
        platform/services/sharedchannel/attachment.go|\
        platform/services/sharedchannel/channelinvite.go|\
        platform/services/sharedchannel/permalink_test.go|\
        platform/services/sharedchannel/sync_recv.go|\
        platform/services/sharedchannel/sync_send.go|\
        platform/services/slackimport/slackimport.go|\
        platform/services/telemetry/telemetry.go|\
        platform/services/telemetry/telemetry_test.go|\
        platform/services/upgrader/upgrader_linux.go|\
        platform/services/upgrader/upgrader_linux_test.go|\
        platform/shared/filestore/filesstore_test.go|\
        platform/shared/filestore/s3store.go|\
        platform/shared/filestore/s3store_test.go|\
        platform/shared/mail/inbucket.go|\
        platform/shared/mail/mail.go|\
        platform/shared/mail/mail_test.go|\
        platform/shared/mfa/mfa.go|\
        platform/shared/templates/templates_test.go|\
        public/model/channel.go|\
        public/model/client4.go|\
        public/model/config.go|\
        public/model/incoming_webhook.go|\
        public/model/license.go|\
        public/model/link_metadata.go|\
        public/model/post.go|\
        public/model/preference.go|\
        public/model/user.go|\
        public/model/utils.go|\
        public/model/websocket_client.go|\
        public/model/websocket_message_test.go|\
        public/plugin/http.go|\
        public/plugin/supervisor_test.go|\
        public/shared/mlog/default.go|\
        public/shared/mlog/global_test.go|\
        public/shared/mlog/mlog.go"<|MERGE_RESOLUTION|>--- conflicted
+++ resolved
@@ -95,11 +95,6 @@
         channels/app/channel_bookmark_test.go|\
         channels/app/channel_test.go|\
         channels/app/config_test.go|\
-<<<<<<< HEAD
-        channels/app/email/email_test.go|\
-=======
-        channels/app/desktop_login.go|\
->>>>>>> 59c42c06
         channels/app/export.go|\
         channels/app/export_test.go|\
         channels/app/file.go|\

--- conflicted
+++ resolved
@@ -179,12 +179,6 @@
         channels/utils/license_test.go|\
         channels/web/oauth_test.go|\
         channels/web/saml.go|\
-<<<<<<< HEAD
-        channels/web/static.go|\
-        channels/web/web.go|\
-=======
-        channels/web/web_test.go|\
->>>>>>> 25ff7a37
         channels/web/webhook.go|\
         cmd/mattermost/commands/cmdtestlib.go|\
         cmd/mattermost/commands/db.go|\

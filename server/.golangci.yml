--- conflicted
+++ resolved
@@ -102,12 +102,6 @@
         channels/app/platform/session.go|\
         channels/app/platform/status.go|\
         channels/app/platform/web_hub_test.go|\
-<<<<<<< HEAD
-        channels/app/plugin_test.go|\
-        channels/app/post_helpers_test.go|\
-=======
-        channels/app/post_test.go|\
->>>>>>> 4d0109fe
         channels/app/slack.go|\
         channels/app/slashcommands/auto_environment.go|\
         channels/app/slashcommands/command_test.go|\

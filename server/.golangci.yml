--- conflicted
+++ resolved
@@ -251,11 +251,6 @@
         channels/store/storetest/thread_store.go|\
         channels/store/storetest/user_store.go|\
         channels/testlib/helper.go|\
-<<<<<<< HEAD
-        channels/utils/fileutils/fileutils_test.go|\
-=======
-        channels/utils/license_test.go|\
->>>>>>> 4f5a3891
         channels/web/oauth.go|\
         channels/web/oauth_test.go|\
         channels/web/saml.go|\

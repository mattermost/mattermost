--- conflicted
+++ resolved
@@ -72,20 +72,6 @@
         channels/api4/config_local.go|\
         channels/api4/config_test.go|\
         channels/api4/data_retention.go|\
-<<<<<<< HEAD
-        channels/api4/emoji.go|\
-        channels/api4/emoji_test.go|\
-        channels/api4/export.go|\
-        channels/api4/export_test.go|\
-        channels/api4/group_local.go|\
-        channels/api4/handlers_test.go|\
-        channels/api4/import_test.go|\
-        channels/api4/integration_action_test.go|\
-        channels/api4/ip_filtering.go|\
-        channels/api4/ip_filtering_test.go|\
-=======
-        channels/api4/file_test.go|\
->>>>>>> 108efac9
         channels/api4/job_test.go|\
         channels/api4/license_local.go|\
         channels/api4/post_test.go|\

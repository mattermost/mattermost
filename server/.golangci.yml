--- conflicted
+++ resolved
@@ -89,26 +89,6 @@
         channels/api4/team_local.go|\
         channels/api4/websocket_test.go|\
         channels/app/bot_test.go|\
-<<<<<<< HEAD
-        channels/app/brand.go|\
-        channels/app/busy_test.go|\
-        channels/app/channel.go|\
-        channels/app/channel_bookmark_test.go|\
-        channels/app/channel_test.go|\
-        channels/app/config_test.go|\
-        channels/app/desktop_login.go|\
-        channels/app/email/email_test.go|\
-        channels/app/email/helper_test.go|\
-        channels/app/export.go|\
-        channels/app/export_test.go|\
-        channels/app/file.go|\
-        channels/app/file_bench_test.go|\
-        channels/app/file_helper_test.go|\
-        channels/app/file_info.go|\
-        channels/app/group_test.go|\
-=======
-        channels/app/file_test.go|\
->>>>>>> db27d1ed
         channels/app/helper_test.go|\
         channels/app/permissions_test.go|\
         channels/app/platform/helper_test.go|\

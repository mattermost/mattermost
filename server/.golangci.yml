run:
  timeout: 10m

linters-settings:
  gofmt:
    simplify: true
  govet:
    enable-all: true
    disable:
      - fieldalignment

linters:
  disable-all: true
  enable:
    - typecheck # This is to improve error reporting
    - gofmt
    - gosimple
    - govet
    - ineffassign
    - revive
    - staticcheck
    - unconvert
    - unused
    - misspell
    - goimports
    - makezero
    - whitespace
    - errcheck

issues:
  exclude-dirs:
    - channels/store/storetest/mocks
  exclude-rules:
    - linters:
      # ignore unused warnings from enterprise code
      # add more as required.
      - unused
      text: "SetupEnterprise"

    - linters:
      - revive
      text: "var-naming|error-naming|exported|increment-decrement|error-strings|if-return|unused-parameter|blank-imports|empty-block"
      # We need to fix the unused parameter issues and remove the exception.

    # Use a seperate set of exception for the enterprise code to allow community members to fix only the open source issues.
    - linters:
      - revive
      path: "enterprise"
      text: "var-naming|error-naming|exported|increment-decrement|error-strings|if-return|unused-parameter|blank-imports|empty-block"

    - linters:
      - misspell
      path: "platform/shared/markdown/html_entities.go"

    - linters:
      - staticcheck
      text: SA1019

    - linters:
        - errcheck
      path: "\
        channels/api4/apitestlib.go|\
        channels/api4/bot_test.go|\
        channels/api4/brand.go|\
        channels/api4/channel.go|\
        channels/api4/channel_test.go|\
        channels/api4/cloud.go|\
        channels/api4/cloud_test.go|\
        channels/api4/cluster.go|\
        channels/api4/command.go|\
        channels/api4/command_test.go|\
        channels/api4/compliance.go|\
        channels/api4/config.go|\
        channels/api4/config_local.go|\
        channels/api4/config_test.go|\
        channels/api4/data_retention.go|\
        channels/api4/emoji.go|\
        channels/api4/emoji_test.go|\
        channels/api4/export.go|\
        channels/api4/export_test.go|\
        channels/api4/file_test.go|\
        channels/api4/group_local.go|\
        channels/api4/handlers_test.go|\
        channels/api4/import_test.go|\
        channels/api4/integration_action_test.go|\
        channels/api4/ip_filtering.go|\
        channels/api4/ip_filtering_test.go|\
        channels/api4/job_test.go|\
        channels/api4/license.go|\
        channels/api4/license_local.go|\
        channels/api4/oauth_test.go|\
        channels/api4/outgoing_oauth_connection_test.go|\
        channels/api4/plugin.go|\
        channels/api4/plugin_test.go|\
        channels/api4/post_test.go|\
        channels/api4/preference_test.go|\
        channels/api4/reaction.go|\
        channels/api4/remote_cluster.go|\
        channels/api4/role.go|\
        channels/api4/role_test.go|\
        channels/api4/saml.go|\
        channels/api4/scheme.go|\
<<<<<<< HEAD
        channels/api4/shared_channel.go|\
=======
        channels/api4/scheme_test.go|\
>>>>>>> 18388a8c
        channels/api4/shared_channel_test.go|\
        channels/api4/status.go|\
        channels/api4/status_test.go|\
        channels/api4/system.go|\
        channels/api4/system_local.go|\
        channels/api4/system_test.go|\
        channels/api4/team.go|\
        channels/api4/team_local.go|\
        channels/api4/team_test.go|\
        channels/api4/upload_test.go|\
        channels/api4/usage.go|\
        channels/api4/usage_test.go|\
        channels/api4/user.go|\
        channels/api4/user_local.go|\
        channels/api4/user_test.go|\
        channels/api4/webhook.go|\
        channels/api4/webhook_test.go|\
        channels/api4/websocket_test.go|\
        channels/app/admin.go|\
        channels/app/admin_test.go|\
        channels/app/app_test.go|\
        channels/app/authorization_test.go|\
        channels/app/auto_responder_test.go|\
        channels/app/bot.go|\
        channels/app/bot_test.go|\
        channels/app/brand.go|\
        channels/app/busy_test.go|\
        channels/app/channel.go|\
        channels/app/channel_bookmark_test.go|\
        channels/app/channel_category_test.go|\
        channels/app/channel_test.go|\
        channels/app/config_test.go|\
        channels/app/desktop_login.go|\
        channels/app/email/email_test.go|\
        channels/app/email/helper_test.go|\
        channels/app/export.go|\
        channels/app/export_test.go|\
        channels/app/file.go|\
        channels/app/file_bench_test.go|\
        channels/app/file_helper_test.go|\
        channels/app/file_info.go|\
        channels/app/file_test.go|\
        channels/app/group_test.go|\
        channels/app/helper_test.go|\
        channels/app/imaging/decode.go|\
        channels/app/imaging/decode_test.go|\
        channels/app/imaging/utils_test.go|\
        channels/app/import_functions.go|\
        channels/app/import_functions_test.go|\
        channels/app/import_utils_test.go|\
        channels/app/imports/import_validators.go|\
        channels/app/integration_action.go|\
        channels/app/integration_action_test.go|\
        channels/app/job_test.go|\
        channels/app/ldap.go|\
        channels/app/login_test.go|\
        channels/app/migrations.go|\
        channels/app/notification_push.go|\
        channels/app/notification_test.go|\
        channels/app/oauth_test.go|\
        channels/app/onboarding_test.go|\
        channels/app/opengraph_test.go|\
        channels/app/permissions.go|\
        channels/app/permissions_test.go|\
        channels/app/platform/busy_test.go|\
        channels/app/platform/cluster_handlers.go|\
        channels/app/platform/config_test.go|\
        channels/app/platform/feature_flags.go|\
        channels/app/platform/helper_test.go|\
        channels/app/platform/license.go|\
        channels/app/platform/link_cache.go|\
        channels/app/platform/log.go|\
        channels/app/platform/metrics.go|\
        channels/app/platform/searchengine.go|\
        channels/app/platform/service.go|\
        channels/app/platform/service_test.go|\
        channels/app/platform/session.go|\
        channels/app/platform/session_test.go|\
        channels/app/platform/status.go|\
        channels/app/platform/web_broadcast_hook.go|\
        channels/app/platform/web_conn.go|\
        channels/app/platform/web_hub.go|\
        channels/app/platform/web_hub_test.go|\
        channels/app/plugin_api_test.go|\
        channels/app/plugin_api_tests/manual.test_http_hijack_plugin/main.go|\
        channels/app/plugin_api_tests/manual.test_serve_metrics_plugin/main.go|\
        channels/app/plugin_api_tests/test_update_user_auth_plugin/main.go|\
        channels/app/plugin_commands_test.go|\
        channels/app/plugin_deadlock_test.go|\
        channels/app/plugin_health_check_test.go|\
        channels/app/plugin_hooks_test.go|\
        channels/app/plugin_install.go|\
        channels/app/plugin_reattach.go|\
        channels/app/plugin_requests.go|\
        channels/app/plugin_signature.go|\
        channels/app/plugin_signature_test.go|\
        channels/app/plugin_test.go|\
        channels/app/post.go|\
        channels/app/post_helpers_test.go|\
        channels/app/post_metadata.go|\
        channels/app/post_metadata_test.go|\
        channels/app/post_persistent_notification_test.go|\
        channels/app/post_test.go|\
        channels/app/product_notices_test.go|\
        channels/app/role_test.go|\
        channels/app/security_update_check.go|\
        channels/app/server.go|\
        channels/app/server_test.go|\
        channels/app/session_test.go|\
        channels/app/slack.go|\
        channels/app/slashcommands/auto_environment.go|\
        channels/app/slashcommands/command_leave_test.go|\
        channels/app/slashcommands/command_loadtest.go|\
        channels/app/slashcommands/command_remove_test.go|\
        channels/app/slashcommands/command_test.go|\
        channels/app/slashcommands/helper_test.go|\
        channels/app/status.go|\
        channels/app/status_test.go|\
        channels/app/support_packet_test.go|\
        channels/app/syncables.go|\
        channels/app/team.go|\
        channels/app/team_test.go|\
        channels/app/teams/helper_test.go|\
        channels/app/upload.go|\
        channels/app/upload_test.go|\
        channels/app/user.go|\
        channels/app/user_test.go|\
        channels/app/user_viewmembers_test.go|\
        channels/app/users/helper_test.go|\
        channels/app/users/users_test.go|\
        channels/app/web_broadcast_hooks_test.go|\
        channels/app/webhook_test.go|\
        channels/jobs/batch_migration_worker.go|\
        channels/jobs/batch_report_worker.go|\
        channels/jobs/batch_worker_test.go|\
        channels/jobs/helper_test.go|\
        channels/jobs/hosted_purchase_screening/worker.go|\
        channels/jobs/jobs.go|\
        channels/jobs/resend_invitation_email/worker.go|\
        channels/jobs/schedulers_test.go|\
        channels/manualtesting/manual_testing.go|\
        channels/store/localcachelayer/channel_layer.go|\
        channels/store/localcachelayer/channel_layer_test.go|\
        channels/store/localcachelayer/emoji_layer.go|\
        channels/store/localcachelayer/emoji_layer_test.go|\
        channels/store/localcachelayer/file_info_layer.go|\
        channels/store/localcachelayer/file_info_layer_test.go|\
        channels/store/localcachelayer/post_layer.go|\
        channels/store/localcachelayer/post_layer_test.go|\
        channels/store/localcachelayer/reaction_layer.go|\
        channels/store/localcachelayer/reaction_layer_test.go|\
        channels/store/localcachelayer/role_layer.go|\
        channels/store/localcachelayer/role_layer_test.go|\
        channels/store/localcachelayer/scheme_layer.go|\
        channels/store/localcachelayer/scheme_layer_test.go|\
        channels/store/localcachelayer/team_layer.go|\
        channels/store/localcachelayer/terms_of_service_layer.go|\
        channels/store/localcachelayer/terms_of_service_layer_test.go|\
        channels/store/localcachelayer/user_layer.go|\
        channels/store/localcachelayer/webhook_layer.go|\
        channels/store/localcachelayer/webhook_layer_test.go|\
        channels/store/retrylayer/retrylayer_test.go|\
        channels/store/searchtest/channel_layer.go|\
        channels/store/searchtest/file_info_layer.go|\
        channels/store/searchtest/helper.go|\
        channels/store/searchtest/post_layer.go|\
        channels/store/searchtest/user_layer.go|\
        channels/store/sqlstore/command_store.go|\
        channels/store/sqlstore/integrity_test.go|\
        channels/store/sqlstore/session_store.go|\
        channels/store/sqlstore/store.go|\
        channels/store/storetest/channel_bookmark.go|\
        channels/store/storetest/channel_store.go|\
        channels/store/storetest/channel_store_categories.go|\
        channels/store/storetest/file_info_store.go|\
        channels/store/storetest/group_store.go|\
        channels/store/storetest/job_store.go|\
        channels/store/storetest/post_persistent_notification_store.go|\
        channels/store/storetest/post_store.go|\
        channels/store/storetest/product_notices_store.go|\
        channels/store/storetest/role_store.go|\
        channels/store/storetest/scheme_store.go|\
        channels/store/storetest/shared_channel_store.go|\
        channels/store/storetest/team_store.go|\
        channels/store/storetest/thread_store.go|\
        channels/store/storetest/user_store.go|\
        channels/testlib/helper.go|\
        channels/utils/fileutils/fileutils_test.go|\
        channels/utils/license_test.go|\
        channels/utils/subpath_test.go|\
        channels/web/handlers.go|\
        channels/web/oauth.go|\
        channels/web/oauth_test.go|\
        channels/web/response_writer_wrapper_test.go|\
        channels/web/saml.go|\
        channels/web/static.go|\
        channels/web/web.go|\
        channels/web/web_test.go|\
        channels/web/webhook.go|\
        cmd/mattermost/commands/cmdtestlib.go|\
        cmd/mattermost/commands/db.go|\
        cmd/mattermost/commands/export.go|\
        cmd/mattermost/commands/import.go|\
        cmd/mattermost/commands/jobserver.go|\
        cmd/mattermost/commands/server.go|\
        cmd/mattermost/commands/server_test.go|\
        cmd/mattermost/commands/test.go|\
        cmd/mattermost/commands/version.go|\
        platform/services/cache/lru_striped.go|\
        platform/services/cache/lru_striped_bench_test.go|\
        platform/services/cache/lru_striped_test.go|\
        platform/services/cache/lru_test.go|\
        platform/services/docextractor/combine.go|\
        platform/services/docextractor/pdf.go|\
        platform/services/imageproxy/atmos_camo_test.go|\
        platform/services/imageproxy/local.go|\
        platform/services/imageproxy/local_test.go|\
        platform/services/remotecluster/invitation.go|\
        platform/services/remotecluster/ping_test.go|\
        platform/services/remotecluster/send_test.go|\
        platform/services/remotecluster/sendfile.go|\
        platform/services/remotecluster/sendprofileImage_test.go|\
        platform/services/searchengine/bleveengine/bleve_test.go|\
        platform/services/searchengine/bleveengine/common.go|\
        platform/services/searchengine/bleveengine/indexer/indexing_job.go|\
        platform/services/sharedchannel/attachment.go|\
        platform/services/sharedchannel/channelinvite.go|\
        platform/services/sharedchannel/permalink_test.go|\
        platform/services/sharedchannel/sync_recv.go|\
        platform/services/sharedchannel/sync_send.go|\
        platform/services/slackimport/slackimport.go|\
        platform/services/telemetry/telemetry.go|\
        platform/services/telemetry/telemetry_test.go|\
        platform/services/upgrader/upgrader_linux.go|\
        platform/services/upgrader/upgrader_linux_test.go|\
        platform/shared/filestore/filesstore_test.go|\
        platform/shared/filestore/s3store.go|\
        platform/shared/filestore/s3store_test.go|\
        platform/shared/mail/inbucket.go|\
        platform/shared/mail/mail.go|\
        platform/shared/mail/mail_test.go|\
        platform/shared/mfa/mfa.go|\
        platform/shared/templates/templates_test.go|\
        public/model/channel.go|\
        public/model/client4.go|\
        public/model/config.go|\
        public/model/incoming_webhook.go|\
        public/model/license.go|\
        public/model/link_metadata.go|\
        public/model/post.go|\
        public/model/preference.go|\
        public/model/user.go|\
        public/model/utils.go|\
        public/model/websocket_client.go|\
        public/model/websocket_message_test.go|\
        public/plugin/http.go|\
        public/plugin/supervisor_test.go|\
        public/shared/mlog/default.go|\
        public/shared/mlog/global_test.go|\
        public/shared/mlog/mlog.go"<|MERGE_RESOLUTION|>--- conflicted
+++ resolved
@@ -100,11 +100,7 @@
         channels/api4/role_test.go|\
         channels/api4/saml.go|\
         channels/api4/scheme.go|\
-<<<<<<< HEAD
         channels/api4/shared_channel.go|\
-=======
-        channels/api4/scheme_test.go|\
->>>>>>> 18388a8c
         channels/api4/shared_channel_test.go|\
         channels/api4/status.go|\
         channels/api4/status_test.go|\

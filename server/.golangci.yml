run:
  timeout: 10m

linters-settings:
  gofmt:
    simplify: true
  govet:
    enable-all: true
    disable:
      - fieldalignment

linters:
  disable-all: true
  enable:
    - typecheck # This is to improve error reporting
    - gofmt
    - gosimple
    - govet
    - ineffassign
    - revive
    - staticcheck
    - unconvert
    - unused
    - misspell
    - goimports
    - makezero
    - whitespace
    - errcheck

issues:
  exclude-rules:
    - linters:
      # ignore unused warnings from enterprise code
      # add more as required.
      - unused
      text: "SetupEnterprise"

    - linters:
      - revive
      # We need to fix the unused parameter issues and remove the exception.
      text: "var-naming|error-naming|exported|increment-decrement|error-strings|if-return|unused-parameter|blank-imports|empty-block"

    # Use a seperate set of exception for the enterprise code to allow community members to fix only the open source issues.
    - linters:
      - revive
      path: "enterprise"
      text: "var-naming|error-naming|exported|increment-decrement|error-strings|if-return|unused-parameter|blank-imports|empty-block"

    - linters:
      - misspell
      path: "platform/shared/markdown/html_entities.go"

    - linters:
      - staticcheck
      text: SA1019

    - linters:
        - errcheck
      path: "\
        channels/api4/apitestlib.go|\
        channels/api4/bot_test.go|\
        channels/api4/channel_test.go|\
        channels/api4/cloud.go|\
        channels/api4/cloud_test.go|\
        channels/api4/cluster.go|\
        channels/api4/command.go|\
        channels/api4/command_test.go|\
        channels/api4/compliance.go|\
        channels/api4/config.go|\
        channels/api4/config_local.go|\
        channels/api4/config_test.go|\
        channels/api4/data_retention.go|\
        channels/api4/preference_test.go|\
        channels/api4/reaction_test.go|\
        channels/api4/role.go|\
        channels/api4/saml.go|\
        channels/api4/scheme.go|\
        channels/api4/shared_channel.go|\
        channels/api4/system.go|\
        channels/api4/system_local.go|\
        channels/api4/team_local.go|\
        channels/api4/websocket_test.go|\
        channels/app/bot_test.go|\
        channels/app/brand.go|\
        channels/app/channel_bookmark_test.go|\
        channels/app/config_test.go|\
        channels/app/export.go|\
        channels/app/export_test.go|\
        channels/app/file.go|\
        channels/app/file_bench_test.go|\
        channels/app/file_test.go|\
        channels/app/helper_test.go|\
        channels/app/import_functions.go|\
        channels/app/integration_action.go|\
<<<<<<< HEAD
        channels/app/integration_action_test.go|\
        channels/app/ldap.go|\
        channels/app/login_test.go|\
=======
        channels/app/job_test.go|\
>>>>>>> 4c27e6eb
        channels/app/migrations.go|\
        channels/app/permissions.go|\
        channels/app/permissions_test.go|\
        channels/app/platform/helper_test.go|\
        channels/app/platform/license.go|\
        channels/app/platform/service.go|\
        channels/app/platform/service_test.go|\
        channels/app/platform/session.go|\
        channels/app/platform/status.go|\
        channels/app/platform/web_broadcast_hook.go|\
        channels/app/platform/web_conn.go|\
        channels/app/platform/web_hub.go|\
        channels/app/platform/web_hub_test.go|\
        channels/app/plugin_test.go|\
        channels/app/post_helpers_test.go|\
        channels/app/post_test.go|\
        channels/app/security_update_check.go|\
        channels/app/server.go|\
        channels/app/slack.go|\
        channels/app/slashcommands/auto_environment.go|\
        channels/app/slashcommands/command_test.go|\
        channels/app/slashcommands/helper_test.go|\
        channels/app/support_packet_test.go|\
        channels/app/team.go|\
        channels/app/team_test.go|\
        channels/app/upload.go|\
        channels/app/web_broadcast_hooks_test.go|\
        channels/app/webhook_test.go|\
        channels/jobs/batch_worker_test.go|\
        channels/jobs/helper_test.go|\
        channels/jobs/hosted_purchase_screening/worker.go|\
        channels/jobs/jobs.go|\
        channels/manualtesting/manual_testing.go|\
        channels/store/localcachelayer/channel_layer.go|\
        channels/store/localcachelayer/channel_layer_test.go|\
        channels/store/localcachelayer/emoji_layer.go|\
        channels/store/localcachelayer/emoji_layer_test.go|\
        channels/store/localcachelayer/file_info_layer.go|\
        channels/store/localcachelayer/file_info_layer_test.go|\
        channels/store/localcachelayer/post_layer.go|\
        channels/store/localcachelayer/post_layer_test.go|\
        channels/store/localcachelayer/reaction_layer.go|\
        channels/store/localcachelayer/reaction_layer_test.go|\
        channels/store/localcachelayer/role_layer.go|\
        channels/store/localcachelayer/role_layer_test.go|\
        channels/store/localcachelayer/scheme_layer.go|\
        channels/store/localcachelayer/scheme_layer_test.go|\
        channels/store/localcachelayer/team_layer.go|\
        channels/store/localcachelayer/terms_of_service_layer.go|\
        channels/store/localcachelayer/terms_of_service_layer_test.go|\
        channels/store/localcachelayer/user_layer.go|\
        channels/store/localcachelayer/webhook_layer.go|\
        channels/store/localcachelayer/webhook_layer_test.go|\
        channels/store/retrylayer/retrylayer_test.go|\
        channels/store/searchtest/channel_layer.go|\
        channels/store/searchtest/file_info_layer.go|\
        channels/store/searchtest/helper.go|\
        channels/store/searchtest/post_layer.go|\
        channels/store/searchtest/user_layer.go|\
        channels/store/sqlstore/command_store.go|\
        channels/store/sqlstore/integrity_test.go|\
        channels/store/sqlstore/session_store.go|\
        channels/store/sqlstore/store.go|\
        channels/store/storetest/channel_bookmark.go|\
        channels/store/storetest/channel_store.go|\
        channels/store/storetest/channel_store_categories.go|\
        channels/store/storetest/file_info_store.go|\
        channels/store/storetest/group_store.go|\
        channels/store/storetest/job_store.go|\
        channels/store/storetest/post_persistent_notification_store.go|\
        channels/store/storetest/post_store.go|\
        channels/store/storetest/product_notices_store.go|\
        channels/store/storetest/role_store.go|\
        channels/store/storetest/scheme_store.go|\
        channels/store/storetest/shared_channel_store.go|\
        channels/store/storetest/team_store.go|\
        channels/store/storetest/thread_store.go|\
        channels/store/storetest/user_store.go|\
        channels/utils/license_test.go|\
        channels/web/oauth_test.go|\
        channels/web/saml.go|\
        channels/web/web_test.go|\
        channels/web/webhook.go|\
        cmd/mattermost/commands/cmdtestlib.go|\
        cmd/mattermost/commands/db.go|\
        cmd/mattermost/commands/export.go|\
        cmd/mattermost/commands/import.go|\
        cmd/mattermost/commands/jobserver.go|\
        cmd/mattermost/commands/server.go|\
        cmd/mattermost/commands/server_test.go|\
        cmd/mattermost/commands/test.go|\
        cmd/mattermost/commands/version.go|\
        platform/services/cache/lru_striped.go|\
        platform/services/cache/lru_striped_bench_test.go|\
        platform/services/cache/lru_striped_test.go|\
        platform/services/cache/lru_test.go|\
        platform/services/docextractor/combine.go|\
        platform/services/docextractor/pdf.go|\
        platform/services/imageproxy/atmos_camo_test.go|\
        platform/services/imageproxy/local.go|\
        platform/services/imageproxy/local_test.go|\
        platform/services/remotecluster/invitation.go|\
        platform/services/remotecluster/ping_test.go|\
        platform/services/remotecluster/send_test.go|\
        platform/services/remotecluster/sendfile.go|\
        platform/services/remotecluster/sendprofileImage_test.go|\
        platform/services/searchengine/bleveengine/bleve_test.go|\
        platform/services/searchengine/bleveengine/common.go|\
        platform/services/searchengine/bleveengine/indexer/indexing_job.go|\
        platform/services/sharedchannel/attachment.go|\
        platform/services/sharedchannel/channelinvite.go|\
        platform/services/sharedchannel/permalink_test.go|\
        platform/services/sharedchannel/sync_recv.go|\
        platform/services/sharedchannel/sync_send.go|\
        platform/services/slackimport/slackimport.go|\
        platform/services/telemetry/telemetry.go|\
        platform/services/telemetry/telemetry_test.go|\
        platform/services/upgrader/upgrader_linux.go|\
        platform/services/upgrader/upgrader_linux_test.go|\
        platform/shared/filestore/filesstore_test.go|\
        platform/shared/filestore/s3store.go|\
        platform/shared/filestore/s3store_test.go|\
        platform/shared/mail/inbucket.go|\
        platform/shared/mail/mail.go|\
        platform/shared/mail/mail_test.go|\
        platform/shared/mfa/mfa.go|\
        platform/shared/templates/templates_test.go|\
        public/model/channel.go|\
        public/model/client4.go|\
        public/model/config.go|\
        public/model/incoming_webhook.go|\
        public/model/license.go|\
        public/model/link_metadata.go|\
        public/model/post.go|\
        public/model/preference.go|\
        public/model/user.go|\
        public/model/utils.go|\
        public/model/websocket_client.go|\
        public/model/websocket_message_test.go|\
        public/plugin/http.go|\
        public/plugin/supervisor_test.go|\
        public/shared/mlog/default.go|\
        public/shared/mlog/global_test.go|\
        public/shared/mlog/mlog.go"<|MERGE_RESOLUTION|>--- conflicted
+++ resolved
@@ -92,13 +92,6 @@
         channels/app/helper_test.go|\
         channels/app/import_functions.go|\
         channels/app/integration_action.go|\
-<<<<<<< HEAD
-        channels/app/integration_action_test.go|\
-        channels/app/ldap.go|\
-        channels/app/login_test.go|\
-=======
-        channels/app/job_test.go|\
->>>>>>> 4c27e6eb
         channels/app/migrations.go|\
         channels/app/permissions.go|\
         channels/app/permissions_test.go|\

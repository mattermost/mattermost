run:
  timeout: 10m

linters-settings:
  gofmt:
    simplify: true
  govet:
    enable-all: true
    disable:
      - fieldalignment

linters:
  disable-all: true
  enable:
    - typecheck # This is to improve error reporting
    - gofmt
    - gosimple
    - govet
    - ineffassign
    - revive
    - staticcheck
    - unconvert
    - unused
    - misspell
    - goimports
    - makezero
    - whitespace
    - errcheck

issues:
  exclude-dirs:
    - channels/store/storetest/mocks
  exclude-rules:
    - linters:
      # ignore unused warnings from enterprise code
      # add more as required.
      - unused
      text: "SetupEnterprise"

    - linters:
      - revive
      text: "var-naming|error-naming|exported|increment-decrement|error-strings|if-return|unused-parameter|blank-imports|empty-block"
      # We need to fix the unused parameter issues and remove the exception.

    # Use a seperate set of exception for the enterprise code to allow community members to fix only the open source issues.
    - linters:
      - revive
      path: "enterprise"
      text: "var-naming|error-naming|exported|increment-decrement|error-strings|if-return|unused-parameter|blank-imports|empty-block"

    - linters:
      - misspell
      path: "platform/shared/markdown/html_entities.go"

    - linters:
      - staticcheck
      text: SA1019

    - linters:
        - errcheck
      path: "\
        channels/api4/apitestlib.go|\
        channels/api4/bot_test.go|\
        channels/api4/channel.go|\
        channels/api4/channel_test.go|\
        channels/api4/cloud.go|\
        channels/api4/cloud_test.go|\
        channels/api4/cluster.go|\
        channels/api4/command.go|\
        channels/api4/command_test.go|\
        channels/api4/compliance.go|\
        channels/api4/config.go|\
        channels/api4/config_local.go|\
        channels/api4/config_test.go|\
        channels/api4/data_retention.go|\
        channels/api4/export_test.go|\
        channels/api4/file_test.go|\
        channels/api4/ip_filtering_test.go|\
        channels/api4/job_test.go|\
        channels/api4/license.go|\
        channels/api4/license_local.go|\
        channels/api4/oauth_test.go|\
        channels/api4/post_test.go|\
        channels/api4/preference_test.go|\
        channels/api4/reaction_test.go|\
        channels/api4/remote_cluster.go|\
        channels/api4/role.go|\
        channels/api4/saml.go|\
        channels/api4/scheme.go|\
        channels/api4/scheme_test.go|\
        channels/api4/shared_channel.go|\
        channels/api4/status.go|\
        channels/api4/system.go|\
        channels/api4/system_local.go|\
        channels/api4/team_local.go|\
<<<<<<< HEAD
        channels/api4/upload_test.go|\
        channels/api4/usage.go|\
        channels/api4/usage_test.go|\
=======
        channels/api4/team_test.go|\
>>>>>>> 6818e0ca
        channels/api4/user.go|\
        channels/api4/user_test.go|\
        channels/api4/webhook_test.go|\
        channels/api4/websocket_test.go|\
        channels/app/admin.go|\
        channels/app/admin_test.go|\
        channels/app/app_test.go|\
        channels/app/authorization_test.go|\
        channels/app/auto_responder_test.go|\
        channels/app/bot.go|\
        channels/app/bot_test.go|\
        channels/app/brand.go|\
        channels/app/busy_test.go|\
        channels/app/channel.go|\
        channels/app/channel_bookmark_test.go|\
        channels/app/channel_category_test.go|\
        channels/app/channel_test.go|\
        channels/app/config_test.go|\
        channels/app/desktop_login.go|\
        channels/app/email/email_test.go|\
        channels/app/email/helper_test.go|\
        channels/app/export.go|\
        channels/app/export_test.go|\
        channels/app/file.go|\
        channels/app/file_bench_test.go|\
        channels/app/file_helper_test.go|\
        channels/app/file_info.go|\
        channels/app/file_test.go|\
        channels/app/group_test.go|\
        channels/app/helper_test.go|\
        channels/app/imaging/decode.go|\
        channels/app/imaging/decode_test.go|\
        channels/app/imaging/utils_test.go|\
        channels/app/import_functions.go|\
        channels/app/import_functions_test.go|\
        channels/app/import_utils_test.go|\
        channels/app/imports/import_validators.go|\
        channels/app/integration_action.go|\
        channels/app/integration_action_test.go|\
        channels/app/job_test.go|\
        channels/app/ldap.go|\
        channels/app/login_test.go|\
        channels/app/migrations.go|\
        channels/app/notification_push.go|\
        channels/app/notification_test.go|\
        channels/app/oauth_test.go|\
        channels/app/onboarding_test.go|\
        channels/app/opengraph_test.go|\
        channels/app/permissions.go|\
        channels/app/permissions_test.go|\
        channels/app/platform/busy_test.go|\
        channels/app/platform/cluster_handlers.go|\
        channels/app/platform/config_test.go|\
        channels/app/platform/feature_flags.go|\
        channels/app/platform/helper_test.go|\
        channels/app/platform/license.go|\
        channels/app/platform/link_cache.go|\
        channels/app/platform/log.go|\
        channels/app/platform/metrics.go|\
        channels/app/platform/searchengine.go|\
        channels/app/platform/service.go|\
        channels/app/platform/service_test.go|\
        channels/app/platform/session.go|\
        channels/app/platform/session_test.go|\
        channels/app/platform/status.go|\
        channels/app/platform/web_broadcast_hook.go|\
        channels/app/platform/web_conn.go|\
        channels/app/platform/web_hub.go|\
        channels/app/platform/web_hub_test.go|\
        channels/app/plugin_api_test.go|\
        channels/app/plugin_api_tests/manual.test_http_hijack_plugin/main.go|\
        channels/app/plugin_api_tests/manual.test_serve_metrics_plugin/main.go|\
        channels/app/plugin_api_tests/test_update_user_auth_plugin/main.go|\
        channels/app/plugin_commands_test.go|\
        channels/app/plugin_deadlock_test.go|\
        channels/app/plugin_health_check_test.go|\
        channels/app/plugin_hooks_test.go|\
        channels/app/plugin_install.go|\
        channels/app/plugin_reattach.go|\
        channels/app/plugin_requests.go|\
        channels/app/plugin_signature.go|\
        channels/app/plugin_signature_test.go|\
        channels/app/plugin_test.go|\
        channels/app/post.go|\
        channels/app/post_helpers_test.go|\
        channels/app/post_metadata.go|\
        channels/app/post_metadata_test.go|\
        channels/app/post_persistent_notification_test.go|\
        channels/app/post_test.go|\
        channels/app/product_notices_test.go|\
        channels/app/role_test.go|\
        channels/app/security_update_check.go|\
        channels/app/server.go|\
        channels/app/server_test.go|\
        channels/app/session_test.go|\
        channels/app/slack.go|\
        channels/app/slashcommands/auto_environment.go|\
        channels/app/slashcommands/command_leave_test.go|\
        channels/app/slashcommands/command_loadtest.go|\
        channels/app/slashcommands/command_remove_test.go|\
        channels/app/slashcommands/command_test.go|\
        channels/app/slashcommands/helper_test.go|\
        channels/app/status.go|\
        channels/app/status_test.go|\
        channels/app/support_packet_test.go|\
        channels/app/syncables.go|\
        channels/app/team.go|\
        channels/app/team_test.go|\
        channels/app/teams/helper_test.go|\
        channels/app/upload.go|\
        channels/app/upload_test.go|\
        channels/app/user.go|\
        channels/app/user_test.go|\
        channels/app/user_viewmembers_test.go|\
        channels/app/users/helper_test.go|\
        channels/app/users/users_test.go|\
        channels/app/web_broadcast_hooks_test.go|\
        channels/app/webhook_test.go|\
        channels/jobs/batch_migration_worker.go|\
        channels/jobs/batch_report_worker.go|\
        channels/jobs/batch_worker_test.go|\
        channels/jobs/helper_test.go|\
        channels/jobs/hosted_purchase_screening/worker.go|\
        channels/jobs/jobs.go|\
        channels/jobs/resend_invitation_email/worker.go|\
        channels/jobs/schedulers_test.go|\
        channels/manualtesting/manual_testing.go|\
        channels/store/localcachelayer/channel_layer.go|\
        channels/store/localcachelayer/channel_layer_test.go|\
        channels/store/localcachelayer/emoji_layer.go|\
        channels/store/localcachelayer/emoji_layer_test.go|\
        channels/store/localcachelayer/file_info_layer.go|\
        channels/store/localcachelayer/file_info_layer_test.go|\
        channels/store/localcachelayer/post_layer.go|\
        channels/store/localcachelayer/post_layer_test.go|\
        channels/store/localcachelayer/reaction_layer.go|\
        channels/store/localcachelayer/reaction_layer_test.go|\
        channels/store/localcachelayer/role_layer.go|\
        channels/store/localcachelayer/role_layer_test.go|\
        channels/store/localcachelayer/scheme_layer.go|\
        channels/store/localcachelayer/scheme_layer_test.go|\
        channels/store/localcachelayer/team_layer.go|\
        channels/store/localcachelayer/terms_of_service_layer.go|\
        channels/store/localcachelayer/terms_of_service_layer_test.go|\
        channels/store/localcachelayer/user_layer.go|\
        channels/store/localcachelayer/webhook_layer.go|\
        channels/store/localcachelayer/webhook_layer_test.go|\
        channels/store/retrylayer/retrylayer_test.go|\
        channels/store/searchtest/channel_layer.go|\
        channels/store/searchtest/file_info_layer.go|\
        channels/store/searchtest/helper.go|\
        channels/store/searchtest/post_layer.go|\
        channels/store/searchtest/user_layer.go|\
        channels/store/sqlstore/command_store.go|\
        channels/store/sqlstore/integrity_test.go|\
        channels/store/sqlstore/session_store.go|\
        channels/store/sqlstore/store.go|\
        channels/store/storetest/channel_bookmark.go|\
        channels/store/storetest/channel_store.go|\
        channels/store/storetest/channel_store_categories.go|\
        channels/store/storetest/file_info_store.go|\
        channels/store/storetest/group_store.go|\
        channels/store/storetest/job_store.go|\
        channels/store/storetest/post_persistent_notification_store.go|\
        channels/store/storetest/post_store.go|\
        channels/store/storetest/product_notices_store.go|\
        channels/store/storetest/role_store.go|\
        channels/store/storetest/scheme_store.go|\
        channels/store/storetest/shared_channel_store.go|\
        channels/store/storetest/team_store.go|\
        channels/store/storetest/thread_store.go|\
        channels/store/storetest/user_store.go|\
        channels/testlib/helper.go|\
        channels/utils/fileutils/fileutils_test.go|\
        channels/utils/license_test.go|\
        channels/utils/subpath_test.go|\
        channels/web/handlers.go|\
        channels/web/oauth.go|\
        channels/web/oauth_test.go|\
        channels/web/response_writer_wrapper_test.go|\
        channels/web/saml.go|\
        channels/web/static.go|\
        channels/web/web.go|\
        channels/web/web_test.go|\
        channels/web/webhook.go|\
        cmd/mattermost/commands/cmdtestlib.go|\
        cmd/mattermost/commands/db.go|\
        cmd/mattermost/commands/export.go|\
        cmd/mattermost/commands/import.go|\
        cmd/mattermost/commands/jobserver.go|\
        cmd/mattermost/commands/server.go|\
        cmd/mattermost/commands/server_test.go|\
        cmd/mattermost/commands/test.go|\
        cmd/mattermost/commands/version.go|\
        platform/services/cache/lru_striped.go|\
        platform/services/cache/lru_striped_bench_test.go|\
        platform/services/cache/lru_striped_test.go|\
        platform/services/cache/lru_test.go|\
        platform/services/docextractor/combine.go|\
        platform/services/docextractor/pdf.go|\
        platform/services/imageproxy/atmos_camo_test.go|\
        platform/services/imageproxy/local.go|\
        platform/services/imageproxy/local_test.go|\
        platform/services/remotecluster/invitation.go|\
        platform/services/remotecluster/ping_test.go|\
        platform/services/remotecluster/send_test.go|\
        platform/services/remotecluster/sendfile.go|\
        platform/services/remotecluster/sendprofileImage_test.go|\
        platform/services/searchengine/bleveengine/bleve_test.go|\
        platform/services/searchengine/bleveengine/common.go|\
        platform/services/searchengine/bleveengine/indexer/indexing_job.go|\
        platform/services/sharedchannel/attachment.go|\
        platform/services/sharedchannel/channelinvite.go|\
        platform/services/sharedchannel/permalink_test.go|\
        platform/services/sharedchannel/sync_recv.go|\
        platform/services/sharedchannel/sync_send.go|\
        platform/services/slackimport/slackimport.go|\
        platform/services/telemetry/telemetry.go|\
        platform/services/telemetry/telemetry_test.go|\
        platform/services/upgrader/upgrader_linux.go|\
        platform/services/upgrader/upgrader_linux_test.go|\
        platform/shared/filestore/filesstore_test.go|\
        platform/shared/filestore/s3store.go|\
        platform/shared/filestore/s3store_test.go|\
        platform/shared/mail/inbucket.go|\
        platform/shared/mail/mail.go|\
        platform/shared/mail/mail_test.go|\
        platform/shared/mfa/mfa.go|\
        platform/shared/templates/templates_test.go|\
        public/model/channel.go|\
        public/model/client4.go|\
        public/model/config.go|\
        public/model/incoming_webhook.go|\
        public/model/license.go|\
        public/model/link_metadata.go|\
        public/model/post.go|\
        public/model/preference.go|\
        public/model/user.go|\
        public/model/utils.go|\
        public/model/websocket_client.go|\
        public/model/websocket_message_test.go|\
        public/plugin/http.go|\
        public/plugin/supervisor_test.go|\
        public/shared/mlog/default.go|\
        public/shared/mlog/global_test.go|\
        public/shared/mlog/mlog.go"<|MERGE_RESOLUTION|>--- conflicted
+++ resolved
@@ -93,13 +93,6 @@
         channels/api4/system.go|\
         channels/api4/system_local.go|\
         channels/api4/team_local.go|\
-<<<<<<< HEAD
-        channels/api4/upload_test.go|\
-        channels/api4/usage.go|\
-        channels/api4/usage_test.go|\
-=======
-        channels/api4/team_test.go|\
->>>>>>> 6818e0ca
         channels/api4/user.go|\
         channels/api4/user_test.go|\
         channels/api4/webhook_test.go|\

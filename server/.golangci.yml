run:
  timeout: 10m

linters-settings:
  gofmt:
    simplify: true
  govet:
    enable-all: true
    disable:
      - fieldalignment

linters:
  disable-all: true
  enable:
    - typecheck # This is to improve error reporting
    - gofmt
    - gosimple
    - govet
    - ineffassign
    - revive
    - staticcheck
    - unconvert
    - unused
    - misspell
    - goimports
    - makezero
    - whitespace
    - errcheck

issues:
  exclude-rules:
    - linters:
      # ignore unused warnings from enterprise code
      # add more as required.
      - unused
      text: "SetupEnterprise"

    - linters:
      - revive
      # We need to fix the unused parameter issues and remove the exception.
      text: "var-naming|error-naming|exported|increment-decrement|error-strings|if-return|unused-parameter|blank-imports|empty-block"

    # Use a seperate set of exception for the enterprise code to allow community members to fix only the open source issues.
    - linters:
      - revive
      path: "enterprise"
      text: "var-naming|error-naming|exported|increment-decrement|error-strings|if-return|unused-parameter|blank-imports|empty-block"

    - linters:
      - misspell
      path: "platform/shared/markdown/html_entities.go"

    - linters:
      - staticcheck
      text: SA1019

    - linters:
        - errcheck
      path: "\
        channels/api4/apitestlib.go|\
        channels/api4/bot_test.go|\
        channels/api4/channel_test.go|\
        channels/api4/cloud.go|\
        channels/api4/cloud_test.go|\
        channels/api4/cluster.go|\
        channels/api4/command.go|\
        channels/api4/command_test.go|\
        channels/api4/compliance.go|\
        channels/api4/config.go|\
        channels/api4/config_local.go|\
        channels/api4/config_test.go|\
        channels/api4/data_retention.go|\
        channels/api4/preference_test.go|\
        channels/api4/reaction_test.go|\
        channels/api4/role.go|\
        channels/api4/saml.go|\
        channels/api4/scheme.go|\
        channels/api4/shared_channel.go|\
        channels/api4/system.go|\
        channels/api4/system_local.go|\
        channels/api4/team_local.go|\
        channels/api4/websocket_test.go|\
        channels/app/bot_test.go|\
        channels/app/brand.go|\
        channels/app/config_test.go|\
        channels/app/file.go|\
        channels/app/file_bench_test.go|\
        channels/app/file_test.go|\
        channels/app/helper_test.go|\
        channels/app/import_functions.go|\
<<<<<<< HEAD
        channels/app/import_functions_test.go|\
        channels/app/imports/import_validators.go|\
        channels/app/integration_action_test.go|\
        channels/app/job_test.go|\
        channels/app/migrations.go|\
=======
        channels/app/integration_action.go|\
>>>>>>> dbf52d67
        channels/app/permissions.go|\
        channels/app/permissions_test.go|\
        channels/app/platform/helper_test.go|\
        channels/app/platform/license.go|\
        channels/app/platform/session.go|\
        channels/app/platform/status.go|\
        channels/app/platform/web_hub_test.go|\
        channels/app/plugin_test.go|\
        channels/app/post_helpers_test.go|\
        channels/app/post_test.go|\
        channels/app/slack.go|\
        channels/app/slashcommands/auto_environment.go|\
        channels/app/slashcommands/command_test.go|\
        channels/app/slashcommands/helper_test.go|\
        channels/app/support_packet_test.go|\
        channels/app/team.go|\
        channels/app/team_test.go|\
        channels/app/upload.go|\
        channels/app/webhook_test.go|\
        channels/jobs/batch_worker_test.go|\
        channels/jobs/helper_test.go|\
        channels/jobs/hosted_purchase_screening/worker.go|\
        channels/jobs/jobs.go|\
        channels/manualtesting/manual_testing.go|\
        channels/store/localcachelayer/channel_layer.go|\
        channels/store/localcachelayer/channel_layer_test.go|\
        channels/store/localcachelayer/emoji_layer.go|\
        channels/store/localcachelayer/emoji_layer_test.go|\
        channels/store/localcachelayer/file_info_layer.go|\
        channels/store/localcachelayer/file_info_layer_test.go|\
        channels/store/localcachelayer/post_layer.go|\
        channels/store/localcachelayer/post_layer_test.go|\
        channels/store/localcachelayer/reaction_layer.go|\
        channels/store/localcachelayer/reaction_layer_test.go|\
        channels/store/localcachelayer/role_layer.go|\
        channels/store/localcachelayer/role_layer_test.go|\
        channels/store/localcachelayer/scheme_layer.go|\
        channels/store/localcachelayer/scheme_layer_test.go|\
        channels/store/localcachelayer/team_layer.go|\
        channels/store/localcachelayer/terms_of_service_layer.go|\
        channels/store/localcachelayer/terms_of_service_layer_test.go|\
        channels/store/localcachelayer/user_layer.go|\
        channels/store/localcachelayer/webhook_layer.go|\
        channels/store/localcachelayer/webhook_layer_test.go|\
        channels/store/retrylayer/retrylayer_test.go|\
        channels/store/searchtest/channel_layer.go|\
        channels/store/searchtest/file_info_layer.go|\
        channels/store/searchtest/helper.go|\
        channels/store/searchtest/post_layer.go|\
        channels/store/searchtest/user_layer.go|\
        channels/store/sqlstore/command_store.go|\
        channels/store/sqlstore/integrity_test.go|\
        channels/store/sqlstore/session_store.go|\
        channels/store/sqlstore/store.go|\
        channels/store/storetest/channel_bookmark.go|\
        channels/store/storetest/channel_store.go|\
        channels/store/storetest/channel_store_categories.go|\
        channels/store/storetest/file_info_store.go|\
        channels/store/storetest/group_store.go|\
        channels/store/storetest/job_store.go|\
        channels/store/storetest/post_persistent_notification_store.go|\
        channels/store/storetest/post_store.go|\
        channels/store/storetest/product_notices_store.go|\
        channels/store/storetest/role_store.go|\
        channels/store/storetest/scheme_store.go|\
        channels/store/storetest/shared_channel_store.go|\
        channels/store/storetest/team_store.go|\
        channels/store/storetest/thread_store.go|\
        channels/store/storetest/user_store.go|\
        channels/utils/license_test.go|\
        channels/web/oauth_test.go|\
        channels/web/saml.go|\
        channels/web/web_test.go|\
        channels/web/webhook.go|\
        cmd/mattermost/commands/cmdtestlib.go|\
        cmd/mattermost/commands/db.go|\
        cmd/mattermost/commands/export.go|\
        cmd/mattermost/commands/import.go|\
        cmd/mattermost/commands/jobserver.go|\
        cmd/mattermost/commands/server.go|\
        cmd/mattermost/commands/server_test.go|\
        cmd/mattermost/commands/test.go|\
        cmd/mattermost/commands/version.go|\
        platform/services/cache/lru_striped.go|\
        platform/services/cache/lru_striped_bench_test.go|\
        platform/services/cache/lru_striped_test.go|\
        platform/services/cache/lru_test.go|\
        platform/services/docextractor/combine.go|\
        platform/services/docextractor/pdf.go|\
        platform/services/imageproxy/atmos_camo_test.go|\
        platform/services/imageproxy/local.go|\
        platform/services/imageproxy/local_test.go|\
        platform/services/remotecluster/invitation.go|\
        platform/services/remotecluster/ping_test.go|\
        platform/services/remotecluster/send_test.go|\
        platform/services/remotecluster/sendfile.go|\
        platform/services/remotecluster/sendprofileImage_test.go|\
        platform/services/searchengine/bleveengine/bleve_test.go|\
        platform/services/searchengine/bleveengine/common.go|\
        platform/services/searchengine/bleveengine/indexer/indexing_job.go|\
        platform/services/sharedchannel/attachment.go|\
        platform/services/sharedchannel/channelinvite.go|\
        platform/services/sharedchannel/permalink_test.go|\
        platform/services/sharedchannel/sync_recv.go|\
        platform/services/sharedchannel/sync_send.go|\
        platform/services/slackimport/slackimport.go|\
        platform/services/telemetry/telemetry.go|\
        platform/services/telemetry/telemetry_test.go|\
        platform/services/upgrader/upgrader_linux.go|\
        platform/services/upgrader/upgrader_linux_test.go|\
        platform/shared/filestore/filesstore_test.go|\
        platform/shared/filestore/s3store.go|\
        platform/shared/filestore/s3store_test.go|\
        platform/shared/mail/inbucket.go|\
        platform/shared/mail/mail.go|\
        platform/shared/mail/mail_test.go|\
        platform/shared/mfa/mfa.go|\
        platform/shared/templates/templates_test.go|\
        public/model/channel.go|\
        public/model/client4.go|\
        public/model/config.go|\
        public/model/incoming_webhook.go|\
        public/model/license.go|\
        public/model/link_metadata.go|\
        public/model/post.go|\
        public/model/preference.go|\
        public/model/user.go|\
        public/model/utils.go|\
        public/model/websocket_client.go|\
        public/model/websocket_message_test.go|\
        public/plugin/http.go|\
        public/plugin/supervisor_test.go|\
        public/shared/mlog/default.go|\
        public/shared/mlog/global_test.go|\
        public/shared/mlog/mlog.go"<|MERGE_RESOLUTION|>--- conflicted
+++ resolved
@@ -88,15 +88,6 @@
         channels/app/file_test.go|\
         channels/app/helper_test.go|\
         channels/app/import_functions.go|\
-<<<<<<< HEAD
-        channels/app/import_functions_test.go|\
-        channels/app/imports/import_validators.go|\
-        channels/app/integration_action_test.go|\
-        channels/app/job_test.go|\
-        channels/app/migrations.go|\
-=======
-        channels/app/integration_action.go|\
->>>>>>> dbf52d67
         channels/app/permissions.go|\
         channels/app/permissions_test.go|\
         channels/app/platform/helper_test.go|\

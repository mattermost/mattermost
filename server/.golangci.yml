--- conflicted
+++ resolved
@@ -100,11 +100,6 @@
         channels/app/plugin_test.go|\
         channels/app/post_helpers_test.go|\
         channels/app/post_test.go|\
-<<<<<<< HEAD
-        channels/app/security_update_check.go|\
-=======
-        channels/app/server.go|\
->>>>>>> 882654d8
         channels/app/slack.go|\
         channels/app/slashcommands/auto_environment.go|\
         channels/app/slashcommands/command_test.go|\

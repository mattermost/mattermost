run:
  timeout: 10m

linters-settings:
  gofmt:
    simplify: true
  govet:
    enable-all: true
    disable:
      - fieldalignment

linters:
  disable-all: true
  enable:
    - typecheck # This is to improve error reporting
    - gofmt
    - gosimple
    - govet
    - ineffassign
    - revive
    - staticcheck
    - unconvert
    - unused
    - misspell
    - goimports
    - makezero
    - whitespace
    - errcheck

issues:
  exclude-rules:
    - linters:
      # ignore unused warnings from enterprise code
      # add more as required.
      - unused
      text: "SetupEnterprise"

    - linters:
      - revive
      # We need to fix the unused parameter issues and remove the exception.
      text: "var-naming|error-naming|exported|increment-decrement|error-strings|if-return|unused-parameter|blank-imports|empty-block"

    # Use a seperate set of exception for the enterprise code to allow community members to fix only the open source issues.
    - linters:
      - revive
      path: "enterprise"
      text: "var-naming|error-naming|exported|increment-decrement|error-strings|if-return|unused-parameter|blank-imports|empty-block"

    - linters:
      - misspell
      path: "platform/shared/markdown/html_entities.go"

    - linters:
      - staticcheck
      text: SA1019

    - linters:
        - errcheck
      path: "\
        channels/api4/apitestlib.go|\
        channels/api4/bot_test.go|\
        channels/api4/channel_test.go|\
        channels/api4/cloud.go|\
        channels/api4/cloud_test.go|\
        channels/api4/cluster.go|\
        channels/api4/command.go|\
        channels/api4/command_test.go|\
        channels/api4/compliance.go|\
        channels/api4/config.go|\
        channels/api4/config_local.go|\
        channels/api4/config_test.go|\
        channels/api4/data_retention.go|\
        channels/api4/job_test.go|\
        channels/api4/post_test.go|\
        channels/api4/preference_test.go|\
        channels/api4/reaction_test.go|\
        channels/api4/role.go|\
        channels/api4/saml.go|\
        channels/api4/scheme.go|\
        channels/api4/shared_channel.go|\
        channels/api4/system.go|\
        channels/api4/system_local.go|\
        channels/api4/team_local.go|\
        channels/api4/team_test.go|\
        channels/api4/user_test.go|\
        channels/api4/websocket_test.go|\
        channels/app/auto_responder_test.go|\
        channels/app/bot_test.go|\
        channels/app/brand.go|\
        channels/app/channel.go|\
        channels/app/channel_bookmark_test.go|\
        channels/app/channel_test.go|\
        channels/app/config_test.go|\
<<<<<<< HEAD
        channels/app/desktop_login.go|\
        channels/app/email/email_test.go|\
        channels/app/email/helper_test.go|\
=======
        channels/app/export.go|\
>>>>>>> 2117a4ed
        channels/app/export_test.go|\
        channels/app/file.go|\
        channels/app/file_bench_test.go|\
        channels/app/file_info.go|\
        channels/app/file_test.go|\
        channels/app/helper_test.go|\
        channels/app/imaging/decode.go|\
        channels/app/import_functions.go|\
        channels/app/import_functions_test.go|\
        channels/app/imports/import_validators.go|\
        channels/app/integration_action.go|\
        channels/app/integration_action_test.go|\
        channels/app/job_test.go|\
        channels/app/login_test.go|\
        channels/app/migrations.go|\
        channels/app/permissions.go|\
        channels/app/permissions_test.go|\
        channels/app/platform/busy_test.go|\
        channels/app/platform/cluster_handlers.go|\
        channels/app/platform/config_test.go|\
        channels/app/platform/feature_flags.go|\
        channels/app/platform/helper_test.go|\
        channels/app/platform/license.go|\
        channels/app/platform/link_cache.go|\
        channels/app/platform/log.go|\
        channels/app/platform/metrics.go|\
        channels/app/platform/searchengine.go|\
        channels/app/platform/service.go|\
        channels/app/platform/service_test.go|\
        channels/app/platform/session.go|\
        channels/app/platform/session_test.go|\
        channels/app/platform/status.go|\
        channels/app/platform/web_broadcast_hook.go|\
        channels/app/platform/web_conn.go|\
        channels/app/platform/web_hub.go|\
        channels/app/platform/web_hub_test.go|\
        channels/app/plugin_api_test.go|\
        channels/app/plugin_api_tests/manual.test_http_hijack_plugin/main.go|\
        channels/app/plugin_api_tests/manual.test_serve_metrics_plugin/main.go|\
        channels/app/plugin_api_tests/test_update_user_auth_plugin/main.go|\
        channels/app/plugin_install.go|\
        channels/app/plugin_requests.go|\
        channels/app/plugin_signature.go|\
        channels/app/plugin_signature_test.go|\
        channels/app/plugin_test.go|\
        channels/app/post.go|\
        channels/app/post_helpers_test.go|\
        channels/app/post_metadata.go|\
        channels/app/post_metadata_test.go|\
        channels/app/post_persistent_notification_test.go|\
        channels/app/post_test.go|\
        channels/app/product_notices_test.go|\
        channels/app/security_update_check.go|\
        channels/app/server.go|\
        channels/app/server_test.go|\
        channels/app/session_test.go|\
        channels/app/slack.go|\
        channels/app/slashcommands/auto_environment.go|\
        channels/app/slashcommands/command_leave_test.go|\
        channels/app/slashcommands/command_loadtest.go|\
        channels/app/slashcommands/command_remove_test.go|\
        channels/app/slashcommands/command_test.go|\
        channels/app/slashcommands/helper_test.go|\
        channels/app/status.go|\
        channels/app/status_test.go|\
        channels/app/support_packet_test.go|\
        channels/app/syncables.go|\
        channels/app/team.go|\
        channels/app/team_test.go|\
        channels/app/teams/helper_test.go|\
        channels/app/upload.go|\
        channels/app/upload_test.go|\
        channels/app/user.go|\
        channels/app/user_test.go|\
        channels/app/user_viewmembers_test.go|\
        channels/app/users/helper_test.go|\
        channels/app/users/users_test.go|\
        channels/app/web_broadcast_hooks_test.go|\
        channels/app/webhook_test.go|\
        channels/jobs/batch_worker_test.go|\
        channels/jobs/helper_test.go|\
        channels/jobs/hosted_purchase_screening/worker.go|\
        channels/jobs/jobs.go|\
        channels/jobs/resend_invitation_email/worker.go|\
        channels/manualtesting/manual_testing.go|\
        channels/store/localcachelayer/channel_layer.go|\
        channels/store/localcachelayer/channel_layer_test.go|\
        channels/store/localcachelayer/emoji_layer.go|\
        channels/store/localcachelayer/emoji_layer_test.go|\
        channels/store/localcachelayer/file_info_layer.go|\
        channels/store/localcachelayer/file_info_layer_test.go|\
        channels/store/localcachelayer/post_layer.go|\
        channels/store/localcachelayer/post_layer_test.go|\
        channels/store/localcachelayer/reaction_layer.go|\
        channels/store/localcachelayer/reaction_layer_test.go|\
        channels/store/localcachelayer/role_layer.go|\
        channels/store/localcachelayer/role_layer_test.go|\
        channels/store/localcachelayer/scheme_layer.go|\
        channels/store/localcachelayer/scheme_layer_test.go|\
        channels/store/localcachelayer/team_layer.go|\
        channels/store/localcachelayer/terms_of_service_layer.go|\
        channels/store/localcachelayer/terms_of_service_layer_test.go|\
        channels/store/localcachelayer/user_layer.go|\
        channels/store/localcachelayer/webhook_layer.go|\
        channels/store/localcachelayer/webhook_layer_test.go|\
        channels/store/retrylayer/retrylayer_test.go|\
        channels/store/searchtest/channel_layer.go|\
        channels/store/searchtest/file_info_layer.go|\
        channels/store/searchtest/helper.go|\
        channels/store/searchtest/post_layer.go|\
        channels/store/searchtest/user_layer.go|\
        channels/store/sqlstore/command_store.go|\
        channels/store/sqlstore/integrity_test.go|\
        channels/store/sqlstore/session_store.go|\
        channels/store/sqlstore/store.go|\
        channels/store/storetest/channel_bookmark.go|\
        channels/store/storetest/channel_store.go|\
        channels/store/storetest/channel_store_categories.go|\
        channels/store/storetest/file_info_store.go|\
        channels/store/storetest/group_store.go|\
        channels/store/storetest/job_store.go|\
        channels/store/storetest/post_persistent_notification_store.go|\
        channels/store/storetest/post_store.go|\
        channels/store/storetest/product_notices_store.go|\
        channels/store/storetest/role_store.go|\
        channels/store/storetest/scheme_store.go|\
        channels/store/storetest/shared_channel_store.go|\
        channels/store/storetest/team_store.go|\
        channels/store/storetest/thread_store.go|\
        channels/store/storetest/user_store.go|\
        channels/testlib/helper.go|\
        channels/utils/license_test.go|\
        channels/web/oauth_test.go|\
        channels/web/saml.go|\
        channels/web/static.go|\
        channels/web/web_test.go|\
        channels/web/webhook.go|\
        cmd/mattermost/commands/cmdtestlib.go|\
        cmd/mattermost/commands/db.go|\
        cmd/mattermost/commands/export.go|\
        cmd/mattermost/commands/import.go|\
        cmd/mattermost/commands/jobserver.go|\
        cmd/mattermost/commands/server.go|\
        cmd/mattermost/commands/server_test.go|\
        cmd/mattermost/commands/test.go|\
        cmd/mattermost/commands/version.go|\
        platform/services/cache/lru_striped.go|\
        platform/services/cache/lru_striped_bench_test.go|\
        platform/services/cache/lru_striped_test.go|\
        platform/services/cache/lru_test.go|\
        platform/services/docextractor/combine.go|\
        platform/services/docextractor/pdf.go|\
        platform/services/imageproxy/atmos_camo_test.go|\
        platform/services/imageproxy/local.go|\
        platform/services/imageproxy/local_test.go|\
        platform/services/remotecluster/invitation.go|\
        platform/services/remotecluster/ping_test.go|\
        platform/services/remotecluster/send_test.go|\
        platform/services/remotecluster/sendfile.go|\
        platform/services/remotecluster/sendprofileImage_test.go|\
        platform/services/searchengine/bleveengine/bleve_test.go|\
        platform/services/searchengine/bleveengine/common.go|\
        platform/services/searchengine/bleveengine/indexer/indexing_job.go|\
        platform/services/sharedchannel/attachment.go|\
        platform/services/sharedchannel/channelinvite.go|\
        platform/services/sharedchannel/permalink_test.go|\
        platform/services/sharedchannel/sync_recv.go|\
        platform/services/sharedchannel/sync_send.go|\
        platform/services/slackimport/slackimport.go|\
        platform/services/telemetry/telemetry.go|\
        platform/services/telemetry/telemetry_test.go|\
        platform/services/upgrader/upgrader_linux.go|\
        platform/services/upgrader/upgrader_linux_test.go|\
        platform/shared/filestore/filesstore_test.go|\
        platform/shared/filestore/s3store.go|\
        platform/shared/filestore/s3store_test.go|\
        platform/shared/mail/inbucket.go|\
        platform/shared/mail/mail.go|\
        platform/shared/mail/mail_test.go|\
        platform/shared/mfa/mfa.go|\
        platform/shared/templates/templates_test.go|\
        public/model/channel.go|\
        public/model/client4.go|\
        public/model/config.go|\
        public/model/incoming_webhook.go|\
        public/model/license.go|\
        public/model/link_metadata.go|\
        public/model/post.go|\
        public/model/preference.go|\
        public/model/user.go|\
        public/model/utils.go|\
        public/model/websocket_client.go|\
        public/model/websocket_message_test.go|\
        public/plugin/http.go|\
        public/plugin/supervisor_test.go|\
        public/shared/mlog/default.go|\
        public/shared/mlog/global_test.go|\
        public/shared/mlog/mlog.go"<|MERGE_RESOLUTION|>--- conflicted
+++ resolved
@@ -91,13 +91,9 @@
         channels/app/channel_bookmark_test.go|\
         channels/app/channel_test.go|\
         channels/app/config_test.go|\
-<<<<<<< HEAD
         channels/app/desktop_login.go|\
         channels/app/email/email_test.go|\
         channels/app/email/helper_test.go|\
-=======
-        channels/app/export.go|\
->>>>>>> 2117a4ed
         channels/app/export_test.go|\
         channels/app/file.go|\
         channels/app/file_bench_test.go|\

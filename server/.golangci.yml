--- conflicted
+++ resolved
@@ -83,11 +83,6 @@
         channels/app/bot_test.go|\
         channels/app/brand.go|\
         channels/app/config_test.go|\
-<<<<<<< HEAD
-        channels/app/export.go|\
-=======
-        channels/app/file.go|\
->>>>>>> 3b125a45
         channels/app/file_bench_test.go|\
         channels/app/file_test.go|\
         channels/app/helper_test.go|\

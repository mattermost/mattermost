--- conflicted
+++ resolved
@@ -101,11 +101,6 @@
         channels/app/platform/license.go|\
         channels/app/platform/session.go|\
         channels/app/platform/status.go|\
-<<<<<<< HEAD
-        channels/app/post_helpers_test.go|\
-=======
-        channels/app/platform/web_hub_test.go|\
->>>>>>> 02c76784
         channels/app/post_test.go|\
         channels/app/slack.go|\
         channels/app/slashcommands/auto_environment.go|\

run:
  timeout: 10m

linters-settings:
  gofmt:
    simplify: true
  govet:
    enable-all: true
    disable:
      - fieldalignment

linters:
  disable-all: true
  enable:
    - typecheck # This is to improve error reporting
    - gofmt
    - gosimple
    - govet
    - ineffassign
    - revive
    - staticcheck
    - unconvert
    - unused
    - misspell
    - goimports
    - makezero
    - whitespace
    - errcheck

issues:
  exclude-rules:
    - linters:
      # ignore unused warnings from enterprise code
      # add more as required.
      - unused
      text: "SetupEnterprise"

    - linters:
      - revive
      # We need to fix the unused parameter issues and remove the exception.
      text: "var-naming|error-naming|exported|increment-decrement|error-strings|if-return|unused-parameter|blank-imports|empty-block"

    # Use a seperate set of exception for the enterprise code to allow community members to fix only the open source issues.
    - linters:
      - revive
      path: "enterprise"
      text: "var-naming|error-naming|exported|increment-decrement|error-strings|if-return|unused-parameter|blank-imports|empty-block"

    - linters:
      - misspell
      path: "platform/shared/markdown/html_entities.go"

    - linters:
      - staticcheck
      text: SA1019

    - linters:
        - errcheck
      path: "\
        channels/api4/apitestlib.go|\
        channels/api4/bot_test.go|\
        channels/api4/channel_test.go|\
        channels/api4/cloud.go|\
        channels/api4/cloud_test.go|\
        channels/api4/cluster.go|\
        channels/api4/command.go|\
        channels/api4/command_test.go|\
        channels/api4/compliance.go|\
        channels/api4/config.go|\
        channels/api4/config_local.go|\
        channels/api4/config_test.go|\
        channels/api4/data_retention.go|\
        channels/api4/file_test.go|\
        channels/api4/job_test.go|\
        channels/api4/post_test.go|\
        channels/api4/preference_test.go|\
        channels/api4/reaction_test.go|\
        channels/api4/role.go|\
        channels/api4/saml.go|\
        channels/api4/scheme.go|\
        channels/api4/shared_channel.go|\
        channels/api4/system.go|\
        channels/api4/system_local.go|\
        channels/api4/team_local.go|\
        channels/api4/team_test.go|\
        channels/api4/user_test.go|\
        channels/api4/webhook_test.go|\
        channels/app/admin.go|\
        channels/app/app_test.go|\
        channels/app/authorization_test.go|\
        channels/app/auto_responder_test.go|\
        channels/app/bot.go|\
        channels/app/brand.go|\
        channels/app/busy_test.go|\
        channels/app/channel.go|\
        channels/app/channel_bookmark_test.go|\
        channels/app/channel_test.go|\
        channels/app/config_test.go|\
        channels/app/desktop_login.go|\
        channels/app/email/email_test.go|\
        channels/app/email/helper_test.go|\
        channels/app/export.go|\
        channels/app/export_test.go|\
        channels/app/file.go|\
        channels/app/file_bench_test.go|\
        channels/app/file_helper_test.go|\
        channels/app/file_info.go|\
        channels/app/file_test.go|\
<<<<<<< HEAD
        channels/app/group_test.go|\
=======
        channels/app/helper_test.go|\
>>>>>>> 2424358b
        channels/app/imaging/decode.go|\
        channels/app/imaging/decode_test.go|\
        channels/app/import_functions.go|\
        channels/app/import_functions_test.go|\
        channels/app/import_utils_test.go|\
        channels/app/imports/import_validators.go|\
        channels/app/integration_action.go|\
        channels/app/integration_action_test.go|\
        channels/app/job_test.go|\
        channels/app/ldap.go|\
        channels/app/login_test.go|\
        channels/app/migrations.go|\
        channels/app/notification_push.go|\
        channels/app/notification_test.go|\
        channels/app/oauth_test.go|\
        channels/app/onboarding_test.go|\
        channels/app/opengraph_test.go|\
        channels/app/permissions.go|\
        channels/app/permissions_test.go|\
        channels/app/platform/busy_test.go|\
        channels/app/platform/cluster_handlers.go|\
        channels/app/platform/config_test.go|\
        channels/app/platform/feature_flags.go|\
        channels/app/platform/helper_test.go|\
        channels/app/platform/license.go|\
        channels/app/platform/link_cache.go|\
        channels/app/platform/log.go|\
        channels/app/platform/metrics.go|\
        channels/app/platform/searchengine.go|\
        channels/app/platform/service.go|\
        channels/app/platform/service_test.go|\
        channels/app/platform/session.go|\
        channels/app/platform/session_test.go|\
        channels/app/platform/status.go|\
        channels/app/platform/web_broadcast_hook.go|\
        channels/app/platform/web_conn.go|\
        channels/app/platform/web_hub.go|\
        channels/app/platform/web_hub_test.go|\
        channels/app/plugin_api_test.go|\
        channels/app/plugin_api_tests/manual.test_http_hijack_plugin/main.go|\
        channels/app/plugin_api_tests/manual.test_serve_metrics_plugin/main.go|\
        channels/app/plugin_api_tests/test_update_user_auth_plugin/main.go|\
        channels/app/plugin_commands_test.go|\
        channels/app/plugin_deadlock_test.go|\
        channels/app/plugin_health_check_test.go|\
        channels/app/plugin_hooks_test.go|\
        channels/app/plugin_install.go|\
        channels/app/plugin_reattach.go|\
        channels/app/plugin_requests.go|\
        channels/app/plugin_signature.go|\
        channels/app/plugin_signature_test.go|\
        channels/app/plugin_test.go|\
        channels/app/post.go|\
        channels/app/post_helpers_test.go|\
        channels/app/post_metadata.go|\
        channels/app/post_metadata_test.go|\
        channels/app/post_persistent_notification_test.go|\
        channels/app/post_test.go|\
        channels/app/product_notices_test.go|\
        channels/app/role_test.go|\
        channels/app/security_update_check.go|\
        channels/app/server.go|\
        channels/app/server_test.go|\
        channels/app/session_test.go|\
        channels/app/slack.go|\
        channels/app/slashcommands/auto_environment.go|\
        channels/app/slashcommands/command_leave_test.go|\
        channels/app/slashcommands/command_loadtest.go|\
        channels/app/slashcommands/command_remove_test.go|\
        channels/app/slashcommands/command_test.go|\
        channels/app/slashcommands/helper_test.go|\
        channels/app/status.go|\
        channels/app/status_test.go|\
        channels/app/support_packet_test.go|\
        channels/app/syncables.go|\
        channels/app/team.go|\
        channels/app/team_test.go|\
        channels/app/teams/helper_test.go|\
        channels/app/upload.go|\
        channels/app/upload_test.go|\
        channels/app/user.go|\
        channels/app/user_test.go|\
        channels/app/user_viewmembers_test.go|\
        channels/app/users/helper_test.go|\
        channels/app/users/users_test.go|\
        channels/app/web_broadcast_hooks_test.go|\
        channels/app/webhook_test.go|\
        channels/jobs/batch_worker_test.go|\
        channels/jobs/helper_test.go|\
        channels/jobs/hosted_purchase_screening/worker.go|\
        channels/jobs/jobs.go|\
        channels/jobs/resend_invitation_email/worker.go|\
        channels/jobs/schedulers_test.go|\
        channels/manualtesting/manual_testing.go|\
        channels/store/localcachelayer/channel_layer.go|\
        channels/store/localcachelayer/channel_layer_test.go|\
        channels/store/localcachelayer/emoji_layer.go|\
        channels/store/localcachelayer/emoji_layer_test.go|\
        channels/store/localcachelayer/file_info_layer.go|\
        channels/store/localcachelayer/file_info_layer_test.go|\
        channels/store/localcachelayer/post_layer.go|\
        channels/store/localcachelayer/post_layer_test.go|\
        channels/store/localcachelayer/reaction_layer.go|\
        channels/store/localcachelayer/reaction_layer_test.go|\
        channels/store/localcachelayer/role_layer.go|\
        channels/store/localcachelayer/role_layer_test.go|\
        channels/store/localcachelayer/scheme_layer.go|\
        channels/store/localcachelayer/scheme_layer_test.go|\
        channels/store/localcachelayer/team_layer.go|\
        channels/store/localcachelayer/terms_of_service_layer.go|\
        channels/store/localcachelayer/terms_of_service_layer_test.go|\
        channels/store/localcachelayer/user_layer.go|\
        channels/store/localcachelayer/webhook_layer.go|\
        channels/store/localcachelayer/webhook_layer_test.go|\
        channels/store/retrylayer/retrylayer_test.go|\
        channels/store/searchtest/channel_layer.go|\
        channels/store/searchtest/file_info_layer.go|\
        channels/store/searchtest/helper.go|\
        channels/store/searchtest/post_layer.go|\
        channels/store/searchtest/user_layer.go|\
        channels/store/sqlstore/command_store.go|\
        channels/store/sqlstore/integrity_test.go|\
        channels/store/sqlstore/session_store.go|\
        channels/store/sqlstore/store.go|\
        channels/store/storetest/channel_bookmark.go|\
        channels/store/storetest/channel_store.go|\
        channels/store/storetest/channel_store_categories.go|\
        channels/store/storetest/file_info_store.go|\
        channels/store/storetest/group_store.go|\
        channels/store/storetest/job_store.go|\
        channels/store/storetest/post_persistent_notification_store.go|\
        channels/store/storetest/post_store.go|\
        channels/store/storetest/product_notices_store.go|\
        channels/store/storetest/role_store.go|\
        channels/store/storetest/scheme_store.go|\
        channels/store/storetest/shared_channel_store.go|\
        channels/store/storetest/team_store.go|\
        channels/store/storetest/thread_store.go|\
        channels/store/storetest/user_store.go|\
        channels/testlib/helper.go|\
        channels/utils/license_test.go|\
        channels/web/oauth.go|\
        channels/web/oauth_test.go|\
        channels/web/saml.go|\
        channels/web/static.go|\
        channels/web/web_test.go|\
        channels/web/webhook.go|\
        cmd/mattermost/commands/cmdtestlib.go|\
        cmd/mattermost/commands/db.go|\
        cmd/mattermost/commands/export.go|\
        cmd/mattermost/commands/import.go|\
        cmd/mattermost/commands/jobserver.go|\
        cmd/mattermost/commands/server.go|\
        cmd/mattermost/commands/server_test.go|\
        cmd/mattermost/commands/test.go|\
        cmd/mattermost/commands/version.go|\
        platform/services/cache/lru_striped.go|\
        platform/services/cache/lru_striped_bench_test.go|\
        platform/services/cache/lru_striped_test.go|\
        platform/services/cache/lru_test.go|\
        platform/services/docextractor/combine.go|\
        platform/services/docextractor/pdf.go|\
        platform/services/imageproxy/atmos_camo_test.go|\
        platform/services/imageproxy/local.go|\
        platform/services/imageproxy/local_test.go|\
        platform/services/remotecluster/invitation.go|\
        platform/services/remotecluster/ping_test.go|\
        platform/services/remotecluster/send_test.go|\
        platform/services/remotecluster/sendfile.go|\
        platform/services/remotecluster/sendprofileImage_test.go|\
        platform/services/searchengine/bleveengine/bleve_test.go|\
        platform/services/searchengine/bleveengine/common.go|\
        platform/services/searchengine/bleveengine/indexer/indexing_job.go|\
        platform/services/sharedchannel/attachment.go|\
        platform/services/sharedchannel/channelinvite.go|\
        platform/services/sharedchannel/permalink_test.go|\
        platform/services/sharedchannel/sync_recv.go|\
        platform/services/sharedchannel/sync_send.go|\
        platform/services/slackimport/slackimport.go|\
        platform/services/telemetry/telemetry.go|\
        platform/services/telemetry/telemetry_test.go|\
        platform/services/upgrader/upgrader_linux.go|\
        platform/services/upgrader/upgrader_linux_test.go|\
        platform/shared/filestore/filesstore_test.go|\
        platform/shared/filestore/s3store.go|\
        platform/shared/filestore/s3store_test.go|\
        platform/shared/mail/inbucket.go|\
        platform/shared/mail/mail.go|\
        platform/shared/mail/mail_test.go|\
        platform/shared/mfa/mfa.go|\
        platform/shared/templates/templates_test.go|\
        public/model/channel.go|\
        public/model/client4.go|\
        public/model/config.go|\
        public/model/incoming_webhook.go|\
        public/model/license.go|\
        public/model/link_metadata.go|\
        public/model/post.go|\
        public/model/preference.go|\
        public/model/user.go|\
        public/model/utils.go|\
        public/model/websocket_client.go|\
        public/model/websocket_message_test.go|\
        public/plugin/http.go|\
        public/plugin/supervisor_test.go|\
        public/shared/mlog/default.go|\
        public/shared/mlog/global_test.go|\
        public/shared/mlog/mlog.go"<|MERGE_RESOLUTION|>--- conflicted
+++ resolved
@@ -106,11 +106,6 @@
         channels/app/file_helper_test.go|\
         channels/app/file_info.go|\
         channels/app/file_test.go|\
-<<<<<<< HEAD
-        channels/app/group_test.go|\
-=======
-        channels/app/helper_test.go|\
->>>>>>> 2424358b
         channels/app/imaging/decode.go|\
         channels/app/imaging/decode_test.go|\
         channels/app/import_functions.go|\

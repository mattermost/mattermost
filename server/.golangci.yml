--- conflicted
+++ resolved
@@ -111,11 +111,7 @@
         channels/app/team.go|\
         channels/app/team_test.go|\
         channels/app/upload.go|\
-<<<<<<< HEAD
         channels/app/web_broadcast_hooks_test.go|\
-=======
-        channels/app/webhook_test.go|\
->>>>>>> f60694db
         channels/jobs/batch_worker_test.go|\
         channels/jobs/helper_test.go|\
         channels/jobs/hosted_purchase_screening/worker.go|\

run:
  timeout: 10m

linters-settings:
  gofmt:
    simplify: true
  govet:
    enable-all: true
    disable:
      - fieldalignment

linters:
  disable-all: true
  enable:
    - typecheck # This is to improve error reporting
    - gofmt
    - gosimple
    - govet
    - ineffassign
    - revive
    - staticcheck
    - unconvert
    - unused
    - misspell
    - goimports
    - makezero
    - whitespace
    - errcheck

issues:
  exclude-dirs:
    - channels/store/storetest/mocks
  exclude-rules:
    - linters:
      # ignore unused warnings from enterprise code
      # add more as required.
      - unused
      text: "SetupEnterprise"

    - linters:
      - revive
      text: "var-naming|error-naming|exported|increment-decrement|error-strings|if-return|unused-parameter|blank-imports|empty-block"
      # We need to fix the unused parameter issues and remove the exception.

    # Use a seperate set of exception for the enterprise code to allow community members to fix only the open source issues.
    - linters:
      - revive
      path: "enterprise"
      text: "var-naming|error-naming|exported|increment-decrement|error-strings|if-return|unused-parameter|blank-imports|empty-block"

    - linters:
      - misspell
      path: "platform/shared/markdown/html_entities.go"

    - linters:
      - staticcheck
      text: SA1019

    - linters:
        - errcheck
      path: "\
        channels/api4/apitestlib.go|\
        channels/api4/bot_test.go|\
        channels/api4/brand.go|\
        channels/api4/channel.go|\
        channels/api4/channel_test.go|\
        channels/api4/cloud.go|\
        channels/api4/cloud_test.go|\
        channels/api4/cluster.go|\
        channels/api4/command.go|\
        channels/api4/command_test.go|\
        channels/api4/compliance.go|\
        channels/api4/config.go|\
        channels/api4/config_local.go|\
        channels/api4/config_test.go|\
        channels/api4/data_retention.go|\
        channels/api4/emoji.go|\
        channels/api4/emoji_test.go|\
        channels/api4/export.go|\
        channels/api4/export_test.go|\
<<<<<<< HEAD
        channels/api4/file.go|\
        channels/api4/group.go|\
=======
        channels/api4/file_test.go|\
>>>>>>> af9eb197
        channels/api4/group_local.go|\
        channels/api4/handlers_test.go|\
        channels/api4/import_test.go|\
        channels/api4/integration_action_test.go|\
        channels/api4/ip_filtering.go|\
        channels/api4/ip_filtering_test.go|\
        channels/api4/job_test.go|\
        channels/api4/license.go|\
        channels/api4/license_local.go|\
        channels/api4/license_test.go|\
        channels/api4/oauth_test.go|\
        channels/api4/outgoing_oauth_connection_test.go|\
        channels/api4/plugin.go|\
        channels/api4/plugin_test.go|\
        channels/api4/post_test.go|\
        channels/api4/preference_test.go|\
        channels/api4/reaction.go|\
        channels/api4/reaction_test.go|\
        channels/api4/remote_cluster.go|\
        channels/api4/role.go|\
        channels/api4/role_test.go|\
        channels/api4/saml.go|\
        channels/api4/scheme.go|\
        channels/api4/scheme_test.go|\
        channels/api4/shared_channel.go|\
        channels/api4/shared_channel_test.go|\
        channels/api4/status.go|\
        channels/api4/status_test.go|\
        channels/api4/system.go|\
        channels/api4/system_local.go|\
        channels/api4/system_test.go|\
        channels/api4/team.go|\
        channels/api4/team_local.go|\
        channels/api4/team_test.go|\
        channels/api4/upload_test.go|\
        channels/api4/usage.go|\
        channels/api4/usage_test.go|\
        channels/api4/user.go|\
        channels/api4/user_local.go|\
        channels/api4/user_test.go|\
        channels/api4/webhook.go|\
        channels/api4/webhook_test.go|\
        channels/api4/websocket_test.go|\
        channels/app/admin.go|\
        channels/app/admin_test.go|\
        channels/app/app_test.go|\
        channels/app/authorization_test.go|\
        channels/app/auto_responder_test.go|\
        channels/app/bot.go|\
        channels/app/bot_test.go|\
        channels/app/brand.go|\
        channels/app/busy_test.go|\
        channels/app/channel.go|\
        channels/app/channel_bookmark_test.go|\
        channels/app/channel_category_test.go|\
        channels/app/channel_test.go|\
        channels/app/config_test.go|\
        channels/app/desktop_login.go|\
        channels/app/email/email_test.go|\
        channels/app/email/helper_test.go|\
        channels/app/export.go|\
        channels/app/export_test.go|\
        channels/app/file.go|\
        channels/app/file_bench_test.go|\
        channels/app/file_helper_test.go|\
        channels/app/file_info.go|\
        channels/app/file_test.go|\
        channels/app/group_test.go|\
        channels/app/helper_test.go|\
        channels/app/imaging/decode.go|\
        channels/app/imaging/decode_test.go|\
        channels/app/imaging/utils_test.go|\
        channels/app/import_functions.go|\
        channels/app/import_functions_test.go|\
        channels/app/import_utils_test.go|\
        channels/app/imports/import_validators.go|\
        channels/app/integration_action.go|\
        channels/app/integration_action_test.go|\
        channels/app/job_test.go|\
        channels/app/ldap.go|\
        channels/app/login_test.go|\
        channels/app/migrations.go|\
        channels/app/notification_push.go|\
        channels/app/notification_test.go|\
        channels/app/oauth_test.go|\
        channels/app/onboarding_test.go|\
        channels/app/opengraph_test.go|\
        channels/app/permissions.go|\
        channels/app/permissions_test.go|\
        channels/app/platform/busy_test.go|\
        channels/app/platform/cluster_handlers.go|\
        channels/app/platform/config_test.go|\
        channels/app/platform/feature_flags.go|\
        channels/app/platform/helper_test.go|\
        channels/app/platform/license.go|\
        channels/app/platform/link_cache.go|\
        channels/app/platform/log.go|\
        channels/app/platform/metrics.go|\
        channels/app/platform/searchengine.go|\
        channels/app/platform/service.go|\
        channels/app/platform/service_test.go|\
        channels/app/platform/session.go|\
        channels/app/platform/session_test.go|\
        channels/app/platform/status.go|\
        channels/app/platform/web_broadcast_hook.go|\
        channels/app/platform/web_conn.go|\
        channels/app/platform/web_hub.go|\
        channels/app/platform/web_hub_test.go|\
        channels/app/plugin_api_test.go|\
        channels/app/plugin_api_tests/manual.test_http_hijack_plugin/main.go|\
        channels/app/plugin_api_tests/manual.test_serve_metrics_plugin/main.go|\
        channels/app/plugin_api_tests/test_update_user_auth_plugin/main.go|\
        channels/app/plugin_commands_test.go|\
        channels/app/plugin_deadlock_test.go|\
        channels/app/plugin_health_check_test.go|\
        channels/app/plugin_hooks_test.go|\
        channels/app/plugin_install.go|\
        channels/app/plugin_reattach.go|\
        channels/app/plugin_requests.go|\
        channels/app/plugin_signature.go|\
        channels/app/plugin_signature_test.go|\
        channels/app/plugin_test.go|\
        channels/app/post.go|\
        channels/app/post_helpers_test.go|\
        channels/app/post_metadata.go|\
        channels/app/post_metadata_test.go|\
        channels/app/post_persistent_notification_test.go|\
        channels/app/post_test.go|\
        channels/app/product_notices_test.go|\
        channels/app/role_test.go|\
        channels/app/security_update_check.go|\
        channels/app/server.go|\
        channels/app/server_test.go|\
        channels/app/session_test.go|\
        channels/app/slack.go|\
        channels/app/slashcommands/auto_environment.go|\
        channels/app/slashcommands/command_leave_test.go|\
        channels/app/slashcommands/command_loadtest.go|\
        channels/app/slashcommands/command_remove_test.go|\
        channels/app/slashcommands/command_test.go|\
        channels/app/slashcommands/helper_test.go|\
        channels/app/status.go|\
        channels/app/status_test.go|\
        channels/app/support_packet_test.go|\
        channels/app/syncables.go|\
        channels/app/team.go|\
        channels/app/team_test.go|\
        channels/app/teams/helper_test.go|\
        channels/app/upload.go|\
        channels/app/upload_test.go|\
        channels/app/user.go|\
        channels/app/user_test.go|\
        channels/app/user_viewmembers_test.go|\
        channels/app/users/helper_test.go|\
        channels/app/users/users_test.go|\
        channels/app/web_broadcast_hooks_test.go|\
        channels/app/webhook_test.go|\
        channels/jobs/batch_migration_worker.go|\
        channels/jobs/batch_report_worker.go|\
        channels/jobs/batch_worker_test.go|\
        channels/jobs/helper_test.go|\
        channels/jobs/hosted_purchase_screening/worker.go|\
        channels/jobs/jobs.go|\
        channels/jobs/resend_invitation_email/worker.go|\
        channels/jobs/schedulers_test.go|\
        channels/manualtesting/manual_testing.go|\
        channels/store/localcachelayer/channel_layer.go|\
        channels/store/localcachelayer/channel_layer_test.go|\
        channels/store/localcachelayer/emoji_layer.go|\
        channels/store/localcachelayer/emoji_layer_test.go|\
        channels/store/localcachelayer/file_info_layer.go|\
        channels/store/localcachelayer/file_info_layer_test.go|\
        channels/store/localcachelayer/post_layer.go|\
        channels/store/localcachelayer/post_layer_test.go|\
        channels/store/localcachelayer/reaction_layer.go|\
        channels/store/localcachelayer/reaction_layer_test.go|\
        channels/store/localcachelayer/role_layer.go|\
        channels/store/localcachelayer/role_layer_test.go|\
        channels/store/localcachelayer/scheme_layer.go|\
        channels/store/localcachelayer/scheme_layer_test.go|\
        channels/store/localcachelayer/team_layer.go|\
        channels/store/localcachelayer/terms_of_service_layer.go|\
        channels/store/localcachelayer/terms_of_service_layer_test.go|\
        channels/store/localcachelayer/user_layer.go|\
        channels/store/localcachelayer/webhook_layer.go|\
        channels/store/localcachelayer/webhook_layer_test.go|\
        channels/store/retrylayer/retrylayer_test.go|\
        channels/store/searchtest/channel_layer.go|\
        channels/store/searchtest/file_info_layer.go|\
        channels/store/searchtest/helper.go|\
        channels/store/searchtest/post_layer.go|\
        channels/store/searchtest/user_layer.go|\
        channels/store/sqlstore/command_store.go|\
        channels/store/sqlstore/integrity_test.go|\
        channels/store/sqlstore/session_store.go|\
        channels/store/sqlstore/store.go|\
        channels/store/storetest/channel_bookmark.go|\
        channels/store/storetest/channel_store.go|\
        channels/store/storetest/channel_store_categories.go|\
        channels/store/storetest/file_info_store.go|\
        channels/store/storetest/group_store.go|\
        channels/store/storetest/job_store.go|\
        channels/store/storetest/post_persistent_notification_store.go|\
        channels/store/storetest/post_store.go|\
        channels/store/storetest/product_notices_store.go|\
        channels/store/storetest/role_store.go|\
        channels/store/storetest/scheme_store.go|\
        channels/store/storetest/shared_channel_store.go|\
        channels/store/storetest/team_store.go|\
        channels/store/storetest/thread_store.go|\
        channels/store/storetest/user_store.go|\
        channels/testlib/helper.go|\
        channels/utils/fileutils/fileutils_test.go|\
        channels/utils/license_test.go|\
        channels/utils/subpath_test.go|\
        channels/web/handlers.go|\
        channels/web/oauth.go|\
        channels/web/oauth_test.go|\
        channels/web/response_writer_wrapper_test.go|\
        channels/web/saml.go|\
        channels/web/static.go|\
        channels/web/web.go|\
        channels/web/web_test.go|\
        channels/web/webhook.go|\
        cmd/mattermost/commands/cmdtestlib.go|\
        cmd/mattermost/commands/db.go|\
        cmd/mattermost/commands/export.go|\
        cmd/mattermost/commands/import.go|\
        cmd/mattermost/commands/jobserver.go|\
        cmd/mattermost/commands/server.go|\
        cmd/mattermost/commands/server_test.go|\
        cmd/mattermost/commands/test.go|\
        cmd/mattermost/commands/version.go|\
        platform/services/cache/lru_striped.go|\
        platform/services/cache/lru_striped_bench_test.go|\
        platform/services/cache/lru_striped_test.go|\
        platform/services/cache/lru_test.go|\
        platform/services/docextractor/combine.go|\
        platform/services/docextractor/pdf.go|\
        platform/services/imageproxy/atmos_camo_test.go|\
        platform/services/imageproxy/local.go|\
        platform/services/imageproxy/local_test.go|\
        platform/services/remotecluster/invitation.go|\
        platform/services/remotecluster/ping_test.go|\
        platform/services/remotecluster/send_test.go|\
        platform/services/remotecluster/sendfile.go|\
        platform/services/remotecluster/sendprofileImage_test.go|\
        platform/services/searchengine/bleveengine/bleve_test.go|\
        platform/services/searchengine/bleveengine/common.go|\
        platform/services/searchengine/bleveengine/indexer/indexing_job.go|\
        platform/services/sharedchannel/attachment.go|\
        platform/services/sharedchannel/channelinvite.go|\
        platform/services/sharedchannel/permalink_test.go|\
        platform/services/sharedchannel/sync_recv.go|\
        platform/services/sharedchannel/sync_send.go|\
        platform/services/slackimport/slackimport.go|\
        platform/services/telemetry/telemetry.go|\
        platform/services/telemetry/telemetry_test.go|\
        platform/services/upgrader/upgrader_linux.go|\
        platform/services/upgrader/upgrader_linux_test.go|\
        platform/shared/filestore/filesstore_test.go|\
        platform/shared/filestore/s3store.go|\
        platform/shared/filestore/s3store_test.go|\
        platform/shared/mail/inbucket.go|\
        platform/shared/mail/mail.go|\
        platform/shared/mail/mail_test.go|\
        platform/shared/mfa/mfa.go|\
        platform/shared/templates/templates_test.go|\
        public/model/channel.go|\
        public/model/client4.go|\
        public/model/config.go|\
        public/model/incoming_webhook.go|\
        public/model/license.go|\
        public/model/link_metadata.go|\
        public/model/post.go|\
        public/model/preference.go|\
        public/model/user.go|\
        public/model/utils.go|\
        public/model/websocket_client.go|\
        public/model/websocket_message_test.go|\
        public/plugin/http.go|\
        public/plugin/supervisor_test.go|\
        public/shared/mlog/default.go|\
        public/shared/mlog/global_test.go|\
        public/shared/mlog/mlog.go"<|MERGE_RESOLUTION|>--- conflicted
+++ resolved
@@ -78,12 +78,6 @@
         channels/api4/emoji_test.go|\
         channels/api4/export.go|\
         channels/api4/export_test.go|\
-<<<<<<< HEAD
-        channels/api4/file.go|\
-        channels/api4/group.go|\
-=======
-        channels/api4/file_test.go|\
->>>>>>> af9eb197
         channels/api4/group_local.go|\
         channels/api4/handlers_test.go|\
         channels/api4/import_test.go|\

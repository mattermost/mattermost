run:
  timeout: 10m

linters-settings:
  gofmt:
    simplify: true
    rewrite-rules:
      - pattern: 'interface{}'
        replacement: 'any'
  govet:
    enable-all: true
    disable:
      - fieldalignment

linters:
  disable-all: true
  enable:
    - typecheck # This is to improve error reporting
    - gofmt
    - gosimple
    - govet
    - ineffassign
    - revive
    - staticcheck
    - unconvert
    - unused
    - misspell
    - goimports
    - makezero
    - whitespace
    - errcheck
    - bidichk

issues:
  exclude-rules:
    - linters:
      # ignore unused warnings from enterprise code
      # add more as required.
      - unused
      text: "SetupEnterprise"

    - linters:
      - revive
      # We need to fix the unused parameter issues and remove the exception.
      text: "var-naming|error-naming|exported|increment-decrement|error-strings|if-return|unused-parameter|blank-imports|empty-block"

    # Use a seperate set of exception for the enterprise code to allow community members to fix only the open source issues.
    - linters:
      - revive
      path: "enterprise"
      text: "var-naming|error-naming|exported|increment-decrement|error-strings|if-return|unused-parameter|blank-imports|empty-block"

    - linters:
      - misspell
      path: "platform/shared/markdown/html_entities.go"

    - linters:
      - staticcheck
      text: SA1019

    - linters:
      - gofmt
      path: "mock.*"

    - linters:
        - errcheck
      path: "\
        channels/api4/apitestlib.go|\
        channels/api4/bot_test.go|\
        channels/api4/channel_test.go|\
        channels/api4/cloud.go|\
        channels/api4/cloud_test.go|\
        channels/api4/cluster.go|\
        channels/api4/command.go|\
        channels/api4/command_test.go|\
        channels/api4/compliance.go|\
        channels/api4/config.go|\
        channels/api4/config_local.go|\
        channels/api4/config_test.go|\
        channels/api4/data_retention.go|\
        channels/api4/preference_test.go|\
        channels/api4/reaction_test.go|\
        channels/api4/role.go|\
        channels/api4/saml.go|\
        channels/api4/scheme.go|\
        channels/api4/shared_channel.go|\
        channels/api4/system.go|\
        channels/api4/system_local.go|\
        channels/api4/team_local.go|\
        channels/api4/websocket_test.go|\
        channels/app/bot_test.go|\
        channels/app/brand.go|\
        channels/app/config_test.go|\
        channels/app/file.go|\
        channels/app/file_bench_test.go|\
        channels/app/file_test.go|\
        channels/app/helper_test.go|\
        channels/app/import_functions.go|\
<<<<<<< HEAD
        channels/app/permissions.go|\
=======
        channels/app/integration_action.go|\
>>>>>>> 19bea2c8
        channels/app/permissions_test.go|\
        channels/app/platform/helper_test.go|\
        channels/app/platform/license.go|\
        channels/app/platform/session.go|\
        channels/app/platform/status.go|\
        channels/app/platform/web_hub_test.go|\
        channels/app/plugin_test.go|\
        channels/app/post_helpers_test.go|\
        channels/app/post_test.go|\
        channels/app/slack.go|\
        channels/app/slashcommands/auto_environment.go|\
        channels/app/slashcommands/command_test.go|\
        channels/app/slashcommands/helper_test.go|\
        channels/app/team.go|\
        channels/app/team_test.go|\
        channels/app/upload.go|\
        channels/app/webhook_test.go|\
        channels/jobs/batch_worker_test.go|\
        channels/jobs/helper_test.go|\
        channels/jobs/hosted_purchase_screening/worker.go|\
        channels/jobs/jobs.go|\
        channels/store/localcachelayer/channel_layer.go|\
        channels/store/localcachelayer/channel_layer_test.go|\
        channels/store/localcachelayer/emoji_layer.go|\
        channels/store/localcachelayer/emoji_layer_test.go|\
        channels/store/localcachelayer/file_info_layer.go|\
        channels/store/localcachelayer/file_info_layer_test.go|\
        channels/store/localcachelayer/post_layer.go|\
        channels/store/localcachelayer/post_layer_test.go|\
        channels/store/localcachelayer/reaction_layer.go|\
        channels/store/localcachelayer/reaction_layer_test.go|\
        channels/store/localcachelayer/role_layer.go|\
        channels/store/localcachelayer/role_layer_test.go|\
        channels/store/localcachelayer/scheme_layer.go|\
        channels/store/localcachelayer/scheme_layer_test.go|\
        channels/store/localcachelayer/team_layer.go|\
        channels/store/localcachelayer/terms_of_service_layer.go|\
        channels/store/localcachelayer/terms_of_service_layer_test.go|\
        channels/store/localcachelayer/user_layer.go|\
        channels/store/localcachelayer/webhook_layer.go|\
        channels/store/localcachelayer/webhook_layer_test.go|\
        channels/store/retrylayer/retrylayer_test.go|\
        channels/store/searchtest/channel_layer.go|\
        channels/store/searchtest/file_info_layer.go|\
        channels/store/searchtest/helper.go|\
        channels/store/searchtest/post_layer.go|\
        channels/store/searchtest/user_layer.go|\
        channels/store/sqlstore/command_store.go|\
        channels/store/sqlstore/integrity_test.go|\
        channels/store/sqlstore/session_store.go|\
        channels/store/sqlstore/store.go|\
        channels/store/storetest/channel_bookmark.go|\
        channels/store/storetest/channel_store.go|\
        channels/store/storetest/channel_store_categories.go|\
        channels/store/storetest/file_info_store.go|\
        channels/store/storetest/group_store.go|\
        channels/store/storetest/job_store.go|\
        channels/store/storetest/post_persistent_notification_store.go|\
        channels/store/storetest/post_store.go|\
        channels/store/storetest/product_notices_store.go|\
        channels/store/storetest/role_store.go|\
        channels/store/storetest/scheme_store.go|\
        channels/store/storetest/shared_channel_store.go|\
        channels/store/storetest/team_store.go|\
        channels/store/storetest/thread_store.go|\
        channels/store/storetest/user_store.go|\
        channels/utils/license_test.go|\
        channels/web/oauth_test.go|\
        channels/web/saml.go|\
        channels/web/web_test.go|\
        channels/web/webhook.go|\
        cmd/mattermost/commands/cmdtestlib.go|\
        cmd/mattermost/commands/db.go|\
        cmd/mattermost/commands/export.go|\
        cmd/mattermost/commands/import.go|\
        cmd/mattermost/commands/jobserver.go|\
        cmd/mattermost/commands/server.go|\
        cmd/mattermost/commands/server_test.go|\
        cmd/mattermost/commands/test.go|\
        cmd/mattermost/commands/version.go|\
        platform/services/cache/lru_striped.go|\
        platform/services/cache/lru_striped_bench_test.go|\
        platform/services/cache/lru_striped_test.go|\
        platform/services/cache/lru_test.go|\
        platform/services/docextractor/combine.go|\
        platform/services/docextractor/pdf.go|\
        platform/services/imageproxy/atmos_camo_test.go|\
        platform/services/imageproxy/local.go|\
        platform/services/imageproxy/local_test.go|\
        platform/services/remotecluster/invitation.go|\
        platform/services/remotecluster/ping_test.go|\
        platform/services/remotecluster/send_test.go|\
        platform/services/remotecluster/sendfile.go|\
        platform/services/remotecluster/sendprofileImage_test.go|\
        platform/services/searchengine/bleveengine/bleve_test.go|\
        platform/services/searchengine/bleveengine/common.go|\
        platform/services/searchengine/bleveengine/indexer/indexing_job.go|\
        platform/services/sharedchannel/attachment.go|\
        platform/services/sharedchannel/channelinvite.go|\
        platform/services/sharedchannel/permalink_test.go|\
        platform/services/sharedchannel/sync_recv.go|\
        platform/services/sharedchannel/sync_send.go|\
        platform/services/slackimport/slackimport.go|\
        platform/services/telemetry/telemetry.go|\
        platform/services/telemetry/telemetry_test.go|\
        platform/services/upgrader/upgrader_linux.go|\
        platform/services/upgrader/upgrader_linux_test.go|\
        platform/shared/filestore/filesstore_test.go|\
        platform/shared/filestore/s3store.go|\
        platform/shared/filestore/s3store_test.go|\
        platform/shared/mail/inbucket.go|\
        platform/shared/mail/mail.go|\
        platform/shared/mail/mail_test.go|\
        platform/shared/mfa/mfa.go|\
        platform/shared/templates/templates_test.go|\
        public/model/channel.go|\
        public/model/client4.go|\
        public/model/config.go|\
        public/model/incoming_webhook.go|\
        public/model/license.go|\
        public/model/link_metadata.go|\
        public/model/post.go|\
        public/model/preference.go|\
        public/model/user.go|\
        public/model/utils.go|\
        public/model/websocket_client.go|\
        public/model/websocket_message_test.go|\
        public/plugin/http.go|\
        public/plugin/supervisor_test.go|\
        public/shared/mlog/default.go|\
        public/shared/mlog/global_test.go|\
        public/shared/mlog/mlog.go"<|MERGE_RESOLUTION|>--- conflicted
+++ resolved
@@ -96,11 +96,6 @@
         channels/app/file_test.go|\
         channels/app/helper_test.go|\
         channels/app/import_functions.go|\
-<<<<<<< HEAD
-        channels/app/permissions.go|\
-=======
-        channels/app/integration_action.go|\
->>>>>>> 19bea2c8
         channels/app/permissions_test.go|\
         channels/app/platform/helper_test.go|\
         channels/app/platform/license.go|\

--- conflicted
+++ resolved
@@ -77,15 +77,6 @@
         channels/api4/ip_filtering_test.go|\
         channels/api4/job_test.go|\
         channels/api4/license.go|\
-<<<<<<< HEAD
-        channels/api4/license_test.go|\
-        channels/api4/oauth_test.go|\
-        channels/api4/outgoing_oauth_connection_test.go|\
-        channels/api4/plugin.go|\
-        channels/api4/plugin_test.go|\
-=======
-        channels/api4/license_local.go|\
->>>>>>> b8e462e1
         channels/api4/post_test.go|\
         channels/api4/preference_test.go|\
         channels/api4/reaction_test.go|\

run:
  timeout: 10m

linters-settings:
  gofmt:
    simplify: true
    rewrite-rules:
      - pattern: 'interface{}'
        replacement: 'any'
  govet:
    enable-all: true
    disable:
      - fieldalignment

linters:
  disable-all: true
  enable:
    - typecheck # This is to improve error reporting
    - gofmt
    - gosimple
    - govet
    - ineffassign
    - revive
    - staticcheck
    - unconvert
    - unused
    - misspell
    - goimports
    - makezero
    - whitespace
    - errcheck
    - bidichk

issues:
  exclude-rules:
    - linters:
      # ignore unused warnings from enterprise code
      # add more as required.
      - unused
      text: "SetupEnterprise"

    - linters:
      - revive
      # We need to fix the unused parameter issues and remove the exception.
      text: "var-naming|error-naming|exported|increment-decrement|error-strings|if-return|unused-parameter|blank-imports|empty-block"

    # Use a seperate set of exception for the enterprise code to allow community members to fix only the open source issues.
    - linters:
      - revive
      path: "enterprise"
      text: "var-naming|error-naming|exported|increment-decrement|error-strings|if-return|unused-parameter|blank-imports|empty-block"

    - linters:
      - misspell
      path: "platform/shared/markdown/html_entities.go"

    - linters:
      - staticcheck
      text: SA1019

    - linters:
      - gofmt
      path: "mock.*"

    - linters:
        - errcheck
      path: "\
        channels/api4/apitestlib.go|\
        channels/api4/bot_test.go|\
        channels/api4/channel_test.go|\
        channels/api4/cloud.go|\
        channels/api4/cloud_test.go|\
        channels/api4/cluster.go|\
        channels/api4/command.go|\
        channels/api4/command_test.go|\
        channels/api4/compliance.go|\
        channels/api4/config.go|\
        channels/api4/config_local.go|\
        channels/api4/config_test.go|\
        channels/api4/data_retention.go|\
        channels/api4/preference_test.go|\
        channels/api4/reaction_test.go|\
        channels/api4/role.go|\
        channels/api4/saml.go|\
        channels/api4/scheme.go|\
        channels/api4/shared_channel.go|\
        channels/api4/system.go|\
        channels/api4/system_local.go|\
        channels/api4/team_local.go|\
        channels/api4/websocket_test.go|\
        channels/app/bot_test.go|\
        channels/app/brand.go|\
        channels/app/config_test.go|\
        channels/app/file.go|\
        channels/app/file_test.go|\
        channels/app/helper_test.go|\
<<<<<<< HEAD
        channels/app/integration_action.go|\
=======
        channels/app/import_functions.go|\
>>>>>>> b84d9132
        channels/app/permissions_test.go|\
        channels/app/platform/helper_test.go|\
        channels/app/platform/license.go|\
        channels/app/platform/session.go|\
        channels/app/platform/status.go|\
        channels/app/platform/web_hub_test.go|\
        channels/app/post_test.go|\
        channels/app/slashcommands/auto_environment.go|\
        channels/app/slashcommands/command_test.go|\
        channels/app/slashcommands/helper_test.go|\
        channels/app/team.go|\
        channels/app/team_test.go|\
        channels/app/upload.go|\
        channels/app/webhook_test.go|\
        channels/jobs/batch_worker_test.go|\
        channels/jobs/helper_test.go|\
        channels/jobs/hosted_purchase_screening/worker.go|\
        channels/jobs/jobs.go|\
        channels/store/localcachelayer/channel_layer.go|\
        channels/store/localcachelayer/channel_layer_test.go|\
        channels/store/localcachelayer/emoji_layer.go|\
        channels/store/localcachelayer/emoji_layer_test.go|\
        channels/store/localcachelayer/file_info_layer.go|\
        channels/store/localcachelayer/file_info_layer_test.go|\
        channels/store/localcachelayer/post_layer.go|\
        channels/store/localcachelayer/post_layer_test.go|\
        channels/store/localcachelayer/reaction_layer.go|\
        channels/store/localcachelayer/reaction_layer_test.go|\
        channels/store/localcachelayer/role_layer.go|\
        channels/store/localcachelayer/role_layer_test.go|\
        channels/store/localcachelayer/scheme_layer.go|\
        channels/store/localcachelayer/scheme_layer_test.go|\
        channels/store/localcachelayer/team_layer.go|\
        channels/store/localcachelayer/terms_of_service_layer.go|\
        channels/store/localcachelayer/terms_of_service_layer_test.go|\
        channels/store/localcachelayer/user_layer.go|\
        channels/store/localcachelayer/webhook_layer.go|\
        channels/store/localcachelayer/webhook_layer_test.go|\
        channels/store/retrylayer/retrylayer_test.go|\
        channels/store/searchtest/channel_layer.go|\
        channels/store/searchtest/file_info_layer.go|\
        channels/store/searchtest/helper.go|\
        channels/store/searchtest/post_layer.go|\
        channels/store/searchtest/user_layer.go|\
        channels/store/sqlstore/command_store.go|\
        channels/store/sqlstore/integrity_test.go|\
        channels/store/sqlstore/session_store.go|\
        channels/store/sqlstore/store.go|\
        channels/store/storetest/channel_bookmark.go|\
        channels/store/storetest/channel_store.go|\
        channels/store/storetest/channel_store_categories.go|\
        channels/store/storetest/file_info_store.go|\
        channels/store/storetest/group_store.go|\
        channels/store/storetest/job_store.go|\
        channels/store/storetest/post_persistent_notification_store.go|\
        channels/store/storetest/post_store.go|\
        channels/store/storetest/product_notices_store.go|\
        channels/store/storetest/role_store.go|\
        channels/store/storetest/scheme_store.go|\
        channels/store/storetest/shared_channel_store.go|\
        channels/store/storetest/team_store.go|\
        channels/store/storetest/thread_store.go|\
        channels/store/storetest/user_store.go|\
        channels/web/oauth_test.go|\
        channels/web/saml.go|\
        channels/web/web_test.go|\
        cmd/mattermost/commands/cmdtestlib.go|\
        cmd/mattermost/commands/db.go|\
        cmd/mattermost/commands/export.go|\
        cmd/mattermost/commands/import.go|\
        cmd/mattermost/commands/jobserver.go|\
        cmd/mattermost/commands/server.go|\
        cmd/mattermost/commands/server_test.go|\
        cmd/mattermost/commands/test.go|\
        cmd/mattermost/commands/version.go|\
        platform/services/cache/lru_striped.go|\
        platform/services/cache/lru_striped_bench_test.go|\
        platform/services/cache/lru_striped_test.go|\
        platform/services/cache/lru_test.go|\
        platform/services/docextractor/combine.go|\
        platform/services/docextractor/pdf.go|\
        platform/services/imageproxy/atmos_camo_test.go|\
        platform/services/imageproxy/local.go|\
        platform/services/imageproxy/local_test.go|\
        platform/services/remotecluster/invitation.go|\
        platform/services/remotecluster/ping_test.go|\
        platform/services/remotecluster/send_test.go|\
        platform/services/remotecluster/sendfile.go|\
        platform/services/remotecluster/sendprofileImage_test.go|\
        platform/services/searchengine/bleveengine/bleve_test.go|\
        platform/services/searchengine/bleveengine/common.go|\
        platform/services/searchengine/bleveengine/indexer/indexing_job.go|\
        platform/services/sharedchannel/attachment.go|\
        platform/services/sharedchannel/channelinvite.go|\
        platform/services/sharedchannel/permalink_test.go|\
        platform/services/sharedchannel/sync_recv.go|\
        platform/services/sharedchannel/sync_send.go|\
        platform/services/slackimport/slackimport.go|\
        platform/services/telemetry/telemetry.go|\
        platform/services/telemetry/telemetry_test.go|\
        platform/services/upgrader/upgrader_linux.go|\
        platform/services/upgrader/upgrader_linux_test.go|\
        platform/shared/filestore/filesstore_test.go|\
        platform/shared/filestore/s3store.go|\
        platform/shared/filestore/s3store_test.go|\
        platform/shared/mail/inbucket.go|\
        platform/shared/mail/mail.go|\
        platform/shared/mail/mail_test.go|\
        platform/shared/mfa/mfa.go|\
        platform/shared/templates/templates_test.go|\
        public/model/channel.go|\
        public/model/client4.go|\
        public/model/config.go|\
        public/model/incoming_webhook.go|\
        public/model/license.go|\
        public/model/link_metadata.go|\
        public/model/post.go|\
        public/model/preference.go|\
        public/model/user.go|\
        public/model/utils.go|\
        public/model/websocket_client.go|\
        public/model/websocket_message_test.go|\
        public/plugin/http.go|\
        public/plugin/supervisor_test.go|\
        public/shared/mlog/default.go|\
        public/shared/mlog/global_test.go|\
        public/shared/mlog/mlog.go"<|MERGE_RESOLUTION|>--- conflicted
+++ resolved
@@ -94,11 +94,6 @@
         channels/app/file.go|\
         channels/app/file_test.go|\
         channels/app/helper_test.go|\
-<<<<<<< HEAD
-        channels/app/integration_action.go|\
-=======
-        channels/app/import_functions.go|\
->>>>>>> b84d9132
         channels/app/permissions_test.go|\
         channels/app/platform/helper_test.go|\
         channels/app/platform/license.go|\

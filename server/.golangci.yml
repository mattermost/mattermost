--- conflicted
+++ resolved
@@ -250,11 +250,7 @@
         channels/web/oauth_test.go|\
         channels/web/saml.go|\
         channels/web/static.go|\
-<<<<<<< HEAD
         channels/web/web.go|\
-=======
-        channels/web/web_test.go|\
->>>>>>> aaf9234c
         channels/web/webhook.go|\
         cmd/mattermost/commands/cmdtestlib.go|\
         cmd/mattermost/commands/db.go|\

run:
  timeout: 10m

linters-settings:
  gofmt:
    simplify: true
    rewrite-rules:
      - pattern: 'interface{}'
        replacement: 'any'
  govet:
    enable-all: true
    disable:
      - fieldalignment

linters:
  disable-all: true
  enable:
    - typecheck # This is to improve error reporting
    - gofmt
    - gosimple
    - govet
    - ineffassign
    - revive
    - staticcheck
    - unconvert
    - unused
    - misspell
    - goimports
    - makezero
    - whitespace
    - errcheck
    - bidichk

issues:
  exclude-rules:
    - linters:
      # ignore unused warnings from enterprise code
      # add more as required.
      - unused
      text: "SetupEnterprise"

    - linters:
      - revive
      # We need to fix the unused parameter issues and remove the exception.
      text: "var-naming|error-naming|exported|increment-decrement|error-strings|if-return|unused-parameter|blank-imports|empty-block"

    # Use a seperate set of exception for the enterprise code to allow community members to fix only the open source issues.
    - linters:
      - revive
      path: "enterprise"
      text: "var-naming|error-naming|exported|increment-decrement|error-strings|if-return|unused-parameter|blank-imports|empty-block"

    - linters:
      - misspell
      path: "platform/shared/markdown/html_entities.go"

    - linters:
      - staticcheck
      text: SA1019

    - linters:
      - gofmt
      path: "mock.*"

    - linters:
        - errcheck
      path: "\
        channels/api4/apitestlib.go|\
        channels/api4/bot_test.go|\
        channels/api4/channel_test.go|\
        channels/api4/cloud.go|\
        channels/api4/cloud_test.go|\
        channels/api4/cluster.go|\
        channels/api4/command.go|\
        channels/api4/command_test.go|\
        channels/api4/compliance.go|\
        channels/api4/config.go|\
        channels/api4/config_local.go|\
        channels/api4/config_test.go|\
        channels/api4/data_retention.go|\
        channels/api4/preference_test.go|\
        channels/api4/reaction_test.go|\
        channels/api4/role.go|\
        channels/api4/saml.go|\
        channels/api4/scheme.go|\
        channels/api4/shared_channel.go|\
        channels/api4/system.go|\
        channels/api4/system_local.go|\
        channels/api4/team_local.go|\
        channels/api4/websocket_test.go|\
        channels/app/bot_test.go|\
        channels/app/brand.go|\
        channels/app/file.go|\
        channels/app/file_test.go|\
        channels/app/helper_test.go|\
        channels/app/permissions_test.go|\
        channels/app/platform/helper_test.go|\
        channels/app/platform/license.go|\
        channels/app/platform/session.go|\
        channels/app/platform/status.go|\
        channels/app/slashcommands/command_test.go|\
        channels/app/slashcommands/helper_test.go|\
        channels/app/team_test.go|\
        channels/app/upload.go|\
<<<<<<< HEAD
        channels/jobs/hosted_purchase_screening/worker.go|\
=======
        channels/jobs/batch_worker_test.go|\
>>>>>>> f1ddeec2
        channels/store/localcachelayer/channel_layer.go|\
        channels/store/localcachelayer/channel_layer_test.go|\
        channels/store/localcachelayer/emoji_layer.go|\
        channels/store/localcachelayer/emoji_layer_test.go|\
        channels/store/localcachelayer/file_info_layer.go|\
        channels/store/localcachelayer/file_info_layer_test.go|\
        channels/store/localcachelayer/post_layer.go|\
        channels/store/localcachelayer/post_layer_test.go|\
        channels/store/localcachelayer/reaction_layer.go|\
        channels/store/localcachelayer/reaction_layer_test.go|\
        channels/store/localcachelayer/role_layer.go|\
        channels/store/localcachelayer/role_layer_test.go|\
        channels/store/localcachelayer/scheme_layer.go|\
        channels/store/localcachelayer/scheme_layer_test.go|\
        channels/store/localcachelayer/team_layer.go|\
        channels/store/localcachelayer/terms_of_service_layer.go|\
        channels/store/localcachelayer/terms_of_service_layer_test.go|\
        channels/store/localcachelayer/user_layer.go|\
        channels/store/localcachelayer/webhook_layer.go|\
        channels/store/localcachelayer/webhook_layer_test.go|\
        channels/store/retrylayer/retrylayer_test.go|\
        channels/store/searchtest/channel_layer.go|\
        channels/store/searchtest/file_info_layer.go|\
        channels/store/searchtest/helper.go|\
        channels/store/searchtest/post_layer.go|\
        channels/store/searchtest/user_layer.go|\
        channels/store/sqlstore/command_store.go|\
        channels/store/sqlstore/integrity_test.go|\
        channels/store/sqlstore/session_store.go|\
        channels/store/sqlstore/store.go|\
        channels/store/storetest/channel_bookmark.go|\
        channels/store/storetest/channel_store.go|\
        channels/store/storetest/channel_store_categories.go|\
        channels/store/storetest/file_info_store.go|\
        channels/store/storetest/group_store.go|\
        channels/store/storetest/job_store.go|\
        channels/store/storetest/post_persistent_notification_store.go|\
        channels/store/storetest/post_store.go|\
        channels/store/storetest/product_notices_store.go|\
        channels/store/storetest/role_store.go|\
        channels/store/storetest/scheme_store.go|\
        channels/store/storetest/shared_channel_store.go|\
        channels/store/storetest/team_store.go|\
        channels/store/storetest/thread_store.go|\
        channels/store/storetest/user_store.go|\
        channels/web/oauth_test.go|\
        channels/web/web_test.go|\
        cmd/mattermost/commands/cmdtestlib.go|\
        cmd/mattermost/commands/db.go|\
        cmd/mattermost/commands/export.go|\
        cmd/mattermost/commands/import.go|\
        cmd/mattermost/commands/jobserver.go|\
        cmd/mattermost/commands/server.go|\
        cmd/mattermost/commands/server_test.go|\
        cmd/mattermost/commands/test.go|\
        cmd/mattermost/commands/version.go|\
        platform/services/cache/lru_striped.go|\
        platform/services/cache/lru_striped_bench_test.go|\
        platform/services/cache/lru_striped_test.go|\
        platform/services/cache/lru_test.go|\
        platform/services/docextractor/combine.go|\
        platform/services/docextractor/pdf.go|\
        platform/services/imageproxy/atmos_camo_test.go|\
        platform/services/imageproxy/local.go|\
        platform/services/imageproxy/local_test.go|\
        platform/services/remotecluster/invitation.go|\
        platform/services/remotecluster/ping_test.go|\
        platform/services/remotecluster/send_test.go|\
        platform/services/remotecluster/sendfile.go|\
        platform/services/remotecluster/sendprofileImage_test.go|\
        platform/services/searchengine/bleveengine/bleve_test.go|\
        platform/services/searchengine/bleveengine/common.go|\
        platform/services/searchengine/bleveengine/indexer/indexing_job.go|\
        platform/services/sharedchannel/attachment.go|\
        platform/services/sharedchannel/channelinvite.go|\
        platform/services/sharedchannel/permalink_test.go|\
        platform/services/sharedchannel/sync_recv.go|\
        platform/services/sharedchannel/sync_send.go|\
        platform/services/slackimport/slackimport.go|\
        platform/services/telemetry/telemetry.go|\
        platform/services/telemetry/telemetry_test.go|\
        platform/services/upgrader/upgrader_linux.go|\
        platform/services/upgrader/upgrader_linux_test.go|\
        platform/shared/filestore/filesstore_test.go|\
        platform/shared/filestore/s3store.go|\
        platform/shared/filestore/s3store_test.go|\
        platform/shared/mail/inbucket.go|\
        platform/shared/mail/mail.go|\
        platform/shared/mail/mail_test.go|\
        platform/shared/mfa/mfa.go|\
        platform/shared/templates/templates_test.go|\
        public/model/channel.go|\
        public/model/client4.go|\
        public/model/config.go|\
        public/model/incoming_webhook.go|\
        public/model/license.go|\
        public/model/link_metadata.go|\
        public/model/post.go|\
        public/model/preference.go|\
        public/model/user.go|\
        public/model/utils.go|\
        public/model/websocket_client.go|\
        public/model/websocket_message_test.go|\
        public/plugin/http.go|\
        public/plugin/supervisor_test.go|\
        public/shared/mlog/default.go|\
        public/shared/mlog/global_test.go|\
        public/shared/mlog/mlog.go"<|MERGE_RESOLUTION|>--- conflicted
+++ resolved
@@ -102,11 +102,6 @@
         channels/app/slashcommands/helper_test.go|\
         channels/app/team_test.go|\
         channels/app/upload.go|\
-<<<<<<< HEAD
-        channels/jobs/hosted_purchase_screening/worker.go|\
-=======
-        channels/jobs/batch_worker_test.go|\
->>>>>>> f1ddeec2
         channels/store/localcachelayer/channel_layer.go|\
         channels/store/localcachelayer/channel_layer_test.go|\
         channels/store/localcachelayer/emoji_layer.go|\

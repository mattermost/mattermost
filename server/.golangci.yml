--- conflicted
+++ resolved
@@ -98,12 +98,6 @@
         channels/app/platform/license.go|\
         channels/app/platform/session.go|\
         channels/app/platform/status.go|\
-<<<<<<< HEAD
-        channels/app/post_test.go|\
-        channels/app/slashcommands/auto_environment.go|\
-=======
-        channels/app/platform/web_hub_test.go|\
->>>>>>> d0c4780e
         channels/app/slashcommands/command_test.go|\
         channels/app/slashcommands/helper_test.go|\
         channels/app/team.go|\

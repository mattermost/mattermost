run:
  timeout: 10m

linters-settings:
  gofmt:
    simplify: true
  govet:
    enable-all: true
    disable:
      - fieldalignment

linters:
  disable-all: true
  enable:
    - typecheck # This is to improve error reporting
    - gofmt
    - gosimple
    - govet
    - ineffassign
    - revive
    - staticcheck
    - unconvert
    - unused
    - misspell
    - goimports
    - makezero
    - whitespace
    - errcheck

issues:
  exclude-rules:
    - linters:
      # ignore unused warnings from enterprise code
      # add more as required.
      - unused
      text: "SetupEnterprise"

    - linters:
      - revive
      # We need to fix the unused parameter issues and remove the exception.
      text: "var-naming|error-naming|exported|increment-decrement|error-strings|if-return|unused-parameter|blank-imports|empty-block"

    # Use a seperate set of exception for the enterprise code to allow community members to fix only the open source issues.
    - linters:
      - revive
      path: "enterprise"
      text: "var-naming|error-naming|exported|increment-decrement|error-strings|if-return|unused-parameter|blank-imports|empty-block"

    - linters:
      - misspell
      path: "platform/shared/markdown/html_entities.go"

    - linters:
      - staticcheck
      text: SA1019

    - linters:
        - errcheck
      path: "\
        channels/api4/apitestlib.go|\
        channels/api4/bot_test.go|\
        channels/api4/channel_test.go|\
        channels/api4/cloud.go|\
        channels/api4/cloud_test.go|\
        channels/api4/cluster.go|\
        channels/api4/command.go|\
        channels/api4/command_test.go|\
        channels/api4/compliance.go|\
        channels/api4/config.go|\
        channels/api4/config_local.go|\
        channels/api4/config_test.go|\
        channels/api4/data_retention.go|\
        channels/api4/preference_test.go|\
        channels/api4/reaction_test.go|\
        channels/api4/role.go|\
        channels/api4/saml.go|\
        channels/api4/scheme.go|\
        channels/api4/shared_channel.go|\
        channels/api4/system.go|\
        channels/api4/system_local.go|\
        channels/api4/team_local.go|\
        channels/api4/user_test.go|\
        channels/api4/websocket_test.go|\
        channels/app/bot_test.go|\
        channels/app/brand.go|\
        channels/app/channel.go|\
        channels/app/channel_bookmark_test.go|\
        channels/app/channel_test.go|\
        channels/app/config_test.go|\
        channels/app/export.go|\
        channels/app/export_test.go|\
        channels/app/file.go|\
        channels/app/file_bench_test.go|\
        channels/app/file_test.go|\
        channels/app/helper_test.go|\
        channels/app/import_functions.go|\
        channels/app/import_functions_test.go|\
        channels/app/imports/import_validators.go|\
        channels/app/integration_action.go|\
        channels/app/integration_action_test.go|\
        channels/app/job_test.go|\
        channels/app/migrations.go|\
        channels/app/permissions.go|\
        channels/app/permissions_test.go|\
        channels/app/platform/busy_test.go|\
        channels/app/platform/cluster_handlers.go|\
        channels/app/platform/config_test.go|\
        channels/app/platform/helper_test.go|\
        channels/app/platform/license.go|\
        channels/app/platform/link_cache.go|\
        channels/app/platform/log.go|\
        channels/app/platform/metrics.go|\
        channels/app/platform/searchengine.go|\
        channels/app/platform/service.go|\
        channels/app/platform/service_test.go|\
        channels/app/platform/session.go|\
        channels/app/platform/session_test.go|\
        channels/app/platform/status.go|\
        channels/app/platform/web_broadcast_hook.go|\
        channels/app/platform/web_conn.go|\
        channels/app/platform/web_hub.go|\
        channels/app/platform/web_hub_test.go|\
        channels/app/plugin_api_tests/test_update_user_auth_plugin/main.go|\
        channels/app/plugin_install.go|\
        channels/app/plugin_signature.go|\
        channels/app/plugin_signature_test.go|\
        channels/app/plugin_test.go|\
        channels/app/post.go|\
        channels/app/post_helpers_test.go|\
        channels/app/post_metadata.go|\
<<<<<<< HEAD
        channels/app/post_metadata_test.go|\
        channels/app/post_persistent_notification_test.go|\
        channels/app/product_notices_test.go|\
        channels/app/role_test.go|\
=======
        channels/app/post_test.go|\
>>>>>>> d6a89c69
        channels/app/security_update_check.go|\
        channels/app/server.go|\
        channels/app/server_test.go|\
        channels/app/slack.go|\
        channels/app/slashcommands/auto_environment.go|\
        channels/app/slashcommands/command_test.go|\
        channels/app/slashcommands/helper_test.go|\
        channels/app/status.go|\
        channels/app/status_test.go|\
        channels/app/support_packet_test.go|\
        channels/app/team.go|\
        channels/app/team_test.go|\
        channels/app/upload.go|\
        channels/app/upload_test.go|\
        channels/app/user_test.go|\
        channels/app/web_broadcast_hooks_test.go|\
        channels/app/webhook_test.go|\
        channels/jobs/batch_worker_test.go|\
        channels/jobs/helper_test.go|\
        channels/jobs/hosted_purchase_screening/worker.go|\
        channels/jobs/jobs.go|\
        channels/jobs/resend_invitation_email/worker.go|\
        channels/manualtesting/manual_testing.go|\
        channels/store/localcachelayer/channel_layer.go|\
        channels/store/localcachelayer/channel_layer_test.go|\
        channels/store/localcachelayer/emoji_layer.go|\
        channels/store/localcachelayer/emoji_layer_test.go|\
        channels/store/localcachelayer/file_info_layer.go|\
        channels/store/localcachelayer/file_info_layer_test.go|\
        channels/store/localcachelayer/post_layer.go|\
        channels/store/localcachelayer/post_layer_test.go|\
        channels/store/localcachelayer/reaction_layer.go|\
        channels/store/localcachelayer/reaction_layer_test.go|\
        channels/store/localcachelayer/role_layer.go|\
        channels/store/localcachelayer/role_layer_test.go|\
        channels/store/localcachelayer/scheme_layer.go|\
        channels/store/localcachelayer/scheme_layer_test.go|\
        channels/store/localcachelayer/team_layer.go|\
        channels/store/localcachelayer/terms_of_service_layer.go|\
        channels/store/localcachelayer/terms_of_service_layer_test.go|\
        channels/store/localcachelayer/user_layer.go|\
        channels/store/localcachelayer/webhook_layer.go|\
        channels/store/localcachelayer/webhook_layer_test.go|\
        channels/store/retrylayer/retrylayer_test.go|\
        channels/store/searchtest/channel_layer.go|\
        channels/store/searchtest/file_info_layer.go|\
        channels/store/searchtest/helper.go|\
        channels/store/searchtest/post_layer.go|\
        channels/store/searchtest/user_layer.go|\
        channels/store/sqlstore/command_store.go|\
        channels/store/sqlstore/integrity_test.go|\
        channels/store/sqlstore/session_store.go|\
        channels/store/sqlstore/store.go|\
        channels/store/storetest/channel_bookmark.go|\
        channels/store/storetest/channel_store.go|\
        channels/store/storetest/channel_store_categories.go|\
        channels/store/storetest/file_info_store.go|\
        channels/store/storetest/group_store.go|\
        channels/store/storetest/job_store.go|\
        channels/store/storetest/post_persistent_notification_store.go|\
        channels/store/storetest/post_store.go|\
        channels/store/storetest/product_notices_store.go|\
        channels/store/storetest/role_store.go|\
        channels/store/storetest/scheme_store.go|\
        channels/store/storetest/shared_channel_store.go|\
        channels/store/storetest/team_store.go|\
        channels/store/storetest/thread_store.go|\
        channels/store/storetest/user_store.go|\
        channels/utils/license_test.go|\
        channels/web/oauth_test.go|\
        channels/web/saml.go|\
        channels/web/static.go|\
        channels/web/web_test.go|\
        channels/web/webhook.go|\
        cmd/mattermost/commands/cmdtestlib.go|\
        cmd/mattermost/commands/db.go|\
        cmd/mattermost/commands/export.go|\
        cmd/mattermost/commands/import.go|\
        cmd/mattermost/commands/jobserver.go|\
        cmd/mattermost/commands/server.go|\
        cmd/mattermost/commands/server_test.go|\
        cmd/mattermost/commands/test.go|\
        cmd/mattermost/commands/version.go|\
        platform/services/cache/lru_striped.go|\
        platform/services/cache/lru_striped_bench_test.go|\
        platform/services/cache/lru_striped_test.go|\
        platform/services/cache/lru_test.go|\
        platform/services/docextractor/combine.go|\
        platform/services/docextractor/pdf.go|\
        platform/services/imageproxy/atmos_camo_test.go|\
        platform/services/imageproxy/local.go|\
        platform/services/imageproxy/local_test.go|\
        platform/services/remotecluster/invitation.go|\
        platform/services/remotecluster/ping_test.go|\
        platform/services/remotecluster/send_test.go|\
        platform/services/remotecluster/sendfile.go|\
        platform/services/remotecluster/sendprofileImage_test.go|\
        platform/services/searchengine/bleveengine/bleve_test.go|\
        platform/services/searchengine/bleveengine/common.go|\
        platform/services/searchengine/bleveengine/indexer/indexing_job.go|\
        platform/services/sharedchannel/attachment.go|\
        platform/services/sharedchannel/channelinvite.go|\
        platform/services/sharedchannel/permalink_test.go|\
        platform/services/sharedchannel/sync_recv.go|\
        platform/services/sharedchannel/sync_send.go|\
        platform/services/slackimport/slackimport.go|\
        platform/services/telemetry/telemetry.go|\
        platform/services/telemetry/telemetry_test.go|\
        platform/services/upgrader/upgrader_linux.go|\
        platform/services/upgrader/upgrader_linux_test.go|\
        platform/shared/filestore/filesstore_test.go|\
        platform/shared/filestore/s3store.go|\
        platform/shared/filestore/s3store_test.go|\
        platform/shared/mail/inbucket.go|\
        platform/shared/mail/mail.go|\
        platform/shared/mail/mail_test.go|\
        platform/shared/mfa/mfa.go|\
        platform/shared/templates/templates_test.go|\
        public/model/channel.go|\
        public/model/client4.go|\
        public/model/config.go|\
        public/model/incoming_webhook.go|\
        public/model/license.go|\
        public/model/link_metadata.go|\
        public/model/post.go|\
        public/model/preference.go|\
        public/model/user.go|\
        public/model/utils.go|\
        public/model/websocket_client.go|\
        public/model/websocket_message_test.go|\
        public/plugin/http.go|\
        public/plugin/supervisor_test.go|\
        public/shared/mlog/default.go|\
        public/shared/mlog/global_test.go|\
        public/shared/mlog/mlog.go"<|MERGE_RESOLUTION|>--- conflicted
+++ resolved
@@ -128,14 +128,6 @@
         channels/app/post.go|\
         channels/app/post_helpers_test.go|\
         channels/app/post_metadata.go|\
-<<<<<<< HEAD
-        channels/app/post_metadata_test.go|\
-        channels/app/post_persistent_notification_test.go|\
-        channels/app/product_notices_test.go|\
-        channels/app/role_test.go|\
-=======
-        channels/app/post_test.go|\
->>>>>>> d6a89c69
         channels/app/security_update_check.go|\
         channels/app/server.go|\
         channels/app/server_test.go|\

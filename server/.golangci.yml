--- conflicted
+++ resolved
@@ -61,10 +61,6 @@
       path: "\
         channels/api4/apitestlib.go|\
         channels/api4/bot_test.go|\
-<<<<<<< HEAD
-=======
-        channels/api4/brand.go|\
->>>>>>> 23d06d45
         channels/api4/channel.go|\
         channels/api4/channel_category.go|\
         channels/api4/channel_test.go|\

--- conflicted
+++ resolved
@@ -96,11 +96,6 @@
         channels/app/permissions_test.go|\
         channels/app/platform/helper_test.go|\
         channels/app/platform/license.go|\
-<<<<<<< HEAD
-        channels/app/platform/session.go|\
-=======
-        channels/app/platform/status.go|\
->>>>>>> 1bca62dc
         channels/app/slashcommands/command_test.go|\
         channels/app/slashcommands/helper_test.go|\
         channels/app/upload.go|\

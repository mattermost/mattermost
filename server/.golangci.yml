--- conflicted
+++ resolved
@@ -97,11 +97,6 @@
         channels/app/channel_test.go|\
         channels/app/config_test.go|\
         channels/app/desktop_login.go|\
-<<<<<<< HEAD
-        channels/app/email/helper_test.go|\
-=======
-        channels/app/email/email_test.go|\
->>>>>>> 9fee53fb
         channels/app/export.go|\
         channels/app/export_test.go|\
         channels/app/file.go|\

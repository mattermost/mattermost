--- conflicted
+++ resolved
@@ -98,11 +98,6 @@
         channels/api4/team_local.go|\
         channels/api4/team_test.go|\
         channels/api4/upload_test.go|\
-<<<<<<< HEAD
-        channels/api4/usage.go|\
-=======
-        channels/api4/usage_test.go|\
->>>>>>> 68404f2f
         channels/api4/user.go|\
         channels/api4/user_local.go|\
         channels/api4/user_test.go|\

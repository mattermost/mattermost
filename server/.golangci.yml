run:
  timeout: 10m

linters-settings:
  gofmt:
    simplify: true
  govet:
    enable-all: true
    disable:
      - fieldalignment

linters:
  disable-all: true
  enable:
    - typecheck # This is to improve error reporting
    - gofmt
    - gosimple
    - govet
    - ineffassign
    - revive
    - staticcheck
    - unconvert
    - unused
    - misspell
    - goimports
    - makezero
    - whitespace
    - errcheck

issues:
  exclude-dirs:
    - channels/store/storetest/mocks
  exclude-rules:
    - linters:
      # ignore unused warnings from enterprise code
      # add more as required.
      - unused
      text: "SetupEnterprise"

    - linters:
      - revive
      text: "var-naming|error-naming|exported|increment-decrement|error-strings|if-return|unused-parameter|blank-imports|empty-block"
      # We need to fix the unused parameter issues and remove the exception.

    # Use a seperate set of exception for the enterprise code to allow community members to fix only the open source issues.
    - linters:
      - revive
      path: "enterprise"
      text: "var-naming|error-naming|exported|increment-decrement|error-strings|if-return|unused-parameter|blank-imports|empty-block"

    - linters:
      - misspell
      path: "platform/shared/markdown/html_entities.go"

    - linters:
      - staticcheck
      text: SA1019

    - linters:
        - errcheck
      path: "\
        channels/api4/apitestlib.go|\
        channels/api4/bot_test.go|\
        channels/api4/channel_test.go|\
        channels/api4/cloud.go|\
        channels/api4/cloud_test.go|\
        channels/api4/cluster.go|\
        channels/api4/command.go|\
        channels/api4/command_test.go|\
        channels/api4/compliance.go|\
        channels/api4/config.go|\
        channels/api4/config_local.go|\
        channels/api4/config_test.go|\
        channels/api4/data_retention.go|\
        channels/api4/file_test.go|\
        channels/api4/ip_filtering_test.go|\
        channels/api4/job_test.go|\
        channels/api4/license_local.go|\
        channels/api4/post_test.go|\
        channels/api4/preference_test.go|\
        channels/api4/reaction_test.go|\
        channels/api4/role.go|\
        channels/api4/saml.go|\
        channels/api4/scheme.go|\
        channels/api4/shared_channel.go|\
        channels/api4/system.go|\
        channels/api4/system_local.go|\
        channels/api4/team_local.go|\
        channels/api4/team_test.go|\
        channels/api4/user_test.go|\
        channels/api4/webhook_test.go|\
        channels/app/admin.go|\
        channels/app/app_test.go|\
        channels/app/authorization_test.go|\
        channels/app/auto_responder_test.go|\
        channels/app/bot.go|\
        channels/app/bot_test.go|\
        channels/app/brand.go|\
        channels/app/busy_test.go|\
        channels/app/channel.go|\
        channels/app/channel_bookmark_test.go|\
        channels/app/channel_category_test.go|\
        channels/app/channel_test.go|\
        channels/app/config_test.go|\
        channels/app/desktop_login.go|\
        channels/app/email/email_test.go|\
        channels/app/email/helper_test.go|\
        channels/app/export.go|\
        channels/app/export_test.go|\
        channels/app/file.go|\
        channels/app/file_bench_test.go|\
        channels/app/file_helper_test.go|\
        channels/app/file_info.go|\
        channels/app/file_test.go|\
        channels/app/group_test.go|\
        channels/app/helper_test.go|\
        channels/app/imaging/decode.go|\
        channels/app/imaging/decode_test.go|\
        channels/app/imaging/utils_test.go|\
        channels/app/import_functions.go|\
        channels/app/import_functions_test.go|\
        channels/app/import_utils_test.go|\
        channels/app/imports/import_validators.go|\
        channels/app/integration_action.go|\
        channels/app/integration_action_test.go|\
        channels/app/job_test.go|\
        channels/app/ldap.go|\
        channels/app/login_test.go|\
        channels/app/migrations.go|\
        channels/app/notification_push.go|\
        channels/app/notification_test.go|\
        channels/app/oauth_test.go|\
        channels/app/onboarding_test.go|\
        channels/app/opengraph_test.go|\
        channels/app/permissions.go|\
        channels/app/permissions_test.go|\
        channels/app/platform/busy_test.go|\
        channels/app/platform/cluster_handlers.go|\
        channels/app/platform/config_test.go|\
        channels/app/platform/feature_flags.go|\
        channels/app/platform/helper_test.go|\
        channels/app/platform/license.go|\
        channels/app/platform/link_cache.go|\
        channels/app/platform/log.go|\
        channels/app/platform/metrics.go|\
        channels/app/platform/searchengine.go|\
        channels/app/platform/service.go|\
        channels/app/platform/service_test.go|\
        channels/app/platform/session.go|\
        channels/app/platform/session_test.go|\
        channels/app/platform/status.go|\
        channels/app/platform/web_broadcast_hook.go|\
        channels/app/platform/web_conn.go|\
        channels/app/platform/web_hub.go|\
        channels/app/platform/web_hub_test.go|\
        channels/app/plugin_api_test.go|\
        channels/app/plugin_api_tests/manual.test_http_hijack_plugin/main.go|\
        channels/app/plugin_api_tests/manual.test_serve_metrics_plugin/main.go|\
        channels/app/plugin_api_tests/test_update_user_auth_plugin/main.go|\
        channels/app/plugin_commands_test.go|\
        channels/app/plugin_deadlock_test.go|\
        channels/app/plugin_health_check_test.go|\
        channels/app/plugin_hooks_test.go|\
        channels/app/plugin_install.go|\
        channels/app/plugin_reattach.go|\
        channels/app/plugin_requests.go|\
        channels/app/plugin_signature.go|\
        channels/app/plugin_signature_test.go|\
        channels/app/plugin_test.go|\
        channels/app/post.go|\
        channels/app/post_helpers_test.go|\
        channels/app/post_metadata.go|\
        channels/app/post_metadata_test.go|\
        channels/app/post_persistent_notification_test.go|\
        channels/app/post_test.go|\
        channels/app/product_notices_test.go|\
        channels/app/role_test.go|\
        channels/app/security_update_check.go|\
        channels/app/server.go|\
        channels/app/server_test.go|\
        channels/app/session_test.go|\
        channels/app/slack.go|\
        channels/app/slashcommands/auto_environment.go|\
        channels/app/slashcommands/command_leave_test.go|\
        channels/app/slashcommands/command_loadtest.go|\
        channels/app/slashcommands/command_remove_test.go|\
        channels/app/slashcommands/command_test.go|\
        channels/app/slashcommands/helper_test.go|\
        channels/app/status.go|\
        channels/app/status_test.go|\
        channels/app/support_packet_test.go|\
        channels/app/syncables.go|\
        channels/app/team.go|\
        channels/app/team_test.go|\
        channels/app/teams/helper_test.go|\
        channels/app/upload.go|\
        channels/app/upload_test.go|\
        channels/app/user.go|\
        channels/app/user_test.go|\
        channels/app/user_viewmembers_test.go|\
        channels/app/users/helper_test.go|\
        channels/app/users/users_test.go|\
        channels/app/web_broadcast_hooks_test.go|\
        channels/app/webhook_test.go|\
        channels/jobs/batch_migration_worker.go|\
        channels/jobs/batch_report_worker.go|\
        channels/jobs/batch_worker_test.go|\
        channels/jobs/helper_test.go|\
        channels/jobs/hosted_purchase_screening/worker.go|\
        channels/jobs/jobs.go|\
        channels/jobs/resend_invitation_email/worker.go|\
        channels/jobs/schedulers_test.go|\
        channels/manualtesting/manual_testing.go|\
        channels/store/localcachelayer/channel_layer.go|\
        channels/store/localcachelayer/channel_layer_test.go|\
        channels/store/localcachelayer/emoji_layer.go|\
        channels/store/localcachelayer/emoji_layer_test.go|\
        channels/store/localcachelayer/file_info_layer.go|\
        channels/store/localcachelayer/file_info_layer_test.go|\
        channels/store/localcachelayer/post_layer.go|\
        channels/store/localcachelayer/post_layer_test.go|\
        channels/store/localcachelayer/reaction_layer.go|\
        channels/store/localcachelayer/reaction_layer_test.go|\
        channels/store/localcachelayer/role_layer.go|\
        channels/store/localcachelayer/role_layer_test.go|\
        channels/store/localcachelayer/scheme_layer.go|\
        channels/store/localcachelayer/scheme_layer_test.go|\
        channels/store/localcachelayer/team_layer.go|\
        channels/store/localcachelayer/terms_of_service_layer.go|\
        channels/store/localcachelayer/terms_of_service_layer_test.go|\
        channels/store/localcachelayer/user_layer.go|\
        channels/store/localcachelayer/webhook_layer.go|\
        channels/store/localcachelayer/webhook_layer_test.go|\
        channels/store/retrylayer/retrylayer_test.go|\
        channels/store/searchtest/channel_layer.go|\
        channels/store/searchtest/file_info_layer.go|\
        channels/store/searchtest/helper.go|\
        channels/store/searchtest/post_layer.go|\
        channels/store/searchtest/user_layer.go|\
        channels/store/sqlstore/command_store.go|\
        channels/store/sqlstore/integrity_test.go|\
        channels/store/sqlstore/session_store.go|\
        channels/store/sqlstore/store.go|\
        channels/store/storetest/channel_bookmark.go|\
        channels/store/storetest/channel_store.go|\
        channels/store/storetest/channel_store_categories.go|\
        channels/store/storetest/file_info_store.go|\
        channels/store/storetest/group_store.go|\
        channels/store/storetest/job_store.go|\
        channels/store/storetest/post_persistent_notification_store.go|\
        channels/store/storetest/post_store.go|\
        channels/store/storetest/product_notices_store.go|\
        channels/store/storetest/role_store.go|\
        channels/store/storetest/scheme_store.go|\
        channels/store/storetest/shared_channel_store.go|\
        channels/store/storetest/team_store.go|\
        channels/store/storetest/thread_store.go|\
        channels/store/storetest/user_store.go|\
        channels/testlib/helper.go|\
        channels/utils/fileutils/fileutils_test.go|\
        channels/utils/license_test.go|\
<<<<<<< HEAD
        channels/utils/subpath_test.go|\
=======
        channels/web/oauth.go|\
>>>>>>> 30cb527c
        channels/web/oauth_test.go|\
        channels/web/response_writer_wrapper_test.go|\
        channels/web/saml.go|\
        channels/web/static.go|\
        channels/web/web.go|\
        channels/web/web_test.go|\
        channels/web/webhook.go|\
        cmd/mattermost/commands/cmdtestlib.go|\
        cmd/mattermost/commands/db.go|\
        cmd/mattermost/commands/export.go|\
        cmd/mattermost/commands/import.go|\
        cmd/mattermost/commands/jobserver.go|\
        cmd/mattermost/commands/server.go|\
        cmd/mattermost/commands/server_test.go|\
        cmd/mattermost/commands/test.go|\
        cmd/mattermost/commands/version.go|\
        platform/services/cache/lru_striped.go|\
        platform/services/cache/lru_striped_bench_test.go|\
        platform/services/cache/lru_striped_test.go|\
        platform/services/cache/lru_test.go|\
        platform/services/docextractor/combine.go|\
        platform/services/docextractor/pdf.go|\
        platform/services/imageproxy/atmos_camo_test.go|\
        platform/services/imageproxy/local.go|\
        platform/services/imageproxy/local_test.go|\
        platform/services/remotecluster/invitation.go|\
        platform/services/remotecluster/ping_test.go|\
        platform/services/remotecluster/send_test.go|\
        platform/services/remotecluster/sendfile.go|\
        platform/services/remotecluster/sendprofileImage_test.go|\
        platform/services/searchengine/bleveengine/bleve_test.go|\
        platform/services/searchengine/bleveengine/common.go|\
        platform/services/searchengine/bleveengine/indexer/indexing_job.go|\
        platform/services/sharedchannel/attachment.go|\
        platform/services/sharedchannel/channelinvite.go|\
        platform/services/sharedchannel/permalink_test.go|\
        platform/services/sharedchannel/sync_recv.go|\
        platform/services/sharedchannel/sync_send.go|\
        platform/services/slackimport/slackimport.go|\
        platform/services/telemetry/telemetry.go|\
        platform/services/telemetry/telemetry_test.go|\
        platform/services/upgrader/upgrader_linux.go|\
        platform/services/upgrader/upgrader_linux_test.go|\
        platform/shared/filestore/filesstore_test.go|\
        platform/shared/filestore/s3store.go|\
        platform/shared/filestore/s3store_test.go|\
        platform/shared/mail/inbucket.go|\
        platform/shared/mail/mail.go|\
        platform/shared/mail/mail_test.go|\
        platform/shared/mfa/mfa.go|\
        platform/shared/templates/templates_test.go|\
        public/model/channel.go|\
        public/model/client4.go|\
        public/model/config.go|\
        public/model/incoming_webhook.go|\
        public/model/license.go|\
        public/model/link_metadata.go|\
        public/model/post.go|\
        public/model/preference.go|\
        public/model/user.go|\
        public/model/utils.go|\
        public/model/websocket_client.go|\
        public/model/websocket_message_test.go|\
        public/plugin/http.go|\
        public/plugin/supervisor_test.go|\
        public/shared/mlog/default.go|\
        public/shared/mlog/global_test.go|\
        public/shared/mlog/mlog.go"<|MERGE_RESOLUTION|>--- conflicted
+++ resolved
@@ -259,11 +259,6 @@
         channels/testlib/helper.go|\
         channels/utils/fileutils/fileutils_test.go|\
         channels/utils/license_test.go|\
-<<<<<<< HEAD
-        channels/utils/subpath_test.go|\
-=======
-        channels/web/oauth.go|\
->>>>>>> 30cb527c
         channels/web/oauth_test.go|\
         channels/web/response_writer_wrapper_test.go|\
         channels/web/saml.go|\

version: "2"
linters:
  default: none
  enable:
    - bidichk
    - errcheck
    - govet
    - ineffassign
    - makezero
    - misspell
    - revive
    - staticcheck
    - unconvert
    - unused
    - whitespace
  settings:
    govet:
      disable:
        - fieldalignment
      enable-all: true
  exclusions:
    generated: lax
    presets:
      - comments
      - std-error-handling
    rules:
      - linters:
          - unused
        text: SetupEnterprise
      - linters:
          - revive
        text: var-naming|error-naming|exported|increment-decrement|error-strings|if-return|unused-parameter|blank-imports|empty-block
      - linters:
          - revive
        path: enterprise
        text: var-naming|error-naming|exported|increment-decrement|error-strings|if-return|unused-parameter|blank-imports|empty-block
      - linters:
          - misspell
        path: platform/shared/markdown/html_entities.go
      - linters:
          - staticcheck
        text: SA1019
      - linters:
          - staticcheck
        text: ST1023
      - linters:
          - staticcheck
        text: ST1012
      - linters:
          - staticcheck
        text: ST1005
      - linters:
          - staticcheck
        text: QF1011
      - linters:
          - staticcheck
        text: QF1001
      - linters:
          - staticcheck
        text: QF1003
      - linters:
          - staticcheck
        text: QF1012
      - linters:
          - staticcheck
        text: QT1019
      - linters:
          - staticcheck
        text: QF1008
      - linters:
          - staticcheck
        text: QF1004
      - linters:
          - staticcheck
        text: ST1019
      - linters:
          - staticcheck
        text: QF1006
      - linters:
          - staticcheck
        text: QF1002
      - linters:
          - staticcheck
        text: QF1007
      - linters:
          - errcheck
        path: "\
          channels/api4/apitestlib.go|\
          channels/api4/channel_test.go|\
          channels/app/file_test.go|\
          channels/app/helper_test.go|\
          channels/app/platform/helper_test.go|\
          channels/store/localcachelayer/channel_layer.go|\
          channels/store/localcachelayer/channel_layer_test.go|\
          channels/store/localcachelayer/emoji_layer.go|\
          channels/store/localcachelayer/emoji_layer_test.go|\
          channels/store/localcachelayer/file_info_layer.go|\
          channels/store/localcachelayer/file_info_layer_test.go|\
          channels/store/localcachelayer/post_layer.go|\
          channels/store/localcachelayer/post_layer_test.go|\
          channels/store/localcachelayer/reaction_layer.go|\
          channels/store/localcachelayer/reaction_layer_test.go|\
          channels/store/localcachelayer/role_layer.go|\
          channels/store/localcachelayer/role_layer_test.go|\
          channels/store/localcachelayer/scheme_layer.go|\
          channels/store/localcachelayer/scheme_layer_test.go|\
          channels/store/localcachelayer/team_layer.go|\
          channels/store/localcachelayer/terms_of_service_layer.go|\
          channels/store/localcachelayer/terms_of_service_layer_test.go|\
          channels/store/localcachelayer/user_layer.go|\
          channels/store/localcachelayer/webhook_layer.go|\
          channels/store/localcachelayer/webhook_layer_test.go|\
          channels/store/retrylayer/retrylayer_test.go|\
          channels/store/searchtest/channel_layer.go|\
          channels/store/searchtest/file_info_layer.go|\
          channels/store/searchtest/helper.go|\
          channels/store/searchtest/post_layer.go|\
          channels/store/searchtest/user_layer.go|\
          channels/store/sqlstore/command_store.go|\
          channels/store/sqlstore/integrity_test.go|\
          channels/store/sqlstore/session_store.go|\
          channels/store/sqlstore/store.go|\
          channels/store/storetest/channel_bookmark.go|\
          channels/store/storetest/channel_store.go|\
          channels/store/storetest/channel_store_categories.go|\
          channels/store/storetest/file_info_store.go|\
          channels/store/storetest/group_store.go|\
          channels/store/storetest/job_store.go|\
          channels/store/storetest/post_persistent_notification_store.go|\
          channels/store/storetest/post_store.go|\
          channels/store/storetest/product_notices_store.go|\
          channels/store/storetest/role_store.go|\
          channels/store/storetest/scheme_store.go|\
          channels/store/storetest/shared_channel_store.go|\
          channels/store/storetest/team_store.go|\
          channels/store/storetest/thread_store.go|\
          channels/store/storetest/user_store.go|\
          cmd/mattermost/commands/cmdtestlib.go|\
          cmd/mattermost/commands/db.go|\
          cmd/mattermost/commands/export.go|\
          cmd/mattermost/commands/import.go|\
          cmd/mattermost/commands/jobserver.go|\
          cmd/mattermost/commands/server.go|\
          cmd/mattermost/commands/server_test.go|\
          cmd/mattermost/commands/test.go|\
          cmd/mattermost/commands/version.go|\
          platform/services/cache/lru_striped.go|\
          platform/services/cache/lru_striped_bench_test.go|\
          platform/services/cache/lru_striped_test.go|\
          platform/services/cache/lru_test.go|\
          platform/services/docextractor/combine.go|\
          platform/services/docextractor/pdf.go|\
          platform/services/imageproxy/atmos_camo_test.go|\
          platform/services/imageproxy/local.go|\
          platform/services/imageproxy/local_test.go|\
          platform/services/remotecluster/invitation.go|\
          platform/services/remotecluster/ping_test.go|\
          platform/services/remotecluster/send_test.go|\
          platform/services/remotecluster/sendfile.go|\
          platform/services/remotecluster/sendprofileImage_test.go|\
          platform/services/searchengine/bleveengine/bleve_test.go|\
          platform/services/searchengine/bleveengine/common.go|\
          platform/services/searchengine/bleveengine/indexer/indexing_job.go|\
          platform/services/sharedchannel/attachment.go|\
          platform/services/sharedchannel/channelinvite.go|\
          platform/services/sharedchannel/permalink_test.go|\
          platform/services/sharedchannel/sync_recv.go|\
          platform/services/sharedchannel/sync_send.go|\
          platform/services/slackimport/slackimport.go|\
          platform/services/telemetry/telemetry.go|\
          platform/services/telemetry/telemetry_test.go|\
          platform/services/upgrader/upgrader_linux.go|\
          platform/services/upgrader/upgrader_linux_test.go|\
          platform/shared/filestore/filesstore_test.go|\
          platform/shared/filestore/s3store.go|\
          platform/shared/filestore/s3store_test.go|\
          platform/shared/mail/inbucket.go|\
          platform/shared/mail/mail.go|\
          platform/shared/mail/mail_test.go|\
          platform/shared/mfa/mfa.go|\
          platform/shared/templates/templates_test.go|\
          public/model/channel.go|\
          public/model/client4.go|\
          public/model/config.go|\
          public/model/incoming_webhook.go|\
          public/model/license.go|\
          public/model/link_metadata.go|\
          public/model/post.go|\
          public/model/preference.go|\
          public/model/user.go|\
          public/model/utils.go|\
          public/model/websocket_client.go|\
          public/model/websocket_message_test.go|\
          public/plugin/http.go|\
          public/plugin/supervisor_test.go|\
          public/shared/mlog/default.go|\
          public/shared/mlog/global_test.go|\
          public/shared/mlog/mlog.go"
    paths:
      - third_party$
      - builtin$
      - examples$
formatters:
  enable:
    - gofmt
    - goimports
  settings:
    gofmt:
      simplify: true
      rewrite-rules:
        - pattern: interface{}
          replacement: any
  exclusions:
    generated: lax
    paths:
      - third_party$
      - builtin$
      - examples$
      - mock.*
issues:
<<<<<<< HEAD
  exclude-rules:
    - linters:
      # ignore unused warnings from enterprise code
      # add more as required.
      - unused
      text: "SetupEnterprise"

    - linters:
      - revive
      # We need to fix the unused parameter issues and remove the exception.
      text: "var-naming|error-naming|exported|increment-decrement|error-strings|if-return|unused-parameter|blank-imports|empty-block"

    # Use a seperate set of exception for the enterprise code to allow community members to fix only the open source issues.
    - linters:
      - revive
      path: "enterprise"
      text: "var-naming|error-naming|exported|increment-decrement|error-strings|if-return|unused-parameter|blank-imports|empty-block"

    - linters:
      - misspell
      path: "platform/shared/markdown/html_entities.go"

    - linters:
      - staticcheck
      text: SA1019

    - linters:
      - gofmt
      path: "mock.*"

    - linters:
        - errcheck
      path: "\
        channels/api4/apitestlib.go|\
        channels/api4/bot_test.go|\
        channels/api4/channel_test.go|\
        channels/api4/cloud.go|\
        channels/api4/cloud_test.go|\
        channels/api4/cluster.go|\
        channels/api4/command.go|\
        channels/api4/command_test.go|\
        channels/api4/compliance.go|\
        channels/api4/config.go|\
        channels/api4/config_local.go|\
        channels/api4/config_test.go|\
        channels/api4/data_retention.go|\
        channels/api4/preference_test.go|\
        channels/api4/reaction_test.go|\
        channels/api4/role.go|\
        channels/api4/saml.go|\
        channels/api4/scheme.go|\
        channels/api4/shared_channel.go|\
        channels/api4/system.go|\
        channels/api4/system_local.go|\
        channels/api4/team_local.go|\
        channels/api4/websocket_test.go|\
        channels/app/bot_test.go|\
        channels/app/helper_test.go|\
        channels/app/permissions_test.go|\
        channels/app/platform/helper_test.go|\
        channels/store/localcachelayer/channel_layer.go|\
        channels/store/localcachelayer/channel_layer_test.go|\
        channels/store/localcachelayer/emoji_layer.go|\
        channels/store/localcachelayer/emoji_layer_test.go|\
        channels/store/localcachelayer/file_info_layer.go|\
        channels/store/localcachelayer/file_info_layer_test.go|\
        channels/store/localcachelayer/post_layer.go|\
        channels/store/localcachelayer/post_layer_test.go|\
        channels/store/localcachelayer/reaction_layer.go|\
        channels/store/localcachelayer/reaction_layer_test.go|\
        channels/store/localcachelayer/role_layer.go|\
        channels/store/localcachelayer/role_layer_test.go|\
        channels/store/localcachelayer/scheme_layer.go|\
        channels/store/localcachelayer/scheme_layer_test.go|\
        channels/store/localcachelayer/team_layer.go|\
        channels/store/localcachelayer/terms_of_service_layer.go|\
        channels/store/localcachelayer/terms_of_service_layer_test.go|\
        channels/store/localcachelayer/user_layer.go|\
        channels/store/localcachelayer/webhook_layer.go|\
        channels/store/localcachelayer/webhook_layer_test.go|\
        channels/store/retrylayer/retrylayer_test.go|\
        channels/store/searchtest/channel_layer.go|\
        channels/store/searchtest/file_info_layer.go|\
        channels/store/searchtest/helper.go|\
        channels/store/searchtest/post_layer.go|\
        channels/store/searchtest/user_layer.go|\
        channels/store/sqlstore/command_store.go|\
        channels/store/sqlstore/integrity_test.go|\
        channels/store/sqlstore/session_store.go|\
        channels/store/sqlstore/store.go|\
        channels/store/storetest/channel_bookmark.go|\
        channels/store/storetest/channel_store.go|\
        channels/store/storetest/channel_store_categories.go|\
        channels/store/storetest/file_info_store.go|\
        channels/store/storetest/group_store.go|\
        channels/store/storetest/job_store.go|\
        channels/store/storetest/post_persistent_notification_store.go|\
        channels/store/storetest/post_store.go|\
        channels/store/storetest/product_notices_store.go|\
        channels/store/storetest/role_store.go|\
        channels/store/storetest/scheme_store.go|\
        channels/store/storetest/shared_channel_store.go|\
        channels/store/storetest/team_store.go|\
        channels/store/storetest/thread_store.go|\
        channels/store/storetest/user_store.go|\
        channels/web/web_test.go|\
        cmd/mattermost/commands/cmdtestlib.go|\
        cmd/mattermost/commands/db.go|\
        cmd/mattermost/commands/export.go|\
        cmd/mattermost/commands/import.go|\
        cmd/mattermost/commands/jobserver.go|\
        cmd/mattermost/commands/server.go|\
        cmd/mattermost/commands/server_test.go|\
        cmd/mattermost/commands/test.go|\
        cmd/mattermost/commands/version.go|\
        platform/services/cache/lru_striped.go|\
        platform/services/cache/lru_striped_bench_test.go|\
        platform/services/cache/lru_striped_test.go|\
        platform/services/cache/lru_test.go|\
        platform/services/docextractor/combine.go|\
        platform/services/docextractor/pdf.go|\
        platform/services/imageproxy/atmos_camo_test.go|\
        platform/services/imageproxy/local.go|\
        platform/services/imageproxy/local_test.go|\
        platform/services/remotecluster/invitation.go|\
        platform/services/remotecluster/ping_test.go|\
        platform/services/remotecluster/send_test.go|\
        platform/services/remotecluster/sendfile.go|\
        platform/services/remotecluster/sendprofileImage_test.go|\
        platform/services/searchengine/bleveengine/bleve_test.go|\
        platform/services/searchengine/bleveengine/common.go|\
        platform/services/searchengine/bleveengine/indexer/indexing_job.go|\
        platform/services/sharedchannel/attachment.go|\
        platform/services/sharedchannel/channelinvite.go|\
        platform/services/sharedchannel/permalink_test.go|\
        platform/services/sharedchannel/sync_recv.go|\
        platform/services/sharedchannel/sync_send.go|\
        platform/services/slackimport/slackimport.go|\
        platform/services/telemetry/telemetry.go|\
        platform/services/telemetry/telemetry_test.go|\
        platform/services/upgrader/upgrader_linux.go|\
        platform/services/upgrader/upgrader_linux_test.go|\
        platform/shared/filestore/filesstore_test.go|\
        platform/shared/filestore/s3store.go|\
        platform/shared/filestore/s3store_test.go|\
        platform/shared/mail/inbucket.go|\
        platform/shared/mail/mail.go|\
        platform/shared/mail/mail_test.go|\
        platform/shared/mfa/mfa.go|\
        platform/shared/templates/templates_test.go|\
        public/model/channel.go|\
        public/model/client4.go|\
        public/model/config.go|\
        public/model/incoming_webhook.go|\
        public/model/license.go|\
        public/model/link_metadata.go|\
        public/model/post.go|\
        public/model/preference.go|\
        public/model/user.go|\
        public/model/utils.go|\
        public/model/websocket_client.go|\
        public/model/websocket_message_test.go|\
        public/plugin/http.go|\
        public/plugin/supervisor_test.go|\
        public/shared/mlog/default.go|\
        public/shared/mlog/global_test.go|\
        public/shared/mlog/mlog.go"
=======
  max-issues-per-linter: 0 # no maximum
  max-same-issues: 0 # no maximum
>>>>>>> ee5926f0
<|MERGE_RESOLUTION|>--- conflicted
+++ resolved
@@ -87,7 +87,6 @@
         path: "\
           channels/api4/apitestlib.go|\
           channels/api4/channel_test.go|\
-          channels/app/file_test.go|\
           channels/app/helper_test.go|\
           channels/app/platform/helper_test.go|\
           channels/store/localcachelayer/channel_layer.go|\
@@ -218,175 +217,5 @@
       - examples$
       - mock.*
 issues:
-<<<<<<< HEAD
-  exclude-rules:
-    - linters:
-      # ignore unused warnings from enterprise code
-      # add more as required.
-      - unused
-      text: "SetupEnterprise"
-
-    - linters:
-      - revive
-      # We need to fix the unused parameter issues and remove the exception.
-      text: "var-naming|error-naming|exported|increment-decrement|error-strings|if-return|unused-parameter|blank-imports|empty-block"
-
-    # Use a seperate set of exception for the enterprise code to allow community members to fix only the open source issues.
-    - linters:
-      - revive
-      path: "enterprise"
-      text: "var-naming|error-naming|exported|increment-decrement|error-strings|if-return|unused-parameter|blank-imports|empty-block"
-
-    - linters:
-      - misspell
-      path: "platform/shared/markdown/html_entities.go"
-
-    - linters:
-      - staticcheck
-      text: SA1019
-
-    - linters:
-      - gofmt
-      path: "mock.*"
-
-    - linters:
-        - errcheck
-      path: "\
-        channels/api4/apitestlib.go|\
-        channels/api4/bot_test.go|\
-        channels/api4/channel_test.go|\
-        channels/api4/cloud.go|\
-        channels/api4/cloud_test.go|\
-        channels/api4/cluster.go|\
-        channels/api4/command.go|\
-        channels/api4/command_test.go|\
-        channels/api4/compliance.go|\
-        channels/api4/config.go|\
-        channels/api4/config_local.go|\
-        channels/api4/config_test.go|\
-        channels/api4/data_retention.go|\
-        channels/api4/preference_test.go|\
-        channels/api4/reaction_test.go|\
-        channels/api4/role.go|\
-        channels/api4/saml.go|\
-        channels/api4/scheme.go|\
-        channels/api4/shared_channel.go|\
-        channels/api4/system.go|\
-        channels/api4/system_local.go|\
-        channels/api4/team_local.go|\
-        channels/api4/websocket_test.go|\
-        channels/app/bot_test.go|\
-        channels/app/helper_test.go|\
-        channels/app/permissions_test.go|\
-        channels/app/platform/helper_test.go|\
-        channels/store/localcachelayer/channel_layer.go|\
-        channels/store/localcachelayer/channel_layer_test.go|\
-        channels/store/localcachelayer/emoji_layer.go|\
-        channels/store/localcachelayer/emoji_layer_test.go|\
-        channels/store/localcachelayer/file_info_layer.go|\
-        channels/store/localcachelayer/file_info_layer_test.go|\
-        channels/store/localcachelayer/post_layer.go|\
-        channels/store/localcachelayer/post_layer_test.go|\
-        channels/store/localcachelayer/reaction_layer.go|\
-        channels/store/localcachelayer/reaction_layer_test.go|\
-        channels/store/localcachelayer/role_layer.go|\
-        channels/store/localcachelayer/role_layer_test.go|\
-        channels/store/localcachelayer/scheme_layer.go|\
-        channels/store/localcachelayer/scheme_layer_test.go|\
-        channels/store/localcachelayer/team_layer.go|\
-        channels/store/localcachelayer/terms_of_service_layer.go|\
-        channels/store/localcachelayer/terms_of_service_layer_test.go|\
-        channels/store/localcachelayer/user_layer.go|\
-        channels/store/localcachelayer/webhook_layer.go|\
-        channels/store/localcachelayer/webhook_layer_test.go|\
-        channels/store/retrylayer/retrylayer_test.go|\
-        channels/store/searchtest/channel_layer.go|\
-        channels/store/searchtest/file_info_layer.go|\
-        channels/store/searchtest/helper.go|\
-        channels/store/searchtest/post_layer.go|\
-        channels/store/searchtest/user_layer.go|\
-        channels/store/sqlstore/command_store.go|\
-        channels/store/sqlstore/integrity_test.go|\
-        channels/store/sqlstore/session_store.go|\
-        channels/store/sqlstore/store.go|\
-        channels/store/storetest/channel_bookmark.go|\
-        channels/store/storetest/channel_store.go|\
-        channels/store/storetest/channel_store_categories.go|\
-        channels/store/storetest/file_info_store.go|\
-        channels/store/storetest/group_store.go|\
-        channels/store/storetest/job_store.go|\
-        channels/store/storetest/post_persistent_notification_store.go|\
-        channels/store/storetest/post_store.go|\
-        channels/store/storetest/product_notices_store.go|\
-        channels/store/storetest/role_store.go|\
-        channels/store/storetest/scheme_store.go|\
-        channels/store/storetest/shared_channel_store.go|\
-        channels/store/storetest/team_store.go|\
-        channels/store/storetest/thread_store.go|\
-        channels/store/storetest/user_store.go|\
-        channels/web/web_test.go|\
-        cmd/mattermost/commands/cmdtestlib.go|\
-        cmd/mattermost/commands/db.go|\
-        cmd/mattermost/commands/export.go|\
-        cmd/mattermost/commands/import.go|\
-        cmd/mattermost/commands/jobserver.go|\
-        cmd/mattermost/commands/server.go|\
-        cmd/mattermost/commands/server_test.go|\
-        cmd/mattermost/commands/test.go|\
-        cmd/mattermost/commands/version.go|\
-        platform/services/cache/lru_striped.go|\
-        platform/services/cache/lru_striped_bench_test.go|\
-        platform/services/cache/lru_striped_test.go|\
-        platform/services/cache/lru_test.go|\
-        platform/services/docextractor/combine.go|\
-        platform/services/docextractor/pdf.go|\
-        platform/services/imageproxy/atmos_camo_test.go|\
-        platform/services/imageproxy/local.go|\
-        platform/services/imageproxy/local_test.go|\
-        platform/services/remotecluster/invitation.go|\
-        platform/services/remotecluster/ping_test.go|\
-        platform/services/remotecluster/send_test.go|\
-        platform/services/remotecluster/sendfile.go|\
-        platform/services/remotecluster/sendprofileImage_test.go|\
-        platform/services/searchengine/bleveengine/bleve_test.go|\
-        platform/services/searchengine/bleveengine/common.go|\
-        platform/services/searchengine/bleveengine/indexer/indexing_job.go|\
-        platform/services/sharedchannel/attachment.go|\
-        platform/services/sharedchannel/channelinvite.go|\
-        platform/services/sharedchannel/permalink_test.go|\
-        platform/services/sharedchannel/sync_recv.go|\
-        platform/services/sharedchannel/sync_send.go|\
-        platform/services/slackimport/slackimport.go|\
-        platform/services/telemetry/telemetry.go|\
-        platform/services/telemetry/telemetry_test.go|\
-        platform/services/upgrader/upgrader_linux.go|\
-        platform/services/upgrader/upgrader_linux_test.go|\
-        platform/shared/filestore/filesstore_test.go|\
-        platform/shared/filestore/s3store.go|\
-        platform/shared/filestore/s3store_test.go|\
-        platform/shared/mail/inbucket.go|\
-        platform/shared/mail/mail.go|\
-        platform/shared/mail/mail_test.go|\
-        platform/shared/mfa/mfa.go|\
-        platform/shared/templates/templates_test.go|\
-        public/model/channel.go|\
-        public/model/client4.go|\
-        public/model/config.go|\
-        public/model/incoming_webhook.go|\
-        public/model/license.go|\
-        public/model/link_metadata.go|\
-        public/model/post.go|\
-        public/model/preference.go|\
-        public/model/user.go|\
-        public/model/utils.go|\
-        public/model/websocket_client.go|\
-        public/model/websocket_message_test.go|\
-        public/plugin/http.go|\
-        public/plugin/supervisor_test.go|\
-        public/shared/mlog/default.go|\
-        public/shared/mlog/global_test.go|\
-        public/shared/mlog/mlog.go"
-=======
   max-issues-per-linter: 0 # no maximum
-  max-same-issues: 0 # no maximum
->>>>>>> ee5926f0
+  max-same-issues: 0 # no maximum
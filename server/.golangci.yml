--- conflicted
+++ resolved
@@ -85,11 +85,7 @@
         channels/api4/websocket_test.go|\
         channels/app/bot_test.go|\
         channels/app/brand.go|\
-<<<<<<< HEAD
         channels/app/busy_test.go|\
-=======
-        channels/app/channel.go|\
->>>>>>> ead2a7c0
         channels/app/channel_bookmark_test.go|\
         channels/app/channel_test.go|\
         channels/app/config_test.go|\

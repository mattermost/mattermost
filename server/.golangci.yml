run:
  timeout: 10m

linters-settings:
  gofmt:
    simplify: true
  govet:
    enable-all: true
    disable:
      - fieldalignment

linters:
  disable-all: true
  enable:
    - typecheck # This is to improve error reporting
    - gofmt
    - gosimple
    - govet
    - ineffassign
    - revive
    - staticcheck
    - unconvert
    - unused
    - misspell
    - goimports
    - makezero
    - whitespace
    - errcheck

issues:
  exclude-rules:
    - linters:
      # ignore unused warnings from enterprise code
      # add more as required.
      - unused
      text: "SetupEnterprise"

    - linters:
      - revive
      # We need to fix the unused parameter issues and remove the exception.
      text: "var-naming|error-naming|exported|increment-decrement|error-strings|if-return|unused-parameter|blank-imports|empty-block"

    # Use a seperate set of exception for the enterprise code to allow community members to fix only the open source issues.
    - linters:
      - revive
      path: "enterprise"
      text: "var-naming|error-naming|exported|increment-decrement|error-strings|if-return|unused-parameter|blank-imports|empty-block"

    - linters:
      - misspell
      path: "platform/shared/markdown/html_entities.go"

    - linters:
      - staticcheck
      text: SA1019

    - linters:
        - errcheck
      path: "\
        channels/api4/apitestlib.go|\
        channels/api4/bot_test.go|\
        channels/api4/channel_test.go|\
        channels/api4/cloud.go|\
        channels/api4/cloud_test.go|\
        channels/api4/cluster.go|\
        channels/api4/command.go|\
        channels/api4/command_test.go|\
        channels/api4/compliance.go|\
        channels/api4/config.go|\
        channels/api4/config_local.go|\
        channels/api4/config_test.go|\
        channels/api4/data_retention.go|\
        channels/api4/preference_test.go|\
        channels/api4/reaction_test.go|\
        channels/api4/role.go|\
        channels/api4/saml.go|\
        channels/api4/scheme.go|\
        channels/api4/shared_channel.go|\
        channels/api4/system.go|\
        channels/api4/system_local.go|\
        channels/api4/team_local.go|\
        channels/api4/team_test.go|\
        channels/api4/user_test.go|\
        channels/api4/websocket_test.go|\
        channels/app/bot_test.go|\
        channels/app/brand.go|\
        channels/app/channel.go|\
        channels/app/channel_bookmark_test.go|\
        channels/app/channel_test.go|\
        channels/app/config_test.go|\
        channels/app/export.go|\
        channels/app/export_test.go|\
        channels/app/file.go|\
        channels/app/file_bench_test.go|\
        channels/app/file_test.go|\
        channels/app/helper_test.go|\
        channels/app/import_functions.go|\
        channels/app/import_functions_test.go|\
        channels/app/imports/import_validators.go|\
        channels/app/integration_action.go|\
        channels/app/integration_action_test.go|\
        channels/app/job_test.go|\
        channels/app/migrations.go|\
        channels/app/permissions.go|\
        channels/app/permissions_test.go|\
        channels/app/platform/busy_test.go|\
        channels/app/platform/cluster_handlers.go|\
        channels/app/platform/config_test.go|\
        channels/app/platform/feature_flags.go|\
        channels/app/platform/helper_test.go|\
        channels/app/platform/license.go|\
        channels/app/platform/link_cache.go|\
        channels/app/platform/log.go|\
        channels/app/platform/metrics.go|\
        channels/app/platform/searchengine.go|\
        channels/app/platform/service.go|\
        channels/app/platform/service_test.go|\
        channels/app/platform/session.go|\
        channels/app/platform/session_test.go|\
        channels/app/platform/status.go|\
        channels/app/platform/web_broadcast_hook.go|\
        channels/app/platform/web_conn.go|\
        channels/app/platform/web_hub.go|\
        channels/app/platform/web_hub_test.go|\
<<<<<<< HEAD
        channels/app/plugin_api_test.go|\
=======
        channels/app/plugin_api_tests/manual.test_http_hijack_plugin/main.go|\
>>>>>>> 45235a0e
        channels/app/plugin_api_tests/manual.test_serve_metrics_plugin/main.go|\
        channels/app/plugin_api_tests/test_update_user_auth_plugin/main.go|\
        channels/app/plugin_install.go|\
        channels/app/plugin_signature.go|\
        channels/app/plugin_signature_test.go|\
        channels/app/plugin_test.go|\
        channels/app/post.go|\
        channels/app/post_helpers_test.go|\
        channels/app/post_metadata.go|\
        channels/app/post_persistent_notification_test.go|\
        channels/app/post_test.go|\
        channels/app/security_update_check.go|\
        channels/app/server.go|\
        channels/app/server_test.go|\
        channels/app/slack.go|\
        channels/app/slashcommands/auto_environment.go|\
        channels/app/slashcommands/command_loadtest.go|\
        channels/app/slashcommands/command_test.go|\
        channels/app/slashcommands/helper_test.go|\
        channels/app/status.go|\
        channels/app/status_test.go|\
        channels/app/support_packet_test.go|\
        channels/app/team.go|\
        channels/app/team_test.go|\
        channels/app/upload.go|\
        channels/app/upload_test.go|\
        channels/app/user.go|\
        channels/app/user_test.go|\
        channels/app/users/helper_test.go|\
        channels/app/web_broadcast_hooks_test.go|\
        channels/app/webhook_test.go|\
        channels/jobs/batch_worker_test.go|\
        channels/jobs/helper_test.go|\
        channels/jobs/hosted_purchase_screening/worker.go|\
        channels/jobs/jobs.go|\
        channels/jobs/resend_invitation_email/worker.go|\
        channels/manualtesting/manual_testing.go|\
        channels/store/localcachelayer/channel_layer.go|\
        channels/store/localcachelayer/channel_layer_test.go|\
        channels/store/localcachelayer/emoji_layer.go|\
        channels/store/localcachelayer/emoji_layer_test.go|\
        channels/store/localcachelayer/file_info_layer.go|\
        channels/store/localcachelayer/file_info_layer_test.go|\
        channels/store/localcachelayer/post_layer.go|\
        channels/store/localcachelayer/post_layer_test.go|\
        channels/store/localcachelayer/reaction_layer.go|\
        channels/store/localcachelayer/reaction_layer_test.go|\
        channels/store/localcachelayer/role_layer.go|\
        channels/store/localcachelayer/role_layer_test.go|\
        channels/store/localcachelayer/scheme_layer.go|\
        channels/store/localcachelayer/scheme_layer_test.go|\
        channels/store/localcachelayer/team_layer.go|\
        channels/store/localcachelayer/terms_of_service_layer.go|\
        channels/store/localcachelayer/terms_of_service_layer_test.go|\
        channels/store/localcachelayer/user_layer.go|\
        channels/store/localcachelayer/webhook_layer.go|\
        channels/store/localcachelayer/webhook_layer_test.go|\
        channels/store/retrylayer/retrylayer_test.go|\
        channels/store/searchtest/channel_layer.go|\
        channels/store/searchtest/file_info_layer.go|\
        channels/store/searchtest/helper.go|\
        channels/store/searchtest/post_layer.go|\
        channels/store/searchtest/user_layer.go|\
        channels/store/sqlstore/command_store.go|\
        channels/store/sqlstore/integrity_test.go|\
        channels/store/sqlstore/session_store.go|\
        channels/store/sqlstore/store.go|\
        channels/store/storetest/channel_bookmark.go|\
        channels/store/storetest/channel_store.go|\
        channels/store/storetest/channel_store_categories.go|\
        channels/store/storetest/file_info_store.go|\
        channels/store/storetest/group_store.go|\
        channels/store/storetest/job_store.go|\
        channels/store/storetest/post_persistent_notification_store.go|\
        channels/store/storetest/post_store.go|\
        channels/store/storetest/product_notices_store.go|\
        channels/store/storetest/role_store.go|\
        channels/store/storetest/scheme_store.go|\
        channels/store/storetest/shared_channel_store.go|\
        channels/store/storetest/team_store.go|\
        channels/store/storetest/thread_store.go|\
        channels/store/storetest/user_store.go|\
        channels/testlib/helper.go|\
        channels/utils/license_test.go|\
        channels/web/oauth_test.go|\
        channels/web/saml.go|\
        channels/web/static.go|\
        channels/web/web_test.go|\
        channels/web/webhook.go|\
        cmd/mattermost/commands/cmdtestlib.go|\
        cmd/mattermost/commands/db.go|\
        cmd/mattermost/commands/export.go|\
        cmd/mattermost/commands/import.go|\
        cmd/mattermost/commands/jobserver.go|\
        cmd/mattermost/commands/server.go|\
        cmd/mattermost/commands/server_test.go|\
        cmd/mattermost/commands/test.go|\
        cmd/mattermost/commands/version.go|\
        platform/services/cache/lru_striped.go|\
        platform/services/cache/lru_striped_bench_test.go|\
        platform/services/cache/lru_striped_test.go|\
        platform/services/cache/lru_test.go|\
        platform/services/docextractor/combine.go|\
        platform/services/docextractor/pdf.go|\
        platform/services/imageproxy/atmos_camo_test.go|\
        platform/services/imageproxy/local.go|\
        platform/services/imageproxy/local_test.go|\
        platform/services/remotecluster/invitation.go|\
        platform/services/remotecluster/ping_test.go|\
        platform/services/remotecluster/send_test.go|\
        platform/services/remotecluster/sendfile.go|\
        platform/services/remotecluster/sendprofileImage_test.go|\
        platform/services/searchengine/bleveengine/bleve_test.go|\
        platform/services/searchengine/bleveengine/common.go|\
        platform/services/searchengine/bleveengine/indexer/indexing_job.go|\
        platform/services/sharedchannel/attachment.go|\
        platform/services/sharedchannel/channelinvite.go|\
        platform/services/sharedchannel/permalink_test.go|\
        platform/services/sharedchannel/sync_recv.go|\
        platform/services/sharedchannel/sync_send.go|\
        platform/services/slackimport/slackimport.go|\
        platform/services/telemetry/telemetry.go|\
        platform/services/telemetry/telemetry_test.go|\
        platform/services/upgrader/upgrader_linux.go|\
        platform/services/upgrader/upgrader_linux_test.go|\
        platform/shared/filestore/filesstore_test.go|\
        platform/shared/filestore/s3store.go|\
        platform/shared/filestore/s3store_test.go|\
        platform/shared/mail/inbucket.go|\
        platform/shared/mail/mail.go|\
        platform/shared/mail/mail_test.go|\
        platform/shared/mfa/mfa.go|\
        platform/shared/templates/templates_test.go|\
        public/model/channel.go|\
        public/model/client4.go|\
        public/model/config.go|\
        public/model/incoming_webhook.go|\
        public/model/license.go|\
        public/model/link_metadata.go|\
        public/model/post.go|\
        public/model/preference.go|\
        public/model/user.go|\
        public/model/utils.go|\
        public/model/websocket_client.go|\
        public/model/websocket_message_test.go|\
        public/plugin/http.go|\
        public/plugin/supervisor_test.go|\
        public/shared/mlog/default.go|\
        public/shared/mlog/global_test.go|\
        public/shared/mlog/mlog.go"<|MERGE_RESOLUTION|>--- conflicted
+++ resolved
@@ -122,11 +122,6 @@
         channels/app/platform/web_conn.go|\
         channels/app/platform/web_hub.go|\
         channels/app/platform/web_hub_test.go|\
-<<<<<<< HEAD
-        channels/app/plugin_api_test.go|\
-=======
-        channels/app/plugin_api_tests/manual.test_http_hijack_plugin/main.go|\
->>>>>>> 45235a0e
         channels/app/plugin_api_tests/manual.test_serve_metrics_plugin/main.go|\
         channels/app/plugin_api_tests/test_update_user_auth_plugin/main.go|\
         channels/app/plugin_install.go|\

--- conflicted
+++ resolved
@@ -91,12 +91,6 @@
         channels/app/helper_test.go|\
         channels/app/import_functions.go|\
         channels/app/integration_action.go|\
-<<<<<<< HEAD
-        channels/app/integration_action_test.go|\
-        channels/app/job_test.go|\
-=======
-        channels/app/migrations.go|\
->>>>>>> a21d470b
         channels/app/permissions.go|\
         channels/app/permissions_test.go|\
         channels/app/platform/helper_test.go|\

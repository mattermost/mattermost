run:
  timeout: 10m

linters-settings:
  gofmt:
    simplify: true
  govet:
    enable-all: true
    disable:
      - fieldalignment

linters:
  disable-all: true
  enable:
    - typecheck # This is to improve error reporting
    - gofmt
    - gosimple
    - govet
    - ineffassign
    - revive
    - staticcheck
    - unconvert
    - unused
    - misspell
    - goimports
    - makezero
    - whitespace
    - errcheck

issues:
  exclude-rules:
    - linters:
      # ignore unused warnings from enterprise code
      # add more as required.
      - unused
      text: "SetupEnterprise"

    - linters:
      - revive
      # We need to fix the unused parameter issues and remove the exception.
      text: "var-naming|error-naming|exported|increment-decrement|error-strings|if-return|unused-parameter|blank-imports|empty-block"

    # Use a seperate set of exception for the enterprise code to allow community members to fix only the open source issues.
    - linters:
      - revive
      path: "enterprise"
      text: "var-naming|error-naming|exported|increment-decrement|error-strings|if-return|unused-parameter|blank-imports|empty-block"

    - linters:
      - misspell
      path: "platform/shared/markdown/html_entities.go"

    - linters:
      - staticcheck
      text: SA1019

    - linters:
        - errcheck
      path: "\
        channels/api4/apitestlib.go|\
        channels/api4/bot_test.go|\
        channels/api4/channel_test.go|\
        channels/api4/cloud.go|\
        channels/api4/cloud_test.go|\
        channels/api4/cluster.go|\
        channels/api4/command.go|\
        channels/api4/command_test.go|\
        channels/api4/compliance.go|\
        channels/api4/config.go|\
        channels/api4/config_local.go|\
        channels/api4/config_test.go|\
        channels/api4/data_retention.go|\
        channels/api4/preference_test.go|\
        channels/api4/reaction_test.go|\
        channels/api4/role.go|\
        channels/api4/saml.go|\
        channels/api4/scheme.go|\
        channels/api4/shared_channel.go|\
        channels/api4/system.go|\
        channels/api4/system_local.go|\
        channels/api4/team_local.go|\
        channels/api4/websocket_test.go|\
        channels/app/bot_test.go|\
        channels/app/brand.go|\
        channels/app/config_test.go|\
        channels/app/export.go|\
        channels/app/export_test.go|\
        channels/app/file.go|\
        channels/app/file_bench_test.go|\
        channels/app/file_test.go|\
        channels/app/helper_test.go|\
        channels/app/import_functions.go|\
        channels/app/integration_action.go|\
        channels/app/migrations.go|\
        channels/app/permissions.go|\
        channels/app/permissions_test.go|\
        channels/app/platform/helper_test.go|\
        channels/app/platform/license.go|\
        channels/app/platform/session.go|\
        channels/app/platform/status.go|\
        channels/app/platform/web_broadcast_hook.go|\
        channels/app/platform/web_hub.go|\
        channels/app/platform/web_hub_test.go|\
        channels/app/plugin_test.go|\
        channels/app/post_helpers_test.go|\
        channels/app/post_test.go|\
        channels/app/security_update_check.go|\
        channels/app/server.go|\
        channels/app/slack.go|\
        channels/app/slashcommands/auto_environment.go|\
        channels/app/slashcommands/command_test.go|\
        channels/app/slashcommands/helper_test.go|\
        channels/app/support_packet_test.go|\
        channels/app/team.go|\
        channels/app/team_test.go|\
        channels/app/upload.go|\
<<<<<<< HEAD
        channels/app/upload_test.go|\
        channels/app/user_test.go|\
=======
        channels/app/web_broadcast_hooks_test.go|\
>>>>>>> 424ce2b8
        channels/app/webhook_test.go|\
        channels/jobs/batch_worker_test.go|\
        channels/jobs/helper_test.go|\
        channels/jobs/hosted_purchase_screening/worker.go|\
        channels/jobs/jobs.go|\
        channels/manualtesting/manual_testing.go|\
        channels/store/localcachelayer/channel_layer.go|\
        channels/store/localcachelayer/channel_layer_test.go|\
        channels/store/localcachelayer/emoji_layer.go|\
        channels/store/localcachelayer/emoji_layer_test.go|\
        channels/store/localcachelayer/file_info_layer.go|\
        channels/store/localcachelayer/file_info_layer_test.go|\
        channels/store/localcachelayer/post_layer.go|\
        channels/store/localcachelayer/post_layer_test.go|\
        channels/store/localcachelayer/reaction_layer.go|\
        channels/store/localcachelayer/reaction_layer_test.go|\
        channels/store/localcachelayer/role_layer.go|\
        channels/store/localcachelayer/role_layer_test.go|\
        channels/store/localcachelayer/scheme_layer.go|\
        channels/store/localcachelayer/scheme_layer_test.go|\
        channels/store/localcachelayer/team_layer.go|\
        channels/store/localcachelayer/terms_of_service_layer.go|\
        channels/store/localcachelayer/terms_of_service_layer_test.go|\
        channels/store/localcachelayer/user_layer.go|\
        channels/store/localcachelayer/webhook_layer.go|\
        channels/store/localcachelayer/webhook_layer_test.go|\
        channels/store/retrylayer/retrylayer_test.go|\
        channels/store/searchtest/channel_layer.go|\
        channels/store/searchtest/file_info_layer.go|\
        channels/store/searchtest/helper.go|\
        channels/store/searchtest/post_layer.go|\
        channels/store/searchtest/user_layer.go|\
        channels/store/sqlstore/command_store.go|\
        channels/store/sqlstore/integrity_test.go|\
        channels/store/sqlstore/session_store.go|\
        channels/store/sqlstore/store.go|\
        channels/store/storetest/channel_bookmark.go|\
        channels/store/storetest/channel_store.go|\
        channels/store/storetest/channel_store_categories.go|\
        channels/store/storetest/file_info_store.go|\
        channels/store/storetest/group_store.go|\
        channels/store/storetest/job_store.go|\
        channels/store/storetest/post_persistent_notification_store.go|\
        channels/store/storetest/post_store.go|\
        channels/store/storetest/product_notices_store.go|\
        channels/store/storetest/role_store.go|\
        channels/store/storetest/scheme_store.go|\
        channels/store/storetest/shared_channel_store.go|\
        channels/store/storetest/team_store.go|\
        channels/store/storetest/thread_store.go|\
        channels/store/storetest/user_store.go|\
        channels/utils/license_test.go|\
        channels/web/oauth_test.go|\
        channels/web/saml.go|\
        channels/web/web_test.go|\
        channels/web/webhook.go|\
        cmd/mattermost/commands/cmdtestlib.go|\
        cmd/mattermost/commands/db.go|\
        cmd/mattermost/commands/export.go|\
        cmd/mattermost/commands/import.go|\
        cmd/mattermost/commands/jobserver.go|\
        cmd/mattermost/commands/server.go|\
        cmd/mattermost/commands/server_test.go|\
        cmd/mattermost/commands/test.go|\
        cmd/mattermost/commands/version.go|\
        platform/services/cache/lru_striped.go|\
        platform/services/cache/lru_striped_bench_test.go|\
        platform/services/cache/lru_striped_test.go|\
        platform/services/cache/lru_test.go|\
        platform/services/docextractor/combine.go|\
        platform/services/docextractor/pdf.go|\
        platform/services/imageproxy/atmos_camo_test.go|\
        platform/services/imageproxy/local.go|\
        platform/services/imageproxy/local_test.go|\
        platform/services/remotecluster/invitation.go|\
        platform/services/remotecluster/ping_test.go|\
        platform/services/remotecluster/send_test.go|\
        platform/services/remotecluster/sendfile.go|\
        platform/services/remotecluster/sendprofileImage_test.go|\
        platform/services/searchengine/bleveengine/bleve_test.go|\
        platform/services/searchengine/bleveengine/common.go|\
        platform/services/searchengine/bleveengine/indexer/indexing_job.go|\
        platform/services/sharedchannel/attachment.go|\
        platform/services/sharedchannel/channelinvite.go|\
        platform/services/sharedchannel/permalink_test.go|\
        platform/services/sharedchannel/sync_recv.go|\
        platform/services/sharedchannel/sync_send.go|\
        platform/services/slackimport/slackimport.go|\
        platform/services/telemetry/telemetry.go|\
        platform/services/telemetry/telemetry_test.go|\
        platform/services/upgrader/upgrader_linux.go|\
        platform/services/upgrader/upgrader_linux_test.go|\
        platform/shared/filestore/filesstore_test.go|\
        platform/shared/filestore/s3store.go|\
        platform/shared/filestore/s3store_test.go|\
        platform/shared/mail/inbucket.go|\
        platform/shared/mail/mail.go|\
        platform/shared/mail/mail_test.go|\
        platform/shared/mfa/mfa.go|\
        platform/shared/templates/templates_test.go|\
        public/model/channel.go|\
        public/model/client4.go|\
        public/model/config.go|\
        public/model/incoming_webhook.go|\
        public/model/license.go|\
        public/model/link_metadata.go|\
        public/model/post.go|\
        public/model/preference.go|\
        public/model/user.go|\
        public/model/utils.go|\
        public/model/websocket_client.go|\
        public/model/websocket_message_test.go|\
        public/plugin/http.go|\
        public/plugin/supervisor_test.go|\
        public/shared/mlog/default.go|\
        public/shared/mlog/global_test.go|\
        public/shared/mlog/mlog.go"<|MERGE_RESOLUTION|>--- conflicted
+++ resolved
@@ -114,12 +114,6 @@
         channels/app/team.go|\
         channels/app/team_test.go|\
         channels/app/upload.go|\
-<<<<<<< HEAD
-        channels/app/upload_test.go|\
-        channels/app/user_test.go|\
-=======
-        channels/app/web_broadcast_hooks_test.go|\
->>>>>>> 424ce2b8
         channels/app/webhook_test.go|\
         channels/jobs/batch_worker_test.go|\
         channels/jobs/helper_test.go|\

run:
  timeout: 10m

linters-settings:
  gofmt:
    simplify: true
  govet:
    enable-all: true
    disable:
      - fieldalignment

linters:
  disable-all: true
  enable:
    - typecheck # This is to improve error reporting
    - gofmt
    - gosimple
    - govet
    - ineffassign
    - revive
    - staticcheck
    - unconvert
    - unused
    - misspell
    - goimports
    - makezero
    - whitespace
    - errcheck

issues:
  exclude-rules:
    - linters:
      # ignore unused warnings from enterprise code
      # add more as required.
      - unused
      text: "SetupEnterprise"

    - linters:
      - revive
      # We need to fix the unused parameter issues and remove the exception.
      text: "var-naming|error-naming|exported|increment-decrement|error-strings|if-return|unused-parameter|blank-imports|empty-block"

    # Use a seperate set of exception for the enterprise code to allow community members to fix only the open source issues.
    - linters:
      - revive
      path: "enterprise"
      text: "var-naming|error-naming|exported|increment-decrement|error-strings|if-return|unused-parameter|blank-imports|empty-block"

    - linters:
      - misspell
      path: "platform/shared/markdown/html_entities.go"

    - linters:
      - staticcheck
      text: SA1019

    - linters:
        - errcheck
      path: "\
        channels/api4/apitestlib.go|\
        channels/api4/bot_test.go|\
        channels/api4/channel_test.go|\
        channels/api4/cloud.go|\
        channels/api4/cloud_test.go|\
        channels/api4/cluster.go|\
        channels/api4/command.go|\
        channels/api4/command_test.go|\
        channels/api4/compliance.go|\
        channels/api4/config.go|\
        channels/api4/config_local.go|\
        channels/api4/config_test.go|\
        channels/api4/data_retention.go|\
        channels/api4/preference_test.go|\
        channels/api4/reaction_test.go|\
        channels/api4/role.go|\
        channels/api4/saml.go|\
        channels/api4/scheme.go|\
        channels/api4/shared_channel.go|\
        channels/api4/system.go|\
        channels/api4/system_local.go|\
        channels/api4/team_local.go|\
        channels/api4/user_test.go|\
        channels/api4/websocket_test.go|\
        channels/app/bot_test.go|\
        channels/app/brand.go|\
        channels/app/channel.go|\
        channels/app/channel_bookmark_test.go|\
        channels/app/channel_test.go|\
        channels/app/config_test.go|\
        channels/app/export.go|\
        channels/app/export_test.go|\
        channels/app/file.go|\
        channels/app/file_bench_test.go|\
        channels/app/file_test.go|\
        channels/app/helper_test.go|\
        channels/app/import_functions.go|\
        channels/app/import_functions_test.go|\
        channels/app/imports/import_validators.go|\
        channels/app/integration_action.go|\
        channels/app/integration_action_test.go|\
        channels/app/job_test.go|\
        channels/app/migrations.go|\
        channels/app/permissions.go|\
        channels/app/permissions_test.go|\
        channels/app/platform/busy_test.go|\
        channels/app/platform/cluster_handlers.go|\
        channels/app/platform/config_test.go|\
        channels/app/platform/helper_test.go|\
        channels/app/platform/license.go|\
        channels/app/platform/link_cache.go|\
        channels/app/platform/log.go|\
        channels/app/platform/metrics.go|\
        channels/app/platform/searchengine.go|\
        channels/app/platform/service.go|\
        channels/app/platform/service_test.go|\
        channels/app/platform/session.go|\
        channels/app/platform/session_test.go|\
        channels/app/platform/status.go|\
        channels/app/platform/web_broadcast_hook.go|\
        channels/app/platform/web_conn.go|\
        channels/app/platform/web_hub.go|\
        channels/app/platform/web_hub_test.go|\
        channels/app/plugin_api_tests/test_update_user_auth_plugin/main.go|\
        channels/app/plugin_install.go|\
        channels/app/plugin_signature.go|\
        channels/app/plugin_signature_test.go|\
        channels/app/plugin_test.go|\
        channels/app/post.go|\
        channels/app/post_helpers_test.go|\
        channels/app/post_test.go|\
        channels/app/security_update_check.go|\
        channels/app/server.go|\
        channels/app/server_test.go|\
        channels/app/slack.go|\
        channels/app/slashcommands/auto_environment.go|\
        channels/app/slashcommands/command_test.go|\
        channels/app/slashcommands/helper_test.go|\
<<<<<<< HEAD
        channels/app/status.go|\
=======
        channels/app/status_test.go|\
>>>>>>> 7f032b0b
        channels/app/support_packet_test.go|\
        channels/app/team.go|\
        channels/app/team_test.go|\
        channels/app/upload.go|\
        channels/app/upload_test.go|\
        channels/app/user_test.go|\
        channels/app/web_broadcast_hooks_test.go|\
        channels/app/webhook_test.go|\
        channels/jobs/batch_worker_test.go|\
        channels/jobs/helper_test.go|\
        channels/jobs/hosted_purchase_screening/worker.go|\
        channels/jobs/jobs.go|\
        channels/jobs/resend_invitation_email/worker.go|\
        channels/manualtesting/manual_testing.go|\
        channels/store/localcachelayer/channel_layer.go|\
        channels/store/localcachelayer/channel_layer_test.go|\
        channels/store/localcachelayer/emoji_layer.go|\
        channels/store/localcachelayer/emoji_layer_test.go|\
        channels/store/localcachelayer/file_info_layer.go|\
        channels/store/localcachelayer/file_info_layer_test.go|\
        channels/store/localcachelayer/post_layer.go|\
        channels/store/localcachelayer/post_layer_test.go|\
        channels/store/localcachelayer/reaction_layer.go|\
        channels/store/localcachelayer/reaction_layer_test.go|\
        channels/store/localcachelayer/role_layer.go|\
        channels/store/localcachelayer/role_layer_test.go|\
        channels/store/localcachelayer/scheme_layer.go|\
        channels/store/localcachelayer/scheme_layer_test.go|\
        channels/store/localcachelayer/team_layer.go|\
        channels/store/localcachelayer/terms_of_service_layer.go|\
        channels/store/localcachelayer/terms_of_service_layer_test.go|\
        channels/store/localcachelayer/user_layer.go|\
        channels/store/localcachelayer/webhook_layer.go|\
        channels/store/localcachelayer/webhook_layer_test.go|\
        channels/store/retrylayer/retrylayer_test.go|\
        channels/store/searchtest/channel_layer.go|\
        channels/store/searchtest/file_info_layer.go|\
        channels/store/searchtest/helper.go|\
        channels/store/searchtest/post_layer.go|\
        channels/store/searchtest/user_layer.go|\
        channels/store/sqlstore/command_store.go|\
        channels/store/sqlstore/integrity_test.go|\
        channels/store/sqlstore/session_store.go|\
        channels/store/sqlstore/store.go|\
        channels/store/storetest/channel_bookmark.go|\
        channels/store/storetest/channel_store.go|\
        channels/store/storetest/channel_store_categories.go|\
        channels/store/storetest/file_info_store.go|\
        channels/store/storetest/group_store.go|\
        channels/store/storetest/job_store.go|\
        channels/store/storetest/post_persistent_notification_store.go|\
        channels/store/storetest/post_store.go|\
        channels/store/storetest/product_notices_store.go|\
        channels/store/storetest/role_store.go|\
        channels/store/storetest/scheme_store.go|\
        channels/store/storetest/shared_channel_store.go|\
        channels/store/storetest/team_store.go|\
        channels/store/storetest/thread_store.go|\
        channels/store/storetest/user_store.go|\
        channels/utils/license_test.go|\
        channels/web/oauth_test.go|\
        channels/web/saml.go|\
        channels/web/static.go|\
        channels/web/web_test.go|\
        channels/web/webhook.go|\
        cmd/mattermost/commands/cmdtestlib.go|\
        cmd/mattermost/commands/db.go|\
        cmd/mattermost/commands/export.go|\
        cmd/mattermost/commands/import.go|\
        cmd/mattermost/commands/jobserver.go|\
        cmd/mattermost/commands/server.go|\
        cmd/mattermost/commands/server_test.go|\
        cmd/mattermost/commands/test.go|\
        cmd/mattermost/commands/version.go|\
        platform/services/cache/lru_striped.go|\
        platform/services/cache/lru_striped_bench_test.go|\
        platform/services/cache/lru_striped_test.go|\
        platform/services/cache/lru_test.go|\
        platform/services/docextractor/combine.go|\
        platform/services/docextractor/pdf.go|\
        platform/services/imageproxy/atmos_camo_test.go|\
        platform/services/imageproxy/local.go|\
        platform/services/imageproxy/local_test.go|\
        platform/services/remotecluster/invitation.go|\
        platform/services/remotecluster/ping_test.go|\
        platform/services/remotecluster/send_test.go|\
        platform/services/remotecluster/sendfile.go|\
        platform/services/remotecluster/sendprofileImage_test.go|\
        platform/services/searchengine/bleveengine/bleve_test.go|\
        platform/services/searchengine/bleveengine/common.go|\
        platform/services/searchengine/bleveengine/indexer/indexing_job.go|\
        platform/services/sharedchannel/attachment.go|\
        platform/services/sharedchannel/channelinvite.go|\
        platform/services/sharedchannel/permalink_test.go|\
        platform/services/sharedchannel/sync_recv.go|\
        platform/services/sharedchannel/sync_send.go|\
        platform/services/slackimport/slackimport.go|\
        platform/services/telemetry/telemetry.go|\
        platform/services/telemetry/telemetry_test.go|\
        platform/services/upgrader/upgrader_linux.go|\
        platform/services/upgrader/upgrader_linux_test.go|\
        platform/shared/filestore/filesstore_test.go|\
        platform/shared/filestore/s3store.go|\
        platform/shared/filestore/s3store_test.go|\
        platform/shared/mail/inbucket.go|\
        platform/shared/mail/mail.go|\
        platform/shared/mail/mail_test.go|\
        platform/shared/mfa/mfa.go|\
        platform/shared/templates/templates_test.go|\
        public/model/channel.go|\
        public/model/client4.go|\
        public/model/config.go|\
        public/model/incoming_webhook.go|\
        public/model/license.go|\
        public/model/link_metadata.go|\
        public/model/post.go|\
        public/model/preference.go|\
        public/model/user.go|\
        public/model/utils.go|\
        public/model/websocket_client.go|\
        public/model/websocket_message_test.go|\
        public/plugin/http.go|\
        public/plugin/supervisor_test.go|\
        public/shared/mlog/default.go|\
        public/shared/mlog/global_test.go|\
        public/shared/mlog/mlog.go"<|MERGE_RESOLUTION|>--- conflicted
+++ resolved
@@ -135,11 +135,6 @@
         channels/app/slashcommands/auto_environment.go|\
         channels/app/slashcommands/command_test.go|\
         channels/app/slashcommands/helper_test.go|\
-<<<<<<< HEAD
-        channels/app/status.go|\
-=======
-        channels/app/status_test.go|\
->>>>>>> 7f032b0b
         channels/app/support_packet_test.go|\
         channels/app/team.go|\
         channels/app/team_test.go|\

--- conflicted
+++ resolved
@@ -70,11 +70,6 @@
         channels/api4/config_local.go|\
         channels/api4/config_test.go|\
         channels/api4/data_retention.go|\
-<<<<<<< HEAD
-        channels/api4/file_test.go|\
-=======
-        channels/api4/job_test.go|\
->>>>>>> ef1be57f
         channels/api4/post_test.go|\
         channels/api4/preference_test.go|\
         channels/api4/reaction_test.go|\

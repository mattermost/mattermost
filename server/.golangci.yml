--- conflicted
+++ resolved
@@ -140,11 +140,6 @@
         channels/app/server_test.go|\
         channels/app/slack.go|\
         channels/app/slashcommands/auto_environment.go|\
-<<<<<<< HEAD
-        channels/app/slashcommands/command_remove_test.go|\
-=======
-        channels/app/slashcommands/command_loadtest.go|\
->>>>>>> 6f57b4f5
         channels/app/slashcommands/command_test.go|\
         channels/app/slashcommands/helper_test.go|\
         channels/app/status.go|\

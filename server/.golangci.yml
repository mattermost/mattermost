run:
  timeout: 10m

linters-settings:
  gofmt:
    simplify: true
  govet:
    enable-all: true
    disable:
      - fieldalignment

linters:
  disable-all: true
  enable:
    - typecheck # This is to improve error reporting
    - gofmt
    - gosimple
    - govet
    - ineffassign
    - revive
    - staticcheck
    - unconvert
    - unused
    - misspell
    - goimports
    - makezero
    - whitespace
    - errcheck

issues:
  exclude-dirs:
    - channels/store/storetest/mocks
  exclude-rules:
    - linters:
      # ignore unused warnings from enterprise code
      # add more as required.
      - unused
      text: "SetupEnterprise"

    - linters:
      - revive
      text: "var-naming|error-naming|exported|increment-decrement|error-strings|if-return|unused-parameter|blank-imports|empty-block"
      # We need to fix the unused parameter issues and remove the exception.

    # Use a seperate set of exception for the enterprise code to allow community members to fix only the open source issues.
    - linters:
      - revive
      path: "enterprise"
      text: "var-naming|error-naming|exported|increment-decrement|error-strings|if-return|unused-parameter|blank-imports|empty-block"

    - linters:
      - misspell
      path: "platform/shared/markdown/html_entities.go"

    - linters:
      - staticcheck
      text: SA1019

    - linters:
        - errcheck
      path: "\
        channels/api4/apitestlib.go|\
        channels/api4/bot_test.go|\
        channels/api4/brand.go|\
        channels/api4/channel.go|\
        channels/api4/channel_test.go|\
        channels/api4/cloud.go|\
        channels/api4/cloud_test.go|\
        channels/api4/cluster.go|\
        channels/api4/command.go|\
        channels/api4/command_test.go|\
        channels/api4/compliance.go|\
        channels/api4/config.go|\
        channels/api4/config_local.go|\
        channels/api4/config_test.go|\
        channels/api4/data_retention.go|\
        channels/api4/export.go|\
        channels/api4/export_test.go|\
        channels/api4/file_test.go|\
<<<<<<< HEAD
        channels/api4/group.go|\
        channels/api4/group_test.go|\
        channels/api4/handlers_test.go|\
=======
        channels/api4/group_local.go|\
>>>>>>> 1d431e72
        channels/api4/import_test.go|\
        channels/api4/integration_action_test.go|\
        channels/api4/ip_filtering_test.go|\
        channels/api4/job_test.go|\
        channels/api4/license.go|\
        channels/api4/license_local.go|\
        channels/api4/oauth_test.go|\
        channels/api4/plugin.go|\
        channels/api4/plugin_test.go|\
        channels/api4/post_test.go|\
        channels/api4/preference_test.go|\
        channels/api4/reaction_test.go|\
        channels/api4/remote_cluster.go|\
        channels/api4/role.go|\
        channels/api4/role_test.go|\
        channels/api4/saml.go|\
        channels/api4/scheme.go|\
        channels/api4/scheme_test.go|\
        channels/api4/shared_channel_test.go|\
        channels/api4/status.go|\
        channels/api4/status_test.go|\
        channels/api4/system_local.go|\
        channels/api4/system_test.go|\
        channels/api4/team_local.go|\
        channels/api4/team_test.go|\
        channels/api4/upload_test.go|\
        channels/api4/usage.go|\
        channels/api4/usage_test.go|\
        channels/api4/user.go|\
        channels/api4/user_local.go|\
        channels/api4/user_test.go|\
        channels/api4/webhook.go|\
        channels/api4/webhook_test.go|\
        channels/api4/websocket_test.go|\
        channels/app/admin.go|\
        channels/app/admin_test.go|\
        channels/app/app_test.go|\
        channels/app/authorization_test.go|\
        channels/app/auto_responder_test.go|\
        channels/app/bot.go|\
        channels/app/bot_test.go|\
        channels/app/brand.go|\
        channels/app/busy_test.go|\
        channels/app/channel.go|\
        channels/app/channel_bookmark_test.go|\
        channels/app/channel_category_test.go|\
        channels/app/channel_test.go|\
        channels/app/config_test.go|\
        channels/app/desktop_login.go|\
        channels/app/email/email_test.go|\
        channels/app/email/helper_test.go|\
        channels/app/export.go|\
        channels/app/export_test.go|\
        channels/app/file.go|\
        channels/app/file_bench_test.go|\
        channels/app/file_helper_test.go|\
        channels/app/file_info.go|\
        channels/app/file_test.go|\
        channels/app/group_test.go|\
        channels/app/helper_test.go|\
        channels/app/imaging/decode.go|\
        channels/app/imaging/decode_test.go|\
        channels/app/imaging/utils_test.go|\
        channels/app/import_functions.go|\
        channels/app/import_functions_test.go|\
        channels/app/import_utils_test.go|\
        channels/app/imports/import_validators.go|\
        channels/app/integration_action.go|\
        channels/app/integration_action_test.go|\
        channels/app/job_test.go|\
        channels/app/ldap.go|\
        channels/app/login_test.go|\
        channels/app/migrations.go|\
        channels/app/notification_push.go|\
        channels/app/notification_test.go|\
        channels/app/oauth_test.go|\
        channels/app/onboarding_test.go|\
        channels/app/opengraph_test.go|\
        channels/app/permissions.go|\
        channels/app/permissions_test.go|\
        channels/app/platform/busy_test.go|\
        channels/app/platform/cluster_handlers.go|\
        channels/app/platform/config_test.go|\
        channels/app/platform/feature_flags.go|\
        channels/app/platform/helper_test.go|\
        channels/app/platform/license.go|\
        channels/app/platform/link_cache.go|\
        channels/app/platform/log.go|\
        channels/app/platform/metrics.go|\
        channels/app/platform/searchengine.go|\
        channels/app/platform/service.go|\
        channels/app/platform/service_test.go|\
        channels/app/platform/session.go|\
        channels/app/platform/session_test.go|\
        channels/app/platform/status.go|\
        channels/app/platform/web_broadcast_hook.go|\
        channels/app/platform/web_conn.go|\
        channels/app/platform/web_hub.go|\
        channels/app/platform/web_hub_test.go|\
        channels/app/plugin_api_test.go|\
        channels/app/plugin_api_tests/manual.test_http_hijack_plugin/main.go|\
        channels/app/plugin_api_tests/manual.test_serve_metrics_plugin/main.go|\
        channels/app/plugin_api_tests/test_update_user_auth_plugin/main.go|\
        channels/app/plugin_commands_test.go|\
        channels/app/plugin_deadlock_test.go|\
        channels/app/plugin_health_check_test.go|\
        channels/app/plugin_hooks_test.go|\
        channels/app/plugin_install.go|\
        channels/app/plugin_reattach.go|\
        channels/app/plugin_requests.go|\
        channels/app/plugin_signature.go|\
        channels/app/plugin_signature_test.go|\
        channels/app/plugin_test.go|\
        channels/app/post.go|\
        channels/app/post_helpers_test.go|\
        channels/app/post_metadata.go|\
        channels/app/post_metadata_test.go|\
        channels/app/post_persistent_notification_test.go|\
        channels/app/post_test.go|\
        channels/app/product_notices_test.go|\
        channels/app/role_test.go|\
        channels/app/security_update_check.go|\
        channels/app/server.go|\
        channels/app/server_test.go|\
        channels/app/session_test.go|\
        channels/app/slack.go|\
        channels/app/slashcommands/auto_environment.go|\
        channels/app/slashcommands/command_leave_test.go|\
        channels/app/slashcommands/command_loadtest.go|\
        channels/app/slashcommands/command_remove_test.go|\
        channels/app/slashcommands/command_test.go|\
        channels/app/slashcommands/helper_test.go|\
        channels/app/status.go|\
        channels/app/status_test.go|\
        channels/app/support_packet_test.go|\
        channels/app/syncables.go|\
        channels/app/team.go|\
        channels/app/team_test.go|\
        channels/app/teams/helper_test.go|\
        channels/app/upload.go|\
        channels/app/upload_test.go|\
        channels/app/user.go|\
        channels/app/user_test.go|\
        channels/app/user_viewmembers_test.go|\
        channels/app/users/helper_test.go|\
        channels/app/users/users_test.go|\
        channels/app/web_broadcast_hooks_test.go|\
        channels/app/webhook_test.go|\
        channels/jobs/batch_migration_worker.go|\
        channels/jobs/batch_report_worker.go|\
        channels/jobs/batch_worker_test.go|\
        channels/jobs/helper_test.go|\
        channels/jobs/hosted_purchase_screening/worker.go|\
        channels/jobs/jobs.go|\
        channels/jobs/resend_invitation_email/worker.go|\
        channels/jobs/schedulers_test.go|\
        channels/manualtesting/manual_testing.go|\
        channels/store/localcachelayer/channel_layer.go|\
        channels/store/localcachelayer/channel_layer_test.go|\
        channels/store/localcachelayer/emoji_layer.go|\
        channels/store/localcachelayer/emoji_layer_test.go|\
        channels/store/localcachelayer/file_info_layer.go|\
        channels/store/localcachelayer/file_info_layer_test.go|\
        channels/store/localcachelayer/post_layer.go|\
        channels/store/localcachelayer/post_layer_test.go|\
        channels/store/localcachelayer/reaction_layer.go|\
        channels/store/localcachelayer/reaction_layer_test.go|\
        channels/store/localcachelayer/role_layer.go|\
        channels/store/localcachelayer/role_layer_test.go|\
        channels/store/localcachelayer/scheme_layer.go|\
        channels/store/localcachelayer/scheme_layer_test.go|\
        channels/store/localcachelayer/team_layer.go|\
        channels/store/localcachelayer/terms_of_service_layer.go|\
        channels/store/localcachelayer/terms_of_service_layer_test.go|\
        channels/store/localcachelayer/user_layer.go|\
        channels/store/localcachelayer/webhook_layer.go|\
        channels/store/localcachelayer/webhook_layer_test.go|\
        channels/store/retrylayer/retrylayer_test.go|\
        channels/store/searchtest/channel_layer.go|\
        channels/store/searchtest/file_info_layer.go|\
        channels/store/searchtest/helper.go|\
        channels/store/searchtest/post_layer.go|\
        channels/store/searchtest/user_layer.go|\
        channels/store/sqlstore/command_store.go|\
        channels/store/sqlstore/integrity_test.go|\
        channels/store/sqlstore/session_store.go|\
        channels/store/sqlstore/store.go|\
        channels/store/storetest/channel_bookmark.go|\
        channels/store/storetest/channel_store.go|\
        channels/store/storetest/channel_store_categories.go|\
        channels/store/storetest/file_info_store.go|\
        channels/store/storetest/group_store.go|\
        channels/store/storetest/job_store.go|\
        channels/store/storetest/post_persistent_notification_store.go|\
        channels/store/storetest/post_store.go|\
        channels/store/storetest/product_notices_store.go|\
        channels/store/storetest/role_store.go|\
        channels/store/storetest/scheme_store.go|\
        channels/store/storetest/shared_channel_store.go|\
        channels/store/storetest/team_store.go|\
        channels/store/storetest/thread_store.go|\
        channels/store/storetest/user_store.go|\
        channels/testlib/helper.go|\
        channels/utils/fileutils/fileutils_test.go|\
        channels/utils/license_test.go|\
        channels/utils/subpath_test.go|\
        channels/web/handlers.go|\
        channels/web/oauth.go|\
        channels/web/oauth_test.go|\
        channels/web/response_writer_wrapper_test.go|\
        channels/web/saml.go|\
        channels/web/static.go|\
        channels/web/web.go|\
        channels/web/web_test.go|\
        channels/web/webhook.go|\
        cmd/mattermost/commands/cmdtestlib.go|\
        cmd/mattermost/commands/db.go|\
        cmd/mattermost/commands/export.go|\
        cmd/mattermost/commands/import.go|\
        cmd/mattermost/commands/jobserver.go|\
        cmd/mattermost/commands/server.go|\
        cmd/mattermost/commands/server_test.go|\
        cmd/mattermost/commands/test.go|\
        cmd/mattermost/commands/version.go|\
        platform/services/cache/lru_striped.go|\
        platform/services/cache/lru_striped_bench_test.go|\
        platform/services/cache/lru_striped_test.go|\
        platform/services/cache/lru_test.go|\
        platform/services/docextractor/combine.go|\
        platform/services/docextractor/pdf.go|\
        platform/services/imageproxy/atmos_camo_test.go|\
        platform/services/imageproxy/local.go|\
        platform/services/imageproxy/local_test.go|\
        platform/services/remotecluster/invitation.go|\
        platform/services/remotecluster/ping_test.go|\
        platform/services/remotecluster/send_test.go|\
        platform/services/remotecluster/sendfile.go|\
        platform/services/remotecluster/sendprofileImage_test.go|\
        platform/services/searchengine/bleveengine/bleve_test.go|\
        platform/services/searchengine/bleveengine/common.go|\
        platform/services/searchengine/bleveengine/indexer/indexing_job.go|\
        platform/services/sharedchannel/attachment.go|\
        platform/services/sharedchannel/channelinvite.go|\
        platform/services/sharedchannel/permalink_test.go|\
        platform/services/sharedchannel/sync_recv.go|\
        platform/services/sharedchannel/sync_send.go|\
        platform/services/slackimport/slackimport.go|\
        platform/services/telemetry/telemetry.go|\
        platform/services/telemetry/telemetry_test.go|\
        platform/services/upgrader/upgrader_linux.go|\
        platform/services/upgrader/upgrader_linux_test.go|\
        platform/shared/filestore/filesstore_test.go|\
        platform/shared/filestore/s3store.go|\
        platform/shared/filestore/s3store_test.go|\
        platform/shared/mail/inbucket.go|\
        platform/shared/mail/mail.go|\
        platform/shared/mail/mail_test.go|\
        platform/shared/mfa/mfa.go|\
        platform/shared/templates/templates_test.go|\
        public/model/channel.go|\
        public/model/client4.go|\
        public/model/config.go|\
        public/model/incoming_webhook.go|\
        public/model/license.go|\
        public/model/link_metadata.go|\
        public/model/post.go|\
        public/model/preference.go|\
        public/model/user.go|\
        public/model/utils.go|\
        public/model/websocket_client.go|\
        public/model/websocket_message_test.go|\
        public/plugin/http.go|\
        public/plugin/supervisor_test.go|\
        public/shared/mlog/default.go|\
        public/shared/mlog/global_test.go|\
        public/shared/mlog/mlog.go"<|MERGE_RESOLUTION|>--- conflicted
+++ resolved
@@ -77,13 +77,6 @@
         channels/api4/export.go|\
         channels/api4/export_test.go|\
         channels/api4/file_test.go|\
-<<<<<<< HEAD
-        channels/api4/group.go|\
-        channels/api4/group_test.go|\
-        channels/api4/handlers_test.go|\
-=======
-        channels/api4/group_local.go|\
->>>>>>> 1d431e72
         channels/api4/import_test.go|\
         channels/api4/integration_action_test.go|\
         channels/api4/ip_filtering_test.go|\

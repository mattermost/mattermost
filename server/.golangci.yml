run:
  timeout: 10m

linters-settings:
  gofmt:
    simplify: true
    rewrite-rules:
      - pattern: 'interface{}'
        replacement: 'any'
  govet:
    enable-all: true
    disable:
      - fieldalignment

linters:
  disable-all: true
  enable:
    - typecheck # This is to improve error reporting
    - gofmt
    - gosimple
    - govet
    - ineffassign
    - revive
    - staticcheck
    - unconvert
    - unused
    - misspell
    - goimports
    - makezero
    - whitespace
    - errcheck
    - bidichk

issues:
  exclude-rules:
    - linters:
      # ignore unused warnings from enterprise code
      # add more as required.
      - unused
      text: "SetupEnterprise"

    - linters:
      - revive
      # We need to fix the unused parameter issues and remove the exception.
      text: "var-naming|error-naming|exported|increment-decrement|error-strings|if-return|unused-parameter|blank-imports|empty-block"

    # Use a seperate set of exception for the enterprise code to allow community members to fix only the open source issues.
    - linters:
      - revive
      path: "enterprise"
      text: "var-naming|error-naming|exported|increment-decrement|error-strings|if-return|unused-parameter|blank-imports|empty-block"

    - linters:
      - misspell
      path: "platform/shared/markdown/html_entities.go"

    - linters:
      - staticcheck
      text: SA1019

    - linters:
      - gofmt
      path: "mock.*"

    - linters:
        - errcheck
      path: "\
        channels/api4/apitestlib.go|\
        channels/api4/bot_test.go|\
        channels/api4/channel_test.go|\
        channels/api4/cloud.go|\
        channels/api4/cloud_test.go|\
        channels/api4/cluster.go|\
        channels/api4/command.go|\
        channels/api4/command_test.go|\
        channels/api4/compliance.go|\
        channels/api4/config.go|\
        channels/api4/config_local.go|\
        channels/api4/config_test.go|\
        channels/api4/data_retention.go|\
        channels/api4/preference_test.go|\
        channels/api4/reaction_test.go|\
        channels/api4/role.go|\
        channels/api4/saml.go|\
        channels/api4/scheme.go|\
        channels/api4/shared_channel.go|\
        channels/api4/system.go|\
        channels/api4/system_local.go|\
        channels/api4/team_local.go|\
        channels/api4/websocket_test.go|\
        channels/app/bot_test.go|\
        channels/app/brand.go|\
        channels/app/file.go|\
        channels/app/file_test.go|\
        channels/app/helper_test.go|\
        channels/app/permissions_test.go|\
        channels/app/platform/helper_test.go|\
        channels/app/platform/license.go|\
        channels/app/platform/status.go|\
        channels/app/slashcommands/command_test.go|\
<<<<<<< HEAD
        channels/app/team_test.go|\
=======
        channels/app/slashcommands/helper_test.go|\
>>>>>>> c163fb10
        channels/app/upload.go|\
        channels/store/localcachelayer/channel_layer.go|\
        channels/store/localcachelayer/channel_layer_test.go|\
        channels/store/localcachelayer/emoji_layer.go|\
        channels/store/localcachelayer/emoji_layer_test.go|\
        channels/store/localcachelayer/file_info_layer.go|\
        channels/store/localcachelayer/file_info_layer_test.go|\
        channels/store/localcachelayer/post_layer.go|\
        channels/store/localcachelayer/post_layer_test.go|\
        channels/store/localcachelayer/reaction_layer.go|\
        channels/store/localcachelayer/reaction_layer_test.go|\
        channels/store/localcachelayer/role_layer.go|\
        channels/store/localcachelayer/role_layer_test.go|\
        channels/store/localcachelayer/scheme_layer.go|\
        channels/store/localcachelayer/scheme_layer_test.go|\
        channels/store/localcachelayer/team_layer.go|\
        channels/store/localcachelayer/terms_of_service_layer.go|\
        channels/store/localcachelayer/terms_of_service_layer_test.go|\
        channels/store/localcachelayer/user_layer.go|\
        channels/store/localcachelayer/webhook_layer.go|\
        channels/store/localcachelayer/webhook_layer_test.go|\
        channels/store/retrylayer/retrylayer_test.go|\
        channels/store/searchtest/channel_layer.go|\
        channels/store/searchtest/file_info_layer.go|\
        channels/store/searchtest/helper.go|\
        channels/store/searchtest/post_layer.go|\
        channels/store/searchtest/user_layer.go|\
        channels/store/sqlstore/command_store.go|\
        channels/store/sqlstore/integrity_test.go|\
        channels/store/sqlstore/session_store.go|\
        channels/store/sqlstore/store.go|\
        channels/store/storetest/channel_bookmark.go|\
        channels/store/storetest/channel_store.go|\
        channels/store/storetest/channel_store_categories.go|\
        channels/store/storetest/file_info_store.go|\
        channels/store/storetest/group_store.go|\
        channels/store/storetest/job_store.go|\
        channels/store/storetest/post_persistent_notification_store.go|\
        channels/store/storetest/post_store.go|\
        channels/store/storetest/product_notices_store.go|\
        channels/store/storetest/role_store.go|\
        channels/store/storetest/scheme_store.go|\
        channels/store/storetest/shared_channel_store.go|\
        channels/store/storetest/team_store.go|\
        channels/store/storetest/thread_store.go|\
        channels/store/storetest/user_store.go|\
        channels/web/oauth_test.go|\
        channels/web/web_test.go|\
        cmd/mattermost/commands/cmdtestlib.go|\
        cmd/mattermost/commands/db.go|\
        cmd/mattermost/commands/export.go|\
        cmd/mattermost/commands/import.go|\
        cmd/mattermost/commands/jobserver.go|\
        cmd/mattermost/commands/server.go|\
        cmd/mattermost/commands/server_test.go|\
        cmd/mattermost/commands/test.go|\
        cmd/mattermost/commands/version.go|\
        platform/services/cache/lru_striped.go|\
        platform/services/cache/lru_striped_bench_test.go|\
        platform/services/cache/lru_striped_test.go|\
        platform/services/cache/lru_test.go|\
        platform/services/docextractor/combine.go|\
        platform/services/docextractor/pdf.go|\
        platform/services/imageproxy/atmos_camo_test.go|\
        platform/services/imageproxy/local.go|\
        platform/services/imageproxy/local_test.go|\
        platform/services/remotecluster/invitation.go|\
        platform/services/remotecluster/ping_test.go|\
        platform/services/remotecluster/send_test.go|\
        platform/services/remotecluster/sendfile.go|\
        platform/services/remotecluster/sendprofileImage_test.go|\
        platform/services/searchengine/bleveengine/bleve_test.go|\
        platform/services/searchengine/bleveengine/common.go|\
        platform/services/searchengine/bleveengine/indexer/indexing_job.go|\
        platform/services/sharedchannel/attachment.go|\
        platform/services/sharedchannel/channelinvite.go|\
        platform/services/sharedchannel/permalink_test.go|\
        platform/services/sharedchannel/sync_recv.go|\
        platform/services/sharedchannel/sync_send.go|\
        platform/services/slackimport/slackimport.go|\
        platform/services/telemetry/telemetry.go|\
        platform/services/telemetry/telemetry_test.go|\
        platform/services/upgrader/upgrader_linux.go|\
        platform/services/upgrader/upgrader_linux_test.go|\
        platform/shared/filestore/filesstore_test.go|\
        platform/shared/filestore/s3store.go|\
        platform/shared/filestore/s3store_test.go|\
        platform/shared/mail/inbucket.go|\
        platform/shared/mail/mail.go|\
        platform/shared/mail/mail_test.go|\
        platform/shared/mfa/mfa.go|\
        platform/shared/templates/templates_test.go|\
        public/model/channel.go|\
        public/model/client4.go|\
        public/model/config.go|\
        public/model/incoming_webhook.go|\
        public/model/license.go|\
        public/model/link_metadata.go|\
        public/model/post.go|\
        public/model/preference.go|\
        public/model/user.go|\
        public/model/utils.go|\
        public/model/websocket_client.go|\
        public/model/websocket_message_test.go|\
        public/plugin/http.go|\
        public/plugin/supervisor_test.go|\
        public/shared/mlog/default.go|\
        public/shared/mlog/global_test.go|\
        public/shared/mlog/mlog.go"<|MERGE_RESOLUTION|>--- conflicted
+++ resolved
@@ -98,11 +98,6 @@
         channels/app/platform/license.go|\
         channels/app/platform/status.go|\
         channels/app/slashcommands/command_test.go|\
-<<<<<<< HEAD
-        channels/app/team_test.go|\
-=======
-        channels/app/slashcommands/helper_test.go|\
->>>>>>> c163fb10
         channels/app/upload.go|\
         channels/store/localcachelayer/channel_layer.go|\
         channels/store/localcachelayer/channel_layer_test.go|\

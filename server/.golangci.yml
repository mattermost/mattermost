run:
  timeout: 10m

linters-settings:
  gofmt:
    simplify: true
  govet:
    enable-all: true
    disable:
      - fieldalignment

linters:
  disable-all: true
  enable:
    - typecheck # This is to improve error reporting
    - gofmt
    - gosimple
    - govet
    - ineffassign
    - revive
    - staticcheck
    - unconvert
    - unused
    - misspell
    - goimports
    - makezero
    - whitespace
    - errcheck

issues:
  exclude-rules:
    - linters:
      # ignore unused warnings from enterprise code
      # add more as required.
      - unused
      text: "SetupEnterprise"

    - linters:
      - revive
      # We need to fix the unused parameter issues and remove the exception.
      text: "var-naming|error-naming|exported|increment-decrement|error-strings|if-return|unused-parameter|blank-imports|empty-block"

    # Use a seperate set of exception for the enterprise code to allow community members to fix only the open source issues.
    - linters:
      - revive
      path: "enterprise"
      text: "var-naming|error-naming|exported|increment-decrement|error-strings|if-return|unused-parameter|blank-imports|empty-block"

    - linters:
      - misspell
      path: "platform/shared/markdown/html_entities.go"

    - linters:
      - staticcheck
      text: SA1019

    - linters:
        - errcheck
      path: "\
        channels/api4/apitestlib.go|\
        channels/api4/bot_test.go|\
        channels/api4/channel_test.go|\
        channels/api4/cloud.go|\
        channels/api4/cloud_test.go|\
        channels/api4/cluster.go|\
        channels/api4/command.go|\
        channels/api4/command_test.go|\
        channels/api4/compliance.go|\
        channels/api4/config.go|\
        channels/api4/config_local.go|\
        channels/api4/config_test.go|\
        channels/api4/data_retention.go|\
        channels/api4/preference_test.go|\
        channels/api4/reaction_test.go|\
        channels/api4/role.go|\
        channels/api4/saml.go|\
        channels/api4/scheme.go|\
        channels/api4/shared_channel.go|\
        channels/api4/system.go|\
        channels/api4/system_local.go|\
        channels/api4/team_local.go|\
        channels/api4/user_test.go|\
        channels/api4/websocket_test.go|\
        channels/app/bot_test.go|\
        channels/app/brand.go|\
        channels/app/channel.go|\
        channels/app/channel_bookmark_test.go|\
        channels/app/channel_test.go|\
        channels/app/config_test.go|\
        channels/app/export.go|\
        channels/app/export_test.go|\
        channels/app/file.go|\
        channels/app/file_bench_test.go|\
        channels/app/file_test.go|\
        channels/app/helper_test.go|\
        channels/app/import_functions.go|\
        channels/app/import_functions_test.go|\
        channels/app/imports/import_validators.go|\
        channels/app/integration_action.go|\
        channels/app/integration_action_test.go|\
        channels/app/job_test.go|\
        channels/app/migrations.go|\
        channels/app/permissions.go|\
        channels/app/permissions_test.go|\
        channels/app/platform/busy_test.go|\
        channels/app/platform/cluster_handlers.go|\
        channels/app/platform/config_test.go|\
        channels/app/platform/helper_test.go|\
        channels/app/platform/license.go|\
        channels/app/platform/link_cache.go|\
        channels/app/platform/log.go|\
        channels/app/platform/metrics.go|\
        channels/app/platform/searchengine.go|\
        channels/app/platform/service.go|\
        channels/app/platform/service_test.go|\
        channels/app/platform/session.go|\
        channels/app/platform/session_test.go|\
        channels/app/platform/status.go|\
        channels/app/platform/web_broadcast_hook.go|\
        channels/app/platform/web_conn.go|\
        channels/app/platform/web_hub.go|\
        channels/app/platform/web_hub_test.go|\
        channels/app/plugin_api_tests/test_update_user_auth_plugin/main.go|\
        channels/app/plugin_install.go|\
        channels/app/plugin_signature.go|\
        channels/app/plugin_signature_test.go|\
        channels/app/plugin_test.go|\
        channels/app/post.go|\
        channels/app/post_helpers_test.go|\
        channels/app/post_metadata.go|\
        channels/app/post_test.go|\
        channels/app/security_update_check.go|\
        channels/app/server.go|\
<<<<<<< HEAD
        channels/app/session_test.go|\
=======
        channels/app/server_test.go|\
>>>>>>> 504934b6
        channels/app/slack.go|\
        channels/app/slashcommands/auto_environment.go|\
        channels/app/slashcommands/command_test.go|\
        channels/app/slashcommands/helper_test.go|\
        channels/app/status.go|\
        channels/app/status_test.go|\
        channels/app/support_packet_test.go|\
        channels/app/team.go|\
        channels/app/team_test.go|\
        channels/app/upload.go|\
        channels/app/upload_test.go|\
        channels/app/user_test.go|\
        channels/app/web_broadcast_hooks_test.go|\
        channels/app/webhook_test.go|\
        channels/jobs/batch_worker_test.go|\
        channels/jobs/helper_test.go|\
        channels/jobs/hosted_purchase_screening/worker.go|\
        channels/jobs/jobs.go|\
        channels/jobs/resend_invitation_email/worker.go|\
        channels/manualtesting/manual_testing.go|\
        channels/store/localcachelayer/channel_layer.go|\
        channels/store/localcachelayer/channel_layer_test.go|\
        channels/store/localcachelayer/emoji_layer.go|\
        channels/store/localcachelayer/emoji_layer_test.go|\
        channels/store/localcachelayer/file_info_layer.go|\
        channels/store/localcachelayer/file_info_layer_test.go|\
        channels/store/localcachelayer/post_layer.go|\
        channels/store/localcachelayer/post_layer_test.go|\
        channels/store/localcachelayer/reaction_layer.go|\
        channels/store/localcachelayer/reaction_layer_test.go|\
        channels/store/localcachelayer/role_layer.go|\
        channels/store/localcachelayer/role_layer_test.go|\
        channels/store/localcachelayer/scheme_layer.go|\
        channels/store/localcachelayer/scheme_layer_test.go|\
        channels/store/localcachelayer/team_layer.go|\
        channels/store/localcachelayer/terms_of_service_layer.go|\
        channels/store/localcachelayer/terms_of_service_layer_test.go|\
        channels/store/localcachelayer/user_layer.go|\
        channels/store/localcachelayer/webhook_layer.go|\
        channels/store/localcachelayer/webhook_layer_test.go|\
        channels/store/retrylayer/retrylayer_test.go|\
        channels/store/searchtest/channel_layer.go|\
        channels/store/searchtest/file_info_layer.go|\
        channels/store/searchtest/helper.go|\
        channels/store/searchtest/post_layer.go|\
        channels/store/searchtest/user_layer.go|\
        channels/store/sqlstore/command_store.go|\
        channels/store/sqlstore/integrity_test.go|\
        channels/store/sqlstore/session_store.go|\
        channels/store/sqlstore/store.go|\
        channels/store/storetest/channel_bookmark.go|\
        channels/store/storetest/channel_store.go|\
        channels/store/storetest/channel_store_categories.go|\
        channels/store/storetest/file_info_store.go|\
        channels/store/storetest/group_store.go|\
        channels/store/storetest/job_store.go|\
        channels/store/storetest/post_persistent_notification_store.go|\
        channels/store/storetest/post_store.go|\
        channels/store/storetest/product_notices_store.go|\
        channels/store/storetest/role_store.go|\
        channels/store/storetest/scheme_store.go|\
        channels/store/storetest/shared_channel_store.go|\
        channels/store/storetest/team_store.go|\
        channels/store/storetest/thread_store.go|\
        channels/store/storetest/user_store.go|\
        channels/utils/license_test.go|\
        channels/web/oauth_test.go|\
        channels/web/saml.go|\
        channels/web/static.go|\
        channels/web/web_test.go|\
        channels/web/webhook.go|\
        cmd/mattermost/commands/cmdtestlib.go|\
        cmd/mattermost/commands/db.go|\
        cmd/mattermost/commands/export.go|\
        cmd/mattermost/commands/import.go|\
        cmd/mattermost/commands/jobserver.go|\
        cmd/mattermost/commands/server.go|\
        cmd/mattermost/commands/server_test.go|\
        cmd/mattermost/commands/test.go|\
        cmd/mattermost/commands/version.go|\
        platform/services/cache/lru_striped.go|\
        platform/services/cache/lru_striped_bench_test.go|\
        platform/services/cache/lru_striped_test.go|\
        platform/services/cache/lru_test.go|\
        platform/services/docextractor/combine.go|\
        platform/services/docextractor/pdf.go|\
        platform/services/imageproxy/atmos_camo_test.go|\
        platform/services/imageproxy/local.go|\
        platform/services/imageproxy/local_test.go|\
        platform/services/remotecluster/invitation.go|\
        platform/services/remotecluster/ping_test.go|\
        platform/services/remotecluster/send_test.go|\
        platform/services/remotecluster/sendfile.go|\
        platform/services/remotecluster/sendprofileImage_test.go|\
        platform/services/searchengine/bleveengine/bleve_test.go|\
        platform/services/searchengine/bleveengine/common.go|\
        platform/services/searchengine/bleveengine/indexer/indexing_job.go|\
        platform/services/sharedchannel/attachment.go|\
        platform/services/sharedchannel/channelinvite.go|\
        platform/services/sharedchannel/permalink_test.go|\
        platform/services/sharedchannel/sync_recv.go|\
        platform/services/sharedchannel/sync_send.go|\
        platform/services/slackimport/slackimport.go|\
        platform/services/telemetry/telemetry.go|\
        platform/services/telemetry/telemetry_test.go|\
        platform/services/upgrader/upgrader_linux.go|\
        platform/services/upgrader/upgrader_linux_test.go|\
        platform/shared/filestore/filesstore_test.go|\
        platform/shared/filestore/s3store.go|\
        platform/shared/filestore/s3store_test.go|\
        platform/shared/mail/inbucket.go|\
        platform/shared/mail/mail.go|\
        platform/shared/mail/mail_test.go|\
        platform/shared/mfa/mfa.go|\
        platform/shared/templates/templates_test.go|\
        public/model/channel.go|\
        public/model/client4.go|\
        public/model/config.go|\
        public/model/incoming_webhook.go|\
        public/model/license.go|\
        public/model/link_metadata.go|\
        public/model/post.go|\
        public/model/preference.go|\
        public/model/user.go|\
        public/model/utils.go|\
        public/model/websocket_client.go|\
        public/model/websocket_message_test.go|\
        public/plugin/http.go|\
        public/plugin/supervisor_test.go|\
        public/shared/mlog/default.go|\
        public/shared/mlog/global_test.go|\
        public/shared/mlog/mlog.go"<|MERGE_RESOLUTION|>--- conflicted
+++ resolved
@@ -131,11 +131,6 @@
         channels/app/post_test.go|\
         channels/app/security_update_check.go|\
         channels/app/server.go|\
-<<<<<<< HEAD
-        channels/app/session_test.go|\
-=======
-        channels/app/server_test.go|\
->>>>>>> 504934b6
         channels/app/slack.go|\
         channels/app/slashcommands/auto_environment.go|\
         channels/app/slashcommands/command_test.go|\

--- conflicted
+++ resolved
@@ -94,11 +94,6 @@
         channels/app/export_test.go|\
         channels/app/file.go|\
         channels/app/file_bench_test.go|\
-<<<<<<< HEAD
-        channels/app/file_helper_test.go|\
-=======
-        channels/app/file_info.go|\
->>>>>>> faa6853a
         channels/app/file_test.go|\
         channels/app/helper_test.go|\
         channels/app/imaging/decode.go|\

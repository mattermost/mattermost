run:
  timeout: 10m

linters-settings:
  gofmt:
    simplify: true
    rewrite-rules:
      - pattern: 'interface{}'
        replacement: 'any'
  govet:
    enable-all: true
    disable:
      - fieldalignment

linters:
  disable-all: true
  enable:
    - typecheck # This is to improve error reporting
    - gofmt
    - gosimple
    - govet
    - ineffassign
    - revive
    - staticcheck
    - unconvert
    - unused
    - misspell
    - goimports
    - makezero
    - whitespace
    - errcheck
    - bidichk

issues:
  exclude-rules:
    - linters:
      # ignore unused warnings from enterprise code
      # add more as required.
      - unused
      text: "SetupEnterprise"

    - linters:
      - revive
      # We need to fix the unused parameter issues and remove the exception.
      text: "var-naming|error-naming|exported|increment-decrement|error-strings|if-return|unused-parameter|blank-imports|empty-block"

    # Use a seperate set of exception for the enterprise code to allow community members to fix only the open source issues.
    - linters:
      - revive
      path: "enterprise"
      text: "var-naming|error-naming|exported|increment-decrement|error-strings|if-return|unused-parameter|blank-imports|empty-block"

    - linters:
      - misspell
      path: "platform/shared/markdown/html_entities.go"

    - linters:
      - staticcheck
      text: SA1019

    - linters:
      - gofmt
      path: "mock.*"

    - linters:
        - errcheck
      path: "\
        channels/api4/apitestlib.go|\
        channels/api4/bot_test.go|\
        channels/api4/channel_test.go|\
        channels/api4/cloud.go|\
        channels/api4/cloud_test.go|\
        channels/api4/cluster.go|\
        channels/api4/command.go|\
        channels/api4/command_test.go|\
        channels/api4/compliance.go|\
        channels/api4/config.go|\
        channels/api4/config_local.go|\
        channels/api4/config_test.go|\
        channels/api4/data_retention.go|\
        channels/api4/preference_test.go|\
        channels/api4/reaction_test.go|\
        channels/api4/role.go|\
        channels/api4/saml.go|\
        channels/api4/scheme.go|\
        channels/api4/shared_channel.go|\
        channels/api4/system.go|\
        channels/api4/system_local.go|\
        channels/api4/team_local.go|\
        channels/api4/websocket_test.go|\
        channels/app/bot_test.go|\
        channels/app/brand.go|\
        channels/app/file.go|\
        channels/app/file_test.go|\
<<<<<<< HEAD
        channels/app/import_functions.go|\
        channels/app/integration_action.go|\
        channels/app/job_test.go|\
        channels/app/migrations.go|\
        channels/app/permissions.go|\
=======
        channels/app/helper_test.go|\
>>>>>>> 077f8e50
        channels/app/permissions_test.go|\
        channels/app/platform/helper_test.go|\
        channels/app/platform/license.go|\
        channels/app/platform/session.go|\
        channels/app/platform/status.go|\
        channels/app/slashcommands/command_test.go|\
        channels/app/slashcommands/helper_test.go|\
        channels/app/team_test.go|\
        channels/app/upload.go|\
        channels/store/localcachelayer/channel_layer.go|\
        channels/store/localcachelayer/channel_layer_test.go|\
        channels/store/localcachelayer/emoji_layer.go|\
        channels/store/localcachelayer/emoji_layer_test.go|\
        channels/store/localcachelayer/file_info_layer.go|\
        channels/store/localcachelayer/file_info_layer_test.go|\
        channels/store/localcachelayer/post_layer.go|\
        channels/store/localcachelayer/post_layer_test.go|\
        channels/store/localcachelayer/reaction_layer.go|\
        channels/store/localcachelayer/reaction_layer_test.go|\
        channels/store/localcachelayer/role_layer.go|\
        channels/store/localcachelayer/role_layer_test.go|\
        channels/store/localcachelayer/scheme_layer.go|\
        channels/store/localcachelayer/scheme_layer_test.go|\
        channels/store/localcachelayer/team_layer.go|\
        channels/store/localcachelayer/terms_of_service_layer.go|\
        channels/store/localcachelayer/terms_of_service_layer_test.go|\
        channels/store/localcachelayer/user_layer.go|\
        channels/store/localcachelayer/webhook_layer.go|\
        channels/store/localcachelayer/webhook_layer_test.go|\
        channels/store/retrylayer/retrylayer_test.go|\
        channels/store/searchtest/channel_layer.go|\
        channels/store/searchtest/file_info_layer.go|\
        channels/store/searchtest/helper.go|\
        channels/store/searchtest/post_layer.go|\
        channels/store/searchtest/user_layer.go|\
        channels/store/sqlstore/command_store.go|\
        channels/store/sqlstore/integrity_test.go|\
        channels/store/sqlstore/session_store.go|\
        channels/store/sqlstore/store.go|\
        channels/store/storetest/channel_bookmark.go|\
        channels/store/storetest/channel_store.go|\
        channels/store/storetest/channel_store_categories.go|\
        channels/store/storetest/file_info_store.go|\
        channels/store/storetest/group_store.go|\
        channels/store/storetest/job_store.go|\
        channels/store/storetest/post_persistent_notification_store.go|\
        channels/store/storetest/post_store.go|\
        channels/store/storetest/product_notices_store.go|\
        channels/store/storetest/role_store.go|\
        channels/store/storetest/scheme_store.go|\
        channels/store/storetest/shared_channel_store.go|\
        channels/store/storetest/team_store.go|\
        channels/store/storetest/thread_store.go|\
        channels/store/storetest/user_store.go|\
        channels/web/oauth_test.go|\
        channels/web/web_test.go|\
        cmd/mattermost/commands/cmdtestlib.go|\
        cmd/mattermost/commands/db.go|\
        cmd/mattermost/commands/export.go|\
        cmd/mattermost/commands/import.go|\
        cmd/mattermost/commands/jobserver.go|\
        cmd/mattermost/commands/server.go|\
        cmd/mattermost/commands/server_test.go|\
        cmd/mattermost/commands/test.go|\
        cmd/mattermost/commands/version.go|\
        platform/services/cache/lru_striped.go|\
        platform/services/cache/lru_striped_bench_test.go|\
        platform/services/cache/lru_striped_test.go|\
        platform/services/cache/lru_test.go|\
        platform/services/docextractor/combine.go|\
        platform/services/docextractor/pdf.go|\
        platform/services/imageproxy/atmos_camo_test.go|\
        platform/services/imageproxy/local.go|\
        platform/services/imageproxy/local_test.go|\
        platform/services/remotecluster/invitation.go|\
        platform/services/remotecluster/ping_test.go|\
        platform/services/remotecluster/send_test.go|\
        platform/services/remotecluster/sendfile.go|\
        platform/services/remotecluster/sendprofileImage_test.go|\
        platform/services/searchengine/bleveengine/bleve_test.go|\
        platform/services/searchengine/bleveengine/common.go|\
        platform/services/searchengine/bleveengine/indexer/indexing_job.go|\
        platform/services/sharedchannel/attachment.go|\
        platform/services/sharedchannel/channelinvite.go|\
        platform/services/sharedchannel/permalink_test.go|\
        platform/services/sharedchannel/sync_recv.go|\
        platform/services/sharedchannel/sync_send.go|\
        platform/services/slackimport/slackimport.go|\
        platform/services/telemetry/telemetry.go|\
        platform/services/telemetry/telemetry_test.go|\
        platform/services/upgrader/upgrader_linux.go|\
        platform/services/upgrader/upgrader_linux_test.go|\
        platform/shared/filestore/filesstore_test.go|\
        platform/shared/filestore/s3store.go|\
        platform/shared/filestore/s3store_test.go|\
        platform/shared/mail/inbucket.go|\
        platform/shared/mail/mail.go|\
        platform/shared/mail/mail_test.go|\
        platform/shared/mfa/mfa.go|\
        platform/shared/templates/templates_test.go|\
        public/model/channel.go|\
        public/model/client4.go|\
        public/model/config.go|\
        public/model/incoming_webhook.go|\
        public/model/license.go|\
        public/model/link_metadata.go|\
        public/model/post.go|\
        public/model/preference.go|\
        public/model/user.go|\
        public/model/utils.go|\
        public/model/websocket_client.go|\
        public/model/websocket_message_test.go|\
        public/plugin/http.go|\
        public/plugin/supervisor_test.go|\
        public/shared/mlog/default.go|\
        public/shared/mlog/global_test.go|\
        public/shared/mlog/mlog.go"<|MERGE_RESOLUTION|>--- conflicted
+++ resolved
@@ -92,15 +92,6 @@
         channels/app/brand.go|\
         channels/app/file.go|\
         channels/app/file_test.go|\
-<<<<<<< HEAD
-        channels/app/import_functions.go|\
-        channels/app/integration_action.go|\
-        channels/app/job_test.go|\
-        channels/app/migrations.go|\
-        channels/app/permissions.go|\
-=======
-        channels/app/helper_test.go|\
->>>>>>> 077f8e50
         channels/app/permissions_test.go|\
         channels/app/platform/helper_test.go|\
         channels/app/platform/license.go|\

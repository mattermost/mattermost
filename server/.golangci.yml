--- conflicted
+++ resolved
@@ -92,36 +92,6 @@
         channels/app/file_test.go|\
         channels/app/helper_test.go|\
         channels/app/permissions_test.go|\
-<<<<<<< HEAD
-        channels/app/platform/license.go|\
-        channels/app/platform/session.go|\
-        channels/app/platform/status.go|\
-        channels/app/platform/web_broadcast_hook.go|\
-        channels/app/platform/web_hub.go|\
-        channels/app/platform/web_hub_test.go|\
-        channels/app/plugin_test.go|\
-        channels/app/post_helpers_test.go|\
-        channels/app/post_test.go|\
-        channels/app/security_update_check.go|\
-        channels/app/server.go|\
-        channels/app/slack.go|\
-        channels/app/slashcommands/auto_environment.go|\
-        channels/app/slashcommands/command_test.go|\
-        channels/app/slashcommands/helper_test.go|\
-        channels/app/support_packet_test.go|\
-        channels/app/team.go|\
-        channels/app/team_test.go|\
-        channels/app/upload.go|\
-        channels/app/web_broadcast_hooks_test.go|\
-        channels/app/webhook_test.go|\
-        channels/jobs/batch_worker_test.go|\
-        channels/jobs/helper_test.go|\
-        channels/jobs/hosted_purchase_screening/worker.go|\
-        channels/jobs/jobs.go|\
-        channels/manualtesting/manual_testing.go|\
-=======
-        channels/app/platform/helper_test.go|\
->>>>>>> e1c0c57d
         channels/store/localcachelayer/channel_layer.go|\
         channels/store/localcachelayer/channel_layer_test.go|\
         channels/store/localcachelayer/emoji_layer.go|\

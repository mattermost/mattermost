--- conflicted
+++ resolved
@@ -113,12 +113,6 @@
         channels/app/support_packet_test.go|\
         channels/app/team.go|\
         channels/app/team_test.go|\
-<<<<<<< HEAD
-        channels/app/upload_test.go|\
-        channels/app/user_test.go|\
-=======
-        channels/app/upload.go|\
->>>>>>> 6e2c34bb
         channels/app/web_broadcast_hooks_test.go|\
         channels/app/webhook_test.go|\
         channels/jobs/batch_worker_test.go|\

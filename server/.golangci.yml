--- conflicted
+++ resolved
@@ -96,15 +96,6 @@
         channels/app/integration_action_test.go|\
         channels/app/job_test.go|\
         channels/app/migrations.go|\
-<<<<<<< HEAD
-        channels/app/notification_push.go|\
-        channels/app/notification_test.go|\
-        channels/app/oauth_test.go|\
-        channels/app/onboarding_test.go|\
-        channels/app/opengraph_test.go|\
-=======
-        channels/app/permissions.go|\
->>>>>>> 37edbc85
         channels/app/permissions_test.go|\
         channels/app/platform/helper_test.go|\
         channels/app/platform/license.go|\

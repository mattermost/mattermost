run:
  timeout: 10m

linters-settings:
  gofmt:
    simplify: true
  govet:
    enable-all: true
    disable:
      - fieldalignment

linters:
  disable-all: true
  enable:
    - typecheck # This is to improve error reporting
    - gofmt
    - gosimple
    - govet
    - ineffassign
    - revive
    - staticcheck
    - unconvert
    - unused
    - misspell
    - goimports
    - makezero
    - whitespace
    - errcheck

issues:
  exclude-rules:
    - linters:
      # ignore unused warnings from enterprise code
      # add more as required.
      - unused
      text: "SetupEnterprise"

    - linters:
      - revive
      # We need to fix the unused parameter issues and remove the exception.
      text: "var-naming|error-naming|exported|increment-decrement|error-strings|if-return|unused-parameter|blank-imports|empty-block"

    # Use a seperate set of exception for the enterprise code to allow community members to fix only the open source issues.
    - linters:
      - revive
      path: "enterprise"
      text: "var-naming|error-naming|exported|increment-decrement|error-strings|if-return|unused-parameter|blank-imports|empty-block"

    - linters:
      - misspell
      path: "platform/shared/markdown/html_entities.go"

    - linters:
      - staticcheck
      text: SA1019

    - linters:
        - errcheck
      path: "\
        channels/api4/apitestlib.go|\
        channels/api4/bot_test.go|\
        channels/api4/channel_test.go|\
        channels/api4/cloud.go|\
        channels/api4/cloud_test.go|\
        channels/api4/cluster.go|\
        channels/api4/command.go|\
        channels/api4/command_test.go|\
        channels/api4/compliance.go|\
        channels/api4/config.go|\
        channels/api4/config_local.go|\
        channels/api4/config_test.go|\
        channels/api4/data_retention.go|\
        channels/api4/preference_test.go|\
        channels/api4/reaction_test.go|\
        channels/api4/role.go|\
        channels/api4/saml.go|\
        channels/api4/scheme.go|\
        channels/api4/shared_channel.go|\
        channels/api4/system.go|\
        channels/api4/system_local.go|\
        channels/api4/team_local.go|\
        channels/api4/websocket_test.go|\
        channels/app/bot_test.go|\
        channels/app/brand.go|\
        channels/app/config_test.go|\
        channels/app/file.go|\
        channels/app/file_bench_test.go|\
        channels/app/file_test.go|\
        channels/app/helper_test.go|\
        channels/app/import_functions.go|\
        channels/app/integration_action.go|\
        channels/app/permissions.go|\
        channels/app/permissions_test.go|\
        channels/app/platform/helper_test.go|\
        channels/app/platform/license.go|\
        channels/app/platform/session.go|\
        channels/app/platform/status.go|\
<<<<<<< HEAD
        channels/app/platform/web_conn.go|\
        channels/app/platform/web_hub.go|\
=======
        channels/app/platform/web_broadcast_hook.go|\
>>>>>>> d28f84f5
        channels/app/platform/web_hub_test.go|\
        channels/app/plugin_test.go|\
        channels/app/post_helpers_test.go|\
        channels/app/post_test.go|\
        channels/app/slack.go|\
        channels/app/slashcommands/auto_environment.go|\
        channels/app/slashcommands/command_test.go|\
        channels/app/slashcommands/helper_test.go|\
        channels/app/support_packet_test.go|\
        channels/app/team.go|\
        channels/app/team_test.go|\
        channels/app/upload.go|\
        channels/app/webhook_test.go|\
        channels/jobs/batch_worker_test.go|\
        channels/jobs/helper_test.go|\
        channels/jobs/hosted_purchase_screening/worker.go|\
        channels/jobs/jobs.go|\
        channels/manualtesting/manual_testing.go|\
        channels/store/localcachelayer/channel_layer.go|\
        channels/store/localcachelayer/channel_layer_test.go|\
        channels/store/localcachelayer/emoji_layer.go|\
        channels/store/localcachelayer/emoji_layer_test.go|\
        channels/store/localcachelayer/file_info_layer.go|\
        channels/store/localcachelayer/file_info_layer_test.go|\
        channels/store/localcachelayer/post_layer.go|\
        channels/store/localcachelayer/post_layer_test.go|\
        channels/store/localcachelayer/reaction_layer.go|\
        channels/store/localcachelayer/reaction_layer_test.go|\
        channels/store/localcachelayer/role_layer.go|\
        channels/store/localcachelayer/role_layer_test.go|\
        channels/store/localcachelayer/scheme_layer.go|\
        channels/store/localcachelayer/scheme_layer_test.go|\
        channels/store/localcachelayer/team_layer.go|\
        channels/store/localcachelayer/terms_of_service_layer.go|\
        channels/store/localcachelayer/terms_of_service_layer_test.go|\
        channels/store/localcachelayer/user_layer.go|\
        channels/store/localcachelayer/webhook_layer.go|\
        channels/store/localcachelayer/webhook_layer_test.go|\
        channels/store/retrylayer/retrylayer_test.go|\
        channels/store/searchtest/channel_layer.go|\
        channels/store/searchtest/file_info_layer.go|\
        channels/store/searchtest/helper.go|\
        channels/store/searchtest/post_layer.go|\
        channels/store/searchtest/user_layer.go|\
        channels/store/sqlstore/command_store.go|\
        channels/store/sqlstore/integrity_test.go|\
        channels/store/sqlstore/session_store.go|\
        channels/store/sqlstore/store.go|\
        channels/store/storetest/channel_bookmark.go|\
        channels/store/storetest/channel_store.go|\
        channels/store/storetest/channel_store_categories.go|\
        channels/store/storetest/file_info_store.go|\
        channels/store/storetest/group_store.go|\
        channels/store/storetest/job_store.go|\
        channels/store/storetest/post_persistent_notification_store.go|\
        channels/store/storetest/post_store.go|\
        channels/store/storetest/product_notices_store.go|\
        channels/store/storetest/role_store.go|\
        channels/store/storetest/scheme_store.go|\
        channels/store/storetest/shared_channel_store.go|\
        channels/store/storetest/team_store.go|\
        channels/store/storetest/thread_store.go|\
        channels/store/storetest/user_store.go|\
        channels/utils/license_test.go|\
        channels/web/oauth_test.go|\
        channels/web/saml.go|\
        channels/web/web_test.go|\
        channels/web/webhook.go|\
        cmd/mattermost/commands/cmdtestlib.go|\
        cmd/mattermost/commands/db.go|\
        cmd/mattermost/commands/export.go|\
        cmd/mattermost/commands/import.go|\
        cmd/mattermost/commands/jobserver.go|\
        cmd/mattermost/commands/server.go|\
        cmd/mattermost/commands/server_test.go|\
        cmd/mattermost/commands/test.go|\
        cmd/mattermost/commands/version.go|\
        platform/services/cache/lru_striped.go|\
        platform/services/cache/lru_striped_bench_test.go|\
        platform/services/cache/lru_striped_test.go|\
        platform/services/cache/lru_test.go|\
        platform/services/docextractor/combine.go|\
        platform/services/docextractor/pdf.go|\
        platform/services/imageproxy/atmos_camo_test.go|\
        platform/services/imageproxy/local.go|\
        platform/services/imageproxy/local_test.go|\
        platform/services/remotecluster/invitation.go|\
        platform/services/remotecluster/ping_test.go|\
        platform/services/remotecluster/send_test.go|\
        platform/services/remotecluster/sendfile.go|\
        platform/services/remotecluster/sendprofileImage_test.go|\
        platform/services/searchengine/bleveengine/bleve_test.go|\
        platform/services/searchengine/bleveengine/common.go|\
        platform/services/searchengine/bleveengine/indexer/indexing_job.go|\
        platform/services/sharedchannel/attachment.go|\
        platform/services/sharedchannel/channelinvite.go|\
        platform/services/sharedchannel/permalink_test.go|\
        platform/services/sharedchannel/sync_recv.go|\
        platform/services/sharedchannel/sync_send.go|\
        platform/services/slackimport/slackimport.go|\
        platform/services/telemetry/telemetry.go|\
        platform/services/telemetry/telemetry_test.go|\
        platform/services/upgrader/upgrader_linux.go|\
        platform/services/upgrader/upgrader_linux_test.go|\
        platform/shared/filestore/filesstore_test.go|\
        platform/shared/filestore/s3store.go|\
        platform/shared/filestore/s3store_test.go|\
        platform/shared/mail/inbucket.go|\
        platform/shared/mail/mail.go|\
        platform/shared/mail/mail_test.go|\
        platform/shared/mfa/mfa.go|\
        platform/shared/templates/templates_test.go|\
        public/model/channel.go|\
        public/model/client4.go|\
        public/model/config.go|\
        public/model/incoming_webhook.go|\
        public/model/license.go|\
        public/model/link_metadata.go|\
        public/model/post.go|\
        public/model/preference.go|\
        public/model/user.go|\
        public/model/utils.go|\
        public/model/websocket_client.go|\
        public/model/websocket_message_test.go|\
        public/plugin/http.go|\
        public/plugin/supervisor_test.go|\
        public/shared/mlog/default.go|\
        public/shared/mlog/global_test.go|\
        public/shared/mlog/mlog.go"<|MERGE_RESOLUTION|>--- conflicted
+++ resolved
@@ -95,12 +95,6 @@
         channels/app/platform/license.go|\
         channels/app/platform/session.go|\
         channels/app/platform/status.go|\
-<<<<<<< HEAD
-        channels/app/platform/web_conn.go|\
-        channels/app/platform/web_hub.go|\
-=======
-        channels/app/platform/web_broadcast_hook.go|\
->>>>>>> d28f84f5
         channels/app/platform/web_hub_test.go|\
         channels/app/plugin_test.go|\
         channels/app/post_helpers_test.go|\

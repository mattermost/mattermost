run:
  timeout: 10m

linters-settings:
  gofmt:
    simplify: true
  govet:
    enable-all: true
    disable:
      - fieldalignment

linters:
  disable-all: true
  enable:
    - typecheck # This is to improve error reporting
    - gofmt
    - gosimple
    - govet
    - ineffassign
    - revive
    - staticcheck
    - unconvert
    - unused
    - misspell
    - goimports
    - makezero
    - whitespace
    - errcheck

issues:
  exclude-rules:
    - linters:
      # ignore unused warnings from enterprise code
      # add more as required.
      - unused
      text: "SetupEnterprise"

    - linters:
      - revive
      # We need to fix the unused parameter issues and remove the exception.
      text: "var-naming|error-naming|exported|increment-decrement|error-strings|if-return|unused-parameter|blank-imports|empty-block"

    # Use a seperate set of exception for the enterprise code to allow community members to fix only the open source issues.
    - linters:
      - revive
      path: "enterprise"
      text: "var-naming|error-naming|exported|increment-decrement|error-strings|if-return|unused-parameter|blank-imports|empty-block"

    - linters:
      - misspell
      path: "platform/shared/markdown/html_entities.go"

    - linters:
      - staticcheck
      text: SA1019

    - linters:
        - errcheck
      path: "\
        channels/api4/apitestlib.go|\
        channels/api4/bot_test.go|\
        channels/api4/channel_test.go|\
        channels/api4/cloud.go|\
        channels/api4/cloud_test.go|\
        channels/api4/cluster.go|\
        channels/api4/command.go|\
        channels/api4/command_test.go|\
        channels/api4/compliance.go|\
        channels/api4/config.go|\
        channels/api4/config_local.go|\
        channels/api4/config_test.go|\
        channels/api4/data_retention.go|\
        channels/api4/preference_test.go|\
        channels/api4/reaction_test.go|\
        channels/api4/role.go|\
        channels/api4/saml.go|\
        channels/api4/scheme.go|\
        channels/api4/shared_channel.go|\
        channels/api4/system.go|\
        channels/api4/system_local.go|\
        channels/api4/team_local.go|\
        channels/api4/websocket_test.go|\
        channels/app/bot_test.go|\
        channels/app/brand.go|\
        channels/app/channel_bookmark_test.go|\
        channels/app/config_test.go|\
        channels/app/export.go|\
        channels/app/export_test.go|\
        channels/app/file.go|\
        channels/app/file_bench_test.go|\
        channels/app/file_test.go|\
        channels/app/helper_test.go|\
        channels/app/import_functions.go|\
        channels/app/imports/import_validators.go|\
        channels/app/integration_action.go|\
        channels/app/integration_action_test.go|\
        channels/app/job_test.go|\
        channels/app/migrations.go|\
        channels/app/permissions.go|\
        channels/app/permissions_test.go|\
        channels/app/platform/helper_test.go|\
        channels/app/platform/license.go|\
<<<<<<< HEAD
        channels/app/platform/log.go|\
=======
        channels/app/platform/searchengine.go|\
>>>>>>> d9981beb
        channels/app/platform/service.go|\
        channels/app/platform/service_test.go|\
        channels/app/platform/session.go|\
        channels/app/platform/status.go|\
        channels/app/platform/web_broadcast_hook.go|\
        channels/app/platform/web_conn.go|\
        channels/app/platform/web_hub.go|\
        channels/app/platform/web_hub_test.go|\
        channels/app/plugin_signature_test.go|\
        channels/app/plugin_test.go|\
        channels/app/post_helpers_test.go|\
        channels/app/post_test.go|\
        channels/app/security_update_check.go|\
        channels/app/server.go|\
        channels/app/slack.go|\
        channels/app/slashcommands/auto_environment.go|\
        channels/app/slashcommands/command_test.go|\
        channels/app/slashcommands/helper_test.go|\
        channels/app/support_packet_test.go|\
        channels/app/team.go|\
        channels/app/team_test.go|\
        channels/app/upload.go|\
        channels/app/upload_test.go|\
        channels/app/user_test.go|\
        channels/app/web_broadcast_hooks_test.go|\
        channels/app/webhook_test.go|\
        channels/jobs/batch_worker_test.go|\
        channels/jobs/helper_test.go|\
        channels/jobs/hosted_purchase_screening/worker.go|\
        channels/jobs/jobs.go|\
        channels/manualtesting/manual_testing.go|\
        channels/store/localcachelayer/channel_layer.go|\
        channels/store/localcachelayer/channel_layer_test.go|\
        channels/store/localcachelayer/emoji_layer.go|\
        channels/store/localcachelayer/emoji_layer_test.go|\
        channels/store/localcachelayer/file_info_layer.go|\
        channels/store/localcachelayer/file_info_layer_test.go|\
        channels/store/localcachelayer/post_layer.go|\
        channels/store/localcachelayer/post_layer_test.go|\
        channels/store/localcachelayer/reaction_layer.go|\
        channels/store/localcachelayer/reaction_layer_test.go|\
        channels/store/localcachelayer/role_layer.go|\
        channels/store/localcachelayer/role_layer_test.go|\
        channels/store/localcachelayer/scheme_layer.go|\
        channels/store/localcachelayer/scheme_layer_test.go|\
        channels/store/localcachelayer/team_layer.go|\
        channels/store/localcachelayer/terms_of_service_layer.go|\
        channels/store/localcachelayer/terms_of_service_layer_test.go|\
        channels/store/localcachelayer/user_layer.go|\
        channels/store/localcachelayer/webhook_layer.go|\
        channels/store/localcachelayer/webhook_layer_test.go|\
        channels/store/retrylayer/retrylayer_test.go|\
        channels/store/searchtest/channel_layer.go|\
        channels/store/searchtest/file_info_layer.go|\
        channels/store/searchtest/helper.go|\
        channels/store/searchtest/post_layer.go|\
        channels/store/searchtest/user_layer.go|\
        channels/store/sqlstore/command_store.go|\
        channels/store/sqlstore/integrity_test.go|\
        channels/store/sqlstore/session_store.go|\
        channels/store/sqlstore/store.go|\
        channels/store/storetest/channel_bookmark.go|\
        channels/store/storetest/channel_store.go|\
        channels/store/storetest/channel_store_categories.go|\
        channels/store/storetest/file_info_store.go|\
        channels/store/storetest/group_store.go|\
        channels/store/storetest/job_store.go|\
        channels/store/storetest/post_persistent_notification_store.go|\
        channels/store/storetest/post_store.go|\
        channels/store/storetest/product_notices_store.go|\
        channels/store/storetest/role_store.go|\
        channels/store/storetest/scheme_store.go|\
        channels/store/storetest/shared_channel_store.go|\
        channels/store/storetest/team_store.go|\
        channels/store/storetest/thread_store.go|\
        channels/store/storetest/user_store.go|\
        channels/utils/license_test.go|\
        channels/web/oauth_test.go|\
        channels/web/saml.go|\
        channels/web/web_test.go|\
        channels/web/webhook.go|\
        cmd/mattermost/commands/cmdtestlib.go|\
        cmd/mattermost/commands/db.go|\
        cmd/mattermost/commands/export.go|\
        cmd/mattermost/commands/import.go|\
        cmd/mattermost/commands/jobserver.go|\
        cmd/mattermost/commands/server.go|\
        cmd/mattermost/commands/server_test.go|\
        cmd/mattermost/commands/test.go|\
        cmd/mattermost/commands/version.go|\
        platform/services/cache/lru_striped.go|\
        platform/services/cache/lru_striped_bench_test.go|\
        platform/services/cache/lru_striped_test.go|\
        platform/services/cache/lru_test.go|\
        platform/services/docextractor/combine.go|\
        platform/services/docextractor/pdf.go|\
        platform/services/imageproxy/atmos_camo_test.go|\
        platform/services/imageproxy/local.go|\
        platform/services/imageproxy/local_test.go|\
        platform/services/remotecluster/invitation.go|\
        platform/services/remotecluster/ping_test.go|\
        platform/services/remotecluster/send_test.go|\
        platform/services/remotecluster/sendfile.go|\
        platform/services/remotecluster/sendprofileImage_test.go|\
        platform/services/searchengine/bleveengine/bleve_test.go|\
        platform/services/searchengine/bleveengine/common.go|\
        platform/services/searchengine/bleveengine/indexer/indexing_job.go|\
        platform/services/sharedchannel/attachment.go|\
        platform/services/sharedchannel/channelinvite.go|\
        platform/services/sharedchannel/permalink_test.go|\
        platform/services/sharedchannel/sync_recv.go|\
        platform/services/sharedchannel/sync_send.go|\
        platform/services/slackimport/slackimport.go|\
        platform/services/telemetry/telemetry.go|\
        platform/services/telemetry/telemetry_test.go|\
        platform/services/upgrader/upgrader_linux.go|\
        platform/services/upgrader/upgrader_linux_test.go|\
        platform/shared/filestore/filesstore_test.go|\
        platform/shared/filestore/s3store.go|\
        platform/shared/filestore/s3store_test.go|\
        platform/shared/mail/inbucket.go|\
        platform/shared/mail/mail.go|\
        platform/shared/mail/mail_test.go|\
        platform/shared/mfa/mfa.go|\
        platform/shared/templates/templates_test.go|\
        public/model/channel.go|\
        public/model/client4.go|\
        public/model/config.go|\
        public/model/incoming_webhook.go|\
        public/model/license.go|\
        public/model/link_metadata.go|\
        public/model/post.go|\
        public/model/preference.go|\
        public/model/user.go|\
        public/model/utils.go|\
        public/model/websocket_client.go|\
        public/model/websocket_message_test.go|\
        public/plugin/http.go|\
        public/plugin/supervisor_test.go|\
        public/shared/mlog/default.go|\
        public/shared/mlog/global_test.go|\
        public/shared/mlog/mlog.go"<|MERGE_RESOLUTION|>--- conflicted
+++ resolved
@@ -100,11 +100,6 @@
         channels/app/permissions_test.go|\
         channels/app/platform/helper_test.go|\
         channels/app/platform/license.go|\
-<<<<<<< HEAD
-        channels/app/platform/log.go|\
-=======
-        channels/app/platform/searchengine.go|\
->>>>>>> d9981beb
         channels/app/platform/service.go|\
         channels/app/platform/service_test.go|\
         channels/app/platform/session.go|\

run:
  timeout: 10m

linters-settings:
  gofmt:
    simplify: true
  govet:
    enable-all: true
    disable:
      - fieldalignment

linters:
  disable-all: true
  enable:
    - typecheck # This is to improve error reporting
    - gofmt
    - gosimple
    - govet
    - ineffassign
    - revive
    - staticcheck
    - unconvert
    - unused
    - misspell
    - goimports
    - makezero
    - whitespace
    - errcheck

issues:
  exclude-rules:
    - linters:
      # ignore unused warnings from enterprise code
      # add more as required.
      - unused
      text: "SetupEnterprise"

    - linters:
      - revive
      # We need to fix the unused parameter issues and remove the exception.
      text: "var-naming|error-naming|exported|increment-decrement|error-strings|if-return|unused-parameter|blank-imports|empty-block"

    # Use a seperate set of exception for the enterprise code to allow community members to fix only the open source issues.
    - linters:
      - revive
      path: "enterprise"
      text: "var-naming|error-naming|exported|increment-decrement|error-strings|if-return|unused-parameter|blank-imports|empty-block"

    - linters:
      - misspell
      path: "platform/shared/markdown/html_entities.go"

    - linters:
      - staticcheck
      text: SA1019

    - linters:
        - errcheck
      path: "\
        channels/api4/apitestlib.go|\
        channels/api4/bot_test.go|\
        channels/api4/channel_test.go|\
        channels/api4/cloud.go|\
        channels/api4/cloud_test.go|\
        channels/api4/cluster.go|\
        channels/api4/command.go|\
        channels/api4/command_test.go|\
        channels/api4/compliance.go|\
        channels/api4/config.go|\
        channels/api4/config_local.go|\
        channels/api4/config_test.go|\
        channels/api4/data_retention.go|\
        channels/api4/job_test.go|\
        channels/api4/post_test.go|\
        channels/api4/preference_test.go|\
        channels/api4/reaction_test.go|\
        channels/api4/role.go|\
        channels/api4/saml.go|\
        channels/api4/scheme.go|\
        channels/api4/shared_channel.go|\
        channels/api4/system.go|\
        channels/api4/system_local.go|\
        channels/api4/team_local.go|\
        channels/api4/team_test.go|\
        channels/api4/user_test.go|\
        channels/api4/websocket_test.go|\
        channels/app/app_test.go|\
        channels/app/auto_responder_test.go|\
        channels/app/bot_test.go|\
        channels/app/brand.go|\
        channels/app/busy_test.go|\
        channels/app/channel.go|\
        channels/app/channel_bookmark_test.go|\
        channels/app/channel_test.go|\
        channels/app/config_test.go|\
        channels/app/export.go|\
        channels/app/export_test.go|\
        channels/app/file.go|\
        channels/app/file_bench_test.go|\
        channels/app/file_info.go|\
        channels/app/file_test.go|\
        channels/app/helper_test.go|\
        channels/app/imaging/decode.go|\
        channels/app/import_functions.go|\
        channels/app/import_functions_test.go|\
        channels/app/imports/import_validators.go|\
        channels/app/integration_action.go|\
        channels/app/integration_action_test.go|\
        channels/app/job_test.go|\
        channels/app/login_test.go|\
        channels/app/migrations.go|\
<<<<<<< HEAD
        channels/app/notification_push.go|\
        channels/app/oauth_test.go|\
=======
        channels/app/notification_test.go|\
>>>>>>> 6fd464a3
        channels/app/onboarding_test.go|\
        channels/app/permissions.go|\
        channels/app/permissions_test.go|\
        channels/app/platform/busy_test.go|\
        channels/app/platform/cluster_handlers.go|\
        channels/app/platform/config_test.go|\
        channels/app/platform/feature_flags.go|\
        channels/app/platform/helper_test.go|\
        channels/app/platform/license.go|\
        channels/app/platform/link_cache.go|\
        channels/app/platform/log.go|\
        channels/app/platform/metrics.go|\
        channels/app/platform/searchengine.go|\
        channels/app/platform/service.go|\
        channels/app/platform/service_test.go|\
        channels/app/platform/session.go|\
        channels/app/platform/session_test.go|\
        channels/app/platform/status.go|\
        channels/app/platform/web_broadcast_hook.go|\
        channels/app/platform/web_conn.go|\
        channels/app/platform/web_hub.go|\
        channels/app/platform/web_hub_test.go|\
        channels/app/plugin_api_test.go|\
        channels/app/plugin_api_tests/manual.test_http_hijack_plugin/main.go|\
        channels/app/plugin_api_tests/manual.test_serve_metrics_plugin/main.go|\
        channels/app/plugin_api_tests/test_update_user_auth_plugin/main.go|\
        channels/app/plugin_deadlock_test.go|\
        channels/app/plugin_health_check_test.go|\
        channels/app/plugin_hooks_test.go|\
        channels/app/plugin_install.go|\
        channels/app/plugin_reattach.go|\
        channels/app/plugin_requests.go|\
        channels/app/plugin_signature.go|\
        channels/app/plugin_signature_test.go|\
        channels/app/plugin_test.go|\
        channels/app/post.go|\
        channels/app/post_helpers_test.go|\
        channels/app/post_metadata.go|\
        channels/app/post_metadata_test.go|\
        channels/app/post_persistent_notification_test.go|\
        channels/app/post_test.go|\
        channels/app/product_notices_test.go|\
        channels/app/role_test.go|\
        channels/app/security_update_check.go|\
        channels/app/server.go|\
        channels/app/server_test.go|\
        channels/app/session_test.go|\
        channels/app/slack.go|\
        channels/app/slashcommands/auto_environment.go|\
        channels/app/slashcommands/command_leave_test.go|\
        channels/app/slashcommands/command_loadtest.go|\
        channels/app/slashcommands/command_remove_test.go|\
        channels/app/slashcommands/command_test.go|\
        channels/app/slashcommands/helper_test.go|\
        channels/app/status.go|\
        channels/app/status_test.go|\
        channels/app/support_packet_test.go|\
        channels/app/syncables.go|\
        channels/app/team.go|\
        channels/app/team_test.go|\
        channels/app/teams/helper_test.go|\
        channels/app/upload.go|\
        channels/app/upload_test.go|\
        channels/app/user.go|\
        channels/app/user_test.go|\
        channels/app/user_viewmembers_test.go|\
        channels/app/users/helper_test.go|\
        channels/app/users/users_test.go|\
        channels/app/web_broadcast_hooks_test.go|\
        channels/app/webhook_test.go|\
        channels/jobs/batch_worker_test.go|\
        channels/jobs/helper_test.go|\
        channels/jobs/hosted_purchase_screening/worker.go|\
        channels/jobs/jobs.go|\
        channels/jobs/resend_invitation_email/worker.go|\
        channels/manualtesting/manual_testing.go|\
        channels/store/localcachelayer/channel_layer.go|\
        channels/store/localcachelayer/channel_layer_test.go|\
        channels/store/localcachelayer/emoji_layer.go|\
        channels/store/localcachelayer/emoji_layer_test.go|\
        channels/store/localcachelayer/file_info_layer.go|\
        channels/store/localcachelayer/file_info_layer_test.go|\
        channels/store/localcachelayer/post_layer.go|\
        channels/store/localcachelayer/post_layer_test.go|\
        channels/store/localcachelayer/reaction_layer.go|\
        channels/store/localcachelayer/reaction_layer_test.go|\
        channels/store/localcachelayer/role_layer.go|\
        channels/store/localcachelayer/role_layer_test.go|\
        channels/store/localcachelayer/scheme_layer.go|\
        channels/store/localcachelayer/scheme_layer_test.go|\
        channels/store/localcachelayer/team_layer.go|\
        channels/store/localcachelayer/terms_of_service_layer.go|\
        channels/store/localcachelayer/terms_of_service_layer_test.go|\
        channels/store/localcachelayer/user_layer.go|\
        channels/store/localcachelayer/webhook_layer.go|\
        channels/store/localcachelayer/webhook_layer_test.go|\
        channels/store/retrylayer/retrylayer_test.go|\
        channels/store/searchtest/channel_layer.go|\
        channels/store/searchtest/file_info_layer.go|\
        channels/store/searchtest/helper.go|\
        channels/store/searchtest/post_layer.go|\
        channels/store/searchtest/user_layer.go|\
        channels/store/sqlstore/command_store.go|\
        channels/store/sqlstore/integrity_test.go|\
        channels/store/sqlstore/session_store.go|\
        channels/store/sqlstore/store.go|\
        channels/store/storetest/channel_bookmark.go|\
        channels/store/storetest/channel_store.go|\
        channels/store/storetest/channel_store_categories.go|\
        channels/store/storetest/file_info_store.go|\
        channels/store/storetest/group_store.go|\
        channels/store/storetest/job_store.go|\
        channels/store/storetest/post_persistent_notification_store.go|\
        channels/store/storetest/post_store.go|\
        channels/store/storetest/product_notices_store.go|\
        channels/store/storetest/role_store.go|\
        channels/store/storetest/scheme_store.go|\
        channels/store/storetest/shared_channel_store.go|\
        channels/store/storetest/team_store.go|\
        channels/store/storetest/thread_store.go|\
        channels/store/storetest/user_store.go|\
        channels/testlib/helper.go|\
        channels/utils/license_test.go|\
        channels/web/oauth_test.go|\
        channels/web/saml.go|\
        channels/web/static.go|\
        channels/web/web_test.go|\
        channels/web/webhook.go|\
        cmd/mattermost/commands/cmdtestlib.go|\
        cmd/mattermost/commands/db.go|\
        cmd/mattermost/commands/export.go|\
        cmd/mattermost/commands/import.go|\
        cmd/mattermost/commands/jobserver.go|\
        cmd/mattermost/commands/server.go|\
        cmd/mattermost/commands/server_test.go|\
        cmd/mattermost/commands/test.go|\
        cmd/mattermost/commands/version.go|\
        platform/services/cache/lru_striped.go|\
        platform/services/cache/lru_striped_bench_test.go|\
        platform/services/cache/lru_striped_test.go|\
        platform/services/cache/lru_test.go|\
        platform/services/docextractor/combine.go|\
        platform/services/docextractor/pdf.go|\
        platform/services/imageproxy/atmos_camo_test.go|\
        platform/services/imageproxy/local.go|\
        platform/services/imageproxy/local_test.go|\
        platform/services/remotecluster/invitation.go|\
        platform/services/remotecluster/ping_test.go|\
        platform/services/remotecluster/send_test.go|\
        platform/services/remotecluster/sendfile.go|\
        platform/services/remotecluster/sendprofileImage_test.go|\
        platform/services/searchengine/bleveengine/bleve_test.go|\
        platform/services/searchengine/bleveengine/common.go|\
        platform/services/searchengine/bleveengine/indexer/indexing_job.go|\
        platform/services/sharedchannel/attachment.go|\
        platform/services/sharedchannel/channelinvite.go|\
        platform/services/sharedchannel/permalink_test.go|\
        platform/services/sharedchannel/sync_recv.go|\
        platform/services/sharedchannel/sync_send.go|\
        platform/services/slackimport/slackimport.go|\
        platform/services/telemetry/telemetry.go|\
        platform/services/telemetry/telemetry_test.go|\
        platform/services/upgrader/upgrader_linux.go|\
        platform/services/upgrader/upgrader_linux_test.go|\
        platform/shared/filestore/filesstore_test.go|\
        platform/shared/filestore/s3store.go|\
        platform/shared/filestore/s3store_test.go|\
        platform/shared/mail/inbucket.go|\
        platform/shared/mail/mail.go|\
        platform/shared/mail/mail_test.go|\
        platform/shared/mfa/mfa.go|\
        platform/shared/templates/templates_test.go|\
        public/model/channel.go|\
        public/model/client4.go|\
        public/model/config.go|\
        public/model/incoming_webhook.go|\
        public/model/license.go|\
        public/model/link_metadata.go|\
        public/model/post.go|\
        public/model/preference.go|\
        public/model/user.go|\
        public/model/utils.go|\
        public/model/websocket_client.go|\
        public/model/websocket_message_test.go|\
        public/plugin/http.go|\
        public/plugin/supervisor_test.go|\
        public/shared/mlog/default.go|\
        public/shared/mlog/global_test.go|\
        public/shared/mlog/mlog.go"<|MERGE_RESOLUTION|>--- conflicted
+++ resolved
@@ -109,12 +109,6 @@
         channels/app/job_test.go|\
         channels/app/login_test.go|\
         channels/app/migrations.go|\
-<<<<<<< HEAD
-        channels/app/notification_push.go|\
-        channels/app/oauth_test.go|\
-=======
-        channels/app/notification_test.go|\
->>>>>>> 6fd464a3
         channels/app/onboarding_test.go|\
         channels/app/permissions.go|\
         channels/app/permissions_test.go|\

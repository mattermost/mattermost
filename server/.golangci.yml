--- conflicted
+++ resolved
@@ -127,11 +127,6 @@
         channels/app/plugin_test.go|\
         channels/app/post.go|\
         channels/app/post_helpers_test.go|\
-<<<<<<< HEAD
-        channels/app/post_metadata.go|\
-=======
-        channels/app/post_test.go|\
->>>>>>> 7f032b0b
         channels/app/security_update_check.go|\
         channels/app/server.go|\
         channels/app/server_test.go|\

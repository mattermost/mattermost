--- conflicted
+++ resolved
@@ -62,11 +62,6 @@
         channels/api4/apitestlib.go|\
         channels/api4/bot_test.go|\
         channels/api4/brand.go|\
-<<<<<<< HEAD
-        channels/api4/channel_category.go|\
-=======
-        channels/api4/channel.go|\
->>>>>>> 887c3a80
         channels/api4/channel_test.go|\
         channels/api4/cloud.go|\
         channels/api4/cloud_test.go|\

run:
  timeout: 10m

linters-settings:
  gofmt:
    simplify: true
  govet:
    enable-all: true
    disable:
      - fieldalignment

linters:
  disable-all: true
  enable:
    - typecheck # This is to improve error reporting
    - gofmt
    - gosimple
    - govet
    - ineffassign
    - revive
    - staticcheck
    - unconvert
    - unused
    - misspell
    - goimports
    - makezero
    - whitespace
    - errcheck

issues:
  exclude-rules:
    - linters:
      # ignore unused warnings from enterprise code
      # add more as required.
      - unused
      text: "SetupEnterprise"

    - linters:
      - revive
      # We need to fix the unused parameter issues and remove the exception.
      text: "var-naming|error-naming|exported|increment-decrement|error-strings|if-return|unused-parameter|blank-imports|empty-block"

    # Use a seperate set of exception for the enterprise code to allow community members to fix only the open source issues.
    - linters:
      - revive
      path: "enterprise"
      text: "var-naming|error-naming|exported|increment-decrement|error-strings|if-return|unused-parameter|blank-imports|empty-block"

    - linters:
      - misspell
      path: "platform/shared/markdown/html_entities.go"

    - linters:
      - staticcheck
      text: SA1019

    - linters:
        - errcheck
      path: "\
        channels/api4/apitestlib.go|\
        channels/api4/bot_test.go|\
        channels/api4/channel_test.go|\
        channels/api4/cloud.go|\
        channels/api4/cloud_test.go|\
        channels/api4/cluster.go|\
        channels/api4/command.go|\
        channels/api4/command_test.go|\
        channels/api4/compliance.go|\
        channels/api4/config.go|\
        channels/api4/config_local.go|\
        channels/api4/config_test.go|\
        channels/api4/data_retention.go|\
        channels/api4/preference_test.go|\
        channels/api4/reaction_test.go|\
        channels/api4/role.go|\
        channels/api4/saml.go|\
        channels/api4/scheme.go|\
        channels/api4/shared_channel.go|\
        channels/api4/system.go|\
        channels/api4/system_local.go|\
        channels/api4/team_local.go|\
        channels/api4/user_test.go|\
        channels/api4/websocket_test.go|\
        channels/app/bot_test.go|\
        channels/app/brand.go|\
        channels/app/channel.go|\
        channels/app/channel_bookmark_test.go|\
        channels/app/channel_test.go|\
        channels/app/config_test.go|\
        channels/app/export.go|\
        channels/app/export_test.go|\
        channels/app/file.go|\
        channels/app/file_bench_test.go|\
        channels/app/file_test.go|\
        channels/app/helper_test.go|\
        channels/app/import_functions.go|\
        channels/app/import_functions_test.go|\
        channels/app/imports/import_validators.go|\
        channels/app/integration_action.go|\
        channels/app/integration_action_test.go|\
        channels/app/job_test.go|\
        channels/app/migrations.go|\
        channels/app/permissions.go|\
        channels/app/permissions_test.go|\
        channels/app/platform/busy_test.go|\
        channels/app/platform/cluster_handlers.go|\
        channels/app/platform/config_test.go|\
        channels/app/platform/helper_test.go|\
        channels/app/platform/license.go|\
        channels/app/platform/link_cache.go|\
        channels/app/platform/log.go|\
        channels/app/platform/metrics.go|\
        channels/app/platform/searchengine.go|\
        channels/app/platform/service.go|\
        channels/app/platform/service_test.go|\
        channels/app/platform/session.go|\
        channels/app/platform/session_test.go|\
        channels/app/platform/status.go|\
        channels/app/platform/web_broadcast_hook.go|\
        channels/app/platform/web_conn.go|\
        channels/app/platform/web_hub.go|\
        channels/app/platform/web_hub_test.go|\
        channels/app/plugin_api_tests/test_update_user_auth_plugin/main.go|\
        channels/app/plugin_install.go|\
        channels/app/plugin_signature.go|\
        channels/app/plugin_signature_test.go|\
        channels/app/plugin_test.go|\
        channels/app/post.go|\
        channels/app/post_helpers_test.go|\
        channels/app/post_test.go|\
        channels/app/security_update_check.go|\
        channels/app/server.go|\
        channels/app/server_test.go|\
        channels/app/slack.go|\
        channels/app/slashcommands/auto_environment.go|\
        channels/app/slashcommands/command_test.go|\
<<<<<<< HEAD
        channels/app/status.go|\
=======
        channels/app/slashcommands/helper_test.go|\
>>>>>>> 7f032b0b
        channels/app/status_test.go|\
        channels/app/support_packet_test.go|\
        channels/app/team.go|\
        channels/app/team_test.go|\
        channels/app/upload.go|\
        channels/app/upload_test.go|\
        channels/app/user_test.go|\
        channels/app/web_broadcast_hooks_test.go|\
        channels/app/webhook_test.go|\
        channels/jobs/batch_worker_test.go|\
        channels/jobs/helper_test.go|\
        channels/jobs/hosted_purchase_screening/worker.go|\
        channels/jobs/jobs.go|\
        channels/jobs/resend_invitation_email/worker.go|\
        channels/manualtesting/manual_testing.go|\
        channels/store/localcachelayer/channel_layer.go|\
        channels/store/localcachelayer/channel_layer_test.go|\
        channels/store/localcachelayer/emoji_layer.go|\
        channels/store/localcachelayer/emoji_layer_test.go|\
        channels/store/localcachelayer/file_info_layer.go|\
        channels/store/localcachelayer/file_info_layer_test.go|\
        channels/store/localcachelayer/post_layer.go|\
        channels/store/localcachelayer/post_layer_test.go|\
        channels/store/localcachelayer/reaction_layer.go|\
        channels/store/localcachelayer/reaction_layer_test.go|\
        channels/store/localcachelayer/role_layer.go|\
        channels/store/localcachelayer/role_layer_test.go|\
        channels/store/localcachelayer/scheme_layer.go|\
        channels/store/localcachelayer/scheme_layer_test.go|\
        channels/store/localcachelayer/team_layer.go|\
        channels/store/localcachelayer/terms_of_service_layer.go|\
        channels/store/localcachelayer/terms_of_service_layer_test.go|\
        channels/store/localcachelayer/user_layer.go|\
        channels/store/localcachelayer/webhook_layer.go|\
        channels/store/localcachelayer/webhook_layer_test.go|\
        channels/store/retrylayer/retrylayer_test.go|\
        channels/store/searchtest/channel_layer.go|\
        channels/store/searchtest/file_info_layer.go|\
        channels/store/searchtest/helper.go|\
        channels/store/searchtest/post_layer.go|\
        channels/store/searchtest/user_layer.go|\
        channels/store/sqlstore/command_store.go|\
        channels/store/sqlstore/integrity_test.go|\
        channels/store/sqlstore/session_store.go|\
        channels/store/sqlstore/store.go|\
        channels/store/storetest/channel_bookmark.go|\
        channels/store/storetest/channel_store.go|\
        channels/store/storetest/channel_store_categories.go|\
        channels/store/storetest/file_info_store.go|\
        channels/store/storetest/group_store.go|\
        channels/store/storetest/job_store.go|\
        channels/store/storetest/post_persistent_notification_store.go|\
        channels/store/storetest/post_store.go|\
        channels/store/storetest/product_notices_store.go|\
        channels/store/storetest/role_store.go|\
        channels/store/storetest/scheme_store.go|\
        channels/store/storetest/shared_channel_store.go|\
        channels/store/storetest/team_store.go|\
        channels/store/storetest/thread_store.go|\
        channels/store/storetest/user_store.go|\
        channels/utils/license_test.go|\
        channels/web/oauth_test.go|\
        channels/web/saml.go|\
        channels/web/static.go|\
        channels/web/web_test.go|\
        channels/web/webhook.go|\
        cmd/mattermost/commands/cmdtestlib.go|\
        cmd/mattermost/commands/db.go|\
        cmd/mattermost/commands/export.go|\
        cmd/mattermost/commands/import.go|\
        cmd/mattermost/commands/jobserver.go|\
        cmd/mattermost/commands/server.go|\
        cmd/mattermost/commands/server_test.go|\
        cmd/mattermost/commands/test.go|\
        cmd/mattermost/commands/version.go|\
        platform/services/cache/lru_striped.go|\
        platform/services/cache/lru_striped_bench_test.go|\
        platform/services/cache/lru_striped_test.go|\
        platform/services/cache/lru_test.go|\
        platform/services/docextractor/combine.go|\
        platform/services/docextractor/pdf.go|\
        platform/services/imageproxy/atmos_camo_test.go|\
        platform/services/imageproxy/local.go|\
        platform/services/imageproxy/local_test.go|\
        platform/services/remotecluster/invitation.go|\
        platform/services/remotecluster/ping_test.go|\
        platform/services/remotecluster/send_test.go|\
        platform/services/remotecluster/sendfile.go|\
        platform/services/remotecluster/sendprofileImage_test.go|\
        platform/services/searchengine/bleveengine/bleve_test.go|\
        platform/services/searchengine/bleveengine/common.go|\
        platform/services/searchengine/bleveengine/indexer/indexing_job.go|\
        platform/services/sharedchannel/attachment.go|\
        platform/services/sharedchannel/channelinvite.go|\
        platform/services/sharedchannel/permalink_test.go|\
        platform/services/sharedchannel/sync_recv.go|\
        platform/services/sharedchannel/sync_send.go|\
        platform/services/slackimport/slackimport.go|\
        platform/services/telemetry/telemetry.go|\
        platform/services/telemetry/telemetry_test.go|\
        platform/services/upgrader/upgrader_linux.go|\
        platform/services/upgrader/upgrader_linux_test.go|\
        platform/shared/filestore/filesstore_test.go|\
        platform/shared/filestore/s3store.go|\
        platform/shared/filestore/s3store_test.go|\
        platform/shared/mail/inbucket.go|\
        platform/shared/mail/mail.go|\
        platform/shared/mail/mail_test.go|\
        platform/shared/mfa/mfa.go|\
        platform/shared/templates/templates_test.go|\
        public/model/channel.go|\
        public/model/client4.go|\
        public/model/config.go|\
        public/model/incoming_webhook.go|\
        public/model/license.go|\
        public/model/link_metadata.go|\
        public/model/post.go|\
        public/model/preference.go|\
        public/model/user.go|\
        public/model/utils.go|\
        public/model/websocket_client.go|\
        public/model/websocket_message_test.go|\
        public/plugin/http.go|\
        public/plugin/supervisor_test.go|\
        public/shared/mlog/default.go|\
        public/shared/mlog/global_test.go|\
        public/shared/mlog/mlog.go"<|MERGE_RESOLUTION|>--- conflicted
+++ resolved
@@ -134,11 +134,6 @@
         channels/app/slack.go|\
         channels/app/slashcommands/auto_environment.go|\
         channels/app/slashcommands/command_test.go|\
-<<<<<<< HEAD
-        channels/app/status.go|\
-=======
-        channels/app/slashcommands/helper_test.go|\
->>>>>>> 7f032b0b
         channels/app/status_test.go|\
         channels/app/support_packet_test.go|\
         channels/app/team.go|\

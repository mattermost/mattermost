run:
  timeout: 10m

linters-settings:
  gofmt:
    simplify: true
  govet:
    enable-all: true
    disable:
      - fieldalignment

linters:
  disable-all: true
  enable:
    - typecheck # This is to improve error reporting
    - gofmt
    - gosimple
    - govet
    - ineffassign
    - revive
    - staticcheck
    - unconvert
    - unused
    - misspell
    - goimports
    - makezero
    - whitespace
    - errcheck

issues:
  exclude-rules:
    - linters:
      # ignore unused warnings from enterprise code
      # add more as required.
      - unused
      text: "SetupEnterprise"

    - linters:
      - revive
      # We need to fix the unused parameter issues and remove the exception.
      text: "var-naming|error-naming|exported|increment-decrement|error-strings|if-return|unused-parameter|blank-imports|empty-block"

    # Use a seperate set of exception for the enterprise code to allow community members to fix only the open source issues.
    - linters:
      - revive
      path: "enterprise"
      text: "var-naming|error-naming|exported|increment-decrement|error-strings|if-return|unused-parameter|blank-imports|empty-block"

    - linters:
      - misspell
      path: "platform/shared/markdown/html_entities.go"

    - linters:
      - staticcheck
      text: SA1019

    - linters:
        - errcheck
      path: "\
        channels/api4/apitestlib.go|\
        channels/api4/bot_test.go|\
        channels/api4/channel_test.go|\
        channels/api4/cloud.go|\
        channels/api4/cloud_test.go|\
        channels/api4/cluster.go|\
        channels/api4/command.go|\
        channels/api4/command_test.go|\
        channels/api4/compliance.go|\
        channels/api4/config.go|\
        channels/api4/config_local.go|\
        channels/api4/config_test.go|\
        channels/api4/data_retention.go|\
        channels/api4/preference_test.go|\
        channels/api4/reaction_test.go|\
        channels/api4/role.go|\
        channels/api4/saml.go|\
        channels/api4/scheme.go|\
        channels/api4/shared_channel.go|\
        channels/api4/system.go|\
        channels/api4/system_local.go|\
        channels/api4/team_local.go|\
        channels/api4/websocket_test.go|\
        channels/app/bot_test.go|\
        channels/app/brand.go|\
<<<<<<< HEAD
        channels/app/busy_test.go|\
        channels/app/channel.go|\
        channels/app/channel_category_test.go|\
        channels/app/channel_test.go|\
=======
        channels/app/channel_bookmark_test.go|\
>>>>>>> 8e2610e4
        channels/app/config_test.go|\
        channels/app/export.go|\
        channels/app/export_test.go|\
        channels/app/file.go|\
        channels/app/file_bench_test.go|\
        channels/app/file_test.go|\
        channels/app/helper_test.go|\
        channels/app/import_functions.go|\
        channels/app/imports/import_validators.go|\
        channels/app/integration_action.go|\
        channels/app/integration_action_test.go|\
        channels/app/job_test.go|\
        channels/app/migrations.go|\
        channels/app/permissions.go|\
        channels/app/permissions_test.go|\
        channels/app/platform/helper_test.go|\
        channels/app/platform/license.go|\
        channels/app/platform/link_cache.go|\
        channels/app/platform/log.go|\
        channels/app/platform/metrics.go|\
        channels/app/platform/searchengine.go|\
        channels/app/platform/service.go|\
        channels/app/platform/service_test.go|\
        channels/app/platform/session.go|\
        channels/app/platform/session_test.go|\
        channels/app/platform/status.go|\
        channels/app/platform/web_broadcast_hook.go|\
        channels/app/platform/web_conn.go|\
        channels/app/platform/web_hub.go|\
        channels/app/platform/web_hub_test.go|\
        channels/app/plugin_signature_test.go|\
        channels/app/plugin_test.go|\
        channels/app/post_helpers_test.go|\
        channels/app/post_test.go|\
        channels/app/security_update_check.go|\
        channels/app/server.go|\
        channels/app/slack.go|\
        channels/app/slashcommands/auto_environment.go|\
        channels/app/slashcommands/command_test.go|\
        channels/app/slashcommands/helper_test.go|\
        channels/app/support_packet_test.go|\
        channels/app/team.go|\
        channels/app/team_test.go|\
        channels/app/upload.go|\
        channels/app/upload_test.go|\
        channels/app/user_test.go|\
        channels/app/web_broadcast_hooks_test.go|\
        channels/app/webhook_test.go|\
        channels/jobs/batch_worker_test.go|\
        channels/jobs/helper_test.go|\
        channels/jobs/hosted_purchase_screening/worker.go|\
        channels/jobs/jobs.go|\
        channels/jobs/resend_invitation_email/worker.go|\
        channels/manualtesting/manual_testing.go|\
        channels/store/localcachelayer/channel_layer.go|\
        channels/store/localcachelayer/channel_layer_test.go|\
        channels/store/localcachelayer/emoji_layer.go|\
        channels/store/localcachelayer/emoji_layer_test.go|\
        channels/store/localcachelayer/file_info_layer.go|\
        channels/store/localcachelayer/file_info_layer_test.go|\
        channels/store/localcachelayer/post_layer.go|\
        channels/store/localcachelayer/post_layer_test.go|\
        channels/store/localcachelayer/reaction_layer.go|\
        channels/store/localcachelayer/reaction_layer_test.go|\
        channels/store/localcachelayer/role_layer.go|\
        channels/store/localcachelayer/role_layer_test.go|\
        channels/store/localcachelayer/scheme_layer.go|\
        channels/store/localcachelayer/scheme_layer_test.go|\
        channels/store/localcachelayer/team_layer.go|\
        channels/store/localcachelayer/terms_of_service_layer.go|\
        channels/store/localcachelayer/terms_of_service_layer_test.go|\
        channels/store/localcachelayer/user_layer.go|\
        channels/store/localcachelayer/webhook_layer.go|\
        channels/store/localcachelayer/webhook_layer_test.go|\
        channels/store/retrylayer/retrylayer_test.go|\
        channels/store/searchtest/channel_layer.go|\
        channels/store/searchtest/file_info_layer.go|\
        channels/store/searchtest/helper.go|\
        channels/store/searchtest/post_layer.go|\
        channels/store/searchtest/user_layer.go|\
        channels/store/sqlstore/command_store.go|\
        channels/store/sqlstore/integrity_test.go|\
        channels/store/sqlstore/session_store.go|\
        channels/store/sqlstore/store.go|\
        channels/store/storetest/channel_bookmark.go|\
        channels/store/storetest/channel_store.go|\
        channels/store/storetest/channel_store_categories.go|\
        channels/store/storetest/file_info_store.go|\
        channels/store/storetest/group_store.go|\
        channels/store/storetest/job_store.go|\
        channels/store/storetest/post_persistent_notification_store.go|\
        channels/store/storetest/post_store.go|\
        channels/store/storetest/product_notices_store.go|\
        channels/store/storetest/role_store.go|\
        channels/store/storetest/scheme_store.go|\
        channels/store/storetest/shared_channel_store.go|\
        channels/store/storetest/team_store.go|\
        channels/store/storetest/thread_store.go|\
        channels/store/storetest/user_store.go|\
        channels/utils/license_test.go|\
        channels/web/oauth_test.go|\
        channels/web/saml.go|\
        channels/web/web_test.go|\
        channels/web/webhook.go|\
        cmd/mattermost/commands/cmdtestlib.go|\
        cmd/mattermost/commands/db.go|\
        cmd/mattermost/commands/export.go|\
        cmd/mattermost/commands/import.go|\
        cmd/mattermost/commands/jobserver.go|\
        cmd/mattermost/commands/server.go|\
        cmd/mattermost/commands/server_test.go|\
        cmd/mattermost/commands/test.go|\
        cmd/mattermost/commands/version.go|\
        platform/services/cache/lru_striped.go|\
        platform/services/cache/lru_striped_bench_test.go|\
        platform/services/cache/lru_striped_test.go|\
        platform/services/cache/lru_test.go|\
        platform/services/docextractor/combine.go|\
        platform/services/docextractor/pdf.go|\
        platform/services/imageproxy/atmos_camo_test.go|\
        platform/services/imageproxy/local.go|\
        platform/services/imageproxy/local_test.go|\
        platform/services/remotecluster/invitation.go|\
        platform/services/remotecluster/ping_test.go|\
        platform/services/remotecluster/send_test.go|\
        platform/services/remotecluster/sendfile.go|\
        platform/services/remotecluster/sendprofileImage_test.go|\
        platform/services/searchengine/bleveengine/bleve_test.go|\
        platform/services/searchengine/bleveengine/common.go|\
        platform/services/searchengine/bleveengine/indexer/indexing_job.go|\
        platform/services/sharedchannel/attachment.go|\
        platform/services/sharedchannel/channelinvite.go|\
        platform/services/sharedchannel/permalink_test.go|\
        platform/services/sharedchannel/sync_recv.go|\
        platform/services/sharedchannel/sync_send.go|\
        platform/services/slackimport/slackimport.go|\
        platform/services/telemetry/telemetry.go|\
        platform/services/telemetry/telemetry_test.go|\
        platform/services/upgrader/upgrader_linux.go|\
        platform/services/upgrader/upgrader_linux_test.go|\
        platform/shared/filestore/filesstore_test.go|\
        platform/shared/filestore/s3store.go|\
        platform/shared/filestore/s3store_test.go|\
        platform/shared/mail/inbucket.go|\
        platform/shared/mail/mail.go|\
        platform/shared/mail/mail_test.go|\
        platform/shared/mfa/mfa.go|\
        platform/shared/templates/templates_test.go|\
        public/model/channel.go|\
        public/model/client4.go|\
        public/model/config.go|\
        public/model/incoming_webhook.go|\
        public/model/license.go|\
        public/model/link_metadata.go|\
        public/model/post.go|\
        public/model/preference.go|\
        public/model/user.go|\
        public/model/utils.go|\
        public/model/websocket_client.go|\
        public/model/websocket_message_test.go|\
        public/plugin/http.go|\
        public/plugin/supervisor_test.go|\
        public/shared/mlog/default.go|\
        public/shared/mlog/global_test.go|\
        public/shared/mlog/mlog.go"<|MERGE_RESOLUTION|>--- conflicted
+++ resolved
@@ -82,14 +82,6 @@
         channels/api4/websocket_test.go|\
         channels/app/bot_test.go|\
         channels/app/brand.go|\
-<<<<<<< HEAD
-        channels/app/busy_test.go|\
-        channels/app/channel.go|\
-        channels/app/channel_category_test.go|\
-        channels/app/channel_test.go|\
-=======
-        channels/app/channel_bookmark_test.go|\
->>>>>>> 8e2610e4
         channels/app/config_test.go|\
         channels/app/export.go|\
         channels/app/export_test.go|\

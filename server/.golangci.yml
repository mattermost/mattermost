run:
  timeout: 10m

linters-settings:
  gofmt:
    simplify: true
  govet:
    enable-all: true
    disable:
      - fieldalignment

linters:
  disable-all: true
  enable:
    - typecheck # This is to improve error reporting
    - gofmt
    - gosimple
    - govet
    - ineffassign
    - revive
    - staticcheck
    - unconvert
    - unused
    - misspell
    - goimports
    - makezero
    - whitespace
    - errcheck

issues:
  exclude-rules:
    - linters:
      # ignore unused warnings from enterprise code
      # add more as required.
      - unused
      text: "SetupEnterprise"

    - linters:
      - revive
      # We need to fix the unused parameter issues and remove the exception.
      text: "var-naming|error-naming|exported|increment-decrement|error-strings|if-return|unused-parameter|blank-imports|empty-block"

    # Use a seperate set of exception for the enterprise code to allow community members to fix only the open source issues.
    - linters:
      - revive
      path: "enterprise"
      text: "var-naming|error-naming|exported|increment-decrement|error-strings|if-return|unused-parameter|blank-imports|empty-block"

    - linters:
      - misspell
      path: "platform/shared/markdown/html_entities.go"

    - linters:
      - staticcheck
      text: SA1019

    - linters:
        - errcheck
      path: "\
        channels/api4/apitestlib.go|\
        channels/api4/bot_test.go|\
        channels/api4/channel_test.go|\
        channels/api4/cloud.go|\
        channels/api4/cloud_test.go|\
        channels/api4/cluster.go|\
        channels/api4/command.go|\
        channels/api4/command_test.go|\
        channels/api4/compliance.go|\
        channels/api4/config.go|\
        channels/api4/config_local.go|\
        channels/api4/config_test.go|\
        channels/api4/data_retention.go|\
        channels/api4/preference_test.go|\
        channels/api4/reaction_test.go|\
        channels/api4/role.go|\
        channels/api4/saml.go|\
        channels/api4/scheme.go|\
        channels/api4/shared_channel.go|\
        channels/api4/system.go|\
        channels/api4/system_local.go|\
        channels/api4/team_local.go|\
        channels/api4/team_test.go|\
        channels/api4/user_test.go|\
        channels/api4/websocket_test.go|\
        channels/app/bot_test.go|\
        channels/app/brand.go|\
        channels/app/channel.go|\
        channels/app/channel_bookmark_test.go|\
        channels/app/channel_test.go|\
        channels/app/config_test.go|\
        channels/app/export.go|\
        channels/app/export_test.go|\
        channels/app/file.go|\
        channels/app/file_bench_test.go|\
        channels/app/file_test.go|\
        channels/app/helper_test.go|\
        channels/app/import_functions.go|\
        channels/app/import_functions_test.go|\
        channels/app/imports/import_validators.go|\
        channels/app/integration_action.go|\
        channels/app/integration_action_test.go|\
        channels/app/job_test.go|\
        channels/app/migrations.go|\
        channels/app/permissions.go|\
        channels/app/permissions_test.go|\
        channels/app/platform/busy_test.go|\
        channels/app/platform/cluster_handlers.go|\
        channels/app/platform/config_test.go|\
        channels/app/platform/feature_flags.go|\
        channels/app/platform/helper_test.go|\
        channels/app/platform/license.go|\
        channels/app/platform/link_cache.go|\
        channels/app/platform/log.go|\
        channels/app/platform/metrics.go|\
        channels/app/platform/searchengine.go|\
        channels/app/platform/service.go|\
        channels/app/platform/service_test.go|\
        channels/app/platform/session.go|\
        channels/app/platform/session_test.go|\
        channels/app/platform/status.go|\
        channels/app/platform/web_broadcast_hook.go|\
        channels/app/platform/web_conn.go|\
        channels/app/platform/web_hub.go|\
        channels/app/platform/web_hub_test.go|\
        channels/app/plugin_api_tests/manual.test_http_hijack_plugin/main.go|\
        channels/app/plugin_api_tests/manual.test_serve_metrics_plugin/main.go|\
        channels/app/plugin_api_tests/test_update_user_auth_plugin/main.go|\
        channels/app/plugin_install.go|\
        channels/app/plugin_signature.go|\
        channels/app/plugin_signature_test.go|\
        channels/app/plugin_test.go|\
        channels/app/post.go|\
        channels/app/post_helpers_test.go|\
<<<<<<< HEAD
        channels/app/post_metadata_test.go|\
=======
        channels/app/post_metadata.go|\
>>>>>>> f48fd7b7
        channels/app/post_persistent_notification_test.go|\
        channels/app/post_test.go|\
        channels/app/security_update_check.go|\
        channels/app/server.go|\
        channels/app/server_test.go|\
        channels/app/slack.go|\
        channels/app/slashcommands/auto_environment.go|\
        channels/app/slashcommands/command_test.go|\
        channels/app/slashcommands/helper_test.go|\
        channels/app/status.go|\
        channels/app/status_test.go|\
        channels/app/support_packet_test.go|\
        channels/app/team.go|\
        channels/app/team_test.go|\
        channels/app/upload.go|\
        channels/app/upload_test.go|\
        channels/app/user.go|\
        channels/app/user_test.go|\
        channels/app/web_broadcast_hooks_test.go|\
        channels/app/webhook_test.go|\
        channels/jobs/batch_worker_test.go|\
        channels/jobs/helper_test.go|\
        channels/jobs/hosted_purchase_screening/worker.go|\
        channels/jobs/jobs.go|\
        channels/jobs/resend_invitation_email/worker.go|\
        channels/manualtesting/manual_testing.go|\
        channels/store/localcachelayer/channel_layer.go|\
        channels/store/localcachelayer/channel_layer_test.go|\
        channels/store/localcachelayer/emoji_layer.go|\
        channels/store/localcachelayer/emoji_layer_test.go|\
        channels/store/localcachelayer/file_info_layer.go|\
        channels/store/localcachelayer/file_info_layer_test.go|\
        channels/store/localcachelayer/post_layer.go|\
        channels/store/localcachelayer/post_layer_test.go|\
        channels/store/localcachelayer/reaction_layer.go|\
        channels/store/localcachelayer/reaction_layer_test.go|\
        channels/store/localcachelayer/role_layer.go|\
        channels/store/localcachelayer/role_layer_test.go|\
        channels/store/localcachelayer/scheme_layer.go|\
        channels/store/localcachelayer/scheme_layer_test.go|\
        channels/store/localcachelayer/team_layer.go|\
        channels/store/localcachelayer/terms_of_service_layer.go|\
        channels/store/localcachelayer/terms_of_service_layer_test.go|\
        channels/store/localcachelayer/user_layer.go|\
        channels/store/localcachelayer/webhook_layer.go|\
        channels/store/localcachelayer/webhook_layer_test.go|\
        channels/store/retrylayer/retrylayer_test.go|\
        channels/store/searchtest/channel_layer.go|\
        channels/store/searchtest/file_info_layer.go|\
        channels/store/searchtest/helper.go|\
        channels/store/searchtest/post_layer.go|\
        channels/store/searchtest/user_layer.go|\
        channels/store/sqlstore/command_store.go|\
        channels/store/sqlstore/integrity_test.go|\
        channels/store/sqlstore/session_store.go|\
        channels/store/sqlstore/store.go|\
        channels/store/storetest/channel_bookmark.go|\
        channels/store/storetest/channel_store.go|\
        channels/store/storetest/channel_store_categories.go|\
        channels/store/storetest/file_info_store.go|\
        channels/store/storetest/group_store.go|\
        channels/store/storetest/job_store.go|\
        channels/store/storetest/post_persistent_notification_store.go|\
        channels/store/storetest/post_store.go|\
        channels/store/storetest/product_notices_store.go|\
        channels/store/storetest/role_store.go|\
        channels/store/storetest/scheme_store.go|\
        channels/store/storetest/shared_channel_store.go|\
        channels/store/storetest/team_store.go|\
        channels/store/storetest/thread_store.go|\
        channels/store/storetest/user_store.go|\
        channels/utils/license_test.go|\
        channels/web/oauth_test.go|\
        channels/web/saml.go|\
        channels/web/static.go|\
        channels/web/web_test.go|\
        channels/web/webhook.go|\
        cmd/mattermost/commands/cmdtestlib.go|\
        cmd/mattermost/commands/db.go|\
        cmd/mattermost/commands/export.go|\
        cmd/mattermost/commands/import.go|\
        cmd/mattermost/commands/jobserver.go|\
        cmd/mattermost/commands/server.go|\
        cmd/mattermost/commands/server_test.go|\
        cmd/mattermost/commands/test.go|\
        cmd/mattermost/commands/version.go|\
        platform/services/cache/lru_striped.go|\
        platform/services/cache/lru_striped_bench_test.go|\
        platform/services/cache/lru_striped_test.go|\
        platform/services/cache/lru_test.go|\
        platform/services/docextractor/combine.go|\
        platform/services/docextractor/pdf.go|\
        platform/services/imageproxy/atmos_camo_test.go|\
        platform/services/imageproxy/local.go|\
        platform/services/imageproxy/local_test.go|\
        platform/services/remotecluster/invitation.go|\
        platform/services/remotecluster/ping_test.go|\
        platform/services/remotecluster/send_test.go|\
        platform/services/remotecluster/sendfile.go|\
        platform/services/remotecluster/sendprofileImage_test.go|\
        platform/services/searchengine/bleveengine/bleve_test.go|\
        platform/services/searchengine/bleveengine/common.go|\
        platform/services/searchengine/bleveengine/indexer/indexing_job.go|\
        platform/services/sharedchannel/attachment.go|\
        platform/services/sharedchannel/channelinvite.go|\
        platform/services/sharedchannel/permalink_test.go|\
        platform/services/sharedchannel/sync_recv.go|\
        platform/services/sharedchannel/sync_send.go|\
        platform/services/slackimport/slackimport.go|\
        platform/services/telemetry/telemetry.go|\
        platform/services/telemetry/telemetry_test.go|\
        platform/services/upgrader/upgrader_linux.go|\
        platform/services/upgrader/upgrader_linux_test.go|\
        platform/shared/filestore/filesstore_test.go|\
        platform/shared/filestore/s3store.go|\
        platform/shared/filestore/s3store_test.go|\
        platform/shared/mail/inbucket.go|\
        platform/shared/mail/mail.go|\
        platform/shared/mail/mail_test.go|\
        platform/shared/mfa/mfa.go|\
        platform/shared/templates/templates_test.go|\
        public/model/channel.go|\
        public/model/client4.go|\
        public/model/config.go|\
        public/model/incoming_webhook.go|\
        public/model/license.go|\
        public/model/link_metadata.go|\
        public/model/post.go|\
        public/model/preference.go|\
        public/model/user.go|\
        public/model/utils.go|\
        public/model/websocket_client.go|\
        public/model/websocket_message_test.go|\
        public/plugin/http.go|\
        public/plugin/supervisor_test.go|\
        public/shared/mlog/default.go|\
        public/shared/mlog/global_test.go|\
        public/shared/mlog/mlog.go"<|MERGE_RESOLUTION|>--- conflicted
+++ resolved
@@ -131,11 +131,7 @@
         channels/app/plugin_test.go|\
         channels/app/post.go|\
         channels/app/post_helpers_test.go|\
-<<<<<<< HEAD
-        channels/app/post_metadata_test.go|\
-=======
         channels/app/post_metadata.go|\
->>>>>>> f48fd7b7
         channels/app/post_persistent_notification_test.go|\
         channels/app/post_test.go|\
         channels/app/security_update_check.go|\

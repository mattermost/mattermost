--- conflicted
+++ resolved
@@ -106,11 +106,8 @@
         channels/app/team.go|\
         channels/app/team_test.go|\
         channels/app/upload.go|\
-<<<<<<< HEAD
         channels/app/webhook_test.go|\
-=======
         channels/jobs/batch_worker_test.go|\
->>>>>>> 6fc60c8e
         channels/jobs/helper_test.go|\
         channels/jobs/hosted_purchase_screening/worker.go|\
         channels/jobs/jobs.go|\

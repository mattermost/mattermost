--- conflicted
+++ resolved
@@ -121,16 +121,6 @@
         channels/app/platform/web_hub.go|\
         channels/app/platform/web_hub_test.go|\
         channels/app/plugin_api_tests/test_update_user_auth_plugin/main.go|\
-<<<<<<< HEAD
-        channels/app/plugin_commands_test.go|\
-        channels/app/plugin_deadlock_test.go|\
-        channels/app/plugin_health_check_test.go|\
-        channels/app/plugin_hooks_test.go|\
-        channels/app/plugin_reattach.go|\
-        channels/app/plugin_requests.go|\
-=======
-        channels/app/plugin_install.go|\
->>>>>>> 504934b6
         channels/app/plugin_signature.go|\
         channels/app/plugin_signature_test.go|\
         channels/app/plugin_test.go|\

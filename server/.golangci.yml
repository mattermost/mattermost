run:
  timeout: 10m

linters-settings:
  gofmt:
    simplify: true
  govet:
    enable-all: true
    disable:
      - fieldalignment

linters:
  disable-all: true
  enable:
    - typecheck # This is to improve error reporting
    - gofmt
    - gosimple
    - govet
    - ineffassign
    - revive
    - staticcheck
    - unconvert
    - unused
    - misspell
    - goimports
    - makezero
    - whitespace
    - errcheck

issues:
  exclude-dirs:
    - channels/store/storetest/mocks
  exclude-rules:
    - linters:
      # ignore unused warnings from enterprise code
      # add more as required.
      - unused
      text: "SetupEnterprise"

    - linters:
      - revive
      text: "var-naming|error-naming|exported|increment-decrement|error-strings|if-return|unused-parameter|blank-imports|empty-block"
      # We need to fix the unused parameter issues and remove the exception.

    # Use a seperate set of exception for the enterprise code to allow community members to fix only the open source issues.
    - linters:
      - revive
      path: "enterprise"
      text: "var-naming|error-naming|exported|increment-decrement|error-strings|if-return|unused-parameter|blank-imports|empty-block"

    - linters:
      - misspell
      path: "platform/shared/markdown/html_entities.go"

    - linters:
      - staticcheck
      text: SA1019

    - linters:
        - errcheck
      path: "\
        channels/api4/apitestlib.go|\
        channels/api4/bot_test.go|\
        channels/api4/channel_test.go|\
        channels/api4/cloud.go|\
        channels/api4/cloud_test.go|\
        channels/api4/cluster.go|\
        channels/api4/command.go|\
        channels/api4/command_test.go|\
        channels/api4/compliance.go|\
        channels/api4/config.go|\
        channels/api4/config_local.go|\
        channels/api4/config_test.go|\
        channels/api4/data_retention.go|\
        channels/api4/export_test.go|\
        channels/api4/file_test.go|\
        channels/api4/ip_filtering_test.go|\
        channels/api4/job_test.go|\
        channels/api4/license.go|\
        channels/api4/license_local.go|\
        channels/api4/post_test.go|\
        channels/api4/preference_test.go|\
        channels/api4/reaction_test.go|\
        channels/api4/role.go|\
        channels/api4/saml.go|\
        channels/api4/scheme.go|\
        channels/api4/scheme_test.go|\
        channels/api4/shared_channel.go|\
        channels/api4/system.go|\
        channels/api4/system_local.go|\
        channels/api4/team_local.go|\
        channels/api4/team_test.go|\
        channels/api4/user.go|\
        channels/api4/user_test.go|\
        channels/api4/webhook_test.go|\
<<<<<<< HEAD
        channels/api4/websocket_test.go|\
        channels/app/admin_test.go|\
=======
        channels/app/admin.go|\
>>>>>>> 63c97f5a
        channels/app/app_test.go|\
        channels/app/authorization_test.go|\
        channels/app/auto_responder_test.go|\
        channels/app/bot.go|\
        channels/app/bot_test.go|\
        channels/app/brand.go|\
        channels/app/busy_test.go|\
        channels/app/channel.go|\
        channels/app/channel_bookmark_test.go|\
        channels/app/channel_category_test.go|\
        channels/app/channel_test.go|\
        channels/app/config_test.go|\
        channels/app/desktop_login.go|\
        channels/app/email/email_test.go|\
        channels/app/email/helper_test.go|\
        channels/app/export.go|\
        channels/app/export_test.go|\
        channels/app/file.go|\
        channels/app/file_bench_test.go|\
        channels/app/file_helper_test.go|\
        channels/app/file_info.go|\
        channels/app/file_test.go|\
        channels/app/group_test.go|\
        channels/app/helper_test.go|\
        channels/app/imaging/decode.go|\
        channels/app/imaging/decode_test.go|\
        channels/app/imaging/utils_test.go|\
        channels/app/import_functions.go|\
        channels/app/import_functions_test.go|\
        channels/app/import_utils_test.go|\
        channels/app/imports/import_validators.go|\
        channels/app/integration_action.go|\
        channels/app/integration_action_test.go|\
        channels/app/job_test.go|\
        channels/app/ldap.go|\
        channels/app/login_test.go|\
        channels/app/migrations.go|\
        channels/app/notification_push.go|\
        channels/app/notification_test.go|\
        channels/app/oauth_test.go|\
        channels/app/onboarding_test.go|\
        channels/app/opengraph_test.go|\
        channels/app/permissions.go|\
        channels/app/permissions_test.go|\
        channels/app/platform/busy_test.go|\
        channels/app/platform/cluster_handlers.go|\
        channels/app/platform/config_test.go|\
        channels/app/platform/feature_flags.go|\
        channels/app/platform/helper_test.go|\
        channels/app/platform/license.go|\
        channels/app/platform/link_cache.go|\
        channels/app/platform/log.go|\
        channels/app/platform/metrics.go|\
        channels/app/platform/searchengine.go|\
        channels/app/platform/service.go|\
        channels/app/platform/service_test.go|\
        channels/app/platform/session.go|\
        channels/app/platform/session_test.go|\
        channels/app/platform/status.go|\
        channels/app/platform/web_broadcast_hook.go|\
        channels/app/platform/web_conn.go|\
        channels/app/platform/web_hub.go|\
        channels/app/platform/web_hub_test.go|\
        channels/app/plugin_api_test.go|\
        channels/app/plugin_api_tests/manual.test_http_hijack_plugin/main.go|\
        channels/app/plugin_api_tests/manual.test_serve_metrics_plugin/main.go|\
        channels/app/plugin_api_tests/test_update_user_auth_plugin/main.go|\
        channels/app/plugin_commands_test.go|\
        channels/app/plugin_deadlock_test.go|\
        channels/app/plugin_health_check_test.go|\
        channels/app/plugin_hooks_test.go|\
        channels/app/plugin_install.go|\
        channels/app/plugin_reattach.go|\
        channels/app/plugin_requests.go|\
        channels/app/plugin_signature.go|\
        channels/app/plugin_signature_test.go|\
        channels/app/plugin_test.go|\
        channels/app/post.go|\
        channels/app/post_helpers_test.go|\
        channels/app/post_metadata.go|\
        channels/app/post_metadata_test.go|\
        channels/app/post_persistent_notification_test.go|\
        channels/app/post_test.go|\
        channels/app/product_notices_test.go|\
        channels/app/role_test.go|\
        channels/app/security_update_check.go|\
        channels/app/server.go|\
        channels/app/server_test.go|\
        channels/app/session_test.go|\
        channels/app/slack.go|\
        channels/app/slashcommands/auto_environment.go|\
        channels/app/slashcommands/command_leave_test.go|\
        channels/app/slashcommands/command_loadtest.go|\
        channels/app/slashcommands/command_remove_test.go|\
        channels/app/slashcommands/command_test.go|\
        channels/app/slashcommands/helper_test.go|\
        channels/app/status.go|\
        channels/app/status_test.go|\
        channels/app/support_packet_test.go|\
        channels/app/syncables.go|\
        channels/app/team.go|\
        channels/app/team_test.go|\
        channels/app/teams/helper_test.go|\
        channels/app/upload.go|\
        channels/app/upload_test.go|\
        channels/app/user.go|\
        channels/app/user_test.go|\
        channels/app/user_viewmembers_test.go|\
        channels/app/users/helper_test.go|\
        channels/app/users/users_test.go|\
        channels/app/web_broadcast_hooks_test.go|\
        channels/app/webhook_test.go|\
        channels/jobs/batch_migration_worker.go|\
        channels/jobs/batch_report_worker.go|\
        channels/jobs/batch_worker_test.go|\
        channels/jobs/helper_test.go|\
        channels/jobs/hosted_purchase_screening/worker.go|\
        channels/jobs/jobs.go|\
        channels/jobs/resend_invitation_email/worker.go|\
        channels/jobs/schedulers_test.go|\
        channels/manualtesting/manual_testing.go|\
        channels/store/localcachelayer/channel_layer.go|\
        channels/store/localcachelayer/channel_layer_test.go|\
        channels/store/localcachelayer/emoji_layer.go|\
        channels/store/localcachelayer/emoji_layer_test.go|\
        channels/store/localcachelayer/file_info_layer.go|\
        channels/store/localcachelayer/file_info_layer_test.go|\
        channels/store/localcachelayer/post_layer.go|\
        channels/store/localcachelayer/post_layer_test.go|\
        channels/store/localcachelayer/reaction_layer.go|\
        channels/store/localcachelayer/reaction_layer_test.go|\
        channels/store/localcachelayer/role_layer.go|\
        channels/store/localcachelayer/role_layer_test.go|\
        channels/store/localcachelayer/scheme_layer.go|\
        channels/store/localcachelayer/scheme_layer_test.go|\
        channels/store/localcachelayer/team_layer.go|\
        channels/store/localcachelayer/terms_of_service_layer.go|\
        channels/store/localcachelayer/terms_of_service_layer_test.go|\
        channels/store/localcachelayer/user_layer.go|\
        channels/store/localcachelayer/webhook_layer.go|\
        channels/store/localcachelayer/webhook_layer_test.go|\
        channels/store/retrylayer/retrylayer_test.go|\
        channels/store/searchtest/channel_layer.go|\
        channels/store/searchtest/file_info_layer.go|\
        channels/store/searchtest/helper.go|\
        channels/store/searchtest/post_layer.go|\
        channels/store/searchtest/user_layer.go|\
        channels/store/sqlstore/command_store.go|\
        channels/store/sqlstore/integrity_test.go|\
        channels/store/sqlstore/session_store.go|\
        channels/store/sqlstore/store.go|\
        channels/store/storetest/channel_bookmark.go|\
        channels/store/storetest/channel_store.go|\
        channels/store/storetest/channel_store_categories.go|\
        channels/store/storetest/file_info_store.go|\
        channels/store/storetest/group_store.go|\
        channels/store/storetest/job_store.go|\
        channels/store/storetest/post_persistent_notification_store.go|\
        channels/store/storetest/post_store.go|\
        channels/store/storetest/product_notices_store.go|\
        channels/store/storetest/role_store.go|\
        channels/store/storetest/scheme_store.go|\
        channels/store/storetest/shared_channel_store.go|\
        channels/store/storetest/team_store.go|\
        channels/store/storetest/thread_store.go|\
        channels/store/storetest/user_store.go|\
        channels/testlib/helper.go|\
        channels/utils/fileutils/fileutils_test.go|\
        channels/utils/license_test.go|\
        channels/utils/subpath_test.go|\
        channels/web/handlers.go|\
        channels/web/oauth.go|\
        channels/web/oauth_test.go|\
        channels/web/response_writer_wrapper_test.go|\
        channels/web/saml.go|\
        channels/web/static.go|\
        channels/web/web.go|\
        channels/web/web_test.go|\
        channels/web/webhook.go|\
        cmd/mattermost/commands/cmdtestlib.go|\
        cmd/mattermost/commands/db.go|\
        cmd/mattermost/commands/export.go|\
        cmd/mattermost/commands/import.go|\
        cmd/mattermost/commands/jobserver.go|\
        cmd/mattermost/commands/server.go|\
        cmd/mattermost/commands/server_test.go|\
        cmd/mattermost/commands/test.go|\
        cmd/mattermost/commands/version.go|\
        platform/services/cache/lru_striped.go|\
        platform/services/cache/lru_striped_bench_test.go|\
        platform/services/cache/lru_striped_test.go|\
        platform/services/cache/lru_test.go|\
        platform/services/docextractor/combine.go|\
        platform/services/docextractor/pdf.go|\
        platform/services/imageproxy/atmos_camo_test.go|\
        platform/services/imageproxy/local.go|\
        platform/services/imageproxy/local_test.go|\
        platform/services/remotecluster/invitation.go|\
        platform/services/remotecluster/ping_test.go|\
        platform/services/remotecluster/send_test.go|\
        platform/services/remotecluster/sendfile.go|\
        platform/services/remotecluster/sendprofileImage_test.go|\
        platform/services/searchengine/bleveengine/bleve_test.go|\
        platform/services/searchengine/bleveengine/common.go|\
        platform/services/searchengine/bleveengine/indexer/indexing_job.go|\
        platform/services/sharedchannel/attachment.go|\
        platform/services/sharedchannel/channelinvite.go|\
        platform/services/sharedchannel/permalink_test.go|\
        platform/services/sharedchannel/sync_recv.go|\
        platform/services/sharedchannel/sync_send.go|\
        platform/services/slackimport/slackimport.go|\
        platform/services/telemetry/telemetry.go|\
        platform/services/telemetry/telemetry_test.go|\
        platform/services/upgrader/upgrader_linux.go|\
        platform/services/upgrader/upgrader_linux_test.go|\
        platform/shared/filestore/filesstore_test.go|\
        platform/shared/filestore/s3store.go|\
        platform/shared/filestore/s3store_test.go|\
        platform/shared/mail/inbucket.go|\
        platform/shared/mail/mail.go|\
        platform/shared/mail/mail_test.go|\
        platform/shared/mfa/mfa.go|\
        platform/shared/templates/templates_test.go|\
        public/model/channel.go|\
        public/model/client4.go|\
        public/model/config.go|\
        public/model/incoming_webhook.go|\
        public/model/license.go|\
        public/model/link_metadata.go|\
        public/model/post.go|\
        public/model/preference.go|\
        public/model/user.go|\
        public/model/utils.go|\
        public/model/websocket_client.go|\
        public/model/websocket_message_test.go|\
        public/plugin/http.go|\
        public/plugin/supervisor_test.go|\
        public/shared/mlog/default.go|\
        public/shared/mlog/global_test.go|\
        public/shared/mlog/mlog.go"<|MERGE_RESOLUTION|>--- conflicted
+++ resolved
@@ -93,12 +93,6 @@
         channels/api4/user.go|\
         channels/api4/user_test.go|\
         channels/api4/webhook_test.go|\
-<<<<<<< HEAD
-        channels/api4/websocket_test.go|\
-        channels/app/admin_test.go|\
-=======
-        channels/app/admin.go|\
->>>>>>> 63c97f5a
         channels/app/app_test.go|\
         channels/app/authorization_test.go|\
         channels/app/auto_responder_test.go|\

--- conflicted
+++ resolved
@@ -80,12 +80,6 @@
         channels/api4/export_test.go|\
         channels/api4/file_test.go|\
         channels/api4/group_local.go|\
-<<<<<<< HEAD
-        channels/api4/group_test.go|\
-        channels/api4/image_test.go|\
-=======
-        channels/api4/handlers_test.go|\
->>>>>>> 9b6d2be1
         channels/api4/import_test.go|\
         channels/api4/integration_action_test.go|\
         channels/api4/ip_filtering.go|\

run:
  timeout: 10m

linters-settings:
  gofmt:
    simplify: true
  govet:
    enable-all: true
    disable:
      - fieldalignment

linters:
  disable-all: true
  enable:
    - typecheck # This is to improve error reporting
    - gofmt
    - gosimple
    - govet
    - ineffassign
    - revive
    - staticcheck
    - unconvert
    - unused
    - misspell
    - goimports
    - makezero
    - whitespace
    - errcheck

issues:
  exclude-dirs:
    - channels/store/storetest/mocks
  exclude-rules:
    - linters:
      # ignore unused warnings from enterprise code
      # add more as required.
      - unused
      text: "SetupEnterprise"

    - linters:
      - revive
      text: "var-naming|error-naming|exported|increment-decrement|error-strings|if-return|unused-parameter|blank-imports|empty-block"
      # We need to fix the unused parameter issues and remove the exception.

    # Use a seperate set of exception for the enterprise code to allow community members to fix only the open source issues.
    - linters:
      - revive
      path: "enterprise"
      text: "var-naming|error-naming|exported|increment-decrement|error-strings|if-return|unused-parameter|blank-imports|empty-block"

    - linters:
      - misspell
      path: "platform/shared/markdown/html_entities.go"

    - linters:
      - staticcheck
      text: SA1019

    - linters:
        - errcheck
      path: "\
        channels/api4/apitestlib.go|\
        channels/api4/bot_test.go|\
        channels/api4/channel_test.go|\
        channels/api4/cloud.go|\
        channels/api4/cloud_test.go|\
        channels/api4/cluster.go|\
        channels/api4/command.go|\
        channels/api4/command_test.go|\
        channels/api4/compliance.go|\
        channels/api4/config.go|\
        channels/api4/config_local.go|\
        channels/api4/config_test.go|\
        channels/api4/data_retention.go|\
        channels/api4/file_test.go|\
<<<<<<< HEAD
        channels/api4/ip_filtering_test.go|\
        channels/api4/license.go|\
        channels/api4/license_local.go|\
        channels/api4/oauth_test.go|\
=======
        channels/api4/job_test.go|\
>>>>>>> 64b30abb
        channels/api4/post_test.go|\
        channels/api4/preference_test.go|\
        channels/api4/reaction_test.go|\
        channels/api4/role.go|\
        channels/api4/saml.go|\
        channels/api4/scheme.go|\
        channels/api4/shared_channel.go|\
        channels/api4/system.go|\
        channels/api4/system_local.go|\
        channels/api4/team_local.go|\
        channels/api4/team_test.go|\
        channels/api4/user_test.go|\
        channels/api4/webhook_test.go|\
        channels/app/admin.go|\
        channels/app/app_test.go|\
        channels/app/authorization_test.go|\
        channels/app/auto_responder_test.go|\
        channels/app/bot.go|\
        channels/app/bot_test.go|\
        channels/app/brand.go|\
        channels/app/busy_test.go|\
        channels/app/channel.go|\
        channels/app/channel_bookmark_test.go|\
        channels/app/channel_test.go|\
        channels/app/config_test.go|\
        channels/app/desktop_login.go|\
        channels/app/email/email_test.go|\
        channels/app/email/helper_test.go|\
        channels/app/export.go|\
        channels/app/export_test.go|\
        channels/app/file.go|\
        channels/app/file_bench_test.go|\
        channels/app/file_helper_test.go|\
        channels/app/file_info.go|\
        channels/app/file_test.go|\
        channels/app/helper_test.go|\
        channels/app/imaging/decode.go|\
        channels/app/imaging/decode_test.go|\
        channels/app/imaging/utils_test.go|\
        channels/app/import_functions.go|\
        channels/app/import_functions_test.go|\
        channels/app/import_utils_test.go|\
        channels/app/imports/import_validators.go|\
        channels/app/integration_action.go|\
        channels/app/integration_action_test.go|\
        channels/app/job_test.go|\
        channels/app/ldap.go|\
        channels/app/login_test.go|\
        channels/app/migrations.go|\
        channels/app/notification_push.go|\
        channels/app/notification_test.go|\
        channels/app/oauth_test.go|\
        channels/app/onboarding_test.go|\
        channels/app/opengraph_test.go|\
        channels/app/permissions.go|\
        channels/app/permissions_test.go|\
        channels/app/platform/busy_test.go|\
        channels/app/platform/cluster_handlers.go|\
        channels/app/platform/config_test.go|\
        channels/app/platform/feature_flags.go|\
        channels/app/platform/helper_test.go|\
        channels/app/platform/license.go|\
        channels/app/platform/link_cache.go|\
        channels/app/platform/log.go|\
        channels/app/platform/metrics.go|\
        channels/app/platform/searchengine.go|\
        channels/app/platform/service.go|\
        channels/app/platform/service_test.go|\
        channels/app/platform/session.go|\
        channels/app/platform/session_test.go|\
        channels/app/platform/status.go|\
        channels/app/platform/web_broadcast_hook.go|\
        channels/app/platform/web_conn.go|\
        channels/app/platform/web_hub.go|\
        channels/app/platform/web_hub_test.go|\
        channels/app/plugin_api_test.go|\
        channels/app/plugin_api_tests/manual.test_http_hijack_plugin/main.go|\
        channels/app/plugin_api_tests/manual.test_serve_metrics_plugin/main.go|\
        channels/app/plugin_api_tests/test_update_user_auth_plugin/main.go|\
        channels/app/plugin_commands_test.go|\
        channels/app/plugin_deadlock_test.go|\
        channels/app/plugin_health_check_test.go|\
        channels/app/plugin_hooks_test.go|\
        channels/app/plugin_install.go|\
        channels/app/plugin_reattach.go|\
        channels/app/plugin_requests.go|\
        channels/app/plugin_signature.go|\
        channels/app/plugin_signature_test.go|\
        channels/app/plugin_test.go|\
        channels/app/post.go|\
        channels/app/post_helpers_test.go|\
        channels/app/post_metadata.go|\
        channels/app/post_metadata_test.go|\
        channels/app/post_persistent_notification_test.go|\
        channels/app/post_test.go|\
        channels/app/product_notices_test.go|\
        channels/app/role_test.go|\
        channels/app/security_update_check.go|\
        channels/app/server.go|\
        channels/app/server_test.go|\
        channels/app/session_test.go|\
        channels/app/slack.go|\
        channels/app/slashcommands/auto_environment.go|\
        channels/app/slashcommands/command_leave_test.go|\
        channels/app/slashcommands/command_loadtest.go|\
        channels/app/slashcommands/command_remove_test.go|\
        channels/app/slashcommands/command_test.go|\
        channels/app/slashcommands/helper_test.go|\
        channels/app/status.go|\
        channels/app/status_test.go|\
        channels/app/support_packet_test.go|\
        channels/app/syncables.go|\
        channels/app/team.go|\
        channels/app/team_test.go|\
        channels/app/teams/helper_test.go|\
        channels/app/upload.go|\
        channels/app/upload_test.go|\
        channels/app/user.go|\
        channels/app/user_test.go|\
        channels/app/user_viewmembers_test.go|\
        channels/app/users/helper_test.go|\
        channels/app/users/users_test.go|\
        channels/app/web_broadcast_hooks_test.go|\
        channels/app/webhook_test.go|\
        channels/jobs/batch_report_worker.go|\
        channels/jobs/batch_worker_test.go|\
        channels/jobs/helper_test.go|\
        channels/jobs/hosted_purchase_screening/worker.go|\
        channels/jobs/jobs.go|\
        channels/jobs/resend_invitation_email/worker.go|\
        channels/jobs/schedulers_test.go|\
        channels/manualtesting/manual_testing.go|\
        channels/store/localcachelayer/channel_layer.go|\
        channels/store/localcachelayer/channel_layer_test.go|\
        channels/store/localcachelayer/emoji_layer.go|\
        channels/store/localcachelayer/emoji_layer_test.go|\
        channels/store/localcachelayer/file_info_layer.go|\
        channels/store/localcachelayer/file_info_layer_test.go|\
        channels/store/localcachelayer/post_layer.go|\
        channels/store/localcachelayer/post_layer_test.go|\
        channels/store/localcachelayer/reaction_layer.go|\
        channels/store/localcachelayer/reaction_layer_test.go|\
        channels/store/localcachelayer/role_layer.go|\
        channels/store/localcachelayer/role_layer_test.go|\
        channels/store/localcachelayer/scheme_layer.go|\
        channels/store/localcachelayer/scheme_layer_test.go|\
        channels/store/localcachelayer/team_layer.go|\
        channels/store/localcachelayer/terms_of_service_layer.go|\
        channels/store/localcachelayer/terms_of_service_layer_test.go|\
        channels/store/localcachelayer/user_layer.go|\
        channels/store/localcachelayer/webhook_layer.go|\
        channels/store/localcachelayer/webhook_layer_test.go|\
        channels/store/retrylayer/retrylayer_test.go|\
        channels/store/searchtest/channel_layer.go|\
        channels/store/searchtest/file_info_layer.go|\
        channels/store/searchtest/helper.go|\
        channels/store/searchtest/post_layer.go|\
        channels/store/searchtest/user_layer.go|\
        channels/store/sqlstore/command_store.go|\
        channels/store/sqlstore/integrity_test.go|\
        channels/store/sqlstore/session_store.go|\
        channels/store/sqlstore/store.go|\
        channels/store/storetest/channel_bookmark.go|\
        channels/store/storetest/channel_store.go|\
        channels/store/storetest/channel_store_categories.go|\
        channels/store/storetest/file_info_store.go|\
        channels/store/storetest/group_store.go|\
        channels/store/storetest/job_store.go|\
        channels/store/storetest/post_persistent_notification_store.go|\
        channels/store/storetest/post_store.go|\
        channels/store/storetest/product_notices_store.go|\
        channels/store/storetest/role_store.go|\
        channels/store/storetest/scheme_store.go|\
        channels/store/storetest/shared_channel_store.go|\
        channels/store/storetest/team_store.go|\
        channels/store/storetest/thread_store.go|\
        channels/store/storetest/user_store.go|\
        channels/testlib/helper.go|\
        channels/utils/license_test.go|\
        channels/web/oauth.go|\
        channels/web/oauth_test.go|\
        channels/web/saml.go|\
        channels/web/static.go|\
        channels/web/web.go|\
        channels/web/web_test.go|\
        channels/web/webhook.go|\
        cmd/mattermost/commands/cmdtestlib.go|\
        cmd/mattermost/commands/db.go|\
        cmd/mattermost/commands/export.go|\
        cmd/mattermost/commands/import.go|\
        cmd/mattermost/commands/jobserver.go|\
        cmd/mattermost/commands/server.go|\
        cmd/mattermost/commands/server_test.go|\
        cmd/mattermost/commands/test.go|\
        cmd/mattermost/commands/version.go|\
        platform/services/cache/lru_striped.go|\
        platform/services/cache/lru_striped_bench_test.go|\
        platform/services/cache/lru_striped_test.go|\
        platform/services/cache/lru_test.go|\
        platform/services/docextractor/combine.go|\
        platform/services/docextractor/pdf.go|\
        platform/services/imageproxy/atmos_camo_test.go|\
        platform/services/imageproxy/local.go|\
        platform/services/imageproxy/local_test.go|\
        platform/services/remotecluster/invitation.go|\
        platform/services/remotecluster/ping_test.go|\
        platform/services/remotecluster/send_test.go|\
        platform/services/remotecluster/sendfile.go|\
        platform/services/remotecluster/sendprofileImage_test.go|\
        platform/services/searchengine/bleveengine/bleve_test.go|\
        platform/services/searchengine/bleveengine/common.go|\
        platform/services/searchengine/bleveengine/indexer/indexing_job.go|\
        platform/services/sharedchannel/attachment.go|\
        platform/services/sharedchannel/channelinvite.go|\
        platform/services/sharedchannel/permalink_test.go|\
        platform/services/sharedchannel/sync_recv.go|\
        platform/services/sharedchannel/sync_send.go|\
        platform/services/slackimport/slackimport.go|\
        platform/services/telemetry/telemetry.go|\
        platform/services/telemetry/telemetry_test.go|\
        platform/services/upgrader/upgrader_linux.go|\
        platform/services/upgrader/upgrader_linux_test.go|\
        platform/shared/filestore/filesstore_test.go|\
        platform/shared/filestore/s3store.go|\
        platform/shared/filestore/s3store_test.go|\
        platform/shared/mail/inbucket.go|\
        platform/shared/mail/mail.go|\
        platform/shared/mail/mail_test.go|\
        platform/shared/mfa/mfa.go|\
        platform/shared/templates/templates_test.go|\
        public/model/channel.go|\
        public/model/client4.go|\
        public/model/config.go|\
        public/model/incoming_webhook.go|\
        public/model/license.go|\
        public/model/link_metadata.go|\
        public/model/post.go|\
        public/model/preference.go|\
        public/model/user.go|\
        public/model/utils.go|\
        public/model/websocket_client.go|\
        public/model/websocket_message_test.go|\
        public/plugin/http.go|\
        public/plugin/supervisor_test.go|\
        public/shared/mlog/default.go|\
        public/shared/mlog/global_test.go|\
        public/shared/mlog/mlog.go"<|MERGE_RESOLUTION|>--- conflicted
+++ resolved
@@ -73,14 +73,6 @@
         channels/api4/config_test.go|\
         channels/api4/data_retention.go|\
         channels/api4/file_test.go|\
-<<<<<<< HEAD
-        channels/api4/ip_filtering_test.go|\
-        channels/api4/license.go|\
-        channels/api4/license_local.go|\
-        channels/api4/oauth_test.go|\
-=======
-        channels/api4/job_test.go|\
->>>>>>> 64b30abb
         channels/api4/post_test.go|\
         channels/api4/preference_test.go|\
         channels/api4/reaction_test.go|\

run:
  timeout: 10m

linters-settings:
  gofmt:
    simplify: true
  govet:
    enable-all: true
    disable:
      - fieldalignment

linters:
  disable-all: true
  enable:
    - typecheck # This is to improve error reporting
    - gofmt
    - gosimple
    - govet
    - ineffassign
    - revive
    - staticcheck
    - unconvert
    - unused
    - misspell
    - goimports
    - makezero
    - whitespace
    - errcheck

issues:
  exclude-rules:
    - linters:
      # ignore unused warnings from enterprise code
      # add more as required.
      - unused
      text: "SetupEnterprise"

    - linters:
      - revive
      # We need to fix the unused parameter issues and remove the exception.
      text: "var-naming|error-naming|exported|increment-decrement|error-strings|if-return|unused-parameter|blank-imports|empty-block"

    # Use a seperate set of exception for the enterprise code to allow community members to fix only the open source issues.
    - linters:
      - revive
      path: "enterprise"
      text: "var-naming|error-naming|exported|increment-decrement|error-strings|if-return|unused-parameter|blank-imports|empty-block"

    - linters:
      - misspell
      path: "platform/shared/markdown/html_entities.go"

    - linters:
      - staticcheck
      text: SA1019

    - linters:
        - errcheck
      path: "\
        channels/api4/apitestlib.go|\
        channels/api4/bot_test.go|\
        channels/api4/channel_test.go|\
        channels/api4/cloud.go|\
        channels/api4/cloud_test.go|\
        channels/api4/cluster.go|\
        channels/api4/command.go|\
        channels/api4/command_test.go|\
        channels/api4/compliance.go|\
        channels/api4/config.go|\
        channels/api4/config_local.go|\
        channels/api4/config_test.go|\
        channels/api4/data_retention.go|\
        channels/api4/preference_test.go|\
        channels/api4/reaction_test.go|\
        channels/api4/role.go|\
        channels/api4/saml.go|\
        channels/api4/scheme.go|\
        channels/api4/shared_channel.go|\
        channels/api4/system.go|\
        channels/api4/system_local.go|\
        channels/api4/team_local.go|\
        channels/api4/websocket_test.go|\
        channels/app/bot_test.go|\
        channels/app/brand.go|\
        channels/app/config_test.go|\
        channels/app/export.go|\
<<<<<<< HEAD
        channels/app/export_test.go|\
=======
        channels/app/file.go|\
>>>>>>> f11ed97a
        channels/app/file_bench_test.go|\
        channels/app/file_test.go|\
        channels/app/helper_test.go|\
        channels/app/import_functions.go|\
        channels/app/integration_action.go|\
        channels/app/permissions.go|\
        channels/app/permissions_test.go|\
        channels/app/platform/helper_test.go|\
        channels/app/platform/license.go|\
        channels/app/platform/session.go|\
        channels/app/platform/status.go|\
        channels/app/platform/web_broadcast_hook.go|\
        channels/app/platform/web_hub.go|\
        channels/app/platform/web_hub_test.go|\
        channels/app/plugin_test.go|\
        channels/app/post_helpers_test.go|\
        channels/app/post_test.go|\
        channels/app/server.go|\
        channels/app/slack.go|\
        channels/app/slashcommands/auto_environment.go|\
        channels/app/slashcommands/command_test.go|\
        channels/app/slashcommands/helper_test.go|\
        channels/app/support_packet_test.go|\
        channels/app/team.go|\
        channels/app/team_test.go|\
        channels/app/upload.go|\
        channels/app/webhook_test.go|\
        channels/jobs/batch_worker_test.go|\
        channels/jobs/helper_test.go|\
        channels/jobs/hosted_purchase_screening/worker.go|\
        channels/jobs/jobs.go|\
        channels/manualtesting/manual_testing.go|\
        channels/store/localcachelayer/channel_layer.go|\
        channels/store/localcachelayer/channel_layer_test.go|\
        channels/store/localcachelayer/emoji_layer.go|\
        channels/store/localcachelayer/emoji_layer_test.go|\
        channels/store/localcachelayer/file_info_layer.go|\
        channels/store/localcachelayer/file_info_layer_test.go|\
        channels/store/localcachelayer/post_layer.go|\
        channels/store/localcachelayer/post_layer_test.go|\
        channels/store/localcachelayer/reaction_layer.go|\
        channels/store/localcachelayer/reaction_layer_test.go|\
        channels/store/localcachelayer/role_layer.go|\
        channels/store/localcachelayer/role_layer_test.go|\
        channels/store/localcachelayer/scheme_layer.go|\
        channels/store/localcachelayer/scheme_layer_test.go|\
        channels/store/localcachelayer/team_layer.go|\
        channels/store/localcachelayer/terms_of_service_layer.go|\
        channels/store/localcachelayer/terms_of_service_layer_test.go|\
        channels/store/localcachelayer/user_layer.go|\
        channels/store/localcachelayer/webhook_layer.go|\
        channels/store/localcachelayer/webhook_layer_test.go|\
        channels/store/retrylayer/retrylayer_test.go|\
        channels/store/searchtest/channel_layer.go|\
        channels/store/searchtest/file_info_layer.go|\
        channels/store/searchtest/helper.go|\
        channels/store/searchtest/post_layer.go|\
        channels/store/searchtest/user_layer.go|\
        channels/store/sqlstore/command_store.go|\
        channels/store/sqlstore/integrity_test.go|\
        channels/store/sqlstore/session_store.go|\
        channels/store/sqlstore/store.go|\
        channels/store/storetest/channel_bookmark.go|\
        channels/store/storetest/channel_store.go|\
        channels/store/storetest/channel_store_categories.go|\
        channels/store/storetest/file_info_store.go|\
        channels/store/storetest/group_store.go|\
        channels/store/storetest/job_store.go|\
        channels/store/storetest/post_persistent_notification_store.go|\
        channels/store/storetest/post_store.go|\
        channels/store/storetest/product_notices_store.go|\
        channels/store/storetest/role_store.go|\
        channels/store/storetest/scheme_store.go|\
        channels/store/storetest/shared_channel_store.go|\
        channels/store/storetest/team_store.go|\
        channels/store/storetest/thread_store.go|\
        channels/store/storetest/user_store.go|\
        channels/utils/license_test.go|\
        channels/web/oauth_test.go|\
        channels/web/saml.go|\
        channels/web/web_test.go|\
        channels/web/webhook.go|\
        cmd/mattermost/commands/cmdtestlib.go|\
        cmd/mattermost/commands/db.go|\
        cmd/mattermost/commands/export.go|\
        cmd/mattermost/commands/import.go|\
        cmd/mattermost/commands/jobserver.go|\
        cmd/mattermost/commands/server.go|\
        cmd/mattermost/commands/server_test.go|\
        cmd/mattermost/commands/test.go|\
        cmd/mattermost/commands/version.go|\
        platform/services/cache/lru_striped.go|\
        platform/services/cache/lru_striped_bench_test.go|\
        platform/services/cache/lru_striped_test.go|\
        platform/services/cache/lru_test.go|\
        platform/services/docextractor/combine.go|\
        platform/services/docextractor/pdf.go|\
        platform/services/imageproxy/atmos_camo_test.go|\
        platform/services/imageproxy/local.go|\
        platform/services/imageproxy/local_test.go|\
        platform/services/remotecluster/invitation.go|\
        platform/services/remotecluster/ping_test.go|\
        platform/services/remotecluster/send_test.go|\
        platform/services/remotecluster/sendfile.go|\
        platform/services/remotecluster/sendprofileImage_test.go|\
        platform/services/searchengine/bleveengine/bleve_test.go|\
        platform/services/searchengine/bleveengine/common.go|\
        platform/services/searchengine/bleveengine/indexer/indexing_job.go|\
        platform/services/sharedchannel/attachment.go|\
        platform/services/sharedchannel/channelinvite.go|\
        platform/services/sharedchannel/permalink_test.go|\
        platform/services/sharedchannel/sync_recv.go|\
        platform/services/sharedchannel/sync_send.go|\
        platform/services/slackimport/slackimport.go|\
        platform/services/telemetry/telemetry.go|\
        platform/services/telemetry/telemetry_test.go|\
        platform/services/upgrader/upgrader_linux.go|\
        platform/services/upgrader/upgrader_linux_test.go|\
        platform/shared/filestore/filesstore_test.go|\
        platform/shared/filestore/s3store.go|\
        platform/shared/filestore/s3store_test.go|\
        platform/shared/mail/inbucket.go|\
        platform/shared/mail/mail.go|\
        platform/shared/mail/mail_test.go|\
        platform/shared/mfa/mfa.go|\
        platform/shared/templates/templates_test.go|\
        public/model/channel.go|\
        public/model/client4.go|\
        public/model/config.go|\
        public/model/incoming_webhook.go|\
        public/model/license.go|\
        public/model/link_metadata.go|\
        public/model/post.go|\
        public/model/preference.go|\
        public/model/user.go|\
        public/model/utils.go|\
        public/model/websocket_client.go|\
        public/model/websocket_message_test.go|\
        public/plugin/http.go|\
        public/plugin/supervisor_test.go|\
        public/shared/mlog/default.go|\
        public/shared/mlog/global_test.go|\
        public/shared/mlog/mlog.go"<|MERGE_RESOLUTION|>--- conflicted
+++ resolved
@@ -84,11 +84,6 @@
         channels/app/brand.go|\
         channels/app/config_test.go|\
         channels/app/export.go|\
-<<<<<<< HEAD
-        channels/app/export_test.go|\
-=======
-        channels/app/file.go|\
->>>>>>> f11ed97a
         channels/app/file_bench_test.go|\
         channels/app/file_test.go|\
         channels/app/helper_test.go|\

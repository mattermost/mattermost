--- conflicted
+++ resolved
@@ -108,14 +108,6 @@
         channels/app/job_test.go|\
         channels/app/login_test.go|\
         channels/app/migrations.go|\
-<<<<<<< HEAD
-        channels/app/notification_push.go|\
-        channels/app/notification_test.go|\
-        channels/app/oauth_test.go|\
-        channels/app/opengraph_test.go|\
-=======
-        channels/app/onboarding_test.go|\
->>>>>>> d3c18ee3
         channels/app/permissions.go|\
         channels/app/permissions_test.go|\
         channels/app/platform/busy_test.go|\

run:
  timeout: 10m

linters-settings:
  gofmt:
    simplify: true
  govet:
    enable-all: true
    disable:
      - fieldalignment

linters:
  disable-all: true
  enable:
    - typecheck # This is to improve error reporting
    - gofmt
    - gosimple
    - govet
    - ineffassign
    - revive
    - staticcheck
    - unconvert
    - unused
    - misspell
    - goimports
    - makezero
    - whitespace
    - errcheck

issues:
  exclude-dirs:
    - channels/store/storetest/mocks
  exclude-rules:
    - linters:
      # ignore unused warnings from enterprise code
      # add more as required.
      - unused
      text: "SetupEnterprise"

    - linters:
      - revive
      text: "var-naming|error-naming|exported|increment-decrement|error-strings|if-return|unused-parameter|blank-imports|empty-block"
      # We need to fix the unused parameter issues and remove the exception.

    # Use a seperate set of exception for the enterprise code to allow community members to fix only the open source issues.
    - linters:
      - revive
      path: "enterprise"
      text: "var-naming|error-naming|exported|increment-decrement|error-strings|if-return|unused-parameter|blank-imports|empty-block"

    - linters:
      - misspell
      path: "platform/shared/markdown/html_entities.go"

    - linters:
      - staticcheck
      text: SA1019

    - linters:
        - errcheck
      path: "\
        channels/api4/apitestlib.go|\
        channels/api4/bot_test.go|\
<<<<<<< HEAD
        channels/api4/brand.go|\
=======
        channels/api4/channel.go|\
>>>>>>> e27867ce
        channels/api4/channel_test.go|\
        channels/api4/cloud.go|\
        channels/api4/cloud_test.go|\
        channels/api4/cluster.go|\
        channels/api4/command.go|\
        channels/api4/command_test.go|\
        channels/api4/compliance.go|\
        channels/api4/config.go|\
        channels/api4/config_local.go|\
        channels/api4/config_test.go|\
        channels/api4/data_retention.go|\
        channels/api4/export_test.go|\
        channels/api4/file_test.go|\
        channels/api4/ip_filtering_test.go|\
        channels/api4/job_test.go|\
        channels/api4/license.go|\
        channels/api4/license_local.go|\
        channels/api4/post_test.go|\
        channels/api4/preference_test.go|\
        channels/api4/reaction_test.go|\
        channels/api4/role.go|\
        channels/api4/saml.go|\
        channels/api4/scheme.go|\
        channels/api4/scheme_test.go|\
        channels/api4/shared_channel.go|\
        channels/api4/system.go|\
        channels/api4/system_local.go|\
        channels/api4/team_local.go|\
        channels/api4/team_test.go|\
        channels/api4/user.go|\
        channels/api4/user_test.go|\
        channels/api4/webhook_test.go|\
        channels/api4/websocket_test.go|\
        channels/app/admin.go|\
        channels/app/app_test.go|\
        channels/app/authorization_test.go|\
        channels/app/auto_responder_test.go|\
        channels/app/bot.go|\
        channels/app/bot_test.go|\
        channels/app/brand.go|\
        channels/app/busy_test.go|\
        channels/app/channel.go|\
        channels/app/channel_bookmark_test.go|\
        channels/app/channel_category_test.go|\
        channels/app/channel_test.go|\
        channels/app/config_test.go|\
        channels/app/desktop_login.go|\
        channels/app/email/email_test.go|\
        channels/app/email/helper_test.go|\
        channels/app/export.go|\
        channels/app/export_test.go|\
        channels/app/file.go|\
        channels/app/file_bench_test.go|\
        channels/app/file_helper_test.go|\
        channels/app/file_info.go|\
        channels/app/file_test.go|\
        channels/app/group_test.go|\
        channels/app/helper_test.go|\
        channels/app/imaging/decode.go|\
        channels/app/imaging/decode_test.go|\
        channels/app/imaging/utils_test.go|\
        channels/app/import_functions.go|\
        channels/app/import_functions_test.go|\
        channels/app/import_utils_test.go|\
        channels/app/imports/import_validators.go|\
        channels/app/integration_action.go|\
        channels/app/integration_action_test.go|\
        channels/app/job_test.go|\
        channels/app/ldap.go|\
        channels/app/login_test.go|\
        channels/app/migrations.go|\
        channels/app/notification_push.go|\
        channels/app/notification_test.go|\
        channels/app/oauth_test.go|\
        channels/app/onboarding_test.go|\
        channels/app/opengraph_test.go|\
        channels/app/permissions.go|\
        channels/app/permissions_test.go|\
        channels/app/platform/busy_test.go|\
        channels/app/platform/cluster_handlers.go|\
        channels/app/platform/config_test.go|\
        channels/app/platform/feature_flags.go|\
        channels/app/platform/helper_test.go|\
        channels/app/platform/license.go|\
        channels/app/platform/link_cache.go|\
        channels/app/platform/log.go|\
        channels/app/platform/metrics.go|\
        channels/app/platform/searchengine.go|\
        channels/app/platform/service.go|\
        channels/app/platform/service_test.go|\
        channels/app/platform/session.go|\
        channels/app/platform/session_test.go|\
        channels/app/platform/status.go|\
        channels/app/platform/web_broadcast_hook.go|\
        channels/app/platform/web_conn.go|\
        channels/app/platform/web_hub.go|\
        channels/app/platform/web_hub_test.go|\
        channels/app/plugin_api_test.go|\
        channels/app/plugin_api_tests/manual.test_http_hijack_plugin/main.go|\
        channels/app/plugin_api_tests/manual.test_serve_metrics_plugin/main.go|\
        channels/app/plugin_api_tests/test_update_user_auth_plugin/main.go|\
        channels/app/plugin_commands_test.go|\
        channels/app/plugin_deadlock_test.go|\
        channels/app/plugin_health_check_test.go|\
        channels/app/plugin_hooks_test.go|\
        channels/app/plugin_install.go|\
        channels/app/plugin_reattach.go|\
        channels/app/plugin_requests.go|\
        channels/app/plugin_signature.go|\
        channels/app/plugin_signature_test.go|\
        channels/app/plugin_test.go|\
        channels/app/post.go|\
        channels/app/post_helpers_test.go|\
        channels/app/post_metadata.go|\
        channels/app/post_metadata_test.go|\
        channels/app/post_persistent_notification_test.go|\
        channels/app/post_test.go|\
        channels/app/product_notices_test.go|\
        channels/app/role_test.go|\
        channels/app/security_update_check.go|\
        channels/app/server.go|\
        channels/app/server_test.go|\
        channels/app/session_test.go|\
        channels/app/slack.go|\
        channels/app/slashcommands/auto_environment.go|\
        channels/app/slashcommands/command_leave_test.go|\
        channels/app/slashcommands/command_loadtest.go|\
        channels/app/slashcommands/command_remove_test.go|\
        channels/app/slashcommands/command_test.go|\
        channels/app/slashcommands/helper_test.go|\
        channels/app/status.go|\
        channels/app/status_test.go|\
        channels/app/support_packet_test.go|\
        channels/app/syncables.go|\
        channels/app/team.go|\
        channels/app/team_test.go|\
        channels/app/teams/helper_test.go|\
        channels/app/upload.go|\
        channels/app/upload_test.go|\
        channels/app/user.go|\
        channels/app/user_test.go|\
        channels/app/user_viewmembers_test.go|\
        channels/app/users/helper_test.go|\
        channels/app/users/users_test.go|\
        channels/app/web_broadcast_hooks_test.go|\
        channels/app/webhook_test.go|\
        channels/jobs/batch_migration_worker.go|\
        channels/jobs/batch_report_worker.go|\
        channels/jobs/batch_worker_test.go|\
        channels/jobs/helper_test.go|\
        channels/jobs/hosted_purchase_screening/worker.go|\
        channels/jobs/jobs.go|\
        channels/jobs/resend_invitation_email/worker.go|\
        channels/jobs/schedulers_test.go|\
        channels/manualtesting/manual_testing.go|\
        channels/store/localcachelayer/channel_layer.go|\
        channels/store/localcachelayer/channel_layer_test.go|\
        channels/store/localcachelayer/emoji_layer.go|\
        channels/store/localcachelayer/emoji_layer_test.go|\
        channels/store/localcachelayer/file_info_layer.go|\
        channels/store/localcachelayer/file_info_layer_test.go|\
        channels/store/localcachelayer/post_layer.go|\
        channels/store/localcachelayer/post_layer_test.go|\
        channels/store/localcachelayer/reaction_layer.go|\
        channels/store/localcachelayer/reaction_layer_test.go|\
        channels/store/localcachelayer/role_layer.go|\
        channels/store/localcachelayer/role_layer_test.go|\
        channels/store/localcachelayer/scheme_layer.go|\
        channels/store/localcachelayer/scheme_layer_test.go|\
        channels/store/localcachelayer/team_layer.go|\
        channels/store/localcachelayer/terms_of_service_layer.go|\
        channels/store/localcachelayer/terms_of_service_layer_test.go|\
        channels/store/localcachelayer/user_layer.go|\
        channels/store/localcachelayer/webhook_layer.go|\
        channels/store/localcachelayer/webhook_layer_test.go|\
        channels/store/retrylayer/retrylayer_test.go|\
        channels/store/searchtest/channel_layer.go|\
        channels/store/searchtest/file_info_layer.go|\
        channels/store/searchtest/helper.go|\
        channels/store/searchtest/post_layer.go|\
        channels/store/searchtest/user_layer.go|\
        channels/store/sqlstore/command_store.go|\
        channels/store/sqlstore/integrity_test.go|\
        channels/store/sqlstore/session_store.go|\
        channels/store/sqlstore/store.go|\
        channels/store/storetest/channel_bookmark.go|\
        channels/store/storetest/channel_store.go|\
        channels/store/storetest/channel_store_categories.go|\
        channels/store/storetest/file_info_store.go|\
        channels/store/storetest/group_store.go|\
        channels/store/storetest/job_store.go|\
        channels/store/storetest/post_persistent_notification_store.go|\
        channels/store/storetest/post_store.go|\
        channels/store/storetest/product_notices_store.go|\
        channels/store/storetest/role_store.go|\
        channels/store/storetest/scheme_store.go|\
        channels/store/storetest/shared_channel_store.go|\
        channels/store/storetest/team_store.go|\
        channels/store/storetest/thread_store.go|\
        channels/store/storetest/user_store.go|\
        channels/testlib/helper.go|\
        channels/utils/fileutils/fileutils_test.go|\
        channels/utils/license_test.go|\
        channels/utils/subpath_test.go|\
        channels/web/handlers.go|\
        channels/web/oauth.go|\
        channels/web/oauth_test.go|\
        channels/web/response_writer_wrapper_test.go|\
        channels/web/saml.go|\
        channels/web/static.go|\
        channels/web/web.go|\
        channels/web/web_test.go|\
        channels/web/webhook.go|\
        cmd/mattermost/commands/cmdtestlib.go|\
        cmd/mattermost/commands/db.go|\
        cmd/mattermost/commands/export.go|\
        cmd/mattermost/commands/import.go|\
        cmd/mattermost/commands/jobserver.go|\
        cmd/mattermost/commands/server.go|\
        cmd/mattermost/commands/server_test.go|\
        cmd/mattermost/commands/test.go|\
        cmd/mattermost/commands/version.go|\
        platform/services/cache/lru_striped.go|\
        platform/services/cache/lru_striped_bench_test.go|\
        platform/services/cache/lru_striped_test.go|\
        platform/services/cache/lru_test.go|\
        platform/services/docextractor/combine.go|\
        platform/services/docextractor/pdf.go|\
        platform/services/imageproxy/atmos_camo_test.go|\
        platform/services/imageproxy/local.go|\
        platform/services/imageproxy/local_test.go|\
        platform/services/remotecluster/invitation.go|\
        platform/services/remotecluster/ping_test.go|\
        platform/services/remotecluster/send_test.go|\
        platform/services/remotecluster/sendfile.go|\
        platform/services/remotecluster/sendprofileImage_test.go|\
        platform/services/searchengine/bleveengine/bleve_test.go|\
        platform/services/searchengine/bleveengine/common.go|\
        platform/services/searchengine/bleveengine/indexer/indexing_job.go|\
        platform/services/sharedchannel/attachment.go|\
        platform/services/sharedchannel/channelinvite.go|\
        platform/services/sharedchannel/permalink_test.go|\
        platform/services/sharedchannel/sync_recv.go|\
        platform/services/sharedchannel/sync_send.go|\
        platform/services/slackimport/slackimport.go|\
        platform/services/telemetry/telemetry.go|\
        platform/services/telemetry/telemetry_test.go|\
        platform/services/upgrader/upgrader_linux.go|\
        platform/services/upgrader/upgrader_linux_test.go|\
        platform/shared/filestore/filesstore_test.go|\
        platform/shared/filestore/s3store.go|\
        platform/shared/filestore/s3store_test.go|\
        platform/shared/mail/inbucket.go|\
        platform/shared/mail/mail.go|\
        platform/shared/mail/mail_test.go|\
        platform/shared/mfa/mfa.go|\
        platform/shared/templates/templates_test.go|\
        public/model/channel.go|\
        public/model/client4.go|\
        public/model/config.go|\
        public/model/incoming_webhook.go|\
        public/model/license.go|\
        public/model/link_metadata.go|\
        public/model/post.go|\
        public/model/preference.go|\
        public/model/user.go|\
        public/model/utils.go|\
        public/model/websocket_client.go|\
        public/model/websocket_message_test.go|\
        public/plugin/http.go|\
        public/plugin/supervisor_test.go|\
        public/shared/mlog/default.go|\
        public/shared/mlog/global_test.go|\
        public/shared/mlog/mlog.go"<|MERGE_RESOLUTION|>--- conflicted
+++ resolved
@@ -61,11 +61,6 @@
       path: "\
         channels/api4/apitestlib.go|\
         channels/api4/bot_test.go|\
-<<<<<<< HEAD
-        channels/api4/brand.go|\
-=======
-        channels/api4/channel.go|\
->>>>>>> e27867ce
         channels/api4/channel_test.go|\
         channels/api4/cloud.go|\
         channels/api4/cloud_test.go|\

--- conflicted
+++ resolved
@@ -94,13 +94,6 @@
         channels/app/helper_test.go|\
         channels/app/permissions_test.go|\
         channels/app/platform/helper_test.go|\
-<<<<<<< HEAD
-        channels/app/slashcommands/command_test.go|\
-        channels/app/slashcommands/helper_test.go|\
-        channels/app/upload.go|\
-=======
-        channels/app/platform/license.go|\
->>>>>>> 4dbff921
         channels/store/localcachelayer/channel_layer.go|\
         channels/store/localcachelayer/channel_layer_test.go|\
         channels/store/localcachelayer/emoji_layer.go|\

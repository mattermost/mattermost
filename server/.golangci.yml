run:
  timeout: 10m

linters-settings:
  gofmt:
    simplify: true
    rewrite-rules:
      - pattern: 'interface{}'
        replacement: 'any'
  govet:
    enable-all: true
    disable:
      - fieldalignment

linters:
  disable-all: true
  enable:
    - typecheck # This is to improve error reporting
    - gofmt
    - gosimple
    - govet
    - ineffassign
    - revive
    - staticcheck
    - unconvert
    - unused
    - misspell
    - goimports
    - makezero
    - whitespace
    - errcheck
    - bidichk

issues:
  exclude-rules:
    - linters:
      # ignore unused warnings from enterprise code
      # add more as required.
      - unused
      text: "SetupEnterprise"

    - linters:
      - revive
      # We need to fix the unused parameter issues and remove the exception.
      text: "var-naming|error-naming|exported|increment-decrement|error-strings|if-return|unused-parameter|blank-imports|empty-block"

    # Use a seperate set of exception for the enterprise code to allow community members to fix only the open source issues.
    - linters:
      - revive
      path: "enterprise"
      text: "var-naming|error-naming|exported|increment-decrement|error-strings|if-return|unused-parameter|blank-imports|empty-block"

    - linters:
      - misspell
      path: "platform/shared/markdown/html_entities.go"

    - linters:
      - staticcheck
      text: SA1019

    - linters:
      - gofmt
      path: "mock.*"

    - linters:
        - errcheck
      path: "\
        channels/api4/apitestlib.go|\
        channels/api4/bot_test.go|\
        channels/api4/channel_test.go|\
        channels/api4/cloud.go|\
        channels/api4/cloud_test.go|\
        channels/api4/cluster.go|\
        channels/api4/command.go|\
        channels/api4/command_test.go|\
        channels/api4/compliance.go|\
        channels/api4/config.go|\
        channels/api4/config_local.go|\
        channels/api4/config_test.go|\
        channels/api4/data_retention.go|\
        channels/api4/preference_test.go|\
        channels/api4/reaction_test.go|\
        channels/api4/role.go|\
        channels/api4/saml.go|\
        channels/api4/scheme.go|\
        channels/api4/shared_channel.go|\
        channels/api4/system.go|\
        channels/api4/system_local.go|\
        channels/api4/team_local.go|\
        channels/api4/websocket_test.go|\
        channels/app/bot_test.go|\
        channels/app/brand.go|\
        channels/app/file_test.go|\
        channels/app/helper_test.go|\
        channels/app/permissions_test.go|\
        channels/app/platform/helper_test.go|\
        channels/app/platform/license.go|\
        channels/app/slashcommands/command_test.go|\
        channels/app/slashcommands/helper_test.go|\
<<<<<<< HEAD
        channels/app/team.go|\
        channels/app/team_test.go|\
        channels/jobs/batch_worker_test.go|\
        channels/jobs/helper_test.go|\
        channels/jobs/hosted_purchase_screening/worker.go|\
        channels/jobs/jobs.go|\
=======
        channels/app/upload.go|\
>>>>>>> bfb15ab1
        channels/store/localcachelayer/channel_layer.go|\
        channels/store/localcachelayer/channel_layer_test.go|\
        channels/store/localcachelayer/emoji_layer.go|\
        channels/store/localcachelayer/emoji_layer_test.go|\
        channels/store/localcachelayer/file_info_layer.go|\
        channels/store/localcachelayer/file_info_layer_test.go|\
        channels/store/localcachelayer/post_layer.go|\
        channels/store/localcachelayer/post_layer_test.go|\
        channels/store/localcachelayer/reaction_layer.go|\
        channels/store/localcachelayer/reaction_layer_test.go|\
        channels/store/localcachelayer/role_layer.go|\
        channels/store/localcachelayer/role_layer_test.go|\
        channels/store/localcachelayer/scheme_layer.go|\
        channels/store/localcachelayer/scheme_layer_test.go|\
        channels/store/localcachelayer/team_layer.go|\
        channels/store/localcachelayer/terms_of_service_layer.go|\
        channels/store/localcachelayer/terms_of_service_layer_test.go|\
        channels/store/localcachelayer/user_layer.go|\
        channels/store/localcachelayer/webhook_layer.go|\
        channels/store/localcachelayer/webhook_layer_test.go|\
        channels/store/retrylayer/retrylayer_test.go|\
        channels/store/searchtest/channel_layer.go|\
        channels/store/searchtest/file_info_layer.go|\
        channels/store/searchtest/helper.go|\
        channels/store/searchtest/post_layer.go|\
        channels/store/searchtest/user_layer.go|\
        channels/store/sqlstore/command_store.go|\
        channels/store/sqlstore/integrity_test.go|\
        channels/store/sqlstore/session_store.go|\
        channels/store/sqlstore/store.go|\
        channels/store/storetest/channel_bookmark.go|\
        channels/store/storetest/channel_store.go|\
        channels/store/storetest/channel_store_categories.go|\
        channels/store/storetest/file_info_store.go|\
        channels/store/storetest/group_store.go|\
        channels/store/storetest/job_store.go|\
        channels/store/storetest/post_persistent_notification_store.go|\
        channels/store/storetest/post_store.go|\
        channels/store/storetest/product_notices_store.go|\
        channels/store/storetest/role_store.go|\
        channels/store/storetest/scheme_store.go|\
        channels/store/storetest/shared_channel_store.go|\
        channels/store/storetest/team_store.go|\
        channels/store/storetest/thread_store.go|\
        channels/store/storetest/user_store.go|\
        channels/web/web_test.go|\
        cmd/mattermost/commands/cmdtestlib.go|\
        cmd/mattermost/commands/db.go|\
        cmd/mattermost/commands/export.go|\
        cmd/mattermost/commands/import.go|\
        cmd/mattermost/commands/jobserver.go|\
        cmd/mattermost/commands/server.go|\
        cmd/mattermost/commands/server_test.go|\
        cmd/mattermost/commands/test.go|\
        cmd/mattermost/commands/version.go|\
        platform/services/cache/lru_striped.go|\
        platform/services/cache/lru_striped_bench_test.go|\
        platform/services/cache/lru_striped_test.go|\
        platform/services/cache/lru_test.go|\
        platform/services/docextractor/combine.go|\
        platform/services/docextractor/pdf.go|\
        platform/services/imageproxy/atmos_camo_test.go|\
        platform/services/imageproxy/local.go|\
        platform/services/imageproxy/local_test.go|\
        platform/services/remotecluster/invitation.go|\
        platform/services/remotecluster/ping_test.go|\
        platform/services/remotecluster/send_test.go|\
        platform/services/remotecluster/sendfile.go|\
        platform/services/remotecluster/sendprofileImage_test.go|\
        platform/services/searchengine/bleveengine/bleve_test.go|\
        platform/services/searchengine/bleveengine/common.go|\
        platform/services/searchengine/bleveengine/indexer/indexing_job.go|\
        platform/services/sharedchannel/attachment.go|\
        platform/services/sharedchannel/channelinvite.go|\
        platform/services/sharedchannel/permalink_test.go|\
        platform/services/sharedchannel/sync_recv.go|\
        platform/services/sharedchannel/sync_send.go|\
        platform/services/slackimport/slackimport.go|\
        platform/services/telemetry/telemetry.go|\
        platform/services/telemetry/telemetry_test.go|\
        platform/services/upgrader/upgrader_linux.go|\
        platform/services/upgrader/upgrader_linux_test.go|\
        platform/shared/filestore/filesstore_test.go|\
        platform/shared/filestore/s3store.go|\
        platform/shared/filestore/s3store_test.go|\
        platform/shared/mail/inbucket.go|\
        platform/shared/mail/mail.go|\
        platform/shared/mail/mail_test.go|\
        platform/shared/mfa/mfa.go|\
        platform/shared/templates/templates_test.go|\
        public/model/channel.go|\
        public/model/client4.go|\
        public/model/config.go|\
        public/model/incoming_webhook.go|\
        public/model/license.go|\
        public/model/link_metadata.go|\
        public/model/post.go|\
        public/model/preference.go|\
        public/model/user.go|\
        public/model/utils.go|\
        public/model/websocket_client.go|\
        public/model/websocket_message_test.go|\
        public/plugin/http.go|\
        public/plugin/supervisor_test.go|\
        public/shared/mlog/default.go|\
        public/shared/mlog/global_test.go|\
        public/shared/mlog/mlog.go"<|MERGE_RESOLUTION|>--- conflicted
+++ resolved
@@ -97,16 +97,6 @@
         channels/app/platform/license.go|\
         channels/app/slashcommands/command_test.go|\
         channels/app/slashcommands/helper_test.go|\
-<<<<<<< HEAD
-        channels/app/team.go|\
-        channels/app/team_test.go|\
-        channels/jobs/batch_worker_test.go|\
-        channels/jobs/helper_test.go|\
-        channels/jobs/hosted_purchase_screening/worker.go|\
-        channels/jobs/jobs.go|\
-=======
-        channels/app/upload.go|\
->>>>>>> bfb15ab1
         channels/store/localcachelayer/channel_layer.go|\
         channels/store/localcachelayer/channel_layer_test.go|\
         channels/store/localcachelayer/emoji_layer.go|\

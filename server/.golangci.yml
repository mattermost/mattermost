--- conflicted
+++ resolved
@@ -87,11 +87,6 @@
         channels/api4/websocket_test.go|\
         channels/app/app_test.go|\
         channels/app/authorization_test.go|\
-<<<<<<< HEAD
-        channels/app/bot.go|\
-=======
-        channels/app/auto_responder_test.go|\
->>>>>>> 93b0fece
         channels/app/bot_test.go|\
         channels/app/brand.go|\
         channels/app/busy_test.go|\

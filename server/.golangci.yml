--- conflicted
+++ resolved
@@ -95,13 +95,6 @@
         channels/app/permissions_test.go|\
         channels/app/platform/helper_test.go|\
         channels/app/platform/license.go|\
-<<<<<<< HEAD
-        channels/app/platform/status.go|\
-        channels/app/slashcommands/command_test.go|\
-        channels/app/upload.go|\
-=======
-        channels/app/slashcommands/helper_test.go|\
->>>>>>> 509b8e9a
         channels/store/localcachelayer/channel_layer.go|\
         channels/store/localcachelayer/channel_layer_test.go|\
         channels/store/localcachelayer/emoji_layer.go|\

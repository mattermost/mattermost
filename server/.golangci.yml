--- conflicted
+++ resolved
@@ -101,11 +101,8 @@
         channels/app/platform/helper_test.go|\
         channels/app/platform/license.go|\
         channels/app/platform/log.go|\
-<<<<<<< HEAD
         channels/app/platform/metrics.go|\
-=======
         channels/app/platform/searchengine.go|\
->>>>>>> 924bef8b
         channels/app/platform/service.go|\
         channels/app/platform/service_test.go|\
         channels/app/platform/session.go|\

run:
  timeout: 10m

linters-settings:
  gofmt:
    simplify: true
  govet:
    enable-all: true
    disable:
      - fieldalignment

linters:
  disable-all: true
  enable:
    - typecheck # This is to improve error reporting
    - gofmt
    - gosimple
    - govet
    - ineffassign
    - revive
    - staticcheck
    - unconvert
    - unused
    - misspell
    - goimports
    - makezero
    - whitespace
    - errcheck

issues:
  exclude-dirs:
    - channels/store/storetest/mocks
  exclude-rules:
    - linters:
      # ignore unused warnings from enterprise code
      # add more as required.
      - unused
      text: "SetupEnterprise"

    - linters:
      - revive
      text: "var-naming|error-naming|exported|increment-decrement|error-strings|if-return|unused-parameter|blank-imports|empty-block"
      # We need to fix the unused parameter issues and remove the exception.

    # Use a seperate set of exception for the enterprise code to allow community members to fix only the open source issues.
    - linters:
      - revive
      path: "enterprise"
      text: "var-naming|error-naming|exported|increment-decrement|error-strings|if-return|unused-parameter|blank-imports|empty-block"

    - linters:
      - misspell
      path: "platform/shared/markdown/html_entities.go"

    - linters:
      - staticcheck
      text: SA1019

    - linters:
        - errcheck
      path: "\
        channels/api4/apitestlib.go|\
        channels/api4/bot_test.go|\
        channels/api4/channel_test.go|\
        channels/api4/cloud.go|\
        channels/api4/cloud_test.go|\
        channels/api4/cluster.go|\
        channels/api4/command.go|\
        channels/api4/command_test.go|\
        channels/api4/compliance.go|\
        channels/api4/config.go|\
        channels/api4/config_local.go|\
        channels/api4/config_test.go|\
        channels/api4/data_retention.go|\
        channels/api4/file_test.go|\
        channels/api4/job_test.go|\
        channels/api4/post_test.go|\
        channels/api4/preference_test.go|\
        channels/api4/reaction_test.go|\
        channels/api4/role.go|\
        channels/api4/saml.go|\
        channels/api4/scheme.go|\
        channels/api4/shared_channel.go|\
        channels/api4/system.go|\
        channels/api4/system_local.go|\
        channels/api4/team_local.go|\
        channels/api4/team_test.go|\
        channels/api4/user_test.go|\
        channels/api4/webhook_test.go|\
        channels/app/admin.go|\
        channels/app/app_test.go|\
        channels/app/authorization_test.go|\
        channels/app/auto_responder_test.go|\
        channels/app/bot.go|\
        channels/app/brand.go|\
        channels/app/busy_test.go|\
        channels/app/channel.go|\
        channels/app/channel_bookmark_test.go|\
        channels/app/channel_test.go|\
        channels/app/config_test.go|\
        channels/app/desktop_login.go|\
        channels/app/email/email_test.go|\
        channels/app/email/helper_test.go|\
        channels/app/export.go|\
        channels/app/export_test.go|\
        channels/app/file.go|\
        channels/app/file_bench_test.go|\
        channels/app/file_helper_test.go|\
        channels/app/file_info.go|\
        channels/app/file_test.go|\
        channels/app/helper_test.go|\
        channels/app/imaging/decode.go|\
        channels/app/imaging/decode_test.go|\
<<<<<<< HEAD
        channels/app/imaging/utils_test.go|\
=======
        channels/app/import_functions.go|\
>>>>>>> c7e18201
        channels/app/import_functions_test.go|\
        channels/app/import_utils_test.go|\
        channels/app/imports/import_validators.go|\
        channels/app/integration_action.go|\
        channels/app/integration_action_test.go|\
        channels/app/job_test.go|\
        channels/app/ldap.go|\
        channels/app/login_test.go|\
        channels/app/migrations.go|\
        channels/app/notification_push.go|\
        channels/app/notification_test.go|\
        channels/app/oauth_test.go|\
        channels/app/onboarding_test.go|\
        channels/app/opengraph_test.go|\
        channels/app/permissions.go|\
        channels/app/permissions_test.go|\
        channels/app/platform/busy_test.go|\
        channels/app/platform/cluster_handlers.go|\
        channels/app/platform/config_test.go|\
        channels/app/platform/feature_flags.go|\
        channels/app/platform/helper_test.go|\
        channels/app/platform/license.go|\
        channels/app/platform/link_cache.go|\
        channels/app/platform/log.go|\
        channels/app/platform/metrics.go|\
        channels/app/platform/searchengine.go|\
        channels/app/platform/service.go|\
        channels/app/platform/service_test.go|\
        channels/app/platform/session.go|\
        channels/app/platform/session_test.go|\
        channels/app/platform/status.go|\
        channels/app/platform/web_broadcast_hook.go|\
        channels/app/platform/web_conn.go|\
        channels/app/platform/web_hub.go|\
        channels/app/platform/web_hub_test.go|\
        channels/app/plugin_api_test.go|\
        channels/app/plugin_api_tests/manual.test_http_hijack_plugin/main.go|\
        channels/app/plugin_api_tests/manual.test_serve_metrics_plugin/main.go|\
        channels/app/plugin_api_tests/test_update_user_auth_plugin/main.go|\
        channels/app/plugin_commands_test.go|\
        channels/app/plugin_deadlock_test.go|\
        channels/app/plugin_health_check_test.go|\
        channels/app/plugin_hooks_test.go|\
        channels/app/plugin_install.go|\
        channels/app/plugin_reattach.go|\
        channels/app/plugin_requests.go|\
        channels/app/plugin_signature.go|\
        channels/app/plugin_signature_test.go|\
        channels/app/plugin_test.go|\
        channels/app/post.go|\
        channels/app/post_helpers_test.go|\
        channels/app/post_metadata.go|\
        channels/app/post_metadata_test.go|\
        channels/app/post_persistent_notification_test.go|\
        channels/app/post_test.go|\
        channels/app/product_notices_test.go|\
        channels/app/role_test.go|\
        channels/app/security_update_check.go|\
        channels/app/server.go|\
        channels/app/server_test.go|\
        channels/app/session_test.go|\
        channels/app/slack.go|\
        channels/app/slashcommands/auto_environment.go|\
        channels/app/slashcommands/command_leave_test.go|\
        channels/app/slashcommands/command_loadtest.go|\
        channels/app/slashcommands/command_remove_test.go|\
        channels/app/slashcommands/command_test.go|\
        channels/app/slashcommands/helper_test.go|\
        channels/app/status.go|\
        channels/app/status_test.go|\
        channels/app/support_packet_test.go|\
        channels/app/syncables.go|\
        channels/app/team.go|\
        channels/app/team_test.go|\
        channels/app/teams/helper_test.go|\
        channels/app/upload.go|\
        channels/app/upload_test.go|\
        channels/app/user.go|\
        channels/app/user_test.go|\
        channels/app/user_viewmembers_test.go|\
        channels/app/users/helper_test.go|\
        channels/app/users/users_test.go|\
        channels/app/web_broadcast_hooks_test.go|\
        channels/app/webhook_test.go|\
        channels/jobs/batch_report_worker.go|\
        channels/jobs/batch_worker_test.go|\
        channels/jobs/helper_test.go|\
        channels/jobs/hosted_purchase_screening/worker.go|\
        channels/jobs/jobs.go|\
        channels/jobs/resend_invitation_email/worker.go|\
        channels/jobs/schedulers_test.go|\
        channels/manualtesting/manual_testing.go|\
        channels/store/localcachelayer/channel_layer.go|\
        channels/store/localcachelayer/channel_layer_test.go|\
        channels/store/localcachelayer/emoji_layer.go|\
        channels/store/localcachelayer/emoji_layer_test.go|\
        channels/store/localcachelayer/file_info_layer.go|\
        channels/store/localcachelayer/file_info_layer_test.go|\
        channels/store/localcachelayer/post_layer.go|\
        channels/store/localcachelayer/post_layer_test.go|\
        channels/store/localcachelayer/reaction_layer.go|\
        channels/store/localcachelayer/reaction_layer_test.go|\
        channels/store/localcachelayer/role_layer.go|\
        channels/store/localcachelayer/role_layer_test.go|\
        channels/store/localcachelayer/scheme_layer.go|\
        channels/store/localcachelayer/scheme_layer_test.go|\
        channels/store/localcachelayer/team_layer.go|\
        channels/store/localcachelayer/terms_of_service_layer.go|\
        channels/store/localcachelayer/terms_of_service_layer_test.go|\
        channels/store/localcachelayer/user_layer.go|\
        channels/store/localcachelayer/webhook_layer.go|\
        channels/store/localcachelayer/webhook_layer_test.go|\
        channels/store/retrylayer/retrylayer_test.go|\
        channels/store/searchtest/channel_layer.go|\
        channels/store/searchtest/file_info_layer.go|\
        channels/store/searchtest/helper.go|\
        channels/store/searchtest/post_layer.go|\
        channels/store/searchtest/user_layer.go|\
        channels/store/sqlstore/command_store.go|\
        channels/store/sqlstore/integrity_test.go|\
        channels/store/sqlstore/session_store.go|\
        channels/store/sqlstore/store.go|\
        channels/store/storetest/channel_bookmark.go|\
        channels/store/storetest/channel_store.go|\
        channels/store/storetest/channel_store_categories.go|\
        channels/store/storetest/file_info_store.go|\
        channels/store/storetest/group_store.go|\
        channels/store/storetest/job_store.go|\
        channels/store/storetest/post_persistent_notification_store.go|\
        channels/store/storetest/post_store.go|\
        channels/store/storetest/product_notices_store.go|\
        channels/store/storetest/role_store.go|\
        channels/store/storetest/scheme_store.go|\
        channels/store/storetest/shared_channel_store.go|\
        channels/store/storetest/team_store.go|\
        channels/store/storetest/thread_store.go|\
        channels/store/storetest/user_store.go|\
        channels/testlib/helper.go|\
        channels/utils/license_test.go|\
        channels/web/oauth.go|\
        channels/web/oauth_test.go|\
        channels/web/saml.go|\
        channels/web/static.go|\
        channels/web/web.go|\
        channels/web/web_test.go|\
        channels/web/webhook.go|\
        cmd/mattermost/commands/cmdtestlib.go|\
        cmd/mattermost/commands/db.go|\
        cmd/mattermost/commands/export.go|\
        cmd/mattermost/commands/import.go|\
        cmd/mattermost/commands/jobserver.go|\
        cmd/mattermost/commands/server.go|\
        cmd/mattermost/commands/server_test.go|\
        cmd/mattermost/commands/test.go|\
        cmd/mattermost/commands/version.go|\
        platform/services/cache/lru_striped.go|\
        platform/services/cache/lru_striped_bench_test.go|\
        platform/services/cache/lru_striped_test.go|\
        platform/services/cache/lru_test.go|\
        platform/services/docextractor/combine.go|\
        platform/services/docextractor/pdf.go|\
        platform/services/imageproxy/atmos_camo_test.go|\
        platform/services/imageproxy/local.go|\
        platform/services/imageproxy/local_test.go|\
        platform/services/remotecluster/invitation.go|\
        platform/services/remotecluster/ping_test.go|\
        platform/services/remotecluster/send_test.go|\
        platform/services/remotecluster/sendfile.go|\
        platform/services/remotecluster/sendprofileImage_test.go|\
        platform/services/searchengine/bleveengine/bleve_test.go|\
        platform/services/searchengine/bleveengine/common.go|\
        platform/services/searchengine/bleveengine/indexer/indexing_job.go|\
        platform/services/sharedchannel/attachment.go|\
        platform/services/sharedchannel/channelinvite.go|\
        platform/services/sharedchannel/permalink_test.go|\
        platform/services/sharedchannel/sync_recv.go|\
        platform/services/sharedchannel/sync_send.go|\
        platform/services/slackimport/slackimport.go|\
        platform/services/telemetry/telemetry.go|\
        platform/services/telemetry/telemetry_test.go|\
        platform/services/upgrader/upgrader_linux.go|\
        platform/services/upgrader/upgrader_linux_test.go|\
        platform/shared/filestore/filesstore_test.go|\
        platform/shared/filestore/s3store.go|\
        platform/shared/filestore/s3store_test.go|\
        platform/shared/mail/inbucket.go|\
        platform/shared/mail/mail.go|\
        platform/shared/mail/mail_test.go|\
        platform/shared/mfa/mfa.go|\
        platform/shared/templates/templates_test.go|\
        public/model/channel.go|\
        public/model/client4.go|\
        public/model/config.go|\
        public/model/incoming_webhook.go|\
        public/model/license.go|\
        public/model/link_metadata.go|\
        public/model/post.go|\
        public/model/preference.go|\
        public/model/user.go|\
        public/model/utils.go|\
        public/model/websocket_client.go|\
        public/model/websocket_message_test.go|\
        public/plugin/http.go|\
        public/plugin/supervisor_test.go|\
        public/shared/mlog/default.go|\
        public/shared/mlog/global_test.go|\
        public/shared/mlog/mlog.go"<|MERGE_RESOLUTION|>--- conflicted
+++ resolved
@@ -111,11 +111,6 @@
         channels/app/helper_test.go|\
         channels/app/imaging/decode.go|\
         channels/app/imaging/decode_test.go|\
-<<<<<<< HEAD
-        channels/app/imaging/utils_test.go|\
-=======
-        channels/app/import_functions.go|\
->>>>>>> c7e18201
         channels/app/import_functions_test.go|\
         channels/app/import_utils_test.go|\
         channels/app/imports/import_validators.go|\

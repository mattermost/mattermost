--- conflicted
+++ resolved
@@ -83,13 +83,6 @@
         channels/api4/system_local.go|\
         channels/api4/team_local.go|\
         channels/api4/team_test.go|\
-<<<<<<< HEAD
-        channels/api4/webhook_test.go|\
-        channels/app/admin.go|\
-=======
-        channels/api4/user_test.go|\
-        channels/api4/websocket_test.go|\
->>>>>>> 93b0fece
         channels/app/app_test.go|\
         channels/app/authorization_test.go|\
         channels/app/auto_responder_test.go|\

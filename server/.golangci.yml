run:
  timeout: 10m

linters-settings:
  gofmt:
    simplify: true
    rewrite-rules:
      - pattern: 'interface{}'
        replacement: 'any'
  govet:
    enable-all: true
    disable:
      - fieldalignment

linters:
  disable-all: true
  enable:
    - typecheck # This is to improve error reporting
    - gofmt
    - gosimple
    - govet
    - ineffassign
    - revive
    - staticcheck
    - unconvert
    - unused
    - misspell
    - goimports
    - makezero
    - whitespace
    - errcheck
    - bidichk

issues:
  exclude-rules:
    - linters:
      # ignore unused warnings from enterprise code
      # add more as required.
      - unused
      text: "SetupEnterprise"

    - linters:
      - revive
      # We need to fix the unused parameter issues and remove the exception.
      text: "var-naming|error-naming|exported|increment-decrement|error-strings|if-return|unused-parameter|blank-imports|empty-block"

    # Use a seperate set of exception for the enterprise code to allow community members to fix only the open source issues.
    - linters:
      - revive
      path: "enterprise"
      text: "var-naming|error-naming|exported|increment-decrement|error-strings|if-return|unused-parameter|blank-imports|empty-block"

    - linters:
      - misspell
      path: "platform/shared/markdown/html_entities.go"

    - linters:
      - staticcheck
      text: SA1019

    - linters:
      - gofmt
      path: "mock.*"

    - linters:
        - errcheck
      path: "\
        channels/api4/apitestlib.go|\
        channels/api4/bot_test.go|\
        channels/api4/channel_test.go|\
        channels/api4/cloud.go|\
        channels/api4/cloud_test.go|\
        channels/api4/cluster.go|\
        channels/api4/command.go|\
        channels/api4/command_test.go|\
        channels/api4/compliance.go|\
        channels/api4/config.go|\
        channels/api4/config_local.go|\
        channels/api4/config_test.go|\
        channels/api4/data_retention.go|\
        channels/api4/preference_test.go|\
        channels/api4/reaction_test.go|\
        channels/api4/role.go|\
        channels/api4/saml.go|\
        channels/api4/scheme.go|\
        channels/api4/shared_channel.go|\
        channels/api4/system.go|\
        channels/api4/system_local.go|\
        channels/api4/team_local.go|\
        channels/api4/websocket_test.go|\
        channels/app/bot_test.go|\
        channels/app/brand.go|\
        channels/app/file.go|\
        channels/app/file_test.go|\
        channels/app/helper_test.go|\
        channels/app/permissions_test.go|\
        channels/app/platform/helper_test.go|\
        channels/app/platform/license.go|\
        channels/app/platform/session.go|\
        channels/app/platform/status.go|\
        channels/app/platform/web_hub_test.go|\
        channels/app/slashcommands/command_test.go|\
        channels/app/slashcommands/helper_test.go|\
<<<<<<< HEAD
        channels/app/status.go|\
        channels/app/status_test.go|\
        channels/app/support_packet_test.go|\
        channels/app/syncables.go|\
        channels/app/team.go|\
=======
        channels/app/team_test.go|\
>>>>>>> 2f5b70bf
        channels/app/upload.go|\
        channels/jobs/batch_worker_test.go|\
        channels/store/localcachelayer/channel_layer.go|\
        channels/store/localcachelayer/channel_layer_test.go|\
        channels/store/localcachelayer/emoji_layer.go|\
        channels/store/localcachelayer/emoji_layer_test.go|\
        channels/store/localcachelayer/file_info_layer.go|\
        channels/store/localcachelayer/file_info_layer_test.go|\
        channels/store/localcachelayer/post_layer.go|\
        channels/store/localcachelayer/post_layer_test.go|\
        channels/store/localcachelayer/reaction_layer.go|\
        channels/store/localcachelayer/reaction_layer_test.go|\
        channels/store/localcachelayer/role_layer.go|\
        channels/store/localcachelayer/role_layer_test.go|\
        channels/store/localcachelayer/scheme_layer.go|\
        channels/store/localcachelayer/scheme_layer_test.go|\
        channels/store/localcachelayer/team_layer.go|\
        channels/store/localcachelayer/terms_of_service_layer.go|\
        channels/store/localcachelayer/terms_of_service_layer_test.go|\
        channels/store/localcachelayer/user_layer.go|\
        channels/store/localcachelayer/webhook_layer.go|\
        channels/store/localcachelayer/webhook_layer_test.go|\
        channels/store/retrylayer/retrylayer_test.go|\
        channels/store/searchtest/channel_layer.go|\
        channels/store/searchtest/file_info_layer.go|\
        channels/store/searchtest/helper.go|\
        channels/store/searchtest/post_layer.go|\
        channels/store/searchtest/user_layer.go|\
        channels/store/sqlstore/command_store.go|\
        channels/store/sqlstore/integrity_test.go|\
        channels/store/sqlstore/session_store.go|\
        channels/store/sqlstore/store.go|\
        channels/store/storetest/channel_bookmark.go|\
        channels/store/storetest/channel_store.go|\
        channels/store/storetest/channel_store_categories.go|\
        channels/store/storetest/file_info_store.go|\
        channels/store/storetest/group_store.go|\
        channels/store/storetest/job_store.go|\
        channels/store/storetest/post_persistent_notification_store.go|\
        channels/store/storetest/post_store.go|\
        channels/store/storetest/product_notices_store.go|\
        channels/store/storetest/role_store.go|\
        channels/store/storetest/scheme_store.go|\
        channels/store/storetest/shared_channel_store.go|\
        channels/store/storetest/team_store.go|\
        channels/store/storetest/thread_store.go|\
        channels/store/storetest/user_store.go|\
        channels/web/oauth_test.go|\
        channels/web/web_test.go|\
        cmd/mattermost/commands/cmdtestlib.go|\
        cmd/mattermost/commands/db.go|\
        cmd/mattermost/commands/export.go|\
        cmd/mattermost/commands/import.go|\
        cmd/mattermost/commands/jobserver.go|\
        cmd/mattermost/commands/server.go|\
        cmd/mattermost/commands/server_test.go|\
        cmd/mattermost/commands/test.go|\
        cmd/mattermost/commands/version.go|\
        platform/services/cache/lru_striped.go|\
        platform/services/cache/lru_striped_bench_test.go|\
        platform/services/cache/lru_striped_test.go|\
        platform/services/cache/lru_test.go|\
        platform/services/docextractor/combine.go|\
        platform/services/docextractor/pdf.go|\
        platform/services/imageproxy/atmos_camo_test.go|\
        platform/services/imageproxy/local.go|\
        platform/services/imageproxy/local_test.go|\
        platform/services/remotecluster/invitation.go|\
        platform/services/remotecluster/ping_test.go|\
        platform/services/remotecluster/send_test.go|\
        platform/services/remotecluster/sendfile.go|\
        platform/services/remotecluster/sendprofileImage_test.go|\
        platform/services/searchengine/bleveengine/bleve_test.go|\
        platform/services/searchengine/bleveengine/common.go|\
        platform/services/searchengine/bleveengine/indexer/indexing_job.go|\
        platform/services/sharedchannel/attachment.go|\
        platform/services/sharedchannel/channelinvite.go|\
        platform/services/sharedchannel/permalink_test.go|\
        platform/services/sharedchannel/sync_recv.go|\
        platform/services/sharedchannel/sync_send.go|\
        platform/services/slackimport/slackimport.go|\
        platform/services/telemetry/telemetry.go|\
        platform/services/telemetry/telemetry_test.go|\
        platform/services/upgrader/upgrader_linux.go|\
        platform/services/upgrader/upgrader_linux_test.go|\
        platform/shared/filestore/filesstore_test.go|\
        platform/shared/filestore/s3store.go|\
        platform/shared/filestore/s3store_test.go|\
        platform/shared/mail/inbucket.go|\
        platform/shared/mail/mail.go|\
        platform/shared/mail/mail_test.go|\
        platform/shared/mfa/mfa.go|\
        platform/shared/templates/templates_test.go|\
        public/model/channel.go|\
        public/model/client4.go|\
        public/model/config.go|\
        public/model/incoming_webhook.go|\
        public/model/license.go|\
        public/model/link_metadata.go|\
        public/model/post.go|\
        public/model/preference.go|\
        public/model/user.go|\
        public/model/utils.go|\
        public/model/websocket_client.go|\
        public/model/websocket_message_test.go|\
        public/plugin/http.go|\
        public/plugin/supervisor_test.go|\
        public/shared/mlog/default.go|\
        public/shared/mlog/global_test.go|\
        public/shared/mlog/mlog.go"<|MERGE_RESOLUTION|>--- conflicted
+++ resolved
@@ -101,15 +101,6 @@
         channels/app/platform/web_hub_test.go|\
         channels/app/slashcommands/command_test.go|\
         channels/app/slashcommands/helper_test.go|\
-<<<<<<< HEAD
-        channels/app/status.go|\
-        channels/app/status_test.go|\
-        channels/app/support_packet_test.go|\
-        channels/app/syncables.go|\
-        channels/app/team.go|\
-=======
-        channels/app/team_test.go|\
->>>>>>> 2f5b70bf
         channels/app/upload.go|\
         channels/jobs/batch_worker_test.go|\
         channels/store/localcachelayer/channel_layer.go|\

--- conflicted
+++ resolved
@@ -98,10 +98,6 @@
         channels/app/migrations.go|\
         channels/app/permissions.go|\
         channels/app/permissions_test.go|\
-<<<<<<< HEAD
-=======
-        channels/app/platform/cluster_handlers.go|\
->>>>>>> f0280d6d
         channels/app/platform/helper_test.go|\
         channels/app/platform/license.go|\
         channels/app/platform/link_cache.go|\

// Copyright (c) 2015-present Mattermost, Inc. All Rights Reserved.
// See LICENSE.txt for license information.

//go:build enterprise

package enterprise

import (
	// Needed to ensure the init() method in the EE gets run
	_ "github.com/mattermost/enterprise/account_migration"
	// Needed to ensure the init() method in the EE gets run
	_ "github.com/mattermost/enterprise/cluster"
	// Needed to ensure the init() method in the EE gets run
	_ "github.com/mattermost/enterprise/compliance"
	// Needed to ensure the init() method in the EE gets run
	_ "github.com/mattermost/enterprise/data_retention"
	// Needed to ensure the init() method in the EE gets run
	_ "github.com/mattermost/enterprise/ldap"
	// Needed to ensure the init() method in the EE gets run
	_ "github.com/mattermost/enterprise/cloud"
	// Needed to ensure the init() method in the EE gets run
	_ "github.com/mattermost/enterprise/notification"
	// Needed to ensure the init() method in the EE gets run
	_ "github.com/mattermost/enterprise/oauth/google"
	// Needed to ensure the init() method in the EE gets run
	_ "github.com/mattermost/enterprise/oauth/office365"
	// Needed to ensure the init() method in the EE gets run
	_ "github.com/mattermost/enterprise/saml"
	// Needed to ensure the init() method in the EE gets run
	_ "github.com/mattermost/enterprise/oauth/openid"
	// Needed to ensure the init() method in the EE gets run
	_ "github.com/mattermost/enterprise/license"
	// Needed to ensure the init() method in the EE gets run
	_ "github.com/mattermost/enterprise/ip_filtering"
	// Needed to ensure the init() method in the EE gets run
	_ "github.com/mattermost/enterprise/outgoing_oauth_connections"
	// Needed to ensure the init() method in the EE gets run
	_ "github.com/mattermost/enterprise/access_control"
	// Needed to ensure the init() method in the EE gets run
	_ "github.com/mattermost/enterprise/message_export"
	// Needed to ensure the init() method in the EE gets run
	_ "github.com/mattermost/enterprise/message_export/actiance_export"
	// Needed to ensure the init() method in the EE gets run
	_ "github.com/mattermost/enterprise/push_proxy"
	// Needed to ensure the init() method in the EE gets run
	_ "github.com/mattermost/enterprise/message_export/csv_export"
	// Needed to ensure the init() method in the EE gets run
	_ "github.com/mattermost/enterprise/message_export/global_relay_export"
	// Needed to ensure the init() method in the EE gets run
<<<<<<< HEAD
	_ "github.com/mattermost/enterprise/autotranslation"
=======
	_ "github.com/mattermost/enterprise/intune"
>>>>>>> b6138952
)<|MERGE_RESOLUTION|>--- conflicted
+++ resolved
@@ -47,9 +47,7 @@
 	// Needed to ensure the init() method in the EE gets run
 	_ "github.com/mattermost/enterprise/message_export/global_relay_export"
 	// Needed to ensure the init() method in the EE gets run
-<<<<<<< HEAD
 	_ "github.com/mattermost/enterprise/autotranslation"
-=======
+	// Needed to ensure the init() method in the EE gets run
 	_ "github.com/mattermost/enterprise/intune"
->>>>>>> b6138952
 )
// Copyright (c) 2015-present Mattermost, Inc. All Rights Reserved.
// See LICENSE.enterprise for license information.

package message_export

import (
	"encoding/json"
	"errors"
	"fmt"
	"os"
	"time"

	"github.com/mattermost/mattermost/server/v8/enterprise/internal/file"

	"github.com/mattermost/mattermost/server/v8/enterprise/message_export/actiance_export"
	"github.com/mattermost/mattermost/server/v8/enterprise/message_export/csv_export"
	"github.com/mattermost/mattermost/server/v8/enterprise/message_export/global_relay_export"
	"github.com/mattermost/mattermost/server/v8/platform/shared/filestore"

	"strconv"

	"github.com/mattermost/mattermost/server/public/model"
	"github.com/mattermost/mattermost/server/public/shared/mlog"
	"github.com/mattermost/mattermost/server/public/shared/request"
	"github.com/mattermost/mattermost/server/v8/channels/app"
	"github.com/mattermost/mattermost/server/v8/einterfaces"
	ejobs "github.com/mattermost/mattermost/server/v8/einterfaces/jobs"
	"github.com/mattermost/mattermost/server/v8/enterprise/message_export/shared"
)

const GlobalRelayExportFilename = "global-relay.zip"

type MessageExportInterfaceImpl struct {
	Server *app.Server
}

type MessageExportJobInterfaceImpl struct {
	Server *app.Server
}

func init() {
	app.RegisterJobsMessageExportJobInterface(func(s *app.Server) ejobs.MessageExportJobInterface {
		return &MessageExportJobInterfaceImpl{s}
	})
	app.RegisterMessageExportInterface(func(app *app.App) einterfaces.MessageExportInterface {
		return &MessageExportInterfaceImpl{app.Srv()}
	})
}

func (m *MessageExportInterfaceImpl) StartSynchronizeJob(rctx request.CTX, exportFromTimestamp int64) (*model.Job, *model.AppError) {
	// if a valid export time was specified, put it in the job data
	jobData := make(map[string]string)
	if exportFromTimestamp >= 0 {
		jobData[JobDataBatchStartTimestamp] = strconv.FormatInt(exportFromTimestamp, 10)
	}

	// passing nil for job data will cause the worker to inherit start time from previously successful job
	job, err := m.Server.Jobs.CreateJob(rctx, model.JobTypeMessageExport, jobData)
	if err != nil {
		return nil, err
	}

	ticker := time.NewTicker(time.Second)
	defer ticker.Stop()

	for job.Status == model.JobStatusPending ||
		job.Status == model.JobStatusInProgress ||
		job.Status == model.JobStatusCancelRequested {
		select {
		case <-ticker.C:
			job, err = m.Server.Jobs.GetJob(rctx, job.Id)
			if err != nil {
				return nil, err
			}
		case <-rctx.Context().Done():
			return nil, model.NewAppError("StartSynchronizeJob", "ent.jobs.start_synchronize_job.timeout", nil, "", 0).Wrap(rctx.Context().Err())
		}
	}

	return job, nil
}

<<<<<<< HEAD
func (m *MessageExportInterfaceImpl) RunExport(rctx request.CTX, exportType string, since int64, limit int) (warningCount int, appErr *model.AppError) {
	var err error
	data := shared.JobData{
		ExportType:              exportType,
		BatchStartTime:          since,
		BatchEndTime:            model.GetMillis(),
		ChannelBatchSize:        *m.Server.Config().MessageExportSettings.ChannelBatchSize,
		ChannelHistoryBatchSize: *m.Server.Config().MessageExportSettings.ChannelHistoryBatchSize,
	}
	reportProgress := func(message string) {
		rctx.Logger().Debug(message)
	}
	data, err = shared.GetInitialExportPeriodData(rctx, shared.NewMessageExportStore(m.Server.Store()), data, reportProgress)
	if err != nil {
		return warningCount, model.NewAppError("RunExport", "ent.message_export.calculate_channel_exports.app_error", nil, "", http.StatusInternalServerError).Wrap(err)
	}

	fileBackend := m.Server.FileBackend()
	templatesDir, ok := fileutils.FindDir("templates")
	if !ok {
		return warningCount, model.NewAppError("RunExport", "ent.compliance.run_export.template_watcher.appError", nil, "", http.StatusAccepted)
	}
	t, err := templates.New(templatesDir)
	if err != nil {
		return warningCount, model.NewAppError("RunExport", "ent.compliance.run_export.template_watcher.appError", nil, "", http.StatusAccepted).Wrap(err)
	}
	jobParams := shared.BackendParams{
		Config:        m.Server.Config(),
		Store:         shared.NewMessageExportStore(m.Server.Store()),
		FileBackend:   fileBackend,
		HtmlTemplates: t,
	}

	data, err = GetDataForBatch(rctx, data, jobParams)
	if err != nil {
		return warningCount, model.NewAppError("RunExport", "ent.message_export.run_export.app_error", nil, "", http.StatusInternalServerError).Wrap(err)
	}

	var res shared.RunExportResults
	res, err = RunExportByType(rctx, ExportParams{
		ExportType:             exportType,
		ChannelMetadata:        data.ChannelMetadata,
		ChannelMemberHistories: data.ChannelMemberHistories,
		PostsToExport:          data.PostsToExport,
		BatchPath:              data.BatchPath,
		BatchStartTime:         data.BatchStartTime,
		BatchEndTime:           data.BatchEndTime,
	}, jobParams)

	if err != nil {
		appErr = model.NewAppError("RunExport", "ent.message_export.run_export.app_error", nil, "", http.StatusInternalServerError).Wrap(err)
	}

	return res.NumWarnings, appErr
}

=======
>>>>>>> 4c5bbe8d
func RunBatch(rctx request.CTX, data shared.JobData, params shared.BackendParams) (shared.RunExportResults, shared.JobData, error) {
	var err error
	var res shared.RunExportResults
	data, err = GetDataForBatch(rctx, data, params)
	if err != nil {
		return res, data, err
	}

	if data.Finished {
		return res, data, nil
	}

	// Now write the data to the export type.
	res, err = RunExportByType(rctx, DataToExportParams(data), params)
	if err != nil {
		return res, data, err
	}

	data.TotalWarningCount += res.NumWarnings
	data.BatchStartTime = data.BatchEndTime

	return res, data, err
}

// GetDataForBatch gets the posts for this batch and updates JobData with the current state.
func GetDataForBatch(rctx request.CTX, data shared.JobData, params shared.BackendParams) (shared.JobData, error) {
	var err error
	// Using BatchSize+1 is a trick to test whether or not we've reached the final batch.
	data.PostsToExport, data.Cursor, err = params.Store.Compliance().MessageExport(rctx, data.Cursor, data.BatchSize+1)
	if err != nil {
		return data, err
	}

	if len(data.PostsToExport) == data.BatchSize+1 {
		// We still have posts after this current batch.
		// Remove the last post, we have to leave it for the next batch.
		lastPostIdx := len(data.PostsToExport) - 1
		data.PostsToExport = data.PostsToExport[:lastPostIdx]
		lastPostIdx = len(data.PostsToExport) - 1
		data.Cursor.LastPostUpdateAt = *data.PostsToExport[lastPostIdx].PostUpdateAt
		data.Cursor.LastPostId = *data.PostsToExport[lastPostIdx].PostId
		data.BatchEndTime = data.Cursor.LastPostUpdateAt
	} else {
		// We've reached the final batch; we need to include all join/leave events that occur after the lastpost.
		// This will let us also pick up the joins/leaves that occur after lastPostUpdateAt but before JobEndTime.
		data.BatchEndTime = data.JobEndTime
	}

	if len(data.PostsToExport) == 0 {
		data.Finished = true
		return data, nil
	}

	rctx.Logger().Debug("Found posts to export", mlog.Int("num_posts", len(data.PostsToExport)))
	data.TotalPostsExported += len(data.PostsToExport)
	data.BatchNumber++
	data.BatchPath = shared.GetBatchPath(data.ExportDir, data.BatchStartTime, data.BatchEndTime, data.BatchNumber)

	return data, nil
}

type ExportParams struct {
	ExportType             string
	ChannelMetadata        map[string]*shared.MetadataChannel
	ChannelMemberHistories map[string][]*model.ChannelMemberHistoryResult
	PostsToExport          []*model.MessageExport
	BatchPath              string
	BatchStartTime         int64
	BatchEndTime           int64
}

func DataToExportParams(data shared.JobData) ExportParams {
	return ExportParams{
		ExportType:             data.ExportType,
		ChannelMetadata:        data.ChannelMetadata,
		ChannelMemberHistories: data.ChannelMemberHistories,
		PostsToExport:          data.PostsToExport,
		BatchPath:              data.BatchPath,
		BatchStartTime:         data.BatchStartTime,
		BatchEndTime:           data.BatchEndTime,
	}
}

func RunExportByType(rctx request.CTX, p ExportParams, b shared.BackendParams) (results shared.RunExportResults, err error) {
	preparePosts(rctx, p.PostsToExport)

	switch p.ExportType {
	case model.ComplianceExportTypeCsv:
		rctx.Logger().Debug("Exporting CSV")
		results.NumWarnings, err = csv_export.CsvExport(rctx, p.PostsToExport, b.Store, b.ExportBackend, b.FileAttachmentBackend, p.BatchPath)
		return results, err

	case model.ComplianceExportTypeActiance:
		rctx.Logger().Debug("Exporting Actiance")
		return actiance_export.ActianceExport(rctx, actiance_export.Params{
			ChannelMetadata:        p.ChannelMetadata,
			Posts:                  p.PostsToExport,
			ChannelMemberHistories: p.ChannelMemberHistories,
			BatchPath:              p.BatchPath,
			BatchStartTime:         p.BatchStartTime,
			BatchEndTime:           p.BatchEndTime,
			Db:                     b.Store,
			FileAttachmentBackend:  b.FileAttachmentBackend,
			ExportBackend:          b.ExportBackend,
		})

	case model.ComplianceExportTypeGlobalrelay, model.ComplianceExportTypeGlobalrelayZip:
		rctx.Logger().Debug("Exporting GlobalRelay")
		f, err := os.CreateTemp("", "")
		if err != nil {
			return results, fmt.Errorf("unable to open the temporary export file: %w", err)
		}
		defer file.DeleteTemp(rctx.Logger(), f)

		var attachmentsRemovedPostIDs []string
		attachmentsRemovedPostIDs, results.NumWarnings, err = global_relay_export.GlobalRelayExport(rctx, p.PostsToExport, b.Store, b.FileAttachmentBackend, f, b.HtmlTemplates)
		if err != nil {
			return results, err
		}

		_, err = f.Seek(0, 0)
		if err != nil {
			return results, fmt.Errorf("unable to re-read the Global Relay temporary export file: %w", err)
		}

		if p.ExportType == model.ComplianceExportTypeGlobalrelayZip {
			// Try to disable the write timeout for the potentially big export file.
			_, err = filestore.TryWriteFileContext(rctx.Context(), b.FileAttachmentBackend, f, p.BatchPath)
			if err != nil {
				return results, fmt.Errorf("unable to write the global relay file: %w", err)
			}
		} else {
			err = global_relay_export.Deliver(f, b.Config)
			if err != nil {
				return results, err
			}
		}

		if len(attachmentsRemovedPostIDs) > 0 {
			rctx.Logger().Warn("Global Relay Attachments Removed because they were too large to send to Global Relay",
				mlog.Int("number_of_attachments_removed", len(attachmentsRemovedPostIDs)))
			rctx.Logger().Warn("List of posts which had attachments removed",
				mlog.Array("post_ids", attachmentsRemovedPostIDs))
			return results, nil
		}
	default:
		return results, errors.New("Unknown output format: " + p.ExportType)
	}

	return results, nil
}

func preparePosts(rctx request.CTX, postsToExport []*model.MessageExport) {
	// go through all the posts and if the post's props contain 'from_bot' - override the IsBot field, since it's possible that the sender is not a user, but was a Bot and vise-versa
	for _, post := range postsToExport {
		if post.PostProps != nil {
			props := map[string]any{}

			if json.Unmarshal([]byte(*post.PostProps), &props) == nil {
				if val, ok := props["from_bot"]; ok {
					post.IsBot = val == "true"
				}
			}
		}

		// Team info can be null for DM/GM channels.
		if post.TeamId == nil {
			post.TeamId = new(string)
		}
		if post.TeamName == nil {
			post.TeamName = new(string)
		}
		if post.TeamDisplayName == nil {
			post.TeamDisplayName = new(string)
		}

		// make sure user information is present. Set defaults and log an error otherwise.
		if post.ChannelId == nil {
			rctx.Logger().Warn("ChannelId is missing for post", mlog.String("post_id", *post.PostId))
			post.ChannelId = new(string)
		}
		if post.ChannelName == nil {
			rctx.Logger().Warn("ChannelName is missing for post", mlog.String("post_id", *post.PostId))
			post.ChannelName = new(string)
		}
		if post.ChannelDisplayName == nil {
			rctx.Logger().Warn("ChannelDisplayName is missing for post", mlog.String("post_id", *post.PostId))
			post.ChannelDisplayName = new(string)
		}
		if post.ChannelType == nil {
			rctx.Logger().Warn("ChannelType is missing for post", mlog.String("post_id", *post.PostId))
			post.ChannelType = new(model.ChannelType)
		}

		if post.UserId == nil {
			rctx.Logger().Warn("UserId is missing for post", mlog.String("post_id", *post.PostId))
			post.UserId = new(string)
		}
		if post.UserEmail == nil {
			rctx.Logger().Warn("UserEmail is missing for post", mlog.String("post_id", *post.PostId))
			post.UserEmail = new(string)
		}
		if post.Username == nil {
			rctx.Logger().Warn("Username is missing for post", mlog.String("post_id", *post.PostId))
			post.Username = new(string)
		}

		if post.PostType == nil {
			rctx.Logger().Warn("Type is missing for post", mlog.String("post_id", *post.PostId))
			post.PostType = new(string)
		}
		if post.PostMessage == nil {
			rctx.Logger().Warn("Message is missing for post", mlog.String("post_id", *post.PostId))
			post.PostMessage = new(string)
		}
		if post.PostCreateAt == nil {
			rctx.Logger().Warn("CreateAt is missing for post", mlog.String("post_id", *post.PostId))
			post.PostCreateAt = new(int64)
		}
	}
}<|MERGE_RESOLUTION|>--- conflicted
+++ resolved
@@ -80,65 +80,6 @@
 	return job, nil
 }
 
-<<<<<<< HEAD
-func (m *MessageExportInterfaceImpl) RunExport(rctx request.CTX, exportType string, since int64, limit int) (warningCount int, appErr *model.AppError) {
-	var err error
-	data := shared.JobData{
-		ExportType:              exportType,
-		BatchStartTime:          since,
-		BatchEndTime:            model.GetMillis(),
-		ChannelBatchSize:        *m.Server.Config().MessageExportSettings.ChannelBatchSize,
-		ChannelHistoryBatchSize: *m.Server.Config().MessageExportSettings.ChannelHistoryBatchSize,
-	}
-	reportProgress := func(message string) {
-		rctx.Logger().Debug(message)
-	}
-	data, err = shared.GetInitialExportPeriodData(rctx, shared.NewMessageExportStore(m.Server.Store()), data, reportProgress)
-	if err != nil {
-		return warningCount, model.NewAppError("RunExport", "ent.message_export.calculate_channel_exports.app_error", nil, "", http.StatusInternalServerError).Wrap(err)
-	}
-
-	fileBackend := m.Server.FileBackend()
-	templatesDir, ok := fileutils.FindDir("templates")
-	if !ok {
-		return warningCount, model.NewAppError("RunExport", "ent.compliance.run_export.template_watcher.appError", nil, "", http.StatusAccepted)
-	}
-	t, err := templates.New(templatesDir)
-	if err != nil {
-		return warningCount, model.NewAppError("RunExport", "ent.compliance.run_export.template_watcher.appError", nil, "", http.StatusAccepted).Wrap(err)
-	}
-	jobParams := shared.BackendParams{
-		Config:        m.Server.Config(),
-		Store:         shared.NewMessageExportStore(m.Server.Store()),
-		FileBackend:   fileBackend,
-		HtmlTemplates: t,
-	}
-
-	data, err = GetDataForBatch(rctx, data, jobParams)
-	if err != nil {
-		return warningCount, model.NewAppError("RunExport", "ent.message_export.run_export.app_error", nil, "", http.StatusInternalServerError).Wrap(err)
-	}
-
-	var res shared.RunExportResults
-	res, err = RunExportByType(rctx, ExportParams{
-		ExportType:             exportType,
-		ChannelMetadata:        data.ChannelMetadata,
-		ChannelMemberHistories: data.ChannelMemberHistories,
-		PostsToExport:          data.PostsToExport,
-		BatchPath:              data.BatchPath,
-		BatchStartTime:         data.BatchStartTime,
-		BatchEndTime:           data.BatchEndTime,
-	}, jobParams)
-
-	if err != nil {
-		appErr = model.NewAppError("RunExport", "ent.message_export.run_export.app_error", nil, "", http.StatusInternalServerError).Wrap(err)
-	}
-
-	return res.NumWarnings, appErr
-}
-
-=======
->>>>>>> 4c5bbe8d
 func RunBatch(rctx request.CTX, data shared.JobData, params shared.BackendParams) (shared.RunExportResults, shared.JobData, error) {
 	var err error
 	var res shared.RunExportResults

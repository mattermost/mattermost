// Copyright (c) 2015-present Mattermost, Inc. All Rights Reserved.
// See LICENSE.enterprise for license information.

package actiance_export

import (
	"archive/zip"
	"bytes"
	"encoding/json"
	"encoding/xml"
	"fmt"
	"io"
	"os"
	"sort"
	"strings"
	"time"

	"github.com/mattermost/mattermost/server/v8/enterprise/internal/file"

	"github.com/mattermost/mattermost/server/public/model"
	"github.com/mattermost/mattermost/server/public/shared/mlog"
	"github.com/mattermost/mattermost/server/public/shared/request"
	"github.com/mattermost/mattermost/server/v8/enterprise/message_export/shared"
	"github.com/mattermost/mattermost/server/v8/platform/shared/filestore"
)

const (
	XMLNS                   = "http://www.w3.org/2001/XMLSchema-instance"
	ActianceExportFilename  = "actiance_export.xml"
	ActianceWarningFilename = "warning.txt"
)

// The root-level element of an actiance export
type RootNode struct {
	XMLName  xml.Name        `xml:"FileDump"`
	XMLNS    string          `xml:"xmlns:xsi,attr"` // this should default to "http://www.w3.org/2001/XMLSchema-instance"
	Channels []ChannelExport // one element per channel (open or invite-only), group message, or direct message
}

// The Conversation element indicates an ad hoc IM conversation or a group chat room.
// The messages from a persistent chat room are exported once a day so that a Conversation entry contains the messages posted to a chat room from 12:00:00 AM to 11:59:59 PM
type ChannelExport struct {
	XMLName      xml.Name     `xml:"Conversation"`
	Perspective  string       `xml:"Perspective,attr"` // the value of this attribute doesn't seem to matter. Using the channel name makes the export more human readable
	ChannelId    string       `xml:"-"`                // the unique id of the channel
	RoomId       string       `xml:"RoomID"`
	StartTime    int64        `xml:"StartTimeUTC"` // utc timestamp (seconds), start of export period or create time of channel, whichever is greater. Example: 1366611728.
	JoinEvents   []JoinExport // start with a list of all users who were present in the channel during the export period
	Elements     []any
	UploadStarts []*FileUploadStartExport
	UploadStops  []*FileUploadStopExport
	LeaveEvents  []LeaveExport // finish with a list of all users who were present in the channel during the export period
	EndTime      int64         `xml:"EndTimeUTC"` // utc timestamp (seconds), end of export period or delete time of channel, whichever is lesser. Example: 1366611728.
}

// The ParticipantEntered element indicates each user who participates in a conversation.
// For chat rooms, there must be one ParticipantEntered element for each user present in the chat room at the beginning of the reporting period
type JoinExport struct {
	XMLName          xml.Name `xml:"ParticipantEntered"`
	UserEmail        string   `xml:"LoginName"`   // the email of the person that joined the channel
	UserType         string   `xml:"UserType"`    // the type of the user that joined the channel
	JoinTime         int64    `xml:"DateTimeUTC"` // utc timestamp (seconds), time at which the user joined. Example: 1366611728
	CorporateEmailID string   `xml:"CorporateEmailID"`
}

// The ParticipantLeft element indicates the user who leaves an active IM or chat room conversation.
// For chat rooms, there must be one ParticipantLeft element for each user present in the chat room at the end of the reporting period.
type LeaveExport struct {
	XMLName          xml.Name `xml:"ParticipantLeft"`
	UserEmail        string   `xml:"LoginName"`   // the email of the person that left the channel
	UserType         string   `xml:"UserType"`    // the type of the user that left the channel
	LeaveTime        int64    `xml:"DateTimeUTC"` // utc timestamp (seconds), time at which the user left. Example: 1366611728
	CorporateEmailID string   `xml:"CorporateEmailID"`
}

// The Message element indicates the message sent by a user
type PostExport struct {
	XMLName      xml.Name `xml:"Message"`
	UserEmail    string   `xml:"LoginName"`    // the email of the person that sent the post
	UserType     string   `xml:"UserType"`     // the type of the person that sent the post
	PostTime     int64    `xml:"DateTimeUTC"`  // utc timestamp (seconds), time at which the user sent the post. Example: 1366611728
	Message      string   `xml:"Content"`      // the text body of the post
	PreviewsPost string   `xml:"PreviewsPost"` // the post id of the post that is previewed by the permalink preview feature
}

// The FileTransferStarted element indicates the beginning of a file transfer in a conversation
type FileUploadStartExport struct {
	XMLName         xml.Name `xml:"FileTransferStarted"`
	UserEmail       string   `xml:"LoginName"`    // the email of the person that sent the file
	UploadStartTime int64    `xml:"DateTimeUTC"`  // utc timestamp (seconds), time at which the user started the upload. Example: 1366611728
	Filename        string   `xml:"UserFileName"` // the name of the file that was uploaded
	FilePath        string   `xml:"FileName"`     // the path to the file, as stored on the server
}

// The FileTransferEnded element indicates the end of a file transfer in a conversation
type FileUploadStopExport struct {
	XMLName        xml.Name `xml:"FileTransferEnded"`
	UserEmail      string   `xml:"LoginName"`    // the email of the person that sent the file
	UploadStopTime int64    `xml:"DateTimeUTC"`  // utc timestamp (seconds), time at which the user finished the upload. Example: 1366611728
	Filename       string   `xml:"UserFileName"` // the name of the file that was uploaded
	FilePath       string   `xml:"FileName"`     // the path to the file, as stored on the server
	Status         string   `xml:"Status"`       // set to either "Completed" or "Failed" depending on the outcome of the upload operation
}

type Params struct {
	ChannelMetadata        map[string]*shared.MetadataChannel
	Posts                  []*model.MessageExport
	ChannelMemberHistories map[string][]*model.ChannelMemberHistoryResult
	BatchPath              string
	BatchStartTime         int64
	BatchEndTime           int64
	Db                     shared.MessageExportStore
	FileAttachmentBackend  filestore.FileBackend
	ExportBackend          filestore.FileBackend
}

func ActianceExport(rctx request.CTX, p Params) (shared.RunExportResults, error) {
	start := time.Now()

	// postAuthorsByChannel is a map so that we don't store duplicate authors
	postAuthorsByChannel := make(map[string]map[string]shared.ChannelMember)
	metadata := shared.Metadata{
		Channels:         p.ChannelMetadata,
		MessagesCount:    0,
		AttachmentsCount: 0,
		StartTime:        0,
		EndTime:          0,
	}
	elementsByChannel := make(map[string][]any)
	allUploadedFiles := make([]*model.FileInfo, 0)
	channelsInThisBatch := make(map[string]bool)
	results := shared.RunExportResults{}

	for _, post := range p.Posts {
		if post == nil {
			results.IgnoredPosts++
			rctx.Logger().Warn("ignored a nil post reference in the list")
			continue
		}

		isDeleted := false
		channelId := *post.ChannelId
		channelsInThisBatch[channelId] = true

		elementsByChannel[channelId] = append(elementsByChannel[channelId], postToExportEntry(post, post.PostCreateAt, *post.PostMessage))

		if post.PostDeleteAt != nil && *post.PostDeleteAt > 0 && post.PostProps != nil {
			props := make(map[string]any)
			if json.Unmarshal([]byte(*post.PostProps), &props) == nil {
				if _, ok := props[model.PostPropsDeleteBy]; ok {
					isDeleted = true
					elementsByChannel[channelId] = append(elementsByChannel[channelId], postToExportEntry(post,
						post.PostDeleteAt, "delete "+*post.PostMessage))
				}
			}
		}

		startUploads, stopUploads, uploadedFiles, deleteFileMessages, err := postToAttachmentsEntries(post, p.Db)
		if err != nil {
			return results, err
		}
		elementsByChannel[channelId] = append(elementsByChannel[channelId], startUploads...)
		elementsByChannel[channelId] = append(elementsByChannel[channelId], stopUploads...)
		elementsByChannel[channelId] = append(elementsByChannel[channelId], deleteFileMessages...)

		allUploadedFiles = append(allUploadedFiles, uploadedFiles...)

		if err := metadata.UpdateCounts(channelId, 1, len(uploadedFiles)); err != nil {
			return results, err
		}

		if _, ok := postAuthorsByChannel[channelId]; !ok {
			postAuthorsByChannel[channelId] = make(map[string]shared.ChannelMember)
		}
		postAuthorsByChannel[channelId][*post.UserId] = shared.ChannelMember{
			Email:    *post.UserEmail,
			UserId:   *post.UserId,
			IsBot:    post.IsBot,
			Username: *post.Username,
		}

		if isDeleted {
			results.DeletedPosts++
		} else if *post.PostUpdateAt > *post.PostCreateAt {
			results.UpdatedPosts++
		} else {
			results.CreatedPosts++
		}
	}

	// If the channel is not in channelsInThisBatch (i.e. if it didn't have a post), we need to check if it had
	// user activity between this batch's startTime-endTime. If so, add it to the channelsInThisBatch.
	for id := range p.ChannelMetadata {
		if !channelsInThisBatch[id] {
			if channelHasActivity(p.ChannelMemberHistories[id], p.BatchStartTime, p.BatchEndTime) {
				channelsInThisBatch[id] = true
			}
		}
	}

	// Build the channel exports for the channels that had post or user join/leave activity this batch.
	channelExports := make([]ChannelExport, 0, len(channelsInThisBatch))
	for id := range channelsInThisBatch {
		channelExport := buildChannelExport(
			p.BatchStartTime,
			p.BatchEndTime,
			metadata.Channels[id],
			p.ChannelMemberHistories[id],
			postAuthorsByChannel[id],
		)
		channelExport.Elements = elementsByChannel[id]
		channelExports = append(channelExports, *channelExport)
	}

	export := &RootNode{
		XMLNS:    XMLNS,
		Channels: channelExports,
	}

	results.ProcessingPostsMs = time.Since(start).Milliseconds()

	var err error
	results.WriteExportResult, err = writeExport(rctx, export, allUploadedFiles, p.ExportBackend, p.FileAttachmentBackend, p.BatchPath)
	results.NumChannels = len(channelsInThisBatch)
	return results, err
}

func channelHasActivity(cmhs []*model.ChannelMemberHistoryResult, startTime int64, endTime int64) bool {
	for _, cmh := range cmhs {
		if (cmh.JoinTime >= startTime && cmh.JoinTime <= endTime) ||
			(cmh.LeaveTime != nil && *cmh.LeaveTime >= startTime && *cmh.LeaveTime <= endTime) {
			return true
		}
	}
	return false
}

func postToExportEntry(post *model.MessageExport, createTime *int64, message string) *PostExport {
	userType := "user"
	if post.IsBot {
		userType = "bot"
	}
	return &PostExport{
		PostTime:     *createTime,
		Message:      message,
		UserType:     userType,
		UserEmail:    *post.UserEmail,
		PreviewsPost: post.PreviewID(),
	}
}

func postToAttachmentsEntries(post *model.MessageExport, db shared.MessageExportStore) ([]any, []any, []*model.FileInfo, []any, error) {
	// if the post included any files, we need to add special elements to the export.
	if len(post.PostFileIds) == 0 {
		return nil, nil, nil, nil, nil
	}

	fileInfos, err := db.FileInfo().GetForPost(*post.PostId, true, true, false)
	if err != nil {
		return nil, nil, nil, nil, err
	}

	var startUploads []any
	var stopUploads []any
	var deleteFileMessages []any

	var uploadedFiles []*model.FileInfo
	for _, fileInfo := range fileInfos {
		// insert a record of the file upload into the export file
		// path to exported file is relative to the xml file, so it's just the name of the exported file
		startUploads = append(startUploads, &FileUploadStartExport{
			UserEmail:       *post.UserEmail,
			Filename:        fileInfo.Name,
			FilePath:        fileInfo.Path,
			UploadStartTime: *post.PostCreateAt,
		})

		stopUploads = append(stopUploads, &FileUploadStopExport{
			UserEmail:      *post.UserEmail,
			Filename:       fileInfo.Name,
			FilePath:       fileInfo.Path,
			UploadStopTime: *post.PostCreateAt,
			Status:         "Completed",
		})

		if fileInfo.DeleteAt > 0 && post.PostDeleteAt != nil {
			deleteFileMessages = append(deleteFileMessages, postToExportEntry(post, post.PostDeleteAt, "delete "+fileInfo.Path))
		}

		uploadedFiles = append(uploadedFiles, fileInfo)
	}
	return startUploads, stopUploads, uploadedFiles, deleteFileMessages, nil
}

func buildChannelExport(startTime int64, endTime int64, channel *shared.MetadataChannel,
	channelMembersHistory []*model.ChannelMemberHistoryResult, postAuthors map[string]shared.ChannelMember) *ChannelExport {
	channelExport := ChannelExport{
		ChannelId:   channel.ChannelId,
		RoomId:      fmt.Sprintf("%v - %v - %v", shared.ChannelTypeDisplayName(channel.ChannelType), channel.ChannelName, channel.ChannelId),
		StartTime:   startTime,
		EndTime:     endTime,
		Perspective: channel.ChannelDisplayName,
	}

	joins, leaves := shared.GetJoinsAndLeavesForChannel(startTime, endTime, channelMembersHistory, postAuthors)
	type StillJoinedInfo struct {
		Time int64
		Type string
	}
	stillJoined := map[string]StillJoinedInfo{}
	for _, join := range joins {
		userType := "user"
		if join.IsBot {
			userType = "bot"
		}
		channelExport.JoinEvents = append(channelExport.JoinEvents, JoinExport{
			JoinTime:         join.Datetime,
			UserEmail:        join.Email,
			UserType:         userType,
			CorporateEmailID: join.Email,
		})
		if value, ok := stillJoined[join.Email]; !ok {
			stillJoined[join.Email] = StillJoinedInfo{Time: join.Datetime, Type: userType}
		} else {
			if join.Datetime > value.Time {
				stillJoined[join.Email] = StillJoinedInfo{Time: join.Datetime, Type: userType}
			}
		}
	}
	for _, leave := range leaves {
		userType := "user"
		if leave.IsBot {
			userType = "bot"
		}
		channelExport.LeaveEvents = append(channelExport.LeaveEvents, LeaveExport{
			LeaveTime:        leave.Datetime,
			UserEmail:        leave.Email,
			UserType:         userType,
			CorporateEmailID: leave.Email,
		})
		if leave.Datetime > stillJoined[leave.Email].Time {
			delete(stillJoined, leave.Email)
		}
	}

	for email := range stillJoined {
		channelExport.LeaveEvents = append(channelExport.LeaveEvents, LeaveExport{
			LeaveTime:        endTime,
			UserEmail:        email,
			UserType:         stillJoined[email].Type,
			CorporateEmailID: email,
		})
	}

	sort.Slice(channelExport.JoinEvents, func(i, j int) bool {
		if channelExport.JoinEvents[i].JoinTime == channelExport.JoinEvents[j].JoinTime {
			return channelExport.JoinEvents[i].UserEmail < channelExport.JoinEvents[j].UserEmail
		}
		return channelExport.JoinEvents[i].JoinTime < channelExport.JoinEvents[j].JoinTime
	})

	sort.Slice(channelExport.LeaveEvents, func(i, j int) bool {
		if channelExport.LeaveEvents[i].LeaveTime == channelExport.LeaveEvents[j].LeaveTime {
			return channelExport.LeaveEvents[i].UserEmail < channelExport.LeaveEvents[j].UserEmail
		}
		return channelExport.LeaveEvents[i].LeaveTime < channelExport.LeaveEvents[j].LeaveTime
	})

	return &channelExport
}

<<<<<<< HEAD
func writeExport(rctx request.CTX, export *RootNode, uploadedFiles []*model.FileInfo, exportBackend filestore.FileBackend, fileAttachmentBackend filestore.FileBackend, batchPath string) (res shared.WriteExportResult, err error) {
=======
func writeExport(rctx request.CTX, export *RootNode, uploadedFiles []*model.FileInfo, exportBackend filestore.FileBackend, fileAttachmentBackend filestore.FileBackend, batchPath string) (shared.WriteExportResult, error) {
	res := shared.WriteExportResult{}
>>>>>>> c23708a2
	start := time.Now()
	// marshal the export object to xml
	xmlData := &bytes.Buffer{}
	xmlData.WriteString(xml.Header)

	enc := xml.NewEncoder(xmlData)
	enc.Indent("", "  ")
<<<<<<< HEAD
	if err = enc.Encode(export); err != nil {
		return res, fmt.Errorf("unable to convert export to XML: %w", err)
	}
	if err = enc.Flush(); err != nil {
=======
	if err := enc.Encode(export); err != nil {
		return res, fmt.Errorf("unable to convert export to XML: %w", err)
	}
	if err := enc.Flush(); err != nil {
>>>>>>> c23708a2
		return res, fmt.Errorf("unable to flush the XML encoder: %w", err)
	}

	// Write this batch to a tmp zip, then copy the zip to the export directory.
	// Using a 2M buffer because the file backend may be s3 and this optimizes speed and
	// memory usage, see: https://github.com/mattermost/mattermost/pull/26629
	buf := make([]byte, 1024*1024*2)
	temp, err := os.CreateTemp("", "compliance-export-batch-*.zip")
	if err != nil {
		return res, fmt.Errorf("unable to create the batch temporary file: %w", err)
	}
	defer file.DeleteTemp(rctx.Logger(), temp)

	zipFile := zip.NewWriter(temp)
	w, err := zipFile.Create(ActianceExportFilename)
	if err != nil {
		return res, fmt.Errorf("unable to create the xml file in the zipFile created with the batch temporary file: %w", err)
	}
	if _, err = io.CopyBuffer(w, xmlData, buf); err != nil {
		return res, fmt.Errorf("unable to write into the zipFile created with the batch temporary file: %w", err)
	}
	res.ProcessingXmlMs = time.Since(start).Milliseconds()

	start = time.Now()

	var missingFiles []string
	for _, fileInfo := range uploadedFiles {
		var attachmentReader io.ReadCloser
		attachmentReader, err = fileAttachmentBackend.Reader(fileInfo.Path)
		if err != nil {
			missingFiles = append(missingFiles, "Warning:"+shared.MissingFileMessage+" - "+fileInfo.Path)
			rctx.Logger().Warn(shared.MissingFileMessage, mlog.String("filename", fileInfo.Path))
			continue
		}

		// There could be many uploadedFiles, so be careful about closing readers.
		if err = func() error {
			defer attachmentReader.Close()
			var zipWriter io.Writer
			zipWriter, err = zipFile.Create(fileInfo.Path)
			if err != nil {
				return err
			}

			// CopyBuffer works with dirty buffers, no need to clear it.
			if _, err = io.CopyBuffer(zipWriter, attachmentReader, buf); err != nil {
				return err
			}

			return nil
		}(); err != nil {
			return res, fmt.Errorf("unable to write into the zipFile created with the batch temporary file: %w", err)
		}
	}

	res.TransferringFilesMs = time.Since(start).Milliseconds()
	res.NumWarnings = len(missingFiles)
	if res.NumWarnings > 0 {
		var w io.Writer
		w, err = zipFile.Create(ActianceWarningFilename)
		if err != nil {
			return res, fmt.Errorf("unable to create the warning file in the zipFile created with the batch temporary file: %w", err)
		}
		r := strings.NewReader(strings.Join(missingFiles, "\n"))
		if _, err = io.CopyBuffer(w, r, buf); err != nil {
			return res, fmt.Errorf("unable to write into the zipFile created with the batch temporary file: %w", err)
		}
	}

	if err = zipFile.Close(); err != nil {
		return res, fmt.Errorf("unable to close the zipFile created with the batch temporary file: %w", err)
	}

	_, err = temp.Seek(0, io.SeekStart)
	if err != nil {
		return res, fmt.Errorf("unable to seek to the beginning of the the batch temporary file: %w", err)
	}

	start = time.Now()

	// Try to write the file without a timeout due to the potential size of the file.
	_, err = filestore.TryWriteFileContext(rctx.Context(), exportBackend, temp, batchPath)
	if err != nil {
		return res, fmt.Errorf("unable to transfer the batch zip to the file backend: %w", err)
	}

	res.TransferringZipMs = time.Since(start).Milliseconds()

	return res, nil
}<|MERGE_RESOLUTION|>--- conflicted
+++ resolved
@@ -369,12 +369,8 @@
 	return &channelExport
 }
 
-<<<<<<< HEAD
-func writeExport(rctx request.CTX, export *RootNode, uploadedFiles []*model.FileInfo, exportBackend filestore.FileBackend, fileAttachmentBackend filestore.FileBackend, batchPath string) (res shared.WriteExportResult, err error) {
-=======
 func writeExport(rctx request.CTX, export *RootNode, uploadedFiles []*model.FileInfo, exportBackend filestore.FileBackend, fileAttachmentBackend filestore.FileBackend, batchPath string) (shared.WriteExportResult, error) {
 	res := shared.WriteExportResult{}
->>>>>>> c23708a2
 	start := time.Now()
 	// marshal the export object to xml
 	xmlData := &bytes.Buffer{}
@@ -382,17 +378,10 @@
 
 	enc := xml.NewEncoder(xmlData)
 	enc.Indent("", "  ")
-<<<<<<< HEAD
 	if err = enc.Encode(export); err != nil {
 		return res, fmt.Errorf("unable to convert export to XML: %w", err)
 	}
 	if err = enc.Flush(); err != nil {
-=======
-	if err := enc.Encode(export); err != nil {
-		return res, fmt.Errorf("unable to convert export to XML: %w", err)
-	}
-	if err := enc.Flush(); err != nil {
->>>>>>> c23708a2
 		return res, fmt.Errorf("unable to flush the XML encoder: %w", err)
 	}
 

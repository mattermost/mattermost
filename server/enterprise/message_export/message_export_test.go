--- conflicted
+++ resolved
@@ -279,75 +279,6 @@
 	})
 }
 
-<<<<<<< HEAD
-=======
-func getMostRecentJobWithId(t *testing.T, th *api4.TestHelper, id string) *model.Job {
-	list, _, err := th.SystemAdminClient.GetJobsByType(context.Background(), "message_export", 0, 1)
-	require.NoError(t, err)
-	require.Len(t, list, 1)
-	require.Equal(t, id, list[0].Id)
-	return list[0]
-}
-
-func checkJobForStatus(t *testing.T, th *api4.TestHelper, id string, status string) {
-	doneChan := make(chan bool)
-	var job *model.Job
-	go func() {
-		defer close(doneChan)
-		for {
-			job = getMostRecentJobWithId(t, th, id)
-			if job.Status == status {
-				break
-			}
-			time.Sleep(1 * time.Second)
-		}
-		require.Equal(t, status, job.Status)
-	}()
-	select {
-	case <-doneChan:
-	case <-time.After(5 * time.Second):
-		require.True(t, false, "expected job's status to be %s, got %s", status, job.Status)
-	}
-}
-
-func runJobForTest(t *testing.T, th *api4.TestHelper, jobData map[string]string) *model.Job {
-	job, _, err := th.SystemAdminClient.CreateJob(context.Background(),
-		&model.Job{Type: "message_export", Data: jobData})
-	require.NoError(t, err)
-	// poll until completion
-	checkJobForStatus(t, th, job.Id, "success")
-	job = getMostRecentJobWithId(t, th, job.Id)
-	return job
-}
-
-func setup(t *testing.T) *api4.TestHelper {
-	jobs.DefaultWatcherPollingInterval = 100
-	th := api4.SetupEnterprise(t).InitBasic()
-	th.App.Srv().SetLicense(model.NewTestLicense("message_export"))
-	messageExportImpl := MessageExportJobInterfaceImpl{th.App.Srv()}
-	th.App.Srv().Jobs.RegisterJobType(model.JobTypeMessageExport, messageExportImpl.MakeWorker(), messageExportImpl.MakeScheduler())
-
-	err := th.App.Srv().Jobs.StartWorkers()
-	require.NoError(t, err)
-
-	err = th.App.Srv().Jobs.StartSchedulers()
-	require.NoError(t, err)
-
-	return th
-}
-
-// jobDataInvariantsShouldBeEqual tests that the parts of the job.Data that shouldn't change, don't change.
-func jobDataInvariantsShouldBeEqual(t *testing.T, expected map[string]string, received map[string]string) {
-	require.Equal(t, expected[shared.JobDataExportType], received[shared.JobDataExportType])
-	require.Equal(t, expected[shared.JobDataBatchSize], received[shared.JobDataBatchSize])
-	require.Equal(t, expected[shared.JobDataChannelBatchSize], received[shared.JobDataChannelBatchSize])
-	require.Equal(t, expected[shared.JobDataChannelHistoryBatchSize], received[shared.JobDataChannelHistoryBatchSize])
-	require.Equal(t, expected[shared.JobDataExportDir], received[shared.JobDataExportDir])
-	require.Equal(t, expected[shared.JobDataJobEndTime], received[shared.JobDataJobEndTime])
-	require.Equal(t, expected[shared.JobDataJobStartTime], received[shared.JobDataJobStartTime])
-}
-
->>>>>>> d9186fae
 func TestRunExportJobE2EByType(t *testing.T) {
 	t.Run("no dedicated export filestore", func(t *testing.T) {
 		exportTempDir, err := os.MkdirTemp("", "")
@@ -632,7 +563,6 @@
 					assert.NoError(t, err)
 				}()
 
-<<<<<<< HEAD
 				ret := setupAndRunE2ETestType1(t, th, model.ComplianceExportTypeActiance, attachmentDir,
 					exportDir, attachmentBackend, exportBackend, tt.testStopping)
 				channel2 := ret.channels[0]
@@ -646,304 +576,6 @@
 				contents := ret.contents
 				jobEndTime := ret.jobEndTime
 				batches := ret.batches
-=======
-				// This tests (reading the files exported and testing the exported xml):
-				//  - job system exports the complete time from beginning to end; i.e., it doesn't use the post updateAt values as the bounds, it uses the start time and end time of the job.
-				//  - job system uses previous job's end time as the start for the next batch
-				//  - user joins and leaves before the first post in the first batch (but after the job start time)
-				//  - user joins and leaves before the first post in the second batch
-				//  - user joins and leaves before the first post in the last batch
-				//  - user joins and leaves after the last post in the last batch (but before the job end time)
-				//  - channel with no posts but user activity (one user joins and leaves after start of batch period but before first post)
-				//  - channel with no posts but user activity (one user leaves after last post but before end of batch period)
-				//  - worked, but making sure we test for it specifically in e2e:
-				//    - exports with multiple channels (this wasn't tested before)
-				//    - user joins before job start time and stays (should record user's original join time, not the start of the job)
-				//    - attachments are recorded with correct names in the xml and content in the files
-				//    - a post from a user who wasn't a member in the channel creates a record for the user entering the channel at the start of the batch and leaving at the end of the batch (to be discussed with end user, this seems wrong)
-
-				// Also tests the `BatchSize+1` logic in the worker, because we have 9 posts and batch size of 3.
-
-				th.App.UpdateConfig(func(cfg *model.Config) {
-					*cfg.MessageExportSettings.EnableExport = true
-					*cfg.MessageExportSettings.ExportFromTimestamp = 0
-					*cfg.MessageExportSettings.BatchSize = 3
-					*cfg.MessageExportSettings.ExportFormat = model.ComplianceExportTypeActiance
-					*cfg.FileSettings.DriverName = model.ImageDriverLocal
-					*cfg.FileSettings.Directory = attachmentDir
-
-					if exportDir != attachmentDir {
-						*cfg.FileSettings.DedicatedExportStore = true
-						*cfg.FileSettings.ExportDriverName = model.ImageDriverLocal
-						*cfg.FileSettings.ExportDirectory = exportDir
-					}
-				})
-
-				// Users:
-				users := make([]*model.User, 0)
-				user, err := th.App.Srv().Store().User().Save(th.Context, &model.User{
-					Username: "user1",
-					Email:    "user1@email",
-				})
-				require.NoError(t, err)
-				users = append(users, user)
-				user, err = th.App.Srv().Store().User().Save(th.Context, &model.User{
-					Username: "user2",
-					Email:    "user2@email",
-				})
-				require.NoError(t, err)
-				users = append(users, user)
-				user, err = th.App.Srv().Store().User().Save(th.Context, &model.User{
-					Username: "user3",
-					Email:    "user3@email",
-				})
-				require.NoError(t, err)
-				users = append(users, user)
-				user, err = th.App.Srv().Store().User().Save(th.Context, &model.User{
-					Username: "user4",
-					Email:    "user4@email",
-				})
-				require.NoError(t, err)
-				users = append(users, user)
-				user, err = th.App.Srv().Store().User().Save(th.Context, &model.User{
-					Username: "user5",
-					Email:    "user5@email",
-				})
-				require.NoError(t, err)
-				users = append(users, user)
-				user, err = th.App.Srv().Store().User().Save(th.Context, &model.User{
-					Username: "user6",
-					Email:    "user6@email",
-				})
-				require.NoError(t, err)
-				users = append(users, user)
-				user, err = th.App.Srv().Store().User().Save(th.Context, &model.User{
-					Username: "user7",
-					Email:    "user7@email",
-				})
-				require.NoError(t, err)
-				users = append(users, user)
-				user, err = th.App.Srv().Store().User().Save(th.Context, &model.User{
-					Username: "user8",
-					Email:    "user8@email",
-				})
-				require.NoError(t, err)
-				users = append(users, user)
-
-				channel2, err := th.App.Srv().Store().Channel().Save(th.Context, &model.Channel{
-					DisplayName: "the Channel Two",
-					Name:        "channel_two_name",
-					Type:        model.ChannelTypePrivate,
-					TeamId:      th.BasicTeam.Id,
-					CreatorId:   th.BasicUser.Id,
-				}, 999)
-				require.NoError(t, err)
-
-				// channel3 will have only one user leaving during export time
-				channel3, err := th.App.Srv().Store().Channel().Save(th.Context, &model.Channel{
-					DisplayName: "the Channel Three",
-					Name:        "channel_three_name",
-					Type:        model.ChannelTypeOpen,
-					TeamId:      th.BasicTeam.Id,
-					CreatorId:   th.BasicUser.Id,
-				}, 999)
-				require.NoError(t, err)
-
-				// channel4 will have only one user joining during export time
-				channel4, err := th.App.Srv().Store().Channel().Save(th.Context, &model.Channel{
-					DisplayName: "the Channel Four",
-					Name:        "channel_four_name",
-					Type:        model.ChannelTypeOpen,
-					TeamId:      th.BasicTeam.Id,
-					CreatorId:   th.BasicUser.Id,
-				}, 999)
-				require.NoError(t, err)
-
-				start := model.GetMillis()
-
-				// Save 9 posts so that we have the following batches:
-				createUpdateTimes := []int64{
-					start + 10, start + 14, start + 20, // batch 1: start-20, posts start at 10
-					start + 23, start + 25, start + 30, // batch 2: 20-30, posts start at 23
-					start + 36, start + 37, start + 40, // batch 3: 30-40, posts start at 36
-				}
-
-				type joinLeave struct {
-					join  int64
-					leave int64
-				}
-				jl := []joinLeave{
-					{start - 5, 0},           // user 1 never leaves
-					{start + 7, start + 8},   // user 2 joins and leaves before first post (but after startTime)
-					{start + 11, start + 15}, // user 3 joins and leaves during first batch
-					{start + 21, start + 22}, // user 4 joins and leaves during second batch but before second batch's post
-					{start + 32, start + 35}, // user 5 joins and leaves during third batch but before third batch's post
-					{start + 55, start + 57}, // user 6 joins and leaves after the last batch's last post but before when export is run
-					{start - 100, start + 5}, // user 7 joins channel3 before start time and leaves before batch 1
-					{start + 59, 0},          // user 8 joins channel4 after batch 3 (but before end)
-				}
-
-				// user 1 joins before start time and stays (and posts)
-				err = th.App.Srv().Store().ChannelMemberHistory().LogJoinEvent(users[0].Id, channel2.Id, jl[0].join)
-				require.NoError(t, err)
-				// user 2 joins and leaves before first post (but after startTime)
-				err = th.App.Srv().Store().ChannelMemberHistory().LogJoinEvent(users[1].Id, channel2.Id, jl[1].join)
-				require.NoError(t, err)
-				err = th.App.Srv().Store().ChannelMemberHistory().LogLeaveEvent(users[1].Id, channel2.Id, jl[1].leave)
-				require.NoError(t, err)
-				// user 3 joins and leaves during first batch
-				err = th.App.Srv().Store().ChannelMemberHistory().LogJoinEvent(users[2].Id, channel2.Id, jl[2].join)
-				require.NoError(t, err)
-				err = th.App.Srv().Store().ChannelMemberHistory().LogLeaveEvent(users[2].Id, channel2.Id, jl[2].leave)
-				require.NoError(t, err)
-				// user 4 joins and leaves during second batch but before second batch's post
-				err = th.App.Srv().Store().ChannelMemberHistory().LogJoinEvent(users[3].Id, channel2.Id, jl[3].join)
-				require.NoError(t, err)
-				err = th.App.Srv().Store().ChannelMemberHistory().LogLeaveEvent(users[3].Id, channel2.Id, jl[3].leave)
-				// user 5 joins and leaves during third batch but before third batch's post
-				require.NoError(t, err)
-				err = th.App.Srv().Store().ChannelMemberHistory().LogJoinEvent(users[4].Id, channel2.Id, jl[4].join)
-				require.NoError(t, err)
-				err = th.App.Srv().Store().ChannelMemberHistory().LogLeaveEvent(users[4].Id, channel2.Id, jl[4].leave)
-				require.NoError(t, err)
-				// user 6 joins and leaves after the last batch's last post
-				err = th.App.Srv().Store().ChannelMemberHistory().LogJoinEvent(users[5].Id, channel2.Id, jl[5].join)
-				require.NoError(t, err)
-				err = th.App.Srv().Store().ChannelMemberHistory().LogLeaveEvent(users[5].Id, channel2.Id, jl[5].leave)
-				require.NoError(t, err)
-
-				// user 7 joins channel3 before start time and leaves before batch 1
-				err = th.App.Srv().Store().ChannelMemberHistory().LogJoinEvent(users[6].Id, channel3.Id, start-100)
-				require.NoError(t, err)
-				err = th.App.Srv().Store().ChannelMemberHistory().LogLeaveEvent(users[6].Id, channel3.Id, start+5)
-				require.NoError(t, err)
-				// user 8 joins channel4 after batch 3 (but before end)
-				err = th.App.Srv().Store().ChannelMemberHistory().LogJoinEvent(users[7].Id, channel4.Id, start+59)
-				require.NoError(t, err)
-
-				count, err := th.App.Srv().Store().Post().AnalyticsPostCount(&model.PostCountOptions{ExcludeSystemPosts: true, SincePostID: "", SinceUpdateAt: start})
-				require.NoError(t, err)
-				require.Equal(t, 0, int(count))
-
-				var attachments []*model.FileInfo
-				var contents []string
-				var posts []*model.Post
-				for i, updateAt := range createUpdateTimes {
-					post, err2 := th.App.Srv().Store().Post().Save(th.Context, &model.Post{
-						ChannelId: channel2.Id,
-						UserId:    users[0].Id,
-						Message:   fmt.Sprintf("message %d", i),
-						CreateAt:  updateAt,
-						UpdateAt:  updateAt,
-						FileIds:   []string{fmt.Sprintf("test%d", i)},
-					})
-					require.NoError(t, err2)
-					posts = append(posts, post)
-					time.Sleep(1 * time.Millisecond)
-
-					attachmentContent := fmt.Sprintf("Hello there %d", i)
-					attachmentPath := fmt.Sprintf("path/to/attachments/file_%d.txt", i)
-					_, err = attachmentBackend.WriteFile(bytes.NewBufferString(attachmentContent), attachmentPath)
-					require.NoError(t, err)
-
-					info, err2 := th.App.Srv().Store().FileInfo().Save(th.Context, &model.FileInfo{
-						Id:        model.NewId(),
-						CreatorId: post.UserId,
-						PostId:    post.Id,
-						CreateAt:  updateAt,
-						UpdateAt:  updateAt,
-						Path:      attachmentPath,
-					})
-					require.NoError(t, err2)
-					attachments = append(attachments, info)
-					contents = append(contents, attachmentContent)
-				}
-
-				// Test that it's picking up a previous successful job
-				var previousJob *model.Job
-				previousJob, err = th.App.Srv().Store().Job().GetNewestJobByStatusesAndType([]string{model.JobStatusWarning, model.JobStatusSuccess}, model.JobTypeMessageExport)
-				require.Error(t, err)
-				require.Nil(t, previousJob)
-
-				_, err = th.App.Srv().Store().Job().Save(&model.Job{
-					Id:             "blah",
-					Type:           model.JobTypeMessageExport,
-					Priority:       0,
-					CreateAt:       0,
-					StartAt:        0,
-					LastActivityAt: 0,
-					Status:         model.JobStatusSuccess,
-					Progress:       100,
-					Data:           map[string]string{shared.JobDataBatchStartTime: strconv.Itoa(int(start))},
-				})
-				require.NoError(t, err)
-
-				previousJob, err = th.App.Srv().Store().Job().GetNewestJobByStatusesAndType([]string{model.JobStatusWarning, model.JobStatusSuccess}, model.JobTypeMessageExport)
-				require.NoError(t, err)
-				require.NotNilf(t, previousJob, "prevJob")
-
-				var prevUpdatedAt int64
-				if timestamp, prevExists := previousJob.Data[shared.JobDataBatchStartTime]; prevExists {
-					prevUpdatedAt, err = strconv.ParseInt(timestamp, 10, 64)
-					require.NoError(t, err)
-				}
-				require.Equal(t, prevUpdatedAt, start)
-
-				// check number of messages to be exported
-				count, err = th.App.Srv().Store().Post().AnalyticsPostCount(&model.PostCountOptions{ExcludeSystemPosts: true, SincePostID: "", SinceUpdateAt: start})
-				require.NoError(t, err)
-				require.Equal(t, 9, int(count))
-
-				// move past the last post time
-				time.Sleep(100 * time.Millisecond)
-
-				// Now run the exports
-				var job *model.Job
-				if tt.testStopping {
-					var jobData map[string]string
-					// manually create the job (which will start right away, so we need to wait for it below, after we use its id.
-					job, _, err = th.SystemAdminClient.CreateJob(context.Background(), &model.Job{Type: "message_export"})
-					require.NoError(t, err)
-
-					// Stop the export after the second batch by stopping the Worker.
-					batchCount := 0
-					testEndOfBatchCb = func(worker *MessageExportWorker) {
-						batchCount++
-						if batchCount == 2 {
-							job = getMostRecentJobWithId(t, th, job.Id)
-							jobData = job.Data
-
-							// let the job continue, but stop Worker, check we went back to Pending, then start the Worker.
-							go func() {
-								worker.Stop()
-								checkJobForStatus(t, th, job.Id, model.JobStatusPending)
-								worker.Run()
-								checkJobForStatus(t, th, job.Id, model.JobStatusInProgress)
-							}()
-						}
-					}
-
-					// Wait for the rest of the exports to finish
-					checkJobForStatus(t, th, job.Id, model.JobStatusSuccess)
-					job = getMostRecentJobWithId(t, th, job.Id)
-					testEndOfBatchCb = nil
-					jobDataInvariantsShouldBeEqual(t, jobData, job.Data)
-				} else {
-					job = runJobForTest(t, th, nil)
-				}
-
-				warnings, err := strconv.Atoi(job.Data[shared.JobDataWarningCount])
-				require.NoError(t, err)
-				require.Equal(t, 0, warnings)
-
-				numExported, err := strconv.Atoi(job.Data[shared.JobDataMessagesExported])
-				require.NoError(t, err)
-				require.Equal(t, 9, numExported)
-
-				jobExportDir := job.Data[shared.JobDataExportDir]
-				jobEndTime, err := strconv.ParseInt(job.Data[shared.JobDataJobEndTime], 10, 64)
-				require.NoError(t, err)
->>>>>>> d9186fae
 
 				// Expected data:
 				//  - batch1 has two channels, and we're not sure which will come first. What a pain.
@@ -1319,145 +951,7 @@
 			posts[1].Id, createUpdateTimes[1],
 			jobEndTime, jobEndTime, jobEndTime)
 
-<<<<<<< HEAD
 		zipBytes, err := exportBackend.ReadFile(batches[0])
-=======
-		// Users:
-		users := make([]*model.User, 0)
-		user, err := th.App.Srv().Store().User().Save(th.Context, &model.User{
-			Username: "user1",
-			Email:    "user1@email",
-		})
-		require.NoError(t, err)
-		users = append(users, user)
-		user, err = th.App.Srv().Store().User().Save(th.Context, &model.User{
-			Username: "user2",
-			Email:    "user2@email",
-		})
-		require.NoError(t, err)
-		users = append(users, user)
-
-		channel2, err := th.App.Srv().Store().Channel().Save(th.Context, &model.Channel{
-			DisplayName: "the Channel Two",
-			Name:        "channel_two_name",
-			Type:        model.ChannelTypePrivate,
-			TeamId:      th.BasicTeam.Id,
-			CreatorId:   th.BasicUser.Id,
-		}, 999)
-		require.NoError(t, err)
-
-		start := model.GetMillis()
-
-		createUpdateTimes := []int64{start + 10, start + 14}
-
-		type joinLeave struct {
-			join  int64
-			leave int64
-		}
-		jl := []joinLeave{
-			{start - 5, 0}, // user 1 never leaves
-		}
-
-		// user 1 joins before start time and stays (and posts)
-		err = th.App.Srv().Store().ChannelMemberHistory().LogJoinEvent(users[0].Id, channel2.Id, jl[0].join)
-		require.NoError(t, err)
-
-		count, err := th.App.Srv().Store().Post().AnalyticsPostCount(&model.PostCountOptions{ExcludeSystemPosts: true, SincePostID: "", SinceUpdateAt: start})
-		require.NoError(t, err)
-		require.Equal(t, 0, int(count))
-
-		var posts []*model.Post
-
-		// first post from user 1 (member)
-		post, err := th.App.Srv().Store().Post().Save(th.Context, &model.Post{
-			ChannelId: channel2.Id,
-			UserId:    users[0].Id,
-			Message:   "message 1",
-			CreateAt:  createUpdateTimes[0],
-			UpdateAt:  createUpdateTimes[0],
-		})
-		require.NoError(t, err)
-		posts = append(posts, post)
-		time.Sleep(1 * time.Millisecond)
-
-		post, err = th.App.Srv().Store().Post().Save(th.Context, &model.Post{
-			ChannelId: channel2.Id,
-			UserId:    users[1].Id,
-			Message:   "message 2",
-			CreateAt:  createUpdateTimes[1],
-			UpdateAt:  createUpdateTimes[1],
-		})
-		require.NoError(t, err)
-		posts = append(posts, post)
-		time.Sleep(1 * time.Millisecond)
-
-		// Test that it's picking up a previous successful job
-		var previousJob *model.Job
-		previousJob, err = th.App.Srv().Store().Job().GetNewestJobByStatusesAndType([]string{model.JobStatusWarning, model.JobStatusSuccess}, model.JobTypeMessageExport)
-		require.Error(t, err)
-		require.Nil(t, previousJob)
-
-		_, err = th.App.Srv().Store().Job().Save(&model.Job{
-			Id:             "blah",
-			Type:           model.JobTypeMessageExport,
-			Priority:       0,
-			CreateAt:       0,
-			StartAt:        0,
-			LastActivityAt: 0,
-			Status:         model.JobStatusSuccess,
-			Progress:       100,
-			Data:           map[string]string{shared.JobDataBatchStartTime: strconv.Itoa(int(start))},
-		})
-		require.NoError(t, err)
-
-		previousJob, err = th.App.Srv().Store().Job().GetNewestJobByStatusesAndType([]string{model.JobStatusWarning, model.JobStatusSuccess}, model.JobTypeMessageExport)
-		require.NoError(t, err)
-		require.NotNilf(t, previousJob, "prevJob")
-
-		var prevUpdatedAt int64
-		if timestamp, prevExists := previousJob.Data[shared.JobDataBatchStartTime]; prevExists {
-			prevUpdatedAt, err = strconv.ParseInt(timestamp, 10, 64)
-			require.NoError(t, err)
-		}
-		require.Equal(t, prevUpdatedAt, start)
-
-		// check number of messages to be exported
-		count, err = th.App.Srv().Store().Post().AnalyticsPostCount(&model.PostCountOptions{ExcludeSystemPosts: true, SincePostID: "", SinceUpdateAt: start})
-		require.NoError(t, err)
-		require.Equal(t, 2, int(count))
-
-		// move past the last post time
-		time.Sleep(30 * time.Millisecond)
-
-		// Now run the exports
-		job := runJobForTest(t, th, nil)
-
-		warnings, err := strconv.Atoi(job.Data[shared.JobDataWarningCount])
-		require.NoError(t, err)
-		require.Equal(t, 0, warnings)
-
-		numExported, err := strconv.ParseInt(job.Data[shared.JobDataMessagesExported], 0, 64)
-		require.NoError(t, err)
-		require.Equal(t, 2, int(numExported))
-
-		jobExportDir := job.Data[shared.JobDataExportDir]
-		jobEndTime, err := strconv.ParseInt(job.Data[shared.JobDataJobEndTime], 10, 64)
-		require.NoError(t, err)
-
-		// Expected data:
-		batch1xml := fmt.Sprintf(strings.TrimSpace(e2eXml2), channel2.Id, start, jl[0].join, start,
-			posts[0].Id, createUpdateTimes[0],
-			posts[1].Id, createUpdateTimes[1],
-			jobEndTime, jobEndTime, jobEndTime)
-
-		batch001 := shared.GetBatchPath(jobExportDir, prevUpdatedAt, jobEndTime, 1)
-		files, err := exportBackend.ListDirectory(jobExportDir)
-		require.NoError(t, err)
-		batches := []string{batch001}
-		require.ElementsMatch(t, batches, files)
-
-		zipBytes, err := exportBackend.ReadFile(batch001)
->>>>>>> d9186fae
 		require.NoError(t, err)
 		zipReader, err := zip.NewReader(bytes.NewReader(zipBytes), int64(len(zipBytes)))
 		require.NoError(t, err)
@@ -1570,22 +1064,12 @@
 		require.NoError(t, err)
 		export := string(exportDataBytes)
 
-<<<<<<< HEAD
 		assert.Equal(t, expectedExport, export)
 	})
 
 	t.Run("actiance e2e 3 - test create, update, delete xml fields", func(t *testing.T) {
 		th := setup(t)
 		defer th.TearDown()
-=======
-		numExported, err := strconv.Atoi(job.Data[shared.JobDataMessagesExported])
-		require.NoError(t, err)
-		require.Equal(t, 8, numExported)
-
-		jobExportDir := job.Data[shared.JobDataExportDir]
-		jobEndTime, err := strconv.ParseInt(job.Data[shared.JobDataJobEndTime], 10, 64)
-		require.NoError(t, err)
->>>>>>> d9186fae
 
 		ret, type3Ret := setupAndRunE2ETestType3(t, th, model.ComplianceExportTypeActiance, attachmentDir, exportDir, attachmentBackend, exportBackend)
 		batches := ret.batches
@@ -2072,19 +1556,14 @@
 		zipReader, err := zip.NewReader(bytes.NewReader(zipBytes), int64(len(zipBytes)))
 		require.NoError(t, err)
 
-<<<<<<< HEAD
 		exportFile, err := zipReader.File[0].Open()
 		assert.NoError(t, err)
 		exportDataBytes, err := io.ReadAll(exportFile)
 		assert.NoError(t, err)
 		err = exportFile.Close()
-=======
-		numExported, err := strconv.Atoi(job.Data[shared.JobDataMessagesExported])
->>>>>>> d9186fae
 		require.NoError(t, err)
 		export := string(exportDataBytes)
 
-<<<<<<< HEAD
 		matched := false
 		for _, perm := range expectedExports {
 			if export == perm {
@@ -2117,10 +1596,6 @@
 		zipBytes, err = exportBackend.ReadFile(batches[1])
 		require.NoError(t, err)
 		zipReader, err = zip.NewReader(bytes.NewReader(zipBytes), int64(len(zipBytes)))
-=======
-		jobExportDir := job.Data[shared.JobDataExportDir]
-		jobEndTime, err := strconv.ParseInt(job.Data[shared.JobDataJobEndTime], 10, 64)
->>>>>>> d9186fae
 		require.NoError(t, err)
 
 		exportFile, err = zipReader.File[0].Open()
@@ -2322,7 +1797,6 @@
 
 		assert.Len(t, strings.Split(export, "\n"), len(allExpected)+1) // +1 for header line
 
-<<<<<<< HEAD
 		for _, expected := range allExpected {
 			assert.Contains(t, export, expected, "expected export to contain: \n%s\n\nExport:\n%s\n", expected, export)
 			if !strings.Contains(export, expected) {
@@ -2334,15 +1808,6 @@
 	t.Run("actiance e2e 5 - test delete and update semantics", func(t *testing.T) {
 		th := setup(t)
 		defer th.TearDown()
-=======
-		numExported, err := strconv.Atoi(job.Data[shared.JobDataMessagesExported])
-		require.NoError(t, err)
-		require.Equal(t, 1, numExported)
-
-		jobExportDir := job.Data[shared.JobDataExportDir]
-		jobEndTime, err := strconv.ParseInt(job.Data[shared.JobDataJobEndTime], 10, 64)
-		require.NoError(t, err)
->>>>>>> d9186fae
 
 		rets, ret5s := setupAndRunE2ETestType5(t, th, model.ComplianceExportTypeActiance, attachmentDir, exportDir, attachmentBackend, exportBackend)
 		posts := rets[0].posts
@@ -2397,27 +1862,6 @@
 		zipBytes = ret5s[1].zipBytes[0]
 		zipBytes2 := ret5s[1].zipBytes[1]
 
-<<<<<<< HEAD
-=======
-		numExported, err = strconv.Atoi(job.Data[shared.JobDataMessagesExported])
-		require.NoError(t, err)
-		require.Equal(t, 2, numExported)
-
-		jobExportDir = job.Data[shared.JobDataExportDir]
-		jobEndTime, err = strconv.ParseInt(job.Data[shared.JobDataJobEndTime], 10, 64)
-		require.NoError(t, err)
-
-		// use the message1 updateAt, because the message0's updateAt is now after
-		batch001 = shared.GetBatchPath(jobExportDir, start, posts[1].UpdateAt, 1)
-		batch002 := shared.GetBatchPath(jobExportDir, posts[1].UpdateAt, jobEndTime, 2)
-		files, err = exportBackend.ListDirectory(jobExportDir)
-		require.NoError(t, err)
-		batches = []string{batch001, batch002}
-		require.ElementsMatch(t, batches, files)
-
-		zipBytes, err = exportBackend.ReadFile(batch001)
-		require.NoError(t, err)
->>>>>>> d9186fae
 		zipReader, err = zip.NewReader(bytes.NewReader(zipBytes), int64(len(zipBytes)))
 		require.NoError(t, err)
 
@@ -2486,35 +1930,6 @@
 		posts = rets[2].posts
 		zipBytes = ret5s[2].zipBytes[0]
 
-<<<<<<< HEAD
-=======
-		// use the config fallback
-		th.App.UpdateConfig(func(cfg *model.Config) {
-			*cfg.MessageExportSettings.ExportFromTimestamp = start
-			*cfg.MessageExportSettings.BatchSize = 10
-		})
-
-		// run the job so that it gets exported.
-		// Now run the exports
-		job = runJobForTest(t, th, nil)
-
-		numExported, err = strconv.Atoi(job.Data[shared.JobDataMessagesExported])
-		require.NoError(t, err)
-		require.Equal(t, 2, numExported)
-
-		jobExportDir = job.Data[shared.JobDataExportDir]
-		jobEndTime, err = strconv.ParseInt(job.Data[shared.JobDataJobEndTime], 10, 64)
-		require.NoError(t, err)
-
-		batch001 = shared.GetBatchPath(jobExportDir, start, jobEndTime, 1)
-		files, err = exportBackend.ListDirectory(jobExportDir)
-		require.NoError(t, err)
-		batches = []string{batch001}
-		require.ElementsMatch(t, batches, files)
-
-		zipBytes, err = exportBackend.ReadFile(batch001)
-		require.NoError(t, err)
->>>>>>> d9186fae
 		zipReader, err = zip.NewReader(bytes.NewReader(zipBytes), int64(len(zipBytes)))
 		require.NoError(t, err)
 
@@ -2550,7 +1965,6 @@
 			Message:   posts[1].Message,
 		}, messages[1])
 
-<<<<<<< HEAD
 		//
 		// Job 4
 		//
@@ -2559,78 +1973,6 @@
 		message0DeleteAt = ret5s[3].message0DeleteAt
 		zipBytes = ret5s[3].zipBytes[0]
 
-=======
-		// Now, clean up outputs for next job
-		err = os.RemoveAll(exportDir)
-		assert.NoError(t, err)
-		err = os.RemoveAll(attachmentDir)
-		assert.NoError(t, err)
-		_, err = th.App.Srv().Store().Job().Delete(job.Id)
-		assert.NoError(t, err)
-
-		time.Sleep(1 * time.Millisecond)
-		start = model.GetMillis()
-
-		count, err = th.App.Srv().Store().Post().AnalyticsPostCount(&model.PostCountOptions{ExcludeSystemPosts: true, SincePostID: "", SinceUpdateAt: start})
-		require.NoError(t, err)
-		require.Equal(t, 0, int(count))
-
-		// post create -- filler
-		post, err = th.App.Srv().Store().Post().Save(th.Context, &model.Post{
-			ChannelId: th.BasicChannel.Id,
-			UserId:    th.BasicUser.Id,
-			Message:   "message 1",
-		})
-		require.NoError(t, err)
-		posts = append(posts, post)
-		time.Sleep(1 * time.Millisecond)
-
-		// post deleted -- first post deleted (the first one exported earlier)
-		message0DeleteAt = model.GetMillis()
-		err = th.App.Srv().Store().Post().Delete(th.Context, posts[0].Id, message0DeleteAt, th.BasicUser.Id)
-		require.NoError(t, err)
-
-		// post updated -- second post updated (the second one exported earlier)
-		_, err = th.App.Srv().Store().Reaction().Save(&model.Reaction{
-			UserId:    th.BasicUser.Id,
-			PostId:    posts[1].Id,
-			EmojiName: "smile",
-			ChannelId: th.BasicChannel.Id,
-		})
-		require.NoError(t, err)
-		updatedPost1, err := th.App.Srv().Store().Post().GetSingle(th.Context, posts[1].Id, false)
-		require.NoError(t, err)
-
-		// use the config fallback
-		th.App.UpdateConfig(func(cfg *model.Config) {
-			*cfg.MessageExportSettings.ExportFromTimestamp = start
-		})
-
-		// check number of messages to be exported
-		count, err = th.App.Srv().Store().Post().AnalyticsPostCount(&model.PostCountOptions{ExcludeSystemPosts: true, SincePostID: "", SinceUpdateAt: start})
-		require.NoError(t, err)
-		require.Equal(t, 3, int(count)) // filler post, deleted post, and updated post
-
-		// Now run the exports
-		job = runJobForTest(t, th, nil)
-
-		numExported, err = strconv.Atoi(job.Data[shared.JobDataMessagesExported])
-		require.NoError(t, err)
-		require.Equal(t, 3, numExported)
-
-		jobExportDir = job.Data[shared.JobDataExportDir]
-		jobEndTime, err = strconv.ParseInt(job.Data[shared.JobDataJobEndTime], 10, 64)
-		require.NoError(t, err)
-
-		batch001 = shared.GetBatchPath(jobExportDir, start, jobEndTime, 1)
-		files, err = exportBackend.ListDirectory(jobExportDir)
-		require.NoError(t, err)
-		batches = []string{batch001}
-		require.ElementsMatch(t, batches, files)
-
-		zipBytes, err = exportBackend.ReadFile(batch001)
-		require.NoError(t, err)
->>>>>>> d9186fae
 		zipReader, err = zip.NewReader(bytes.NewReader(zipBytes), int64(len(zipBytes)))
 		require.NoError(t, err)
 

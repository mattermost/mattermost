// Copyright (c) 2015-present Mattermost, Inc. All Rights Reserved.
// See LICENSE.enterprise for license information.

package metrics

import (
	"database/sql"
	"math"
	"net/url"
	"os"
	"strconv"
	"strings"

	"github.com/go-sql-driver/mysql"

	"github.com/pkg/errors"
	"github.com/prometheus/client_golang/prometheus"
	"github.com/prometheus/client_golang/prometheus/collectors"
	"github.com/prometheus/client_golang/prometheus/promhttp"

	"github.com/mattermost/mattermost/server/public/model"
	"github.com/mattermost/mattermost/server/public/shared/mlog"
	"github.com/mattermost/mattermost/server/v8/channels/app/platform"
	"github.com/mattermost/mattermost/server/v8/einterfaces"
)

const (
	MetricsNamespace                   = "mattermost"
	MetricsSubsystemPosts              = "post"
	MetricsSubsystemDB                 = "db"
	MetricsSubsystemAPI                = "api"
	MetricsSubsystemPlugin             = "plugin"
	MetricsSubsystemHTTP               = "http"
	MetricsSubsystemCluster            = "cluster"
	MetricsSubsystemLogin              = "login"
	MetricsSubsystemCaching            = "cache"
	MetricsSubsystemWebsocket          = "websocket"
	MetricsSubsystemSearch             = "search"
	MetricsSubsystemLogging            = "logging"
	MetricsSubsystemRemoteCluster      = "remote_cluster"
	MetricsSubsystemSharedChannels     = "shared_channels"
	MetricsSubsystemSystem             = "system"
	MetricsSubsystemJobs               = "jobs"
	MetricsSubsystemNotifications      = "notifications"
	MetricsSubsystemClientsMobileApp   = "mobileapp"
	MetricsSubsystemClientsWeb         = "webapp"
	MetricsCloudInstallationLabel      = "installationId"
	MetricsCloudDatabaseClusterLabel   = "databaseClusterName"
	MetricsCloudInstallationGroupLabel = "installationGroupId"
)

type MetricsInterfaceImpl struct {
	Platform *platform.PlatformService

	Registry *prometheus.Registry

	DbMasterConnectionsGauge prometheus.GaugeFunc
	DbReadConnectionsGauge   prometheus.GaugeFunc
	DbSearchConnectionsGauge prometheus.GaugeFunc
	DbReplicaLagGaugeAbs     *prometheus.GaugeVec
	DbReplicaLagGaugeTime    *prometheus.GaugeVec

	PostCreateCounter     prometheus.Counter
	WebhookPostCounter    prometheus.Counter
	PostSentEmailCounter  prometheus.Counter
	PostSentPushCounter   prometheus.Counter
	PostBroadcastCounter  prometheus.Counter
	PostFileAttachCounter prometheus.Counter

	HTTPRequestsCounter prometheus.Counter
	HTTPErrorsCounter   prometheus.Counter
	HTTPWebsocketsGauge *prometheus.GaugeVec

	ClusterRequestsDuration prometheus.Histogram
	ClusterRequestsCounter  prometheus.Counter

	ClusterHealthGauge prometheus.GaugeFunc

	ClusterEventTypeCounters                     *prometheus.CounterVec
	ClusterEventTypePublish                      prometheus.Counter
	ClusterEventTypeStatus                       prometheus.Counter
	ClusterEventTypeInvAll                       prometheus.Counter
	ClusterEventTypeInvReactions                 prometheus.Counter
	ClusterEventTypeInvWebhook                   prometheus.Counter
	ClusterEventTypeInvChannelPosts              prometheus.Counter
	ClusterEventTypeInvChannelMembersNotifyProps prometheus.Counter
	ClusterEventTypeInvChannelMembers            prometheus.Counter
	ClusterEventTypeInvChannelByName             prometheus.Counter
	ClusterEventTypeInvChannel                   prometheus.Counter
	ClusterEventTypeInvUser                      prometheus.Counter
	ClusterEventTypeInvSessions                  prometheus.Counter
	ClusterEventTypeInvRoles                     prometheus.Counter
	ClusterEventTypeOther                        prometheus.Counter

	LoginCounter     prometheus.Counter
	LoginFailCounter prometheus.Counter

	EtagMissCounters *prometheus.CounterVec
	EtagHitCounters  *prometheus.CounterVec

	MemCacheMissCounters         *prometheus.CounterVec
	MemCacheHitCounters          *prometheus.CounterVec
	MemCacheInvalidationCounters *prometheus.CounterVec

	MemCacheHitCounterSession          prometheus.Counter
	MemCacheMissCounterSession         prometheus.Counter
	MemCacheInvalidationCounterSession prometheus.Counter

	WebsocketEventCounters *prometheus.CounterVec

	WebSocketBroadcastCounters                    *prometheus.CounterVec
	WebSocketBroadcastTyping                      prometheus.Counter
	WebSocketBroadcastChannelViewed               prometheus.Counter
	WebSocketBroadcastPosted                      prometheus.Counter
	WebSocketBroadcastNewUser                     prometheus.Counter
	WebSocketBroadcastUserAdded                   prometheus.Counter
	WebSocketBroadcastUserUpdated                 prometheus.Counter
	WebSocketBroadcastUserRemoved                 prometheus.Counter
	WebSocketBroadcastPreferenceChanged           prometheus.Counter
	WebSocketBroadcastephemeralMessage            prometheus.Counter
	WebSocketBroadcastStatusChange                prometheus.Counter
	WebSocketBroadcastHello                       prometheus.Counter
	WebSocketBroadcastResponse                    prometheus.Counter
	WebsocketBroadcastPostEdited                  prometheus.Counter
	WebsocketBroadcastPostDeleted                 prometheus.Counter
	WebsocketBroadcastPostUnread                  prometheus.Counter
	WebsocketBroadcastChannelConverted            prometheus.Counter
	WebsocketBroadcastChannelCreated              prometheus.Counter
	WebsocketBroadcastChannelDeleted              prometheus.Counter
	WebsocketBroadcastChannelRestored             prometheus.Counter
	WebsocketBroadcastChannelUpdated              prometheus.Counter
	WebsocketBroadcastChannelMemberUpdated        prometheus.Counter
	WebsocketBroadcastChannelSchemeUpdated        prometheus.Counter
	WebsocketBroadcastDirectAdded                 prometheus.Counter
	WebsocketBroadcastGroupAdded                  prometheus.Counter
	WebsocketBroadcastAddedToTeam                 prometheus.Counter
	WebsocketBroadcastLeaveTeam                   prometheus.Counter
	WebsocketBroadcastUpdateTeam                  prometheus.Counter
	WebsocketBroadcastDeleteTeam                  prometheus.Counter
	WebsocketBroadcastRestoreTeam                 prometheus.Counter
	WebsocketBroadcastUpdateTeamScheme            prometheus.Counter
	WebsocketBroadcastUserRoleUpdated             prometheus.Counter
	WebsocketBroadcastMemberroleUpdated           prometheus.Counter
	WebsocketBroadcastPreferencesChanged          prometheus.Counter
	WebsocketBroadcastPreferencesDeleted          prometheus.Counter
	WebsocketBroadcastReactionAdded               prometheus.Counter
	WebsocketBroadcastReactionRemoved             prometheus.Counter
	WebsocketBroadcastGroupMemberDelete           prometheus.Counter
	WebsocketBroadcastGroupMemberAdd              prometheus.Counter
	WebsocketBroadcastSidebarCategoryCreated      prometheus.Counter
	WebsocketBroadcastSidebarCategoryUpdated      prometheus.Counter
	WebsocketBroadcastSidebarCategoryDeleted      prometheus.Counter
	WebsocketBroadcastSidebarCategoryOrderUpdated prometheus.Counter
	WebsocketBroadcastThreadUpdated               prometheus.Counter
	WebsocketBroadcastThreadFollowChanged         prometheus.Counter
	WebsocketBroadcastThreadReadChanged           prometheus.Counter
	WebsocketBroadcastDraftCreated                prometheus.Counter
	WebsocketBroadcastDraftUpdated                prometheus.Counter
	WebsocketBroadcastDraftDeleted                prometheus.Counter

	WebSocketBroadcastOther                      prometheus.Counter
	WebSocketBroadcastBufferGauge                *prometheus.GaugeVec
	WebSocketBroadcastBufferUsersRegisteredGauge *prometheus.GaugeVec
	WebSocketReconnectCounter                    *prometheus.CounterVec

	SearchPostSearchesCounter  prometheus.Counter
	SearchPostSearchesDuration prometheus.Histogram
	SearchFileSearchesCounter  prometheus.Counter
	SearchFileSearchesDuration prometheus.Histogram
	StoreTimesHistograms       *prometheus.HistogramVec
	APITimesHistograms         *prometheus.HistogramVec
	SearchPostIndexCounter     prometheus.Counter
	SearchFileIndexCounter     prometheus.Counter
	SearchUserIndexCounter     prometheus.Counter
	SearchChannelIndexCounter  prometheus.Counter
	ActiveUsers                prometheus.Gauge

	PluginHookTimeHistogram            *prometheus.HistogramVec
	PluginMultiHookTimeHistogram       *prometheus.HistogramVec
	PluginMultiHookServerTimeHistogram prometheus.Histogram
	PluginAPITimeHistogram             *prometheus.HistogramVec

	LoggerQueueGauge      *DynamicGauge
	LoggerLoggedCounters  *DynamicCounter
	LoggerErrorCounters   *DynamicCounter
	LoggerDroppedCounters *DynamicCounter
	LoggerBlockedCounters *DynamicCounter

	RemoteClusterMsgSentCounters        *prometheus.CounterVec
	RemoteClusterMsgReceivedCounters    *prometheus.CounterVec
	RemoteClusterMsgErrorsCounter       *prometheus.CounterVec
	RemoteClusterPingTimesHistograms    *prometheus.HistogramVec
	RemoteClusterClockSkewHistograms    *prometheus.HistogramVec
	RemoteClusterConnStateChangeCounter *prometheus.CounterVec

	SharedChannelsSyncCount                   *prometheus.CounterVec
	SharedChannelsTaskInQueueHistogram        prometheus.Histogram
	SharedChannelsQueueSize                   prometheus.Gauge
	SharedChannelsSyncCollectionHistogram     *prometheus.HistogramVec
	SharedChannelsSyncSendHistogram           *prometheus.HistogramVec
	SharedChannelsSyncCollectionStepHistogram *prometheus.HistogramVec
	SharedChannelsSyncSendStepHistogram       *prometheus.HistogramVec

	ServerStartTime prometheus.Gauge

	JobsActive *prometheus.GaugeVec

	NotificationTotalCounters       *prometheus.CounterVec
	NotificationAckCounters         *prometheus.CounterVec
	NotificationSuccessCounters     *prometheus.CounterVec
	NotificationErrorCounters       *prometheus.CounterVec
	NotificationNotSentCounters     *prometheus.CounterVec
	NotificationUnsupportedCounters *prometheus.CounterVec

<<<<<<< HEAD
	ClientTimeToFirstByte        *prometheus.HistogramVec
	ClientFirstContentfulPaint   *prometheus.HistogramVec
	ClientLargestContentfulPaint *prometheus.HistogramVec
	ClientInteractionToNextPaint *prometheus.HistogramVec
	ClientCumulativeLayoutShift  *prometheus.HistogramVec
	ClientLongTasks              *prometheus.CounterVec
	ClientChannelSwitchDuration  *prometheus.HistogramVec
	ClientTeamSwitchDuration     *prometheus.HistogramVec
	ClientRHSLoadDuration        *prometheus.HistogramVec

	MobileClientLoadDuration          *prometheus.HistogramVec
	MobileClientChannelSwitchDuration *prometheus.HistogramVec
	MobileClientTeamSwitchDuration    *prometheus.HistogramVec
=======
	ClientTimeToFirstByte           *prometheus.HistogramVec
	ClientFirstContentfulPaint      *prometheus.HistogramVec
	ClientLargestContentfulPaint    *prometheus.HistogramVec
	ClientInteractionToNextPaint    *prometheus.HistogramVec
	ClientCumulativeLayoutShift     *prometheus.HistogramVec
	ClientLongTasks                 *prometheus.CounterVec
	ClientChannelSwitchDuration     *prometheus.HistogramVec
	ClientTeamSwitchDuration        *prometheus.HistogramVec
	ClientRHSLoadDuration           *prometheus.HistogramVec
	ClientGlobalThreadsLoadDuration *prometheus.HistogramVec
>>>>>>> 1007f5ab
}

func init() {
	platform.RegisterMetricsInterface(func(ps *platform.PlatformService, driver, dataSource string) einterfaces.MetricsInterface {
		return New(ps, driver, dataSource)
	})
}

// New creates a new MetricsInterface. The driver and datasoruce parameters are added during
// migrating configuration store to the new platform service. Once the store and license are migrated,
// we will be able to remove server dependency and lean on platform service during initialization.
func New(ps *platform.PlatformService, driver, dataSource string) *MetricsInterfaceImpl {
	m := &MetricsInterfaceImpl{
		Platform: ps,
	}

	m.Registry = prometheus.NewRegistry()
	options := collectors.ProcessCollectorOpts{
		Namespace: MetricsNamespace,
	}
	m.Registry.MustRegister(collectors.NewProcessCollector(options))
	m.Registry.MustRegister(collectors.NewGoCollector())

	additionalLabels := map[string]string{}
	if os.Getenv("MM_CLOUD_INSTALLATION_ID") != "" {
		additionalLabels[MetricsCloudInstallationLabel] = os.Getenv("MM_CLOUD_INSTALLATION_ID")
		if os.Getenv("MM_CLOUD_GROUP_ID") != "" {
			additionalLabels[MetricsCloudInstallationGroupLabel] = os.Getenv("MM_CLOUD_GROUP_ID")
		}
		cluster, err := extractDBCluster(driver, dataSource)
		if err != nil {
			ps.Log().Warn("Failed to extract DB Cluster label", mlog.Err(err))
		} else {
			additionalLabels[MetricsCloudDatabaseClusterLabel] = cluster
		}
	}
	// Posts Subsystem

	m.PostCreateCounter = prometheus.NewCounter(prometheus.CounterOpts{
		Namespace:   MetricsNamespace,
		Subsystem:   MetricsSubsystemPosts,
		Name:        "total",
		Help:        "The total number of posts created.",
		ConstLabels: additionalLabels,
	})
	m.Registry.MustRegister(m.PostCreateCounter)

	m.WebhookPostCounter = prometheus.NewCounter(prometheus.CounterOpts{
		Namespace:   MetricsNamespace,
		Subsystem:   MetricsSubsystemPosts,
		Name:        "webhooks_total",
		Help:        "Total number of webhook posts created.",
		ConstLabels: additionalLabels,
	})
	m.Registry.MustRegister(m.WebhookPostCounter)

	m.PostSentEmailCounter = prometheus.NewCounter(prometheus.CounterOpts{
		Namespace:   MetricsNamespace,
		Subsystem:   MetricsSubsystemPosts,
		Name:        "emails_sent_total",
		Help:        "The total number of emails sent because a post was created.",
		ConstLabels: additionalLabels,
	})
	m.Registry.MustRegister(m.PostSentEmailCounter)

	m.PostSentPushCounter = prometheus.NewCounter(prometheus.CounterOpts{
		Namespace:   MetricsNamespace,
		Subsystem:   MetricsSubsystemPosts,
		Name:        "pushes_sent_total",
		Help:        "The total number of mobile push notifications sent because a post was created.",
		ConstLabels: additionalLabels,
	})
	m.Registry.MustRegister(m.PostSentPushCounter)

	m.PostBroadcastCounter = prometheus.NewCounter(prometheus.CounterOpts{
		Namespace:   MetricsNamespace,
		Subsystem:   MetricsSubsystemPosts,
		Name:        "broadcasts_total",
		Help:        "The total number of websocket broadcasts sent because a post was created.",
		ConstLabels: additionalLabels,
	})
	m.Registry.MustRegister(m.PostBroadcastCounter)

	m.PostFileAttachCounter = prometheus.NewCounter(prometheus.CounterOpts{
		Namespace:   MetricsNamespace,
		Subsystem:   MetricsSubsystemPosts,
		Name:        "file_attachments_total",
		Help:        "The total number of file attachments created because a post was created.",
		ConstLabels: additionalLabels,
	})
	m.Registry.MustRegister(m.PostFileAttachCounter)

	// Database Subsystem

	m.DbMasterConnectionsGauge = prometheus.NewGaugeFunc(prometheus.GaugeOpts{
		Namespace:   MetricsNamespace,
		Subsystem:   MetricsSubsystemDB,
		Name:        "master_connections_total",
		Help:        "The total number of connections to the master database.",
		ConstLabels: additionalLabels,
	}, func() float64 { return float64(m.Platform.Store.TotalMasterDbConnections()) })
	m.Registry.MustRegister(m.DbMasterConnectionsGauge)

	m.DbReadConnectionsGauge = prometheus.NewGaugeFunc(prometheus.GaugeOpts{
		Namespace:   MetricsNamespace,
		Subsystem:   MetricsSubsystemDB,
		Name:        "read_replica_connections_total",
		Help:        "The total number of connections to all the read replica databases.",
		ConstLabels: additionalLabels,
	}, func() float64 {
		// We use the event hook for total read_replica connections to populate
		// the replica lag metrics.
		// The reason for doing it this way is that the replica lag metrics need the node
		// as a label value, which means we need to populate the metric ourselves. Since this
		// is not an event based metric, we would need to maintain a poller goroutine ourselves
		// to do that. Therefore using the Prometheus in-built metric writer interface helps us
		// to avoid writing that code.
		if m.Platform.IsLeader() {
			err := m.Platform.Store.ReplicaLagAbs()
			if err != nil {
				m.Platform.Log().Warn("ReplicaLagAbs query returned error", mlog.Err(err))
			}
			err = m.Platform.Store.ReplicaLagTime()
			if err != nil {
				m.Platform.Log().Warn("ReplicaLagTime query returned error", mlog.Err(err))
			}
		}

		return float64(m.Platform.Store.TotalReadDbConnections())
	})
	m.Registry.MustRegister(m.DbReadConnectionsGauge)

	m.DbSearchConnectionsGauge = prometheus.NewGaugeFunc(prometheus.GaugeOpts{
		Namespace:   MetricsNamespace,
		Subsystem:   MetricsSubsystemDB,
		Name:        "search_replica_connections_total",
		Help:        "The total number of connections to the search replica database.",
		ConstLabels: additionalLabels,
	}, func() float64 { return float64(m.Platform.Store.TotalSearchDbConnections()) })
	m.Registry.MustRegister(m.DbSearchConnectionsGauge)

	m.DbReplicaLagGaugeAbs = prometheus.NewGaugeVec(
		prometheus.GaugeOpts{
			Namespace:   MetricsNamespace,
			Subsystem:   MetricsSubsystemDB,
			Name:        "replica_lag_abs",
			Help:        "An abstract unit for measuring replica lag.",
			ConstLabels: additionalLabels,
		},
		[]string{"node"},
	)
	m.Registry.MustRegister(m.DbReplicaLagGaugeAbs)

	m.DbReplicaLagGaugeTime = prometheus.NewGaugeVec(
		prometheus.GaugeOpts{
			Namespace:   MetricsNamespace,
			Subsystem:   MetricsSubsystemDB,
			Name:        "replica_lag_time",
			Help:        "A time unit for measuring replica lag.",
			ConstLabels: additionalLabels,
		},
		[]string{"node"},
	)
	m.Registry.MustRegister(m.DbReplicaLagGaugeTime)

	// HTTP Subsystem

	m.HTTPWebsocketsGauge = prometheus.NewGaugeVec(prometheus.GaugeOpts{
		Namespace:   MetricsNamespace,
		Subsystem:   MetricsSubsystemHTTP,
		Name:        "websockets_total",
		Help:        "The total number of websocket connections to this server.",
		ConstLabels: additionalLabels,
	}, []string{"origin_client"})
	m.Registry.MustRegister(m.HTTPWebsocketsGauge)

	m.HTTPRequestsCounter = prometheus.NewCounter(prometheus.CounterOpts{
		Namespace:   MetricsNamespace,
		Subsystem:   MetricsSubsystemHTTP,
		Name:        "requests_total",
		Help:        "The total number of http API requests.",
		ConstLabels: additionalLabels,
	})
	m.Registry.MustRegister(m.HTTPRequestsCounter)

	m.HTTPErrorsCounter = prometheus.NewCounter(prometheus.CounterOpts{
		Namespace:   MetricsNamespace,
		Subsystem:   MetricsSubsystemHTTP,
		Name:        "errors_total",
		Help:        "The total number of http API errors.",
		ConstLabels: additionalLabels,
	})
	m.Registry.MustRegister(m.HTTPErrorsCounter)

	// Cluster Subsystem

	m.ClusterHealthGauge = prometheus.NewGaugeFunc(prometheus.GaugeOpts{
		Namespace:   MetricsNamespace,
		Subsystem:   MetricsSubsystemCluster,
		Name:        "cluster_health_score",
		Help:        "A score that gives an idea of how well it is meeting the soft-real time requirements of the gossip protocol.",
		ConstLabels: additionalLabels,
	}, func() float64 {
		if m.Platform.Cluster() == nil {
			return 0
		}

		return float64(m.Platform.Cluster().HealthScore())
	})
	m.Registry.MustRegister(m.ClusterHealthGauge)

	m.ClusterRequestsCounter = prometheus.NewCounter(prometheus.CounterOpts{
		Namespace:   MetricsNamespace,
		Subsystem:   MetricsSubsystemCluster,
		Name:        "cluster_requests_total",
		Help:        "The total number of inter-node requests.",
		ConstLabels: additionalLabels,
	})
	m.Registry.MustRegister(m.ClusterRequestsCounter)

	m.ClusterRequestsDuration = prometheus.NewHistogram(prometheus.HistogramOpts{
		Namespace:   MetricsNamespace,
		Subsystem:   MetricsSubsystemCluster,
		Name:        "cluster_request_duration_seconds",
		Help:        "The total duration in seconds of the inter-node cluster requests.",
		ConstLabels: additionalLabels,
	})
	m.Registry.MustRegister(m.ClusterRequestsDuration)

	m.ClusterEventTypeCounters = prometheus.NewCounterVec(
		prometheus.CounterOpts{
			Namespace:   MetricsNamespace,
			Subsystem:   MetricsSubsystemCluster,
			Name:        "cluster_event_type_totals",
			Help:        "The total number of cluster requests sent for any type.",
			ConstLabels: additionalLabels,
		},
		[]string{"name"},
	)
	m.Registry.MustRegister(m.ClusterEventTypeCounters)
	m.ClusterEventTypePublish = m.ClusterEventTypeCounters.With(prometheus.Labels{"name": string(model.ClusterEventPublish)})
	m.ClusterEventTypeStatus = m.ClusterEventTypeCounters.With(prometheus.Labels{"name": string(model.ClusterEventUpdateStatus)})
	m.ClusterEventTypeInvAll = m.ClusterEventTypeCounters.With(prometheus.Labels{"name": string(model.ClusterEventInvalidateAllCaches)})
	m.ClusterEventTypeInvReactions = m.ClusterEventTypeCounters.With(prometheus.Labels{"name": string(model.ClusterEventInvalidateCacheForReactions)})
	m.ClusterEventTypeInvChannelMembersNotifyProps = m.ClusterEventTypeCounters.With(prometheus.Labels{"name": string(model.ClusterEventInvalidateCacheForChannelMembersNotifyProps)})
	m.ClusterEventTypeInvChannelByName = m.ClusterEventTypeCounters.With(prometheus.Labels{"name": string(model.ClusterEventInvalidateCacheForChannelByName)})
	m.ClusterEventTypeInvChannel = m.ClusterEventTypeCounters.With(prometheus.Labels{"name": string(model.ClusterEventInvalidateCacheForChannel)})
	m.ClusterEventTypeInvUser = m.ClusterEventTypeCounters.With(prometheus.Labels{"name": string(model.ClusterEventInvalidateCacheForUser)})
	m.ClusterEventTypeInvSessions = m.ClusterEventTypeCounters.With(prometheus.Labels{"name": string(model.ClusterEventClearSessionCacheForUser)})
	m.ClusterEventTypeInvRoles = m.ClusterEventTypeCounters.With(prometheus.Labels{"name": string(model.ClusterEventInvalidateCacheForRoles)})
	m.ClusterEventTypeOther = m.ClusterEventTypeCounters.With(prometheus.Labels{"name": "other"})

	// Login Subsystem

	m.LoginCounter = prometheus.NewCounter(prometheus.CounterOpts{
		Namespace:   MetricsNamespace,
		Subsystem:   MetricsSubsystemLogin,
		Name:        "logins_total",
		Help:        "The total number of successful logins.",
		ConstLabels: additionalLabels,
	})
	m.Registry.MustRegister(m.LoginCounter)

	m.LoginFailCounter = prometheus.NewCounter(prometheus.CounterOpts{
		Namespace:   MetricsNamespace,
		Subsystem:   MetricsSubsystemLogin,
		Name:        "logins_fail_total",
		Help:        "The total number of failed logins.",
		ConstLabels: additionalLabels,
	})
	m.Registry.MustRegister(m.LoginFailCounter)

	// Caching Subsystem

	m.EtagMissCounters = prometheus.NewCounterVec(
		prometheus.CounterOpts{
			Namespace:   MetricsNamespace,
			Subsystem:   MetricsSubsystemCaching,
			Name:        "etag_miss_total",
			Help:        "Total number of etag misses",
			ConstLabels: additionalLabels,
		},
		[]string{"route"},
	)
	m.Registry.MustRegister(m.EtagMissCounters)

	m.EtagHitCounters = prometheus.NewCounterVec(
		prometheus.CounterOpts{
			Namespace:   MetricsNamespace,
			Subsystem:   MetricsSubsystemCaching,
			Name:        "etag_hit_total",
			Help:        "Total number of etag hits (304)",
			ConstLabels: additionalLabels,
		},
		[]string{"route"},
	)
	m.Registry.MustRegister(m.EtagHitCounters)

	m.MemCacheMissCounters = prometheus.NewCounterVec(
		prometheus.CounterOpts{
			Namespace:   MetricsNamespace,
			Subsystem:   MetricsSubsystemCaching,
			Name:        "mem_miss_total",
			Help:        "Total number of memory cache misses",
			ConstLabels: additionalLabels,
		},
		[]string{"name"},
	)
	m.Registry.MustRegister(m.MemCacheMissCounters)
	m.MemCacheMissCounterSession = m.MemCacheMissCounters.With(prometheus.Labels{"name": "Session"})

	m.MemCacheHitCounters = prometheus.NewCounterVec(
		prometheus.CounterOpts{
			Namespace:   MetricsNamespace,
			Subsystem:   MetricsSubsystemCaching,
			Name:        "mem_hit_total",
			Help:        "Total number of memory cache hits",
			ConstLabels: additionalLabels,
		},
		[]string{"name"},
	)
	m.Registry.MustRegister(m.MemCacheHitCounters)
	m.MemCacheHitCounterSession = m.MemCacheHitCounters.With(prometheus.Labels{"name": "Session"})

	m.MemCacheInvalidationCounters = prometheus.NewCounterVec(
		prometheus.CounterOpts{
			Namespace:   MetricsNamespace,
			Subsystem:   MetricsSubsystemCaching,
			Name:        "mem_invalidation_total",
			Help:        "Total number of memory cache invalidations",
			ConstLabels: additionalLabels,
		},
		[]string{"name"},
	)
	m.Registry.MustRegister(m.MemCacheInvalidationCounters)
	m.MemCacheInvalidationCounterSession = m.MemCacheInvalidationCounters.With(prometheus.Labels{"name": "Session"})

	// Websocket Subsystem

	m.WebSocketBroadcastCounters = prometheus.NewCounterVec(
		prometheus.CounterOpts{
			Namespace:   MetricsNamespace,
			Subsystem:   MetricsSubsystemWebsocket,
			Name:        "broadcasts_total",
			Help:        "The total number of websocket broadcasts sent for any type.",
			ConstLabels: additionalLabels,
		},
		[]string{"name"},
	)
	m.Registry.MustRegister(m.WebSocketBroadcastCounters)
	m.WebSocketBroadcastTyping = m.WebSocketBroadcastCounters.With(prometheus.Labels{"name": string(model.WebsocketEventTyping)})
	m.WebSocketBroadcastChannelViewed = m.WebSocketBroadcastCounters.With(prometheus.Labels{"name": string(model.WebsocketEventMultipleChannelsViewed)})
	m.WebSocketBroadcastPosted = m.WebSocketBroadcastCounters.With(prometheus.Labels{"name": string(model.WebsocketEventPosted)})
	m.WebSocketBroadcastNewUser = m.WebSocketBroadcastCounters.With(prometheus.Labels{"name": string(model.WebsocketEventNewUser)})
	m.WebSocketBroadcastUserAdded = m.WebSocketBroadcastCounters.With(prometheus.Labels{"name": string(model.WebsocketEventUserAdded)})
	m.WebSocketBroadcastUserUpdated = m.WebSocketBroadcastCounters.With(prometheus.Labels{"name": string(model.WebsocketEventUserUpdated)})
	m.WebSocketBroadcastUserRemoved = m.WebSocketBroadcastCounters.With(prometheus.Labels{"name": string(model.WebsocketEventUserRemoved)})
	m.WebSocketBroadcastPreferenceChanged = m.WebSocketBroadcastCounters.With(prometheus.Labels{"name": string(model.WebsocketEventPreferenceChanged)})
	m.WebSocketBroadcastephemeralMessage = m.WebSocketBroadcastCounters.With(prometheus.Labels{"name": string(model.WebsocketEventEphemeralMessage)})
	m.WebSocketBroadcastStatusChange = m.WebSocketBroadcastCounters.With(prometheus.Labels{"name": string(model.WebsocketEventStatusChange)})
	m.WebSocketBroadcastHello = m.WebSocketBroadcastCounters.With(prometheus.Labels{"name": string(model.WebsocketEventHello)})
	m.WebSocketBroadcastResponse = m.WebSocketBroadcastCounters.With(prometheus.Labels{"name": string(model.WebsocketEventResponse)})
	m.WebsocketBroadcastPostEdited = m.WebSocketBroadcastCounters.With(prometheus.Labels{"name": string(model.WebsocketEventPostEdited)})
	m.WebsocketBroadcastPostDeleted = m.WebSocketBroadcastCounters.With(prometheus.Labels{"name": string(model.WebsocketEventPostDeleted)})
	m.WebsocketBroadcastPostUnread = m.WebSocketBroadcastCounters.With(prometheus.Labels{"name": string(model.WebsocketEventPostUnread)})
	m.WebsocketBroadcastChannelConverted = m.WebSocketBroadcastCounters.With(prometheus.Labels{"name": string(model.WebsocketEventChannelConverted)})
	m.WebsocketBroadcastChannelCreated = m.WebSocketBroadcastCounters.With(prometheus.Labels{"name": string(model.WebsocketEventChannelCreated)})
	m.WebsocketBroadcastChannelDeleted = m.WebSocketBroadcastCounters.With(prometheus.Labels{"name": string(model.WebsocketEventChannelDeleted)})
	m.WebsocketBroadcastChannelRestored = m.WebSocketBroadcastCounters.With(prometheus.Labels{"name": string(model.WebsocketEventChannelRestored)})
	m.WebsocketBroadcastChannelUpdated = m.WebSocketBroadcastCounters.With(prometheus.Labels{"name": string(model.WebsocketEventChannelUpdated)})
	m.WebsocketBroadcastChannelMemberUpdated = m.WebSocketBroadcastCounters.With(prometheus.Labels{"name": string(model.WebsocketEventChannelMemberUpdated)})
	m.WebsocketBroadcastChannelSchemeUpdated = m.WebSocketBroadcastCounters.With(prometheus.Labels{"name": string(model.WebsocketEventChannelSchemeUpdated)})
	m.WebsocketBroadcastDirectAdded = m.WebSocketBroadcastCounters.With(prometheus.Labels{"name": string(model.WebsocketEventDirectAdded)})
	m.WebsocketBroadcastGroupAdded = m.WebSocketBroadcastCounters.With(prometheus.Labels{"name": string(model.WebsocketEventGroupAdded)})
	m.WebsocketBroadcastAddedToTeam = m.WebSocketBroadcastCounters.With(prometheus.Labels{"name": string(model.WebsocketEventAddedToTeam)})
	m.WebsocketBroadcastLeaveTeam = m.WebSocketBroadcastCounters.With(prometheus.Labels{"name": string(model.WebsocketEventLeaveTeam)})
	m.WebsocketBroadcastUpdateTeam = m.WebSocketBroadcastCounters.With(prometheus.Labels{"name": string(model.WebsocketEventUpdateTeam)})
	m.WebsocketBroadcastDeleteTeam = m.WebSocketBroadcastCounters.With(prometheus.Labels{"name": string(model.WebsocketEventDeleteTeam)})
	m.WebsocketBroadcastRestoreTeam = m.WebSocketBroadcastCounters.With(prometheus.Labels{"name": string(model.WebsocketEventRestoreTeam)})
	m.WebsocketBroadcastUpdateTeamScheme = m.WebSocketBroadcastCounters.With(prometheus.Labels{"name": string(model.WebsocketEventUpdateTeamScheme)})
	m.WebsocketBroadcastUserRoleUpdated = m.WebSocketBroadcastCounters.With(prometheus.Labels{"name": string(model.WebsocketEventUserRoleUpdated)})
	m.WebsocketBroadcastMemberroleUpdated = m.WebSocketBroadcastCounters.With(prometheus.Labels{"name": string(model.WebsocketEventMemberroleUpdated)})
	m.WebsocketBroadcastPreferencesChanged = m.WebSocketBroadcastCounters.With(prometheus.Labels{"name": string(model.WebsocketEventPreferencesChanged)})
	m.WebsocketBroadcastPreferencesDeleted = m.WebSocketBroadcastCounters.With(prometheus.Labels{"name": string(model.WebsocketEventPreferencesDeleted)})
	m.WebsocketBroadcastReactionAdded = m.WebSocketBroadcastCounters.With(prometheus.Labels{"name": string(model.WebsocketEventReactionAdded)})
	m.WebsocketBroadcastReactionRemoved = m.WebSocketBroadcastCounters.With(prometheus.Labels{"name": string(model.WebsocketEventReactionRemoved)})
	m.WebsocketBroadcastGroupMemberDelete = m.WebSocketBroadcastCounters.With(prometheus.Labels{"name": string(model.WebsocketEventGroupMemberDelete)})
	m.WebsocketBroadcastGroupMemberAdd = m.WebSocketBroadcastCounters.With(prometheus.Labels{"name": string(model.WebsocketEventGroupMemberAdd)})
	m.WebsocketBroadcastSidebarCategoryCreated = m.WebSocketBroadcastCounters.With(prometheus.Labels{"name": string(model.WebsocketEventSidebarCategoryCreated)})
	m.WebsocketBroadcastSidebarCategoryUpdated = m.WebSocketBroadcastCounters.With(prometheus.Labels{"name": string(model.WebsocketEventSidebarCategoryUpdated)})
	m.WebsocketBroadcastSidebarCategoryDeleted = m.WebSocketBroadcastCounters.With(prometheus.Labels{"name": string(model.WebsocketEventSidebarCategoryDeleted)})
	m.WebsocketBroadcastSidebarCategoryOrderUpdated = m.WebSocketBroadcastCounters.With(prometheus.Labels{"name": string(model.WebsocketEventSidebarCategoryOrderUpdated)})
	m.WebsocketBroadcastThreadUpdated = m.WebSocketBroadcastCounters.With(prometheus.Labels{"name": string(model.WebsocketEventThreadUpdated)})
	m.WebsocketBroadcastThreadFollowChanged = m.WebSocketBroadcastCounters.With(prometheus.Labels{"name": string(model.WebsocketEventThreadFollowChanged)})
	m.WebsocketBroadcastThreadReadChanged = m.WebSocketBroadcastCounters.With(prometheus.Labels{"name": string(model.WebsocketEventThreadReadChanged)})
	m.WebsocketBroadcastDraftCreated = m.WebSocketBroadcastCounters.With(prometheus.Labels{"name": string(model.WebsocketEventDraftCreated)})
	m.WebsocketBroadcastDraftUpdated = m.WebSocketBroadcastCounters.With(prometheus.Labels{"name": string(model.WebsocketEventDraftUpdated)})
	m.WebsocketBroadcastDraftDeleted = m.WebSocketBroadcastCounters.With(prometheus.Labels{"name": string(model.WebsocketEventDraftDeleted)})
	m.WebSocketBroadcastOther = m.WebSocketBroadcastCounters.With(prometheus.Labels{"name": "other"})

	m.WebsocketEventCounters = prometheus.NewCounterVec(
		prometheus.CounterOpts{
			Namespace:   MetricsNamespace,
			Subsystem:   MetricsSubsystemWebsocket,
			Name:        "event_total",
			Help:        "Total number of websocket events",
			ConstLabels: additionalLabels,
		},
		[]string{"type"},
	)
	m.Registry.MustRegister(m.WebsocketEventCounters)

	m.WebSocketBroadcastBufferGauge = prometheus.NewGaugeVec(
		prometheus.GaugeOpts{
			Namespace:   MetricsNamespace,
			Subsystem:   MetricsSubsystemWebsocket,
			Name:        "broadcast_buffer_size",
			Help:        "Number of events in the websocket broadcasts buffer waiting to be processed",
			ConstLabels: additionalLabels,
		},
		[]string{"hub"},
	)
	m.Registry.MustRegister(m.WebSocketBroadcastBufferGauge)

	m.WebSocketBroadcastBufferUsersRegisteredGauge = prometheus.NewGaugeVec(
		prometheus.GaugeOpts{
			Namespace:   MetricsNamespace,
			Subsystem:   MetricsSubsystemWebsocket,
			Name:        "broadcast_buffer_users_registered",
			Help:        "Number of users registered in a broadcast buffer hub",
			ConstLabels: additionalLabels,
		},
		[]string{"hub"},
	)
	m.Registry.MustRegister(m.WebSocketBroadcastBufferUsersRegisteredGauge)

	m.WebSocketReconnectCounter = prometheus.NewCounterVec(
		prometheus.CounterOpts{
			Namespace:   MetricsNamespace,
			Subsystem:   MetricsSubsystemWebsocket,
			Name:        "reconnects_total",
			Help:        "Total number of websocket reconnect attempts",
			ConstLabels: additionalLabels,
		},
		[]string{"type"},
	)
	m.Registry.MustRegister(m.WebSocketReconnectCounter)

	// Search Subsystem

	m.SearchPostSearchesCounter = prometheus.NewCounter(prometheus.CounterOpts{
		Namespace:   MetricsNamespace,
		Subsystem:   MetricsSubsystemSearch,
		Name:        "posts_searches_total",
		Help:        "The total number of post searches carried out.",
		ConstLabels: additionalLabels,
	})
	m.Registry.MustRegister(m.SearchPostSearchesCounter)

	m.SearchPostSearchesDuration = prometheus.NewHistogram(prometheus.HistogramOpts{
		Namespace:   MetricsNamespace,
		Subsystem:   MetricsSubsystemSearch,
		Name:        "posts_searches_duration_seconds",
		Help:        "The total duration in seconds of post searches.",
		ConstLabels: additionalLabels,
	})
	m.Registry.MustRegister(m.SearchPostSearchesDuration)

	m.SearchFileSearchesCounter = prometheus.NewCounter(prometheus.CounterOpts{
		Namespace:   MetricsNamespace,
		Subsystem:   MetricsSubsystemSearch,
		Name:        "files_searches_total",
		Help:        "The total number of file searches carried out.",
		ConstLabels: additionalLabels,
	})
	m.Registry.MustRegister(m.SearchFileSearchesCounter)

	m.SearchFileSearchesDuration = prometheus.NewHistogram(prometheus.HistogramOpts{
		Namespace:   MetricsNamespace,
		Subsystem:   MetricsSubsystemSearch,
		Name:        "files_searches_duration_seconds",
		Help:        "The total duration in seconds of file searches.",
		ConstLabels: additionalLabels,
	})
	m.Registry.MustRegister(m.SearchFileSearchesDuration)

	m.ActiveUsers = prometheus.NewGauge(prometheus.GaugeOpts{
		Namespace:   MetricsNamespace,
		Subsystem:   MetricsSubsystemDB,
		Name:        "active_users",
		Help:        "The total number of active users.",
		ConstLabels: additionalLabels,
	})
	m.Registry.MustRegister(m.ActiveUsers)

	m.StoreTimesHistograms = prometheus.NewHistogramVec(
		prometheus.HistogramOpts{
			Namespace:   MetricsNamespace,
			Subsystem:   MetricsSubsystemDB,
			Name:        "store_time",
			Help:        "Time to execute the store method",
			ConstLabels: additionalLabels,
		},
		[]string{"method", "success"},
	)
	m.Registry.MustRegister(m.StoreTimesHistograms)

	m.APITimesHistograms = prometheus.NewHistogramVec(
		prometheus.HistogramOpts{
			Namespace:   MetricsNamespace,
			Subsystem:   MetricsSubsystemAPI,
			Name:        "time",
			Help:        "Time to execute the api handler",
			ConstLabels: additionalLabels,
		},
		[]string{"handler", "method", "status_code", "origin_client", "page_load_context"},
	)
	m.Registry.MustRegister(m.APITimesHistograms)

	m.SearchPostIndexCounter = prometheus.NewCounter(prometheus.CounterOpts{
		Namespace:   MetricsNamespace,
		Subsystem:   MetricsSubsystemSearch,
		Name:        "post_index_total",
		Help:        "The total number of posts indexes carried out.",
		ConstLabels: additionalLabels,
	})
	m.Registry.MustRegister(m.SearchPostIndexCounter)

	m.SearchFileIndexCounter = prometheus.NewCounter(prometheus.CounterOpts{
		Namespace:   MetricsNamespace,
		Subsystem:   MetricsSubsystemSearch,
		Name:        "file_index_total",
		Help:        "The total number of files indexes carried out.",
		ConstLabels: additionalLabels,
	})
	m.Registry.MustRegister(m.SearchFileIndexCounter)

	m.SearchUserIndexCounter = prometheus.NewCounter(prometheus.CounterOpts{
		Namespace:   MetricsNamespace,
		Subsystem:   MetricsSubsystemSearch,
		Name:        "user_index_total",
		Help:        "The total number of user indexes carried out.",
		ConstLabels: additionalLabels,
	})
	m.Registry.MustRegister(m.SearchUserIndexCounter)

	m.SearchChannelIndexCounter = prometheus.NewCounter(prometheus.CounterOpts{
		Namespace:   MetricsNamespace,
		Subsystem:   MetricsSubsystemSearch,
		Name:        "channel_index_total",
		Help:        "The total number of channel indexes carried out.",
		ConstLabels: additionalLabels,
	})
	m.Registry.MustRegister(m.SearchChannelIndexCounter)

	// Plugin Subsystem

	m.PluginHookTimeHistogram = prometheus.NewHistogramVec(
		prometheus.HistogramOpts{
			Namespace:   MetricsNamespace,
			Subsystem:   MetricsSubsystemPlugin,
			Name:        "hook_time",
			Help:        "Time to execute plugin hook handler in seconds.",
			ConstLabels: additionalLabels,
		},
		[]string{"plugin_id", "hook_name", "success"},
	)
	m.Registry.MustRegister(m.PluginHookTimeHistogram)

	m.PluginMultiHookTimeHistogram = prometheus.NewHistogramVec(
		prometheus.HistogramOpts{
			Namespace:   MetricsNamespace,
			Subsystem:   MetricsSubsystemPlugin,
			Name:        "multi_hook_time",
			Help:        "Time to execute multiple plugin hook handler in seconds.",
			ConstLabels: additionalLabels,
		},
		[]string{"plugin_id"},
	)
	m.Registry.MustRegister(m.PluginMultiHookTimeHistogram)

	m.PluginMultiHookServerTimeHistogram = prometheus.NewHistogram(
		prometheus.HistogramOpts{
			Namespace:   MetricsNamespace,
			Subsystem:   MetricsSubsystemPlugin,
			Name:        "multi_hook_server_time",
			Help:        "Time for the server to execute multiple plugin hook handlers in seconds.",
			ConstLabels: additionalLabels,
		},
	)
	m.Registry.MustRegister(m.PluginMultiHookServerTimeHistogram)

	m.PluginAPITimeHistogram = prometheus.NewHistogramVec(
		prometheus.HistogramOpts{
			Namespace:   MetricsNamespace,
			Subsystem:   MetricsSubsystemPlugin,
			Name:        "api_time",
			Help:        "Time to execute plugin API handlers in seconds.",
			ConstLabels: additionalLabels,
		},
		[]string{"plugin_id", "api_name", "success"},
	)
	m.Registry.MustRegister(m.PluginAPITimeHistogram)

	// Logging subsystem

	m.LoggerQueueGauge = NewDynamicGauge(
		prometheus.GaugeOpts{
			Namespace: MetricsNamespace,
			Subsystem: MetricsSubsystemLogging,
			Name:      "logger_queue_used",
			Help:      "Number of records in log target queue.",
		},
		"target",
	)
	m.Registry.MustRegister(m.LoggerQueueGauge.gauge)

	m.LoggerLoggedCounters = NewDynamicCounter(
		prometheus.CounterOpts{
			Namespace: MetricsNamespace,
			Subsystem: MetricsSubsystemLogging,
			Name:      "logger_logged_total",
			Help:      "The total number of records logged.",
		},
		"target",
	)
	m.Registry.MustRegister(m.LoggerLoggedCounters.counter)

	m.LoggerErrorCounters = NewDynamicCounter(
		prometheus.CounterOpts{
			Namespace: MetricsNamespace,
			Subsystem: MetricsSubsystemLogging,
			Name:      "logger_error_total",
			Help:      "The total number of logger errors.",
		},
		"target",
	)
	m.Registry.MustRegister(m.LoggerErrorCounters.counter)

	m.LoggerDroppedCounters = NewDynamicCounter(
		prometheus.CounterOpts{
			Namespace: MetricsNamespace,
			Subsystem: MetricsSubsystemLogging,
			Name:      "logger_dropped_total",
			Help:      "The total number of dropped log records.",
		},
		"target",
	)
	m.Registry.MustRegister(m.LoggerDroppedCounters.counter)

	m.LoggerBlockedCounters = NewDynamicCounter(
		prometheus.CounterOpts{
			Namespace: MetricsNamespace,
			Subsystem: MetricsSubsystemLogging,
			Name:      "logger_blocked_total",
			Help:      "The total number of log records that were blocked/delayed.",
		},
		"target",
	)
	m.Registry.MustRegister(m.LoggerBlockedCounters.counter)

	// Remote Cluster service

	m.RemoteClusterMsgSentCounters = prometheus.NewCounterVec(
		prometheus.CounterOpts{
			Namespace:   MetricsNamespace,
			Subsystem:   MetricsSubsystemRemoteCluster,
			Name:        "msg_sent_total",
			Help:        "Total number of messages sent to the remote cluster",
			ConstLabels: additionalLabels,
		},
		[]string{"remote_id"},
	)
	m.Registry.MustRegister(m.RemoteClusterMsgSentCounters)

	m.RemoteClusterMsgReceivedCounters = prometheus.NewCounterVec(
		prometheus.CounterOpts{
			Namespace:   MetricsNamespace,
			Subsystem:   MetricsSubsystemRemoteCluster,
			Name:        "msg_received_total",
			Help:        "Total number of messages received from the remote cluster",
			ConstLabels: additionalLabels,
		},
		[]string{"remote_id"},
	)
	m.Registry.MustRegister(m.RemoteClusterMsgReceivedCounters)

	m.RemoteClusterMsgErrorsCounter = prometheus.NewCounterVec(
		prometheus.CounterOpts{
			Namespace:   MetricsNamespace,
			Subsystem:   MetricsSubsystemRemoteCluster,
			Name:        "msg_errors_total",
			Help:        "Total number of message errors",
			ConstLabels: additionalLabels,
		},
		[]string{"remote_id", "timeout"},
	)
	m.Registry.MustRegister(m.RemoteClusterMsgErrorsCounter)

	m.RemoteClusterPingTimesHistograms = prometheus.NewHistogramVec(
		prometheus.HistogramOpts{
			Namespace:   MetricsNamespace,
			Subsystem:   MetricsSubsystemRemoteCluster,
			Name:        "ping_time",
			Help:        "The ping roundtrip times to the remote cluster",
			ConstLabels: additionalLabels,
		},
		[]string{"remote_id"},
	)
	m.Registry.MustRegister(m.RemoteClusterPingTimesHistograms)

	m.RemoteClusterClockSkewHistograms = prometheus.NewHistogramVec(
		prometheus.HistogramOpts{
			Namespace:   MetricsNamespace,
			Subsystem:   MetricsSubsystemRemoteCluster,
			Name:        "clock_skew",
			Help:        "An approximated value for clock skew between clusters",
			ConstLabels: additionalLabels,
		},
		[]string{"remote_id"},
	)
	m.Registry.MustRegister(m.RemoteClusterClockSkewHistograms)

	m.RemoteClusterConnStateChangeCounter = prometheus.NewCounterVec(
		prometheus.CounterOpts{
			Namespace:   MetricsNamespace,
			Subsystem:   MetricsSubsystemRemoteCluster,
			Name:        "conn_state_change_total",
			Help:        "Total number of connection state changes",
			ConstLabels: additionalLabels,
		},
		[]string{"remote_id", "online"},
	)
	m.Registry.MustRegister(m.RemoteClusterConnStateChangeCounter)

	// Shared Channel service

	m.SharedChannelsSyncCount = prometheus.NewCounterVec(
		prometheus.CounterOpts{
			Namespace:   MetricsNamespace,
			Subsystem:   MetricsSubsystemSharedChannels,
			Name:        "sync_count",
			Help:        "Count of sync events processed for each remote",
			ConstLabels: additionalLabels,
		},
		[]string{"remote_id"},
	)
	m.Registry.MustRegister(m.SharedChannelsSyncCount)

	m.SharedChannelsTaskInQueueHistogram = prometheus.NewHistogram(
		prometheus.HistogramOpts{
			Namespace:   MetricsNamespace,
			Subsystem:   MetricsSubsystemSharedChannels,
			Name:        "task_in_queue_duration_seconds",
			Help:        "Duration tasks spend in queue (seconds)",
			ConstLabels: additionalLabels,
		},
	)
	m.Registry.MustRegister(m.SharedChannelsTaskInQueueHistogram)

	m.SharedChannelsQueueSize = prometheus.NewGauge(
		prometheus.GaugeOpts{
			Namespace:   MetricsNamespace,
			Subsystem:   MetricsSubsystemSharedChannels,
			Name:        "task_queue_size",
			Help:        "Current number of tasks in queue",
			ConstLabels: additionalLabels,
		},
	)
	m.Registry.MustRegister(m.SharedChannelsQueueSize)

	m.SharedChannelsSyncCollectionHistogram = prometheus.NewHistogramVec(
		prometheus.HistogramOpts{
			Namespace:   MetricsNamespace,
			Subsystem:   MetricsSubsystemSharedChannels,
			Name:        "sync_collection_duration_seconds",
			Help:        "Duration tasks spend collecting sync data (seconds)",
			ConstLabels: additionalLabels,
		},
		[]string{"remote_id"},
	)
	m.Registry.MustRegister(m.SharedChannelsSyncCollectionHistogram)

	m.SharedChannelsSyncSendHistogram = prometheus.NewHistogramVec(
		prometheus.HistogramOpts{
			Namespace:   MetricsNamespace,
			Subsystem:   MetricsSubsystemSharedChannels,
			Name:        "sync_send_duration_seconds",
			Help:        "Duration tasks spend sending sync data (seconds)",
			ConstLabels: additionalLabels,
		},
		[]string{"remote_id"},
	)
	m.Registry.MustRegister(m.SharedChannelsSyncSendHistogram)

	m.SharedChannelsSyncCollectionStepHistogram = prometheus.NewHistogramVec(
		prometheus.HistogramOpts{
			Namespace:   MetricsNamespace,
			Subsystem:   MetricsSubsystemSharedChannels,
			Name:        "sync_collection_step_duration_seconds",
			Help:        "Duration tasks spend in each step collecting data (seconds)",
			ConstLabels: additionalLabels,
		},
		[]string{"remote_id", "step"},
	)
	m.Registry.MustRegister(m.SharedChannelsSyncCollectionStepHistogram)

	m.SharedChannelsSyncSendStepHistogram = prometheus.NewHistogramVec(
		prometheus.HistogramOpts{
			Namespace:   MetricsNamespace,
			Subsystem:   MetricsSubsystemSharedChannels,
			Name:        "sync_send_step_duration_seconds",
			Help:        "Duration tasks spend in each step sending data (seconds)",
			ConstLabels: additionalLabels,
		},
		[]string{"remote_id", "step"},
	)
	m.Registry.MustRegister(m.SharedChannelsSyncSendStepHistogram)

	m.ServerStartTime = prometheus.NewGauge(prometheus.GaugeOpts{
		Namespace:   MetricsNamespace,
		Subsystem:   MetricsSubsystemSystem,
		Name:        "server_start_time",
		Help:        "The time the server started.",
		ConstLabels: additionalLabels,
	})
	m.ServerStartTime.SetToCurrentTime()
	m.Registry.MustRegister(m.ServerStartTime)

	m.JobsActive = prometheus.NewGaugeVec(
		prometheus.GaugeOpts{
			Namespace:   MetricsNamespace,
			Subsystem:   MetricsSubsystemJobs,
			Name:        "active",
			Help:        "Number of active jobs",
			ConstLabels: additionalLabels,
		},
		[]string{"type"},
	)
	m.Registry.MustRegister(m.JobsActive)

	m.NotificationTotalCounters = prometheus.NewCounterVec(
		prometheus.CounterOpts{
			Namespace:   MetricsNamespace,
			Subsystem:   MetricsSubsystemNotifications,
			Name:        "total",
			Help:        "Total number of notification events",
			ConstLabels: additionalLabels,
		},
		[]string{"type"},
	)
	m.Registry.MustRegister(m.NotificationTotalCounters)

	m.NotificationAckCounters = prometheus.NewCounterVec(
		prometheus.CounterOpts{
			Namespace:   MetricsNamespace,
			Subsystem:   MetricsSubsystemNotifications,
			Name:        "total_ack",
			Help:        "Total number of notification events acknowledged",
			ConstLabels: additionalLabels,
		},
		[]string{"type"},
	)
	m.Registry.MustRegister(m.NotificationAckCounters)

	m.NotificationSuccessCounters = prometheus.NewCounterVec(
		prometheus.CounterOpts{
			Namespace:   MetricsNamespace,
			Subsystem:   MetricsSubsystemNotifications,
			Name:        "success",
			Help:        "Total number of successfully sent notifications",
			ConstLabels: additionalLabels,
		},
		[]string{"type"},
	)
	m.Registry.MustRegister(m.NotificationSuccessCounters)

	m.NotificationErrorCounters = prometheus.NewCounterVec(
		prometheus.CounterOpts{
			Namespace:   MetricsNamespace,
			Subsystem:   MetricsSubsystemNotifications,
			Name:        "error",
			Help:        "Total number of errors that stop the notification flow",
			ConstLabels: additionalLabels,
		},
		[]string{"type", "reason"},
	)
	m.Registry.MustRegister(m.NotificationErrorCounters)

	m.NotificationNotSentCounters = prometheus.NewCounterVec(
		prometheus.CounterOpts{
			Namespace:   MetricsNamespace,
			Subsystem:   MetricsSubsystemNotifications,
			Name:        "not_sent",
			Help:        "Total number of notifications the system deliberately did not send",
			ConstLabels: additionalLabels,
		},
		[]string{"type", "reason"},
	)
	m.Registry.MustRegister(m.NotificationNotSentCounters)

	m.NotificationUnsupportedCounters = prometheus.NewCounterVec(
		prometheus.CounterOpts{
			Namespace:   MetricsNamespace,
			Subsystem:   MetricsSubsystemNotifications,
			Name:        "unsupported",
			Help:        "Total number of untrackable notifications due to an unsupported app version",
			ConstLabels: additionalLabels,
		},
		[]string{"type", "reason"},
	)
	m.Registry.MustRegister(m.NotificationUnsupportedCounters)

	m.ClientTimeToFirstByte = prometheus.NewHistogramVec(
		prometheus.HistogramOpts{
			Namespace: MetricsNamespace,
			Subsystem: MetricsSubsystemClientsWeb,
			Name:      "time_to_first_byte",
			Help:      "Duration from when a browser starts to request a page from a server until when it starts to receive data in response (seconds)",
		},
		[]string{"platform", "agent"},
	)
	m.Registry.MustRegister(m.ClientTimeToFirstByte)

	m.ClientFirstContentfulPaint = prometheus.NewHistogramVec(
		prometheus.HistogramOpts{
			Namespace: MetricsNamespace,
			Subsystem: MetricsSubsystemClientsWeb,
			Name:      "first_contentful_paint",
			Help:      "Duration of how long it takes for any content to be displayed on screen to a user (seconds)",
		},
		[]string{"platform", "agent"},
	)
	m.Registry.MustRegister(m.ClientFirstContentfulPaint)

	m.ClientLargestContentfulPaint = prometheus.NewHistogramVec(
		prometheus.HistogramOpts{
			Namespace: MetricsNamespace,
			Subsystem: MetricsSubsystemClientsWeb,
			Name:      "largest_contentful_paint",
			Help:      "Duration of how long it takes for large content to be displayed on screen to a user (seconds)",
		},
		[]string{"platform", "agent"},
	)
	m.Registry.MustRegister(m.ClientLargestContentfulPaint)

	m.ClientInteractionToNextPaint = prometheus.NewHistogramVec(
		prometheus.HistogramOpts{
			Namespace: MetricsNamespace,
			Subsystem: MetricsSubsystemClientsWeb,
			Name:      "interaction_to_next_paint",
			Help:      "Measure of how long it takes for a user to see the effects of clicking with a mouse, tapping with a touchscreen, or pressing a key on the keyboard (seconds)",
		},
		[]string{"platform", "agent"},
	)
	m.Registry.MustRegister(m.ClientInteractionToNextPaint)

	m.ClientCumulativeLayoutShift = prometheus.NewHistogramVec(
		prometheus.HistogramOpts{
			Namespace: MetricsNamespace,
			Subsystem: MetricsSubsystemClientsWeb,
			Name:      "cumulative_layout_shift",
			Help:      "Measure of how much a page's content shifts unexpectedly",
		},
		[]string{"platform", "agent"},
	)
	m.Registry.MustRegister(m.ClientCumulativeLayoutShift)

	m.ClientLongTasks = prometheus.NewCounterVec(
		prometheus.CounterOpts{
			Namespace: MetricsNamespace,
			Subsystem: MetricsSubsystemClientsWeb,
			Name:      "long_tasks",
			Help:      "Counter of the number of times that the browser's main UI thread is blocked for more than 50ms by a single task",
		},
		[]string{"platform", "agent"},
	)
	m.Registry.MustRegister(m.ClientLongTasks)

	m.ClientChannelSwitchDuration = prometheus.NewHistogramVec(
		prometheus.HistogramOpts{
			Namespace: MetricsNamespace,
			Subsystem: MetricsSubsystemClientsWeb,
			Name:      "channel_switch",
			Help:      "Duration of the time taken from when a user clicks on a channel in the LHS to when posts in that channel become visible (seconds)",
		},
		[]string{"platform", "agent"},
	)
	m.Registry.MustRegister(m.ClientChannelSwitchDuration)

	m.ClientTeamSwitchDuration = prometheus.NewHistogramVec(
		prometheus.HistogramOpts{
			Namespace: MetricsNamespace,
			Subsystem: MetricsSubsystemClientsWeb,
			Name:      "team_switch",
			Help:      "Duration of the time taken from when a user clicks on a team in the LHS to when posts in that team become visible (seconds)",
		},
		[]string{"platform", "agent"},
	)
	m.Registry.MustRegister(m.ClientTeamSwitchDuration)

	m.ClientRHSLoadDuration = prometheus.NewHistogramVec(
		prometheus.HistogramOpts{
			Namespace: MetricsNamespace,
			Subsystem: MetricsSubsystemClientsWeb,
			Name:      "rhs_load",
			Help:      "Duration of the time taken from when a user clicks to open a thread in the RHS until when posts in that thread become visible (seconds)",
		},
		[]string{"platform", "agent"},
	)
	m.Registry.MustRegister(m.ClientRHSLoadDuration)

<<<<<<< HEAD
	m.MobileClientLoadDuration = prometheus.NewHistogramVec(
		prometheus.HistogramOpts{
			Namespace: MetricsNamespace,
			Subsystem: MetricsSubsystemClientsMobileApp,
			Name:      "mobile_load",
			Help:      "Duration of the time taken from when a user opens the app and the app finally loads all relevant information (milliseconds)",
			Buckets:   []float64{1, 1.5, 2, 3, 4, 4.5, 5, 5.5, 6, 7.5, 10, 20, 25, 30},
		},
		[]string{"platform", "agent"},
	)
	m.Registry.MustRegister(m.MobileClientLoadDuration)

	m.MobileClientChannelSwitchDuration = prometheus.NewHistogramVec(
		prometheus.HistogramOpts{
			Namespace: MetricsNamespace,
			Subsystem: MetricsSubsystemClientsMobileApp,
			Name:      "mobile_channel_switch",
			Help:      "Duration of the time taken from when a user opens the app and the app finally loads all relevant information (milliseconds)",
			Buckets:   []float64{0.150, 0.200, 0.300, 0.400, 0.450, 0.500, 0.550, 0.600, 0.750, 1, 2, 3},
		},
		[]string{"platform", "agent"},
	)
	m.Registry.MustRegister(m.MobileClientChannelSwitchDuration)

	m.MobileClientTeamSwitchDuration = prometheus.NewHistogramVec(
		prometheus.HistogramOpts{
			Namespace: MetricsNamespace,
			Subsystem: MetricsSubsystemClientsMobileApp,
			Name:      "mobile_team_switch",
			Help:      "Duration of the time taken from when a user opens the app and the app finally loads all relevant information (milliseconds)",
			Buckets:   []float64{0.150, 0.200, 0.250, 0.300, 0.350, 0.400, 0.500, 0.750, 1, 2, 3},
		},
		[]string{"platform", "agent"},
	)
	m.Registry.MustRegister(m.MobileClientTeamSwitchDuration)
=======
	m.ClientGlobalThreadsLoadDuration = prometheus.NewHistogramVec(
		prometheus.HistogramOpts{
			Namespace: MetricsNamespace,
			Subsystem: MetricsSubsystemClientsWeb,
			Name:      "global_threads_load",
			Help:      "Duration of the time taken from when a user clicks to open Threads in the LHS until when the global threads view becomes visible (milliseconds)",
		},
		[]string{"platform", "agent"},
	)
	m.Registry.MustRegister(m.ClientGlobalThreadsLoadDuration)
>>>>>>> 1007f5ab

	return m
}

func (mi *MetricsInterfaceImpl) isLicensed() bool {
	license := mi.Platform.License()
	return (license != nil && *license.Features.Metrics) || (model.BuildNumber == "dev")
}

func (mi *MetricsInterfaceImpl) Register() {
	if !mi.isLicensed() {
		return
	}

	mi.Platform.HandleMetrics("/metrics", promhttp.HandlerFor(mi.Registry, promhttp.HandlerOpts{}))
	mi.Platform.Logger().Info("Metrics endpoint is initiated", mlog.String("address", *mi.Platform.Config().MetricsSettings.ListenAddress))
}

func (mi *MetricsInterfaceImpl) RegisterDBCollector(db *sql.DB, name string) {
	mi.Registry.MustRegister(collectors.NewDBStatsCollector(db, name))
}

func (mi *MetricsInterfaceImpl) UnregisterDBCollector(db *sql.DB, name string) {
	mi.Registry.Unregister(collectors.NewDBStatsCollector(db, name))
}

func (mi *MetricsInterfaceImpl) IncrementPostCreate() {
	mi.PostCreateCounter.Inc()
}

func (mi *MetricsInterfaceImpl) IncrementWebhookPost() {
	mi.WebhookPostCounter.Inc()
}

func (mi *MetricsInterfaceImpl) IncrementPostSentEmail() {
	mi.PostSentEmailCounter.Inc()
}

func (mi *MetricsInterfaceImpl) IncrementPostSentPush() {
	mi.PostSentPushCounter.Inc()
}

func (mi *MetricsInterfaceImpl) IncrementPostBroadcast() {
	mi.PostBroadcastCounter.Inc()
}

func (mi *MetricsInterfaceImpl) IncrementWebSocketBroadcast(eventType model.WebsocketEventType) {
	switch eventType {
	case model.WebsocketEventPosted:
		mi.IncrementPostBroadcast()
		mi.WebSocketBroadcastPosted.Inc()
	case model.WebsocketEventTyping:
		mi.WebSocketBroadcastTyping.Inc()
	case model.WebsocketEventMultipleChannelsViewed:
		mi.WebSocketBroadcastChannelViewed.Inc()
	case model.WebsocketEventNewUser:
		mi.WebSocketBroadcastNewUser.Inc()
	case model.WebsocketEventUserAdded:
		mi.WebSocketBroadcastUserAdded.Inc()
	case model.WebsocketEventUserUpdated:
		mi.WebSocketBroadcastUserUpdated.Inc()
	case model.WebsocketEventUserRemoved:
		mi.WebSocketBroadcastUserRemoved.Inc()
	case model.WebsocketEventPreferenceChanged:
		mi.WebSocketBroadcastPreferenceChanged.Inc()
	case model.WebsocketEventEphemeralMessage:
		mi.WebSocketBroadcastephemeralMessage.Inc()
	case model.WebsocketEventStatusChange:
		mi.WebSocketBroadcastStatusChange.Inc()
	case model.WebsocketEventHello:
		mi.WebSocketBroadcastHello.Inc()
	case model.WebsocketEventResponse:
		mi.WebSocketBroadcastResponse.Inc()
	case model.WebsocketEventPostEdited:
		mi.WebsocketBroadcastPostEdited.Inc()
	case model.WebsocketEventPostDeleted:
		mi.WebsocketBroadcastPostDeleted.Inc()
	case model.WebsocketEventPostUnread:
		mi.WebsocketBroadcastPostUnread.Inc()
	case model.WebsocketEventChannelConverted:
		mi.WebsocketBroadcastChannelConverted.Inc()
	case model.WebsocketEventChannelCreated:
		mi.WebsocketBroadcastChannelCreated.Inc()
	case model.WebsocketEventChannelDeleted:
		mi.WebsocketBroadcastChannelDeleted.Inc()
	case model.WebsocketEventChannelRestored:
		mi.WebsocketBroadcastChannelRestored.Inc()
	case model.WebsocketEventChannelUpdated:
		mi.WebsocketBroadcastChannelUpdated.Inc()
	case model.WebsocketEventChannelMemberUpdated:
		mi.WebsocketBroadcastChannelMemberUpdated.Inc()
	case model.WebsocketEventChannelSchemeUpdated:
		mi.WebsocketBroadcastChannelSchemeUpdated.Inc()
	case model.WebsocketEventDirectAdded:
		mi.WebsocketBroadcastDirectAdded.Inc()
	case model.WebsocketEventGroupAdded:
		mi.WebsocketBroadcastGroupAdded.Inc()
	case model.WebsocketEventAddedToTeam:
		mi.WebsocketBroadcastAddedToTeam.Inc()
	case model.WebsocketEventLeaveTeam:
		mi.WebsocketBroadcastLeaveTeam.Inc()
	case model.WebsocketEventUpdateTeam:
		mi.WebsocketBroadcastUpdateTeam.Inc()
	case model.WebsocketEventDeleteTeam:
		mi.WebsocketBroadcastDeleteTeam.Inc()
	case model.WebsocketEventRestoreTeam:
		mi.WebsocketBroadcastRestoreTeam.Inc()
	case model.WebsocketEventUpdateTeamScheme:
		mi.WebsocketBroadcastUpdateTeamScheme.Inc()
	case model.WebsocketEventUserRoleUpdated:
		mi.WebsocketBroadcastUserRoleUpdated.Inc()
	case model.WebsocketEventMemberroleUpdated:
		mi.WebsocketBroadcastMemberroleUpdated.Inc()
	case model.WebsocketEventPreferencesChanged:
		mi.WebsocketBroadcastPreferencesChanged.Inc()
	case model.WebsocketEventPreferencesDeleted:
		mi.WebsocketBroadcastPreferencesDeleted.Inc()
	case model.WebsocketEventReactionAdded:
		mi.WebsocketBroadcastReactionAdded.Inc()
	case model.WebsocketEventReactionRemoved:
		mi.WebsocketBroadcastReactionRemoved.Inc()
	case model.WebsocketEventGroupMemberDelete:
		mi.WebsocketBroadcastGroupMemberDelete.Inc()
	case model.WebsocketEventGroupMemberAdd:
		mi.WebsocketBroadcastGroupMemberAdd.Inc()
	case model.WebsocketEventSidebarCategoryCreated:
		mi.WebsocketBroadcastSidebarCategoryCreated.Inc()
	case model.WebsocketEventSidebarCategoryUpdated:
		mi.WebsocketBroadcastSidebarCategoryUpdated.Inc()
	case model.WebsocketEventSidebarCategoryDeleted:
		mi.WebsocketBroadcastSidebarCategoryDeleted.Inc()
	case model.WebsocketEventSidebarCategoryOrderUpdated:
		mi.WebsocketBroadcastSidebarCategoryOrderUpdated.Inc()
	case model.WebsocketEventThreadUpdated:
		mi.WebsocketBroadcastThreadUpdated.Inc()
	case model.WebsocketEventThreadFollowChanged:
		mi.WebsocketBroadcastThreadFollowChanged.Inc()
	case model.WebsocketEventThreadReadChanged:
		mi.WebsocketBroadcastThreadReadChanged.Inc()
	case model.WebsocketEventDraftCreated:
		mi.WebsocketBroadcastDraftCreated.Inc()
	case model.WebsocketEventDraftUpdated:
		mi.WebsocketBroadcastDraftUpdated.Inc()
	case model.WebsocketEventDraftDeleted:
		mi.WebsocketBroadcastDraftDeleted.Inc()
	default:
		mi.WebSocketBroadcastOther.Inc()
	}
}

func (mi *MetricsInterfaceImpl) IncrementPostFileAttachment(count int) {
	mi.PostFileAttachCounter.Add(float64(count))
}

func (mi *MetricsInterfaceImpl) IncrementHTTPRequest() {
	mi.HTTPRequestsCounter.Inc()
}

func (mi *MetricsInterfaceImpl) IncrementHTTPError() {
	mi.HTTPErrorsCounter.Inc()
}

func (mi *MetricsInterfaceImpl) IncrementClusterRequest() {
	mi.ClusterRequestsCounter.Inc()
}

func (mi *MetricsInterfaceImpl) ObserveClusterRequestDuration(elapsed float64) {
	mi.ClusterRequestsDuration.Observe(elapsed)
}

func (mi *MetricsInterfaceImpl) ObserveStoreMethodDuration(method string, success string, elapsed float64) {
	mi.StoreTimesHistograms.With(prometheus.Labels{"method": method, "success": success}).Observe(elapsed)
}

func (mi *MetricsInterfaceImpl) ObserveAPIEndpointDuration(handler, method, statusCode, originClient, pageLoadContext string, elapsed float64) {
	mi.APITimesHistograms.With(prometheus.Labels{"handler": handler, "method": method, "status_code": statusCode, "origin_client": originClient, "page_load_context": pageLoadContext}).Observe(elapsed)
}

func (mi *MetricsInterfaceImpl) IncrementClusterEventType(eventType model.ClusterEvent) {
	switch eventType {
	case model.ClusterEventPublish:
		mi.ClusterEventTypePublish.Inc()
	case model.ClusterEventUpdateStatus:
		mi.ClusterEventTypeStatus.Inc()
	case model.ClusterEventInvalidateAllCaches:
		mi.ClusterEventTypeInvAll.Inc()
	case model.ClusterEventInvalidateCacheForReactions:
		mi.ClusterEventTypeInvReactions.Inc()
	case model.ClusterEventInvalidateCacheForChannelMembersNotifyProps:
		mi.ClusterEventTypeInvChannelMembersNotifyProps.Inc()
	case model.ClusterEventInvalidateCacheForChannelByName:
		mi.ClusterEventTypeInvChannelByName.Inc()
	case model.ClusterEventInvalidateCacheForChannel:
		mi.ClusterEventTypeInvChannel.Inc()
	case model.ClusterEventInvalidateCacheForUser:
		mi.ClusterEventTypeInvUser.Inc()
	case model.ClusterEventClearSessionCacheForUser:
		mi.ClusterEventTypeInvSessions.Inc()
	case model.ClusterEventInvalidateCacheForRoles:
		mi.ClusterEventTypeInvRoles.Inc()
	default:
		mi.ClusterEventTypeOther.Inc()
	}
}

func (mi *MetricsInterfaceImpl) IncrementLogin() {
	mi.LoginCounter.Inc()
}

func (mi *MetricsInterfaceImpl) IncrementLoginFail() {
	mi.LoginFailCounter.Inc()
}

func (mi *MetricsInterfaceImpl) IncrementEtagMissCounter(route string) {
	mi.EtagMissCounters.With(prometheus.Labels{"route": route}).Inc()
}

func (mi *MetricsInterfaceImpl) IncrementEtagHitCounter(route string) {
	mi.EtagHitCounters.With(prometheus.Labels{"route": route}).Inc()
}

func (mi *MetricsInterfaceImpl) IncrementMemCacheMissCounter(cacheName string) {
	mi.MemCacheMissCounters.With(prometheus.Labels{"name": cacheName}).Inc()
}

func (mi *MetricsInterfaceImpl) IncrementMemCacheHitCounter(cacheName string) {
	mi.MemCacheHitCounters.With(prometheus.Labels{"name": cacheName}).Inc()
}

func (mi *MetricsInterfaceImpl) IncrementMemCacheInvalidationCounter(cacheName string) {
	mi.MemCacheInvalidationCounters.With(prometheus.Labels{"name": cacheName}).Inc()
}

func (mi *MetricsInterfaceImpl) IncrementMemCacheMissCounterSession() {
	mi.MemCacheMissCounterSession.Inc()
}

func (mi *MetricsInterfaceImpl) IncrementMemCacheHitCounterSession() {
	mi.MemCacheHitCounterSession.Inc()
}

func (mi *MetricsInterfaceImpl) IncrementMemCacheInvalidationCounterSession() {
	mi.MemCacheInvalidationCounterSession.Inc()
}

func (mi *MetricsInterfaceImpl) AddMemCacheMissCounter(cacheName string, amount float64) {
	mi.MemCacheMissCounters.With(prometheus.Labels{"name": cacheName}).Add(amount)
}

func (mi *MetricsInterfaceImpl) AddMemCacheHitCounter(cacheName string, amount float64) {
	mi.MemCacheHitCounters.With(prometheus.Labels{"name": cacheName}).Add(amount)
}

func (mi *MetricsInterfaceImpl) IncrementWebsocketEvent(eventType model.WebsocketEventType) {
	mi.WebsocketEventCounters.With(prometheus.Labels{"type": string(eventType)}).Inc()
}

func (mi *MetricsInterfaceImpl) IncrementWebsocketReconnectEvent(eventType string) {
	mi.WebSocketReconnectCounter.With(prometheus.Labels{"type": eventType}).Inc()
}

func (mi *MetricsInterfaceImpl) IncrementWebSocketBroadcastBufferSize(hub string, amount float64) {
	mi.WebSocketBroadcastBufferGauge.With(prometheus.Labels{"hub": hub}).Add(math.Abs(amount))
}

func (mi *MetricsInterfaceImpl) DecrementWebSocketBroadcastBufferSize(hub string, amount float64) {
	mi.WebSocketBroadcastBufferGauge.With(prometheus.Labels{"hub": hub}).Add(-math.Abs(amount))
}

func (mi *MetricsInterfaceImpl) IncrementWebSocketBroadcastUsersRegistered(hub string, amount float64) {
	mi.WebSocketBroadcastBufferUsersRegisteredGauge.With(prometheus.Labels{"hub": hub}).Add(math.Abs(amount))
}

func (mi *MetricsInterfaceImpl) DecrementWebSocketBroadcastUsersRegistered(hub string, amount float64) {
	mi.WebSocketBroadcastBufferUsersRegisteredGauge.With(prometheus.Labels{"hub": hub}).Add(-math.Abs(amount))
}

func (mi *MetricsInterfaceImpl) IncrementPostsSearchCounter() {
	mi.SearchPostSearchesCounter.Inc()
}

func (mi *MetricsInterfaceImpl) IncrementFilesSearchCounter() {
	mi.SearchFileSearchesCounter.Inc()
}

func (mi *MetricsInterfaceImpl) ObserveEnabledUsers(users int64) {
	mi.ActiveUsers.Set(float64(users))
}

func (mi *MetricsInterfaceImpl) ObservePostsSearchDuration(elapsed float64) {
	mi.SearchPostSearchesDuration.Observe(elapsed)
}

func (mi *MetricsInterfaceImpl) ObserveFilesSearchDuration(elapsed float64) {
	mi.SearchFileSearchesDuration.Observe(elapsed)
}

func (mi *MetricsInterfaceImpl) IncrementPostIndexCounter() {
	mi.SearchPostIndexCounter.Inc()
}

func (mi *MetricsInterfaceImpl) IncrementFileIndexCounter() {
	mi.SearchFileIndexCounter.Inc()
}

func (mi *MetricsInterfaceImpl) IncrementUserIndexCounter() {
	mi.SearchUserIndexCounter.Inc()
}

func (mi *MetricsInterfaceImpl) IncrementChannelIndexCounter() {
	mi.SearchChannelIndexCounter.Inc()
}

func (mi *MetricsInterfaceImpl) ObservePluginHookDuration(pluginID, hookName string, success bool, elapsed float64) {
	mi.PluginHookTimeHistogram.With(prometheus.Labels{"plugin_id": pluginID, "hook_name": hookName, "success": strconv.FormatBool(success)}).Observe(elapsed)
}

func (mi *MetricsInterfaceImpl) ObservePluginMultiHookIterationDuration(pluginID string, elapsed float64) {
	mi.PluginMultiHookTimeHistogram.With(prometheus.Labels{"plugin_id": pluginID}).Observe(elapsed)
}

func (mi *MetricsInterfaceImpl) ObservePluginMultiHookDuration(elapsed float64) {
	mi.PluginMultiHookServerTimeHistogram.Observe(elapsed)
}

func (mi *MetricsInterfaceImpl) ObservePluginAPIDuration(pluginID, apiName string, success bool, elapsed float64) {
	mi.PluginAPITimeHistogram.With(prometheus.Labels{"plugin_id": pluginID, "api_name": apiName, "success": strconv.FormatBool(success)}).Observe(elapsed)
}

func (mi *MetricsInterfaceImpl) GetLoggerMetricsCollector() mlog.MetricsCollector {
	return &LoggerMetricsCollector{
		queueGauge:      mi.LoggerQueueGauge,
		loggedCounters:  mi.LoggerLoggedCounters,
		errorCounters:   mi.LoggerErrorCounters,
		droppedCounters: mi.LoggerDroppedCounters,
		blockedCounters: mi.LoggerBlockedCounters,
	}
}

func (mi *MetricsInterfaceImpl) IncrementRemoteClusterMsgSentCounter(remoteID string) {
	mi.RemoteClusterMsgSentCounters.With(prometheus.Labels{"remote_id": remoteID}).Inc()
}

func (mi *MetricsInterfaceImpl) IncrementRemoteClusterMsgReceivedCounter(remoteID string) {
	mi.RemoteClusterMsgReceivedCounters.With(prometheus.Labels{"remote_id": remoteID}).Inc()
}

func (mi *MetricsInterfaceImpl) IncrementRemoteClusterMsgErrorsCounter(remoteID string, timeout bool) {
	mi.RemoteClusterMsgErrorsCounter.With(prometheus.Labels{
		"remote_id": remoteID,
		"timeout":   strconv.FormatBool(timeout),
	}).Inc()
}

func (mi *MetricsInterfaceImpl) ObserveRemoteClusterPingDuration(remoteID string, elapsed float64) {
	mi.RemoteClusterPingTimesHistograms.With(prometheus.Labels{"remote_id": remoteID}).Observe(elapsed)
}

func (mi *MetricsInterfaceImpl) ObserveRemoteClusterClockSkew(remoteID string, skew float64) {
	mi.RemoteClusterClockSkewHistograms.With(prometheus.Labels{"remote_id": remoteID}).Observe(skew)
}

func (mi *MetricsInterfaceImpl) IncrementJobActive(jobType string) {
	mi.JobsActive.With(prometheus.Labels{"type": jobType}).Inc()
}

func (mi *MetricsInterfaceImpl) DecrementJobActive(jobType string) {
	mi.JobsActive.With(prometheus.Labels{"type": jobType}).Dec()
}

func (mi *MetricsInterfaceImpl) IncrementRemoteClusterConnStateChangeCounter(remoteID string, online bool) {
	mi.RemoteClusterConnStateChangeCounter.With(prometheus.Labels{
		"remote_id": remoteID,
		"online":    strconv.FormatBool(online),
	}).Inc()
}

func (mi *MetricsInterfaceImpl) IncrementSharedChannelsSyncCounter(remoteID string) {
	mi.SharedChannelsSyncCount.With(prometheus.Labels{
		"remote_id": remoteID,
	}).Inc()
}

func (mi *MetricsInterfaceImpl) ObserveSharedChannelsTaskInQueueDuration(elapsed float64) {
	mi.SharedChannelsTaskInQueueHistogram.Observe(elapsed)
}

func (mi *MetricsInterfaceImpl) ObserveSharedChannelsQueueSize(size int64) {
	mi.SharedChannelsQueueSize.Set(float64(size))
}

func (mi *MetricsInterfaceImpl) ObserveSharedChannelsSyncCollectionDuration(remoteID string, elapsed float64) {
	mi.SharedChannelsSyncCollectionHistogram.With(prometheus.Labels{
		"remote_id": remoteID,
	}).Observe(elapsed)
}

func (mi *MetricsInterfaceImpl) ObserveSharedChannelsSyncSendDuration(remoteID string, elapsed float64) {
	mi.SharedChannelsSyncSendHistogram.With(prometheus.Labels{
		"remote_id": remoteID,
	}).Observe(elapsed)
}

func (mi *MetricsInterfaceImpl) ObserveSharedChannelsSyncCollectionStepDuration(remoteID string, step string, elapsed float64) {
	mi.SharedChannelsSyncCollectionStepHistogram.With(prometheus.Labels{
		"remote_id": remoteID,
		"step":      step,
	}).Observe(elapsed)
}

func (mi *MetricsInterfaceImpl) ObserveSharedChannelsSyncSendStepDuration(remoteID string, step string, elapsed float64) {
	mi.SharedChannelsSyncSendStepHistogram.With(prometheus.Labels{
		"remote_id": remoteID,
		"step":      step,
	}).Observe(elapsed)
}

// SetReplicaLagAbsolute sets the absolute replica lag for a given node.
func (mi *MetricsInterfaceImpl) SetReplicaLagAbsolute(node string, value float64) {
	mi.DbReplicaLagGaugeAbs.With(prometheus.Labels{"node": node}).Set(value)
}

// SetReplicaLagTime sets the time-based replica lag for a given node.
func (mi *MetricsInterfaceImpl) SetReplicaLagTime(node string, value float64) {
	mi.DbReplicaLagGaugeTime.With(prometheus.Labels{"node": node}).Set(value)
}

func (mi *MetricsInterfaceImpl) IncrementNotificationCounter(notificationType model.NotificationType) {
	mi.NotificationTotalCounters.With(prometheus.Labels{"type": string(notificationType)}).Inc()
}

func (mi *MetricsInterfaceImpl) IncrementNotificationAckCounter(notificationType model.NotificationType) {
	mi.NotificationAckCounters.With(prometheus.Labels{"type": string(notificationType)}).Inc()
}

func (mi *MetricsInterfaceImpl) IncrementNotificationSuccessCounter(notificationType model.NotificationType) {
	mi.NotificationSuccessCounters.With(prometheus.Labels{"type": string(notificationType)}).Inc()
}

func (mi *MetricsInterfaceImpl) IncrementNotificationErrorCounter(notificationType model.NotificationType, errorReason model.NotificationReason) {
	mi.NotificationErrorCounters.With(prometheus.Labels{"type": string(notificationType), "reason": string(errorReason)}).Inc()
}

func (mi *MetricsInterfaceImpl) IncrementNotificationNotSentCounter(notificationType model.NotificationType, notSentReason model.NotificationReason) {
	mi.NotificationNotSentCounters.With(prometheus.Labels{"type": string(notificationType), "reason": string(notSentReason)}).Inc()
}

func (mi *MetricsInterfaceImpl) IncrementNotificationUnsupportedCounter(notificationType model.NotificationType, notSentReason model.NotificationReason) {
	mi.NotificationUnsupportedCounters.With(prometheus.Labels{"type": string(notificationType), "reason": string(notSentReason)}).Inc()
}

func (mi *MetricsInterfaceImpl) IncrementHTTPWebSockets(originClient string) {
	mi.HTTPWebsocketsGauge.With(prometheus.Labels{"origin_client": originClient}).Inc()
}

func (mi *MetricsInterfaceImpl) DecrementHTTPWebSockets(originClient string) {
	mi.HTTPWebsocketsGauge.With(prometheus.Labels{"origin_client": originClient}).Dec()
}

func (mi *MetricsInterfaceImpl) ObserveClientTimeToFirstByte(platform, agent string, elapsed float64) {
	mi.ClientTimeToFirstByte.With(prometheus.Labels{"platform": platform, "agent": agent}).Observe(elapsed)
}

func (mi *MetricsInterfaceImpl) ObserveClientFirstContentfulPaint(platform, agent string, elapsed float64) {
	mi.ClientFirstContentfulPaint.With(prometheus.Labels{"platform": platform, "agent": agent}).Observe(elapsed)
}

func (mi *MetricsInterfaceImpl) ObserveClientLargestContentfulPaint(platform, agent string, elapsed float64) {
	mi.ClientLargestContentfulPaint.With(prometheus.Labels{"platform": platform, "agent": agent}).Observe(elapsed)
}

func (mi *MetricsInterfaceImpl) ObserveClientInteractionToNextPaint(platform, agent string, elapsed float64) {
	mi.ClientInteractionToNextPaint.With(prometheus.Labels{"platform": platform, "agent": agent}).Observe(elapsed)
}

func (mi *MetricsInterfaceImpl) ObserveClientCumulativeLayoutShift(platform, agent string, elapsed float64) {
	mi.ClientCumulativeLayoutShift.With(prometheus.Labels{"platform": platform, "agent": agent}).Observe(elapsed)
}

func (mi *MetricsInterfaceImpl) IncrementClientLongTasks(platform, agent string, inc float64) {
	mi.ClientLongTasks.With(prometheus.Labels{"platform": platform, "agent": agent}).Add(inc)
}

func (mi *MetricsInterfaceImpl) ObserveClientChannelSwitchDuration(platform, agent string, elapsed float64) {
	mi.ClientChannelSwitchDuration.With(prometheus.Labels{"platform": platform, "agent": agent}).Observe(elapsed)
}

func (mi *MetricsInterfaceImpl) ObserveClientTeamSwitchDuration(platform, agent string, elapsed float64) {
	mi.ClientTeamSwitchDuration.With(prometheus.Labels{"platform": platform, "agent": agent}).Observe(elapsed)
}

func (mi *MetricsInterfaceImpl) ObserveClientRHSLoadDuration(platform, agent string, elapsed float64) {
	mi.ClientRHSLoadDuration.With(prometheus.Labels{"platform": platform, "agent": agent}).Observe(elapsed)
}

<<<<<<< HEAD
func (mi *MetricsInterfaceImpl) ObserveMobileClientLoadDuration(platform, agent string, elapsed float64) {
	mi.MobileClientLoadDuration.With(prometheus.Labels{"platform": platform, "agent": agent}).Observe(elapsed)
}

func (mi *MetricsInterfaceImpl) ObserveMobileClientChannelSwitchDuration(platform, agent string, elapsed float64) {
	mi.MobileClientChannelSwitchDuration.With(prometheus.Labels{"platform": platform, "agent": agent}).Observe(elapsed)
}

func (mi *MetricsInterfaceImpl) ObserveMobileClientTeamSwitchDuration(platform, agent string, elapsed float64) {
	mi.MobileClientTeamSwitchDuration.With(prometheus.Labels{"platform": platform, "agent": agent}).Observe(elapsed)
=======
func (mi *MetricsInterfaceImpl) ObserveGlobalThreadsLoadDuration(platform, agent string, elapsed float64) {
	mi.ClientGlobalThreadsLoadDuration.With(prometheus.Labels{"platform": platform, "agent": agent}).Observe(elapsed)
>>>>>>> 1007f5ab
}

func extractDBCluster(driver, connectionString string) (string, error) {
	host, err := extractHost(driver, connectionString)
	if err != nil {
		return "", err
	}

	clusterEnd := strings.Index(host, ".")
	if clusterEnd == -1 {
		return host, nil
	}

	return host[:clusterEnd], nil
}

func extractHost(driver, connectionString string) (string, error) {
	switch driver {
	case model.DatabaseDriverPostgres:
		parsedURL, err := url.Parse(connectionString)
		if err != nil {
			return "", errors.Wrap(err, "failed to parse postgres connection string")
		}
		return parsedURL.Host, nil
	case model.DatabaseDriverMysql:
		config, err := mysql.ParseDSN(connectionString)
		if err != nil {
			return "", errors.Wrap(err, "failed to parse mysql connection string")
		}
		host := strings.Split(config.Addr, ":")[0]

		return host, nil
	}
	return "", errors.Errorf("unsupported database driver: %q", driver)
}<|MERGE_RESOLUTION|>--- conflicted
+++ resolved
@@ -212,21 +212,6 @@
 	NotificationNotSentCounters     *prometheus.CounterVec
 	NotificationUnsupportedCounters *prometheus.CounterVec
 
-<<<<<<< HEAD
-	ClientTimeToFirstByte        *prometheus.HistogramVec
-	ClientFirstContentfulPaint   *prometheus.HistogramVec
-	ClientLargestContentfulPaint *prometheus.HistogramVec
-	ClientInteractionToNextPaint *prometheus.HistogramVec
-	ClientCumulativeLayoutShift  *prometheus.HistogramVec
-	ClientLongTasks              *prometheus.CounterVec
-	ClientChannelSwitchDuration  *prometheus.HistogramVec
-	ClientTeamSwitchDuration     *prometheus.HistogramVec
-	ClientRHSLoadDuration        *prometheus.HistogramVec
-
-	MobileClientLoadDuration          *prometheus.HistogramVec
-	MobileClientChannelSwitchDuration *prometheus.HistogramVec
-	MobileClientTeamSwitchDuration    *prometheus.HistogramVec
-=======
 	ClientTimeToFirstByte           *prometheus.HistogramVec
 	ClientFirstContentfulPaint      *prometheus.HistogramVec
 	ClientLargestContentfulPaint    *prometheus.HistogramVec
@@ -237,7 +222,10 @@
 	ClientTeamSwitchDuration        *prometheus.HistogramVec
 	ClientRHSLoadDuration           *prometheus.HistogramVec
 	ClientGlobalThreadsLoadDuration *prometheus.HistogramVec
->>>>>>> 1007f5ab
+
+	MobileClientLoadDuration          *prometheus.HistogramVec
+	MobileClientChannelSwitchDuration *prometheus.HistogramVec
+	MobileClientTeamSwitchDuration    *prometheus.HistogramVec
 }
 
 func init() {
@@ -1250,7 +1238,17 @@
 	)
 	m.Registry.MustRegister(m.ClientRHSLoadDuration)
 
-<<<<<<< HEAD
+	m.ClientGlobalThreadsLoadDuration = prometheus.NewHistogramVec(
+		prometheus.HistogramOpts{
+			Namespace: MetricsNamespace,
+			Subsystem: MetricsSubsystemClientsWeb,
+			Name:      "global_threads_load",
+			Help:      "Duration of the time taken from when a user clicks to open Threads in the LHS until when the global threads view becomes visible (milliseconds)",
+		},
+		[]string{"platform", "agent"},
+	)
+	m.Registry.MustRegister(m.ClientGlobalThreadsLoadDuration)
+
 	m.MobileClientLoadDuration = prometheus.NewHistogramVec(
 		prometheus.HistogramOpts{
 			Namespace: MetricsNamespace,
@@ -1286,18 +1284,6 @@
 		[]string{"platform", "agent"},
 	)
 	m.Registry.MustRegister(m.MobileClientTeamSwitchDuration)
-=======
-	m.ClientGlobalThreadsLoadDuration = prometheus.NewHistogramVec(
-		prometheus.HistogramOpts{
-			Namespace: MetricsNamespace,
-			Subsystem: MetricsSubsystemClientsWeb,
-			Name:      "global_threads_load",
-			Help:      "Duration of the time taken from when a user clicks to open Threads in the LHS until when the global threads view becomes visible (milliseconds)",
-		},
-		[]string{"platform", "agent"},
-	)
-	m.Registry.MustRegister(m.ClientGlobalThreadsLoadDuration)
->>>>>>> 1007f5ab
 
 	return m
 }
@@ -1793,7 +1779,10 @@
 	mi.ClientRHSLoadDuration.With(prometheus.Labels{"platform": platform, "agent": agent}).Observe(elapsed)
 }
 
-<<<<<<< HEAD
+func (mi *MetricsInterfaceImpl) ObserveGlobalThreadsLoadDuration(platform, agent string, elapsed float64) {
+	mi.ClientGlobalThreadsLoadDuration.With(prometheus.Labels{"platform": platform, "agent": agent}).Observe(elapsed)
+}
+
 func (mi *MetricsInterfaceImpl) ObserveMobileClientLoadDuration(platform, agent string, elapsed float64) {
 	mi.MobileClientLoadDuration.With(prometheus.Labels{"platform": platform, "agent": agent}).Observe(elapsed)
 }
@@ -1804,10 +1793,6 @@
 
 func (mi *MetricsInterfaceImpl) ObserveMobileClientTeamSwitchDuration(platform, agent string, elapsed float64) {
 	mi.MobileClientTeamSwitchDuration.With(prometheus.Labels{"platform": platform, "agent": agent}).Observe(elapsed)
-=======
-func (mi *MetricsInterfaceImpl) ObserveGlobalThreadsLoadDuration(platform, agent string, elapsed float64) {
-	mi.ClientGlobalThreadsLoadDuration.With(prometheus.Labels{"platform": platform, "agent": agent}).Observe(elapsed)
->>>>>>> 1007f5ab
 }
 
 func extractDBCluster(driver, connectionString string) (string, error) {

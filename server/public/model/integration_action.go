--- conflicted
+++ resolved
@@ -308,19 +308,18 @@
 }
 
 type Dialog struct {
-	CallbackId       string         `json:"callback_id"`
-	Title            string         `json:"title"`
-	IntroductionText string         `json:"introduction_text"`
-	IconURL          string         `json:"icon_url"`
+	CallbackId       string          `json:"callback_id"`
+	Title            string          `json:"title"`
+	IntroductionText string          `json:"introduction_text"`
+	IconURL          string          `json:"icon_url"`
 	Elements         []DialogElement `json:"elements"`
-	SubmitLabel      string         `json:"submit_label"`
-	NotifyOnCancel   bool           `json:"notify_on_cancel"`
-	State            string         `json:"state"`
-	SourceURL        string         `json:"source_url,omitempty"`
+	SubmitLabel      string          `json:"submit_label"`
+	NotifyOnCancel   bool            `json:"notify_on_cancel"`
+	State            string          `json:"state"`
+	SourceURL        string          `json:"source_url,omitempty"`
 }
 
 type DialogElement struct {
-<<<<<<< HEAD
 	DisplayName   string               `json:"display_name"`
 	Name          string               `json:"name"`
 	Type          string               `json:"type"`
@@ -335,21 +334,7 @@
 	DataSourceURL string               `json:"data_source_url,omitempty"`
 	Options       []*PostActionOptions `json:"options"`
 	MultiSelect   bool                 `json:"multiselect"`
-=======
-	DisplayName string               `json:"display_name"`
-	Name        string               `json:"name"`
-	Type        string               `json:"type"`
-	SubType     string               `json:"subtype"`
-	Default     string               `json:"default"`
-	Placeholder string               `json:"placeholder"`
-	HelpText    string               `json:"help_text"`
-	Optional    bool                 `json:"optional"`
-	MinLength   int                  `json:"min_length"`
-	MaxLength   int                  `json:"max_length"`
-	DataSource  string               `json:"data_source"`
-	Options     []*PostActionOptions `json:"options"`
-	Refresh     bool                 `json:"refresh,omitempty"`
->>>>>>> a42b1ce8
+	Refresh       bool                 `json:"refresh,omitempty"`
 }
 
 type OpenDialogRequest struct {

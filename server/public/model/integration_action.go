--- conflicted
+++ resolved
@@ -350,14 +350,11 @@
 	DataSourceURL string               `json:"data_source_url,omitempty"`
 	Options       []*PostActionOptions `json:"options"`
 	MultiSelect   bool                 `json:"multiselect"`
-<<<<<<< HEAD
 	Refresh       bool                 `json:"refresh,omitempty"`
-=======
 	// Date/datetime field specific properties
 	MinDate      string `json:"min_date,omitempty"`
 	MaxDate      string `json:"max_date,omitempty"`
 	TimeInterval int    `json:"time_interval,omitempty"`
->>>>>>> 43f6995f
 }
 
 type OpenDialogRequest struct {

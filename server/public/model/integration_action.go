--- conflicted
+++ resolved
@@ -332,11 +332,8 @@
 	MaxLength   int                  `json:"max_length"`
 	DataSource  string               `json:"data_source"`
 	Options     []*PostActionOptions `json:"options"`
-<<<<<<< HEAD
 	MultiSelect bool                 `json:"multiselect"`
-=======
 	Refresh     bool                 `json:"refresh,omitempty"`
->>>>>>> 29703673
 }
 
 type OpenDialogRequest struct {

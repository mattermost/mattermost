// Copyright (c) 2015-present Mattermost, Inc. All Rights Reserved.
// See LICENSE.txt for license information.

package model

import (
	"crypto"
	"crypto/aes"
	"crypto/cipher"
	"crypto/ecdsa"
	"crypto/rand"
	"encoding/asn1"
	"encoding/base64"
	"encoding/json"
	"fmt"
	"io"
	"math/big"
	"net/http"
	neturl "net/url"
	"reflect"
	"slices"
	"strconv"
	"strings"
	"time"

	"github.com/hashicorp/go-multierror"
	"github.com/pkg/errors"
)

const (
	PostActionTypeButton              = "button"
	PostActionTypeSelect              = "select"
	DialogTitleMaxLength              = 24
	DialogElementDisplayNameMaxLength = 24
	DialogElementNameMaxLength        = 300
	DialogElementHelpTextMaxLength    = 150
	DialogElementTextMaxLength        = 150
	DialogElementTextareaMaxLength    = 3000
	DialogElementSelectMaxLength      = 3000
	DialogElementBoolMaxLength        = 150
)

var PostActionRetainPropKeys = []string{PostPropsFromWebhook, PostPropsOverrideUsername, PostPropsOverrideIconURL}

type DoPostActionRequest struct {
	SelectedOption string `json:"selected_option,omitempty"`
	Cookie         string `json:"cookie,omitempty"`
}

const (
	PostActionDataSourceUsers    = "users"
	PostActionDataSourceChannels = "channels"
)

type PostAction struct {
	// A unique Action ID. If not set, generated automatically.
	Id string `json:"id,omitempty"`

	// The type of the interactive element. Currently supported are
	// "select" and "button".
	Type string `json:"type,omitempty"`

	// The text on the button, or in the select placeholder.
	Name string `json:"name,omitempty"`

	// If the action is disabled.
	Disabled bool `json:"disabled,omitempty"`

	// Style defines a text and border style.
	// Supported values are "default", "primary", "success", "good", "warning", "danger"
	// and any hex color.
	Style string `json:"style,omitempty"`

	// DataSource indicates the data source for the select action. If left
	// empty, the select is populated from Options. Other supported values
	// are "users" and "channels".
	DataSource string `json:"data_source,omitempty"`

	// Options contains the values listed in a select dropdown on the post.
	Options []*PostActionOptions `json:"options,omitempty"`

	// DefaultOption contains the option, if any, that will appear as the
	// default selection in a select box. It has no effect when used with
	// other types of actions.
	DefaultOption string `json:"default_option,omitempty"`

	// Defines the interaction with the backend upon a user action.
	// Integration contains Context, which is private plugin data;
	// Integrations are stripped from Posts when they are sent to the
	// client, or are encrypted in a Cookie.
	Integration *PostActionIntegration `json:"integration,omitempty"`
	Cookie      string                 `json:"cookie,omitempty" db:"-"`
}

// IsValid validates the action and returns an error if it is invalid.
func (p *PostAction) IsValid() error {
	var multiErr *multierror.Error

	if p.Name == "" {
		multiErr = multierror.Append(multiErr, fmt.Errorf("action must have a name"))
	}

	if p.Style != "" {
		validStyles := []string{"default", "primary", "success", "good", "warning", "danger"}
		// If not a predefined style, check if it's a hex color
		if !slices.Contains(validStyles, p.Style) && !hexColorRegex.MatchString(p.Style) {
			multiErr = multierror.Append(multiErr, fmt.Errorf("invalid style '%s' - must be one of [default, primary, success, good, warning, danger] or a hex color", p.Style))
		}
	}

	switch p.Type {
	case PostActionTypeButton:
		if len(p.Options) > 0 {
			multiErr = multierror.Append(multiErr, fmt.Errorf("button action must not have options"))
		}
		if p.DataSource != "" {
			multiErr = multierror.Append(multiErr, fmt.Errorf("button action must not have a data source"))
		}
	case PostActionTypeSelect:
		if p.DataSource != "" {
			validSources := []string{PostActionDataSourceUsers, PostActionDataSourceChannels}
			if !slices.Contains(validSources, p.DataSource) {
				multiErr = multierror.Append(multiErr, fmt.Errorf("invalid data_source '%s' for select action", p.DataSource))
			}

			if len(p.Options) > 0 {
				multiErr = multierror.Append(multiErr, fmt.Errorf("select action cannot have both DataSource and Options set"))
			}
		} else {
			if len(p.Options) == 0 {
				multiErr = multierror.Append(multiErr, fmt.Errorf("select action must have either DataSource or Options set"))
			} else {
				for i, opt := range p.Options {
					if opt == nil {
						multiErr = multierror.Append(multiErr, fmt.Errorf("select action contains nil option"))
						continue
					}
					if err := opt.IsValid(); err != nil {
						multiErr = multierror.Append(multiErr, multierror.Prefix(err, fmt.Sprintf("option at index %d is invalid:", i)))
					}
				}
			}
		}
	default:
		multiErr = multierror.Append(multiErr, fmt.Errorf("invalid action type: must be '%s' or '%s'", PostActionTypeButton, PostActionTypeSelect))
	}

	if p.Integration == nil {
		multiErr = multierror.Append(multiErr, fmt.Errorf("action must have integration settings"))
	} else {
		if p.Integration.URL == "" {
			multiErr = multierror.Append(multiErr, fmt.Errorf("action must have an integration URL"))
		}
		if !(strings.HasPrefix(p.Integration.URL, "/plugins/") || strings.HasPrefix(p.Integration.URL, "plugins/") || IsValidHTTPURL(p.Integration.URL)) {
			multiErr = multierror.Append(multiErr, fmt.Errorf("action must have an valid integration URL"))
		}
	}

	return multiErr.ErrorOrNil()
}

func (p *PostAction) Equals(input *PostAction) bool {
	if p.Id != input.Id {
		return false
	}

	if p.Type != input.Type {
		return false
	}

	if p.Name != input.Name {
		return false
	}

	if p.DataSource != input.DataSource {
		return false
	}

	if p.DefaultOption != input.DefaultOption {
		return false
	}

	if p.Cookie != input.Cookie {
		return false
	}

	// Compare PostActionOptions
	if len(p.Options) != len(input.Options) {
		return false
	}

	for k := range p.Options {
		if p.Options[k].Text != input.Options[k].Text {
			return false
		}

		if p.Options[k].Value != input.Options[k].Value {
			return false
		}
	}

	// Compare PostActionIntegration

	// If input is nil, then return true if original is also nil.
	// Else return false.
	if input.Integration == nil {
		return p.Integration == nil
	}

	// At this point, input is not nil, so return false if original is.
	if p.Integration == nil {
		return false
	}

	// Both are unequal and not nil.
	if p.Integration.URL != input.Integration.URL {
		return false
	}

	if len(p.Integration.Context) != len(input.Integration.Context) {
		return false
	}

	for key, value := range p.Integration.Context {
		inputValue, ok := input.Integration.Context[key]
		if !ok {
			return false
		}

		switch inputValue.(type) {
		case string, bool, int, float64:
			if value != inputValue {
				return false
			}
		default:
			if !reflect.DeepEqual(value, inputValue) {
				return false
			}
		}
	}

	return true
}

// PostActionCookie is set by the server, serialized and encrypted into
// PostAction.Cookie. The clients should hold on to it, and include it with
// subsequent DoPostAction requests.  This allows the server to access the
// action metadata even when it's not available in the database, for ephemeral
// posts.
type PostActionCookie struct {
	Type        string                 `json:"type,omitempty"`
	PostId      string                 `json:"post_id,omitempty"`
	RootPostId  string                 `json:"root_post_id,omitempty"`
	ChannelId   string                 `json:"channel_id,omitempty"`
	DataSource  string                 `json:"data_source,omitempty"`
	Integration *PostActionIntegration `json:"integration,omitempty"`
	RetainProps map[string]any         `json:"retain_props,omitempty"`
	RemoveProps []string               `json:"remove_props,omitempty"`
}

type PostActionOptions struct {
	Text  string `json:"text"`
	Value string `json:"value"`
}

func (o *PostActionOptions) IsValid() error {
	var multiErr *multierror.Error

	if o.Text == "" {
		multiErr = multierror.Append(multiErr, fmt.Errorf("text is required"))
	}
	if o.Value == "" {
		multiErr = multierror.Append(multiErr, fmt.Errorf("value is required"))
	}

	return multiErr.ErrorOrNil()
}

type PostActionIntegration struct {
	// URL is the endpoint that the action will be sent to.
	// It can be a relative path to a plugin.
	URL     string         `json:"url,omitempty"`
	Context map[string]any `json:"context,omitempty"`
}

type PostActionIntegrationRequest struct {
	UserId      string         `json:"user_id"`
	UserName    string         `json:"user_name"`
	ChannelId   string         `json:"channel_id"`
	ChannelName string         `json:"channel_name"`
	TeamId      string         `json:"team_id"`
	TeamName    string         `json:"team_domain"`
	PostId      string         `json:"post_id"`
	TriggerId   string         `json:"trigger_id"`
	Type        string         `json:"type"`
	DataSource  string         `json:"data_source"`
	Context     map[string]any `json:"context,omitempty"`
}

type PostActionIntegrationResponse struct {
	Update           *Post  `json:"update"`
	EphemeralText    string `json:"ephemeral_text"`
	SkipSlackParsing bool   `json:"skip_slack_parsing"` // Set to `true` to skip the Slack-compatibility handling of Text.
}

type PostActionAPIResponse struct {
	Status    string `json:"status"` // needed to maintain backwards compatibility
	TriggerId string `json:"trigger_id"`
}

type Dialog struct {
	CallbackId       string          `json:"callback_id"`
	Title            string          `json:"title"`
	IntroductionText string          `json:"introduction_text"`
	IconURL          string          `json:"icon_url"`
	Elements         []DialogElement `json:"elements"`
	SubmitLabel      string          `json:"submit_label"`
	NotifyOnCancel   bool            `json:"notify_on_cancel"`
	State            string          `json:"state"`
}

type DialogElement struct {
<<<<<<< HEAD
	DisplayName   string               `json:"display_name"`
	Name          string               `json:"name"`
	Type          string               `json:"type"`
	SubType       string               `json:"subtype"`
	Default       string               `json:"default"`
	Placeholder   string               `json:"placeholder"`
	HelpText      string               `json:"help_text"`
	Optional      bool                 `json:"optional"`
	MinLength     int                  `json:"min_length"`
	MaxLength     int                  `json:"max_length"`
	DataSource    string               `json:"data_source"`
	DataSourceURL string               `json:"data_source_url,omitempty"`
	Options       []*PostActionOptions `json:"options"`
=======
	DisplayName string               `json:"display_name"`
	Name        string               `json:"name"`
	Type        string               `json:"type"`
	SubType     string               `json:"subtype"`
	Default     string               `json:"default"`
	Placeholder string               `json:"placeholder"`
	HelpText    string               `json:"help_text"`
	Optional    bool                 `json:"optional"`
	MinLength   int                  `json:"min_length"`
	MaxLength   int                  `json:"max_length"`
	DataSource  string               `json:"data_source"`
	Options     []*PostActionOptions `json:"options"`
	MultiSelect bool                 `json:"multiselect"`
>>>>>>> be9d4fca
}

type OpenDialogRequest struct {
	TriggerId string `json:"trigger_id"`
	URL       string `json:"url"`
	Dialog    Dialog `json:"dialog"`
}

type SubmitDialogRequest struct {
	Type       string         `json:"type"`
	URL        string         `json:"url,omitempty"`
	CallbackId string         `json:"callback_id"`
	State      string         `json:"state"`
	UserId     string         `json:"user_id"`
	ChannelId  string         `json:"channel_id"`
	TeamId     string         `json:"team_id"`
	Submission map[string]any `json:"submission"`
	Cancelled  bool           `json:"cancelled"`
}

type SubmitDialogResponse struct {
	Error  string            `json:"error,omitempty"`
	Errors map[string]string `json:"errors,omitempty"`
}

// DialogSelectOption represents an option in a select dropdown for dialogs
type DialogSelectOption struct {
	Text  string `json:"text"`
	Value string `json:"value"`
}

// LookupDialogResponse represents the response for a lookup dialog request.
type LookupDialogResponse struct {
	Items []DialogSelectOption `json:"items"`
}

func GenerateTriggerId(userId string, s crypto.Signer) (string, string, *AppError) {
	clientTriggerId := NewId()
	triggerData := strings.Join([]string{clientTriggerId, userId, strconv.FormatInt(GetMillis(), 10)}, ":") + ":"

	h := crypto.SHA256
	sum := h.New()
	sum.Write([]byte(triggerData))
	signature, err := s.Sign(rand.Reader, sum.Sum(nil), h)
	if err != nil {
		return "", "", NewAppError("GenerateTriggerId", "interactive_message.generate_trigger_id.signing_failed", nil, "", http.StatusInternalServerError).Wrap(err)
	}

	base64Sig := base64.StdEncoding.EncodeToString(signature)

	triggerId := base64.StdEncoding.EncodeToString([]byte(triggerData + base64Sig))
	return clientTriggerId, triggerId, nil
}

func (r *PostActionIntegrationRequest) GenerateTriggerId(s crypto.Signer) (string, string, *AppError) {
	clientTriggerId, triggerId, appErr := GenerateTriggerId(r.UserId, s)
	if appErr != nil {
		return "", "", appErr
	}

	r.TriggerId = triggerId
	return clientTriggerId, triggerId, nil
}

func DecodeAndVerifyTriggerId(triggerId string, s *ecdsa.PrivateKey, timeout time.Duration) (string, string, *AppError) {
	triggerIdBytes, err := base64.StdEncoding.DecodeString(triggerId)
	if err != nil {
		return "", "", NewAppError("DecodeAndVerifyTriggerId", "interactive_message.decode_trigger_id.base64_decode_failed", nil, "", http.StatusBadRequest).Wrap(err)
	}

	split := strings.Split(string(triggerIdBytes), ":")
	if len(split) != 4 {
		return "", "", NewAppError("DecodeAndVerifyTriggerId", "interactive_message.decode_trigger_id.missing_data", nil, "", http.StatusBadRequest)
	}

	clientTriggerId := split[0]
	userId := split[1]
	timestampStr := split[2]
	timestamp, _ := strconv.ParseInt(timestampStr, 10, 64)

	if time.Since(time.UnixMilli(timestamp)) > timeout {
		return "", "", NewAppError("DecodeAndVerifyTriggerId", "interactive_message.decode_trigger_id.expired", map[string]any{"Duration": timeout.String()}, "", http.StatusBadRequest)
	}

	signature, err := base64.StdEncoding.DecodeString(split[3])
	if err != nil {
		return "", "", NewAppError("DecodeAndVerifyTriggerId", "interactive_message.decode_trigger_id.base64_decode_failed_signature", nil, "", http.StatusBadRequest).Wrap(err)
	}

	var esig struct {
		R, S *big.Int
	}

	if _, err := asn1.Unmarshal(signature, &esig); err != nil {
		return "", "", NewAppError("DecodeAndVerifyTriggerId", "interactive_message.decode_trigger_id.signature_decode_failed", nil, "", http.StatusBadRequest).Wrap(err)
	}

	triggerData := strings.Join([]string{clientTriggerId, userId, timestampStr}, ":") + ":"

	h := crypto.SHA256
	sum := h.New()
	sum.Write([]byte(triggerData))

	if !ecdsa.Verify(&s.PublicKey, sum.Sum(nil), esig.R, esig.S) {
		return "", "", NewAppError("DecodeAndVerifyTriggerId", "interactive_message.decode_trigger_id.verify_signature_failed", nil, "", http.StatusBadRequest)
	}

	return clientTriggerId, userId, nil
}

func (r *OpenDialogRequest) DecodeAndVerifyTriggerId(s *ecdsa.PrivateKey, timeout time.Duration) (string, string, *AppError) {
	return DecodeAndVerifyTriggerId(r.TriggerId, s, timeout)
}

func (r *OpenDialogRequest) IsValid() error {
	var multiErr *multierror.Error
	if r.URL == "" {
		multiErr = multierror.Append(multiErr, errors.New("empty URL"))
	}

	if r.TriggerId == "" {
		multiErr = multierror.Append(multiErr, errors.New("empty trigger id"))
	}

	err := r.Dialog.IsValid()
	if err != nil {
		multiErr = multierror.Append(multiErr, err)
	}

	return multiErr.ErrorOrNil()
}

func (d *Dialog) IsValid() error {
	var multiErr *multierror.Error

	if d.Title == "" || len(d.Title) > DialogTitleMaxLength {
		multiErr = multierror.Append(multiErr, errors.Errorf("invalid dialog title %q", d.Title))
	}

	if d.IconURL != "" && !IsValidHTTPURL(d.IconURL) {
		multiErr = multierror.Append(multiErr, errors.New("invalid icon url"))
	}

	if len(d.Elements) != 0 {
		elementMap := make(map[string]bool)

		for _, element := range d.Elements {
			if elementMap[element.Name] {
				multiErr = multierror.Append(multiErr, errors.Errorf("duplicate dialog element %q", element.Name))
			}
			elementMap[element.Name] = true

			err := element.IsValid()
			if err != nil {
				multiErr = multierror.Append(multiErr, errors.Wrapf(err, "%q field is not valid", element.Name))
			}
		}
	}
	return multiErr.ErrorOrNil()
}

func (e *DialogElement) IsValid() error {
	var multiErr *multierror.Error
	textSubTypes := map[string]bool{
		"":         true,
		"text":     true,
		"email":    true,
		"number":   true,
		"tel":      true,
		"url":      true,
		"password": true,
	}

	if e.MinLength < 0 {
		multiErr = multierror.Append(multiErr, errors.Errorf("min length cannot be a negative number, got %d", e.MinLength))
	}
	if e.MinLength > e.MaxLength {
		multiErr = multierror.Append(multiErr, errors.Errorf("min length should be less then max length, got %d > %d", e.MinLength, e.MaxLength))
	}

	multiErr = multierror.Append(multiErr, checkMaxLength("DisplayName", e.DisplayName, DialogElementDisplayNameMaxLength))
	multiErr = multierror.Append(multiErr, checkMaxLength("Name", e.Name, DialogElementNameMaxLength))
	multiErr = multierror.Append(multiErr, checkMaxLength("HelpText", e.HelpText, DialogElementHelpTextMaxLength))

	if e.MultiSelect && e.Type != "select" {
		multiErr = multierror.Append(multiErr, errors.Errorf("multiselect can only be used with select elements, got type %q", e.Type))
	}

	switch e.Type {
	case "text":
		multiErr = multierror.Append(multiErr, checkMaxLength("Default", e.Default, DialogElementTextMaxLength))
		multiErr = multierror.Append(multiErr, checkMaxLength("Placeholder", e.Placeholder, DialogElementTextMaxLength))
		if _, ok := textSubTypes[e.SubType]; !ok {
			multiErr = multierror.Append(multiErr, errors.Errorf("invalid subtype %q", e.Type))
		}

	case "textarea":
		multiErr = multierror.Append(multiErr, checkMaxLength("Default", e.Default, DialogElementTextareaMaxLength))
		multiErr = multierror.Append(multiErr, checkMaxLength("Placeholder", e.Placeholder, DialogElementTextareaMaxLength))

		if _, ok := textSubTypes[e.SubType]; !ok {
			multiErr = multierror.Append(multiErr, errors.Errorf("invalid subtype %q", e.Type))
		}

	case "select":
		multiErr = multierror.Append(multiErr, checkMaxLength("Default", e.Default, DialogElementSelectMaxLength))
		multiErr = multierror.Append(multiErr, checkMaxLength("Placeholder", e.Placeholder, DialogElementSelectMaxLength))
		if e.DataSource != "" && e.DataSource != "users" && e.DataSource != "channels" && e.DataSource != "dynamic" {
			multiErr = multierror.Append(multiErr, errors.Errorf("invalid data source %q, allowed are 'users', 'channels', or 'dynamic'", e.DataSource))
		}
<<<<<<< HEAD
		if e.DataSource == "dynamic" {
			// Dynamic selects should have a data_source_url
			if e.DataSourceURL == "" {
				multiErr = multierror.Append(multiErr, errors.New("dynamic data_source requires data_source_url"))
			} else if !IsValidLookupURL(e.DataSourceURL) {
				multiErr = multierror.Append(multiErr, errors.New("invalid data_source_url for dynamic select"))
			}
			// Dynamic selects should not have static options
			if len(e.Options) > 0 {
				multiErr = multierror.Append(multiErr, errors.New("dynamic select element should not have static options"))
			}
		} else if e.DataSource == "" && !isDefaultInOptions(e.Default, e.Options) {
			multiErr = multierror.Append(multiErr, errors.Errorf("default value %q doesn't exist in options ", e.Default))
=======
		if e.DataSource == "" {
			if e.MultiSelect {
				if !isMultiSelectDefaultInOptions(e.Default, e.Options) {
					multiErr = multierror.Append(multiErr, errors.Errorf("multiselect default value %q contains values not in options", e.Default))
				}
			} else if !isDefaultInOptions(e.Default, e.Options) {
				multiErr = multierror.Append(multiErr, errors.Errorf("default value %q doesn't exist in options ", e.Default))
			}
>>>>>>> be9d4fca
		}

	case "bool":
		if e.Default != "" && e.Default != "true" && e.Default != "false" {
			multiErr = multierror.Append(multiErr, errors.New("invalid default of bool"))
		}
		multiErr = multierror.Append(multiErr, checkMaxLength("Placeholder", e.Placeholder, DialogElementBoolMaxLength))

	case "radio":
		if !isDefaultInOptions(e.Default, e.Options) {
			multiErr = multierror.Append(multiErr, errors.Errorf("default value %q doesn't exist in options ", e.Default))
		}

	default:
		multiErr = multierror.Append(multiErr, errors.Errorf("invalid element type: %q", e.Type))
	}

	return multiErr.ErrorOrNil()
}

func isDefaultInOptions(defaultValue string, options []*PostActionOptions) bool {
	if defaultValue == "" {
		return true
	}

	for _, option := range options {
		if option != nil && defaultValue == option.Value {
			return true
		}
	}

	return false
}

func isMultiSelectDefaultInOptions(defaultValue string, options []*PostActionOptions) bool {
	if defaultValue == "" {
		return true
	}

	for value := range strings.SplitSeq(strings.ReplaceAll(defaultValue, " ", ""), ",") {
		if value == "" {
			continue
		}
		found := false
		for _, option := range options {
			if option != nil && value == option.Value {
				found = true
				break
			}
		}
		if !found {
			return false
		}
	}

	return true
}

func checkMaxLength(fieldName string, field string, maxLength int) error {
	// DisplayName and Name are required fields
	if fieldName == "DisplayName" || fieldName == "Name" {
		if len(field) == 0 {
			return errors.Errorf("%v cannot be empty", fieldName)
		}
	}

	if len(field) > maxLength {
		return errors.Errorf("%v cannot be longer than %d characters, got %d", fieldName, maxLength, len(field))
	}

	return nil
}

func (o *Post) StripActionIntegrations() {
	attachments := o.Attachments()
	if o.GetProp(PostPropsAttachments) != nil {
		o.AddProp(PostPropsAttachments, attachments)
	}
	for _, attachment := range attachments {
		for _, action := range attachment.Actions {
			action.Integration = nil
		}
	}
}

func (o *Post) GetAction(id string) *PostAction {
	for _, attachment := range o.Attachments() {
		for _, action := range attachment.Actions {
			if action != nil && action.Id == id {
				return action
			}
		}
	}
	return nil
}

func (o *Post) GenerateActionIds() {
	if o.GetProp(PostPropsAttachments) != nil {
		o.AddProp(PostPropsAttachments, o.Attachments())
	}
	if attachments, ok := o.GetProp(PostPropsAttachments).([]*SlackAttachment); ok {
		for _, attachment := range attachments {
			for _, action := range attachment.Actions {
				if action != nil && action.Id == "" {
					action.Id = NewId()
				}
			}
		}
	}
}

func AddPostActionCookies(o *Post, secret []byte) *Post {
	p := o.Clone()

	// retainedProps carry over their value from the old post, including no value
	retainProps := map[string]any{}
	removeProps := []string{}
	for _, key := range PostActionRetainPropKeys {
		value, ok := p.GetProps()[key]
		if ok {
			retainProps[key] = value
		} else {
			removeProps = append(removeProps, key)
		}
	}

	attachments := p.Attachments()
	for _, attachment := range attachments {
		for _, action := range attachment.Actions {
			c := &PostActionCookie{
				Type:        action.Type,
				ChannelId:   p.ChannelId,
				DataSource:  action.DataSource,
				Integration: action.Integration,
				RetainProps: retainProps,
				RemoveProps: removeProps,
			}

			c.PostId = p.Id
			if p.RootId == "" {
				c.RootPostId = p.Id
			} else {
				c.RootPostId = p.RootId
			}

			b, _ := json.Marshal(c)
			action.Cookie, _ = encryptPostActionCookie(string(b), secret)
		}
	}

	return p
}

func encryptPostActionCookie(plain string, secret []byte) (string, error) {
	if len(secret) == 0 {
		return plain, nil
	}

	block, err := aes.NewCipher(secret)
	if err != nil {
		return "", err
	}

	aesgcm, err := cipher.NewGCM(block)
	if err != nil {
		return "", err
	}

	nonce := make([]byte, aesgcm.NonceSize())
	_, err = io.ReadFull(rand.Reader, nonce)
	if err != nil {
		return "", err
	}

	sealed := aesgcm.Seal(nil, nonce, []byte(plain), nil)

	combined := append(nonce, sealed...) //nolint:makezero
	encoded := make([]byte, base64.StdEncoding.EncodedLen(len(combined)))
	base64.StdEncoding.Encode(encoded, combined)

	return string(encoded), nil
}

func DecryptPostActionCookie(encoded string, secret []byte) (string, error) {
	if len(secret) == 0 {
		return encoded, nil
	}

	block, err := aes.NewCipher(secret)
	if err != nil {
		return "", err
	}

	aesgcm, err := cipher.NewGCM(block)
	if err != nil {
		return "", err
	}

	decoded := make([]byte, base64.StdEncoding.DecodedLen(len(encoded)))
	n, err := base64.StdEncoding.Decode(decoded, []byte(encoded))
	if err != nil {
		return "", err
	}
	decoded = decoded[:n]

	nonceSize := aesgcm.NonceSize()
	if len(decoded) < nonceSize {
		return "", fmt.Errorf("cookie too short")
	}

	nonce, decoded := decoded[:nonceSize], decoded[nonceSize:]
	plain, err := aesgcm.Open(nil, nonce, decoded, nil)
	if err != nil {
		return "", err
	}

	return string(plain), nil
}

// IsValidLookupURL validates if a URL is safe for lookup operations
func IsValidLookupURL(url string) bool {
	if url == "" {
		return false
	}

	// Only allow HTTPS for external URLs (more secure than HTTP)
	if strings.HasPrefix(url, "https://") {
		return IsValidHTTPURL(url)
	}

	// Allow HTTP URLs to localhost and 127.0.0.1 for testing scenarios
	if strings.HasPrefix(url, "http://") {
		if IsValidHTTPURL(url) {
			parsedURL, err := neturl.Parse(url)
			if err != nil {
				return false
			}
			host := parsedURL.Hostname()
			return host == "localhost" || host == "127.0.0.1"
		}
		return false
	}

	// Only allow plugin paths that start with /plugins/
	if strings.HasPrefix(url, "/plugins/") {
		// Additional validation for plugin paths - ensure no path traversal
		if strings.Contains(url, "..") || strings.Contains(url, "//") {
			return false
		}
		return true
	}

	return false
}<|MERGE_RESOLUTION|>--- conflicted
+++ resolved
@@ -320,7 +320,6 @@
 }
 
 type DialogElement struct {
-<<<<<<< HEAD
 	DisplayName   string               `json:"display_name"`
 	Name          string               `json:"name"`
 	Type          string               `json:"type"`
@@ -334,21 +333,7 @@
 	DataSource    string               `json:"data_source"`
 	DataSourceURL string               `json:"data_source_url,omitempty"`
 	Options       []*PostActionOptions `json:"options"`
-=======
-	DisplayName string               `json:"display_name"`
-	Name        string               `json:"name"`
-	Type        string               `json:"type"`
-	SubType     string               `json:"subtype"`
-	Default     string               `json:"default"`
-	Placeholder string               `json:"placeholder"`
-	HelpText    string               `json:"help_text"`
-	Optional    bool                 `json:"optional"`
-	MinLength   int                  `json:"min_length"`
-	MaxLength   int                  `json:"max_length"`
-	DataSource  string               `json:"data_source"`
-	Options     []*PostActionOptions `json:"options"`
-	MultiSelect bool                 `json:"multiselect"`
->>>>>>> be9d4fca
+	MultiSelect   bool                 `json:"multiselect"`
 }
 
 type OpenDialogRequest struct {
@@ -559,7 +544,6 @@
 		if e.DataSource != "" && e.DataSource != "users" && e.DataSource != "channels" && e.DataSource != "dynamic" {
 			multiErr = multierror.Append(multiErr, errors.Errorf("invalid data source %q, allowed are 'users', 'channels', or 'dynamic'", e.DataSource))
 		}
-<<<<<<< HEAD
 		if e.DataSource == "dynamic" {
 			// Dynamic selects should have a data_source_url
 			if e.DataSourceURL == "" {
@@ -571,10 +555,7 @@
 			if len(e.Options) > 0 {
 				multiErr = multierror.Append(multiErr, errors.New("dynamic select element should not have static options"))
 			}
-		} else if e.DataSource == "" && !isDefaultInOptions(e.Default, e.Options) {
-			multiErr = multierror.Append(multiErr, errors.Errorf("default value %q doesn't exist in options ", e.Default))
-=======
-		if e.DataSource == "" {
+		} else if e.DataSource == "" {
 			if e.MultiSelect {
 				if !isMultiSelectDefaultInOptions(e.Default, e.Options) {
 					multiErr = multierror.Append(multiErr, errors.Errorf("multiselect default value %q contains values not in options", e.Default))
@@ -582,7 +563,6 @@
 			} else if !isDefaultInOptions(e.Default, e.Options) {
 				multiErr = multierror.Append(multiErr, errors.Errorf("default value %q doesn't exist in options ", e.Default))
 			}
->>>>>>> be9d4fca
 		}
 
 	case "bool":

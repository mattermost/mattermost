// Copyright (c) 2015-present Mattermost, Inc. All Rights Reserved.
// See LICENSE.txt for license information.

package model

import (
	"net/http"
	"regexp"
)

const (
	GroupSourceLdap   GroupSource = "ldap"
	GroupSourceCustom GroupSource = "custom"

	GroupNameMaxLength        = 64
	GroupSourceMaxLength      = 64
	GroupDisplayNameMaxLength = 128
	GroupDescriptionMaxLength = 1024
	GroupRemoteIDMaxLength    = 48
)

type GroupSource string

var allGroupSources = []GroupSource{
	GroupSourceLdap,
	GroupSourceCustom,
}

var groupSourcesRequiringRemoteID = []GroupSource{
	GroupSourceLdap,
}

type Group struct {
	Id                          string      `json:"id"`
	Name                        *string     `json:"name,omitempty"`
	DisplayName                 string      `json:"display_name"`
	Description                 string      `json:"description"`
	Source                      GroupSource `json:"source"`
	RemoteId                    *string     `json:"remote_id"`
	CreateAt                    int64       `json:"create_at"`
	UpdateAt                    int64       `json:"update_at"`
	DeleteAt                    int64       `json:"delete_at"`
	HasSyncables                bool        `db:"-" json:"has_syncables"`
	MemberCount                 *int        `db:"-" json:"member_count,omitempty"`
	AllowReference              bool        `json:"allow_reference"`
	ChannelMemberCount          *int        `db:"-" json:"channel_member_count,omitempty"`
	ChannelMemberTimezonesCount *int        `db:"-" json:"channel_member_timezones_count,omitempty"`
	MemberIDs                   []string    `db:"-" json:"member_ids"`
}

func (group *Group) Auditable() map[string]interface{} {
	return map[string]interface{}{
		"id":              group.Id,
		"source":          group.Source,
<<<<<<< HEAD
		"remote_id":       SafeDereference(group.RemoteId),
=======
		"remote_id":       group.GetRemoteId(),
>>>>>>> 0e6bfbdd
		"create_at":       group.CreateAt,
		"update_at":       group.UpdateAt,
		"delete_at":       group.DeleteAt,
		"has_syncables":   group.HasSyncables,
<<<<<<< HEAD
		"member_count":    SafeDereference(group.MemberCount),
=======
		"member_count":    group.GetMemberCount(),
>>>>>>> 0e6bfbdd
		"allow_reference": group.AllowReference,
	}
}

func (group *Group) LogClone() any {
	return map[string]interface{}{
		"id":              group.Id,
		"name":            group.GetName(),
		"display_name":    group.DisplayName,
		"source":          group.Source,
<<<<<<< HEAD
		"remote_id":       SafeDereference(group.RemoteId),
		"create_at":       MillisToString(group.CreateAt),
		"update_at":       MillisToString(group.UpdateAt),
		"delete_at":       MillisToString(group.DeleteAt),
		"has_syncables":   group.HasSyncables,
		"member_count":    SafeDereference(group.MemberCount),
=======
		"remote_id":       group.GetRemoteId(),
		"create_at":       group.CreateAt,
		"update_at":       group.UpdateAt,
		"delete_at":       group.DeleteAt,
		"has_syncables":   group.HasSyncables,
		"member_count":    group.GetMemberCount(),
>>>>>>> 0e6bfbdd
		"allow_reference": group.AllowReference,
	}
}

type GroupWithUserIds struct {
	Group
	UserIds []string `json:"user_ids"`
}

func (group *GroupWithUserIds) Auditable() map[string]interface{} {
	return map[string]interface{}{
		"id":              group.Id,
		"source":          group.Source,
<<<<<<< HEAD
		"remote_id":       SafeDereference(group.RemoteId),
=======
		"remote_id":       group.GetRemoteId(),
>>>>>>> 0e6bfbdd
		"create_at":       group.CreateAt,
		"update_at":       group.UpdateAt,
		"delete_at":       group.DeleteAt,
		"has_syncables":   group.HasSyncables,
<<<<<<< HEAD
		"member_count":    SafeDereference(group.MemberCount),
=======
		"member_count":    group.GetMemberCount(),
>>>>>>> 0e6bfbdd
		"allow_reference": group.AllowReference,
		"user_ids":        group.UserIds,
	}
}

type GroupWithSchemeAdmin struct {
	Group
	SchemeAdmin *bool `db:"SyncableSchemeAdmin" json:"scheme_admin,omitempty"`
}

type GroupsAssociatedToChannelWithSchemeAdmin struct {
	ChannelId string `json:"channel_id"`
	Group
	SchemeAdmin *bool `db:"SyncableSchemeAdmin" json:"scheme_admin,omitempty"`
}
type GroupsAssociatedToChannel struct {
	ChannelId string                  `json:"channel_id"`
	Groups    []*GroupWithSchemeAdmin `json:"groups"`
}

type GroupPatch struct {
	Name           *string `json:"name"`
	DisplayName    *string `json:"display_name"`
	Description    *string `json:"description"`
	AllowReference *bool   `json:"allow_reference"`
	// For security reasons (including preventing unintended LDAP group synchronization) do no allow a Group's RemoteId or Source field to be
	// included in patches.
}

type LdapGroupSearchOpts struct {
	Q            string
	IsLinked     *bool
	IsConfigured *bool
}

type GroupSearchOpts struct {
	Q                      string
	NotAssociatedToTeam    string
	NotAssociatedToChannel string
	IncludeMemberCount     bool
	FilterAllowReference   bool
	PageOpts               *PageOpts
	Since                  int64
	Source                 GroupSource

	// FilterParentTeamPermitted filters the groups to the intersect of the
	// set associated to the parent team and those returned by the query.
	// If the parent team is not group-constrained or if NotAssociatedToChannel
	// is not set then this option is ignored.
	FilterParentTeamPermitted bool

	// FilterHasMember filters the groups to the intersect of the
	// set returned by the query and those that have the given user as a member.
	FilterHasMember string

	IncludeChannelMemberCount string
	IncludeTimezones          bool
	IncludeMemberIDs          bool

	// Include archived groups
	IncludeArchived bool

	// Only return archived groups
	FilterArchived bool
}

type GetGroupOpts struct {
	IncludeMemberCount bool
	IncludeMemberIDs   bool
}

type PageOpts struct {
	Page    int
	PerPage int
}

type GroupStats struct {
	GroupID          string `json:"group_id"`
	TotalMemberCount int64  `json:"total_member_count"`
}

type GroupModifyMembers struct {
	UserIds []string `json:"user_ids"`
}

func (group *GroupModifyMembers) Auditable() map[string]interface{} {
	return map[string]interface{}{
		"user_ids": group.UserIds,
	}
}

func (group *Group) Patch(patch *GroupPatch) {
	if patch.Name != nil {
		group.Name = patch.Name
	}
	if patch.DisplayName != nil {
		group.DisplayName = *patch.DisplayName
	}
	if patch.Description != nil {
		group.Description = *patch.Description
	}
	if patch.AllowReference != nil {
		group.AllowReference = *patch.AllowReference
	}
}

func (group *Group) IsValidForCreate() *AppError {
	appErr := group.IsValidName()
	if appErr != nil {
		return appErr
	}

	if l := len(group.DisplayName); l == 0 || l > GroupDisplayNameMaxLength {
		return NewAppError("Group.IsValidForCreate", "model.group.display_name.app_error", map[string]any{"GroupDisplayNameMaxLength": GroupDisplayNameMaxLength}, "", http.StatusBadRequest)
	}

	if len(group.Description) > GroupDescriptionMaxLength {
		return NewAppError("Group.IsValidForCreate", "model.group.description.app_error", map[string]any{"GroupDescriptionMaxLength": GroupDescriptionMaxLength}, "", http.StatusBadRequest)
	}

	isValidSource := false
	for _, groupSource := range allGroupSources {
		if group.Source == groupSource {
			isValidSource = true
			break
		}
	}
	if !isValidSource {
		return NewAppError("Group.IsValidForCreate", "model.group.source.app_error", nil, "", http.StatusBadRequest)
	}

	if (group.GetRemoteId() == "" && group.requiresRemoteId()) || len(group.GetRemoteId()) > GroupRemoteIDMaxLength {
		return NewAppError("Group.IsValidForCreate", "model.group.remote_id.app_error", nil, "", http.StatusBadRequest)
	}

	return nil
}

func (group *Group) requiresRemoteId() bool {
	for _, groupSource := range groupSourcesRequiringRemoteID {
		if groupSource == group.Source {
			return true
		}
	}
	return false
}

func (group *Group) IsValidForUpdate() *AppError {
	if !IsValidId(group.Id) {
		return NewAppError("Group.IsValidForUpdate", "app.group.id.app_error", nil, "", http.StatusBadRequest)
	}
	if group.CreateAt == 0 {
		return NewAppError("Group.IsValidForUpdate", "model.group.create_at.app_error", nil, "", http.StatusBadRequest)
	}
	if group.UpdateAt == 0 {
		return NewAppError("Group.IsValidForUpdate", "model.group.update_at.app_error", nil, "", http.StatusBadRequest)
	}
	if appErr := group.IsValidForCreate(); appErr != nil {
		return appErr
	}
	return nil
}

var validGroupnameChars = regexp.MustCompile(`^[a-z0-9\.\-_]+$`)

func (group *Group) IsValidName() *AppError {
	if group.Name == nil {
		if group.AllowReference {
			return NewAppError("Group.IsValidName", "model.group.name.app_error", map[string]any{"GroupNameMaxLength": GroupNameMaxLength}, "", http.StatusBadRequest)
		}
	} else {
		if l := len(*group.Name); l == 0 || l > GroupNameMaxLength {
			return NewAppError("Group.IsValidName", "model.group.name.invalid_length.app_error", map[string]any{"GroupNameMaxLength": GroupNameMaxLength}, "", http.StatusBadRequest)
		}

		if *group.Name == UserNotifyAll || *group.Name == ChannelMentionsNotifyProp || *group.Name == UserNotifyHere {
			return NewAppError("IsValidName", "model.group.name.reserved_name.app_error", nil, "", http.StatusBadRequest)
		}

		if !validGroupnameChars.MatchString(*group.Name) {
			return NewAppError("Group.IsValidName", "model.group.name.invalid_chars.app_error", nil, "", http.StatusBadRequest)
		}
	}
	return nil
}

func (group *Group) GetName() string {
	return SafeDereference(group.Name)
}

func (group *Group) GetRemoteId() string {
	return SafeDereference(group.RemoteId)
<<<<<<< HEAD
=======
}

func (group *Group) GetMemberCount() int {
	return SafeDereference(group.MemberCount)
>>>>>>> 0e6bfbdd
}

type GroupsWithCount struct {
	Groups     []*Group `json:"groups"`
	TotalCount int64    `json:"total_count"`
}

type CreateDefaultMembershipParams struct {
	Since               int64
	ReAddRemovedMembers bool
	ScopedUserID        *string
	ScopedTeamID        *string
	ScopedChannelID     *string
}<|MERGE_RESOLUTION|>--- conflicted
+++ resolved
@@ -52,20 +52,12 @@
 	return map[string]interface{}{
 		"id":              group.Id,
 		"source":          group.Source,
-<<<<<<< HEAD
-		"remote_id":       SafeDereference(group.RemoteId),
-=======
 		"remote_id":       group.GetRemoteId(),
->>>>>>> 0e6bfbdd
 		"create_at":       group.CreateAt,
 		"update_at":       group.UpdateAt,
 		"delete_at":       group.DeleteAt,
 		"has_syncables":   group.HasSyncables,
-<<<<<<< HEAD
-		"member_count":    SafeDereference(group.MemberCount),
-=======
 		"member_count":    group.GetMemberCount(),
->>>>>>> 0e6bfbdd
 		"allow_reference": group.AllowReference,
 	}
 }
@@ -76,21 +68,12 @@
 		"name":            group.GetName(),
 		"display_name":    group.DisplayName,
 		"source":          group.Source,
-<<<<<<< HEAD
-		"remote_id":       SafeDereference(group.RemoteId),
-		"create_at":       MillisToString(group.CreateAt),
-		"update_at":       MillisToString(group.UpdateAt),
-		"delete_at":       MillisToString(group.DeleteAt),
-		"has_syncables":   group.HasSyncables,
-		"member_count":    SafeDereference(group.MemberCount),
-=======
 		"remote_id":       group.GetRemoteId(),
 		"create_at":       group.CreateAt,
 		"update_at":       group.UpdateAt,
 		"delete_at":       group.DeleteAt,
 		"has_syncables":   group.HasSyncables,
 		"member_count":    group.GetMemberCount(),
->>>>>>> 0e6bfbdd
 		"allow_reference": group.AllowReference,
 	}
 }
@@ -104,20 +87,12 @@
 	return map[string]interface{}{
 		"id":              group.Id,
 		"source":          group.Source,
-<<<<<<< HEAD
-		"remote_id":       SafeDereference(group.RemoteId),
-=======
 		"remote_id":       group.GetRemoteId(),
->>>>>>> 0e6bfbdd
 		"create_at":       group.CreateAt,
 		"update_at":       group.UpdateAt,
 		"delete_at":       group.DeleteAt,
 		"has_syncables":   group.HasSyncables,
-<<<<<<< HEAD
-		"member_count":    SafeDereference(group.MemberCount),
-=======
 		"member_count":    group.GetMemberCount(),
->>>>>>> 0e6bfbdd
 		"allow_reference": group.AllowReference,
 		"user_ids":        group.UserIds,
 	}
@@ -310,13 +285,10 @@
 
 func (group *Group) GetRemoteId() string {
 	return SafeDereference(group.RemoteId)
-<<<<<<< HEAD
-=======
 }
 
 func (group *Group) GetMemberCount() int {
 	return SafeDereference(group.MemberCount)
->>>>>>> 0e6bfbdd
 }
 
 type GroupsWithCount struct {

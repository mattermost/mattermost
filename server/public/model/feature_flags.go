// Copyright (c) 2015-present Mattermost, Inc. All Rights Reserved.
// See LICENSE.txt for license information.

package model

import (
	"reflect"
	"strconv"
)

type FeatureFlags struct {
	// Exists only for unit and manual testing.
	// When set to a value, will be returned by the ping endpoint.
	TestFeature string
	// Exists only for testing bool functionality. Boolean feature flags interpret "on" or "true" as true and
	// all other values as false.
	TestBoolFeature bool

	// Enable the remote cluster service for shared channels.
	EnableRemoteClusterService bool

	// AppsEnabled toggles the Apps framework functionalities both in server and client side
	AppsEnabled bool

	PermalinkPreviews bool

	// CallsEnabled controls whether or not the Calls plugin should be enabled
	CallsEnabled bool

	NormalizeLdapDNs bool

	PostPriority bool

	// Enable WYSIWYG text editor
	WysiwygEditor bool

	OnboardingTourTips bool

	DeprecateCloudFree bool

	CloudReverseTrial bool

	EnableExportDirectDownload bool

	MoveThreadsEnabled bool

	StreamlinedMarketplace bool

	CloudIPFiltering bool
	ConsumePostHook  bool

	CloudAnnualRenewals bool
<<<<<<< HEAD

	OutgoingOAuthConnections bool

	ChannelBookmarks bool
=======
>>>>>>> 54507bb1
}

func (f *FeatureFlags) SetDefaults() {
	f.TestFeature = "off"
	f.TestBoolFeature = false
	f.EnableRemoteClusterService = false
	f.AppsEnabled = true
	f.NormalizeLdapDNs = false
	f.CallsEnabled = true
	f.DeprecateCloudFree = false
	f.WysiwygEditor = false
	f.OnboardingTourTips = true
	f.CloudReverseTrial = false
	f.EnableExportDirectDownload = false
	f.MoveThreadsEnabled = false
	f.StreamlinedMarketplace = true
	f.CloudIPFiltering = false
	f.ConsumePostHook = false
	f.CloudAnnualRenewals = false
<<<<<<< HEAD
	f.OutgoingOAuthConnections = false
	f.ChannelBookmarks = false
=======
>>>>>>> 54507bb1
}

// ToMap returns the feature flags as a map[string]string
// Supports boolean and string feature flags.
func (f *FeatureFlags) ToMap() map[string]string {
	refStructVal := reflect.ValueOf(*f)
	refStructType := reflect.TypeOf(*f)
	ret := make(map[string]string)
	for i := 0; i < refStructVal.NumField(); i++ {
		refFieldVal := refStructVal.Field(i)
		if !refFieldVal.IsValid() {
			continue
		}
		refFieldType := refStructType.Field(i)
		switch refFieldType.Type.Kind() {
		case reflect.Bool:
			ret[refFieldType.Name] = strconv.FormatBool(refFieldVal.Bool())
		default:
			ret[refFieldType.Name] = refFieldVal.String()
		}
	}

	return ret
}<|MERGE_RESOLUTION|>--- conflicted
+++ resolved
@@ -50,13 +50,8 @@
 	ConsumePostHook  bool
 
 	CloudAnnualRenewals bool
-<<<<<<< HEAD
-
-	OutgoingOAuthConnections bool
 
 	ChannelBookmarks bool
-=======
->>>>>>> 54507bb1
 }
 
 func (f *FeatureFlags) SetDefaults() {
@@ -76,11 +71,7 @@
 	f.CloudIPFiltering = false
 	f.ConsumePostHook = false
 	f.CloudAnnualRenewals = false
-<<<<<<< HEAD
-	f.OutgoingOAuthConnections = false
 	f.ChannelBookmarks = false
-=======
->>>>>>> 54507bb1
 }
 
 // ToMap returns the feature flags as a map[string]string

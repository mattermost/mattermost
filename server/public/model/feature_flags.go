--- conflicted
+++ resolved
@@ -49,15 +49,12 @@
 	CloudIPFiltering bool
 	ConsumePostHook  bool
 
-	CloudAnnualRenewals bool
-
-<<<<<<< HEAD
-	ChannelBookmarks bool
-=======
+	CloudAnnualRenewals    bool
 	CloudDedicatedExportUI bool
 
+	ChannelBookmarks bool
+
 	WebSocketEventScope bool
->>>>>>> 75e32051
 }
 
 func (f *FeatureFlags) SetDefaults() {
@@ -77,12 +74,9 @@
 	f.CloudIPFiltering = false
 	f.ConsumePostHook = false
 	f.CloudAnnualRenewals = false
-<<<<<<< HEAD
+	f.CloudDedicatedExportUI = false
 	f.ChannelBookmarks = false
-=======
-	f.CloudDedicatedExportUI = false
 	f.WebSocketEventScope = false
->>>>>>> 75e32051
 }
 
 // ToMap returns the feature flags as a map[string]string

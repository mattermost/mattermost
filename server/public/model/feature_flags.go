// Copyright (c) 2015-present Mattermost, Inc. All Rights Reserved.
// See LICENSE.txt for license information.

package model

import (
	"reflect"
	"strconv"
)

type FeatureFlags struct {
	// Exists only for unit and manual testing.
	// When set to a value, will be returned by the ping endpoint.
	TestFeature string
	// Exists only for testing bool functionality. Boolean feature flags interpret "on" or "true" as true and
	// all other values as false.
	TestBoolFeature bool

	// Enable the remote cluster service for shared channels.
	EnableRemoteClusterService bool

	// AppsEnabled toggles the Apps framework functionalities both in server and client side
	AppsEnabled bool

	PermalinkPreviews bool

	// CallsEnabled controls whether or not the Calls plugin should be enabled
	CallsEnabled bool

	NormalizeLdapDNs bool

	// Enable WYSIWYG text editor
	WysiwygEditor bool

	OnboardingTourTips bool

	DeprecateCloudFree bool

	CloudReverseTrial bool

	EnableExportDirectDownload bool

	MoveThreadsEnabled bool

	StreamlinedMarketplace bool

	CloudIPFiltering bool
	ConsumePostHook  bool

	CloudAnnualRenewals    bool
	CloudDedicatedExportUI bool

	ChannelBookmarks bool

	WebSocketEventScope bool

	NotificationMonitoring bool

<<<<<<< HEAD
	ExperimentalAuditSettingsSystemConsoleUI bool
=======
	ClientMetrics bool
>>>>>>> 708d046c
}

func (f *FeatureFlags) SetDefaults() {
	f.TestFeature = "off"
	f.TestBoolFeature = false
	f.EnableRemoteClusterService = false
	f.AppsEnabled = true
	f.NormalizeLdapDNs = false
	f.CallsEnabled = true
	f.DeprecateCloudFree = false
	f.WysiwygEditor = false
	f.OnboardingTourTips = true
	f.CloudReverseTrial = false
	f.EnableExportDirectDownload = false
	f.MoveThreadsEnabled = false
	f.StreamlinedMarketplace = true
	f.CloudIPFiltering = false
	f.ConsumePostHook = false
	f.CloudAnnualRenewals = false
	f.CloudDedicatedExportUI = false
	f.ChannelBookmarks = false
	f.WebSocketEventScope = false
	f.NotificationMonitoring = true
<<<<<<< HEAD
	f.ExperimentalAuditSettingsSystemConsoleUI = false
=======
	f.ClientMetrics = false
>>>>>>> 708d046c
}

// ToMap returns the feature flags as a map[string]string
// Supports boolean and string feature flags.
func (f *FeatureFlags) ToMap() map[string]string {
	refStructVal := reflect.ValueOf(*f)
	refStructType := reflect.TypeOf(*f)
	ret := make(map[string]string)
	for i := 0; i < refStructVal.NumField(); i++ {
		refFieldVal := refStructVal.Field(i)
		if !refFieldVal.IsValid() {
			continue
		}
		refFieldType := refStructType.Field(i)
		switch refFieldType.Type.Kind() {
		case reflect.Bool:
			ret[refFieldType.Name] = strconv.FormatBool(refFieldVal.Bool())
		default:
			ret[refFieldType.Name] = refFieldVal.String()
		}
	}

	return ret
}<|MERGE_RESOLUTION|>--- conflicted
+++ resolved
@@ -56,11 +56,10 @@
 
 	NotificationMonitoring bool
 
-<<<<<<< HEAD
 	ExperimentalAuditSettingsSystemConsoleUI bool
-=======
+
 	ClientMetrics bool
->>>>>>> 708d046c
+
 }
 
 func (f *FeatureFlags) SetDefaults() {
@@ -84,11 +83,8 @@
 	f.ChannelBookmarks = false
 	f.WebSocketEventScope = false
 	f.NotificationMonitoring = true
-<<<<<<< HEAD
 	f.ExperimentalAuditSettingsSystemConsoleUI = false
-=======
 	f.ClientMetrics = false
->>>>>>> 708d046c
 }
 
 // ToMap returns the feature flags as a map[string]string

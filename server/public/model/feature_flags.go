--- conflicted
+++ resolved
@@ -78,16 +78,9 @@
 
 	// Enable mobile SSO SAML code-exchange flow (no tokens in deep links)
 	MobileSSOCodeExchange bool
-<<<<<<< HEAD
-
-	// FEATURE_FLAG_REMOVAL: ChannelAdminManageABACRules - Remove this field when feature is GA
-	// Enable channel admins to manage ABAC rules for their channels
-	ChannelAdminManageABACRules bool
 
 	// Enable the SHIFT+ESC combo to mark _all_ chats, messages, and channels as read
 	EnableShiftEscapeToMarkAllRead bool
-=======
->>>>>>> b311da87
 }
 
 func (f *FeatureFlags) SetDefaults() {
@@ -120,12 +113,7 @@
 	f.InteractiveDialogAppsForm = true
 	f.EnableMattermostEntry = true
 	f.MobileSSOCodeExchange = true
-<<<<<<< HEAD
-	// FEATURE_FLAG_REMOVAL: ChannelAdminManageABACRules - Remove this default when feature is GA
-	f.ChannelAdminManageABACRules = false // Default to false for safety
 	f.EnableShiftEscapeToMarkAllRead = false
-=======
->>>>>>> b311da87
 }
 
 // ToMap returns the feature flags as a map[string]string

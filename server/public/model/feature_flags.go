--- conflicted
+++ resolved
@@ -112,12 +112,8 @@
 	f.AttributeBasedAccessControl = true
 	f.ContentFlagging = false
 	f.InteractiveDialogAppsForm = true
-<<<<<<< HEAD
-	f.EnableMattermostEntry = false
+	f.EnableMattermostEntry = true
 	f.MobileSSOCodeExchange = true
-=======
-	f.EnableMattermostEntry = true
->>>>>>> d1b7ccc4
 	// FEATURE_FLAG_REMOVAL: ChannelAdminManageABACRules - Remove this default when feature is GA
 	f.ChannelAdminManageABACRules = false // Default to false for safety
 }

// Copyright (c) 2015-present Mattermost, Inc. All Rights Reserved.
// See LICENSE.txt for license information.

package model

import (
	"reflect"
	"strconv"
)

type FeatureFlags struct {
	// Exists only for unit and manual testing.
	// When set to a value, will be returned by the ping endpoint.
	TestFeature string
	// Exists only for testing bool functionality. Boolean feature flags interpret "on" or "true" as true and
	// all other values as false.
	TestBoolFeature bool

	// Enable the remote cluster service for shared channels.
	EnableRemoteClusterService bool

	// Enable DMs and GMs for shared channels.
	EnableSharedChannelsDMs bool

	// AppsEnabled toggles the Apps framework functionalities both in server and client side
	AppsEnabled bool

	PermalinkPreviews bool

	NormalizeLdapDNs bool

	// Enable WYSIWYG text editor
	WysiwygEditor bool

	OnboardingTourTips bool

	DeprecateCloudFree bool

	EnableExportDirectDownload bool

	MoveThreadsEnabled bool

	StreamlinedMarketplace bool

	CloudIPFiltering bool
	ConsumePostHook  bool

	CloudAnnualRenewals    bool
	CloudDedicatedExportUI bool

	ChannelBookmarks bool

	WebSocketEventScope bool

	NotificationMonitoring bool

	ExperimentalAuditSettingsSystemConsoleUI bool

	CustomProfileAttributes bool

	AttributeBasedAccessControl bool
}

func (f *FeatureFlags) SetDefaults() {
	f.TestFeature = "off"
	f.TestBoolFeature = false
	f.EnableRemoteClusterService = false
	f.EnableSharedChannelsDMs = false
	f.AppsEnabled = false
	f.NormalizeLdapDNs = false
	f.DeprecateCloudFree = false
	f.WysiwygEditor = false
	f.OnboardingTourTips = true
	f.EnableExportDirectDownload = false
	f.MoveThreadsEnabled = false
	f.StreamlinedMarketplace = true
	f.CloudIPFiltering = false
	f.ConsumePostHook = false
	f.CloudAnnualRenewals = false
	f.CloudDedicatedExportUI = false
	f.ChannelBookmarks = true
	f.WebSocketEventScope = true
	f.NotificationMonitoring = true
<<<<<<< HEAD
	f.ExperimentalAuditSettingsSystemConsoleUI = true
	f.CustomProfileAttributes = false
=======
	f.ExperimentalAuditSettingsSystemConsoleUI = false
	f.CustomProfileAttributes = true
>>>>>>> 62bd9d91
	f.AttributeBasedAccessControl = false
}

// ToMap returns the feature flags as a map[string]string
// Supports boolean and string feature flags.
func (f *FeatureFlags) ToMap() map[string]string {
	refStructVal := reflect.ValueOf(*f)
	refStructType := reflect.TypeOf(*f)
	ret := make(map[string]string)
	for i := 0; i < refStructVal.NumField(); i++ {
		refFieldVal := refStructVal.Field(i)
		if !refFieldVal.IsValid() {
			continue
		}
		refFieldType := refStructType.Field(i)
		switch refFieldType.Type.Kind() {
		case reflect.Bool:
			ret[refFieldType.Name] = strconv.FormatBool(refFieldVal.Bool())
		default:
			ret[refFieldType.Name] = refFieldVal.String()
		}
	}

	return ret
}<|MERGE_RESOLUTION|>--- conflicted
+++ resolved
@@ -81,13 +81,8 @@
 	f.ChannelBookmarks = true
 	f.WebSocketEventScope = true
 	f.NotificationMonitoring = true
-<<<<<<< HEAD
 	f.ExperimentalAuditSettingsSystemConsoleUI = true
-	f.CustomProfileAttributes = false
-=======
-	f.ExperimentalAuditSettingsSystemConsoleUI = false
 	f.CustomProfileAttributes = true
->>>>>>> 62bd9d91
 	f.AttributeBasedAccessControl = false
 }
 

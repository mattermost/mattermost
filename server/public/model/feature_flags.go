// Copyright (c) 2015-present Mattermost, Inc. All Rights Reserved.
// See LICENSE.txt for license information.

package model

import (
	"reflect"
	"strconv"
)

type FeatureFlags struct {
	// Exists only for unit and manual testing.
	// When set to a value, will be returned by the ping endpoint.
	TestFeature string
	// Exists only for testing bool functionality. Boolean feature flags interpret "on" or "true" as true and
	// all other values as false.
	TestBoolFeature bool

	// Enable the remote cluster service for shared channels.
	EnableRemoteClusterService bool

	// Enable DMs and GMs for shared channels.
	EnableSharedChannelsDMs bool

	// Enable plugins in shared channels.
	EnableSharedChannelsPlugins bool

	// Enable synchronization of channel members in shared channels
	EnableSharedChannelsMemberSync bool

	// Enable syncing all users for remote clusters in shared channels
	EnableSyncAllUsersForRemoteCluster bool

	// AppsEnabled toggles the Apps framework functionalities both in server and client side
	AppsEnabled bool

	PermalinkPreviews bool

	NormalizeLdapDNs bool

	// Enable WYSIWYG text editor
	WysiwygEditor bool

	OnboardingTourTips bool

	DeprecateCloudFree bool

	EnableExportDirectDownload bool

	MoveThreadsEnabled bool

	StreamlinedMarketplace bool

	CloudIPFiltering bool
	ConsumePostHook  bool

	CloudAnnualRenewals    bool
	CloudDedicatedExportUI bool

	ChannelBookmarks bool

	WebSocketEventScope bool

	NotificationMonitoring bool

	ExperimentalAuditSettingsSystemConsoleUI bool

	CustomProfileAttributes bool

	AttributeBasedAccessControl bool

	ContentFlagging bool

	// Enable AppsForm for Interactive Dialogs instead of legacy dialog implementation
	InteractiveDialogAppsForm bool

	EnableMattermostEntry bool
	// FEATURE_FLAG_REMOVAL: ChannelAdminManageABACRules - Remove this field when feature is GA
	// Enable channel admins to manage ABAC rules for their channels
	ChannelAdminManageABACRules bool

	// Enable mobile SSO SAML code-exchange flow (no tokens in deep links)
	MobileSSOCodeExchange bool

	// FEATURE_FLAG_REMOVAL: AutoTranslation - Remove this when MVP is to be released
	// Enable auto-translation feature for messages in channels
	AutoTranslation bool
}

func (f *FeatureFlags) SetDefaults() {
	f.TestFeature = "off"
	f.TestBoolFeature = false
	f.EnableRemoteClusterService = false
	f.EnableSharedChannelsDMs = false
	f.EnableSharedChannelsMemberSync = false
	f.EnableSyncAllUsersForRemoteCluster = false
	f.EnableSharedChannelsPlugins = true
	f.AppsEnabled = false
	f.NormalizeLdapDNs = false
	f.DeprecateCloudFree = false
	f.WysiwygEditor = false
	f.OnboardingTourTips = true
	f.EnableExportDirectDownload = false
	f.MoveThreadsEnabled = false
	f.StreamlinedMarketplace = true
	f.CloudIPFiltering = false
	f.ConsumePostHook = false
	f.CloudAnnualRenewals = false
	f.CloudDedicatedExportUI = false
	f.ChannelBookmarks = true
	f.WebSocketEventScope = true
	f.NotificationMonitoring = true
	f.ExperimentalAuditSettingsSystemConsoleUI = true
	f.CustomProfileAttributes = true
	f.AttributeBasedAccessControl = true
	f.ContentFlagging = false
	f.InteractiveDialogAppsForm = true
	f.EnableMattermostEntry = true
<<<<<<< HEAD
	// FEATURE_FLAG_REMOVAL: ChannelAdminManageABACRules - Remove this default when feature is GA
	f.ChannelAdminManageABACRules = false // Default to false for safety
=======
>>>>>>> 595e600e

	f.MobileSSOCodeExchange = true

	// FEATURE_FLAG_REMOVAL: AutoTranslation - Remove this default when MVP is to be released
	f.AutoTranslation = false
}

// ToMap returns the feature flags as a map[string]string
// Supports boolean and string feature flags.
func (f *FeatureFlags) ToMap() map[string]string {
	refStructVal := reflect.ValueOf(*f)
	refStructType := reflect.TypeOf(*f)
	ret := make(map[string]string)
	for i := 0; i < refStructVal.NumField(); i++ {
		refFieldVal := refStructVal.Field(i)
		if !refFieldVal.IsValid() {
			continue
		}
		refFieldType := refStructType.Field(i)
		switch refFieldType.Type.Kind() {
		case reflect.Bool:
			ret[refFieldType.Name] = strconv.FormatBool(refFieldVal.Bool())
		default:
			ret[refFieldType.Name] = refFieldVal.String()
		}
	}

	return ret
}<|MERGE_RESOLUTION|>--- conflicted
+++ resolved
@@ -116,11 +116,6 @@
 	f.ContentFlagging = false
 	f.InteractiveDialogAppsForm = true
 	f.EnableMattermostEntry = true
-<<<<<<< HEAD
-	// FEATURE_FLAG_REMOVAL: ChannelAdminManageABACRules - Remove this default when feature is GA
-	f.ChannelAdminManageABACRules = false // Default to false for safety
-=======
->>>>>>> 595e600e
 
 	f.MobileSSOCodeExchange = true
 

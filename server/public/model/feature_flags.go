// Copyright (c) 2015-present Mattermost, Inc. All Rights Reserved.
// See LICENSE.txt for license information.

package model

import (
	"reflect"
	"strconv"
)

type FeatureFlags struct {
	// Exists only for unit and manual testing.
	// When set to a value, will be returned by the ping endpoint.
	TestFeature string
	// Exists only for testing bool functionality. Boolean feature flags interpret "on" or "true" as true and
	// all other values as false.
	TestBoolFeature bool

	// Enable the remote cluster service for shared channels.
	EnableRemoteClusterService bool

	// AppsEnabled toggles the Apps framework functionalities both in server and client side
	AppsEnabled bool

	PermalinkPreviews bool

	// CallsEnabled controls whether or not the Calls plugin should be enabled
	CallsEnabled bool

	NormalizeLdapDNs bool

	// Enable GraphQL feature
	GraphQL bool

	PostPriority bool

	// Enable WYSIWYG text editor
	WysiwygEditor bool

	PeopleProduct bool

	OnboardingTourTips bool

	DeprecateCloudFree bool

	CloudReverseTrial bool

	EnableExportDirectDownload bool
<<<<<<< HEAD
=======

	DataRetentionConcurrencyEnabled bool

	StreamlinedMarketplace bool
>>>>>>> fa9d0de4
}

func (f *FeatureFlags) SetDefaults() {
	f.TestFeature = "off"
	f.TestBoolFeature = false
	f.EnableRemoteClusterService = false
	f.AppsEnabled = true
	f.NormalizeLdapDNs = false
	f.GraphQL = false
	f.CallsEnabled = true
	f.PeopleProduct = false
	f.DeprecateCloudFree = false
	f.WysiwygEditor = false
	f.OnboardingTourTips = true
	f.CloudReverseTrial = false
	f.EnableExportDirectDownload = false
<<<<<<< HEAD
=======
	f.DataRetentionConcurrencyEnabled = true
	f.StreamlinedMarketplace = true
>>>>>>> fa9d0de4
}

// ToMap returns the feature flags as a map[string]string
// Supports boolean and string feature flags.
func (f *FeatureFlags) ToMap() map[string]string {
	refStructVal := reflect.ValueOf(*f)
	refStructType := reflect.TypeOf(*f)
	ret := make(map[string]string)
	for i := 0; i < refStructVal.NumField(); i++ {
		refFieldVal := refStructVal.Field(i)
		if !refFieldVal.IsValid() {
			continue
		}
		refFieldType := refStructType.Field(i)
		switch refFieldType.Type.Kind() {
		case reflect.Bool:
			ret[refFieldType.Name] = strconv.FormatBool(refFieldVal.Bool())
		default:
			ret[refFieldType.Name] = refFieldVal.String()
		}
	}

	return ret
}<|MERGE_RESOLUTION|>--- conflicted
+++ resolved
@@ -46,13 +46,8 @@
 	CloudReverseTrial bool
 
 	EnableExportDirectDownload bool
-<<<<<<< HEAD
-=======
-
-	DataRetentionConcurrencyEnabled bool
 
 	StreamlinedMarketplace bool
->>>>>>> fa9d0de4
 }
 
 func (f *FeatureFlags) SetDefaults() {
@@ -69,11 +64,7 @@
 	f.OnboardingTourTips = true
 	f.CloudReverseTrial = false
 	f.EnableExportDirectDownload = false
-<<<<<<< HEAD
-=======
-	f.DataRetentionConcurrencyEnabled = true
 	f.StreamlinedMarketplace = true
->>>>>>> fa9d0de4
 }
 
 // ToMap returns the feature flags as a map[string]string

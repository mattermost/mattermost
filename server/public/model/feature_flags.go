// Copyright (c) 2015-present Mattermost, Inc. All Rights Reserved.
// See LICENSE.txt for license information.

package model

import (
	"reflect"
	"strconv"
)

type FeatureFlags struct {
	// Exists only for unit and manual testing.
	// When set to a value, will be returned by the ping endpoint.
	TestFeature string
	// Exists only for testing bool functionality. Boolean feature flags interpret "on" or "true" as true and
	// all other values as false.
	TestBoolFeature bool

	// Enable the remote cluster service for shared channels.
	EnableRemoteClusterService bool

	// AppsEnabled toggles the Apps framework functionalities both in server and client side
	AppsEnabled bool

	PermalinkPreviews bool

	// CallsEnabled controls whether or not the Calls plugin should be enabled
	CallsEnabled bool

	NormalizeLdapDNs bool

	// Enable WYSIWYG text editor
	WysiwygEditor bool

	OnboardingTourTips bool

	DeprecateCloudFree bool

	CloudReverseTrial bool

	EnableExportDirectDownload bool

	MoveThreadsEnabled bool

	StreamlinedMarketplace bool

	CloudIPFiltering bool
	ConsumePostHook  bool

<<<<<<< HEAD
	CloudAnnualRenewals bool

	ChannelBookmarks bool
=======
	CloudAnnualRenewals    bool
	CloudDedicatedExportUI bool

	ChannelBookmarks bool

	WebSocketEventScope bool

	NotificationMonitoring bool

	ExperimentalAuditSettingsSystemConsoleUI bool

	ClientMetrics bool
>>>>>>> 96825e23
}

func (f *FeatureFlags) SetDefaults() {
	f.TestFeature = "off"
	f.TestBoolFeature = false
	f.EnableRemoteClusterService = false
	f.AppsEnabled = true
	f.NormalizeLdapDNs = false
	f.CallsEnabled = true
	f.DeprecateCloudFree = false
	f.WysiwygEditor = false
	f.OnboardingTourTips = true
	f.CloudReverseTrial = false
	f.EnableExportDirectDownload = false
	f.MoveThreadsEnabled = false
	f.StreamlinedMarketplace = true
	f.CloudIPFiltering = false
	f.ConsumePostHook = false
	f.CloudAnnualRenewals = false
<<<<<<< HEAD
	f.ChannelBookmarks = false
=======
	f.CloudDedicatedExportUI = false
	f.ChannelBookmarks = false
	f.WebSocketEventScope = false
	f.NotificationMonitoring = true
	f.ExperimentalAuditSettingsSystemConsoleUI = false
	f.ClientMetrics = false
>>>>>>> 96825e23
}

// ToMap returns the feature flags as a map[string]string
// Supports boolean and string feature flags.
func (f *FeatureFlags) ToMap() map[string]string {
	refStructVal := reflect.ValueOf(*f)
	refStructType := reflect.TypeOf(*f)
	ret := make(map[string]string)
	for i := 0; i < refStructVal.NumField(); i++ {
		refFieldVal := refStructVal.Field(i)
		if !refFieldVal.IsValid() {
			continue
		}
		refFieldType := refStructType.Field(i)
		switch refFieldType.Type.Kind() {
		case reflect.Bool:
			ret[refFieldType.Name] = strconv.FormatBool(refFieldVal.Bool())
		default:
			ret[refFieldType.Name] = refFieldVal.String()
		}
	}

	return ret
}<|MERGE_RESOLUTION|>--- conflicted
+++ resolved
@@ -47,11 +47,6 @@
 	CloudIPFiltering bool
 	ConsumePostHook  bool
 
-<<<<<<< HEAD
-	CloudAnnualRenewals bool
-
-	ChannelBookmarks bool
-=======
 	CloudAnnualRenewals    bool
 	CloudDedicatedExportUI bool
 
@@ -64,7 +59,6 @@
 	ExperimentalAuditSettingsSystemConsoleUI bool
 
 	ClientMetrics bool
->>>>>>> 96825e23
 }
 
 func (f *FeatureFlags) SetDefaults() {
@@ -84,16 +78,12 @@
 	f.CloudIPFiltering = false
 	f.ConsumePostHook = false
 	f.CloudAnnualRenewals = false
-<<<<<<< HEAD
-	f.ChannelBookmarks = false
-=======
 	f.CloudDedicatedExportUI = false
 	f.ChannelBookmarks = false
 	f.WebSocketEventScope = false
 	f.NotificationMonitoring = true
 	f.ExperimentalAuditSettingsSystemConsoleUI = false
 	f.ClientMetrics = false
->>>>>>> 96825e23
 }
 
 // ToMap returns the feature flags as a map[string]string

// Copyright (c) 2015-present Mattermost, Inc. All Rights Reserved.
// See LICENSE.txt for license information.

package model

import (
	"reflect"
	"strconv"
)

type FeatureFlags struct {
	// Exists only for unit and manual testing.
	// When set to a value, will be returned by the ping endpoint.
	TestFeature string
	// Exists only for testing bool functionality. Boolean feature flags interpret "on" or "true" as true and
	// all other values as false.
	TestBoolFeature bool

	// Enable the remote cluster service for shared channels.
	EnableRemoteClusterService bool

	// AppsEnabled toggles the Apps framework functionalities both in server and client side
	AppsEnabled bool

	PermalinkPreviews bool

	// CallsEnabled controls whether or not the Calls plugin should be enabled
	CallsEnabled bool

	NormalizeLdapDNs bool

	PostPriority bool

	// Enable WYSIWYG text editor
	WysiwygEditor bool

	OnboardingTourTips bool

	DeprecateCloudFree bool

	CloudReverseTrial bool

	EnableExportDirectDownload bool

	MoveThreadsEnabled bool

	StreamlinedMarketplace bool

	CloudIPFiltering bool
	ConsumePostHook  bool

	CloudAnnualRenewals bool
<<<<<<< HEAD

	OutgoingOAuthConnections bool

	WebSocketEventScope bool
=======
>>>>>>> 4ac345cc
}

func (f *FeatureFlags) SetDefaults() {
	f.TestFeature = "off"
	f.TestBoolFeature = false
	f.EnableRemoteClusterService = false
	f.AppsEnabled = true
	f.NormalizeLdapDNs = false
	f.CallsEnabled = true
	f.DeprecateCloudFree = false
	f.WysiwygEditor = false
	f.OnboardingTourTips = true
	f.CloudReverseTrial = false
	f.EnableExportDirectDownload = false
	f.MoveThreadsEnabled = false
	f.StreamlinedMarketplace = true
	f.CloudIPFiltering = false
	f.ConsumePostHook = false
	f.CloudAnnualRenewals = false
<<<<<<< HEAD
	f.OutgoingOAuthConnections = false
	f.WebSocketEventScope = false
=======
>>>>>>> 4ac345cc
}

// ToMap returns the feature flags as a map[string]string
// Supports boolean and string feature flags.
func (f *FeatureFlags) ToMap() map[string]string {
	refStructVal := reflect.ValueOf(*f)
	refStructType := reflect.TypeOf(*f)
	ret := make(map[string]string)
	for i := 0; i < refStructVal.NumField(); i++ {
		refFieldVal := refStructVal.Field(i)
		if !refFieldVal.IsValid() {
			continue
		}
		refFieldType := refStructType.Field(i)
		switch refFieldType.Type.Kind() {
		case reflect.Bool:
			ret[refFieldType.Name] = strconv.FormatBool(refFieldVal.Bool())
		default:
			ret[refFieldType.Name] = refFieldVal.String()
		}
	}

	return ret
}<|MERGE_RESOLUTION|>--- conflicted
+++ resolved
@@ -50,13 +50,8 @@
 	ConsumePostHook  bool
 
 	CloudAnnualRenewals bool
-<<<<<<< HEAD
-
 	OutgoingOAuthConnections bool
-
 	WebSocketEventScope bool
-=======
->>>>>>> 4ac345cc
 }
 
 func (f *FeatureFlags) SetDefaults() {
@@ -76,11 +71,8 @@
 	f.CloudIPFiltering = false
 	f.ConsumePostHook = false
 	f.CloudAnnualRenewals = false
-<<<<<<< HEAD
 	f.OutgoingOAuthConnections = false
 	f.WebSocketEventScope = false
-=======
->>>>>>> 4ac345cc
 }
 
 // ToMap returns the feature flags as a map[string]string

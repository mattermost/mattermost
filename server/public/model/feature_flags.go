// Copyright (c) 2015-present Mattermost, Inc. All Rights Reserved.
// See LICENSE.txt for license information.

package model

import (
	"reflect"
	"strconv"
)

type FeatureFlags struct {
	// Exists only for unit and manual testing.
	// When set to a value, will be returned by the ping endpoint.
	TestFeature string
	// Exists only for testing bool functionality. Boolean feature flags interpret "on" or "true" as true and
	// all other values as false.
	TestBoolFeature bool

	// Enable the remote cluster service for shared channels.
	EnableRemoteClusterService bool

	// AppsEnabled toggles the Apps framework functionalities both in server and client side
	AppsEnabled bool

	// Feature flags to control plugin versions
	PluginPlaybooks  string `plugin_id:"playbooks"`
	PluginApps       string `plugin_id:"com.mattermost.apps"`
	PluginFocalboard string `plugin_id:"focalboard"`
	PluginCalls      string `plugin_id:"com.mattermost.calls"`

	PermalinkPreviews bool

	// CallsEnabled controls whether or not the Calls plugin should be enabled
	CallsEnabled bool

	// A dash separated list for feature flags to turn on for Boards
	BoardsFeatureFlags string

	// Enable DataRetention for Boards
	BoardsDataRetention bool

	NormalizeLdapDNs bool

	// Enable GraphQL feature
	GraphQL bool

	InsightsEnabled bool

	CommandPalette bool

	PostPriority bool

	// Enable WYSIWYG text editor
	WysiwygEditor bool

	PeopleProduct bool

	ThreadsEverywhere bool

	GlobalDrafts bool

	OnboardingTourTips bool

	DeprecateCloudFree bool

	CloudReverseTrial bool
}

func (f *FeatureFlags) SetDefaults() {
	f.TestFeature = "off"
	f.TestBoolFeature = false
	f.EnableRemoteClusterService = false
	f.AppsEnabled = true
	f.PluginApps = ""
	f.PluginFocalboard = ""
	f.BoardsFeatureFlags = ""
	f.BoardsDataRetention = false
	f.NormalizeLdapDNs = false
	f.GraphQL = false
	f.InsightsEnabled = false
	f.CommandPalette = false
	f.CallsEnabled = true
<<<<<<< HEAD
	f.SendWelcomePost = true
=======
	f.PostPriority = true
>>>>>>> d9a28c12
	f.PeopleProduct = false
	f.ThreadsEverywhere = false
	f.GlobalDrafts = true
	f.DeprecateCloudFree = false
	f.WysiwygEditor = false
	f.OnboardingTourTips = true
	f.CloudReverseTrial = false
}

func (f *FeatureFlags) Plugins() map[string]string {
	rFFVal := reflect.ValueOf(f).Elem()
	rFFType := reflect.TypeOf(f).Elem()

	pluginVersions := make(map[string]string)
	for i := 0; i < rFFVal.NumField(); i++ {
		rFieldVal := rFFVal.Field(i)
		rFieldType := rFFType.Field(i)

		pluginId, hasPluginId := rFieldType.Tag.Lookup("plugin_id")
		if !hasPluginId {
			continue
		}

		pluginVersions[pluginId] = rFieldVal.String()
	}

	return pluginVersions
}

// ToMap returns the feature flags as a map[string]string
// Supports boolean and string feature flags.
func (f *FeatureFlags) ToMap() map[string]string {
	refStructVal := reflect.ValueOf(*f)
	refStructType := reflect.TypeOf(*f)
	ret := make(map[string]string)
	for i := 0; i < refStructVal.NumField(); i++ {
		refFieldVal := refStructVal.Field(i)
		if !refFieldVal.IsValid() {
			continue
		}
		refFieldType := refStructType.Field(i)
		switch refFieldType.Type.Kind() {
		case reflect.Bool:
			ret[refFieldType.Name] = strconv.FormatBool(refFieldVal.Bool())
		default:
			ret[refFieldType.Name] = refFieldVal.String()
		}
	}

	return ret
}<|MERGE_RESOLUTION|>--- conflicted
+++ resolved
@@ -80,11 +80,7 @@
 	f.InsightsEnabled = false
 	f.CommandPalette = false
 	f.CallsEnabled = true
-<<<<<<< HEAD
 	f.SendWelcomePost = true
-=======
-	f.PostPriority = true
->>>>>>> d9a28c12
 	f.PeopleProduct = false
 	f.ThreadsEverywhere = false
 	f.GlobalDrafts = true

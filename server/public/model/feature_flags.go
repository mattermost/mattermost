--- conflicted
+++ resolved
@@ -75,19 +75,16 @@
 	InteractiveDialogAppsForm bool
 
 	EnableMattermostEntry bool
-<<<<<<< HEAD
 	// FEATURE_FLAG_REMOVAL: ChannelAdminManageABACRules - Remove this field when feature is GA
 	// Enable channel admins to manage ABAC rules for their channels
 	ChannelAdminManageABACRules bool
 
+	// Enable mobile SSO SAML code-exchange flow (no tokens in deep links)
+	MobileSSOCodeExchange bool
+
 	// FEATURE_FLAG_REMOVAL: AutoTranslation - Remove this when MVP is to be released
 	// Enable auto-translation feature for messages in channels
 	AutoTranslation bool
-=======
-
-	// Enable mobile SSO SAML code-exchange flow (no tokens in deep links)
-	MobileSSOCodeExchange bool
->>>>>>> 057efca7
 }
 
 func (f *FeatureFlags) SetDefaults() {
@@ -119,15 +116,13 @@
 	f.ContentFlagging = false
 	f.InteractiveDialogAppsForm = true
 	f.EnableMattermostEntry = true
-<<<<<<< HEAD
 	// FEATURE_FLAG_REMOVAL: ChannelAdminManageABACRules - Remove this default when feature is GA
 	f.ChannelAdminManageABACRules = false // Default to false for safety
 
+	f.MobileSSOCodeExchange = true
+
 	// FEATURE_FLAG_REMOVAL: AutoTranslation - Remove this default when MVP is to be released
 	f.AutoTranslation = false
-=======
-	f.MobileSSOCodeExchange = true
->>>>>>> 057efca7
 }
 
 // ToMap returns the feature flags as a map[string]string

// Copyright (c) 2015-present Mattermost, Inc. All Rights Reserved.
// See LICENSE.txt for license information.

package model

import (
	"reflect"
	"strconv"
)

type FeatureFlags struct {
	// Exists only for unit and manual testing.
	// When set to a value, will be returned by the ping endpoint.
	TestFeature string
	// Exists only for testing bool functionality. Boolean feature flags interpret "on" or "true" as true and
	// all other values as false.
	TestBoolFeature bool

	// Enable the remote cluster service for shared channels.
	EnableRemoteClusterService bool

	// AppsEnabled toggles the Apps framework functionalities both in server and client side
	AppsEnabled bool

	PermalinkPreviews bool

	// CallsEnabled controls whether or not the Calls plugin should be enabled
	CallsEnabled bool

	NormalizeLdapDNs bool

	// Enable GraphQL feature
	GraphQL bool

	PostPriority bool

	// Enable WYSIWYG text editor
	WysiwygEditor bool

	OnboardingTourTips bool

	DeprecateCloudFree bool

	CloudReverseTrial bool

	EnableExportDirectDownload bool

	DataRetentionConcurrencyEnabled bool

<<<<<<< HEAD
	MoveThreadsEnabled bool
=======
	StreamlinedMarketplace bool
>>>>>>> a2adc0e3
}

func (f *FeatureFlags) SetDefaults() {
	f.TestFeature = "off"
	f.TestBoolFeature = false
	f.EnableRemoteClusterService = false
	f.AppsEnabled = true
	f.NormalizeLdapDNs = false
	f.GraphQL = false
	f.CallsEnabled = true
	f.DeprecateCloudFree = false
	f.WysiwygEditor = false
	f.OnboardingTourTips = true
	f.CloudReverseTrial = false
	f.EnableExportDirectDownload = false
	f.DataRetentionConcurrencyEnabled = true
<<<<<<< HEAD
	f.MoveThreadsEnabled = true
=======
	f.StreamlinedMarketplace = true
>>>>>>> a2adc0e3
}

// ToMap returns the feature flags as a map[string]string
// Supports boolean and string feature flags.
func (f *FeatureFlags) ToMap() map[string]string {
	refStructVal := reflect.ValueOf(*f)
	refStructType := reflect.TypeOf(*f)
	ret := make(map[string]string)
	for i := 0; i < refStructVal.NumField(); i++ {
		refFieldVal := refStructVal.Field(i)
		if !refFieldVal.IsValid() {
			continue
		}
		refFieldType := refStructType.Field(i)
		switch refFieldType.Type.Kind() {
		case reflect.Bool:
			ret[refFieldType.Name] = strconv.FormatBool(refFieldVal.Bool())
		default:
			ret[refFieldType.Name] = refFieldVal.String()
		}
	}

	return ret
}<|MERGE_RESOLUTION|>--- conflicted
+++ resolved
@@ -47,11 +47,8 @@
 
 	DataRetentionConcurrencyEnabled bool
 
-<<<<<<< HEAD
-	MoveThreadsEnabled bool
-=======
+	MoveThreadsEnabled     bool
 	StreamlinedMarketplace bool
->>>>>>> a2adc0e3
 }
 
 func (f *FeatureFlags) SetDefaults() {
@@ -68,11 +65,8 @@
 	f.CloudReverseTrial = false
 	f.EnableExportDirectDownload = false
 	f.DataRetentionConcurrencyEnabled = true
-<<<<<<< HEAD
 	f.MoveThreadsEnabled = true
-=======
 	f.StreamlinedMarketplace = true
->>>>>>> a2adc0e3
 }
 
 // ToMap returns the feature flags as a map[string]string

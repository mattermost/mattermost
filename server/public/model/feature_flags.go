// Copyright (c) 2015-present Mattermost, Inc. All Rights Reserved.
// See LICENSE.txt for license information.

package model

import (
	"reflect"
	"strconv"
)

type FeatureFlags struct {
	// Exists only for unit and manual testing.
	// When set to a value, will be returned by the ping endpoint.
	TestFeature string
	// Exists only for testing bool functionality. Boolean feature flags interpret "on" or "true" as true and
	// all other values as false.
	TestBoolFeature bool

	// Enable the remote cluster service for shared channels.
	EnableRemoteClusterService bool

	// Enable DMs and GMs for shared channels.
	EnableSharedChannelsDMs bool

<<<<<<< HEAD
	// Enable synchronization of channel members in shared channels
	EnableSharedChannelMemberSync bool
=======
	// Enable plugins in shared channels.
	EnableSharedChannelsPlugins bool
>>>>>>> c0f1cbf7

	// AppsEnabled toggles the Apps framework functionalities both in server and client side
	AppsEnabled bool

	PermalinkPreviews bool

	NormalizeLdapDNs bool

	// Enable WYSIWYG text editor
	WysiwygEditor bool

	OnboardingTourTips bool

	DeprecateCloudFree bool

	EnableExportDirectDownload bool

	MoveThreadsEnabled bool

	StreamlinedMarketplace bool

	CloudIPFiltering bool
	ConsumePostHook  bool

	CloudAnnualRenewals    bool
	CloudDedicatedExportUI bool

	ChannelBookmarks bool

	WebSocketEventScope bool

	NotificationMonitoring bool

	ExperimentalAuditSettingsSystemConsoleUI bool

	CustomProfileAttributes bool

	AttributeBasedAccessControl bool
}

func (f *FeatureFlags) SetDefaults() {
	f.TestFeature = "off"
	f.TestBoolFeature = false
	f.EnableRemoteClusterService = false
	f.EnableSharedChannelsDMs = false
<<<<<<< HEAD
	f.EnableSharedChannelMemberSync = false
=======
	f.EnableSharedChannelsPlugins = true
>>>>>>> c0f1cbf7
	f.AppsEnabled = false
	f.NormalizeLdapDNs = false
	f.DeprecateCloudFree = false
	f.WysiwygEditor = false
	f.OnboardingTourTips = true
	f.EnableExportDirectDownload = false
	f.MoveThreadsEnabled = false
	f.StreamlinedMarketplace = true
	f.CloudIPFiltering = false
	f.ConsumePostHook = false
	f.CloudAnnualRenewals = false
	f.CloudDedicatedExportUI = false
	f.ChannelBookmarks = true
	f.WebSocketEventScope = true
	f.NotificationMonitoring = true
	f.ExperimentalAuditSettingsSystemConsoleUI = false
	f.CustomProfileAttributes = true
	f.AttributeBasedAccessControl = true
}

// ToMap returns the feature flags as a map[string]string
// Supports boolean and string feature flags.
func (f *FeatureFlags) ToMap() map[string]string {
	refStructVal := reflect.ValueOf(*f)
	refStructType := reflect.TypeOf(*f)
	ret := make(map[string]string)
	for i := 0; i < refStructVal.NumField(); i++ {
		refFieldVal := refStructVal.Field(i)
		if !refFieldVal.IsValid() {
			continue
		}
		refFieldType := refStructType.Field(i)
		switch refFieldType.Type.Kind() {
		case reflect.Bool:
			ret[refFieldType.Name] = strconv.FormatBool(refFieldVal.Bool())
		default:
			ret[refFieldType.Name] = refFieldVal.String()
		}
	}

	return ret
}<|MERGE_RESOLUTION|>--- conflicted
+++ resolved
@@ -22,13 +22,11 @@
 	// Enable DMs and GMs for shared channels.
 	EnableSharedChannelsDMs bool
 
-<<<<<<< HEAD
+	// Enable plugins in shared channels.
+	EnableSharedChannelsPlugins bool
+
 	// Enable synchronization of channel members in shared channels
 	EnableSharedChannelMemberSync bool
-=======
-	// Enable plugins in shared channels.
-	EnableSharedChannelsPlugins bool
->>>>>>> c0f1cbf7
 
 	// AppsEnabled toggles the Apps framework functionalities both in server and client side
 	AppsEnabled bool
@@ -74,11 +72,8 @@
 	f.TestBoolFeature = false
 	f.EnableRemoteClusterService = false
 	f.EnableSharedChannelsDMs = false
-<<<<<<< HEAD
 	f.EnableSharedChannelMemberSync = false
-=======
 	f.EnableSharedChannelsPlugins = true
->>>>>>> c0f1cbf7
 	f.AppsEnabled = false
 	f.NormalizeLdapDNs = false
 	f.DeprecateCloudFree = false

// Copyright (c) 2015-present Mattermost, Inc. All Rights Reserved.
// See LICENSE.txt for license information.

package model

import (
	"reflect"
	"strconv"
)

type FeatureFlags struct {
	// Exists only for unit and manual testing.
	// When set to a value, will be returned by the ping endpoint.
	TestFeature string
	// Exists only for testing bool functionality. Boolean feature flags interpret "on" or "true" as true and
	// all other values as false.
	TestBoolFeature bool

	// Enable the remote cluster service for shared channels.
	EnableRemoteClusterService bool

	// AppsEnabled toggles the Apps framework functionalities both in server and client side
	AppsEnabled bool

	PermalinkPreviews bool

	// CallsEnabled controls whether or not the Calls plugin should be enabled
	CallsEnabled bool

	NormalizeLdapDNs bool

	PostPriority bool

	// Enable WYSIWYG text editor
	WysiwygEditor bool

	OnboardingTourTips bool

	DeprecateCloudFree bool

	CloudReverseTrial bool

	EnableExportDirectDownload bool

	StreamlinedMarketplace bool

<<<<<<< HEAD
	CloudIPFiltering bool
=======
	ConsumePostHook bool
>>>>>>> a78710c2
}

func (f *FeatureFlags) SetDefaults() {
	f.TestFeature = "off"
	f.TestBoolFeature = false
	f.EnableRemoteClusterService = false
	f.AppsEnabled = true
	f.NormalizeLdapDNs = false
	f.CallsEnabled = true
	f.DeprecateCloudFree = false
	f.WysiwygEditor = false
	f.OnboardingTourTips = true
	f.CloudReverseTrial = false
	f.EnableExportDirectDownload = false
	f.StreamlinedMarketplace = true
<<<<<<< HEAD
	f.CloudIPFiltering = false
=======
	f.ConsumePostHook = false
>>>>>>> a78710c2
}

// ToMap returns the feature flags as a map[string]string
// Supports boolean and string feature flags.
func (f *FeatureFlags) ToMap() map[string]string {
	refStructVal := reflect.ValueOf(*f)
	refStructType := reflect.TypeOf(*f)
	ret := make(map[string]string)
	for i := 0; i < refStructVal.NumField(); i++ {
		refFieldVal := refStructVal.Field(i)
		if !refFieldVal.IsValid() {
			continue
		}
		refFieldType := refStructType.Field(i)
		switch refFieldType.Type.Kind() {
		case reflect.Bool:
			ret[refFieldType.Name] = strconv.FormatBool(refFieldVal.Bool())
		default:
			ret[refFieldType.Name] = refFieldVal.String()
		}
	}

	return ret
}<|MERGE_RESOLUTION|>--- conflicted
+++ resolved
@@ -44,11 +44,8 @@
 
 	StreamlinedMarketplace bool
 
-<<<<<<< HEAD
 	CloudIPFiltering bool
-=======
-	ConsumePostHook bool
->>>>>>> a78710c2
+	ConsumePostHook  bool
 }
 
 func (f *FeatureFlags) SetDefaults() {
@@ -64,11 +61,8 @@
 	f.CloudReverseTrial = false
 	f.EnableExportDirectDownload = false
 	f.StreamlinedMarketplace = true
-<<<<<<< HEAD
 	f.CloudIPFiltering = false
-=======
 	f.ConsumePostHook = false
->>>>>>> a78710c2
 }
 
 // ToMap returns the feature flags as a map[string]string

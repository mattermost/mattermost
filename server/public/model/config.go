// Copyright (c) 2015-present Mattermost, Inc. All Rights Reserved.
// See LICENSE.txt for license information.

package model

import (
	"crypto/tls"
	"encoding/json"
	"io"
	"math"
	"net"
	"net/http"
	"net/url"
	"os"
	"path/filepath"
	"reflect"
	"regexp"
	"strconv"
	"strings"
	"time"

	"github.com/mattermost/ldap"

	"github.com/mattermost/mattermost/server/public/shared/mlog"
	"github.com/mattermost/mattermost/server/public/utils"
)

const (
	ConnSecurityNone     = ""
	ConnSecurityPlain    = "PLAIN"
	ConnSecurityTLS      = "TLS"
	ConnSecurityStarttls = "STARTTLS"

	ImageDriverLocal = "local"
	ImageDriverS3    = "amazons3"

	DatabaseDriverMysql    = "mysql"
	DatabaseDriverPostgres = "postgres"

	SearchengineElasticsearch = "elasticsearch"

	MinioAccessKey = "minioaccesskey"
	MinioSecretKey = "miniosecretkey"
	MinioBucket    = "mattermost-test"

	PasswordMaximumLength = 64
	PasswordMinimumLength = 5

	ServiceGitlab    = "gitlab"
	ServiceGoogle    = "google"
	ServiceOffice365 = "office365"
	ServiceOpenid    = "openid"

	GenericNoChannelNotification = "generic_no_channel"
	GenericNotification          = "generic"
	GenericNotificationServer    = "https://push-test.mattermost.com"
	MmSupportAdvisorAddress      = "support-advisor@mattermost.com"
	FullNotification             = "full"
	IdLoadedNotification         = "id_loaded"

	DirectMessageAny  = "any"
	DirectMessageTeam = "team"

	ShowUsername         = "username"
	ShowNicknameFullName = "nickname_full_name"
	ShowFullName         = "full_name"

	PermissionsAll          = "all"
	PermissionsChannelAdmin = "channel_admin"
	PermissionsTeamAdmin    = "team_admin"
	PermissionsSystemAdmin  = "system_admin"

	FakeSetting = "********************************"

	RestrictEmojiCreationAll         = "all"
	RestrictEmojiCreationAdmin       = "admin"
	RestrictEmojiCreationSystemAdmin = "system_admin"

	PermissionsDeletePostAll         = "all"
	PermissionsDeletePostTeamAdmin   = "team_admin"
	PermissionsDeletePostSystemAdmin = "system_admin"

	GroupUnreadChannelsDisabled   = "disabled"
	GroupUnreadChannelsDefaultOn  = "default_on"
	GroupUnreadChannelsDefaultOff = "default_off"

	CollapsedThreadsDisabled   = "disabled"
	CollapsedThreadsDefaultOn  = "default_on"
	CollapsedThreadsDefaultOff = "default_off"
	CollapsedThreadsAlwaysOn   = "always_on"

	EmailBatchingBufferSize = 256
	EmailBatchingInterval   = 30

	EmailNotificationContentsFull    = "full"
	EmailNotificationContentsGeneric = "generic"

	EmailSMTPDefaultServer = "localhost"
	EmailSMTPDefaultPort   = "10025"

	SitenameMaxLength = 30

	ServiceSettingsDefaultSiteURL                = "http://localhost:8065"
	ServiceSettingsDefaultTLSCertFile            = ""
	ServiceSettingsDefaultTLSKeyFile             = ""
	ServiceSettingsDefaultReadTimeout            = 300
	ServiceSettingsDefaultWriteTimeout           = 300
	ServiceSettingsDefaultIdleTimeout            = 60
	ServiceSettingsDefaultMaxLoginAttempts       = 10
	ServiceSettingsDefaultAllowCorsFrom          = ""
	ServiceSettingsDefaultListenAndAddress       = ":8065"
	ServiceSettingsDefaultGiphySdkKeyTest        = "s0glxvzVg9azvPipKxcPLpXV0q1x1fVP"
	ServiceSettingsDefaultDeveloperFlags         = ""
	ServiceSettingsDefaultUniqueReactionsPerPost = 25
	ServiceSettingsMaxUniqueReactionsPerPost     = 500

	TeamSettingsDefaultSiteName              = "Mattermost"
	TeamSettingsDefaultMaxUsersPerTeam       = 50
	TeamSettingsDefaultCustomBrandText       = ""
	TeamSettingsDefaultCustomDescriptionText = ""
	TeamSettingsDefaultUserStatusAwayTimeout = 300

	SqlSettingsDefaultDataSource = "postgres://mmuser:mostest@localhost/mattermost_test?sslmode=disable&connect_timeout=10&binary_parameters=yes"

	FileSettingsDefaultDirectory = "./data/"

	ImportSettingsDefaultDirectory     = "./import"
	ImportSettingsDefaultRetentionDays = 30

	ExportSettingsDefaultDirectory     = "./export"
	ExportSettingsDefaultRetentionDays = 30

	EmailSettingsDefaultFeedbackOrganization = ""

	SupportSettingsDefaultTermsOfServiceLink = "https://mattermost.com/pl/terms-of-use/"
	SupportSettingsDefaultPrivacyPolicyLink  = "https://mattermost.com/pl/privacy-policy/"
	SupportSettingsDefaultAboutLink          = "https://mattermost.com/pl/about-mattermost"
	SupportSettingsDefaultHelpLink           = "https://mattermost.com/pl/help/"
	SupportSettingsDefaultReportAProblemLink = "https://mattermost.com/pl/report-a-bug"
	SupportSettingsDefaultSupportEmail       = ""
	SupportSettingsDefaultReAcceptancePeriod = 365

	LdapSettingsDefaultFirstNameAttribute        = ""
	LdapSettingsDefaultLastNameAttribute         = ""
	LdapSettingsDefaultEmailAttribute            = ""
	LdapSettingsDefaultUsernameAttribute         = ""
	LdapSettingsDefaultNicknameAttribute         = ""
	LdapSettingsDefaultIdAttribute               = ""
	LdapSettingsDefaultPositionAttribute         = ""
	LdapSettingsDefaultLoginFieldName            = ""
	LdapSettingsDefaultGroupDisplayNameAttribute = ""
	LdapSettingsDefaultGroupIdAttribute          = ""
	LdapSettingsDefaultPictureAttribute          = ""

	SamlSettingsDefaultIdAttribute        = ""
	SamlSettingsDefaultGuestAttribute     = ""
	SamlSettingsDefaultAdminAttribute     = ""
	SamlSettingsDefaultFirstNameAttribute = ""
	SamlSettingsDefaultLastNameAttribute  = ""
	SamlSettingsDefaultEmailAttribute     = ""
	SamlSettingsDefaultUsernameAttribute  = ""
	SamlSettingsDefaultNicknameAttribute  = ""
	SamlSettingsDefaultLocaleAttribute    = ""
	SamlSettingsDefaultPositionAttribute  = ""

	SamlSettingsSignatureAlgorithmSha1    = "RSAwithSHA1"
	SamlSettingsSignatureAlgorithmSha256  = "RSAwithSHA256"
	SamlSettingsSignatureAlgorithmSha512  = "RSAwithSHA512"
	SamlSettingsDefaultSignatureAlgorithm = SamlSettingsSignatureAlgorithmSha1

	SamlSettingsCanonicalAlgorithmC14n    = "Canonical1.0"
	SamlSettingsCanonicalAlgorithmC14n11  = "Canonical1.1"
	SamlSettingsDefaultCanonicalAlgorithm = SamlSettingsCanonicalAlgorithmC14n

	NativeappSettingsDefaultAppDownloadLink        = "https://mattermost.com/pl/download-apps"
	NativeappSettingsDefaultAndroidAppDownloadLink = "https://mattermost.com/pl/android-app/"
	NativeappSettingsDefaultIosAppDownloadLink     = "https://mattermost.com/pl/ios-app/"

	ExperimentalSettingsDefaultLinkMetadataTimeoutMilliseconds = 5000

	AnalyticsSettingsDefaultMaxUsersForStatistics = 2500

	AnnouncementSettingsDefaultBannerColor                  = "#f2a93b"
	AnnouncementSettingsDefaultBannerTextColor              = "#333333"
	AnnouncementSettingsDefaultNoticesJsonURL               = "https://notices.mattermost.com/"
	AnnouncementSettingsDefaultNoticesFetchFrequencySeconds = 3600

	TeamSettingsDefaultTeamText = "default"

	ElasticsearchSettingsDefaultConnectionURL               = "http://localhost:9200"
	ElasticsearchSettingsDefaultUsername                    = "elastic"
	ElasticsearchSettingsDefaultPassword                    = "changeme"
	ElasticsearchSettingsDefaultPostIndexReplicas           = 1
	ElasticsearchSettingsDefaultPostIndexShards             = 1
	ElasticsearchSettingsDefaultChannelIndexReplicas        = 1
	ElasticsearchSettingsDefaultChannelIndexShards          = 1
	ElasticsearchSettingsDefaultUserIndexReplicas           = 1
	ElasticsearchSettingsDefaultUserIndexShards             = 1
	ElasticsearchSettingsDefaultAggregatePostsAfterDays     = 365
	ElasticsearchSettingsDefaultPostsAggregatorJobStartTime = "03:00"
	ElasticsearchSettingsDefaultIndexPrefix                 = ""
	ElasticsearchSettingsDefaultLiveIndexingBatchSize       = 1
	ElasticsearchSettingsDefaultRequestTimeoutSeconds       = 30
	ElasticsearchSettingsDefaultBatchSize                   = 10000

	BleveSettingsDefaultIndexDir  = ""
	BleveSettingsDefaultBatchSize = 10000

	DataRetentionSettingsDefaultMessageRetentionDays           = 365
	DataRetentionSettingsDefaultFileRetentionDays              = 365
	DataRetentionSettingsDefaultBoardsRetentionDays            = 365
	DataRetentionSettingsDefaultDeletionJobStartTime           = "02:00"
	DataRetentionSettingsDefaultBatchSize                      = 3000
	DataRetentionSettingsDefaultTimeBetweenBatchesMilliseconds = 100
	DataRetentionSettingsDefaultRetentionIdsBatchSize          = 100

	PluginSettingsDefaultDirectory         = "./plugins"
	PluginSettingsDefaultClientDirectory   = "./client/plugins"
	PluginSettingsDefaultEnableMarketplace = true
	PluginSettingsDefaultMarketplaceURL    = "https://api.integrations.mattermost.com"
	PluginSettingsOldMarketplaceURL        = "https://marketplace.integrations.mattermost.com"

	ComplianceExportTypeCsv            = "csv"
	ComplianceExportTypeActiance       = "actiance"
	ComplianceExportTypeGlobalrelay    = "globalrelay"
	ComplianceExportTypeGlobalrelayZip = "globalrelay-zip"
	GlobalrelayCustomerTypeA9          = "A9"
	GlobalrelayCustomerTypeA10         = "A10"

	ClientSideCertCheckPrimaryAuth   = "primary"
	ClientSideCertCheckSecondaryAuth = "secondary"

	ImageProxyTypeLocal     = "local"
	ImageProxyTypeAtmosCamo = "atmos/camo"

	GoogleSettingsDefaultScope           = "profile email"
	GoogleSettingsDefaultAuthEndpoint    = "https://accounts.google.com/o/oauth2/v2/auth"
	GoogleSettingsDefaultTokenEndpoint   = "https://www.googleapis.com/oauth2/v4/token"
	GoogleSettingsDefaultUserAPIEndpoint = "https://people.googleapis.com/v1/people/me?personFields=names,emailAddresses,nicknames,metadata"

	Office365SettingsDefaultScope           = "User.Read"
	Office365SettingsDefaultAuthEndpoint    = "https://login.microsoftonline.com/common/oauth2/v2.0/authorize"
	Office365SettingsDefaultTokenEndpoint   = "https://login.microsoftonline.com/common/oauth2/v2.0/token"
	Office365SettingsDefaultUserAPIEndpoint = "https://graph.microsoft.com/v1.0/me"

	CloudSettingsDefaultCwsURL        = "https://customers.mattermost.com"
	CloudSettingsDefaultCwsAPIURL     = "https://portal.internal.prod.cloud.mattermost.com"
	CloudSettingsDefaultCwsURLTest    = "https://portal.test.cloud.mattermost.com"
	CloudSettingsDefaultCwsAPIURLTest = "https://api.internal.test.cloud.mattermost.com"

	OpenidSettingsDefaultScope = "profile openid email"

	LocalModeSocketPath = "/var/tmp/mattermost_local.socket"
)

func GetDefaultAppCustomURLSchemes() []string {
	return []string{"mmauth://", "mmauthbeta://"}
}

var ServerTLSSupportedCiphers = map[string]uint16{
	"TLS_RSA_WITH_RC4_128_SHA":                tls.TLS_RSA_WITH_RC4_128_SHA,
	"TLS_RSA_WITH_3DES_EDE_CBC_SHA":           tls.TLS_RSA_WITH_3DES_EDE_CBC_SHA,
	"TLS_RSA_WITH_AES_128_CBC_SHA":            tls.TLS_RSA_WITH_AES_128_CBC_SHA,
	"TLS_RSA_WITH_AES_256_CBC_SHA":            tls.TLS_RSA_WITH_AES_256_CBC_SHA,
	"TLS_RSA_WITH_AES_128_CBC_SHA256":         tls.TLS_RSA_WITH_AES_128_CBC_SHA256,
	"TLS_RSA_WITH_AES_128_GCM_SHA256":         tls.TLS_RSA_WITH_AES_128_GCM_SHA256,
	"TLS_RSA_WITH_AES_256_GCM_SHA384":         tls.TLS_RSA_WITH_AES_256_GCM_SHA384,
	"TLS_ECDHE_ECDSA_WITH_RC4_128_SHA":        tls.TLS_ECDHE_ECDSA_WITH_RC4_128_SHA,
	"TLS_ECDHE_ECDSA_WITH_AES_128_CBC_SHA":    tls.TLS_ECDHE_ECDSA_WITH_AES_128_CBC_SHA,
	"TLS_ECDHE_ECDSA_WITH_AES_256_CBC_SHA":    tls.TLS_ECDHE_ECDSA_WITH_AES_256_CBC_SHA,
	"TLS_ECDHE_RSA_WITH_RC4_128_SHA":          tls.TLS_ECDHE_RSA_WITH_RC4_128_SHA,
	"TLS_ECDHE_RSA_WITH_3DES_EDE_CBC_SHA":     tls.TLS_ECDHE_RSA_WITH_3DES_EDE_CBC_SHA,
	"TLS_ECDHE_RSA_WITH_AES_128_CBC_SHA":      tls.TLS_ECDHE_RSA_WITH_AES_128_CBC_SHA,
	"TLS_ECDHE_RSA_WITH_AES_256_CBC_SHA":      tls.TLS_ECDHE_RSA_WITH_AES_256_CBC_SHA,
	"TLS_ECDHE_ECDSA_WITH_AES_128_CBC_SHA256": tls.TLS_ECDHE_ECDSA_WITH_AES_128_CBC_SHA256,
	"TLS_ECDHE_RSA_WITH_AES_128_CBC_SHA256":   tls.TLS_ECDHE_RSA_WITH_AES_128_CBC_SHA256,
	"TLS_ECDHE_RSA_WITH_AES_128_GCM_SHA256":   tls.TLS_ECDHE_RSA_WITH_AES_128_GCM_SHA256,
	"TLS_ECDHE_ECDSA_WITH_AES_128_GCM_SHA256": tls.TLS_ECDHE_ECDSA_WITH_AES_128_GCM_SHA256,
	"TLS_ECDHE_RSA_WITH_AES_256_GCM_SHA384":   tls.TLS_ECDHE_RSA_WITH_AES_256_GCM_SHA384,
	"TLS_ECDHE_ECDSA_WITH_AES_256_GCM_SHA384": tls.TLS_ECDHE_ECDSA_WITH_AES_256_GCM_SHA384,
	"TLS_ECDHE_RSA_WITH_CHACHA20_POLY1305":    tls.TLS_ECDHE_RSA_WITH_CHACHA20_POLY1305,
	"TLS_ECDHE_ECDSA_WITH_CHACHA20_POLY1305":  tls.TLS_ECDHE_ECDSA_WITH_CHACHA20_POLY1305,
}

type ServiceSettings struct {
	SiteURL             *string `access:"environment_web_server,authentication_saml,write_restrictable"`
	WebsocketURL        *string `access:"write_restrictable,cloud_restrictable"`
	LicenseFileLocation *string `access:"write_restrictable,cloud_restrictable"`                        // telemetry: none
	ListenAddress       *string `access:"environment_web_server,write_restrictable,cloud_restrictable"` // telemetry: none
	ConnectionSecurity  *string `access:"environment_web_server,write_restrictable,cloud_restrictable"`
	TLSCertFile         *string `access:"environment_web_server,write_restrictable,cloud_restrictable"`
	TLSKeyFile          *string `access:"environment_web_server,write_restrictable,cloud_restrictable"`
	TLSMinVer           *string `access:"write_restrictable,cloud_restrictable"` // telemetry: none
	TLSStrictTransport  *bool   `access:"write_restrictable,cloud_restrictable"`
	// In seconds.
	TLSStrictTransportMaxAge            *int64   `access:"write_restrictable,cloud_restrictable"` // telemetry: none
	TLSOverwriteCiphers                 []string `access:"write_restrictable,cloud_restrictable"` // telemetry: none
	UseLetsEncrypt                      *bool    `access:"environment_web_server,write_restrictable,cloud_restrictable"`
	LetsEncryptCertificateCacheFile     *string  `access:"environment_web_server,write_restrictable,cloud_restrictable"` // telemetry: none
	Forward80To443                      *bool    `access:"environment_web_server,write_restrictable,cloud_restrictable"`
	TrustedProxyIPHeader                []string `access:"write_restrictable,cloud_restrictable"` // telemetry: none
	ReadTimeout                         *int     `access:"environment_web_server,write_restrictable,cloud_restrictable"`
	WriteTimeout                        *int     `access:"environment_web_server,write_restrictable,cloud_restrictable"`
	IdleTimeout                         *int     `access:"write_restrictable,cloud_restrictable"`
	MaximumLoginAttempts                *int     `access:"authentication_password,write_restrictable,cloud_restrictable"`
	GoroutineHealthThreshold            *int     `access:"write_restrictable,cloud_restrictable"` // telemetry: none
	EnableOAuthServiceProvider          *bool    `access:"integrations_integration_management"`
	EnableIncomingWebhooks              *bool    `access:"integrations_integration_management"`
	EnableOutgoingWebhooks              *bool    `access:"integrations_integration_management"`
	EnableCommands                      *bool    `access:"integrations_integration_management"`
	EnablePostUsernameOverride          *bool    `access:"integrations_integration_management"`
	EnablePostIconOverride              *bool    `access:"integrations_integration_management"`
	GoogleDeveloperKey                  *string  `access:"site_posts,write_restrictable,cloud_restrictable"`
	EnableLinkPreviews                  *bool    `access:"site_posts"`
	EnablePermalinkPreviews             *bool    `access:"site_posts"`
	RestrictLinkPreviews                *string  `access:"site_posts"`
	EnableTesting                       *bool    `access:"environment_developer,write_restrictable,cloud_restrictable"`
	EnableDeveloper                     *bool    `access:"environment_developer,write_restrictable,cloud_restrictable"`
	DeveloperFlags                      *string  `access:"environment_developer,cloud_restrictable"`
	EnableClientPerformanceDebugging    *bool    `access:"environment_developer,write_restrictable,cloud_restrictable"`
	EnableOpenTracing                   *bool    `access:"write_restrictable,cloud_restrictable"`
	EnableSecurityFixAlert              *bool    `access:"environment_smtp,write_restrictable,cloud_restrictable"`
	EnableInsecureOutgoingConnections   *bool    `access:"environment_web_server,write_restrictable,cloud_restrictable"`
	AllowedUntrustedInternalConnections *string  `access:"environment_web_server,write_restrictable,cloud_restrictable"`
	EnableMultifactorAuthentication     *bool    `access:"authentication_mfa"`
	EnforceMultifactorAuthentication    *bool    `access:"authentication_mfa"`
	EnableUserAccessTokens              *bool    `access:"integrations_integration_management"`
	AllowCorsFrom                       *string  `access:"integrations_cors,write_restrictable,cloud_restrictable"`
	CorsExposedHeaders                  *string  `access:"integrations_cors,write_restrictable,cloud_restrictable"`
	CorsAllowCredentials                *bool    `access:"integrations_cors,write_restrictable,cloud_restrictable"`
	CorsDebug                           *bool    `access:"integrations_cors,write_restrictable,cloud_restrictable"`
	AllowCookiesForSubdomains           *bool    `access:"write_restrictable,cloud_restrictable"`
	ExtendSessionLengthWithActivity     *bool    `access:"environment_session_lengths,write_restrictable,cloud_restrictable"`

	// Deprecated
	SessionLengthWebInDays  *int `access:"environment_session_lengths,write_restrictable,cloud_restrictable"` // telemetry: none
	SessionLengthWebInHours *int `access:"environment_session_lengths,write_restrictable,cloud_restrictable"`
	// Deprecated
	SessionLengthMobileInDays  *int `access:"environment_session_lengths,write_restrictable,cloud_restrictable"` // telemetry: none
	SessionLengthMobileInHours *int `access:"environment_session_lengths,write_restrictable,cloud_restrictable"`
	// Deprecated
	SessionLengthSSOInDays  *int `access:"environment_session_lengths,write_restrictable,cloud_restrictable"` // telemetry: none
	SessionLengthSSOInHours *int `access:"environment_session_lengths,write_restrictable,cloud_restrictable"`

	SessionCacheInMinutes                             *int    `access:"environment_session_lengths,write_restrictable,cloud_restrictable"`
	SessionIdleTimeoutInMinutes                       *int    `access:"environment_session_lengths,write_restrictable,cloud_restrictable"`
	WebsocketSecurePort                               *int    `access:"write_restrictable,cloud_restrictable"` // telemetry: none
	WebsocketPort                                     *int    `access:"write_restrictable,cloud_restrictable"` // telemetry: none
	WebserverMode                                     *string `access:"environment_web_server,write_restrictable,cloud_restrictable"`
	EnableGifPicker                                   *bool   `access:"integrations_gif"`
	GiphySdkKey                                       *string `access:"integrations_gif"`
	EnableCustomEmoji                                 *bool   `access:"site_emoji"`
	EnableEmojiPicker                                 *bool   `access:"site_emoji"`
	PostEditTimeLimit                                 *int    `access:"user_management_permissions"`
	TimeBetweenUserTypingUpdatesMilliseconds          *int64  `access:"experimental_features,write_restrictable,cloud_restrictable"`
	EnablePostSearch                                  *bool   `access:"write_restrictable,cloud_restrictable"`
	EnableFileSearch                                  *bool   `access:"write_restrictable"`
	MinimumHashtagLength                              *int    `access:"environment_database,write_restrictable,cloud_restrictable"`
	EnableUserTypingMessages                          *bool   `access:"experimental_features,write_restrictable,cloud_restrictable"`
	EnableChannelViewedMessages                       *bool   `access:"experimental_features,write_restrictable,cloud_restrictable"`
	EnableUserStatuses                                *bool   `access:"write_restrictable,cloud_restrictable"`
	ExperimentalEnableAuthenticationTransfer          *bool   `access:"experimental_features"`
	ClusterLogTimeoutMilliseconds                     *int    `access:"write_restrictable,cloud_restrictable"`
	EnablePreviewFeatures                             *bool   `access:"experimental_features"`
	EnableTutorial                                    *bool   `access:"experimental_features"`
	EnableOnboardingFlow                              *bool   `access:"experimental_features"`
	ExperimentalEnableDefaultChannelLeaveJoinMessages *bool   `access:"experimental_features"`
	ExperimentalGroupUnreadChannels                   *string `access:"experimental_features"`
	EnableAPITeamDeletion                             *bool
	EnableAPITriggerAdminNotifications                *bool
	EnableAPIUserDeletion                             *bool
	ExperimentalEnableHardenedMode                    *bool `access:"experimental_features"`
	ExperimentalStrictCSRFEnforcement                 *bool `access:"experimental_features,write_restrictable,cloud_restrictable"`
	EnableEmailInvitations                            *bool `access:"authentication_signup"`
	DisableBotsWhenOwnerIsDeactivated                 *bool `access:"integrations_bot_accounts"`
	EnableBotAccountCreation                          *bool `access:"integrations_bot_accounts"`
	EnableSVGs                                        *bool `access:"site_posts"`
	EnableLatex                                       *bool `access:"site_posts"`
	EnableInlineLatex                                 *bool `access:"site_posts"`
	PostPriority                                      *bool `access:"site_posts"`
	AllowPersistentNotifications                      *bool `access:"site_posts"`
	AllowPersistentNotificationsForGuests             *bool `access:"site_posts"`
	PersistentNotificationIntervalMinutes             *int  `access:"site_posts"`
	PersistentNotificationMaxCount                    *int  `access:"site_posts"`
	PersistentNotificationMaxRecipients               *int  `access:"site_posts"`
	EnableAPIChannelDeletion                          *bool
	EnableLocalMode                                   *bool   `access:"cloud_restrictable"`
	LocalModeSocketLocation                           *string `access:"cloud_restrictable"` // telemetry: none
	EnableAWSMetering                                 *bool   // telemetry: none
	SplitKey                                          *string `access:"experimental_feature_flags,write_restrictable"` // telemetry: none
	FeatureFlagSyncIntervalSeconds                    *int    `access:"experimental_feature_flags,write_restrictable"` // telemetry: none
	DebugSplit                                        *bool   `access:"experimental_feature_flags,write_restrictable"` // telemetry: none
	ThreadAutoFollow                                  *bool   `access:"experimental_features"`
	CollapsedThreads                                  *string `access:"experimental_features"`
	ManagedResourcePaths                              *string `access:"environment_web_server,write_restrictable,cloud_restrictable"`
	EnableCustomGroups                                *bool   `access:"site_users_and_teams"`
	SelfHostedPurchase                                *bool   `access:"write_restrictable,cloud_restrictable"`
	AllowSyncedDrafts                                 *bool   `access:"site_posts"`
<<<<<<< HEAD
	UniqueEmojiReactionLimitPerPost                   *int    `access:"site_posts"`
=======
	RefreshPostStatsRunTime                           *string `access:"site_users_and_teams"`
>>>>>>> 6343e0e8
}

var MattermostGiphySdkKey string

func (s *ServiceSettings) SetDefaults(isUpdate bool) {
	if s.EnableEmailInvitations == nil {
		// If the site URL is also not present then assume this is a clean install
		if s.SiteURL == nil {
			s.EnableEmailInvitations = NewBool(false)
		} else {
			s.EnableEmailInvitations = NewBool(true)
		}
	}

	if s.SiteURL == nil {
		if s.EnableDeveloper != nil && *s.EnableDeveloper {
			s.SiteURL = NewString(ServiceSettingsDefaultSiteURL)
		} else {
			s.SiteURL = NewString("")
		}
	}

	if s.WebsocketURL == nil {
		s.WebsocketURL = NewString("")
	}

	if s.LicenseFileLocation == nil {
		s.LicenseFileLocation = NewString("")
	}

	if s.ListenAddress == nil {
		s.ListenAddress = NewString(ServiceSettingsDefaultListenAndAddress)
	}

	if s.EnableLinkPreviews == nil {
		s.EnableLinkPreviews = NewBool(true)
	}

	if s.EnablePermalinkPreviews == nil {
		s.EnablePermalinkPreviews = NewBool(true)
	}

	if s.RestrictLinkPreviews == nil {
		s.RestrictLinkPreviews = NewString("")
	}

	if s.EnableTesting == nil {
		s.EnableTesting = NewBool(false)
	}

	if s.EnableDeveloper == nil {
		s.EnableDeveloper = NewBool(false)
	}

	if s.DeveloperFlags == nil {
		s.DeveloperFlags = NewString("")
	}

	if s.EnableClientPerformanceDebugging == nil {
		s.EnableClientPerformanceDebugging = NewBool(false)
	}

	if s.EnableOpenTracing == nil {
		s.EnableOpenTracing = NewBool(false)
	}

	if s.EnableSecurityFixAlert == nil {
		s.EnableSecurityFixAlert = NewBool(true)
	}

	if s.EnableInsecureOutgoingConnections == nil {
		s.EnableInsecureOutgoingConnections = NewBool(false)
	}

	if s.AllowedUntrustedInternalConnections == nil {
		s.AllowedUntrustedInternalConnections = NewString("")
	}

	if s.EnableMultifactorAuthentication == nil {
		s.EnableMultifactorAuthentication = NewBool(false)
	}

	if s.EnforceMultifactorAuthentication == nil {
		s.EnforceMultifactorAuthentication = NewBool(false)
	}

	if s.EnableUserAccessTokens == nil {
		s.EnableUserAccessTokens = NewBool(false)
	}

	if s.GoroutineHealthThreshold == nil {
		s.GoroutineHealthThreshold = NewInt(-1)
	}

	if s.GoogleDeveloperKey == nil {
		s.GoogleDeveloperKey = NewString("")
	}

	if s.EnableOAuthServiceProvider == nil {
		s.EnableOAuthServiceProvider = NewBool(true)
	}

	if s.EnableIncomingWebhooks == nil {
		s.EnableIncomingWebhooks = NewBool(true)
	}

	if s.EnableOutgoingWebhooks == nil {
		s.EnableOutgoingWebhooks = NewBool(true)
	}

	if s.ConnectionSecurity == nil {
		s.ConnectionSecurity = NewString("")
	}

	if s.TLSKeyFile == nil {
		s.TLSKeyFile = NewString(ServiceSettingsDefaultTLSKeyFile)
	}

	if s.TLSCertFile == nil {
		s.TLSCertFile = NewString(ServiceSettingsDefaultTLSCertFile)
	}

	if s.TLSMinVer == nil {
		s.TLSMinVer = NewString("1.2")
	}

	if s.TLSStrictTransport == nil {
		s.TLSStrictTransport = NewBool(false)
	}

	if s.TLSStrictTransportMaxAge == nil {
		s.TLSStrictTransportMaxAge = NewInt64(63072000)
	}

	if s.TLSOverwriteCiphers == nil {
		s.TLSOverwriteCiphers = []string{}
	}

	if s.UseLetsEncrypt == nil {
		s.UseLetsEncrypt = NewBool(false)
	}

	if s.LetsEncryptCertificateCacheFile == nil {
		s.LetsEncryptCertificateCacheFile = NewString("./config/letsencrypt.cache")
	}

	if s.ReadTimeout == nil {
		s.ReadTimeout = NewInt(ServiceSettingsDefaultReadTimeout)
	}

	if s.WriteTimeout == nil {
		s.WriteTimeout = NewInt(ServiceSettingsDefaultWriteTimeout)
	}

	if s.IdleTimeout == nil {
		s.IdleTimeout = NewInt(ServiceSettingsDefaultIdleTimeout)
	}

	if s.MaximumLoginAttempts == nil {
		s.MaximumLoginAttempts = NewInt(ServiceSettingsDefaultMaxLoginAttempts)
	}

	if s.Forward80To443 == nil {
		s.Forward80To443 = NewBool(false)
	}

	if s.TrustedProxyIPHeader == nil {
		s.TrustedProxyIPHeader = []string{}
	}

	if s.TimeBetweenUserTypingUpdatesMilliseconds == nil {
		s.TimeBetweenUserTypingUpdatesMilliseconds = NewInt64(5000)
	}

	if s.EnablePostSearch == nil {
		s.EnablePostSearch = NewBool(true)
	}

	if s.EnableFileSearch == nil {
		s.EnableFileSearch = NewBool(true)
	}

	if s.MinimumHashtagLength == nil {
		s.MinimumHashtagLength = NewInt(3)
	}

	if s.EnableUserTypingMessages == nil {
		s.EnableUserTypingMessages = NewBool(true)
	}

	if s.EnableChannelViewedMessages == nil {
		s.EnableChannelViewedMessages = NewBool(true)
	}

	if s.EnableUserStatuses == nil {
		s.EnableUserStatuses = NewBool(true)
	}

	if s.ClusterLogTimeoutMilliseconds == nil {
		s.ClusterLogTimeoutMilliseconds = NewInt(2000)
	}

	if s.EnableTutorial == nil {
		s.EnableTutorial = NewBool(true)
	}

	if s.EnableOnboardingFlow == nil {
		s.EnableOnboardingFlow = NewBool(true)
	}

	// Must be manually enabled for existing installations.
	if s.ExtendSessionLengthWithActivity == nil {
		s.ExtendSessionLengthWithActivity = NewBool(!isUpdate)
	}

	if s.SessionLengthWebInDays == nil {
		if isUpdate {
			s.SessionLengthWebInDays = NewInt(180)
		} else {
			s.SessionLengthWebInDays = NewInt(30)
		}
	}

	if s.SessionLengthWebInHours == nil {
		var webTTLDays int
		if s.SessionLengthWebInDays == nil {
			if isUpdate {
				webTTLDays = 180
			} else {
				webTTLDays = 30
			}
		} else {
			webTTLDays = *s.SessionLengthWebInDays
		}
		s.SessionLengthWebInHours = NewInt(webTTLDays * 24)
	}

	if s.SessionLengthMobileInDays == nil {
		if isUpdate {
			s.SessionLengthMobileInDays = NewInt(180)
		} else {
			s.SessionLengthMobileInDays = NewInt(30)
		}
	}

	if s.SessionLengthMobileInHours == nil {
		var mobileTTLDays int
		if s.SessionLengthMobileInDays == nil {
			if isUpdate {
				mobileTTLDays = 180
			} else {
				mobileTTLDays = 30
			}
		} else {
			mobileTTLDays = *s.SessionLengthMobileInDays
		}
		s.SessionLengthMobileInHours = NewInt(mobileTTLDays * 24)
	}

	if s.SessionLengthSSOInDays == nil {
		s.SessionLengthSSOInDays = NewInt(30)
	}

	if s.SessionLengthSSOInHours == nil {
		var ssoTTLDays int
		if s.SessionLengthSSOInDays == nil {
			ssoTTLDays = 30
		} else {
			ssoTTLDays = *s.SessionLengthSSOInDays
		}
		s.SessionLengthSSOInHours = NewInt(ssoTTLDays * 24)
	}

	if s.SessionCacheInMinutes == nil {
		s.SessionCacheInMinutes = NewInt(10)
	}

	if s.SessionIdleTimeoutInMinutes == nil {
		s.SessionIdleTimeoutInMinutes = NewInt(43200)
	}

	if s.EnableCommands == nil {
		s.EnableCommands = NewBool(true)
	}

	if s.EnablePostUsernameOverride == nil {
		s.EnablePostUsernameOverride = NewBool(false)
	}

	if s.EnablePostIconOverride == nil {
		s.EnablePostIconOverride = NewBool(false)
	}

	if s.WebsocketPort == nil {
		s.WebsocketPort = NewInt(80)
	}

	if s.WebsocketSecurePort == nil {
		s.WebsocketSecurePort = NewInt(443)
	}

	if s.AllowCorsFrom == nil {
		s.AllowCorsFrom = NewString(ServiceSettingsDefaultAllowCorsFrom)
	}

	if s.CorsExposedHeaders == nil {
		s.CorsExposedHeaders = NewString("")
	}

	if s.CorsAllowCredentials == nil {
		s.CorsAllowCredentials = NewBool(false)
	}

	if s.CorsDebug == nil {
		s.CorsDebug = NewBool(false)
	}

	if s.AllowCookiesForSubdomains == nil {
		s.AllowCookiesForSubdomains = NewBool(false)
	}

	if s.WebserverMode == nil {
		s.WebserverMode = NewString("gzip")
	} else if *s.WebserverMode == "regular" {
		*s.WebserverMode = "gzip"
	}

	if s.EnableCustomEmoji == nil {
		s.EnableCustomEmoji = NewBool(true)
	}

	if s.EnableEmojiPicker == nil {
		s.EnableEmojiPicker = NewBool(true)
	}

	if s.EnableGifPicker == nil {
		s.EnableGifPicker = NewBool(true)
	}

	if s.GiphySdkKey == nil || *s.GiphySdkKey == "" {
		s.GiphySdkKey = NewString("")
	}

	if s.ExperimentalEnableAuthenticationTransfer == nil {
		s.ExperimentalEnableAuthenticationTransfer = NewBool(true)
	}

	if s.PostEditTimeLimit == nil {
		s.PostEditTimeLimit = NewInt(-1)
	}

	if s.EnablePreviewFeatures == nil {
		s.EnablePreviewFeatures = NewBool(true)
	}

	if s.ExperimentalEnableDefaultChannelLeaveJoinMessages == nil {
		s.ExperimentalEnableDefaultChannelLeaveJoinMessages = NewBool(true)
	}

	if s.ExperimentalGroupUnreadChannels == nil {
		s.ExperimentalGroupUnreadChannels = NewString(GroupUnreadChannelsDisabled)
	} else if *s.ExperimentalGroupUnreadChannels == "0" {
		s.ExperimentalGroupUnreadChannels = NewString(GroupUnreadChannelsDisabled)
	} else if *s.ExperimentalGroupUnreadChannels == "1" {
		s.ExperimentalGroupUnreadChannels = NewString(GroupUnreadChannelsDefaultOn)
	}

	if s.EnableAPITeamDeletion == nil {
		s.EnableAPITeamDeletion = NewBool(false)
	}

	if s.EnableAPITriggerAdminNotifications == nil {
		s.EnableAPITriggerAdminNotifications = NewBool(false)
	}

	if s.EnableAPIUserDeletion == nil {
		s.EnableAPIUserDeletion = NewBool(false)
	}

	if s.EnableAPIChannelDeletion == nil {
		s.EnableAPIChannelDeletion = NewBool(false)
	}

	if s.ExperimentalEnableHardenedMode == nil {
		s.ExperimentalEnableHardenedMode = NewBool(false)
	}

	if s.ExperimentalStrictCSRFEnforcement == nil {
		s.ExperimentalStrictCSRFEnforcement = NewBool(false)
	}

	if s.DisableBotsWhenOwnerIsDeactivated == nil {
		s.DisableBotsWhenOwnerIsDeactivated = NewBool(true)
	}

	if s.EnableBotAccountCreation == nil {
		s.EnableBotAccountCreation = NewBool(false)
	}

	if s.EnableSVGs == nil {
		if isUpdate {
			s.EnableSVGs = NewBool(true)
		} else {
			s.EnableSVGs = NewBool(false)
		}
	}

	if s.EnableLatex == nil {
		if isUpdate {
			s.EnableLatex = NewBool(true)
		} else {
			s.EnableLatex = NewBool(false)
		}
	}

	if s.EnableInlineLatex == nil {
		s.EnableInlineLatex = NewBool(true)
	}

	if s.EnableLocalMode == nil {
		s.EnableLocalMode = NewBool(false)
	}

	if s.LocalModeSocketLocation == nil {
		s.LocalModeSocketLocation = NewString(LocalModeSocketPath)
	}

	if s.EnableAWSMetering == nil {
		s.EnableAWSMetering = NewBool(false)
	}

	if s.SplitKey == nil {
		s.SplitKey = NewString("")
	}

	if s.FeatureFlagSyncIntervalSeconds == nil {
		s.FeatureFlagSyncIntervalSeconds = NewInt(30)
	}

	if s.DebugSplit == nil {
		s.DebugSplit = NewBool(false)
	}

	if s.ThreadAutoFollow == nil {
		s.ThreadAutoFollow = NewBool(true)
	}

	if s.CollapsedThreads == nil {
		s.CollapsedThreads = NewString(CollapsedThreadsAlwaysOn)
	}

	if s.ManagedResourcePaths == nil {
		s.ManagedResourcePaths = NewString("")
	}

	if s.EnableCustomGroups == nil {
		s.EnableCustomGroups = NewBool(true)
	}

	if s.PostPriority == nil {
		s.PostPriority = NewBool(true)
	}

	if s.AllowPersistentNotifications == nil {
		s.AllowPersistentNotifications = NewBool(true)
	}

	if s.AllowPersistentNotificationsForGuests == nil {
		s.AllowPersistentNotificationsForGuests = NewBool(false)
	}

	if s.PersistentNotificationIntervalMinutes == nil {
		s.PersistentNotificationIntervalMinutes = NewInt(5)
	}

	if s.PersistentNotificationMaxCount == nil {
		s.PersistentNotificationMaxCount = NewInt(6)
	}

	if s.PersistentNotificationMaxRecipients == nil {
		s.PersistentNotificationMaxRecipients = NewInt(5)
	}

	if s.AllowSyncedDrafts == nil {
		s.AllowSyncedDrafts = NewBool(true)
	}

	if s.SelfHostedPurchase == nil {
		s.SelfHostedPurchase = NewBool(true)
	}

<<<<<<< HEAD
	if s.UniqueEmojiReactionLimitPerPost == nil {
		s.UniqueEmojiReactionLimitPerPost = NewInt(ServiceSettingsDefaultUniqueReactionsPerPost)
	}

	if *s.UniqueEmojiReactionLimitPerPost > ServiceSettingsMaxUniqueReactionsPerPost {
		s.UniqueEmojiReactionLimitPerPost = NewInt(ServiceSettingsMaxUniqueReactionsPerPost)
=======
	if s.RefreshPostStatsRunTime == nil {
		s.RefreshPostStatsRunTime = NewString("00:00")
>>>>>>> 6343e0e8
	}
}

type ClusterSettings struct {
	Enable                             *bool   `access:"environment_high_availability,write_restrictable"`
	ClusterName                        *string `access:"environment_high_availability,write_restrictable,cloud_restrictable"` // telemetry: none
	OverrideHostname                   *string `access:"environment_high_availability,write_restrictable,cloud_restrictable"` // telemetry: none
	NetworkInterface                   *string `access:"environment_high_availability,write_restrictable,cloud_restrictable"`
	BindAddress                        *string `access:"environment_high_availability,write_restrictable,cloud_restrictable"`
	AdvertiseAddress                   *string `access:"environment_high_availability,write_restrictable,cloud_restrictable"`
	UseIPAddress                       *bool   `access:"environment_high_availability,write_restrictable,cloud_restrictable"`
	EnableGossipCompression            *bool   `access:"environment_high_availability,write_restrictable,cloud_restrictable"`
	EnableExperimentalGossipEncryption *bool   `access:"environment_high_availability,write_restrictable,cloud_restrictable"`
	ReadOnlyConfig                     *bool   `access:"environment_high_availability,write_restrictable,cloud_restrictable"`
	GossipPort                         *int    `access:"environment_high_availability,write_restrictable,cloud_restrictable"` // telemetry: none
	StreamingPort                      *int    `access:"environment_high_availability,write_restrictable,cloud_restrictable"` // telemetry: none
	MaxIdleConns                       *int    `access:"environment_high_availability,write_restrictable,cloud_restrictable"` // telemetry: none
	MaxIdleConnsPerHost                *int    `access:"environment_high_availability,write_restrictable,cloud_restrictable"` // telemetry: none
	IdleConnTimeoutMilliseconds        *int    `access:"environment_high_availability,write_restrictable,cloud_restrictable"` // telemetry: none
}

func (s *ClusterSettings) SetDefaults() {
	if s.Enable == nil {
		s.Enable = NewBool(false)
	}

	if s.ClusterName == nil {
		s.ClusterName = NewString("")
	}

	if s.OverrideHostname == nil {
		s.OverrideHostname = NewString("")
	}

	if s.NetworkInterface == nil {
		s.NetworkInterface = NewString("")
	}

	if s.BindAddress == nil {
		s.BindAddress = NewString("")
	}

	if s.AdvertiseAddress == nil {
		s.AdvertiseAddress = NewString("")
	}

	if s.UseIPAddress == nil {
		s.UseIPAddress = NewBool(true)
	}

	if s.EnableExperimentalGossipEncryption == nil {
		s.EnableExperimentalGossipEncryption = NewBool(false)
	}

	if s.EnableGossipCompression == nil {
		s.EnableGossipCompression = NewBool(true)
	}

	if s.ReadOnlyConfig == nil {
		s.ReadOnlyConfig = NewBool(true)
	}

	if s.GossipPort == nil {
		s.GossipPort = NewInt(8074)
	}

	if s.StreamingPort == nil {
		s.StreamingPort = NewInt(8075)
	}

	if s.MaxIdleConns == nil {
		s.MaxIdleConns = NewInt(100)
	}

	if s.MaxIdleConnsPerHost == nil {
		s.MaxIdleConnsPerHost = NewInt(128)
	}

	if s.IdleConnTimeoutMilliseconds == nil {
		s.IdleConnTimeoutMilliseconds = NewInt(90000)
	}
}

type MetricsSettings struct {
	Enable           *bool   `access:"environment_performance_monitoring,write_restrictable,cloud_restrictable"`
	BlockProfileRate *int    `access:"environment_performance_monitoring,write_restrictable,cloud_restrictable"`
	ListenAddress    *string `access:"environment_performance_monitoring,write_restrictable,cloud_restrictable"` // telemetry: none
}

func (s *MetricsSettings) SetDefaults() {
	if s.ListenAddress == nil {
		s.ListenAddress = NewString(":8067")
	}

	if s.Enable == nil {
		s.Enable = NewBool(false)
	}

	if s.BlockProfileRate == nil {
		s.BlockProfileRate = NewInt(0)
	}
}

type ExperimentalSettings struct {
	ClientSideCertEnable            *bool   `access:"experimental_features,cloud_restrictable"`
	ClientSideCertCheck             *string `access:"experimental_features,cloud_restrictable"`
	LinkMetadataTimeoutMilliseconds *int64  `access:"experimental_features,write_restrictable,cloud_restrictable"`
	RestrictSystemAdmin             *bool   `access:"experimental_features,write_restrictable"`
	UseNewSAMLLibrary               *bool   `access:"experimental_features,cloud_restrictable"`
	EnableSharedChannels            *bool   `access:"experimental_features"`
	EnableRemoteClusterService      *bool   `access:"experimental_features"`
	DisableAppBar                   *bool   `access:"experimental_features"`
	DisableRefetchingOnBrowserFocus *bool   `access:"experimental_features"`
	DelayChannelAutocomplete        *bool   `access:"experimental_features"`
}

func (s *ExperimentalSettings) SetDefaults() {
	if s.ClientSideCertEnable == nil {
		s.ClientSideCertEnable = NewBool(false)
	}

	if s.ClientSideCertCheck == nil {
		s.ClientSideCertCheck = NewString(ClientSideCertCheckSecondaryAuth)
	}

	if s.LinkMetadataTimeoutMilliseconds == nil {
		s.LinkMetadataTimeoutMilliseconds = NewInt64(ExperimentalSettingsDefaultLinkMetadataTimeoutMilliseconds)
	}

	if s.RestrictSystemAdmin == nil {
		s.RestrictSystemAdmin = NewBool(false)
	}

	if s.UseNewSAMLLibrary == nil {
		s.UseNewSAMLLibrary = NewBool(false)
	}

	if s.EnableSharedChannels == nil {
		s.EnableSharedChannels = NewBool(false)
	}

	if s.EnableRemoteClusterService == nil {
		s.EnableRemoteClusterService = NewBool(false)
	}

	if s.DisableAppBar == nil {
		s.DisableAppBar = NewBool(false)
	}

	if s.DisableRefetchingOnBrowserFocus == nil {
		s.DisableRefetchingOnBrowserFocus = NewBool(false)
	}

	if s.DelayChannelAutocomplete == nil {
		s.DelayChannelAutocomplete = NewBool(false)
	}
}

type AnalyticsSettings struct {
	MaxUsersForStatistics *int `access:"write_restrictable,cloud_restrictable"`
}

func (s *AnalyticsSettings) SetDefaults() {
	if s.MaxUsersForStatistics == nil {
		s.MaxUsersForStatistics = NewInt(AnalyticsSettingsDefaultMaxUsersForStatistics)
	}
}

type SSOSettings struct {
	Enable            *bool   `access:"authentication_openid"`
	Secret            *string `access:"authentication_openid"` // telemetry: none
	Id                *string `access:"authentication_openid"` // telemetry: none
	Scope             *string `access:"authentication_openid"` // telemetry: none
	AuthEndpoint      *string `access:"authentication_openid"` // telemetry: none
	TokenEndpoint     *string `access:"authentication_openid"` // telemetry: none
	UserAPIEndpoint   *string `access:"authentication_openid"` // telemetry: none
	DiscoveryEndpoint *string `access:"authentication_openid"` // telemetry: none
	ButtonText        *string `access:"authentication_openid"` // telemetry: none
	ButtonColor       *string `access:"authentication_openid"` // telemetry: none
}

func (s *SSOSettings) setDefaults(scope, authEndpoint, tokenEndpoint, userAPIEndpoint, buttonColor string) {
	if s.Enable == nil {
		s.Enable = NewBool(false)
	}

	if s.Secret == nil {
		s.Secret = NewString("")
	}

	if s.Id == nil {
		s.Id = NewString("")
	}

	if s.Scope == nil {
		s.Scope = NewString(scope)
	}

	if s.DiscoveryEndpoint == nil {
		s.DiscoveryEndpoint = NewString("")
	}

	if s.AuthEndpoint == nil {
		s.AuthEndpoint = NewString(authEndpoint)
	}

	if s.TokenEndpoint == nil {
		s.TokenEndpoint = NewString(tokenEndpoint)
	}

	if s.UserAPIEndpoint == nil {
		s.UserAPIEndpoint = NewString(userAPIEndpoint)
	}

	if s.ButtonText == nil {
		s.ButtonText = NewString("")
	}

	if s.ButtonColor == nil {
		s.ButtonColor = NewString(buttonColor)
	}
}

type Office365Settings struct {
	Enable            *bool   `access:"authentication_openid"`
	Secret            *string `access:"authentication_openid"` // telemetry: none
	Id                *string `access:"authentication_openid"` // telemetry: none
	Scope             *string `access:"authentication_openid"`
	AuthEndpoint      *string `access:"authentication_openid"` // telemetry: none
	TokenEndpoint     *string `access:"authentication_openid"` // telemetry: none
	UserAPIEndpoint   *string `access:"authentication_openid"` // telemetry: none
	DiscoveryEndpoint *string `access:"authentication_openid"` // telemetry: none
	DirectoryId       *string `access:"authentication_openid"` // telemetry: none
}

func (s *Office365Settings) setDefaults() {
	if s.Enable == nil {
		s.Enable = NewBool(false)
	}

	if s.Id == nil {
		s.Id = NewString("")
	}

	if s.Secret == nil {
		s.Secret = NewString("")
	}

	if s.Scope == nil {
		s.Scope = NewString(Office365SettingsDefaultScope)
	}

	if s.DiscoveryEndpoint == nil {
		s.DiscoveryEndpoint = NewString("")
	}

	if s.AuthEndpoint == nil {
		s.AuthEndpoint = NewString(Office365SettingsDefaultAuthEndpoint)
	}

	if s.TokenEndpoint == nil {
		s.TokenEndpoint = NewString(Office365SettingsDefaultTokenEndpoint)
	}

	if s.UserAPIEndpoint == nil {
		s.UserAPIEndpoint = NewString(Office365SettingsDefaultUserAPIEndpoint)
	}

	if s.DirectoryId == nil {
		s.DirectoryId = NewString("")
	}
}

func (s *Office365Settings) SSOSettings() *SSOSettings {
	ssoSettings := SSOSettings{}
	ssoSettings.Enable = s.Enable
	ssoSettings.Secret = s.Secret
	ssoSettings.Id = s.Id
	ssoSettings.Scope = s.Scope
	ssoSettings.DiscoveryEndpoint = s.DiscoveryEndpoint
	ssoSettings.AuthEndpoint = s.AuthEndpoint
	ssoSettings.TokenEndpoint = s.TokenEndpoint
	ssoSettings.UserAPIEndpoint = s.UserAPIEndpoint
	return &ssoSettings
}

type ReplicaLagSettings struct {
	DataSource       *string `access:"environment,write_restrictable,cloud_restrictable"` // telemetry: none
	QueryAbsoluteLag *string `access:"environment,write_restrictable,cloud_restrictable"` // telemetry: none
	QueryTimeLag     *string `access:"environment,write_restrictable,cloud_restrictable"` // telemetry: none
}

type SqlSettings struct {
	DriverName                        *string               `access:"environment_database,write_restrictable,cloud_restrictable"`
	DataSource                        *string               `access:"environment_database,write_restrictable,cloud_restrictable"` // telemetry: none
	DataSourceReplicas                []string              `access:"environment_database,write_restrictable,cloud_restrictable"`
	DataSourceSearchReplicas          []string              `access:"environment_database,write_restrictable,cloud_restrictable"`
	MaxIdleConns                      *int                  `access:"environment_database,write_restrictable,cloud_restrictable"`
	ConnMaxLifetimeMilliseconds       *int                  `access:"environment_database,write_restrictable,cloud_restrictable"`
	ConnMaxIdleTimeMilliseconds       *int                  `access:"environment_database,write_restrictable,cloud_restrictable"`
	MaxOpenConns                      *int                  `access:"environment_database,write_restrictable,cloud_restrictable"`
	Trace                             *bool                 `access:"environment_database,write_restrictable,cloud_restrictable"`
	AtRestEncryptKey                  *string               `access:"environment_database,write_restrictable,cloud_restrictable"` // telemetry: none
	QueryTimeout                      *int                  `access:"environment_database,write_restrictable,cloud_restrictable"`
	DisableDatabaseSearch             *bool                 `access:"environment_database,write_restrictable,cloud_restrictable"`
	MigrationsStatementTimeoutSeconds *int                  `access:"environment_database,write_restrictable,cloud_restrictable"`
	ReplicaLagSettings                []*ReplicaLagSettings `access:"environment_database,write_restrictable,cloud_restrictable"` // telemetry: none
	ReplicaMonitorIntervalSeconds     *int                  `access:"environment_database,write_restrictable,cloud_restrictable"`
}

func (s *SqlSettings) SetDefaults(isUpdate bool) {
	if s.DriverName == nil {
		s.DriverName = NewString(DatabaseDriverPostgres)
	}

	if s.DataSource == nil {
		s.DataSource = NewString(SqlSettingsDefaultDataSource)
	}

	if s.DataSourceReplicas == nil {
		s.DataSourceReplicas = []string{}
	}

	if s.DataSourceSearchReplicas == nil {
		s.DataSourceSearchReplicas = []string{}
	}

	if isUpdate {
		// When updating an existing configuration, ensure an encryption key has been specified.
		if s.AtRestEncryptKey == nil || *s.AtRestEncryptKey == "" {
			s.AtRestEncryptKey = NewString(NewRandomString(32))
		}
	} else {
		// When generating a blank configuration, leave this key empty to be generated on server start.
		s.AtRestEncryptKey = NewString("")
	}

	if s.MaxIdleConns == nil {
		s.MaxIdleConns = NewInt(20)
	}

	if s.MaxOpenConns == nil {
		s.MaxOpenConns = NewInt(300)
	}

	if s.ConnMaxLifetimeMilliseconds == nil {
		s.ConnMaxLifetimeMilliseconds = NewInt(3600000)
	}

	if s.ConnMaxIdleTimeMilliseconds == nil {
		s.ConnMaxIdleTimeMilliseconds = NewInt(300000)
	}

	if s.Trace == nil {
		s.Trace = NewBool(false)
	}

	if s.QueryTimeout == nil {
		s.QueryTimeout = NewInt(30)
	}

	if s.DisableDatabaseSearch == nil {
		s.DisableDatabaseSearch = NewBool(false)
	}

	if s.MigrationsStatementTimeoutSeconds == nil {
		s.MigrationsStatementTimeoutSeconds = NewInt(100000)
	}

	if s.ReplicaLagSettings == nil {
		s.ReplicaLagSettings = []*ReplicaLagSettings{}
	}

	if s.ReplicaMonitorIntervalSeconds == nil {
		s.ReplicaMonitorIntervalSeconds = NewInt(5)
	}
}

type LogSettings struct {
	EnableConsole          *bool           `access:"environment_logging,write_restrictable,cloud_restrictable"`
	ConsoleLevel           *string         `access:"environment_logging,write_restrictable,cloud_restrictable"`
	ConsoleJson            *bool           `access:"environment_logging,write_restrictable,cloud_restrictable"`
	EnableColor            *bool           `access:"environment_logging,write_restrictable,cloud_restrictable"` // telemetry: none
	EnableFile             *bool           `access:"environment_logging,write_restrictable,cloud_restrictable"`
	FileLevel              *string         `access:"environment_logging,write_restrictable,cloud_restrictable"`
	FileJson               *bool           `access:"environment_logging,write_restrictable,cloud_restrictable"`
	FileLocation           *string         `access:"environment_logging,write_restrictable,cloud_restrictable"`
	EnableWebhookDebugging *bool           `access:"environment_logging,write_restrictable,cloud_restrictable"`
	EnableDiagnostics      *bool           `access:"environment_logging,write_restrictable,cloud_restrictable"` // telemetry: none
	VerboseDiagnostics     *bool           `access:"environment_logging,write_restrictable,cloud_restrictable"` // telemetry: none
	EnableSentry           *bool           `access:"environment_logging,write_restrictable,cloud_restrictable"` // telemetry: none
	AdvancedLoggingJSON    json.RawMessage `access:"environment_logging,write_restrictable,cloud_restrictable"`
	AdvancedLoggingConfig  *string         `access:"environment_logging,write_restrictable,cloud_restrictable"` // Deprecated: use `AdvancedLoggingJSON`
	MaxFieldSize           *int            `access:"environment_logging,write_restrictable,cloud_restrictable"`
}

func NewLogSettings() *LogSettings {
	settings := &LogSettings{}
	settings.SetDefaults()
	return settings
}

func (s *LogSettings) isValid() *AppError {
	cfg := make(mlog.LoggerConfiguration)
	err := json.Unmarshal(s.GetAdvancedLoggingConfig(), &cfg)
	if err != nil {
		return NewAppError("LogSettings.isValid", "model.config.is_valid.log.advanced_logging.json", map[string]any{"Error": err}, "", http.StatusBadRequest).Wrap(err)
	}

	err = cfg.IsValid()
	if err != nil {
		return NewAppError("LogSettings.isValid", "model.config.is_valid.log.advanced_logging.parse", map[string]any{"Error": err}, "", http.StatusBadRequest).Wrap(err)
	}

	return nil
}

func (s *LogSettings) SetDefaults() {
	if s.EnableConsole == nil {
		s.EnableConsole = NewBool(true)
	}

	if s.ConsoleLevel == nil {
		s.ConsoleLevel = NewString("DEBUG")
	}

	if s.EnableColor == nil {
		s.EnableColor = NewBool(false)
	}

	if s.EnableFile == nil {
		s.EnableFile = NewBool(true)
	}

	if s.FileLevel == nil {
		s.FileLevel = NewString("INFO")
	}

	if s.FileLocation == nil {
		s.FileLocation = NewString("")
	}

	if s.EnableWebhookDebugging == nil {
		s.EnableWebhookDebugging = NewBool(true)
	}

	if s.EnableDiagnostics == nil {
		s.EnableDiagnostics = NewBool(true)
	}

	if s.VerboseDiagnostics == nil {
		s.VerboseDiagnostics = NewBool(false)
	}

	if s.EnableSentry == nil {
		s.EnableSentry = NewBool(*s.EnableDiagnostics)
	}

	if s.ConsoleJson == nil {
		s.ConsoleJson = NewBool(true)
	}

	if s.FileJson == nil {
		s.FileJson = NewBool(true)
	}

	if utils.IsEmptyJSON(s.AdvancedLoggingJSON) {
		s.AdvancedLoggingJSON = []byte("{}")
	}

	if s.AdvancedLoggingConfig == nil {
		s.AdvancedLoggingConfig = NewString("")
	}

	if s.MaxFieldSize == nil {
		s.MaxFieldSize = NewInt(2048)
	}
}

// GetAdvancedLoggingConfig returns the advanced logging config as a []byte.
// AdvancedLoggingJSON takes precedence over the deprecated AdvancedLoggingConfig.
func (s *LogSettings) GetAdvancedLoggingConfig() []byte {
	if !utils.IsEmptyJSON(s.AdvancedLoggingJSON) {
		return s.AdvancedLoggingJSON
	}
	if s.AdvancedLoggingConfig != nil && !utils.IsEmptyJSON([]byte(*s.AdvancedLoggingConfig)) {
		return []byte(*s.AdvancedLoggingConfig)
	}
	return []byte("{}")
}

type ExperimentalAuditSettings struct {
	FileEnabled           *bool           `access:"experimental_features,write_restrictable,cloud_restrictable"`
	FileName              *string         `access:"experimental_features,write_restrictable,cloud_restrictable"` // telemetry: none
	FileMaxSizeMB         *int            `access:"experimental_features,write_restrictable,cloud_restrictable"`
	FileMaxAgeDays        *int            `access:"experimental_features,write_restrictable,cloud_restrictable"`
	FileMaxBackups        *int            `access:"experimental_features,write_restrictable,cloud_restrictable"`
	FileCompress          *bool           `access:"experimental_features,write_restrictable,cloud_restrictable"`
	FileMaxQueueSize      *int            `access:"experimental_features,write_restrictable,cloud_restrictable"`
	AdvancedLoggingJSON   json.RawMessage `access:"experimental_features,write_restrictable,cloud_restrictable"`
	AdvancedLoggingConfig *string         `access:"experimental_features,write_restrictable,cloud_restrictable"` // Deprecated: use `AdvancedLoggingJSON`
}

func (s *ExperimentalAuditSettings) SetDefaults() {
	if s.FileEnabled == nil {
		s.FileEnabled = NewBool(false)
	}

	if s.FileName == nil {
		s.FileName = NewString("")
	}

	if s.FileMaxSizeMB == nil {
		s.FileMaxSizeMB = NewInt(100)
	}

	if s.FileMaxAgeDays == nil {
		s.FileMaxAgeDays = NewInt(0) // no limit on age
	}

	if s.FileMaxBackups == nil { // no limit on number of backups
		s.FileMaxBackups = NewInt(0)
	}

	if s.FileCompress == nil {
		s.FileCompress = NewBool(false)
	}

	if s.FileMaxQueueSize == nil {
		s.FileMaxQueueSize = NewInt(1000)
	}

	if utils.IsEmptyJSON(s.AdvancedLoggingJSON) {
		s.AdvancedLoggingJSON = []byte("{}")
	}

	if s.AdvancedLoggingConfig == nil {
		s.AdvancedLoggingConfig = NewString("")
	}
}

// GetAdvancedLoggingConfig returns the advanced logging config as a []byte.
// AdvancedLoggingJSON takes precedence over the deprecated AdvancedLoggingConfig.
func (s *ExperimentalAuditSettings) GetAdvancedLoggingConfig() []byte {
	if !utils.IsEmptyJSON(s.AdvancedLoggingJSON) {
		return s.AdvancedLoggingJSON
	}
	if s.AdvancedLoggingConfig != nil && !utils.IsEmptyJSON([]byte(*s.AdvancedLoggingConfig)) {
		return []byte(*s.AdvancedLoggingConfig)
	}
	return []byte("{}")
}

type NotificationLogSettings struct {
	EnableConsole         *bool           `access:"write_restrictable,cloud_restrictable"`
	ConsoleLevel          *string         `access:"write_restrictable,cloud_restrictable"`
	ConsoleJson           *bool           `access:"write_restrictable,cloud_restrictable"`
	EnableColor           *bool           `access:"write_restrictable,cloud_restrictable"` // telemetry: none
	EnableFile            *bool           `access:"write_restrictable,cloud_restrictable"`
	FileLevel             *string         `access:"write_restrictable,cloud_restrictable"`
	FileJson              *bool           `access:"write_restrictable,cloud_restrictable"`
	FileLocation          *string         `access:"write_restrictable,cloud_restrictable"`
	AdvancedLoggingJSON   json.RawMessage `access:"write_restrictable,cloud_restrictable"`
	AdvancedLoggingConfig *string         `access:"write_restrictable,cloud_restrictable"` // Deprecated: use `AdvancedLoggingJSON`
}

func (s *NotificationLogSettings) SetDefaults() {
	if s.EnableConsole == nil {
		s.EnableConsole = NewBool(true)
	}

	if s.ConsoleLevel == nil {
		s.ConsoleLevel = NewString("DEBUG")
	}

	if s.EnableFile == nil {
		s.EnableFile = NewBool(true)
	}

	if s.FileLevel == nil {
		s.FileLevel = NewString("INFO")
	}

	if s.FileLocation == nil {
		s.FileLocation = NewString("")
	}

	if s.ConsoleJson == nil {
		s.ConsoleJson = NewBool(true)
	}

	if s.EnableColor == nil {
		s.EnableColor = NewBool(false)
	}

	if s.FileJson == nil {
		s.FileJson = NewBool(true)
	}

	if utils.IsEmptyJSON(s.AdvancedLoggingJSON) {
		s.AdvancedLoggingJSON = []byte("{}")
	}

	if s.AdvancedLoggingConfig == nil {
		s.AdvancedLoggingConfig = NewString("")
	}
}

// GetAdvancedLoggingConfig returns the advanced logging config as a []byte.
// AdvancedLoggingJSON takes precedence over the deprecated AdvancedLoggingConfig.
func (s *NotificationLogSettings) GetAdvancedLoggingConfig() []byte {
	if !utils.IsEmptyJSON(s.AdvancedLoggingJSON) {
		return s.AdvancedLoggingJSON
	}
	if s.AdvancedLoggingConfig != nil && !utils.IsEmptyJSON([]byte(*s.AdvancedLoggingConfig)) {
		return []byte(*s.AdvancedLoggingConfig)
	}
	return []byte("{}")
}

type PasswordSettings struct {
	MinimumLength    *int  `access:"authentication_password"`
	Lowercase        *bool `access:"authentication_password"`
	Number           *bool `access:"authentication_password"`
	Uppercase        *bool `access:"authentication_password"`
	Symbol           *bool `access:"authentication_password"`
	EnableForgotLink *bool `access:"authentication_password"`
}

func (s *PasswordSettings) SetDefaults() {
	if s.MinimumLength == nil {
		s.MinimumLength = NewInt(8)
	}

	if s.Lowercase == nil {
		s.Lowercase = NewBool(false)
	}

	if s.Number == nil {
		s.Number = NewBool(false)
	}

	if s.Uppercase == nil {
		s.Uppercase = NewBool(false)
	}

	if s.Symbol == nil {
		s.Symbol = NewBool(false)
	}

	if s.EnableForgotLink == nil {
		s.EnableForgotLink = NewBool(true)
	}
}

type FileSettings struct {
	EnableFileAttachments              *bool   `access:"site_file_sharing_and_downloads"`
	EnableMobileUpload                 *bool   `access:"site_file_sharing_and_downloads"`
	EnableMobileDownload               *bool   `access:"site_file_sharing_and_downloads"`
	MaxFileSize                        *int64  `access:"environment_file_storage,cloud_restrictable"`
	MaxImageResolution                 *int64  `access:"environment_file_storage,cloud_restrictable"`
	MaxImageDecoderConcurrency         *int64  `access:"environment_file_storage,cloud_restrictable"`
	DriverName                         *string `access:"environment_file_storage,write_restrictable,cloud_restrictable"`
	Directory                          *string `access:"environment_file_storage,write_restrictable,cloud_restrictable"`
	EnablePublicLink                   *bool   `access:"site_public_links,cloud_restrictable"`
	ExtractContent                     *bool   `access:"environment_file_storage,write_restrictable"`
	ArchiveRecursion                   *bool   `access:"environment_file_storage,write_restrictable"`
	PublicLinkSalt                     *string `access:"site_public_links,cloud_restrictable"`                           // telemetry: none
	InitialFont                        *string `access:"environment_file_storage,cloud_restrictable"`                    // telemetry: none
	AmazonS3AccessKeyId                *string `access:"environment_file_storage,write_restrictable,cloud_restrictable"` // telemetry: none
	AmazonS3SecretAccessKey            *string `access:"environment_file_storage,write_restrictable,cloud_restrictable"` // telemetry: none
	AmazonS3Bucket                     *string `access:"environment_file_storage,write_restrictable,cloud_restrictable"` // telemetry: none
	AmazonS3PathPrefix                 *string `access:"environment_file_storage,write_restrictable,cloud_restrictable"` // telemetry: none
	AmazonS3Region                     *string `access:"environment_file_storage,write_restrictable,cloud_restrictable"` // telemetry: none
	AmazonS3Endpoint                   *string `access:"environment_file_storage,write_restrictable,cloud_restrictable"` // telemetry: none
	AmazonS3SSL                        *bool   `access:"environment_file_storage,write_restrictable,cloud_restrictable"`
	AmazonS3SignV2                     *bool   `access:"environment_file_storage,write_restrictable,cloud_restrictable"`
	AmazonS3SSE                        *bool   `access:"environment_file_storage,write_restrictable,cloud_restrictable"`
	AmazonS3Trace                      *bool   `access:"environment_file_storage,write_restrictable,cloud_restrictable"`
	AmazonS3RequestTimeoutMilliseconds *int64  `access:"environment_file_storage,write_restrictable,cloud_restrictable"` // telemetry: none
	// Export store settings
	DedicatedExportStore                     *bool   `access:"environment_file_storage,write_restrictable,cloud_restrictable"`
	ExportDriverName                         *string `access:"environment_file_storage,write_restrictable,cloud_restrictable"`
	ExportDirectory                          *string `access:"environment_file_storage,write_restrictable,cloud_restrictable"` // telemetry: none
	ExportAmazonS3AccessKeyId                *string `access:"environment_file_storage,write_restrictable,cloud_restrictable"` // telemetry: none
	ExportAmazonS3SecretAccessKey            *string `access:"environment_file_storage,write_restrictable,cloud_restrictable"` // telemetry: none
	ExportAmazonS3Bucket                     *string `access:"environment_file_storage,write_restrictable,cloud_restrictable"` // telemetry: none
	ExportAmazonS3PathPrefix                 *string `access:"environment_file_storage,write_restrictable,cloud_restrictable"` // telemetry: none
	ExportAmazonS3Region                     *string `access:"environment_file_storage,write_restrictable,cloud_restrictable"` // telemetry: none
	ExportAmazonS3Endpoint                   *string `access:"environment_file_storage,write_restrictable,cloud_restrictable"` // telemetry: none
	ExportAmazonS3SSL                        *bool   `access:"environment_file_storage,write_restrictable,cloud_restrictable"`
	ExportAmazonS3SignV2                     *bool   `access:"environment_file_storage,write_restrictable,cloud_restrictable"`
	ExportAmazonS3SSE                        *bool   `access:"environment_file_storage,write_restrictable,cloud_restrictable"`
	ExportAmazonS3Trace                      *bool   `access:"environment_file_storage,write_restrictable,cloud_restrictable"`
	ExportAmazonS3RequestTimeoutMilliseconds *int64  `access:"environment_file_storage,write_restrictable,cloud_restrictable"` // telemetry: none
	ExportAmazonS3PresignExpiresSeconds      *int64  `access:"environment_file_storage,write_restrictable,cloud_restrictable"` // telemetry: none
}

func (s *FileSettings) SetDefaults(isUpdate bool) {
	if s.EnableFileAttachments == nil {
		s.EnableFileAttachments = NewBool(true)
	}

	if s.EnableMobileUpload == nil {
		s.EnableMobileUpload = NewBool(true)
	}

	if s.EnableMobileDownload == nil {
		s.EnableMobileDownload = NewBool(true)
	}

	if s.MaxFileSize == nil {
		s.MaxFileSize = NewInt64(100 * 1024 * 1024) // 100MB (IEC)
	}

	if s.MaxImageResolution == nil {
		s.MaxImageResolution = NewInt64(7680 * 4320) // 8K, ~33MPX
	}

	if s.MaxImageDecoderConcurrency == nil {
		s.MaxImageDecoderConcurrency = NewInt64(-1) // Default to NumCPU
	}

	if s.DriverName == nil {
		s.DriverName = NewString(ImageDriverLocal)
	}

	if s.Directory == nil || *s.Directory == "" {
		s.Directory = NewString(FileSettingsDefaultDirectory)
	}

	if s.EnablePublicLink == nil {
		s.EnablePublicLink = NewBool(false)
	}

	if s.ExtractContent == nil {
		s.ExtractContent = NewBool(true)
	}

	if s.ArchiveRecursion == nil {
		s.ArchiveRecursion = NewBool(false)
	}

	if isUpdate {
		// When updating an existing configuration, ensure link salt has been specified.
		if s.PublicLinkSalt == nil || *s.PublicLinkSalt == "" {
			s.PublicLinkSalt = NewString(NewRandomString(32))
		}
	} else {
		// When generating a blank configuration, leave link salt empty to be generated on server start.
		s.PublicLinkSalt = NewString("")
	}

	if s.InitialFont == nil {
		// Defaults to "nunito-bold.ttf"
		s.InitialFont = NewString("nunito-bold.ttf")
	}

	if s.AmazonS3AccessKeyId == nil {
		s.AmazonS3AccessKeyId = NewString("")
	}

	if s.AmazonS3SecretAccessKey == nil {
		s.AmazonS3SecretAccessKey = NewString("")
	}

	if s.AmazonS3Bucket == nil {
		s.AmazonS3Bucket = NewString("")
	}

	if s.AmazonS3PathPrefix == nil {
		s.AmazonS3PathPrefix = NewString("")
	}

	if s.AmazonS3Region == nil {
		s.AmazonS3Region = NewString("")
	}

	if s.AmazonS3Endpoint == nil || *s.AmazonS3Endpoint == "" {
		// Defaults to "s3.amazonaws.com"
		s.AmazonS3Endpoint = NewString("s3.amazonaws.com")
	}

	if s.AmazonS3SSL == nil {
		s.AmazonS3SSL = NewBool(true) // Secure by default.
	}

	if s.AmazonS3SignV2 == nil {
		s.AmazonS3SignV2 = new(bool)
		// Signature v2 is not enabled by default.
	}

	if s.AmazonS3SSE == nil {
		s.AmazonS3SSE = NewBool(false) // Not Encrypted by default.
	}

	if s.AmazonS3Trace == nil {
		s.AmazonS3Trace = NewBool(false)
	}

	if s.AmazonS3RequestTimeoutMilliseconds == nil {
		s.AmazonS3RequestTimeoutMilliseconds = NewInt64(30000)
	}

	if s.DedicatedExportStore == nil {
		s.DedicatedExportStore = NewBool(false)
	}

	if s.ExportDriverName == nil {
		s.ExportDriverName = NewString(ImageDriverLocal)
	}

	if s.ExportDirectory == nil || *s.ExportDirectory == "" {
		s.ExportDirectory = NewString(FileSettingsDefaultDirectory)
	}

	if s.ExportAmazonS3AccessKeyId == nil {
		s.ExportAmazonS3AccessKeyId = NewString("")
	}

	if s.ExportAmazonS3SecretAccessKey == nil {
		s.ExportAmazonS3SecretAccessKey = NewString("")
	}

	if s.ExportAmazonS3Bucket == nil {
		s.ExportAmazonS3Bucket = NewString("")
	}

	if s.ExportAmazonS3PathPrefix == nil {
		s.ExportAmazonS3PathPrefix = NewString("")
	}

	if s.ExportAmazonS3Region == nil {
		s.ExportAmazonS3Region = NewString("")
	}

	if s.ExportAmazonS3Endpoint == nil || *s.ExportAmazonS3Endpoint == "" {
		// Defaults to "s3.amazonaws.com"
		s.ExportAmazonS3Endpoint = NewString("s3.amazonaws.com")
	}

	if s.ExportAmazonS3SSL == nil {
		s.ExportAmazonS3SSL = NewBool(true) // Secure by default.
	}

	if s.ExportAmazonS3SignV2 == nil {
		s.ExportAmazonS3SignV2 = new(bool)
		// Signature v2 is not enabled by default.
	}

	if s.ExportAmazonS3SSE == nil {
		s.ExportAmazonS3SSE = NewBool(false) // Not Encrypted by default.
	}

	if s.ExportAmazonS3Trace == nil {
		s.ExportAmazonS3Trace = NewBool(false)
	}

	if s.ExportAmazonS3RequestTimeoutMilliseconds == nil {
		s.ExportAmazonS3RequestTimeoutMilliseconds = NewInt64(30000)
	}

	if s.ExportAmazonS3PresignExpiresSeconds == nil {
		s.ExportAmazonS3PresignExpiresSeconds = NewInt64(21600) // 6h
	}
}

type EmailSettings struct {
	EnableSignUpWithEmail             *bool   `access:"authentication_email"`
	EnableSignInWithEmail             *bool   `access:"authentication_email"`
	EnableSignInWithUsername          *bool   `access:"authentication_email"`
	SendEmailNotifications            *bool   `access:"site_notifications"`
	UseChannelInEmailNotifications    *bool   `access:"experimental_features"`
	RequireEmailVerification          *bool   `access:"authentication_email"`
	FeedbackName                      *string `access:"site_notifications"`
	FeedbackEmail                     *string `access:"site_notifications,cloud_restrictable"`
	ReplyToAddress                    *string `access:"site_notifications,cloud_restrictable"`
	FeedbackOrganization              *string `access:"site_notifications"`
	EnableSMTPAuth                    *bool   `access:"environment_smtp,write_restrictable,cloud_restrictable"`
	SMTPUsername                      *string `access:"environment_smtp,write_restrictable,cloud_restrictable"` // telemetry: none
	SMTPPassword                      *string `access:"environment_smtp,write_restrictable,cloud_restrictable"` // telemetry: none
	SMTPServer                        *string `access:"environment_smtp,write_restrictable,cloud_restrictable"` // telemetry: none
	SMTPPort                          *string `access:"environment_smtp,write_restrictable,cloud_restrictable"` // telemetry: none
	SMTPServerTimeout                 *int    `access:"cloud_restrictable"`
	ConnectionSecurity                *string `access:"environment_smtp,write_restrictable,cloud_restrictable"`
	SendPushNotifications             *bool   `access:"environment_push_notification_server"`
	PushNotificationServer            *string `access:"environment_push_notification_server"` // telemetry: none
	PushNotificationContents          *string `access:"site_notifications"`
	PushNotificationBuffer            *int    // telemetry: none
	EnableEmailBatching               *bool   `access:"site_notifications"`
	EmailBatchingBufferSize           *int    `access:"experimental_features"`
	EmailBatchingInterval             *int    `access:"experimental_features"`
	EnablePreviewModeBanner           *bool   `access:"site_notifications"`
	SkipServerCertificateVerification *bool   `access:"environment_smtp,write_restrictable,cloud_restrictable"`
	EmailNotificationContentsType     *string `access:"site_notifications"`
	LoginButtonColor                  *string `access:"experimental_features"`
	LoginButtonBorderColor            *string `access:"experimental_features"`
	LoginButtonTextColor              *string `access:"experimental_features"`
}

func (s *EmailSettings) SetDefaults(isUpdate bool) {
	if s.EnableSignUpWithEmail == nil {
		s.EnableSignUpWithEmail = NewBool(true)
	}

	if s.EnableSignInWithEmail == nil {
		s.EnableSignInWithEmail = NewBool(*s.EnableSignUpWithEmail)
	}

	if s.EnableSignInWithUsername == nil {
		s.EnableSignInWithUsername = NewBool(true)
	}

	if s.SendEmailNotifications == nil {
		s.SendEmailNotifications = NewBool(true)
	}

	if s.UseChannelInEmailNotifications == nil {
		s.UseChannelInEmailNotifications = NewBool(false)
	}

	if s.RequireEmailVerification == nil {
		s.RequireEmailVerification = NewBool(false)
	}

	if s.FeedbackName == nil {
		s.FeedbackName = NewString("")
	}

	if s.FeedbackEmail == nil {
		s.FeedbackEmail = NewString("test@example.com")
	}

	if s.ReplyToAddress == nil {
		s.ReplyToAddress = NewString("test@example.com")
	}

	if s.FeedbackOrganization == nil {
		s.FeedbackOrganization = NewString(EmailSettingsDefaultFeedbackOrganization)
	}

	if s.EnableSMTPAuth == nil {
		if s.ConnectionSecurity == nil || *s.ConnectionSecurity == ConnSecurityNone {
			s.EnableSMTPAuth = NewBool(false)
		} else {
			s.EnableSMTPAuth = NewBool(true)
		}
	}

	if s.SMTPUsername == nil {
		s.SMTPUsername = NewString("")
	}

	if s.SMTPPassword == nil {
		s.SMTPPassword = NewString("")
	}

	if s.SMTPServer == nil || *s.SMTPServer == "" {
		s.SMTPServer = NewString(EmailSMTPDefaultServer)
	}

	if s.SMTPPort == nil || *s.SMTPPort == "" {
		s.SMTPPort = NewString(EmailSMTPDefaultPort)
	}

	if s.SMTPServerTimeout == nil || *s.SMTPServerTimeout == 0 {
		s.SMTPServerTimeout = NewInt(10)
	}

	if s.ConnectionSecurity == nil || *s.ConnectionSecurity == ConnSecurityPlain {
		s.ConnectionSecurity = NewString(ConnSecurityNone)
	}

	if s.SendPushNotifications == nil {
		s.SendPushNotifications = NewBool(!isUpdate)
	}

	if s.PushNotificationServer == nil {
		if isUpdate {
			s.PushNotificationServer = NewString("")
		} else {
			s.PushNotificationServer = NewString(GenericNotificationServer)
		}
	}

	if s.PushNotificationContents == nil {
		s.PushNotificationContents = NewString(FullNotification)
	}

	if s.PushNotificationBuffer == nil {
		s.PushNotificationBuffer = NewInt(1000)
	}

	if s.EnableEmailBatching == nil {
		s.EnableEmailBatching = NewBool(false)
	}

	if s.EmailBatchingBufferSize == nil {
		s.EmailBatchingBufferSize = NewInt(EmailBatchingBufferSize)
	}

	if s.EmailBatchingInterval == nil {
		s.EmailBatchingInterval = NewInt(EmailBatchingInterval)
	}

	if s.EnablePreviewModeBanner == nil {
		s.EnablePreviewModeBanner = NewBool(true)
	}

	if s.EnableSMTPAuth == nil {
		if *s.ConnectionSecurity == ConnSecurityNone {
			s.EnableSMTPAuth = NewBool(false)
		} else {
			s.EnableSMTPAuth = NewBool(true)
		}
	}

	if *s.ConnectionSecurity == ConnSecurityPlain {
		*s.ConnectionSecurity = ConnSecurityNone
	}

	if s.SkipServerCertificateVerification == nil {
		s.SkipServerCertificateVerification = NewBool(false)
	}

	if s.EmailNotificationContentsType == nil {
		s.EmailNotificationContentsType = NewString(EmailNotificationContentsFull)
	}

	if s.LoginButtonColor == nil {
		s.LoginButtonColor = NewString("#0000")
	}

	if s.LoginButtonBorderColor == nil {
		s.LoginButtonBorderColor = NewString("#2389D7")
	}

	if s.LoginButtonTextColor == nil {
		s.LoginButtonTextColor = NewString("#2389D7")
	}
}

type RateLimitSettings struct {
	Enable           *bool  `access:"environment_rate_limiting,write_restrictable,cloud_restrictable"`
	PerSec           *int   `access:"environment_rate_limiting,write_restrictable,cloud_restrictable"`
	MaxBurst         *int   `access:"environment_rate_limiting,write_restrictable,cloud_restrictable"`
	MemoryStoreSize  *int   `access:"environment_rate_limiting,write_restrictable,cloud_restrictable"`
	VaryByRemoteAddr *bool  `access:"environment_rate_limiting,write_restrictable,cloud_restrictable"`
	VaryByUser       *bool  `access:"environment_rate_limiting,write_restrictable,cloud_restrictable"`
	VaryByHeader     string `access:"environment_rate_limiting,write_restrictable,cloud_restrictable"`
}

func (s *RateLimitSettings) SetDefaults() {
	if s.Enable == nil {
		s.Enable = NewBool(false)
	}

	if s.PerSec == nil {
		s.PerSec = NewInt(10)
	}

	if s.MaxBurst == nil {
		s.MaxBurst = NewInt(100)
	}

	if s.MemoryStoreSize == nil {
		s.MemoryStoreSize = NewInt(10000)
	}

	if s.VaryByRemoteAddr == nil {
		s.VaryByRemoteAddr = NewBool(true)
	}

	if s.VaryByUser == nil {
		s.VaryByUser = NewBool(false)
	}
}

type PrivacySettings struct {
	ShowEmailAddress *bool `access:"site_users_and_teams"`
	ShowFullName     *bool `access:"site_users_and_teams"`
}

func (s *PrivacySettings) setDefaults() {
	if s.ShowEmailAddress == nil {
		s.ShowEmailAddress = NewBool(true)
	}

	if s.ShowFullName == nil {
		s.ShowFullName = NewBool(true)
	}
}

type SupportSettings struct {
	TermsOfServiceLink                     *string `access:"site_customization,write_restrictable,cloud_restrictable"`
	PrivacyPolicyLink                      *string `access:"site_customization,write_restrictable,cloud_restrictable"`
	AboutLink                              *string `access:"site_customization,write_restrictable,cloud_restrictable"`
	HelpLink                               *string `access:"site_customization"`
	ReportAProblemLink                     *string `access:"site_customization,write_restrictable,cloud_restrictable"`
	ForgotPasswordLink                     *string `access:"site_customization,write_restrictable,cloud_restrictable"`
	SupportEmail                           *string `access:"site_notifications"`
	CustomTermsOfServiceEnabled            *bool   `access:"compliance_custom_terms_of_service"`
	CustomTermsOfServiceReAcceptancePeriod *int    `access:"compliance_custom_terms_of_service"`
	EnableAskCommunityLink                 *bool   `access:"site_customization"`
}

func (s *SupportSettings) SetDefaults() {
	if !isSafeLink(s.TermsOfServiceLink) {
		*s.TermsOfServiceLink = SupportSettingsDefaultTermsOfServiceLink
	}

	if s.TermsOfServiceLink == nil {
		s.TermsOfServiceLink = NewString(SupportSettingsDefaultTermsOfServiceLink)
	}

	if !isSafeLink(s.PrivacyPolicyLink) {
		*s.PrivacyPolicyLink = ""
	}

	if s.PrivacyPolicyLink == nil {
		s.PrivacyPolicyLink = NewString(SupportSettingsDefaultPrivacyPolicyLink)
	}

	if !isSafeLink(s.AboutLink) {
		*s.AboutLink = ""
	}

	if s.AboutLink == nil {
		s.AboutLink = NewString(SupportSettingsDefaultAboutLink)
	}

	if !isSafeLink(s.HelpLink) {
		*s.HelpLink = ""
	}

	if s.HelpLink == nil {
		s.HelpLink = NewString(SupportSettingsDefaultHelpLink)
	}

	if !isSafeLink(s.ReportAProblemLink) {
		*s.ReportAProblemLink = ""
	}

	if s.ReportAProblemLink == nil {
		s.ReportAProblemLink = NewString(SupportSettingsDefaultReportAProblemLink)
	}

	if !isSafeLink(s.ForgotPasswordLink) {
		*s.ForgotPasswordLink = ""
	}

	if s.ForgotPasswordLink == nil {
		s.ForgotPasswordLink = NewString("")
	}

	if s.SupportEmail == nil {
		s.SupportEmail = NewString(SupportSettingsDefaultSupportEmail)
	}

	if s.CustomTermsOfServiceEnabled == nil {
		s.CustomTermsOfServiceEnabled = NewBool(false)
	}

	if s.CustomTermsOfServiceReAcceptancePeriod == nil {
		s.CustomTermsOfServiceReAcceptancePeriod = NewInt(SupportSettingsDefaultReAcceptancePeriod)
	}

	if s.EnableAskCommunityLink == nil {
		s.EnableAskCommunityLink = NewBool(true)
	}
}

type AnnouncementSettings struct {
	EnableBanner          *bool   `access:"site_announcement_banner"`
	BannerText            *string `access:"site_announcement_banner"` // telemetry: none
	BannerColor           *string `access:"site_announcement_banner"`
	BannerTextColor       *string `access:"site_announcement_banner"`
	AllowBannerDismissal  *bool   `access:"site_announcement_banner"`
	AdminNoticesEnabled   *bool   `access:"site_notices"`
	UserNoticesEnabled    *bool   `access:"site_notices"`
	NoticesURL            *string `access:"site_notices,write_restrictable"` // telemetry: none
	NoticesFetchFrequency *int    `access:"site_notices,write_restrictable"` // telemetry: none
	NoticesSkipCache      *bool   `access:"site_notices,write_restrictable"` // telemetry: none
}

func (s *AnnouncementSettings) SetDefaults() {
	if s.EnableBanner == nil {
		s.EnableBanner = NewBool(false)
	}

	if s.BannerText == nil {
		s.BannerText = NewString("")
	}

	if s.BannerColor == nil {
		s.BannerColor = NewString(AnnouncementSettingsDefaultBannerColor)
	}

	if s.BannerTextColor == nil {
		s.BannerTextColor = NewString(AnnouncementSettingsDefaultBannerTextColor)
	}

	if s.AllowBannerDismissal == nil {
		s.AllowBannerDismissal = NewBool(true)
	}

	if s.AdminNoticesEnabled == nil {
		s.AdminNoticesEnabled = NewBool(true)
	}

	if s.UserNoticesEnabled == nil {
		s.UserNoticesEnabled = NewBool(true)
	}
	if s.NoticesURL == nil {
		s.NoticesURL = NewString(AnnouncementSettingsDefaultNoticesJsonURL)
	}
	if s.NoticesSkipCache == nil {
		s.NoticesSkipCache = NewBool(false)
	}
	if s.NoticesFetchFrequency == nil {
		s.NoticesFetchFrequency = NewInt(AnnouncementSettingsDefaultNoticesFetchFrequencySeconds)
	}
}

type ThemeSettings struct {
	EnableThemeSelection *bool   `access:"experimental_features"`
	DefaultTheme         *string `access:"experimental_features"`
	AllowCustomThemes    *bool   `access:"experimental_features"`
	AllowedThemes        []string
}

func (s *ThemeSettings) SetDefaults() {
	if s.EnableThemeSelection == nil {
		s.EnableThemeSelection = NewBool(true)
	}

	if s.DefaultTheme == nil {
		s.DefaultTheme = NewString(TeamSettingsDefaultTeamText)
	}

	if s.AllowCustomThemes == nil {
		s.AllowCustomThemes = NewBool(true)
	}

	if s.AllowedThemes == nil {
		s.AllowedThemes = []string{}
	}
}

type TeamSettings struct {
	SiteName                        *string `access:"site_customization"`
	MaxUsersPerTeam                 *int    `access:"site_users_and_teams"`
	EnableJoinLeaveMessageByDefault *bool   `access:"site_users_and_teams"`
	EnableUserCreation              *bool   `access:"authentication_signup"`
	EnableOpenServer                *bool   `access:"authentication_signup"`
	EnableUserDeactivation          *bool   `access:"experimental_features"`
	RestrictCreationToDomains       *string `access:"authentication_signup"` // telemetry: none
	EnableCustomUserStatuses        *bool   `access:"site_users_and_teams"`
	EnableCustomBrand               *bool   `access:"site_customization"`
	CustomBrandText                 *string `access:"site_customization"`
	CustomDescriptionText           *string `access:"site_customization"`
	RestrictDirectMessage           *string `access:"site_users_and_teams"`
	EnableLastActiveTime            *bool   `access:"site_users_and_teams"`
	// In seconds.
	UserStatusAwayTimeout               *int64   `access:"experimental_features"`
	MaxChannelsPerTeam                  *int64   `access:"site_users_and_teams"`
	MaxNotificationsPerChannel          *int64   `access:"environment_push_notification_server"`
	EnableConfirmNotificationsToChannel *bool    `access:"site_notifications"`
	TeammateNameDisplay                 *string  `access:"site_users_and_teams"`
	ExperimentalViewArchivedChannels    *bool    `access:"experimental_features,site_users_and_teams"`
	ExperimentalEnableAutomaticReplies  *bool    `access:"experimental_features"`
	LockTeammateNameDisplay             *bool    `access:"site_users_and_teams"`
	ExperimentalPrimaryTeam             *string  `access:"experimental_features"`
	ExperimentalDefaultChannels         []string `access:"experimental_features"`
}

func (s *TeamSettings) SetDefaults() {
	if s.SiteName == nil || *s.SiteName == "" {
		s.SiteName = NewString(TeamSettingsDefaultSiteName)
	}

	if s.MaxUsersPerTeam == nil {
		s.MaxUsersPerTeam = NewInt(TeamSettingsDefaultMaxUsersPerTeam)
	}

	if s.EnableJoinLeaveMessageByDefault == nil {
		s.EnableJoinLeaveMessageByDefault = NewBool(true)
	}

	if s.EnableUserCreation == nil {
		s.EnableUserCreation = NewBool(true)
	}

	if s.EnableOpenServer == nil {
		s.EnableOpenServer = NewBool(false)
	}

	if s.RestrictCreationToDomains == nil {
		s.RestrictCreationToDomains = NewString("")
	}

	if s.EnableCustomUserStatuses == nil {
		s.EnableCustomUserStatuses = NewBool(true)
	}

	if s.EnableLastActiveTime == nil {
		s.EnableLastActiveTime = NewBool(true)
	}

	if s.EnableCustomBrand == nil {
		s.EnableCustomBrand = NewBool(false)
	}

	if s.EnableUserDeactivation == nil {
		s.EnableUserDeactivation = NewBool(false)
	}

	if s.CustomBrandText == nil {
		s.CustomBrandText = NewString(TeamSettingsDefaultCustomBrandText)
	}

	if s.CustomDescriptionText == nil {
		s.CustomDescriptionText = NewString(TeamSettingsDefaultCustomDescriptionText)
	}

	if s.RestrictDirectMessage == nil {
		s.RestrictDirectMessage = NewString(DirectMessageAny)
	}

	if s.UserStatusAwayTimeout == nil {
		s.UserStatusAwayTimeout = NewInt64(TeamSettingsDefaultUserStatusAwayTimeout)
	}

	if s.MaxChannelsPerTeam == nil {
		s.MaxChannelsPerTeam = NewInt64(2000)
	}

	if s.MaxNotificationsPerChannel == nil {
		s.MaxNotificationsPerChannel = NewInt64(1000)
	}

	if s.EnableConfirmNotificationsToChannel == nil {
		s.EnableConfirmNotificationsToChannel = NewBool(true)
	}

	if s.ExperimentalEnableAutomaticReplies == nil {
		s.ExperimentalEnableAutomaticReplies = NewBool(false)
	}

	if s.ExperimentalPrimaryTeam == nil {
		s.ExperimentalPrimaryTeam = NewString("")
	}

	if s.ExperimentalDefaultChannels == nil {
		s.ExperimentalDefaultChannels = []string{}
	}

	if s.EnableUserCreation == nil {
		s.EnableUserCreation = NewBool(true)
	}

	if s.ExperimentalViewArchivedChannels == nil {
		s.ExperimentalViewArchivedChannels = NewBool(true)
	}

	if s.LockTeammateNameDisplay == nil {
		s.LockTeammateNameDisplay = NewBool(false)
	}
}

type ClientRequirements struct {
	AndroidLatestVersion string `access:"write_restrictable,cloud_restrictable"`
	AndroidMinVersion    string `access:"write_restrictable,cloud_restrictable"`
	IosLatestVersion     string `access:"write_restrictable,cloud_restrictable"`
	IosMinVersion        string `access:"write_restrictable,cloud_restrictable"`
}

type LdapSettings struct {
	// Basic
	Enable             *bool   `access:"authentication_ldap"`
	EnableSync         *bool   `access:"authentication_ldap"`
	LdapServer         *string `access:"authentication_ldap"` // telemetry: none
	LdapPort           *int    `access:"authentication_ldap"` // telemetry: none
	ConnectionSecurity *string `access:"authentication_ldap"`
	BaseDN             *string `access:"authentication_ldap"` // telemetry: none
	BindUsername       *string `access:"authentication_ldap"` // telemetry: none
	BindPassword       *string `access:"authentication_ldap"` // telemetry: none

	// Filtering
	UserFilter        *string `access:"authentication_ldap"` // telemetry: none
	GroupFilter       *string `access:"authentication_ldap"`
	GuestFilter       *string `access:"authentication_ldap"`
	EnableAdminFilter *bool
	AdminFilter       *string

	// Group Mapping
	GroupDisplayNameAttribute *string `access:"authentication_ldap"`
	GroupIdAttribute          *string `access:"authentication_ldap"`

	// User Mapping
	FirstNameAttribute *string `access:"authentication_ldap"`
	LastNameAttribute  *string `access:"authentication_ldap"`
	EmailAttribute     *string `access:"authentication_ldap"`
	UsernameAttribute  *string `access:"authentication_ldap"`
	NicknameAttribute  *string `access:"authentication_ldap"`
	IdAttribute        *string `access:"authentication_ldap"`
	PositionAttribute  *string `access:"authentication_ldap"`
	LoginIdAttribute   *string `access:"authentication_ldap"`
	PictureAttribute   *string `access:"authentication_ldap"`

	// Synchronization
	SyncIntervalMinutes *int `access:"authentication_ldap"`

	// Advanced
	SkipCertificateVerification *bool   `access:"authentication_ldap"`
	PublicCertificateFile       *string `access:"authentication_ldap"`
	PrivateKeyFile              *string `access:"authentication_ldap"`
	QueryTimeout                *int    `access:"authentication_ldap"`
	MaxPageSize                 *int    `access:"authentication_ldap"`

	// Customization
	LoginFieldName *string `access:"authentication_ldap"`

	LoginButtonColor       *string `access:"experimental_features"`
	LoginButtonBorderColor *string `access:"experimental_features"`
	LoginButtonTextColor   *string `access:"experimental_features"`

	// Deprecated: Use LogSettings.AdvancedLoggingJSON with the LDAPTrace level instead.
	Trace *bool `access:"authentication_ldap"` // telemetry: none
}

func (s *LdapSettings) SetDefaults() {
	if s.Enable == nil {
		s.Enable = NewBool(false)
	}

	// When unset should default to LDAP Enabled
	if s.EnableSync == nil {
		s.EnableSync = NewBool(*s.Enable)
	}

	if s.EnableAdminFilter == nil {
		s.EnableAdminFilter = NewBool(false)
	}

	if s.LdapServer == nil {
		s.LdapServer = NewString("")
	}

	if s.LdapPort == nil {
		s.LdapPort = NewInt(389)
	}

	if s.ConnectionSecurity == nil {
		s.ConnectionSecurity = NewString("")
	}

	if s.PublicCertificateFile == nil {
		s.PublicCertificateFile = NewString("")
	}

	if s.PrivateKeyFile == nil {
		s.PrivateKeyFile = NewString("")
	}

	if s.BaseDN == nil {
		s.BaseDN = NewString("")
	}

	if s.BindUsername == nil {
		s.BindUsername = NewString("")
	}

	if s.BindPassword == nil {
		s.BindPassword = NewString("")
	}

	if s.UserFilter == nil {
		s.UserFilter = NewString("")
	}

	if s.GuestFilter == nil {
		s.GuestFilter = NewString("")
	}

	if s.AdminFilter == nil {
		s.AdminFilter = NewString("")
	}

	if s.GroupFilter == nil {
		s.GroupFilter = NewString("")
	}

	if s.GroupDisplayNameAttribute == nil {
		s.GroupDisplayNameAttribute = NewString(LdapSettingsDefaultGroupDisplayNameAttribute)
	}

	if s.GroupIdAttribute == nil {
		s.GroupIdAttribute = NewString(LdapSettingsDefaultGroupIdAttribute)
	}

	if s.FirstNameAttribute == nil {
		s.FirstNameAttribute = NewString(LdapSettingsDefaultFirstNameAttribute)
	}

	if s.LastNameAttribute == nil {
		s.LastNameAttribute = NewString(LdapSettingsDefaultLastNameAttribute)
	}

	if s.EmailAttribute == nil {
		s.EmailAttribute = NewString(LdapSettingsDefaultEmailAttribute)
	}

	if s.UsernameAttribute == nil {
		s.UsernameAttribute = NewString(LdapSettingsDefaultUsernameAttribute)
	}

	if s.NicknameAttribute == nil {
		s.NicknameAttribute = NewString(LdapSettingsDefaultNicknameAttribute)
	}

	if s.IdAttribute == nil {
		s.IdAttribute = NewString(LdapSettingsDefaultIdAttribute)
	}

	if s.PositionAttribute == nil {
		s.PositionAttribute = NewString(LdapSettingsDefaultPositionAttribute)
	}

	if s.PictureAttribute == nil {
		s.PictureAttribute = NewString(LdapSettingsDefaultPictureAttribute)
	}

	// For those upgrading to the version when LoginIdAttribute was added
	// they need IdAttribute == LoginIdAttribute not to break
	if s.LoginIdAttribute == nil {
		s.LoginIdAttribute = s.IdAttribute
	}

	if s.SyncIntervalMinutes == nil {
		s.SyncIntervalMinutes = NewInt(60)
	}

	if s.SkipCertificateVerification == nil {
		s.SkipCertificateVerification = NewBool(false)
	}

	if s.QueryTimeout == nil {
		s.QueryTimeout = NewInt(60)
	}

	if s.MaxPageSize == nil {
		s.MaxPageSize = NewInt(0)
	}

	if s.LoginFieldName == nil {
		s.LoginFieldName = NewString(LdapSettingsDefaultLoginFieldName)
	}

	if s.LoginButtonColor == nil {
		s.LoginButtonColor = NewString("#0000")
	}

	if s.LoginButtonBorderColor == nil {
		s.LoginButtonBorderColor = NewString("#2389D7")
	}

	if s.LoginButtonTextColor == nil {
		s.LoginButtonTextColor = NewString("#2389D7")
	}

	if s.Trace == nil {
		s.Trace = NewBool(false)
	}
}

type ComplianceSettings struct {
	Enable      *bool   `access:"compliance_compliance_monitoring"`
	Directory   *string `access:"compliance_compliance_monitoring"` // telemetry: none
	EnableDaily *bool   `access:"compliance_compliance_monitoring"`
	BatchSize   *int    `access:"compliance_compliance_monitoring"` // telemetry: none
}

func (s *ComplianceSettings) SetDefaults() {
	if s.Enable == nil {
		s.Enable = NewBool(false)
	}

	if s.Directory == nil {
		s.Directory = NewString("./data/")
	}

	if s.EnableDaily == nil {
		s.EnableDaily = NewBool(false)
	}

	if s.BatchSize == nil {
		s.BatchSize = NewInt(30000)
	}
}

type LocalizationSettings struct {
	DefaultServerLocale *string `access:"site_localization"`
	DefaultClientLocale *string `access:"site_localization"`
	AvailableLocales    *string `access:"site_localization"`
}

func (s *LocalizationSettings) SetDefaults() {
	if s.DefaultServerLocale == nil {
		s.DefaultServerLocale = NewString(DefaultLocale)
	}

	if s.DefaultClientLocale == nil {
		s.DefaultClientLocale = NewString(DefaultLocale)
	}

	if s.AvailableLocales == nil {
		s.AvailableLocales = NewString("")
	}
}

type SamlSettings struct {
	// Basic
	Enable                        *bool `access:"authentication_saml"`
	EnableSyncWithLdap            *bool `access:"authentication_saml"`
	EnableSyncWithLdapIncludeAuth *bool `access:"authentication_saml"`
	IgnoreGuestsLdapSync          *bool `access:"authentication_saml"`

	Verify      *bool `access:"authentication_saml"`
	Encrypt     *bool `access:"authentication_saml"`
	SignRequest *bool `access:"authentication_saml"`

	IdpURL                      *string `access:"authentication_saml"` // telemetry: none
	IdpDescriptorURL            *string `access:"authentication_saml"` // telemetry: none
	IdpMetadataURL              *string `access:"authentication_saml"` // telemetry: none
	ServiceProviderIdentifier   *string `access:"authentication_saml"` // telemetry: none
	AssertionConsumerServiceURL *string `access:"authentication_saml"` // telemetry: none

	SignatureAlgorithm *string `access:"authentication_saml"`
	CanonicalAlgorithm *string `access:"authentication_saml"`

	ScopingIDPProviderId *string `access:"authentication_saml"`
	ScopingIDPName       *string `access:"authentication_saml"`

	IdpCertificateFile    *string `access:"authentication_saml"` // telemetry: none
	PublicCertificateFile *string `access:"authentication_saml"` // telemetry: none
	PrivateKeyFile        *string `access:"authentication_saml"` // telemetry: none

	// User Mapping
	IdAttribute          *string `access:"authentication_saml"`
	GuestAttribute       *string `access:"authentication_saml"`
	EnableAdminAttribute *bool
	AdminAttribute       *string
	FirstNameAttribute   *string `access:"authentication_saml"`
	LastNameAttribute    *string `access:"authentication_saml"`
	EmailAttribute       *string `access:"authentication_saml"`
	UsernameAttribute    *string `access:"authentication_saml"`
	NicknameAttribute    *string `access:"authentication_saml"`
	LocaleAttribute      *string `access:"authentication_saml"`
	PositionAttribute    *string `access:"authentication_saml"`

	LoginButtonText *string `access:"authentication_saml"`

	LoginButtonColor       *string `access:"experimental_features"`
	LoginButtonBorderColor *string `access:"experimental_features"`
	LoginButtonTextColor   *string `access:"experimental_features"`
}

func (s *SamlSettings) SetDefaults() {
	if s.Enable == nil {
		s.Enable = NewBool(false)
	}

	if s.EnableSyncWithLdap == nil {
		s.EnableSyncWithLdap = NewBool(false)
	}

	if s.EnableSyncWithLdapIncludeAuth == nil {
		s.EnableSyncWithLdapIncludeAuth = NewBool(false)
	}

	if s.IgnoreGuestsLdapSync == nil {
		s.IgnoreGuestsLdapSync = NewBool(false)
	}

	if s.EnableAdminAttribute == nil {
		s.EnableAdminAttribute = NewBool(false)
	}

	if s.Verify == nil {
		s.Verify = NewBool(true)
	}

	if s.Encrypt == nil {
		s.Encrypt = NewBool(true)
	}

	if s.SignRequest == nil {
		s.SignRequest = NewBool(false)
	}

	if s.SignatureAlgorithm == nil {
		s.SignatureAlgorithm = NewString(SamlSettingsDefaultSignatureAlgorithm)
	}

	if s.CanonicalAlgorithm == nil {
		s.CanonicalAlgorithm = NewString(SamlSettingsDefaultCanonicalAlgorithm)
	}

	if s.IdpURL == nil {
		s.IdpURL = NewString("")
	}

	if s.IdpDescriptorURL == nil {
		s.IdpDescriptorURL = NewString("")
	}

	if s.ServiceProviderIdentifier == nil {
		if s.IdpDescriptorURL != nil {
			s.ServiceProviderIdentifier = NewString(*s.IdpDescriptorURL)
		} else {
			s.ServiceProviderIdentifier = NewString("")
		}
	}

	if s.IdpMetadataURL == nil {
		s.IdpMetadataURL = NewString("")
	}

	if s.IdpCertificateFile == nil {
		s.IdpCertificateFile = NewString("")
	}

	if s.PublicCertificateFile == nil {
		s.PublicCertificateFile = NewString("")
	}

	if s.PrivateKeyFile == nil {
		s.PrivateKeyFile = NewString("")
	}

	if s.AssertionConsumerServiceURL == nil {
		s.AssertionConsumerServiceURL = NewString("")
	}

	if s.ScopingIDPProviderId == nil {
		s.ScopingIDPProviderId = NewString("")
	}

	if s.ScopingIDPName == nil {
		s.ScopingIDPName = NewString("")
	}

	if s.LoginButtonText == nil || *s.LoginButtonText == "" {
		s.LoginButtonText = NewString(UserAuthServiceSamlText)
	}

	if s.IdAttribute == nil {
		s.IdAttribute = NewString(SamlSettingsDefaultIdAttribute)
	}

	if s.GuestAttribute == nil {
		s.GuestAttribute = NewString(SamlSettingsDefaultGuestAttribute)
	}
	if s.AdminAttribute == nil {
		s.AdminAttribute = NewString(SamlSettingsDefaultAdminAttribute)
	}
	if s.FirstNameAttribute == nil {
		s.FirstNameAttribute = NewString(SamlSettingsDefaultFirstNameAttribute)
	}

	if s.LastNameAttribute == nil {
		s.LastNameAttribute = NewString(SamlSettingsDefaultLastNameAttribute)
	}

	if s.EmailAttribute == nil {
		s.EmailAttribute = NewString(SamlSettingsDefaultEmailAttribute)
	}

	if s.UsernameAttribute == nil {
		s.UsernameAttribute = NewString(SamlSettingsDefaultUsernameAttribute)
	}

	if s.NicknameAttribute == nil {
		s.NicknameAttribute = NewString(SamlSettingsDefaultNicknameAttribute)
	}

	if s.PositionAttribute == nil {
		s.PositionAttribute = NewString(SamlSettingsDefaultPositionAttribute)
	}

	if s.LocaleAttribute == nil {
		s.LocaleAttribute = NewString(SamlSettingsDefaultLocaleAttribute)
	}

	if s.LoginButtonColor == nil {
		s.LoginButtonColor = NewString("#34a28b")
	}

	if s.LoginButtonBorderColor == nil {
		s.LoginButtonBorderColor = NewString("#2389D7")
	}

	if s.LoginButtonTextColor == nil {
		s.LoginButtonTextColor = NewString("#ffffff")
	}
}

type NativeAppSettings struct {
	AppCustomURLSchemes    []string `access:"site_customization,write_restrictable,cloud_restrictable"` // telemetry: none
	AppDownloadLink        *string  `access:"site_customization,write_restrictable,cloud_restrictable"`
	AndroidAppDownloadLink *string  `access:"site_customization,write_restrictable,cloud_restrictable"`
	IosAppDownloadLink     *string  `access:"site_customization,write_restrictable,cloud_restrictable"`
}

func (s *NativeAppSettings) SetDefaults() {
	if s.AppDownloadLink == nil {
		s.AppDownloadLink = NewString(NativeappSettingsDefaultAppDownloadLink)
	}

	if s.AndroidAppDownloadLink == nil {
		s.AndroidAppDownloadLink = NewString(NativeappSettingsDefaultAndroidAppDownloadLink)
	}

	if s.IosAppDownloadLink == nil {
		s.IosAppDownloadLink = NewString(NativeappSettingsDefaultIosAppDownloadLink)
	}

	if s.AppCustomURLSchemes == nil {
		s.AppCustomURLSchemes = GetDefaultAppCustomURLSchemes()
	}
}

type ElasticsearchSettings struct {
	ConnectionURL                 *string `access:"environment_elasticsearch,write_restrictable,cloud_restrictable"`
	Username                      *string `access:"environment_elasticsearch,write_restrictable,cloud_restrictable"`
	Password                      *string `access:"environment_elasticsearch,write_restrictable,cloud_restrictable"`
	EnableIndexing                *bool   `access:"environment_elasticsearch,write_restrictable,cloud_restrictable"`
	EnableSearching               *bool   `access:"environment_elasticsearch,write_restrictable,cloud_restrictable"`
	EnableAutocomplete            *bool   `access:"environment_elasticsearch,write_restrictable,cloud_restrictable"`
	Sniff                         *bool   `access:"environment_elasticsearch,write_restrictable,cloud_restrictable"`
	PostIndexReplicas             *int    `access:"environment_elasticsearch,write_restrictable,cloud_restrictable"`
	PostIndexShards               *int    `access:"environment_elasticsearch,write_restrictable,cloud_restrictable"`
	ChannelIndexReplicas          *int    `access:"environment_elasticsearch,write_restrictable,cloud_restrictable"`
	ChannelIndexShards            *int    `access:"environment_elasticsearch,write_restrictable,cloud_restrictable"`
	UserIndexReplicas             *int    `access:"environment_elasticsearch,write_restrictable,cloud_restrictable"`
	UserIndexShards               *int    `access:"environment_elasticsearch,write_restrictable,cloud_restrictable"`
	AggregatePostsAfterDays       *int    `access:"environment_elasticsearch,write_restrictable,cloud_restrictable"` // telemetry: none
	PostsAggregatorJobStartTime   *string `access:"environment_elasticsearch,write_restrictable,cloud_restrictable"` // telemetry: none
	IndexPrefix                   *string `access:"environment_elasticsearch,write_restrictable,cloud_restrictable"`
	LiveIndexingBatchSize         *int    `access:"environment_elasticsearch,write_restrictable,cloud_restrictable"`
	BulkIndexingTimeWindowSeconds *int    `json:",omitempty"` // telemetry: none
	BatchSize                     *int    `access:"environment_elasticsearch,write_restrictable,cloud_restrictable"`
	RequestTimeoutSeconds         *int    `access:"environment_elasticsearch,write_restrictable,cloud_restrictable"`
	SkipTLSVerification           *bool   `access:"environment_elasticsearch,write_restrictable,cloud_restrictable"`
	CA                            *string `access:"environment_elasticsearch,write_restrictable,cloud_restrictable"`
	ClientCert                    *string `access:"environment_elasticsearch,write_restrictable,cloud_restrictable"`
	ClientKey                     *string `access:"environment_elasticsearch,write_restrictable,cloud_restrictable"`
	Trace                         *string `access:"environment_elasticsearch,write_restrictable,cloud_restrictable"`
	IgnoredPurgeIndexes           *string `access:"environment_elasticsearch,write_restrictable,cloud_restrictable"` // telemetry: none
}

func (s *ElasticsearchSettings) SetDefaults() {
	if s.ConnectionURL == nil {
		s.ConnectionURL = NewString(ElasticsearchSettingsDefaultConnectionURL)
	}

	if s.Username == nil {
		s.Username = NewString(ElasticsearchSettingsDefaultUsername)
	}

	if s.Password == nil {
		s.Password = NewString(ElasticsearchSettingsDefaultPassword)
	}

	if s.CA == nil {
		s.CA = NewString("")
	}

	if s.ClientCert == nil {
		s.ClientCert = NewString("")
	}

	if s.ClientKey == nil {
		s.ClientKey = NewString("")
	}

	if s.EnableIndexing == nil {
		s.EnableIndexing = NewBool(false)
	}

	if s.EnableSearching == nil {
		s.EnableSearching = NewBool(false)
	}

	if s.EnableAutocomplete == nil {
		s.EnableAutocomplete = NewBool(false)
	}

	if s.Sniff == nil {
		s.Sniff = NewBool(true)
	}

	if s.PostIndexReplicas == nil {
		s.PostIndexReplicas = NewInt(ElasticsearchSettingsDefaultPostIndexReplicas)
	}

	if s.PostIndexShards == nil {
		s.PostIndexShards = NewInt(ElasticsearchSettingsDefaultPostIndexShards)
	}

	if s.ChannelIndexReplicas == nil {
		s.ChannelIndexReplicas = NewInt(ElasticsearchSettingsDefaultChannelIndexReplicas)
	}

	if s.ChannelIndexShards == nil {
		s.ChannelIndexShards = NewInt(ElasticsearchSettingsDefaultChannelIndexShards)
	}

	if s.UserIndexReplicas == nil {
		s.UserIndexReplicas = NewInt(ElasticsearchSettingsDefaultUserIndexReplicas)
	}

	if s.UserIndexShards == nil {
		s.UserIndexShards = NewInt(ElasticsearchSettingsDefaultUserIndexShards)
	}

	if s.AggregatePostsAfterDays == nil {
		s.AggregatePostsAfterDays = NewInt(ElasticsearchSettingsDefaultAggregatePostsAfterDays)
	}

	if s.PostsAggregatorJobStartTime == nil {
		s.PostsAggregatorJobStartTime = NewString(ElasticsearchSettingsDefaultPostsAggregatorJobStartTime)
	}

	if s.IndexPrefix == nil {
		s.IndexPrefix = NewString(ElasticsearchSettingsDefaultIndexPrefix)
	}

	if s.LiveIndexingBatchSize == nil {
		s.LiveIndexingBatchSize = NewInt(ElasticsearchSettingsDefaultLiveIndexingBatchSize)
	}

	if s.BatchSize == nil {
		s.BatchSize = NewInt(ElasticsearchSettingsDefaultBatchSize)
	}

	if s.RequestTimeoutSeconds == nil {
		s.RequestTimeoutSeconds = NewInt(ElasticsearchSettingsDefaultRequestTimeoutSeconds)
	}

	if s.SkipTLSVerification == nil {
		s.SkipTLSVerification = NewBool(false)
	}

	if s.Trace == nil {
		s.Trace = NewString("")
	}

	if s.IgnoredPurgeIndexes == nil {
		s.IgnoredPurgeIndexes = NewString("")
	}
}

type BleveSettings struct {
	IndexDir                      *string `access:"experimental_bleve"` // telemetry: none
	EnableIndexing                *bool   `access:"experimental_bleve"`
	EnableSearching               *bool   `access:"experimental_bleve"`
	EnableAutocomplete            *bool   `access:"experimental_bleve"`
	BulkIndexingTimeWindowSeconds *int    `json:",omitempty"` // telemetry: none
	BatchSize                     *int    `access:"experimental_bleve"`
}

func (bs *BleveSettings) SetDefaults() {
	if bs.IndexDir == nil {
		bs.IndexDir = NewString(BleveSettingsDefaultIndexDir)
	}

	if bs.EnableIndexing == nil {
		bs.EnableIndexing = NewBool(false)
	}

	if bs.EnableSearching == nil {
		bs.EnableSearching = NewBool(false)
	}

	if bs.EnableAutocomplete == nil {
		bs.EnableAutocomplete = NewBool(false)
	}

	if bs.BatchSize == nil {
		bs.BatchSize = NewInt(BleveSettingsDefaultBatchSize)
	}
}

type DataRetentionSettings struct {
	EnableMessageDeletion          *bool   `access:"compliance_data_retention_policy"`
	EnableFileDeletion             *bool   `access:"compliance_data_retention_policy"`
	EnableBoardsDeletion           *bool   `access:"compliance_data_retention_policy"`
	MessageRetentionDays           *int    `access:"compliance_data_retention_policy"`
	FileRetentionDays              *int    `access:"compliance_data_retention_policy"`
	BoardsRetentionDays            *int    `access:"compliance_data_retention_policy"`
	DeletionJobStartTime           *string `access:"compliance_data_retention_policy"`
	BatchSize                      *int    `access:"compliance_data_retention_policy"`
	TimeBetweenBatchesMilliseconds *int    `access:"compliance_data_retention_policy"`
	RetentionIdsBatchSize          *int    `access:"compliance_data_retention_policy"`
}

func (s *DataRetentionSettings) SetDefaults() {
	if s.EnableMessageDeletion == nil {
		s.EnableMessageDeletion = NewBool(false)
	}

	if s.EnableFileDeletion == nil {
		s.EnableFileDeletion = NewBool(false)
	}

	if s.EnableBoardsDeletion == nil {
		s.EnableBoardsDeletion = NewBool(false)
	}

	if s.MessageRetentionDays == nil {
		s.MessageRetentionDays = NewInt(DataRetentionSettingsDefaultMessageRetentionDays)
	}

	if s.FileRetentionDays == nil {
		s.FileRetentionDays = NewInt(DataRetentionSettingsDefaultFileRetentionDays)
	}

	if s.BoardsRetentionDays == nil {
		s.BoardsRetentionDays = NewInt(DataRetentionSettingsDefaultBoardsRetentionDays)
	}

	if s.DeletionJobStartTime == nil {
		s.DeletionJobStartTime = NewString(DataRetentionSettingsDefaultDeletionJobStartTime)
	}

	if s.BatchSize == nil {
		s.BatchSize = NewInt(DataRetentionSettingsDefaultBatchSize)
	}

	if s.TimeBetweenBatchesMilliseconds == nil {
		s.TimeBetweenBatchesMilliseconds = NewInt(DataRetentionSettingsDefaultTimeBetweenBatchesMilliseconds)
	}
	if s.RetentionIdsBatchSize == nil {
		s.RetentionIdsBatchSize = NewInt(DataRetentionSettingsDefaultRetentionIdsBatchSize)
	}
}

type JobSettings struct {
	RunJobs                    *bool `access:"write_restrictable,cloud_restrictable"` // telemetry: none
	RunScheduler               *bool `access:"write_restrictable,cloud_restrictable"` // telemetry: none
	CleanupJobsThresholdDays   *int  `access:"write_restrictable,cloud_restrictable"`
	CleanupConfigThresholdDays *int  `access:"write_restrictable,cloud_restrictable"`
}

func (s *JobSettings) SetDefaults() {
	if s.RunJobs == nil {
		s.RunJobs = NewBool(true)
	}

	if s.RunScheduler == nil {
		s.RunScheduler = NewBool(true)
	}

	if s.CleanupJobsThresholdDays == nil {
		s.CleanupJobsThresholdDays = NewInt(-1)
	}

	if s.CleanupConfigThresholdDays == nil {
		s.CleanupConfigThresholdDays = NewInt(-1)
	}
}

type CloudSettings struct {
	CWSURL    *string `access:"write_restrictable"`
	CWSAPIURL *string `access:"write_restrictable"`
	CWSMock   *bool   `access:"write_restrictable"`
}

func (s *CloudSettings) SetDefaults() {
	if s.CWSURL == nil {
		switch GetServiceEnvironment() {
		case ServiceEnvironmentProduction:
			s.CWSURL = NewString(CloudSettingsDefaultCwsURL)
		case ServiceEnvironmentTest, ServiceEnvironmentDev:
			s.CWSURL = NewString(CloudSettingsDefaultCwsURLTest)
		}
	}
	if s.CWSAPIURL == nil {
		switch GetServiceEnvironment() {
		case ServiceEnvironmentProduction:
			s.CWSAPIURL = NewString(CloudSettingsDefaultCwsAPIURL)
		case ServiceEnvironmentTest, ServiceEnvironmentDev:
			s.CWSAPIURL = NewString(CloudSettingsDefaultCwsAPIURLTest)
		}
	}
	if s.CWSMock == nil {
		isMockCws := MockCWS == "true"
		s.CWSMock = &isMockCws
	}
}

type ProductSettings struct {
}

func (s *ProductSettings) SetDefaults() {
}

type PluginState struct {
	Enable bool
}

type PluginSettings struct {
	Enable                      *bool                     `access:"plugins,write_restrictable"`
	EnableUploads               *bool                     `access:"plugins,write_restrictable,cloud_restrictable"`
	AllowInsecureDownloadURL    *bool                     `access:"plugins,write_restrictable,cloud_restrictable"`
	EnableHealthCheck           *bool                     `access:"plugins,write_restrictable,cloud_restrictable"`
	Directory                   *string                   `access:"plugins,write_restrictable,cloud_restrictable"` // telemetry: none
	ClientDirectory             *string                   `access:"plugins,write_restrictable,cloud_restrictable"` // telemetry: none
	Plugins                     map[string]map[string]any `access:"plugins"`                                       // telemetry: none
	PluginStates                map[string]*PluginState   `access:"plugins"`                                       // telemetry: none
	EnableMarketplace           *bool                     `access:"plugins,write_restrictable,cloud_restrictable"`
	EnableRemoteMarketplace     *bool                     `access:"plugins,write_restrictable,cloud_restrictable"`
	AutomaticPrepackagedPlugins *bool                     `access:"plugins,write_restrictable,cloud_restrictable"`
	RequirePluginSignature      *bool                     `access:"plugins,write_restrictable,cloud_restrictable"`
	MarketplaceURL              *string                   `access:"plugins,write_restrictable,cloud_restrictable"`
	SignaturePublicKeyFiles     []string                  `access:"plugins,write_restrictable,cloud_restrictable"`
	ChimeraOAuthProxyURL        *string                   `access:"plugins,write_restrictable,cloud_restrictable"`
}

func (s *PluginSettings) SetDefaults(ls LogSettings) {
	if s.Enable == nil {
		s.Enable = NewBool(true)
	}

	if s.EnableUploads == nil {
		s.EnableUploads = NewBool(false)
	}

	if s.AllowInsecureDownloadURL == nil {
		s.AllowInsecureDownloadURL = NewBool(false)
	}

	if s.EnableHealthCheck == nil {
		s.EnableHealthCheck = NewBool(true)
	}

	if s.Directory == nil || *s.Directory == "" {
		s.Directory = NewString(PluginSettingsDefaultDirectory)
	}

	if s.ClientDirectory == nil || *s.ClientDirectory == "" {
		s.ClientDirectory = NewString(PluginSettingsDefaultClientDirectory)
	}

	if s.Plugins == nil {
		s.Plugins = make(map[string]map[string]any)
	}

	if s.PluginStates == nil {
		s.PluginStates = make(map[string]*PluginState)
	}

	if s.PluginStates[PluginIdNPS] == nil {
		// Enable the NPS plugin by default if diagnostics are enabled
		s.PluginStates[PluginIdNPS] = &PluginState{Enable: ls.EnableDiagnostics == nil || *ls.EnableDiagnostics}
	}

	if s.PluginStates[PluginIdCalls] == nil {
		// Enable the calls plugin by default
		s.PluginStates[PluginIdCalls] = &PluginState{Enable: true}
	}

	if s.PluginStates[PluginIdPlaybooks] == nil {
		// Enable the playbooks plugin by default
		s.PluginStates[PluginIdPlaybooks] = &PluginState{Enable: true}
	}

	if s.EnableMarketplace == nil {
		s.EnableMarketplace = NewBool(PluginSettingsDefaultEnableMarketplace)
	}

	if s.EnableRemoteMarketplace == nil {
		s.EnableRemoteMarketplace = NewBool(true)
	}

	if s.AutomaticPrepackagedPlugins == nil {
		s.AutomaticPrepackagedPlugins = NewBool(true)
	}

	if s.MarketplaceURL == nil || *s.MarketplaceURL == "" || *s.MarketplaceURL == PluginSettingsOldMarketplaceURL {
		s.MarketplaceURL = NewString(PluginSettingsDefaultMarketplaceURL)
	}

	if s.RequirePluginSignature == nil {
		s.RequirePluginSignature = NewBool(false)
	}

	if s.SignaturePublicKeyFiles == nil {
		s.SignaturePublicKeyFiles = []string{}
	}

	if s.ChimeraOAuthProxyURL == nil {
		s.ChimeraOAuthProxyURL = NewString("")
	}
}

type GlobalRelayMessageExportSettings struct {
	CustomerType      *string `access:"compliance_compliance_export"` // must be either A9 or A10, dictates SMTP server url
	SMTPUsername      *string `access:"compliance_compliance_export"`
	SMTPPassword      *string `access:"compliance_compliance_export"`
	EmailAddress      *string `access:"compliance_compliance_export"` // the address to send messages to
	SMTPServerTimeout *int    `access:"compliance_compliance_export"`
}

func (s *GlobalRelayMessageExportSettings) SetDefaults() {
	if s.CustomerType == nil {
		s.CustomerType = NewString(GlobalrelayCustomerTypeA9)
	}
	if s.SMTPUsername == nil {
		s.SMTPUsername = NewString("")
	}
	if s.SMTPPassword == nil {
		s.SMTPPassword = NewString("")
	}
	if s.EmailAddress == nil {
		s.EmailAddress = NewString("")
	}
	if s.SMTPServerTimeout == nil || *s.SMTPServerTimeout == 0 {
		s.SMTPServerTimeout = NewInt(1800)
	}
}

type MessageExportSettings struct {
	EnableExport          *bool   `access:"compliance_compliance_export"`
	ExportFormat          *string `access:"compliance_compliance_export"`
	DailyRunTime          *string `access:"compliance_compliance_export"`
	ExportFromTimestamp   *int64  `access:"compliance_compliance_export"`
	BatchSize             *int    `access:"compliance_compliance_export"`
	DownloadExportResults *bool   `access:"compliance_compliance_export"`

	// formatter-specific settings - these are only expected to be non-nil if ExportFormat is set to the associated format
	GlobalRelaySettings *GlobalRelayMessageExportSettings `access:"compliance_compliance_export"`
}

func (s *MessageExportSettings) SetDefaults() {
	if s.EnableExport == nil {
		s.EnableExport = NewBool(false)
	}

	if s.DownloadExportResults == nil {
		s.DownloadExportResults = NewBool(false)
	}

	if s.ExportFormat == nil {
		s.ExportFormat = NewString(ComplianceExportTypeActiance)
	}

	if s.DailyRunTime == nil {
		s.DailyRunTime = NewString("01:00")
	}

	if s.ExportFromTimestamp == nil {
		s.ExportFromTimestamp = NewInt64(0)
	}

	if s.BatchSize == nil {
		s.BatchSize = NewInt(10000)
	}

	if s.GlobalRelaySettings == nil {
		s.GlobalRelaySettings = &GlobalRelayMessageExportSettings{}
	}
	s.GlobalRelaySettings.SetDefaults()
}

type DisplaySettings struct {
	CustomURLSchemes []string `access:"site_posts"`
	MaxMarkdownNodes *int     `access:"site_posts"`
}

func (s *DisplaySettings) SetDefaults() {
	if s.CustomURLSchemes == nil {
		customURLSchemes := []string{}
		s.CustomURLSchemes = customURLSchemes
	}

	if s.MaxMarkdownNodes == nil {
		s.MaxMarkdownNodes = NewInt(0)
	}
}

type GuestAccountsSettings struct {
	Enable                           *bool   `access:"authentication_guest_access"`
	HideTags                         *bool   `access:"authentication_guest_access"`
	AllowEmailAccounts               *bool   `access:"authentication_guest_access"`
	EnforceMultifactorAuthentication *bool   `access:"authentication_guest_access"`
	RestrictCreationToDomains        *string `access:"authentication_guest_access"`
}

func (s *GuestAccountsSettings) SetDefaults() {
	if s.Enable == nil {
		s.Enable = NewBool(false)
	}

	if s.HideTags == nil {
		s.HideTags = NewBool(false)
	}

	if s.AllowEmailAccounts == nil {
		s.AllowEmailAccounts = NewBool(true)
	}

	if s.EnforceMultifactorAuthentication == nil {
		s.EnforceMultifactorAuthentication = NewBool(false)
	}

	if s.RestrictCreationToDomains == nil {
		s.RestrictCreationToDomains = NewString("")
	}
}

type ImageProxySettings struct {
	Enable                  *bool   `access:"environment_image_proxy"`
	ImageProxyType          *string `access:"environment_image_proxy"`
	RemoteImageProxyURL     *string `access:"environment_image_proxy"`
	RemoteImageProxyOptions *string `access:"environment_image_proxy"`
}

func (s *ImageProxySettings) SetDefaults() {
	if s.Enable == nil {
		s.Enable = NewBool(false)
	}

	if s.ImageProxyType == nil {
		s.ImageProxyType = NewString(ImageProxyTypeLocal)
	}

	if s.RemoteImageProxyURL == nil {
		s.RemoteImageProxyURL = NewString("")
	}

	if s.RemoteImageProxyOptions == nil {
		s.RemoteImageProxyOptions = NewString("")
	}
}

// ImportSettings defines configuration settings for file imports.
type ImportSettings struct {
	// The directory where to store the imported files.
	Directory *string
	// The number of days to retain the imported files before deleting them.
	RetentionDays *int
}

func (s *ImportSettings) isValid() *AppError {
	if *s.Directory == "" {
		return NewAppError("Config.IsValid", "model.config.is_valid.import.directory.app_error", nil, "", http.StatusBadRequest)
	}

	if *s.RetentionDays <= 0 {
		return NewAppError("Config.IsValid", "model.config.is_valid.import.retention_days_too_low.app_error", nil, "", http.StatusBadRequest)
	}

	return nil
}

// SetDefaults applies the default settings to the struct.
func (s *ImportSettings) SetDefaults() {
	if s.Directory == nil || *s.Directory == "" {
		s.Directory = NewString(ImportSettingsDefaultDirectory)
	}

	if s.RetentionDays == nil {
		s.RetentionDays = NewInt(ImportSettingsDefaultRetentionDays)
	}
}

// ExportSettings defines configuration settings for file exports.
type ExportSettings struct {
	// The directory where to store the exported files.
	Directory *string // telemetry: none
	// The number of days to retain the exported files before deleting them.
	RetentionDays *int
}

func (s *ExportSettings) isValid() *AppError {
	if *s.Directory == "" {
		return NewAppError("Config.IsValid", "model.config.is_valid.export.directory.app_error", nil, "", http.StatusBadRequest)
	}

	if *s.RetentionDays <= 0 {
		return NewAppError("Config.IsValid", "model.config.is_valid.export.retention_days_too_low.app_error", nil, "", http.StatusBadRequest)
	}

	return nil
}

// SetDefaults applies the default settings to the struct.
func (s *ExportSettings) SetDefaults() {
	if s.Directory == nil || *s.Directory == "" {
		s.Directory = NewString(ExportSettingsDefaultDirectory)
	}

	if s.RetentionDays == nil {
		s.RetentionDays = NewInt(ExportSettingsDefaultRetentionDays)
	}
}

type ConfigFunc func() *Config

const ConfigAccessTagType = "access"
const ConfigAccessTagWriteRestrictable = "write_restrictable"
const ConfigAccessTagCloudRestrictable = "cloud_restrictable"

// Allows read access if any PermissionSysconsoleRead* is allowed
const ConfigAccessTagAnySysConsoleRead = "*_read"

// Config fields support the 'access' tag with the following values corresponding to the suffix of the associated
// PermissionSysconsole* permission Id: 'about', 'reporting', 'user_management_users',
// 'user_management_groups', 'user_management_teams', 'user_management_channels',
// 'user_management_permissions', 'environment_web_server', 'environment_database', 'environment_elasticsearch',
// 'environment_file_storage', 'environment_image_proxy', 'environment_smtp', 'environment_push_notification_server',
// 'environment_high_availability', 'environment_rate_limiting', 'environment_logging', 'environment_session_lengths',
// 'environment_performance_monitoring', 'environment_developer', 'site', 'authentication', 'plugins',
// 'integrations', 'compliance', 'plugins', and 'experimental'. They grant read and/or write access to the config field
// to roles without PermissionManageSystem.
//
// The 'access' tag '*_read' checks for any Sysconsole read permission and grants access if any read permission is allowed.
//
// By default config values can be written with PermissionManageSystem, but if ExperimentalSettings.RestrictSystemAdmin is true
// and the access tag contains the value 'write_restrictable', then even PermissionManageSystem, does not grant write access.
//
// PermissionManageSystem always grants read access.
//
// Config values with the access tag 'cloud_restrictable' mean that are marked to be filtered when it's used in a cloud licensed
// environment with ExperimentalSettings.RestrictedSystemAdmin set to true.
//
// Example:
//
//	type HairSettings struct {
//	    // Colour is writeable with either PermissionSysconsoleWriteReporting or PermissionSysconsoleWriteUserManagementGroups.
//	    // It is readable by PermissionSysconsoleReadReporting and PermissionSysconsoleReadUserManagementGroups permissions.
//	    // PermissionManageSystem grants read and write access.
//	    Colour string `access:"reporting,user_management_groups"`
//
//	    // Length is only readable and writable via PermissionManageSystem.
//	    Length string
//
//	    // Product is only writeable by PermissionManageSystem if ExperimentalSettings.RestrictSystemAdmin is false.
//	    // PermissionManageSystem can always read the value.
//	    Product bool `access:write_restrictable`
//	}
type Config struct {
	ServiceSettings           ServiceSettings
	TeamSettings              TeamSettings
	ClientRequirements        ClientRequirements
	SqlSettings               SqlSettings
	LogSettings               LogSettings
	ExperimentalAuditSettings ExperimentalAuditSettings
	NotificationLogSettings   NotificationLogSettings
	PasswordSettings          PasswordSettings
	FileSettings              FileSettings
	EmailSettings             EmailSettings
	RateLimitSettings         RateLimitSettings
	PrivacySettings           PrivacySettings
	SupportSettings           SupportSettings
	AnnouncementSettings      AnnouncementSettings
	ThemeSettings             ThemeSettings
	GitLabSettings            SSOSettings
	GoogleSettings            SSOSettings
	Office365Settings         Office365Settings
	OpenIdSettings            SSOSettings
	LdapSettings              LdapSettings
	ComplianceSettings        ComplianceSettings
	LocalizationSettings      LocalizationSettings
	SamlSettings              SamlSettings
	NativeAppSettings         NativeAppSettings
	ClusterSettings           ClusterSettings
	MetricsSettings           MetricsSettings
	ExperimentalSettings      ExperimentalSettings
	AnalyticsSettings         AnalyticsSettings
	ElasticsearchSettings     ElasticsearchSettings
	BleveSettings             BleveSettings
	DataRetentionSettings     DataRetentionSettings
	MessageExportSettings     MessageExportSettings
	JobSettings               JobSettings
	ProductSettings           ProductSettings
	PluginSettings            PluginSettings
	DisplaySettings           DisplaySettings
	GuestAccountsSettings     GuestAccountsSettings
	ImageProxySettings        ImageProxySettings
	CloudSettings             CloudSettings  // telemetry: none
	FeatureFlags              *FeatureFlags  `access:"*_read" json:",omitempty"`
	ImportSettings            ImportSettings // telemetry: none
	ExportSettings            ExportSettings
}

func (o *Config) Auditable() map[string]interface{} {
	return map[string]interface{}{
		// TODO
	}
}

func (o *Config) Clone() *Config {
	buf, err := json.Marshal(o)
	if err != nil {
		panic(err)
	}
	var ret Config
	err = json.Unmarshal(buf, &ret)
	if err != nil {
		panic(err)
	}
	return &ret
}

func (o *Config) ToJSONFiltered(tagType, tagValue string) ([]byte, error) {
	filteredConfigMap := structToMapFilteredByTag(*o, tagType, tagValue)
	for key, value := range filteredConfigMap {
		v, ok := value.(map[string]any)
		if ok && len(v) == 0 {
			delete(filteredConfigMap, key)
		}
	}
	return json.Marshal(filteredConfigMap)
}

func (o *Config) GetSSOService(service string) *SSOSettings {
	switch service {
	case ServiceGitlab:
		return &o.GitLabSettings
	case ServiceGoogle:
		return &o.GoogleSettings
	case ServiceOffice365:
		return o.Office365Settings.SSOSettings()
	case ServiceOpenid:
		return &o.OpenIdSettings
	}

	return nil
}

func ConfigFromJSON(data io.Reader) *Config {
	var o *Config
	json.NewDecoder(data).Decode(&o)
	return o
}

// isUpdate detects a pre-existing config based on whether SiteURL has been changed
func (o *Config) isUpdate() bool {
	return o.ServiceSettings.SiteURL != nil
}

func (o *Config) SetDefaults() {
	isUpdate := o.isUpdate()

	o.LdapSettings.SetDefaults()
	o.SamlSettings.SetDefaults()

	if o.TeamSettings.TeammateNameDisplay == nil {
		o.TeamSettings.TeammateNameDisplay = NewString(ShowUsername)

		if *o.SamlSettings.Enable || *o.LdapSettings.Enable {
			*o.TeamSettings.TeammateNameDisplay = ShowFullName
		}
	}

	o.SqlSettings.SetDefaults(isUpdate)
	o.FileSettings.SetDefaults(isUpdate)
	o.EmailSettings.SetDefaults(isUpdate)
	o.PrivacySettings.setDefaults()
	o.Office365Settings.setDefaults()
	o.Office365Settings.setDefaults()
	o.GitLabSettings.setDefaults("", "", "", "", "")
	o.GoogleSettings.setDefaults(GoogleSettingsDefaultScope, GoogleSettingsDefaultAuthEndpoint, GoogleSettingsDefaultTokenEndpoint, GoogleSettingsDefaultUserAPIEndpoint, "")
	o.OpenIdSettings.setDefaults(OpenidSettingsDefaultScope, "", "", "", "#145DBF")
	o.ServiceSettings.SetDefaults(isUpdate)
	o.PasswordSettings.SetDefaults()
	o.TeamSettings.SetDefaults()
	o.MetricsSettings.SetDefaults()
	o.ExperimentalSettings.SetDefaults()
	o.SupportSettings.SetDefaults()
	o.AnnouncementSettings.SetDefaults()
	o.ThemeSettings.SetDefaults()
	o.ClusterSettings.SetDefaults()
	o.PluginSettings.SetDefaults(o.LogSettings)
	o.ProductSettings.SetDefaults()
	o.AnalyticsSettings.SetDefaults()
	o.ComplianceSettings.SetDefaults()
	o.LocalizationSettings.SetDefaults()
	o.ElasticsearchSettings.SetDefaults()
	o.BleveSettings.SetDefaults()
	o.NativeAppSettings.SetDefaults()
	o.DataRetentionSettings.SetDefaults()
	o.RateLimitSettings.SetDefaults()
	o.LogSettings.SetDefaults()
	o.ExperimentalAuditSettings.SetDefaults()
	o.NotificationLogSettings.SetDefaults()
	o.JobSettings.SetDefaults()
	o.MessageExportSettings.SetDefaults()
	o.DisplaySettings.SetDefaults()
	o.GuestAccountsSettings.SetDefaults()
	o.ImageProxySettings.SetDefaults()
	o.CloudSettings.SetDefaults()
	if o.FeatureFlags == nil {
		o.FeatureFlags = &FeatureFlags{}
		o.FeatureFlags.SetDefaults()
	}
	o.ImportSettings.SetDefaults()
	o.ExportSettings.SetDefaults()
}

func (o *Config) IsValid() *AppError {
	if *o.ServiceSettings.SiteURL == "" && *o.EmailSettings.EnableEmailBatching {
		return NewAppError("Config.IsValid", "model.config.is_valid.site_url_email_batching.app_error", nil, "", http.StatusBadRequest)
	}

	if *o.ClusterSettings.Enable && *o.EmailSettings.EnableEmailBatching {
		return NewAppError("Config.IsValid", "model.config.is_valid.cluster_email_batching.app_error", nil, "", http.StatusBadRequest)
	}

	if *o.ServiceSettings.SiteURL == "" && *o.ServiceSettings.AllowCookiesForSubdomains {
		return NewAppError("Config.IsValid", "model.config.is_valid.allow_cookies_for_subdomains.app_error", nil, "", http.StatusBadRequest)
	}

	if appErr := o.TeamSettings.isValid(); appErr != nil {
		return appErr
	}

	if appErr := o.ExperimentalSettings.isValid(); appErr != nil {
		return appErr
	}

	if appErr := o.SqlSettings.isValid(); appErr != nil {
		return appErr
	}

	if appErr := o.FileSettings.isValid(); appErr != nil {
		return appErr
	}

	if appErr := o.EmailSettings.isValid(); appErr != nil {
		return appErr
	}

	if appErr := o.LdapSettings.isValid(); appErr != nil {
		return appErr
	}

	if appErr := o.SamlSettings.isValid(); appErr != nil {
		return appErr
	}

	if *o.PasswordSettings.MinimumLength < PasswordMinimumLength || *o.PasswordSettings.MinimumLength > PasswordMaximumLength {
		return NewAppError("Config.IsValid", "model.config.is_valid.password_length.app_error", map[string]any{"MinLength": PasswordMinimumLength, "MaxLength": PasswordMaximumLength}, "", http.StatusBadRequest)
	}

	if appErr := o.RateLimitSettings.isValid(); appErr != nil {
		return appErr
	}

	if appErr := o.ServiceSettings.isValid(); appErr != nil {
		return appErr
	}

	if appErr := o.ElasticsearchSettings.isValid(); appErr != nil {
		return appErr
	}

	if appErr := o.BleveSettings.isValid(); appErr != nil {
		return appErr
	}

	if appErr := o.DataRetentionSettings.isValid(); appErr != nil {
		return appErr
	}

	if appErr := o.LogSettings.isValid(); appErr != nil {
		return appErr
	}

	if appErr := o.LocalizationSettings.isValid(); appErr != nil {
		return appErr
	}

	if appErr := o.MessageExportSettings.isValid(); appErr != nil {
		return appErr
	}

	if appErr := o.DisplaySettings.isValid(); appErr != nil {
		return appErr
	}

	if appErr := o.ImageProxySettings.isValid(); appErr != nil {
		return appErr
	}

	if appErr := o.ImportSettings.isValid(); appErr != nil {
		return appErr
	}
	return nil
}

func (s *TeamSettings) isValid() *AppError {
	if *s.MaxUsersPerTeam <= 0 {
		return NewAppError("Config.IsValid", "model.config.is_valid.max_users.app_error", nil, "", http.StatusBadRequest)
	}

	if *s.MaxChannelsPerTeam <= 0 {
		return NewAppError("Config.IsValid", "model.config.is_valid.max_channels.app_error", nil, "", http.StatusBadRequest)
	}

	if *s.UserStatusAwayTimeout <= 0 {
		return NewAppError("Config.IsValid", "model.config.is_valid.user_status_away_timeout.app_error", nil, "", http.StatusBadRequest)
	}

	if *s.MaxNotificationsPerChannel <= 0 {
		return NewAppError("Config.IsValid", "model.config.is_valid.max_notify_per_channel.app_error", nil, "", http.StatusBadRequest)
	}

	if !(*s.RestrictDirectMessage == DirectMessageAny || *s.RestrictDirectMessage == DirectMessageTeam) {
		return NewAppError("Config.IsValid", "model.config.is_valid.restrict_direct_message.app_error", nil, "", http.StatusBadRequest)
	}

	if !(*s.TeammateNameDisplay == ShowFullName || *s.TeammateNameDisplay == ShowNicknameFullName || *s.TeammateNameDisplay == ShowUsername) {
		return NewAppError("Config.IsValid", "model.config.is_valid.teammate_name_display.app_error", nil, "", http.StatusBadRequest)
	}

	if len(*s.SiteName) > SitenameMaxLength {
		return NewAppError("Config.IsValid", "model.config.is_valid.sitename_length.app_error", map[string]any{"MaxLength": SitenameMaxLength}, "", http.StatusBadRequest)
	}

	return nil
}

func (s *ExperimentalSettings) isValid() *AppError {
	if *s.LinkMetadataTimeoutMilliseconds <= 0 {
		return NewAppError("Config.IsValid", "model.config.is_valid.link_metadata_timeout.app_error", nil, "", http.StatusBadRequest)
	}

	return nil
}

func (s *SqlSettings) isValid() *AppError {
	if *s.AtRestEncryptKey != "" && len(*s.AtRestEncryptKey) < 32 {
		return NewAppError("Config.IsValid", "model.config.is_valid.encrypt_sql.app_error", nil, "", http.StatusBadRequest)
	}

	if !(*s.DriverName == DatabaseDriverMysql || *s.DriverName == DatabaseDriverPostgres) {
		return NewAppError("Config.IsValid", "model.config.is_valid.sql_driver.app_error", nil, "", http.StatusBadRequest)
	}

	if *s.MaxIdleConns <= 0 {
		return NewAppError("Config.IsValid", "model.config.is_valid.sql_idle.app_error", nil, "", http.StatusBadRequest)
	}

	if *s.ConnMaxLifetimeMilliseconds < 0 {
		return NewAppError("Config.IsValid", "model.config.is_valid.sql_conn_max_lifetime_milliseconds.app_error", nil, "", http.StatusBadRequest)
	}

	if *s.ConnMaxIdleTimeMilliseconds < 0 {
		return NewAppError("Config.IsValid", "model.config.is_valid.sql_conn_max_idle_time_milliseconds.app_error", nil, "", http.StatusBadRequest)
	}

	if *s.QueryTimeout <= 0 {
		return NewAppError("Config.IsValid", "model.config.is_valid.sql_query_timeout.app_error", nil, "", http.StatusBadRequest)
	}

	if *s.DataSource == "" {
		return NewAppError("Config.IsValid", "model.config.is_valid.sql_data_src.app_error", nil, "", http.StatusBadRequest)
	}

	if *s.MaxOpenConns <= 0 {
		return NewAppError("Config.IsValid", "model.config.is_valid.sql_max_conn.app_error", nil, "", http.StatusBadRequest)
	}

	return nil
}

func (s *FileSettings) isValid() *AppError {
	if *s.MaxFileSize <= 0 {
		return NewAppError("Config.IsValid", "model.config.is_valid.max_file_size.app_error", nil, "", http.StatusBadRequest)
	}

	if !(*s.DriverName == ImageDriverLocal || *s.DriverName == ImageDriverS3) {
		return NewAppError("Config.IsValid", "model.config.is_valid.file_driver.app_error", nil, "", http.StatusBadRequest)
	}

	if *s.PublicLinkSalt != "" && len(*s.PublicLinkSalt) < 32 {
		return NewAppError("Config.IsValid", "model.config.is_valid.file_salt.app_error", nil, "", http.StatusBadRequest)
	}

	if *s.Directory == "" {
		return NewAppError("Config.IsValid", "model.config.is_valid.directory.app_error", nil, "", http.StatusBadRequest)
	}

	if *s.MaxImageDecoderConcurrency < -1 || *s.MaxImageDecoderConcurrency == 0 {
		return NewAppError("Config.IsValid", "model.config.is_valid.image_decoder_concurrency.app_error", map[string]any{"Value": *s.MaxImageDecoderConcurrency}, "", http.StatusBadRequest)
	}

	if *s.AmazonS3RequestTimeoutMilliseconds <= 0 {
		return NewAppError("Config.IsValid", "model.config.is_valid.amazons3_timeout.app_error", map[string]any{"Value": *s.MaxImageDecoderConcurrency}, "", http.StatusBadRequest)
	}

	return nil
}

func (s *EmailSettings) isValid() *AppError {
	if !(*s.ConnectionSecurity == ConnSecurityNone || *s.ConnectionSecurity == ConnSecurityTLS || *s.ConnectionSecurity == ConnSecurityStarttls || *s.ConnectionSecurity == ConnSecurityPlain) {
		return NewAppError("Config.IsValid", "model.config.is_valid.email_security.app_error", nil, "", http.StatusBadRequest)
	}

	if *s.EmailBatchingBufferSize <= 0 {
		return NewAppError("Config.IsValid", "model.config.is_valid.email_batching_buffer_size.app_error", nil, "", http.StatusBadRequest)
	}

	if *s.EmailBatchingInterval < 30 {
		return NewAppError("Config.IsValid", "model.config.is_valid.email_batching_interval.app_error", nil, "", http.StatusBadRequest)
	}

	if !(*s.EmailNotificationContentsType == EmailNotificationContentsFull || *s.EmailNotificationContentsType == EmailNotificationContentsGeneric) {
		return NewAppError("Config.IsValid", "model.config.is_valid.email_notification_contents_type.app_error", nil, "", http.StatusBadRequest)
	}

	return nil
}

func (s *RateLimitSettings) isValid() *AppError {
	if *s.MemoryStoreSize <= 0 {
		return NewAppError("Config.IsValid", "model.config.is_valid.rate_mem.app_error", nil, "", http.StatusBadRequest)
	}

	if *s.PerSec <= 0 {
		return NewAppError("Config.IsValid", "model.config.is_valid.rate_sec.app_error", nil, "", http.StatusBadRequest)
	}

	if *s.MaxBurst <= 0 {
		return NewAppError("Config.IsValid", "model.config.is_valid.max_burst.app_error", nil, "", http.StatusBadRequest)
	}

	return nil
}

func (s *LdapSettings) isValid() *AppError {
	if !(*s.ConnectionSecurity == ConnSecurityNone || *s.ConnectionSecurity == ConnSecurityTLS || *s.ConnectionSecurity == ConnSecurityStarttls) {
		return NewAppError("Config.IsValid", "model.config.is_valid.ldap_security.app_error", nil, "", http.StatusBadRequest)
	}

	if *s.SyncIntervalMinutes <= 0 {
		return NewAppError("Config.IsValid", "model.config.is_valid.ldap_sync_interval.app_error", nil, "", http.StatusBadRequest)
	}

	if *s.MaxPageSize < 0 {
		return NewAppError("Config.IsValid", "model.config.is_valid.ldap_max_page_size.app_error", nil, "", http.StatusBadRequest)
	}

	if *s.Enable {
		if *s.LdapServer == "" {
			return NewAppError("Config.IsValid", "model.config.is_valid.ldap_server", nil, "", http.StatusBadRequest)
		}

		if *s.BaseDN == "" {
			return NewAppError("Config.IsValid", "model.config.is_valid.ldap_basedn", nil, "", http.StatusBadRequest)
		}

		if *s.EmailAttribute == "" {
			return NewAppError("Config.IsValid", "model.config.is_valid.ldap_email", nil, "", http.StatusBadRequest)
		}

		if *s.UsernameAttribute == "" {
			return NewAppError("Config.IsValid", "model.config.is_valid.ldap_username", nil, "", http.StatusBadRequest)
		}

		if *s.IdAttribute == "" {
			return NewAppError("Config.IsValid", "model.config.is_valid.ldap_id", nil, "", http.StatusBadRequest)
		}

		if *s.LoginIdAttribute == "" {
			return NewAppError("Config.IsValid", "model.config.is_valid.ldap_login_id", nil, "", http.StatusBadRequest)
		}

		if *s.UserFilter != "" {
			if _, err := ldap.CompileFilter(*s.UserFilter); err != nil {
				return NewAppError("ValidateFilter", "ent.ldap.validate_filter.app_error", nil, "", http.StatusBadRequest).Wrap(err)
			}
		}

		if *s.GuestFilter != "" {
			if _, err := ldap.CompileFilter(*s.GuestFilter); err != nil {
				return NewAppError("LdapSettings.isValid", "ent.ldap.validate_guest_filter.app_error", nil, "", http.StatusBadRequest).Wrap(err)
			}
		}

		if *s.AdminFilter != "" {
			if _, err := ldap.CompileFilter(*s.AdminFilter); err != nil {
				return NewAppError("LdapSettings.isValid", "ent.ldap.validate_admin_filter.app_error", nil, "", http.StatusBadRequest).Wrap(err)
			}
		}
	}

	return nil
}

func (s *SamlSettings) isValid() *AppError {
	if *s.Enable {
		if *s.IdpURL == "" || !IsValidHTTPURL(*s.IdpURL) {
			return NewAppError("Config.IsValid", "model.config.is_valid.saml_idp_url.app_error", nil, "", http.StatusBadRequest)
		}

		if *s.IdpDescriptorURL == "" {
			return NewAppError("Config.IsValid", "model.config.is_valid.saml_idp_descriptor_url.app_error", nil, "", http.StatusBadRequest)
		}

		if *s.IdpCertificateFile == "" {
			return NewAppError("Config.IsValid", "model.config.is_valid.saml_idp_cert.app_error", nil, "", http.StatusBadRequest)
		}

		if *s.EmailAttribute == "" {
			return NewAppError("Config.IsValid", "model.config.is_valid.saml_email_attribute.app_error", nil, "", http.StatusBadRequest)
		}

		if *s.UsernameAttribute == "" {
			return NewAppError("Config.IsValid", "model.config.is_valid.saml_username_attribute.app_error", nil, "", http.StatusBadRequest)
		}

		if *s.ServiceProviderIdentifier == "" {
			return NewAppError("Config.IsValid", "model.config.is_valid.saml_spidentifier_attribute.app_error", nil, "", http.StatusBadRequest)
		}

		if *s.Verify {
			if *s.AssertionConsumerServiceURL == "" || !IsValidHTTPURL(*s.AssertionConsumerServiceURL) {
				return NewAppError("Config.IsValid", "model.config.is_valid.saml_assertion_consumer_service_url.app_error", nil, "", http.StatusBadRequest)
			}
		}

		if *s.Encrypt {
			if *s.PrivateKeyFile == "" {
				return NewAppError("Config.IsValid", "model.config.is_valid.saml_private_key.app_error", nil, "", http.StatusBadRequest)
			}

			if *s.PublicCertificateFile == "" {
				return NewAppError("Config.IsValid", "model.config.is_valid.saml_public_cert.app_error", nil, "", http.StatusBadRequest)
			}
		}

		if *s.EmailAttribute == "" {
			return NewAppError("Config.IsValid", "model.config.is_valid.saml_email_attribute.app_error", nil, "", http.StatusBadRequest)
		}

		if !(*s.SignatureAlgorithm == SamlSettingsSignatureAlgorithmSha1 || *s.SignatureAlgorithm == SamlSettingsSignatureAlgorithmSha256 || *s.SignatureAlgorithm == SamlSettingsSignatureAlgorithmSha512) {
			return NewAppError("Config.IsValid", "model.config.is_valid.saml_signature_algorithm.app_error", nil, "", http.StatusBadRequest)
		}
		if !(*s.CanonicalAlgorithm == SamlSettingsCanonicalAlgorithmC14n || *s.CanonicalAlgorithm == SamlSettingsCanonicalAlgorithmC14n11) {
			return NewAppError("Config.IsValid", "model.config.is_valid.saml_canonical_algorithm.app_error", nil, "", http.StatusBadRequest)
		}

		if *s.GuestAttribute != "" {
			if !(strings.Contains(*s.GuestAttribute, "=")) {
				return NewAppError("Config.IsValid", "model.config.is_valid.saml_guest_attribute.app_error", nil, "", http.StatusBadRequest)
			}
			if len(strings.Split(*s.GuestAttribute, "=")) != 2 {
				return NewAppError("Config.IsValid", "model.config.is_valid.saml_guest_attribute.app_error", nil, "", http.StatusBadRequest)
			}
		}

		if *s.AdminAttribute != "" {
			if !(strings.Contains(*s.AdminAttribute, "=")) {
				return NewAppError("Config.IsValid", "model.config.is_valid.saml_admin_attribute.app_error", nil, "", http.StatusBadRequest)
			}
			if len(strings.Split(*s.AdminAttribute, "=")) != 2 {
				return NewAppError("Config.IsValid", "model.config.is_valid.saml_admin_attribute.app_error", nil, "", http.StatusBadRequest)
			}
		}
	}

	return nil
}

func (s *ServiceSettings) isValid() *AppError {
	if !(*s.ConnectionSecurity == ConnSecurityNone || *s.ConnectionSecurity == ConnSecurityTLS) {
		return NewAppError("Config.IsValid", "model.config.is_valid.webserver_security.app_error", nil, "", http.StatusBadRequest)
	}

	if *s.ConnectionSecurity == ConnSecurityTLS && !*s.UseLetsEncrypt {
		appErr := NewAppError("Config.IsValid", "model.config.is_valid.tls_cert_file_missing.app_error", nil, "", http.StatusBadRequest)

		if *s.TLSCertFile == "" {
			return appErr
		} else if _, err := os.Stat(*s.TLSCertFile); os.IsNotExist(err) {
			return appErr
		}

		appErr = NewAppError("Config.IsValid", "model.config.is_valid.tls_key_file_missing.app_error", nil, "", http.StatusBadRequest)

		if *s.TLSKeyFile == "" {
			return appErr
		} else if _, err := os.Stat(*s.TLSKeyFile); os.IsNotExist(err) {
			return appErr
		}
	}

	if len(s.TLSOverwriteCiphers) > 0 {
		for _, cipher := range s.TLSOverwriteCiphers {
			if _, ok := ServerTLSSupportedCiphers[cipher]; !ok {
				return NewAppError("Config.IsValid", "model.config.is_valid.tls_overwrite_cipher.app_error", map[string]any{"name": cipher}, "", http.StatusBadRequest)
			}
		}
	}

	if *s.ReadTimeout <= 0 {
		return NewAppError("Config.IsValid", "model.config.is_valid.read_timeout.app_error", nil, "", http.StatusBadRequest)
	}

	if *s.WriteTimeout <= 0 {
		return NewAppError("Config.IsValid", "model.config.is_valid.write_timeout.app_error", nil, "", http.StatusBadRequest)
	}

	if *s.TimeBetweenUserTypingUpdatesMilliseconds < 1000 {
		return NewAppError("Config.IsValid", "model.config.is_valid.time_between_user_typing.app_error", nil, "", http.StatusBadRequest)
	}

	if *s.MaximumLoginAttempts <= 0 {
		return NewAppError("Config.IsValid", "model.config.is_valid.login_attempts.app_error", nil, "", http.StatusBadRequest)
	}

	if *s.SiteURL != "" {
		if _, err := url.ParseRequestURI(*s.SiteURL); err != nil {
			return NewAppError("Config.IsValid", "model.config.is_valid.site_url.app_error", nil, "", http.StatusBadRequest).Wrap(err)
		}
	}

	if *s.WebsocketURL != "" {
		if _, err := url.ParseRequestURI(*s.WebsocketURL); err != nil {
			return NewAppError("Config.IsValid", "model.config.is_valid.websocket_url.app_error", nil, "", http.StatusBadRequest).Wrap(err)
		}
	}

	host, port, _ := net.SplitHostPort(*s.ListenAddress)
	var isValidHost bool
	if host == "" {
		isValidHost = true
	} else {
		isValidHost = (net.ParseIP(host) != nil) || isDomainName(host)
	}
	portInt, err := strconv.Atoi(port)
	if err != nil || !isValidHost || portInt < 0 || portInt > math.MaxUint16 {
		return NewAppError("Config.IsValid", "model.config.is_valid.listen_address.app_error", nil, "", http.StatusBadRequest)
	}

	if *s.ExperimentalGroupUnreadChannels != GroupUnreadChannelsDisabled &&
		*s.ExperimentalGroupUnreadChannels != GroupUnreadChannelsDefaultOn &&
		*s.ExperimentalGroupUnreadChannels != GroupUnreadChannelsDefaultOff {
		return NewAppError("Config.IsValid", "model.config.is_valid.group_unread_channels.app_error", nil, "", http.StatusBadRequest)
	}

	if *s.CollapsedThreads != CollapsedThreadsDisabled && !*s.ThreadAutoFollow {
		return NewAppError("Config.IsValid", "model.config.is_valid.collapsed_threads.autofollow.app_error", nil, "", http.StatusBadRequest)
	}

	if *s.CollapsedThreads != CollapsedThreadsDisabled &&
		*s.CollapsedThreads != CollapsedThreadsDefaultOn &&
		*s.CollapsedThreads != CollapsedThreadsAlwaysOn &&
		*s.CollapsedThreads != CollapsedThreadsDefaultOff {
		return NewAppError("Config.IsValid", "model.config.is_valid.collapsed_threads.app_error", nil, "", http.StatusBadRequest)
	}

	if *s.PersistentNotificationIntervalMinutes < 2 {
		return NewAppError("Config.IsValid", "model.config.is_valid.persistent_notifications_interval.app_error", nil, "", http.StatusBadRequest)
	}
	if *s.PersistentNotificationMaxCount <= 0 {
		return NewAppError("Config.IsValid", "model.config.is_valid.persistent_notifications_count.app_error", nil, "", http.StatusBadRequest)
	}
	if *s.PersistentNotificationMaxRecipients <= 0 {
		return NewAppError("Config.IsValid", "model.config.is_valid.persistent_notifications_recipients.app_error", nil, "", http.StatusBadRequest)
	}

	// we check if file has a valid parent, the server will try to create the socket
	// file if it doesn't exist, but we need to be sure if the directory exist or not
	if *s.EnableLocalMode {
		parent := filepath.Dir(*s.LocalModeSocketLocation)
		_, err := os.Stat(parent)
		if err != nil {
			return NewAppError("Config.IsValid", "model.config.is_valid.local_mode_socket.app_error", nil, err.Error(), http.StatusBadRequest)
		}
	}

	return nil
}

func (s *ElasticsearchSettings) isValid() *AppError {
	if *s.EnableIndexing {
		if *s.ConnectionURL == "" {
			return NewAppError("Config.IsValid", "model.config.is_valid.elastic_search.connection_url.app_error", nil, "", http.StatusBadRequest)
		}
	}

	if *s.EnableSearching && !*s.EnableIndexing {
		return NewAppError("Config.IsValid", "model.config.is_valid.elastic_search.enable_searching.app_error", nil, "", http.StatusBadRequest)
	}

	if *s.EnableAutocomplete && !*s.EnableIndexing {
		return NewAppError("Config.IsValid", "model.config.is_valid.elastic_search.enable_autocomplete.app_error", nil, "", http.StatusBadRequest)
	}

	if *s.AggregatePostsAfterDays < 1 {
		return NewAppError("Config.IsValid", "model.config.is_valid.elastic_search.aggregate_posts_after_days.app_error", nil, "", http.StatusBadRequest)
	}

	if _, err := time.Parse("15:04", *s.PostsAggregatorJobStartTime); err != nil {
		return NewAppError("Config.IsValid", "model.config.is_valid.elastic_search.posts_aggregator_job_start_time.app_error", nil, "", http.StatusBadRequest).Wrap(err)
	}

	if *s.LiveIndexingBatchSize < 1 {
		return NewAppError("Config.IsValid", "model.config.is_valid.elastic_search.live_indexing_batch_size.app_error", nil, "", http.StatusBadRequest)
	}

	minBatchSize := 1
	if *s.BatchSize < minBatchSize {
		return NewAppError("Config.IsValid", "model.config.is_valid.elastic_search.bulk_indexing_batch_size.app_error", map[string]any{"BatchSize": minBatchSize}, "", http.StatusBadRequest)
	}

	if *s.RequestTimeoutSeconds < 1 {
		return NewAppError("Config.IsValid", "model.config.is_valid.elastic_search.request_timeout_seconds.app_error", nil, "", http.StatusBadRequest)
	}

	if ign := *s.IgnoredPurgeIndexes; ign != "" {
		s := strings.Split(ign, ",")
		for _, ix := range s {
			if strings.HasPrefix(ix, "-") {
				return NewAppError("Config.IsValid", "model.config.is_valid.elastic_search.ignored_indexes_dash_prefix.app_error", nil, "", http.StatusBadRequest)
			}
		}
	}

	return nil
}

func (bs *BleveSettings) isValid() *AppError {
	if *bs.EnableIndexing {
		if *bs.IndexDir == "" {
			return NewAppError("Config.IsValid", "model.config.is_valid.bleve_search.filename.app_error", nil, "", http.StatusBadRequest)
		}
	} else {
		if *bs.EnableSearching {
			return NewAppError("Config.IsValid", "model.config.is_valid.bleve_search.enable_searching.app_error", nil, "", http.StatusBadRequest)
		}
		if *bs.EnableAutocomplete {
			return NewAppError("Config.IsValid", "model.config.is_valid.bleve_search.enable_autocomplete.app_error", nil, "", http.StatusBadRequest)
		}
	}
	minBatchSize := 1
	if *bs.BatchSize < minBatchSize {
		return NewAppError("Config.IsValid", "model.config.is_valid.bleve_search.bulk_indexing_batch_size.app_error", map[string]any{"BatchSize": minBatchSize}, "", http.StatusBadRequest)
	}

	return nil
}

func (s *DataRetentionSettings) isValid() *AppError {
	if *s.MessageRetentionDays <= 0 {
		return NewAppError("Config.IsValid", "model.config.is_valid.data_retention.message_retention_days_too_low.app_error", nil, "", http.StatusBadRequest)
	}

	if *s.FileRetentionDays <= 0 {
		return NewAppError("Config.IsValid", "model.config.is_valid.data_retention.file_retention_days_too_low.app_error", nil, "", http.StatusBadRequest)
	}

	if _, err := time.Parse("15:04", *s.DeletionJobStartTime); err != nil {
		return NewAppError("Config.IsValid", "model.config.is_valid.data_retention.deletion_job_start_time.app_error", nil, "", http.StatusBadRequest).Wrap(err)
	}

	return nil
}

func (s *LocalizationSettings) isValid() *AppError {
	if *s.AvailableLocales != "" {
		if !strings.Contains(*s.AvailableLocales, *s.DefaultClientLocale) {
			return NewAppError("Config.IsValid", "model.config.is_valid.localization.available_locales.app_error", nil, "", http.StatusBadRequest)
		}
	}

	return nil
}

func (s *MessageExportSettings) isValid() *AppError {
	if s.EnableExport == nil {
		return NewAppError("Config.IsValid", "model.config.is_valid.message_export.enable.app_error", nil, "", http.StatusBadRequest)
	}
	if *s.EnableExport {
		if s.ExportFromTimestamp == nil || *s.ExportFromTimestamp < 0 || *s.ExportFromTimestamp > GetMillis() {
			return NewAppError("Config.IsValid", "model.config.is_valid.message_export.export_from.app_error", nil, "", http.StatusBadRequest)
		} else if s.DailyRunTime == nil {
			return NewAppError("Config.IsValid", "model.config.is_valid.message_export.daily_runtime.app_error", nil, "", http.StatusBadRequest)
		} else if _, err := time.Parse("15:04", *s.DailyRunTime); err != nil {
			return NewAppError("Config.IsValid", "model.config.is_valid.message_export.daily_runtime.app_error", nil, "", http.StatusBadRequest).Wrap(err)
		} else if s.BatchSize == nil || *s.BatchSize < 0 {
			return NewAppError("Config.IsValid", "model.config.is_valid.message_export.batch_size.app_error", nil, "", http.StatusBadRequest)
		} else if s.ExportFormat == nil || (*s.ExportFormat != ComplianceExportTypeActiance && *s.ExportFormat != ComplianceExportTypeGlobalrelay && *s.ExportFormat != ComplianceExportTypeCsv) {
			return NewAppError("Config.IsValid", "model.config.is_valid.message_export.export_type.app_error", nil, "", http.StatusBadRequest)
		}

		if *s.ExportFormat == ComplianceExportTypeGlobalrelay {
			if s.GlobalRelaySettings == nil {
				return NewAppError("Config.IsValid", "model.config.is_valid.message_export.global_relay.config_missing.app_error", nil, "", http.StatusBadRequest)
			} else if s.GlobalRelaySettings.CustomerType == nil || (*s.GlobalRelaySettings.CustomerType != GlobalrelayCustomerTypeA9 && *s.GlobalRelaySettings.CustomerType != GlobalrelayCustomerTypeA10) {
				return NewAppError("Config.IsValid", "model.config.is_valid.message_export.global_relay.customer_type.app_error", nil, "", http.StatusBadRequest)
			} else if s.GlobalRelaySettings.EmailAddress == nil || !strings.Contains(*s.GlobalRelaySettings.EmailAddress, "@") {
				// validating email addresses is hard - just make sure it contains an '@' sign
				// see https://stackoverflow.com/questions/201323/using-a-regular-expression-to-validate-an-email-address
				return NewAppError("Config.IsValid", "model.config.is_valid.message_export.global_relay.email_address.app_error", nil, "", http.StatusBadRequest)
			} else if s.GlobalRelaySettings.SMTPUsername == nil || *s.GlobalRelaySettings.SMTPUsername == "" {
				return NewAppError("Config.IsValid", "model.config.is_valid.message_export.global_relay.smtp_username.app_error", nil, "", http.StatusBadRequest)
			} else if s.GlobalRelaySettings.SMTPPassword == nil || *s.GlobalRelaySettings.SMTPPassword == "" {
				return NewAppError("Config.IsValid", "model.config.is_valid.message_export.global_relay.smtp_password.app_error", nil, "", http.StatusBadRequest)
			}
		}
	}
	return nil
}

func (s *DisplaySettings) isValid() *AppError {
	if len(s.CustomURLSchemes) != 0 {
		validProtocolPattern := regexp.MustCompile(`(?i)^\s*[A-Za-z][A-Za-z0-9.+-]*\s*$`)

		for _, scheme := range s.CustomURLSchemes {
			if !validProtocolPattern.MatchString(scheme) {
				return NewAppError(
					"Config.IsValid",
					"model.config.is_valid.display.custom_url_schemes.app_error",
					map[string]any{"Scheme": scheme},
					"",
					http.StatusBadRequest,
				)
			}
		}
	}

	return nil
}

func (s *ImageProxySettings) isValid() *AppError {
	if *s.Enable {
		switch *s.ImageProxyType {
		case ImageProxyTypeLocal:
			// No other settings to validate
		case ImageProxyTypeAtmosCamo:
			if *s.RemoteImageProxyURL == "" {
				return NewAppError("Config.IsValid", "model.config.is_valid.atmos_camo_image_proxy_url.app_error", nil, "", http.StatusBadRequest)
			}

			if *s.RemoteImageProxyOptions == "" {
				return NewAppError("Config.IsValid", "model.config.is_valid.atmos_camo_image_proxy_options.app_error", nil, "", http.StatusBadRequest)
			}
		default:
			return NewAppError("Config.IsValid", "model.config.is_valid.image_proxy_type.app_error", nil, "", http.StatusBadRequest)
		}
	}

	return nil
}

func (o *Config) GetSanitizeOptions() map[string]bool {
	options := map[string]bool{}
	options["fullname"] = *o.PrivacySettings.ShowFullName
	options["email"] = *o.PrivacySettings.ShowEmailAddress

	return options
}

func (o *Config) Sanitize() {
	if o.LdapSettings.BindPassword != nil && *o.LdapSettings.BindPassword != "" {
		*o.LdapSettings.BindPassword = FakeSetting
	}

	if o.FileSettings.PublicLinkSalt != nil {
		*o.FileSettings.PublicLinkSalt = FakeSetting
	}

	if o.FileSettings.AmazonS3SecretAccessKey != nil && *o.FileSettings.AmazonS3SecretAccessKey != "" {
		*o.FileSettings.AmazonS3SecretAccessKey = FakeSetting
	}

	if o.EmailSettings.SMTPPassword != nil && *o.EmailSettings.SMTPPassword != "" {
		*o.EmailSettings.SMTPPassword = FakeSetting
	}

	if o.GitLabSettings.Secret != nil && *o.GitLabSettings.Secret != "" {
		*o.GitLabSettings.Secret = FakeSetting
	}

	if o.GoogleSettings.Secret != nil && *o.GoogleSettings.Secret != "" {
		*o.GoogleSettings.Secret = FakeSetting
	}

	if o.Office365Settings.Secret != nil && *o.Office365Settings.Secret != "" {
		*o.Office365Settings.Secret = FakeSetting
	}

	if o.OpenIdSettings.Secret != nil && *o.OpenIdSettings.Secret != "" {
		*o.OpenIdSettings.Secret = FakeSetting
	}

	if o.SqlSettings.DataSource != nil {
		*o.SqlSettings.DataSource = FakeSetting
	}

	if o.SqlSettings.AtRestEncryptKey != nil {
		*o.SqlSettings.AtRestEncryptKey = FakeSetting
	}

	if o.ElasticsearchSettings.Password != nil {
		*o.ElasticsearchSettings.Password = FakeSetting
	}

	for i := range o.SqlSettings.DataSourceReplicas {
		o.SqlSettings.DataSourceReplicas[i] = FakeSetting
	}

	for i := range o.SqlSettings.DataSourceSearchReplicas {
		o.SqlSettings.DataSourceSearchReplicas[i] = FakeSetting
	}

	if o.MessageExportSettings.GlobalRelaySettings != nil &&
		o.MessageExportSettings.GlobalRelaySettings.SMTPPassword != nil &&
		*o.MessageExportSettings.GlobalRelaySettings.SMTPPassword != "" {
		*o.MessageExportSettings.GlobalRelaySettings.SMTPPassword = FakeSetting
	}

	if o.ServiceSettings.SplitKey != nil {
		*o.ServiceSettings.SplitKey = FakeSetting
	}
}

// structToMapFilteredByTag converts a struct into a map removing those fields that has the tag passed
// as argument
func structToMapFilteredByTag(t any, typeOfTag, filterTag string) map[string]any {
	defer func() {
		if r := recover(); r != nil {
			mlog.Warn("Panicked in structToMapFilteredByTag. This should never happen.", mlog.Any("recover", r))
		}
	}()

	val := reflect.ValueOf(t)
	elemField := reflect.TypeOf(t)

	if val.Kind() != reflect.Struct {
		return nil
	}

	out := map[string]any{}

	for i := 0; i < val.NumField(); i++ {
		field := val.Field(i)

		structField := elemField.Field(i)
		tagPermissions := strings.Split(structField.Tag.Get(typeOfTag), ",")
		if isTagPresent(filterTag, tagPermissions) {
			continue
		}

		var value any

		switch field.Kind() {
		case reflect.Struct:
			value = structToMapFilteredByTag(field.Interface(), typeOfTag, filterTag)
		case reflect.Ptr:
			indirectType := field.Elem()
			if indirectType.Kind() == reflect.Struct {
				value = structToMapFilteredByTag(indirectType.Interface(), typeOfTag, filterTag)
			} else if indirectType.Kind() != reflect.Invalid {
				value = indirectType.Interface()
			}
		default:
			value = field.Interface()
		}

		out[val.Type().Field(i).Name] = value
	}

	return out
}

func isTagPresent(tag string, tags []string) bool {
	for _, val := range tags {
		tagValue := strings.TrimSpace(val)
		if tagValue != "" && tagValue == tag {
			return true
		}
	}

	return false
}

// Copied from https://golang.org/src/net/dnsclient.go#L119
func isDomainName(s string) bool {
	// See RFC 1035, RFC 3696.
	// Presentation format has dots before every label except the first, and the
	// terminal empty label is optional here because we assume fully-qualified
	// (absolute) input. We must therefore reserve space for the first and last
	// labels' length octets in wire format, where they are necessary and the
	// maximum total length is 255.
	// So our _effective_ maximum is 253, but 254 is not rejected if the last
	// character is a dot.
	l := len(s)
	if l == 0 || l > 254 || l == 254 && s[l-1] != '.' {
		return false
	}

	last := byte('.')
	ok := false // Ok once we've seen a letter.
	partlen := 0
	for i := 0; i < len(s); i++ {
		c := s[i]
		switch {
		default:
			return false
		case 'a' <= c && c <= 'z' || 'A' <= c && c <= 'Z' || c == '_':
			ok = true
			partlen++
		case '0' <= c && c <= '9':
			// fine
			partlen++
		case c == '-':
			// Byte before dash cannot be dot.
			if last == '.' {
				return false
			}
			partlen++
		case c == '.':
			// Byte before dot cannot be dot, dash.
			if last == '.' || last == '-' {
				return false
			}
			if partlen > 63 || partlen == 0 {
				return false
			}
			partlen = 0
		}
		last = c
	}
	if last == '-' || partlen > 63 {
		return false
	}

	return ok
}

func isSafeLink(link *string) bool {
	if link != nil {
		if IsValidHTTPURL(*link) {
			return true
		} else if strings.HasPrefix(*link, "/") {
			return true
		} else {
			return false
		}
	}

	return true
}<|MERGE_RESOLUTION|>--- conflicted
+++ resolved
@@ -396,11 +396,8 @@
 	EnableCustomGroups                                *bool   `access:"site_users_and_teams"`
 	SelfHostedPurchase                                *bool   `access:"write_restrictable,cloud_restrictable"`
 	AllowSyncedDrafts                                 *bool   `access:"site_posts"`
-<<<<<<< HEAD
 	UniqueEmojiReactionLimitPerPost                   *int    `access:"site_posts"`
-=======
 	RefreshPostStatsRunTime                           *string `access:"site_users_and_teams"`
->>>>>>> 6343e0e8
 }
 
 var MattermostGiphySdkKey string
@@ -892,17 +889,16 @@
 		s.SelfHostedPurchase = NewBool(true)
 	}
 
-<<<<<<< HEAD
 	if s.UniqueEmojiReactionLimitPerPost == nil {
 		s.UniqueEmojiReactionLimitPerPost = NewInt(ServiceSettingsDefaultUniqueReactionsPerPost)
 	}
 
 	if *s.UniqueEmojiReactionLimitPerPost > ServiceSettingsMaxUniqueReactionsPerPost {
 		s.UniqueEmojiReactionLimitPerPost = NewInt(ServiceSettingsMaxUniqueReactionsPerPost)
-=======
+	}
+
 	if s.RefreshPostStatsRunTime == nil {
 		s.RefreshPostStatsRunTime = NewString("00:00")
->>>>>>> 6343e0e8
 	}
 }
 

--- conflicted
+++ resolved
@@ -4522,13 +4522,10 @@
 		*o.ServiceSettings.SplitKey = FakeSetting
 	}
 
-<<<<<<< HEAD
-=======
 	if o.CacheSettings.RedisPassword != nil {
 		*o.CacheSettings.RedisPassword = FakeSetting
 	}
 
->>>>>>> e55b018d
 	o.PluginSettings.Sanitize(pluginManifests)
 }
 

--- conflicted
+++ resolved
@@ -1434,13 +1434,6 @@
 		s.AdvancedLoggingJSON = []byte("{}")
 	}
 
-<<<<<<< HEAD
-=======
-	if s.AdvancedLoggingConfig == nil {
-		s.AdvancedLoggingConfig = NewPointer("")
-	}
-
->>>>>>> bcf92d3f
 	if s.MaxFieldSize == nil {
 		s.MaxFieldSize = NewPointer(2048)
 	}
@@ -1498,13 +1491,6 @@
 	if utils.IsEmptyJSON(s.AdvancedLoggingJSON) {
 		s.AdvancedLoggingJSON = []byte("{}")
 	}
-<<<<<<< HEAD
-=======
-
-	if s.AdvancedLoggingConfig == nil {
-		s.AdvancedLoggingConfig = NewPointer("")
-	}
->>>>>>> bcf92d3f
 }
 
 // GetAdvancedLoggingConfig returns the advanced logging config as a []byte.
@@ -1564,13 +1550,6 @@
 	if utils.IsEmptyJSON(s.AdvancedLoggingJSON) {
 		s.AdvancedLoggingJSON = []byte("{}")
 	}
-<<<<<<< HEAD
-=======
-
-	if s.AdvancedLoggingConfig == nil {
-		s.AdvancedLoggingConfig = NewPointer("")
-	}
->>>>>>> bcf92d3f
 }
 
 // GetAdvancedLoggingConfig returns the advanced logging config as a []byte.

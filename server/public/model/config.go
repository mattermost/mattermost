--- conflicted
+++ resolved
@@ -2878,12 +2878,7 @@
 }
 
 type ProductSettings struct {
-<<<<<<< HEAD
 	EnablePlaybooks *bool
-=======
-	EnablePublicSharedBoards *bool
-	EnablePlaybooks          *bool
->>>>>>> 22275fa0
 }
 
 func (s *ProductSettings) SetDefaults(plugins map[string]map[string]any) {

--- conflicted
+++ resolved
@@ -164,40 +164,56 @@
 	})
 }
 
-<<<<<<< HEAD
-func TestAuthorizeRequest_PKCE_ValidationDetails(t *testing.T) {
-	// Test detailed PKCE parameter validation in authorize request
-	authRequest := &AuthorizeRequest{
-		ResponseType:        ResponseTypeCode,
-		ClientId:            NewId(),
-		RedirectURI:         "https://example.com/callback",
-		State:               "test_state",
-		Scope:               "user",
-		CodeChallenge:       "E9Melhoa2OwvFrEMTJguCHaoeK1t8URWbuGJSstw-cM",
-		CodeChallengeMethod: PKCECodeChallengeMethodS256,
-	}
-
-	// Valid PKCE request should pass
-	require.Nil(t, authRequest.IsValid())
-
-	// Invalid challenge method should fail
-	authRequest.CodeChallengeMethod = "plain"
-	require.NotNil(t, authRequest.IsValid())
-
-	// Reset to valid method
-	authRequest.CodeChallengeMethod = PKCECodeChallengeMethodS256
-
-	// Challenge too short should fail
-	authRequest.CodeChallenge = "short"
-	require.NotNil(t, authRequest.IsValid())
-
-	// Challenge too long should fail
-	longChallenge := make([]byte, PKCECodeChallengeMaxLength+1)
-	for i := range longChallenge {
-		longChallenge[i] = 'a'
-	}
-	authRequest.CodeChallenge = string(longChallenge)
-	require.NotNil(t, authRequest.IsValid())
+func TestAuthorizeRequestPKCE(t *testing.T) {
+	t.Run("RequiredTogether", func(t *testing.T) {
+		authRequest := &AuthorizeRequest{
+			ResponseType: ResponseTypeCode,
+			ClientId:     NewId(),
+			RedirectURI:  "https://example.com/callback",
+			State:        "test_state",
+			Scope:        "user",
+		}
+
+		require.Nil(t, authRequest.IsValid())
+
+		authRequest.CodeChallenge = "E9Melhoa2OwvFrEMTJguCHaoeK1t8URWbuGJSstw-cM"
+		require.NotNil(t, authRequest.IsValid())
+
+		authRequest.CodeChallengeMethod = PKCECodeChallengeMethodS256
+		require.Nil(t, authRequest.IsValid())
+
+		authRequest.CodeChallenge = ""
+		require.NotNil(t, authRequest.IsValid())
+	})
+
+	t.Run("ValidationDetails", func(t *testing.T) {
+		authRequest := &AuthorizeRequest{
+			ResponseType:        ResponseTypeCode,
+			ClientId:            NewId(),
+			RedirectURI:         "https://example.com/callback",
+			State:               "test_state",
+			Scope:               "user",
+			CodeChallenge:       "E9Melhoa2OwvFrEMTJguCHaoeK1t8URWbuGJSstw-cM",
+			CodeChallengeMethod: PKCECodeChallengeMethodS256,
+		}
+
+		require.Nil(t, authRequest.IsValid())
+
+		authRequest.CodeChallengeMethod = "plain"
+		require.NotNil(t, authRequest.IsValid())
+
+		authRequest.CodeChallengeMethod = PKCECodeChallengeMethodS256
+
+		authRequest.CodeChallenge = "short"
+		require.NotNil(t, authRequest.IsValid())
+
+		longChallenge := make([]byte, PKCECodeChallengeMaxLength+1)
+		for i := range longChallenge {
+			longChallenge[i] = 'a'
+		}
+		authRequest.CodeChallenge = string(longChallenge)
+		require.NotNil(t, authRequest.IsValid())
+	})
 }
 
 func TestValidateResourceParameter(t *testing.T) {
@@ -352,56 +368,4 @@
 		authRequest.Resource = ""
 		require.Nil(t, authRequest.IsValid())
 	})
-=======
-func TestAuthorizeRequestPKCE(t *testing.T) {
-	t.Run("RequiredTogether", func(t *testing.T) {
-		authRequest := &AuthorizeRequest{
-			ResponseType: ResponseTypeCode,
-			ClientId:     NewId(),
-			RedirectURI:  "https://example.com/callback",
-			State:        "test_state",
-			Scope:        "user",
-		}
-
-		require.Nil(t, authRequest.IsValid())
-
-		authRequest.CodeChallenge = "E9Melhoa2OwvFrEMTJguCHaoeK1t8URWbuGJSstw-cM"
-		require.NotNil(t, authRequest.IsValid())
-
-		authRequest.CodeChallengeMethod = PKCECodeChallengeMethodS256
-		require.Nil(t, authRequest.IsValid())
-
-		authRequest.CodeChallenge = ""
-		require.NotNil(t, authRequest.IsValid())
-	})
-
-	t.Run("ValidationDetails", func(t *testing.T) {
-		authRequest := &AuthorizeRequest{
-			ResponseType:        ResponseTypeCode,
-			ClientId:            NewId(),
-			RedirectURI:         "https://example.com/callback",
-			State:               "test_state",
-			Scope:               "user",
-			CodeChallenge:       "E9Melhoa2OwvFrEMTJguCHaoeK1t8URWbuGJSstw-cM",
-			CodeChallengeMethod: PKCECodeChallengeMethodS256,
-		}
-
-		require.Nil(t, authRequest.IsValid())
-
-		authRequest.CodeChallengeMethod = "plain"
-		require.NotNil(t, authRequest.IsValid())
-
-		authRequest.CodeChallengeMethod = PKCECodeChallengeMethodS256
-
-		authRequest.CodeChallenge = "short"
-		require.NotNil(t, authRequest.IsValid())
-
-		longChallenge := make([]byte, PKCECodeChallengeMaxLength+1)
-		for i := range longChallenge {
-			longChallenge[i] = 'a'
-		}
-		authRequest.CodeChallenge = string(longChallenge)
-		require.NotNil(t, authRequest.IsValid())
-	})
->>>>>>> ee66f415
 }
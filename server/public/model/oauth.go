// Copyright (c) 2015-present Mattermost, Inc. All Rights Reserved.
// See LICENSE.txt for license information.

package model

import (
	"fmt"
	"net/http"
	"slices"
	"unicode/utf8"
)

const (
	OAuthActionSignup     = "signup"
	OAuthActionLogin      = "login"
	OAuthActionEmailToSSO = "email_to_sso"
	OAuthActionSSOToEmail = "sso_to_email"
	OAuthActionMobile     = "mobile"
)

type OAuthApp struct {
<<<<<<< HEAD
	Id                      string      `json:"id"`
	CreatorId               string      `json:"creator_id"`
	CreateAt                int64       `json:"create_at"`
	UpdateAt                int64       `json:"update_at"`
	ClientSecret            string      `json:"client_secret"`
	Name                    string      `json:"name"`
	Description             string      `json:"description"`
	IconURL                 string      `json:"icon_url"`
	CallbackUrls            StringArray `json:"callback_urls"`
	Homepage                string      `json:"homepage"`
	IsTrusted               bool        `json:"is_trusted"`
	MattermostAppID         string      `json:"mattermost_app_id"`
	TokenEndpointAuthMethod string      `json:"token_endpoint_auth_method"`
=======
	Id              string      `json:"id"`
	CreatorId       string      `json:"creator_id"`
	CreateAt        int64       `json:"create_at"`
	UpdateAt        int64       `json:"update_at"`
	ClientSecret    string      `json:"client_secret"`
	Name            string      `json:"name"`
	Description     string      `json:"description"`
	IconURL         string      `json:"icon_url"`
	CallbackUrls    StringArray `json:"callback_urls"`
	Homepage        string      `json:"homepage"`
	IsTrusted       bool        `json:"is_trusted"`
	MattermostAppID string      `json:"mattermost_app_id"`
>>>>>>> 6d28e9bc

	IsDynamicallyRegistered bool `json:"is_dynamically_registered,omitempty"`
}

func (a *OAuthApp) Auditable() map[string]any {
	return map[string]any{
		"id":                         a.Id,
		"creator_id":                 a.CreatorId,
		"create_at":                  a.CreateAt,
		"update_at":                  a.UpdateAt,
		"name":                       a.Name,
		"description":                a.Description,
		"icon_url":                   a.IconURL,
		"callback_urls:":             a.CallbackUrls,
		"homepage":                   a.Homepage,
		"is_trusted":                 a.IsTrusted,
		"mattermost_app_id":          a.MattermostAppID,
		"token_endpoint_auth_method": a.TokenEndpointAuthMethod,
		"is_dynamically_registered":  a.IsDynamicallyRegistered,
	}
}

func (a *OAuthApp) IsValid() *AppError {
	if !IsValidId(a.Id) {
		return NewAppError("OAuthApp.IsValid", "model.oauth.is_valid.app_id.app_error", nil, "", http.StatusBadRequest)
	}

	if a.CreateAt == 0 {
		return NewAppError("OAuthApp.IsValid", "model.oauth.is_valid.create_at.app_error", nil, "app_id="+a.Id, http.StatusBadRequest)
	}

	if a.UpdateAt == 0 {
		return NewAppError("OAuthApp.IsValid", "model.oauth.is_valid.update_at.app_error", nil, "app_id="+a.Id, http.StatusBadRequest)
	}

	if !IsValidId(a.CreatorId) && !a.IsDynamicallyRegistered {
		return NewAppError("OAuthApp.IsValid", "model.oauth.is_valid.creator_id.app_error", nil, "app_id="+a.Id, http.StatusBadRequest)
	}

	// Validate client secret length if present
	if a.ClientSecret != "" && len(a.ClientSecret) > 128 {
		return NewAppError("OAuthApp.IsValid", "model.oauth.is_valid.client_secret.app_error", nil, "app_id="+a.Id, http.StatusBadRequest)
	}

	if a.Name == "" || len(a.Name) > 64 {
		return NewAppError("OAuthApp.IsValid", "model.oauth.is_valid.name.app_error", nil, "app_id="+a.Id, http.StatusBadRequest)
	}

	if len(a.CallbackUrls) == 0 || len(fmt.Sprintf("%s", a.CallbackUrls)) > 1024 {
		return NewAppError("OAuthApp.IsValid", "model.oauth.is_valid.callback.app_error", nil, "app_id="+a.Id, http.StatusBadRequest)
	}

	for _, callback := range a.CallbackUrls {
		if !IsValidHTTPURL(callback) {
			return NewAppError("OAuthApp.IsValid", "model.oauth.is_valid.callback.app_error", nil, "", http.StatusBadRequest)
		}
	}

	if a.Homepage == "" && !a.IsDynamicallyRegistered {
		return NewAppError("OAuthApp.IsValid", "model.oauth.is_valid.homepage.app_error", nil, "app_id="+a.Id, http.StatusBadRequest)
	}

	if a.Homepage != "" && (len(a.Homepage) > 256 || !IsValidHTTPURL(a.Homepage)) {
		return NewAppError("OAuthApp.IsValid", "model.oauth.is_valid.homepage.app_error", nil, "app_id="+a.Id, http.StatusBadRequest)
	}

	if utf8.RuneCountInString(a.Description) > 512 {
		return NewAppError("OAuthApp.IsValid", "model.oauth.is_valid.description.app_error", nil, "app_id="+a.Id, http.StatusBadRequest)
	}

	if a.IconURL != "" {
		if len(a.IconURL) > 512 || !IsValidHTTPURL(a.IconURL) {
			return NewAppError("OAuthApp.IsValid", "model.oauth.is_valid.icon_url.app_error", nil, "app_id="+a.Id, http.StatusBadRequest)
		}
	}

	if len(a.MattermostAppID) > 32 {
		return NewAppError("OAuthApp.IsValid", "model.oauth.is_valid.mattermost_app_id.app_error", nil, "app_id="+a.Id, http.StatusBadRequest)
	}

	return nil
}

// PreSave will set the Id and ClientSecret if missing.  It will also fill
// in the CreateAt, UpdateAt times. It should be run before saving the app to the db.
func (a *OAuthApp) PreSave() {
	if a.Id == "" {
		a.Id = NewId()
	}

	// Set TokenEndpointAuthMethod if not set, default to client_secret_post for regular apps
	if a.TokenEndpointAuthMethod == "" && !a.IsDynamicallyRegistered {
		a.TokenEndpointAuthMethod = ClientAuthMethodClientSecretPost
	}

	// Generate client secret only for confidential clients
	if a.ClientSecret == "" && a.TokenEndpointAuthMethod != ClientAuthMethodNone {
		a.ClientSecret = NewId()
	}

	a.CreateAt = GetMillis()
	a.UpdateAt = a.CreateAt
}

// PreUpdate should be run before updating the app in the db.
func (a *OAuthApp) PreUpdate() {
	a.UpdateAt = GetMillis()
}

// Generate a valid strong etag so the browser can cache the results
func (a *OAuthApp) Etag() string {
	return Etag(a.Id, a.UpdateAt)
}

// Remove any private data from the app object
func (a *OAuthApp) Sanitize() {
	a.ClientSecret = ""
}

func (a *OAuthApp) IsValidRedirectURL(url string) bool {
	return slices.Contains(a.CallbackUrls, url)
}

// IsPublicClient returns true if this is a public client (uses "none" auth method)
func (a *OAuthApp) IsPublicClient() bool {
	return a.TokenEndpointAuthMethod == ClientAuthMethodNone
}

func NewOAuthAppFromClientRegistration(req *ClientRegistrationRequest, creatorId string) *OAuthApp {
	app := &OAuthApp{
		CreatorId:               creatorId,
		CallbackUrls:            req.RedirectURIs,
		IsDynamicallyRegistered: true,
	}

	if req.ClientName != nil {
		app.Name = *req.ClientName
	} else {
		app.Name = "Dynamically Registered Client"
	}

<<<<<<< HEAD
	// Set TokenEndpointAuthMethod, default to client_secret_post if not specified
	if req.TokenEndpointAuthMethod != nil {
		app.TokenEndpointAuthMethod = *req.TokenEndpointAuthMethod
	} else {
		app.TokenEndpointAuthMethod = ClientAuthMethodClientSecretPost
	}

	// Generate client secret only if TokenEndpointAuthMethod is not "none"
	if app.TokenEndpointAuthMethod != ClientAuthMethodNone {
		app.ClientSecret = NewId()
=======
	if req.ClientURI != nil {
		app.Homepage = *req.ClientURI
>>>>>>> 6d28e9bc
	}

	return app
}

func (a *OAuthApp) ToClientRegistrationResponse(siteURL string) *ClientRegistrationResponse {
	resp := &ClientRegistrationResponse{
		ClientID:                a.Id,
		RedirectURIs:            a.CallbackUrls,
		TokenEndpointAuthMethod: a.TokenEndpointAuthMethod,
		GrantTypes:              GetDefaultGrantTypes(),
		ResponseTypes:           GetDefaultResponseTypes(),
	}

	if a.TokenEndpointAuthMethod != ClientAuthMethodNone {
		resp.ClientSecret = &a.ClientSecret
	}

	if a.Name != "" {
		resp.ClientName = &a.Name
	}

	if a.Homepage != "" {
		resp.ClientURI = &a.Homepage
	}

	return resp
}<|MERGE_RESOLUTION|>--- conflicted
+++ resolved
@@ -19,7 +19,6 @@
 )
 
 type OAuthApp struct {
-<<<<<<< HEAD
 	Id                      string      `json:"id"`
 	CreatorId               string      `json:"creator_id"`
 	CreateAt                int64       `json:"create_at"`
@@ -33,20 +32,6 @@
 	IsTrusted               bool        `json:"is_trusted"`
 	MattermostAppID         string      `json:"mattermost_app_id"`
 	TokenEndpointAuthMethod string      `json:"token_endpoint_auth_method"`
-=======
-	Id              string      `json:"id"`
-	CreatorId       string      `json:"creator_id"`
-	CreateAt        int64       `json:"create_at"`
-	UpdateAt        int64       `json:"update_at"`
-	ClientSecret    string      `json:"client_secret"`
-	Name            string      `json:"name"`
-	Description     string      `json:"description"`
-	IconURL         string      `json:"icon_url"`
-	CallbackUrls    StringArray `json:"callback_urls"`
-	Homepage        string      `json:"homepage"`
-	IsTrusted       bool        `json:"is_trusted"`
-	MattermostAppID string      `json:"mattermost_app_id"`
->>>>>>> 6d28e9bc
 
 	IsDynamicallyRegistered bool `json:"is_dynamically_registered,omitempty"`
 }
@@ -188,7 +173,6 @@
 		app.Name = "Dynamically Registered Client"
 	}
 
-<<<<<<< HEAD
 	// Set TokenEndpointAuthMethod, default to client_secret_post if not specified
 	if req.TokenEndpointAuthMethod != nil {
 		app.TokenEndpointAuthMethod = *req.TokenEndpointAuthMethod
@@ -196,13 +180,12 @@
 		app.TokenEndpointAuthMethod = ClientAuthMethodClientSecretPost
 	}
 
-	// Generate client secret only if TokenEndpointAuthMethod is not "none"
 	if app.TokenEndpointAuthMethod != ClientAuthMethodNone {
 		app.ClientSecret = NewId()
-=======
+	}
+
 	if req.ClientURI != nil {
 		app.Homepage = *req.ClientURI
->>>>>>> 6d28e9bc
 	}
 
 	return app

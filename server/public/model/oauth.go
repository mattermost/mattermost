--- conflicted
+++ resolved
@@ -208,14 +208,7 @@
 }
 
 func (a *OAuthApp) IsValidRedirectURL(url string) bool {
-<<<<<<< HEAD
-	for _, u := range a.CallbackUrls {
-		if u == url {
-			return true
-		}
-	}
-
-	return false
+	return slices.Contains(a.CallbackUrls, url)
 }
 
 // NewOAuthAppFromClientRegistration creates a new OAuthApp from a ClientRegistrationRequest
@@ -302,7 +295,4 @@
 	}
 
 	return resp
-=======
-	return slices.Contains(a.CallbackUrls, url)
->>>>>>> 0d302e19
 }
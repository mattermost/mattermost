// Copyright (c) 2015-present Mattermost, Inc. All Rights Reserved.
// See LICENSE.txt for license information.

package model

import (
	"fmt"
	"net/http"
	"slices"
	"unicode/utf8"
)

const (
	OAuthActionSignup     = "signup"
	OAuthActionLogin      = "login"
	OAuthActionEmailToSSO = "email_to_sso"
	OAuthActionSSOToEmail = "sso_to_email"
	OAuthActionMobile     = "mobile"
)

type OAuthApp struct {
	Id              string      `json:"id"`
	CreatorId       string      `json:"creator_id"`
	CreateAt        int64       `json:"create_at"`
	UpdateAt        int64       `json:"update_at"`
	ClientSecret    string      `json:"client_secret"`
	Name            string      `json:"name"`
	Description     string      `json:"description"`
	IconURL         string      `json:"icon_url"`
	CallbackUrls    StringArray `json:"callback_urls"`
	Homepage        string      `json:"homepage"`
	IsTrusted       bool        `json:"is_trusted"`
	MattermostAppID string `json:"mattermost_app_id"`

	IsDynamicallyRegistered bool `json:"is_dynamically_registered,omitempty"`
}

func (a *OAuthApp) Auditable() map[string]any {
	return map[string]any{
		"id":                         a.Id,
		"creator_id":                 a.CreatorId,
		"create_at":                  a.CreateAt,
		"update_at":                  a.UpdateAt,
		"name":                       a.Name,
		"description":                a.Description,
		"icon_url":                   a.IconURL,
		"callback_urls:":             a.CallbackUrls,
		"homepage":                   a.Homepage,
		"is_trusted":                 a.IsTrusted,
		"mattermost_app_id":          a.MattermostAppID,
		"token_endpoint_auth_method": a.GetTokenEndpointAuthMethod(),
		"is_dynamically_registered":  a.IsDynamicallyRegistered,
	}
}

func (a *OAuthApp) IsValid() *AppError {
	if !IsValidId(a.Id) {
		return NewAppError("OAuthApp.IsValid", "model.oauth.is_valid.app_id.app_error", nil, "", http.StatusBadRequest)
	}

	if a.CreateAt == 0 {
		return NewAppError("OAuthApp.IsValid", "model.oauth.is_valid.create_at.app_error", nil, "app_id="+a.Id, http.StatusBadRequest)
	}

	if a.UpdateAt == 0 {
		return NewAppError("OAuthApp.IsValid", "model.oauth.is_valid.update_at.app_error", nil, "app_id="+a.Id, http.StatusBadRequest)
	}

	if !IsValidId(a.CreatorId) && !a.IsDynamicallyRegistered {
		return NewAppError("OAuthApp.IsValid", "model.oauth.is_valid.creator_id.app_error", nil, "app_id="+a.Id, http.StatusBadRequest)
	}

	// Client secret validation based on client type
	isPublicClient := a.TokenEndpointAuthMethod != nil && *a.TokenEndpointAuthMethod == ClientAuthMethodNone
	if isPublicClient {
		// Public clients must not have a client secret
		if a.ClientSecret != "" {
			return NewAppError("OAuthApp.IsValid", "model.oauth.is_valid.public_client_secret.app_error", nil, "app_id="+a.Id, http.StatusBadRequest)
		}
	} else {
		// Confidential clients require a client secret
		if a.ClientSecret == "" || len(a.ClientSecret) > 128 {
			return NewAppError("OAuthApp.IsValid", "model.oauth.is_valid.client_secret.app_error", nil, "app_id="+a.Id, http.StatusBadRequest)
		}
	}

	if a.Name == "" || len(a.Name) > 64 {
		return NewAppError("OAuthApp.IsValid", "model.oauth.is_valid.name.app_error", nil, "app_id="+a.Id, http.StatusBadRequest)
	}

	if len(a.CallbackUrls) == 0 || len(fmt.Sprintf("%s", a.CallbackUrls)) > 1024 {
		return NewAppError("OAuthApp.IsValid", "model.oauth.is_valid.callback.app_error", nil, "app_id="+a.Id, http.StatusBadRequest)
	}

	for _, callback := range a.CallbackUrls {
		if !IsValidHTTPURL(callback) {
			return NewAppError("OAuthApp.IsValid", "model.oauth.is_valid.callback.app_error", nil, "", http.StatusBadRequest)
		}
	}

	if a.Homepage == "" && !a.IsDynamicallyRegistered {
		return NewAppError("OAuthApp.IsValid", "model.oauth.is_valid.homepage.app_error", nil, "app_id="+a.Id, http.StatusBadRequest)
	}

	if a.Homepage != "" && (len(a.Homepage) > 256 || !IsValidHTTPURL(a.Homepage)) {
		return NewAppError("OAuthApp.IsValid", "model.oauth.is_valid.homepage.app_error", nil, "app_id="+a.Id, http.StatusBadRequest)
	}

	if utf8.RuneCountInString(a.Description) > 512 {
		return NewAppError("OAuthApp.IsValid", "model.oauth.is_valid.description.app_error", nil, "app_id="+a.Id, http.StatusBadRequest)
	}

	if a.IconURL != "" {
		if len(a.IconURL) > 512 || !IsValidHTTPURL(a.IconURL) {
			return NewAppError("OAuthApp.IsValid", "model.oauth.is_valid.icon_url.app_error", nil, "app_id="+a.Id, http.StatusBadRequest)
		}
	}

	if len(a.MattermostAppID) > 32 {
		return NewAppError("OAuthApp.IsValid", "model.oauth.is_valid.mattermost_app_id.app_error", nil, "app_id="+a.Id, http.StatusBadRequest)
	}

<<<<<<< HEAD
	// DCR field validation - we support client_secret_post and none
	if a.TokenEndpointAuthMethod != nil {
		switch *a.TokenEndpointAuthMethod {
		case ClientAuthMethodClientSecretPost:
			// Valid - confidential client method
		case ClientAuthMethodNone:
			// Valid - public client method (no client secret)
		default:
			return NewAppError("OAuthApp.IsValid", "model.oauth.is_valid.token_endpoint_auth_method.app_error", nil, "app_id="+a.Id, http.StatusBadRequest)
		}
	}

	// Validate grant types and response types compatibility
	if len(a.GrantTypes) > 0 && len(a.ResponseTypes) > 0 {
		if err := ValidateGrantTypesAndResponseTypes(a.GrantTypes, a.ResponseTypes); err != nil {
			return err
		}
	}

=======
>>>>>>> 71a51dad
	return nil
}

func (a *OAuthApp) PreSave() {
	if a.Id == "" {
		a.Id = NewId()
	}

	// Generate client secret only for confidential clients
	isPublicClient := a.TokenEndpointAuthMethod != nil && *a.TokenEndpointAuthMethod == ClientAuthMethodNone
	if a.ClientSecret == "" && !isPublicClient {
		a.ClientSecret = NewId()
	}

<<<<<<< HEAD
	// Set DCR defaults if not specified
	if len(a.GrantTypes) == 0 {
		// Set grant types based on client type
		isPublicClient := a.TokenEndpointAuthMethod != nil && *a.TokenEndpointAuthMethod == ClientAuthMethodNone
		if isPublicClient {
			// Public clients can only use authorization_code, not refresh_token
			a.GrantTypes = []string{GrantTypeAuthorizationCode}
		} else {
			// Confidential clients get both authorization_code and refresh_token
			a.GrantTypes = GetDefaultGrantTypes()
		}
	}

	if len(a.ResponseTypes) == 0 {
		a.ResponseTypes = GetDefaultResponseTypes()
	}

	if a.TokenEndpointAuthMethod == nil {
		a.TokenEndpointAuthMethod = NewPointer(ClientAuthMethodClientSecretPost)
	}

	// Set registration access token for dynamically registered clients

=======
>>>>>>> 71a51dad
	a.CreateAt = GetMillis()
	a.UpdateAt = a.CreateAt
}

func (a *OAuthApp) PreUpdate() {
	a.UpdateAt = GetMillis()
}

func (a *OAuthApp) Etag() string {
	return Etag(a.Id, a.UpdateAt)
}

func (a *OAuthApp) Sanitize() {
	a.ClientSecret = ""
}

func (a *OAuthApp) IsValidRedirectURL(url string) bool {
	return slices.Contains(a.CallbackUrls, url)
}

// GetTokenEndpointAuthMethod returns the token endpoint auth method based on whether the app has a client secret
func (a *OAuthApp) GetTokenEndpointAuthMethod() string {
	if a.ClientSecret == "" {
		return ClientAuthMethodNone
	}
	return ClientAuthMethodClientSecretPost
}

func NewOAuthAppFromClientRegistration(req *ClientRegistrationRequest, creatorId string) *OAuthApp {
	app := &OAuthApp{
		CreatorId:               creatorId,
		CallbackUrls:            req.RedirectURIs,
		IsDynamicallyRegistered: true,
	}

	if req.ClientName != nil {
		app.Name = *req.ClientName
	} else {
		app.Name = "Dynamically Registered Client"
	}

	return app
}

func (a *OAuthApp) ToClientRegistrationResponse(siteURL string) *ClientRegistrationResponse {
	authMethod := a.GetTokenEndpointAuthMethod()
	resp := &ClientRegistrationResponse{
		ClientID:                a.Id,
		RedirectURIs:            a.CallbackUrls,
		TokenEndpointAuthMethod: authMethod,
		GrantTypes:              GetDefaultGrantTypes(),
		ResponseTypes:           GetDefaultResponseTypes(),
	}

<<<<<<< HEAD
	// Include client secret only for confidential clients
	isPublicClient := a.TokenEndpointAuthMethod != nil && *a.TokenEndpointAuthMethod == ClientAuthMethodNone
	if !isPublicClient {
=======
	if authMethod != ClientAuthMethodNone {
>>>>>>> 71a51dad
		resp.ClientSecret = &a.ClientSecret
	}

	if a.Name != "" {
		resp.ClientName = &a.Name
	}

	return resp
}<|MERGE_RESOLUTION|>--- conflicted
+++ resolved
@@ -30,7 +30,7 @@
 	CallbackUrls    StringArray `json:"callback_urls"`
 	Homepage        string      `json:"homepage"`
 	IsTrusted       bool        `json:"is_trusted"`
-	MattermostAppID string `json:"mattermost_app_id"`
+	MattermostAppID string      `json:"mattermost_app_id"`
 
 	IsDynamicallyRegistered bool `json:"is_dynamically_registered,omitempty"`
 }
@@ -120,28 +120,6 @@
 		return NewAppError("OAuthApp.IsValid", "model.oauth.is_valid.mattermost_app_id.app_error", nil, "app_id="+a.Id, http.StatusBadRequest)
 	}
 
-<<<<<<< HEAD
-	// DCR field validation - we support client_secret_post and none
-	if a.TokenEndpointAuthMethod != nil {
-		switch *a.TokenEndpointAuthMethod {
-		case ClientAuthMethodClientSecretPost:
-			// Valid - confidential client method
-		case ClientAuthMethodNone:
-			// Valid - public client method (no client secret)
-		default:
-			return NewAppError("OAuthApp.IsValid", "model.oauth.is_valid.token_endpoint_auth_method.app_error", nil, "app_id="+a.Id, http.StatusBadRequest)
-		}
-	}
-
-	// Validate grant types and response types compatibility
-	if len(a.GrantTypes) > 0 && len(a.ResponseTypes) > 0 {
-		if err := ValidateGrantTypesAndResponseTypes(a.GrantTypes, a.ResponseTypes); err != nil {
-			return err
-		}
-	}
-
-=======
->>>>>>> 71a51dad
 	return nil
 }
 
@@ -156,32 +134,6 @@
 		a.ClientSecret = NewId()
 	}
 
-<<<<<<< HEAD
-	// Set DCR defaults if not specified
-	if len(a.GrantTypes) == 0 {
-		// Set grant types based on client type
-		isPublicClient := a.TokenEndpointAuthMethod != nil && *a.TokenEndpointAuthMethod == ClientAuthMethodNone
-		if isPublicClient {
-			// Public clients can only use authorization_code, not refresh_token
-			a.GrantTypes = []string{GrantTypeAuthorizationCode}
-		} else {
-			// Confidential clients get both authorization_code and refresh_token
-			a.GrantTypes = GetDefaultGrantTypes()
-		}
-	}
-
-	if len(a.ResponseTypes) == 0 {
-		a.ResponseTypes = GetDefaultResponseTypes()
-	}
-
-	if a.TokenEndpointAuthMethod == nil {
-		a.TokenEndpointAuthMethod = NewPointer(ClientAuthMethodClientSecretPost)
-	}
-
-	// Set registration access token for dynamically registered clients
-
-=======
->>>>>>> 71a51dad
 	a.CreateAt = GetMillis()
 	a.UpdateAt = a.CreateAt
 }
@@ -236,13 +188,7 @@
 		ResponseTypes:           GetDefaultResponseTypes(),
 	}
 
-<<<<<<< HEAD
-	// Include client secret only for confidential clients
-	isPublicClient := a.TokenEndpointAuthMethod != nil && *a.TokenEndpointAuthMethod == ClientAuthMethodNone
-	if !isPublicClient {
-=======
 	if authMethod != ClientAuthMethodNone {
->>>>>>> 71a51dad
 		resp.ClientSecret = &a.ClientSecret
 	}
 

--- conflicted
+++ resolved
@@ -37,12 +37,9 @@
 	ClusterEventInvalidateCacheForPostsUsage                ClusterEvent = "inv_posts_usage"
 	ClusterEventInvalidateCacheForTeams                     ClusterEvent = "inv_teams"
 	ClusterEventInvalidateCacheForContentFlagging           ClusterEvent = "inv_content_flagging"
-<<<<<<< HEAD
 	ClusterEventInvalidateCacheForAutoTranslation           ClusterEvent = "inv_autotranslation"
-=======
 	ClusterEventInvalidateCacheForReadReceipts              ClusterEvent = "inv_read_receipts"
 	ClusterEventInvalidateCacheForTemporaryPosts            ClusterEvent = "inv_temporary_posts"
->>>>>>> b6138952
 	ClusterEventClearSessionCacheForAllUsers                ClusterEvent = "inv_all_user_sessions"
 	ClusterEventInstallPlugin                               ClusterEvent = "install_plugin"
 	ClusterEventRemovePlugin                                ClusterEvent = "remove_plugin"

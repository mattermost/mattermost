// Copyright (c) 2015-present Mattermost, Inc. All Rights Reserved.
// See LICENSE.txt for license information.

package model

import (
	"net/http"
	"time"
)

const (
	JobTypeDataRetention                = "data_retention"
	JobTypeMessageExport                = "message_export"
	JobTypeElasticsearchPostIndexing    = "elasticsearch_post_indexing"
	JobTypeElasticsearchPostAggregation = "elasticsearch_post_aggregation"
	JobTypeElasticsearchFixChannelIndex = "elasticsearch_fix_channel_index"
	JobTypeBlevePostIndexing            = "bleve_post_indexing"
	JobTypeLdapSync                     = "ldap_sync"
	JobTypeMigrations                   = "migrations"
	JobTypePlugins                      = "plugins"
	JobTypeExpiryNotify                 = "expiry_notify"
	JobTypeProductNotices               = "product_notices"
	JobTypeActiveUsers                  = "active_users"
	JobTypeImportProcess                = "import_process"
	JobTypeImportDelete                 = "import_delete"
	JobTypeExportProcess                = "export_process"
	JobTypeExportDelete                 = "export_delete"
	JobTypeCloud                        = "cloud"
	JobTypeResendInvitationEmail        = "resend_invitation_email"
	JobTypeExtractContent               = "extract_content"
	JobTypeLastAccessiblePost           = "last_accessible_post"
	JobTypeLastAccessibleFile           = "last_accessible_file"
	JobTypeUpgradeNotifyAdmin           = "upgrade_notify_admin"
	JobTypeTrialNotifyAdmin             = "trial_notify_admin"
	JobTypePostPersistentNotifications  = "post_persistent_notifications"
	JobTypeInstallPluginNotifyAdmin     = "install_plugin_notify_admin"
	JobTypeHostedPurchaseScreening      = "hosted_purchase_screening"
	JobTypeS3PathMigration              = "s3_path_migration"
<<<<<<< HEAD
	JobTypeDeleteEmptyDraftsMigration   = "delete_empty_drafts_migration"
=======
	JobTypeCleanupDesktopTokens         = "cleanup_desktop_tokens"
>>>>>>> f2fcf3d8

	JobStatusPending         = "pending"
	JobStatusInProgress      = "in_progress"
	JobStatusSuccess         = "success"
	JobStatusError           = "error"
	JobStatusCancelRequested = "cancel_requested"
	JobStatusCanceled        = "canceled"
	JobStatusWarning         = "warning"
)

var AllJobTypes = [...]string{
	JobTypeDataRetention,
	JobTypeMessageExport,
	JobTypeElasticsearchPostIndexing,
	JobTypeElasticsearchPostAggregation,
	JobTypeBlevePostIndexing,
	JobTypeLdapSync,
	JobTypeMigrations,
	JobTypePlugins,
	JobTypeExpiryNotify,
	JobTypeProductNotices,
	JobTypeActiveUsers,
	JobTypeImportProcess,
	JobTypeImportDelete,
	JobTypeExportProcess,
	JobTypeExportDelete,
	JobTypeCloud,
	JobTypeExtractContent,
	JobTypeLastAccessiblePost,
	JobTypeLastAccessibleFile,
	JobTypeCleanupDesktopTokens,
}

type Job struct {
	Id             string    `json:"id"`
	Type           string    `json:"type"`
	Priority       int64     `json:"priority"`
	CreateAt       int64     `json:"create_at"`
	StartAt        int64     `json:"start_at"`
	LastActivityAt int64     `json:"last_activity_at"`
	Status         string    `json:"status"`
	Progress       int64     `json:"progress"`
	Data           StringMap `json:"data"`
}

func (j *Job) Auditable() map[string]interface{} {
	return map[string]interface{}{
		"id":               j.Id,
		"type":             j.Type,
		"priority":         j.Priority,
		"create_at":        j.CreateAt,
		"start_at":         j.StartAt,
		"last_activity_at": j.LastActivityAt,
		"status":           j.Status,
		"progress":         j.Progress,
		"data":             j.Data, // TODO do we want this here
	}
}

func (j *Job) IsValid() *AppError {
	if !IsValidId(j.Id) {
		return NewAppError("Job.IsValid", "model.job.is_valid.id.app_error", nil, "id="+j.Id, http.StatusBadRequest)
	}

	if j.CreateAt == 0 {
		return NewAppError("Job.IsValid", "model.job.is_valid.create_at.app_error", nil, "id="+j.Id, http.StatusBadRequest)
	}

	switch j.Status {
	case JobStatusPending,
		JobStatusInProgress,
		JobStatusSuccess,
		JobStatusError,
		JobStatusWarning,
		JobStatusCancelRequested,
		JobStatusCanceled:
	default:
		return NewAppError("Job.IsValid", "model.job.is_valid.status.app_error", nil, "id="+j.Id, http.StatusBadRequest)
	}

	return nil
}

type Worker interface {
	Run()
	Stop()
	JobChannel() chan<- Job
	IsEnabled(cfg *Config) bool
}

type Scheduler interface {
	Enabled(cfg *Config) bool
	NextScheduleTime(cfg *Config, now time.Time, pendingJobs bool, lastSuccessfulJob *Job) *time.Time
	ScheduleJob(cfg *Config, pendingJobs bool, lastSuccessfulJob *Job) (*Job, *AppError)
}<|MERGE_RESOLUTION|>--- conflicted
+++ resolved
@@ -36,11 +36,8 @@
 	JobTypeInstallPluginNotifyAdmin     = "install_plugin_notify_admin"
 	JobTypeHostedPurchaseScreening      = "hosted_purchase_screening"
 	JobTypeS3PathMigration              = "s3_path_migration"
-<<<<<<< HEAD
+	JobTypeCleanupDesktopTokens         = "cleanup_desktop_tokens"
 	JobTypeDeleteEmptyDraftsMigration   = "delete_empty_drafts_migration"
-=======
-	JobTypeCleanupDesktopTokens         = "cleanup_desktop_tokens"
->>>>>>> f2fcf3d8
 
 	JobStatusPending         = "pending"
 	JobStatusInProgress      = "in_progress"

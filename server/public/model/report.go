// Copyright (c) 2015-present Mattermost, Inc. All Rights Reserved.
// See LICENSE.txt for license information.

package model

import (
	"net/http"
	"strconv"
	"time"

	pUtils "github.com/mattermost/mattermost/server/public/utils"
)

const (
	ReportDurationLast30Days    = "last_30_days"
	ReportDurationPreviousMonth = "previous_month"
	ReportDurationLast6Months   = "last_6_months"

	ReportingMaxPageSize = 100
)

var (
<<<<<<< HEAD
	UserReportSortColumns    = []string{"CreateAt", "Username", "FirstName", "LastName", "Nickname", "Email", "Roles"}
	ChannelReportSortColumns = []string{ChannelReportingSortByDisplayName, ChannelReportingSortByMemberCount, ChannelReportingSortByPostCount}
=======
	ReportExportFormats = []string{"csv"}

	UserReportSortColumns = []string{"CreateAt", "Username", "FirstName", "LastName", "Nickname", "Email", "Roles"}
>>>>>>> 1f431bf7
)

type ReportableObject interface {
	ToReport() []string
}

type ReportingBaseOptions struct {
	SortDesc        bool
	Direction       string // Accepts only "prev" or "next"
	PageSize        int
	SortColumn      string
	FromColumnValue string
	FromId          string
	DateRange       string
	StartAt         int64
	EndAt           int64
}

func GetReportDateRange(dateRange string, now time.Time) (int64, int64) {
	startAt := int64(0)
	endAt := int64(0)

	if dateRange == ReportDurationLast30Days {
		startAt = now.AddDate(0, 0, -30).UnixMilli()
	} else if dateRange == ReportDurationPreviousMonth {
		startOfMonth := time.Date(now.Year(), now.Month(), 1, 0, 0, 0, 0, time.Local)
		startAt = startOfMonth.AddDate(0, -1, 0).UnixMilli()
		endAt = startOfMonth.UnixMilli()
	} else if dateRange == ReportDurationLast6Months {
		startAt = now.AddDate(0, -6, -0).UnixMilli()
	}

	return startAt, endAt
}

func (options *ReportingBaseOptions) PopulateDateRange(now time.Time) {
	startAt, endAt := GetReportDateRange(options.DateRange, now)

	options.StartAt = startAt
	options.EndAt = endAt
}

func (options *ReportingBaseOptions) IsValid() *AppError {
	// Validate date range
	if options.EndAt > 0 && options.StartAt > options.EndAt {
		return NewAppError("ReportingBaseOptions.IsValid", "model.reporting_base_options.is_valid.bad_date_range", nil, "", http.StatusBadRequest)
	}

	return nil
}

type UserReportQuery struct {
	User
	UserPostStats
}

type UserReport struct {
	User
	UserPostStats
}

func (u *UserReport) ToReport() []string {
	lastStatusAt := ""
	if u.LastStatusAt != nil {
		lastStatusAt = time.UnixMilli(*u.LastStatusAt).String()
	}
	lastPostDate := ""
	if u.LastPostDate != nil {
		lastPostDate = time.UnixMilli(*u.LastPostDate).String()
	}
	daysActive := ""
	if u.DaysActive != nil {
		daysActive = strconv.Itoa(*u.DaysActive)
	}
	totalPosts := ""
	if u.TotalPosts != nil {
		totalPosts = strconv.Itoa(*u.TotalPosts)
	}
	lastLogin := ""
	if u.LastLogin > 0 {
		lastLogin = time.UnixMilli(u.LastLogin).String()
	}

	return []string{
		u.Id,
		u.Username,
		u.Email,
		time.UnixMilli(u.CreateAt).String(),
		u.User.GetDisplayName(ShowNicknameFullName),
		u.Roles,
		lastLogin,
		lastStatusAt,
		lastPostDate,
		daysActive,
		totalPosts,
	}
}

type UserReportOptions struct {
	ReportingBaseOptions
	Role         string
	Team         string
	HasNoTeam    bool
	HideActive   bool
	HideInactive bool
	SearchTerm   string
}

func (u *UserReportOptions) IsValid() *AppError {
	if appErr := u.ReportingBaseOptions.IsValid(); appErr != nil {
		return appErr
	}

	// Validate against the columns we allow sorting for
	if !pUtils.Contains(UserReportSortColumns, u.SortColumn) {
		return NewAppError("UserReportOptions.IsValid", "model.user_report_options.is_valid.invalid_sort_column", nil, "", http.StatusBadRequest)
	}

	return nil
}

func (u *UserReportQuery) ToReport() *UserReport {
	return &UserReport{
		User:          u.User,
		UserPostStats: u.UserPostStats,
	}
}

<<<<<<< HEAD
type ChannelReportOptions struct {
	ReportingBaseOptions
}

func (options *ChannelReportOptions) IsValid() *AppError {
	if appErr := options.ReportingBaseOptions.IsValid(); appErr != nil {
		return appErr
	}

	// Validate against the columns we allow sorting for
	if !pUtils.Contains(ChannelReportSortColumns, options.SortColumn) {
		// LOL update these error messages
		return NewAppError("ChannelReportOptions.IsValid", "app.channel.get_user_report.invalid_sort_column", nil, "", http.StatusBadRequest)
	}

	if options.FromId != "" && !IsValidId(options.FromId) {
		// LOL update these error messages
		return NewAppError("ChannelReportOptions.IsValid", "app.channel.get_user_report.invalid_last_channel_id", nil, "", http.StatusBadRequest)
	}

	return nil
}

type ChannelReportStats struct {
	MemberCount *int `json:"memberCount"`
	PostCount   *int `json:"postCount"`
}

type ChannelReport struct {
	Channel
	ChannelReportStats
=======
func IsValidReportExportFormat(format string) bool {
	for _, fmt := range ReportExportFormats {
		if format == fmt {
			return true
		}
	}

	return false
>>>>>>> 1f431bf7
}<|MERGE_RESOLUTION|>--- conflicted
+++ resolved
@@ -20,14 +20,10 @@
 )
 
 var (
-<<<<<<< HEAD
 	UserReportSortColumns    = []string{"CreateAt", "Username", "FirstName", "LastName", "Nickname", "Email", "Roles"}
 	ChannelReportSortColumns = []string{ChannelReportingSortByDisplayName, ChannelReportingSortByMemberCount, ChannelReportingSortByPostCount}
-=======
+
 	ReportExportFormats = []string{"csv"}
-
-	UserReportSortColumns = []string{"CreateAt", "Username", "FirstName", "LastName", "Nickname", "Email", "Roles"}
->>>>>>> 1f431bf7
 )
 
 type ReportableObject interface {
@@ -156,7 +152,16 @@
 	}
 }
 
-<<<<<<< HEAD
+func IsValidReportExportFormat(format string) bool {
+	for _, fmt := range ReportExportFormats {
+		if format == fmt {
+			return true
+		}
+	}
+
+	return false
+}
+
 type ChannelReportOptions struct {
 	ReportingBaseOptions
 }
@@ -188,14 +193,4 @@
 type ChannelReport struct {
 	Channel
 	ChannelReportStats
-=======
-func IsValidReportExportFormat(format string) bool {
-	for _, fmt := range ReportExportFormats {
-		if format == fmt {
-			return true
-		}
-	}
-
-	return false
->>>>>>> 1f431bf7
 }
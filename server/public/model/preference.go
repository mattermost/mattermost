--- conflicted
+++ resolved
@@ -61,12 +61,9 @@
 	PreferenceEmailIntervalHourAsSeconds     = "3600"
 	PreferenceCloudUserEphemeralInfo         = "cloud_user_ephemeral_info"
 
-<<<<<<< HEAD
 	PreferenceLimitVisibleDmsGms         = "limit_visible_dms_gms"
 	PreferenceMaxLimitVisibleDmsGmsValue = 40
-=======
-	MaxPreferenceValueLength = 20000
->>>>>>> a5d263f2
+	MaxPreferenceValueLength             = 20000
 )
 
 type Preference struct {

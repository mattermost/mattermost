// Copyright (c) 2015-present Mattermost, Inc. All Rights Reserved.
// See LICENSE.txt for license information.

package model

import (
	"bytes"
	"context"
	"encoding/json"
	"fmt"
	"io"
	"mime/multipart"
	"net"
	"net/http"
	"net/url"
	"strconv"
	"strings"
)

const (
	HeaderRequestId                 = "X-Request-ID"
	HeaderVersionId                 = "X-Version-ID"
	HeaderClusterId                 = "X-Cluster-ID"
	HeaderEtagServer                = "ETag"
	HeaderEtagClient                = "If-None-Match"
	HeaderForwarded                 = "X-Forwarded-For"
	HeaderRealIP                    = "X-Real-IP"
	HeaderForwardedProto            = "X-Forwarded-Proto"
	HeaderToken                     = "token"
	HeaderCsrfToken                 = "X-CSRF-Token"
	HeaderBearer                    = "BEARER"
	HeaderAuth                      = "Authorization"
	HeaderCloudToken                = "X-Cloud-Token"
	HeaderRemoteclusterToken        = "X-RemoteCluster-Token"
	HeaderRemoteclusterId           = "X-RemoteCluster-Id"
	HeaderRequestedWith             = "X-Requested-With"
	HeaderRequestedWithXML          = "XMLHttpRequest"
	HeaderFirstInaccessiblePostTime = "First-Inaccessible-Post-Time"
	HeaderFirstInaccessibleFileTime = "First-Inaccessible-File-Time"
	HeaderRange                     = "Range"
	STATUS                          = "status"
	StatusOk                        = "OK"
	StatusFail                      = "FAIL"
	StatusUnhealthy                 = "UNHEALTHY"
	StatusRemove                    = "REMOVE"
	ConnectionId                    = "Connection-Id"

	ClientDir = "client"

	APIURLSuffixV1 = "/api/v1"
	APIURLSuffixV4 = "/api/v4"
	APIURLSuffixV5 = "/api/v5"
	APIURLSuffix   = APIURLSuffixV4
)

type Response struct {
	StatusCode    int
	RequestId     string
	Etag          string
	ServerVersion string
	Header        http.Header
}

type Client4 struct {
	URL        string       // The location of the server, for example  "http://localhost:8065"
	APIURL     string       // The api location of the server, for example "http://localhost:8065/api/v4"
	HTTPClient *http.Client // The http client
	AuthToken  string
	AuthType   string
	HTTPHeader map[string]string // Headers to be copied over for each request

	// TrueString is the string value sent to the server for true boolean query parameters.
	trueString string

	// FalseString is the string value sent to the server for false boolean query parameters.
	falseString string
}

// SetBoolString is a helper method for overriding how true and false query string parameters are
// sent to the server.
//
// This method is only exposed for testing. It is never necessary to configure these values
// in production.
func (c *Client4) SetBoolString(value bool, valueStr string) {
	if value {
		c.trueString = valueStr
	} else {
		c.falseString = valueStr
	}
}

// boolString builds the query string parameter for boolean values.
func (c *Client4) boolString(value bool) string {
	if value && c.trueString != "" {
		return c.trueString
	} else if !value && c.falseString != "" {
		return c.falseString
	}

	if value {
		return "true"
	}
	return "false"
}

func (c *Client4) ArrayFromJSON(data io.Reader) []string {
	var objmap []string
	json.NewDecoder(data).Decode(&objmap)
	if objmap == nil {
		return make([]string, 0)
	}
	return objmap
}

func closeBody(r *http.Response) {
	if r.Body != nil {
		_, _ = io.Copy(io.Discard, r.Body)
		_ = r.Body.Close()
	}
}

func NewAPIv4Client(url string) *Client4 {
	url = strings.TrimRight(url, "/")
	return &Client4{url, url + APIURLSuffix, &http.Client{}, "", "", map[string]string{}, "", ""}
}

func NewAPIv4SocketClient(socketPath string) *Client4 {
	tr := &http.Transport{
		Dial: func(network, addr string) (net.Conn, error) {
			return net.Dial("unix", socketPath)
		},
	}

	client := NewAPIv4Client("http://_")
	client.HTTPClient = &http.Client{Transport: tr}

	return client
}

func BuildResponse(r *http.Response) *Response {
	if r == nil {
		return nil
	}

	return &Response{
		StatusCode:    r.StatusCode,
		RequestId:     r.Header.Get(HeaderRequestId),
		Etag:          r.Header.Get(HeaderEtagServer),
		ServerVersion: r.Header.Get(HeaderVersionId),
		Header:        r.Header,
	}
}

func (c *Client4) SetToken(token string) {
	c.AuthToken = token
	c.AuthType = HeaderBearer
}

// MockSession is deprecated in favour of SetToken
func (c *Client4) MockSession(token string) {
	c.SetToken(token)
}

func (c *Client4) SetOAuthToken(token string) {
	c.AuthToken = token
	c.AuthType = HeaderToken
}

func (c *Client4) ClearOAuthToken() {
	c.AuthToken = ""
	c.AuthType = HeaderBearer
}

func (c *Client4) usersRoute() string {
	return "/users"
}

func (c *Client4) reportsRoute() string {
	return "/reports"
}

func (c *Client4) userRoute(userId string) string {
	return fmt.Sprintf(c.usersRoute()+"/%v", userId)
}

func (c *Client4) userThreadsRoute(userID, teamID string) string {
	return c.userRoute(userID) + c.teamRoute(teamID) + "/threads"
}

func (c *Client4) userThreadRoute(userId, teamId, threadId string) string {
	return c.userThreadsRoute(userId, teamId) + "/" + threadId
}

func (c *Client4) userCategoryRoute(userID, teamID string) string {
	return c.userRoute(userID) + c.teamRoute(teamID) + "/channels/categories"
}

func (c *Client4) userAccessTokensRoute() string {
	return fmt.Sprintf(c.usersRoute() + "/tokens")
}

func (c *Client4) userAccessTokenRoute(tokenId string) string {
	return fmt.Sprintf(c.usersRoute()+"/tokens/%v", tokenId)
}

func (c *Client4) userByUsernameRoute(userName string) string {
	return fmt.Sprintf(c.usersRoute()+"/username/%v", userName)
}

func (c *Client4) userByEmailRoute(email string) string {
	return fmt.Sprintf(c.usersRoute()+"/email/%v", email)
}

func (c *Client4) botsRoute() string {
	return "/bots"
}

func (c *Client4) botRoute(botUserId string) string {
	return fmt.Sprintf("%s/%s", c.botsRoute(), botUserId)
}

func (c *Client4) teamsRoute() string {
	return "/teams"
}

func (c *Client4) teamRoute(teamId string) string {
	return fmt.Sprintf(c.teamsRoute()+"/%v", teamId)
}

func (c *Client4) teamAutoCompleteCommandsRoute(teamId string) string {
	return fmt.Sprintf(c.teamsRoute()+"/%v/commands/autocomplete", teamId)
}

func (c *Client4) teamByNameRoute(teamName string) string {
	return fmt.Sprintf(c.teamsRoute()+"/name/%v", teamName)
}

func (c *Client4) teamMemberRoute(teamId, userId string) string {
	return fmt.Sprintf(c.teamRoute(teamId)+"/members/%v", userId)
}

func (c *Client4) teamMembersRoute(teamId string) string {
	return fmt.Sprintf(c.teamRoute(teamId) + "/members")
}

func (c *Client4) teamStatsRoute(teamId string) string {
	return fmt.Sprintf(c.teamRoute(teamId) + "/stats")
}

func (c *Client4) teamImportRoute(teamId string) string {
	return fmt.Sprintf(c.teamRoute(teamId) + "/import")
}

func (c *Client4) channelsRoute() string {
	return "/channels"
}

func (c *Client4) channelsForTeamRoute(teamId string) string {
	return fmt.Sprintf(c.teamRoute(teamId) + "/channels")
}

func (c *Client4) channelRoute(channelId string) string {
	return fmt.Sprintf(c.channelsRoute()+"/%v", channelId)
}

func (c *Client4) channelByNameRoute(channelName, teamId string) string {
	return fmt.Sprintf(c.teamRoute(teamId)+"/channels/name/%v", channelName)
}

func (c *Client4) channelsForTeamForUserRoute(teamId, userId string, includeDeleted bool) string {
	route := fmt.Sprintf(c.userRoute(userId) + c.teamRoute(teamId) + "/channels")
	if includeDeleted {
		query := fmt.Sprintf("?include_deleted=%v", includeDeleted)
		return route + query
	}
	return route
}

func (c *Client4) channelByNameForTeamNameRoute(channelName, teamName string) string {
	return fmt.Sprintf(c.teamByNameRoute(teamName)+"/channels/name/%v", channelName)
}

func (c *Client4) channelMembersRoute(channelId string) string {
	return fmt.Sprintf(c.channelRoute(channelId) + "/members")
}

func (c *Client4) channelMemberRoute(channelId, userId string) string {
	return fmt.Sprintf(c.channelMembersRoute(channelId)+"/%v", userId)
}

func (c *Client4) postsRoute() string {
	return "/posts"
}

func (c *Client4) postsEphemeralRoute() string {
	return "/posts/ephemeral"
}

func (c *Client4) configRoute() string {
	return "/config"
}

func (c *Client4) licenseRoute() string {
	return "/license"
}

func (c *Client4) postRoute(postId string) string {
	return fmt.Sprintf(c.postsRoute()+"/%v", postId)
}

func (c *Client4) filesRoute() string {
	return "/files"
}

func (c *Client4) fileRoute(fileId string) string {
	return fmt.Sprintf(c.filesRoute()+"/%v", fileId)
}

func (c *Client4) uploadsRoute() string {
	return "/uploads"
}

func (c *Client4) uploadRoute(uploadId string) string {
	return fmt.Sprintf("%s/%s", c.uploadsRoute(), uploadId)
}

func (c *Client4) pluginsRoute() string {
	return "/plugins"
}

func (c *Client4) pluginRoute(pluginId string) string {
	return fmt.Sprintf(c.pluginsRoute()+"/%v", pluginId)
}

func (c *Client4) systemRoute() string {
	return "/system"
}

func (c *Client4) cloudRoute() string {
	return "/cloud"
}

func (c *Client4) testEmailRoute() string {
	return "/email/test"
}

func (c *Client4) usageRoute() string {
	return "/usage"
}

func (c *Client4) testSiteURLRoute() string {
	return "/site_url/test"
}

func (c *Client4) testS3Route() string {
	return "/file/s3_test"
}

func (c *Client4) databaseRoute() string {
	return "/database"
}

func (c *Client4) cacheRoute() string {
	return "/caches"
}

func (c *Client4) clusterRoute() string {
	return "/cluster"
}

func (c *Client4) incomingWebhooksRoute() string {
	return "/hooks/incoming"
}

func (c *Client4) incomingWebhookRoute(hookID string) string {
	return fmt.Sprintf(c.incomingWebhooksRoute()+"/%v", hookID)
}

func (c *Client4) complianceReportsRoute() string {
	return "/compliance/reports"
}

func (c *Client4) complianceReportRoute(reportId string) string {
	return fmt.Sprintf("%s/%s", c.complianceReportsRoute(), reportId)
}

func (c *Client4) complianceReportDownloadRoute(reportId string) string {
	return fmt.Sprintf("%s/%s/download", c.complianceReportsRoute(), reportId)
}

func (c *Client4) outgoingWebhooksRoute() string {
	return "/hooks/outgoing"
}

func (c *Client4) outgoingWebhookRoute(hookID string) string {
	return fmt.Sprintf(c.outgoingWebhooksRoute()+"/%v", hookID)
}

func (c *Client4) preferencesRoute(userId string) string {
	return fmt.Sprintf(c.userRoute(userId) + "/preferences")
}

func (c *Client4) userStatusRoute(userId string) string {
	return fmt.Sprintf(c.userRoute(userId) + "/status")
}

func (c *Client4) userStatusesRoute() string {
	return fmt.Sprintf(c.usersRoute() + "/status")
}

func (c *Client4) samlRoute() string {
	return "/saml"
}

func (c *Client4) ldapRoute() string {
	return "/ldap"
}

func (c *Client4) brandRoute() string {
	return "/brand"
}

func (c *Client4) dataRetentionRoute() string {
	return "/data_retention"
}

func (c *Client4) dataRetentionPolicyRoute(policyID string) string {
	return fmt.Sprintf(c.dataRetentionRoute()+"/policies/%v", policyID)
}

func (c *Client4) elasticsearchRoute() string {
	return "/elasticsearch"
}

func (c *Client4) bleveRoute() string {
	return "/bleve"
}

func (c *Client4) commandsRoute() string {
	return "/commands"
}

func (c *Client4) commandRoute(commandId string) string {
	return fmt.Sprintf(c.commandsRoute()+"/%v", commandId)
}

func (c *Client4) commandMoveRoute(commandId string) string {
	return fmt.Sprintf(c.commandsRoute()+"/%v/move", commandId)
}

func (c *Client4) draftsRoute() string {
	return "/drafts"
}

func (c *Client4) emojisRoute() string {
	return "/emoji"
}

func (c *Client4) emojiRoute(emojiId string) string {
	return fmt.Sprintf(c.emojisRoute()+"/%v", emojiId)
}

func (c *Client4) emojiByNameRoute(name string) string {
	return fmt.Sprintf(c.emojisRoute()+"/name/%v", name)
}

func (c *Client4) reactionsRoute() string {
	return "/reactions"
}

func (c *Client4) oAuthAppsRoute() string {
	return "/oauth/apps"
}

func (c *Client4) oAuthAppRoute(appId string) string {
	return fmt.Sprintf("/oauth/apps/%v", appId)
}

func (c *Client4) outgoingOAuthConnectionsRoute() string {
	return "/oauth/outgoing_connections"
}

func (c *Client4) outgoingOAuthConnectionRoute(id string) string {
	return fmt.Sprintf("%s/%s", c.outgoingOAuthConnectionsRoute(), id)
}

func (c *Client4) jobsRoute() string {
	return "/jobs"
}

func (c *Client4) rolesRoute() string {
	return "/roles"
}

func (c *Client4) schemesRoute() string {
	return "/schemes"
}

func (c *Client4) schemeRoute(id string) string {
	return c.schemesRoute() + fmt.Sprintf("/%v", id)
}

func (c *Client4) analyticsRoute() string {
	return "/analytics"
}

func (c *Client4) timezonesRoute() string {
	return fmt.Sprintf(c.systemRoute() + "/timezones")
}

func (c *Client4) channelSchemeRoute(channelId string) string {
	return fmt.Sprintf(c.channelsRoute()+"/%v/scheme", channelId)
}

func (c *Client4) teamSchemeRoute(teamId string) string {
	return fmt.Sprintf(c.teamsRoute()+"/%v/scheme", teamId)
}

func (c *Client4) totalUsersStatsRoute() string {
	return fmt.Sprintf(c.usersRoute() + "/stats")
}

func (c *Client4) redirectLocationRoute() string {
	return "/redirect_location"
}

func (c *Client4) serverBusyRoute() string {
	return "/server_busy"
}

func (c *Client4) userTermsOfServiceRoute(userId string) string {
	return c.userRoute(userId) + "/terms_of_service"
}

func (c *Client4) termsOfServiceRoute() string {
	return "/terms_of_service"
}

func (c *Client4) groupsRoute() string {
	return "/groups"
}

func (c *Client4) publishUserTypingRoute(userId string) string {
	return c.userRoute(userId) + "/typing"
}

func (c *Client4) groupRoute(groupID string) string {
	return fmt.Sprintf("%s/%s", c.groupsRoute(), groupID)
}

func (c *Client4) groupSyncableRoute(groupID, syncableID string, syncableType GroupSyncableType) string {
	return fmt.Sprintf("%s/%ss/%s", c.groupRoute(groupID), strings.ToLower(syncableType.String()), syncableID)
}

func (c *Client4) groupSyncablesRoute(groupID string, syncableType GroupSyncableType) string {
	return fmt.Sprintf("%s/%ss", c.groupRoute(groupID), strings.ToLower(syncableType.String()))
}

func (c *Client4) importsRoute() string {
	return "/imports"
}

func (c *Client4) exportsRoute() string {
	return "/exports"
}

func (c *Client4) exportRoute(name string) string {
	return fmt.Sprintf(c.exportsRoute()+"/%v", name)
}

func (c *Client4) sharedChannelsRoute() string {
	return "/sharedchannels"
}

func (c *Client4) ipFiltersRoute() string {
	return "/ip_filtering"
}

func (c *Client4) permissionsRoute() string {
	return "/permissions"
}

func (c *Client4) limitsRoute() string {
	return "/limits"
}

<<<<<<< HEAD
=======
func (c *Client4) GetServerLimits(ctx context.Context) (*ServerLimits, *Response, error) {
	r, err := c.DoAPIGet(ctx, c.limitsRoute()+"/users", "")
	if err != nil {
		return nil, BuildResponse(r), err
	}
	defer closeBody(r)
	var serverLimits ServerLimits
	if r.StatusCode == http.StatusNotModified {
		return &serverLimits, BuildResponse(r), nil
	}
	if err := json.NewDecoder(r.Body).Decode(&serverLimits); err != nil {
		return nil, nil, NewAppError("GetServerLimits", "api.unmarshal_error", nil, "", http.StatusInternalServerError).Wrap(err)
	}
	return &serverLimits, BuildResponse(r), nil
}

>>>>>>> 96825e23
func (c *Client4) bookmarksRoute(channelId string) string {
	return c.channelRoute(channelId) + "/bookmarks"
}

func (c *Client4) bookmarkRoute(channelId, bookmarkId string) string {
	return fmt.Sprintf(c.bookmarksRoute(channelId)+"/%v", bookmarkId)
}

<<<<<<< HEAD
=======
func (c *Client4) clientPerfMetricsRoute() string {
	return "/client_perf"
}

>>>>>>> 96825e23
func (c *Client4) DoAPIGet(ctx context.Context, url string, etag string) (*http.Response, error) {
	return c.DoAPIRequest(ctx, http.MethodGet, c.APIURL+url, "", etag)
}

func (c *Client4) DoAPIPost(ctx context.Context, url string, data string) (*http.Response, error) {
	return c.DoAPIRequest(ctx, http.MethodPost, c.APIURL+url, data, "")
}

func (c *Client4) DoAPIDeleteBytes(ctx context.Context, url string, data []byte) (*http.Response, error) {
	return c.DoAPIRequestBytes(ctx, http.MethodDelete, c.APIURL+url, data, "")
}

func (c *Client4) DoAPIPatchBytes(ctx context.Context, url string, data []byte) (*http.Response, error) {
	return c.DoAPIRequestBytes(ctx, http.MethodPatch, c.APIURL+url, data, "")
}

func (c *Client4) DoAPIPostBytes(ctx context.Context, url string, data []byte) (*http.Response, error) {
	return c.DoAPIRequestBytes(ctx, http.MethodPost, c.APIURL+url, data, "")
}

func (c *Client4) DoAPIPut(ctx context.Context, url string, data string) (*http.Response, error) {
	return c.DoAPIRequest(ctx, http.MethodPut, c.APIURL+url, data, "")
}

func (c *Client4) DoAPIPutBytes(ctx context.Context, url string, data []byte) (*http.Response, error) {
	return c.DoAPIRequestBytes(ctx, http.MethodPut, c.APIURL+url, data, "")
}

func (c *Client4) DoAPIDelete(ctx context.Context, url string) (*http.Response, error) {
	return c.DoAPIRequest(ctx, http.MethodDelete, c.APIURL+url, "", "")
}

func (c *Client4) DoAPIRequest(ctx context.Context, method, url, data, etag string) (*http.Response, error) {
	return c.DoAPIRequestReader(ctx, method, url, strings.NewReader(data), map[string]string{HeaderEtagClient: etag})
}

func (c *Client4) DoAPIRequestWithHeaders(ctx context.Context, method, url, data string, headers map[string]string) (*http.Response, error) {
	return c.DoAPIRequestReader(ctx, method, url, strings.NewReader(data), headers)
}

func (c *Client4) DoAPIRequestBytes(ctx context.Context, method, url string, data []byte, etag string) (*http.Response, error) {
	return c.DoAPIRequestReader(ctx, method, url, bytes.NewReader(data), map[string]string{HeaderEtagClient: etag})
}

func (c *Client4) DoAPIRequestReader(ctx context.Context, method, url string, data io.Reader, headers map[string]string) (*http.Response, error) {
	rq, err := http.NewRequestWithContext(ctx, method, url, data)
	if err != nil {
		return nil, err
	}

	for k, v := range headers {
		rq.Header.Set(k, v)
	}

	if c.AuthToken != "" {
		rq.Header.Set(HeaderAuth, c.AuthType+" "+c.AuthToken)
	}

	if c.HTTPHeader != nil && len(c.HTTPHeader) > 0 {
		for k, v := range c.HTTPHeader {
			rq.Header.Set(k, v)
		}
	}

	rp, err := c.HTTPClient.Do(rq)
	if err != nil {
		return rp, err
	}

	if rp.StatusCode == 304 {
		return rp, nil
	}

	if rp.StatusCode >= 300 {
		defer closeBody(rp)
		return rp, AppErrorFromJSON(rp.Body)
	}

	return rp, nil
}

func (c *Client4) DoUploadFile(ctx context.Context, url string, data []byte, contentType string) (*FileUploadResponse, *Response, error) {
	return c.doUploadFile(ctx, url, bytes.NewReader(data), contentType, 0)
}

func (c *Client4) doUploadFile(ctx context.Context, url string, body io.Reader, contentType string, contentLength int64) (*FileUploadResponse, *Response, error) {
	rq, err := http.NewRequest("POST", c.APIURL+url, body)
	if err != nil {
		return nil, nil, err
	}
	if contentLength != 0 {
		rq.ContentLength = contentLength
	}
	rq.Header.Set("Content-Type", contentType)

	if c.AuthToken != "" {
		rq.Header.Set(HeaderAuth, c.AuthType+" "+c.AuthToken)
	}

	rp, err := c.HTTPClient.Do(rq)
	if err != nil {
		return nil, BuildResponse(rp), err
	}
	defer closeBody(rp)

	if rp.StatusCode >= 300 {
		return nil, BuildResponse(rp), AppErrorFromJSON(rp.Body)
	}

	var res FileUploadResponse
	if err := json.NewDecoder(rp.Body).Decode(&res); err != nil {
		return nil, nil, NewAppError("doUploadFile", "api.unmarshal_error", nil, "", http.StatusInternalServerError).Wrap(err)
	}
	return &res, BuildResponse(rp), nil
}

func (c *Client4) DoEmojiUploadFile(ctx context.Context, url string, data []byte, contentType string) (*Emoji, *Response, error) {
	rq, err := http.NewRequestWithContext(ctx, "POST", c.APIURL+url, bytes.NewReader(data))
	if err != nil {
		return nil, nil, err
	}
	rq.Header.Set("Content-Type", contentType)

	if c.AuthToken != "" {
		rq.Header.Set(HeaderAuth, c.AuthType+" "+c.AuthToken)
	}

	rp, err := c.HTTPClient.Do(rq)
	if err != nil {
		return nil, BuildResponse(rp), err
	}
	defer closeBody(rp)

	if rp.StatusCode >= 300 {
		return nil, BuildResponse(rp), AppErrorFromJSON(rp.Body)
	}

	var e Emoji
	if err := json.NewDecoder(rp.Body).Decode(&e); err != nil {
		return nil, nil, NewAppError("DoEmojiUploadFile", "api.unmarshal_error", nil, "", http.StatusInternalServerError).Wrap(err)
	}
	return &e, BuildResponse(rp), nil
}

func (c *Client4) DoUploadImportTeam(ctx context.Context, url string, data []byte, contentType string) (map[string]string, *Response, error) {
	rq, err := http.NewRequest("POST", c.APIURL+url, bytes.NewReader(data))
	if err != nil {
		return nil, nil, err
	}
	rq.Header.Set("Content-Type", contentType)

	if c.AuthToken != "" {
		rq.Header.Set(HeaderAuth, c.AuthType+" "+c.AuthToken)
	}

	rp, err := c.HTTPClient.Do(rq)
	if err != nil {
		return nil, BuildResponse(rp), err
	}
	defer closeBody(rp)

	if rp.StatusCode >= 300 {
		return nil, BuildResponse(rp), AppErrorFromJSON(rp.Body)
	}

	return MapFromJSON(rp.Body), BuildResponse(rp), nil
}

// Authentication Section

// LoginById authenticates a user by user id and password.
func (c *Client4) LoginById(ctx context.Context, id string, password string) (*User, *Response, error) {
	m := make(map[string]string)
	m["id"] = id
	m["password"] = password
	return c.login(ctx, m)
}

// Login authenticates a user by login id, which can be username, email or some sort
// of SSO identifier based on server configuration, and a password.
func (c *Client4) Login(ctx context.Context, loginId string, password string) (*User, *Response, error) {
	m := make(map[string]string)
	m["login_id"] = loginId
	m["password"] = password
	return c.login(ctx, m)
}

// LoginByLdap authenticates a user by LDAP id and password.
func (c *Client4) LoginByLdap(ctx context.Context, loginId string, password string) (*User, *Response, error) {
	m := make(map[string]string)
	m["login_id"] = loginId
	m["password"] = password
	m["ldap_only"] = c.boolString(true)
	return c.login(ctx, m)
}

// LoginWithDevice authenticates a user by login id (username, email or some sort
// of SSO identifier based on configuration), password and attaches a device id to
// the session.
func (c *Client4) LoginWithDevice(ctx context.Context, loginId string, password string, deviceId string) (*User, *Response, error) {
	m := make(map[string]string)
	m["login_id"] = loginId
	m["password"] = password
	m["device_id"] = deviceId
	return c.login(ctx, m)
}

// LoginWithMFA logs a user in with a MFA token
func (c *Client4) LoginWithMFA(ctx context.Context, loginId, password, mfaToken string) (*User, *Response, error) {
	m := make(map[string]string)
	m["login_id"] = loginId
	m["password"] = password
	m["token"] = mfaToken
	return c.login(ctx, m)
}

func (c *Client4) login(ctx context.Context, m map[string]string) (*User, *Response, error) {
	r, err := c.DoAPIPost(ctx, "/users/login", MapToJSON(m))
	if err != nil {
		return nil, BuildResponse(r), err
	}
	defer closeBody(r)
	c.AuthToken = r.Header.Get(HeaderToken)
	c.AuthType = HeaderBearer

	var user User
	if err := json.NewDecoder(r.Body).Decode(&user); err != nil {
		return nil, nil, NewAppError("login", "api.unmarshal_error", nil, "", http.StatusInternalServerError).Wrap(err)
	}
	return &user, BuildResponse(r), nil
}

// Logout terminates the current user's session.
func (c *Client4) Logout(ctx context.Context) (*Response, error) {
	r, err := c.DoAPIPost(ctx, "/users/logout", "")
	if err != nil {
		return BuildResponse(r), err
	}
	defer closeBody(r)
	c.AuthToken = ""
	c.AuthType = HeaderBearer
	return BuildResponse(r), nil
}

// SwitchAccountType changes a user's login type from one type to another.
func (c *Client4) SwitchAccountType(ctx context.Context, switchRequest *SwitchRequest) (string, *Response, error) {
	buf, err := json.Marshal(switchRequest)
	if err != nil {
		return "", BuildResponse(nil), NewAppError("SwitchAccountType", "api.marshal_error", nil, "", http.StatusInternalServerError).Wrap(err)
	}
	r, err := c.DoAPIPostBytes(ctx, c.usersRoute()+"/login/switch", buf)
	if err != nil {
		return "", BuildResponse(r), err
	}
	defer closeBody(r)
	return MapFromJSON(r.Body)["follow_link"], BuildResponse(r), nil
}

// User Section

// CreateUser creates a user in the system based on the provided user struct.
func (c *Client4) CreateUser(ctx context.Context, user *User) (*User, *Response, error) {
	userJSON, err := json.Marshal(user)
	if err != nil {
		return nil, nil, NewAppError("CreateUser", "api.marshal_error", nil, "", http.StatusInternalServerError).Wrap(err)
	}

	r, err := c.DoAPIPost(ctx, c.usersRoute(), string(userJSON))
	if err != nil {
		return nil, BuildResponse(r), err
	}
	defer closeBody(r)
	var u User
	if err := json.NewDecoder(r.Body).Decode(&u); err != nil {
		return nil, nil, NewAppError("CreateUser", "api.unmarshal_error", nil, "", http.StatusInternalServerError).Wrap(err)
	}
	return &u, BuildResponse(r), nil
}

// CreateUserWithToken creates a user in the system based on the provided tokenId.
func (c *Client4) CreateUserWithToken(ctx context.Context, user *User, tokenId string) (*User, *Response, error) {
	if tokenId == "" {
		return nil, nil, NewAppError("MissingHashOrData", "api.user.create_user.missing_token.app_error", nil, "", http.StatusBadRequest)
	}

	query := "?t=" + tokenId
	buf, err := json.Marshal(user)
	if err != nil {
		return nil, nil, NewAppError("CreateUserWithToken", "api.marshal_error", nil, "", http.StatusInternalServerError).Wrap(err)
	}
	r, err := c.DoAPIPostBytes(ctx, c.usersRoute()+query, buf)
	if err != nil {
		return nil, BuildResponse(r), err
	}
	defer closeBody(r)

	var u User
	if err := json.NewDecoder(r.Body).Decode(&u); err != nil {
		return nil, nil, NewAppError("CreateUserWithToken", "api.unmarshal_error", nil, "", http.StatusInternalServerError).Wrap(err)
	}
	return &u, BuildResponse(r), nil
}

// CreateUserWithInviteId creates a user in the system based on the provided invited id.
func (c *Client4) CreateUserWithInviteId(ctx context.Context, user *User, inviteId string) (*User, *Response, error) {
	if inviteId == "" {
		return nil, nil, NewAppError("MissingInviteId", "api.user.create_user.missing_invite_id.app_error", nil, "", http.StatusBadRequest)
	}

	query := "?iid=" + url.QueryEscape(inviteId)
	buf, err := json.Marshal(user)
	if err != nil {
		return nil, nil, NewAppError("CreateUserWithInviteId", "api.marshal_error", nil, "", http.StatusInternalServerError).Wrap(err)
	}
	r, err := c.DoAPIPostBytes(ctx, c.usersRoute()+query, buf)
	if err != nil {
		return nil, BuildResponse(r), err
	}
	defer closeBody(r)

	var u User
	if err := json.NewDecoder(r.Body).Decode(&u); err != nil {
		return nil, nil, NewAppError("CreateUserWithInviteId", "api.unmarshal_error", nil, "", http.StatusInternalServerError).Wrap(err)
	}
	return &u, BuildResponse(r), nil
}

// GetMe returns the logged in user.
func (c *Client4) GetMe(ctx context.Context, etag string) (*User, *Response, error) {
	r, err := c.DoAPIGet(ctx, c.userRoute(Me), etag)
	if err != nil {
		return nil, BuildResponse(r), err
	}
	defer closeBody(r)
	var u User
	if r.StatusCode == http.StatusNotModified {
		return &u, BuildResponse(r), nil
	}
	if err := json.NewDecoder(r.Body).Decode(&u); err != nil {
		return nil, nil, NewAppError("GetMe", "api.unmarshal_error", nil, "", http.StatusInternalServerError).Wrap(err)
	}
	return &u, BuildResponse(r), nil
}

// GetUser returns a user based on the provided user id string.
func (c *Client4) GetUser(ctx context.Context, userId, etag string) (*User, *Response, error) {
	r, err := c.DoAPIGet(ctx, c.userRoute(userId), etag)
	if err != nil {
		return nil, BuildResponse(r), err
	}
	defer closeBody(r)
	var u User
	if r.StatusCode == http.StatusNotModified {
		return &u, BuildResponse(r), nil
	}
	if err := json.NewDecoder(r.Body).Decode(&u); err != nil {
		return nil, nil, NewAppError("GetUser", "api.unmarshal_error", nil, "", http.StatusInternalServerError).Wrap(err)
	}
	return &u, BuildResponse(r), nil
}

// GetUserByUsername returns a user based on the provided user name string.
func (c *Client4) GetUserByUsername(ctx context.Context, userName, etag string) (*User, *Response, error) {
	r, err := c.DoAPIGet(ctx, c.userByUsernameRoute(userName), etag)
	if err != nil {
		return nil, BuildResponse(r), err
	}
	defer closeBody(r)
	var u User
	if r.StatusCode == http.StatusNotModified {
		return &u, BuildResponse(r), nil
	}
	if err := json.NewDecoder(r.Body).Decode(&u); err != nil {
		return nil, nil, NewAppError("GetUserByUsername", "api.unmarshal_error", nil, "", http.StatusInternalServerError).Wrap(err)
	}
	return &u, BuildResponse(r), nil
}

// GetUserByEmail returns a user based on the provided user email string.
func (c *Client4) GetUserByEmail(ctx context.Context, email, etag string) (*User, *Response, error) {
	r, err := c.DoAPIGet(ctx, c.userByEmailRoute(email), etag)
	if err != nil {
		return nil, BuildResponse(r), err
	}
	defer closeBody(r)
	var u User
	if r.StatusCode == http.StatusNotModified {
		return &u, BuildResponse(r), nil
	}
	if err := json.NewDecoder(r.Body).Decode(&u); err != nil {
		return nil, nil, NewAppError("GetUserByEmail", "api.unmarshal_error", nil, "", http.StatusInternalServerError).Wrap(err)
	}
	return &u, BuildResponse(r), nil
}

// AutocompleteUsersInTeam returns the users on a team based on search term.
func (c *Client4) AutocompleteUsersInTeam(ctx context.Context, teamId string, username string, limit int, etag string) (*UserAutocomplete, *Response, error) {
	query := fmt.Sprintf("?in_team=%v&name=%v&limit=%d", teamId, username, limit)
	r, err := c.DoAPIGet(ctx, c.usersRoute()+"/autocomplete"+query, etag)
	if err != nil {
		return nil, BuildResponse(r), err
	}
	defer closeBody(r)
	var u UserAutocomplete
	if r.StatusCode == http.StatusNotModified {
		return &u, BuildResponse(r), nil
	}
	if err := json.NewDecoder(r.Body).Decode(&u); err != nil {
		return nil, nil, NewAppError("AutocompleteUsersInTeam", "api.unmarshal_error", nil, "", http.StatusInternalServerError).Wrap(err)
	}
	return &u, BuildResponse(r), nil
}

// AutocompleteUsersInChannel returns the users in a channel based on search term.
func (c *Client4) AutocompleteUsersInChannel(ctx context.Context, teamId string, channelId string, username string, limit int, etag string) (*UserAutocomplete, *Response, error) {
	query := fmt.Sprintf("?in_team=%v&in_channel=%v&name=%v&limit=%d", teamId, channelId, username, limit)
	r, err := c.DoAPIGet(ctx, c.usersRoute()+"/autocomplete"+query, etag)
	if err != nil {
		return nil, BuildResponse(r), err
	}
	defer closeBody(r)
	var u UserAutocomplete
	if r.StatusCode == http.StatusNotModified {
		return &u, BuildResponse(r), nil
	}
	if err := json.NewDecoder(r.Body).Decode(&u); err != nil {
		return nil, nil, NewAppError("AutocompleteUsersInChannel", "api.unmarshal_error", nil, "", http.StatusInternalServerError).Wrap(err)
	}
	return &u, BuildResponse(r), nil
}

// AutocompleteUsers returns the users in the system based on search term.
func (c *Client4) AutocompleteUsers(ctx context.Context, username string, limit int, etag string) (*UserAutocomplete, *Response, error) {
	query := fmt.Sprintf("?name=%v&limit=%d", username, limit)
	r, err := c.DoAPIGet(ctx, c.usersRoute()+"/autocomplete"+query, etag)
	if err != nil {
		return nil, BuildResponse(r), err
	}
	defer closeBody(r)
	var u UserAutocomplete
	if r.StatusCode == http.StatusNotModified {
		return &u, BuildResponse(r), nil
	}
	if err := json.NewDecoder(r.Body).Decode(&u); err != nil {
		return nil, nil, NewAppError("AutocompleteUsers", "api.unmarshal_error", nil, "", http.StatusInternalServerError).Wrap(err)
	}
	return &u, BuildResponse(r), nil
}

// GetDefaultProfileImage gets the default user's profile image. Must be logged in.
func (c *Client4) GetDefaultProfileImage(ctx context.Context, userId string) ([]byte, *Response, error) {
	r, err := c.DoAPIGet(ctx, c.userRoute(userId)+"/image/default", "")
	if err != nil {
		return nil, BuildResponse(r), err
	}
	defer closeBody(r)

	data, err := io.ReadAll(r.Body)
	if err != nil {
		return nil, BuildResponse(r), NewAppError("GetDefaultProfileImage", "model.client.read_file.app_error", nil, "", r.StatusCode).Wrap(err)
	}

	return data, BuildResponse(r), nil
}

// GetProfileImage gets user's profile image. Must be logged in.
func (c *Client4) GetProfileImage(ctx context.Context, userId, etag string) ([]byte, *Response, error) {
	r, err := c.DoAPIGet(ctx, c.userRoute(userId)+"/image", etag)
	if err != nil {
		return nil, BuildResponse(r), err
	}
	defer closeBody(r)

	data, err := io.ReadAll(r.Body)
	if err != nil {
		return nil, BuildResponse(r), NewAppError("GetProfileImage", "model.client.read_file.app_error", nil, "", r.StatusCode).Wrap(err)
	}
	return data, BuildResponse(r), nil
}

// GetUsers returns a page of users on the system. Page counting starts at 0.
func (c *Client4) GetUsers(ctx context.Context, page int, perPage int, etag string) ([]*User, *Response, error) {
	query := fmt.Sprintf("?page=%v&per_page=%v", page, perPage)
	r, err := c.DoAPIGet(ctx, c.usersRoute()+query, etag)
	if err != nil {
		return nil, BuildResponse(r), err
	}
	defer closeBody(r)
	var list []*User
	if r.StatusCode == http.StatusNotModified {
		return list, BuildResponse(r), nil
	}
	if err := json.NewDecoder(r.Body).Decode(&list); err != nil {
		return nil, nil, NewAppError("GetUsers", "api.unmarshal_error", nil, "", http.StatusInternalServerError).Wrap(err)
	}
	return list, BuildResponse(r), nil
}

// GetUsersWithCustomQueryParameters returns a page of users on the system. Page counting starts at 0.
func (c *Client4) GetUsersWithCustomQueryParameters(ctx context.Context, page int, perPage int, queryParameters, etag string) ([]*User, *Response, error) {
	query := fmt.Sprintf("?page=%v&per_page=%v&%v", page, perPage, queryParameters)
	r, err := c.DoAPIGet(ctx, c.usersRoute()+query, etag)
	if err != nil {
		return nil, BuildResponse(r), err
	}
	defer closeBody(r)
	var list []*User
	if r.StatusCode == http.StatusNotModified {
		return list, BuildResponse(r), nil
	}
	if err := json.NewDecoder(r.Body).Decode(&list); err != nil {
		return nil, nil, NewAppError("GetUsersWithCustomQueryParameters", "api.unmarshal_error", nil, "", http.StatusInternalServerError).Wrap(err)
	}
	return list, BuildResponse(r), nil
}

// GetUsersInTeam returns a page of users on a team. Page counting starts at 0.
func (c *Client4) GetUsersInTeam(ctx context.Context, teamId string, page int, perPage int, etag string) ([]*User, *Response, error) {
	query := fmt.Sprintf("?in_team=%v&page=%v&per_page=%v", teamId, page, perPage)
	r, err := c.DoAPIGet(ctx, c.usersRoute()+query, etag)
	if err != nil {
		return nil, BuildResponse(r), err
	}
	defer closeBody(r)
	var list []*User
	if r.StatusCode == http.StatusNotModified {
		return list, BuildResponse(r), nil
	}
	if err := json.NewDecoder(r.Body).Decode(&list); err != nil {
		return nil, nil, NewAppError("GetUsersInTeam", "api.unmarshal_error", nil, "", http.StatusInternalServerError).Wrap(err)
	}
	return list, BuildResponse(r), nil
}

// GetNewUsersInTeam returns a page of users on a team. Page counting starts at 0.
func (c *Client4) GetNewUsersInTeam(ctx context.Context, teamId string, page int, perPage int, etag string) ([]*User, *Response, error) {
	query := fmt.Sprintf("?sort=create_at&in_team=%v&page=%v&per_page=%v", teamId, page, perPage)
	r, err := c.DoAPIGet(ctx, c.usersRoute()+query, etag)
	if err != nil {
		return nil, BuildResponse(r), err
	}
	defer closeBody(r)
	var list []*User
	if r.StatusCode == http.StatusNotModified {
		return list, BuildResponse(r), nil
	}
	if err := json.NewDecoder(r.Body).Decode(&list); err != nil {
		return nil, nil, NewAppError("GetNewUsersInTeam", "api.unmarshal_error", nil, "", http.StatusInternalServerError).Wrap(err)
	}
	return list, BuildResponse(r), nil
}

// GetRecentlyActiveUsersInTeam returns a page of users on a team. Page counting starts at 0.
func (c *Client4) GetRecentlyActiveUsersInTeam(ctx context.Context, teamId string, page int, perPage int, etag string) ([]*User, *Response, error) {
	query := fmt.Sprintf("?sort=last_activity_at&in_team=%v&page=%v&per_page=%v", teamId, page, perPage)
	r, err := c.DoAPIGet(ctx, c.usersRoute()+query, etag)
	if err != nil {
		return nil, BuildResponse(r), err
	}
	defer closeBody(r)
	var list []*User
	if r.StatusCode == http.StatusNotModified {
		return list, BuildResponse(r), nil
	}
	if err := json.NewDecoder(r.Body).Decode(&list); err != nil {
		return nil, nil, NewAppError("GetRecentlyActiveUsersInTeam", "api.unmarshal_error", nil, "", http.StatusInternalServerError).Wrap(err)
	}
	return list, BuildResponse(r), nil
}

// GetActiveUsersInTeam returns a page of users on a team. Page counting starts at 0.
func (c *Client4) GetActiveUsersInTeam(ctx context.Context, teamId string, page int, perPage int, etag string) ([]*User, *Response, error) {
	query := fmt.Sprintf("?active=true&in_team=%v&page=%v&per_page=%v", teamId, page, perPage)
	r, err := c.DoAPIGet(ctx, c.usersRoute()+query, etag)
	if err != nil {
		return nil, BuildResponse(r), err
	}
	defer closeBody(r)
	var list []*User
	if r.StatusCode == http.StatusNotModified {
		return list, BuildResponse(r), nil
	}
	if err := json.NewDecoder(r.Body).Decode(&list); err != nil {
		return nil, nil, NewAppError("GetActiveUsersInTeam", "api.unmarshal_error", nil, "", http.StatusInternalServerError).Wrap(err)
	}
	return list, BuildResponse(r), nil
}

// GetUsersNotInTeam returns a page of users who are not in a team. Page counting starts at 0.
func (c *Client4) GetUsersNotInTeam(ctx context.Context, teamId string, page int, perPage int, etag string) ([]*User, *Response, error) {
	query := fmt.Sprintf("?not_in_team=%v&page=%v&per_page=%v", teamId, page, perPage)
	r, err := c.DoAPIGet(ctx, c.usersRoute()+query, etag)
	if err != nil {
		return nil, BuildResponse(r), err
	}
	defer closeBody(r)
	var list []*User
	if r.StatusCode == http.StatusNotModified {
		return list, BuildResponse(r), nil
	}
	if err := json.NewDecoder(r.Body).Decode(&list); err != nil {
		return nil, nil, NewAppError("GetUsersNotInTeam", "api.unmarshal_error", nil, "", http.StatusInternalServerError).Wrap(err)
	}
	return list, BuildResponse(r), nil
}

// GetUsersInChannel returns a page of users in a channel. Page counting starts at 0.
func (c *Client4) GetUsersInChannel(ctx context.Context, channelId string, page int, perPage int, etag string) ([]*User, *Response, error) {
	query := fmt.Sprintf("?in_channel=%v&page=%v&per_page=%v", channelId, page, perPage)
	r, err := c.DoAPIGet(ctx, c.usersRoute()+query, etag)
	if err != nil {
		return nil, BuildResponse(r), err
	}
	defer closeBody(r)
	var list []*User
	if r.StatusCode == http.StatusNotModified {
		return list, BuildResponse(r), nil
	}
	if err := json.NewDecoder(r.Body).Decode(&list); err != nil {
		return nil, nil, NewAppError("GetUsersInChannel", "api.unmarshal_error", nil, "", http.StatusInternalServerError).Wrap(err)
	}
	return list, BuildResponse(r), nil
}

// GetUsersInChannelByStatus returns a page of users in a channel. Page counting starts at 0. Sorted by Status
func (c *Client4) GetUsersInChannelByStatus(ctx context.Context, channelId string, page int, perPage int, etag string) ([]*User, *Response, error) {
	query := fmt.Sprintf("?in_channel=%v&page=%v&per_page=%v&sort=status", channelId, page, perPage)
	r, err := c.DoAPIGet(ctx, c.usersRoute()+query, etag)
	if err != nil {
		return nil, BuildResponse(r), err
	}
	defer closeBody(r)
	var list []*User
	if r.StatusCode == http.StatusNotModified {
		return list, BuildResponse(r), nil
	}
	if err := json.NewDecoder(r.Body).Decode(&list); err != nil {
		return nil, nil, NewAppError("GetUsersInChannelByStatus", "api.unmarshal_error", nil, "", http.StatusInternalServerError).Wrap(err)
	}
	return list, BuildResponse(r), nil
}

// GetUsersNotInChannel returns a page of users not in a channel. Page counting starts at 0.
func (c *Client4) GetUsersNotInChannel(ctx context.Context, teamId, channelId string, page int, perPage int, etag string) ([]*User, *Response, error) {
	query := fmt.Sprintf("?in_team=%v&not_in_channel=%v&page=%v&per_page=%v", teamId, channelId, page, perPage)
	r, err := c.DoAPIGet(ctx, c.usersRoute()+query, etag)
	if err != nil {
		return nil, BuildResponse(r), err
	}
	defer closeBody(r)
	var list []*User
	if r.StatusCode == http.StatusNotModified {
		return list, BuildResponse(r), nil
	}
	if err := json.NewDecoder(r.Body).Decode(&list); err != nil {
		return nil, nil, NewAppError("GetUsersNotInChannel", "api.unmarshal_error", nil, "", http.StatusInternalServerError).Wrap(err)
	}
	return list, BuildResponse(r), nil
}

// GetUsersWithoutTeam returns a page of users on the system that aren't on any teams. Page counting starts at 0.
func (c *Client4) GetUsersWithoutTeam(ctx context.Context, page int, perPage int, etag string) ([]*User, *Response, error) {
	query := fmt.Sprintf("?without_team=1&page=%v&per_page=%v", page, perPage)
	r, err := c.DoAPIGet(ctx, c.usersRoute()+query, etag)
	if err != nil {
		return nil, BuildResponse(r), err
	}
	defer closeBody(r)
	var list []*User
	if r.StatusCode == http.StatusNotModified {
		return list, BuildResponse(r), nil
	}
	if err := json.NewDecoder(r.Body).Decode(&list); err != nil {
		return nil, nil, NewAppError("GetUsersWithoutTeam", "api.unmarshal_error", nil, "", http.StatusInternalServerError).Wrap(err)
	}
	return list, BuildResponse(r), nil
}

// GetUsersInGroup returns a page of users in a group. Page counting starts at 0.
func (c *Client4) GetUsersInGroup(ctx context.Context, groupID string, page int, perPage int, etag string) ([]*User, *Response, error) {
	query := fmt.Sprintf("?in_group=%v&page=%v&per_page=%v", groupID, page, perPage)
	r, err := c.DoAPIGet(ctx, c.usersRoute()+query, etag)
	if err != nil {
		return nil, BuildResponse(r), err
	}
	defer closeBody(r)
	var list []*User
	if r.StatusCode == http.StatusNotModified {
		return list, BuildResponse(r), nil
	}
	if err := json.NewDecoder(r.Body).Decode(&list); err != nil {
		return nil, nil, NewAppError("GetUsersInGroup", "api.unmarshal_error", nil, "", http.StatusInternalServerError).Wrap(err)
	}
	return list, BuildResponse(r), nil
}

// GetUsersInGroup returns a page of users in a group. Page counting starts at 0.
func (c *Client4) GetUsersInGroupByDisplayName(ctx context.Context, groupID string, page int, perPage int, etag string) ([]*User, *Response, error) {
	query := fmt.Sprintf("?sort=display_name&in_group=%v&page=%v&per_page=%v", groupID, page, perPage)
	r, err := c.DoAPIGet(ctx, c.usersRoute()+query, etag)
	if err != nil {
		return nil, BuildResponse(r), err
	}
	defer closeBody(r)
	var list []*User
	if r.StatusCode == http.StatusNotModified {
		return list, BuildResponse(r), nil
	}
	if err := json.NewDecoder(r.Body).Decode(&list); err != nil {
		return nil, nil, NewAppError("GetUsersInGroupByDisplayName", "api.unmarshal_error", nil, "", http.StatusInternalServerError).Wrap(err)
	}
	return list, BuildResponse(r), nil
}

// GetUsersByIds returns a list of users based on the provided user ids.
func (c *Client4) GetUsersByIds(ctx context.Context, userIds []string) ([]*User, *Response, error) {
	r, err := c.DoAPIPost(ctx, c.usersRoute()+"/ids", ArrayToJSON(userIds))
	if err != nil {
		return nil, BuildResponse(r), err
	}
	defer closeBody(r)
	var list []*User
	if err := json.NewDecoder(r.Body).Decode(&list); err != nil {
		return nil, nil, NewAppError("GetUsersByIds", "api.unmarshal_error", nil, "", http.StatusInternalServerError).Wrap(err)
	}
	return list, BuildResponse(r), nil
}

// GetUsersByIds returns a list of users based on the provided user ids.
func (c *Client4) GetUsersByIdsWithOptions(ctx context.Context, userIds []string, options *UserGetByIdsOptions) ([]*User, *Response, error) {
	v := url.Values{}
	if options.Since != 0 {
		v.Set("since", fmt.Sprintf("%d", options.Since))
	}

	url := c.usersRoute() + "/ids"
	if len(v) > 0 {
		url += "?" + v.Encode()
	}

	r, err := c.DoAPIPost(ctx, url, ArrayToJSON(userIds))
	if err != nil {
		return nil, BuildResponse(r), err
	}
	defer closeBody(r)
	var list []*User
	if err := json.NewDecoder(r.Body).Decode(&list); err != nil {
		return nil, nil, NewAppError("GetUsersByIdsWithOptions", "api.unmarshal_error", nil, "", http.StatusInternalServerError).Wrap(err)
	}
	return list, BuildResponse(r), nil
}

// GetUsersByUsernames returns a list of users based on the provided usernames.
func (c *Client4) GetUsersByUsernames(ctx context.Context, usernames []string) ([]*User, *Response, error) {
	r, err := c.DoAPIPost(ctx, c.usersRoute()+"/usernames", ArrayToJSON(usernames))
	if err != nil {
		return nil, BuildResponse(r), err
	}
	defer closeBody(r)
	var list []*User
	if err := json.NewDecoder(r.Body).Decode(&list); err != nil {
		return nil, nil, NewAppError("GetUsersByUsernames", "api.unmarshal_error", nil, "", http.StatusInternalServerError).Wrap(err)
	}
	return list, BuildResponse(r), nil
}

// GetUsersByGroupChannelIds returns a map with channel ids as keys
// and a list of users as values based on the provided user ids.
func (c *Client4) GetUsersByGroupChannelIds(ctx context.Context, groupChannelIds []string) (map[string][]*User, *Response, error) {
	r, err := c.DoAPIPost(ctx, c.usersRoute()+"/group_channels", ArrayToJSON(groupChannelIds))
	if err != nil {
		return nil, BuildResponse(r), err
	}
	defer closeBody(r)

	usersByChannelId := map[string][]*User{}
	json.NewDecoder(r.Body).Decode(&usersByChannelId)
	return usersByChannelId, BuildResponse(r), nil
}

// SearchUsers returns a list of users based on some search criteria.
func (c *Client4) SearchUsers(ctx context.Context, search *UserSearch) ([]*User, *Response, error) {
	buf, err := json.Marshal(search)
	if err != nil {
		return nil, nil, NewAppError("SearchUsers", "api.marshal_error", nil, "", http.StatusInternalServerError).Wrap(err)
	}
	r, err := c.DoAPIPostBytes(ctx, c.usersRoute()+"/search", buf)
	if err != nil {
		return nil, BuildResponse(r), err
	}
	defer closeBody(r)
	var list []*User
	if err := json.NewDecoder(r.Body).Decode(&list); err != nil {
		return nil, nil, NewAppError("SearchUsers", "api.unmarshal_error", nil, "", http.StatusInternalServerError).Wrap(err)
	}
	return list, BuildResponse(r), nil
}

// UpdateUser updates a user in the system based on the provided user struct.
func (c *Client4) UpdateUser(ctx context.Context, user *User) (*User, *Response, error) {
	buf, err := json.Marshal(user)
	if err != nil {
		return nil, nil, NewAppError("UpdateUser", "api.marshal_error", nil, "", http.StatusInternalServerError).Wrap(err)
	}
	r, err := c.DoAPIPutBytes(ctx, c.userRoute(user.Id), buf)
	if err != nil {
		return nil, BuildResponse(r), err
	}
	defer closeBody(r)
	var u User
	if err := json.NewDecoder(r.Body).Decode(&u); err != nil {
		return nil, nil, NewAppError("UpdateUser", "api.unmarshal_error", nil, "", http.StatusInternalServerError).Wrap(err)
	}
	return &u, BuildResponse(r), nil
}

// PatchUser partially updates a user in the system. Any missing fields are not updated.
func (c *Client4) PatchUser(ctx context.Context, userId string, patch *UserPatch) (*User, *Response, error) {
	buf, err := json.Marshal(patch)
	if err != nil {
		return nil, nil, NewAppError("PatchUser", "api.marshal_error", nil, "", http.StatusInternalServerError).Wrap(err)
	}
	r, err := c.DoAPIPutBytes(ctx, c.userRoute(userId)+"/patch", buf)
	if err != nil {
		return nil, BuildResponse(r), err
	}
	defer closeBody(r)
	var u User
	if err := json.NewDecoder(r.Body).Decode(&u); err != nil {
		return nil, nil, NewAppError("PatchUser", "api.unmarshal_error", nil, "", http.StatusInternalServerError).Wrap(err)
	}
	return &u, BuildResponse(r), nil
}

// UpdateUserAuth updates a user AuthData (uthData, authService and password) in the system.
func (c *Client4) UpdateUserAuth(ctx context.Context, userId string, userAuth *UserAuth) (*UserAuth, *Response, error) {
	buf, err := json.Marshal(userAuth)
	if err != nil {
		return nil, nil, NewAppError("UpdateUserAuth", "api.marshal_error", nil, "", http.StatusInternalServerError).Wrap(err)
	}
	r, err := c.DoAPIPutBytes(ctx, c.userRoute(userId)+"/auth", buf)
	if err != nil {
		return nil, BuildResponse(r), err
	}
	defer closeBody(r)
	var ua UserAuth
	if err := json.NewDecoder(r.Body).Decode(&ua); err != nil {
		return nil, nil, NewAppError("UpdateUserAuth", "api.unmarshal_error", nil, "", http.StatusInternalServerError).Wrap(err)
	}
	return &ua, BuildResponse(r), nil
}

// UpdateUserMfa activates multi-factor authentication for a user if activate
// is true and a valid code is provided. If activate is false, then code is not
// required and multi-factor authentication is disabled for the user.
func (c *Client4) UpdateUserMfa(ctx context.Context, userId, code string, activate bool) (*Response, error) {
	requestBody := make(map[string]any)
	requestBody["activate"] = activate
	requestBody["code"] = code

	r, err := c.DoAPIPut(ctx, c.userRoute(userId)+"/mfa", StringInterfaceToJSON(requestBody))
	if err != nil {
		return BuildResponse(r), err
	}
	defer closeBody(r)
	return BuildResponse(r), nil
}

// GenerateMfaSecret will generate a new MFA secret for a user and return it as a string and
// as a base64 encoded image QR code.
func (c *Client4) GenerateMfaSecret(ctx context.Context, userId string) (*MfaSecret, *Response, error) {
	r, err := c.DoAPIPost(ctx, c.userRoute(userId)+"/mfa/generate", "")
	if err != nil {
		return nil, BuildResponse(r), err
	}
	defer closeBody(r)
	var secret MfaSecret
	if err := json.NewDecoder(r.Body).Decode(&secret); err != nil {
		return nil, nil, NewAppError("GenerateMfaSecret", "api.unmarshal_error", nil, "", http.StatusInternalServerError).Wrap(err)
	}
	return &secret, BuildResponse(r), nil
}

// UpdateUserPassword updates a user's password. Must be logged in as the user or be a system administrator.
func (c *Client4) UpdateUserPassword(ctx context.Context, userId, currentPassword, newPassword string) (*Response, error) {
	requestBody := map[string]string{"current_password": currentPassword, "new_password": newPassword}
	r, err := c.DoAPIPut(ctx, c.userRoute(userId)+"/password", MapToJSON(requestBody))
	if err != nil {
		return BuildResponse(r), err
	}
	defer closeBody(r)
	return BuildResponse(r), nil
}

// UpdateUserHashedPassword updates a user's password with an already-hashed password. Must be a system administrator.
func (c *Client4) UpdateUserHashedPassword(ctx context.Context, userId, newHashedPassword string) (*Response, error) {
	requestBody := map[string]string{"already_hashed": "true", "new_password": newHashedPassword}
	r, err := c.DoAPIPut(ctx, c.userRoute(userId)+"/password", MapToJSON(requestBody))
	if err != nil {
		return BuildResponse(r), err
	}
	defer closeBody(r)
	return BuildResponse(r), nil
}

// PromoteGuestToUser convert a guest into a regular user
func (c *Client4) PromoteGuestToUser(ctx context.Context, guestId string) (*Response, error) {
	r, err := c.DoAPIPost(ctx, c.userRoute(guestId)+"/promote", "")
	if err != nil {
		return BuildResponse(r), err
	}
	defer closeBody(r)
	return BuildResponse(r), nil
}

// DemoteUserToGuest convert a regular user into a guest
func (c *Client4) DemoteUserToGuest(ctx context.Context, guestId string) (*Response, error) {
	r, err := c.DoAPIPost(ctx, c.userRoute(guestId)+"/demote", "")
	if err != nil {
		return BuildResponse(r), err
	}
	defer closeBody(r)
	return BuildResponse(r), nil
}

// UpdateUserRoles updates a user's roles in the system. A user can have "system_user" and "system_admin" roles.
func (c *Client4) UpdateUserRoles(ctx context.Context, userId, roles string) (*Response, error) {
	requestBody := map[string]string{"roles": roles}
	r, err := c.DoAPIPut(ctx, c.userRoute(userId)+"/roles", MapToJSON(requestBody))
	if err != nil {
		return BuildResponse(r), err
	}
	defer closeBody(r)
	return BuildResponse(r), nil
}

// UpdateUserActive updates status of a user whether active or not.
func (c *Client4) UpdateUserActive(ctx context.Context, userId string, active bool) (*Response, error) {
	requestBody := make(map[string]any)
	requestBody["active"] = active
	r, err := c.DoAPIPut(ctx, c.userRoute(userId)+"/active", StringInterfaceToJSON(requestBody))
	if err != nil {
		return BuildResponse(r), err
	}
	defer closeBody(r)

	return BuildResponse(r), nil
}

// DeleteUser deactivates a user in the system based on the provided user id string.
func (c *Client4) DeleteUser(ctx context.Context, userId string) (*Response, error) {
	r, err := c.DoAPIDelete(ctx, c.userRoute(userId))
	if err != nil {
		return BuildResponse(r), err
	}
	defer closeBody(r)
	return BuildResponse(r), nil
}

// PermanentDeleteUser deletes a user in the system based on the provided user id string.
func (c *Client4) PermanentDeleteUser(ctx context.Context, userId string) (*Response, error) {
	r, err := c.DoAPIDelete(ctx, c.userRoute(userId)+"?permanent="+c.boolString(true))
	if err != nil {
		return BuildResponse(r), err
	}
	defer closeBody(r)
	return BuildResponse(r), nil
}

// ConvertUserToBot converts a user to a bot user.
func (c *Client4) ConvertUserToBot(ctx context.Context, userId string) (*Bot, *Response, error) {
	r, err := c.DoAPIPost(ctx, c.userRoute(userId)+"/convert_to_bot", "")
	if err != nil {
		return nil, BuildResponse(r), err
	}
	defer closeBody(r)
	var bot *Bot
	err = json.NewDecoder(r.Body).Decode(&bot)
	if err != nil {
		return nil, BuildResponse(r), NewAppError("ConvertUserToBot", "api.marshal_error", nil, "", http.StatusInternalServerError).Wrap(err)
	}
	return bot, BuildResponse(r), nil
}

// ConvertBotToUser converts a bot user to a user.
func (c *Client4) ConvertBotToUser(ctx context.Context, userId string, userPatch *UserPatch, setSystemAdmin bool) (*User, *Response, error) {
	var query string
	if setSystemAdmin {
		query = "?set_system_admin=true"
	}
	buf, err := json.Marshal(userPatch)
	if err != nil {
		return nil, nil, NewAppError("ConvertBotToUser", "api.marshal_error", nil, "", http.StatusInternalServerError).Wrap(err)
	}
	r, err := c.DoAPIPostBytes(ctx, c.botRoute(userId)+"/convert_to_user"+query, buf)
	if err != nil {
		return nil, BuildResponse(r), err
	}
	defer closeBody(r)
	var u User
	if err := json.NewDecoder(r.Body).Decode(&u); err != nil {
		return nil, nil, NewAppError("ConvertBotToUser", "api.unmarshal_error", nil, "", http.StatusInternalServerError).Wrap(err)
	}
	return &u, BuildResponse(r), nil
}

// PermanentDeleteAll permanently deletes all users in the system. This is a local only endpoint
func (c *Client4) PermanentDeleteAllUsers(ctx context.Context) (*Response, error) {
	r, err := c.DoAPIDelete(ctx, c.usersRoute())
	if err != nil {
		return BuildResponse(r), err
	}
	defer closeBody(r)
	return BuildResponse(r), nil
}

// SendPasswordResetEmail will send a link for password resetting to a user with the
// provided email.
func (c *Client4) SendPasswordResetEmail(ctx context.Context, email string) (*Response, error) {
	requestBody := map[string]string{"email": email}
	r, err := c.DoAPIPost(ctx, c.usersRoute()+"/password/reset/send", MapToJSON(requestBody))
	if err != nil {
		return BuildResponse(r), err
	}
	defer closeBody(r)
	return BuildResponse(r), nil
}

// ResetPassword uses a recovery code to update reset a user's password.
func (c *Client4) ResetPassword(ctx context.Context, token, newPassword string) (*Response, error) {
	requestBody := map[string]string{"token": token, "new_password": newPassword}
	r, err := c.DoAPIPost(ctx, c.usersRoute()+"/password/reset", MapToJSON(requestBody))
	if err != nil {
		return BuildResponse(r), err
	}
	defer closeBody(r)
	return BuildResponse(r), nil
}

// GetSessions returns a list of sessions based on the provided user id string.
func (c *Client4) GetSessions(ctx context.Context, userId, etag string) ([]*Session, *Response, error) {
	r, err := c.DoAPIGet(ctx, c.userRoute(userId)+"/sessions", etag)
	if err != nil {
		return nil, BuildResponse(r), err
	}
	defer closeBody(r)
	var list []*Session
	if err := json.NewDecoder(r.Body).Decode(&list); err != nil {
		return nil, nil, NewAppError("GetSessions", "api.unmarshal_error", nil, "", http.StatusInternalServerError).Wrap(err)
	}
	return list, BuildResponse(r), nil
}

// RevokeSession revokes a user session based on the provided user id and session id strings.
func (c *Client4) RevokeSession(ctx context.Context, userId, sessionId string) (*Response, error) {
	requestBody := map[string]string{"session_id": sessionId}
	r, err := c.DoAPIPost(ctx, c.userRoute(userId)+"/sessions/revoke", MapToJSON(requestBody))
	if err != nil {
		return BuildResponse(r), err
	}
	defer closeBody(r)
	return BuildResponse(r), nil
}

// RevokeAllSessions revokes all sessions for the provided user id string.
func (c *Client4) RevokeAllSessions(ctx context.Context, userId string) (*Response, error) {
	r, err := c.DoAPIPost(ctx, c.userRoute(userId)+"/sessions/revoke/all", "")
	if err != nil {
		return BuildResponse(r), err
	}
	defer closeBody(r)
	return BuildResponse(r), nil
}

// RevokeAllSessions revokes all sessions for all the users.
func (c *Client4) RevokeSessionsFromAllUsers(ctx context.Context) (*Response, error) {
	r, err := c.DoAPIPost(ctx, c.usersRoute()+"/sessions/revoke/all", "")
	if err != nil {
		return BuildResponse(r), err
	}
	defer closeBody(r)
	return BuildResponse(r), nil
}

// AttachDeviceId attaches a mobile device ID to the current session.
func (c *Client4) AttachDeviceId(ctx context.Context, deviceId string) (*Response, error) {
	requestBody := map[string]string{"device_id": deviceId}
	r, err := c.DoAPIPut(ctx, c.usersRoute()+"/sessions/device", MapToJSON(requestBody))
	if err != nil {
		return BuildResponse(r), err
	}
	defer closeBody(r)
	return BuildResponse(r), nil
}

// GetTeamsUnreadForUser will return an array with TeamUnread objects that contain the amount
// of unread messages and mentions the current user has for the teams it belongs to.
// An optional team ID can be set to exclude that team from the results.
// An optional boolean can be set to include collapsed thread unreads. Must be authenticated.
func (c *Client4) GetTeamsUnreadForUser(ctx context.Context, userId, teamIdToExclude string, includeCollapsedThreads bool) ([]*TeamUnread, *Response, error) {
	query := url.Values{}

	if teamIdToExclude != "" {
		query.Set("exclude_team", teamIdToExclude)
	}

	if includeCollapsedThreads {
		query.Set("include_collapsed_threads", "true")
	}

	r, err := c.DoAPIGet(ctx, c.userRoute(userId)+"/teams/unread?"+query.Encode(), "")
	if err != nil {
		return nil, BuildResponse(r), err
	}
	defer closeBody(r)

	var list []*TeamUnread
	if err := json.NewDecoder(r.Body).Decode(&list); err != nil {
		return nil, nil, NewAppError("GetTeamsUnreadForUser", "api.unmarshal_error", nil, "", http.StatusInternalServerError).Wrap(err)
	}
	return list, BuildResponse(r), nil
}

// GetUserAudits returns a list of audit based on the provided user id string.
func (c *Client4) GetUserAudits(ctx context.Context, userId string, page int, perPage int, etag string) (Audits, *Response, error) {
	query := fmt.Sprintf("?page=%v&per_page=%v", page, perPage)
	r, err := c.DoAPIGet(ctx, c.userRoute(userId)+"/audits"+query, etag)
	if err != nil {
		return nil, BuildResponse(r), err
	}
	defer closeBody(r)

	var audits Audits
	err = json.NewDecoder(r.Body).Decode(&audits)
	if err != nil {
		return nil, BuildResponse(r), NewAppError("GetUserAudits", "api.marshal_error", nil, "", http.StatusInternalServerError).Wrap(err)
	}
	return audits, BuildResponse(r), nil
}

// VerifyUserEmail will verify a user's email using the supplied token.
func (c *Client4) VerifyUserEmail(ctx context.Context, token string) (*Response, error) {
	requestBody := map[string]string{"token": token}
	r, err := c.DoAPIPost(ctx, c.usersRoute()+"/email/verify", MapToJSON(requestBody))
	if err != nil {
		return BuildResponse(r), err
	}
	defer closeBody(r)
	return BuildResponse(r), nil
}

// VerifyUserEmailWithoutToken will verify a user's email by its Id. (Requires manage system role)
func (c *Client4) VerifyUserEmailWithoutToken(ctx context.Context, userId string) (*User, *Response, error) {
	r, err := c.DoAPIPost(ctx, c.userRoute(userId)+"/email/verify/member", "")
	if err != nil {
		return nil, BuildResponse(r), err
	}
	defer closeBody(r)
	var u User
	if err := json.NewDecoder(r.Body).Decode(&u); err != nil {
		return nil, nil, NewAppError("VerifyUserEmailWithoutToken", "api.unmarshal_error", nil, "", http.StatusInternalServerError).Wrap(err)
	}
	return &u, BuildResponse(r), nil
}

// SendVerificationEmail will send an email to the user with the provided email address, if
// that user exists. The email will contain a link that can be used to verify the user's
// email address.
func (c *Client4) SendVerificationEmail(ctx context.Context, email string) (*Response, error) {
	requestBody := map[string]string{"email": email}
	r, err := c.DoAPIPost(ctx, c.usersRoute()+"/email/verify/send", MapToJSON(requestBody))
	if err != nil {
		return BuildResponse(r), err
	}
	defer closeBody(r)
	return BuildResponse(r), nil
}

// SetDefaultProfileImage resets the profile image to a default generated one.
func (c *Client4) SetDefaultProfileImage(ctx context.Context, userId string) (*Response, error) {
	r, err := c.DoAPIDelete(ctx, c.userRoute(userId)+"/image")
	if err != nil {
		return BuildResponse(r), err
	}
	return BuildResponse(r), nil
}

// SetProfileImage sets profile image of the user.
func (c *Client4) SetProfileImage(ctx context.Context, userId string, data []byte) (*Response, error) {
	body := &bytes.Buffer{}
	writer := multipart.NewWriter(body)

	part, err := writer.CreateFormFile("image", "profile.png")
	if err != nil {
		return nil, NewAppError("SetProfileImage", "model.client.set_profile_user.no_file.app_error", nil, "", http.StatusBadRequest).Wrap(err)
	}

	if _, err = io.Copy(part, bytes.NewBuffer(data)); err != nil {
		return nil, NewAppError("SetProfileImage", "model.client.set_profile_user.no_file.app_error", nil, "", http.StatusBadRequest).Wrap(err)
	}

	if err = writer.Close(); err != nil {
		return nil, NewAppError("SetProfileImage", "model.client.set_profile_user.writer.app_error", nil, "", http.StatusBadRequest).Wrap(err)
	}

	rq, err := http.NewRequest("POST", c.APIURL+c.userRoute(userId)+"/image", bytes.NewReader(body.Bytes()))
	if err != nil {
		return nil, err
	}
	rq.Header.Set("Content-Type", writer.FormDataContentType())

	if c.AuthToken != "" {
		rq.Header.Set(HeaderAuth, c.AuthType+" "+c.AuthToken)
	}

	rp, err := c.HTTPClient.Do(rq)
	if err != nil {
		return BuildResponse(rp), err
	}
	defer closeBody(rp)

	if rp.StatusCode >= 300 {
		return BuildResponse(rp), AppErrorFromJSON(rp.Body)
	}

	return BuildResponse(rp), nil
}

// CreateUserAccessToken will generate a user access token that can be used in place
// of a session token to access the REST API. Must have the 'create_user_access_token'
// permission and if generating for another user, must have the 'edit_other_users'
// permission. A non-blank description is required.
func (c *Client4) CreateUserAccessToken(ctx context.Context, userId, description string) (*UserAccessToken, *Response, error) {
	requestBody := map[string]string{"description": description}
	r, err := c.DoAPIPost(ctx, c.userRoute(userId)+"/tokens", MapToJSON(requestBody))
	if err != nil {
		return nil, BuildResponse(r), err
	}
	defer closeBody(r)
	var uat UserAccessToken
	if err := json.NewDecoder(r.Body).Decode(&uat); err != nil {
		return nil, nil, NewAppError("CreateUserAccessToken", "api.unmarshal_error", nil, "", http.StatusInternalServerError).Wrap(err)
	}
	return &uat, BuildResponse(r), nil
}

// GetUserAccessTokens will get a page of access tokens' id, description, is_active
// and the user_id in the system. The actual token will not be returned. Must have
// the 'manage_system' permission.
func (c *Client4) GetUserAccessTokens(ctx context.Context, page int, perPage int) ([]*UserAccessToken, *Response, error) {
	query := fmt.Sprintf("?page=%v&per_page=%v", page, perPage)
	r, err := c.DoAPIGet(ctx, c.userAccessTokensRoute()+query, "")
	if err != nil {
		return nil, BuildResponse(r), err
	}
	defer closeBody(r)
	var list []*UserAccessToken
	if err := json.NewDecoder(r.Body).Decode(&list); err != nil {
		return nil, nil, NewAppError("GetUserAccessTokens", "api.unmarshal_error", nil, "", http.StatusInternalServerError).Wrap(err)
	}
	return list, BuildResponse(r), nil
}

// GetUserAccessToken will get a user access tokens' id, description, is_active
// and the user_id of the user it is for. The actual token will not be returned.
// Must have the 'read_user_access_token' permission and if getting for another
// user, must have the 'edit_other_users' permission.
func (c *Client4) GetUserAccessToken(ctx context.Context, tokenId string) (*UserAccessToken, *Response, error) {
	r, err := c.DoAPIGet(ctx, c.userAccessTokenRoute(tokenId), "")
	if err != nil {
		return nil, BuildResponse(r), err
	}
	defer closeBody(r)
	var uat UserAccessToken
	if err := json.NewDecoder(r.Body).Decode(&uat); err != nil {
		return nil, nil, NewAppError("GetUserAccessToken", "api.unmarshal_error", nil, "", http.StatusInternalServerError).Wrap(err)
	}
	return &uat, BuildResponse(r), nil
}

// GetUserAccessTokensForUser will get a paged list of user access tokens showing id,
// description and user_id for each. The actual tokens will not be returned. Must have
// the 'read_user_access_token' permission and if getting for another user, must have the
// 'edit_other_users' permission.
func (c *Client4) GetUserAccessTokensForUser(ctx context.Context, userId string, page, perPage int) ([]*UserAccessToken, *Response, error) {
	query := fmt.Sprintf("?page=%v&per_page=%v", page, perPage)
	r, err := c.DoAPIGet(ctx, c.userRoute(userId)+"/tokens"+query, "")
	if err != nil {
		return nil, BuildResponse(r), err
	}
	defer closeBody(r)
	var list []*UserAccessToken
	if err := json.NewDecoder(r.Body).Decode(&list); err != nil {
		return nil, nil, NewAppError("GetUserAccessTokensForUser", "api.unmarshal_error", nil, "", http.StatusInternalServerError).Wrap(err)
	}
	return list, BuildResponse(r), nil
}

// RevokeUserAccessToken will revoke a user access token by id. Must have the
// 'revoke_user_access_token' permission and if revoking for another user, must have the
// 'edit_other_users' permission.
func (c *Client4) RevokeUserAccessToken(ctx context.Context, tokenId string) (*Response, error) {
	requestBody := map[string]string{"token_id": tokenId}
	r, err := c.DoAPIPost(ctx, c.usersRoute()+"/tokens/revoke", MapToJSON(requestBody))
	if err != nil {
		return BuildResponse(r), err
	}
	defer closeBody(r)
	return BuildResponse(r), nil
}

// SearchUserAccessTokens returns user access tokens matching the provided search term.
func (c *Client4) SearchUserAccessTokens(ctx context.Context, search *UserAccessTokenSearch) ([]*UserAccessToken, *Response, error) {
	buf, err := json.Marshal(search)
	if err != nil {
		return nil, nil, NewAppError("SearchUserAccessTokens", "api.marshal_error", nil, "", http.StatusInternalServerError).Wrap(err)
	}
	r, err := c.DoAPIPostBytes(ctx, c.usersRoute()+"/tokens/search", buf)
	if err != nil {
		return nil, BuildResponse(r), err
	}
	defer closeBody(r)
	var list []*UserAccessToken
	if err := json.NewDecoder(r.Body).Decode(&list); err != nil {
		return nil, nil, NewAppError("SearchUserAccessTokens", "api.unmarshal_error", nil, "", http.StatusInternalServerError).Wrap(err)
	}
	return list, BuildResponse(r), nil
}

// DisableUserAccessToken will disable a user access token by id. Must have the
// 'revoke_user_access_token' permission and if disabling for another user, must have the
// 'edit_other_users' permission.
func (c *Client4) DisableUserAccessToken(ctx context.Context, tokenId string) (*Response, error) {
	requestBody := map[string]string{"token_id": tokenId}
	r, err := c.DoAPIPost(ctx, c.usersRoute()+"/tokens/disable", MapToJSON(requestBody))
	if err != nil {
		return BuildResponse(r), err
	}
	defer closeBody(r)
	return BuildResponse(r), nil
}

// EnableUserAccessToken will enable a user access token by id. Must have the
// 'create_user_access_token' permission and if enabling for another user, must have the
// 'edit_other_users' permission.
func (c *Client4) EnableUserAccessToken(ctx context.Context, tokenId string) (*Response, error) {
	requestBody := map[string]string{"token_id": tokenId}
	r, err := c.DoAPIPost(ctx, c.usersRoute()+"/tokens/enable", MapToJSON(requestBody))
	if err != nil {
		return BuildResponse(r), err
	}
	defer closeBody(r)
	return BuildResponse(r), nil
}

func (c *Client4) GetUsersForReporting(ctx context.Context, options *UserReportOptions) ([]*UserReport, *Response, error) {
	values := url.Values{}
	if options.Direction != "" {
		values.Set("direction", options.Direction)
	}
	if options.SortColumn != "" {
		values.Set("sort_column", options.SortColumn)
	}
	if options.PageSize > 0 {
		values.Set("page_size", strconv.Itoa(options.PageSize))
	}
	if options.Team != "" {
		values.Set("team_filter", options.Team)
	}
	if options.HideActive {
		values.Set("hide_active", "true")
	}
	if options.HideInactive {
		values.Set("hide_inactive", "true")
	}
	if options.SortDesc {
		values.Set("sort_direction", "desc")
	}
	if options.FromColumnValue != "" {
		values.Set("from_column_value", options.FromColumnValue)
	}
	if options.FromId != "" {
		values.Set("from_id", options.FromId)
	}
	if options.Role != "" {
		values.Set("role_filter", options.Role)
	}
	if options.HasNoTeam {
		values.Set("has_no_team", "true")
	}
	if options.DateRange != "" {
		values.Set("date_range", options.DateRange)
	}

	r, err := c.DoAPIGet(ctx, c.reportsRoute()+"/users?"+values.Encode(), "")
	if err != nil {
		return nil, BuildResponse(r), err
	}
	defer closeBody(r)
	var list []*UserReport
	if err := json.NewDecoder(r.Body).Decode(&list); err != nil {
		return nil, nil, NewAppError("GetUsersForReporting", "api.unmarshal_error", nil, "", http.StatusInternalServerError).Wrap(err)
	}
	return list, BuildResponse(r), nil
}

// Bots section

// CreateBot creates a bot in the system based on the provided bot struct.
func (c *Client4) CreateBot(ctx context.Context, bot *Bot) (*Bot, *Response, error) {
	buf, err := json.Marshal(bot)
	if err != nil {
		return nil, nil, NewAppError("CreateBot", "api.marshal_error", nil, "", http.StatusInternalServerError).Wrap(err)
	}
	r, err := c.DoAPIPostBytes(ctx, c.botsRoute(), buf)
	if err != nil {
		return nil, BuildResponse(r), err
	}
	defer closeBody(r)

	var resp *Bot
	err = json.NewDecoder(r.Body).Decode(&resp)
	if err != nil {
		return nil, BuildResponse(r), NewAppError("CreateBot", "api.marshal_error", nil, "", http.StatusInternalServerError).Wrap(err)
	}

	return resp, BuildResponse(r), nil
}

// PatchBot partially updates a bot. Any missing fields are not updated.
func (c *Client4) PatchBot(ctx context.Context, userId string, patch *BotPatch) (*Bot, *Response, error) {
	buf, err := json.Marshal(patch)
	if err != nil {
		return nil, nil, NewAppError("PatchBot", "api.marshal_error", nil, "", http.StatusInternalServerError).Wrap(err)
	}
	r, err := c.DoAPIPutBytes(ctx, c.botRoute(userId), buf)
	if err != nil {
		return nil, BuildResponse(r), err
	}
	defer closeBody(r)

	var bot *Bot
	err = json.NewDecoder(r.Body).Decode(&bot)
	if err != nil {
		return nil, BuildResponse(r), NewAppError("PatchBot", "api.marshal_error", nil, "", http.StatusInternalServerError).Wrap(err)
	}

	return bot, BuildResponse(r), nil
}

// GetBot fetches the given, undeleted bot.
func (c *Client4) GetBot(ctx context.Context, userId string, etag string) (*Bot, *Response, error) {
	r, err := c.DoAPIGet(ctx, c.botRoute(userId), etag)
	if err != nil {
		return nil, BuildResponse(r), err
	}
	defer closeBody(r)

	var bot *Bot
	err = json.NewDecoder(r.Body).Decode(&bot)
	if err != nil {
		return nil, BuildResponse(r), NewAppError("GetBot", "api.marshal_error", nil, "", http.StatusInternalServerError).Wrap(err)
	}

	return bot, BuildResponse(r), nil
}

// GetBotIncludeDeleted fetches the given bot, even if it is deleted.
func (c *Client4) GetBotIncludeDeleted(ctx context.Context, userId string, etag string) (*Bot, *Response, error) {
	r, err := c.DoAPIGet(ctx, c.botRoute(userId)+"?include_deleted="+c.boolString(true), etag)
	if err != nil {
		return nil, BuildResponse(r), err
	}
	defer closeBody(r)

	var bot *Bot
	err = json.NewDecoder(r.Body).Decode(&bot)
	if err != nil {
		return nil, BuildResponse(r), NewAppError("GetBotIncludeDeleted", "api.marshal_error", nil, "", http.StatusInternalServerError).Wrap(err)
	}

	return bot, BuildResponse(r), nil
}

// GetBots fetches the given page of bots, excluding deleted.
func (c *Client4) GetBots(ctx context.Context, page, perPage int, etag string) ([]*Bot, *Response, error) {
	query := fmt.Sprintf("?page=%v&per_page=%v", page, perPage)
	r, err := c.DoAPIGet(ctx, c.botsRoute()+query, etag)
	if err != nil {
		return nil, BuildResponse(r), err
	}
	defer closeBody(r)

	var bots BotList
	err = json.NewDecoder(r.Body).Decode(&bots)
	if err != nil {
		return nil, BuildResponse(r), NewAppError("GetBots", "api.marshal_error", nil, "", http.StatusInternalServerError).Wrap(err)
	}
	return bots, BuildResponse(r), nil
}

// GetBotsIncludeDeleted fetches the given page of bots, including deleted.
func (c *Client4) GetBotsIncludeDeleted(ctx context.Context, page, perPage int, etag string) ([]*Bot, *Response, error) {
	query := fmt.Sprintf("?page=%v&per_page=%v&include_deleted="+c.boolString(true), page, perPage)
	r, err := c.DoAPIGet(ctx, c.botsRoute()+query, etag)
	if err != nil {
		return nil, BuildResponse(r), err
	}
	defer closeBody(r)

	var bots BotList
	err = json.NewDecoder(r.Body).Decode(&bots)
	if err != nil {
		return nil, BuildResponse(r), NewAppError("GetBotsIncludeDeleted", "api.marshal_error", nil, "", http.StatusInternalServerError).Wrap(err)
	}
	return bots, BuildResponse(r), nil
}

// GetBotsOrphaned fetches the given page of bots, only including orphaned bots.
func (c *Client4) GetBotsOrphaned(ctx context.Context, page, perPage int, etag string) ([]*Bot, *Response, error) {
	query := fmt.Sprintf("?page=%v&per_page=%v&only_orphaned="+c.boolString(true), page, perPage)
	r, err := c.DoAPIGet(ctx, c.botsRoute()+query, etag)
	if err != nil {
		return nil, BuildResponse(r), err
	}
	defer closeBody(r)

	var bots BotList
	err = json.NewDecoder(r.Body).Decode(&bots)
	if err != nil {
		return nil, BuildResponse(r), NewAppError("GetBotsOrphaned", "api.marshal_error", nil, "", http.StatusInternalServerError).Wrap(err)
	}
	return bots, BuildResponse(r), nil
}

// DisableBot disables the given bot in the system.
func (c *Client4) DisableBot(ctx context.Context, botUserId string) (*Bot, *Response, error) {
	r, err := c.DoAPIPostBytes(ctx, c.botRoute(botUserId)+"/disable", nil)
	if err != nil {
		return nil, BuildResponse(r), err
	}
	defer closeBody(r)

	var bot *Bot
	err = json.NewDecoder(r.Body).Decode(&bot)
	if err != nil {
		return nil, BuildResponse(r), NewAppError("DisableBot", "api.marshal_error", nil, "", http.StatusInternalServerError).Wrap(err)
	}

	return bot, BuildResponse(r), nil
}

// EnableBot disables the given bot in the system.
func (c *Client4) EnableBot(ctx context.Context, botUserId string) (*Bot, *Response, error) {
	r, err := c.DoAPIPostBytes(ctx, c.botRoute(botUserId)+"/enable", nil)
	if err != nil {
		return nil, BuildResponse(r), err
	}
	defer closeBody(r)

	var bot *Bot
	err = json.NewDecoder(r.Body).Decode(&bot)
	if err != nil {
		return nil, BuildResponse(r), NewAppError("EnableBot", "api.marshal_error", nil, "", http.StatusInternalServerError).Wrap(err)
	}

	return bot, BuildResponse(r), nil
}

// AssignBot assigns the given bot to the given user
func (c *Client4) AssignBot(ctx context.Context, botUserId, newOwnerId string) (*Bot, *Response, error) {
	r, err := c.DoAPIPostBytes(ctx, c.botRoute(botUserId)+"/assign/"+newOwnerId, nil)
	if err != nil {
		return nil, BuildResponse(r), err
	}
	defer closeBody(r)

	var bot *Bot
	err = json.NewDecoder(r.Body).Decode(&bot)
	if err != nil {
		return nil, BuildResponse(r), NewAppError("AssignBot", "api.marshal_error", nil, "", http.StatusInternalServerError).Wrap(err)
	}

	return bot, BuildResponse(r), nil
}

// Team Section

// CreateTeam creates a team in the system based on the provided team struct.
func (c *Client4) CreateTeam(ctx context.Context, team *Team) (*Team, *Response, error) {
	buf, err := json.Marshal(team)
	if err != nil {
		return nil, nil, NewAppError("CreateTeam", "api.marshal_error", nil, "", http.StatusInternalServerError).Wrap(err)
	}
	r, err := c.DoAPIPostBytes(ctx, c.teamsRoute(), buf)
	if err != nil {
		return nil, BuildResponse(r), err
	}
	defer closeBody(r)
	var t Team
	if err := json.NewDecoder(r.Body).Decode(&t); err != nil {
		return nil, nil, NewAppError("CreateTeam", "api.unmarshal_error", nil, "", http.StatusInternalServerError).Wrap(err)
	}
	return &t, BuildResponse(r), nil
}

// GetTeam returns a team based on the provided team id string.
func (c *Client4) GetTeam(ctx context.Context, teamId, etag string) (*Team, *Response, error) {
	r, err := c.DoAPIGet(ctx, c.teamRoute(teamId), etag)
	if err != nil {
		return nil, BuildResponse(r), err
	}
	defer closeBody(r)
	var t Team
	if err := json.NewDecoder(r.Body).Decode(&t); err != nil {
		return nil, nil, NewAppError("GetTeam", "api.unmarshal_error", nil, "", http.StatusInternalServerError).Wrap(err)
	}
	return &t, BuildResponse(r), nil
}

// GetAllTeams returns all teams based on permissions.
func (c *Client4) GetAllTeams(ctx context.Context, etag string, page int, perPage int) ([]*Team, *Response, error) {
	query := fmt.Sprintf("?page=%v&per_page=%v", page, perPage)
	r, err := c.DoAPIGet(ctx, c.teamsRoute()+query, etag)
	if err != nil {
		return nil, BuildResponse(r), err
	}
	defer closeBody(r)
	var list []*Team
	if err := json.NewDecoder(r.Body).Decode(&list); err != nil {
		return nil, nil, NewAppError("GetAllTeams", "api.unmarshal_error", nil, "", http.StatusInternalServerError).Wrap(err)
	}
	return list, BuildResponse(r), nil
}

// GetAllTeamsWithTotalCount returns all teams based on permissions.
func (c *Client4) GetAllTeamsWithTotalCount(ctx context.Context, etag string, page int, perPage int) ([]*Team, int64, *Response, error) {
	query := fmt.Sprintf("?page=%v&per_page=%v&include_total_count="+c.boolString(true), page, perPage)
	r, err := c.DoAPIGet(ctx, c.teamsRoute()+query, etag)
	if err != nil {
		return nil, 0, BuildResponse(r), err
	}
	defer closeBody(r)
	var listWithCount TeamsWithCount
	if err := json.NewDecoder(r.Body).Decode(&listWithCount); err != nil {
		return nil, 0, nil, NewAppError("GetAllTeamsWithTotalCount", "api.unmarshal_error", nil, "", http.StatusInternalServerError).Wrap(err)
	}
	return listWithCount.Teams, listWithCount.TotalCount, BuildResponse(r), nil
}

// GetAllTeamsExcludePolicyConstrained returns all teams which are not part of a data retention policy.
// Must be a system administrator.
func (c *Client4) GetAllTeamsExcludePolicyConstrained(ctx context.Context, etag string, page int, perPage int) ([]*Team, *Response, error) {
	query := fmt.Sprintf("?page=%v&per_page=%v&exclude_policy_constrained=%v", page, perPage, true)
	r, err := c.DoAPIGet(ctx, c.teamsRoute()+query, etag)
	if err != nil {
		return nil, BuildResponse(r), err
	}
	defer closeBody(r)
	var list []*Team
	if err := json.NewDecoder(r.Body).Decode(&list); err != nil {
		return nil, nil, NewAppError("GetAllTeamsExcludePolicyConstrained", "api.unmarshal_error", nil, "", http.StatusInternalServerError).Wrap(err)
	}
	return list, BuildResponse(r), nil
}

// GetTeamByName returns a team based on the provided team name string.
func (c *Client4) GetTeamByName(ctx context.Context, name, etag string) (*Team, *Response, error) {
	r, err := c.DoAPIGet(ctx, c.teamByNameRoute(name), etag)
	if err != nil {
		return nil, BuildResponse(r), err
	}
	defer closeBody(r)
	var t Team
	if err := json.NewDecoder(r.Body).Decode(&t); err != nil {
		return nil, nil, NewAppError("GetTeamByName", "api.unmarshal_error", nil, "", http.StatusInternalServerError).Wrap(err)
	}
	return &t, BuildResponse(r), nil
}

// SearchTeams returns teams matching the provided search term.
func (c *Client4) SearchTeams(ctx context.Context, search *TeamSearch) ([]*Team, *Response, error) {
	buf, err := json.Marshal(search)
	if err != nil {
		return nil, nil, NewAppError("SearchTeams", "api.marshal_error", nil, "", http.StatusInternalServerError).Wrap(err)
	}
	r, err := c.DoAPIPostBytes(ctx, c.teamsRoute()+"/search", buf)
	if err != nil {
		return nil, BuildResponse(r), err
	}
	defer closeBody(r)
	var list []*Team
	if err := json.NewDecoder(r.Body).Decode(&list); err != nil {
		return nil, nil, NewAppError("SearchTeams", "api.unmarshal_error", nil, "", http.StatusInternalServerError).Wrap(err)
	}
	return list, BuildResponse(r), nil
}

// SearchTeamsPaged returns a page of teams and the total count matching the provided search term.
func (c *Client4) SearchTeamsPaged(ctx context.Context, search *TeamSearch) ([]*Team, int64, *Response, error) {
	if search.Page == nil {
		search.Page = NewInt(0)
	}
	if search.PerPage == nil {
		search.PerPage = NewInt(100)
	}
	buf, err := json.Marshal(search)
	if err != nil {
		return nil, 0, BuildResponse(nil), NewAppError("SearchTeamsPaged", "api.marshal_error", nil, "", http.StatusInternalServerError).Wrap(err)
	}
	r, err := c.DoAPIPostBytes(ctx, c.teamsRoute()+"/search", buf)
	if err != nil {
		return nil, 0, BuildResponse(r), err
	}
	defer closeBody(r)
	var listWithCount TeamsWithCount
	if err := json.NewDecoder(r.Body).Decode(&listWithCount); err != nil {
		return nil, 0, nil, NewAppError("GetAllTeamsWithTotalCount", "api.unmarshal_error", nil, "", http.StatusInternalServerError).Wrap(err)
	}
	return listWithCount.Teams, listWithCount.TotalCount, BuildResponse(r), nil
}

// TeamExists returns true or false if the team exist or not.
func (c *Client4) TeamExists(ctx context.Context, name, etag string) (bool, *Response, error) {
	r, err := c.DoAPIGet(ctx, c.teamByNameRoute(name)+"/exists", etag)
	if err != nil {
		return false, BuildResponse(r), err
	}
	defer closeBody(r)
	return MapBoolFromJSON(r.Body)["exists"], BuildResponse(r), nil
}

// GetTeamsForUser returns a list of teams a user is on. Must be logged in as the user
// or be a system administrator.
func (c *Client4) GetTeamsForUser(ctx context.Context, userId, etag string) ([]*Team, *Response, error) {
	r, err := c.DoAPIGet(ctx, c.userRoute(userId)+"/teams", etag)
	if err != nil {
		return nil, BuildResponse(r), err
	}
	defer closeBody(r)
	var list []*Team
	if err := json.NewDecoder(r.Body).Decode(&list); err != nil {
		return nil, nil, NewAppError("GetTeamsForUser", "api.unmarshal_error", nil, "", http.StatusInternalServerError).Wrap(err)
	}
	return list, BuildResponse(r), nil
}

// GetTeamMember returns a team member based on the provided team and user id strings.
func (c *Client4) GetTeamMember(ctx context.Context, teamId, userId, etag string) (*TeamMember, *Response, error) {
	r, err := c.DoAPIGet(ctx, c.teamMemberRoute(teamId, userId), etag)
	if err != nil {
		return nil, BuildResponse(r), err
	}
	defer closeBody(r)
	var tm TeamMember
	if r.StatusCode == http.StatusNotModified {
		return &tm, BuildResponse(r), nil
	}
	if err := json.NewDecoder(r.Body).Decode(&tm); err != nil {
		return nil, nil, NewAppError("GetTeamMember", "api.unmarshal_error", nil, "", http.StatusInternalServerError).Wrap(err)
	}
	return &tm, BuildResponse(r), nil
}

// UpdateTeamMemberRoles will update the roles on a team for a user.
func (c *Client4) UpdateTeamMemberRoles(ctx context.Context, teamId, userId, newRoles string) (*Response, error) {
	requestBody := map[string]string{"roles": newRoles}
	r, err := c.DoAPIPut(ctx, c.teamMemberRoute(teamId, userId)+"/roles", MapToJSON(requestBody))
	if err != nil {
		return BuildResponse(r), err
	}
	defer closeBody(r)
	return BuildResponse(r), nil
}

// UpdateTeamMemberSchemeRoles will update the scheme-derived roles on a team for a user.
func (c *Client4) UpdateTeamMemberSchemeRoles(ctx context.Context, teamId string, userId string, schemeRoles *SchemeRoles) (*Response, error) {
	buf, err := json.Marshal(schemeRoles)
	if err != nil {
		return nil, NewAppError("UpdateTeamMemberSchemeRoles", "api.marshal_error", nil, "", http.StatusInternalServerError).Wrap(err)
	}
	r, err := c.DoAPIPutBytes(ctx, c.teamMemberRoute(teamId, userId)+"/schemeRoles", buf)
	if err != nil {
		return BuildResponse(r), err
	}
	defer closeBody(r)
	return BuildResponse(r), nil
}

// UpdateTeam will update a team.
func (c *Client4) UpdateTeam(ctx context.Context, team *Team) (*Team, *Response, error) {
	buf, err := json.Marshal(team)
	if err != nil {
		return nil, nil, NewAppError("UpdateTeam", "api.marshal_error", nil, "", http.StatusInternalServerError).Wrap(err)
	}
	r, err := c.DoAPIPutBytes(ctx, c.teamRoute(team.Id), buf)
	if err != nil {
		return nil, BuildResponse(r), err
	}
	defer closeBody(r)
	var t Team
	if err := json.NewDecoder(r.Body).Decode(&t); err != nil {
		return nil, nil, NewAppError("UpdateTeam", "api.unmarshal_error", nil, "", http.StatusInternalServerError).Wrap(err)
	}
	return &t, BuildResponse(r), nil
}

// PatchTeam partially updates a team. Any missing fields are not updated.
func (c *Client4) PatchTeam(ctx context.Context, teamId string, patch *TeamPatch) (*Team, *Response, error) {
	buf, err := json.Marshal(patch)
	if err != nil {
		return nil, nil, NewAppError("PatchTeam", "api.marshal_error", nil, "", http.StatusInternalServerError).Wrap(err)
	}
	r, err := c.DoAPIPutBytes(ctx, c.teamRoute(teamId)+"/patch", buf)
	if err != nil {
		return nil, BuildResponse(r), err
	}
	defer closeBody(r)
	var t Team
	if err := json.NewDecoder(r.Body).Decode(&t); err != nil {
		return nil, nil, NewAppError("PatchTeam", "api.unmarshal_error", nil, "", http.StatusInternalServerError).Wrap(err)
	}
	return &t, BuildResponse(r), nil
}

// RestoreTeam restores a previously deleted team.
func (c *Client4) RestoreTeam(ctx context.Context, teamId string) (*Team, *Response, error) {
	r, err := c.DoAPIPost(ctx, c.teamRoute(teamId)+"/restore", "")
	if err != nil {
		return nil, BuildResponse(r), err
	}
	defer closeBody(r)
	var t Team
	if err := json.NewDecoder(r.Body).Decode(&t); err != nil {
		return nil, nil, NewAppError("RestoreTeam", "api.unmarshal_error", nil, "", http.StatusInternalServerError).Wrap(err)
	}
	return &t, BuildResponse(r), nil
}

// RegenerateTeamInviteId requests a new invite ID to be generated.
func (c *Client4) RegenerateTeamInviteId(ctx context.Context, teamId string) (*Team, *Response, error) {
	r, err := c.DoAPIPost(ctx, c.teamRoute(teamId)+"/regenerate_invite_id", "")
	if err != nil {
		return nil, BuildResponse(r), err
	}
	defer closeBody(r)
	var t Team
	if err := json.NewDecoder(r.Body).Decode(&t); err != nil {
		return nil, nil, NewAppError("RegenerateTeamInviteId", "api.unmarshal_error", nil, "", http.StatusInternalServerError).Wrap(err)
	}
	return &t, BuildResponse(r), nil
}

// SoftDeleteTeam deletes the team softly (archive only, not permanent delete).
func (c *Client4) SoftDeleteTeam(ctx context.Context, teamId string) (*Response, error) {
	r, err := c.DoAPIDelete(ctx, c.teamRoute(teamId))
	if err != nil {
		return BuildResponse(r), err
	}
	defer closeBody(r)
	return BuildResponse(r), nil
}

// PermanentDeleteTeam deletes the team, should only be used when needed for
// compliance and the like.
func (c *Client4) PermanentDeleteTeam(ctx context.Context, teamId string) (*Response, error) {
	r, err := c.DoAPIDelete(ctx, c.teamRoute(teamId)+"?permanent="+c.boolString(true))
	if err != nil {
		return BuildResponse(r), err
	}
	defer closeBody(r)
	return BuildResponse(r), nil
}

// UpdateTeamPrivacy modifies the team type (model.TeamOpen <--> model.TeamInvite) and sets
// the corresponding AllowOpenInvite appropriately.
func (c *Client4) UpdateTeamPrivacy(ctx context.Context, teamId string, privacy string) (*Team, *Response, error) {
	requestBody := map[string]string{"privacy": privacy}
	r, err := c.DoAPIPut(ctx, c.teamRoute(teamId)+"/privacy", MapToJSON(requestBody))
	if err != nil {
		return nil, BuildResponse(r), err
	}
	defer closeBody(r)
	var t Team
	if err := json.NewDecoder(r.Body).Decode(&t); err != nil {
		return nil, nil, NewAppError("UpdateTeamPrivacy", "api.unmarshal_error", nil, "", http.StatusInternalServerError).Wrap(err)
	}
	return &t, BuildResponse(r), nil
}

// GetTeamMembers returns team members based on the provided team id string.
func (c *Client4) GetTeamMembers(ctx context.Context, teamId string, page int, perPage int, etag string) ([]*TeamMember, *Response, error) {
	query := fmt.Sprintf("?page=%v&per_page=%v", page, perPage)
	r, err := c.DoAPIGet(ctx, c.teamMembersRoute(teamId)+query, etag)
	if err != nil {
		return nil, BuildResponse(r), err
	}
	defer closeBody(r)
	var tms []*TeamMember
	if r.StatusCode == http.StatusNotModified {
		return tms, BuildResponse(r), nil
	}
	if err := json.NewDecoder(r.Body).Decode(&tms); err != nil {
		return nil, nil, NewAppError("GetTeamMembers", "api.unmarshal_error", nil, "", http.StatusInternalServerError).Wrap(err)
	}
	return tms, BuildResponse(r), nil
}

// GetTeamMembersWithoutDeletedUsers returns team members based on the provided team id string. Additional parameters of sort and exclude_deleted_users accepted as well
// Could not add it to above function due to it be a breaking change.
func (c *Client4) GetTeamMembersSortAndWithoutDeletedUsers(ctx context.Context, teamId string, page int, perPage int, sort string, excludeDeletedUsers bool, etag string) ([]*TeamMember, *Response, error) {
	query := fmt.Sprintf("?page=%v&per_page=%v&sort=%v&exclude_deleted_users=%v", page, perPage, sort, excludeDeletedUsers)
	r, err := c.DoAPIGet(ctx, c.teamMembersRoute(teamId)+query, etag)
	if err != nil {
		return nil, BuildResponse(r), err
	}
	defer closeBody(r)
	var tms []*TeamMember
	if r.StatusCode == http.StatusNotModified {
		return tms, BuildResponse(r), nil
	}
	if err := json.NewDecoder(r.Body).Decode(&tms); err != nil {
		return nil, nil, NewAppError("GetTeamMembersSortAndWithoutDeletedUsers", "api.unmarshal_error", nil, "", http.StatusInternalServerError).Wrap(err)
	}
	return tms, BuildResponse(r), nil
}

// GetTeamMembersForUser returns the team members for a user.
func (c *Client4) GetTeamMembersForUser(ctx context.Context, userId string, etag string) ([]*TeamMember, *Response, error) {
	r, err := c.DoAPIGet(ctx, c.userRoute(userId)+"/teams/members", etag)
	if err != nil {
		return nil, BuildResponse(r), err
	}
	defer closeBody(r)
	var tms []*TeamMember
	if r.StatusCode == http.StatusNotModified {
		return tms, BuildResponse(r), nil
	}
	if err := json.NewDecoder(r.Body).Decode(&tms); err != nil {
		return nil, nil, NewAppError("GetTeamMembersForUser", "api.unmarshal_error", nil, "", http.StatusInternalServerError).Wrap(err)
	}
	return tms, BuildResponse(r), nil
}

// GetTeamMembersByIds will return an array of team members based on the
// team id and a list of user ids provided. Must be authenticated.
func (c *Client4) GetTeamMembersByIds(ctx context.Context, teamId string, userIds []string) ([]*TeamMember, *Response, error) {
	r, err := c.DoAPIPost(ctx, fmt.Sprintf("/teams/%v/members/ids", teamId), ArrayToJSON(userIds))
	if err != nil {
		return nil, BuildResponse(r), err
	}
	defer closeBody(r)
	var tms []*TeamMember
	if err := json.NewDecoder(r.Body).Decode(&tms); err != nil {
		return nil, nil, NewAppError("GetTeamMembersByIds", "api.unmarshal_error", nil, "", http.StatusInternalServerError).Wrap(err)
	}
	return tms, BuildResponse(r), nil
}

// AddTeamMember adds user to a team and return a team member.
func (c *Client4) AddTeamMember(ctx context.Context, teamId, userId string) (*TeamMember, *Response, error) {
	member := &TeamMember{TeamId: teamId, UserId: userId}
	buf, err := json.Marshal(member)
	if err != nil {
		return nil, nil, NewAppError("AddTeamMember", "api.marshal_error", nil, "", http.StatusInternalServerError).Wrap(err)
	}
	r, err := c.DoAPIPostBytes(ctx, c.teamMembersRoute(teamId), buf)
	if err != nil {
		return nil, BuildResponse(r), err
	}
	defer closeBody(r)
	var tm TeamMember
	if err := json.NewDecoder(r.Body).Decode(&tm); err != nil {
		return nil, nil, NewAppError("AddTeamMember", "api.unmarshal_error", nil, "", http.StatusInternalServerError).Wrap(err)
	}
	return &tm, BuildResponse(r), nil
}

// AddTeamMemberFromInvite adds a user to a team and return a team member using an invite id
// or an invite token/data pair.
func (c *Client4) AddTeamMemberFromInvite(ctx context.Context, token, inviteId string) (*TeamMember, *Response, error) {
	var query string

	if inviteId != "" {
		query += fmt.Sprintf("?invite_id=%v", inviteId)
	}

	if token != "" {
		query += fmt.Sprintf("?token=%v", token)
	}

	r, err := c.DoAPIPost(ctx, c.teamsRoute()+"/members/invite"+query, "")
	if err != nil {
		return nil, BuildResponse(r), err
	}
	defer closeBody(r)
	var tm TeamMember
	if err := json.NewDecoder(r.Body).Decode(&tm); err != nil {
		return nil, nil, NewAppError("AddTeamMemberFromInvite", "api.unmarshal_error", nil, "", http.StatusInternalServerError).Wrap(err)
	}
	return &tm, BuildResponse(r), nil
}

// AddTeamMembers adds a number of users to a team and returns the team members.
func (c *Client4) AddTeamMembers(ctx context.Context, teamId string, userIds []string) ([]*TeamMember, *Response, error) {
	var members []*TeamMember
	for _, userId := range userIds {
		member := &TeamMember{TeamId: teamId, UserId: userId}
		members = append(members, member)
	}
	js, err := json.Marshal(members)
	if err != nil {
		return nil, nil, NewAppError("AddTeamMembers", "api.marshal_error", nil, "", http.StatusInternalServerError).Wrap(err)
	}
	r, err := c.DoAPIPost(ctx, c.teamMembersRoute(teamId)+"/batch", string(js))
	if err != nil {
		return nil, BuildResponse(r), err
	}
	defer closeBody(r)
	var tms []*TeamMember
	if err := json.NewDecoder(r.Body).Decode(&tms); err != nil {
		return nil, nil, NewAppError("AddTeamMembers", "api.unmarshal_error", nil, "", http.StatusInternalServerError).Wrap(err)
	}
	return tms, BuildResponse(r), nil
}

// AddTeamMembers adds a number of users to a team and returns the team members.
func (c *Client4) AddTeamMembersGracefully(ctx context.Context, teamId string, userIds []string) ([]*TeamMemberWithError, *Response, error) {
	var members []*TeamMember
	for _, userId := range userIds {
		member := &TeamMember{TeamId: teamId, UserId: userId}
		members = append(members, member)
	}
	js, err := json.Marshal(members)
	if err != nil {
		return nil, nil, NewAppError("AddTeamMembersGracefully", "api.marshal_error", nil, "", http.StatusInternalServerError).Wrap(err)
	}

	r, err := c.DoAPIPost(ctx, c.teamMembersRoute(teamId)+"/batch?graceful="+c.boolString(true), string(js))
	if err != nil {
		return nil, BuildResponse(r), err
	}
	defer closeBody(r)
	var tms []*TeamMemberWithError
	if err := json.NewDecoder(r.Body).Decode(&tms); err != nil {
		return nil, nil, NewAppError("AddTeamMembersGracefully", "api.unmarshal_error", nil, "", http.StatusInternalServerError).Wrap(err)
	}
	return tms, BuildResponse(r), nil
}

// RemoveTeamMember will remove a user from a team.
func (c *Client4) RemoveTeamMember(ctx context.Context, teamId, userId string) (*Response, error) {
	r, err := c.DoAPIDelete(ctx, c.teamMemberRoute(teamId, userId))
	if err != nil {
		return BuildResponse(r), err
	}
	defer closeBody(r)
	return BuildResponse(r), nil
}

// GetTeamStats returns a team stats based on the team id string.
// Must be authenticated.
func (c *Client4) GetTeamStats(ctx context.Context, teamId, etag string) (*TeamStats, *Response, error) {
	r, err := c.DoAPIGet(ctx, c.teamStatsRoute(teamId), etag)
	if err != nil {
		return nil, BuildResponse(r), err
	}
	defer closeBody(r)
	var ts TeamStats
	if err := json.NewDecoder(r.Body).Decode(&ts); err != nil {
		return nil, nil, NewAppError("GetTeamStats", "api.unmarshal_error", nil, "", http.StatusInternalServerError).Wrap(err)
	}
	return &ts, BuildResponse(r), nil
}

// GetTotalUsersStats returns a total system user stats.
// Must be authenticated.
func (c *Client4) GetTotalUsersStats(ctx context.Context, etag string) (*UsersStats, *Response, error) {
	r, err := c.DoAPIGet(ctx, c.totalUsersStatsRoute(), etag)
	if err != nil {
		return nil, BuildResponse(r), err
	}
	defer closeBody(r)
	var stats UsersStats
	if err := json.NewDecoder(r.Body).Decode(&stats); err != nil {
		return nil, nil, NewAppError("GetTotalUsersStats", "api.unmarshal_error", nil, "", http.StatusInternalServerError).Wrap(err)
	}
	return &stats, BuildResponse(r), nil
}

// GetTeamUnread will return a TeamUnread object that contains the amount of
// unread messages and mentions the user has for the specified team.
// Must be authenticated.
func (c *Client4) GetTeamUnread(ctx context.Context, teamId, userId string) (*TeamUnread, *Response, error) {
	r, err := c.DoAPIGet(ctx, c.userRoute(userId)+c.teamRoute(teamId)+"/unread", "")
	if err != nil {
		return nil, BuildResponse(r), err
	}
	defer closeBody(r)
	var tu TeamUnread
	if err := json.NewDecoder(r.Body).Decode(&tu); err != nil {
		return nil, nil, NewAppError("GetTeamUnread", "api.unmarshal_error", nil, "", http.StatusInternalServerError).Wrap(err)
	}
	return &tu, BuildResponse(r), nil
}

// ImportTeam will import an exported team from other app into a existing team.
func (c *Client4) ImportTeam(ctx context.Context, data []byte, filesize int, importFrom, filename, teamId string) (map[string]string, *Response, error) {
	body := &bytes.Buffer{}
	writer := multipart.NewWriter(body)

	part, err := writer.CreateFormFile("file", filename)
	if err != nil {
		return nil, nil, err
	}

	if _, err = io.Copy(part, bytes.NewBuffer(data)); err != nil {
		return nil, nil, err
	}

	part, err = writer.CreateFormField("filesize")
	if err != nil {
		return nil, nil, err
	}

	if _, err = io.Copy(part, strings.NewReader(strconv.Itoa(filesize))); err != nil {
		return nil, nil, err
	}

	part, err = writer.CreateFormField("importFrom")
	if err != nil {
		return nil, nil, err
	}

	if _, err := io.Copy(part, strings.NewReader(importFrom)); err != nil {
		return nil, nil, err
	}

	if err := writer.Close(); err != nil {
		return nil, nil, err
	}

	return c.DoUploadImportTeam(ctx, c.teamImportRoute(teamId), body.Bytes(), writer.FormDataContentType())
}

// InviteUsersToTeam invite users by email to the team.
func (c *Client4) InviteUsersToTeam(ctx context.Context, teamId string, userEmails []string) (*Response, error) {
	r, err := c.DoAPIPost(ctx, c.teamRoute(teamId)+"/invite/email", ArrayToJSON(userEmails))
	if err != nil {
		return BuildResponse(r), err
	}
	defer closeBody(r)
	return BuildResponse(r), nil
}

// InviteGuestsToTeam invite guest by email to some channels in a team.
func (c *Client4) InviteGuestsToTeam(ctx context.Context, teamId string, userEmails []string, channels []string, message string) (*Response, error) {
	guestsInvite := GuestsInvite{
		Emails:   userEmails,
		Channels: channels,
		Message:  message,
	}
	buf, err := json.Marshal(guestsInvite)
	if err != nil {
		return nil, NewAppError("InviteGuestsToTeam", "api.marshal_error", nil, "", http.StatusInternalServerError).Wrap(err)
	}
	r, err := c.DoAPIPostBytes(ctx, c.teamRoute(teamId)+"/invite-guests/email", buf)
	if err != nil {
		return BuildResponse(r), err
	}
	defer closeBody(r)
	return BuildResponse(r), nil
}

// InviteUsersToTeam invite users by email to the team.
func (c *Client4) InviteUsersToTeamGracefully(ctx context.Context, teamId string, userEmails []string) ([]*EmailInviteWithError, *Response, error) {
	r, err := c.DoAPIPost(ctx, c.teamRoute(teamId)+"/invite/email?graceful="+c.boolString(true), ArrayToJSON(userEmails))

	if err != nil {
		return nil, BuildResponse(r), err
	}
	defer closeBody(r)
	var list []*EmailInviteWithError
	if err := json.NewDecoder(r.Body).Decode(&list); err != nil {
		return nil, nil, NewAppError("InviteUsersToTeamGracefully", "api.unmarshal_error", nil, "", http.StatusInternalServerError).Wrap(err)
	}
	return list, BuildResponse(r), nil
}

// InviteUsersToTeam invite users by email to the team.
func (c *Client4) InviteUsersToTeamAndChannelsGracefully(ctx context.Context, teamId string, userEmails []string, channelIds []string, message string) ([]*EmailInviteWithError, *Response, error) {
	memberInvite := MemberInvite{
		Emails:     userEmails,
		ChannelIds: channelIds,
		Message:    message,
	}
	buf, err := json.Marshal(memberInvite)
	if err != nil {
		return nil, nil, NewAppError("InviteMembersToTeamAndChannels", "api.marshal_error", nil, "", http.StatusInternalServerError).Wrap(err)
	}
	r, err := c.DoAPIPostBytes(ctx, c.teamRoute(teamId)+"/invite/email?graceful="+c.boolString(true), buf)
	if err != nil {
		return nil, BuildResponse(r), err
	}
	defer closeBody(r)
	var list []*EmailInviteWithError
	if err := json.NewDecoder(r.Body).Decode(&list); err != nil {
		return nil, nil, NewAppError("InviteUsersToTeamGracefully", "api.unmarshal_error", nil, "", http.StatusInternalServerError).Wrap(err)
	}
	return list, BuildResponse(r), nil
}

// InviteGuestsToTeam invite guest by email to some channels in a team.
func (c *Client4) InviteGuestsToTeamGracefully(ctx context.Context, teamId string, userEmails []string, channels []string, message string) ([]*EmailInviteWithError, *Response, error) {
	guestsInvite := GuestsInvite{
		Emails:   userEmails,
		Channels: channels,
		Message:  message,
	}
	buf, err := json.Marshal(guestsInvite)
	if err != nil {
		return nil, nil, NewAppError("InviteGuestsToTeamGracefully", "api.marshal_error", nil, "", http.StatusInternalServerError).Wrap(err)
	}
	r, err := c.DoAPIPostBytes(ctx, c.teamRoute(teamId)+"/invite-guests/email?graceful="+c.boolString(true), buf)
	if err != nil {
		return nil, BuildResponse(r), err
	}
	defer closeBody(r)
	var list []*EmailInviteWithError
	if err := json.NewDecoder(r.Body).Decode(&list); err != nil {
		return nil, nil, NewAppError("InviteGuestsToTeamGracefully", "api.unmarshal_error", nil, "", http.StatusInternalServerError).Wrap(err)
	}
	return list, BuildResponse(r), nil
}

// InvalidateEmailInvites will invalidate active email invitations that have not been accepted by the user.
func (c *Client4) InvalidateEmailInvites(ctx context.Context) (*Response, error) {
	r, err := c.DoAPIDelete(ctx, c.teamsRoute()+"/invites/email")
	if err != nil {
		return BuildResponse(r), err
	}
	defer closeBody(r)
	return BuildResponse(r), nil
}

// GetTeamInviteInfo returns a team object from an invite id containing sanitized information.
func (c *Client4) GetTeamInviteInfo(ctx context.Context, inviteId string) (*Team, *Response, error) {
	r, err := c.DoAPIGet(ctx, c.teamsRoute()+"/invite/"+inviteId, "")
	if err != nil {
		return nil, BuildResponse(r), err
	}
	defer closeBody(r)
	var t Team
	if err := json.NewDecoder(r.Body).Decode(&t); err != nil {
		return nil, nil, NewAppError("GetTeamInviteInfo", "api.unmarshal_error", nil, "", http.StatusInternalServerError).Wrap(err)
	}
	return &t, BuildResponse(r), nil
}

// SetTeamIcon sets team icon of the team.
func (c *Client4) SetTeamIcon(ctx context.Context, teamId string, data []byte) (*Response, error) {
	body := &bytes.Buffer{}
	writer := multipart.NewWriter(body)

	part, err := writer.CreateFormFile("image", "teamIcon.png")
	if err != nil {
		return nil, NewAppError("SetTeamIcon", "model.client.set_team_icon.no_file.app_error", nil, "", http.StatusBadRequest).Wrap(err)
	}

	if _, err = io.Copy(part, bytes.NewBuffer(data)); err != nil {
		return nil, NewAppError("SetTeamIcon", "model.client.set_team_icon.no_file.app_error", nil, "", http.StatusBadRequest).Wrap(err)
	}

	if err = writer.Close(); err != nil {
		return nil, NewAppError("SetTeamIcon", "model.client.set_team_icon.writer.app_error", nil, "", http.StatusBadRequest).Wrap(err)
	}

	rq, err := http.NewRequest("POST", c.APIURL+c.teamRoute(teamId)+"/image", bytes.NewReader(body.Bytes()))
	if err != nil {
		return nil, err
	}
	rq.Header.Set("Content-Type", writer.FormDataContentType())

	if c.AuthToken != "" {
		rq.Header.Set(HeaderAuth, c.AuthType+" "+c.AuthToken)
	}

	rp, err := c.HTTPClient.Do(rq)
	if err != nil {
		return BuildResponse(rp), err
	}
	defer closeBody(rp)

	if rp.StatusCode >= 300 {
		return BuildResponse(rp), AppErrorFromJSON(rp.Body)
	}

	return BuildResponse(rp), nil
}

// GetTeamIcon gets the team icon of the team.
func (c *Client4) GetTeamIcon(ctx context.Context, teamId, etag string) ([]byte, *Response, error) {
	r, err := c.DoAPIGet(ctx, c.teamRoute(teamId)+"/image", etag)
	if err != nil {
		return nil, BuildResponse(r), err
	}
	defer closeBody(r)

	data, err := io.ReadAll(r.Body)
	if err != nil {
		return nil, BuildResponse(r), NewAppError("GetTeamIcon", "model.client.get_team_icon.app_error", nil, "", r.StatusCode).Wrap(err)
	}
	return data, BuildResponse(r), nil
}

// RemoveTeamIcon updates LastTeamIconUpdate to 0 which indicates team icon is removed.
func (c *Client4) RemoveTeamIcon(ctx context.Context, teamId string) (*Response, error) {
	r, err := c.DoAPIDelete(ctx, c.teamRoute(teamId)+"/image")
	if err != nil {
		return BuildResponse(r), err
	}
	defer closeBody(r)
	return BuildResponse(r), nil
}

// Channel Section

// GetAllChannels get all the channels. Must be a system administrator.
func (c *Client4) GetAllChannels(ctx context.Context, page int, perPage int, etag string) (ChannelListWithTeamData, *Response, error) {
	return c.getAllChannels(ctx, page, perPage, etag, ChannelSearchOpts{})
}

// GetAllChannelsIncludeDeleted get all the channels. Must be a system administrator.
func (c *Client4) GetAllChannelsIncludeDeleted(ctx context.Context, page int, perPage int, etag string) (ChannelListWithTeamData, *Response, error) {
	return c.getAllChannels(ctx, page, perPage, etag, ChannelSearchOpts{IncludeDeleted: true})
}

// GetAllChannelsExcludePolicyConstrained gets all channels which are not part of a data retention policy.
// Must be a system administrator.
func (c *Client4) GetAllChannelsExcludePolicyConstrained(ctx context.Context, page, perPage int, etag string) (ChannelListWithTeamData, *Response, error) {
	return c.getAllChannels(ctx, page, perPage, etag, ChannelSearchOpts{ExcludePolicyConstrained: true})
}

func (c *Client4) getAllChannels(ctx context.Context, page int, perPage int, etag string, opts ChannelSearchOpts) (ChannelListWithTeamData, *Response, error) {
	query := fmt.Sprintf("?page=%v&per_page=%v&include_deleted=%v&exclude_policy_constrained=%v",
		page, perPage, opts.IncludeDeleted, opts.ExcludePolicyConstrained)
	r, err := c.DoAPIGet(ctx, c.channelsRoute()+query, etag)
	if err != nil {
		return nil, BuildResponse(r), err
	}
	defer closeBody(r)

	var ch ChannelListWithTeamData
	err = json.NewDecoder(r.Body).Decode(&ch)
	if err != nil {
		return nil, BuildResponse(r), NewAppError("getAllChannels", "api.marshal_error", nil, "", http.StatusInternalServerError).Wrap(err)
	}
	return ch, BuildResponse(r), nil
}

// GetAllChannelsWithCount get all the channels including the total count. Must be a system administrator.
func (c *Client4) GetAllChannelsWithCount(ctx context.Context, page int, perPage int, etag string) (ChannelListWithTeamData, int64, *Response, error) {
	query := fmt.Sprintf("?page=%v&per_page=%v&include_total_count="+c.boolString(true), page, perPage)
	r, err := c.DoAPIGet(ctx, c.channelsRoute()+query, etag)
	if err != nil {
		return nil, 0, BuildResponse(r), err
	}
	defer closeBody(r)

	var cwc *ChannelsWithCount
	err = json.NewDecoder(r.Body).Decode(&cwc)
	if err != nil {
		return nil, 0, BuildResponse(r), NewAppError("GetAllChannelsWithCount", "api.marshal_error", nil, "", http.StatusInternalServerError).Wrap(err)
	}
	return cwc.Channels, cwc.TotalCount, BuildResponse(r), nil
}

// CreateChannel creates a channel based on the provided channel struct.
func (c *Client4) CreateChannel(ctx context.Context, channel *Channel) (*Channel, *Response, error) {
	channelJSON, err := json.Marshal(channel)
	if err != nil {
		return nil, nil, NewAppError("CreateChannel", "api.marshal_error", nil, "", http.StatusInternalServerError).Wrap(err)
	}
	r, err := c.DoAPIPost(ctx, c.channelsRoute(), string(channelJSON))
	if err != nil {
		return nil, BuildResponse(r), err
	}
	defer closeBody(r)

	var ch *Channel
	err = json.NewDecoder(r.Body).Decode(&ch)
	if err != nil {
		return nil, BuildResponse(r), NewAppError("CreateChannel", "api.marshal_error", nil, "", http.StatusInternalServerError).Wrap(err)
	}
	return ch, BuildResponse(r), nil
}

// UpdateChannel updates a channel based on the provided channel struct.
func (c *Client4) UpdateChannel(ctx context.Context, channel *Channel) (*Channel, *Response, error) {
	channelJSON, err := json.Marshal(channel)
	if err != nil {
		return nil, nil, NewAppError("UpdateChannel", "api.marshal_error", nil, "", http.StatusInternalServerError).Wrap(err)
	}
	r, err := c.DoAPIPut(ctx, c.channelRoute(channel.Id), string(channelJSON))
	if err != nil {
		return nil, BuildResponse(r), err
	}
	defer closeBody(r)

	var ch *Channel
	err = json.NewDecoder(r.Body).Decode(&ch)
	if err != nil {
		return nil, BuildResponse(r), NewAppError("UpdateChannel", "api.marshal_error", nil, "", http.StatusInternalServerError).Wrap(err)
	}
	return ch, BuildResponse(r), nil
}

// PatchChannel partially updates a channel. Any missing fields are not updated.
func (c *Client4) PatchChannel(ctx context.Context, channelId string, patch *ChannelPatch) (*Channel, *Response, error) {
	buf, err := json.Marshal(patch)
	if err != nil {
		return nil, nil, NewAppError("PatchChannel", "api.marshal_error", nil, "", http.StatusInternalServerError).Wrap(err)
	}
	r, err := c.DoAPIPutBytes(ctx, c.channelRoute(channelId)+"/patch", buf)
	if err != nil {
		return nil, BuildResponse(r), err
	}
	defer closeBody(r)

	var ch *Channel
	err = json.NewDecoder(r.Body).Decode(&ch)
	if err != nil {
		return nil, BuildResponse(r), NewAppError("PatchChannel", "api.marshal_error", nil, "", http.StatusInternalServerError).Wrap(err)
	}
	return ch, BuildResponse(r), nil
}

// UpdateChannelPrivacy updates channel privacy
func (c *Client4) UpdateChannelPrivacy(ctx context.Context, channelId string, privacy ChannelType) (*Channel, *Response, error) {
	requestBody := map[string]string{"privacy": string(privacy)}
	r, err := c.DoAPIPut(ctx, c.channelRoute(channelId)+"/privacy", MapToJSON(requestBody))
	if err != nil {
		return nil, BuildResponse(r), err
	}
	defer closeBody(r)

	var ch *Channel
	err = json.NewDecoder(r.Body).Decode(&ch)
	if err != nil {
		return nil, BuildResponse(r), NewAppError("UpdateChannelPrivacy", "api.marshal_error", nil, "", http.StatusInternalServerError).Wrap(err)
	}
	return ch, BuildResponse(r), nil
}

// RestoreChannel restores a previously deleted channel. Any missing fields are not updated.
func (c *Client4) RestoreChannel(ctx context.Context, channelId string) (*Channel, *Response, error) {
	r, err := c.DoAPIPost(ctx, c.channelRoute(channelId)+"/restore", "")
	if err != nil {
		return nil, BuildResponse(r), err
	}
	defer closeBody(r)

	var ch *Channel
	err = json.NewDecoder(r.Body).Decode(&ch)
	if err != nil {
		return nil, BuildResponse(r), NewAppError("RestoreChannel", "api.marshal_error", nil, "", http.StatusInternalServerError).Wrap(err)
	}
	return ch, BuildResponse(r), nil
}

// CreateDirectChannel creates a direct message channel based on the two user
// ids provided.
func (c *Client4) CreateDirectChannel(ctx context.Context, userId1, userId2 string) (*Channel, *Response, error) {
	requestBody := []string{userId1, userId2}
	r, err := c.DoAPIPost(ctx, c.channelsRoute()+"/direct", ArrayToJSON(requestBody))
	if err != nil {
		return nil, BuildResponse(r), err
	}
	defer closeBody(r)

	var ch *Channel
	err = json.NewDecoder(r.Body).Decode(&ch)
	if err != nil {
		return nil, BuildResponse(r), NewAppError("CreateDirectChannel", "api.marshal_error", nil, "", http.StatusInternalServerError).Wrap(err)
	}
	return ch, BuildResponse(r), nil
}

// CreateGroupChannel creates a group message channel based on userIds provided.
func (c *Client4) CreateGroupChannel(ctx context.Context, userIds []string) (*Channel, *Response, error) {
	r, err := c.DoAPIPost(ctx, c.channelsRoute()+"/group", ArrayToJSON(userIds))
	if err != nil {
		return nil, BuildResponse(r), err
	}
	defer closeBody(r)

	var ch *Channel
	err = json.NewDecoder(r.Body).Decode(&ch)
	if err != nil {
		return nil, BuildResponse(r), NewAppError("CreateGroupChannel", "api.marshal_error", nil, "", http.StatusInternalServerError).Wrap(err)
	}
	return ch, BuildResponse(r), nil
}

// GetChannel returns a channel based on the provided channel id string.
func (c *Client4) GetChannel(ctx context.Context, channelId, etag string) (*Channel, *Response, error) {
	r, err := c.DoAPIGet(ctx, c.channelRoute(channelId), etag)
	if err != nil {
		return nil, BuildResponse(r), err
	}
	defer closeBody(r)

	var ch *Channel
	err = json.NewDecoder(r.Body).Decode(&ch)
	if err != nil {
		return nil, BuildResponse(r), NewAppError("GetChannel", "api.marshal_error", nil, "", http.StatusInternalServerError).Wrap(err)
	}
	return ch, BuildResponse(r), nil
}

// GetChannelStats returns statistics for a channel.
func (c *Client4) GetChannelStats(ctx context.Context, channelId string, etag string, excludeFilesCount bool) (*ChannelStats, *Response, error) {
	route := c.channelRoute(channelId) + fmt.Sprintf("/stats?exclude_files_count=%v", excludeFilesCount)
	r, err := c.DoAPIGet(ctx, route, etag)
	if err != nil {
		return nil, BuildResponse(r), err
	}
	defer closeBody(r)
	var stats ChannelStats
	if err := json.NewDecoder(r.Body).Decode(&stats); err != nil {
		return nil, nil, NewAppError("GetChannelStats", "api.unmarshal_error", nil, "", http.StatusInternalServerError).Wrap(err)
	}
	return &stats, BuildResponse(r), nil
}

// GetChannelsMemberCount get channel member count for a given array of channel ids
func (c *Client4) GetChannelsMemberCount(ctx context.Context, channelIDs []string) (map[string]int64, *Response, error) {
	route := c.channelsRoute() + "/stats/member_count"
	r, err := c.DoAPIPost(ctx, route, ArrayToJSON(channelIDs))
	if err != nil {
		return nil, BuildResponse(r), err
	}
	defer closeBody(r)
	var counts map[string]int64
	if err := json.NewDecoder(r.Body).Decode(&counts); err != nil {
		return nil, nil, NewAppError("GetChannelsMemberCount", "api.unmarshal_error", nil, "", http.StatusInternalServerError).Wrap(err)
	}
	return counts, BuildResponse(r), nil
}

// GetChannelMembersTimezones gets a list of timezones for a channel.
func (c *Client4) GetChannelMembersTimezones(ctx context.Context, channelId string) ([]string, *Response, error) {
	r, err := c.DoAPIGet(ctx, c.channelRoute(channelId)+"/timezones", "")
	if err != nil {
		return nil, BuildResponse(r), err
	}
	defer closeBody(r)
	return c.ArrayFromJSON(r.Body), BuildResponse(r), nil
}

// GetPinnedPosts gets a list of pinned posts.
func (c *Client4) GetPinnedPosts(ctx context.Context, channelId string, etag string) (*PostList, *Response, error) {
	r, err := c.DoAPIGet(ctx, c.channelRoute(channelId)+"/pinned", etag)
	if err != nil {
		return nil, BuildResponse(r), err
	}
	defer closeBody(r)

	var list PostList
	if r.StatusCode == http.StatusNotModified {
		return &list, BuildResponse(r), nil
	}

	if err := json.NewDecoder(r.Body).Decode(&list); err != nil {
		return nil, nil, NewAppError("GetPinnedPosts", "api.unmarshal_error", nil, "", http.StatusInternalServerError).Wrap(err)
	}
	return &list, BuildResponse(r), nil
}

// GetPrivateChannelsForTeam returns a list of private channels based on the provided team id string.
func (c *Client4) GetPrivateChannelsForTeam(ctx context.Context, teamId string, page int, perPage int, etag string) ([]*Channel, *Response, error) {
	query := fmt.Sprintf("/private?page=%v&per_page=%v", page, perPage)
	r, err := c.DoAPIGet(ctx, c.channelsForTeamRoute(teamId)+query, etag)
	if err != nil {
		return nil, BuildResponse(r), err
	}
	defer closeBody(r)

	var ch []*Channel
	err = json.NewDecoder(r.Body).Decode(&ch)
	if err != nil {
		return nil, BuildResponse(r), NewAppError("GetPrivateChannelsForTeam", "api.marshal_error", nil, "", http.StatusInternalServerError).Wrap(err)
	}
	return ch, BuildResponse(r), nil
}

// GetPublicChannelsForTeam returns a list of public channels based on the provided team id string.
func (c *Client4) GetPublicChannelsForTeam(ctx context.Context, teamId string, page int, perPage int, etag string) ([]*Channel, *Response, error) {
	query := fmt.Sprintf("?page=%v&per_page=%v", page, perPage)
	r, err := c.DoAPIGet(ctx, c.channelsForTeamRoute(teamId)+query, etag)
	if err != nil {
		return nil, BuildResponse(r), err
	}
	defer closeBody(r)

	var ch []*Channel
	err = json.NewDecoder(r.Body).Decode(&ch)
	if err != nil {
		return nil, BuildResponse(r), NewAppError("GetPublicChannelsForTeam", "api.marshal_error", nil, "", http.StatusInternalServerError).Wrap(err)
	}
	return ch, BuildResponse(r), nil
}

// GetDeletedChannelsForTeam returns a list of public channels based on the provided team id string.
func (c *Client4) GetDeletedChannelsForTeam(ctx context.Context, teamId string, page int, perPage int, etag string) ([]*Channel, *Response, error) {
	query := fmt.Sprintf("/deleted?page=%v&per_page=%v", page, perPage)
	r, err := c.DoAPIGet(ctx, c.channelsForTeamRoute(teamId)+query, etag)
	if err != nil {
		return nil, BuildResponse(r), err
	}
	defer closeBody(r)

	var ch []*Channel
	err = json.NewDecoder(r.Body).Decode(&ch)
	if err != nil {
		return nil, BuildResponse(r), NewAppError("GetDeletedChannelsForTeam", "api.marshal_error", nil, "", http.StatusInternalServerError).Wrap(err)
	}
	return ch, BuildResponse(r), nil
}

// GetPublicChannelsByIdsForTeam returns a list of public channels based on provided team id string.
func (c *Client4) GetPublicChannelsByIdsForTeam(ctx context.Context, teamId string, channelIds []string) ([]*Channel, *Response, error) {
	r, err := c.DoAPIPost(ctx, c.channelsForTeamRoute(teamId)+"/ids", ArrayToJSON(channelIds))
	if err != nil {
		return nil, BuildResponse(r), err
	}
	defer closeBody(r)

	var ch []*Channel
	err = json.NewDecoder(r.Body).Decode(&ch)
	if err != nil {
		return nil, BuildResponse(r), NewAppError("GetPublicChannelsByIdsForTeam", "api.marshal_error", nil, "", http.StatusInternalServerError).Wrap(err)
	}
	return ch, BuildResponse(r), nil
}

// GetChannelsForTeamForUser returns a list channels of on a team for a user.
func (c *Client4) GetChannelsForTeamForUser(ctx context.Context, teamId, userId string, includeDeleted bool, etag string) ([]*Channel, *Response, error) {
	r, err := c.DoAPIGet(ctx, c.channelsForTeamForUserRoute(teamId, userId, includeDeleted), etag)
	if err != nil {
		return nil, BuildResponse(r), err
	}
	defer closeBody(r)

	var ch []*Channel
	err = json.NewDecoder(r.Body).Decode(&ch)
	if err != nil {
		return nil, BuildResponse(r), NewAppError("GetChannelsForTeamForUser", "api.marshal_error", nil, "", http.StatusInternalServerError).Wrap(err)
	}
	return ch, BuildResponse(r), nil
}

// GetChannelsForTeamAndUserWithLastDeleteAt returns a list channels of a team for a user, additionally filtered with lastDeleteAt. This does not have any effect if includeDeleted is set to false.
func (c *Client4) GetChannelsForTeamAndUserWithLastDeleteAt(ctx context.Context, teamId, userId string, includeDeleted bool, lastDeleteAt int, etag string) ([]*Channel, *Response, error) {
	route := fmt.Sprintf(c.userRoute(userId) + c.teamRoute(teamId) + "/channels")
	route += fmt.Sprintf("?include_deleted=%v&last_delete_at=%d", includeDeleted, lastDeleteAt)
	r, err := c.DoAPIGet(ctx, route, etag)
	if err != nil {
		return nil, BuildResponse(r), err
	}
	defer closeBody(r)

	var ch []*Channel
	err = json.NewDecoder(r.Body).Decode(&ch)
	if err != nil {
		return nil, BuildResponse(r), NewAppError("GetChannelsForTeamAndUserWithLastDeleteAt", "api.marshal_error", nil, "", http.StatusInternalServerError).Wrap(err)
	}
	return ch, BuildResponse(r), nil
}

// GetChannelsForUserWithLastDeleteAt returns a list channels for a user, additionally filtered with lastDeleteAt.
func (c *Client4) GetChannelsForUserWithLastDeleteAt(ctx context.Context, userID string, lastDeleteAt int) ([]*Channel, *Response, error) {
	route := fmt.Sprintf(c.userRoute(userID) + "/channels")
	route += fmt.Sprintf("?last_delete_at=%d", lastDeleteAt)
	r, err := c.DoAPIGet(ctx, route, "")
	if err != nil {
		return nil, BuildResponse(r), err
	}
	defer closeBody(r)

	var ch []*Channel
	err = json.NewDecoder(r.Body).Decode(&ch)
	if err != nil {
		return nil, BuildResponse(r), NewAppError("GetChannelsForUserWithLastDeleteAt", "api.marshal_error", nil, "", http.StatusInternalServerError).Wrap(err)
	}
	return ch, BuildResponse(r), nil
}

// SearchChannels returns the channels on a team matching the provided search term.
func (c *Client4) SearchChannels(ctx context.Context, teamId string, search *ChannelSearch) ([]*Channel, *Response, error) {
	searchJSON, err := json.Marshal(search)
	if err != nil {
		return nil, nil, NewAppError("SearchChannels", "api.marshal_error", nil, "", http.StatusInternalServerError).Wrap(err)
	}
	r, err := c.DoAPIPost(ctx, c.channelsForTeamRoute(teamId)+"/search", string(searchJSON))
	if err != nil {
		return nil, BuildResponse(r), err
	}
	defer closeBody(r)

	var ch []*Channel
	err = json.NewDecoder(r.Body).Decode(&ch)
	if err != nil {
		return nil, BuildResponse(r), NewAppError("SearchChannels", "api.marshal_error", nil, "", http.StatusInternalServerError).Wrap(err)
	}
	return ch, BuildResponse(r), nil
}

// SearchArchivedChannels returns the archived channels on a team matching the provided search term.
func (c *Client4) SearchArchivedChannels(ctx context.Context, teamId string, search *ChannelSearch) ([]*Channel, *Response, error) {
	searchJSON, err := json.Marshal(search)
	if err != nil {
		return nil, nil, NewAppError("SearchArchivedChannels", "api.marshal_error", nil, "", http.StatusInternalServerError).Wrap(err)
	}
	r, err := c.DoAPIPost(ctx, c.channelsForTeamRoute(teamId)+"/search_archived", string(searchJSON))
	if err != nil {
		return nil, BuildResponse(r), err
	}
	defer closeBody(r)

	var ch []*Channel
	err = json.NewDecoder(r.Body).Decode(&ch)
	if err != nil {
		return nil, BuildResponse(r), NewAppError("SearchArchivedChannels", "api.marshal_error", nil, "", http.StatusInternalServerError).Wrap(err)
	}
	return ch, BuildResponse(r), nil
}

// SearchAllChannels search in all the channels. Must be a system administrator.
func (c *Client4) SearchAllChannels(ctx context.Context, search *ChannelSearch) (ChannelListWithTeamData, *Response, error) {
	searchJSON, err := json.Marshal(search)
	if err != nil {
		return nil, nil, NewAppError("SearchAllChannels", "api.marshal_error", nil, "", http.StatusInternalServerError).Wrap(err)
	}
	r, err := c.DoAPIPost(ctx, c.channelsRoute()+"/search", string(searchJSON))
	if err != nil {
		return nil, BuildResponse(r), err
	}
	defer closeBody(r)

	var ch ChannelListWithTeamData
	err = json.NewDecoder(r.Body).Decode(&ch)
	if err != nil {
		return nil, BuildResponse(r), NewAppError("SearchAllChannels", "api.marshal_error", nil, "", http.StatusInternalServerError).Wrap(err)
	}
	return ch, BuildResponse(r), nil
}

// SearchAllChannelsForUser search in all the channels for a regular user.
func (c *Client4) SearchAllChannelsForUser(ctx context.Context, term string) (ChannelListWithTeamData, *Response, error) {
	search := &ChannelSearch{
		Term: term,
	}
	searchJSON, err := json.Marshal(search)
	if err != nil {
		return nil, nil, NewAppError("SearchAllChannelsForUser", "api.marshal_error", nil, "", http.StatusInternalServerError).Wrap(err)
	}
	r, err := c.DoAPIPost(ctx, c.channelsRoute()+"/search?system_console=false", string(searchJSON))
	if err != nil {
		return nil, BuildResponse(r), err
	}
	defer closeBody(r)

	var ch ChannelListWithTeamData
	err = json.NewDecoder(r.Body).Decode(&ch)
	if err != nil {
		return nil, BuildResponse(r), NewAppError("SearchAllChannelsForUser", "api.marshal_error", nil, "", http.StatusInternalServerError).Wrap(err)
	}
	return ch, BuildResponse(r), nil
}

// SearchAllChannelsPaged searches all the channels and returns the results paged with the total count.
func (c *Client4) SearchAllChannelsPaged(ctx context.Context, search *ChannelSearch) (*ChannelsWithCount, *Response, error) {
	searchJSON, err := json.Marshal(search)
	if err != nil {
		return nil, nil, NewAppError("SearchAllChannelsPaged", "api.marshal_error", nil, "", http.StatusInternalServerError).Wrap(err)
	}
	r, err := c.DoAPIPost(ctx, c.channelsRoute()+"/search", string(searchJSON))
	if err != nil {
		return nil, BuildResponse(r), err
	}
	defer closeBody(r)

	var cwc *ChannelsWithCount
	err = json.NewDecoder(r.Body).Decode(&cwc)
	if err != nil {
		return nil, BuildResponse(r), NewAppError("GetAllChannelsWithCount", "api.marshal_error", nil, "", http.StatusInternalServerError).Wrap(err)
	}
	return cwc, BuildResponse(r), nil
}

// SearchGroupChannels returns the group channels of the user whose members' usernames match the search term.
func (c *Client4) SearchGroupChannels(ctx context.Context, search *ChannelSearch) ([]*Channel, *Response, error) {
	searchJSON, err := json.Marshal(search)
	if err != nil {
		return nil, nil, NewAppError("SearchGroupChannels", "api.marshal_error", nil, "", http.StatusInternalServerError).Wrap(err)
	}
	r, err := c.DoAPIPost(ctx, c.channelsRoute()+"/group/search", string(searchJSON))
	if err != nil {
		return nil, BuildResponse(r), err
	}
	defer closeBody(r)

	var ch []*Channel
	err = json.NewDecoder(r.Body).Decode(&ch)
	if err != nil {
		return nil, BuildResponse(r), NewAppError("SearchGroupChannels", "api.marshal_error", nil, "", http.StatusInternalServerError).Wrap(err)
	}
	return ch, BuildResponse(r), nil
}

// DeleteChannel deletes channel based on the provided channel id string.
func (c *Client4) DeleteChannel(ctx context.Context, channelId string) (*Response, error) {
	r, err := c.DoAPIDelete(ctx, c.channelRoute(channelId))
	if err != nil {
		return BuildResponse(r), err
	}
	defer closeBody(r)
	return BuildResponse(r), nil
}

// PermanentDeleteChannel deletes a channel based on the provided channel id string.
func (c *Client4) PermanentDeleteChannel(ctx context.Context, channelId string) (*Response, error) {
	r, err := c.DoAPIDelete(ctx, c.channelRoute(channelId)+"?permanent="+c.boolString(true))
	if err != nil {
		return BuildResponse(r), err
	}
	defer closeBody(r)
	return BuildResponse(r), nil
}

// MoveChannel moves the channel to the destination team.
func (c *Client4) MoveChannel(ctx context.Context, channelId, teamId string, force bool) (*Channel, *Response, error) {
	requestBody := map[string]any{
		"team_id": teamId,
		"force":   force,
	}
	r, err := c.DoAPIPost(ctx, c.channelRoute(channelId)+"/move", StringInterfaceToJSON(requestBody))
	if err != nil {
		return nil, BuildResponse(r), err
	}
	defer closeBody(r)

	var ch *Channel
	err = json.NewDecoder(r.Body).Decode(&ch)
	if err != nil {
		return nil, BuildResponse(r), NewAppError("MoveChannel", "api.marshal_error", nil, "", http.StatusInternalServerError).Wrap(err)
	}
	return ch, BuildResponse(r), nil
}

// GetChannelByName returns a channel based on the provided channel name and team id strings.
func (c *Client4) GetChannelByName(ctx context.Context, channelName, teamId string, etag string) (*Channel, *Response, error) {
	r, err := c.DoAPIGet(ctx, c.channelByNameRoute(channelName, teamId), etag)
	if err != nil {
		return nil, BuildResponse(r), err
	}
	defer closeBody(r)

	var ch *Channel
	err = json.NewDecoder(r.Body).Decode(&ch)
	if err != nil {
		return nil, BuildResponse(r), NewAppError("GetChannelByName", "api.marshal_error", nil, "", http.StatusInternalServerError).Wrap(err)
	}
	return ch, BuildResponse(r), nil
}

// GetChannelByNameIncludeDeleted returns a channel based on the provided channel name and team id strings. Other then GetChannelByName it will also return deleted channels.
func (c *Client4) GetChannelByNameIncludeDeleted(ctx context.Context, channelName, teamId string, etag string) (*Channel, *Response, error) {
	r, err := c.DoAPIGet(ctx, c.channelByNameRoute(channelName, teamId)+"?include_deleted="+c.boolString(true), etag)
	if err != nil {
		return nil, BuildResponse(r), err
	}
	defer closeBody(r)

	var ch *Channel
	err = json.NewDecoder(r.Body).Decode(&ch)
	if err != nil {
		return nil, BuildResponse(r), NewAppError("GetChannelByNameIncludeDeleted", "api.marshal_error", nil, "", http.StatusInternalServerError).Wrap(err)
	}
	return ch, BuildResponse(r), nil
}

// GetChannelByNameForTeamName returns a channel based on the provided channel name and team name strings.
func (c *Client4) GetChannelByNameForTeamName(ctx context.Context, channelName, teamName string, etag string) (*Channel, *Response, error) {
	r, err := c.DoAPIGet(ctx, c.channelByNameForTeamNameRoute(channelName, teamName), etag)
	if err != nil {
		return nil, BuildResponse(r), err
	}
	defer closeBody(r)

	var ch *Channel
	err = json.NewDecoder(r.Body).Decode(&ch)
	if err != nil {
		return nil, BuildResponse(r), NewAppError("GetChannelByNameForTeamName", "api.marshal_error", nil, "", http.StatusInternalServerError).Wrap(err)
	}
	return ch, BuildResponse(r), nil
}

// GetChannelByNameForTeamNameIncludeDeleted returns a channel based on the provided channel name and team name strings. Other then GetChannelByNameForTeamName it will also return deleted channels.
func (c *Client4) GetChannelByNameForTeamNameIncludeDeleted(ctx context.Context, channelName, teamName string, etag string) (*Channel, *Response, error) {
	r, err := c.DoAPIGet(ctx, c.channelByNameForTeamNameRoute(channelName, teamName)+"?include_deleted="+c.boolString(true), etag)
	if err != nil {
		return nil, BuildResponse(r), err
	}
	defer closeBody(r)

	var ch *Channel
	err = json.NewDecoder(r.Body).Decode(&ch)
	if err != nil {
		return nil, BuildResponse(r), NewAppError("GetChannelByNameForTeamNameIncludeDeleted", "api.marshal_error", nil, "", http.StatusInternalServerError).Wrap(err)
	}
	return ch, BuildResponse(r), nil
}

// GetChannelMembers gets a page of channel members specific to a channel.
func (c *Client4) GetChannelMembers(ctx context.Context, channelId string, page, perPage int, etag string) (ChannelMembers, *Response, error) {
	query := fmt.Sprintf("?page=%v&per_page=%v", page, perPage)
	r, err := c.DoAPIGet(ctx, c.channelMembersRoute(channelId)+query, etag)
	if err != nil {
		return nil, BuildResponse(r), err
	}
	defer closeBody(r)

	var ch ChannelMembers
	err = json.NewDecoder(r.Body).Decode(&ch)
	if err != nil {
		return nil, BuildResponse(r), NewAppError("GetChannelMembers", "api.marshal_error", nil, "", http.StatusInternalServerError).Wrap(err)
	}
	return ch, BuildResponse(r), nil
}

// GetChannelMembersWithTeamData gets a page of all channel members for a user.
func (c *Client4) GetChannelMembersWithTeamData(ctx context.Context, userID string, page, perPage int) (ChannelMembersWithTeamData, *Response, error) {
	query := fmt.Sprintf("?page=%v&per_page=%v", page, perPage)
	r, err := c.DoAPIGet(ctx, c.userRoute(userID)+"/channel_members"+query, "")
	if err != nil {
		return nil, BuildResponse(r), err
	}
	defer closeBody(r)

	var ch ChannelMembersWithTeamData
	err = json.NewDecoder(r.Body).Decode(&ch)
	if err != nil {
		return nil, BuildResponse(r), NewAppError("GetChannelMembersWithTeamData", "api.marshal_error", nil, "", http.StatusInternalServerError).Wrap(err)
	}
	return ch, BuildResponse(r), nil
}

// GetChannelMembersByIds gets the channel members in a channel for a list of user ids.
func (c *Client4) GetChannelMembersByIds(ctx context.Context, channelId string, userIds []string) (ChannelMembers, *Response, error) {
	r, err := c.DoAPIPost(ctx, c.channelMembersRoute(channelId)+"/ids", ArrayToJSON(userIds))
	if err != nil {
		return nil, BuildResponse(r), err
	}
	defer closeBody(r)

	var ch ChannelMembers
	err = json.NewDecoder(r.Body).Decode(&ch)
	if err != nil {
		return nil, BuildResponse(r), NewAppError("GetChannelMembersByIds", "api.marshal_error", nil, "", http.StatusInternalServerError).Wrap(err)
	}
	return ch, BuildResponse(r), nil
}

// GetChannelMember gets a channel member.
func (c *Client4) GetChannelMember(ctx context.Context, channelId, userId, etag string) (*ChannelMember, *Response, error) {
	r, err := c.DoAPIGet(ctx, c.channelMemberRoute(channelId, userId), etag)
	if err != nil {
		return nil, BuildResponse(r), err
	}
	defer closeBody(r)

	var ch *ChannelMember
	err = json.NewDecoder(r.Body).Decode(&ch)
	if err != nil {
		return nil, BuildResponse(r), NewAppError("GetChannelMember", "api.marshal_error", nil, "", http.StatusInternalServerError).Wrap(err)
	}
	return ch, BuildResponse(r), nil
}

// GetChannelMembersForUser gets all the channel members for a user on a team.
func (c *Client4) GetChannelMembersForUser(ctx context.Context, userId, teamId, etag string) (ChannelMembers, *Response, error) {
	r, err := c.DoAPIGet(ctx, fmt.Sprintf(c.userRoute(userId)+"/teams/%v/channels/members", teamId), etag)
	if err != nil {
		return nil, BuildResponse(r), err
	}
	defer closeBody(r)

	var ch ChannelMembers
	err = json.NewDecoder(r.Body).Decode(&ch)
	if err != nil {
		return nil, BuildResponse(r), NewAppError("GetChannelMembersForUser", "api.marshal_error", nil, "", http.StatusInternalServerError).Wrap(err)
	}
	return ch, BuildResponse(r), nil
}

// ViewChannel performs a view action for a user. Synonymous with switching channels or marking channels as read by a user.
func (c *Client4) ViewChannel(ctx context.Context, userId string, view *ChannelView) (*ChannelViewResponse, *Response, error) {
	url := fmt.Sprintf(c.channelsRoute()+"/members/%v/view", userId)
	buf, err := json.Marshal(view)
	if err != nil {
		return nil, nil, NewAppError("ViewChannel", "api.marshal_error", nil, "", http.StatusInternalServerError).Wrap(err)
	}
	r, err := c.DoAPIPostBytes(ctx, url, buf)
	if err != nil {
		return nil, BuildResponse(r), err
	}
	defer closeBody(r)

	var ch *ChannelViewResponse
	err = json.NewDecoder(r.Body).Decode(&ch)
	if err != nil {
		return nil, BuildResponse(r), NewAppError("ViewChannel", "api.marshal_error", nil, "", http.StatusInternalServerError).Wrap(err)
	}
	return ch, BuildResponse(r), nil
}

// ReadMultipleChannels performs a view action on several channels at the same time for a user.
func (c *Client4) ReadMultipleChannels(ctx context.Context, userId string, channelIds []string) (*ChannelViewResponse, *Response, error) {
	url := fmt.Sprintf(c.channelsRoute()+"/members/%v/mark_read", userId)
	buf, err := json.Marshal(channelIds)
	if err != nil {
		return nil, nil, NewAppError("ReadMultipleChannels", "api.marshal_error", nil, "", http.StatusInternalServerError).Wrap(err)
	}
	r, err := c.DoAPIPostBytes(ctx, url, buf)
	if err != nil {
		return nil, BuildResponse(r), err
	}
	defer closeBody(r)

	var ch *ChannelViewResponse
	err = json.NewDecoder(r.Body).Decode(&ch)
	if err != nil {
		return nil, BuildResponse(r), NewAppError("ReadMultipleChannels", "api.unmarshal_error", nil, "", http.StatusInternalServerError).Wrap(err)
	}
	return ch, BuildResponse(r), nil
}

// GetChannelUnread will return a ChannelUnread object that contains the number of
// unread messages and mentions for a user.
func (c *Client4) GetChannelUnread(ctx context.Context, channelId, userId string) (*ChannelUnread, *Response, error) {
	r, err := c.DoAPIGet(ctx, c.userRoute(userId)+c.channelRoute(channelId)+"/unread", "")
	if err != nil {
		return nil, BuildResponse(r), err
	}
	defer closeBody(r)

	var ch *ChannelUnread
	err = json.NewDecoder(r.Body).Decode(&ch)
	if err != nil {
		return nil, BuildResponse(r), NewAppError("GetChannelUnread", "api.marshal_error", nil, "", http.StatusInternalServerError).Wrap(err)
	}
	return ch, BuildResponse(r), nil
}

// UpdateChannelRoles will update the roles on a channel for a user.
func (c *Client4) UpdateChannelRoles(ctx context.Context, channelId, userId, roles string) (*Response, error) {
	requestBody := map[string]string{"roles": roles}
	r, err := c.DoAPIPut(ctx, c.channelMemberRoute(channelId, userId)+"/roles", MapToJSON(requestBody))
	if err != nil {
		return BuildResponse(r), err
	}
	defer closeBody(r)
	return BuildResponse(r), nil
}

// UpdateChannelMemberSchemeRoles will update the scheme-derived roles on a channel for a user.
func (c *Client4) UpdateChannelMemberSchemeRoles(ctx context.Context, channelId string, userId string, schemeRoles *SchemeRoles) (*Response, error) {
	buf, err := json.Marshal(schemeRoles)
	if err != nil {
		return nil, NewAppError("UpdateChannelMemberSchemeRoles", "api.marshal_error", nil, "", http.StatusInternalServerError).Wrap(err)
	}
	r, err := c.DoAPIPutBytes(ctx, c.channelMemberRoute(channelId, userId)+"/schemeRoles", buf)
	if err != nil {
		return BuildResponse(r), err
	}
	defer closeBody(r)
	return BuildResponse(r), nil
}

// UpdateChannelNotifyProps will update the notification properties on a channel for a user.
func (c *Client4) UpdateChannelNotifyProps(ctx context.Context, channelId, userId string, props map[string]string) (*Response, error) {
	r, err := c.DoAPIPut(ctx, c.channelMemberRoute(channelId, userId)+"/notify_props", MapToJSON(props))
	if err != nil {
		return BuildResponse(r), err
	}
	defer closeBody(r)
	return BuildResponse(r), nil
}

// AddChannelMember adds user to channel and return a channel member.
func (c *Client4) AddChannelMember(ctx context.Context, channelId, userId string) (*ChannelMember, *Response, error) {
	requestBody := map[string]string{"user_id": userId}
	r, err := c.DoAPIPost(ctx, c.channelMembersRoute(channelId)+"", MapToJSON(requestBody))
	if err != nil {
		return nil, BuildResponse(r), err
	}
	defer closeBody(r)

	var ch *ChannelMember
	err = json.NewDecoder(r.Body).Decode(&ch)
	if err != nil {
		return nil, BuildResponse(r), NewAppError("AddChannelMember", "api.marshal_error", nil, "", http.StatusInternalServerError).Wrap(err)
	}
	return ch, BuildResponse(r), nil
}

// AddChannelMemberWithRootId adds user to channel and return a channel member. Post add to channel message has the postRootId.
func (c *Client4) AddChannelMemberWithRootId(ctx context.Context, channelId, userId, postRootId string) (*ChannelMember, *Response, error) {
	requestBody := map[string]string{"user_id": userId, "post_root_id": postRootId}
	r, err := c.DoAPIPost(ctx, c.channelMembersRoute(channelId)+"", MapToJSON(requestBody))
	if err != nil {
		return nil, BuildResponse(r), err
	}
	defer closeBody(r)

	var ch *ChannelMember
	err = json.NewDecoder(r.Body).Decode(&ch)
	if err != nil {
		return nil, BuildResponse(r), NewAppError("AddChannelMemberWithRootId", "api.marshal_error", nil, "", http.StatusInternalServerError).Wrap(err)
	}
	return ch, BuildResponse(r), nil
}

// RemoveUserFromChannel will delete the channel member object for a user, effectively removing the user from a channel.
func (c *Client4) RemoveUserFromChannel(ctx context.Context, channelId, userId string) (*Response, error) {
	r, err := c.DoAPIDelete(ctx, c.channelMemberRoute(channelId, userId))
	if err != nil {
		return BuildResponse(r), err
	}
	defer closeBody(r)
	return BuildResponse(r), nil
}

// AutocompleteChannelsForTeam will return an ordered list of channels autocomplete suggestions.
func (c *Client4) AutocompleteChannelsForTeam(ctx context.Context, teamId, name string) (ChannelList, *Response, error) {
	query := fmt.Sprintf("?name=%v", name)
	r, err := c.DoAPIGet(ctx, c.channelsForTeamRoute(teamId)+"/autocomplete"+query, "")
	if err != nil {
		return nil, BuildResponse(r), err
	}
	defer closeBody(r)

	var ch ChannelList
	err = json.NewDecoder(r.Body).Decode(&ch)
	if err != nil {
		return nil, BuildResponse(r), NewAppError("AutocompleteChannelsForTeam", "api.marshal_error", nil, "", http.StatusInternalServerError).Wrap(err)
	}
	return ch, BuildResponse(r), nil
}

// AutocompleteChannelsForTeamForSearch will return an ordered list of your channels autocomplete suggestions.
func (c *Client4) AutocompleteChannelsForTeamForSearch(ctx context.Context, teamId, name string) (ChannelList, *Response, error) {
	query := fmt.Sprintf("?name=%v", name)
	r, err := c.DoAPIGet(ctx, c.channelsForTeamRoute(teamId)+"/search_autocomplete"+query, "")
	if err != nil {
		return nil, BuildResponse(r), err
	}
	defer closeBody(r)

	var ch ChannelList
	err = json.NewDecoder(r.Body).Decode(&ch)
	if err != nil {
		return nil, BuildResponse(r), NewAppError("AutocompleteChannelsForTeamForSearch", "api.marshal_error", nil, "", http.StatusInternalServerError).Wrap(err)
	}
	return ch, BuildResponse(r), nil
}

// Post Section

// CreatePost creates a post based on the provided post struct.
func (c *Client4) CreatePost(ctx context.Context, post *Post) (*Post, *Response, error) {
	postJSON, err := json.Marshal(post)
	if err != nil {
		return nil, nil, NewAppError("CreatePost", "api.marshal_error", nil, "", http.StatusInternalServerError).Wrap(err)
	}
	r, err := c.DoAPIPost(ctx, c.postsRoute(), string(postJSON))
	if err != nil {
		return nil, BuildResponse(r), err
	}
	defer closeBody(r)
	var p Post
	if r.StatusCode == http.StatusNotModified {
		return &p, BuildResponse(r), nil
	}
	if err := json.NewDecoder(r.Body).Decode(&p); err != nil {
		return nil, nil, NewAppError("CreatePost", "api.unmarshal_error", nil, "", http.StatusInternalServerError).Wrap(err)
	}
	return &p, BuildResponse(r), nil
}

// CreatePostEphemeral creates a ephemeral post based on the provided post struct which is send to the given user id.
func (c *Client4) CreatePostEphemeral(ctx context.Context, post *PostEphemeral) (*Post, *Response, error) {
	postJSON, err := json.Marshal(post)
	if err != nil {
		return nil, nil, NewAppError("CreatePostEphemeral", "api.marshal_error", nil, "", http.StatusInternalServerError).Wrap(err)
	}
	r, err := c.DoAPIPost(ctx, c.postsEphemeralRoute(), string(postJSON))
	if err != nil {
		return nil, BuildResponse(r), err
	}
	defer closeBody(r)
	var p Post
	if r.StatusCode == http.StatusNotModified {
		return &p, BuildResponse(r), nil
	}
	if err := json.NewDecoder(r.Body).Decode(&p); err != nil {
		return nil, nil, NewAppError("CreatePostEphemeral", "api.unmarshal_error", nil, "", http.StatusInternalServerError).Wrap(err)
	}
	return &p, BuildResponse(r), nil
}

// UpdatePost updates a post based on the provided post struct.
func (c *Client4) UpdatePost(ctx context.Context, postId string, post *Post) (*Post, *Response, error) {
	postJSON, err := json.Marshal(post)
	if err != nil {
		return nil, nil, NewAppError("UpdatePost", "api.marshal_error", nil, "", http.StatusInternalServerError).Wrap(err)
	}
	r, err := c.DoAPIPut(ctx, c.postRoute(postId), string(postJSON))
	if err != nil {
		return nil, BuildResponse(r), err
	}
	defer closeBody(r)
	var p Post
	if r.StatusCode == http.StatusNotModified {
		return &p, BuildResponse(r), nil
	}
	if err := json.NewDecoder(r.Body).Decode(&p); err != nil {
		return nil, nil, NewAppError("UpdatePost", "api.unmarshal_error", nil, "", http.StatusInternalServerError).Wrap(err)
	}
	return &p, BuildResponse(r), nil
}

// PatchPost partially updates a post. Any missing fields are not updated.
func (c *Client4) PatchPost(ctx context.Context, postId string, patch *PostPatch) (*Post, *Response, error) {
	buf, err := json.Marshal(patch)
	if err != nil {
		return nil, nil, NewAppError("PatchPost", "api.marshal_error", nil, "", http.StatusInternalServerError).Wrap(err)
	}
	r, err := c.DoAPIPutBytes(ctx, c.postRoute(postId)+"/patch", buf)
	if err != nil {
		return nil, BuildResponse(r), err
	}
	defer closeBody(r)
	var p Post
	if r.StatusCode == http.StatusNotModified {
		return &p, BuildResponse(r), nil
	}
	if err := json.NewDecoder(r.Body).Decode(&p); err != nil {
		return nil, nil, NewAppError("PatchPost", "api.unmarshal_error", nil, "", http.StatusInternalServerError).Wrap(err)
	}
	return &p, BuildResponse(r), nil
}

// SetPostUnread marks channel where post belongs as unread on the time of the provided post.
func (c *Client4) SetPostUnread(ctx context.Context, userId string, postId string, collapsedThreadsSupported bool) (*Response, error) {
	b, err := json.Marshal(map[string]bool{"collapsed_threads_supported": collapsedThreadsSupported})
	if err != nil {
		return nil, NewAppError("SetPostUnread", "api.marshal_error", nil, "", http.StatusInternalServerError).Wrap(err)
	}
	r, err := c.DoAPIPostBytes(ctx, c.userRoute(userId)+c.postRoute(postId)+"/set_unread", b)
	if err != nil {
		return BuildResponse(r), err
	}
	defer closeBody(r)
	return BuildResponse(r), nil
}

// SetPostReminder creates a post reminder for a given post at a specified time.
// The time needs to be in UTC epoch in seconds. It is always truncated to a
// 5 minute resolution minimum.
func (c *Client4) SetPostReminder(ctx context.Context, reminder *PostReminder) (*Response, error) {
	b, err := json.Marshal(reminder)
	if err != nil {
		return nil, NewAppError("SetPostReminder", "api.marshal_error", nil, "", http.StatusInternalServerError).Wrap(err)
	}

	r, err := c.DoAPIPostBytes(ctx, c.userRoute(reminder.UserId)+c.postRoute(reminder.PostId)+"/reminder", b)
	if err != nil {
		return BuildResponse(r), err
	}
	defer closeBody(r)
	return BuildResponse(r), nil
}

// PinPost pin a post based on provided post id string.
func (c *Client4) PinPost(ctx context.Context, postId string) (*Response, error) {
	r, err := c.DoAPIPost(ctx, c.postRoute(postId)+"/pin", "")
	if err != nil {
		return BuildResponse(r), err
	}
	defer closeBody(r)
	return BuildResponse(r), nil
}

// UnpinPost unpin a post based on provided post id string.
func (c *Client4) UnpinPost(ctx context.Context, postId string) (*Response, error) {
	r, err := c.DoAPIPost(ctx, c.postRoute(postId)+"/unpin", "")
	if err != nil {
		return BuildResponse(r), err
	}
	defer closeBody(r)
	return BuildResponse(r), nil
}

// GetPost gets a single post.
func (c *Client4) GetPost(ctx context.Context, postId string, etag string) (*Post, *Response, error) {
	r, err := c.DoAPIGet(ctx, c.postRoute(postId), etag)
	if err != nil {
		return nil, BuildResponse(r), err
	}
	defer closeBody(r)

	var post Post
	if r.StatusCode == http.StatusNotModified {
		return &post, BuildResponse(r), nil
	}
	if err := json.NewDecoder(r.Body).Decode(&post); err != nil {
		return nil, nil, NewAppError("GetPost", "api.unmarshal_error", nil, "", http.StatusInternalServerError).Wrap(err)
	}
	return &post, BuildResponse(r), nil
}

// GetPostIncludeDeleted gets a single post, including deleted.
func (c *Client4) GetPostIncludeDeleted(ctx context.Context, postId string, etag string) (*Post, *Response, error) {
	r, err := c.DoAPIGet(ctx, c.postRoute(postId)+"?include_deleted="+c.boolString(true), etag)
	if err != nil {
		return nil, BuildResponse(r), err
	}
	defer closeBody(r)

	var post Post
	if r.StatusCode == http.StatusNotModified {
		return &post, BuildResponse(r), nil
	}
	if err := json.NewDecoder(r.Body).Decode(&post); err != nil {
		return nil, nil, NewAppError("GetPostIncludeDeleted", "api.unmarshal_error", nil, "", http.StatusInternalServerError).Wrap(err)
	}
	return &post, BuildResponse(r), nil
}

// DeletePost deletes a post from the provided post id string.
func (c *Client4) DeletePost(ctx context.Context, postId string) (*Response, error) {
	r, err := c.DoAPIDelete(ctx, c.postRoute(postId))
	if err != nil {
		return BuildResponse(r), err
	}
	defer closeBody(r)
	return BuildResponse(r), nil
}

// GetPostThread gets a post with all the other posts in the same thread.
func (c *Client4) GetPostThread(ctx context.Context, postId string, etag string, collapsedThreads bool) (*PostList, *Response, error) {
	url := c.postRoute(postId) + "/thread"
	if collapsedThreads {
		url += "?collapsedThreads=true"
	}
	r, err := c.DoAPIGet(ctx, url, etag)
	if err != nil {
		return nil, BuildResponse(r), err
	}
	defer closeBody(r)
	var list PostList
	if r.StatusCode == http.StatusNotModified {
		return &list, BuildResponse(r), nil
	}
	if err := json.NewDecoder(r.Body).Decode(&list); err != nil {
		return nil, nil, NewAppError("GetPostThread", "api.unmarshal_error", nil, "", http.StatusInternalServerError).Wrap(err)
	}
	return &list, BuildResponse(r), nil
}

// GetPostThreadWithOpts gets a post with all the other posts in the same thread.
func (c *Client4) GetPostThreadWithOpts(ctx context.Context, postID string, etag string, opts GetPostsOptions) (*PostList, *Response, error) {
	urlVal := c.postRoute(postID) + "/thread"

	values := url.Values{}
	if opts.CollapsedThreads {
		values.Set("collapsedThreads", "true")
	}
	if opts.CollapsedThreadsExtended {
		values.Set("collapsedThreadsExtended", "true")
	}
	if opts.SkipFetchThreads {
		values.Set("skipFetchThreads", "true")
	}
	if opts.PerPage != 0 {
		values.Set("perPage", strconv.Itoa(opts.PerPage))
	}
	if opts.FromPost != "" {
		values.Set("fromPost", opts.FromPost)
	}
	if opts.FromCreateAt != 0 {
		values.Set("fromCreateAt", strconv.FormatInt(opts.FromCreateAt, 10))
	}
	if opts.Direction != "" {
		values.Set("direction", opts.Direction)
	}
	urlVal += "?" + values.Encode()

	r, err := c.DoAPIGet(ctx, urlVal, etag)
	if err != nil {
		return nil, BuildResponse(r), err
	}
	defer closeBody(r)
	var list PostList
	if r.StatusCode == http.StatusNotModified {
		return &list, BuildResponse(r), nil
	}
	if err := json.NewDecoder(r.Body).Decode(&list); err != nil {
		return nil, nil, NewAppError("GetPostThread", "api.unmarshal_error", nil, "", http.StatusInternalServerError).Wrap(err)
	}
	return &list, BuildResponse(r), nil
}

// GetPostsForChannel gets a page of posts with an array for ordering for a channel.
func (c *Client4) GetPostsForChannel(ctx context.Context, channelId string, page, perPage int, etag string, collapsedThreads bool, includeDeleted bool) (*PostList, *Response, error) {
	query := fmt.Sprintf("?page=%v&per_page=%v", page, perPage)
	if collapsedThreads {
		query += "&collapsedThreads=true"
	}

	if includeDeleted {
		query += "&include_deleted=true"
	}
	r, err := c.DoAPIGet(ctx, c.channelRoute(channelId)+"/posts"+query, etag)
	if err != nil {
		return nil, BuildResponse(r), err
	}
	defer closeBody(r)
	var list PostList
	if r.StatusCode == http.StatusNotModified {
		return &list, BuildResponse(r), nil
	}
	if err := json.NewDecoder(r.Body).Decode(&list); err != nil {
		return nil, nil, NewAppError("GetPostsForChannel", "api.unmarshal_error", nil, "", http.StatusInternalServerError).Wrap(err)
	}
	return &list, BuildResponse(r), nil
}

// GetPostsByIds gets a list of posts by taking an array of post ids
func (c *Client4) GetPostsByIds(ctx context.Context, postIds []string) ([]*Post, *Response, error) {
	js, err := json.Marshal(postIds)
	if err != nil {
		return nil, nil, NewAppError("SearchFilesWithParams", "api.marshal_error", nil, "", http.StatusInternalServerError).Wrap(err)
	}
	r, err := c.DoAPIPost(ctx, c.postsRoute()+"/ids", string(js))
	if err != nil {
		return nil, BuildResponse(r), err
	}
	defer closeBody(r)
	var list []*Post
	if r.StatusCode == http.StatusNotModified {
		return list, BuildResponse(r), nil
	}
	if err := json.NewDecoder(r.Body).Decode(&list); err != nil {
		return nil, nil, NewAppError("GetPostsByIds", "api.unmarshal_error", nil, "", http.StatusInternalServerError).Wrap(err)
	}
	return list, BuildResponse(r), nil
}

// GetEditHistoryForPost gets a list of posts by taking a post ids
func (c *Client4) GetEditHistoryForPost(ctx context.Context, postId string) ([]*Post, *Response, error) {
	js, err := json.Marshal(postId)
	if err != nil {
		return nil, nil, NewAppError("GetEditHistoryForPost", "api.marshal_error", nil, "", http.StatusInternalServerError).Wrap(err)
	}
	r, err := c.DoAPIGet(ctx, c.postRoute(postId)+"/edit_history", string(js))
	if err != nil {
		return nil, BuildResponse(r), err
	}
	defer closeBody(r)
	var list []*Post
	if r.StatusCode == http.StatusNotModified {
		return list, BuildResponse(r), nil
	}
	if err := json.NewDecoder(r.Body).Decode(&list); err != nil {
		return nil, nil, NewAppError("GetEditHistoryForPost", "api.unmarshal_error", nil, "", http.StatusInternalServerError).Wrap(err)
	}
	return list, BuildResponse(r), nil
}

// GetFlaggedPostsForUser returns flagged posts of a user based on user id string.
func (c *Client4) GetFlaggedPostsForUser(ctx context.Context, userId string, page int, perPage int) (*PostList, *Response, error) {
	query := fmt.Sprintf("?page=%v&per_page=%v", page, perPage)
	r, err := c.DoAPIGet(ctx, c.userRoute(userId)+"/posts/flagged"+query, "")
	if err != nil {
		return nil, BuildResponse(r), err
	}
	defer closeBody(r)
	var list PostList
	if r.StatusCode == http.StatusNotModified {
		return &list, BuildResponse(r), nil
	}
	if err := json.NewDecoder(r.Body).Decode(&list); err != nil {
		return nil, nil, NewAppError("GetFlaggedPostsForUser", "api.unmarshal_error", nil, "", http.StatusInternalServerError).Wrap(err)
	}
	return &list, BuildResponse(r), nil
}

// GetFlaggedPostsForUserInTeam returns flagged posts in team of a user based on user id string.
func (c *Client4) GetFlaggedPostsForUserInTeam(ctx context.Context, userId string, teamId string, page int, perPage int) (*PostList, *Response, error) {
	if !IsValidId(teamId) {
		return nil, nil, NewAppError("GetFlaggedPostsForUserInTeam", "model.client.get_flagged_posts_in_team.missing_parameter.app_error", nil, "", http.StatusBadRequest)
	}

	query := fmt.Sprintf("?team_id=%v&page=%v&per_page=%v", teamId, page, perPage)
	r, err := c.DoAPIGet(ctx, c.userRoute(userId)+"/posts/flagged"+query, "")
	if err != nil {
		return nil, BuildResponse(r), err
	}
	defer closeBody(r)
	var list PostList
	if r.StatusCode == http.StatusNotModified {
		return &list, BuildResponse(r), nil
	}
	if err := json.NewDecoder(r.Body).Decode(&list); err != nil {
		return nil, nil, NewAppError("GetFlaggedPostsForUserInTeam", "api.unmarshal_error", nil, "", http.StatusInternalServerError).Wrap(err)
	}
	return &list, BuildResponse(r), nil
}

// GetFlaggedPostsForUserInChannel returns flagged posts in channel of a user based on user id string.
func (c *Client4) GetFlaggedPostsForUserInChannel(ctx context.Context, userId string, channelId string, page int, perPage int) (*PostList, *Response, error) {
	if !IsValidId(channelId) {
		return nil, nil, NewAppError("GetFlaggedPostsForUserInChannel", "model.client.get_flagged_posts_in_channel.missing_parameter.app_error", nil, "", http.StatusBadRequest)
	}

	query := fmt.Sprintf("?channel_id=%v&page=%v&per_page=%v", channelId, page, perPage)
	r, err := c.DoAPIGet(ctx, c.userRoute(userId)+"/posts/flagged"+query, "")
	if err != nil {
		return nil, BuildResponse(r), err
	}
	defer closeBody(r)
	var list PostList
	if r.StatusCode == http.StatusNotModified {
		return &list, BuildResponse(r), nil
	}
	if err := json.NewDecoder(r.Body).Decode(&list); err != nil {
		return nil, nil, NewAppError("GetFlaggedPostsForUserInChannel", "api.unmarshal_error", nil, "", http.StatusInternalServerError).Wrap(err)
	}
	return &list, BuildResponse(r), nil
}

// GetPostsSince gets posts created after a specified time as Unix time in milliseconds.
func (c *Client4) GetPostsSince(ctx context.Context, channelId string, time int64, collapsedThreads bool) (*PostList, *Response, error) {
	query := fmt.Sprintf("?since=%v", time)
	if collapsedThreads {
		query += "&collapsedThreads=true"
	}
	r, err := c.DoAPIGet(ctx, c.channelRoute(channelId)+"/posts"+query, "")
	if err != nil {
		return nil, BuildResponse(r), err
	}
	defer closeBody(r)
	var list PostList
	if r.StatusCode == http.StatusNotModified {
		return &list, BuildResponse(r), nil
	}
	if err := json.NewDecoder(r.Body).Decode(&list); err != nil {
		return nil, nil, NewAppError("GetPostsSince", "api.unmarshal_error", nil, "", http.StatusInternalServerError).Wrap(err)
	}
	return &list, BuildResponse(r), nil
}

// GetPostsAfter gets a page of posts that were posted after the post provided.
func (c *Client4) GetPostsAfter(ctx context.Context, channelId, postId string, page, perPage int, etag string, collapsedThreads bool, includeDeleted bool) (*PostList, *Response, error) {
	query := fmt.Sprintf("?page=%v&per_page=%v&after=%v", page, perPage, postId)
	if collapsedThreads {
		query += "&collapsedThreads=true"
	}
	if includeDeleted {
		query += "&include_deleted=true"
	}
	r, err := c.DoAPIGet(ctx, c.channelRoute(channelId)+"/posts"+query, etag)
	if err != nil {
		return nil, BuildResponse(r), err
	}
	defer closeBody(r)
	var list PostList
	if r.StatusCode == http.StatusNotModified {
		return &list, BuildResponse(r), nil
	}
	if err := json.NewDecoder(r.Body).Decode(&list); err != nil {
		return nil, nil, NewAppError("GetPostsAfter", "api.unmarshal_error", nil, "", http.StatusInternalServerError).Wrap(err)
	}
	return &list, BuildResponse(r), nil
}

// GetPostsBefore gets a page of posts that were posted before the post provided.
func (c *Client4) GetPostsBefore(ctx context.Context, channelId, postId string, page, perPage int, etag string, collapsedThreads bool, includeDeleted bool) (*PostList, *Response, error) {
	query := fmt.Sprintf("?page=%v&per_page=%v&before=%v", page, perPage, postId)
	if collapsedThreads {
		query += "&collapsedThreads=true"
	}
	if includeDeleted {
		query += "&include_deleted=true"
	}
	r, err := c.DoAPIGet(ctx, c.channelRoute(channelId)+"/posts"+query, etag)
	if err != nil {
		return nil, BuildResponse(r), err
	}
	defer closeBody(r)
	var list PostList
	if r.StatusCode == http.StatusNotModified {
		return &list, BuildResponse(r), nil
	}
	if err := json.NewDecoder(r.Body).Decode(&list); err != nil {
		return nil, nil, NewAppError("GetPostsBefore", "api.unmarshal_error", nil, "", http.StatusInternalServerError).Wrap(err)
	}
	return &list, BuildResponse(r), nil
}

// MoveThread moves a thread based on provided post id, and channel id string.
func (c *Client4) MoveThread(ctx context.Context, postId string, params *MoveThreadParams) (*Response, error) {
	js, err := json.Marshal(params)
	if err != nil {
		return nil, NewAppError("MoveThread", "api.marshal_error", nil, "", http.StatusInternalServerError).Wrap(err)
	}

	r, err := c.DoAPIPost(ctx, c.postRoute(postId)+"/move", string(js))
	if err != nil {
		return BuildResponse(r), err
	}
	defer closeBody(r)
	return BuildResponse(r), nil
}

// GetPostsAroundLastUnread gets a list of posts around last unread post by a user in a channel.
func (c *Client4) GetPostsAroundLastUnread(ctx context.Context, userId, channelId string, limitBefore, limitAfter int, collapsedThreads bool) (*PostList, *Response, error) {
	query := fmt.Sprintf("?limit_before=%v&limit_after=%v", limitBefore, limitAfter)
	if collapsedThreads {
		query += "&collapsedThreads=true"
	}
	r, err := c.DoAPIGet(ctx, c.userRoute(userId)+c.channelRoute(channelId)+"/posts/unread"+query, "")
	if err != nil {
		return nil, BuildResponse(r), err
	}
	defer closeBody(r)
	var list PostList
	if r.StatusCode == http.StatusNotModified {
		return &list, BuildResponse(r), nil
	}
	if err := json.NewDecoder(r.Body).Decode(&list); err != nil {
		return nil, nil, NewAppError("GetPostsAroundLastUnread", "api.unmarshal_error", nil, "", http.StatusInternalServerError).Wrap(err)
	}
	return &list, BuildResponse(r), nil
}

// SearchFiles returns any posts with matching terms string.
func (c *Client4) SearchFiles(ctx context.Context, teamId string, terms string, isOrSearch bool) (*FileInfoList, *Response, error) {
	params := SearchParameter{
		Terms:      &terms,
		IsOrSearch: &isOrSearch,
	}
	return c.SearchFilesWithParams(ctx, teamId, &params)
}

// SearchFilesWithParams returns any posts with matching terms string.
func (c *Client4) SearchFilesWithParams(ctx context.Context, teamId string, params *SearchParameter) (*FileInfoList, *Response, error) {
	js, err := json.Marshal(params)
	if err != nil {
		return nil, nil, NewAppError("SearchFilesWithParams", "api.marshal_error", nil, "", http.StatusInternalServerError).Wrap(err)
	}
	r, err := c.DoAPIPost(ctx, c.teamRoute(teamId)+"/files/search", string(js))
	if err != nil {
		return nil, BuildResponse(r), err
	}
	defer closeBody(r)

	var list FileInfoList
	if err := json.NewDecoder(r.Body).Decode(&list); err != nil {
		return nil, nil, NewAppError("SearchFilesWithParams", "api.unmarshal_error", nil, "", http.StatusInternalServerError).Wrap(err)
	}
	return &list, BuildResponse(r), nil
}

// SearchPosts returns any posts with matching terms string.
func (c *Client4) SearchPosts(ctx context.Context, teamId string, terms string, isOrSearch bool) (*PostList, *Response, error) {
	params := SearchParameter{
		Terms:      &terms,
		IsOrSearch: &isOrSearch,
	}
	return c.SearchPostsWithParams(ctx, teamId, &params)
}

// SearchPostsWithParams returns any posts with matching terms string.
func (c *Client4) SearchPostsWithParams(ctx context.Context, teamId string, params *SearchParameter) (*PostList, *Response, error) {
	js, err := json.Marshal(params)
	if err != nil {
		return nil, nil, NewAppError("SearchFilesWithParams", "api.marshal_error", nil, "", http.StatusInternalServerError).Wrap(err)
	}
	var route string
	if teamId == "" {
		route = c.postsRoute() + "/search"
	} else {
		route = c.teamRoute(teamId) + "/posts/search"
	}
	r, err := c.DoAPIPost(ctx, route, string(js))
	if err != nil {
		return nil, BuildResponse(r), err
	}
	defer closeBody(r)
	var list PostList
	if r.StatusCode == http.StatusNotModified {
		return &list, BuildResponse(r), nil
	}
	if err := json.NewDecoder(r.Body).Decode(&list); err != nil {
		return nil, nil, NewAppError("SearchFilesWithParams", "api.unmarshal_error", nil, "", http.StatusInternalServerError).Wrap(err)
	}
	return &list, BuildResponse(r), nil
}

// SearchPostsWithMatches returns any posts with matching terms string, including.
func (c *Client4) SearchPostsWithMatches(ctx context.Context, teamId string, terms string, isOrSearch bool) (*PostSearchResults, *Response, error) {
	requestBody := map[string]any{"terms": terms, "is_or_search": isOrSearch}
	var route string
	if teamId == "" {
		route = c.postsRoute() + "/search"
	} else {
		route = c.teamRoute(teamId) + "/posts/search"
	}
	r, err := c.DoAPIPost(ctx, route, StringInterfaceToJSON(requestBody))
	if err != nil {
		return nil, BuildResponse(r), err
	}
	defer closeBody(r)
	var psr PostSearchResults
	if err := json.NewDecoder(r.Body).Decode(&psr); err != nil {
		return nil, nil, NewAppError("SearchPostsWithMatches", "api.unmarshal_error", nil, "", http.StatusInternalServerError).Wrap(err)
	}
	return &psr, BuildResponse(r), nil
}

// DoPostAction performs a post action.
func (c *Client4) DoPostAction(ctx context.Context, postId, actionId string) (*Response, error) {
	r, err := c.DoAPIPost(ctx, c.postRoute(postId)+"/actions/"+actionId, "")
	if err != nil {
		return BuildResponse(r), err
	}
	defer closeBody(r)
	return BuildResponse(r), nil
}

// DoPostActionWithCookie performs a post action with extra arguments
func (c *Client4) DoPostActionWithCookie(ctx context.Context, postId, actionId, selected, cookieStr string) (*Response, error) {
	var body []byte
	if selected != "" || cookieStr != "" {
		var err error
		body, err = json.Marshal(DoPostActionRequest{
			SelectedOption: selected,
			Cookie:         cookieStr,
		})
		if err != nil {
			return nil, NewAppError("DoPostActionWithCookie", "api.marshal_error", nil, "", http.StatusInternalServerError).Wrap(err)
		}
	}
	r, err := c.DoAPIPost(ctx, c.postRoute(postId)+"/actions/"+actionId, string(body))
	if err != nil {
		return BuildResponse(r), err
	}
	defer closeBody(r)
	return BuildResponse(r), nil
}

// OpenInteractiveDialog sends a WebSocket event to a user's clients to
// open interactive dialogs, based on the provided trigger ID and other
// provided data. Used with interactive message buttons, menus and
// slash commands.
func (c *Client4) OpenInteractiveDialog(ctx context.Context, request OpenDialogRequest) (*Response, error) {
	b, err := json.Marshal(request)
	if err != nil {
		return nil, NewAppError("OpenInteractiveDialog", "api.marshal_error", nil, "", http.StatusInternalServerError).Wrap(err)
	}
	r, err := c.DoAPIPost(ctx, "/actions/dialogs/open", string(b))
	if err != nil {
		return BuildResponse(r), err
	}
	defer closeBody(r)
	return BuildResponse(r), nil
}

// SubmitInteractiveDialog will submit the provided dialog data to the integration
// configured by the URL. Used with the interactive dialogs integration feature.
func (c *Client4) SubmitInteractiveDialog(ctx context.Context, request SubmitDialogRequest) (*SubmitDialogResponse, *Response, error) {
	b, err := json.Marshal(request)
	if err != nil {
		return nil, nil, NewAppError("SubmitInteractiveDialog", "api.marshal_error", nil, "", http.StatusInternalServerError).Wrap(err)
	}
	r, err := c.DoAPIPost(ctx, "/actions/dialogs/submit", string(b))
	if err != nil {
		return nil, BuildResponse(r), err
	}
	defer closeBody(r)

	var resp SubmitDialogResponse
	json.NewDecoder(r.Body).Decode(&resp)
	return &resp, BuildResponse(r), nil
}

// UploadFile will upload a file to a channel using a multipart request, to be later attached to a post.
// This method is functionally equivalent to Client4.UploadFileAsRequestBody.
func (c *Client4) UploadFile(ctx context.Context, data []byte, channelId string, filename string) (*FileUploadResponse, *Response, error) {
	body := &bytes.Buffer{}
	writer := multipart.NewWriter(body)

	part, err := writer.CreateFormField("channel_id")
	if err != nil {
		return nil, nil, err
	}

	_, err = io.Copy(part, strings.NewReader(channelId))
	if err != nil {
		return nil, nil, err
	}

	part, err = writer.CreateFormFile("files", filename)
	if err != nil {
		return nil, nil, err
	}
	_, err = io.Copy(part, bytes.NewBuffer(data))
	if err != nil {
		return nil, nil, err
	}

	err = writer.Close()
	if err != nil {
		return nil, nil, err
	}

	return c.DoUploadFile(ctx, c.filesRoute(), body.Bytes(), writer.FormDataContentType())
}

// UploadFileAsRequestBody will upload a file to a channel as the body of a request, to be later attached
// to a post. This method is functionally equivalent to Client4.UploadFile.
func (c *Client4) UploadFileAsRequestBody(ctx context.Context, data []byte, channelId string, filename string) (*FileUploadResponse, *Response, error) {
	return c.DoUploadFile(ctx, c.filesRoute()+fmt.Sprintf("?channel_id=%v&filename=%v", url.QueryEscape(channelId), url.QueryEscape(filename)), data, http.DetectContentType(data))
}

// GetFile gets the bytes for a file by id.
func (c *Client4) GetFile(ctx context.Context, fileId string) ([]byte, *Response, error) {
	r, err := c.DoAPIGet(ctx, c.fileRoute(fileId), "")
	if err != nil {
		return nil, BuildResponse(r), err
	}
	defer closeBody(r)

	data, err := io.ReadAll(r.Body)
	if err != nil {
		return nil, BuildResponse(r), NewAppError("GetFile", "model.client.read_file.app_error", nil, "", r.StatusCode).Wrap(err)
	}
	return data, BuildResponse(r), nil
}

// DownloadFile gets the bytes for a file by id, optionally adding headers to force the browser to download it.
func (c *Client4) DownloadFile(ctx context.Context, fileId string, download bool) ([]byte, *Response, error) {
	r, err := c.DoAPIGet(ctx, c.fileRoute(fileId)+fmt.Sprintf("?download=%v", download), "")
	if err != nil {
		return nil, BuildResponse(r), err
	}
	defer closeBody(r)

	data, err := io.ReadAll(r.Body)
	if err != nil {
		return nil, BuildResponse(r), NewAppError("DownloadFile", "model.client.read_file.app_error", nil, "", r.StatusCode).Wrap(err)
	}
	return data, BuildResponse(r), nil
}

// GetFileThumbnail gets the bytes for a file by id.
func (c *Client4) GetFileThumbnail(ctx context.Context, fileId string) ([]byte, *Response, error) {
	r, err := c.DoAPIGet(ctx, c.fileRoute(fileId)+"/thumbnail", "")
	if err != nil {
		return nil, BuildResponse(r), err
	}
	defer closeBody(r)

	data, err := io.ReadAll(r.Body)
	if err != nil {
		return nil, BuildResponse(r), NewAppError("GetFileThumbnail", "model.client.read_file.app_error", nil, "", r.StatusCode).Wrap(err)
	}
	return data, BuildResponse(r), nil
}

// DownloadFileThumbnail gets the bytes for a file by id, optionally adding headers to force the browser to download it.
func (c *Client4) DownloadFileThumbnail(ctx context.Context, fileId string, download bool) ([]byte, *Response, error) {
	r, err := c.DoAPIGet(ctx, c.fileRoute(fileId)+fmt.Sprintf("/thumbnail?download=%v", download), "")
	if err != nil {
		return nil, BuildResponse(r), err
	}
	defer closeBody(r)

	data, err := io.ReadAll(r.Body)
	if err != nil {
		return nil, BuildResponse(r), NewAppError("DownloadFileThumbnail", "model.client.read_file.app_error", nil, "", r.StatusCode).Wrap(err)
	}
	return data, BuildResponse(r), nil
}

// GetFileLink gets the public link of a file by id.
func (c *Client4) GetFileLink(ctx context.Context, fileId string) (string, *Response, error) {
	r, err := c.DoAPIGet(ctx, c.fileRoute(fileId)+"/link", "")
	if err != nil {
		return "", BuildResponse(r), err
	}
	defer closeBody(r)
	return MapFromJSON(r.Body)["link"], BuildResponse(r), nil
}

// GetFilePreview gets the bytes for a file by id.
func (c *Client4) GetFilePreview(ctx context.Context, fileId string) ([]byte, *Response, error) {
	r, err := c.DoAPIGet(ctx, c.fileRoute(fileId)+"/preview", "")
	if err != nil {
		return nil, BuildResponse(r), err
	}
	defer closeBody(r)

	data, err := io.ReadAll(r.Body)
	if err != nil {
		return nil, BuildResponse(r), NewAppError("GetFilePreview", "model.client.read_file.app_error", nil, "", r.StatusCode).Wrap(err)
	}
	return data, BuildResponse(r), nil
}

// DownloadFilePreview gets the bytes for a file by id.
func (c *Client4) DownloadFilePreview(ctx context.Context, fileId string, download bool) ([]byte, *Response, error) {
	r, err := c.DoAPIGet(ctx, c.fileRoute(fileId)+fmt.Sprintf("/preview?download=%v", download), "")
	if err != nil {
		return nil, BuildResponse(r), err
	}
	defer closeBody(r)

	data, err := io.ReadAll(r.Body)
	if err != nil {
		return nil, BuildResponse(r), NewAppError("DownloadFilePreview", "model.client.read_file.app_error", nil, "", r.StatusCode).Wrap(err)
	}
	return data, BuildResponse(r), nil
}

// GetFileInfo gets all the file info objects.
func (c *Client4) GetFileInfo(ctx context.Context, fileId string) (*FileInfo, *Response, error) {
	r, err := c.DoAPIGet(ctx, c.fileRoute(fileId)+"/info", "")
	if err != nil {
		return nil, BuildResponse(r), err
	}
	defer closeBody(r)

	var fi FileInfo
	if err := json.NewDecoder(r.Body).Decode(&fi); err != nil {
		return nil, nil, NewAppError("GetFileInfo", "api.unmarshal_error", nil, "", http.StatusInternalServerError).Wrap(err)
	}
	return &fi, BuildResponse(r), nil
}

// GetFileInfosForPost gets all the file info objects attached to a post.
func (c *Client4) GetFileInfosForPost(ctx context.Context, postId string, etag string) ([]*FileInfo, *Response, error) {
	r, err := c.DoAPIGet(ctx, c.postRoute(postId)+"/files/info", etag)
	if err != nil {
		return nil, BuildResponse(r), err
	}
	defer closeBody(r)

	var list []*FileInfo
	if r.StatusCode == http.StatusNotModified {
		return list, BuildResponse(r), nil
	}
	if err := json.NewDecoder(r.Body).Decode(&list); err != nil {
		return nil, nil, NewAppError("GetFileInfosForPost", "api.unmarshal_error", nil, "", http.StatusInternalServerError).Wrap(err)
	}
	return list, BuildResponse(r), nil
}

// GetFileInfosForPost gets all the file info objects attached to a post, including deleted
func (c *Client4) GetFileInfosForPostIncludeDeleted(ctx context.Context, postId string, etag string) ([]*FileInfo, *Response, error) {
	r, err := c.DoAPIGet(ctx, c.postRoute(postId)+"/files/info"+"?include_deleted="+c.boolString(true), etag)
	if err != nil {
		return nil, BuildResponse(r), err
	}
	defer closeBody(r)

	var list []*FileInfo
	if r.StatusCode == http.StatusNotModified {
		return list, BuildResponse(r), nil
	}
	if err := json.NewDecoder(r.Body).Decode(&list); err != nil {
		return nil, nil, NewAppError("GetFileInfosForPostIncludeDeleted", "api.unmarshal_error", nil, "", http.StatusInternalServerError).Wrap(err)
	}
	return list, BuildResponse(r), nil
}

// General/System Section

// GenerateSupportPacket downloads the generated support packet
func (c *Client4) GenerateSupportPacket(ctx context.Context) ([]byte, *Response, error) {
	r, err := c.DoAPIGet(ctx, c.systemRoute()+"/support_packet", "")
	if err != nil {
		return nil, BuildResponse(r), err
	}
	defer closeBody(r)

	data, err := io.ReadAll(r.Body)
	if err != nil {
		return nil, BuildResponse(r), NewAppError("GetFile", "model.client.read_job_result_file.app_error", nil, "", r.StatusCode).Wrap(err)
	}
	return data, BuildResponse(r), nil
}

// GetPing will return ok if the running goRoutines are below the threshold and unhealthy for above.
// DEPRECATED: Use GetPingWithOptions method instead.
func (c *Client4) GetPing(ctx context.Context) (string, *Response, error) {
	ping, resp, err := c.GetPingWithOptions(ctx, SystemPingOptions{})
	status := ""
	if ping != nil {
		status = ping["status"]
	}
	return status, resp, err
}

// GetPingWithServerStatus will return ok if several basic server health checks
// all pass successfully.
// DEPRECATED: Use GetPingWithOptions method instead.
func (c *Client4) GetPingWithServerStatus(ctx context.Context) (string, *Response, error) {
	ping, resp, err := c.GetPingWithOptions(ctx, SystemPingOptions{FullStatus: true})
	status := ""
	if ping != nil {
		status = ping["status"]
	}
	return status, resp, err
}

// GetPingWithFullServerStatus will return the full status if several basic server
// health checks all pass successfully.
// DEPRECATED: Use GetPingWithOptions method instead.
func (c *Client4) GetPingWithFullServerStatus(ctx context.Context) (map[string]string, *Response, error) {
	return c.GetPingWithOptions(ctx, SystemPingOptions{FullStatus: true})
}

// GetPingWithOptions will return the status according to the options
func (c *Client4) GetPingWithOptions(ctx context.Context, options SystemPingOptions) (map[string]string, *Response, error) {
	pingURL, err := url.Parse(c.systemRoute() + "/ping")
	if err != nil {
		return nil, nil, fmt.Errorf("could not parse query: %w", err)
	}
	values := pingURL.Query()
	values.Set("get_server_status", c.boolString(options.FullStatus))
	values.Set("use_rest_semantics", c.boolString(options.RESTSemantics))
	pingURL.RawQuery = values.Encode()
	r, err := c.DoAPIGet(ctx, pingURL.String(), "")
	if r != nil && r.StatusCode == 500 {
		defer r.Body.Close()
		return map[string]string{"status": StatusUnhealthy}, BuildResponse(r), err
	}
	if err != nil {
		return nil, BuildResponse(r), err
	}
	defer closeBody(r)
	return MapFromJSON(r.Body), BuildResponse(r), nil
}

// TestEmail will attempt to connect to the configured SMTP server.
func (c *Client4) TestEmail(ctx context.Context, config *Config) (*Response, error) {
	buf, err := json.Marshal(config)
	if err != nil {
		return nil, NewAppError("TestEmail", "api.marshal_error", nil, "", http.StatusInternalServerError).Wrap(err)
	}
	r, err := c.DoAPIPostBytes(ctx, c.testEmailRoute(), buf)
	if err != nil {
		return BuildResponse(r), err
	}
	defer closeBody(r)
	return BuildResponse(r), nil
}

// TestSiteURL will test the validity of a site URL.
func (c *Client4) TestSiteURL(ctx context.Context, siteURL string) (*Response, error) {
	requestBody := make(map[string]string)
	requestBody["site_url"] = siteURL
	r, err := c.DoAPIPost(ctx, c.testSiteURLRoute(), MapToJSON(requestBody))
	if err != nil {
		return BuildResponse(r), err
	}
	defer closeBody(r)
	return BuildResponse(r), nil
}

// TestS3Connection will attempt to connect to the AWS S3.
func (c *Client4) TestS3Connection(ctx context.Context, config *Config) (*Response, error) {
	buf, err := json.Marshal(config)
	if err != nil {
		return nil, NewAppError("TestS3Connection", "api.marshal_error", nil, "", http.StatusInternalServerError).Wrap(err)
	}
	r, err := c.DoAPIPostBytes(ctx, c.testS3Route(), buf)
	if err != nil {
		return BuildResponse(r), err
	}
	defer closeBody(r)
	return BuildResponse(r), nil
}

// GetConfig will retrieve the server config with some sanitized items.
func (c *Client4) GetConfig(ctx context.Context) (*Config, *Response, error) {
	r, err := c.DoAPIGet(ctx, c.configRoute(), "")
	if err != nil {
		return nil, BuildResponse(r), err
	}
	defer closeBody(r)

	var cfg *Config
	d := json.NewDecoder(r.Body)
	return cfg, BuildResponse(r), d.Decode(&cfg)
}

// ReloadConfig will reload the server configuration.
func (c *Client4) ReloadConfig(ctx context.Context) (*Response, error) {
	r, err := c.DoAPIPost(ctx, c.configRoute()+"/reload", "")
	if err != nil {
		return BuildResponse(r), err
	}
	defer closeBody(r)
	return BuildResponse(r), nil
}

// GetOldClientConfig will retrieve the parts of the server configuration needed by the
// client, formatted in the old format.
func (c *Client4) GetOldClientConfig(ctx context.Context, etag string) (map[string]string, *Response, error) {
	r, err := c.DoAPIGet(ctx, c.configRoute()+"/client?format=old", etag)
	if err != nil {
		return nil, BuildResponse(r), err
	}
	defer closeBody(r)
	return MapFromJSON(r.Body), BuildResponse(r), nil
}

// GetEnvironmentConfig will retrieve a map mirroring the server configuration where fields
// are set to true if the corresponding config setting is set through an environment variable.
// Settings that haven't been set through environment variables will be missing from the map.
func (c *Client4) GetEnvironmentConfig(ctx context.Context) (map[string]any, *Response, error) {
	r, err := c.DoAPIGet(ctx, c.configRoute()+"/environment", "")
	if err != nil {
		return nil, BuildResponse(r), err
	}
	defer closeBody(r)
	return StringInterfaceFromJSON(r.Body), BuildResponse(r), nil
}

// GetOldClientLicense will retrieve the parts of the server license needed by the
// client, formatted in the old format.
func (c *Client4) GetOldClientLicense(ctx context.Context, etag string) (map[string]string, *Response, error) {
	r, err := c.DoAPIGet(ctx, c.licenseRoute()+"/client?format=old", etag)
	if err != nil {
		return nil, BuildResponse(r), err
	}
	defer closeBody(r)
	return MapFromJSON(r.Body), BuildResponse(r), nil
}

// DatabaseRecycle will recycle the connections. Discard current connection and get new one.
func (c *Client4) DatabaseRecycle(ctx context.Context) (*Response, error) {
	r, err := c.DoAPIPost(ctx, c.databaseRoute()+"/recycle", "")
	if err != nil {
		return BuildResponse(r), err
	}
	defer closeBody(r)
	return BuildResponse(r), nil
}

// InvalidateCaches will purge the cache and can affect the performance while is cleaning.
func (c *Client4) InvalidateCaches(ctx context.Context) (*Response, error) {
	r, err := c.DoAPIPost(ctx, c.cacheRoute()+"/invalidate", "")
	if err != nil {
		return BuildResponse(r), err
	}
	defer closeBody(r)
	return BuildResponse(r), nil
}

// UpdateConfig will update the server configuration.
func (c *Client4) UpdateConfig(ctx context.Context, config *Config) (*Config, *Response, error) {
	buf, err := json.Marshal(config)
	if err != nil {
		return nil, nil, NewAppError("UpdateConfig", "api.marshal_error", nil, "", http.StatusInternalServerError).Wrap(err)
	}
	r, err := c.DoAPIPutBytes(ctx, c.configRoute(), buf)
	if err != nil {
		return nil, BuildResponse(r), err
	}
	defer closeBody(r)

	var cfg *Config
	d := json.NewDecoder(r.Body)
	return cfg, BuildResponse(r), d.Decode(&cfg)
}

// MigrateConfig will migrate existing config to the new one.
// DEPRECATED: The config migrate API has been moved to be a purely
// mmctl --local endpoint. This method will be removed in a
// future major release.
func (c *Client4) MigrateConfig(ctx context.Context, from, to string) (*Response, error) {
	m := make(map[string]string, 2)
	m["from"] = from
	m["to"] = to
	r, err := c.DoAPIPost(ctx, c.configRoute()+"/migrate", MapToJSON(m))
	if err != nil {
		return BuildResponse(r), err
	}
	defer closeBody(r)
	return BuildResponse(r), nil
}

// UploadLicenseFile will add a license file to the system.
func (c *Client4) UploadLicenseFile(ctx context.Context, data []byte) (*Response, error) {
	body := &bytes.Buffer{}
	writer := multipart.NewWriter(body)

	part, err := writer.CreateFormFile("license", "test-license.mattermost-license")
	if err != nil {
		return nil, NewAppError("UploadLicenseFile", "model.client.set_profile_user.no_file.app_error", nil, "", http.StatusBadRequest).Wrap(err)
	}

	if _, err = io.Copy(part, bytes.NewBuffer(data)); err != nil {
		return nil, NewAppError("UploadLicenseFile", "model.client.set_profile_user.no_file.app_error", nil, "", http.StatusBadRequest).Wrap(err)
	}

	if err = writer.Close(); err != nil {
		return nil, NewAppError("UploadLicenseFile", "model.client.set_profile_user.writer.app_error", nil, "", http.StatusBadRequest).Wrap(err)
	}

	rq, err := http.NewRequest("POST", c.APIURL+c.licenseRoute(), bytes.NewReader(body.Bytes()))
	if err != nil {
		return nil, err
	}
	rq.Header.Set("Content-Type", writer.FormDataContentType())

	if c.AuthToken != "" {
		rq.Header.Set(HeaderAuth, c.AuthType+" "+c.AuthToken)
	}

	rp, err := c.HTTPClient.Do(rq)
	if err != nil {
		return BuildResponse(rp), err
	}
	defer closeBody(rp)

	if rp.StatusCode >= 300 {
		return BuildResponse(rp), AppErrorFromJSON(rp.Body)
	}

	return BuildResponse(rp), nil
}

// RemoveLicenseFile will remove the server license it exists. Note that this will
// disable all enterprise features.
func (c *Client4) RemoveLicenseFile(ctx context.Context) (*Response, error) {
	r, err := c.DoAPIDelete(ctx, c.licenseRoute())
	if err != nil {
		return BuildResponse(r), err
	}
	defer closeBody(r)
	return BuildResponse(r), nil
}

// GetAnalyticsOld will retrieve analytics using the old format. New format is not
// available but the "/analytics" endpoint is reserved for it. The "name" argument is optional
// and defaults to "standard". The "teamId" argument is optional and will limit results
// to a specific team.
func (c *Client4) GetAnalyticsOld(ctx context.Context, name, teamId string) (AnalyticsRows, *Response, error) {
	query := fmt.Sprintf("?name=%v&team_id=%v", name, teamId)
	r, err := c.DoAPIGet(ctx, c.analyticsRoute()+"/old"+query, "")
	if err != nil {
		return nil, BuildResponse(r), err
	}
	defer closeBody(r)

	var rows AnalyticsRows
	err = json.NewDecoder(r.Body).Decode(&rows)
	if err != nil {
		return nil, BuildResponse(r), NewAppError("GetAnalyticsOld", "api.marshal_error", nil, "", http.StatusInternalServerError).Wrap(err)
	}
	return rows, BuildResponse(r), nil
}

// Webhooks Section

// CreateIncomingWebhook creates an incoming webhook for a channel.
func (c *Client4) CreateIncomingWebhook(ctx context.Context, hook *IncomingWebhook) (*IncomingWebhook, *Response, error) {
	buf, err := json.Marshal(hook)
	if err != nil {
		return nil, nil, NewAppError("CreateIncomingWebhook", "api.marshal_error", nil, "", http.StatusInternalServerError).Wrap(err)
	}
	r, err := c.DoAPIPostBytes(ctx, c.incomingWebhooksRoute(), buf)
	if err != nil {
		return nil, BuildResponse(r), err
	}
	defer closeBody(r)

	var iw IncomingWebhook
	if err := json.NewDecoder(r.Body).Decode(&iw); err != nil {
		return nil, nil, NewAppError("CreateIncomingWebhook", "api.unmarshal_error", nil, "", http.StatusInternalServerError).Wrap(err)
	}
	return &iw, BuildResponse(r), nil
}

// UpdateIncomingWebhook updates an incoming webhook for a channel.
func (c *Client4) UpdateIncomingWebhook(ctx context.Context, hook *IncomingWebhook) (*IncomingWebhook, *Response, error) {
	buf, err := json.Marshal(hook)
	if err != nil {
		return nil, nil, NewAppError("UpdateIncomingWebhook", "api.marshal_error", nil, "", http.StatusInternalServerError).Wrap(err)
	}
	r, err := c.DoAPIPutBytes(ctx, c.incomingWebhookRoute(hook.Id), buf)
	if err != nil {
		return nil, BuildResponse(r), err
	}
	defer closeBody(r)

	var iw IncomingWebhook
	if err := json.NewDecoder(r.Body).Decode(&iw); err != nil {
		return nil, nil, NewAppError("UpdateIncomingWebhook", "api.unmarshal_error", nil, "", http.StatusInternalServerError).Wrap(err)
	}
	return &iw, BuildResponse(r), nil
}

// GetIncomingWebhooks returns a page of incoming webhooks on the system. Page counting starts at 0.
func (c *Client4) GetIncomingWebhooks(ctx context.Context, page int, perPage int, etag string) ([]*IncomingWebhook, *Response, error) {
	query := fmt.Sprintf("?page=%v&per_page=%v", page, perPage)
	r, err := c.DoAPIGet(ctx, c.incomingWebhooksRoute()+query, etag)
	if err != nil {
		return nil, BuildResponse(r), err
	}
	defer closeBody(r)
	var iwl []*IncomingWebhook
	if r.StatusCode == http.StatusNotModified {
		return iwl, BuildResponse(r), nil
	}
	if err := json.NewDecoder(r.Body).Decode(&iwl); err != nil {
		return nil, nil, NewAppError("GetIncomingWebhooks", "api.unmarshal_error", nil, "", http.StatusInternalServerError).Wrap(err)
	}
	return iwl, BuildResponse(r), nil
}

// GetIncomingWebhooksForTeam returns a page of incoming webhooks for a team. Page counting starts at 0.
func (c *Client4) GetIncomingWebhooksForTeam(ctx context.Context, teamId string, page int, perPage int, etag string) ([]*IncomingWebhook, *Response, error) {
	query := fmt.Sprintf("?page=%v&per_page=%v&team_id=%v", page, perPage, teamId)
	r, err := c.DoAPIGet(ctx, c.incomingWebhooksRoute()+query, etag)
	if err != nil {
		return nil, BuildResponse(r), err
	}
	defer closeBody(r)
	var iwl []*IncomingWebhook
	if r.StatusCode == http.StatusNotModified {
		return iwl, BuildResponse(r), nil
	}
	if err := json.NewDecoder(r.Body).Decode(&iwl); err != nil {
		return nil, nil, NewAppError("GetIncomingWebhooksForTeam", "api.unmarshal_error", nil, "", http.StatusInternalServerError).Wrap(err)
	}
	return iwl, BuildResponse(r), nil
}

// GetIncomingWebhook returns an Incoming webhook given the hook ID.
func (c *Client4) GetIncomingWebhook(ctx context.Context, hookID string, etag string) (*IncomingWebhook, *Response, error) {
	r, err := c.DoAPIGet(ctx, c.incomingWebhookRoute(hookID), etag)
	if err != nil {
		return nil, BuildResponse(r), err
	}
	defer closeBody(r)
	var iw IncomingWebhook
	if r.StatusCode == http.StatusNotModified {
		return &iw, BuildResponse(r), nil
	}
	if err := json.NewDecoder(r.Body).Decode(&iw); err != nil {
		return nil, nil, NewAppError("GetIncomingWebhook", "api.unmarshal_error", nil, "", http.StatusInternalServerError).Wrap(err)
	}
	return &iw, BuildResponse(r), nil
}

// DeleteIncomingWebhook deletes and Incoming Webhook given the hook ID.
func (c *Client4) DeleteIncomingWebhook(ctx context.Context, hookID string) (*Response, error) {
	r, err := c.DoAPIDelete(ctx, c.incomingWebhookRoute(hookID))
	if err != nil {
		return BuildResponse(r), err
	}
	defer closeBody(r)
	return BuildResponse(r), nil
}

// CreateOutgoingWebhook creates an outgoing webhook for a team or channel.
func (c *Client4) CreateOutgoingWebhook(ctx context.Context, hook *OutgoingWebhook) (*OutgoingWebhook, *Response, error) {
	buf, err := json.Marshal(hook)
	if err != nil {
		return nil, nil, NewAppError("CreateOutgoingWebhook", "api.marshal_error", nil, "", http.StatusInternalServerError).Wrap(err)
	}
	r, err := c.DoAPIPostBytes(ctx, c.outgoingWebhooksRoute(), buf)
	if err != nil {
		return nil, BuildResponse(r), err
	}
	defer closeBody(r)
	var ow OutgoingWebhook
	if err := json.NewDecoder(r.Body).Decode(&ow); err != nil {
		return nil, nil, NewAppError("CreateOutgoingWebhook", "api.unmarshal_error", nil, "", http.StatusInternalServerError).Wrap(err)
	}
	return &ow, BuildResponse(r), nil
}

// UpdateOutgoingWebhook creates an outgoing webhook for a team or channel.
func (c *Client4) UpdateOutgoingWebhook(ctx context.Context, hook *OutgoingWebhook) (*OutgoingWebhook, *Response, error) {
	buf, err := json.Marshal(hook)
	if err != nil {
		return nil, nil, NewAppError("UpdateOutgoingWebhook", "api.marshal_error", nil, "", http.StatusInternalServerError).Wrap(err)
	}
	r, err := c.DoAPIPutBytes(ctx, c.outgoingWebhookRoute(hook.Id), buf)
	if err != nil {
		return nil, BuildResponse(r), err
	}
	defer closeBody(r)
	var ow OutgoingWebhook
	if err := json.NewDecoder(r.Body).Decode(&ow); err != nil {
		return nil, nil, NewAppError("UpdateOutgoingWebhook", "api.unmarshal_error", nil, "", http.StatusInternalServerError).Wrap(err)
	}
	return &ow, BuildResponse(r), nil
}

// GetOutgoingWebhooks returns a page of outgoing webhooks on the system. Page counting starts at 0.
func (c *Client4) GetOutgoingWebhooks(ctx context.Context, page int, perPage int, etag string) ([]*OutgoingWebhook, *Response, error) {
	query := fmt.Sprintf("?page=%v&per_page=%v", page, perPage)
	r, err := c.DoAPIGet(ctx, c.outgoingWebhooksRoute()+query, etag)
	if err != nil {
		return nil, BuildResponse(r), err
	}
	defer closeBody(r)
	var owl []*OutgoingWebhook
	if r.StatusCode == http.StatusNotModified {
		return owl, BuildResponse(r), nil
	}
	if err := json.NewDecoder(r.Body).Decode(&owl); err != nil {
		return nil, nil, NewAppError("GetOutgoingWebhooks", "api.unmarshal_error", nil, "", http.StatusInternalServerError).Wrap(err)
	}
	return owl, BuildResponse(r), nil
}

// GetOutgoingWebhook outgoing webhooks on the system requested by Hook Id.
func (c *Client4) GetOutgoingWebhook(ctx context.Context, hookId string) (*OutgoingWebhook, *Response, error) {
	r, err := c.DoAPIGet(ctx, c.outgoingWebhookRoute(hookId), "")
	if err != nil {
		return nil, BuildResponse(r), err
	}
	defer closeBody(r)
	var ow OutgoingWebhook
	if err := json.NewDecoder(r.Body).Decode(&ow); err != nil {
		return nil, nil, NewAppError("GetOutgoingWebhook", "api.unmarshal_error", nil, "", http.StatusInternalServerError).Wrap(err)
	}
	return &ow, BuildResponse(r), nil
}

// GetOutgoingWebhooksForChannel returns a page of outgoing webhooks for a channel. Page counting starts at 0.
func (c *Client4) GetOutgoingWebhooksForChannel(ctx context.Context, channelId string, page int, perPage int, etag string) ([]*OutgoingWebhook, *Response, error) {
	query := fmt.Sprintf("?page=%v&per_page=%v&channel_id=%v", page, perPage, channelId)
	r, err := c.DoAPIGet(ctx, c.outgoingWebhooksRoute()+query, etag)
	if err != nil {
		return nil, BuildResponse(r), err
	}
	defer closeBody(r)
	var owl []*OutgoingWebhook
	if r.StatusCode == http.StatusNotModified {
		return owl, BuildResponse(r), nil
	}
	if err := json.NewDecoder(r.Body).Decode(&owl); err != nil {
		return nil, nil, NewAppError("GetOutgoingWebhooksForChannel", "api.unmarshal_error", nil, "", http.StatusInternalServerError).Wrap(err)
	}
	return owl, BuildResponse(r), nil
}

// GetOutgoingWebhooksForTeam returns a page of outgoing webhooks for a team. Page counting starts at 0.
func (c *Client4) GetOutgoingWebhooksForTeam(ctx context.Context, teamId string, page int, perPage int, etag string) ([]*OutgoingWebhook, *Response, error) {
	query := fmt.Sprintf("?page=%v&per_page=%v&team_id=%v", page, perPage, teamId)
	r, err := c.DoAPIGet(ctx, c.outgoingWebhooksRoute()+query, etag)
	if err != nil {
		return nil, BuildResponse(r), err
	}
	defer closeBody(r)
	var owl []*OutgoingWebhook
	if r.StatusCode == http.StatusNotModified {
		return owl, BuildResponse(r), nil
	}
	if err := json.NewDecoder(r.Body).Decode(&owl); err != nil {
		return nil, nil, NewAppError("GetOutgoingWebhooksForTeam", "api.unmarshal_error", nil, "", http.StatusInternalServerError).Wrap(err)
	}
	return owl, BuildResponse(r), nil
}

// RegenOutgoingHookToken regenerate the outgoing webhook token.
func (c *Client4) RegenOutgoingHookToken(ctx context.Context, hookId string) (*OutgoingWebhook, *Response, error) {
	r, err := c.DoAPIPost(ctx, c.outgoingWebhookRoute(hookId)+"/regen_token", "")
	if err != nil {
		return nil, BuildResponse(r), err
	}
	defer closeBody(r)
	var ow OutgoingWebhook
	if err := json.NewDecoder(r.Body).Decode(&ow); err != nil {
		return nil, nil, NewAppError("RegenOutgoingHookToken", "api.unmarshal_error", nil, "", http.StatusInternalServerError).Wrap(err)
	}
	return &ow, BuildResponse(r), nil
}

// DeleteOutgoingWebhook delete the outgoing webhook on the system requested by Hook Id.
func (c *Client4) DeleteOutgoingWebhook(ctx context.Context, hookId string) (*Response, error) {
	r, err := c.DoAPIDelete(ctx, c.outgoingWebhookRoute(hookId))
	if err != nil {
		return BuildResponse(r), err
	}
	defer closeBody(r)
	return BuildResponse(r), nil
}

// Preferences Section

// GetPreferences returns the user's preferences.
func (c *Client4) GetPreferences(ctx context.Context, userId string) (Preferences, *Response, error) {
	r, err := c.DoAPIGet(ctx, c.preferencesRoute(userId), "")
	if err != nil {
		return nil, BuildResponse(r), err
	}
	defer closeBody(r)

	var prefs Preferences
	if err := json.NewDecoder(r.Body).Decode(&prefs); err != nil {
		return nil, nil, NewAppError("GetPreferences", "api.unmarshal_error", nil, "", http.StatusInternalServerError).Wrap(err)
	}
	return prefs, BuildResponse(r), nil
}

// UpdatePreferences saves the user's preferences.
func (c *Client4) UpdatePreferences(ctx context.Context, userId string, preferences Preferences) (*Response, error) {
	buf, err := json.Marshal(preferences)
	if err != nil {
		return nil, NewAppError("UpdatePreferences", "api.marshal_error", nil, "", http.StatusInternalServerError).Wrap(err)
	}
	r, err := c.DoAPIPutBytes(ctx, c.preferencesRoute(userId), buf)
	if err != nil {
		return BuildResponse(r), err
	}
	defer closeBody(r)
	return BuildResponse(r), nil
}

// DeletePreferences deletes the user's preferences.
func (c *Client4) DeletePreferences(ctx context.Context, userId string, preferences Preferences) (*Response, error) {
	buf, err := json.Marshal(preferences)
	if err != nil {
		return nil, NewAppError("DeletePreferences", "api.marshal_error", nil, "", http.StatusInternalServerError).Wrap(err)
	}
	r, err := c.DoAPIPostBytes(ctx, c.preferencesRoute(userId)+"/delete", buf)
	if err != nil {
		return BuildResponse(r), err
	}
	defer closeBody(r)
	return BuildResponse(r), nil
}

// GetPreferencesByCategory returns the user's preferences from the provided category string.
func (c *Client4) GetPreferencesByCategory(ctx context.Context, userId string, category string) (Preferences, *Response, error) {
	url := fmt.Sprintf(c.preferencesRoute(userId)+"/%s", category)
	r, err := c.DoAPIGet(ctx, url, "")
	if err != nil {
		return nil, BuildResponse(r), err
	}
	defer closeBody(r)
	var prefs Preferences
	if err := json.NewDecoder(r.Body).Decode(&prefs); err != nil {
		return nil, nil, NewAppError("GetPreferencesByCategory", "api.unmarshal_error", nil, "", http.StatusInternalServerError).Wrap(err)
	}
	return prefs, BuildResponse(r), nil
}

// GetPreferenceByCategoryAndName returns the user's preferences from the provided category and preference name string.
func (c *Client4) GetPreferenceByCategoryAndName(ctx context.Context, userId string, category string, preferenceName string) (*Preference, *Response, error) {
	url := fmt.Sprintf(c.preferencesRoute(userId)+"/%s/name/%v", category, preferenceName)
	r, err := c.DoAPIGet(ctx, url, "")
	if err != nil {
		return nil, BuildResponse(r), err
	}
	defer closeBody(r)

	var pref Preference
	if err := json.NewDecoder(r.Body).Decode(&pref); err != nil {
		return nil, nil, NewAppError("GetPreferenceByCategoryAndName", "api.unmarshal_error", nil, "", http.StatusInternalServerError).Wrap(err)
	}
	return &pref, BuildResponse(r), nil
}

// SAML Section

// GetSamlMetadata returns metadata for the SAML configuration.
func (c *Client4) GetSamlMetadata(ctx context.Context) (string, *Response, error) {
	r, err := c.DoAPIGet(ctx, c.samlRoute()+"/metadata", "")
	if err != nil {
		return "", BuildResponse(r), err
	}
	defer closeBody(r)

	buf := new(bytes.Buffer)
	_, err = buf.ReadFrom(r.Body)
	if err != nil {
		return "", BuildResponse(r), err
	}

	return buf.String(), BuildResponse(r), nil
}

func fileToMultipart(data []byte, filename string) ([]byte, *multipart.Writer, error) {
	body := &bytes.Buffer{}
	writer := multipart.NewWriter(body)

	part, err := writer.CreateFormFile("certificate", filename)
	if err != nil {
		return nil, nil, err
	}

	if _, err = io.Copy(part, bytes.NewBuffer(data)); err != nil {
		return nil, nil, err
	}

	if err := writer.Close(); err != nil {
		return nil, nil, err
	}

	return body.Bytes(), writer, nil
}

// UploadSamlIdpCertificate will upload an IDP certificate for SAML and set the config to use it.
// The filename parameter is deprecated and ignored: the server will pick a hard-coded filename when writing to disk.
func (c *Client4) UploadSamlIdpCertificate(ctx context.Context, data []byte, filename string) (*Response, error) {
	body, writer, err := fileToMultipart(data, filename)
	if err != nil {
		return nil, NewAppError("UploadSamlIdpCertificate", "model.client.upload_saml_cert.app_error", nil, "", http.StatusBadRequest).Wrap(err)
	}

	_, resp, err := c.DoUploadFile(ctx, c.samlRoute()+"/certificate/idp", body, writer.FormDataContentType())
	return resp, err
}

// UploadSamlPublicCertificate will upload a public certificate for SAML and set the config to use it.
// The filename parameter is deprecated and ignored: the server will pick a hard-coded filename when writing to disk.
func (c *Client4) UploadSamlPublicCertificate(ctx context.Context, data []byte, filename string) (*Response, error) {
	body, writer, err := fileToMultipart(data, filename)
	if err != nil {
		return nil, NewAppError("UploadSamlPublicCertificate", "model.client.upload_saml_cert.app_error", nil, "", http.StatusBadRequest).Wrap(err)
	}

	_, resp, err := c.DoUploadFile(ctx, c.samlRoute()+"/certificate/public", body, writer.FormDataContentType())
	return resp, err
}

// UploadSamlPrivateCertificate will upload a private key for SAML and set the config to use it.
// The filename parameter is deprecated and ignored: the server will pick a hard-coded filename when writing to disk.
func (c *Client4) UploadSamlPrivateCertificate(ctx context.Context, data []byte, filename string) (*Response, error) {
	body, writer, err := fileToMultipart(data, filename)
	if err != nil {
		return nil, NewAppError("UploadSamlPrivateCertificate", "model.client.upload_saml_cert.app_error", nil, "", http.StatusBadRequest).Wrap(err)
	}

	_, resp, err := c.DoUploadFile(ctx, c.samlRoute()+"/certificate/private", body, writer.FormDataContentType())
	return resp, err
}

// DeleteSamlIdpCertificate deletes the SAML IDP certificate from the server and updates the config to not use it and disable SAML.
func (c *Client4) DeleteSamlIdpCertificate(ctx context.Context) (*Response, error) {
	r, err := c.DoAPIDelete(ctx, c.samlRoute()+"/certificate/idp")
	if err != nil {
		return BuildResponse(r), err
	}
	defer closeBody(r)
	return BuildResponse(r), nil
}

// DeleteSamlPublicCertificate deletes the SAML IDP certificate from the server and updates the config to not use it and disable SAML.
func (c *Client4) DeleteSamlPublicCertificate(ctx context.Context) (*Response, error) {
	r, err := c.DoAPIDelete(ctx, c.samlRoute()+"/certificate/public")
	if err != nil {
		return BuildResponse(r), err
	}
	defer closeBody(r)
	return BuildResponse(r), nil
}

// DeleteSamlPrivateCertificate deletes the SAML IDP certificate from the server and updates the config to not use it and disable SAML.
func (c *Client4) DeleteSamlPrivateCertificate(ctx context.Context) (*Response, error) {
	r, err := c.DoAPIDelete(ctx, c.samlRoute()+"/certificate/private")
	if err != nil {
		return BuildResponse(r), err
	}
	defer closeBody(r)
	return BuildResponse(r), nil
}

// GetSamlCertificateStatus returns metadata for the SAML configuration.
func (c *Client4) GetSamlCertificateStatus(ctx context.Context) (*SamlCertificateStatus, *Response, error) {
	r, err := c.DoAPIGet(ctx, c.samlRoute()+"/certificate/status", "")
	if err != nil {
		return nil, BuildResponse(r), err
	}
	defer closeBody(r)

	var status SamlCertificateStatus
	if err := json.NewDecoder(r.Body).Decode(&status); err != nil {
		return nil, nil, NewAppError("GetSamlCertificateStatus", "api.unmarshal_error", nil, "", http.StatusInternalServerError).Wrap(err)
	}
	return &status, BuildResponse(r), nil
}

func (c *Client4) GetSamlMetadataFromIdp(ctx context.Context, samlMetadataURL string) (*SamlMetadataResponse, *Response, error) {
	requestBody := make(map[string]string)
	requestBody["saml_metadata_url"] = samlMetadataURL
	r, err := c.DoAPIPost(ctx, c.samlRoute()+"/metadatafromidp", MapToJSON(requestBody))
	if err != nil {
		return nil, BuildResponse(r), err
	}

	defer closeBody(r)
	var resp SamlMetadataResponse
	if err := json.NewDecoder(r.Body).Decode(&resp); err != nil {
		return nil, nil, NewAppError("GetSamlMetadataFromIdp", "api.unmarshal_error", nil, "", http.StatusInternalServerError).Wrap(err)
	}
	return &resp, BuildResponse(r), nil
}

// ResetSamlAuthDataToEmail resets the AuthData field of SAML users to their Email.
func (c *Client4) ResetSamlAuthDataToEmail(ctx context.Context, includeDeleted bool, dryRun bool, userIDs []string) (int64, *Response, error) {
	params := map[string]any{
		"include_deleted": includeDeleted,
		"dry_run":         dryRun,
		"user_ids":        userIDs,
	}
	b, err := json.Marshal(params)
	if err != nil {
		return 0, nil, NewAppError("ResetSamlAuthDataToEmail", "api.marshal_error", nil, "", http.StatusInternalServerError).Wrap(err)
	}
	r, err := c.DoAPIPostBytes(ctx, c.samlRoute()+"/reset_auth_data", b)
	if err != nil {
		return 0, BuildResponse(r), err
	}
	defer closeBody(r)
	respBody := map[string]int64{}
	err = json.NewDecoder(r.Body).Decode(&respBody)
	if err != nil {
		return 0, BuildResponse(r), NewAppError("Api4.ResetSamlAuthDataToEmail", "api.marshal_error", nil, "", http.StatusInternalServerError).Wrap(err)
	}
	return respBody["num_affected"], BuildResponse(r), nil
}

// Compliance Section

// CreateComplianceReport creates an incoming webhook for a channel.
func (c *Client4) CreateComplianceReport(ctx context.Context, report *Compliance) (*Compliance, *Response, error) {
	buf, err := json.Marshal(report)
	if err != nil {
		return nil, nil, NewAppError("CreateComplianceReport", "api.marshal_error", nil, "", http.StatusInternalServerError).Wrap(err)
	}
	r, err := c.DoAPIPostBytes(ctx, c.complianceReportsRoute(), buf)
	if err != nil {
		return nil, BuildResponse(r), err
	}
	defer closeBody(r)
	var comp Compliance
	if err := json.NewDecoder(r.Body).Decode(&comp); err != nil {
		return nil, nil, NewAppError("CreateComplianceReport", "api.unmarshal_error", nil, "", http.StatusInternalServerError).Wrap(err)
	}
	return &comp, BuildResponse(r), nil
}

// GetComplianceReports returns list of compliance reports.
func (c *Client4) GetComplianceReports(ctx context.Context, page, perPage int) (Compliances, *Response, error) {
	query := fmt.Sprintf("?page=%v&per_page=%v", page, perPage)
	r, err := c.DoAPIGet(ctx, c.complianceReportsRoute()+query, "")
	if err != nil {
		return nil, BuildResponse(r), err
	}
	defer closeBody(r)
	var comp Compliances
	if err := json.NewDecoder(r.Body).Decode(&comp); err != nil {
		return nil, nil, NewAppError("GetComplianceReports", "api.unmarshal_error", nil, "", http.StatusInternalServerError).Wrap(err)
	}
	return comp, BuildResponse(r), nil
}

// GetComplianceReport returns a compliance report.
func (c *Client4) GetComplianceReport(ctx context.Context, reportId string) (*Compliance, *Response, error) {
	r, err := c.DoAPIGet(ctx, c.complianceReportRoute(reportId), "")
	if err != nil {
		return nil, BuildResponse(r), err
	}
	defer closeBody(r)
	var comp Compliance
	if err := json.NewDecoder(r.Body).Decode(&comp); err != nil {
		return nil, nil, NewAppError("GetComplianceReport", "api.unmarshal_error", nil, "", http.StatusInternalServerError).Wrap(err)
	}
	return &comp, BuildResponse(r), nil
}

// DownloadComplianceReport returns a full compliance report as a file.
func (c *Client4) DownloadComplianceReport(ctx context.Context, reportId string) ([]byte, *Response, error) {
	rq, err := http.NewRequest("GET", c.APIURL+c.complianceReportDownloadRoute(reportId), nil)
	if err != nil {
		return nil, nil, err
	}

	if c.AuthToken != "" {
		rq.Header.Set(HeaderAuth, "BEARER "+c.AuthToken)
	}

	rp, err := c.HTTPClient.Do(rq)
	if err != nil {
		return nil, BuildResponse(rp), err
	}
	defer closeBody(rp)

	if rp.StatusCode >= 300 {
		return nil, BuildResponse(rp), AppErrorFromJSON(rp.Body)
	}

	data, err := io.ReadAll(rp.Body)
	if err != nil {
		return nil, BuildResponse(rp), NewAppError("DownloadComplianceReport", "model.client.read_file.app_error", nil, "", rp.StatusCode).Wrap(err)
	}

	return data, BuildResponse(rp), nil
}

// Cluster Section

// GetClusterStatus returns the status of all the configured cluster nodes.
func (c *Client4) GetClusterStatus(ctx context.Context) ([]*ClusterInfo, *Response, error) {
	r, err := c.DoAPIGet(ctx, c.clusterRoute()+"/status", "")
	if err != nil {
		return nil, BuildResponse(r), err
	}
	defer closeBody(r)
	var list []*ClusterInfo
	if err := json.NewDecoder(r.Body).Decode(&list); err != nil {
		return nil, nil, NewAppError("GetClusterStatus", "api.unmarshal_error", nil, "", http.StatusInternalServerError).Wrap(err)
	}
	return list, BuildResponse(r), nil
}

// LDAP Section

// SyncLdap will force a sync with the configured LDAP server.
// If includeRemovedMembers is true, then group members who left or were removed from a
// synced team/channel will be re-joined; otherwise, they will be excluded.
func (c *Client4) SyncLdap(ctx context.Context, includeRemovedMembers bool) (*Response, error) {
	reqBody, err := json.Marshal(map[string]any{
		"include_removed_members": includeRemovedMembers,
	})
	if err != nil {
		return nil, NewAppError("SyncLdap", "api.marshal_error", nil, "", http.StatusInternalServerError).Wrap(err)
	}
	r, err := c.DoAPIPostBytes(ctx, c.ldapRoute()+"/sync", reqBody)
	if err != nil {
		return BuildResponse(r), err
	}
	defer closeBody(r)
	return BuildResponse(r), nil
}

// TestLdap will attempt to connect to the configured LDAP server and return OK if configured
// correctly.
func (c *Client4) TestLdap(ctx context.Context) (*Response, error) {
	r, err := c.DoAPIPost(ctx, c.ldapRoute()+"/test", "")
	if err != nil {
		return BuildResponse(r), err
	}
	defer closeBody(r)
	return BuildResponse(r), nil
}

// GetLdapGroups retrieves the immediate child groups of the given parent group.
func (c *Client4) GetLdapGroups(ctx context.Context) ([]*Group, *Response, error) {
	path := fmt.Sprintf("%s/groups", c.ldapRoute())

	r, err := c.DoAPIGet(ctx, path, "")
	if err != nil {
		return nil, BuildResponse(r), err
	}
	defer closeBody(r)

	responseData := struct {
		Count  int      `json:"count"`
		Groups []*Group `json:"groups"`
	}{}
	if err := json.NewDecoder(r.Body).Decode(&responseData); err != nil {
		return nil, BuildResponse(r), NewAppError("Api4.GetLdapGroups", "api.marshal_error", nil, "", http.StatusInternalServerError).Wrap(err)
	}
	for i := range responseData.Groups {
		responseData.Groups[i].DisplayName = *responseData.Groups[i].Name
	}

	return responseData.Groups, BuildResponse(r), nil
}

// LinkLdapGroup creates or undeletes a Mattermost group and associates it to the given LDAP group DN.
func (c *Client4) LinkLdapGroup(ctx context.Context, dn string) (*Group, *Response, error) {
	path := fmt.Sprintf("%s/groups/%s/link", c.ldapRoute(), dn)

	r, err := c.DoAPIPost(ctx, path, "")
	if err != nil {
		return nil, BuildResponse(r), err
	}
	defer closeBody(r)

	var g Group
	if err := json.NewDecoder(r.Body).Decode(&g); err != nil {
		return nil, nil, NewAppError("LinkLdapGroup", "api.unmarshal_error", nil, "", http.StatusInternalServerError).Wrap(err)
	}
	return &g, BuildResponse(r), nil
}

// UnlinkLdapGroup deletes the Mattermost group associated with the given LDAP group DN.
func (c *Client4) UnlinkLdapGroup(ctx context.Context, dn string) (*Group, *Response, error) {
	path := fmt.Sprintf("%s/groups/%s/link", c.ldapRoute(), dn)

	r, err := c.DoAPIDelete(ctx, path)
	if err != nil {
		return nil, BuildResponse(r), err
	}
	defer closeBody(r)

	var g Group
	if err := json.NewDecoder(r.Body).Decode(&g); err != nil {
		return nil, nil, NewAppError("UnlinkLdapGroup", "api.unmarshal_error", nil, "", http.StatusInternalServerError).Wrap(err)
	}
	return &g, BuildResponse(r), nil
}

// MigrateIdLdap migrates the LDAP enabled users to given attribute
func (c *Client4) MigrateIdLdap(ctx context.Context, toAttribute string) (*Response, error) {
	r, err := c.DoAPIPost(ctx, c.ldapRoute()+"/migrateid", MapToJSON(map[string]string{
		"toAttribute": toAttribute,
	}))
	if err != nil {
		return BuildResponse(r), err
	}
	defer closeBody(r)
	return BuildResponse(r), nil
}

// GetGroupsByChannel retrieves the Mattermost Groups associated with a given channel
func (c *Client4) GetGroupsByChannel(ctx context.Context, channelId string, opts GroupSearchOpts) ([]*GroupWithSchemeAdmin, int, *Response, error) {
	path := fmt.Sprintf("%s/groups?q=%v&include_member_count=%v&filter_allow_reference=%v", c.channelRoute(channelId), opts.Q, opts.IncludeMemberCount, opts.FilterAllowReference)
	if opts.PageOpts != nil {
		path = fmt.Sprintf("%s&page=%v&per_page=%v", path, opts.PageOpts.Page, opts.PageOpts.PerPage)
	}
	r, err := c.DoAPIGet(ctx, path, "")
	if err != nil {
		return nil, 0, BuildResponse(r), err
	}
	defer closeBody(r)

	responseData := struct {
		Groups []*GroupWithSchemeAdmin `json:"groups"`
		Count  int                     `json:"total_group_count"`
	}{}
	if err := json.NewDecoder(r.Body).Decode(&responseData); err != nil {
		return nil, 0, BuildResponse(r), NewAppError("Api4.GetGroupsByChannel", "api.marshal_error", nil, "", http.StatusInternalServerError).Wrap(err)
	}

	return responseData.Groups, responseData.Count, BuildResponse(r), nil
}

// GetGroupsByTeam retrieves the Mattermost Groups associated with a given team
func (c *Client4) GetGroupsByTeam(ctx context.Context, teamId string, opts GroupSearchOpts) ([]*GroupWithSchemeAdmin, int, *Response, error) {
	path := fmt.Sprintf("%s/groups?q=%v&include_member_count=%v&filter_allow_reference=%v", c.teamRoute(teamId), opts.Q, opts.IncludeMemberCount, opts.FilterAllowReference)
	if opts.PageOpts != nil {
		path = fmt.Sprintf("%s&page=%v&per_page=%v", path, opts.PageOpts.Page, opts.PageOpts.PerPage)
	}
	r, err := c.DoAPIGet(ctx, path, "")
	if err != nil {
		return nil, 0, BuildResponse(r), err
	}
	defer closeBody(r)

	responseData := struct {
		Groups []*GroupWithSchemeAdmin `json:"groups"`
		Count  int                     `json:"total_group_count"`
	}{}
	if err := json.NewDecoder(r.Body).Decode(&responseData); err != nil {
		return nil, 0, BuildResponse(r), NewAppError("Api4.GetGroupsByTeam", "api.marshal_error", nil, "", http.StatusInternalServerError).Wrap(err)
	}

	return responseData.Groups, responseData.Count, BuildResponse(r), nil
}

// GetGroupsAssociatedToChannelsByTeam retrieves the Mattermost Groups associated with channels in a given team
func (c *Client4) GetGroupsAssociatedToChannelsByTeam(ctx context.Context, teamId string, opts GroupSearchOpts) (map[string][]*GroupWithSchemeAdmin, *Response, error) {
	path := fmt.Sprintf("%s/groups_by_channels?q=%v&filter_allow_reference=%v", c.teamRoute(teamId), opts.Q, opts.FilterAllowReference)
	if opts.PageOpts != nil {
		path = fmt.Sprintf("%s&page=%v&per_page=%v", path, opts.PageOpts.Page, opts.PageOpts.PerPage)
	}
	r, err := c.DoAPIGet(ctx, path, "")
	if err != nil {
		return nil, BuildResponse(r), err
	}
	defer closeBody(r)

	responseData := struct {
		GroupsAssociatedToChannels map[string][]*GroupWithSchemeAdmin `json:"groups"`
	}{}
	if err := json.NewDecoder(r.Body).Decode(&responseData); err != nil {
		return nil, BuildResponse(r), NewAppError("Api4.GetGroupsAssociatedToChannelsByTeam", "api.marshal_error", nil, "", http.StatusInternalServerError).Wrap(err)
	}

	return responseData.GroupsAssociatedToChannels, BuildResponse(r), nil
}

// GetGroups retrieves Mattermost Groups
func (c *Client4) GetGroups(ctx context.Context, opts GroupSearchOpts) ([]*Group, *Response, error) {
	path := fmt.Sprintf(
		"%s?include_member_count=%v&not_associated_to_team=%v&not_associated_to_channel=%v&filter_allow_reference=%v&q=%v&filter_parent_team_permitted=%v&group_source=%v&include_channel_member_count=%v&include_timezones=%v&include_archived=%v&filter_archived=%v",
		c.groupsRoute(),
		opts.IncludeMemberCount,
		opts.NotAssociatedToTeam,
		opts.NotAssociatedToChannel,
		opts.FilterAllowReference,
		opts.Q,
		opts.FilterParentTeamPermitted,
		opts.Source,
		opts.IncludeChannelMemberCount,
		opts.IncludeTimezones,
		opts.IncludeArchived,
		opts.FilterArchived,
	)
	if opts.Since > 0 {
		path = fmt.Sprintf("%s&since=%v", path, opts.Since)
	}
	if opts.PageOpts != nil {
		path = fmt.Sprintf("%s&page=%v&per_page=%v", path, opts.PageOpts.Page, opts.PageOpts.PerPage)
	}
	r, err := c.DoAPIGet(ctx, path, "")
	if err != nil {
		return nil, BuildResponse(r), err
	}
	defer closeBody(r)

	var list []*Group
	if err := json.NewDecoder(r.Body).Decode(&list); err != nil {
		return nil, nil, NewAppError("GetGroups", "api.unmarshal_error", nil, "", http.StatusInternalServerError).Wrap(err)
	}
	return list, BuildResponse(r), nil
}

// GetGroupsByUserId retrieves Mattermost Groups for a user
func (c *Client4) GetGroupsByUserId(ctx context.Context, userId string) ([]*Group, *Response, error) {
	path := fmt.Sprintf(
		"%s/%v/groups",
		c.usersRoute(),
		userId,
	)

	r, err := c.DoAPIGet(ctx, path, "")
	if err != nil {
		return nil, BuildResponse(r), err
	}
	defer closeBody(r)
	var list []*Group
	if err := json.NewDecoder(r.Body).Decode(&list); err != nil {
		return nil, nil, NewAppError("GetGroupsByUserId", "api.unmarshal_error", nil, "", http.StatusInternalServerError).Wrap(err)
	}
	return list, BuildResponse(r), nil
}

func (c *Client4) MigrateAuthToLdap(ctx context.Context, fromAuthService string, matchField string, force bool) (*Response, error) {
	r, err := c.DoAPIPost(ctx, c.usersRoute()+"/migrate_auth/ldap", StringInterfaceToJSON(map[string]any{
		"from":        fromAuthService,
		"force":       force,
		"match_field": matchField,
	}))
	if err != nil {
		return BuildResponse(r), err
	}
	defer closeBody(r)
	return BuildResponse(r), nil
}

func (c *Client4) MigrateAuthToSaml(ctx context.Context, fromAuthService string, usersMap map[string]string, auto bool) (*Response, error) {
	r, err := c.DoAPIPost(ctx, c.usersRoute()+"/migrate_auth/saml", StringInterfaceToJSON(map[string]any{
		"from":    fromAuthService,
		"auto":    auto,
		"matches": usersMap,
	}))
	if err != nil {
		return BuildResponse(r), err
	}
	defer closeBody(r)
	return BuildResponse(r), nil
}

// UploadLdapPublicCertificate will upload a public certificate for LDAP and set the config to use it.
func (c *Client4) UploadLdapPublicCertificate(ctx context.Context, data []byte) (*Response, error) {
	body, writer, err := fileToMultipart(data, LdapPublicCertificateName)
	if err != nil {
		return nil, NewAppError("UploadLdapPublicCertificate", "model.client.upload_ldap_cert.app_error", nil, "", http.StatusBadRequest).Wrap(err)
	}

	_, resp, err := c.DoUploadFile(ctx, c.ldapRoute()+"/certificate/public", body, writer.FormDataContentType())
	return resp, err
}

// UploadLdapPrivateCertificate will upload a private key for LDAP and set the config to use it.
func (c *Client4) UploadLdapPrivateCertificate(ctx context.Context, data []byte) (*Response, error) {
	body, writer, err := fileToMultipart(data, LdapPrivateKeyName)
	if err != nil {
		return nil, NewAppError("UploadLdapPrivateCertificate", "model.client.upload_Ldap_cert.app_error", nil, "", http.StatusBadRequest).Wrap(err)
	}

	_, resp, err := c.DoUploadFile(ctx, c.ldapRoute()+"/certificate/private", body, writer.FormDataContentType())
	return resp, err
}

// DeleteLdapPublicCertificate deletes the LDAP IDP certificate from the server and updates the config to not use it and disable LDAP.
func (c *Client4) DeleteLdapPublicCertificate(ctx context.Context) (*Response, error) {
	r, err := c.DoAPIDelete(ctx, c.ldapRoute()+"/certificate/public")
	if err != nil {
		return BuildResponse(r), err
	}
	defer closeBody(r)
	return BuildResponse(r), nil
}

// DeleteLDAPPrivateCertificate deletes the LDAP IDP certificate from the server and updates the config to not use it and disable LDAP.
func (c *Client4) DeleteLdapPrivateCertificate(ctx context.Context) (*Response, error) {
	r, err := c.DoAPIDelete(ctx, c.ldapRoute()+"/certificate/private")
	if err != nil {
		return BuildResponse(r), err
	}
	defer closeBody(r)
	return BuildResponse(r), nil
}

// Audits Section

// GetAudits returns a list of audits for the whole system.
func (c *Client4) GetAudits(ctx context.Context, page int, perPage int, etag string) (Audits, *Response, error) {
	query := fmt.Sprintf("?page=%v&per_page=%v", page, perPage)
	r, err := c.DoAPIGet(ctx, "/audits"+query, etag)
	if err != nil {
		return nil, BuildResponse(r), err
	}
	defer closeBody(r)

	var audits Audits
	err = json.NewDecoder(r.Body).Decode(&audits)
	if err != nil {
		return nil, BuildResponse(r), NewAppError("GetAudits", "api.marshal_error", nil, "", http.StatusInternalServerError).Wrap(err)
	}
	return audits, BuildResponse(r), nil
}

// Brand Section

// GetBrandImage retrieves the previously uploaded brand image.
func (c *Client4) GetBrandImage(ctx context.Context) ([]byte, *Response, error) {
	r, err := c.DoAPIGet(ctx, c.brandRoute()+"/image", "")
	if err != nil {
		return nil, BuildResponse(r), err
	}
	defer closeBody(r)

	if r.StatusCode >= 300 {
		return nil, BuildResponse(r), AppErrorFromJSON(r.Body)
	}

	data, err := io.ReadAll(r.Body)
	if err != nil {
		return nil, BuildResponse(r), NewAppError("GetBrandImage", "model.client.read_file.app_error", nil, "", r.StatusCode).Wrap(err)
	}

	return data, BuildResponse(r), nil
}

// DeleteBrandImage deletes the brand image for the system.
func (c *Client4) DeleteBrandImage(ctx context.Context) (*Response, error) {
	r, err := c.DoAPIDelete(ctx, c.brandRoute()+"/image")
	if err != nil {
		return BuildResponse(r), err
	}
	return BuildResponse(r), nil
}

// UploadBrandImage sets the brand image for the system.
func (c *Client4) UploadBrandImage(ctx context.Context, data []byte) (*Response, error) {
	body := &bytes.Buffer{}
	writer := multipart.NewWriter(body)

	part, err := writer.CreateFormFile("image", "brand.png")
	if err != nil {
		return nil, NewAppError("UploadBrandImage", "model.client.set_profile_user.no_file.app_error", nil, "", http.StatusBadRequest).Wrap(err)
	}

	if _, err = io.Copy(part, bytes.NewBuffer(data)); err != nil {
		return nil, NewAppError("UploadBrandImage", "model.client.set_profile_user.no_file.app_error", nil, "", http.StatusBadRequest).Wrap(err)
	}

	if err = writer.Close(); err != nil {
		return nil, NewAppError("UploadBrandImage", "model.client.set_profile_user.writer.app_error", nil, "", http.StatusBadRequest).Wrap(err)
	}

	rq, err := http.NewRequest("POST", c.APIURL+c.brandRoute()+"/image", bytes.NewReader(body.Bytes()))
	if err != nil {
		return nil, err
	}
	rq.Header.Set("Content-Type", writer.FormDataContentType())

	if c.AuthToken != "" {
		rq.Header.Set(HeaderAuth, c.AuthType+" "+c.AuthToken)
	}

	rp, err := c.HTTPClient.Do(rq)
	if err != nil {
		return BuildResponse(rp), err
	}
	defer closeBody(rp)

	if rp.StatusCode >= 300 {
		return BuildResponse(rp), AppErrorFromJSON(rp.Body)
	}

	return BuildResponse(rp), nil
}

// Logs Section

// GetLogs page of logs as a string array.
func (c *Client4) GetLogs(ctx context.Context, page, perPage int) ([]string, *Response, error) {
	query := fmt.Sprintf("?page=%v&logs_per_page=%v", page, perPage)
	r, err := c.DoAPIGet(ctx, "/logs"+query, "")
	if err != nil {
		return nil, BuildResponse(r), err
	}
	defer closeBody(r)
	return c.ArrayFromJSON(r.Body), BuildResponse(r), nil
}

// PostLog is a convenience Web Service call so clients can log messages into
// the server-side logs. For example we typically log javascript error messages
// into the server-side. It returns the log message if the logging was successful.
func (c *Client4) PostLog(ctx context.Context, message map[string]string) (map[string]string, *Response, error) {
	r, err := c.DoAPIPost(ctx, "/logs", MapToJSON(message))
	if err != nil {
		return nil, BuildResponse(r), err
	}
	defer closeBody(r)
	return MapFromJSON(r.Body), BuildResponse(r), nil
}

// OAuth Section

// CreateOAuthApp will register a new OAuth 2.0 client application with Mattermost acting as an OAuth 2.0 service provider.
func (c *Client4) CreateOAuthApp(ctx context.Context, app *OAuthApp) (*OAuthApp, *Response, error) {
	buf, err := json.Marshal(app)
	if err != nil {
		return nil, nil, NewAppError("CreateOAuthApp", "api.marshal_error", nil, "", http.StatusInternalServerError).Wrap(err)
	}
	r, err := c.DoAPIPostBytes(ctx, c.oAuthAppsRoute(), buf)
	if err != nil {
		return nil, BuildResponse(r), err
	}
	defer closeBody(r)

	var oapp OAuthApp
	if err := json.NewDecoder(r.Body).Decode(&oapp); err != nil {
		return nil, nil, NewAppError("CreateOAuthApp", "api.unmarshal_error", nil, "", http.StatusInternalServerError).Wrap(err)
	}
	return &oapp, BuildResponse(r), nil
}

// UpdateOAuthApp updates a page of registered OAuth 2.0 client applications with Mattermost acting as an OAuth 2.0 service provider.
func (c *Client4) UpdateOAuthApp(ctx context.Context, app *OAuthApp) (*OAuthApp, *Response, error) {
	buf, err := json.Marshal(app)
	if err != nil {
		return nil, nil, NewAppError("UpdateOAuthApp", "api.marshal_error", nil, "", http.StatusInternalServerError).Wrap(err)
	}
	r, err := c.DoAPIPutBytes(ctx, c.oAuthAppRoute(app.Id), buf)
	if err != nil {
		return nil, BuildResponse(r), err
	}
	defer closeBody(r)
	var oapp OAuthApp
	if err := json.NewDecoder(r.Body).Decode(&oapp); err != nil {
		return nil, nil, NewAppError("UpdateOAuthApp", "api.unmarshal_error", nil, "", http.StatusInternalServerError).Wrap(err)
	}
	return &oapp, BuildResponse(r), nil
}

// GetOAuthApps gets a page of registered OAuth 2.0 client applications with Mattermost acting as an OAuth 2.0 service provider.
func (c *Client4) GetOAuthApps(ctx context.Context, page, perPage int) ([]*OAuthApp, *Response, error) {
	query := fmt.Sprintf("?page=%v&per_page=%v", page, perPage)
	r, err := c.DoAPIGet(ctx, c.oAuthAppsRoute()+query, "")
	if err != nil {
		return nil, BuildResponse(r), err
	}
	defer closeBody(r)
	var list []*OAuthApp
	if err := json.NewDecoder(r.Body).Decode(&list); err != nil {
		return nil, nil, NewAppError("GetOAuthApps", "api.unmarshal_error", nil, "", http.StatusInternalServerError).Wrap(err)
	}
	return list, BuildResponse(r), nil
}

// GetOAuthApp gets a registered OAuth 2.0 client application with Mattermost acting as an OAuth 2.0 service provider.
func (c *Client4) GetOAuthApp(ctx context.Context, appId string) (*OAuthApp, *Response, error) {
	r, err := c.DoAPIGet(ctx, c.oAuthAppRoute(appId), "")
	if err != nil {
		return nil, BuildResponse(r), err
	}
	defer closeBody(r)
	var oapp OAuthApp
	if err := json.NewDecoder(r.Body).Decode(&oapp); err != nil {
		return nil, nil, NewAppError("GetOAuthApp", "api.unmarshal_error", nil, "", http.StatusInternalServerError).Wrap(err)
	}
	return &oapp, BuildResponse(r), nil
}

// GetOAuthAppInfo gets a sanitized version of a registered OAuth 2.0 client application with Mattermost acting as an OAuth 2.0 service provider.
func (c *Client4) GetOAuthAppInfo(ctx context.Context, appId string) (*OAuthApp, *Response, error) {
	r, err := c.DoAPIGet(ctx, c.oAuthAppRoute(appId)+"/info", "")
	if err != nil {
		return nil, BuildResponse(r), err
	}
	defer closeBody(r)
	var oapp OAuthApp
	if err := json.NewDecoder(r.Body).Decode(&oapp); err != nil {
		return nil, nil, NewAppError("GetOAuthAppInfo", "api.unmarshal_error", nil, "", http.StatusInternalServerError).Wrap(err)
	}
	return &oapp, BuildResponse(r), nil
}

// DeleteOAuthApp deletes a registered OAuth 2.0 client application.
func (c *Client4) DeleteOAuthApp(ctx context.Context, appId string) (*Response, error) {
	r, err := c.DoAPIDelete(ctx, c.oAuthAppRoute(appId))
	if err != nil {
		return BuildResponse(r), err
	}
	defer closeBody(r)
	return BuildResponse(r), nil
}

// RegenerateOAuthAppSecret regenerates the client secret for a registered OAuth 2.0 client application.
func (c *Client4) RegenerateOAuthAppSecret(ctx context.Context, appId string) (*OAuthApp, *Response, error) {
	r, err := c.DoAPIPost(ctx, c.oAuthAppRoute(appId)+"/regen_secret", "")
	if err != nil {
		return nil, BuildResponse(r), err
	}
	defer closeBody(r)
	var oapp OAuthApp
	if err := json.NewDecoder(r.Body).Decode(&oapp); err != nil {
		return nil, nil, NewAppError("RegenerateOAuthAppSecret", "api.unmarshal_error", nil, "", http.StatusInternalServerError).Wrap(err)
	}
	return &oapp, BuildResponse(r), nil
}

// GetAuthorizedOAuthAppsForUser gets a page of OAuth 2.0 client applications the user has authorized to use access their account.
func (c *Client4) GetAuthorizedOAuthAppsForUser(ctx context.Context, userId string, page, perPage int) ([]*OAuthApp, *Response, error) {
	query := fmt.Sprintf("?page=%v&per_page=%v", page, perPage)
	r, err := c.DoAPIGet(ctx, c.userRoute(userId)+"/oauth/apps/authorized"+query, "")
	if err != nil {
		return nil, BuildResponse(r), err
	}
	defer closeBody(r)
	var list []*OAuthApp
	if err := json.NewDecoder(r.Body).Decode(&list); err != nil {
		return nil, nil, NewAppError("GetAuthorizedOAuthAppsForUser", "api.unmarshal_error", nil, "", http.StatusInternalServerError).Wrap(err)
	}
	return list, BuildResponse(r), nil
}

// AuthorizeOAuthApp will authorize an OAuth 2.0 client application to access a user's account and provide a redirect link to follow.
func (c *Client4) AuthorizeOAuthApp(ctx context.Context, authRequest *AuthorizeRequest) (string, *Response, error) {
	buf, err := json.Marshal(authRequest)
	if err != nil {
		return "", BuildResponse(nil), NewAppError("AuthorizeOAuthApp", "api.marshal_error", nil, "", http.StatusInternalServerError).Wrap(err)
	}
	r, err := c.DoAPIRequestBytes(ctx, http.MethodPost, c.URL+"/oauth/authorize", buf, "")
	if err != nil {
		return "", BuildResponse(r), err
	}
	defer closeBody(r)
	return MapFromJSON(r.Body)["redirect"], BuildResponse(r), nil
}

// DeauthorizeOAuthApp will deauthorize an OAuth 2.0 client application from accessing a user's account.
func (c *Client4) DeauthorizeOAuthApp(ctx context.Context, appId string) (*Response, error) {
	requestData := map[string]string{"client_id": appId}
	r, err := c.DoAPIRequest(ctx, http.MethodPost, c.URL+"/oauth/deauthorize", MapToJSON(requestData), "")
	if err != nil {
		return BuildResponse(r), err
	}
	defer closeBody(r)
	return BuildResponse(r), nil
}

// GetOAuthAccessToken is a test helper function for the OAuth access token endpoint.
func (c *Client4) GetOAuthAccessToken(ctx context.Context, data url.Values) (*AccessResponse, *Response, error) {
	url := c.URL + "/oauth/access_token"
	rq, err := http.NewRequest(http.MethodPost, url, strings.NewReader(data.Encode()))
	if err != nil {
		return nil, nil, err
	}
	rq.Header.Set("Content-Type", "application/x-www-form-urlencoded")

	if c.AuthToken != "" {
		rq.Header.Set(HeaderAuth, c.AuthType+" "+c.AuthToken)
	}

	rp, err := c.HTTPClient.Do(rq)
	if err != nil {
		return nil, BuildResponse(rp), err
	}
	defer closeBody(rp)

	if rp.StatusCode >= 300 {
		return nil, BuildResponse(rp), AppErrorFromJSON(rp.Body)
	}

	var ar *AccessResponse
	err = json.NewDecoder(rp.Body).Decode(&ar)
	if err != nil {
		return nil, BuildResponse(rp), NewAppError(url, "api.marshal_error", nil, "", http.StatusInternalServerError).Wrap(err)
	}

	return ar, BuildResponse(rp), nil
}

// OutgoingOAuthConnection section

// GetOutgoingOAuthConnections retrieves the outgoing OAuth connections.
func (c *Client4) GetOutgoingOAuthConnections(ctx context.Context, filters OutgoingOAuthConnectionGetConnectionsFilter) ([]*OutgoingOAuthConnection, *Response, error) {
	r, err := c.DoAPIGet(ctx, c.outgoingOAuthConnectionsRoute()+"?"+filters.ToURLValues().Encode(), "")
	if err != nil {
		return nil, BuildResponse(r), err
	}
	defer closeBody(r)
	var connections []*OutgoingOAuthConnection
	if err := json.NewDecoder(r.Body).Decode(&connections); err != nil {
		return nil, nil, NewAppError("GetOutgoingOAuthConnections", "api.unmarshal_error", nil, "", http.StatusInternalServerError).Wrap(err)
	}
	return connections, BuildResponse(r), nil
}

// GetOutgoingOAuthConnection retrieves the outgoing OAuth connection with the given ID.
func (c *Client4) GetOutgoingOAuthConnection(ctx context.Context, id string) (*OutgoingOAuthConnection, *Response, error) {
	r, err := c.DoAPIGet(ctx, c.outgoingOAuthConnectionRoute(id), "")
	if err != nil {
		return nil, BuildResponse(r), err
	}
	defer closeBody(r)
	var connection *OutgoingOAuthConnection
	if err := json.NewDecoder(r.Body).Decode(&connection); err != nil {
		return nil, nil, NewAppError("GetOutgoingOAuthConnection", "api.unmarshal_error", nil, "", http.StatusInternalServerError).Wrap(err)
	}
	return connection, BuildResponse(r), nil
}

// DeleteOutgoingOAuthConnection deletes the outgoing OAuth connection with the given ID.
func (c *Client4) DeleteOutgoingOAuthConnection(ctx context.Context, id string) (*Response, error) {
	r, err := c.DoAPIDelete(ctx, c.outgoingOAuthConnectionRoute(id))
	if err != nil {
		return BuildResponse(r), err
	}
	defer closeBody(r)
	return BuildResponse(r), nil
}

// UpdateOutgoingOAuthConnection updates the outgoing OAuth connection with the given ID.
func (c *Client4) UpdateOutgoingOAuthConnection(ctx context.Context, connection *OutgoingOAuthConnection) (*OutgoingOAuthConnection, *Response, error) {
	buf, err := json.Marshal(connection)
	if err != nil {
		return nil, nil, NewAppError("UpdateOutgoingOAuthConnection", "api.marshal_error", nil, "", http.StatusInternalServerError).Wrap(err)
	}
	r, err := c.DoAPIPutBytes(ctx, c.outgoingOAuthConnectionRoute(connection.Id), buf)
	if err != nil {
		return nil, BuildResponse(r), err
	}
	defer closeBody(r)
	var resultConnection OutgoingOAuthConnection
	if err := json.NewDecoder(r.Body).Decode(&resultConnection); err != nil {
		return nil, nil, NewAppError("UpdateOutgoingOAuthConnection", "api.unmarshal_error", nil, "", http.StatusInternalServerError).Wrap(err)
	}
	return &resultConnection, BuildResponse(r), nil
}

// CreateOutgoingOAuthConnection creates a new outgoing OAuth connection.
func (c *Client4) CreateOutgoingOAuthConnection(ctx context.Context, connection *OutgoingOAuthConnection) (*OutgoingOAuthConnection, *Response, error) {
	buf, err := json.Marshal(connection)
	if err != nil {
		return nil, nil, NewAppError("CreateOutgoingOAuthConnection", "api.marshal_error", nil, "", http.StatusInternalServerError).Wrap(err)
	}
	r, err := c.DoAPIPostBytes(ctx, c.outgoingOAuthConnectionsRoute(), buf)
	if err != nil {
		return nil, BuildResponse(r), err
	}
	defer closeBody(r)

	var resultConnection OutgoingOAuthConnection
	if err := json.NewDecoder(r.Body).Decode(&resultConnection); err != nil {
		return nil, nil, NewAppError("CreateOutgoingOAuthConnection", "api.unmarshal_error", nil, "", http.StatusInternalServerError).Wrap(err)
	}
	return &resultConnection, BuildResponse(r), nil
}

// Elasticsearch Section

// TestElasticsearch will attempt to connect to the configured Elasticsearch server and return OK if configured.
// correctly.
func (c *Client4) TestElasticsearch(ctx context.Context) (*Response, error) {
	r, err := c.DoAPIPost(ctx, c.elasticsearchRoute()+"/test", "")
	if err != nil {
		return BuildResponse(r), err
	}
	defer closeBody(r)
	return BuildResponse(r), nil
}

// PurgeElasticsearchIndexes immediately deletes all Elasticsearch indexes.
func (c *Client4) PurgeElasticsearchIndexes(ctx context.Context) (*Response, error) {
	r, err := c.DoAPIPost(ctx, c.elasticsearchRoute()+"/purge_indexes", "")
	if err != nil {
		return BuildResponse(r), err
	}
	defer closeBody(r)
	return BuildResponse(r), nil
}

// Bleve Section

// PurgeBleveIndexes immediately deletes all Bleve indexes.
func (c *Client4) PurgeBleveIndexes(ctx context.Context) (*Response, error) {
	r, err := c.DoAPIPost(ctx, c.bleveRoute()+"/purge_indexes", "")
	if err != nil {
		return BuildResponse(r), err
	}
	defer closeBody(r)
	return BuildResponse(r), nil
}

// Data Retention Section

// GetDataRetentionPolicy will get the current global data retention policy details.
func (c *Client4) GetDataRetentionPolicy(ctx context.Context) (*GlobalRetentionPolicy, *Response, error) {
	r, err := c.DoAPIGet(ctx, c.dataRetentionRoute()+"/policy", "")
	if err != nil {
		return nil, BuildResponse(r), err
	}
	defer closeBody(r)
	var p GlobalRetentionPolicy
	if err := json.NewDecoder(r.Body).Decode(&p); err != nil {
		return nil, nil, NewAppError("GetDataRetentionPolicy", "api.unmarshal_error", nil, "", http.StatusInternalServerError).Wrap(err)
	}
	return &p, BuildResponse(r), nil
}

// GetDataRetentionPolicyByID will get the details for the granular data retention policy with the specified ID.
func (c *Client4) GetDataRetentionPolicyByID(ctx context.Context, policyID string) (*RetentionPolicyWithTeamAndChannelCounts, *Response, error) {
	r, err := c.DoAPIGet(ctx, c.dataRetentionPolicyRoute(policyID), "")
	if err != nil {
		return nil, BuildResponse(r), err
	}
	defer closeBody(r)

	var p RetentionPolicyWithTeamAndChannelCounts
	if err := json.NewDecoder(r.Body).Decode(&p); err != nil {
		return nil, nil, NewAppError("GetDataRetentionPolicyByID", "api.unmarshal_error", nil, "", http.StatusInternalServerError).Wrap(err)
	}
	return &p, BuildResponse(r), nil
}

// GetDataRetentionPoliciesCount will get the total number of granular data retention policies.
func (c *Client4) GetDataRetentionPoliciesCount(ctx context.Context) (int64, *Response, error) {
	type CountBody struct {
		TotalCount int64 `json:"total_count"`
	}
	r, err := c.DoAPIGet(ctx, c.dataRetentionRoute()+"/policies_count", "")
	if err != nil {
		return 0, BuildResponse(r), err
	}
	var countObj CountBody
	err = json.NewDecoder(r.Body).Decode(&countObj)
	if err != nil {
		return 0, nil, NewAppError("Client4.GetDataRetentionPoliciesCount", "model.utils.decode_json.app_error", nil, "", r.StatusCode).Wrap(err)
	}
	return countObj.TotalCount, BuildResponse(r), nil
}

// GetDataRetentionPolicies will get the current granular data retention policies' details.
func (c *Client4) GetDataRetentionPolicies(ctx context.Context, page, perPage int) (*RetentionPolicyWithTeamAndChannelCountsList, *Response, error) {
	query := fmt.Sprintf("?page=%d&per_page=%d", page, perPage)
	r, err := c.DoAPIGet(ctx, c.dataRetentionRoute()+"/policies"+query, "")
	if err != nil {
		return nil, BuildResponse(r), err
	}
	defer closeBody(r)

	var p RetentionPolicyWithTeamAndChannelCountsList
	if err := json.NewDecoder(r.Body).Decode(&p); err != nil {
		return nil, nil, NewAppError("GetDataRetentionPolicies", "api.unmarshal_error", nil, "", http.StatusInternalServerError).Wrap(err)
	}
	return &p, BuildResponse(r), nil
}

// CreateDataRetentionPolicy will create a new granular data retention policy which will be applied to
// the specified teams and channels. The Id field of `policy` must be empty.
func (c *Client4) CreateDataRetentionPolicy(ctx context.Context, policy *RetentionPolicyWithTeamAndChannelIDs) (*RetentionPolicyWithTeamAndChannelCounts, *Response, error) {
	policyJSON, err := json.Marshal(policy)
	if err != nil {
		return nil, nil, NewAppError("CreateDataRetentionPolicy", "api.marshal_error", nil, "", http.StatusInternalServerError).Wrap(err)
	}
	r, err := c.DoAPIPostBytes(ctx, c.dataRetentionRoute()+"/policies", policyJSON)
	if err != nil {
		return nil, BuildResponse(r), err
	}
	defer closeBody(r)
	var p RetentionPolicyWithTeamAndChannelCounts
	if err := json.NewDecoder(r.Body).Decode(&p); err != nil {
		return nil, nil, NewAppError("CreateDataRetentionPolicy", "api.unmarshal_error", nil, "", http.StatusInternalServerError).Wrap(err)
	}
	return &p, BuildResponse(r), nil
}

// DeleteDataRetentionPolicy will delete the granular data retention policy with the specified ID.
func (c *Client4) DeleteDataRetentionPolicy(ctx context.Context, policyID string) (*Response, error) {
	r, err := c.DoAPIDelete(ctx, c.dataRetentionPolicyRoute(policyID))
	if err != nil {
		return BuildResponse(r), err
	}
	defer closeBody(r)
	return BuildResponse(r), nil
}

// PatchDataRetentionPolicy will patch the granular data retention policy with the specified ID.
// The Id field of `patch` must be non-empty.
func (c *Client4) PatchDataRetentionPolicy(ctx context.Context, patch *RetentionPolicyWithTeamAndChannelIDs) (*RetentionPolicyWithTeamAndChannelCounts, *Response, error) {
	patchJSON, err := json.Marshal(patch)
	if err != nil {
		return nil, nil, NewAppError("PatchDataRetentionPolicy", "api.marshal_error", nil, "", http.StatusInternalServerError).Wrap(err)
	}
	r, err := c.DoAPIPatchBytes(ctx, c.dataRetentionPolicyRoute(patch.ID), patchJSON)
	if err != nil {
		return nil, BuildResponse(r), err
	}
	defer closeBody(r)
	var p RetentionPolicyWithTeamAndChannelCounts
	if err := json.NewDecoder(r.Body).Decode(&p); err != nil {
		return nil, nil, NewAppError("PatchDataRetentionPolicy", "api.unmarshal_error", nil, "", http.StatusInternalServerError).Wrap(err)
	}
	return &p, BuildResponse(r), nil
}

// GetTeamsForRetentionPolicy will get the teams to which the specified policy is currently applied.
func (c *Client4) GetTeamsForRetentionPolicy(ctx context.Context, policyID string, page, perPage int) (*TeamsWithCount, *Response, error) {
	query := fmt.Sprintf("?page=%d&per_page=%d", page, perPage)
	r, err := c.DoAPIGet(ctx, c.dataRetentionPolicyRoute(policyID)+"/teams"+query, "")
	if err != nil {
		return nil, BuildResponse(r), err
	}
	var teams *TeamsWithCount
	err = json.NewDecoder(r.Body).Decode(&teams)
	if err != nil {
		return nil, BuildResponse(r), NewAppError("Client4.GetTeamsForRetentionPolicy", "model.utils.decode_json.app_error", nil, "", r.StatusCode).Wrap(err)
	}
	return teams, BuildResponse(r), nil
}

// SearchTeamsForRetentionPolicy will search the teams to which the specified policy is currently applied.
func (c *Client4) SearchTeamsForRetentionPolicy(ctx context.Context, policyID string, term string) ([]*Team, *Response, error) {
	body, err := json.Marshal(map[string]any{"term": term})
	if err != nil {
		return nil, nil, NewAppError("SearchTeamsForRetentionPolicy", "api.marshal_error", nil, "", http.StatusInternalServerError).Wrap(err)
	}
	r, err := c.DoAPIPostBytes(ctx, c.dataRetentionPolicyRoute(policyID)+"/teams/search", body)
	if err != nil {
		return nil, BuildResponse(r), err
	}
	var teams []*Team
	err = json.NewDecoder(r.Body).Decode(&teams)
	if err != nil {
		return nil, BuildResponse(r), NewAppError("Client4.SearchTeamsForRetentionPolicy", "model.utils.decode_json.app_error", nil, "", r.StatusCode).Wrap(err)
	}
	return teams, BuildResponse(r), nil
}

// AddTeamsToRetentionPolicy will add the specified teams to the granular data retention policy
// with the specified ID.
func (c *Client4) AddTeamsToRetentionPolicy(ctx context.Context, policyID string, teamIDs []string) (*Response, error) {
	body, err := json.Marshal(teamIDs)
	if err != nil {
		return nil, NewAppError("AddTeamsToRetentionPolicy", "api.marshal_error", nil, "", http.StatusInternalServerError).Wrap(err)
	}
	r, err := c.DoAPIPostBytes(ctx, c.dataRetentionPolicyRoute(policyID)+"/teams", body)
	if err != nil {
		return BuildResponse(r), err
	}
	defer closeBody(r)
	return BuildResponse(r), nil
}

// RemoveTeamsFromRetentionPolicy will remove the specified teams from the granular data retention policy
// with the specified ID.
func (c *Client4) RemoveTeamsFromRetentionPolicy(ctx context.Context, policyID string, teamIDs []string) (*Response, error) {
	body, err := json.Marshal(teamIDs)
	if err != nil {
		return nil, NewAppError("RemoveTeamsFromRetentionPolicy", "api.marshal_error", nil, "", http.StatusInternalServerError).Wrap(err)
	}
	r, err := c.DoAPIDeleteBytes(ctx, c.dataRetentionPolicyRoute(policyID)+"/teams", body)
	if err != nil {
		return BuildResponse(r), err
	}
	defer closeBody(r)
	return BuildResponse(r), nil
}

// GetChannelsForRetentionPolicy will get the channels to which the specified policy is currently applied.
func (c *Client4) GetChannelsForRetentionPolicy(ctx context.Context, policyID string, page, perPage int) (*ChannelsWithCount, *Response, error) {
	query := fmt.Sprintf("?page=%d&per_page=%d", page, perPage)
	r, err := c.DoAPIGet(ctx, c.dataRetentionPolicyRoute(policyID)+"/channels"+query, "")
	if err != nil {
		return nil, BuildResponse(r), err
	}
	var channels *ChannelsWithCount
	err = json.NewDecoder(r.Body).Decode(&channels)
	if err != nil {
		return nil, BuildResponse(r), NewAppError("Client4.GetChannelsForRetentionPolicy", "model.utils.decode_json.app_error", nil, "", r.StatusCode).Wrap(err)
	}
	return channels, BuildResponse(r), nil
}

// SearchChannelsForRetentionPolicy will search the channels to which the specified policy is currently applied.
func (c *Client4) SearchChannelsForRetentionPolicy(ctx context.Context, policyID string, term string) (ChannelListWithTeamData, *Response, error) {
	body, err := json.Marshal(map[string]any{"term": term})
	if err != nil {
		return nil, nil, NewAppError("SearchChannelsForRetentionPolicy", "api.marshal_error", nil, "", http.StatusInternalServerError).Wrap(err)
	}
	r, err := c.DoAPIPostBytes(ctx, c.dataRetentionPolicyRoute(policyID)+"/channels/search", body)
	if err != nil {
		return nil, BuildResponse(r), err
	}
	var channels ChannelListWithTeamData
	err = json.NewDecoder(r.Body).Decode(&channels)
	if err != nil {
		return nil, BuildResponse(r), NewAppError("Client4.SearchChannelsForRetentionPolicy", "model.utils.decode_json.app_error", nil, "", r.StatusCode).Wrap(err)
	}
	return channels, BuildResponse(r), nil
}

// AddChannelsToRetentionPolicy will add the specified channels to the granular data retention policy
// with the specified ID.
func (c *Client4) AddChannelsToRetentionPolicy(ctx context.Context, policyID string, channelIDs []string) (*Response, error) {
	body, err := json.Marshal(channelIDs)
	if err != nil {
		return nil, NewAppError("AddChannelsToRetentionPolicy", "api.marshal_error", nil, "", http.StatusInternalServerError).Wrap(err)
	}
	r, err := c.DoAPIPostBytes(ctx, c.dataRetentionPolicyRoute(policyID)+"/channels", body)
	if err != nil {
		return BuildResponse(r), err
	}
	defer closeBody(r)
	return BuildResponse(r), nil
}

// RemoveChannelsFromRetentionPolicy will remove the specified channels from the granular data retention policy
// with the specified ID.
func (c *Client4) RemoveChannelsFromRetentionPolicy(ctx context.Context, policyID string, channelIDs []string) (*Response, error) {
	body, err := json.Marshal(channelIDs)
	if err != nil {
		return nil, NewAppError("RemoveChannelsFromRetentionPolicy", "api.marshal_error", nil, "", http.StatusInternalServerError).Wrap(err)
	}
	r, err := c.DoAPIDeleteBytes(ctx, c.dataRetentionPolicyRoute(policyID)+"/channels", body)
	if err != nil {
		return BuildResponse(r), err
	}
	defer closeBody(r)
	return BuildResponse(r), nil
}

// GetTeamPoliciesForUser will get the data retention policies for the teams to which a user belongs.
func (c *Client4) GetTeamPoliciesForUser(ctx context.Context, userID string, offset, limit int) (*RetentionPolicyForTeamList, *Response, error) {
	r, err := c.DoAPIGet(ctx, c.userRoute(userID)+"/data_retention/team_policies", "")
	if err != nil {
		return nil, BuildResponse(r), err
	}
	var teams RetentionPolicyForTeamList
	err = json.NewDecoder(r.Body).Decode(&teams)
	if err != nil {
		return nil, BuildResponse(r), NewAppError("Client4.GetTeamPoliciesForUser", "model.utils.decode_json.app_error", nil, "", r.StatusCode).Wrap(err)
	}
	return &teams, BuildResponse(r), nil
}

// GetChannelPoliciesForUser will get the data retention policies for the channels to which a user belongs.
func (c *Client4) GetChannelPoliciesForUser(ctx context.Context, userID string, offset, limit int) (*RetentionPolicyForChannelList, *Response, error) {
	r, err := c.DoAPIGet(ctx, c.userRoute(userID)+"/data_retention/channel_policies", "")
	if err != nil {
		return nil, BuildResponse(r), err
	}
	var channels RetentionPolicyForChannelList
	err = json.NewDecoder(r.Body).Decode(&channels)
	if err != nil {
		return nil, BuildResponse(r), NewAppError("Client4.GetChannelPoliciesForUser", "model.utils.decode_json.app_error", nil, "", r.StatusCode).Wrap(err)
	}
	return &channels, BuildResponse(r), nil
}

// Drafts Sections

// UpsertDraft will create a new draft or update a draft if it already exists
func (c *Client4) UpsertDraft(ctx context.Context, draft *Draft) (*Draft, *Response, error) {
	buf, err := json.Marshal(draft)
	if err != nil {
		return nil, nil, NewAppError("UpsertDraft", "api.marshal_error", nil, "", http.StatusInternalServerError).Wrap(err)
	}

	r, err := c.DoAPIPostBytes(ctx, c.draftsRoute(), buf)
	if err != nil {
		return nil, BuildResponse(r), err
	}
	defer closeBody(r)

	var df Draft
	err = json.NewDecoder(r.Body).Decode(&df)
	if err != nil {
		return nil, nil, NewAppError("UpsertDraft", "api.unmarshal_error", nil, "", http.StatusInternalServerError).Wrap(err)
	}
	return &df, BuildResponse(r), err
}

// GetDrafts will get all drafts for a user
func (c *Client4) GetDrafts(ctx context.Context, userId, teamId string) ([]*Draft, *Response, error) {
	r, err := c.DoAPIGet(ctx, c.userRoute(userId)+c.teamRoute(teamId)+"/drafts", "")
	if err != nil {
		return nil, BuildResponse(r), err
	}
	defer closeBody(r)
	var drafts []*Draft
	err = json.NewDecoder(r.Body).Decode(&drafts)
	if err != nil {
		return nil, nil, NewAppError("GetDrafts", "api.unmarshal_error", nil, "", http.StatusInternalServerError).Wrap(err)
	}
	return drafts, BuildResponse(r), nil
}

func (c *Client4) DeleteDraft(ctx context.Context, userId, channelId, rootId string) (*Draft, *Response, error) {
	r, err := c.DoAPIDelete(ctx, c.userRoute(userId)+c.channelRoute(channelId)+"/drafts")
	if err != nil {
		return nil, BuildResponse(r), err
	}
	defer closeBody(r)

	var df *Draft
	err = json.NewDecoder(r.Body).Decode(&df)
	if err != nil {
		return nil, BuildResponse(r), NewAppError("DeleteDraft", "api.marshal_error", nil, "", http.StatusInternalServerError).Wrap(err)
	}
	return df, BuildResponse(r), nil
}

// Commands Section

// CreateCommand will create a new command if the user have the right permissions.
func (c *Client4) CreateCommand(ctx context.Context, cmd *Command) (*Command, *Response, error) {
	buf, err := json.Marshal(cmd)
	if err != nil {
		return nil, nil, NewAppError("CreateCommand", "api.marshal_error", nil, "", http.StatusInternalServerError).Wrap(err)
	}
	r, err := c.DoAPIPostBytes(ctx, c.commandsRoute(), buf)
	if err != nil {
		return nil, BuildResponse(r), err
	}
	defer closeBody(r)

	var command Command
	if err := json.NewDecoder(r.Body).Decode(&command); err != nil {
		return nil, nil, NewAppError("CreateCommand", "api.unmarshal_error", nil, "", http.StatusInternalServerError).Wrap(err)
	}
	return &command, BuildResponse(r), nil
}

// UpdateCommand updates a command based on the provided Command struct.
func (c *Client4) UpdateCommand(ctx context.Context, cmd *Command) (*Command, *Response, error) {
	buf, err := json.Marshal(cmd)
	if err != nil {
		return nil, nil, NewAppError("UpdateCommand", "api.marshal_error", nil, "", http.StatusInternalServerError).Wrap(err)
	}
	r, err := c.DoAPIPutBytes(ctx, c.commandRoute(cmd.Id), buf)
	if err != nil {
		return nil, BuildResponse(r), err
	}
	defer closeBody(r)
	var command Command
	if err := json.NewDecoder(r.Body).Decode(&command); err != nil {
		return nil, nil, NewAppError("UpdateCommand", "api.unmarshal_error", nil, "", http.StatusInternalServerError).Wrap(err)
	}
	return &command, BuildResponse(r), nil
}

// MoveCommand moves a command to a different team.
func (c *Client4) MoveCommand(ctx context.Context, teamId string, commandId string) (*Response, error) {
	cmr := CommandMoveRequest{TeamId: teamId}
	buf, err := json.Marshal(cmr)
	if err != nil {
		return nil, NewAppError("MoveCommand", "api.marshal_error", nil, "", http.StatusInternalServerError).Wrap(err)
	}
	r, err := c.DoAPIPutBytes(ctx, c.commandMoveRoute(commandId), buf)
	if err != nil {
		return BuildResponse(r), err
	}
	defer closeBody(r)
	return BuildResponse(r), nil
}

// DeleteCommand deletes a command based on the provided command id string.
func (c *Client4) DeleteCommand(ctx context.Context, commandId string) (*Response, error) {
	r, err := c.DoAPIDelete(ctx, c.commandRoute(commandId))
	if err != nil {
		return BuildResponse(r), err
	}
	defer closeBody(r)
	return BuildResponse(r), nil
}

// ListCommands will retrieve a list of commands available in the team.
func (c *Client4) ListCommands(ctx context.Context, teamId string, customOnly bool) ([]*Command, *Response, error) {
	query := fmt.Sprintf("?team_id=%v&custom_only=%v", teamId, customOnly)
	r, err := c.DoAPIGet(ctx, c.commandsRoute()+query, "")
	if err != nil {
		return nil, BuildResponse(r), err
	}
	defer closeBody(r)

	var list []*Command
	if err := json.NewDecoder(r.Body).Decode(&list); err != nil {
		return nil, nil, NewAppError("ListCommands", "api.unmarshal_error", nil, "", http.StatusInternalServerError).Wrap(err)
	}
	return list, BuildResponse(r), nil
}

// ListCommandAutocompleteSuggestions will retrieve a list of suggestions for a userInput.
func (c *Client4) ListCommandAutocompleteSuggestions(ctx context.Context, userInput, teamId string) ([]AutocompleteSuggestion, *Response, error) {
	query := fmt.Sprintf("/commands/autocomplete_suggestions?user_input=%v", userInput)
	r, err := c.DoAPIGet(ctx, c.teamRoute(teamId)+query, "")
	if err != nil {
		return nil, BuildResponse(r), err
	}
	defer closeBody(r)
	var list []AutocompleteSuggestion
	if err := json.NewDecoder(r.Body).Decode(&list); err != nil {
		return nil, nil, NewAppError("ListCommandAutocompleteSuggestions", "api.unmarshal_error", nil, "", http.StatusInternalServerError).Wrap(err)
	}
	return list, BuildResponse(r), nil
}

// GetCommandById will retrieve a command by id.
func (c *Client4) GetCommandById(ctx context.Context, cmdId string) (*Command, *Response, error) {
	url := fmt.Sprintf("%s/%s", c.commandsRoute(), cmdId)
	r, err := c.DoAPIGet(ctx, url, "")
	if err != nil {
		return nil, BuildResponse(r), err
	}
	defer closeBody(r)
	var command Command
	if err := json.NewDecoder(r.Body).Decode(&command); err != nil {
		return nil, nil, NewAppError("GetCommandById", "api.unmarshal_error", nil, "", http.StatusInternalServerError).Wrap(err)
	}
	return &command, BuildResponse(r), nil
}

// ExecuteCommand executes a given slash command.
func (c *Client4) ExecuteCommand(ctx context.Context, channelId, command string) (*CommandResponse, *Response, error) {
	commandArgs := &CommandArgs{
		ChannelId: channelId,
		Command:   command,
	}
	buf, err := json.Marshal(commandArgs)
	if err != nil {
		return nil, nil, NewAppError("ExecuteCommand", "api.marshal_error", nil, "", http.StatusInternalServerError).Wrap(err)
	}
	r, err := c.DoAPIPostBytes(ctx, c.commandsRoute()+"/execute", buf)
	if err != nil {
		return nil, BuildResponse(r), err
	}
	defer closeBody(r)

	response, err := CommandResponseFromJSON(r.Body)
	if err != nil {
		return nil, BuildResponse(r), NewAppError("ExecuteCommand", "api.marshal_error", nil, "", http.StatusInternalServerError).Wrap(err)
	}
	return response, BuildResponse(r), nil
}

// ExecuteCommandWithTeam executes a given slash command against the specified team.
// Use this when executing slash commands in a DM/GM, since the team id cannot be inferred in that case.
func (c *Client4) ExecuteCommandWithTeam(ctx context.Context, channelId, teamId, command string) (*CommandResponse, *Response, error) {
	commandArgs := &CommandArgs{
		ChannelId: channelId,
		TeamId:    teamId,
		Command:   command,
	}
	buf, err := json.Marshal(commandArgs)
	if err != nil {
		return nil, nil, NewAppError("ExecuteCommandWithTeam", "api.marshal_error", nil, "", http.StatusInternalServerError).Wrap(err)
	}
	r, err := c.DoAPIPostBytes(ctx, c.commandsRoute()+"/execute", buf)
	if err != nil {
		return nil, BuildResponse(r), err
	}
	defer closeBody(r)

	response, err := CommandResponseFromJSON(r.Body)
	if err != nil {
		return nil, BuildResponse(r), NewAppError("ExecuteCommandWithTeam", "api.marshal_error", nil, "", http.StatusInternalServerError).Wrap(err)
	}
	return response, BuildResponse(r), nil
}

// ListAutocompleteCommands will retrieve a list of commands available in the team.
func (c *Client4) ListAutocompleteCommands(ctx context.Context, teamId string) ([]*Command, *Response, error) {
	r, err := c.DoAPIGet(ctx, c.teamAutoCompleteCommandsRoute(teamId), "")
	if err != nil {
		return nil, BuildResponse(r), err
	}
	defer closeBody(r)
	var list []*Command
	if err := json.NewDecoder(r.Body).Decode(&list); err != nil {
		return nil, nil, NewAppError("ListAutocompleteCommands", "api.unmarshal_error", nil, "", http.StatusInternalServerError).Wrap(err)
	}
	return list, BuildResponse(r), nil
}

// RegenCommandToken will create a new token if the user have the right permissions.
func (c *Client4) RegenCommandToken(ctx context.Context, commandId string) (string, *Response, error) {
	r, err := c.DoAPIPut(ctx, c.commandRoute(commandId)+"/regen_token", "")
	if err != nil {
		return "", BuildResponse(r), err
	}
	defer closeBody(r)
	return MapFromJSON(r.Body)["token"], BuildResponse(r), nil
}

// Status Section

// GetUserStatus returns a user based on the provided user id string.
func (c *Client4) GetUserStatus(ctx context.Context, userId, etag string) (*Status, *Response, error) {
	r, err := c.DoAPIGet(ctx, c.userStatusRoute(userId), etag)
	if err != nil {
		return nil, BuildResponse(r), err
	}
	defer closeBody(r)
	var s Status
	if r.StatusCode == http.StatusNotModified {
		return &s, BuildResponse(r), nil
	}
	if err := json.NewDecoder(r.Body).Decode(&s); err != nil {
		return nil, nil, NewAppError("GetUserStatus", "api.unmarshal_error", nil, "", http.StatusInternalServerError).Wrap(err)
	}
	return &s, BuildResponse(r), nil
}

// GetUsersStatusesByIds returns a list of users status based on the provided user ids.
func (c *Client4) GetUsersStatusesByIds(ctx context.Context, userIds []string) ([]*Status, *Response, error) {
	r, err := c.DoAPIPost(ctx, c.userStatusesRoute()+"/ids", ArrayToJSON(userIds))
	if err != nil {
		return nil, BuildResponse(r), err
	}
	defer closeBody(r)
	var list []*Status
	if err := json.NewDecoder(r.Body).Decode(&list); err != nil {
		return nil, nil, NewAppError("GetUsersStatusesByIds", "api.unmarshal_error", nil, "", http.StatusInternalServerError).Wrap(err)
	}
	return list, BuildResponse(r), nil
}

// UpdateUserStatus sets a user's status based on the provided user id string.
func (c *Client4) UpdateUserStatus(ctx context.Context, userId string, userStatus *Status) (*Status, *Response, error) {
	buf, err := json.Marshal(userStatus)
	if err != nil {
		return nil, nil, NewAppError("UpdateUserStatus", "api.marshal_error", nil, "", http.StatusInternalServerError).Wrap(err)
	}
	r, err := c.DoAPIPutBytes(ctx, c.userStatusRoute(userId), buf)
	if err != nil {
		return nil, BuildResponse(r), err
	}
	defer closeBody(r)
	var s Status
	if err := json.NewDecoder(r.Body).Decode(&s); err != nil {
		return nil, nil, NewAppError("UpdateUserStatus", "api.unmarshal_error", nil, "", http.StatusInternalServerError).Wrap(err)
	}
	return &s, BuildResponse(r), nil
}

// UpdateUserCustomStatus sets a user's custom status based on the provided user id string.
// The returned CustomStatus object is the same as the one passed, and it should be just
// ignored. It's only kept to maintain compatibility.
func (c *Client4) UpdateUserCustomStatus(ctx context.Context, userId string, userCustomStatus *CustomStatus) (*CustomStatus, *Response, error) {
	buf, err := json.Marshal(userCustomStatus)
	if err != nil {
		return nil, nil, NewAppError("UpdateUserCustomStatus", "api.marshal_error", nil, "", http.StatusInternalServerError).Wrap(err)
	}
	r, err := c.DoAPIPutBytes(ctx, c.userStatusRoute(userId)+"/custom", buf)
	if err != nil {
		return nil, BuildResponse(r), err
	}
	defer closeBody(r)
	// This is returning the same status which was passed.
	// The API was incorrectly designed to return a status returned from the server,
	// but the server doesn't return anything except an OK.
	return userCustomStatus, BuildResponse(r), nil
}

// RemoveUserCustomStatus remove a user's custom status based on the provided user id string.
func (c *Client4) RemoveUserCustomStatus(ctx context.Context, userId string) (*Response, error) {
	r, err := c.DoAPIDelete(ctx, c.userStatusRoute(userId)+"/custom")
	if err != nil {
		return BuildResponse(r), err
	}
	defer closeBody(r)
	return BuildResponse(r), nil
}

// RemoveRecentUserCustomStatus remove a recent user's custom status based on the provided user id string.
func (c *Client4) RemoveRecentUserCustomStatus(ctx context.Context, userId string) (*Response, error) {
	r, err := c.DoAPIDelete(ctx, c.userStatusRoute(userId)+"/custom/recent")
	if err != nil {
		return BuildResponse(r), err
	}
	defer closeBody(r)
	return BuildResponse(r), nil
}

// Emoji Section

// CreateEmoji will save an emoji to the server if the current user has permission
// to do so. If successful, the provided emoji will be returned with its Id field
// filled in. Otherwise, an error will be returned.
func (c *Client4) CreateEmoji(ctx context.Context, emoji *Emoji, image []byte, filename string) (*Emoji, *Response, error) {
	body := &bytes.Buffer{}
	writer := multipart.NewWriter(body)

	part, err := writer.CreateFormFile("image", filename)
	if err != nil {
		return nil, nil, err
	}

	_, err = io.Copy(part, bytes.NewBuffer(image))
	if err != nil {
		return nil, nil, err
	}

	emojiJSON, err := json.Marshal(emoji)
	if err != nil {
		return nil, nil, NewAppError("CreateEmoji", "api.marshal_error", nil, "", 0).Wrap(err)
	}

	if err := writer.WriteField("emoji", string(emojiJSON)); err != nil {
		return nil, nil, err
	}

	if err := writer.Close(); err != nil {
		return nil, nil, err
	}

	return c.DoEmojiUploadFile(ctx, c.emojisRoute(), body.Bytes(), writer.FormDataContentType())
}

// GetEmojiList returns a page of custom emoji on the system.
func (c *Client4) GetEmojiList(ctx context.Context, page, perPage int) ([]*Emoji, *Response, error) {
	query := fmt.Sprintf("?page=%v&per_page=%v", page, perPage)
	r, err := c.DoAPIGet(ctx, c.emojisRoute()+query, "")
	if err != nil {
		return nil, BuildResponse(r), err
	}
	defer closeBody(r)

	var list []*Emoji
	if err := json.NewDecoder(r.Body).Decode(&list); err != nil {
		return nil, nil, NewAppError("GetEmojiList", "api.unmarshal_error", nil, "", http.StatusInternalServerError).Wrap(err)
	}
	return list, BuildResponse(r), nil
}

// GetSortedEmojiList returns a page of custom emoji on the system sorted based on the sort
// parameter, blank for no sorting and "name" to sort by emoji names.
func (c *Client4) GetSortedEmojiList(ctx context.Context, page, perPage int, sort string) ([]*Emoji, *Response, error) {
	query := fmt.Sprintf("?page=%v&per_page=%v&sort=%v", page, perPage, sort)
	r, err := c.DoAPIGet(ctx, c.emojisRoute()+query, "")
	if err != nil {
		return nil, BuildResponse(r), err
	}
	defer closeBody(r)
	var list []*Emoji
	if err := json.NewDecoder(r.Body).Decode(&list); err != nil {
		return nil, nil, NewAppError("GetSortedEmojiList", "api.unmarshal_error", nil, "", http.StatusInternalServerError).Wrap(err)
	}
	return list, BuildResponse(r), nil
}

// GetEmojisByNames takes an array of custom emoji names and returns an array of those emojis.
func (c *Client4) GetEmojisByNames(ctx context.Context, names []string) ([]*Emoji, *Response, error) {
	buf, err := json.Marshal(names)
	if err != nil {
		return nil, nil, NewAppError("GetEmojisByNames", "api.marshal_error", nil, "", http.StatusInternalServerError).Wrap(err)
	}

	r, err := c.DoAPIPostBytes(ctx, c.emojisRoute()+"/names", buf)
	if err != nil {
		return nil, BuildResponse(r), err
	}
	defer closeBody(r)

	var list []*Emoji
	if err := json.NewDecoder(r.Body).Decode(&list); err != nil {
		return nil, nil, NewAppError("GetEmojisByNames", "api.unmarshal_error", nil, "", http.StatusInternalServerError).Wrap(err)
	}
	return list, BuildResponse(r), nil
}

// DeleteEmoji delete an custom emoji on the provided emoji id string.
func (c *Client4) DeleteEmoji(ctx context.Context, emojiId string) (*Response, error) {
	r, err := c.DoAPIDelete(ctx, c.emojiRoute(emojiId))
	if err != nil {
		return BuildResponse(r), err
	}
	defer closeBody(r)
	return BuildResponse(r), nil
}

// GetEmoji returns a custom emoji based on the emojiId string.
func (c *Client4) GetEmoji(ctx context.Context, emojiId string) (*Emoji, *Response, error) {
	r, err := c.DoAPIGet(ctx, c.emojiRoute(emojiId), "")
	if err != nil {
		return nil, BuildResponse(r), err
	}
	defer closeBody(r)
	var e Emoji
	if err := json.NewDecoder(r.Body).Decode(&e); err != nil {
		return nil, nil, NewAppError("GetEmoji", "api.unmarshal_error", nil, "", http.StatusInternalServerError).Wrap(err)
	}
	return &e, BuildResponse(r), nil
}

// GetEmojiByName returns a custom emoji based on the name string.
func (c *Client4) GetEmojiByName(ctx context.Context, name string) (*Emoji, *Response, error) {
	r, err := c.DoAPIGet(ctx, c.emojiByNameRoute(name), "")
	if err != nil {
		return nil, BuildResponse(r), err
	}
	defer closeBody(r)
	var e Emoji
	if err := json.NewDecoder(r.Body).Decode(&e); err != nil {
		return nil, nil, NewAppError("GetEmojiByName", "api.unmarshal_error", nil, "", http.StatusInternalServerError).Wrap(err)
	}
	return &e, BuildResponse(r), nil
}

// GetEmojiImage returns the emoji image.
func (c *Client4) GetEmojiImage(ctx context.Context, emojiId string) ([]byte, *Response, error) {
	r, err := c.DoAPIGet(ctx, c.emojiRoute(emojiId)+"/image", "")
	if err != nil {
		return nil, BuildResponse(r), err
	}
	defer closeBody(r)

	data, err := io.ReadAll(r.Body)
	if err != nil {
		return nil, BuildResponse(r), NewAppError("GetEmojiImage", "model.client.read_file.app_error", nil, "", r.StatusCode).Wrap(err)
	}

	return data, BuildResponse(r), nil
}

// SearchEmoji returns a list of emoji matching some search criteria.
func (c *Client4) SearchEmoji(ctx context.Context, search *EmojiSearch) ([]*Emoji, *Response, error) {
	buf, err := json.Marshal(search)
	if err != nil {
		return nil, nil, NewAppError("SearchEmoji", "api.marshal_error", nil, "", http.StatusInternalServerError).Wrap(err)
	}
	r, err := c.DoAPIPostBytes(ctx, c.emojisRoute()+"/search", buf)
	if err != nil {
		return nil, BuildResponse(r), err
	}
	defer closeBody(r)
	var list []*Emoji
	if err := json.NewDecoder(r.Body).Decode(&list); err != nil {
		return nil, nil, NewAppError("SearchEmoji", "api.unmarshal_error", nil, "", http.StatusInternalServerError).Wrap(err)
	}
	return list, BuildResponse(r), nil
}

// AutocompleteEmoji returns a list of emoji starting with or matching name.
func (c *Client4) AutocompleteEmoji(ctx context.Context, name string, etag string) ([]*Emoji, *Response, error) {
	query := fmt.Sprintf("?name=%v", name)
	r, err := c.DoAPIGet(ctx, c.emojisRoute()+"/autocomplete"+query, "")
	if err != nil {
		return nil, BuildResponse(r), err
	}
	defer closeBody(r)
	var list []*Emoji
	if err := json.NewDecoder(r.Body).Decode(&list); err != nil {
		return nil, nil, NewAppError("AutocompleteEmoji", "api.unmarshal_error", nil, "", http.StatusInternalServerError).Wrap(err)
	}
	return list, BuildResponse(r), nil
}

// Reaction Section

// SaveReaction saves an emoji reaction for a post. Returns the saved reaction if successful, otherwise an error will be returned.
func (c *Client4) SaveReaction(ctx context.Context, reaction *Reaction) (*Reaction, *Response, error) {
	buf, err := json.Marshal(reaction)
	if err != nil {
		return nil, nil, NewAppError("SaveReaction", "api.marshal_error", nil, "", http.StatusInternalServerError).Wrap(err)
	}
	r, err := c.DoAPIPostBytes(ctx, c.reactionsRoute(), buf)
	if err != nil {
		return nil, BuildResponse(r), err
	}
	defer closeBody(r)
	var re Reaction
	if err := json.NewDecoder(r.Body).Decode(&re); err != nil {
		return nil, nil, NewAppError("SaveReaction", "api.unmarshal_error", nil, "", http.StatusInternalServerError).Wrap(err)
	}
	return &re, BuildResponse(r), nil
}

// GetReactions returns a list of reactions to a post.
func (c *Client4) GetReactions(ctx context.Context, postId string) ([]*Reaction, *Response, error) {
	r, err := c.DoAPIGet(ctx, c.postRoute(postId)+"/reactions", "")
	if err != nil {
		return nil, BuildResponse(r), err
	}
	defer closeBody(r)
	var list []*Reaction
	if err := json.NewDecoder(r.Body).Decode(&list); err != nil {
		return nil, nil, NewAppError("GetReactions", "api.unmarshal_error", nil, "", http.StatusInternalServerError).Wrap(err)
	}
	return list, BuildResponse(r), nil
}

// DeleteReaction deletes reaction of a user in a post.
func (c *Client4) DeleteReaction(ctx context.Context, reaction *Reaction) (*Response, error) {
	r, err := c.DoAPIDelete(ctx, c.userRoute(reaction.UserId)+c.postRoute(reaction.PostId)+fmt.Sprintf("/reactions/%v", reaction.EmojiName))
	if err != nil {
		return BuildResponse(r), err
	}
	defer closeBody(r)
	return BuildResponse(r), nil
}

// FetchBulkReactions returns a map of postIds and corresponding reactions
func (c *Client4) GetBulkReactions(ctx context.Context, postIds []string) (map[string][]*Reaction, *Response, error) {
	r, err := c.DoAPIPost(ctx, c.postsRoute()+"/ids/reactions", ArrayToJSON(postIds))
	if err != nil {
		return nil, BuildResponse(r), err
	}
	defer closeBody(r)
	reactions := map[string][]*Reaction{}
	if err := json.NewDecoder(r.Body).Decode(&reactions); err != nil {
		return nil, nil, NewAppError("GetBulkReactions", "api.unmarshal_error", nil, "", http.StatusInternalServerError).Wrap(err)
	}
	return reactions, BuildResponse(r), nil
}

// Timezone Section

// GetSupportedTimezone returns a page of supported timezones on the system.
func (c *Client4) GetSupportedTimezone(ctx context.Context) ([]string, *Response, error) {
	r, err := c.DoAPIGet(ctx, c.timezonesRoute(), "")
	if err != nil {
		return nil, BuildResponse(r), err
	}
	defer closeBody(r)
	var timezones []string
	json.NewDecoder(r.Body).Decode(&timezones)
	return timezones, BuildResponse(r), nil
}

// Jobs Section

// GetJob gets a single job.
func (c *Client4) GetJob(ctx context.Context, id string) (*Job, *Response, error) {
	r, err := c.DoAPIGet(ctx, c.jobsRoute()+fmt.Sprintf("/%v", id), "")
	if err != nil {
		return nil, BuildResponse(r), err
	}
	defer closeBody(r)
	var j Job
	if err := json.NewDecoder(r.Body).Decode(&j); err != nil {
		return nil, nil, NewAppError("GetJob", "api.unmarshal_error", nil, "", http.StatusInternalServerError).Wrap(err)
	}
	return &j, BuildResponse(r), nil
}

// GetJobs gets all jobs, sorted with the job that was created most recently first.
func (c *Client4) GetJobs(ctx context.Context, page int, perPage int) ([]*Job, *Response, error) {
	r, err := c.DoAPIGet(ctx, c.jobsRoute()+fmt.Sprintf("?page=%v&per_page=%v", page, perPage), "")
	if err != nil {
		return nil, BuildResponse(r), err
	}
	defer closeBody(r)
	var list []*Job
	if err := json.NewDecoder(r.Body).Decode(&list); err != nil {
		return nil, nil, NewAppError("GetJobs", "api.unmarshal_error", nil, "", http.StatusInternalServerError).Wrap(err)
	}
	return list, BuildResponse(r), nil
}

// GetJobsByType gets all jobs of a given type, sorted with the job that was created most recently first.
func (c *Client4) GetJobsByType(ctx context.Context, jobType string, page int, perPage int) ([]*Job, *Response, error) {
	r, err := c.DoAPIGet(ctx, c.jobsRoute()+fmt.Sprintf("/type/%v?page=%v&per_page=%v", jobType, page, perPage), "")
	if err != nil {
		return nil, BuildResponse(r), err
	}
	defer closeBody(r)
	var list []*Job
	if err := json.NewDecoder(r.Body).Decode(&list); err != nil {
		return nil, nil, NewAppError("GetJobsByType", "api.unmarshal_error", nil, "", http.StatusInternalServerError).Wrap(err)
	}
	return list, BuildResponse(r), nil
}

// CreateJob creates a job based on the provided job struct.
func (c *Client4) CreateJob(ctx context.Context, job *Job) (*Job, *Response, error) {
	buf, err := json.Marshal(job)
	if err != nil {
		return nil, nil, NewAppError("CreateJob", "api.marshal_error", nil, "", http.StatusInternalServerError).Wrap(err)
	}
	r, err := c.DoAPIPostBytes(ctx, c.jobsRoute(), buf)
	if err != nil {
		return nil, BuildResponse(r), err
	}
	defer closeBody(r)
	var j Job
	if err := json.NewDecoder(r.Body).Decode(&j); err != nil {
		return nil, nil, NewAppError("CreateJob", "api.unmarshal_error", nil, "", http.StatusInternalServerError).Wrap(err)
	}
	return &j, BuildResponse(r), nil
}

// CancelJob requests the cancellation of the job with the provided Id.
func (c *Client4) CancelJob(ctx context.Context, jobId string) (*Response, error) {
	r, err := c.DoAPIPost(ctx, c.jobsRoute()+fmt.Sprintf("/%v/cancel", jobId), "")
	if err != nil {
		return BuildResponse(r), err
	}
	defer closeBody(r)
	return BuildResponse(r), nil
}

// DownloadJob downloads the results of the job
func (c *Client4) DownloadJob(ctx context.Context, jobId string) ([]byte, *Response, error) {
	r, err := c.DoAPIGet(ctx, c.jobsRoute()+fmt.Sprintf("/%v/download", jobId), "")
	if err != nil {
		return nil, BuildResponse(r), err
	}
	defer closeBody(r)

	data, err := io.ReadAll(r.Body)
	if err != nil {
		return nil, BuildResponse(r), NewAppError("GetFile", "model.client.read_job_result_file.app_error", nil, "", r.StatusCode).Wrap(err)
	}
	return data, BuildResponse(r), nil
}

// Roles Section

// GetAllRoles returns a list of all the roles.
func (c *Client4) GetAllRoles(ctx context.Context) ([]*Role, *Response, error) {
	r, err := c.DoAPIGet(ctx, c.rolesRoute(), "")
	if err != nil {
		return nil, BuildResponse(r), err
	}
	defer closeBody(r)
	var list []*Role
	if err := json.NewDecoder(r.Body).Decode(&list); err != nil {
		return nil, nil, NewAppError("GetAllRoles", "api.unmarshal_error", nil, "", http.StatusInternalServerError).Wrap(err)
	}
	return list, BuildResponse(r), nil
}

// GetRole gets a single role by ID.
func (c *Client4) GetRole(ctx context.Context, id string) (*Role, *Response, error) {
	r, err := c.DoAPIGet(ctx, c.rolesRoute()+fmt.Sprintf("/%v", id), "")
	if err != nil {
		return nil, BuildResponse(r), err
	}
	defer closeBody(r)
	var role Role
	if err := json.NewDecoder(r.Body).Decode(&role); err != nil {
		return nil, nil, NewAppError("GetRole", "api.unmarshal_error", nil, "", http.StatusInternalServerError).Wrap(err)
	}
	return &role, BuildResponse(r), nil
}

// GetRoleByName gets a single role by Name.
func (c *Client4) GetRoleByName(ctx context.Context, name string) (*Role, *Response, error) {
	r, err := c.DoAPIGet(ctx, c.rolesRoute()+fmt.Sprintf("/name/%v", name), "")
	if err != nil {
		return nil, BuildResponse(r), err
	}
	defer closeBody(r)
	var role Role
	if err := json.NewDecoder(r.Body).Decode(&role); err != nil {
		return nil, nil, NewAppError("GetRoleByName", "api.unmarshal_error", nil, "", http.StatusInternalServerError).Wrap(err)
	}
	return &role, BuildResponse(r), nil
}

// GetRolesByNames returns a list of roles based on the provided role names.
func (c *Client4) GetRolesByNames(ctx context.Context, roleNames []string) ([]*Role, *Response, error) {
	r, err := c.DoAPIPost(ctx, c.rolesRoute()+"/names", ArrayToJSON(roleNames))
	if err != nil {
		return nil, BuildResponse(r), err
	}
	defer closeBody(r)
	var list []*Role
	if err := json.NewDecoder(r.Body).Decode(&list); err != nil {
		return nil, nil, NewAppError("GetRolesByNames", "api.unmarshal_error", nil, "", http.StatusInternalServerError).Wrap(err)
	}
	return list, BuildResponse(r), nil
}

// PatchRole partially updates a role in the system. Any missing fields are not updated.
func (c *Client4) PatchRole(ctx context.Context, roleId string, patch *RolePatch) (*Role, *Response, error) {
	buf, err := json.Marshal(patch)
	if err != nil {
		return nil, nil, NewAppError("PatchRole", "api.marshal_error", nil, "", http.StatusInternalServerError).Wrap(err)
	}
	r, err := c.DoAPIPutBytes(ctx, c.rolesRoute()+fmt.Sprintf("/%v/patch", roleId), buf)
	if err != nil {
		return nil, BuildResponse(r), err
	}
	defer closeBody(r)
	var role Role
	if err := json.NewDecoder(r.Body).Decode(&role); err != nil {
		return nil, nil, NewAppError("PatchRole", "api.unmarshal_error", nil, "", http.StatusInternalServerError).Wrap(err)
	}
	return &role, BuildResponse(r), nil
}

// Schemes Section

// CreateScheme creates a new Scheme.
func (c *Client4) CreateScheme(ctx context.Context, scheme *Scheme) (*Scheme, *Response, error) {
	buf, err := json.Marshal(scheme)
	if err != nil {
		return nil, nil, NewAppError("CreateScheme", "api.marshal_error", nil, "", http.StatusInternalServerError).Wrap(err)
	}
	r, err := c.DoAPIPostBytes(ctx, c.schemesRoute(), buf)
	if err != nil {
		return nil, BuildResponse(r), err
	}
	defer closeBody(r)
	var s Scheme
	if err := json.NewDecoder(r.Body).Decode(&s); err != nil {
		return nil, nil, NewAppError("CreateScheme", "api.unmarshal_error", nil, "", http.StatusInternalServerError).Wrap(err)
	}
	return &s, BuildResponse(r), nil
}

// GetScheme gets a single scheme by ID.
func (c *Client4) GetScheme(ctx context.Context, id string) (*Scheme, *Response, error) {
	r, err := c.DoAPIGet(ctx, c.schemeRoute(id), "")
	if err != nil {
		return nil, BuildResponse(r), err
	}
	defer closeBody(r)
	var s Scheme
	if err := json.NewDecoder(r.Body).Decode(&s); err != nil {
		return nil, nil, NewAppError("GetScheme", "api.unmarshal_error", nil, "", http.StatusInternalServerError).Wrap(err)
	}
	return &s, BuildResponse(r), nil
}

// GetSchemes ets all schemes, sorted with the most recently created first, optionally filtered by scope.
func (c *Client4) GetSchemes(ctx context.Context, scope string, page int, perPage int) ([]*Scheme, *Response, error) {
	r, err := c.DoAPIGet(ctx, c.schemesRoute()+fmt.Sprintf("?scope=%v&page=%v&per_page=%v", scope, page, perPage), "")
	if err != nil {
		return nil, BuildResponse(r), err
	}
	defer closeBody(r)
	var list []*Scheme
	if err := json.NewDecoder(r.Body).Decode(&list); err != nil {
		return nil, nil, NewAppError("GetSchemes", "api.unmarshal_error", nil, "", http.StatusInternalServerError).Wrap(err)
	}
	return list, BuildResponse(r), nil
}

// DeleteScheme deletes a single scheme by ID.
func (c *Client4) DeleteScheme(ctx context.Context, id string) (*Response, error) {
	r, err := c.DoAPIDelete(ctx, c.schemeRoute(id))
	if err != nil {
		return BuildResponse(r), err
	}
	defer closeBody(r)
	return BuildResponse(r), nil
}

// PatchScheme partially updates a scheme in the system. Any missing fields are not updated.
func (c *Client4) PatchScheme(ctx context.Context, id string, patch *SchemePatch) (*Scheme, *Response, error) {
	buf, err := json.Marshal(patch)
	if err != nil {
		return nil, nil, NewAppError("PatchScheme", "api.marshal_error", nil, "", http.StatusInternalServerError).Wrap(err)
	}
	r, err := c.DoAPIPutBytes(ctx, c.schemeRoute(id)+"/patch", buf)
	if err != nil {
		return nil, BuildResponse(r), err
	}
	defer closeBody(r)
	var s Scheme
	if err := json.NewDecoder(r.Body).Decode(&s); err != nil {
		return nil, nil, NewAppError("PatchScheme", "api.unmarshal_error", nil, "", http.StatusInternalServerError).Wrap(err)
	}
	return &s, BuildResponse(r), nil
}

// GetTeamsForScheme gets the teams using this scheme, sorted alphabetically by display name.
func (c *Client4) GetTeamsForScheme(ctx context.Context, schemeId string, page int, perPage int) ([]*Team, *Response, error) {
	r, err := c.DoAPIGet(ctx, c.schemeRoute(schemeId)+fmt.Sprintf("/teams?page=%v&per_page=%v", page, perPage), "")
	if err != nil {
		return nil, BuildResponse(r), err
	}
	defer closeBody(r)
	var list []*Team
	if err := json.NewDecoder(r.Body).Decode(&list); err != nil {
		return nil, nil, NewAppError("GetTeamsForScheme", "api.unmarshal_error", nil, "", http.StatusInternalServerError).Wrap(err)
	}
	return list, BuildResponse(r), nil
}

// GetChannelsForScheme gets the channels using this scheme, sorted alphabetically by display name.
func (c *Client4) GetChannelsForScheme(ctx context.Context, schemeId string, page int, perPage int) (ChannelList, *Response, error) {
	r, err := c.DoAPIGet(ctx, c.schemeRoute(schemeId)+fmt.Sprintf("/channels?page=%v&per_page=%v", page, perPage), "")
	if err != nil {
		return nil, BuildResponse(r), err
	}
	defer closeBody(r)

	var ch ChannelList
	err = json.NewDecoder(r.Body).Decode(&ch)
	if err != nil {
		return nil, BuildResponse(r), NewAppError("GetChannelsForScheme", "api.marshal_error", nil, "", http.StatusInternalServerError).Wrap(err)
	}
	return ch, BuildResponse(r), nil
}

// Plugin Section

// UploadPlugin takes an io.Reader stream pointing to the contents of a .tar.gz plugin.
func (c *Client4) UploadPlugin(ctx context.Context, file io.Reader) (*Manifest, *Response, error) {
	return c.uploadPlugin(ctx, file, false)
}

func (c *Client4) UploadPluginForced(ctx context.Context, file io.Reader) (*Manifest, *Response, error) {
	return c.uploadPlugin(ctx, file, true)
}

func (c *Client4) uploadPlugin(ctx context.Context, file io.Reader, force bool) (*Manifest, *Response, error) {
	body := new(bytes.Buffer)
	writer := multipart.NewWriter(body)

	if force {
		err := writer.WriteField("force", c.boolString(true))
		if err != nil {
			return nil, nil, err
		}
	}

	part, err := writer.CreateFormFile("plugin", "plugin.tar.gz")
	if err != nil {
		return nil, nil, err
	}

	if _, err = io.Copy(part, file); err != nil {
		return nil, nil, err
	}

	if err = writer.Close(); err != nil {
		return nil, nil, err
	}

	rq, err := http.NewRequest("POST", c.APIURL+c.pluginsRoute(), body)
	if err != nil {
		return nil, nil, err
	}
	rq.Header.Set("Content-Type", writer.FormDataContentType())

	if c.AuthToken != "" {
		rq.Header.Set(HeaderAuth, c.AuthType+" "+c.AuthToken)
	}

	rp, err := c.HTTPClient.Do(rq)
	if err != nil {
		return nil, BuildResponse(rp), err
	}
	defer closeBody(rp)

	if rp.StatusCode >= 300 {
		return nil, BuildResponse(rp), AppErrorFromJSON(rp.Body)
	}

	var m Manifest
	if err := json.NewDecoder(rp.Body).Decode(&m); err != nil {
		return nil, nil, NewAppError("uploadPlugin", "api.unmarshal_error", nil, "", http.StatusInternalServerError).Wrap(err)
	}
	return &m, BuildResponse(rp), nil
}

func (c *Client4) InstallPluginFromURL(ctx context.Context, downloadURL string, force bool) (*Manifest, *Response, error) {
	forceStr := c.boolString(force)

	url := fmt.Sprintf("%s?plugin_download_url=%s&force=%s", c.pluginsRoute()+"/install_from_url", url.QueryEscape(downloadURL), forceStr)
	r, err := c.DoAPIPost(ctx, url, "")
	if err != nil {
		return nil, BuildResponse(r), err
	}
	defer closeBody(r)

	var m Manifest
	if err := json.NewDecoder(r.Body).Decode(&m); err != nil {
		return nil, nil, NewAppError("InstallPluginFromUrl", "api.unmarshal_error", nil, "", http.StatusInternalServerError).Wrap(err)
	}
	return &m, BuildResponse(r), nil
}

// InstallMarketplacePlugin will install marketplace plugin.
func (c *Client4) InstallMarketplacePlugin(ctx context.Context, request *InstallMarketplacePluginRequest) (*Manifest, *Response, error) {
	buf, err := json.Marshal(request)
	if err != nil {
		return nil, nil, NewAppError("InstallMarketplacePlugin", "api.marshal_error", nil, "", http.StatusInternalServerError).Wrap(err)
	}
	r, err := c.DoAPIPost(ctx, c.pluginsRoute()+"/marketplace", string(buf))
	if err != nil {
		return nil, BuildResponse(r), err
	}
	defer closeBody(r)

	var m Manifest
	if err := json.NewDecoder(r.Body).Decode(&m); err != nil {
		return nil, nil, NewAppError("InstallMarketplacePlugin", "api.unmarshal_error", nil, "", http.StatusInternalServerError).Wrap(err)
	}
	return &m, BuildResponse(r), nil
}

// ReattachPlugin asks the server to reattach to a plugin launched by another process.
//
// Only available in local mode, and currently only used for testing.
func (c *Client4) ReattachPlugin(ctx context.Context, request *PluginReattachRequest) (*Response, error) {
	buf, err := json.Marshal(request)
	if err != nil {
		return nil, NewAppError("ReattachPlugin", "api.marshal_error", nil, "", http.StatusInternalServerError).Wrap(err)
	}
	r, err := c.DoAPIPost(ctx, c.pluginsRoute()+"/reattach", string(buf))
	if err != nil {
		return BuildResponse(r), err
	}
	defer closeBody(r)

	return BuildResponse(r), nil
}

// DetachPlugin detaches a previously reattached plugin.
//
// Only available in local mode, and currently only used for testing.
func (c *Client4) DetachPlugin(ctx context.Context, pluginID string) (*Response, error) {
	r, err := c.DoAPIPost(ctx, c.pluginRoute(pluginID)+"/detach", "")
	if err != nil {
		return BuildResponse(r), err
	}
	defer closeBody(r)

	return BuildResponse(r), nil
}

// GetPlugins will return a list of plugin manifests for currently active plugins.
func (c *Client4) GetPlugins(ctx context.Context) (*PluginsResponse, *Response, error) {
	r, err := c.DoAPIGet(ctx, c.pluginsRoute(), "")
	if err != nil {
		return nil, BuildResponse(r), err
	}
	defer closeBody(r)

	var resp PluginsResponse
	if err := json.NewDecoder(r.Body).Decode(&resp); err != nil {
		return nil, nil, NewAppError("GetPlugins", "api.unmarshal_error", nil, "", http.StatusInternalServerError).Wrap(err)
	}
	return &resp, BuildResponse(r), nil
}

// GetPluginStatuses will return the plugins installed on any server in the cluster, for reporting
// to the administrator via the system console.
func (c *Client4) GetPluginStatuses(ctx context.Context) (PluginStatuses, *Response, error) {
	r, err := c.DoAPIGet(ctx, c.pluginsRoute()+"/statuses", "")
	if err != nil {
		return nil, BuildResponse(r), err
	}
	defer closeBody(r)
	var list PluginStatuses
	if err := json.NewDecoder(r.Body).Decode(&list); err != nil {
		return nil, nil, NewAppError("GetPluginStatuses", "api.unmarshal_error", nil, "", http.StatusInternalServerError).Wrap(err)
	}
	return list, BuildResponse(r), nil
}

// RemovePlugin will disable and delete a plugin.
func (c *Client4) RemovePlugin(ctx context.Context, id string) (*Response, error) {
	r, err := c.DoAPIDelete(ctx, c.pluginRoute(id))
	if err != nil {
		return BuildResponse(r), err
	}
	defer closeBody(r)
	return BuildResponse(r), nil
}

// GetWebappPlugins will return a list of plugins that the webapp should download.
func (c *Client4) GetWebappPlugins(ctx context.Context) ([]*Manifest, *Response, error) {
	r, err := c.DoAPIGet(ctx, c.pluginsRoute()+"/webapp", "")
	if err != nil {
		return nil, BuildResponse(r), err
	}
	defer closeBody(r)

	var list []*Manifest
	if err := json.NewDecoder(r.Body).Decode(&list); err != nil {
		return nil, nil, NewAppError("GetWebappPlugins", "api.unmarshal_error", nil, "", http.StatusInternalServerError).Wrap(err)
	}
	return list, BuildResponse(r), nil
}

// EnablePlugin will enable an plugin installed.
func (c *Client4) EnablePlugin(ctx context.Context, id string) (*Response, error) {
	r, err := c.DoAPIPost(ctx, c.pluginRoute(id)+"/enable", "")
	if err != nil {
		return BuildResponse(r), err
	}
	defer closeBody(r)
	return BuildResponse(r), nil
}

// DisablePlugin will disable an enabled plugin.
func (c *Client4) DisablePlugin(ctx context.Context, id string) (*Response, error) {
	r, err := c.DoAPIPost(ctx, c.pluginRoute(id)+"/disable", "")
	if err != nil {
		return BuildResponse(r), err
	}
	defer closeBody(r)
	return BuildResponse(r), nil
}

// GetMarketplacePlugins will return a list of plugins that an admin can install.
func (c *Client4) GetMarketplacePlugins(ctx context.Context, filter *MarketplacePluginFilter) ([]*MarketplacePlugin, *Response, error) {
	route := c.pluginsRoute() + "/marketplace"
	u, err := url.Parse(route)
	if err != nil {
		return nil, nil, err
	}

	filter.ApplyToURL(u)

	r, err := c.DoAPIGet(ctx, u.String(), "")
	if err != nil {
		return nil, BuildResponse(r), err
	}
	defer closeBody(r)

	plugins, err := MarketplacePluginsFromReader(r.Body)
	if err != nil {
		return nil, BuildResponse(r), NewAppError(route, "model.client.parse_plugins.app_error", nil, "", http.StatusBadRequest).Wrap(err)
	}

	return plugins, BuildResponse(r), nil
}

// UpdateChannelScheme will update a channel's scheme.
func (c *Client4) UpdateChannelScheme(ctx context.Context, channelId, schemeId string) (*Response, error) {
	sip := &SchemeIDPatch{SchemeID: &schemeId}
	buf, err := json.Marshal(sip)
	if err != nil {
		return nil, NewAppError("UpdateChannelScheme", "api.marshal_error", nil, "", http.StatusInternalServerError).Wrap(err)
	}
	r, err := c.DoAPIPutBytes(ctx, c.channelSchemeRoute(channelId), buf)
	if err != nil {
		return BuildResponse(r), err
	}
	defer closeBody(r)
	return BuildResponse(r), nil
}

// UpdateTeamScheme will update a team's scheme.
func (c *Client4) UpdateTeamScheme(ctx context.Context, teamId, schemeId string) (*Response, error) {
	sip := &SchemeIDPatch{SchemeID: &schemeId}
	buf, err := json.Marshal(sip)
	if err != nil {
		return nil, NewAppError("UpdateTeamScheme", "api.marshal_error", nil, "", http.StatusInternalServerError).Wrap(err)
	}
	r, err := c.DoAPIPutBytes(ctx, c.teamSchemeRoute(teamId), buf)
	if err != nil {
		return BuildResponse(r), err
	}
	defer closeBody(r)
	return BuildResponse(r), nil
}

// GetRedirectLocation retrieves the value of the 'Location' header of an HTTP response for a given URL.
func (c *Client4) GetRedirectLocation(ctx context.Context, urlParam, etag string) (string, *Response, error) {
	url := fmt.Sprintf("%s?url=%s", c.redirectLocationRoute(), url.QueryEscape(urlParam))
	r, err := c.DoAPIGet(ctx, url, etag)
	if err != nil {
		return "", BuildResponse(r), err
	}
	defer closeBody(r)
	return MapFromJSON(r.Body)["location"], BuildResponse(r), nil
}

// SetServerBusy will mark the server as busy, which disables non-critical services for `secs` seconds.
func (c *Client4) SetServerBusy(ctx context.Context, secs int) (*Response, error) {
	url := fmt.Sprintf("%s?seconds=%d", c.serverBusyRoute(), secs)
	r, err := c.DoAPIPost(ctx, url, "")
	if err != nil {
		return BuildResponse(r), err
	}
	defer closeBody(r)
	return BuildResponse(r), nil
}

// ClearServerBusy will mark the server as not busy.
func (c *Client4) ClearServerBusy(ctx context.Context) (*Response, error) {
	r, err := c.DoAPIDelete(ctx, c.serverBusyRoute())
	if err != nil {
		return BuildResponse(r), err
	}
	defer closeBody(r)
	return BuildResponse(r), nil
}

// GetServerBusy returns the current ServerBusyState including the time when a server marked busy
// will automatically have the flag cleared.
func (c *Client4) GetServerBusy(ctx context.Context) (*ServerBusyState, *Response, error) {
	r, err := c.DoAPIGet(ctx, c.serverBusyRoute(), "")
	if err != nil {
		return nil, BuildResponse(r), err
	}
	defer closeBody(r)

	var sbs ServerBusyState
	if err := json.NewDecoder(r.Body).Decode(&sbs); err != nil {
		return nil, nil, NewAppError("GetServerBusy", "api.unmarshal_error", nil, "", http.StatusInternalServerError).Wrap(err)
	}
	return &sbs, BuildResponse(r), nil
}

// RegisterTermsOfServiceAction saves action performed by a user against a specific terms of service.
func (c *Client4) RegisterTermsOfServiceAction(ctx context.Context, userId, termsOfServiceId string, accepted bool) (*Response, error) {
	url := c.userTermsOfServiceRoute(userId)
	data := map[string]any{"termsOfServiceId": termsOfServiceId, "accepted": accepted}
	r, err := c.DoAPIPost(ctx, url, StringInterfaceToJSON(data))
	if err != nil {
		return BuildResponse(r), err
	}
	defer closeBody(r)
	return BuildResponse(r), nil
}

// GetTermsOfService fetches the latest terms of service
func (c *Client4) GetTermsOfService(ctx context.Context, etag string) (*TermsOfService, *Response, error) {
	url := c.termsOfServiceRoute()
	r, err := c.DoAPIGet(ctx, url, etag)
	if err != nil {
		return nil, BuildResponse(r), err
	}
	defer closeBody(r)
	var tos TermsOfService
	if err := json.NewDecoder(r.Body).Decode(&tos); err != nil {
		return nil, nil, NewAppError("GetTermsOfService", "api.unmarshal_error", nil, "", http.StatusInternalServerError).Wrap(err)
	}
	return &tos, BuildResponse(r), nil
}

// GetUserTermsOfService fetches user's latest terms of service action if the latest action was for acceptance.
func (c *Client4) GetUserTermsOfService(ctx context.Context, userId, etag string) (*UserTermsOfService, *Response, error) {
	url := c.userTermsOfServiceRoute(userId)
	r, err := c.DoAPIGet(ctx, url, etag)
	if err != nil {
		return nil, BuildResponse(r), err
	}
	defer closeBody(r)
	var u UserTermsOfService
	if err := json.NewDecoder(r.Body).Decode(&u); err != nil {
		return nil, nil, NewAppError("GetUserTermsOfService", "api.unmarshal_error", nil, "", http.StatusInternalServerError).Wrap(err)
	}
	return &u, BuildResponse(r), nil
}

// CreateTermsOfService creates new terms of service.
func (c *Client4) CreateTermsOfService(ctx context.Context, text, userId string) (*TermsOfService, *Response, error) {
	url := c.termsOfServiceRoute()
	data := map[string]any{"text": text}
	r, err := c.DoAPIPost(ctx, url, StringInterfaceToJSON(data))
	if err != nil {
		return nil, BuildResponse(r), err
	}
	defer closeBody(r)
	var tos TermsOfService
	if err := json.NewDecoder(r.Body).Decode(&tos); err != nil {
		return nil, nil, NewAppError("CreateTermsOfService", "api.unmarshal_error", nil, "", http.StatusInternalServerError).Wrap(err)
	}
	return &tos, BuildResponse(r), nil
}

func (c *Client4) GetGroup(ctx context.Context, groupID, etag string) (*Group, *Response, error) {
	r, err := c.DoAPIGet(ctx, c.groupRoute(groupID), etag)
	if err != nil {
		return nil, BuildResponse(r), err
	}
	defer closeBody(r)
	var g Group
	if err := json.NewDecoder(r.Body).Decode(&g); err != nil {
		return nil, nil, NewAppError("GetGroup", "api.unmarshal_error", nil, "", http.StatusInternalServerError).Wrap(err)
	}
	return &g, BuildResponse(r), nil
}

func (c *Client4) CreateGroup(ctx context.Context, group *Group) (*Group, *Response, error) {
	groupJSON, err := json.Marshal(group)
	if err != nil {
		return nil, nil, NewAppError("CreateGroup", "api.marshal_error", nil, "", http.StatusInternalServerError).Wrap(err)
	}
	r, err := c.DoAPIPostBytes(ctx, "/groups", groupJSON)
	if err != nil {
		return nil, BuildResponse(r), err
	}
	defer closeBody(r)
	var p Group
	if err := json.NewDecoder(r.Body).Decode(&p); err != nil {
		return nil, nil, NewAppError("CreateGroup", "api.unmarshal_error", nil, "", http.StatusInternalServerError).Wrap(err)
	}
	return &p, BuildResponse(r), nil
}

func (c *Client4) DeleteGroup(ctx context.Context, groupID string) (*Group, *Response, error) {
	r, err := c.DoAPIDelete(ctx, c.groupRoute(groupID))
	if err != nil {
		return nil, BuildResponse(r), err
	}
	defer closeBody(r)
	var p Group
	if err := json.NewDecoder(r.Body).Decode(&p); err != nil {
		return nil, nil, NewAppError("DeleteGroup", "api.unmarshal_error", nil, "", http.StatusInternalServerError).Wrap(err)
	}
	return &p, BuildResponse(r), nil
}

func (c *Client4) RestoreGroup(ctx context.Context, groupID string, etag string) (*Group, *Response, error) {
	r, err := c.DoAPIPost(ctx, c.groupRoute(groupID)+"/restore", "")
	if err != nil {
		return nil, BuildResponse(r), err
	}
	defer closeBody(r)
	var p Group
	if jsonErr := json.NewDecoder(r.Body).Decode(&p); jsonErr != nil {
		return nil, nil, NewAppError("DeleteGroup", "api.unmarshal_error", nil, jsonErr.Error(), http.StatusInternalServerError)
	}
	return &p, BuildResponse(r), nil
}

func (c *Client4) PatchGroup(ctx context.Context, groupID string, patch *GroupPatch) (*Group, *Response, error) {
	payload, err := json.Marshal(patch)
	if err != nil {
		return nil, nil, NewAppError("PatchGroup", "api.marshal_error", nil, "", http.StatusInternalServerError).Wrap(err)
	}
	r, err := c.DoAPIPut(ctx, c.groupRoute(groupID)+"/patch", string(payload))
	if err != nil {
		return nil, BuildResponse(r), err
	}
	defer closeBody(r)
	var g Group
	if err := json.NewDecoder(r.Body).Decode(&g); err != nil {
		return nil, nil, NewAppError("PatchGroup", "api.unmarshal_error", nil, "", http.StatusInternalServerError).Wrap(err)
	}
	return &g, BuildResponse(r), nil
}

func (c *Client4) GetGroupMembers(ctx context.Context, groupID string) (*GroupMemberList, *Response, error) {
	r, err := c.DoAPIGet(ctx, c.groupRoute(groupID)+"/members", "")
	if err != nil {
		return nil, BuildResponse(r), err
	}
	defer closeBody(r)
	var ml GroupMemberList
	if err := json.NewDecoder(r.Body).Decode(&ml); err != nil {
		return nil, nil, NewAppError("UpsertGroupMembers", "api.unmarshal_error", nil, "", http.StatusInternalServerError).Wrap(err)
	}
	return &ml, BuildResponse(r), nil
}

func (c *Client4) UpsertGroupMembers(ctx context.Context, groupID string, userIds *GroupModifyMembers) ([]*GroupMember, *Response, error) {
	payload, err := json.Marshal(userIds)
	if err != nil {
		return nil, nil, NewAppError("UpsertGroupMembers", "api.marshal_error", nil, "", http.StatusInternalServerError).Wrap(err)
	}
	r, err := c.DoAPIPostBytes(ctx, c.groupRoute(groupID)+"/members", payload)
	if err != nil {
		return nil, BuildResponse(r), err
	}
	defer closeBody(r)
	var g []*GroupMember
	if err := json.NewDecoder(r.Body).Decode(&g); err != nil {
		return nil, nil, NewAppError("UpsertGroupMembers", "api.unmarshal_error", nil, "", http.StatusInternalServerError).Wrap(err)
	}
	return g, BuildResponse(r), nil
}

func (c *Client4) DeleteGroupMembers(ctx context.Context, groupID string, userIds *GroupModifyMembers) ([]*GroupMember, *Response, error) {
	payload, err := json.Marshal(userIds)
	if err != nil {
		return nil, nil, NewAppError("DeleteGroupMembers", "api.marshal_error", nil, "", http.StatusInternalServerError).Wrap(err)
	}
	r, err := c.DoAPIDeleteBytes(ctx, c.groupRoute(groupID)+"/members", payload)
	if err != nil {
		return nil, BuildResponse(r), err
	}
	defer closeBody(r)
	var g []*GroupMember
	if err := json.NewDecoder(r.Body).Decode(&g); err != nil {
		return nil, nil, NewAppError("DeleteGroupMembers", "api.unmarshal_error", nil, "", http.StatusInternalServerError).Wrap(err)
	}
	return g, BuildResponse(r), nil
}

func (c *Client4) LinkGroupSyncable(ctx context.Context, groupID, syncableID string, syncableType GroupSyncableType, patch *GroupSyncablePatch) (*GroupSyncable, *Response, error) {
	payload, err := json.Marshal(patch)
	if err != nil {
		return nil, nil, NewAppError("LinkGroupSyncable", "api.marshal_error", nil, "", http.StatusInternalServerError).Wrap(err)
	}
	url := fmt.Sprintf("%s/link", c.groupSyncableRoute(groupID, syncableID, syncableType))
	r, err := c.DoAPIPost(ctx, url, string(payload))
	if err != nil {
		return nil, BuildResponse(r), err
	}
	defer closeBody(r)
	var gs GroupSyncable
	if err := json.NewDecoder(r.Body).Decode(&gs); err != nil {
		return nil, nil, NewAppError("LinkGroupSyncable", "api.unmarshal_error", nil, "", http.StatusInternalServerError).Wrap(err)
	}
	return &gs, BuildResponse(r), nil
}

func (c *Client4) UnlinkGroupSyncable(ctx context.Context, groupID, syncableID string, syncableType GroupSyncableType) (*Response, error) {
	url := fmt.Sprintf("%s/link", c.groupSyncableRoute(groupID, syncableID, syncableType))
	r, err := c.DoAPIDelete(ctx, url)
	if err != nil {
		return BuildResponse(r), err
	}
	defer closeBody(r)
	return BuildResponse(r), nil
}

func (c *Client4) GetGroupSyncable(ctx context.Context, groupID, syncableID string, syncableType GroupSyncableType, etag string) (*GroupSyncable, *Response, error) {
	r, err := c.DoAPIGet(ctx, c.groupSyncableRoute(groupID, syncableID, syncableType), etag)
	if err != nil {
		return nil, BuildResponse(r), err
	}
	defer closeBody(r)
	var gs GroupSyncable
	if err := json.NewDecoder(r.Body).Decode(&gs); err != nil {
		return nil, nil, NewAppError("GetGroupSyncable", "api.unmarshal_error", nil, "", http.StatusInternalServerError).Wrap(err)
	}
	return &gs, BuildResponse(r), nil
}

func (c *Client4) GetGroupSyncables(ctx context.Context, groupID string, syncableType GroupSyncableType, etag string) ([]*GroupSyncable, *Response, error) {
	r, err := c.DoAPIGet(ctx, c.groupSyncablesRoute(groupID, syncableType), etag)
	if err != nil {
		return nil, BuildResponse(r), err
	}
	defer closeBody(r)
	var list []*GroupSyncable
	if err := json.NewDecoder(r.Body).Decode(&list); err != nil {
		return nil, nil, NewAppError("GetGroupSyncables", "api.unmarshal_error", nil, "", http.StatusInternalServerError).Wrap(err)
	}
	return list, BuildResponse(r), nil
}

func (c *Client4) PatchGroupSyncable(ctx context.Context, groupID, syncableID string, syncableType GroupSyncableType, patch *GroupSyncablePatch) (*GroupSyncable, *Response, error) {
	payload, err := json.Marshal(patch)
	if err != nil {
		return nil, nil, NewAppError("PatchGroupSyncable", "api.marshal_error", nil, "", http.StatusInternalServerError).Wrap(err)
	}
	r, err := c.DoAPIPut(ctx, c.groupSyncableRoute(groupID, syncableID, syncableType)+"/patch", string(payload))
	if err != nil {
		return nil, BuildResponse(r), err
	}
	defer closeBody(r)
	var gs GroupSyncable
	if err := json.NewDecoder(r.Body).Decode(&gs); err != nil {
		return nil, nil, NewAppError("PatchGroupSyncable", "api.unmarshal_error", nil, "", http.StatusInternalServerError).Wrap(err)
	}
	return &gs, BuildResponse(r), nil
}

func (c *Client4) TeamMembersMinusGroupMembers(ctx context.Context, teamID string, groupIDs []string, page, perPage int, etag string) ([]*UserWithGroups, int64, *Response, error) {
	groupIDStr := strings.Join(groupIDs, ",")
	query := fmt.Sprintf("?group_ids=%s&page=%d&per_page=%d", groupIDStr, page, perPage)
	r, err := c.DoAPIGet(ctx, c.teamRoute(teamID)+"/members_minus_group_members"+query, etag)
	if err != nil {
		return nil, 0, BuildResponse(r), err
	}
	defer closeBody(r)

	var ugc UsersWithGroupsAndCount
	if err := json.NewDecoder(r.Body).Decode(&ugc); err != nil {
		return nil, 0, nil, NewAppError("TeamMembersMinusGroupMembers", "api.unmarshal_error", nil, "", http.StatusInternalServerError).Wrap(err)
	}
	return ugc.Users, ugc.Count, BuildResponse(r), nil
}

func (c *Client4) ChannelMembersMinusGroupMembers(ctx context.Context, channelID string, groupIDs []string, page, perPage int, etag string) ([]*UserWithGroups, int64, *Response, error) {
	groupIDStr := strings.Join(groupIDs, ",")
	query := fmt.Sprintf("?group_ids=%s&page=%d&per_page=%d", groupIDStr, page, perPage)
	r, err := c.DoAPIGet(ctx, c.channelRoute(channelID)+"/members_minus_group_members"+query, etag)
	if err != nil {
		return nil, 0, BuildResponse(r), err
	}
	defer closeBody(r)
	var ugc UsersWithGroupsAndCount
	if err := json.NewDecoder(r.Body).Decode(&ugc); err != nil {
		return nil, 0, nil, NewAppError("ChannelMembersMinusGroupMembers", "api.unmarshal_error", nil, "", http.StatusInternalServerError).Wrap(err)
	}
	return ugc.Users, ugc.Count, BuildResponse(r), nil
}

func (c *Client4) PatchConfig(ctx context.Context, config *Config) (*Config, *Response, error) {
	buf, err := json.Marshal(config)
	if err != nil {
		return nil, nil, NewAppError("PatchConfig", "api.marshal_error", nil, "", http.StatusInternalServerError).Wrap(err)
	}
	r, err := c.DoAPIPutBytes(ctx, c.configRoute()+"/patch", buf)
	if err != nil {
		return nil, BuildResponse(r), err
	}
	defer closeBody(r)

	var cfg *Config
	d := json.NewDecoder(r.Body)
	return cfg, BuildResponse(r), d.Decode(&cfg)
}

func (c *Client4) GetChannelModerations(ctx context.Context, channelID string, etag string) ([]*ChannelModeration, *Response, error) {
	r, err := c.DoAPIGet(ctx, c.channelRoute(channelID)+"/moderations", etag)
	if err != nil {
		return nil, BuildResponse(r), err
	}
	defer closeBody(r)

	var ch []*ChannelModeration
	err = json.NewDecoder(r.Body).Decode(&ch)
	if err != nil {
		return nil, BuildResponse(r), NewAppError("GetChannelModerations", "api.marshal_error", nil, "", http.StatusInternalServerError).Wrap(err)
	}
	return ch, BuildResponse(r), nil
}

func (c *Client4) PatchChannelModerations(ctx context.Context, channelID string, patch []*ChannelModerationPatch) ([]*ChannelModeration, *Response, error) {
	payload, err := json.Marshal(patch)
	if err != nil {
		return nil, nil, NewAppError("PatchChannelModerations", "api.marshal_error", nil, "", http.StatusInternalServerError).Wrap(err)
	}

	r, err := c.DoAPIPut(ctx, c.channelRoute(channelID)+"/moderations/patch", string(payload))
	if err != nil {
		return nil, BuildResponse(r), err
	}
	defer closeBody(r)

	var ch []*ChannelModeration
	err = json.NewDecoder(r.Body).Decode(&ch)
	if err != nil {
		return nil, BuildResponse(r), NewAppError("PatchChannelModerations", "api.marshal_error", nil, "", http.StatusInternalServerError).Wrap(err)
	}
	return ch, BuildResponse(r), nil
}

func (c *Client4) GetKnownUsers(ctx context.Context) ([]string, *Response, error) {
	r, err := c.DoAPIGet(ctx, c.usersRoute()+"/known", "")
	if err != nil {
		return nil, BuildResponse(r), err
	}
	defer closeBody(r)
	var userIds []string
	json.NewDecoder(r.Body).Decode(&userIds)
	return userIds, BuildResponse(r), nil
}

// PublishUserTyping publishes a user is typing websocket event based on the provided TypingRequest.
func (c *Client4) PublishUserTyping(ctx context.Context, userID string, typingRequest TypingRequest) (*Response, error) {
	buf, err := json.Marshal(typingRequest)
	if err != nil {
		return nil, NewAppError("PublishUserTyping", "api.marshal_error", nil, "", http.StatusInternalServerError).Wrap(err)
	}
	r, err := c.DoAPIPostBytes(ctx, c.publishUserTypingRoute(userID), buf)
	if err != nil {
		return BuildResponse(r), err
	}
	defer closeBody(r)
	return BuildResponse(r), nil
}

func (c *Client4) GetChannelMemberCountsByGroup(ctx context.Context, channelID string, includeTimezones bool, etag string) ([]*ChannelMemberCountByGroup, *Response, error) {
	r, err := c.DoAPIGet(ctx, c.channelRoute(channelID)+"/member_counts_by_group?include_timezones="+strconv.FormatBool(includeTimezones), etag)
	if err != nil {
		return nil, BuildResponse(r), err
	}
	defer closeBody(r)

	var ch []*ChannelMemberCountByGroup
	err = json.NewDecoder(r.Body).Decode(&ch)
	if err != nil {
		return nil, BuildResponse(r), NewAppError("GetChannelMemberCountsByGroup", "api.marshal_error", nil, "", http.StatusInternalServerError).Wrap(err)
	}
	return ch, BuildResponse(r), nil
}

func (c *Client4) RequestTrialLicenseWithExtraFields(ctx context.Context, trialRequest *TrialLicenseRequest) (*Response, error) {
	b, err := json.Marshal(trialRequest)
	if err != nil {
		return nil, NewAppError("RequestTrialLicense", "api.marshal_error", nil, "", http.StatusInternalServerError).Wrap(err)
	}

	r, err := c.DoAPIPost(ctx, "/trial-license", string(b))
	if err != nil {
		return BuildResponse(r), err
	}

	defer closeBody(r)
	return BuildResponse(r), nil
}

// RequestTrialLicense will request a trial license and install it in the server
// DEPRECATED - USE RequestTrialLicenseWithExtraFields (this method remains for backwards compatibility)
func (c *Client4) RequestTrialLicense(ctx context.Context, users int) (*Response, error) {
	b, err := json.Marshal(map[string]any{"users": users, "terms_accepted": true})
	if err != nil {
		return nil, NewAppError("RequestTrialLicense", "api.marshal_error", nil, "", http.StatusInternalServerError).Wrap(err)
	}
	r, err := c.DoAPIPost(ctx, "/trial-license", string(b))
	if err != nil {
		return BuildResponse(r), err
	}
	defer closeBody(r)
	return BuildResponse(r), nil
}

// GetGroupStats retrieves stats for a Mattermost Group
func (c *Client4) GetGroupStats(ctx context.Context, groupID string) (*GroupStats, *Response, error) {
	r, err := c.DoAPIGet(ctx, c.groupRoute(groupID)+"/stats", "")
	if err != nil {
		return nil, BuildResponse(r), err
	}
	defer closeBody(r)
	var gs GroupStats
	if err := json.NewDecoder(r.Body).Decode(&gs); err != nil {
		return nil, nil, NewAppError("GetGroupStats", "api.unmarshal_error", nil, "", http.StatusInternalServerError).Wrap(err)
	}
	return &gs, BuildResponse(r), nil
}

func (c *Client4) GetSidebarCategoriesForTeamForUser(ctx context.Context, userID, teamID, etag string) (*OrderedSidebarCategories, *Response, error) {
	route := c.userCategoryRoute(userID, teamID)
	r, err := c.DoAPIGet(ctx, route, etag)
	if err != nil {
		return nil, BuildResponse(r), err
	}

	var cat *OrderedSidebarCategories
	err = json.NewDecoder(r.Body).Decode(&cat)
	if err != nil {
		return nil, BuildResponse(r), NewAppError("Client4.GetSidebarCategoriesForTeamForUser", "model.utils.decode_json.app_error", nil, "", r.StatusCode).Wrap(err)
	}
	return cat, BuildResponse(r), nil
}

func (c *Client4) CreateSidebarCategoryForTeamForUser(ctx context.Context, userID, teamID string, category *SidebarCategoryWithChannels) (*SidebarCategoryWithChannels, *Response, error) {
	payload, err := json.Marshal(category)
	if err != nil {
		return nil, nil, NewAppError("CreateSidebarCategoryForTeamForUser", "api.marshal_error", nil, "", http.StatusInternalServerError).Wrap(err)
	}
	route := c.userCategoryRoute(userID, teamID)
	r, err := c.DoAPIPostBytes(ctx, route, payload)
	if err != nil {
		return nil, BuildResponse(r), err
	}
	defer closeBody(r)
	var cat *SidebarCategoryWithChannels
	err = json.NewDecoder(r.Body).Decode(&cat)
	if err != nil {
		return nil, BuildResponse(r), NewAppError("Client4.CreateSidebarCategoryForTeamForUser", "model.utils.decode_json.app_error", nil, "", r.StatusCode).Wrap(err)
	}
	return cat, BuildResponse(r), nil
}

func (c *Client4) UpdateSidebarCategoriesForTeamForUser(ctx context.Context, userID, teamID string, categories []*SidebarCategoryWithChannels) ([]*SidebarCategoryWithChannels, *Response, error) {
	payload, err := json.Marshal(categories)
	if err != nil {
		return nil, nil, NewAppError("UpdateSidebarCategoriesForTeamForUser", "api.marshal_error", nil, "", http.StatusInternalServerError).Wrap(err)
	}
	route := c.userCategoryRoute(userID, teamID)

	r, err := c.DoAPIPutBytes(ctx, route, payload)
	if err != nil {
		return nil, BuildResponse(r), err
	}
	defer closeBody(r)

	var cat []*SidebarCategoryWithChannels
	err = json.NewDecoder(r.Body).Decode(&cat)
	if err != nil {
		return nil, BuildResponse(r), NewAppError("Client4.UpdateSidebarCategoriesForTeamForUser", "model.utils.decode_json.app_error", nil, "", r.StatusCode).Wrap(err)
	}

	return cat, BuildResponse(r), nil
}

func (c *Client4) GetSidebarCategoryOrderForTeamForUser(ctx context.Context, userID, teamID, etag string) ([]string, *Response, error) {
	route := c.userCategoryRoute(userID, teamID) + "/order"
	r, err := c.DoAPIGet(ctx, route, etag)
	if err != nil {
		return nil, BuildResponse(r), err
	}
	defer closeBody(r)
	return c.ArrayFromJSON(r.Body), BuildResponse(r), nil
}

func (c *Client4) UpdateSidebarCategoryOrderForTeamForUser(ctx context.Context, userID, teamID string, order []string) ([]string, *Response, error) {
	payload, err := json.Marshal(order)
	if err != nil {
		return nil, nil, NewAppError("UpdateSidebarCategoryOrderForTeamForUser", "api.marshal_error", nil, "", http.StatusInternalServerError).Wrap(err)
	}
	route := c.userCategoryRoute(userID, teamID) + "/order"
	r, err := c.DoAPIPutBytes(ctx, route, payload)
	if err != nil {
		return nil, BuildResponse(r), err
	}
	defer closeBody(r)
	return c.ArrayFromJSON(r.Body), BuildResponse(r), nil
}

func (c *Client4) GetSidebarCategoryForTeamForUser(ctx context.Context, userID, teamID, categoryID, etag string) (*SidebarCategoryWithChannels, *Response, error) {
	route := c.userCategoryRoute(userID, teamID) + "/" + categoryID
	r, err := c.DoAPIGet(ctx, route, etag)
	if err != nil {
		return nil, BuildResponse(r), err
	}
	defer closeBody(r)
	var cat *SidebarCategoryWithChannels
	err = json.NewDecoder(r.Body).Decode(&cat)
	if err != nil {
		return nil, BuildResponse(r), NewAppError("Client4.UpdateSidebarCategoriesForTeamForUser", "model.utils.decode_json.app_error", nil, "", r.StatusCode).Wrap(err)
	}

	return cat, BuildResponse(r), nil
}

func (c *Client4) UpdateSidebarCategoryForTeamForUser(ctx context.Context, userID, teamID, categoryID string, category *SidebarCategoryWithChannels) (*SidebarCategoryWithChannels, *Response, error) {
	payload, err := json.Marshal(category)
	if err != nil {
		return nil, nil, NewAppError("UpdateSidebarCategoryForTeamForUser", "api.marshal_error", nil, "", http.StatusInternalServerError).Wrap(err)
	}
	route := c.userCategoryRoute(userID, teamID) + "/" + categoryID
	r, err := c.DoAPIPutBytes(ctx, route, payload)
	if err != nil {
		return nil, BuildResponse(r), err
	}
	defer closeBody(r)
	var cat *SidebarCategoryWithChannels
	err = json.NewDecoder(r.Body).Decode(&cat)
	if err != nil {
		return nil, BuildResponse(r), NewAppError("Client4.UpdateSidebarCategoriesForTeamForUser", "model.utils.decode_json.app_error", nil, "", r.StatusCode).Wrap(err)
	}

	return cat, BuildResponse(r), nil
}

// CheckIntegrity performs a database integrity check.
func (c *Client4) CheckIntegrity(ctx context.Context) ([]IntegrityCheckResult, *Response, error) {
	r, err := c.DoAPIPost(ctx, "/integrity", "")
	if err != nil {
		return nil, BuildResponse(r), err
	}
	defer closeBody(r)
	var results []IntegrityCheckResult
	if err := json.NewDecoder(r.Body).Decode(&results); err != nil {
		return nil, BuildResponse(r), NewAppError("Api4.CheckIntegrity", "api.marshal_error", nil, "", http.StatusInternalServerError).Wrap(err)
	}
	return results, BuildResponse(r), nil
}

func (c *Client4) GetNotices(ctx context.Context, lastViewed int64, teamId string, client NoticeClientType, clientVersion, locale, etag string) (NoticeMessages, *Response, error) {
	url := fmt.Sprintf("/system/notices/%s?lastViewed=%d&client=%s&clientVersion=%s&locale=%s", teamId, lastViewed, client, clientVersion, locale)
	r, err := c.DoAPIGet(ctx, url, etag)
	if err != nil {
		return nil, BuildResponse(r), err
	}
	defer closeBody(r)
	notices, err := UnmarshalProductNoticeMessages(r.Body)
	if err != nil {
		return nil, BuildResponse(r), err
	}
	return notices, BuildResponse(r), nil
}

func (c *Client4) MarkNoticesViewed(ctx context.Context, ids []string) (*Response, error) {
	r, err := c.DoAPIPut(ctx, "/system/notices/view", ArrayToJSON(ids))
	if err != nil {
		return BuildResponse(r), err
	}
	defer closeBody(r)
	return BuildResponse(r), nil
}

func (c *Client4) CompleteOnboarding(ctx context.Context, request *CompleteOnboardingRequest) (*Response, error) {
	buf, err := json.Marshal(request)
	if err != nil {
		return nil, NewAppError("CompleteOnboarding", "api.marshal_error", nil, "", http.StatusInternalServerError).Wrap(err)
	}
	r, err := c.DoAPIPost(ctx, c.systemRoute()+"/onboarding/complete", string(buf))
	if err != nil {
		return BuildResponse(r), err
	}
	defer closeBody(r)

	return BuildResponse(r), nil
}

// CreateUpload creates a new upload session.
func (c *Client4) CreateUpload(ctx context.Context, us *UploadSession) (*UploadSession, *Response, error) {
	buf, err := json.Marshal(us)
	if err != nil {
		return nil, nil, NewAppError("CreateUpload", "api.marshal_error", nil, "", http.StatusInternalServerError).Wrap(err)
	}
	r, err := c.DoAPIPostBytes(ctx, c.uploadsRoute(), buf)
	if err != nil {
		return nil, BuildResponse(r), err
	}
	defer closeBody(r)

	var s UploadSession
	if err := json.NewDecoder(r.Body).Decode(&s); err != nil {
		return nil, nil, NewAppError("CreateUpload", "api.unmarshal_error", nil, "", http.StatusInternalServerError).Wrap(err)
	}
	return &s, BuildResponse(r), nil
}

// GetUpload returns the upload session for the specified uploadId.
func (c *Client4) GetUpload(ctx context.Context, uploadId string) (*UploadSession, *Response, error) {
	r, err := c.DoAPIGet(ctx, c.uploadRoute(uploadId), "")
	if err != nil {
		return nil, BuildResponse(r), err
	}
	defer closeBody(r)
	var s UploadSession
	if err := json.NewDecoder(r.Body).Decode(&s); err != nil {
		return nil, nil, NewAppError("GetUpload", "api.unmarshal_error", nil, "", http.StatusInternalServerError).Wrap(err)
	}
	return &s, BuildResponse(r), nil
}

// GetUploadsForUser returns the upload sessions created by the specified
// userId.
func (c *Client4) GetUploadsForUser(ctx context.Context, userId string) ([]*UploadSession, *Response, error) {
	r, err := c.DoAPIGet(ctx, c.userRoute(userId)+"/uploads", "")
	if err != nil {
		return nil, BuildResponse(r), err
	}
	defer closeBody(r)
	var list []*UploadSession
	if err := json.NewDecoder(r.Body).Decode(&list); err != nil {
		return nil, nil, NewAppError("GetUploadsForUser", "api.unmarshal_error", nil, "", http.StatusInternalServerError).Wrap(err)
	}
	return list, BuildResponse(r), nil
}

// UploadData performs an upload. On success it returns
// a FileInfo object.
func (c *Client4) UploadData(ctx context.Context, uploadId string, data io.Reader) (*FileInfo, *Response, error) {
	url := c.uploadRoute(uploadId)
	r, err := c.DoAPIRequestReader(ctx, "POST", c.APIURL+url, data, nil)
	if err != nil {
		return nil, BuildResponse(r), err
	}
	defer closeBody(r)
	var fi FileInfo
	if r.StatusCode == http.StatusNoContent {
		return nil, BuildResponse(r), nil
	}
	if err := json.NewDecoder(r.Body).Decode(&fi); err != nil {
		return nil, nil, NewAppError("UploadData", "api.unmarshal_error", nil, "", http.StatusInternalServerError).Wrap(err)
	}
	return &fi, BuildResponse(r), nil
}

func (c *Client4) UpdatePassword(ctx context.Context, userId, currentPassword, newPassword string) (*Response, error) {
	requestBody := map[string]string{"current_password": currentPassword, "new_password": newPassword}
	r, err := c.DoAPIPut(ctx, c.userRoute(userId)+"/password", MapToJSON(requestBody))
	if err != nil {
		return BuildResponse(r), err
	}
	defer closeBody(r)
	return BuildResponse(r), nil
}

// Cloud Section

func (c *Client4) GetCloudProducts(ctx context.Context) ([]*Product, *Response, error) {
	r, err := c.DoAPIGet(ctx, c.cloudRoute()+"/products", "")
	if err != nil {
		return nil, BuildResponse(r), err
	}
	defer closeBody(r)

	var cloudProducts []*Product
	json.NewDecoder(r.Body).Decode(&cloudProducts)

	return cloudProducts, BuildResponse(r), nil
}

func (c *Client4) GetSelfHostedProducts(ctx context.Context) ([]*Product, *Response, error) {
	r, err := c.DoAPIGet(ctx, c.cloudRoute()+"/products/selfhosted", "")
	if err != nil {
		return nil, BuildResponse(r), err
	}
	defer closeBody(r)

	var products []*Product
	json.NewDecoder(r.Body).Decode(&products)

	return products, BuildResponse(r), nil
}

func (c *Client4) GetProductLimits(ctx context.Context) (*ProductLimits, *Response, error) {
	r, err := c.DoAPIGet(ctx, c.cloudRoute()+"/limits", "")
	if err != nil {
		return nil, BuildResponse(r), err
	}
	defer closeBody(r)

	var productLimits *ProductLimits
	json.NewDecoder(r.Body).Decode(&productLimits)

	return productLimits, BuildResponse(r), nil
}

func (c *Client4) GetIPFilters(ctx context.Context) (*AllowedIPRanges, *Response, error) {
	r, err := c.DoAPIGet(ctx, c.ipFiltersRoute(), "")
	if err != nil {
		return nil, BuildResponse(r), err
	}

	defer closeBody(r)

	var allowedIPRanges *AllowedIPRanges
	json.NewDecoder(r.Body).Decode(&allowedIPRanges)
	return allowedIPRanges, BuildResponse(r), nil
}

func (c *Client4) ApplyIPFilters(ctx context.Context, allowedRanges *AllowedIPRanges) (*AllowedIPRanges, *Response, error) {
	payload, err := json.Marshal(allowedRanges)
	if err != nil {
		return nil, nil, NewAppError("ApplyIPFilters", "api.marshal_error", nil, "", http.StatusInternalServerError).Wrap(err)
	}

	r, err := c.DoAPIPostBytes(ctx, c.ipFiltersRoute(), payload)
	if err != nil {
		return nil, BuildResponse(r), err
	}

	defer closeBody(r)

	var allowedIPRanges *AllowedIPRanges
	json.NewDecoder(r.Body).Decode(&allowedIPRanges)

	return allowedIPRanges, BuildResponse(r), nil
}

func (c *Client4) GetMyIP(ctx context.Context) (*GetIPAddressResponse, *Response, error) {
	r, err := c.DoAPIGet(ctx, c.ipFiltersRoute()+"/my_ip", "")
	if err != nil {
		return nil, BuildResponse(r), err
	}

	defer closeBody(r)

	var response *GetIPAddressResponse
	json.NewDecoder(r.Body).Decode(&response)

	return response, BuildResponse(r), nil
}

func (c *Client4) ValidateWorkspaceBusinessEmail(ctx context.Context) (*Response, error) {
	r, err := c.DoAPIPost(ctx, c.cloudRoute()+"/validate-workspace-business-email", "")
	if err != nil {
		return BuildResponse(r), err
	}
	defer closeBody(r)

	return BuildResponse(r), nil
}

func (c *Client4) NotifyAdmin(ctx context.Context, nr *NotifyAdminToUpgradeRequest) (int, error) {
	nrJSON, err := json.Marshal(nr)
	if err != nil {
		return 0, err
	}

	r, err := c.DoAPIPost(ctx, "/users/notify-admin", string(nrJSON))
	if err != nil {
		return r.StatusCode, err
	}

	closeBody(r)

	return r.StatusCode, nil
}

func (c *Client4) TriggerNotifyAdmin(ctx context.Context, nr *NotifyAdminToUpgradeRequest) (int, error) {
	nrJSON, err := json.Marshal(nr)
	if err != nil {
		return 0, err
	}

	r, err := c.DoAPIPost(ctx, "/users/trigger-notify-admin-posts", string(nrJSON))
	if err != nil {
		return r.StatusCode, err
	}

	closeBody(r)

	return r.StatusCode, nil
}

func (c *Client4) ValidateBusinessEmail(ctx context.Context, email *ValidateBusinessEmailRequest) (*Response, error) {
	payload, _ := json.Marshal(email)
	r, err := c.DoAPIPostBytes(ctx, c.cloudRoute()+"/validate-business-email", payload)
	if err != nil {
		return BuildResponse(r), err
	}
	defer closeBody(r)

	return BuildResponse(r), nil
}

func (c *Client4) GetCloudCustomer(ctx context.Context) (*CloudCustomer, *Response, error) {
	r, err := c.DoAPIGet(ctx, c.cloudRoute()+"/customer", "")
	if err != nil {
		return nil, BuildResponse(r), err
	}
	defer closeBody(r)

	var cloudCustomer *CloudCustomer
	json.NewDecoder(r.Body).Decode(&cloudCustomer)

	return cloudCustomer, BuildResponse(r), nil
}

func (c *Client4) GetSubscription(ctx context.Context) (*Subscription, *Response, error) {
	r, err := c.DoAPIGet(ctx, c.cloudRoute()+"/subscription", "")
	if err != nil {
		return nil, BuildResponse(r), err
	}
	defer closeBody(r)

	var subscription *Subscription
	json.NewDecoder(r.Body).Decode(&subscription)

	return subscription, BuildResponse(r), nil
}

func (c *Client4) GetInvoicesForSubscription(ctx context.Context) ([]*Invoice, *Response, error) {
	r, err := c.DoAPIGet(ctx, c.cloudRoute()+"/subscription/invoices", "")
	if err != nil {
		return nil, BuildResponse(r), err
	}
	defer closeBody(r)

	var invoices []*Invoice
	json.NewDecoder(r.Body).Decode(&invoices)

	return invoices, BuildResponse(r), nil
}

func (c *Client4) UpdateCloudCustomer(ctx context.Context, customerInfo *CloudCustomerInfo) (*CloudCustomer, *Response, error) {
	customerBytes, err := json.Marshal(customerInfo)
	if err != nil {
		return nil, nil, NewAppError("UpdateCloudCustomer", "api.marshal_error", nil, "", http.StatusInternalServerError).Wrap(err)
	}
	r, err := c.DoAPIPutBytes(ctx, c.cloudRoute()+"/customer", customerBytes)
	if err != nil {
		return nil, BuildResponse(r), err
	}
	defer closeBody(r)

	var customer *CloudCustomer
	json.NewDecoder(r.Body).Decode(&customer)

	return customer, BuildResponse(r), nil
}

func (c *Client4) UpdateCloudCustomerAddress(ctx context.Context, address *Address) (*CloudCustomer, *Response, error) {
	addressBytes, err := json.Marshal(address)
	if err != nil {
		return nil, nil, NewAppError("UpdateCloudCustomerAddress", "api.marshal_error", nil, "", http.StatusInternalServerError).Wrap(err)
	}
	r, err := c.DoAPIPutBytes(ctx, c.cloudRoute()+"/customer/address", addressBytes)
	if err != nil {
		return nil, BuildResponse(r), err
	}
	defer closeBody(r)

	var customer *CloudCustomer
	json.NewDecoder(r.Body).Decode(&customer)

	return customer, BuildResponse(r), nil
}

func (c *Client4) ListImports(ctx context.Context) ([]string, *Response, error) {
	r, err := c.DoAPIGet(ctx, c.importsRoute(), "")
	if err != nil {
		return nil, BuildResponse(r), err
	}
	defer closeBody(r)
	return c.ArrayFromJSON(r.Body), BuildResponse(r), nil
}

func (c *Client4) ListExports(ctx context.Context) ([]string, *Response, error) {
	r, err := c.DoAPIGet(ctx, c.exportsRoute(), "")
	if err != nil {
		return nil, BuildResponse(r), err
	}
	defer closeBody(r)
	return c.ArrayFromJSON(r.Body), BuildResponse(r), nil
}

func (c *Client4) DeleteExport(ctx context.Context, name string) (*Response, error) {
	r, err := c.DoAPIDelete(ctx, c.exportRoute(name))
	if err != nil {
		return BuildResponse(r), err
	}
	defer closeBody(r)
	return BuildResponse(r), nil
}

func (c *Client4) DownloadExport(ctx context.Context, name string, wr io.Writer, offset int64) (int64, *Response, error) {
	var headers map[string]string
	if offset > 0 {
		headers = map[string]string{
			HeaderRange: fmt.Sprintf("bytes=%d-", offset),
		}
	}
	r, err := c.DoAPIRequestWithHeaders(ctx, http.MethodGet, c.APIURL+c.exportRoute(name), "", headers)
	if err != nil {
		return 0, BuildResponse(r), err
	}
	defer closeBody(r)
	n, err := io.Copy(wr, r.Body)
	if err != nil {
		return n, BuildResponse(r), NewAppError("DownloadExport", "model.client.copy.app_error", nil, "", r.StatusCode).Wrap(err)
	}
	return n, BuildResponse(r), nil
}

func (c *Client4) GeneratePresignedURL(ctx context.Context, name string) (*PresignURLResponse, *Response, error) {
	r, err := c.DoAPIRequest(ctx, http.MethodPost, c.APIURL+c.exportRoute(name)+"/presign-url", "", "")
	if err != nil {
		return nil, BuildResponse(r), err
	}
	defer closeBody(r)

	res := &PresignURLResponse{}
	err = json.NewDecoder(r.Body).Decode(res)
	if err != nil {
		return nil, BuildResponse(r), NewAppError("GeneratePresignedURL", "model.client.json_decode.app_error", nil, "", http.StatusInternalServerError).Wrap(err)
	}

	return res, BuildResponse(r), nil
}

func (c *Client4) GetUserThreads(ctx context.Context, userId, teamId string, options GetUserThreadsOpts) (*Threads, *Response, error) {
	v := url.Values{}
	if options.Since != 0 {
		v.Set("since", fmt.Sprintf("%d", options.Since))
	}
	if options.Before != "" {
		v.Set("before", options.Before)
	}
	if options.After != "" {
		v.Set("after", options.After)
	}
	if options.PageSize != 0 {
		v.Set("per_page", fmt.Sprintf("%d", options.PageSize))
	}
	if options.Extended {
		v.Set("extended", "true")
	}
	if options.Deleted {
		v.Set("deleted", "true")
	}
	if options.Unread {
		v.Set("unread", "true")
	}
	if options.ThreadsOnly {
		v.Set("threadsOnly", "true")
	}
	if options.TotalsOnly {
		v.Set("totalsOnly", "true")
	}
	url := c.userThreadsRoute(userId, teamId)
	if len(v) > 0 {
		url += "?" + v.Encode()
	}

	r, err := c.DoAPIGet(ctx, url, "")
	if err != nil {
		return nil, BuildResponse(r), err
	}
	defer closeBody(r)

	var threads Threads
	json.NewDecoder(r.Body).Decode(&threads)

	return &threads, BuildResponse(r), nil
}

func (c *Client4) GetUserThread(ctx context.Context, userId, teamId, threadId string, extended bool) (*ThreadResponse, *Response, error) {
	url := c.userThreadRoute(userId, teamId, threadId)
	if extended {
		url += "?extended=true"
	}
	r, err := c.DoAPIGet(ctx, url, "")
	if err != nil {
		return nil, BuildResponse(r), err
	}
	defer closeBody(r)

	var thread ThreadResponse
	json.NewDecoder(r.Body).Decode(&thread)

	return &thread, BuildResponse(r), nil
}

func (c *Client4) UpdateThreadsReadForUser(ctx context.Context, userId, teamId string) (*Response, error) {
	r, err := c.DoAPIPut(ctx, fmt.Sprintf("%s/read", c.userThreadsRoute(userId, teamId)), "")
	if err != nil {
		return BuildResponse(r), err
	}
	defer closeBody(r)

	return BuildResponse(r), nil
}

func (c *Client4) SetThreadUnreadByPostId(ctx context.Context, userId, teamId, threadId, postId string) (*ThreadResponse, *Response, error) {
	r, err := c.DoAPIPost(ctx, fmt.Sprintf("%s/set_unread/%s", c.userThreadRoute(userId, teamId, threadId), postId), "")
	if err != nil {
		return nil, BuildResponse(r), err
	}
	defer closeBody(r)
	var thread ThreadResponse
	json.NewDecoder(r.Body).Decode(&thread)

	return &thread, BuildResponse(r), nil
}

func (c *Client4) UpdateThreadReadForUser(ctx context.Context, userId, teamId, threadId string, timestamp int64) (*ThreadResponse, *Response, error) {
	r, err := c.DoAPIPut(ctx, fmt.Sprintf("%s/read/%d", c.userThreadRoute(userId, teamId, threadId), timestamp), "")
	if err != nil {
		return nil, BuildResponse(r), err
	}
	defer closeBody(r)
	var thread ThreadResponse
	json.NewDecoder(r.Body).Decode(&thread)

	return &thread, BuildResponse(r), nil
}

func (c *Client4) UpdateThreadFollowForUser(ctx context.Context, userId, teamId, threadId string, state bool) (*Response, error) {
	var err error
	var r *http.Response
	if state {
		r, err = c.DoAPIPut(ctx, c.userThreadRoute(userId, teamId, threadId)+"/following", "")
	} else {
		r, err = c.DoAPIDelete(ctx, c.userThreadRoute(userId, teamId, threadId)+"/following")
	}
	if err != nil {
		return BuildResponse(r), err
	}
	defer closeBody(r)

	return BuildResponse(r), nil
}

func (c *Client4) GetAllSharedChannels(ctx context.Context, teamID string, page, perPage int) ([]*SharedChannel, *Response, error) {
	url := fmt.Sprintf("%s/%s?page=%d&per_page=%d", c.sharedChannelsRoute(), teamID, page, perPage)
	r, err := c.DoAPIGet(ctx, url, "")
	if err != nil {
		return nil, BuildResponse(r), err
	}
	defer closeBody(r)

	var channels []*SharedChannel
	json.NewDecoder(r.Body).Decode(&channels)

	return channels, BuildResponse(r), nil
}

func (c *Client4) GetRemoteClusterInfo(ctx context.Context, remoteID string) (RemoteClusterInfo, *Response, error) {
	url := fmt.Sprintf("%s/remote_info/%s", c.sharedChannelsRoute(), remoteID)
	r, err := c.DoAPIGet(ctx, url, "")
	if err != nil {
		return RemoteClusterInfo{}, BuildResponse(r), err
	}
	defer closeBody(r)

	var rci RemoteClusterInfo
	json.NewDecoder(r.Body).Decode(&rci)

	return rci, BuildResponse(r), nil
}

func (c *Client4) GetAncillaryPermissions(ctx context.Context, subsectionPermissions []string) ([]string, *Response, error) {
	var returnedPermissions []string
	url := fmt.Sprintf("%s/ancillary?subsection_permissions=%s", c.permissionsRoute(), strings.Join(subsectionPermissions, ","))
	r, err := c.DoAPIGet(ctx, url, "")
	if err != nil {
		return returnedPermissions, BuildResponse(r), err
	}
	defer closeBody(r)

	json.NewDecoder(r.Body).Decode(&returnedPermissions)
	return returnedPermissions, BuildResponse(r), nil
}

func (c *Client4) GetUsersWithInvalidEmails(ctx context.Context, page, perPage int) ([]*User, *Response, error) {
	query := fmt.Sprintf("/invalid_emails?page=%v&per_page=%v", page, perPage)
	r, err := c.DoAPIGet(ctx, c.usersRoute()+query, "")
	if err != nil {
		return nil, BuildResponse(r), err
	}
	defer closeBody(r)
	var list []*User
	if r.StatusCode == http.StatusNotModified {
		return list, BuildResponse(r), nil
	}
	if err := json.NewDecoder(r.Body).Decode(&list); err != nil {
		return nil, nil, NewAppError("GetUsers", "api.unmarshal_error", nil, "", http.StatusInternalServerError).Wrap(err)
	}
	return list, BuildResponse(r), nil
}

func (c *Client4) GetAppliedSchemaMigrations(ctx context.Context) ([]AppliedMigration, *Response, error) {
	r, err := c.DoAPIGet(ctx, c.systemRoute()+"/schema/version", "")
	if err != nil {
		return nil, BuildResponse(r), err
	}
	defer closeBody(r)
	var list []AppliedMigration
	if err := json.NewDecoder(r.Body).Decode(&list); err != nil {
		return nil, nil, NewAppError("GetUsers", "api.unmarshal_error", nil, "", http.StatusInternalServerError).Wrap(err)
	}
	return list, BuildResponse(r), nil
}

// Usage Section

// GetPostsUsage returns rounded off total usage of posts for the instance
func (c *Client4) GetPostsUsage(ctx context.Context) (*PostsUsage, *Response, error) {
	r, err := c.DoAPIGet(ctx, c.usageRoute()+"/posts", "")
	if err != nil {
		return nil, BuildResponse(r), err
	}
	defer closeBody(r)

	var usage *PostsUsage
	err = json.NewDecoder(r.Body).Decode(&usage)
	return usage, BuildResponse(r), err
}

// GetStorageUsage returns the file storage usage for the instance,
// rounded down the most signigicant digit
func (c *Client4) GetStorageUsage(ctx context.Context) (*StorageUsage, *Response, error) {
	r, err := c.DoAPIGet(ctx, c.usageRoute()+"/storage", "")
	if err != nil {
		return nil, BuildResponse(r), err
	}
	defer closeBody(r)

	var usage *StorageUsage
	err = json.NewDecoder(r.Body).Decode(&usage)
	return usage, BuildResponse(r), err
}

// GetTeamsUsage returns total usage of teams for the instance
func (c *Client4) GetTeamsUsage(ctx context.Context) (*TeamsUsage, *Response, error) {
	r, err := c.DoAPIGet(ctx, c.usageRoute()+"/teams", "")
	if err != nil {
		return nil, BuildResponse(r), err
	}
	defer closeBody(r)

	var usage *TeamsUsage
	err = json.NewDecoder(r.Body).Decode(&usage)
	return usage, BuildResponse(r), err
}

func (c *Client4) GetPostInfo(ctx context.Context, postId string) (*PostInfo, *Response, error) {
	r, err := c.DoAPIGet(ctx, c.postRoute(postId)+"/info", "")
	if err != nil {
		return nil, BuildResponse(r), err
	}
	defer closeBody(r)

	var info *PostInfo
	if err = json.NewDecoder(r.Body).Decode(&info); err != nil {
		return nil, nil, NewAppError("GetPostInfo", "api.unmarshal_error", nil, "", http.StatusInternalServerError).Wrap(err)
	}
	return info, BuildResponse(r), nil
}

func (c *Client4) AcknowledgePost(ctx context.Context, postId, userId string) (*PostAcknowledgement, *Response, error) {
	r, err := c.DoAPIPost(ctx, c.userRoute(userId)+c.postRoute(postId)+"/ack", "")
	if err != nil {
		return nil, BuildResponse(r), err
	}
	defer closeBody(r)
	var ack *PostAcknowledgement
	if jsonErr := json.NewDecoder(r.Body).Decode(&ack); jsonErr != nil {
		return nil, nil, NewAppError("AcknowledgePost", "api.unmarshal_error", nil, jsonErr.Error(), http.StatusInternalServerError)
	}
	return ack, BuildResponse(r), nil
}

func (c *Client4) UnacknowledgePost(ctx context.Context, postId, userId string) (*Response, error) {
	r, err := c.DoAPIDelete(ctx, c.userRoute(userId)+c.postRoute(postId)+"/ack")
	if err != nil {
		return BuildResponse(r), err
	}
	defer closeBody(r)
	return BuildResponse(r), nil
}

func (c *Client4) AddUserToGroupSyncables(ctx context.Context, userID string) (*Response, error) {
	r, err := c.DoAPIPost(ctx, c.ldapRoute()+"/users/"+userID+"/group_sync_memberships", "")
	if err != nil {
		return BuildResponse(r), err
	}
	defer closeBody(r)
	return BuildResponse(r), nil
}

func (c *Client4) CheckCWSConnection(ctx context.Context, userId string) (*Response, error) {
	r, err := c.DoAPIGet(ctx, c.cloudRoute()+"/healthz", "")

	if err != nil {
		return BuildResponse(r), err
	}
	defer closeBody(r)

	return BuildResponse(r), nil
}

// CreateChannelBookmark creates a channel bookmark based on the provided struct.
func (c *Client4) CreateChannelBookmark(ctx context.Context, channelBookmark *ChannelBookmark) (*ChannelBookmark, *Response, error) {
	channelBookmarkJSON, err := json.Marshal(channelBookmark)
	if err != nil {
		return nil, nil, NewAppError("CreateChannelBookmark", "api.marshal_error", nil, "", http.StatusInternalServerError).Wrap(err)
	}
	r, err := c.DoAPIPostBytes(ctx, c.bookmarksRoute(channelBookmark.ChannelId), channelBookmarkJSON)
	if err != nil {
		return nil, BuildResponse(r), err
	}
	defer closeBody(r)
	var cb ChannelBookmark
	if err := json.NewDecoder(r.Body).Decode(&cb); err != nil {
		return nil, nil, NewAppError("CreateChannelBookmark", "api.unmarshal_error", nil, "", http.StatusInternalServerError).Wrap(err)
	}
	return &cb, BuildResponse(r), nil
}

// UpdateChannelBookmark updates a channel bookmark based on the provided struct.
func (c *Client4) UpdateChannelBookmark(ctx context.Context, channelId, bookmarkId string, patch *ChannelBookmarkPatch) (*UpdateChannelBookmarkResponse, *Response, error) {
	buf, err := json.Marshal(patch)
	if err != nil {
		return nil, nil, NewAppError("UpdateChannelBookmark", "api.marshal_error", nil, "", http.StatusInternalServerError).Wrap(err)
	}
	r, err := c.DoAPIPatchBytes(ctx, c.bookmarkRoute(channelId, bookmarkId), buf)
	if err != nil {
		return nil, BuildResponse(r), err
	}
	defer closeBody(r)
	var ucb UpdateChannelBookmarkResponse
	if err := json.NewDecoder(r.Body).Decode(&ucb); err != nil {
		return nil, nil, NewAppError("UpdateChannelBookmark", "api.unmarshal_error", nil, "", http.StatusInternalServerError).Wrap(err)
	}
	return &ucb, BuildResponse(r), nil
}

// UpdateChannelBookmarkSortOrder updates a channel bookmark's sort order based on the provided new index.
func (c *Client4) UpdateChannelBookmarkSortOrder(ctx context.Context, channelId, bookmarkId string, sortOrder int64) ([]*ChannelBookmarkWithFileInfo, *Response, error) {
	buf, err := json.Marshal(sortOrder)
	if err != nil {
		return nil, nil, NewAppError("UpdateChannelBookmarkSortOrder", "api.marshal_error", nil, "", http.StatusInternalServerError).Wrap(err)
	}
	r, err := c.DoAPIPostBytes(ctx, c.bookmarkRoute(channelId, bookmarkId)+"/sort_order", buf)
	if err != nil {
		return nil, BuildResponse(r), err
	}
	defer closeBody(r)
	var b []*ChannelBookmarkWithFileInfo
	if err := json.NewDecoder(r.Body).Decode(&b); err != nil {
		return nil, nil, NewAppError("UpdateChannelBookmarkSortOrder", "api.unmarshal_error", nil, "", http.StatusInternalServerError).Wrap(err)
	}
	return b, BuildResponse(r), nil
}

// DeleteChannelBookmark deletes a channel bookmark.
func (c *Client4) DeleteChannelBookmark(ctx context.Context, channelId, bookmarkId string) (*ChannelBookmarkWithFileInfo, *Response, error) {
	r, err := c.DoAPIDelete(ctx, c.bookmarkRoute(channelId, bookmarkId))
	if err != nil {
		return nil, BuildResponse(r), err
	}
	defer closeBody(r)
	var b *ChannelBookmarkWithFileInfo
	if err := json.NewDecoder(r.Body).Decode(&b); err != nil {
		return nil, nil, NewAppError("DeleteChannelBookmark", "api.unmarshal_error", nil, "", http.StatusInternalServerError).Wrap(err)
	}
	return b, BuildResponse(r), nil
}

func (c *Client4) ListChannelBookmarksForChannel(ctx context.Context, channelId string, since int64) ([]*ChannelBookmarkWithFileInfo, *Response, error) {
	query := fmt.Sprintf("?bookmarks_since=%v", since)
	r, err := c.DoAPIGet(ctx, c.bookmarksRoute(channelId)+query, "")
	if err != nil {
		return nil, BuildResponse(r), err
	}
	defer closeBody(r)
	var b []*ChannelBookmarkWithFileInfo
	if err := json.NewDecoder(r.Body).Decode(&b); err != nil {
		return nil, nil, NewAppError("ListChannelBookmarksForChannel", "api.unmarshal_error", nil, "", http.StatusInternalServerError).Wrap(err)
	}
	return b, BuildResponse(r), nil
}

func (c *Client4) SubmitClientMetrics(ctx context.Context, report *PerformanceReport) (*Response, error) {
	buf, err := json.Marshal(report)
	if err != nil {
		return nil, NewAppError("SubmitClientMetrics", "api.marshal_error", nil, "", http.StatusInternalServerError).Wrap(err)
	}
	res, err := c.DoAPIPostBytes(ctx, c.clientPerfMetricsRoute(), buf)
	if err != nil {
		return BuildResponse(res), err
	}
<<<<<<< HEAD
	return &userLimits, BuildResponse(r), nil
}

// CreateChannelBookmark creates a channel bookmark based on the provided struct.
func (c *Client4) CreateChannelBookmark(ctx context.Context, channelBookmark *ChannelBookmark) (*ChannelBookmark, *Response, error) {
	channelBookmarkJSON, err := json.Marshal(channelBookmark)
	if err != nil {
		return nil, nil, NewAppError("CreateChannelBookmark", "api.marshal_error", nil, "", http.StatusInternalServerError).Wrap(err)
	}
	r, err := c.DoAPIPostBytes(ctx, c.bookmarksRoute(channelBookmark.ChannelId), channelBookmarkJSON)
	if err != nil {
		return nil, BuildResponse(r), err
	}
	defer closeBody(r)
	var cb ChannelBookmark
	if err := json.NewDecoder(r.Body).Decode(&cb); err != nil {
		return nil, nil, NewAppError("CreateChannelBookmark", "api.unmarshal_error", nil, "", http.StatusInternalServerError).Wrap(err)
	}
	return &cb, BuildResponse(r), nil
}

// UpdateChannelBookmark updates a channel bookmark based on the provided struct.
func (c *Client4) UpdateChannelBookmark(ctx context.Context, channelId, bookmarkId string, patch *ChannelBookmarkPatch) (*UpdateChannelBookmarkResponse, *Response, error) {
	buf, err := json.Marshal(patch)
	if err != nil {
		return nil, nil, NewAppError("UpdateChannelBookmark", "api.marshal_error", nil, "", http.StatusInternalServerError).Wrap(err)
	}
	r, err := c.DoAPIPatchBytes(ctx, c.bookmarkRoute(channelId, bookmarkId), buf)
	if err != nil {
		return nil, BuildResponse(r), err
	}
	defer closeBody(r)
	var ucb UpdateChannelBookmarkResponse
	if err := json.NewDecoder(r.Body).Decode(&ucb); err != nil {
		return nil, nil, NewAppError("UpdateChannelBookmark", "api.unmarshal_error", nil, "", http.StatusInternalServerError).Wrap(err)
	}
	return &ucb, BuildResponse(r), nil
}

// UpdateChannelBookmarkSortOrder updates a channel bookmark's sort order based on the provided new index.
func (c *Client4) UpdateChannelBookmarkSortOrder(ctx context.Context, channelId, bookmarkId string, sortOrder int64) ([]*ChannelBookmarkWithFileInfo, *Response, error) {
	buf, err := json.Marshal(sortOrder)
	if err != nil {
		return nil, nil, NewAppError("UpdateChannelBookmarkSortOrder", "api.marshal_error", nil, "", http.StatusInternalServerError).Wrap(err)
	}
	r, err := c.DoAPIPostBytes(ctx, c.bookmarkRoute(channelId, bookmarkId)+"/sort_order", buf)
	if err != nil {
		return nil, BuildResponse(r), err
	}
	defer closeBody(r)
	var b []*ChannelBookmarkWithFileInfo
	if err := json.NewDecoder(r.Body).Decode(&b); err != nil {
		return nil, nil, NewAppError("UpdateChannelBookmarkSortOrder", "api.unmarshal_error", nil, "", http.StatusInternalServerError).Wrap(err)
	}
	return b, BuildResponse(r), nil
}

// DeleteChannelBookmark deletes a channel bookmark.
func (c *Client4) DeleteChannelBookmark(ctx context.Context, channelId, bookmarkId string) (*ChannelBookmarkWithFileInfo, *Response, error) {
	r, err := c.DoAPIDelete(ctx, c.bookmarkRoute(channelId, bookmarkId))
	if err != nil {
		return nil, BuildResponse(r), err
	}
	defer closeBody(r)
	var b *ChannelBookmarkWithFileInfo
	if err := json.NewDecoder(r.Body).Decode(&b); err != nil {
		return nil, nil, NewAppError("DeleteChannelBookmark", "api.unmarshal_error", nil, "", http.StatusInternalServerError).Wrap(err)
	}
	return b, BuildResponse(r), nil
}

func (c *Client4) ListChannelBookmarksForChannel(ctx context.Context, channelId string, since int64) ([]*ChannelBookmarkWithFileInfo, *Response, error) {
	query := fmt.Sprintf("?bookmarks_since=%v", since)
	r, err := c.DoAPIGet(ctx, c.bookmarksRoute(channelId)+query, "")
	if err != nil {
		return nil, BuildResponse(r), err
	}
	defer closeBody(r)
	var b []*ChannelBookmarkWithFileInfo
	if err := json.NewDecoder(r.Body).Decode(&b); err != nil {
		return nil, nil, NewAppError("ListChannelBookmarksForChannel", "api.unmarshal_error", nil, "", http.StatusInternalServerError).Wrap(err)
	}
	return b, BuildResponse(r), nil
=======

	return BuildResponse(res), nil
>>>>>>> 96825e23
}<|MERGE_RESOLUTION|>--- conflicted
+++ resolved
@@ -584,8 +584,6 @@
 	return "/limits"
 }
 
-<<<<<<< HEAD
-=======
 func (c *Client4) GetServerLimits(ctx context.Context) (*ServerLimits, *Response, error) {
 	r, err := c.DoAPIGet(ctx, c.limitsRoute()+"/users", "")
 	if err != nil {
@@ -602,7 +600,6 @@
 	return &serverLimits, BuildResponse(r), nil
 }
 
->>>>>>> 96825e23
 func (c *Client4) bookmarksRoute(channelId string) string {
 	return c.channelRoute(channelId) + "/bookmarks"
 }
@@ -611,13 +608,10 @@
 	return fmt.Sprintf(c.bookmarksRoute(channelId)+"/%v", bookmarkId)
 }
 
-<<<<<<< HEAD
-=======
 func (c *Client4) clientPerfMetricsRoute() string {
 	return "/client_perf"
 }
 
->>>>>>> 96825e23
 func (c *Client4) DoAPIGet(ctx context.Context, url string, etag string) (*http.Response, error) {
 	return c.DoAPIRequest(ctx, http.MethodGet, c.APIURL+url, "", etag)
 }
@@ -8888,92 +8882,6 @@
 	if err != nil {
 		return BuildResponse(res), err
 	}
-<<<<<<< HEAD
-	return &userLimits, BuildResponse(r), nil
-}
-
-// CreateChannelBookmark creates a channel bookmark based on the provided struct.
-func (c *Client4) CreateChannelBookmark(ctx context.Context, channelBookmark *ChannelBookmark) (*ChannelBookmark, *Response, error) {
-	channelBookmarkJSON, err := json.Marshal(channelBookmark)
-	if err != nil {
-		return nil, nil, NewAppError("CreateChannelBookmark", "api.marshal_error", nil, "", http.StatusInternalServerError).Wrap(err)
-	}
-	r, err := c.DoAPIPostBytes(ctx, c.bookmarksRoute(channelBookmark.ChannelId), channelBookmarkJSON)
-	if err != nil {
-		return nil, BuildResponse(r), err
-	}
-	defer closeBody(r)
-	var cb ChannelBookmark
-	if err := json.NewDecoder(r.Body).Decode(&cb); err != nil {
-		return nil, nil, NewAppError("CreateChannelBookmark", "api.unmarshal_error", nil, "", http.StatusInternalServerError).Wrap(err)
-	}
-	return &cb, BuildResponse(r), nil
-}
-
-// UpdateChannelBookmark updates a channel bookmark based on the provided struct.
-func (c *Client4) UpdateChannelBookmark(ctx context.Context, channelId, bookmarkId string, patch *ChannelBookmarkPatch) (*UpdateChannelBookmarkResponse, *Response, error) {
-	buf, err := json.Marshal(patch)
-	if err != nil {
-		return nil, nil, NewAppError("UpdateChannelBookmark", "api.marshal_error", nil, "", http.StatusInternalServerError).Wrap(err)
-	}
-	r, err := c.DoAPIPatchBytes(ctx, c.bookmarkRoute(channelId, bookmarkId), buf)
-	if err != nil {
-		return nil, BuildResponse(r), err
-	}
-	defer closeBody(r)
-	var ucb UpdateChannelBookmarkResponse
-	if err := json.NewDecoder(r.Body).Decode(&ucb); err != nil {
-		return nil, nil, NewAppError("UpdateChannelBookmark", "api.unmarshal_error", nil, "", http.StatusInternalServerError).Wrap(err)
-	}
-	return &ucb, BuildResponse(r), nil
-}
-
-// UpdateChannelBookmarkSortOrder updates a channel bookmark's sort order based on the provided new index.
-func (c *Client4) UpdateChannelBookmarkSortOrder(ctx context.Context, channelId, bookmarkId string, sortOrder int64) ([]*ChannelBookmarkWithFileInfo, *Response, error) {
-	buf, err := json.Marshal(sortOrder)
-	if err != nil {
-		return nil, nil, NewAppError("UpdateChannelBookmarkSortOrder", "api.marshal_error", nil, "", http.StatusInternalServerError).Wrap(err)
-	}
-	r, err := c.DoAPIPostBytes(ctx, c.bookmarkRoute(channelId, bookmarkId)+"/sort_order", buf)
-	if err != nil {
-		return nil, BuildResponse(r), err
-	}
-	defer closeBody(r)
-	var b []*ChannelBookmarkWithFileInfo
-	if err := json.NewDecoder(r.Body).Decode(&b); err != nil {
-		return nil, nil, NewAppError("UpdateChannelBookmarkSortOrder", "api.unmarshal_error", nil, "", http.StatusInternalServerError).Wrap(err)
-	}
-	return b, BuildResponse(r), nil
-}
-
-// DeleteChannelBookmark deletes a channel bookmark.
-func (c *Client4) DeleteChannelBookmark(ctx context.Context, channelId, bookmarkId string) (*ChannelBookmarkWithFileInfo, *Response, error) {
-	r, err := c.DoAPIDelete(ctx, c.bookmarkRoute(channelId, bookmarkId))
-	if err != nil {
-		return nil, BuildResponse(r), err
-	}
-	defer closeBody(r)
-	var b *ChannelBookmarkWithFileInfo
-	if err := json.NewDecoder(r.Body).Decode(&b); err != nil {
-		return nil, nil, NewAppError("DeleteChannelBookmark", "api.unmarshal_error", nil, "", http.StatusInternalServerError).Wrap(err)
-	}
-	return b, BuildResponse(r), nil
-}
-
-func (c *Client4) ListChannelBookmarksForChannel(ctx context.Context, channelId string, since int64) ([]*ChannelBookmarkWithFileInfo, *Response, error) {
-	query := fmt.Sprintf("?bookmarks_since=%v", since)
-	r, err := c.DoAPIGet(ctx, c.bookmarksRoute(channelId)+query, "")
-	if err != nil {
-		return nil, BuildResponse(r), err
-	}
-	defer closeBody(r)
-	var b []*ChannelBookmarkWithFileInfo
-	if err := json.NewDecoder(r.Body).Decode(&b); err != nil {
-		return nil, nil, NewAppError("ListChannelBookmarksForChannel", "api.unmarshal_error", nil, "", http.StatusInternalServerError).Wrap(err)
-	}
-	return b, BuildResponse(r), nil
-=======
 
 	return BuildResponse(res), nil
->>>>>>> 96825e23
 }
// Copyright (c) 2015-present Mattermost, Inc. All Rights Reserved.
// See LICENSE.txt for license information.

package model

import (
	"bufio"
	"bytes"
	"context"
	"encoding/json"
	"errors"
	"fmt"
	"io"
	"mime"
	"mime/multipart"
	"net"
	"net/http"
	"net/url"
	"strconv"
	"strings"
)

const (
	HeaderRequestId                 = "X-Request-ID"
	HeaderVersionId                 = "X-Version-ID"
	HeaderClusterId                 = "X-Cluster-ID"
	HeaderEtagServer                = "ETag"
	HeaderEtagClient                = "If-None-Match"
	HeaderForwarded                 = "X-Forwarded-For"
	HeaderRealIP                    = "X-Real-IP"
	HeaderForwardedProto            = "X-Forwarded-Proto"
	HeaderToken                     = "token"
	HeaderCsrfToken                 = "X-CSRF-Token"
	HeaderBearer                    = "BEARER"
	HeaderAuth                      = "Authorization"
	HeaderCloudToken                = "X-Cloud-Token"
	HeaderRemoteclusterToken        = "X-RemoteCluster-Token"
	HeaderRemoteclusterId           = "X-RemoteCluster-Id"
	HeaderRequestedWith             = "X-Requested-With"
	HeaderRequestedWithXML          = "XMLHttpRequest"
	HeaderFirstInaccessiblePostTime = "First-Inaccessible-Post-Time"
	HeaderFirstInaccessibleFileTime = "First-Inaccessible-File-Time"
	HeaderRange                     = "Range"
	STATUS                          = "status"
	StatusOk                        = "OK"
	StatusFail                      = "FAIL"
	StatusUnhealthy                 = "UNHEALTHY"
	StatusRemove                    = "REMOVE"
	ConnectionId                    = "Connection-Id"

	ClientDir = "client"

	APIURLSuffixV1 = "/api/v1"
	APIURLSuffixV4 = "/api/v4"
	APIURLSuffixV5 = "/api/v5"
	APIURLSuffix   = APIURLSuffixV4
)

type Response struct {
	StatusCode    int
	RequestId     string
	Etag          string
	ServerVersion string
	Header        http.Header
}

type Client4 struct {
	URL        string       // The location of the server, for example  "http://localhost:8065"
	APIURL     string       // The api location of the server, for example "http://localhost:8065/api/v4"
	HTTPClient *http.Client // The http client
	AuthToken  string
	AuthType   string
	HTTPHeader map[string]string // Headers to be copied over for each request

	// TrueString is the string value sent to the server for true boolean query parameters.
	trueString string

	// FalseString is the string value sent to the server for false boolean query parameters.
	falseString string
}

// SetBoolString is a helper method for overriding how true and false query string parameters are
// sent to the server.
//
// This method is only exposed for testing. It is never necessary to configure these values
// in production.
func (c *Client4) SetBoolString(value bool, valueStr string) {
	if value {
		c.trueString = valueStr
	} else {
		c.falseString = valueStr
	}
}

// boolString builds the query string parameter for boolean values.
func (c *Client4) boolString(value bool) string {
	if value && c.trueString != "" {
		return c.trueString
	} else if !value && c.falseString != "" {
		return c.falseString
	}

	if value {
		return "true"
	}
	return "false"
}

func closeBody(r *http.Response) {
	if r.Body != nil {
		_, _ = io.Copy(io.Discard, r.Body)
		_ = r.Body.Close()
	}
}

func NewAPIv4Client(url string) *Client4 {
	url = strings.TrimRight(url, "/")
	return &Client4{url, url + APIURLSuffix, &http.Client{}, "", "", map[string]string{}, "", ""}
}

func NewAPIv4SocketClient(socketPath string) *Client4 {
	tr := &http.Transport{
		Dial: func(network, addr string) (net.Conn, error) {
			return net.Dial("unix", socketPath)
		},
	}

	client := NewAPIv4Client("http://_")
	client.HTTPClient = &http.Client{Transport: tr}

	return client
}

func BuildResponse(r *http.Response) *Response {
	if r == nil {
		return nil
	}

	return &Response{
		StatusCode:    r.StatusCode,
		RequestId:     r.Header.Get(HeaderRequestId),
		Etag:          r.Header.Get(HeaderEtagServer),
		ServerVersion: r.Header.Get(HeaderVersionId),
		Header:        r.Header,
	}
}

// DecodeJSONFromResponse decodes JSON from an HTTP response and returns the result.
// Handles 304 Not Modified responses and calls [BuildResponse] automatically.
func DecodeJSONFromResponse[T any](r *http.Response) (T, *Response, error) {
	var result T
	if r.StatusCode == http.StatusNotModified {
		return result, BuildResponse(r), nil
	}
	if err := json.NewDecoder(r.Body).Decode(&result); err != nil {
		return result, BuildResponse(r), fmt.Errorf("failed to decode JSON response: %w", err)
	}
	return result, BuildResponse(r), nil
}

// ReadBytesFromResponse reads all bytes from an HTTP response body and returns them.
// Handles 304 Not Modified responses and calls [BuildResponse] automatically.
func ReadBytesFromResponse(r *http.Response) ([]byte, *Response, error) {
	if r.StatusCode == http.StatusNotModified {
		return nil, BuildResponse(r), nil
	}
	data, err := io.ReadAll(r.Body)
	if err != nil {
		return nil, BuildResponse(r), err
	}
	return data, BuildResponse(r), nil
}

func (c *Client4) SetToken(token string) {
	c.AuthToken = token
	c.AuthType = HeaderBearer
}

// MockSession is deprecated in favour of SetToken
func (c *Client4) MockSession(token string) {
	c.SetToken(token)
}

func (c *Client4) SetOAuthToken(token string) {
	c.AuthToken = token
	c.AuthType = HeaderToken
}

func (c *Client4) ClearOAuthToken() {
	c.AuthToken = ""
	c.AuthType = HeaderBearer
}

func (c *Client4) usersRoute() string {
	return "/users"
}

func (c *Client4) reportsRoute() string {
	return "/reports"
}

func (c *Client4) userRoute(userId string) string {
	return fmt.Sprintf(c.usersRoute()+"/%v", userId)
}

func (c *Client4) userThreadsRoute(userID, teamID string) string {
	return c.userRoute(userID) + c.teamRoute(teamID) + "/threads"
}

func (c *Client4) userThreadRoute(userId, teamId, threadId string) string {
	return c.userThreadsRoute(userId, teamId) + "/" + threadId
}

func (c *Client4) userCategoryRoute(userID, teamID string) string {
	return c.userRoute(userID) + c.teamRoute(teamID) + "/channels/categories"
}

func (c *Client4) userAccessTokensRoute() string {
	return c.usersRoute() + "/tokens"
}

func (c *Client4) userAccessTokenRoute(tokenId string) string {
	return fmt.Sprintf(c.usersRoute()+"/tokens/%v", tokenId)
}

func (c *Client4) userByUsernameRoute(userName string) string {
	return fmt.Sprintf(c.usersRoute()+"/username/%v", userName)
}

func (c *Client4) userByEmailRoute(email string) string {
	return fmt.Sprintf(c.usersRoute()+"/email/%v", email)
}

func (c *Client4) botsRoute() string {
	return "/bots"
}

func (c *Client4) botRoute(botUserId string) string {
	return fmt.Sprintf("%s/%s", c.botsRoute(), botUserId)
}

func (c *Client4) teamsRoute() string {
	return "/teams"
}

func (c *Client4) teamRoute(teamId string) string {
	return fmt.Sprintf(c.teamsRoute()+"/%v", teamId)
}

func (c *Client4) teamAutoCompleteCommandsRoute(teamId string) string {
	return fmt.Sprintf(c.teamsRoute()+"/%v/commands/autocomplete", teamId)
}

func (c *Client4) teamByNameRoute(teamName string) string {
	return fmt.Sprintf(c.teamsRoute()+"/name/%v", teamName)
}

func (c *Client4) teamMemberRoute(teamId, userId string) string {
	return fmt.Sprintf(c.teamRoute(teamId)+"/members/%v", userId)
}

func (c *Client4) teamMembersRoute(teamId string) string {
	return c.teamRoute(teamId) + "/members"
}

func (c *Client4) teamStatsRoute(teamId string) string {
	return c.teamRoute(teamId) + "/stats"
}

func (c *Client4) teamImportRoute(teamId string) string {
	return c.teamRoute(teamId) + "/import"
}

func (c *Client4) channelsRoute() string {
	return "/channels"
}

func (c *Client4) channelsForTeamRoute(teamId string) string {
	return c.teamRoute(teamId) + "/channels"
}

func (c *Client4) channelRoute(channelId string) string {
	return fmt.Sprintf(c.channelsRoute()+"/%v", channelId)
}

func (c *Client4) channelByNameRoute(channelName, teamId string) string {
	return fmt.Sprintf(c.teamRoute(teamId)+"/channels/name/%v", channelName)
}

func (c *Client4) channelsForTeamForUserRoute(teamId, userId string) string {
	return c.userRoute(userId) + c.teamRoute(teamId) + "/channels"
}

func (c *Client4) channelByNameForTeamNameRoute(channelName, teamName string) string {
	return fmt.Sprintf(c.teamByNameRoute(teamName)+"/channels/name/%v", channelName)
}

func (c *Client4) channelMembersRoute(channelId string) string {
	return c.channelRoute(channelId) + "/members"
}

func (c *Client4) channelMemberRoute(channelId, userId string) string {
	return fmt.Sprintf(c.channelMembersRoute(channelId)+"/%v", userId)
}

func (c *Client4) postsRoute() string {
	return "/posts"
}

func (c *Client4) contentFlaggingRoute() string {
	return "/content_flagging"
}

func (c *Client4) postsEphemeralRoute() string {
	return "/posts/ephemeral"
}

func (c *Client4) configRoute() string {
	return "/config"
}

func (c *Client4) licenseRoute() string {
	return "/license"
}

func (c *Client4) postRoute(postId string) string {
	return fmt.Sprintf(c.postsRoute()+"/%v", postId)
}

func (c *Client4) filesRoute() string {
	return "/files"
}

func (c *Client4) fileRoute(fileId string) string {
	return fmt.Sprintf(c.filesRoute()+"/%v", fileId)
}

func (c *Client4) uploadsRoute() string {
	return "/uploads"
}

func (c *Client4) uploadRoute(uploadId string) string {
	return fmt.Sprintf("%s/%s", c.uploadsRoute(), uploadId)
}

func (c *Client4) pluginsRoute() string {
	return "/plugins"
}

func (c *Client4) pluginRoute(pluginId string) string {
	return fmt.Sprintf(c.pluginsRoute()+"/%v", pluginId)
}

func (c *Client4) systemRoute() string {
	return "/system"
}

func (c *Client4) cloudRoute() string {
	return "/cloud"
}

func (c *Client4) testEmailRoute() string {
	return "/email/test"
}

func (c *Client4) testNotificationRoute() string {
	return "/notifications/test"
}

func (c *Client4) usageRoute() string {
	return "/usage"
}

func (c *Client4) testSiteURLRoute() string {
	return "/site_url/test"
}

func (c *Client4) testS3Route() string {
	return "/file/s3_test"
}

func (c *Client4) databaseRoute() string {
	return "/database"
}

func (c *Client4) cacheRoute() string {
	return "/caches"
}

func (c *Client4) clusterRoute() string {
	return "/cluster"
}

func (c *Client4) incomingWebhooksRoute() string {
	return "/hooks/incoming"
}

func (c *Client4) incomingWebhookRoute(hookID string) string {
	return fmt.Sprintf(c.incomingWebhooksRoute()+"/%v", hookID)
}

func (c *Client4) complianceReportsRoute() string {
	return "/compliance/reports"
}

func (c *Client4) complianceReportRoute(reportId string) string {
	return fmt.Sprintf("%s/%s", c.complianceReportsRoute(), reportId)
}

func (c *Client4) complianceReportDownloadRoute(reportId string) string {
	return fmt.Sprintf("%s/%s/download", c.complianceReportsRoute(), reportId)
}

func (c *Client4) outgoingWebhooksRoute() string {
	return "/hooks/outgoing"
}

func (c *Client4) outgoingWebhookRoute(hookID string) string {
	return fmt.Sprintf(c.outgoingWebhooksRoute()+"/%v", hookID)
}

func (c *Client4) preferencesRoute(userId string) string {
	return c.userRoute(userId) + "/preferences"
}

func (c *Client4) userStatusRoute(userId string) string {
	return c.userRoute(userId) + "/status"
}

func (c *Client4) userStatusesRoute() string {
	return c.usersRoute() + "/status"
}

func (c *Client4) samlRoute() string {
	return "/saml"
}

func (c *Client4) ldapRoute() string {
	return "/ldap"
}

func (c *Client4) brandRoute() string {
	return "/brand"
}

func (c *Client4) dataRetentionRoute() string {
	return "/data_retention"
}

func (c *Client4) dataRetentionPolicyRoute(policyID string) string {
	return fmt.Sprintf(c.dataRetentionRoute()+"/policies/%v", policyID)
}

func (c *Client4) elasticsearchRoute() string {
	return "/elasticsearch"
}

func (c *Client4) commandsRoute() string {
	return "/commands"
}

func (c *Client4) commandRoute(commandId string) string {
	return fmt.Sprintf(c.commandsRoute()+"/%v", commandId)
}

func (c *Client4) commandMoveRoute(commandId string) string {
	return fmt.Sprintf(c.commandsRoute()+"/%v/move", commandId)
}

func (c *Client4) draftsRoute() string {
	return "/drafts"
}

func (c *Client4) emojisRoute() string {
	return "/emoji"
}

func (c *Client4) emojiRoute(emojiId string) string {
	return fmt.Sprintf(c.emojisRoute()+"/%v", emojiId)
}

func (c *Client4) emojiByNameRoute(name string) string {
	return fmt.Sprintf(c.emojisRoute()+"/name/%v", name)
}

func (c *Client4) reactionsRoute() string {
	return "/reactions"
}

func (c *Client4) oAuthAppsRoute() string {
	return "/oauth/apps"
}

func (c *Client4) oAuthAppRoute(appId string) string {
	return fmt.Sprintf("/oauth/apps/%v", appId)
}

func (c *Client4) outgoingOAuthConnectionsRoute() string {
	return "/oauth/outgoing_connections"
}

func (c *Client4) outgoingOAuthConnectionRoute(id string) string {
	return fmt.Sprintf("%s/%s", c.outgoingOAuthConnectionsRoute(), id)
}

func (c *Client4) jobsRoute() string {
	return "/jobs"
}

func (c *Client4) rolesRoute() string {
	return "/roles"
}

func (c *Client4) schemesRoute() string {
	return "/schemes"
}

func (c *Client4) schemeRoute(id string) string {
	return c.schemesRoute() + fmt.Sprintf("/%v", id)
}

func (c *Client4) analyticsRoute() string {
	return "/analytics"
}

func (c *Client4) timezonesRoute() string {
	return c.systemRoute() + "/timezones"
}

func (c *Client4) channelSchemeRoute(channelId string) string {
	return fmt.Sprintf(c.channelsRoute()+"/%v/scheme", channelId)
}

func (c *Client4) teamSchemeRoute(teamId string) string {
	return fmt.Sprintf(c.teamsRoute()+"/%v/scheme", teamId)
}

func (c *Client4) totalUsersStatsRoute() string {
	return c.usersRoute() + "/stats"
}

func (c *Client4) redirectLocationRoute() string {
	return "/redirect_location"
}

func (c *Client4) serverBusyRoute() string {
	return "/server_busy"
}

func (c *Client4) userTermsOfServiceRoute(userId string) string {
	return c.userRoute(userId) + "/terms_of_service"
}

func (c *Client4) termsOfServiceRoute() string {
	return "/terms_of_service"
}

func (c *Client4) groupsRoute() string {
	return "/groups"
}

func (c *Client4) publishUserTypingRoute(userId string) string {
	return c.userRoute(userId) + "/typing"
}

func (c *Client4) groupRoute(groupID string) string {
	return fmt.Sprintf("%s/%s", c.groupsRoute(), groupID)
}

func (c *Client4) groupSyncableRoute(groupID, syncableID string, syncableType GroupSyncableType) string {
	return fmt.Sprintf("%s/%ss/%s", c.groupRoute(groupID), strings.ToLower(syncableType.String()), syncableID)
}

func (c *Client4) groupSyncablesRoute(groupID string, syncableType GroupSyncableType) string {
	return fmt.Sprintf("%s/%ss", c.groupRoute(groupID), strings.ToLower(syncableType.String()))
}

func (c *Client4) importsRoute() string {
	return "/imports"
}

func (c *Client4) exportsRoute() string {
	return "/exports"
}

func (c *Client4) exportRoute(name string) string {
	return fmt.Sprintf(c.exportsRoute()+"/%v", name)
}

func (c *Client4) importRoute(name string) string {
	return fmt.Sprintf(c.importsRoute()+"/%v", name)
}

func (c *Client4) remoteClusterRoute() string {
	return "/remotecluster"
}

func (c *Client4) sharedChannelRemotesRoute(remoteId string) string {
	return fmt.Sprintf("%s/%s/sharedchannelremotes", c.remoteClusterRoute(), remoteId)
}

func (c *Client4) channelRemoteRoute(remoteId, channelId string) string {
	return fmt.Sprintf("%s/%s/channels/%s", c.remoteClusterRoute(), remoteId, channelId)
}

func (c *Client4) sharedChannelsRoute() string {
	return "/sharedchannels"
}

func (c *Client4) ipFiltersRoute() string {
	return "/ip_filtering"
}

func (c *Client4) permissionsRoute() string {
	return "/permissions"
}

func (c *Client4) limitsRoute() string {
	return "/limits"
}

func (c *Client4) customProfileAttributesRoute() string {
	return "/custom_profile_attributes"
}

func (c *Client4) userCustomProfileAttributesRoute(userID string) string {
	return fmt.Sprintf("%s/custom_profile_attributes", c.userRoute(userID))
}

func (c *Client4) customProfileAttributeFieldsRoute() string {
	return fmt.Sprintf("%s/fields", c.customProfileAttributesRoute())
}

func (c *Client4) customProfileAttributeFieldRoute(fieldID string) string {
	return fmt.Sprintf("%s/%s", c.customProfileAttributeFieldsRoute(), fieldID)
}

func (c *Client4) customProfileAttributeValuesRoute() string {
	return fmt.Sprintf("%s/values", c.customProfileAttributesRoute())
}

func (c *Client4) accessControlPoliciesRoute() string {
	return "/access_control_policies"
}

func (c *Client4) celRoute() string {
	return c.accessControlPoliciesRoute() + "/cel"
}

func (c *Client4) accessControlPolicyRoute(policyID string) string {
	return fmt.Sprintf(c.accessControlPoliciesRoute()+"/%v", url.PathEscape(policyID))
}

<<<<<<< HEAD
=======
func (c *Client4) GetServerLimits(ctx context.Context) (*ServerLimits, *Response, error) {
	r, err := c.DoAPIGet(ctx, c.limitsRoute()+"/server", "")
	if err != nil {
		return nil, BuildResponse(r), err
	}
	defer closeBody(r)
	var serverLimits ServerLimits
	if r.StatusCode == http.StatusNotModified {
		return &serverLimits, BuildResponse(r), nil
	}
	if err := json.NewDecoder(r.Body).Decode(&serverLimits); err != nil {
		return nil, nil, NewAppError("GetServerLimits", "api.unmarshal_error", nil, "", http.StatusInternalServerError).Wrap(err)
	}
	return &serverLimits, BuildResponse(r), nil
}

func (c *Client4) CreateScheduledPost(ctx context.Context, scheduledPost *ScheduledPost) (*ScheduledPost, *Response, error) {
	buf, err := json.Marshal(scheduledPost)
	if err != nil {
		return nil, nil, NewAppError("CreateScheduledPost", "api.marshal_error", nil, "", http.StatusInternalServerError).Wrap(err)
	}

	r, err := c.DoAPIPost(ctx, c.postsRoute()+"/schedule", string(buf))
	if err != nil {
		return nil, BuildResponse(r), err
	}
	defer closeBody(r)
	var createdScheduledPost ScheduledPost
	if err := json.NewDecoder(r.Body).Decode(&createdScheduledPost); err != nil {
		return nil, nil, NewAppError("CreateScheduledPost", "api.unmarshal_error", nil, "", http.StatusInternalServerError).Wrap(err)
	}
	return &createdScheduledPost, BuildResponse(r), nil
}

func (c *Client4) GetUserScheduledPosts(ctx context.Context, teamId string, includeDirectChannels bool) (map[string][]*ScheduledPost, *Response, error) {
	query := url.Values{}
	query.Set("includeDirectChannels", fmt.Sprintf("%t", includeDirectChannels))

	r, err := c.DoAPIGet(ctx, c.postsRoute()+"/scheduled/team/"+teamId+"?"+query.Encode(), "")
	if err != nil {
		return nil, BuildResponse(r), err
	}
	defer closeBody(r)
	var scheduledPostsByTeam map[string][]*ScheduledPost
	if err := json.NewDecoder(r.Body).Decode(&scheduledPostsByTeam); err != nil {
		return nil, nil, NewAppError("GetUserScheduledPosts", "api.unmarshal_error", nil, "", http.StatusInternalServerError).Wrap(err)
	}
	return scheduledPostsByTeam, BuildResponse(r), nil
}

func (c *Client4) UpdateScheduledPost(ctx context.Context, scheduledPost *ScheduledPost) (*ScheduledPost, *Response, error) {
	buf, err := json.Marshal(scheduledPost)
	if err != nil {
		return nil, nil, NewAppError("UpdateScheduledPost", "api.marshal_error", nil, "", http.StatusInternalServerError).Wrap(err)
	}

	r, err := c.DoAPIPut(ctx, c.postsRoute()+"/schedule/"+scheduledPost.Id, string(buf))
	if err != nil {
		return nil, BuildResponse(r), err
	}

	defer closeBody(r)
	var updatedScheduledPost ScheduledPost
	if err := json.NewDecoder(r.Body).Decode(&updatedScheduledPost); err != nil {
		return nil, nil, NewAppError("UpdateScheduledPost", "api.unmarshal_error", nil, "", http.StatusInternalServerError).Wrap(err)
	}
	return &updatedScheduledPost, BuildResponse(r), nil
}

func (c *Client4) DeleteScheduledPost(ctx context.Context, scheduledPostId string) (*ScheduledPost, *Response, error) {
	r, err := c.DoAPIDelete(ctx, c.postsRoute()+"/schedule/"+scheduledPostId)
	if err != nil {
		return nil, BuildResponse(r), err
	}

	defer closeBody(r)
	var deletedScheduledPost ScheduledPost
	if err := json.NewDecoder(r.Body).Decode(&deletedScheduledPost); err != nil {
		return nil, nil, NewAppError("DeleteScheduledPost", "api.unmarshal_error", nil, "", http.StatusInternalServerError).Wrap(err)
	}
	return &deletedScheduledPost, BuildResponse(r), nil
}

func (c *Client4) GetFlaggingConfiguration(ctx context.Context) (*ContentFlaggingReportingConfig, *Response, error) {
	r, err := c.DoAPIGet(ctx, c.contentFlaggingRoute()+"/flag/config", "")
	if err != nil {
		return nil, BuildResponse(r), err
	}
	defer closeBody(r)
	var config ContentFlaggingReportingConfig
	if err := json.NewDecoder(r.Body).Decode(&config); err != nil {
		return nil, nil, NewAppError("GetFlaggingConfiguration", "api.unmarshal_error", nil, "", http.StatusInternalServerError).Wrap(err)
	}
	return &config, BuildResponse(r), nil
}

func (c *Client4) FlagPostForContentReview(ctx context.Context, postId string, flagRequest *FlagContentRequest) (*Response, error) {
	buf, err := json.Marshal(flagRequest)
	if err != nil {
		return nil, NewAppError("FlagPostForContentReview", "api.marshal_error", nil, "", http.StatusInternalServerError).Wrap(err)
	}

	r, err := c.DoAPIPost(ctx, fmt.Sprintf("%s/post/%s/flag", c.contentFlaggingRoute(), postId), string(buf))
	if err != nil {
		return BuildResponse(r), err
	}

	defer closeBody(r)
	return BuildResponse(r), nil
}

func (c *Client4) GetTeamPostFlaggingFeatureStatus(ctx context.Context, teamId string) (map[string]bool, *Response, error) {
	r, err := c.DoAPIGet(ctx, c.contentFlaggingRoute()+"/team/"+teamId+"/status", "")
	if err != nil {
		return nil, BuildResponse(r), err
	}
	defer closeBody(r)
	var status map[string]bool
	if err := json.NewDecoder(r.Body).Decode(&status); err != nil {
		return nil, nil, NewAppError("GetFlaggingConfiguration", "api.unmarshal_error", nil, "", http.StatusInternalServerError).Wrap(err)
	}
	return status, BuildResponse(r), nil
}

func (c *Client4) GetPostPropertyValues(ctx context.Context, postId string) (*[]PropertyValue, *Response, error) {
	r, err := c.DoAPIGet(ctx, c.contentFlaggingRoute()+"/post/"+postId+"/field_values", "")
	if err != nil {
		return nil, BuildResponse(r), err
	}
	defer closeBody(r)
	var propertyValues []PropertyValue
	if err := json.NewDecoder(r.Body).Decode(&propertyValues); err != nil {
		return nil, nil, NewAppError("GetFlaggingConfiguration", "api.unmarshal_error", nil, "", http.StatusInternalServerError).Wrap(err)
	}
	return &propertyValues, BuildResponse(r), nil
}

func (c *Client4) GetContentFlaggedPost(ctx context.Context, postId string) (*Post, *Response, error) {
	r, err := c.DoAPIGet(ctx, c.contentFlaggingRoute()+"/post/"+postId, "")
	if err != nil {
		return nil, BuildResponse(r), err
	}
	defer closeBody(r)
	var post Post
	if err := json.NewDecoder(r.Body).Decode(&post); err != nil {
		return nil, nil, NewAppError("GetContentFlaggedPost", "api.unmarshal_error", nil, "", http.StatusInternalServerError).Wrap(err)
	}
	return &post, BuildResponse(r), nil
}

>>>>>>> 07f8b0c6
func (c *Client4) bookmarksRoute(channelId string) string {
	return c.channelRoute(channelId) + "/bookmarks"
}

func (c *Client4) bookmarkRoute(channelId, bookmarkId string) string {
	return fmt.Sprintf(c.bookmarksRoute(channelId)+"/%v", bookmarkId)
}

func (c *Client4) clientPerfMetricsRoute() string {
	return "/client_perf"
}

// DoAPIGet makes a GET request to the specified URL with an optional ETag for caching.
// Returns the HTTP response or any error that occurred during the request.
func (c *Client4) DoAPIGet(ctx context.Context, url string, etag string) (*http.Response, error) {
	return c.doAPIRequest(ctx, http.MethodGet, c.APIURL+url, "", etag)
}

// DoAPIPost makes a POST request to the specified URL with optional string data.
// Returns the HTTP response or any error that occurred during the request.
func (c *Client4) DoAPIPost(ctx context.Context, url, data string) (*http.Response, error) {
	return c.doAPIRequest(ctx, http.MethodPost, c.APIURL+url, data, "")
}

// DoAPIPostJSON marshals the provided data to JSON and makes a POST request to the specified URL.
// Returns the HTTP response or any error that occurred during marshaling or request.
func (c *Client4) DoAPIPostJSON(ctx context.Context, url string, data any) (*http.Response, error) {
	buf, err := json.Marshal(data)
	if err != nil {
		return nil, err
	}
	return c.doAPIRequestBytes(ctx, http.MethodPost, c.APIURL+url, buf, "")
}

// DoAPIPut makes a PUT request to the specified URL with optional string data.
// Returns the HTTP response or any error that occurred during the request.
func (c *Client4) DoAPIPut(ctx context.Context, url, data string) (*http.Response, error) {
	return c.doAPIRequest(ctx, http.MethodPut, c.APIURL+url, data, "")
}

// DoAPIPutJSON marshals the provided data to JSON and makes a PUT request to the specified URL.
// Returns the HTTP response or any error that occurred during marshaling or request.
func (c *Client4) DoAPIPutJSON(ctx context.Context, url string, data any) (*http.Response, error) {
	buf, err := json.Marshal(data)
	if err != nil {
		return nil, err
	}
	return c.doAPIRequestBytes(ctx, http.MethodPut, c.APIURL+url, buf, "")
}

// DoAPIPatchJSON marshals the provided data to JSON and makes a PATCH request to the specified URL.
// Returns the HTTP response or any error that occurred during marshaling or request.
func (c *Client4) DoAPIPatchJSON(ctx context.Context, url string, data any) (*http.Response, error) {
	buf, err := json.Marshal(data)
	if err != nil {
		return nil, err
	}
	return c.doAPIRequestBytes(ctx, http.MethodPatch, c.APIURL+url, buf, "")
}

// DoAPIDelete makes a DELETE request to the specified URL.
// Returns the HTTP response or any error that occurred during the request.
func (c *Client4) DoAPIDelete(ctx context.Context, url string) (*http.Response, error) {
	return c.doAPIRequest(ctx, http.MethodDelete, c.APIURL+url, "", "")
}

// DoAPIDeleteJSON marshals the provided data to JSON and makes a DELETE request to the specified URL.
// Returns the HTTP response or any error that occurred during marshaling or request.
func (c *Client4) DoAPIDeleteJSON(ctx context.Context, url string, data any) (*http.Response, error) {
	buf, err := json.Marshal(data)
	if err != nil {
		return nil, err
	}
	return c.doAPIRequestBytes(ctx, http.MethodDelete, c.APIURL+url, buf, "")
}

// DoAPIRequestWithHeaders makes an HTTP request with the specified method, URL, and custom headers.
// Returns the HTTP response or any error that occurred during the request.
func (c *Client4) DoAPIRequestWithHeaders(ctx context.Context, method, url, data string, headers map[string]string) (*http.Response, error) {
	return c.doAPIRequestReader(ctx, method, url, "", strings.NewReader(data), headers)
}

func (c *Client4) doAPIRequest(ctx context.Context, method, url, data, etag string) (*http.Response, error) {
	return c.doAPIRequestReader(ctx, method, url, "", strings.NewReader(data), map[string]string{HeaderEtagClient: etag})
}

func (c *Client4) doAPIRequestBytes(ctx context.Context, method, url string, data []byte, etag string) (*http.Response, error) {
	return c.doAPIRequestReader(ctx, method, url, "", bytes.NewReader(data), map[string]string{HeaderEtagClient: etag})
}

// doAPIRequestReader makes an HTTP request using an io.Reader for the request body and custom headers.
// This is the most flexible DoAPI method, supporting streaming data and custom headers.
// Returns the HTTP response or any error that occurred during the request.
func (c *Client4) doAPIRequestReader(ctx context.Context, method, url, contentType string, data io.Reader, headers map[string]string) (*http.Response, error) {
	rq, err := http.NewRequestWithContext(ctx, method, url, data)
	if err != nil {
		return nil, err
	}

	for k, v := range headers {
		rq.Header.Set(k, v)
	}

	if c.AuthToken != "" {
		rq.Header.Set(HeaderAuth, c.AuthType+" "+c.AuthToken)
	}

	if contentType != "" {
		rq.Header.Set("Content-Type", contentType)
	}

	if len(c.HTTPHeader) > 0 {
		for k, v := range c.HTTPHeader {
			rq.Header.Set(k, v)
		}
	}

	rp, err := c.HTTPClient.Do(rq)
	if err != nil {
		return rp, err
	}

	if rp.StatusCode == 304 {
		return rp, nil
	}

	if rp.StatusCode >= 300 {
		defer closeBody(rp)
		return rp, AppErrorFromJSON(rp.Body)
	}

	return rp, nil
}

func (c *Client4) DoUploadFile(ctx context.Context, url string, data []byte, contentType string) (*FileUploadResponse, *Response, error) {
	r, err := c.doAPIRequestReader(ctx, http.MethodPost, c.APIURL+url, contentType, bytes.NewReader(data), nil)
	if err != nil {
		return nil, BuildResponse(r), err
	}
	defer closeBody(r)
	return DecodeJSONFromResponse[*FileUploadResponse](r)
}

// Authentication Section

// LoginById authenticates a user by user id and password.
func (c *Client4) LoginById(ctx context.Context, id string, password string) (*User, *Response, error) {
	m := make(map[string]string)
	m["id"] = id
	m["password"] = password
	return c.login(ctx, m)
}

// Login authenticates a user by login id, which can be username, email or some sort
// of SSO identifier based on server configuration, and a password.
func (c *Client4) Login(ctx context.Context, loginId string, password string) (*User, *Response, error) {
	m := make(map[string]string)
	m["login_id"] = loginId
	m["password"] = password
	return c.login(ctx, m)
}

// LoginByLdap authenticates a user by LDAP id and password.
func (c *Client4) LoginByLdap(ctx context.Context, loginId string, password string) (*User, *Response, error) {
	m := make(map[string]string)
	m["login_id"] = loginId
	m["password"] = password
	m["ldap_only"] = c.boolString(true)
	return c.login(ctx, m)
}

// LoginWithDevice authenticates a user by login id (username, email or some sort
// of SSO identifier based on configuration), password and attaches a device id to
// the session.
func (c *Client4) LoginWithDevice(ctx context.Context, loginId string, password string, deviceId string) (*User, *Response, error) {
	m := make(map[string]string)
	m["login_id"] = loginId
	m["password"] = password
	m["device_id"] = deviceId
	return c.login(ctx, m)
}

// LoginWithMFA logs a user in with a MFA token
func (c *Client4) LoginWithMFA(ctx context.Context, loginId, password, mfaToken string) (*User, *Response, error) {
	m := make(map[string]string)
	m["login_id"] = loginId
	m["password"] = password
	m["token"] = mfaToken
	return c.login(ctx, m)
}

func (c *Client4) login(ctx context.Context, m map[string]string) (*User, *Response, error) {
	r, err := c.DoAPIPostJSON(ctx, "/users/login", m)
	if err != nil {
		return nil, BuildResponse(r), err
	}
	defer closeBody(r)
	c.AuthToken = r.Header.Get(HeaderToken)
	c.AuthType = HeaderBearer

	return DecodeJSONFromResponse[*User](r)
}

func (c *Client4) LoginWithDesktopToken(ctx context.Context, token, deviceId string) (*User, *Response, error) {
	m := make(map[string]string)
	m["token"] = token
	m["deviceId"] = deviceId
	r, err := c.DoAPIPostJSON(ctx, "/users/login/desktop_token", m)
	if err != nil {
		return nil, BuildResponse(r), err
	}
	defer closeBody(r)
	c.AuthToken = r.Header.Get(HeaderToken)
	c.AuthType = HeaderBearer

	return DecodeJSONFromResponse[*User](r)
}

// Logout terminates the current user's session.
func (c *Client4) Logout(ctx context.Context) (*Response, error) {
	r, err := c.DoAPIPost(ctx, "/users/logout", "")
	if err != nil {
		return BuildResponse(r), err
	}
	defer closeBody(r)
	c.AuthToken = ""
	c.AuthType = HeaderBearer
	return BuildResponse(r), nil
}

// SwitchAccountType changes a user's login type from one type to another.
func (c *Client4) SwitchAccountType(ctx context.Context, switchRequest *SwitchRequest) (string, *Response, error) {
	r, err := c.DoAPIPostJSON(ctx, c.usersRoute()+"/login/switch", switchRequest)
	if err != nil {
		return "", BuildResponse(r), err
	}
	defer closeBody(r)
	result, resp, err := DecodeJSONFromResponse[map[string]string](r)
	if err != nil {
		return "", resp, err
	}
	return result["follow_link"], resp, nil
}

// User Section

// CreateUser creates a user in the system based on the provided user struct.
func (c *Client4) CreateUser(ctx context.Context, user *User) (*User, *Response, error) {
	r, err := c.DoAPIPostJSON(ctx, c.usersRoute(), user)
	if err != nil {
		return nil, BuildResponse(r), err
	}
	defer closeBody(r)
	return DecodeJSONFromResponse[*User](r)
}

// CreateUserWithToken creates a user in the system based on the provided tokenId.
func (c *Client4) CreateUserWithToken(ctx context.Context, user *User, tokenId string) (*User, *Response, error) {
	if tokenId == "" {
		return nil, nil, errors.New("token ID is required")
	}

	values := url.Values{}
	values.Set("t", tokenId)
	r, err := c.DoAPIPostJSON(ctx, c.usersRoute()+"?"+values.Encode(), user)
	if err != nil {
		return nil, BuildResponse(r), err
	}
	defer closeBody(r)
	return DecodeJSONFromResponse[*User](r)
}

// CreateUserWithInviteId creates a user in the system based on the provided invited id.
func (c *Client4) CreateUserWithInviteId(ctx context.Context, user *User, inviteId string) (*User, *Response, error) {
	if inviteId == "" {
		return nil, nil, errors.New("invite ID is required")
	}

	values := url.Values{}
	values.Set("iid", inviteId)
	r, err := c.DoAPIPostJSON(ctx, c.usersRoute()+"?"+values.Encode(), user)
	if err != nil {
		return nil, BuildResponse(r), err
	}
	defer closeBody(r)
	return DecodeJSONFromResponse[*User](r)
}

// GetMe returns the logged in user.
func (c *Client4) GetMe(ctx context.Context, etag string) (*User, *Response, error) {
	r, err := c.DoAPIGet(ctx, c.userRoute(Me), etag)
	if err != nil {
		return nil, BuildResponse(r), err
	}
	defer closeBody(r)
	return DecodeJSONFromResponse[*User](r)
}

// GetUser returns a user based on the provided user id string.
func (c *Client4) GetUser(ctx context.Context, userId, etag string) (*User, *Response, error) {
	r, err := c.DoAPIGet(ctx, c.userRoute(userId), etag)
	if err != nil {
		return nil, BuildResponse(r), err
	}
	defer closeBody(r)
	return DecodeJSONFromResponse[*User](r)
}

// GetUserByUsername returns a user based on the provided user name string.
func (c *Client4) GetUserByUsername(ctx context.Context, userName, etag string) (*User, *Response, error) {
	r, err := c.DoAPIGet(ctx, c.userByUsernameRoute(userName), etag)
	if err != nil {
		return nil, BuildResponse(r), err
	}
	defer closeBody(r)
	return DecodeJSONFromResponse[*User](r)
}

// GetUserByEmail returns a user based on the provided user email string.
func (c *Client4) GetUserByEmail(ctx context.Context, email, etag string) (*User, *Response, error) {
	r, err := c.DoAPIGet(ctx, c.userByEmailRoute(email), etag)
	if err != nil {
		return nil, BuildResponse(r), err
	}
	defer closeBody(r)
	return DecodeJSONFromResponse[*User](r)
}

// AutocompleteUsersInTeam returns the users on a team based on search term.
func (c *Client4) AutocompleteUsersInTeam(ctx context.Context, teamId string, username string, limit int, etag string) (*UserAutocomplete, *Response, error) {
	values := url.Values{}
	values.Set("in_team", teamId)
	values.Set("name", username)
	values.Set("limit", strconv.Itoa(limit))
	r, err := c.DoAPIGet(ctx, c.usersRoute()+"/autocomplete?"+values.Encode(), etag)
	if err != nil {
		return nil, BuildResponse(r), err
	}
	defer closeBody(r)
	return DecodeJSONFromResponse[*UserAutocomplete](r)
}

// AutocompleteUsersInChannel returns the users in a channel based on search term.
func (c *Client4) AutocompleteUsersInChannel(ctx context.Context, teamId string, channelId string, username string, limit int, etag string) (*UserAutocomplete, *Response, error) {
	values := url.Values{}
	values.Set("in_team", teamId)
	values.Set("in_channel", channelId)
	values.Set("name", username)
	values.Set("limit", strconv.Itoa(limit))
	r, err := c.DoAPIGet(ctx, c.usersRoute()+"/autocomplete?"+values.Encode(), etag)
	if err != nil {
		return nil, BuildResponse(r), err
	}
	defer closeBody(r)
	return DecodeJSONFromResponse[*UserAutocomplete](r)
}

// AutocompleteUsers returns the users in the system based on search term.
func (c *Client4) AutocompleteUsers(ctx context.Context, username string, limit int, etag string) (*UserAutocomplete, *Response, error) {
	values := url.Values{}
	values.Set("name", username)
	values.Set("limit", strconv.Itoa(limit))
	r, err := c.DoAPIGet(ctx, c.usersRoute()+"/autocomplete?"+values.Encode(), etag)
	if err != nil {
		return nil, BuildResponse(r), err
	}
	defer closeBody(r)
	return DecodeJSONFromResponse[*UserAutocomplete](r)
}

// GetDefaultProfileImage gets the default user's profile image. Must be logged in.
func (c *Client4) GetDefaultProfileImage(ctx context.Context, userId string) ([]byte, *Response, error) {
	r, err := c.DoAPIGet(ctx, c.userRoute(userId)+"/image/default", "")
	if err != nil {
		return nil, BuildResponse(r), err
	}
	defer closeBody(r)
	return ReadBytesFromResponse(r)
}

// GetProfileImage gets user's profile image. Must be logged in.
func (c *Client4) GetProfileImage(ctx context.Context, userId, etag string) ([]byte, *Response, error) {
	r, err := c.DoAPIGet(ctx, c.userRoute(userId)+"/image", etag)
	if err != nil {
		return nil, BuildResponse(r), err
	}
	defer closeBody(r)
	return ReadBytesFromResponse(r)
}

// GetUsers returns a page of users on the system. Page counting starts at 0.
func (c *Client4) GetUsers(ctx context.Context, page int, perPage int, etag string) ([]*User, *Response, error) {
	values := url.Values{}
	values.Set("page", strconv.Itoa(page))
	values.Set("per_page", strconv.Itoa(perPage))
	r, err := c.DoAPIGet(ctx, c.usersRoute()+"?"+values.Encode(), etag)
	if err != nil {
		return nil, BuildResponse(r), err
	}
	defer closeBody(r)
	return DecodeJSONFromResponse[[]*User](r)
}

// GetUsersWithCustomQueryParameters returns a page of users on the system. Page counting starts at 0.
func (c *Client4) GetUsersWithCustomQueryParameters(ctx context.Context, page int, perPage int, queryParameters, etag string) ([]*User, *Response, error) {
	values := url.Values{}
	values.Set("page", strconv.Itoa(page))
	values.Set("per_page", strconv.Itoa(perPage))
	r, err := c.DoAPIGet(ctx, c.usersRoute()+"?"+values.Encode()+"&"+queryParameters, etag)
	if err != nil {
		return nil, BuildResponse(r), err
	}
	defer closeBody(r)
	return DecodeJSONFromResponse[[]*User](r)
}

// GetUsersInTeam returns a page of users on a team. Page counting starts at 0.
func (c *Client4) GetUsersInTeam(ctx context.Context, teamId string, page int, perPage int, etag string) ([]*User, *Response, error) {
	values := url.Values{}
	values.Set("in_team", teamId)
	values.Set("page", strconv.Itoa(page))
	values.Set("per_page", strconv.Itoa(perPage))
	r, err := c.DoAPIGet(ctx, c.usersRoute()+"?"+values.Encode(), etag)
	if err != nil {
		return nil, BuildResponse(r), err
	}
	defer closeBody(r)
	return DecodeJSONFromResponse[[]*User](r)
}

// GetNewUsersInTeam returns a page of users on a team. Page counting starts at 0.
func (c *Client4) GetNewUsersInTeam(ctx context.Context, teamId string, page int, perPage int, etag string) ([]*User, *Response, error) {
	values := url.Values{}
	values.Set("sort", "create_at")
	values.Set("in_team", teamId)
	values.Set("page", strconv.Itoa(page))
	values.Set("per_page", strconv.Itoa(perPage))
	r, err := c.DoAPIGet(ctx, c.usersRoute()+"?"+values.Encode(), etag)
	if err != nil {
		return nil, BuildResponse(r), err
	}
	defer closeBody(r)
	return DecodeJSONFromResponse[[]*User](r)
}

// GetRecentlyActiveUsersInTeam returns a page of users on a team. Page counting starts at 0.
func (c *Client4) GetRecentlyActiveUsersInTeam(ctx context.Context, teamId string, page int, perPage int, etag string) ([]*User, *Response, error) {
	values := url.Values{}
	values.Set("sort", "last_activity_at")
	values.Set("in_team", teamId)
	values.Set("page", strconv.Itoa(page))
	values.Set("per_page", strconv.Itoa(perPage))
	r, err := c.DoAPIGet(ctx, c.usersRoute()+"?"+values.Encode(), etag)
	if err != nil {
		return nil, BuildResponse(r), err
	}
	defer closeBody(r)
	return DecodeJSONFromResponse[[]*User](r)
}

// GetActiveUsersInTeam returns a page of users on a team. Page counting starts at 0.
func (c *Client4) GetActiveUsersInTeam(ctx context.Context, teamId string, page int, perPage int, etag string) ([]*User, *Response, error) {
	values := url.Values{}
	values.Set("active", "true")
	values.Set("in_team", teamId)
	values.Set("page", strconv.Itoa(page))
	values.Set("per_page", strconv.Itoa(perPage))
	r, err := c.DoAPIGet(ctx, c.usersRoute()+"?"+values.Encode(), etag)
	if err != nil {
		return nil, BuildResponse(r), err
	}
	defer closeBody(r)
	return DecodeJSONFromResponse[[]*User](r)
}

// GetUsersNotInTeam returns a page of users who are not in a team. Page counting starts at 0.
func (c *Client4) GetUsersNotInTeam(ctx context.Context, teamId string, page int, perPage int, etag string) ([]*User, *Response, error) {
	values := url.Values{}
	values.Set("not_in_team", teamId)
	values.Set("page", strconv.Itoa(page))
	values.Set("per_page", strconv.Itoa(perPage))
	r, err := c.DoAPIGet(ctx, c.usersRoute()+"?"+values.Encode(), etag)
	if err != nil {
		return nil, BuildResponse(r), err
	}
	defer closeBody(r)
	return DecodeJSONFromResponse[[]*User](r)
}

// GetUsersInChannel returns a page of users in a channel. Page counting starts at 0.
func (c *Client4) GetUsersInChannel(ctx context.Context, channelId string, page int, perPage int, etag string) ([]*User, *Response, error) {
	values := url.Values{}
	values.Set("in_channel", channelId)
	values.Set("page", strconv.Itoa(page))
	values.Set("per_page", strconv.Itoa(perPage))
	r, err := c.DoAPIGet(ctx, c.usersRoute()+"?"+values.Encode(), etag)
	if err != nil {
		return nil, BuildResponse(r), err
	}
	defer closeBody(r)
	return DecodeJSONFromResponse[[]*User](r)
}

// GetUsersInChannelByStatus returns a page of users in a channel. Page counting starts at 0. Sorted by Status
func (c *Client4) GetUsersInChannelByStatus(ctx context.Context, channelId string, page int, perPage int, etag string) ([]*User, *Response, error) {
	values := url.Values{}
	values.Set("in_channel", channelId)
	values.Set("page", strconv.Itoa(page))
	values.Set("per_page", strconv.Itoa(perPage))
	values.Set("sort", "status")
	r, err := c.DoAPIGet(ctx, c.usersRoute()+"?"+values.Encode(), etag)
	if err != nil {
		return nil, BuildResponse(r), err
	}
	defer closeBody(r)
	return DecodeJSONFromResponse[[]*User](r)
}

// GetUsersNotInChannel returns a page of users not in a channel. Page counting starts at 0.
func (c *Client4) GetUsersNotInChannel(ctx context.Context, teamId, channelId string, page int, perPage int, etag string) ([]*User, *Response, error) {
	options := &GetUsersNotInChannelOptions{
		TeamID:   teamId,
		Page:     page,
		Limit:    perPage,
		Etag:     etag,
		CursorID: "",
	}
	return c.GetUsersNotInChannelWithOptions(ctx, channelId, options)
}

// GetUsersNotInChannelWithOptionsStruct returns a page of users not in a channel using the options struct.
func (c *Client4) GetUsersNotInChannelWithOptions(ctx context.Context, channelId string, options *GetUsersNotInChannelOptions) ([]*User, *Response, error) {
	values := url.Values{}
	if options != nil {
		values.Set("in_team", options.TeamID)
		values.Set("not_in_channel", channelId)
		values.Set("page", strconv.Itoa(options.Page))
		values.Set("per_page", strconv.Itoa(options.Limit))
		values.Set("cursor_id", options.CursorID)
	}
	r, err := c.DoAPIGet(ctx, c.usersRoute()+"?"+values.Encode(), options.Etag)
	if err != nil {
		return nil, BuildResponse(r), err
	}
	defer closeBody(r)
	return DecodeJSONFromResponse[[]*User](r)
}

// GetUsersWithoutTeam returns a page of users on the system that aren't on any teams. Page counting starts at 0.
func (c *Client4) GetUsersWithoutTeam(ctx context.Context, page int, perPage int, etag string) ([]*User, *Response, error) {
	values := url.Values{}
	values.Set("without_team", "1")
	values.Set("page", strconv.Itoa(page))
	values.Set("per_page", strconv.Itoa(perPage))
	r, err := c.DoAPIGet(ctx, c.usersRoute()+"?"+values.Encode(), etag)
	if err != nil {
		return nil, BuildResponse(r), err
	}
	defer closeBody(r)
	return DecodeJSONFromResponse[[]*User](r)
}

// GetUsersInGroup returns a page of users in a group. Page counting starts at 0.
func (c *Client4) GetUsersInGroup(ctx context.Context, groupID string, page int, perPage int, etag string) ([]*User, *Response, error) {
	values := url.Values{}
	values.Set("in_group", groupID)
	values.Set("page", strconv.Itoa(page))
	values.Set("per_page", strconv.Itoa(perPage))
	r, err := c.DoAPIGet(ctx, c.usersRoute()+"?"+values.Encode(), etag)
	if err != nil {
		return nil, BuildResponse(r), err
	}
	defer closeBody(r)
	return DecodeJSONFromResponse[[]*User](r)
}

// GetUsersInGroup returns a page of users in a group. Page counting starts at 0.
func (c *Client4) GetUsersInGroupByDisplayName(ctx context.Context, groupID string, page int, perPage int, etag string) ([]*User, *Response, error) {
	values := url.Values{}
	values.Set("sort", "display_name")
	values.Set("in_group", groupID)
	values.Set("page", strconv.Itoa(page))
	values.Set("per_page", strconv.Itoa(perPage))
	r, err := c.DoAPIGet(ctx, c.usersRoute()+"?"+values.Encode(), etag)
	if err != nil {
		return nil, BuildResponse(r), err
	}
	defer closeBody(r)
	return DecodeJSONFromResponse[[]*User](r)
}

// GetUsersByIds returns a list of users based on the provided user ids.
func (c *Client4) GetUsersByIds(ctx context.Context, userIds []string) ([]*User, *Response, error) {
	r, err := c.DoAPIPostJSON(ctx, c.usersRoute()+"/ids", userIds)
	if err != nil {
		return nil, BuildResponse(r), err
	}
	defer closeBody(r)
	return DecodeJSONFromResponse[[]*User](r)
}

// GetUsersByIds returns a list of users based on the provided user ids.
func (c *Client4) GetUsersByIdsWithOptions(ctx context.Context, userIds []string, options *UserGetByIdsOptions) ([]*User, *Response, error) {
	v := url.Values{}
	if options.Since != 0 {
		v.Set("since", fmt.Sprintf("%d", options.Since))
	}

	url := c.usersRoute() + "/ids"
	if len(v) > 0 {
		url += "?" + v.Encode()
	}

	r, err := c.DoAPIPostJSON(ctx, url, userIds)
	if err != nil {
		return nil, BuildResponse(r), err
	}
	defer closeBody(r)
	return DecodeJSONFromResponse[[]*User](r)
}

// GetUsersByUsernames returns a list of users based on the provided usernames.
func (c *Client4) GetUsersByUsernames(ctx context.Context, usernames []string) ([]*User, *Response, error) {
	r, err := c.DoAPIPostJSON(ctx, c.usersRoute()+"/usernames", usernames)
	if err != nil {
		return nil, BuildResponse(r), err
	}
	defer closeBody(r)
	return DecodeJSONFromResponse[[]*User](r)
}

// GetUsersByGroupChannelIds returns a map with channel ids as keys
// and a list of users as values based on the provided user ids.
func (c *Client4) GetUsersByGroupChannelIds(ctx context.Context, groupChannelIds []string) (map[string][]*User, *Response, error) {
	r, err := c.DoAPIPostJSON(ctx, c.usersRoute()+"/group_channels", groupChannelIds)
	if err != nil {
		return nil, BuildResponse(r), err
	}
	defer closeBody(r)
	return DecodeJSONFromResponse[map[string][]*User](r)
}

// SearchUsers returns a list of users based on some search criteria.
func (c *Client4) SearchUsers(ctx context.Context, search *UserSearch) ([]*User, *Response, error) {
	r, err := c.DoAPIPostJSON(ctx, c.usersRoute()+"/search", search)
	if err != nil {
		return nil, BuildResponse(r), err
	}
	defer closeBody(r)
	return DecodeJSONFromResponse[[]*User](r)
}

// UpdateUser updates a user in the system based on the provided user struct.
func (c *Client4) UpdateUser(ctx context.Context, user *User) (*User, *Response, error) {
	r, err := c.DoAPIPutJSON(ctx, c.userRoute(user.Id), user)
	if err != nil {
		return nil, BuildResponse(r), err
	}
	defer closeBody(r)
	return DecodeJSONFromResponse[*User](r)
}

// PatchUser partially updates a user in the system. Any missing fields are not updated.
func (c *Client4) PatchUser(ctx context.Context, userId string, patch *UserPatch) (*User, *Response, error) {
	r, err := c.DoAPIPutJSON(ctx, c.userRoute(userId)+"/patch", patch)
	if err != nil {
		return nil, BuildResponse(r), err
	}
	defer closeBody(r)
	return DecodeJSONFromResponse[*User](r)
}

// UpdateUserAuth updates a user AuthData (uthData, authService and password) in the system.
func (c *Client4) UpdateUserAuth(ctx context.Context, userId string, userAuth *UserAuth) (*UserAuth, *Response, error) {
	r, err := c.DoAPIPutJSON(ctx, c.userRoute(userId)+"/auth", userAuth)
	if err != nil {
		return nil, BuildResponse(r), err
	}
	defer closeBody(r)
	return DecodeJSONFromResponse[*UserAuth](r)
}

// UpdateUserMfa activates multi-factor authentication for a user if activate
// is true and a valid code is provided. If activate is false, then code is not
// required and multi-factor authentication is disabled for the user.
func (c *Client4) UpdateUserMfa(ctx context.Context, userId, code string, activate bool) (*Response, error) {
	requestBody := make(map[string]any)
	requestBody["activate"] = activate
	requestBody["code"] = code

	r, err := c.DoAPIPutJSON(ctx, c.userRoute(userId)+"/mfa", requestBody)
	if err != nil {
		return BuildResponse(r), err
	}
	defer closeBody(r)
	return BuildResponse(r), nil
}

// GenerateMfaSecret will generate a new MFA secret for a user and return it as a string and
// as a base64 encoded image QR code.
func (c *Client4) GenerateMfaSecret(ctx context.Context, userId string) (*MfaSecret, *Response, error) {
	r, err := c.DoAPIPost(ctx, c.userRoute(userId)+"/mfa/generate", "")
	if err != nil {
		return nil, BuildResponse(r), err
	}
	defer closeBody(r)
	return DecodeJSONFromResponse[*MfaSecret](r)
}

// UpdateUserPassword updates a user's password. Must be logged in as the user or be a system administrator.
func (c *Client4) UpdateUserPassword(ctx context.Context, userId, currentPassword, newPassword string) (*Response, error) {
	requestBody := map[string]string{"current_password": currentPassword, "new_password": newPassword}
	r, err := c.DoAPIPutJSON(ctx, c.userRoute(userId)+"/password", requestBody)
	if err != nil {
		return BuildResponse(r), err
	}
	defer closeBody(r)
	return BuildResponse(r), nil
}

// UpdateUserHashedPassword updates a user's password with an already-hashed password. Must be a system administrator.
func (c *Client4) UpdateUserHashedPassword(ctx context.Context, userId, newHashedPassword string) (*Response, error) {
	requestBody := map[string]string{"already_hashed": "true", "new_password": newHashedPassword}
	r, err := c.DoAPIPutJSON(ctx, c.userRoute(userId)+"/password", requestBody)
	if err != nil {
		return BuildResponse(r), err
	}
	defer closeBody(r)
	return BuildResponse(r), nil
}

// PromoteGuestToUser convert a guest into a regular user
func (c *Client4) PromoteGuestToUser(ctx context.Context, guestId string) (*Response, error) {
	r, err := c.DoAPIPost(ctx, c.userRoute(guestId)+"/promote", "")
	if err != nil {
		return BuildResponse(r), err
	}
	defer closeBody(r)
	return BuildResponse(r), nil
}

// DemoteUserToGuest convert a regular user into a guest
func (c *Client4) DemoteUserToGuest(ctx context.Context, guestId string) (*Response, error) {
	r, err := c.DoAPIPost(ctx, c.userRoute(guestId)+"/demote", "")
	if err != nil {
		return BuildResponse(r), err
	}
	defer closeBody(r)
	return BuildResponse(r), nil
}

// UpdateUserRoles updates a user's roles in the system. A user can have "system_user" and "system_admin" roles.
func (c *Client4) UpdateUserRoles(ctx context.Context, userId, roles string) (*Response, error) {
	requestBody := map[string]string{"roles": roles}
	r, err := c.DoAPIPutJSON(ctx, c.userRoute(userId)+"/roles", requestBody)
	if err != nil {
		return BuildResponse(r), err
	}
	defer closeBody(r)
	return BuildResponse(r), nil
}

// UpdateUserActive updates status of a user whether active or not.
func (c *Client4) UpdateUserActive(ctx context.Context, userId string, active bool) (*Response, error) {
	requestBody := make(map[string]any)
	requestBody["active"] = active
	r, err := c.DoAPIPutJSON(ctx, c.userRoute(userId)+"/active", requestBody)
	if err != nil {
		return BuildResponse(r), err
	}
	defer closeBody(r)

	return BuildResponse(r), nil
}

// ResetFailedAttempts resets the number of failed attempts for a user.
func (c *Client4) ResetFailedAttempts(ctx context.Context, userId string) (*Response, error) {
	r, err := c.DoAPIPost(ctx, c.userRoute(userId)+"/reset_failed_attempts", "")
	if err != nil {
		return BuildResponse(r), err
	}
	defer closeBody(r)
	return BuildResponse(r), nil
}

// DeleteUser deactivates a user in the system based on the provided user id string.
func (c *Client4) DeleteUser(ctx context.Context, userId string) (*Response, error) {
	r, err := c.DoAPIDelete(ctx, c.userRoute(userId))
	if err != nil {
		return BuildResponse(r), err
	}
	defer closeBody(r)
	return BuildResponse(r), nil
}

// PermanentDeleteUser deletes a user in the system based on the provided user id string.
func (c *Client4) PermanentDeleteUser(ctx context.Context, userId string) (*Response, error) {
	r, err := c.DoAPIDelete(ctx, c.userRoute(userId)+"?permanent="+c.boolString(true))
	if err != nil {
		return BuildResponse(r), err
	}
	defer closeBody(r)
	return BuildResponse(r), nil
}

// ConvertUserToBot converts a user to a bot user.
func (c *Client4) ConvertUserToBot(ctx context.Context, userId string) (*Bot, *Response, error) {
	r, err := c.DoAPIPost(ctx, c.userRoute(userId)+"/convert_to_bot", "")
	if err != nil {
		return nil, BuildResponse(r), err
	}
	defer closeBody(r)
	return DecodeJSONFromResponse[*Bot](r)
}

// ConvertBotToUser converts a bot user to a user.
func (c *Client4) ConvertBotToUser(ctx context.Context, userId string, userPatch *UserPatch, setSystemAdmin bool) (*User, *Response, error) {
	var query string
	if setSystemAdmin {
		query = "?set_system_admin=true"
	}
	r, err := c.DoAPIPostJSON(ctx, c.botRoute(userId)+"/convert_to_user"+query, userPatch)
	if err != nil {
		return nil, BuildResponse(r), err
	}
	defer closeBody(r)
	return DecodeJSONFromResponse[*User](r)
}

// PermanentDeleteAll permanently deletes all users in the system. This is a local only endpoint
func (c *Client4) PermanentDeleteAllUsers(ctx context.Context) (*Response, error) {
	r, err := c.DoAPIDelete(ctx, c.usersRoute())
	if err != nil {
		return BuildResponse(r), err
	}
	defer closeBody(r)
	return BuildResponse(r), nil
}

// SendPasswordResetEmail will send a link for password resetting to a user with the
// provided email.
func (c *Client4) SendPasswordResetEmail(ctx context.Context, email string) (*Response, error) {
	requestBody := map[string]string{"email": email}
	r, err := c.DoAPIPostJSON(ctx, c.usersRoute()+"/password/reset/send", requestBody)
	if err != nil {
		return BuildResponse(r), err
	}
	defer closeBody(r)
	return BuildResponse(r), nil
}

// ResetPassword uses a recovery code to update reset a user's password.
func (c *Client4) ResetPassword(ctx context.Context, token, newPassword string) (*Response, error) {
	requestBody := map[string]string{"token": token, "new_password": newPassword}
	r, err := c.DoAPIPostJSON(ctx, c.usersRoute()+"/password/reset", requestBody)
	if err != nil {
		return BuildResponse(r), err
	}
	defer closeBody(r)
	return BuildResponse(r), nil
}

// GetSessions returns a list of sessions based on the provided user id string.
func (c *Client4) GetSessions(ctx context.Context, userId, etag string) ([]*Session, *Response, error) {
	r, err := c.DoAPIGet(ctx, c.userRoute(userId)+"/sessions", etag)
	if err != nil {
		return nil, BuildResponse(r), err
	}
	defer closeBody(r)
	return DecodeJSONFromResponse[[]*Session](r)
}

// RevokeSession revokes a user session based on the provided user id and session id strings.
func (c *Client4) RevokeSession(ctx context.Context, userId, sessionId string) (*Response, error) {
	requestBody := map[string]string{"session_id": sessionId}
	r, err := c.DoAPIPostJSON(ctx, c.userRoute(userId)+"/sessions/revoke", requestBody)
	if err != nil {
		return BuildResponse(r), err
	}
	defer closeBody(r)
	return BuildResponse(r), nil
}

// RevokeAllSessions revokes all sessions for the provided user id string.
func (c *Client4) RevokeAllSessions(ctx context.Context, userId string) (*Response, error) {
	r, err := c.DoAPIPost(ctx, c.userRoute(userId)+"/sessions/revoke/all", "")
	if err != nil {
		return BuildResponse(r), err
	}
	defer closeBody(r)
	return BuildResponse(r), nil
}

// RevokeAllSessions revokes all sessions for all the users.
func (c *Client4) RevokeSessionsFromAllUsers(ctx context.Context) (*Response, error) {
	r, err := c.DoAPIPost(ctx, c.usersRoute()+"/sessions/revoke/all", "")
	if err != nil {
		return BuildResponse(r), err
	}
	defer closeBody(r)
	return BuildResponse(r), nil
}

// AttachDeviceProps attaches a mobile device ID to the current session and other props.
func (c *Client4) AttachDeviceProps(ctx context.Context, newProps map[string]string) (*Response, error) {
	r, err := c.DoAPIPutJSON(ctx, c.usersRoute()+"/sessions/device", newProps)
	if err != nil {
		return BuildResponse(r), err
	}
	defer closeBody(r)
	return BuildResponse(r), nil
}

// GetTeamsUnreadForUser will return an array with TeamUnread objects that contain the amount
// of unread messages and mentions the current user has for the teams it belongs to.
// An optional team ID can be set to exclude that team from the results.
// An optional boolean can be set to include collapsed thread unreads. Must be authenticated.
func (c *Client4) GetTeamsUnreadForUser(ctx context.Context, userId, teamIdToExclude string, includeCollapsedThreads bool) ([]*TeamUnread, *Response, error) {
	values := url.Values{}
	if teamIdToExclude != "" {
		values.Set("exclude_team", teamIdToExclude)
	}
	values.Set("include_collapsed_threads", c.boolString(includeCollapsedThreads))
	r, err := c.DoAPIGet(ctx, c.userRoute(userId)+"/teams/unread?"+values.Encode(), "")
	if err != nil {
		return nil, BuildResponse(r), err
	}
	defer closeBody(r)
	return DecodeJSONFromResponse[[]*TeamUnread](r)
}

// GetUserAudits returns a list of audit based on the provided user id string.
func (c *Client4) GetUserAudits(ctx context.Context, userId string, page int, perPage int, etag string) (Audits, *Response, error) {
	values := url.Values{}
	values.Set("page", strconv.Itoa(page))
	values.Set("per_page", strconv.Itoa(perPage))
	r, err := c.DoAPIGet(ctx, c.userRoute(userId)+"/audits?"+values.Encode(), etag)
	if err != nil {
		return nil, BuildResponse(r), err
	}
	defer closeBody(r)
	return DecodeJSONFromResponse[Audits](r)
}

// VerifyUserEmail will verify a user's email using the supplied token.
func (c *Client4) VerifyUserEmail(ctx context.Context, token string) (*Response, error) {
	requestBody := map[string]string{"token": token}
	r, err := c.DoAPIPostJSON(ctx, c.usersRoute()+"/email/verify", requestBody)
	if err != nil {
		return BuildResponse(r), err
	}
	defer closeBody(r)
	return BuildResponse(r), nil
}

// VerifyUserEmailWithoutToken will verify a user's email by its Id. (Requires manage system role)
func (c *Client4) VerifyUserEmailWithoutToken(ctx context.Context, userId string) (*User, *Response, error) {
	r, err := c.DoAPIPost(ctx, c.userRoute(userId)+"/email/verify/member", "")
	if err != nil {
		return nil, BuildResponse(r), err
	}
	defer closeBody(r)
	return DecodeJSONFromResponse[*User](r)
}

// SendVerificationEmail will send an email to the user with the provided email address, if
// that user exists. The email will contain a link that can be used to verify the user's
// email address.
func (c *Client4) SendVerificationEmail(ctx context.Context, email string) (*Response, error) {
	requestBody := map[string]string{"email": email}
	r, err := c.DoAPIPostJSON(ctx, c.usersRoute()+"/email/verify/send", requestBody)
	if err != nil {
		return BuildResponse(r), err
	}
	defer closeBody(r)
	return BuildResponse(r), nil
}

// SetDefaultProfileImage resets the profile image to a default generated one.
func (c *Client4) SetDefaultProfileImage(ctx context.Context, userId string) (*Response, error) {
	r, err := c.DoAPIDelete(ctx, c.userRoute(userId)+"/image")
	if err != nil {
		return BuildResponse(r), err
	}
	return BuildResponse(r), nil
}

// SetProfileImage sets profile image of the user.
func (c *Client4) SetProfileImage(ctx context.Context, userId string, data []byte) (*Response, error) {
	body := &bytes.Buffer{}
	writer := multipart.NewWriter(body)

	part, err := writer.CreateFormFile("image", "profile.png")
	if err != nil {
		return nil, fmt.Errorf("failed to create form file: %w", err)
	}

	if _, err = io.Copy(part, bytes.NewBuffer(data)); err != nil {
		return nil, fmt.Errorf("failed to copy data to form file: %w", err)
	}

	if err = writer.Close(); err != nil {
		return nil, fmt.Errorf("failed to close multipart writer: %w", err)
	}

	r, err := c.doAPIRequestReader(ctx, http.MethodPost, c.APIURL+c.userRoute(userId)+"/image", writer.FormDataContentType(), body, nil)
	if err != nil {
		return BuildResponse(r), err
	}
	defer closeBody(r)

	return BuildResponse(r), nil
}

// CreateUserAccessToken will generate a user access token that can be used in place
// of a session token to access the REST API. Must have the 'create_user_access_token'
// permission and if generating for another user, must have the 'edit_other_users'
// permission. A non-blank description is required.
func (c *Client4) CreateUserAccessToken(ctx context.Context, userId, description string) (*UserAccessToken, *Response, error) {
	requestBody := map[string]string{"description": description}
	r, err := c.DoAPIPostJSON(ctx, c.userRoute(userId)+"/tokens", requestBody)
	if err != nil {
		return nil, BuildResponse(r), err
	}
	defer closeBody(r)
	return DecodeJSONFromResponse[*UserAccessToken](r)
}

// GetUserAccessTokens will get a page of access tokens' id, description, is_active
// and the user_id in the system. The actual token will not be returned. Must have
// the 'manage_system' permission.
func (c *Client4) GetUserAccessTokens(ctx context.Context, page int, perPage int) ([]*UserAccessToken, *Response, error) {
	values := url.Values{}
	values.Set("page", strconv.Itoa(page))
	values.Set("per_page", strconv.Itoa(perPage))
	r, err := c.DoAPIGet(ctx, c.userAccessTokensRoute()+"?"+values.Encode(), "")
	if err != nil {
		return nil, BuildResponse(r), err
	}
	defer closeBody(r)
	return DecodeJSONFromResponse[[]*UserAccessToken](r)
}

// GetUserAccessToken will get a user access tokens' id, description, is_active
// and the user_id of the user it is for. The actual token will not be returned.
// Must have the 'read_user_access_token' permission and if getting for another
// user, must have the 'edit_other_users' permission.
func (c *Client4) GetUserAccessToken(ctx context.Context, tokenId string) (*UserAccessToken, *Response, error) {
	r, err := c.DoAPIGet(ctx, c.userAccessTokenRoute(tokenId), "")
	if err != nil {
		return nil, BuildResponse(r), err
	}
	defer closeBody(r)
	return DecodeJSONFromResponse[*UserAccessToken](r)
}

// GetUserAccessTokensForUser will get a paged list of user access tokens showing id,
// description and user_id for each. The actual tokens will not be returned. Must have
// the 'read_user_access_token' permission and if getting for another user, must have the
// 'edit_other_users' permission.
func (c *Client4) GetUserAccessTokensForUser(ctx context.Context, userId string, page, perPage int) ([]*UserAccessToken, *Response, error) {
	values := url.Values{}
	values.Set("page", strconv.Itoa(page))
	values.Set("per_page", strconv.Itoa(perPage))
	r, err := c.DoAPIGet(ctx, c.userRoute(userId)+"/tokens?"+values.Encode(), "")
	if err != nil {
		return nil, BuildResponse(r), err
	}
	defer closeBody(r)
	return DecodeJSONFromResponse[[]*UserAccessToken](r)
}

// RevokeUserAccessToken will revoke a user access token by id. Must have the
// 'revoke_user_access_token' permission and if revoking for another user, must have the
// 'edit_other_users' permission.
func (c *Client4) RevokeUserAccessToken(ctx context.Context, tokenId string) (*Response, error) {
	requestBody := map[string]string{"token_id": tokenId}
	r, err := c.DoAPIPostJSON(ctx, c.usersRoute()+"/tokens/revoke", requestBody)
	if err != nil {
		return BuildResponse(r), err
	}
	defer closeBody(r)
	return BuildResponse(r), nil
}

// SearchUserAccessTokens returns user access tokens matching the provided search term.
func (c *Client4) SearchUserAccessTokens(ctx context.Context, search *UserAccessTokenSearch) ([]*UserAccessToken, *Response, error) {
	r, err := c.DoAPIPostJSON(ctx, c.usersRoute()+"/tokens/search", search)
	if err != nil {
		return nil, BuildResponse(r), err
	}
	defer closeBody(r)
	return DecodeJSONFromResponse[[]*UserAccessToken](r)
}

// DisableUserAccessToken will disable a user access token by id. Must have the
// 'revoke_user_access_token' permission and if disabling for another user, must have the
// 'edit_other_users' permission.
func (c *Client4) DisableUserAccessToken(ctx context.Context, tokenId string) (*Response, error) {
	requestBody := map[string]string{"token_id": tokenId}
	r, err := c.DoAPIPostJSON(ctx, c.usersRoute()+"/tokens/disable", requestBody)
	if err != nil {
		return BuildResponse(r), err
	}
	defer closeBody(r)
	return BuildResponse(r), nil
}

// EnableUserAccessToken will enable a user access token by id. Must have the
// 'create_user_access_token' permission and if enabling for another user, must have the
// 'edit_other_users' permission.
func (c *Client4) EnableUserAccessToken(ctx context.Context, tokenId string) (*Response, error) {
	requestBody := map[string]string{"token_id": tokenId}
	r, err := c.DoAPIPostJSON(ctx, c.usersRoute()+"/tokens/enable", requestBody)
	if err != nil {
		return BuildResponse(r), err
	}
	defer closeBody(r)
	return BuildResponse(r), nil
}

func (c *Client4) GetUsersForReporting(ctx context.Context, options *UserReportOptions) ([]*UserReport, *Response, error) {
	values := url.Values{}
	if options.Direction != "" {
		values.Set("direction", options.Direction)
	}
	if options.SortColumn != "" {
		values.Set("sort_column", options.SortColumn)
	}
	if options.PageSize > 0 {
		values.Set("page_size", strconv.Itoa(options.PageSize))
	}
	if options.Team != "" {
		values.Set("team_filter", options.Team)
	}
	if options.HideActive {
		values.Set("hide_active", "true")
	}
	if options.HideInactive {
		values.Set("hide_inactive", "true")
	}
	if options.SortDesc {
		values.Set("sort_direction", "desc")
	}
	if options.FromColumnValue != "" {
		values.Set("from_column_value", options.FromColumnValue)
	}
	if options.FromId != "" {
		values.Set("from_id", options.FromId)
	}
	if options.Role != "" {
		values.Set("role_filter", options.Role)
	}
	if options.HasNoTeam {
		values.Set("has_no_team", "true")
	}
	if options.DateRange != "" {
		values.Set("date_range", options.DateRange)
	}

	r, err := c.DoAPIGet(ctx, c.reportsRoute()+"/users?"+values.Encode(), "")
	if err != nil {
		return nil, BuildResponse(r), err
	}
	defer closeBody(r)
	return DecodeJSONFromResponse[[]*UserReport](r)
}

// Bots section

// CreateBot creates a bot in the system based on the provided bot struct.
func (c *Client4) CreateBot(ctx context.Context, bot *Bot) (*Bot, *Response, error) {
	r, err := c.DoAPIPostJSON(ctx, c.botsRoute(), bot)
	if err != nil {
		return nil, BuildResponse(r), err
	}
	defer closeBody(r)
	return DecodeJSONFromResponse[*Bot](r)
}

// PatchBot partially updates a bot. Any missing fields are not updated.
func (c *Client4) PatchBot(ctx context.Context, userId string, patch *BotPatch) (*Bot, *Response, error) {
	r, err := c.DoAPIPutJSON(ctx, c.botRoute(userId), patch)
	if err != nil {
		return nil, BuildResponse(r), err
	}
	defer closeBody(r)
	return DecodeJSONFromResponse[*Bot](r)
}

// GetBot fetches the given, undeleted bot.
func (c *Client4) GetBot(ctx context.Context, userId string, etag string) (*Bot, *Response, error) {
	r, err := c.DoAPIGet(ctx, c.botRoute(userId), etag)
	if err != nil {
		return nil, BuildResponse(r), err
	}
	defer closeBody(r)
	return DecodeJSONFromResponse[*Bot](r)
}

// GetBotIncludeDeleted fetches the given bot, even if it is deleted.
func (c *Client4) GetBotIncludeDeleted(ctx context.Context, userId string, etag string) (*Bot, *Response, error) {
	r, err := c.DoAPIGet(ctx, c.botRoute(userId)+"?include_deleted="+c.boolString(true), etag)
	if err != nil {
		return nil, BuildResponse(r), err
	}
	defer closeBody(r)
	return DecodeJSONFromResponse[*Bot](r)
}

// GetBots fetches the given page of bots, excluding deleted.
func (c *Client4) GetBots(ctx context.Context, page, perPage int, etag string) ([]*Bot, *Response, error) {
	values := url.Values{}
	values.Set("page", strconv.Itoa(page))
	values.Set("per_page", strconv.Itoa(perPage))
	r, err := c.DoAPIGet(ctx, c.botsRoute()+"?"+values.Encode(), etag)
	if err != nil {
		return nil, BuildResponse(r), err
	}
	defer closeBody(r)
	return DecodeJSONFromResponse[BotList](r)
}

// GetBotsIncludeDeleted fetches the given page of bots, including deleted.
func (c *Client4) GetBotsIncludeDeleted(ctx context.Context, page, perPage int, etag string) ([]*Bot, *Response, error) {
	values := url.Values{}
	values.Set("page", strconv.Itoa(page))
	values.Set("per_page", strconv.Itoa(perPage))
	values.Set("include_deleted", c.boolString(true))
	r, err := c.DoAPIGet(ctx, c.botsRoute()+"?"+values.Encode(), etag)
	if err != nil {
		return nil, BuildResponse(r), err
	}
	defer closeBody(r)
	return DecodeJSONFromResponse[BotList](r)
}

// GetBotsOrphaned fetches the given page of bots, only including orphaned bots.
func (c *Client4) GetBotsOrphaned(ctx context.Context, page, perPage int, etag string) ([]*Bot, *Response, error) {
	values := url.Values{}
	values.Set("page", strconv.Itoa(page))
	values.Set("per_page", strconv.Itoa(perPage))
	values.Set("only_orphaned", c.boolString(true))
	r, err := c.DoAPIGet(ctx, c.botsRoute()+"?"+values.Encode(), etag)
	if err != nil {
		return nil, BuildResponse(r), err
	}
	defer closeBody(r)
	return DecodeJSONFromResponse[BotList](r)
}

// DisableBot disables the given bot in the system.
func (c *Client4) DisableBot(ctx context.Context, botUserId string) (*Bot, *Response, error) {
	r, err := c.DoAPIPost(ctx, c.botRoute(botUserId)+"/disable", "")
	if err != nil {
		return nil, BuildResponse(r), err
	}
	defer closeBody(r)
	return DecodeJSONFromResponse[*Bot](r)
}

// EnableBot disables the given bot in the system.
func (c *Client4) EnableBot(ctx context.Context, botUserId string) (*Bot, *Response, error) {
	r, err := c.DoAPIPost(ctx, c.botRoute(botUserId)+"/enable", "")
	if err != nil {
		return nil, BuildResponse(r), err
	}
	defer closeBody(r)
	return DecodeJSONFromResponse[*Bot](r)
}

// AssignBot assigns the given bot to the given user
func (c *Client4) AssignBot(ctx context.Context, botUserId, newOwnerId string) (*Bot, *Response, error) {
	r, err := c.DoAPIPost(ctx, c.botRoute(botUserId)+"/assign/"+newOwnerId, "")
	if err != nil {
		return nil, BuildResponse(r), err
	}
	defer closeBody(r)
	return DecodeJSONFromResponse[*Bot](r)
}

// Team Section

// CreateTeam creates a team in the system based on the provided team struct.
func (c *Client4) CreateTeam(ctx context.Context, team *Team) (*Team, *Response, error) {
	r, err := c.DoAPIPostJSON(ctx, c.teamsRoute(), team)
	if err != nil {
		return nil, BuildResponse(r), err
	}
	defer closeBody(r)
	return DecodeJSONFromResponse[*Team](r)
}

// GetTeam returns a team based on the provided team id string.
func (c *Client4) GetTeam(ctx context.Context, teamId, etag string) (*Team, *Response, error) {
	r, err := c.DoAPIGet(ctx, c.teamRoute(teamId), etag)
	if err != nil {
		return nil, BuildResponse(r), err
	}
	defer closeBody(r)
	return DecodeJSONFromResponse[*Team](r)
}

// GetAllTeams returns all teams based on permissions.
func (c *Client4) GetAllTeams(ctx context.Context, etag string, page int, perPage int) ([]*Team, *Response, error) {
	values := url.Values{}
	values.Set("page", strconv.Itoa(page))
	values.Set("per_page", strconv.Itoa(perPage))
	r, err := c.DoAPIGet(ctx, c.teamsRoute()+"?"+values.Encode(), etag)
	if err != nil {
		return nil, BuildResponse(r), err
	}
	defer closeBody(r)
	return DecodeJSONFromResponse[[]*Team](r)
}

// GetAllTeamsWithTotalCount returns all teams based on permissions.
func (c *Client4) GetAllTeamsWithTotalCount(ctx context.Context, etag string, page int, perPage int) ([]*Team, int64, *Response, error) {
	values := url.Values{}
	values.Set("page", strconv.Itoa(page))
	values.Set("per_page", strconv.Itoa(perPage))
	values.Set("include_total_count", c.boolString(true))
	r, err := c.DoAPIGet(ctx, c.teamsRoute()+"?"+values.Encode(), etag)
	if err != nil {
		return nil, 0, BuildResponse(r), err
	}
	defer closeBody(r)
	listWithCount, resp, err := DecodeJSONFromResponse[TeamsWithCount](r)
	if err != nil {
		return nil, 0, resp, err
	}
	return listWithCount.Teams, listWithCount.TotalCount, resp, nil
}

// GetAllTeamsExcludePolicyConstrained returns all teams which are not part of a data retention policy.
// Must be a system administrator.
func (c *Client4) GetAllTeamsExcludePolicyConstrained(ctx context.Context, etag string, page int, perPage int) ([]*Team, *Response, error) {
	values := url.Values{}
	values.Set("page", strconv.Itoa(page))
	values.Set("per_page", strconv.Itoa(perPage))
	values.Set("exclude_policy_constrained", c.boolString(true))
	r, err := c.DoAPIGet(ctx, c.teamsRoute()+"?"+values.Encode(), etag)
	if err != nil {
		return nil, BuildResponse(r), err
	}
	defer closeBody(r)
	return DecodeJSONFromResponse[[]*Team](r)
}

// GetTeamByName returns a team based on the provided team name string.
func (c *Client4) GetTeamByName(ctx context.Context, name, etag string) (*Team, *Response, error) {
	r, err := c.DoAPIGet(ctx, c.teamByNameRoute(name), etag)
	if err != nil {
		return nil, BuildResponse(r), err
	}
	defer closeBody(r)
	return DecodeJSONFromResponse[*Team](r)
}

// SearchTeams returns teams matching the provided search term.
func (c *Client4) SearchTeams(ctx context.Context, search *TeamSearch) ([]*Team, *Response, error) {
	r, err := c.DoAPIPostJSON(ctx, c.teamsRoute()+"/search", search)
	if err != nil {
		return nil, BuildResponse(r), err
	}
	defer closeBody(r)
	return DecodeJSONFromResponse[[]*Team](r)
}

// SearchTeamsPaged returns a page of teams and the total count matching the provided search term.
func (c *Client4) SearchTeamsPaged(ctx context.Context, search *TeamSearch) ([]*Team, int64, *Response, error) {
	if search.Page == nil {
		search.Page = NewPointer(0)
	}
	if search.PerPage == nil {
		search.PerPage = NewPointer(100)
	}
	r, err := c.DoAPIPostJSON(ctx, c.teamsRoute()+"/search", search)
	if err != nil {
		return nil, 0, BuildResponse(r), err
	}
	defer closeBody(r)
	listWithCount, resp, err := DecodeJSONFromResponse[TeamsWithCount](r)
	if err != nil {
		return nil, 0, resp, err
	}
	return listWithCount.Teams, listWithCount.TotalCount, resp, nil
}

// TeamExists returns true or false if the team exist or not.
func (c *Client4) TeamExists(ctx context.Context, name, etag string) (bool, *Response, error) {
	r, err := c.DoAPIGet(ctx, c.teamByNameRoute(name)+"/exists", etag)
	if err != nil {
		return false, BuildResponse(r), err
	}
	defer closeBody(r)
	return MapBoolFromJSON(r.Body)["exists"], BuildResponse(r), nil
}

// GetTeamsForUser returns a list of teams a user is on. Must be logged in as the user
// or be a system administrator.
func (c *Client4) GetTeamsForUser(ctx context.Context, userId, etag string) ([]*Team, *Response, error) {
	r, err := c.DoAPIGet(ctx, c.userRoute(userId)+"/teams", etag)
	if err != nil {
		return nil, BuildResponse(r), err
	}
	defer closeBody(r)
	return DecodeJSONFromResponse[[]*Team](r)
}

// GetTeamMember returns a team member based on the provided team and user id strings.
func (c *Client4) GetTeamMember(ctx context.Context, teamId, userId, etag string) (*TeamMember, *Response, error) {
	r, err := c.DoAPIGet(ctx, c.teamMemberRoute(teamId, userId), etag)
	if err != nil {
		return nil, BuildResponse(r), err
	}
	defer closeBody(r)
	return DecodeJSONFromResponse[*TeamMember](r)
}

// UpdateTeamMemberRoles will update the roles on a team for a user.
func (c *Client4) UpdateTeamMemberRoles(ctx context.Context, teamId, userId, newRoles string) (*Response, error) {
	requestBody := map[string]string{"roles": newRoles}
	r, err := c.DoAPIPutJSON(ctx, c.teamMemberRoute(teamId, userId)+"/roles", requestBody)
	if err != nil {
		return BuildResponse(r), err
	}
	defer closeBody(r)
	return BuildResponse(r), nil
}

// UpdateTeamMemberSchemeRoles will update the scheme-derived roles on a team for a user.
func (c *Client4) UpdateTeamMemberSchemeRoles(ctx context.Context, teamId string, userId string, schemeRoles *SchemeRoles) (*Response, error) {
	r, err := c.DoAPIPutJSON(ctx, c.teamMemberRoute(teamId, userId)+"/schemeRoles", schemeRoles)
	if err != nil {
		return BuildResponse(r), err
	}
	defer closeBody(r)
	return BuildResponse(r), nil
}

// UpdateTeam will update a team.
func (c *Client4) UpdateTeam(ctx context.Context, team *Team) (*Team, *Response, error) {
	r, err := c.DoAPIPutJSON(ctx, c.teamRoute(team.Id), team)
	if err != nil {
		return nil, BuildResponse(r), err
	}
	defer closeBody(r)
	return DecodeJSONFromResponse[*Team](r)
}

// PatchTeam partially updates a team. Any missing fields are not updated.
func (c *Client4) PatchTeam(ctx context.Context, teamId string, patch *TeamPatch) (*Team, *Response, error) {
	r, err := c.DoAPIPutJSON(ctx, c.teamRoute(teamId)+"/patch", patch)
	if err != nil {
		return nil, BuildResponse(r), err
	}
	defer closeBody(r)
	return DecodeJSONFromResponse[*Team](r)
}

// RestoreTeam restores a previously deleted team.
func (c *Client4) RestoreTeam(ctx context.Context, teamId string) (*Team, *Response, error) {
	r, err := c.DoAPIPost(ctx, c.teamRoute(teamId)+"/restore", "")
	if err != nil {
		return nil, BuildResponse(r), err
	}
	defer closeBody(r)
	return DecodeJSONFromResponse[*Team](r)
}

// RegenerateTeamInviteId requests a new invite ID to be generated.
func (c *Client4) RegenerateTeamInviteId(ctx context.Context, teamId string) (*Team, *Response, error) {
	r, err := c.DoAPIPost(ctx, c.teamRoute(teamId)+"/regenerate_invite_id", "")
	if err != nil {
		return nil, BuildResponse(r), err
	}
	defer closeBody(r)
	return DecodeJSONFromResponse[*Team](r)
}

// SoftDeleteTeam deletes the team softly (archive only, not permanent delete).
func (c *Client4) SoftDeleteTeam(ctx context.Context, teamId string) (*Response, error) {
	r, err := c.DoAPIDelete(ctx, c.teamRoute(teamId))
	if err != nil {
		return BuildResponse(r), err
	}
	defer closeBody(r)
	return BuildResponse(r), nil
}

// PermanentDeleteTeam deletes the team, should only be used when needed for
// compliance and the like.
func (c *Client4) PermanentDeleteTeam(ctx context.Context, teamId string) (*Response, error) {
	r, err := c.DoAPIDelete(ctx, c.teamRoute(teamId)+"?permanent="+c.boolString(true))
	if err != nil {
		return BuildResponse(r), err
	}
	defer closeBody(r)
	return BuildResponse(r), nil
}

// UpdateTeamPrivacy modifies the team type (model.TeamOpen <--> model.TeamInvite) and sets
// the corresponding AllowOpenInvite appropriately.
func (c *Client4) UpdateTeamPrivacy(ctx context.Context, teamId string, privacy string) (*Team, *Response, error) {
	requestBody := map[string]string{"privacy": privacy}
	r, err := c.DoAPIPutJSON(ctx, c.teamRoute(teamId)+"/privacy", requestBody)
	if err != nil {
		return nil, BuildResponse(r), err
	}
	defer closeBody(r)
	return DecodeJSONFromResponse[*Team](r)
}

// GetTeamMembers returns team members based on the provided team id string.
func (c *Client4) GetTeamMembers(ctx context.Context, teamId string, page int, perPage int, etag string) ([]*TeamMember, *Response, error) {
	values := url.Values{}
	values.Set("page", strconv.Itoa(page))
	values.Set("per_page", strconv.Itoa(perPage))
	r, err := c.DoAPIGet(ctx, c.teamMembersRoute(teamId)+"?"+values.Encode(), etag)
	if err != nil {
		return nil, BuildResponse(r), err
	}
	defer closeBody(r)
	return DecodeJSONFromResponse[[]*TeamMember](r)
}

// GetTeamMembersWithoutDeletedUsers returns team members based on the provided team id string. Additional parameters of sort and exclude_deleted_users accepted as well
// Could not add it to above function due to it be a breaking change.
func (c *Client4) GetTeamMembersSortAndWithoutDeletedUsers(ctx context.Context, teamId string, page int, perPage int, sort string, excludeDeletedUsers bool, etag string) ([]*TeamMember, *Response, error) {
	values := url.Values{}
	values.Set("page", strconv.Itoa(page))
	values.Set("per_page", strconv.Itoa(perPage))
	values.Set("sort", sort)
	values.Set("exclude_deleted_users", c.boolString(excludeDeletedUsers))
	r, err := c.DoAPIGet(ctx, c.teamMembersRoute(teamId)+"?"+values.Encode(), etag)
	if err != nil {
		return nil, BuildResponse(r), err
	}
	defer closeBody(r)
	return DecodeJSONFromResponse[[]*TeamMember](r)
}

// GetTeamMembersForUser returns the team members for a user.
func (c *Client4) GetTeamMembersForUser(ctx context.Context, userId string, etag string) ([]*TeamMember, *Response, error) {
	r, err := c.DoAPIGet(ctx, c.userRoute(userId)+"/teams/members", etag)
	if err != nil {
		return nil, BuildResponse(r), err
	}
	defer closeBody(r)
	return DecodeJSONFromResponse[[]*TeamMember](r)
}

// GetTeamMembersByIds will return an array of team members based on the
// team id and a list of user ids provided. Must be authenticated.
func (c *Client4) GetTeamMembersByIds(ctx context.Context, teamId string, userIds []string) ([]*TeamMember, *Response, error) {
	r, err := c.DoAPIPostJSON(ctx, fmt.Sprintf("/teams/%v/members/ids", teamId), userIds)
	if err != nil {
		return nil, BuildResponse(r), err
	}
	defer closeBody(r)
	return DecodeJSONFromResponse[[]*TeamMember](r)
}

// AddTeamMember adds user to a team and return a team member.
func (c *Client4) AddTeamMember(ctx context.Context, teamId, userId string) (*TeamMember, *Response, error) {
	member := &TeamMember{TeamId: teamId, UserId: userId}
	r, err := c.DoAPIPostJSON(ctx, c.teamMembersRoute(teamId), member)
	if err != nil {
		return nil, BuildResponse(r), err
	}
	defer closeBody(r)
	return DecodeJSONFromResponse[*TeamMember](r)
}

// AddTeamMemberFromInvite adds a user to a team and return a team member using an invite id
// or an invite token/data pair.
func (c *Client4) AddTeamMemberFromInvite(ctx context.Context, token, inviteId string) (*TeamMember, *Response, error) {
	values := url.Values{}
	values.Set("invite_id", inviteId)
	values.Set("token", token)
	r, err := c.DoAPIPost(ctx, c.teamsRoute()+"/members/invite"+"?"+values.Encode(), "")
	if err != nil {
		return nil, BuildResponse(r), err
	}
	defer closeBody(r)
	return DecodeJSONFromResponse[*TeamMember](r)
}

// AddTeamMembers adds a number of users to a team and returns the team members.
func (c *Client4) AddTeamMembers(ctx context.Context, teamId string, userIds []string) ([]*TeamMember, *Response, error) {
	var members []*TeamMember
	for _, userId := range userIds {
		member := &TeamMember{TeamId: teamId, UserId: userId}
		members = append(members, member)
	}
	r, err := c.DoAPIPostJSON(ctx, c.teamMembersRoute(teamId)+"/batch", members)
	if err != nil {
		return nil, BuildResponse(r), err
	}
	defer closeBody(r)
	return DecodeJSONFromResponse[[]*TeamMember](r)
}

// AddTeamMembers adds a number of users to a team and returns the team members.
func (c *Client4) AddTeamMembersGracefully(ctx context.Context, teamId string, userIds []string) ([]*TeamMemberWithError, *Response, error) {
	var members []*TeamMember
	for _, userId := range userIds {
		member := &TeamMember{TeamId: teamId, UserId: userId}
		members = append(members, member)
	}
	r, err := c.DoAPIPostJSON(ctx, c.teamMembersRoute(teamId)+"/batch?graceful="+c.boolString(true), members)
	if err != nil {
		return nil, BuildResponse(r), err
	}
	defer closeBody(r)
	return DecodeJSONFromResponse[[]*TeamMemberWithError](r)
}

// RemoveTeamMember will remove a user from a team.
func (c *Client4) RemoveTeamMember(ctx context.Context, teamId, userId string) (*Response, error) {
	r, err := c.DoAPIDelete(ctx, c.teamMemberRoute(teamId, userId))
	if err != nil {
		return BuildResponse(r), err
	}
	defer closeBody(r)
	return BuildResponse(r), nil
}

// GetTeamStats returns a team stats based on the team id string.
// Must be authenticated.
func (c *Client4) GetTeamStats(ctx context.Context, teamId, etag string) (*TeamStats, *Response, error) {
	r, err := c.DoAPIGet(ctx, c.teamStatsRoute(teamId), etag)
	if err != nil {
		return nil, BuildResponse(r), err
	}
	defer closeBody(r)
	return DecodeJSONFromResponse[*TeamStats](r)
}

// GetTotalUsersStats returns a total system user stats.
// Must be authenticated.
func (c *Client4) GetTotalUsersStats(ctx context.Context, etag string) (*UsersStats, *Response, error) {
	r, err := c.DoAPIGet(ctx, c.totalUsersStatsRoute(), etag)
	if err != nil {
		return nil, BuildResponse(r), err
	}
	defer closeBody(r)
	return DecodeJSONFromResponse[*UsersStats](r)
}

// GetTeamUnread will return a TeamUnread object that contains the amount of
// unread messages and mentions the user has for the specified team.
// Must be authenticated.
func (c *Client4) GetTeamUnread(ctx context.Context, teamId, userId string) (*TeamUnread, *Response, error) {
	r, err := c.DoAPIGet(ctx, c.userRoute(userId)+c.teamRoute(teamId)+"/unread", "")
	if err != nil {
		return nil, BuildResponse(r), err
	}
	defer closeBody(r)
	return DecodeJSONFromResponse[*TeamUnread](r)
}

// ImportTeam will import an exported team from other app into a existing team.
func (c *Client4) ImportTeam(ctx context.Context, data []byte, filesize int, importFrom, filename, teamId string) (map[string]string, *Response, error) {
	body := &bytes.Buffer{}
	writer := multipart.NewWriter(body)

	part, err := writer.CreateFormFile("file", filename)
	if err != nil {
		return nil, nil, err
	}

	if _, err = io.Copy(part, bytes.NewBuffer(data)); err != nil {
		return nil, nil, err
	}

	part, err = writer.CreateFormField("filesize")
	if err != nil {
		return nil, nil, err
	}

	if _, err = io.Copy(part, strings.NewReader(strconv.Itoa(filesize))); err != nil {
		return nil, nil, err
	}

	part, err = writer.CreateFormField("importFrom")
	if err != nil {
		return nil, nil, err
	}

	if _, err = io.Copy(part, strings.NewReader(importFrom)); err != nil {
		return nil, nil, err
	}

	if err = writer.Close(); err != nil {
		return nil, nil, err
	}

	r, err := c.doAPIRequestReader(ctx, http.MethodPost, c.APIURL+c.teamImportRoute(teamId), writer.FormDataContentType(), body, nil)
	if err != nil {
		return nil, BuildResponse(r), err
	}
	defer closeBody(r)
	return DecodeJSONFromResponse[map[string]string](r)
}

// InviteUsersToTeam invite users by email to the team.
func (c *Client4) InviteUsersToTeam(ctx context.Context, teamId string, userEmails []string) (*Response, error) {
	r, err := c.DoAPIPostJSON(ctx, c.teamRoute(teamId)+"/invite/email", userEmails)
	if err != nil {
		return BuildResponse(r), err
	}
	defer closeBody(r)
	return BuildResponse(r), nil
}

// InviteGuestsToTeam invite guest by email to some channels in a team.
func (c *Client4) InviteGuestsToTeam(ctx context.Context, teamId string, userEmails []string, channels []string, message string) (*Response, error) {
	guestsInvite := GuestsInvite{
		Emails:   userEmails,
		Channels: channels,
		Message:  message,
	}
	r, err := c.DoAPIPostJSON(ctx, c.teamRoute(teamId)+"/invite-guests/email", guestsInvite)
	if err != nil {
		return BuildResponse(r), err
	}
	defer closeBody(r)
	return BuildResponse(r), nil
}

// InviteUsersToTeam invite users by email to the team.
func (c *Client4) InviteUsersToTeamGracefully(ctx context.Context, teamId string, userEmails []string) ([]*EmailInviteWithError, *Response, error) {
	r, err := c.DoAPIPostJSON(ctx, c.teamRoute(teamId)+"/invite/email?graceful="+c.boolString(true), userEmails)
	if err != nil {
		return nil, BuildResponse(r), err
	}
	defer closeBody(r)
	return DecodeJSONFromResponse[[]*EmailInviteWithError](r)
}

// InviteUsersToTeam invite users by email to the team.
func (c *Client4) InviteUsersToTeamAndChannelsGracefully(ctx context.Context, teamId string, userEmails []string, channelIds []string, message string) ([]*EmailInviteWithError, *Response, error) {
	memberInvite := MemberInvite{
		Emails:     userEmails,
		ChannelIds: channelIds,
		Message:    message,
	}
	r, err := c.DoAPIPostJSON(ctx, c.teamRoute(teamId)+"/invite/email?graceful="+c.boolString(true), memberInvite)
	if err != nil {
		return nil, BuildResponse(r), err
	}
	defer closeBody(r)
	return DecodeJSONFromResponse[[]*EmailInviteWithError](r)
}

// InviteGuestsToTeam invite guest by email to some channels in a team.
func (c *Client4) InviteGuestsToTeamGracefully(ctx context.Context, teamId string, userEmails []string, channels []string, message string) ([]*EmailInviteWithError, *Response, error) {
	guestsInvite := GuestsInvite{
		Emails:   userEmails,
		Channels: channels,
		Message:  message,
	}
	r, err := c.DoAPIPostJSON(ctx, c.teamRoute(teamId)+"/invite-guests/email?graceful="+c.boolString(true), guestsInvite)
	if err != nil {
		return nil, BuildResponse(r), err
	}
	defer closeBody(r)
	return DecodeJSONFromResponse[[]*EmailInviteWithError](r)
}

// InvalidateEmailInvites will invalidate active email invitations that have not been accepted by the user.
func (c *Client4) InvalidateEmailInvites(ctx context.Context) (*Response, error) {
	r, err := c.DoAPIDelete(ctx, c.teamsRoute()+"/invites/email")
	if err != nil {
		return BuildResponse(r), err
	}
	defer closeBody(r)
	return BuildResponse(r), nil
}

// GetTeamInviteInfo returns a team object from an invite id containing sanitized information.
func (c *Client4) GetTeamInviteInfo(ctx context.Context, inviteId string) (*Team, *Response, error) {
	r, err := c.DoAPIGet(ctx, c.teamsRoute()+"/invite/"+inviteId, "")
	if err != nil {
		return nil, BuildResponse(r), err
	}
	defer closeBody(r)
	return DecodeJSONFromResponse[*Team](r)
}

// SetTeamIcon sets team icon of the team.
func (c *Client4) SetTeamIcon(ctx context.Context, teamId string, data []byte) (*Response, error) {
	body := &bytes.Buffer{}
	writer := multipart.NewWriter(body)

	part, err := writer.CreateFormFile("image", "teamIcon.png")
	if err != nil {
		return nil, fmt.Errorf("failed to create form file for team icon: %w", err)
	}

	if _, err = io.Copy(part, bytes.NewBuffer(data)); err != nil {
		return nil, fmt.Errorf("failed to copy data to team icon form file: %w", err)
	}

	if err = writer.Close(); err != nil {
		return nil, fmt.Errorf("failed to close multipart writer for team icon: %w", err)
	}

	r, err := c.doAPIRequestReader(ctx, http.MethodPost, c.APIURL+c.teamRoute(teamId)+"/image", writer.FormDataContentType(), body, nil)
	if err != nil {
		return BuildResponse(r), err
	}
	defer closeBody(r)
	return BuildResponse(r), nil
}

// GetTeamIcon gets the team icon of the team.
func (c *Client4) GetTeamIcon(ctx context.Context, teamId, etag string) ([]byte, *Response, error) {
	r, err := c.DoAPIGet(ctx, c.teamRoute(teamId)+"/image", etag)
	if err != nil {
		return nil, BuildResponse(r), err
	}
	defer closeBody(r)
	return ReadBytesFromResponse(r)
}

// RemoveTeamIcon updates LastTeamIconUpdate to 0 which indicates team icon is removed.
func (c *Client4) RemoveTeamIcon(ctx context.Context, teamId string) (*Response, error) {
	r, err := c.DoAPIDelete(ctx, c.teamRoute(teamId)+"/image")
	if err != nil {
		return BuildResponse(r), err
	}
	defer closeBody(r)
	return BuildResponse(r), nil
}

// Channel Section

// GetAllChannels get all the channels. Must be a system administrator.
func (c *Client4) GetAllChannels(ctx context.Context, page int, perPage int, etag string) (ChannelListWithTeamData, *Response, error) {
	return c.getAllChannels(ctx, page, perPage, etag, ChannelSearchOpts{})
}

// GetAllChannelsIncludeDeleted get all the channels. Must be a system administrator.
func (c *Client4) GetAllChannelsIncludeDeleted(ctx context.Context, page int, perPage int, etag string) (ChannelListWithTeamData, *Response, error) {
	return c.getAllChannels(ctx, page, perPage, etag, ChannelSearchOpts{IncludeDeleted: true})
}

// GetAllChannelsExcludePolicyConstrained gets all channels which are not part of a data retention policy.
// Must be a system administrator.
func (c *Client4) GetAllChannelsExcludePolicyConstrained(ctx context.Context, page, perPage int, etag string) (ChannelListWithTeamData, *Response, error) {
	return c.getAllChannels(ctx, page, perPage, etag, ChannelSearchOpts{ExcludePolicyConstrained: true})
}

func (c *Client4) getAllChannels(ctx context.Context, page int, perPage int, etag string, opts ChannelSearchOpts) (ChannelListWithTeamData, *Response, error) {
	values := url.Values{}
	values.Set("page", strconv.Itoa(page))
	values.Set("per_page", strconv.Itoa(perPage))
	values.Set("include_deleted", c.boolString(opts.IncludeDeleted))
	values.Set("exclude_policy_constrained", c.boolString(opts.ExcludePolicyConstrained))
	r, err := c.DoAPIGet(ctx, c.channelsRoute()+"?"+values.Encode(), etag)
	if err != nil {
		return nil, BuildResponse(r), err
	}
	defer closeBody(r)
	return DecodeJSONFromResponse[ChannelListWithTeamData](r)
}

// GetAllChannelsWithCount get all the channels including the total count. Must be a system administrator.
func (c *Client4) GetAllChannelsWithCount(ctx context.Context, page int, perPage int, etag string) (ChannelListWithTeamData, int64, *Response, error) {
	values := url.Values{}
	values.Set("page", strconv.Itoa(page))
	values.Set("per_page", strconv.Itoa(perPage))
	values.Set("include_total_count", c.boolString(true))
	r, err := c.DoAPIGet(ctx, c.channelsRoute()+"?"+values.Encode(), etag)
	if err != nil {
		return nil, 0, BuildResponse(r), err
	}
	defer closeBody(r)

	cwc, resp, err := DecodeJSONFromResponse[*ChannelsWithCount](r)
	if err != nil {
		return nil, 0, resp, err
	}
	return cwc.Channels, cwc.TotalCount, resp, nil
}

// CreateChannel creates a channel based on the provided channel struct.
func (c *Client4) CreateChannel(ctx context.Context, channel *Channel) (*Channel, *Response, error) {
	r, err := c.DoAPIPostJSON(ctx, c.channelsRoute(), channel)
	if err != nil {
		return nil, BuildResponse(r), err
	}
	defer closeBody(r)
	return DecodeJSONFromResponse[*Channel](r)
}

// UpdateChannel updates a channel based on the provided channel struct.
func (c *Client4) UpdateChannel(ctx context.Context, channel *Channel) (*Channel, *Response, error) {
	r, err := c.DoAPIPutJSON(ctx, c.channelRoute(channel.Id), channel)
	if err != nil {
		return nil, BuildResponse(r), err
	}
	defer closeBody(r)
	return DecodeJSONFromResponse[*Channel](r)
}

// PatchChannel partially updates a channel. Any missing fields are not updated.
func (c *Client4) PatchChannel(ctx context.Context, channelId string, patch *ChannelPatch) (*Channel, *Response, error) {
	r, err := c.DoAPIPutJSON(ctx, c.channelRoute(channelId)+"/patch", patch)
	if err != nil {
		return nil, BuildResponse(r), err
	}
	defer closeBody(r)
	return DecodeJSONFromResponse[*Channel](r)
}

// UpdateChannelPrivacy updates channel privacy
func (c *Client4) UpdateChannelPrivacy(ctx context.Context, channelId string, privacy ChannelType) (*Channel, *Response, error) {
	requestBody := map[string]string{"privacy": string(privacy)}
	r, err := c.DoAPIPutJSON(ctx, c.channelRoute(channelId)+"/privacy", requestBody)
	if err != nil {
		return nil, BuildResponse(r), err
	}
	defer closeBody(r)
	return DecodeJSONFromResponse[*Channel](r)
}

// RestoreChannel restores a previously deleted channel. Any missing fields are not updated.
func (c *Client4) RestoreChannel(ctx context.Context, channelId string) (*Channel, *Response, error) {
	r, err := c.DoAPIPost(ctx, c.channelRoute(channelId)+"/restore", "")
	if err != nil {
		return nil, BuildResponse(r), err
	}
	defer closeBody(r)
	return DecodeJSONFromResponse[*Channel](r)
}

// CreateDirectChannel creates a direct message channel based on the two user
// ids provided.
func (c *Client4) CreateDirectChannel(ctx context.Context, userId1, userId2 string) (*Channel, *Response, error) {
	requestBody := []string{userId1, userId2}
	r, err := c.DoAPIPostJSON(ctx, c.channelsRoute()+"/direct", requestBody)
	if err != nil {
		return nil, BuildResponse(r), err
	}
	defer closeBody(r)
	return DecodeJSONFromResponse[*Channel](r)
}

// CreateGroupChannel creates a group message channel based on userIds provided.
func (c *Client4) CreateGroupChannel(ctx context.Context, userIds []string) (*Channel, *Response, error) {
	r, err := c.DoAPIPostJSON(ctx, c.channelsRoute()+"/group", userIds)
	if err != nil {
		return nil, BuildResponse(r), err
	}
	defer closeBody(r)
	return DecodeJSONFromResponse[*Channel](r)
}

// GetChannel returns a channel based on the provided channel id string.
func (c *Client4) GetChannel(ctx context.Context, channelId, etag string) (*Channel, *Response, error) {
	r, err := c.DoAPIGet(ctx, c.channelRoute(channelId), etag)
	if err != nil {
		return nil, BuildResponse(r), err
	}
	defer closeBody(r)
	return DecodeJSONFromResponse[*Channel](r)
}

// GetChannelStats returns statistics for a channel.
func (c *Client4) GetChannelStats(ctx context.Context, channelId string, etag string, excludeFilesCount bool) (*ChannelStats, *Response, error) {
	values := url.Values{}
	values.Set("exclude_files_count", c.boolString(excludeFilesCount))
	route := c.channelRoute(channelId) + "/stats?" + values.Encode()
	r, err := c.DoAPIGet(ctx, route, etag)
	if err != nil {
		return nil, BuildResponse(r), err
	}
	defer closeBody(r)
	return DecodeJSONFromResponse[*ChannelStats](r)
}

// GetChannelsMemberCount get channel member count for a given array of channel ids
func (c *Client4) GetChannelsMemberCount(ctx context.Context, channelIDs []string) (map[string]int64, *Response, error) {
	route := c.channelsRoute() + "/stats/member_count"
	r, err := c.DoAPIPostJSON(ctx, route, channelIDs)
	if err != nil {
		return nil, BuildResponse(r), err
	}
	defer closeBody(r)
	return DecodeJSONFromResponse[map[string]int64](r)
}

// GetChannelMembersTimezones gets a list of timezones for a channel.
func (c *Client4) GetChannelMembersTimezones(ctx context.Context, channelId string) ([]string, *Response, error) {
	r, err := c.DoAPIGet(ctx, c.channelRoute(channelId)+"/timezones", "")
	if err != nil {
		return nil, BuildResponse(r), err
	}
	defer closeBody(r)
	return DecodeJSONFromResponse[[]string](r)
}

// GetPinnedPosts gets a list of pinned posts.
func (c *Client4) GetPinnedPosts(ctx context.Context, channelId string, etag string) (*PostList, *Response, error) {
	r, err := c.DoAPIGet(ctx, c.channelRoute(channelId)+"/pinned", etag)
	if err != nil {
		return nil, BuildResponse(r), err
	}
	defer closeBody(r)
	return DecodeJSONFromResponse[*PostList](r)
}

// GetPrivateChannelsForTeam returns a list of private channels based on the provided team id string.
func (c *Client4) GetPrivateChannelsForTeam(ctx context.Context, teamId string, page int, perPage int, etag string) ([]*Channel, *Response, error) {
	values := url.Values{}
	values.Set("page", strconv.Itoa(page))
	values.Set("per_page", strconv.Itoa(perPage))
	r, err := c.DoAPIGet(ctx, c.channelsForTeamRoute(teamId)+"/private?"+values.Encode(), etag)
	if err != nil {
		return nil, BuildResponse(r), err
	}
	defer closeBody(r)
	return DecodeJSONFromResponse[[]*Channel](r)
}

// GetPublicChannelsForTeam returns a list of public channels based on the provided team id string.
func (c *Client4) GetPublicChannelsForTeam(ctx context.Context, teamId string, page int, perPage int, etag string) ([]*Channel, *Response, error) {
	values := url.Values{}
	values.Set("page", strconv.Itoa(page))
	values.Set("per_page", strconv.Itoa(perPage))
	r, err := c.DoAPIGet(ctx, c.channelsForTeamRoute(teamId)+"?"+values.Encode(), etag)
	if err != nil {
		return nil, BuildResponse(r), err
	}
	defer closeBody(r)
	return DecodeJSONFromResponse[[]*Channel](r)
}

// GetDeletedChannelsForTeam returns a list of public channels based on the provided team id string.
func (c *Client4) GetDeletedChannelsForTeam(ctx context.Context, teamId string, page int, perPage int, etag string) ([]*Channel, *Response, error) {
	values := url.Values{}
	values.Set("page", strconv.Itoa(page))
	values.Set("per_page", strconv.Itoa(perPage))
	r, err := c.DoAPIGet(ctx, c.channelsForTeamRoute(teamId)+"/deleted?"+values.Encode(), etag)
	if err != nil {
		return nil, BuildResponse(r), err
	}
	defer closeBody(r)
	return DecodeJSONFromResponse[[]*Channel](r)
}

// GetPublicChannelsByIdsForTeam returns a list of public channels based on provided team id string.
func (c *Client4) GetPublicChannelsByIdsForTeam(ctx context.Context, teamId string, channelIds []string) ([]*Channel, *Response, error) {
	r, err := c.DoAPIPostJSON(ctx, c.channelsForTeamRoute(teamId)+"/ids", channelIds)
	if err != nil {
		return nil, BuildResponse(r), err
	}
	defer closeBody(r)
	return DecodeJSONFromResponse[[]*Channel](r)
}

// GetChannelsForTeamForUser returns a list channels of on a team for a user.
func (c *Client4) GetChannelsForTeamForUser(ctx context.Context, teamId, userId string, includeDeleted bool, etag string) ([]*Channel, *Response, error) {
	values := url.Values{}
	values.Set("include_deleted", c.boolString(includeDeleted))
	r, err := c.DoAPIGet(ctx, c.channelsForTeamForUserRoute(teamId, userId)+"?"+values.Encode(), etag)
	if err != nil {
		return nil, BuildResponse(r), err
	}
	defer closeBody(r)
	return DecodeJSONFromResponse[[]*Channel](r)
}

// GetChannelsForTeamAndUserWithLastDeleteAt returns a list channels of a team for a user, additionally filtered with lastDeleteAt. This does not have any effect if includeDeleted is set to false.
func (c *Client4) GetChannelsForTeamAndUserWithLastDeleteAt(ctx context.Context, teamId, userId string, includeDeleted bool, lastDeleteAt int, etag string) ([]*Channel, *Response, error) {
	values := url.Values{}
	values.Set("include_deleted", c.boolString(includeDeleted))
	values.Set("last_delete_at", strconv.Itoa(lastDeleteAt))
	route := c.userRoute(userId) + c.teamRoute(teamId) + "/channels?" + values.Encode()
	r, err := c.DoAPIGet(ctx, route, etag)
	if err != nil {
		return nil, BuildResponse(r), err
	}
	defer closeBody(r)
	return DecodeJSONFromResponse[[]*Channel](r)
}

// GetChannelsForUserWithLastDeleteAt returns a list channels for a user, additionally filtered with lastDeleteAt.
func (c *Client4) GetChannelsForUserWithLastDeleteAt(ctx context.Context, userID string, lastDeleteAt int) ([]*Channel, *Response, error) {
	values := url.Values{}
	values.Set("last_delete_at", strconv.Itoa(lastDeleteAt))
	route := c.userRoute(userID) + "/channels?" + values.Encode()
	r, err := c.DoAPIGet(ctx, route, "")
	if err != nil {
		return nil, BuildResponse(r), err
	}
	defer closeBody(r)
	return DecodeJSONFromResponse[[]*Channel](r)
}

// SearchChannels returns the channels on a team matching the provided search term.
func (c *Client4) SearchChannels(ctx context.Context, teamId string, search *ChannelSearch) ([]*Channel, *Response, error) {
	r, err := c.DoAPIPostJSON(ctx, c.channelsForTeamRoute(teamId)+"/search", search)
	if err != nil {
		return nil, BuildResponse(r), err
	}
	defer closeBody(r)
	return DecodeJSONFromResponse[[]*Channel](r)
}

// SearchAllChannels search in all the channels. Must be a system administrator.
func (c *Client4) SearchAllChannels(ctx context.Context, search *ChannelSearch) (ChannelListWithTeamData, *Response, error) {
	r, err := c.DoAPIPostJSON(ctx, c.channelsRoute()+"/search", search)
	if err != nil {
		return nil, BuildResponse(r), err
	}
	defer closeBody(r)
	return DecodeJSONFromResponse[ChannelListWithTeamData](r)
}

// SearchAllChannelsForUser search in all the channels for a regular user.
func (c *Client4) SearchAllChannelsForUser(ctx context.Context, term string) (ChannelListWithTeamData, *Response, error) {
	search := &ChannelSearch{
		Term: term,
	}
	r, err := c.DoAPIPostJSON(ctx, c.channelsRoute()+"/search?system_console=false", search)
	if err != nil {
		return nil, BuildResponse(r), err
	}
	defer closeBody(r)
	return DecodeJSONFromResponse[ChannelListWithTeamData](r)
}

// SearchAllChannelsPaged searches all the channels and returns the results paged with the total count.
func (c *Client4) SearchAllChannelsPaged(ctx context.Context, search *ChannelSearch) (*ChannelsWithCount, *Response, error) {
	r, err := c.DoAPIPostJSON(ctx, c.channelsRoute()+"/search", search)
	if err != nil {
		return nil, BuildResponse(r), err
	}
	defer closeBody(r)
	return DecodeJSONFromResponse[*ChannelsWithCount](r)
}

// SearchGroupChannels returns the group channels of the user whose members' usernames match the search term.
func (c *Client4) SearchGroupChannels(ctx context.Context, search *ChannelSearch) ([]*Channel, *Response, error) {
	r, err := c.DoAPIPostJSON(ctx, c.channelsRoute()+"/group/search", search)
	if err != nil {
		return nil, BuildResponse(r), err
	}
	defer closeBody(r)
	return DecodeJSONFromResponse[[]*Channel](r)
}

// DeleteChannel deletes channel based on the provided channel id string.
func (c *Client4) DeleteChannel(ctx context.Context, channelId string) (*Response, error) {
	r, err := c.DoAPIDelete(ctx, c.channelRoute(channelId))
	if err != nil {
		return BuildResponse(r), err
	}
	defer closeBody(r)
	return BuildResponse(r), nil
}

// PermanentDeleteChannel deletes a channel based on the provided channel id string.
func (c *Client4) PermanentDeleteChannel(ctx context.Context, channelId string) (*Response, error) {
	r, err := c.DoAPIDelete(ctx, c.channelRoute(channelId)+"?permanent="+c.boolString(true))
	if err != nil {
		return BuildResponse(r), err
	}
	defer closeBody(r)
	return BuildResponse(r), nil
}

// MoveChannel moves the channel to the destination team.
func (c *Client4) MoveChannel(ctx context.Context, channelId, teamId string, force bool) (*Channel, *Response, error) {
	requestBody := map[string]any{
		"team_id": teamId,
		"force":   force,
	}
	r, err := c.DoAPIPostJSON(ctx, c.channelRoute(channelId)+"/move", requestBody)
	if err != nil {
		return nil, BuildResponse(r), err
	}
	defer closeBody(r)
	return DecodeJSONFromResponse[*Channel](r)
}

// GetChannelByName returns a channel based on the provided channel name and team id strings.
func (c *Client4) GetChannelByName(ctx context.Context, channelName, teamId string, etag string) (*Channel, *Response, error) {
	r, err := c.DoAPIGet(ctx, c.channelByNameRoute(channelName, teamId), etag)
	if err != nil {
		return nil, BuildResponse(r), err
	}
	defer closeBody(r)
	return DecodeJSONFromResponse[*Channel](r)
}

// GetChannelByNameIncludeDeleted returns a channel based on the provided channel name and team id strings. Other then GetChannelByName it will also return deleted channels.
func (c *Client4) GetChannelByNameIncludeDeleted(ctx context.Context, channelName, teamId string, etag string) (*Channel, *Response, error) {
	r, err := c.DoAPIGet(ctx, c.channelByNameRoute(channelName, teamId)+"?include_deleted="+c.boolString(true), etag)
	if err != nil {
		return nil, BuildResponse(r), err
	}
	defer closeBody(r)
	return DecodeJSONFromResponse[*Channel](r)
}

// GetChannelByNameForTeamName returns a channel based on the provided channel name and team name strings.
func (c *Client4) GetChannelByNameForTeamName(ctx context.Context, channelName, teamName string, etag string) (*Channel, *Response, error) {
	r, err := c.DoAPIGet(ctx, c.channelByNameForTeamNameRoute(channelName, teamName), etag)
	if err != nil {
		return nil, BuildResponse(r), err
	}
	defer closeBody(r)
	return DecodeJSONFromResponse[*Channel](r)
}

// GetChannelByNameForTeamNameIncludeDeleted returns a channel based on the provided channel name and team name strings. Other then GetChannelByNameForTeamName it will also return deleted channels.
func (c *Client4) GetChannelByNameForTeamNameIncludeDeleted(ctx context.Context, channelName, teamName string, etag string) (*Channel, *Response, error) {
	r, err := c.DoAPIGet(ctx, c.channelByNameForTeamNameRoute(channelName, teamName)+"?include_deleted="+c.boolString(true), etag)
	if err != nil {
		return nil, BuildResponse(r), err
	}
	defer closeBody(r)
	return DecodeJSONFromResponse[*Channel](r)
}

// GetChannelMembers gets a page of channel members specific to a channel.
func (c *Client4) GetChannelMembers(ctx context.Context, channelId string, page, perPage int, etag string) (ChannelMembers, *Response, error) {
	values := url.Values{}
	values.Set("page", strconv.Itoa(page))
	values.Set("per_page", strconv.Itoa(perPage))
	r, err := c.DoAPIGet(ctx, c.channelMembersRoute(channelId)+"?"+values.Encode(), etag)
	if err != nil {
		return nil, BuildResponse(r), err
	}
	defer closeBody(r)
	return DecodeJSONFromResponse[ChannelMembers](r)
}

// GetChannelMembersWithTeamData gets a page of all channel members for a user.
func (c *Client4) GetChannelMembersWithTeamData(ctx context.Context, userID string, page, perPage int) (ChannelMembersWithTeamData, *Response, error) {
	values := url.Values{}
	values.Set("page", strconv.Itoa(page))
	values.Set("per_page", strconv.Itoa(perPage))
	r, err := c.DoAPIGet(ctx, c.userRoute(userID)+"/channel_members?"+values.Encode(), "")
	if err != nil {
		return nil, BuildResponse(r), err
	}
	defer closeBody(r)

	var ch ChannelMembersWithTeamData

	// Check if we need to handle NDJSON format (when page is -1)
	if page == -1 {
		// Process NDJSON format (each JSON object on new line)
		contentType := r.Header.Get("Content-Type")
		if contentType == "application/x-ndjson" {
			scanner := bufio.NewScanner(r.Body)
			ch = ChannelMembersWithTeamData{}

			for scanner.Scan() {
				line := scanner.Text()
				if line == "" {
					continue
				}

				var member ChannelMemberWithTeamData
				if err = json.Unmarshal([]byte(line), &member); err != nil {
					return nil, BuildResponse(r), fmt.Errorf("failed to unmarshal channel member data: %w", err)
				}
				ch = append(ch, member)
			}

			if err = scanner.Err(); err != nil {
				return nil, BuildResponse(r), fmt.Errorf("scanner error while reading channel members: %w", err)
			}

			return ch, BuildResponse(r), nil
		}
	}

	// Standard JSON format
	return DecodeJSONFromResponse[ChannelMembersWithTeamData](r)
}

// GetChannelMembersByIds gets the channel members in a channel for a list of user ids.
func (c *Client4) GetChannelMembersByIds(ctx context.Context, channelId string, userIds []string) (ChannelMembers, *Response, error) {
	r, err := c.DoAPIPostJSON(ctx, c.channelMembersRoute(channelId)+"/ids", userIds)
	if err != nil {
		return nil, BuildResponse(r), err
	}
	defer closeBody(r)
	return DecodeJSONFromResponse[ChannelMembers](r)
}

// GetChannelMember gets a channel member.
func (c *Client4) GetChannelMember(ctx context.Context, channelId, userId, etag string) (*ChannelMember, *Response, error) {
	r, err := c.DoAPIGet(ctx, c.channelMemberRoute(channelId, userId), etag)
	if err != nil {
		return nil, BuildResponse(r), err
	}
	defer closeBody(r)
	return DecodeJSONFromResponse[*ChannelMember](r)
}

// GetChannelMembersForUser gets all the channel members for a user on a team.
func (c *Client4) GetChannelMembersForUser(ctx context.Context, userId, teamId, etag string) (ChannelMembers, *Response, error) {
	r, err := c.DoAPIGet(ctx, fmt.Sprintf(c.userRoute(userId)+"/teams/%v/channels/members", teamId), etag)
	if err != nil {
		return nil, BuildResponse(r), err
	}
	defer closeBody(r)
	return DecodeJSONFromResponse[ChannelMembers](r)
}

// ViewChannel performs a view action for a user. Synonymous with switching channels or marking channels as read by a user.
func (c *Client4) ViewChannel(ctx context.Context, userId string, view *ChannelView) (*ChannelViewResponse, *Response, error) {
	url := fmt.Sprintf(c.channelsRoute()+"/members/%v/view", userId)
	r, err := c.DoAPIPostJSON(ctx, url, view)
	if err != nil {
		return nil, BuildResponse(r), err
	}
	defer closeBody(r)
	return DecodeJSONFromResponse[*ChannelViewResponse](r)
}

// ReadMultipleChannels performs a view action on several channels at the same time for a user.
func (c *Client4) ReadMultipleChannels(ctx context.Context, userId string, channelIds []string) (*ChannelViewResponse, *Response, error) {
	url := fmt.Sprintf(c.channelsRoute()+"/members/%v/mark_read", userId)
	r, err := c.DoAPIPostJSON(ctx, url, channelIds)
	if err != nil {
		return nil, BuildResponse(r), err
	}
	defer closeBody(r)
	return DecodeJSONFromResponse[*ChannelViewResponse](r)
}

// GetChannelUnread will return a ChannelUnread object that contains the number of
// unread messages and mentions for a user.
func (c *Client4) GetChannelUnread(ctx context.Context, channelId, userId string) (*ChannelUnread, *Response, error) {
	r, err := c.DoAPIGet(ctx, c.userRoute(userId)+c.channelRoute(channelId)+"/unread", "")
	if err != nil {
		return nil, BuildResponse(r), err
	}
	defer closeBody(r)
	return DecodeJSONFromResponse[*ChannelUnread](r)
}

// UpdateChannelRoles will update the roles on a channel for a user.
func (c *Client4) UpdateChannelRoles(ctx context.Context, channelId, userId, roles string) (*Response, error) {
	requestBody := map[string]string{"roles": roles}
	r, err := c.DoAPIPutJSON(ctx, c.channelMemberRoute(channelId, userId)+"/roles", requestBody)
	if err != nil {
		return BuildResponse(r), err
	}
	defer closeBody(r)
	return BuildResponse(r), nil
}

// UpdateChannelMemberSchemeRoles will update the scheme-derived roles on a channel for a user.
func (c *Client4) UpdateChannelMemberSchemeRoles(ctx context.Context, channelId string, userId string, schemeRoles *SchemeRoles) (*Response, error) {
	r, err := c.DoAPIPutJSON(ctx, c.channelMemberRoute(channelId, userId)+"/schemeRoles", schemeRoles)
	if err != nil {
		return BuildResponse(r), err
	}
	defer closeBody(r)
	return BuildResponse(r), nil
}

// UpdateChannelNotifyProps will update the notification properties on a channel for a user.
func (c *Client4) UpdateChannelNotifyProps(ctx context.Context, channelId, userId string, props map[string]string) (*Response, error) {
	r, err := c.DoAPIPutJSON(ctx, c.channelMemberRoute(channelId, userId)+"/notify_props", props)
	if err != nil {
		return BuildResponse(r), err
	}
	defer closeBody(r)
	return BuildResponse(r), nil
}

// AddChannelMember adds user to channel and return a channel member.
func (c *Client4) AddChannelMember(ctx context.Context, channelId, userId string) (*ChannelMember, *Response, error) {
	requestBody := map[string]string{"user_id": userId}
	r, err := c.DoAPIPostJSON(ctx, c.channelMembersRoute(channelId)+"", requestBody)
	if err != nil {
		return nil, BuildResponse(r), err
	}
	defer closeBody(r)
	return DecodeJSONFromResponse[*ChannelMember](r)
}

// AddChannelMembers adds users to a channel and return an array of channel members.
func (c *Client4) AddChannelMembers(ctx context.Context, channelId, postRootId string, userIds []string) ([]*ChannelMember, *Response, error) {
	requestBody := map[string]any{"user_ids": userIds, "post_root_id": postRootId}
	r, err := c.DoAPIPostJSON(ctx, c.channelMembersRoute(channelId)+"", requestBody)
	if err != nil {
		return nil, BuildResponse(r), err
	}
	defer closeBody(r)
	return DecodeJSONFromResponse[[]*ChannelMember](r)
}

// AddChannelMemberWithRootId adds user to channel and return a channel member. Post add to channel message has the postRootId.
func (c *Client4) AddChannelMemberWithRootId(ctx context.Context, channelId, userId, postRootId string) (*ChannelMember, *Response, error) {
	requestBody := map[string]string{"user_id": userId, "post_root_id": postRootId}
	r, err := c.DoAPIPostJSON(ctx, c.channelMembersRoute(channelId)+"", requestBody)
	if err != nil {
		return nil, BuildResponse(r), err
	}
	defer closeBody(r)
	return DecodeJSONFromResponse[*ChannelMember](r)
}

// RemoveUserFromChannel will delete the channel member object for a user, effectively removing the user from a channel.
func (c *Client4) RemoveUserFromChannel(ctx context.Context, channelId, userId string) (*Response, error) {
	r, err := c.DoAPIDelete(ctx, c.channelMemberRoute(channelId, userId))
	if err != nil {
		return BuildResponse(r), err
	}
	defer closeBody(r)
	return BuildResponse(r), nil
}

// AutocompleteChannelsForTeam will return an ordered list of channels autocomplete suggestions.
func (c *Client4) AutocompleteChannelsForTeam(ctx context.Context, teamId, name string) (ChannelList, *Response, error) {
	values := url.Values{}
	values.Set("name", name)
	r, err := c.DoAPIGet(ctx, c.channelsForTeamRoute(teamId)+"/autocomplete?"+values.Encode(), "")
	if err != nil {
		return nil, BuildResponse(r), err
	}
	defer closeBody(r)
	return DecodeJSONFromResponse[ChannelList](r)
}

// AutocompleteChannelsForTeamForSearch will return an ordered list of your channels autocomplete suggestions.
func (c *Client4) AutocompleteChannelsForTeamForSearch(ctx context.Context, teamId, name string) (ChannelList, *Response, error) {
	values := url.Values{}
	values.Set("name", name)
	r, err := c.DoAPIGet(ctx, c.channelsForTeamRoute(teamId)+"/search_autocomplete?"+values.Encode(), "")
	if err != nil {
		return nil, BuildResponse(r), err
	}
	defer closeBody(r)
	return DecodeJSONFromResponse[ChannelList](r)
}

// Post Section

// CreatePost creates a post based on the provided post struct.
func (c *Client4) CreatePost(ctx context.Context, post *Post) (*Post, *Response, error) {
	r, err := c.DoAPIPostJSON(ctx, c.postsRoute(), post)
	if err != nil {
		return nil, BuildResponse(r), err
	}
	defer closeBody(r)
	return DecodeJSONFromResponse[*Post](r)
}

// CreatePostEphemeral creates a ephemeral post based on the provided post struct which is send to the given user id.
func (c *Client4) CreatePostEphemeral(ctx context.Context, post *PostEphemeral) (*Post, *Response, error) {
	r, err := c.DoAPIPostJSON(ctx, c.postsEphemeralRoute(), post)
	if err != nil {
		return nil, BuildResponse(r), err
	}
	defer closeBody(r)
	return DecodeJSONFromResponse[*Post](r)
}

// UpdatePost updates a post based on the provided post struct.
func (c *Client4) UpdatePost(ctx context.Context, postId string, post *Post) (*Post, *Response, error) {
	r, err := c.DoAPIPutJSON(ctx, c.postRoute(postId), post)
	if err != nil {
		return nil, BuildResponse(r), err
	}
	defer closeBody(r)
	return DecodeJSONFromResponse[*Post](r)
}

// PatchPost partially updates a post. Any missing fields are not updated.
func (c *Client4) PatchPost(ctx context.Context, postId string, patch *PostPatch) (*Post, *Response, error) {
	r, err := c.DoAPIPutJSON(ctx, c.postRoute(postId)+"/patch", patch)
	if err != nil {
		return nil, BuildResponse(r), err
	}
	defer closeBody(r)
	return DecodeJSONFromResponse[*Post](r)
}

// SetPostUnread marks channel where post belongs as unread on the time of the provided post.
func (c *Client4) SetPostUnread(ctx context.Context, userId string, postId string, collapsedThreadsSupported bool) (*Response, error) {
	reqData := map[string]bool{"collapsed_threads_supported": collapsedThreadsSupported}
	r, err := c.DoAPIPostJSON(ctx, c.userRoute(userId)+c.postRoute(postId)+"/set_unread", reqData)
	if err != nil {
		return BuildResponse(r), err
	}
	defer closeBody(r)
	return BuildResponse(r), nil
}

// SetPostReminder creates a post reminder for a given post at a specified time.
// The time needs to be in UTC epoch in seconds. It is always truncated to a
// 5 minute resolution minimum.
func (c *Client4) SetPostReminder(ctx context.Context, reminder *PostReminder) (*Response, error) {
	r, err := c.DoAPIPostJSON(ctx, c.userRoute(reminder.UserId)+c.postRoute(reminder.PostId)+"/reminder", reminder)
	if err != nil {
		return BuildResponse(r), err
	}
	defer closeBody(r)
	return BuildResponse(r), nil
}

// PinPost pin a post based on provided post id string.
func (c *Client4) PinPost(ctx context.Context, postId string) (*Response, error) {
	r, err := c.DoAPIPost(ctx, c.postRoute(postId)+"/pin", "")
	if err != nil {
		return BuildResponse(r), err
	}
	defer closeBody(r)
	return BuildResponse(r), nil
}

// UnpinPost unpin a post based on provided post id string.
func (c *Client4) UnpinPost(ctx context.Context, postId string) (*Response, error) {
	r, err := c.DoAPIPost(ctx, c.postRoute(postId)+"/unpin", "")
	if err != nil {
		return BuildResponse(r), err
	}
	defer closeBody(r)
	return BuildResponse(r), nil
}

// GetPost gets a single post.
func (c *Client4) GetPost(ctx context.Context, postId string, etag string) (*Post, *Response, error) {
	r, err := c.DoAPIGet(ctx, c.postRoute(postId), etag)
	if err != nil {
		return nil, BuildResponse(r), err
	}
	defer closeBody(r)
	return DecodeJSONFromResponse[*Post](r)
}

// GetPostIncludeDeleted gets a single post, including deleted.
func (c *Client4) GetPostIncludeDeleted(ctx context.Context, postId string, etag string) (*Post, *Response, error) {
	r, err := c.DoAPIGet(ctx, c.postRoute(postId)+"?include_deleted="+c.boolString(true), etag)
	if err != nil {
		return nil, BuildResponse(r), err
	}
	defer closeBody(r)
	return DecodeJSONFromResponse[*Post](r)
}

// DeletePost deletes a post from the provided post id string.
func (c *Client4) DeletePost(ctx context.Context, postId string) (*Response, error) {
	r, err := c.DoAPIDelete(ctx, c.postRoute(postId))
	if err != nil {
		return BuildResponse(r), err
	}
	defer closeBody(r)
	return BuildResponse(r), nil
}

// PermanentDeletePost permanently deletes a post and its files from the provided post id string.
func (c *Client4) PermanentDeletePost(ctx context.Context, postId string) (*Response, error) {
	r, err := c.DoAPIDelete(ctx, c.postRoute(postId)+"?permanent="+c.boolString(true))
	if err != nil {
		return BuildResponse(r), err
	}
	defer closeBody(r)
	return BuildResponse(r), nil
}

// GetPostThread gets a post with all the other posts in the same thread.
func (c *Client4) GetPostThread(ctx context.Context, postId string, etag string, collapsedThreads bool) (*PostList, *Response, error) {
	values := url.Values{}
	values.Set("collapsedThreads", c.boolString(collapsedThreads))
	r, err := c.DoAPIGet(ctx, c.postRoute(postId)+"/thread?"+values.Encode(), etag)
	if err != nil {
		return nil, BuildResponse(r), err
	}
	defer closeBody(r)
	return DecodeJSONFromResponse[*PostList](r)
}

// GetPostThreadWithOpts gets a post with all the other posts in the same thread.
func (c *Client4) GetPostThreadWithOpts(ctx context.Context, postID string, etag string, opts GetPostsOptions) (*PostList, *Response, error) {
	urlVal := c.postRoute(postID) + "/thread"

	values := url.Values{}
	if opts.CollapsedThreads {
		values.Set("collapsedThreads", "true")
	}
	if opts.CollapsedThreadsExtended {
		values.Set("collapsedThreadsExtended", "true")
	}
	if opts.SkipFetchThreads {
		values.Set("skipFetchThreads", "true")
	}
	if opts.UpdatesOnly {
		values.Set("updatesOnly", "true")
	}
	if opts.PerPage != 0 {
		values.Set("perPage", strconv.Itoa(opts.PerPage))
	}
	if opts.FromPost != "" {
		values.Set("fromPost", opts.FromPost)
	}
	if opts.FromCreateAt != 0 {
		values.Set("fromCreateAt", strconv.FormatInt(opts.FromCreateAt, 10))
	}
	if opts.FromUpdateAt != 0 {
		values.Set("fromUpdateAt", strconv.FormatInt(opts.FromUpdateAt, 10))
	}
	if opts.Direction != "" {
		values.Set("direction", opts.Direction)
	}
	urlVal += "?" + values.Encode()

	r, err := c.DoAPIGet(ctx, urlVal, etag)
	if err != nil {
		return nil, BuildResponse(r), err
	}
	defer closeBody(r)
	return DecodeJSONFromResponse[*PostList](r)
}

// GetPostsForChannel gets a page of posts with an array for ordering for a channel.
func (c *Client4) GetPostsForChannel(ctx context.Context, channelId string, page, perPage int, etag string, collapsedThreads bool, includeDeleted bool) (*PostList, *Response, error) {
	values := url.Values{}
	values.Set("page", strconv.Itoa(page))
	values.Set("per_page", strconv.Itoa(perPage))
	values.Set("collapsedThreads", c.boolString(collapsedThreads))
	values.Set("include_deleted", c.boolString(includeDeleted))
	r, err := c.DoAPIGet(ctx, c.channelRoute(channelId)+"/posts?"+values.Encode(), etag)
	if err != nil {
		return nil, BuildResponse(r), err
	}
	defer closeBody(r)
	return DecodeJSONFromResponse[*PostList](r)
}

// GetPostsByIds gets a list of posts by taking an array of post ids
func (c *Client4) GetPostsByIds(ctx context.Context, postIds []string) ([]*Post, *Response, error) {
	r, err := c.DoAPIPostJSON(ctx, c.postsRoute()+"/ids", postIds)
	if err != nil {
		return nil, BuildResponse(r), err
	}
	defer closeBody(r)
	return DecodeJSONFromResponse[[]*Post](r)
}

// GetEditHistoryForPost gets a list of posts by taking a post ids
func (c *Client4) GetEditHistoryForPost(ctx context.Context, postId string) ([]*Post, *Response, error) {
	js, err := json.Marshal(postId)
	if err != nil {
		return nil, nil, fmt.Errorf("failed to marshal edit history request: %w", err)
	}
	r, err := c.DoAPIGet(ctx, c.postRoute(postId)+"/edit_history", string(js))
	if err != nil {
		return nil, BuildResponse(r), err
	}
	defer closeBody(r)
	return DecodeJSONFromResponse[[]*Post](r)
}

// GetFlaggedPostsForUser returns flagged posts of a user based on user id string.
func (c *Client4) GetFlaggedPostsForUser(ctx context.Context, userId string, page int, perPage int) (*PostList, *Response, error) {
	values := url.Values{}
	values.Set("page", strconv.Itoa(page))
	values.Set("per_page", strconv.Itoa(perPage))
	r, err := c.DoAPIGet(ctx, c.userRoute(userId)+"/posts/flagged?"+values.Encode(), "")
	if err != nil {
		return nil, BuildResponse(r), err
	}
	defer closeBody(r)
	return DecodeJSONFromResponse[*PostList](r)
}

// GetFlaggedPostsForUserInTeam returns flagged posts in team of a user based on user id string.
func (c *Client4) GetFlaggedPostsForUserInTeam(ctx context.Context, userId string, teamId string, page int, perPage int) (*PostList, *Response, error) {
	if !IsValidId(teamId) {
		return nil, nil, errors.New("teamId is invalid")
	}

	values := url.Values{}
	values.Set("team_id", teamId)
	values.Set("page", strconv.Itoa(page))
	values.Set("per_page", strconv.Itoa(perPage))
	r, err := c.DoAPIGet(ctx, c.userRoute(userId)+"/posts/flagged?"+values.Encode(), "")
	if err != nil {
		return nil, BuildResponse(r), err
	}
	defer closeBody(r)
	return DecodeJSONFromResponse[*PostList](r)
}

// GetFlaggedPostsForUserInChannel returns flagged posts in channel of a user based on user id string.
func (c *Client4) GetFlaggedPostsForUserInChannel(ctx context.Context, userId string, channelId string, page int, perPage int) (*PostList, *Response, error) {
	if !IsValidId(channelId) {
		return nil, nil, errors.New("channelId is invalid")
	}

	values := url.Values{}
	values.Set("channel_id", channelId)
	values.Set("page", strconv.Itoa(page))
	values.Set("per_page", strconv.Itoa(perPage))
	r, err := c.DoAPIGet(ctx, c.userRoute(userId)+"/posts/flagged?"+values.Encode(), "")
	if err != nil {
		return nil, BuildResponse(r), err
	}
	defer closeBody(r)
	return DecodeJSONFromResponse[*PostList](r)
}

// GetPostsSince gets posts created after a specified time as Unix time in milliseconds.
func (c *Client4) GetPostsSince(ctx context.Context, channelId string, time int64, collapsedThreads bool) (*PostList, *Response, error) {
	values := url.Values{}
	values.Set("since", strconv.FormatInt(time, 10))
	values.Set("collapsedThreads", c.boolString(collapsedThreads))
	r, err := c.DoAPIGet(ctx, c.channelRoute(channelId)+"/posts?"+values.Encode(), "")
	if err != nil {
		return nil, BuildResponse(r), err
	}
	defer closeBody(r)
	return DecodeJSONFromResponse[*PostList](r)
}

// GetPostsAfter gets a page of posts that were posted after the post provided.
func (c *Client4) GetPostsAfter(ctx context.Context, channelId, postId string, page, perPage int, etag string, collapsedThreads bool, includeDeleted bool) (*PostList, *Response, error) {
	values := url.Values{}
	values.Set("page", strconv.Itoa(page))
	values.Set("per_page", strconv.Itoa(perPage))
	values.Set("after", postId)
	values.Set("collapsedThreads", c.boolString(collapsedThreads))
	values.Set("include_deleted", c.boolString(includeDeleted))
	r, err := c.DoAPIGet(ctx, c.channelRoute(channelId)+"/posts?"+values.Encode(), etag)
	if err != nil {
		return nil, BuildResponse(r), err
	}
	defer closeBody(r)
	return DecodeJSONFromResponse[*PostList](r)
}

// GetPostsBefore gets a page of posts that were posted before the post provided.
func (c *Client4) GetPostsBefore(ctx context.Context, channelId, postId string, page, perPage int, etag string, collapsedThreads bool, includeDeleted bool) (*PostList, *Response, error) {
	values := url.Values{}
	values.Set("page", strconv.Itoa(page))
	values.Set("per_page", strconv.Itoa(perPage))
	values.Set("before", postId)
	values.Set("collapsedThreads", c.boolString(collapsedThreads))
	values.Set("include_deleted", c.boolString(includeDeleted))
	r, err := c.DoAPIGet(ctx, c.channelRoute(channelId)+"/posts?"+values.Encode(), etag)
	if err != nil {
		return nil, BuildResponse(r), err
	}
	defer closeBody(r)
	return DecodeJSONFromResponse[*PostList](r)
}

// MoveThread moves a thread based on provided post id, and channel id string.
func (c *Client4) MoveThread(ctx context.Context, postId string, params *MoveThreadParams) (*Response, error) {
	r, err := c.DoAPIPostJSON(ctx, c.postRoute(postId)+"/move", params)
	if err != nil {
		return BuildResponse(r), err
	}
	defer closeBody(r)
	return BuildResponse(r), nil
}

// GetPostsAroundLastUnread gets a list of posts around last unread post by a user in a channel.
func (c *Client4) GetPostsAroundLastUnread(ctx context.Context, userId, channelId string, limitBefore, limitAfter int, collapsedThreads bool) (*PostList, *Response, error) {
	values := url.Values{}
	values.Set("limit_before", strconv.Itoa(limitBefore))
	values.Set("limit_after", strconv.Itoa(limitAfter))
	values.Set("collapsedThreads", c.boolString(collapsedThreads))
	r, err := c.DoAPIGet(ctx, c.userRoute(userId)+c.channelRoute(channelId)+"/posts/unread?"+values.Encode(), "")
	if err != nil {
		return nil, BuildResponse(r), err
	}
	defer closeBody(r)
	return DecodeJSONFromResponse[*PostList](r)
}

func (c *Client4) CreateScheduledPost(ctx context.Context, scheduledPost *ScheduledPost) (*ScheduledPost, *Response, error) {
	r, err := c.DoAPIPostJSON(ctx, c.postsRoute()+"/schedule", scheduledPost)
	if err != nil {
		return nil, BuildResponse(r), err
	}
	defer closeBody(r)
	return DecodeJSONFromResponse[*ScheduledPost](r)
}

func (c *Client4) GetUserScheduledPosts(ctx context.Context, teamId string, includeDirectChannels bool) (map[string][]*ScheduledPost, *Response, error) {
	values := url.Values{}
	values.Set("includeDirectChannels", fmt.Sprintf("%t", includeDirectChannels))
	r, err := c.DoAPIGet(ctx, c.postsRoute()+"/scheduled/team/"+teamId+"?"+values.Encode(), "")
	if err != nil {
		return nil, BuildResponse(r), err
	}
	defer closeBody(r)
	return DecodeJSONFromResponse[map[string][]*ScheduledPost](r)
}

func (c *Client4) UpdateScheduledPost(ctx context.Context, scheduledPost *ScheduledPost) (*ScheduledPost, *Response, error) {
	r, err := c.DoAPIPutJSON(ctx, c.postsRoute()+"/schedule/"+scheduledPost.Id, scheduledPost)
	if err != nil {
		return nil, BuildResponse(r), err
	}
	defer closeBody(r)
	return DecodeJSONFromResponse[*ScheduledPost](r)
}

func (c *Client4) DeleteScheduledPost(ctx context.Context, scheduledPostId string) (*ScheduledPost, *Response, error) {
	r, err := c.DoAPIDelete(ctx, c.postsRoute()+"/schedule/"+scheduledPostId)
	if err != nil {
		return nil, BuildResponse(r), err
	}

	defer closeBody(r)
	return DecodeJSONFromResponse[*ScheduledPost](r)
}

func (c *Client4) GetFlaggingConfiguration(ctx context.Context) (*ContentFlaggingReportingConfig, *Response, error) {
	r, err := c.DoAPIGet(ctx, c.contentFlaggingRoute()+"/flag/config", "")
	if err != nil {
		return nil, BuildResponse(r), err
	}
	defer closeBody(r)
	return DecodeJSONFromResponse[*ContentFlaggingReportingConfig](r)
}

func (c *Client4) GetTeamPostFlaggingFeatureStatus(ctx context.Context, teamId string) (map[string]bool, *Response, error) {
	r, err := c.DoAPIGet(ctx, c.contentFlaggingRoute()+"/team/"+teamId+"/status", "")
	if err != nil {
		return nil, BuildResponse(r), err
	}
	defer closeBody(r)
	return DecodeJSONFromResponse[map[string]bool](r)
}

// SearchFiles returns any posts with matching terms string.
func (c *Client4) SearchFiles(ctx context.Context, teamId string, terms string, isOrSearch bool) (*FileInfoList, *Response, error) {
	params := SearchParameter{
		Terms:      &terms,
		IsOrSearch: &isOrSearch,
	}
	return c.SearchFilesWithParams(ctx, teamId, &params)
}

// SearchFilesWithParams returns any posts with matching terms string.
func (c *Client4) SearchFilesWithParams(ctx context.Context, teamId string, params *SearchParameter) (*FileInfoList, *Response, error) {
	route := c.teamRoute(teamId) + "/files/search"
	if teamId == "" {
		route = c.filesRoute() + "/search"
	}
	r, err := c.DoAPIPostJSON(ctx, route, params)
	if err != nil {
		return nil, BuildResponse(r), err
	}
	defer closeBody(r)
	return DecodeJSONFromResponse[*FileInfoList](r)
}

// SearchFilesAcrossTeams returns any posts with matching terms string.
func (c *Client4) SearchFilesAcrossTeams(ctx context.Context, terms string, isOrSearch bool) (*FileInfoList, *Response, error) {
	params := SearchParameter{
		Terms:      &terms,
		IsOrSearch: &isOrSearch,
	}
	return c.SearchFilesWithParams(ctx, "", &params)
}

// SearchPosts returns any posts with matching terms string.
func (c *Client4) SearchPosts(ctx context.Context, teamId string, terms string, isOrSearch bool) (*PostList, *Response, error) {
	params := SearchParameter{
		Terms:      &terms,
		IsOrSearch: &isOrSearch,
	}
	return c.SearchPostsWithParams(ctx, teamId, &params)
}

// SearchPostsWithParams returns any posts with matching terms string.
func (c *Client4) SearchPostsWithParams(ctx context.Context, teamId string, params *SearchParameter) (*PostList, *Response, error) {
	var route string
	if teamId == "" {
		route = c.postsRoute() + "/search"
	} else {
		route = c.teamRoute(teamId) + "/posts/search"
	}
	r, err := c.DoAPIPostJSON(ctx, route, params)
	if err != nil {
		return nil, BuildResponse(r), err
	}
	defer closeBody(r)
	return DecodeJSONFromResponse[*PostList](r)
}

// SearchPostsWithMatches returns any posts with matching terms string, including.
func (c *Client4) SearchPostsWithMatches(ctx context.Context, teamId string, terms string, isOrSearch bool) (*PostSearchResults, *Response, error) {
	requestBody := map[string]any{"terms": terms, "is_or_search": isOrSearch}
	var route string
	if teamId == "" {
		route = c.postsRoute() + "/search"
	} else {
		route = c.teamRoute(teamId) + "/posts/search"
	}
	r, err := c.DoAPIPostJSON(ctx, route, requestBody)
	if err != nil {
		return nil, BuildResponse(r), err
	}
	defer closeBody(r)
	return DecodeJSONFromResponse[*PostSearchResults](r)
}

// DoPostAction performs a post action.
func (c *Client4) DoPostAction(ctx context.Context, postId, actionId string) (*Response, error) {
	r, err := c.DoAPIPost(ctx, c.postRoute(postId)+"/actions/"+actionId, "")
	if err != nil {
		return BuildResponse(r), err
	}
	defer closeBody(r)
	return BuildResponse(r), nil
}

// DoPostActionWithCookie performs a post action with extra arguments
func (c *Client4) DoPostActionWithCookie(ctx context.Context, postId, actionId, selected, cookieStr string) (*Response, error) {
	if selected == "" && cookieStr == "" {
		r, err := c.DoAPIPost(ctx, c.postRoute(postId)+"/actions/"+actionId, "")
		if err != nil {
			return BuildResponse(r), err
		}
		defer closeBody(r)
		return BuildResponse(r), nil
	}

	req := DoPostActionRequest{
		SelectedOption: selected,
		Cookie:         cookieStr,
	}
	r, err := c.DoAPIPostJSON(ctx, c.postRoute(postId)+"/actions/"+actionId, req)
	if err != nil {
		return BuildResponse(r), err
	}
	defer closeBody(r)
	return BuildResponse(r), nil
}

// OpenInteractiveDialog sends a WebSocket event to a user's clients to
// open interactive dialogs, based on the provided trigger ID and other
// provided data. Used with interactive message buttons, menus and
// slash commands.
func (c *Client4) OpenInteractiveDialog(ctx context.Context, request OpenDialogRequest) (*Response, error) {
	r, err := c.DoAPIPostJSON(ctx, "/actions/dialogs/open", request)
	if err != nil {
		return BuildResponse(r), err
	}
	defer closeBody(r)
	return BuildResponse(r), nil
}

// SubmitInteractiveDialog will submit the provided dialog data to the integration
// configured by the URL. Used with the interactive dialogs integration feature.
func (c *Client4) SubmitInteractiveDialog(ctx context.Context, request SubmitDialogRequest) (*SubmitDialogResponse, *Response, error) {
	r, err := c.DoAPIPostJSON(ctx, "/actions/dialogs/submit", request)
	if err != nil {
		return nil, BuildResponse(r), err
	}
	defer closeBody(r)
	return DecodeJSONFromResponse[*SubmitDialogResponse](r)
}

// LookupInteractiveDialog will perform a lookup request for dynamic select elements
// in interactive dialogs. Used to fetch options for dynamic select fields.
func (c *Client4) LookupInteractiveDialog(ctx context.Context, request SubmitDialogRequest) (*LookupDialogResponse, *Response, error) {
	r, err := c.DoAPIPostJSON(ctx, "/actions/dialogs/lookup", request)
	if err != nil {
		return nil, BuildResponse(r), err
	}
	defer closeBody(r)

	return DecodeJSONFromResponse[*LookupDialogResponse](r)
}

// UploadFile will upload a file to a channel using a multipart request, to be later attached to a post.
// This method is functionally equivalent to Client4.UploadFileAsRequestBody.
func (c *Client4) UploadFile(ctx context.Context, data []byte, channelId string, filename string) (*FileUploadResponse, *Response, error) {
	body := &bytes.Buffer{}
	writer := multipart.NewWriter(body)

	part, err := writer.CreateFormField("channel_id")
	if err != nil {
		return nil, nil, err
	}

	_, err = io.Copy(part, strings.NewReader(channelId))
	if err != nil {
		return nil, nil, err
	}

	part, err = writer.CreateFormFile("files", filename)
	if err != nil {
		return nil, nil, err
	}
	_, err = io.Copy(part, bytes.NewBuffer(data))
	if err != nil {
		return nil, nil, err
	}

	err = writer.Close()
	if err != nil {
		return nil, nil, err
	}

	return c.DoUploadFile(ctx, c.filesRoute(), body.Bytes(), writer.FormDataContentType())
}

// UploadFileAsRequestBody will upload a file to a channel as the body of a request, to be later attached
// to a post. This method is functionally equivalent to Client4.UploadFile.
func (c *Client4) UploadFileAsRequestBody(ctx context.Context, data []byte, channelId string, filename string) (*FileUploadResponse, *Response, error) {
	values := url.Values{}
	values.Set("channel_id", channelId)
	values.Set("filename", filename)
	return c.DoUploadFile(ctx, c.filesRoute()+"?"+values.Encode(), data, http.DetectContentType(data))
}

// GetFile gets the bytes for a file by id.
func (c *Client4) GetFile(ctx context.Context, fileId string) ([]byte, *Response, error) {
	r, err := c.DoAPIGet(ctx, c.fileRoute(fileId), "")
	if err != nil {
		return nil, BuildResponse(r), err
	}
	defer closeBody(r)
	return ReadBytesFromResponse(r)
}

// DownloadFile gets the bytes for a file by id, optionally adding headers to force the browser to download it.
func (c *Client4) DownloadFile(ctx context.Context, fileId string, download bool) ([]byte, *Response, error) {
	values := url.Values{}
	values.Set("download", c.boolString(download))
	r, err := c.DoAPIGet(ctx, c.fileRoute(fileId)+"?"+values.Encode(), "")
	if err != nil {
		return nil, BuildResponse(r), err
	}
	defer closeBody(r)
	return ReadBytesFromResponse(r)
}

// GetFileThumbnail gets the bytes for a file by id.
func (c *Client4) GetFileThumbnail(ctx context.Context, fileId string) ([]byte, *Response, error) {
	r, err := c.DoAPIGet(ctx, c.fileRoute(fileId)+"/thumbnail", "")
	if err != nil {
		return nil, BuildResponse(r), err
	}
	defer closeBody(r)
	return ReadBytesFromResponse(r)
}

// DownloadFileThumbnail gets the bytes for a file by id, optionally adding headers to force the browser to download it.
func (c *Client4) DownloadFileThumbnail(ctx context.Context, fileId string, download bool) ([]byte, *Response, error) {
	values := url.Values{}
	values.Set("download", c.boolString(download))
	r, err := c.DoAPIGet(ctx, c.fileRoute(fileId)+"/thumbnail?"+values.Encode(), "")
	if err != nil {
		return nil, BuildResponse(r), err
	}
	defer closeBody(r)
	return ReadBytesFromResponse(r)
}

// GetFileLink gets the public link of a file by id.
func (c *Client4) GetFileLink(ctx context.Context, fileId string) (string, *Response, error) {
	r, err := c.DoAPIGet(ctx, c.fileRoute(fileId)+"/link", "")
	if err != nil {
		return "", BuildResponse(r), err
	}
	defer closeBody(r)
	result, resp, err := DecodeJSONFromResponse[map[string]string](r)
	if err != nil {
		return "", resp, err
	}
	return result["link"], resp, nil
}

// GetFilePreview gets the bytes for a file by id.
func (c *Client4) GetFilePreview(ctx context.Context, fileId string) ([]byte, *Response, error) {
	r, err := c.DoAPIGet(ctx, c.fileRoute(fileId)+"/preview", "")
	if err != nil {
		return nil, BuildResponse(r), err
	}
	defer closeBody(r)
	return ReadBytesFromResponse(r)
}

// DownloadFilePreview gets the bytes for a file by id.
func (c *Client4) DownloadFilePreview(ctx context.Context, fileId string, download bool) ([]byte, *Response, error) {
	values := url.Values{}
	values.Set("download", c.boolString(download))
	r, err := c.DoAPIGet(ctx, c.fileRoute(fileId)+"/preview?"+values.Encode(), "")
	if err != nil {
		return nil, BuildResponse(r), err
	}
	defer closeBody(r)
	return ReadBytesFromResponse(r)
}

// GetFileInfo gets all the file info objects.
func (c *Client4) GetFileInfo(ctx context.Context, fileId string) (*FileInfo, *Response, error) {
	r, err := c.DoAPIGet(ctx, c.fileRoute(fileId)+"/info", "")
	if err != nil {
		return nil, BuildResponse(r), err
	}
	defer closeBody(r)
	return DecodeJSONFromResponse[*FileInfo](r)
}

// GetFileInfosForPost gets all the file info objects attached to a post.
func (c *Client4) GetFileInfosForPost(ctx context.Context, postId string, etag string) ([]*FileInfo, *Response, error) {
	r, err := c.DoAPIGet(ctx, c.postRoute(postId)+"/files/info", etag)
	if err != nil {
		return nil, BuildResponse(r), err
	}
	defer closeBody(r)
	return DecodeJSONFromResponse[[]*FileInfo](r)
}

// GetFileInfosForPost gets all the file info objects attached to a post, including deleted
func (c *Client4) GetFileInfosForPostIncludeDeleted(ctx context.Context, postId string, etag string) ([]*FileInfo, *Response, error) {
	r, err := c.DoAPIGet(ctx, c.postRoute(postId)+"/files/info"+"?include_deleted="+c.boolString(true), etag)
	if err != nil {
		return nil, BuildResponse(r), err
	}
	defer closeBody(r)
	return DecodeJSONFromResponse[[]*FileInfo](r)
}

// General/System Section

// GenerateSupportPacket generates and downloads a Support Packet.
// It returns a ReadCloser to the packet and the filename. The caller needs to close the ReadCloser.
func (c *Client4) GenerateSupportPacket(ctx context.Context) (io.ReadCloser, string, *Response, error) {
	r, err := c.DoAPIGet(ctx, c.systemRoute()+"/support_packet", "")
	if err != nil {
		return nil, "", BuildResponse(r), err
	}

	_, params, err := mime.ParseMediaType(r.Header.Get("Content-Disposition"))
	if err != nil {
		return nil, "", BuildResponse(r), fmt.Errorf("could not parse Content-Disposition header: %w", err)
	}

	return r.Body, params["filename"], BuildResponse(r), nil
}

// GetPing will return ok if the running goRoutines are below the threshold and unhealthy for above.
// DEPRECATED: Use GetPingWithOptions method instead.
func (c *Client4) GetPing(ctx context.Context) (string, *Response, error) {
	ping, resp, err := c.GetPingWithOptions(ctx, SystemPingOptions{})
	status := ""
	if ping != nil {
		status = ping["status"].(string)
	}
	return status, resp, err
}

// GetPingWithServerStatus will return ok if several basic server health checks
// all pass successfully.
// DEPRECATED: Use GetPingWithOptions method instead.
func (c *Client4) GetPingWithServerStatus(ctx context.Context) (string, *Response, error) {
	ping, resp, err := c.GetPingWithOptions(ctx, SystemPingOptions{FullStatus: true})
	status := ""
	if ping != nil {
		status = ping["status"].(string)
	}
	return status, resp, err
}

// GetPingWithFullServerStatus will return the full status if several basic server
// health checks all pass successfully.
// DEPRECATED: Use GetPingWithOptions method instead.
func (c *Client4) GetPingWithFullServerStatus(ctx context.Context) (map[string]any, *Response, error) {
	return c.GetPingWithOptions(ctx, SystemPingOptions{FullStatus: true})
}

// GetPingWithOptions will return the status according to the options
func (c *Client4) GetPingWithOptions(ctx context.Context, options SystemPingOptions) (map[string]any, *Response, error) {
	pingURL, err := url.Parse(c.systemRoute() + "/ping")
	if err != nil {
		return nil, nil, fmt.Errorf("could not parse query: %w", err)
	}
	values := pingURL.Query()
	values.Set("get_server_status", c.boolString(options.FullStatus))
	values.Set("use_rest_semantics", c.boolString(options.RESTSemantics))
	pingURL.RawQuery = values.Encode()
	r, err := c.DoAPIGet(ctx, pingURL.String(), "")
	if r != nil && r.StatusCode == 500 {
		defer r.Body.Close()
		return map[string]any{"status": StatusUnhealthy}, BuildResponse(r), err
	}
	if err != nil {
		return nil, BuildResponse(r), err
	}
	defer closeBody(r)
	return DecodeJSONFromResponse[map[string]any](r)
}

func (c *Client4) GetServerLimits(ctx context.Context) (*ServerLimits, *Response, error) {
	r, err := c.DoAPIGet(ctx, c.limitsRoute()+"/server", "")
	if err != nil {
		return nil, BuildResponse(r), err
	}
	defer closeBody(r)
	return DecodeJSONFromResponse[*ServerLimits](r)
}

// TestEmail will attempt to connect to the configured SMTP server.
func (c *Client4) TestEmail(ctx context.Context, config *Config) (*Response, error) {
	r, err := c.DoAPIPostJSON(ctx, c.testEmailRoute(), config)
	if err != nil {
		return BuildResponse(r), err
	}
	defer closeBody(r)
	return BuildResponse(r), nil
}

func (c *Client4) TestNotifications(ctx context.Context) (*Response, error) {
	r, err := c.DoAPIPost(ctx, c.testNotificationRoute(), "")
	if err != nil {
		return BuildResponse(r), err
	}
	defer closeBody(r)
	return BuildResponse(r), nil
}

// TestSiteURL will test the validity of a site URL.
func (c *Client4) TestSiteURL(ctx context.Context, siteURL string) (*Response, error) {
	requestBody := make(map[string]string)
	requestBody["site_url"] = siteURL
	r, err := c.DoAPIPostJSON(ctx, c.testSiteURLRoute(), requestBody)
	if err != nil {
		return BuildResponse(r), err
	}
	defer closeBody(r)
	return BuildResponse(r), nil
}

// TestS3Connection will attempt to connect to the AWS S3.
func (c *Client4) TestS3Connection(ctx context.Context, config *Config) (*Response, error) {
	r, err := c.DoAPIPostJSON(ctx, c.testS3Route(), config)
	if err != nil {
		return BuildResponse(r), err
	}
	defer closeBody(r)
	return BuildResponse(r), nil
}

// GetConfig will retrieve the server config with some sanitized items.
func (c *Client4) GetConfig(ctx context.Context) (*Config, *Response, error) {
	r, err := c.DoAPIGet(ctx, c.configRoute(), "")
	if err != nil {
		return nil, BuildResponse(r), err
	}
	defer closeBody(r)
	return DecodeJSONFromResponse[*Config](r)
}

// GetConfig will retrieve the server config with some sanitized items.
func (c *Client4) GetConfigWithOptions(ctx context.Context, options GetConfigOptions) (map[string]any, *Response, error) {
	v := url.Values{}
	if options.RemoveDefaults {
		v.Set("remove_defaults", "true")
	}
	if options.RemoveMasked {
		v.Set("remove_masked", "true")
	}
	url := c.configRoute()
	if len(v) > 0 {
		url += "?" + v.Encode()
	}

	r, err := c.DoAPIGet(ctx, url, "")
	if err != nil {
		return nil, BuildResponse(r), err
	}
	defer closeBody(r)
	return DecodeJSONFromResponse[map[string]any](r)
}

// ReloadConfig will reload the server configuration.
func (c *Client4) ReloadConfig(ctx context.Context) (*Response, error) {
	r, err := c.DoAPIPost(ctx, c.configRoute()+"/reload", "")
	if err != nil {
		return BuildResponse(r), err
	}
	defer closeBody(r)
	return BuildResponse(r), nil
}

// GetClientConfig will retrieve the parts of the server configuration needed by the client.
func (c *Client4) GetClientConfig(ctx context.Context, etag string) (map[string]string, *Response, error) {
	r, err := c.DoAPIGet(ctx, c.configRoute()+"/client", etag)
	if err != nil {
		return nil, BuildResponse(r), err
	}
	defer closeBody(r)
	return DecodeJSONFromResponse[map[string]string](r)
}

// GetEnvironmentConfig will retrieve a map mirroring the server configuration where fields
// are set to true if the corresponding config setting is set through an environment variable.
// Settings that haven't been set through environment variables will be missing from the map.
func (c *Client4) GetEnvironmentConfig(ctx context.Context) (map[string]any, *Response, error) {
	r, err := c.DoAPIGet(ctx, c.configRoute()+"/environment", "")
	if err != nil {
		return nil, BuildResponse(r), err
	}
	defer closeBody(r)
	return StringInterfaceFromJSON(r.Body), BuildResponse(r), nil
}

// GetOldClientLicense will retrieve the parts of the server license needed by the
// client, formatted in the old format.
func (c *Client4) GetOldClientLicense(ctx context.Context, etag string) (map[string]string, *Response, error) {
	r, err := c.DoAPIGet(ctx, c.licenseRoute()+"/client?format=old", etag)
	if err != nil {
		return nil, BuildResponse(r), err
	}
	defer closeBody(r)
	return DecodeJSONFromResponse[map[string]string](r)
}

// DatabaseRecycle will recycle the connections. Discard current connection and get new one.
func (c *Client4) DatabaseRecycle(ctx context.Context) (*Response, error) {
	r, err := c.DoAPIPost(ctx, c.databaseRoute()+"/recycle", "")
	if err != nil {
		return BuildResponse(r), err
	}
	defer closeBody(r)
	return BuildResponse(r), nil
}

// InvalidateCaches will purge the cache and can affect the performance while is cleaning.
func (c *Client4) InvalidateCaches(ctx context.Context) (*Response, error) {
	r, err := c.DoAPIPost(ctx, c.cacheRoute()+"/invalidate", "")
	if err != nil {
		return BuildResponse(r), err
	}
	defer closeBody(r)
	return BuildResponse(r), nil
}

// UpdateConfig will update the server configuration.
func (c *Client4) UpdateConfig(ctx context.Context, config *Config) (*Config, *Response, error) {
	r, err := c.DoAPIPutJSON(ctx, c.configRoute(), config)
	if err != nil {
		return nil, BuildResponse(r), err
	}
	defer closeBody(r)
	return DecodeJSONFromResponse[*Config](r)
}

// MigrateConfig will migrate existing config to the new one.
// DEPRECATED: The config migrate API has been moved to be a purely
// mmctl --local endpoint. This method will be removed in a
// future major release.
func (c *Client4) MigrateConfig(ctx context.Context, from, to string) (*Response, error) {
	m := make(map[string]string, 2)
	m["from"] = from
	m["to"] = to
	r, err := c.DoAPIPostJSON(ctx, c.configRoute()+"/migrate", m)
	if err != nil {
		return BuildResponse(r), err
	}
	defer closeBody(r)
	return BuildResponse(r), nil
}

// UploadLicenseFile will add a license file to the system.
func (c *Client4) UploadLicenseFile(ctx context.Context, data []byte) (*Response, error) {
	body := &bytes.Buffer{}
	writer := multipart.NewWriter(body)

	part, err := writer.CreateFormFile("license", "test-license.mattermost-license")
	if err != nil {
		return nil, fmt.Errorf("failed to create form file for license upload: %w", err)
	}

	if _, err = io.Copy(part, bytes.NewBuffer(data)); err != nil {
		return nil, fmt.Errorf("failed to copy license data to form file: %w", err)
	}

	if err = writer.Close(); err != nil {
		return nil, fmt.Errorf("failed to close multipart writer for license upload: %w", err)
	}

	r, err := c.doAPIRequestReader(ctx, http.MethodPost, c.APIURL+c.licenseRoute(), writer.FormDataContentType(), body, nil)
	if err != nil {
		return BuildResponse(r), err
	}
	defer closeBody(r)
	return BuildResponse(r), nil
}

// RemoveLicenseFile will remove the server license it exists. Note that this will
// disable all enterprise features.
func (c *Client4) RemoveLicenseFile(ctx context.Context) (*Response, error) {
	r, err := c.DoAPIDelete(ctx, c.licenseRoute())
	if err != nil {
		return BuildResponse(r), err
	}
	defer closeBody(r)
	return BuildResponse(r), nil
}

// GetLicenseLoadMetric retrieves the license load metric from the server.
// The load is calculated as (monthly active users / licensed users) * 1000.
func (c *Client4) GetLicenseLoadMetric(ctx context.Context) (map[string]int, *Response, error) {
	r, err := c.DoAPIGet(ctx, c.licenseRoute()+"/load_metric", "")
	if err != nil {
		return nil, BuildResponse(r), err
	}
	defer closeBody(r)
	return DecodeJSONFromResponse[map[string]int](r)
}

// GetAnalyticsOld will retrieve analytics using the old format. New format is not
// available but the "/analytics" endpoint is reserved for it. The "name" argument is optional
// and defaults to "standard". The "teamId" argument is optional and will limit results
// to a specific team.
func (c *Client4) GetAnalyticsOld(ctx context.Context, name, teamId string) (AnalyticsRows, *Response, error) {
	values := url.Values{}
	values.Set("name", name)
	values.Set("team_id", teamId)
	r, err := c.DoAPIGet(ctx, c.analyticsRoute()+"/old?"+values.Encode(), "")
	if err != nil {
		return nil, BuildResponse(r), err
	}
	defer closeBody(r)
	return DecodeJSONFromResponse[AnalyticsRows](r)
}

// Webhooks Section

// CreateIncomingWebhook creates an incoming webhook for a channel.
func (c *Client4) CreateIncomingWebhook(ctx context.Context, hook *IncomingWebhook) (*IncomingWebhook, *Response, error) {
	r, err := c.DoAPIPostJSON(ctx, c.incomingWebhooksRoute(), hook)
	if err != nil {
		return nil, BuildResponse(r), err
	}
	defer closeBody(r)
	return DecodeJSONFromResponse[*IncomingWebhook](r)
}

// UpdateIncomingWebhook updates an incoming webhook for a channel.
func (c *Client4) UpdateIncomingWebhook(ctx context.Context, hook *IncomingWebhook) (*IncomingWebhook, *Response, error) {
	r, err := c.DoAPIPutJSON(ctx, c.incomingWebhookRoute(hook.Id), hook)
	if err != nil {
		return nil, BuildResponse(r), err
	}
	defer closeBody(r)
	return DecodeJSONFromResponse[*IncomingWebhook](r)
}

// GetIncomingWebhooks returns a page of incoming webhooks on the system. Page counting starts at 0.
func (c *Client4) GetIncomingWebhooks(ctx context.Context, page int, perPage int, etag string) ([]*IncomingWebhook, *Response, error) {
	values := url.Values{}
	values.Set("page", strconv.Itoa(page))
	values.Set("per_page", strconv.Itoa(perPage))
	r, err := c.DoAPIGet(ctx, c.incomingWebhooksRoute()+"?"+values.Encode(), etag)
	if err != nil {
		return nil, BuildResponse(r), err
	}
	defer closeBody(r)
	return DecodeJSONFromResponse[[]*IncomingWebhook](r)
}

// GetIncomingWebhooksWithCount returns a page of incoming webhooks on the system including the total count. Page counting starts at 0.
func (c *Client4) GetIncomingWebhooksWithCount(ctx context.Context, page int, perPage int, etag string) (*IncomingWebhooksWithCount, *Response, error) {
	values := url.Values{}
	values.Set("page", strconv.Itoa(page))
	values.Set("per_page", strconv.Itoa(perPage))
	values.Set("include_total_count", c.boolString(true))
	r, err := c.DoAPIGet(ctx, c.incomingWebhooksRoute()+"?"+values.Encode(), etag)
	if err != nil {
		return nil, BuildResponse(r), err
	}
	defer closeBody(r)
	return DecodeJSONFromResponse[*IncomingWebhooksWithCount](r)
}

// GetIncomingWebhooksForTeam returns a page of incoming webhooks for a team. Page counting starts at 0.
func (c *Client4) GetIncomingWebhooksForTeam(ctx context.Context, teamId string, page int, perPage int, etag string) ([]*IncomingWebhook, *Response, error) {
	values := url.Values{}
	values.Set("page", strconv.Itoa(page))
	values.Set("per_page", strconv.Itoa(perPage))
	values.Set("team_id", teamId)
	r, err := c.DoAPIGet(ctx, c.incomingWebhooksRoute()+"?"+values.Encode(), etag)
	if err != nil {
		return nil, BuildResponse(r), err
	}
	defer closeBody(r)
	return DecodeJSONFromResponse[[]*IncomingWebhook](r)
}

// GetIncomingWebhook returns an Incoming webhook given the hook ID.
func (c *Client4) GetIncomingWebhook(ctx context.Context, hookID string, etag string) (*IncomingWebhook, *Response, error) {
	r, err := c.DoAPIGet(ctx, c.incomingWebhookRoute(hookID), etag)
	if err != nil {
		return nil, BuildResponse(r), err
	}
	defer closeBody(r)
	return DecodeJSONFromResponse[*IncomingWebhook](r)
}

// DeleteIncomingWebhook deletes and Incoming Webhook given the hook ID.
func (c *Client4) DeleteIncomingWebhook(ctx context.Context, hookID string) (*Response, error) {
	r, err := c.DoAPIDelete(ctx, c.incomingWebhookRoute(hookID))
	if err != nil {
		return BuildResponse(r), err
	}
	defer closeBody(r)
	return BuildResponse(r), nil
}

// CreateOutgoingWebhook creates an outgoing webhook for a team or channel.
func (c *Client4) CreateOutgoingWebhook(ctx context.Context, hook *OutgoingWebhook) (*OutgoingWebhook, *Response, error) {
	r, err := c.DoAPIPostJSON(ctx, c.outgoingWebhooksRoute(), hook)
	if err != nil {
		return nil, BuildResponse(r), err
	}
	defer closeBody(r)
	return DecodeJSONFromResponse[*OutgoingWebhook](r)
}

// UpdateOutgoingWebhook creates an outgoing webhook for a team or channel.
func (c *Client4) UpdateOutgoingWebhook(ctx context.Context, hook *OutgoingWebhook) (*OutgoingWebhook, *Response, error) {
	r, err := c.DoAPIPutJSON(ctx, c.outgoingWebhookRoute(hook.Id), hook)
	if err != nil {
		return nil, BuildResponse(r), err
	}
	defer closeBody(r)
	return DecodeJSONFromResponse[*OutgoingWebhook](r)
}

// GetOutgoingWebhooks returns a page of outgoing webhooks on the system. Page counting starts at 0.
func (c *Client4) GetOutgoingWebhooks(ctx context.Context, page int, perPage int, etag string) ([]*OutgoingWebhook, *Response, error) {
	values := url.Values{}
	values.Set("page", strconv.Itoa(page))
	values.Set("per_page", strconv.Itoa(perPage))
	r, err := c.DoAPIGet(ctx, c.outgoingWebhooksRoute()+"?"+values.Encode(), etag)
	if err != nil {
		return nil, BuildResponse(r), err
	}
	defer closeBody(r)
	return DecodeJSONFromResponse[[]*OutgoingWebhook](r)
}

// GetOutgoingWebhook outgoing webhooks on the system requested by Hook Id.
func (c *Client4) GetOutgoingWebhook(ctx context.Context, hookId string) (*OutgoingWebhook, *Response, error) {
	r, err := c.DoAPIGet(ctx, c.outgoingWebhookRoute(hookId), "")
	if err != nil {
		return nil, BuildResponse(r), err
	}
	defer closeBody(r)
	return DecodeJSONFromResponse[*OutgoingWebhook](r)
}

// GetOutgoingWebhooksForChannel returns a page of outgoing webhooks for a channel. Page counting starts at 0.
func (c *Client4) GetOutgoingWebhooksForChannel(ctx context.Context, channelId string, page int, perPage int, etag string) ([]*OutgoingWebhook, *Response, error) {
	values := url.Values{}
	values.Set("page", strconv.Itoa(page))
	values.Set("per_page", strconv.Itoa(perPage))
	values.Set("channel_id", channelId)
	r, err := c.DoAPIGet(ctx, c.outgoingWebhooksRoute()+"?"+values.Encode(), etag)
	if err != nil {
		return nil, BuildResponse(r), err
	}
	defer closeBody(r)
	return DecodeJSONFromResponse[[]*OutgoingWebhook](r)
}

// GetOutgoingWebhooksForTeam returns a page of outgoing webhooks for a team. Page counting starts at 0.
func (c *Client4) GetOutgoingWebhooksForTeam(ctx context.Context, teamId string, page int, perPage int, etag string) ([]*OutgoingWebhook, *Response, error) {
	values := url.Values{}
	values.Set("page", strconv.Itoa(page))
	values.Set("per_page", strconv.Itoa(perPage))
	values.Set("team_id", teamId)
	r, err := c.DoAPIGet(ctx, c.outgoingWebhooksRoute()+"?"+values.Encode(), etag)
	if err != nil {
		return nil, BuildResponse(r), err
	}
	defer closeBody(r)
	return DecodeJSONFromResponse[[]*OutgoingWebhook](r)
}

// RegenOutgoingHookToken regenerate the outgoing webhook token.
func (c *Client4) RegenOutgoingHookToken(ctx context.Context, hookId string) (*OutgoingWebhook, *Response, error) {
	r, err := c.DoAPIPost(ctx, c.outgoingWebhookRoute(hookId)+"/regen_token", "")
	if err != nil {
		return nil, BuildResponse(r), err
	}
	defer closeBody(r)
	return DecodeJSONFromResponse[*OutgoingWebhook](r)
}

// DeleteOutgoingWebhook delete the outgoing webhook on the system requested by Hook Id.
func (c *Client4) DeleteOutgoingWebhook(ctx context.Context, hookId string) (*Response, error) {
	r, err := c.DoAPIDelete(ctx, c.outgoingWebhookRoute(hookId))
	if err != nil {
		return BuildResponse(r), err
	}
	defer closeBody(r)
	return BuildResponse(r), nil
}

// Preferences Section

// GetPreferences returns the user's preferences.
func (c *Client4) GetPreferences(ctx context.Context, userId string) (Preferences, *Response, error) {
	r, err := c.DoAPIGet(ctx, c.preferencesRoute(userId), "")
	if err != nil {
		return nil, BuildResponse(r), err
	}
	defer closeBody(r)
	return DecodeJSONFromResponse[Preferences](r)
}

// UpdatePreferences saves the user's preferences.
func (c *Client4) UpdatePreferences(ctx context.Context, userId string, preferences Preferences) (*Response, error) {
	r, err := c.DoAPIPutJSON(ctx, c.preferencesRoute(userId), preferences)
	if err != nil {
		return BuildResponse(r), err
	}
	defer closeBody(r)
	return BuildResponse(r), nil
}

// DeletePreferences deletes the user's preferences.
func (c *Client4) DeletePreferences(ctx context.Context, userId string, preferences Preferences) (*Response, error) {
	r, err := c.DoAPIPostJSON(ctx, c.preferencesRoute(userId)+"/delete", preferences)
	if err != nil {
		return BuildResponse(r), err
	}
	defer closeBody(r)
	return BuildResponse(r), nil
}

// GetPreferencesByCategory returns the user's preferences from the provided category string.
func (c *Client4) GetPreferencesByCategory(ctx context.Context, userId string, category string) (Preferences, *Response, error) {
	url := fmt.Sprintf(c.preferencesRoute(userId)+"/%s", category)
	r, err := c.DoAPIGet(ctx, url, "")
	if err != nil {
		return nil, BuildResponse(r), err
	}
	defer closeBody(r)
	return DecodeJSONFromResponse[Preferences](r)
}

// GetPreferenceByCategoryAndName returns the user's preferences from the provided category and preference name string.
func (c *Client4) GetPreferenceByCategoryAndName(ctx context.Context, userId string, category string, preferenceName string) (*Preference, *Response, error) {
	url := fmt.Sprintf(c.preferencesRoute(userId)+"/%s/name/%v", category, preferenceName)
	r, err := c.DoAPIGet(ctx, url, "")
	if err != nil {
		return nil, BuildResponse(r), err
	}
	defer closeBody(r)
	return DecodeJSONFromResponse[*Preference](r)
}

// SAML Section

// GetSamlMetadata returns metadata for the SAML configuration.
func (c *Client4) GetSamlMetadata(ctx context.Context) (string, *Response, error) {
	r, err := c.DoAPIGet(ctx, c.samlRoute()+"/metadata", "")
	if err != nil {
		return "", BuildResponse(r), err
	}
	defer closeBody(r)

	buf := new(bytes.Buffer)
	_, err = buf.ReadFrom(r.Body)
	if err != nil {
		return "", BuildResponse(r), err
	}

	return buf.String(), BuildResponse(r), nil
}

func fileToMultipart(data []byte, filename string) ([]byte, *multipart.Writer, error) {
	body := &bytes.Buffer{}
	writer := multipart.NewWriter(body)

	part, err := writer.CreateFormFile("certificate", filename)
	if err != nil {
		return nil, nil, err
	}

	if _, err = io.Copy(part, bytes.NewBuffer(data)); err != nil {
		return nil, nil, err
	}

	if err = writer.Close(); err != nil {
		return nil, nil, err
	}

	return body.Bytes(), writer, nil
}

// UploadSamlIdpCertificate will upload an IDP certificate for SAML and set the config to use it.
// The filename parameter is deprecated and ignored: the server will pick a hard-coded filename when writing to disk.
func (c *Client4) UploadSamlIdpCertificate(ctx context.Context, data []byte, filename string) (*Response, error) {
	body, writer, err := fileToMultipart(data, filename)
	if err != nil {
		return nil, fmt.Errorf("failed to prepare SAML IDP certificate for upload: %w", err)
	}

	_, resp, err := c.DoUploadFile(ctx, c.samlRoute()+"/certificate/idp", body, writer.FormDataContentType())
	return resp, err
}

// UploadSamlPublicCertificate will upload a public certificate for SAML and set the config to use it.
// The filename parameter is deprecated and ignored: the server will pick a hard-coded filename when writing to disk.
func (c *Client4) UploadSamlPublicCertificate(ctx context.Context, data []byte, filename string) (*Response, error) {
	body, writer, err := fileToMultipart(data, filename)
	if err != nil {
		return nil, fmt.Errorf("failed to prepare SAML public certificate for upload: %w", err)
	}

	_, resp, err := c.DoUploadFile(ctx, c.samlRoute()+"/certificate/public", body, writer.FormDataContentType())
	return resp, err
}

// UploadSamlPrivateCertificate will upload a private key for SAML and set the config to use it.
// The filename parameter is deprecated and ignored: the server will pick a hard-coded filename when writing to disk.
func (c *Client4) UploadSamlPrivateCertificate(ctx context.Context, data []byte, filename string) (*Response, error) {
	body, writer, err := fileToMultipart(data, filename)
	if err != nil {
		return nil, fmt.Errorf("failed to prepare SAML private certificate for upload: %w", err)
	}

	_, resp, err := c.DoUploadFile(ctx, c.samlRoute()+"/certificate/private", body, writer.FormDataContentType())
	return resp, err
}

// DeleteSamlIdpCertificate deletes the SAML IDP certificate from the server and updates the config to not use it and disable SAML.
func (c *Client4) DeleteSamlIdpCertificate(ctx context.Context) (*Response, error) {
	r, err := c.DoAPIDelete(ctx, c.samlRoute()+"/certificate/idp")
	if err != nil {
		return BuildResponse(r), err
	}
	defer closeBody(r)
	return BuildResponse(r), nil
}

// DeleteSamlPublicCertificate deletes the SAML IDP certificate from the server and updates the config to not use it and disable SAML.
func (c *Client4) DeleteSamlPublicCertificate(ctx context.Context) (*Response, error) {
	r, err := c.DoAPIDelete(ctx, c.samlRoute()+"/certificate/public")
	if err != nil {
		return BuildResponse(r), err
	}
	defer closeBody(r)
	return BuildResponse(r), nil
}

// DeleteSamlPrivateCertificate deletes the SAML IDP certificate from the server and updates the config to not use it and disable SAML.
func (c *Client4) DeleteSamlPrivateCertificate(ctx context.Context) (*Response, error) {
	r, err := c.DoAPIDelete(ctx, c.samlRoute()+"/certificate/private")
	if err != nil {
		return BuildResponse(r), err
	}
	defer closeBody(r)
	return BuildResponse(r), nil
}

// GetSamlCertificateStatus returns metadata for the SAML configuration.
func (c *Client4) GetSamlCertificateStatus(ctx context.Context) (*SamlCertificateStatus, *Response, error) {
	r, err := c.DoAPIGet(ctx, c.samlRoute()+"/certificate/status", "")
	if err != nil {
		return nil, BuildResponse(r), err
	}
	defer closeBody(r)
	return DecodeJSONFromResponse[*SamlCertificateStatus](r)
}

func (c *Client4) GetSamlMetadataFromIdp(ctx context.Context, samlMetadataURL string) (*SamlMetadataResponse, *Response, error) {
	requestBody := make(map[string]string)
	requestBody["saml_metadata_url"] = samlMetadataURL
	r, err := c.DoAPIPostJSON(ctx, c.samlRoute()+"/metadatafromidp", requestBody)
	if err != nil {
		return nil, BuildResponse(r), err
	}

	defer closeBody(r)
	return DecodeJSONFromResponse[*SamlMetadataResponse](r)
}

// ResetSamlAuthDataToEmail resets the AuthData field of SAML users to their Email.
func (c *Client4) ResetSamlAuthDataToEmail(ctx context.Context, includeDeleted bool, dryRun bool, userIDs []string) (int64, *Response, error) {
	params := map[string]any{
		"include_deleted": includeDeleted,
		"dry_run":         dryRun,
		"user_ids":        userIDs,
	}
	r, err := c.DoAPIPostJSON(ctx, c.samlRoute()+"/reset_auth_data", params)
	if err != nil {
		return 0, BuildResponse(r), err
	}
	defer closeBody(r)
	respBody, resp, err := DecodeJSONFromResponse[map[string]int64](r)
	if err != nil {
		return 0, resp, err
	}
	return respBody["num_affected"], resp, nil
}

// Compliance Section

// CreateComplianceReport creates an incoming webhook for a channel.
func (c *Client4) CreateComplianceReport(ctx context.Context, report *Compliance) (*Compliance, *Response, error) {
	r, err := c.DoAPIPostJSON(ctx, c.complianceReportsRoute(), report)
	if err != nil {
		return nil, BuildResponse(r), err
	}
	defer closeBody(r)
	return DecodeJSONFromResponse[*Compliance](r)
}

// GetComplianceReports returns list of compliance reports.
func (c *Client4) GetComplianceReports(ctx context.Context, page, perPage int) (Compliances, *Response, error) {
	values := url.Values{}
	values.Set("page", strconv.Itoa(page))
	values.Set("per_page", strconv.Itoa(perPage))
	r, err := c.DoAPIGet(ctx, c.complianceReportsRoute()+"?"+values.Encode(), "")
	if err != nil {
		return nil, BuildResponse(r), err
	}
	defer closeBody(r)
	return DecodeJSONFromResponse[Compliances](r)
}

// GetComplianceReport returns a compliance report.
func (c *Client4) GetComplianceReport(ctx context.Context, reportId string) (*Compliance, *Response, error) {
	r, err := c.DoAPIGet(ctx, c.complianceReportRoute(reportId), "")
	if err != nil {
		return nil, BuildResponse(r), err
	}
	defer closeBody(r)
	return DecodeJSONFromResponse[*Compliance](r)
}

// DownloadComplianceReport returns a full compliance report as a file.
func (c *Client4) DownloadComplianceReport(ctx context.Context, reportId string) ([]byte, *Response, error) {
	r, err := c.DoAPIGet(ctx, c.complianceReportDownloadRoute(reportId), "")
	if err != nil {
		return nil, BuildResponse(r), err
	}
	defer closeBody(r)
	return ReadBytesFromResponse(r)
}

// Cluster Section

// GetClusterStatus returns the status of all the configured cluster nodes.
func (c *Client4) GetClusterStatus(ctx context.Context) ([]*ClusterInfo, *Response, error) {
	r, err := c.DoAPIGet(ctx, c.clusterRoute()+"/status", "")
	if err != nil {
		return nil, BuildResponse(r), err
	}
	defer closeBody(r)
	return DecodeJSONFromResponse[[]*ClusterInfo](r)
}

// LDAP Section

// SyncLdap starts a run of the LDAP sync job.
func (c *Client4) SyncLdap(ctx context.Context) (*Response, error) {
	r, err := c.DoAPIPost(ctx, c.ldapRoute()+"/sync", "")
	if err != nil {
		return BuildResponse(r), err
	}
	defer closeBody(r)
	return BuildResponse(r), nil
}

// TestLdap will attempt to connect to the configured LDAP server and return OK if configured
// correctly.
func (c *Client4) TestLdap(ctx context.Context) (*Response, error) {
	r, err := c.DoAPIPost(ctx, c.ldapRoute()+"/test", "")
	if err != nil {
		return BuildResponse(r), err
	}
	defer closeBody(r)
	return BuildResponse(r), nil
}

// GetLdapGroups retrieves the immediate child groups of the given parent group.
func (c *Client4) GetLdapGroups(ctx context.Context) ([]*Group, *Response, error) {
	path := fmt.Sprintf("%s/groups", c.ldapRoute())

	r, err := c.DoAPIGet(ctx, path, "")
	if err != nil {
		return nil, BuildResponse(r), err
	}
	defer closeBody(r)

	responseData, resp, err := DecodeJSONFromResponse[struct {
		Count  int      `json:"count"`
		Groups []*Group `json:"groups"`
	}](r)
	if err != nil {
		return nil, BuildResponse(r), fmt.Errorf("failed to decode LDAP groups response: %w", err)
	}
	for i := range responseData.Groups {
		responseData.Groups[i].DisplayName = *responseData.Groups[i].Name
	}

	return responseData.Groups, resp, nil
}

// LinkLdapGroup creates or undeletes a Mattermost group and associates it to the given LDAP group DN.
func (c *Client4) LinkLdapGroup(ctx context.Context, dn string) (*Group, *Response, error) {
	path := fmt.Sprintf("%s/groups/%s/link", c.ldapRoute(), dn)

	r, err := c.DoAPIPost(ctx, path, "")
	if err != nil {
		return nil, BuildResponse(r), err
	}
	defer closeBody(r)
	return DecodeJSONFromResponse[*Group](r)
}

// UnlinkLdapGroup deletes the Mattermost group associated with the given LDAP group DN.
func (c *Client4) UnlinkLdapGroup(ctx context.Context, dn string) (*Group, *Response, error) {
	path := fmt.Sprintf("%s/groups/%s/link", c.ldapRoute(), dn)

	r, err := c.DoAPIDelete(ctx, path)
	if err != nil {
		return nil, BuildResponse(r), err
	}
	defer closeBody(r)
	return DecodeJSONFromResponse[*Group](r)
}

// MigrateIdLdap migrates the LDAP enabled users to given attribute
func (c *Client4) MigrateIdLdap(ctx context.Context, toAttribute string) (*Response, error) {
	r, err := c.DoAPIPostJSON(ctx, c.ldapRoute()+"/migrateid", map[string]string{
		"toAttribute": toAttribute,
	})
	if err != nil {
		return BuildResponse(r), err
	}
	defer closeBody(r)
	return BuildResponse(r), nil
}

func (c *Client4) GetGroupsByNames(ctx context.Context, names []string) ([]*Group, *Response, error) {
	path := fmt.Sprintf("%s/names", c.groupsRoute())

	r, err := c.DoAPIPostJSON(ctx, path, names)
	if err != nil {
		return nil, BuildResponse(r), err
	}
	defer closeBody(r)
	return DecodeJSONFromResponse[[]*Group](r)
}

// GetGroupsByChannel retrieves the Mattermost Groups associated with a given channel
func (c *Client4) GetGroupsByChannel(ctx context.Context, channelId string, opts GroupSearchOpts) ([]*GroupWithSchemeAdmin, int, *Response, error) {
	values := url.Values{}
	values.Set("q", opts.Q)
	values.Set("include_member_count", c.boolString(opts.IncludeMemberCount))
	values.Set("filter_allow_reference", c.boolString(opts.FilterAllowReference))
	if opts.PageOpts != nil {
		values.Set("page", strconv.Itoa(opts.PageOpts.Page))
		values.Set("per_page", strconv.Itoa(opts.PageOpts.PerPage))
	}
	path := c.channelRoute(channelId) + "/groups?" + values.Encode()
	r, err := c.DoAPIGet(ctx, path, "")
	if err != nil {
		return nil, 0, BuildResponse(r), err
	}
	defer closeBody(r)

	responseData, resp, err := DecodeJSONFromResponse[struct {
		Groups []*GroupWithSchemeAdmin `json:"groups"`
		Count  int                     `json:"total_group_count"`
	}](r)
	if err != nil {
		return nil, 0, BuildResponse(r), fmt.Errorf("failed to decode groups by channel response: %w", err)
	}

	return responseData.Groups, responseData.Count, resp, nil
}

// GetGroupsByTeam retrieves the Mattermost Groups associated with a given team
func (c *Client4) GetGroupsByTeam(ctx context.Context, teamId string, opts GroupSearchOpts) ([]*GroupWithSchemeAdmin, int, *Response, error) {
	values := url.Values{}
	values.Set("q", opts.Q)
	values.Set("include_member_count", c.boolString(opts.IncludeMemberCount))
	values.Set("filter_allow_reference", c.boolString(opts.FilterAllowReference))
	if opts.PageOpts != nil {
		values.Set("page", strconv.Itoa(opts.PageOpts.Page))
		values.Set("per_page", strconv.Itoa(opts.PageOpts.PerPage))
	}
	path := c.teamRoute(teamId) + "/groups?" + values.Encode()

	r, err := c.DoAPIGet(ctx, path, "")
	if err != nil {
		return nil, 0, BuildResponse(r), err
	}
	defer closeBody(r)

	responseData, resp, err := DecodeJSONFromResponse[struct {
		Groups []*GroupWithSchemeAdmin `json:"groups"`
		Count  int                     `json:"total_group_count"`
	}](r)
	if err != nil {
		return nil, 0, BuildResponse(r), fmt.Errorf("failed to decode groups by team response: %w", err)
	}

	return responseData.Groups, responseData.Count, resp, nil
}

// GetGroupsAssociatedToChannelsByTeam retrieves the Mattermost Groups associated with channels in a given team
func (c *Client4) GetGroupsAssociatedToChannelsByTeam(ctx context.Context, teamId string, opts GroupSearchOpts) (map[string][]*GroupWithSchemeAdmin, *Response, error) {
	values := url.Values{}
	values.Set("q", opts.Q)
	values.Set("filter_allow_reference", c.boolString(opts.FilterAllowReference))
	if opts.PageOpts != nil {
		values.Set("page", strconv.Itoa(opts.PageOpts.Page))
		values.Set("per_page", strconv.Itoa(opts.PageOpts.PerPage))
	}
	path := c.teamRoute(teamId) + "/groups_by_channels?" + values.Encode()
	r, err := c.DoAPIGet(ctx, path, "")
	if err != nil {
		return nil, BuildResponse(r), err
	}
	defer closeBody(r)

	responseData, resp, err := DecodeJSONFromResponse[struct {
		GroupsAssociatedToChannels map[string][]*GroupWithSchemeAdmin `json:"groups"`
	}](r)
	if err != nil {
		return nil, BuildResponse(r), fmt.Errorf("failed to decode groups associated to channels by team response: %w", err)
	}

	return responseData.GroupsAssociatedToChannels, resp, nil
}

// GetGroups retrieves Mattermost Groups
func (c *Client4) GetGroups(ctx context.Context, opts GroupSearchOpts) ([]*Group, *Response, error) {
	path := fmt.Sprintf(
		"%s?include_member_count=%v&not_associated_to_team=%v&not_associated_to_channel=%v&filter_allow_reference=%v&q=%v&filter_parent_team_permitted=%v&group_source=%v&include_channel_member_count=%v&include_timezones=%v&include_archived=%v&filter_archived=%v&only_syncable_sources=%v",
		c.groupsRoute(),
		opts.IncludeMemberCount,
		opts.NotAssociatedToTeam,
		opts.NotAssociatedToChannel,
		opts.FilterAllowReference,
		opts.Q,
		opts.FilterParentTeamPermitted,
		opts.Source,
		opts.IncludeChannelMemberCount,
		opts.IncludeTimezones,
		opts.IncludeArchived,
		opts.FilterArchived,
		opts.OnlySyncableSources,
	)
	if opts.Since > 0 {
		path = fmt.Sprintf("%s&since=%v", path, opts.Since)
	}
	if opts.PageOpts != nil {
		path = fmt.Sprintf("%s&page=%v&per_page=%v", path, opts.PageOpts.Page, opts.PageOpts.PerPage)
	}
	r, err := c.DoAPIGet(ctx, path, "")
	if err != nil {
		return nil, BuildResponse(r), err
	}
	defer closeBody(r)
	return DecodeJSONFromResponse[[]*Group](r)
}

// GetGroupsByUserId retrieves Mattermost Groups for a user
func (c *Client4) GetGroupsByUserId(ctx context.Context, userId string) ([]*Group, *Response, error) {
	path := fmt.Sprintf(
		"%s/%v/groups",
		c.usersRoute(),
		userId,
	)

	r, err := c.DoAPIGet(ctx, path, "")
	if err != nil {
		return nil, BuildResponse(r), err
	}
	defer closeBody(r)
	return DecodeJSONFromResponse[[]*Group](r)
}

func (c *Client4) MigrateAuthToLdap(ctx context.Context, fromAuthService string, matchField string, force bool) (*Response, error) {
	r, err := c.DoAPIPostJSON(ctx, c.usersRoute()+"/migrate_auth/ldap", map[string]any{
		"from":        fromAuthService,
		"force":       force,
		"match_field": matchField,
	})
	if err != nil {
		return BuildResponse(r), err
	}
	defer closeBody(r)
	return BuildResponse(r), nil
}

func (c *Client4) MigrateAuthToSaml(ctx context.Context, fromAuthService string, usersMap map[string]string, auto bool) (*Response, error) {
	r, err := c.DoAPIPostJSON(ctx, c.usersRoute()+"/migrate_auth/saml", map[string]any{
		"from":    fromAuthService,
		"auto":    auto,
		"matches": usersMap,
	})
	if err != nil {
		return BuildResponse(r), err
	}
	defer closeBody(r)
	return BuildResponse(r), nil
}

// UploadLdapPublicCertificate will upload a public certificate for LDAP and set the config to use it.
func (c *Client4) UploadLdapPublicCertificate(ctx context.Context, data []byte) (*Response, error) {
	body, writer, err := fileToMultipart(data, LdapPublicCertificateName)
	if err != nil {
		return nil, fmt.Errorf("failed to prepare LDAP public certificate for upload: %w", err)
	}

	_, resp, err := c.DoUploadFile(ctx, c.ldapRoute()+"/certificate/public", body, writer.FormDataContentType())
	return resp, err
}

// UploadLdapPrivateCertificate will upload a private key for LDAP and set the config to use it.
func (c *Client4) UploadLdapPrivateCertificate(ctx context.Context, data []byte) (*Response, error) {
	body, writer, err := fileToMultipart(data, LdapPrivateKeyName)
	if err != nil {
		return nil, fmt.Errorf("failed to prepare LDAP private certificate for upload: %w", err)
	}

	_, resp, err := c.DoUploadFile(ctx, c.ldapRoute()+"/certificate/private", body, writer.FormDataContentType())
	return resp, err
}

// DeleteLdapPublicCertificate deletes the LDAP IDP certificate from the server and updates the config to not use it and disable LDAP.
func (c *Client4) DeleteLdapPublicCertificate(ctx context.Context) (*Response, error) {
	r, err := c.DoAPIDelete(ctx, c.ldapRoute()+"/certificate/public")
	if err != nil {
		return BuildResponse(r), err
	}
	defer closeBody(r)
	return BuildResponse(r), nil
}

// DeleteLDAPPrivateCertificate deletes the LDAP IDP certificate from the server and updates the config to not use it and disable LDAP.
func (c *Client4) DeleteLdapPrivateCertificate(ctx context.Context) (*Response, error) {
	r, err := c.DoAPIDelete(ctx, c.ldapRoute()+"/certificate/private")
	if err != nil {
		return BuildResponse(r), err
	}
	defer closeBody(r)
	return BuildResponse(r), nil
}

// Audits Section

// GetAudits returns a list of audits for the whole system.
func (c *Client4) GetAudits(ctx context.Context, page int, perPage int, etag string) (Audits, *Response, error) {
	values := url.Values{}
	values.Set("page", strconv.Itoa(page))
	values.Set("per_page", strconv.Itoa(perPage))
	r, err := c.DoAPIGet(ctx, "/audits?"+values.Encode(), etag)
	if err != nil {
		return nil, BuildResponse(r), err
	}
	defer closeBody(r)
	return DecodeJSONFromResponse[Audits](r)
}

// Brand Section

// GetBrandImage retrieves the previously uploaded brand image.
func (c *Client4) GetBrandImage(ctx context.Context) ([]byte, *Response, error) {
	r, err := c.DoAPIGet(ctx, c.brandRoute()+"/image", "")
	if err != nil {
		return nil, BuildResponse(r), err
	}
	defer closeBody(r)

	if r.StatusCode >= 300 {
		return nil, BuildResponse(r), AppErrorFromJSON(r.Body)
	}

	return ReadBytesFromResponse(r)
}

// DeleteBrandImage deletes the brand image for the system.
func (c *Client4) DeleteBrandImage(ctx context.Context) (*Response, error) {
	r, err := c.DoAPIDelete(ctx, c.brandRoute()+"/image")
	if err != nil {
		return BuildResponse(r), err
	}
	return BuildResponse(r), nil
}

// UploadBrandImage sets the brand image for the system.
func (c *Client4) UploadBrandImage(ctx context.Context, data []byte) (*Response, error) {
	body := &bytes.Buffer{}
	writer := multipart.NewWriter(body)

	part, err := writer.CreateFormFile("image", "brand.png")
	if err != nil {
		return nil, fmt.Errorf("failed to create form file for brand image upload: %w", err)
	}

	if _, err = io.Copy(part, bytes.NewBuffer(data)); err != nil {
		return nil, fmt.Errorf("failed to copy brand image data to form file: %w", err)
	}

	if err = writer.Close(); err != nil {
		return nil, fmt.Errorf("failed to close multipart writer for brand image upload: %w", err)
	}

	r, err := c.doAPIRequestReader(ctx, http.MethodPost, c.APIURL+c.brandRoute()+"/image", writer.FormDataContentType(), body, nil)
	if err != nil {
		return BuildResponse(r), err
	}
	defer closeBody(r)
	return BuildResponse(r), nil
}

// Logs Section

// GetLogs page of logs as a string array.
func (c *Client4) GetLogs(ctx context.Context, page, perPage int) ([]string, *Response, error) {
	values := url.Values{}
	values.Set("page", strconv.Itoa(page))
	values.Set("logs_per_page", strconv.Itoa(perPage))
	r, err := c.DoAPIGet(ctx, "/logs?"+values.Encode(), "")
	if err != nil {
		return nil, BuildResponse(r), err
	}
	defer closeBody(r)
	return DecodeJSONFromResponse[[]string](r)
}

// Download logs as mattermost.log file
func (c *Client4) DownloadLogs(ctx context.Context) ([]byte, *Response, error) {
	r, err := c.DoAPIGet(ctx, "/logs/download", "")
	if err != nil {
		return nil, BuildResponse(r), err
	}
	return ReadBytesFromResponse(r)
}

// PostLog is a convenience Web Service call so clients can log messages into
// the server-side logs. For example we typically log javascript error messages
// into the server-side. It returns the log message if the logging was successful.
func (c *Client4) PostLog(ctx context.Context, message map[string]string) (map[string]string, *Response, error) {
	r, err := c.DoAPIPostJSON(ctx, "/logs", message)
	if err != nil {
		return nil, BuildResponse(r), err
	}
	defer closeBody(r)
	return DecodeJSONFromResponse[map[string]string](r)
}

// OAuth Section

// CreateOAuthApp will register a new OAuth 2.0 client application with Mattermost acting as an OAuth 2.0 service provider.
func (c *Client4) CreateOAuthApp(ctx context.Context, app *OAuthApp) (*OAuthApp, *Response, error) {
	r, err := c.DoAPIPostJSON(ctx, c.oAuthAppsRoute(), app)
	if err != nil {
		return nil, BuildResponse(r), err
	}
	defer closeBody(r)
	return DecodeJSONFromResponse[*OAuthApp](r)
}

// UpdateOAuthApp updates a page of registered OAuth 2.0 client applications with Mattermost acting as an OAuth 2.0 service provider.
func (c *Client4) UpdateOAuthApp(ctx context.Context, app *OAuthApp) (*OAuthApp, *Response, error) {
	r, err := c.DoAPIPutJSON(ctx, c.oAuthAppRoute(app.Id), app)
	if err != nil {
		return nil, BuildResponse(r), err
	}
	defer closeBody(r)
	return DecodeJSONFromResponse[*OAuthApp](r)
}

// GetOAuthApps gets a page of registered OAuth 2.0 client applications with Mattermost acting as an OAuth 2.0 service provider.
func (c *Client4) GetOAuthApps(ctx context.Context, page, perPage int) ([]*OAuthApp, *Response, error) {
	values := url.Values{}
	values.Set("page", strconv.Itoa(page))
	values.Set("per_page", strconv.Itoa(perPage))
	r, err := c.DoAPIGet(ctx, c.oAuthAppsRoute()+"?"+values.Encode(), "")
	if err != nil {
		return nil, BuildResponse(r), err
	}
	defer closeBody(r)
	return DecodeJSONFromResponse[[]*OAuthApp](r)
}

// GetOAuthApp gets a registered OAuth 2.0 client application with Mattermost acting as an OAuth 2.0 service provider.
func (c *Client4) GetOAuthApp(ctx context.Context, appId string) (*OAuthApp, *Response, error) {
	r, err := c.DoAPIGet(ctx, c.oAuthAppRoute(appId), "")
	if err != nil {
		return nil, BuildResponse(r), err
	}
	defer closeBody(r)
	return DecodeJSONFromResponse[*OAuthApp](r)
}

// GetOAuthAppInfo gets a sanitized version of a registered OAuth 2.0 client application with Mattermost acting as an OAuth 2.0 service provider.
func (c *Client4) GetOAuthAppInfo(ctx context.Context, appId string) (*OAuthApp, *Response, error) {
	r, err := c.DoAPIGet(ctx, c.oAuthAppRoute(appId)+"/info", "")
	if err != nil {
		return nil, BuildResponse(r), err
	}
	defer closeBody(r)
	return DecodeJSONFromResponse[*OAuthApp](r)
}

// DeleteOAuthApp deletes a registered OAuth 2.0 client application.
func (c *Client4) DeleteOAuthApp(ctx context.Context, appId string) (*Response, error) {
	r, err := c.DoAPIDelete(ctx, c.oAuthAppRoute(appId))
	if err != nil {
		return BuildResponse(r), err
	}
	defer closeBody(r)
	return BuildResponse(r), nil
}

// RegenerateOAuthAppSecret regenerates the client secret for a registered OAuth 2.0 client application.
func (c *Client4) RegenerateOAuthAppSecret(ctx context.Context, appId string) (*OAuthApp, *Response, error) {
	r, err := c.DoAPIPost(ctx, c.oAuthAppRoute(appId)+"/regen_secret", "")
	if err != nil {
		return nil, BuildResponse(r), err
	}
	defer closeBody(r)
	return DecodeJSONFromResponse[*OAuthApp](r)
}

// GetAuthorizedOAuthAppsForUser gets a page of OAuth 2.0 client applications the user has authorized to use access their account.
func (c *Client4) GetAuthorizedOAuthAppsForUser(ctx context.Context, userId string, page, perPage int) ([]*OAuthApp, *Response, error) {
	values := url.Values{}
	values.Set("page", strconv.Itoa(page))
	values.Set("per_page", strconv.Itoa(perPage))
	r, err := c.DoAPIGet(ctx, c.userRoute(userId)+"/oauth/apps/authorized?"+values.Encode(), "")
	if err != nil {
		return nil, BuildResponse(r), err
	}
	defer closeBody(r)
	return DecodeJSONFromResponse[[]*OAuthApp](r)
}

// AuthorizeOAuthApp will authorize an OAuth 2.0 client application to access a user's account and provide a redirect link to follow.
func (c *Client4) AuthorizeOAuthApp(ctx context.Context, authRequest *AuthorizeRequest) (string, *Response, error) {
	buf, err := json.Marshal(authRequest)
	if err != nil {
		return "", nil, err
	}
	// The request doesn't go to the /api/v4 subpath, so we can't use the usual helper methods
	r, err := c.doAPIRequestBytes(ctx, http.MethodPost, c.URL+"/oauth/authorize", buf, "")
	if err != nil {
		return "", BuildResponse(r), err
	}
	defer closeBody(r)

	result, resp, err := DecodeJSONFromResponse[map[string]string](r)
	if err != nil {
		return "", resp, err
	}
	return result["redirect"], resp, nil
}

// DeauthorizeOAuthApp will deauthorize an OAuth 2.0 client application from accessing a user's account.
func (c *Client4) DeauthorizeOAuthApp(ctx context.Context, appId string) (*Response, error) {
	requestData := map[string]string{"client_id": appId}
	buf, err := json.Marshal(requestData)
	if err != nil {
		return nil, err
	}
	// The request doesn't go to the /api/v4 subpath, so we can't use the usual helper methods
	r, err := c.doAPIRequestBytes(ctx, http.MethodPost, c.URL+"/oauth/deauthorize", buf, "")
	if err != nil {
		return BuildResponse(r), err
	}
	defer closeBody(r)
	return BuildResponse(r), nil
}

// GetOAuthAccessToken is a test helper function for the OAuth access token endpoint.
func (c *Client4) GetOAuthAccessToken(ctx context.Context, data url.Values) (*AccessResponse, *Response, error) {
	r, err := c.doAPIRequestReader(ctx, http.MethodPost, c.URL+"/oauth/access_token", "application/x-www-form-urlencoded", strings.NewReader(data.Encode()), nil)
	if err != nil {
		return nil, BuildResponse(r), err
	}
	defer closeBody(r)

	return DecodeJSONFromResponse[*AccessResponse](r)
}

// OutgoingOAuthConnection section

// GetOutgoingOAuthConnections retrieves the outgoing OAuth connections.
func (c *Client4) GetOutgoingOAuthConnections(ctx context.Context, filters OutgoingOAuthConnectionGetConnectionsFilter) ([]*OutgoingOAuthConnection, *Response, error) {
	r, err := c.DoAPIGet(ctx, c.outgoingOAuthConnectionsRoute()+"?"+filters.ToURLValues().Encode(), "")
	if err != nil {
		return nil, BuildResponse(r), err
	}
	defer closeBody(r)
	return DecodeJSONFromResponse[[]*OutgoingOAuthConnection](r)
}

// GetOutgoingOAuthConnection retrieves the outgoing OAuth connection with the given ID.
func (c *Client4) GetOutgoingOAuthConnection(ctx context.Context, id string) (*OutgoingOAuthConnection, *Response, error) {
	r, err := c.DoAPIGet(ctx, c.outgoingOAuthConnectionRoute(id), "")
	if err != nil {
		return nil, BuildResponse(r), err
	}
	defer closeBody(r)
	return DecodeJSONFromResponse[*OutgoingOAuthConnection](r)
}

// DeleteOutgoingOAuthConnection deletes the outgoing OAuth connection with the given ID.
func (c *Client4) DeleteOutgoingOAuthConnection(ctx context.Context, id string) (*Response, error) {
	r, err := c.DoAPIDelete(ctx, c.outgoingOAuthConnectionRoute(id))
	if err != nil {
		return BuildResponse(r), err
	}
	defer closeBody(r)
	return BuildResponse(r), nil
}

// UpdateOutgoingOAuthConnection updates the outgoing OAuth connection with the given ID.
func (c *Client4) UpdateOutgoingOAuthConnection(ctx context.Context, connection *OutgoingOAuthConnection) (*OutgoingOAuthConnection, *Response, error) {
	r, err := c.DoAPIPutJSON(ctx, c.outgoingOAuthConnectionRoute(connection.Id), connection)
	if err != nil {
		return nil, BuildResponse(r), err
	}
	defer closeBody(r)
	return DecodeJSONFromResponse[*OutgoingOAuthConnection](r)
}

// CreateOutgoingOAuthConnection creates a new outgoing OAuth connection.
func (c *Client4) CreateOutgoingOAuthConnection(ctx context.Context, connection *OutgoingOAuthConnection) (*OutgoingOAuthConnection, *Response, error) {
	r, err := c.DoAPIPostJSON(ctx, c.outgoingOAuthConnectionsRoute(), connection)
	if err != nil {
		return nil, BuildResponse(r), err
	}
	defer closeBody(r)
	return DecodeJSONFromResponse[*OutgoingOAuthConnection](r)
}

// Elasticsearch Section

// TestElasticsearch will attempt to connect to the configured Elasticsearch server and return OK if configured.
// correctly.
func (c *Client4) TestElasticsearch(ctx context.Context) (*Response, error) {
	r, err := c.DoAPIPost(ctx, c.elasticsearchRoute()+"/test", "")
	if err != nil {
		return BuildResponse(r), err
	}
	defer closeBody(r)
	return BuildResponse(r), nil
}

// PurgeElasticsearchIndexes immediately deletes all Elasticsearch indexes.
func (c *Client4) PurgeElasticsearchIndexes(ctx context.Context) (*Response, error) {
	r, err := c.DoAPIPost(ctx, c.elasticsearchRoute()+"/purge_indexes", "")
	if err != nil {
		return BuildResponse(r), err
	}
	defer closeBody(r)
	return BuildResponse(r), nil
}

// Data Retention Section

// GetDataRetentionPolicy will get the current global data retention policy details.
func (c *Client4) GetDataRetentionPolicy(ctx context.Context) (*GlobalRetentionPolicy, *Response, error) {
	r, err := c.DoAPIGet(ctx, c.dataRetentionRoute()+"/policy", "")
	if err != nil {
		return nil, BuildResponse(r), err
	}
	defer closeBody(r)
	return DecodeJSONFromResponse[*GlobalRetentionPolicy](r)
}

// GetDataRetentionPolicyByID will get the details for the granular data retention policy with the specified ID.
func (c *Client4) GetDataRetentionPolicyByID(ctx context.Context, policyID string) (*RetentionPolicyWithTeamAndChannelCounts, *Response, error) {
	r, err := c.DoAPIGet(ctx, c.dataRetentionPolicyRoute(policyID), "")
	if err != nil {
		return nil, BuildResponse(r), err
	}
	defer closeBody(r)
	return DecodeJSONFromResponse[*RetentionPolicyWithTeamAndChannelCounts](r)
}

// GetDataRetentionPoliciesCount will get the total number of granular data retention policies.
func (c *Client4) GetDataRetentionPoliciesCount(ctx context.Context) (int64, *Response, error) {
	type CountBody struct {
		TotalCount int64 `json:"total_count"`
	}
	r, err := c.DoAPIGet(ctx, c.dataRetentionRoute()+"/policies_count", "")
	if err != nil {
		return 0, BuildResponse(r), err
	}
	countObj, resp, err := DecodeJSONFromResponse[CountBody](r)
	if err != nil {
		return 0, resp, err
	}
	return countObj.TotalCount, resp, nil
}

// GetDataRetentionPolicies will get the current granular data retention policies' details.
func (c *Client4) GetDataRetentionPolicies(ctx context.Context, page, perPage int) (*RetentionPolicyWithTeamAndChannelCountsList, *Response, error) {
	values := url.Values{}
	values.Set("page", strconv.Itoa(page))
	values.Set("per_page", strconv.Itoa(perPage))
	r, err := c.DoAPIGet(ctx, c.dataRetentionRoute()+"/policies?"+values.Encode(), "")
	if err != nil {
		return nil, BuildResponse(r), err
	}
	defer closeBody(r)
	return DecodeJSONFromResponse[*RetentionPolicyWithTeamAndChannelCountsList](r)
}

// CreateDataRetentionPolicy will create a new granular data retention policy which will be applied to
// the specified teams and channels. The Id field of `policy` must be empty.
func (c *Client4) CreateDataRetentionPolicy(ctx context.Context, policy *RetentionPolicyWithTeamAndChannelIDs) (*RetentionPolicyWithTeamAndChannelCounts, *Response, error) {
	r, err := c.DoAPIPostJSON(ctx, c.dataRetentionRoute()+"/policies", policy)
	if err != nil {
		return nil, BuildResponse(r), err
	}
	defer closeBody(r)
	return DecodeJSONFromResponse[*RetentionPolicyWithTeamAndChannelCounts](r)
}

// DeleteDataRetentionPolicy will delete the granular data retention policy with the specified ID.
func (c *Client4) DeleteDataRetentionPolicy(ctx context.Context, policyID string) (*Response, error) {
	r, err := c.DoAPIDelete(ctx, c.dataRetentionPolicyRoute(policyID))
	if err != nil {
		return BuildResponse(r), err
	}
	defer closeBody(r)
	return BuildResponse(r), nil
}

// PatchDataRetentionPolicy will patch the granular data retention policy with the specified ID.
// The Id field of `patch` must be non-empty.
func (c *Client4) PatchDataRetentionPolicy(ctx context.Context, patch *RetentionPolicyWithTeamAndChannelIDs) (*RetentionPolicyWithTeamAndChannelCounts, *Response, error) {
	r, err := c.DoAPIPatchJSON(ctx, c.dataRetentionPolicyRoute(patch.ID), patch)
	if err != nil {
		return nil, BuildResponse(r), err
	}
	defer closeBody(r)
	return DecodeJSONFromResponse[*RetentionPolicyWithTeamAndChannelCounts](r)
}

// GetTeamsForRetentionPolicy will get the teams to which the specified policy is currently applied.
func (c *Client4) GetTeamsForRetentionPolicy(ctx context.Context, policyID string, page, perPage int) (*TeamsWithCount, *Response, error) {
	values := url.Values{}
	values.Set("page", strconv.Itoa(page))
	values.Set("per_page", strconv.Itoa(perPage))
	r, err := c.DoAPIGet(ctx, c.dataRetentionPolicyRoute(policyID)+"/teams?"+values.Encode(), "")
	if err != nil {
		return nil, BuildResponse(r), err
	}
	return DecodeJSONFromResponse[*TeamsWithCount](r)
}

// SearchTeamsForRetentionPolicy will search the teams to which the specified policy is currently applied.
func (c *Client4) SearchTeamsForRetentionPolicy(ctx context.Context, policyID string, term string) ([]*Team, *Response, error) {
	r, err := c.DoAPIPostJSON(ctx, c.dataRetentionPolicyRoute(policyID)+"/teams/search", map[string]any{"term": term})
	if err != nil {
		return nil, BuildResponse(r), err
	}
	return DecodeJSONFromResponse[[]*Team](r)
}

// AddTeamsToRetentionPolicy will add the specified teams to the granular data retention policy
// with the specified ID.
func (c *Client4) AddTeamsToRetentionPolicy(ctx context.Context, policyID string, teamIDs []string) (*Response, error) {
	r, err := c.DoAPIPostJSON(ctx, c.dataRetentionPolicyRoute(policyID)+"/teams", teamIDs)
	if err != nil {
		return BuildResponse(r), err
	}
	defer closeBody(r)
	return BuildResponse(r), nil
}

// RemoveTeamsFromRetentionPolicy will remove the specified teams from the granular data retention policy
// with the specified ID.
func (c *Client4) RemoveTeamsFromRetentionPolicy(ctx context.Context, policyID string, teamIDs []string) (*Response, error) {
	r, err := c.DoAPIDeleteJSON(ctx, c.dataRetentionPolicyRoute(policyID)+"/teams", teamIDs)
	if err != nil {
		return BuildResponse(r), err
	}
	defer closeBody(r)
	return BuildResponse(r), nil
}

// GetChannelsForRetentionPolicy will get the channels to which the specified policy is currently applied.
func (c *Client4) GetChannelsForRetentionPolicy(ctx context.Context, policyID string, page, perPage int) (*ChannelsWithCount, *Response, error) {
	values := url.Values{}
	values.Set("page", strconv.Itoa(page))
	values.Set("per_page", strconv.Itoa(perPage))
	r, err := c.DoAPIGet(ctx, c.dataRetentionPolicyRoute(policyID)+"/channels?"+values.Encode(), "")
	if err != nil {
		return nil, BuildResponse(r), err
	}
	return DecodeJSONFromResponse[*ChannelsWithCount](r)
}

// SearchChannelsForRetentionPolicy will search the channels to which the specified policy is currently applied.
func (c *Client4) SearchChannelsForRetentionPolicy(ctx context.Context, policyID string, term string) (ChannelListWithTeamData, *Response, error) {
	r, err := c.DoAPIPostJSON(ctx, c.dataRetentionPolicyRoute(policyID)+"/channels/search", map[string]any{"term": term})
	if err != nil {
		return nil, BuildResponse(r), err
	}
	return DecodeJSONFromResponse[ChannelListWithTeamData](r)
}

// AddChannelsToRetentionPolicy will add the specified channels to the granular data retention policy
// with the specified ID.
func (c *Client4) AddChannelsToRetentionPolicy(ctx context.Context, policyID string, channelIDs []string) (*Response, error) {
	r, err := c.DoAPIPostJSON(ctx, c.dataRetentionPolicyRoute(policyID)+"/channels", channelIDs)
	if err != nil {
		return BuildResponse(r), err
	}
	defer closeBody(r)
	return BuildResponse(r), nil
}

// RemoveChannelsFromRetentionPolicy will remove the specified channels from the granular data retention policy
// with the specified ID.
func (c *Client4) RemoveChannelsFromRetentionPolicy(ctx context.Context, policyID string, channelIDs []string) (*Response, error) {
	r, err := c.DoAPIDeleteJSON(ctx, c.dataRetentionPolicyRoute(policyID)+"/channels", channelIDs)
	if err != nil {
		return BuildResponse(r), err
	}
	defer closeBody(r)
	return BuildResponse(r), nil
}

// GetTeamPoliciesForUser will get the data retention policies for the teams to which a user belongs.
func (c *Client4) GetTeamPoliciesForUser(ctx context.Context, userID string, offset, limit int) (*RetentionPolicyForTeamList, *Response, error) {
	r, err := c.DoAPIGet(ctx, c.userRoute(userID)+"/data_retention/team_policies", "")
	if err != nil {
		return nil, BuildResponse(r), err
	}
	return DecodeJSONFromResponse[*RetentionPolicyForTeamList](r)
}

// GetChannelPoliciesForUser will get the data retention policies for the channels to which a user belongs.
func (c *Client4) GetChannelPoliciesForUser(ctx context.Context, userID string, offset, limit int) (*RetentionPolicyForChannelList, *Response, error) {
	r, err := c.DoAPIGet(ctx, c.userRoute(userID)+"/data_retention/channel_policies", "")
	if err != nil {
		return nil, BuildResponse(r), err
	}
	return DecodeJSONFromResponse[*RetentionPolicyForChannelList](r)
}

// Drafts Sections

// UpsertDraft will create a new draft or update a draft if it already exists
func (c *Client4) UpsertDraft(ctx context.Context, draft *Draft) (*Draft, *Response, error) {
	r, err := c.DoAPIPostJSON(ctx, c.draftsRoute(), draft)
	if err != nil {
		return nil, BuildResponse(r), err
	}
	defer closeBody(r)
	return DecodeJSONFromResponse[*Draft](r)
}

// GetDrafts will get all drafts for a user
func (c *Client4) GetDrafts(ctx context.Context, userId, teamId string) ([]*Draft, *Response, error) {
	r, err := c.DoAPIGet(ctx, c.userRoute(userId)+c.teamRoute(teamId)+"/drafts", "")
	if err != nil {
		return nil, BuildResponse(r), err
	}
	defer closeBody(r)
	return DecodeJSONFromResponse[[]*Draft](r)
}

func (c *Client4) DeleteDraft(ctx context.Context, userId, channelId, rootId string) (*Draft, *Response, error) {
	r, err := c.DoAPIDelete(ctx, c.userRoute(userId)+c.channelRoute(channelId)+"/drafts")
	if err != nil {
		return nil, BuildResponse(r), err
	}
	defer closeBody(r)
	return DecodeJSONFromResponse[*Draft](r)
}

// Commands Section

// CreateCommand will create a new command if the user have the right permissions.
func (c *Client4) CreateCommand(ctx context.Context, cmd *Command) (*Command, *Response, error) {
	r, err := c.DoAPIPostJSON(ctx, c.commandsRoute(), cmd)
	if err != nil {
		return nil, BuildResponse(r), err
	}
	defer closeBody(r)
	return DecodeJSONFromResponse[*Command](r)
}

// UpdateCommand updates a command based on the provided Command struct.
func (c *Client4) UpdateCommand(ctx context.Context, cmd *Command) (*Command, *Response, error) {
	r, err := c.DoAPIPutJSON(ctx, c.commandRoute(cmd.Id), cmd)
	if err != nil {
		return nil, BuildResponse(r), err
	}
	defer closeBody(r)
	return DecodeJSONFromResponse[*Command](r)
}

// MoveCommand moves a command to a different team.
func (c *Client4) MoveCommand(ctx context.Context, teamId string, commandId string) (*Response, error) {
	cmr := CommandMoveRequest{TeamId: teamId}
	r, err := c.DoAPIPutJSON(ctx, c.commandMoveRoute(commandId), cmr)
	if err != nil {
		return BuildResponse(r), err
	}
	defer closeBody(r)
	return BuildResponse(r), nil
}

// DeleteCommand deletes a command based on the provided command id string.
func (c *Client4) DeleteCommand(ctx context.Context, commandId string) (*Response, error) {
	r, err := c.DoAPIDelete(ctx, c.commandRoute(commandId))
	if err != nil {
		return BuildResponse(r), err
	}
	defer closeBody(r)
	return BuildResponse(r), nil
}

// ListCommands will retrieve a list of commands available in the team.
func (c *Client4) ListCommands(ctx context.Context, teamId string, customOnly bool) ([]*Command, *Response, error) {
	values := url.Values{}
	values.Set("team_id", teamId)
	values.Set("custom_only", c.boolString(customOnly))
	r, err := c.DoAPIGet(ctx, c.commandsRoute()+"?"+values.Encode(), "")
	if err != nil {
		return nil, BuildResponse(r), err
	}
	defer closeBody(r)
	return DecodeJSONFromResponse[[]*Command](r)
}

// ListCommandAutocompleteSuggestions will retrieve a list of suggestions for a userInput.
func (c *Client4) ListCommandAutocompleteSuggestions(ctx context.Context, userInput, teamId string) ([]AutocompleteSuggestion, *Response, error) {
	values := url.Values{}
	values.Set("user_input", userInput)
	r, err := c.DoAPIGet(ctx, c.teamRoute(teamId)+"/commands/autocomplete_suggestions?"+values.Encode(), "")
	if err != nil {
		return nil, BuildResponse(r), err
	}
	defer closeBody(r)
	return DecodeJSONFromResponse[[]AutocompleteSuggestion](r)
}

// GetCommandById will retrieve a command by id.
func (c *Client4) GetCommandById(ctx context.Context, cmdId string) (*Command, *Response, error) {
	url := fmt.Sprintf("%s/%s", c.commandsRoute(), cmdId)
	r, err := c.DoAPIGet(ctx, url, "")
	if err != nil {
		return nil, BuildResponse(r), err
	}
	defer closeBody(r)
	return DecodeJSONFromResponse[*Command](r)
}

// ExecuteCommand executes a given slash command.
func (c *Client4) ExecuteCommand(ctx context.Context, channelId, command string) (*CommandResponse, *Response, error) {
	commandArgs := &CommandArgs{
		ChannelId: channelId,
		Command:   command,
	}
	r, err := c.DoAPIPostJSON(ctx, c.commandsRoute()+"/execute", commandArgs)
	if err != nil {
		return nil, BuildResponse(r), err
	}
	defer closeBody(r)

	response, err := CommandResponseFromJSON(r.Body)
	if err != nil {
		return nil, BuildResponse(r), fmt.Errorf("failed to decode command response: %w", err)
	}
	return response, BuildResponse(r), nil
}

// ExecuteCommandWithTeam executes a given slash command against the specified team.
// Use this when executing slash commands in a DM/GM, since the team id cannot be inferred in that case.
func (c *Client4) ExecuteCommandWithTeam(ctx context.Context, channelId, teamId, command string) (*CommandResponse, *Response, error) {
	commandArgs := &CommandArgs{
		ChannelId: channelId,
		TeamId:    teamId,
		Command:   command,
	}
	r, err := c.DoAPIPostJSON(ctx, c.commandsRoute()+"/execute", commandArgs)
	if err != nil {
		return nil, BuildResponse(r), err
	}
	defer closeBody(r)

	response, err := CommandResponseFromJSON(r.Body)
	if err != nil {
		return nil, BuildResponse(r), fmt.Errorf("failed to decode command response: %w", err)
	}
	return response, BuildResponse(r), nil
}

// ListAutocompleteCommands will retrieve a list of commands available in the team.
func (c *Client4) ListAutocompleteCommands(ctx context.Context, teamId string) ([]*Command, *Response, error) {
	r, err := c.DoAPIGet(ctx, c.teamAutoCompleteCommandsRoute(teamId), "")
	if err != nil {
		return nil, BuildResponse(r), err
	}
	defer closeBody(r)
	return DecodeJSONFromResponse[[]*Command](r)
}

// RegenCommandToken will create a new token if the user have the right permissions.
func (c *Client4) RegenCommandToken(ctx context.Context, commandId string) (string, *Response, error) {
	r, err := c.DoAPIPut(ctx, c.commandRoute(commandId)+"/regen_token", "")
	if err != nil {
		return "", BuildResponse(r), err
	}
	defer closeBody(r)
	result, resp, err := DecodeJSONFromResponse[map[string]string](r)
	if err != nil {
		return "", resp, err
	}
	return result["token"], resp, nil
}

// Status Section

// GetUserStatus returns a user based on the provided user id string.
func (c *Client4) GetUserStatus(ctx context.Context, userId, etag string) (*Status, *Response, error) {
	r, err := c.DoAPIGet(ctx, c.userStatusRoute(userId), etag)
	if err != nil {
		return nil, BuildResponse(r), err
	}
	defer closeBody(r)
	return DecodeJSONFromResponse[*Status](r)
}

// GetUsersStatusesByIds returns a list of users status based on the provided user ids.
func (c *Client4) GetUsersStatusesByIds(ctx context.Context, userIds []string) ([]*Status, *Response, error) {
	r, err := c.DoAPIPostJSON(ctx, c.userStatusesRoute()+"/ids", userIds)
	if err != nil {
		return nil, BuildResponse(r), err
	}
	defer closeBody(r)
	return DecodeJSONFromResponse[[]*Status](r)
}

// UpdateUserStatus sets a user's status based on the provided user id string.
func (c *Client4) UpdateUserStatus(ctx context.Context, userId string, userStatus *Status) (*Status, *Response, error) {
	r, err := c.DoAPIPutJSON(ctx, c.userStatusRoute(userId), userStatus)
	if err != nil {
		return nil, BuildResponse(r), err
	}
	defer closeBody(r)
	return DecodeJSONFromResponse[*Status](r)
}

// UpdateUserCustomStatus sets a user's custom status based on the provided user id string.
// The returned CustomStatus object is the same as the one passed, and it should be just
// ignored. It's only kept to maintain compatibility.
func (c *Client4) UpdateUserCustomStatus(ctx context.Context, userId string, userCustomStatus *CustomStatus) (*CustomStatus, *Response, error) {
	r, err := c.DoAPIPutJSON(ctx, c.userStatusRoute(userId)+"/custom", userCustomStatus)
	if err != nil {
		return nil, BuildResponse(r), err
	}
	defer closeBody(r)
	// This is returning the same status which was passed.
	// The API was incorrectly designed to return a status returned from the server,
	// but the server doesn't return anything except an OK.
	return userCustomStatus, BuildResponse(r), nil
}

// RemoveUserCustomStatus remove a user's custom status based on the provided user id string.
func (c *Client4) RemoveUserCustomStatus(ctx context.Context, userId string) (*Response, error) {
	r, err := c.DoAPIDelete(ctx, c.userStatusRoute(userId)+"/custom")
	if err != nil {
		return BuildResponse(r), err
	}
	defer closeBody(r)
	return BuildResponse(r), nil
}

// RemoveRecentUserCustomStatus remove a recent user's custom status based on the provided user id string.
func (c *Client4) RemoveRecentUserCustomStatus(ctx context.Context, userId string) (*Response, error) {
	r, err := c.DoAPIDelete(ctx, c.userStatusRoute(userId)+"/custom/recent")
	if err != nil {
		return BuildResponse(r), err
	}
	defer closeBody(r)
	return BuildResponse(r), nil
}

// Emoji Section

// CreateEmoji will save an emoji to the server if the current user has permission
// to do so. If successful, the provided emoji will be returned with its Id field
// filled in. Otherwise, an error will be returned.
func (c *Client4) CreateEmoji(ctx context.Context, emoji *Emoji, image []byte, filename string) (*Emoji, *Response, error) {
	body := &bytes.Buffer{}
	writer := multipart.NewWriter(body)

	part, err := writer.CreateFormFile("image", filename)
	if err != nil {
		return nil, nil, err
	}

	_, err = io.Copy(part, bytes.NewBuffer(image))
	if err != nil {
		return nil, nil, err
	}

	emojiJSON, err := json.Marshal(emoji)
	if err != nil {
		return nil, nil, fmt.Errorf("failed to marshal emoji data: %w", err)
	}

	if err = writer.WriteField("emoji", string(emojiJSON)); err != nil {
		return nil, nil, err
	}

	if err = writer.Close(); err != nil {
		return nil, nil, err
	}

	r, err := c.doAPIRequestReader(ctx, http.MethodPost, c.APIURL+c.emojisRoute(), writer.FormDataContentType(), body, nil)
	if err != nil {
		return nil, BuildResponse(r), err
	}
	defer closeBody(r)
	return DecodeJSONFromResponse[*Emoji](r)
}

// GetEmojiList returns a page of custom emoji on the system.
func (c *Client4) GetEmojiList(ctx context.Context, page, perPage int) ([]*Emoji, *Response, error) {
	values := url.Values{}
	values.Set("page", strconv.Itoa(page))
	values.Set("per_page", strconv.Itoa(perPage))
	r, err := c.DoAPIGet(ctx, c.emojisRoute()+"?"+values.Encode(), "")
	if err != nil {
		return nil, BuildResponse(r), err
	}
	defer closeBody(r)
	return DecodeJSONFromResponse[[]*Emoji](r)
}

// GetSortedEmojiList returns a page of custom emoji on the system sorted based on the sort
// parameter, blank for no sorting and "name" to sort by emoji names.
func (c *Client4) GetSortedEmojiList(ctx context.Context, page, perPage int, sort string) ([]*Emoji, *Response, error) {
	values := url.Values{}
	values.Set("page", strconv.Itoa(page))
	values.Set("per_page", strconv.Itoa(perPage))
	values.Set("sort", sort)
	r, err := c.DoAPIGet(ctx, c.emojisRoute()+"?"+values.Encode(), "")
	if err != nil {
		return nil, BuildResponse(r), err
	}
	defer closeBody(r)
	return DecodeJSONFromResponse[[]*Emoji](r)
}

// GetEmojisByNames takes an array of custom emoji names and returns an array of those emojis.
func (c *Client4) GetEmojisByNames(ctx context.Context, names []string) ([]*Emoji, *Response, error) {
	r, err := c.DoAPIPostJSON(ctx, c.emojisRoute()+"/names", names)
	if err != nil {
		return nil, BuildResponse(r), err
	}
	defer closeBody(r)
	return DecodeJSONFromResponse[[]*Emoji](r)
}

// DeleteEmoji delete an custom emoji on the provided emoji id string.
func (c *Client4) DeleteEmoji(ctx context.Context, emojiId string) (*Response, error) {
	r, err := c.DoAPIDelete(ctx, c.emojiRoute(emojiId))
	if err != nil {
		return BuildResponse(r), err
	}
	defer closeBody(r)
	return BuildResponse(r), nil
}

// GetEmoji returns a custom emoji based on the emojiId string.
func (c *Client4) GetEmoji(ctx context.Context, emojiId string) (*Emoji, *Response, error) {
	r, err := c.DoAPIGet(ctx, c.emojiRoute(emojiId), "")
	if err != nil {
		return nil, BuildResponse(r), err
	}
	defer closeBody(r)
	return DecodeJSONFromResponse[*Emoji](r)
}

// GetEmojiByName returns a custom emoji based on the name string.
func (c *Client4) GetEmojiByName(ctx context.Context, name string) (*Emoji, *Response, error) {
	r, err := c.DoAPIGet(ctx, c.emojiByNameRoute(name), "")
	if err != nil {
		return nil, BuildResponse(r), err
	}
	defer closeBody(r)
	return DecodeJSONFromResponse[*Emoji](r)
}

// GetEmojiImage returns the emoji image.
func (c *Client4) GetEmojiImage(ctx context.Context, emojiId string) ([]byte, *Response, error) {
	r, err := c.DoAPIGet(ctx, c.emojiRoute(emojiId)+"/image", "")
	if err != nil {
		return nil, BuildResponse(r), err
	}
	defer closeBody(r)
	return ReadBytesFromResponse(r)
}

// SearchEmoji returns a list of emoji matching some search criteria.
func (c *Client4) SearchEmoji(ctx context.Context, search *EmojiSearch) ([]*Emoji, *Response, error) {
	r, err := c.DoAPIPostJSON(ctx, c.emojisRoute()+"/search", search)
	if err != nil {
		return nil, BuildResponse(r), err
	}
	defer closeBody(r)
	return DecodeJSONFromResponse[[]*Emoji](r)
}

// AutocompleteEmoji returns a list of emoji starting with or matching name.
func (c *Client4) AutocompleteEmoji(ctx context.Context, name string, etag string) ([]*Emoji, *Response, error) {
	values := url.Values{}
	values.Set("name", name)
	r, err := c.DoAPIGet(ctx, c.emojisRoute()+"/autocomplete?"+values.Encode(), "")
	if err != nil {
		return nil, BuildResponse(r), err
	}
	defer closeBody(r)
	return DecodeJSONFromResponse[[]*Emoji](r)
}

// Reaction Section

// SaveReaction saves an emoji reaction for a post. Returns the saved reaction if successful, otherwise an error will be returned.
func (c *Client4) SaveReaction(ctx context.Context, reaction *Reaction) (*Reaction, *Response, error) {
	r, err := c.DoAPIPostJSON(ctx, c.reactionsRoute(), reaction)
	if err != nil {
		return nil, BuildResponse(r), err
	}
	defer closeBody(r)
	return DecodeJSONFromResponse[*Reaction](r)
}

// GetReactions returns a list of reactions to a post.
func (c *Client4) GetReactions(ctx context.Context, postId string) ([]*Reaction, *Response, error) {
	r, err := c.DoAPIGet(ctx, c.postRoute(postId)+"/reactions", "")
	if err != nil {
		return nil, BuildResponse(r), err
	}
	defer closeBody(r)
	return DecodeJSONFromResponse[[]*Reaction](r)
}

// DeleteReaction deletes reaction of a user in a post.
func (c *Client4) DeleteReaction(ctx context.Context, reaction *Reaction) (*Response, error) {
	r, err := c.DoAPIDelete(ctx, c.userRoute(reaction.UserId)+c.postRoute(reaction.PostId)+fmt.Sprintf("/reactions/%v", reaction.EmojiName))
	if err != nil {
		return BuildResponse(r), err
	}
	defer closeBody(r)
	return BuildResponse(r), nil
}

// FetchBulkReactions returns a map of postIds and corresponding reactions
func (c *Client4) GetBulkReactions(ctx context.Context, postIds []string) (map[string][]*Reaction, *Response, error) {
	r, err := c.DoAPIPostJSON(ctx, c.postsRoute()+"/ids/reactions", postIds)
	if err != nil {
		return nil, BuildResponse(r), err
	}
	defer closeBody(r)
	return DecodeJSONFromResponse[map[string][]*Reaction](r)
}

// Timezone Section

// GetSupportedTimezone returns a page of supported timezones on the system.
func (c *Client4) GetSupportedTimezone(ctx context.Context) ([]string, *Response, error) {
	r, err := c.DoAPIGet(ctx, c.timezonesRoute(), "")
	if err != nil {
		return nil, BuildResponse(r), err
	}
	defer closeBody(r)
	return DecodeJSONFromResponse[[]string](r)
}

// Jobs Section

// GetJob gets a single job.
func (c *Client4) GetJob(ctx context.Context, id string) (*Job, *Response, error) {
	r, err := c.DoAPIGet(ctx, c.jobsRoute()+fmt.Sprintf("/%v", id), "")
	if err != nil {
		return nil, BuildResponse(r), err
	}
	defer closeBody(r)
	return DecodeJSONFromResponse[*Job](r)
}

// GetJobs gets all jobs, sorted with the job that was created most recently first.
func (c *Client4) GetJobs(ctx context.Context, jobType string, status string, page int, perPage int) ([]*Job, *Response, error) {
	values := url.Values{}
	values.Set("page", strconv.Itoa(page))
	values.Set("per_page", strconv.Itoa(perPage))
	values.Set("job_type", jobType)
	values.Set("status", status)
	r, err := c.DoAPIGet(ctx, c.jobsRoute()+"?"+values.Encode(), "")
	if err != nil {
		return nil, BuildResponse(r), err
	}
	defer closeBody(r)
	return DecodeJSONFromResponse[[]*Job](r)
}

// GetJobsByType gets all jobs of a given type, sorted with the job that was created most recently first.
func (c *Client4) GetJobsByType(ctx context.Context, jobType string, page int, perPage int) ([]*Job, *Response, error) {
	values := url.Values{}
	values.Set("page", strconv.Itoa(page))
	values.Set("per_page", strconv.Itoa(perPage))
	r, err := c.DoAPIGet(ctx, c.jobsRoute()+"/type/"+jobType+"?"+values.Encode(), "")
	if err != nil {
		return nil, BuildResponse(r), err
	}
	defer closeBody(r)
	return DecodeJSONFromResponse[[]*Job](r)
}

// CreateJob creates a job based on the provided job struct.
func (c *Client4) CreateJob(ctx context.Context, job *Job) (*Job, *Response, error) {
	r, err := c.DoAPIPostJSON(ctx, c.jobsRoute(), job)
	if err != nil {
		return nil, BuildResponse(r), err
	}
	defer closeBody(r)
	return DecodeJSONFromResponse[*Job](r)
}

// CancelJob requests the cancellation of the job with the provided Id.
func (c *Client4) CancelJob(ctx context.Context, jobId string) (*Response, error) {
	r, err := c.DoAPIPost(ctx, c.jobsRoute()+fmt.Sprintf("/%v/cancel", jobId), "")
	if err != nil {
		return BuildResponse(r), err
	}
	defer closeBody(r)
	return BuildResponse(r), nil
}

// DownloadJob downloads the results of the job
func (c *Client4) DownloadJob(ctx context.Context, jobId string) ([]byte, *Response, error) {
	r, err := c.DoAPIGet(ctx, c.jobsRoute()+fmt.Sprintf("/%v/download", jobId), "")
	if err != nil {
		return nil, BuildResponse(r), err
	}
	defer closeBody(r)
	return ReadBytesFromResponse(r)
}

// UpdateJobStatus updates the status of a job
func (c *Client4) UpdateJobStatus(ctx context.Context, jobId string, status string, force bool) (*Response, error) {
	data := map[string]any{
		"status": status,
		"force":  force,
	}
	r, err := c.DoAPIPatchJSON(ctx, c.jobsRoute()+fmt.Sprintf("/%v/status", jobId), data)
	if err != nil {
		return BuildResponse(r), err
	}
	defer closeBody(r)
	return BuildResponse(r), nil
}

// Roles Section

// GetAllRoles returns a list of all the roles.
func (c *Client4) GetAllRoles(ctx context.Context) ([]*Role, *Response, error) {
	r, err := c.DoAPIGet(ctx, c.rolesRoute(), "")
	if err != nil {
		return nil, BuildResponse(r), err
	}
	defer closeBody(r)
	return DecodeJSONFromResponse[[]*Role](r)
}

// GetRole gets a single role by ID.
func (c *Client4) GetRole(ctx context.Context, id string) (*Role, *Response, error) {
	r, err := c.DoAPIGet(ctx, c.rolesRoute()+fmt.Sprintf("/%v", id), "")
	if err != nil {
		return nil, BuildResponse(r), err
	}
	defer closeBody(r)
	return DecodeJSONFromResponse[*Role](r)
}

// GetRoleByName gets a single role by Name.
func (c *Client4) GetRoleByName(ctx context.Context, name string) (*Role, *Response, error) {
	r, err := c.DoAPIGet(ctx, c.rolesRoute()+fmt.Sprintf("/name/%v", name), "")
	if err != nil {
		return nil, BuildResponse(r), err
	}
	defer closeBody(r)
	return DecodeJSONFromResponse[*Role](r)
}

// GetRolesByNames returns a list of roles based on the provided role names.
func (c *Client4) GetRolesByNames(ctx context.Context, roleNames []string) ([]*Role, *Response, error) {
	r, err := c.DoAPIPostJSON(ctx, c.rolesRoute()+"/names", roleNames)
	if err != nil {
		return nil, BuildResponse(r), err
	}
	defer closeBody(r)
	return DecodeJSONFromResponse[[]*Role](r)
}

// PatchRole partially updates a role in the system. Any missing fields are not updated.
func (c *Client4) PatchRole(ctx context.Context, roleId string, patch *RolePatch) (*Role, *Response, error) {
	r, err := c.DoAPIPutJSON(ctx, c.rolesRoute()+fmt.Sprintf("/%v/patch", roleId), patch)
	if err != nil {
		return nil, BuildResponse(r), err
	}
	defer closeBody(r)
	return DecodeJSONFromResponse[*Role](r)
}

// Schemes Section

// CreateScheme creates a new Scheme.
func (c *Client4) CreateScheme(ctx context.Context, scheme *Scheme) (*Scheme, *Response, error) {
	r, err := c.DoAPIPostJSON(ctx, c.schemesRoute(), scheme)
	if err != nil {
		return nil, BuildResponse(r), err
	}
	defer closeBody(r)
	return DecodeJSONFromResponse[*Scheme](r)
}

// GetScheme gets a single scheme by ID.
func (c *Client4) GetScheme(ctx context.Context, id string) (*Scheme, *Response, error) {
	r, err := c.DoAPIGet(ctx, c.schemeRoute(id), "")
	if err != nil {
		return nil, BuildResponse(r), err
	}
	defer closeBody(r)
	return DecodeJSONFromResponse[*Scheme](r)
}

// GetSchemes ets all schemes, sorted with the most recently created first, optionally filtered by scope.
func (c *Client4) GetSchemes(ctx context.Context, scope string, page int, perPage int) ([]*Scheme, *Response, error) {
	values := url.Values{}
	values.Set("scope", scope)
	values.Set("page", strconv.Itoa(page))
	values.Set("per_page", strconv.Itoa(perPage))
	r, err := c.DoAPIGet(ctx, c.schemesRoute()+"?"+values.Encode(), "")
	if err != nil {
		return nil, BuildResponse(r), err
	}
	defer closeBody(r)
	return DecodeJSONFromResponse[[]*Scheme](r)
}

// DeleteScheme deletes a single scheme by ID.
func (c *Client4) DeleteScheme(ctx context.Context, id string) (*Response, error) {
	r, err := c.DoAPIDelete(ctx, c.schemeRoute(id))
	if err != nil {
		return BuildResponse(r), err
	}
	defer closeBody(r)
	return BuildResponse(r), nil
}

// PatchScheme partially updates a scheme in the system. Any missing fields are not updated.
func (c *Client4) PatchScheme(ctx context.Context, id string, patch *SchemePatch) (*Scheme, *Response, error) {
	r, err := c.DoAPIPutJSON(ctx, c.schemeRoute(id)+"/patch", patch)
	if err != nil {
		return nil, BuildResponse(r), err
	}
	defer closeBody(r)
	return DecodeJSONFromResponse[*Scheme](r)
}

// GetTeamsForScheme gets the teams using this scheme, sorted alphabetically by display name.
func (c *Client4) GetTeamsForScheme(ctx context.Context, schemeId string, page int, perPage int) ([]*Team, *Response, error) {
	values := url.Values{}
	values.Set("page", strconv.Itoa(page))
	values.Set("per_page", strconv.Itoa(perPage))
	r, err := c.DoAPIGet(ctx, c.schemeRoute(schemeId)+"/teams?"+values.Encode(), "")
	if err != nil {
		return nil, BuildResponse(r), err
	}
	defer closeBody(r)
	return DecodeJSONFromResponse[[]*Team](r)
}

// GetChannelsForScheme gets the channels using this scheme, sorted alphabetically by display name.
func (c *Client4) GetChannelsForScheme(ctx context.Context, schemeId string, page int, perPage int) (ChannelList, *Response, error) {
	values := url.Values{}
	values.Set("page", strconv.Itoa(page))
	values.Set("per_page", strconv.Itoa(perPage))
	r, err := c.DoAPIGet(ctx, c.schemeRoute(schemeId)+"/channels?"+values.Encode(), "")
	if err != nil {
		return nil, BuildResponse(r), err
	}
	defer closeBody(r)
	return DecodeJSONFromResponse[ChannelList](r)
}

// Plugin Section

// UploadPlugin takes an io.Reader stream pointing to the contents of a .tar.gz plugin.
func (c *Client4) UploadPlugin(ctx context.Context, file io.Reader) (*Manifest, *Response, error) {
	return c.uploadPlugin(ctx, file, false)
}

func (c *Client4) UploadPluginForced(ctx context.Context, file io.Reader) (*Manifest, *Response, error) {
	return c.uploadPlugin(ctx, file, true)
}

func (c *Client4) uploadPlugin(ctx context.Context, file io.Reader, force bool) (*Manifest, *Response, error) {
	body := new(bytes.Buffer)
	writer := multipart.NewWriter(body)

	if force {
		err := writer.WriteField("force", c.boolString(true))
		if err != nil {
			return nil, nil, err
		}
	}

	part, err := writer.CreateFormFile("plugin", "plugin.tar.gz")
	if err != nil {
		return nil, nil, err
	}

	if _, err = io.Copy(part, file); err != nil {
		return nil, nil, err
	}

	if err = writer.Close(); err != nil {
		return nil, nil, err
	}

	r, err := c.doAPIRequestReader(ctx, http.MethodPost, c.APIURL+c.pluginsRoute(), writer.FormDataContentType(), body, nil)
	if err != nil {
		return nil, BuildResponse(r), err
	}

	return DecodeJSONFromResponse[*Manifest](r)
}

func (c *Client4) InstallPluginFromURL(ctx context.Context, downloadURL string, force bool) (*Manifest, *Response, error) {
	values := url.Values{}
	values.Set("plugin_download_url", downloadURL)
	values.Set("force", c.boolString(force))
	url := c.pluginsRoute() + "/install_from_url?" + values.Encode()
	r, err := c.DoAPIPost(ctx, url, "")
	if err != nil {
		return nil, BuildResponse(r), err
	}
	defer closeBody(r)
	return DecodeJSONFromResponse[*Manifest](r)
}

// InstallMarketplacePlugin will install marketplace plugin.
func (c *Client4) InstallMarketplacePlugin(ctx context.Context, request *InstallMarketplacePluginRequest) (*Manifest, *Response, error) {
	r, err := c.DoAPIPostJSON(ctx, c.pluginsRoute()+"/marketplace", request)
	if err != nil {
		return nil, BuildResponse(r), err
	}
	defer closeBody(r)
	return DecodeJSONFromResponse[*Manifest](r)
}

// ReattachPlugin asks the server to reattach to a plugin launched by another process.
//
// Only available in local mode, and currently only used for testing.
func (c *Client4) ReattachPlugin(ctx context.Context, request *PluginReattachRequest) (*Response, error) {
	r, err := c.DoAPIPostJSON(ctx, c.pluginsRoute()+"/reattach", request)
	if err != nil {
		return BuildResponse(r), err
	}
	defer closeBody(r)

	return BuildResponse(r), nil
}

// DetachPlugin detaches a previously reattached plugin.
//
// Only available in local mode, and currently only used for testing.
func (c *Client4) DetachPlugin(ctx context.Context, pluginID string) (*Response, error) {
	r, err := c.DoAPIPost(ctx, c.pluginRoute(pluginID)+"/detach", "")
	if err != nil {
		return BuildResponse(r), err
	}
	defer closeBody(r)

	return BuildResponse(r), nil
}

// GetPlugins will return a list of plugin manifests for currently active plugins.
func (c *Client4) GetPlugins(ctx context.Context) (*PluginsResponse, *Response, error) {
	r, err := c.DoAPIGet(ctx, c.pluginsRoute(), "")
	if err != nil {
		return nil, BuildResponse(r), err
	}
	defer closeBody(r)
	return DecodeJSONFromResponse[*PluginsResponse](r)
}

// GetPluginStatuses will return the plugins installed on any server in the cluster, for reporting
// to the administrator via the system console.
func (c *Client4) GetPluginStatuses(ctx context.Context) (PluginStatuses, *Response, error) {
	r, err := c.DoAPIGet(ctx, c.pluginsRoute()+"/statuses", "")
	if err != nil {
		return nil, BuildResponse(r), err
	}
	defer closeBody(r)
	return DecodeJSONFromResponse[PluginStatuses](r)
}

// RemovePlugin will disable and delete a plugin.
func (c *Client4) RemovePlugin(ctx context.Context, id string) (*Response, error) {
	r, err := c.DoAPIDelete(ctx, c.pluginRoute(id))
	if err != nil {
		return BuildResponse(r), err
	}
	defer closeBody(r)
	return BuildResponse(r), nil
}

// GetWebappPlugins will return a list of plugins that the webapp should download.
func (c *Client4) GetWebappPlugins(ctx context.Context) ([]*Manifest, *Response, error) {
	r, err := c.DoAPIGet(ctx, c.pluginsRoute()+"/webapp", "")
	if err != nil {
		return nil, BuildResponse(r), err
	}
	defer closeBody(r)
	return DecodeJSONFromResponse[[]*Manifest](r)
}

// EnablePlugin will enable an plugin installed.
func (c *Client4) EnablePlugin(ctx context.Context, id string) (*Response, error) {
	r, err := c.DoAPIPost(ctx, c.pluginRoute(id)+"/enable", "")
	if err != nil {
		return BuildResponse(r), err
	}
	defer closeBody(r)
	return BuildResponse(r), nil
}

// DisablePlugin will disable an enabled plugin.
func (c *Client4) DisablePlugin(ctx context.Context, id string) (*Response, error) {
	r, err := c.DoAPIPost(ctx, c.pluginRoute(id)+"/disable", "")
	if err != nil {
		return BuildResponse(r), err
	}
	defer closeBody(r)
	return BuildResponse(r), nil
}

// GetMarketplacePlugins will return a list of plugins that an admin can install.
func (c *Client4) GetMarketplacePlugins(ctx context.Context, filter *MarketplacePluginFilter) ([]*MarketplacePlugin, *Response, error) {
	route := c.pluginsRoute() + "/marketplace"
	u, err := url.Parse(route)
	if err != nil {
		return nil, nil, err
	}

	filter.ApplyToURL(u)

	r, err := c.DoAPIGet(ctx, u.String(), "")
	if err != nil {
		return nil, BuildResponse(r), err
	}
	defer closeBody(r)

	plugins, err := MarketplacePluginsFromReader(r.Body)
	if err != nil {
		return nil, BuildResponse(r), fmt.Errorf("failed to parse marketplace plugins response: %w", err)
	}

	return plugins, BuildResponse(r), nil
}

// UpdateChannelScheme will update a channel's scheme.
func (c *Client4) UpdateChannelScheme(ctx context.Context, channelId, schemeId string) (*Response, error) {
	sip := &SchemeIDPatch{SchemeID: &schemeId}
	r, err := c.DoAPIPutJSON(ctx, c.channelSchemeRoute(channelId), sip)
	if err != nil {
		return BuildResponse(r), err
	}
	defer closeBody(r)
	return BuildResponse(r), nil
}

// UpdateTeamScheme will update a team's scheme.
func (c *Client4) UpdateTeamScheme(ctx context.Context, teamId, schemeId string) (*Response, error) {
	sip := &SchemeIDPatch{SchemeID: &schemeId}
	r, err := c.DoAPIPutJSON(ctx, c.teamSchemeRoute(teamId), sip)
	if err != nil {
		return BuildResponse(r), err
	}
	defer closeBody(r)
	return BuildResponse(r), nil
}

// GetRedirectLocation retrieves the value of the 'Location' header of an HTTP response for a given URL.
func (c *Client4) GetRedirectLocation(ctx context.Context, urlParam, etag string) (string, *Response, error) {
	values := url.Values{}
	values.Set("url", urlParam)
	url := c.redirectLocationRoute() + "?" + values.Encode()
	r, err := c.DoAPIGet(ctx, url, etag)
	if err != nil {
		return "", BuildResponse(r), err
	}
	defer closeBody(r)
	result, resp, err := DecodeJSONFromResponse[map[string]string](r)
	if err != nil {
		return "", resp, err
	}
	return result["location"], resp, nil
}

// SetServerBusy will mark the server as busy, which disables non-critical services for `secs` seconds.
func (c *Client4) SetServerBusy(ctx context.Context, secs int) (*Response, error) {
	values := url.Values{}
	values.Set("seconds", strconv.Itoa(secs))
	url := c.serverBusyRoute() + "?" + values.Encode()
	r, err := c.DoAPIPost(ctx, url, "")
	if err != nil {
		return BuildResponse(r), err
	}
	defer closeBody(r)
	return BuildResponse(r), nil
}

// ClearServerBusy will mark the server as not busy.
func (c *Client4) ClearServerBusy(ctx context.Context) (*Response, error) {
	r, err := c.DoAPIDelete(ctx, c.serverBusyRoute())
	if err != nil {
		return BuildResponse(r), err
	}
	defer closeBody(r)
	return BuildResponse(r), nil
}

// GetServerBusy returns the current ServerBusyState including the time when a server marked busy
// will automatically have the flag cleared.
func (c *Client4) GetServerBusy(ctx context.Context) (*ServerBusyState, *Response, error) {
	r, err := c.DoAPIGet(ctx, c.serverBusyRoute(), "")
	if err != nil {
		return nil, BuildResponse(r), err
	}
	defer closeBody(r)
	return DecodeJSONFromResponse[*ServerBusyState](r)
}

// RegisterTermsOfServiceAction saves action performed by a user against a specific terms of service.
func (c *Client4) RegisterTermsOfServiceAction(ctx context.Context, userId, termsOfServiceId string, accepted bool) (*Response, error) {
	url := c.userTermsOfServiceRoute(userId)
	data := map[string]any{"termsOfServiceId": termsOfServiceId, "accepted": accepted}
	r, err := c.DoAPIPostJSON(ctx, url, data)
	if err != nil {
		return BuildResponse(r), err
	}
	defer closeBody(r)
	return BuildResponse(r), nil
}

// GetTermsOfService fetches the latest terms of service
func (c *Client4) GetTermsOfService(ctx context.Context, etag string) (*TermsOfService, *Response, error) {
	url := c.termsOfServiceRoute()
	r, err := c.DoAPIGet(ctx, url, etag)
	if err != nil {
		return nil, BuildResponse(r), err
	}
	defer closeBody(r)
	return DecodeJSONFromResponse[*TermsOfService](r)
}

// GetUserTermsOfService fetches user's latest terms of service action if the latest action was for acceptance.
func (c *Client4) GetUserTermsOfService(ctx context.Context, userId, etag string) (*UserTermsOfService, *Response, error) {
	url := c.userTermsOfServiceRoute(userId)
	r, err := c.DoAPIGet(ctx, url, etag)
	if err != nil {
		return nil, BuildResponse(r), err
	}
	defer closeBody(r)
	return DecodeJSONFromResponse[*UserTermsOfService](r)
}

// CreateTermsOfService creates new terms of service.
func (c *Client4) CreateTermsOfService(ctx context.Context, text, userId string) (*TermsOfService, *Response, error) {
	url := c.termsOfServiceRoute()
	data := map[string]any{"text": text}
	r, err := c.DoAPIPostJSON(ctx, url, data)
	if err != nil {
		return nil, BuildResponse(r), err
	}
	defer closeBody(r)
	return DecodeJSONFromResponse[*TermsOfService](r)
}

func (c *Client4) GetGroup(ctx context.Context, groupID, etag string) (*Group, *Response, error) {
	r, err := c.DoAPIGet(ctx, c.groupRoute(groupID), etag)
	if err != nil {
		return nil, BuildResponse(r), err
	}
	defer closeBody(r)
	return DecodeJSONFromResponse[*Group](r)
}

func (c *Client4) CreateGroup(ctx context.Context, group *Group) (*Group, *Response, error) {
	r, err := c.DoAPIPostJSON(ctx, "/groups", group)
	if err != nil {
		return nil, BuildResponse(r), err
	}
	defer closeBody(r)
	return DecodeJSONFromResponse[*Group](r)
}

func (c *Client4) DeleteGroup(ctx context.Context, groupID string) (*Group, *Response, error) {
	r, err := c.DoAPIDelete(ctx, c.groupRoute(groupID))
	if err != nil {
		return nil, BuildResponse(r), err
	}
	defer closeBody(r)
	return DecodeJSONFromResponse[*Group](r)
}

func (c *Client4) RestoreGroup(ctx context.Context, groupID string, etag string) (*Group, *Response, error) {
	r, err := c.DoAPIPost(ctx, c.groupRoute(groupID)+"/restore", "")
	if err != nil {
		return nil, BuildResponse(r), err
	}
	defer closeBody(r)
	return DecodeJSONFromResponse[*Group](r)
}

func (c *Client4) PatchGroup(ctx context.Context, groupID string, patch *GroupPatch) (*Group, *Response, error) {
	r, err := c.DoAPIPutJSON(ctx, c.groupRoute(groupID)+"/patch", patch)
	if err != nil {
		return nil, BuildResponse(r), err
	}
	defer closeBody(r)
	return DecodeJSONFromResponse[*Group](r)
}

func (c *Client4) GetGroupMembers(ctx context.Context, groupID string) (*GroupMemberList, *Response, error) {
	r, err := c.DoAPIGet(ctx, c.groupRoute(groupID)+"/members", "")
	if err != nil {
		return nil, BuildResponse(r), err
	}
	defer closeBody(r)
	return DecodeJSONFromResponse[*GroupMemberList](r)
}

func (c *Client4) UpsertGroupMembers(ctx context.Context, groupID string, userIds *GroupModifyMembers) ([]*GroupMember, *Response, error) {
	r, err := c.DoAPIPostJSON(ctx, c.groupRoute(groupID)+"/members", userIds)
	if err != nil {
		return nil, BuildResponse(r), err
	}
	defer closeBody(r)
	return DecodeJSONFromResponse[[]*GroupMember](r)
}

func (c *Client4) DeleteGroupMembers(ctx context.Context, groupID string, userIds *GroupModifyMembers) ([]*GroupMember, *Response, error) {
	r, err := c.DoAPIDeleteJSON(ctx, c.groupRoute(groupID)+"/members", userIds)
	if err != nil {
		return nil, BuildResponse(r), err
	}
	defer closeBody(r)
	return DecodeJSONFromResponse[[]*GroupMember](r)
}

func (c *Client4) LinkGroupSyncable(ctx context.Context, groupID, syncableID string, syncableType GroupSyncableType, patch *GroupSyncablePatch) (*GroupSyncable, *Response, error) {
	url := fmt.Sprintf("%s/link", c.groupSyncableRoute(groupID, syncableID, syncableType))
	r, err := c.DoAPIPostJSON(ctx, url, patch)
	if err != nil {
		return nil, BuildResponse(r), err
	}
	defer closeBody(r)
	return DecodeJSONFromResponse[*GroupSyncable](r)
}

func (c *Client4) UnlinkGroupSyncable(ctx context.Context, groupID, syncableID string, syncableType GroupSyncableType) (*Response, error) {
	url := fmt.Sprintf("%s/link", c.groupSyncableRoute(groupID, syncableID, syncableType))
	r, err := c.DoAPIDelete(ctx, url)
	if err != nil {
		return BuildResponse(r), err
	}
	defer closeBody(r)
	return BuildResponse(r), nil
}

func (c *Client4) GetGroupSyncable(ctx context.Context, groupID, syncableID string, syncableType GroupSyncableType, etag string) (*GroupSyncable, *Response, error) {
	r, err := c.DoAPIGet(ctx, c.groupSyncableRoute(groupID, syncableID, syncableType), etag)
	if err != nil {
		return nil, BuildResponse(r), err
	}
	defer closeBody(r)
	return DecodeJSONFromResponse[*GroupSyncable](r)
}

func (c *Client4) GetGroupSyncables(ctx context.Context, groupID string, syncableType GroupSyncableType, etag string) ([]*GroupSyncable, *Response, error) {
	r, err := c.DoAPIGet(ctx, c.groupSyncablesRoute(groupID, syncableType), etag)
	if err != nil {
		return nil, BuildResponse(r), err
	}
	defer closeBody(r)
	return DecodeJSONFromResponse[[]*GroupSyncable](r)
}

func (c *Client4) PatchGroupSyncable(ctx context.Context, groupID, syncableID string, syncableType GroupSyncableType, patch *GroupSyncablePatch) (*GroupSyncable, *Response, error) {
	r, err := c.DoAPIPutJSON(ctx, c.groupSyncableRoute(groupID, syncableID, syncableType)+"/patch", patch)
	if err != nil {
		return nil, BuildResponse(r), err
	}
	defer closeBody(r)
	return DecodeJSONFromResponse[*GroupSyncable](r)
}

func (c *Client4) TeamMembersMinusGroupMembers(ctx context.Context, teamID string, groupIDs []string, page, perPage int, etag string) ([]*UserWithGroups, int64, *Response, error) {
	groupIDStr := strings.Join(groupIDs, ",")
	values := url.Values{}
	values.Set("group_ids", groupIDStr)
	values.Set("page", strconv.Itoa(page))
	values.Set("per_page", strconv.Itoa(perPage))
	r, err := c.DoAPIGet(ctx, c.teamRoute(teamID)+"/members_minus_group_members?"+values.Encode(), etag)
	if err != nil {
		return nil, 0, BuildResponse(r), err
	}
	defer closeBody(r)

	ugc, resp, err := DecodeJSONFromResponse[UsersWithGroupsAndCount](r)
	if err != nil {
		return nil, 0, nil, err
	}
	return ugc.Users, ugc.Count, resp, nil
}

func (c *Client4) ChannelMembersMinusGroupMembers(ctx context.Context, channelID string, groupIDs []string, page, perPage int, etag string) ([]*UserWithGroups, int64, *Response, error) {
	groupIDStr := strings.Join(groupIDs, ",")
	values := url.Values{}
	values.Set("group_ids", groupIDStr)
	values.Set("page", strconv.Itoa(page))
	values.Set("per_page", strconv.Itoa(perPage))
	r, err := c.DoAPIGet(ctx, c.channelRoute(channelID)+"/members_minus_group_members?"+values.Encode(), etag)
	if err != nil {
		return nil, 0, BuildResponse(r), err
	}
	defer closeBody(r)
	ugc, resp, err := DecodeJSONFromResponse[UsersWithGroupsAndCount](r)
	if err != nil {
		return nil, 0, nil, err
	}
	return ugc.Users, ugc.Count, resp, nil
}

func (c *Client4) PatchConfig(ctx context.Context, config *Config) (*Config, *Response, error) {
	r, err := c.DoAPIPutJSON(ctx, c.configRoute()+"/patch", config)
	if err != nil {
		return nil, BuildResponse(r), err
	}
	defer closeBody(r)
	return DecodeJSONFromResponse[*Config](r)
}

func (c *Client4) GetChannelModerations(ctx context.Context, channelID string, etag string) ([]*ChannelModeration, *Response, error) {
	r, err := c.DoAPIGet(ctx, c.channelRoute(channelID)+"/moderations", etag)
	if err != nil {
		return nil, BuildResponse(r), err
	}
	defer closeBody(r)
	return DecodeJSONFromResponse[[]*ChannelModeration](r)
}

func (c *Client4) PatchChannelModerations(ctx context.Context, channelID string, patch []*ChannelModerationPatch) ([]*ChannelModeration, *Response, error) {
	r, err := c.DoAPIPutJSON(ctx, c.channelRoute(channelID)+"/moderations/patch", patch)
	if err != nil {
		return nil, BuildResponse(r), err
	}
	defer closeBody(r)
	return DecodeJSONFromResponse[[]*ChannelModeration](r)
}

func (c *Client4) GetKnownUsers(ctx context.Context) ([]string, *Response, error) {
	r, err := c.DoAPIGet(ctx, c.usersRoute()+"/known", "")
	if err != nil {
		return nil, BuildResponse(r), err
	}
	defer closeBody(r)
	return DecodeJSONFromResponse[[]string](r)
}

// PublishUserTyping publishes a user is typing websocket event based on the provided TypingRequest.
func (c *Client4) PublishUserTyping(ctx context.Context, userID string, typingRequest TypingRequest) (*Response, error) {
	r, err := c.DoAPIPostJSON(ctx, c.publishUserTypingRoute(userID), typingRequest)
	if err != nil {
		return BuildResponse(r), err
	}
	defer closeBody(r)
	return BuildResponse(r), nil
}

func (c *Client4) GetChannelMemberCountsByGroup(ctx context.Context, channelID string, includeTimezones bool, etag string) ([]*ChannelMemberCountByGroup, *Response, error) {
	values := url.Values{}
	values.Set("include_timezones", c.boolString(includeTimezones))
	r, err := c.DoAPIGet(ctx, c.channelRoute(channelID)+"/member_counts_by_group?"+values.Encode(), etag)
	if err != nil {
		return nil, BuildResponse(r), err
	}
	defer closeBody(r)
	return DecodeJSONFromResponse[[]*ChannelMemberCountByGroup](r)
}

func (c *Client4) RequestTrialLicenseWithExtraFields(ctx context.Context, trialRequest *TrialLicenseRequest) (*Response, error) {
	r, err := c.DoAPIPostJSON(ctx, "/trial-license", trialRequest)
	if err != nil {
		return BuildResponse(r), err
	}

	defer closeBody(r)
	return BuildResponse(r), nil
}

// RequestTrialLicense will request a trial license and install it in the server
// DEPRECATED - USE RequestTrialLicenseWithExtraFields (this method remains for backwards compatibility)
func (c *Client4) RequestTrialLicense(ctx context.Context, users int) (*Response, error) {
	reqData := map[string]any{"users": users, "terms_accepted": true}
	r, err := c.DoAPIPostJSON(ctx, "/trial-license", reqData)
	if err != nil {
		return BuildResponse(r), err
	}
	defer closeBody(r)
	return BuildResponse(r), nil
}

// GetGroupStats retrieves stats for a Mattermost Group
func (c *Client4) GetGroupStats(ctx context.Context, groupID string) (*GroupStats, *Response, error) {
	r, err := c.DoAPIGet(ctx, c.groupRoute(groupID)+"/stats", "")
	if err != nil {
		return nil, BuildResponse(r), err
	}
	defer closeBody(r)
	return DecodeJSONFromResponse[*GroupStats](r)
}

func (c *Client4) GetSidebarCategoriesForTeamForUser(ctx context.Context, userID, teamID, etag string) (*OrderedSidebarCategories, *Response, error) {
	route := c.userCategoryRoute(userID, teamID)
	r, err := c.DoAPIGet(ctx, route, etag)
	if err != nil {
		return nil, BuildResponse(r), err
	}

	return DecodeJSONFromResponse[*OrderedSidebarCategories](r)
}

func (c *Client4) CreateSidebarCategoryForTeamForUser(ctx context.Context, userID, teamID string, category *SidebarCategoryWithChannels) (*SidebarCategoryWithChannels, *Response, error) {
	route := c.userCategoryRoute(userID, teamID)
	r, err := c.DoAPIPostJSON(ctx, route, category)
	if err != nil {
		return nil, BuildResponse(r), err
	}
	defer closeBody(r)
	return DecodeJSONFromResponse[*SidebarCategoryWithChannels](r)
}

func (c *Client4) UpdateSidebarCategoriesForTeamForUser(ctx context.Context, userID, teamID string, categories []*SidebarCategoryWithChannels) ([]*SidebarCategoryWithChannels, *Response, error) {
	route := c.userCategoryRoute(userID, teamID)

	r, err := c.DoAPIPutJSON(ctx, route, categories)
	if err != nil {
		return nil, BuildResponse(r), err
	}
	defer closeBody(r)
	return DecodeJSONFromResponse[[]*SidebarCategoryWithChannels](r)
}

func (c *Client4) GetSidebarCategoryOrderForTeamForUser(ctx context.Context, userID, teamID, etag string) ([]string, *Response, error) {
	route := c.userCategoryRoute(userID, teamID) + "/order"
	r, err := c.DoAPIGet(ctx, route, etag)
	if err != nil {
		return nil, BuildResponse(r), err
	}
	defer closeBody(r)
	return DecodeJSONFromResponse[[]string](r)
}

func (c *Client4) UpdateSidebarCategoryOrderForTeamForUser(ctx context.Context, userID, teamID string, order []string) ([]string, *Response, error) {
	route := c.userCategoryRoute(userID, teamID) + "/order"
	r, err := c.DoAPIPutJSON(ctx, route, order)
	if err != nil {
		return nil, BuildResponse(r), err
	}
	defer closeBody(r)
	return DecodeJSONFromResponse[[]string](r)
}

func (c *Client4) GetSidebarCategoryForTeamForUser(ctx context.Context, userID, teamID, categoryID, etag string) (*SidebarCategoryWithChannels, *Response, error) {
	route := c.userCategoryRoute(userID, teamID) + "/" + categoryID
	r, err := c.DoAPIGet(ctx, route, etag)
	if err != nil {
		return nil, BuildResponse(r), err
	}
	defer closeBody(r)
	return DecodeJSONFromResponse[*SidebarCategoryWithChannels](r)
}

func (c *Client4) UpdateSidebarCategoryForTeamForUser(ctx context.Context, userID, teamID, categoryID string, category *SidebarCategoryWithChannels) (*SidebarCategoryWithChannels, *Response, error) {
	route := c.userCategoryRoute(userID, teamID) + "/" + categoryID
	r, err := c.DoAPIPutJSON(ctx, route, category)
	if err != nil {
		return nil, BuildResponse(r), err
	}
	defer closeBody(r)
	return DecodeJSONFromResponse[*SidebarCategoryWithChannels](r)
}

// DeleteSidebarCategoryForTeamForUser deletes a sidebar category for a user in a team.
func (c *Client4) DeleteSidebarCategoryForTeamForUser(ctx context.Context, userId string, teamId string, categoryId string) (*Response, error) {
	url := fmt.Sprintf("%s/%s", c.userCategoryRoute(userId, teamId), categoryId)
	r, err := c.DoAPIDelete(ctx, url)
	if err != nil {
		return BuildResponse(r), err
	}
	defer closeBody(r)
	return BuildResponse(r), nil
}

// CheckIntegrity performs a database integrity check.
func (c *Client4) CheckIntegrity(ctx context.Context) ([]IntegrityCheckResult, *Response, error) {
	r, err := c.DoAPIPost(ctx, "/integrity", "")
	if err != nil {
		return nil, BuildResponse(r), err
	}
	defer closeBody(r)
	return DecodeJSONFromResponse[[]IntegrityCheckResult](r)
}

func (c *Client4) GetNotices(ctx context.Context, lastViewed int64, teamId string, client NoticeClientType, clientVersion, locale, etag string) (NoticeMessages, *Response, error) {
	values := url.Values{}
	values.Set("lastViewed", strconv.FormatInt(lastViewed, 10))
	values.Set("client", string(client))
	values.Set("clientVersion", clientVersion)
	values.Set("locale", locale)
	url := "/system/notices/" + teamId + "?" + values.Encode()
	r, err := c.DoAPIGet(ctx, url, etag)
	if err != nil {
		return nil, BuildResponse(r), err
	}
	defer closeBody(r)
	notices, err := UnmarshalProductNoticeMessages(r.Body)
	if err != nil {
		return nil, BuildResponse(r), err
	}
	return notices, BuildResponse(r), nil
}

func (c *Client4) MarkNoticesViewed(ctx context.Context, ids []string) (*Response, error) {
	r, err := c.DoAPIPutJSON(ctx, "/system/notices/view", ids)
	if err != nil {
		return BuildResponse(r), err
	}
	defer closeBody(r)
	return BuildResponse(r), nil
}

func (c *Client4) CompleteOnboarding(ctx context.Context, request *CompleteOnboardingRequest) (*Response, error) {
	r, err := c.DoAPIPostJSON(ctx, c.systemRoute()+"/onboarding/complete", request)
	if err != nil {
		return BuildResponse(r), err
	}
	defer closeBody(r)

	return BuildResponse(r), nil
}

// CreateUpload creates a new upload session.
func (c *Client4) CreateUpload(ctx context.Context, us *UploadSession) (*UploadSession, *Response, error) {
	r, err := c.DoAPIPostJSON(ctx, c.uploadsRoute(), us)
	if err != nil {
		return nil, BuildResponse(r), err
	}
	defer closeBody(r)
	return DecodeJSONFromResponse[*UploadSession](r)
}

// GetUpload returns the upload session for the specified uploadId.
func (c *Client4) GetUpload(ctx context.Context, uploadId string) (*UploadSession, *Response, error) {
	r, err := c.DoAPIGet(ctx, c.uploadRoute(uploadId), "")
	if err != nil {
		return nil, BuildResponse(r), err
	}
	defer closeBody(r)
	return DecodeJSONFromResponse[*UploadSession](r)
}

// GetUploadsForUser returns the upload sessions created by the specified
// userId.
func (c *Client4) GetUploadsForUser(ctx context.Context, userId string) ([]*UploadSession, *Response, error) {
	r, err := c.DoAPIGet(ctx, c.userRoute(userId)+"/uploads", "")
	if err != nil {
		return nil, BuildResponse(r), err
	}
	defer closeBody(r)
	return DecodeJSONFromResponse[[]*UploadSession](r)
}

// UploadData performs an upload. On success it returns
// a FileInfo object.
func (c *Client4) UploadData(ctx context.Context, uploadId string, data io.Reader) (*FileInfo, *Response, error) {
	url := c.uploadRoute(uploadId)
	r, err := c.doAPIRequestReader(ctx, http.MethodPost, c.APIURL+url, "", data, nil)
	if err != nil {
		return nil, BuildResponse(r), err
	}
	defer closeBody(r)
	if r.StatusCode == http.StatusNoContent {
		return nil, BuildResponse(r), nil
	}
	return DecodeJSONFromResponse[*FileInfo](r)
}

func (c *Client4) UpdatePassword(ctx context.Context, userId, currentPassword, newPassword string) (*Response, error) {
	requestBody := map[string]string{"current_password": currentPassword, "new_password": newPassword}
	r, err := c.DoAPIPutJSON(ctx, c.userRoute(userId)+"/password", requestBody)
	if err != nil {
		return BuildResponse(r), err
	}
	defer closeBody(r)
	return BuildResponse(r), nil
}

// Cloud Section

func (c *Client4) GetCloudProducts(ctx context.Context) ([]*Product, *Response, error) {
	r, err := c.DoAPIGet(ctx, c.cloudRoute()+"/products", "")
	if err != nil {
		return nil, BuildResponse(r), err
	}
	defer closeBody(r)
	return DecodeJSONFromResponse[[]*Product](r)
}

func (c *Client4) GetSelfHostedProducts(ctx context.Context) ([]*Product, *Response, error) {
	r, err := c.DoAPIGet(ctx, c.cloudRoute()+"/products/selfhosted", "")
	if err != nil {
		return nil, BuildResponse(r), err
	}
	defer closeBody(r)
	return DecodeJSONFromResponse[[]*Product](r)
}

func (c *Client4) GetProductLimits(ctx context.Context) (*ProductLimits, *Response, error) {
	r, err := c.DoAPIGet(ctx, c.cloudRoute()+"/limits", "")
	if err != nil {
		return nil, BuildResponse(r), err
	}
	defer closeBody(r)
	return DecodeJSONFromResponse[*ProductLimits](r)
}

func (c *Client4) GetIPFilters(ctx context.Context) (*AllowedIPRanges, *Response, error) {
	r, err := c.DoAPIGet(ctx, c.ipFiltersRoute(), "")
	if err != nil {
		return nil, BuildResponse(r), err
	}

	defer closeBody(r)
	return DecodeJSONFromResponse[*AllowedIPRanges](r)
}

func (c *Client4) ApplyIPFilters(ctx context.Context, allowedRanges *AllowedIPRanges) (*AllowedIPRanges, *Response, error) {
	r, err := c.DoAPIPostJSON(ctx, c.ipFiltersRoute(), allowedRanges)
	if err != nil {
		return nil, BuildResponse(r), err
	}

	defer closeBody(r)
	return DecodeJSONFromResponse[*AllowedIPRanges](r)
}

func (c *Client4) GetMyIP(ctx context.Context) (*GetIPAddressResponse, *Response, error) {
	r, err := c.DoAPIGet(ctx, c.ipFiltersRoute()+"/my_ip", "")
	if err != nil {
		return nil, BuildResponse(r), err
	}

	defer closeBody(r)
	return DecodeJSONFromResponse[*GetIPAddressResponse](r)
}

func (c *Client4) ValidateWorkspaceBusinessEmail(ctx context.Context) (*Response, error) {
	r, err := c.DoAPIPost(ctx, c.cloudRoute()+"/validate-workspace-business-email", "")
	if err != nil {
		return BuildResponse(r), err
	}
	defer closeBody(r)

	return BuildResponse(r), nil
}

func (c *Client4) NotifyAdmin(ctx context.Context, nr *NotifyAdminToUpgradeRequest) (int, error) {
	r, err := c.DoAPIPostJSON(ctx, "/users/notify-admin", nr)
	if err != nil {
		return r.StatusCode, err
	}

	closeBody(r)

	return r.StatusCode, nil
}

func (c *Client4) TriggerNotifyAdmin(ctx context.Context, nr *NotifyAdminToUpgradeRequest) (int, error) {
	r, err := c.DoAPIPostJSON(ctx, "/users/trigger-notify-admin-posts", nr)
	if err != nil {
		return r.StatusCode, err
	}

	closeBody(r)

	return r.StatusCode, nil
}

func (c *Client4) ValidateBusinessEmail(ctx context.Context, email *ValidateBusinessEmailRequest) (*Response, error) {
	r, err := c.DoAPIPostJSON(ctx, c.cloudRoute()+"/validate-business-email", email)
	if err != nil {
		return BuildResponse(r), err
	}
	defer closeBody(r)

	return BuildResponse(r), nil
}

func (c *Client4) GetCloudCustomer(ctx context.Context) (*CloudCustomer, *Response, error) {
	r, err := c.DoAPIGet(ctx, c.cloudRoute()+"/customer", "")
	if err != nil {
		return nil, BuildResponse(r), err
	}
	defer closeBody(r)
	return DecodeJSONFromResponse[*CloudCustomer](r)
}

func (c *Client4) GetSubscription(ctx context.Context) (*Subscription, *Response, error) {
	r, err := c.DoAPIGet(ctx, c.cloudRoute()+"/subscription", "")
	if err != nil {
		return nil, BuildResponse(r), err
	}
	defer closeBody(r)
	return DecodeJSONFromResponse[*Subscription](r)
}

func (c *Client4) GetInvoicesForSubscription(ctx context.Context) ([]*Invoice, *Response, error) {
	r, err := c.DoAPIGet(ctx, c.cloudRoute()+"/subscription/invoices", "")
	if err != nil {
		return nil, BuildResponse(r), err
	}
	defer closeBody(r)
	return DecodeJSONFromResponse[[]*Invoice](r)
}

func (c *Client4) UpdateCloudCustomer(ctx context.Context, customerInfo *CloudCustomerInfo) (*CloudCustomer, *Response, error) {
	r, err := c.DoAPIPutJSON(ctx, c.cloudRoute()+"/customer", customerInfo)
	if err != nil {
		return nil, BuildResponse(r), err
	}
	defer closeBody(r)
	return DecodeJSONFromResponse[*CloudCustomer](r)
}

func (c *Client4) UpdateCloudCustomerAddress(ctx context.Context, address *Address) (*CloudCustomer, *Response, error) {
	r, err := c.DoAPIPutJSON(ctx, c.cloudRoute()+"/customer/address", address)
	if err != nil {
		return nil, BuildResponse(r), err
	}
	defer closeBody(r)
	return DecodeJSONFromResponse[*CloudCustomer](r)
}

func (c *Client4) ListImports(ctx context.Context) ([]string, *Response, error) {
	r, err := c.DoAPIGet(ctx, c.importsRoute(), "")
	if err != nil {
		return nil, BuildResponse(r), err
	}
	defer closeBody(r)
	return DecodeJSONFromResponse[[]string](r)
}

func (c *Client4) DeleteImport(ctx context.Context, name string) (*Response, error) {
	r, err := c.DoAPIDelete(ctx, c.importRoute(name))
	if err != nil {
		return BuildResponse(r), err
	}
	defer closeBody(r)
	return BuildResponse(r), nil
}

func (c *Client4) ListExports(ctx context.Context) ([]string, *Response, error) {
	r, err := c.DoAPIGet(ctx, c.exportsRoute(), "")
	if err != nil {
		return nil, BuildResponse(r), err
	}
	defer closeBody(r)
	return DecodeJSONFromResponse[[]string](r)
}

func (c *Client4) DeleteExport(ctx context.Context, name string) (*Response, error) {
	r, err := c.DoAPIDelete(ctx, c.exportRoute(name))
	if err != nil {
		return BuildResponse(r), err
	}
	defer closeBody(r)
	return BuildResponse(r), nil
}

func (c *Client4) DownloadExport(ctx context.Context, name string, wr io.Writer, offset int64) (int64, *Response, error) {
	var headers map[string]string
	if offset > 0 {
		headers = map[string]string{
			HeaderRange: fmt.Sprintf("bytes=%d-", offset),
		}
	}
	r, err := c.DoAPIRequestWithHeaders(ctx, http.MethodGet, c.APIURL+c.exportRoute(name), "", headers)
	if err != nil {
		return 0, BuildResponse(r), err
	}
	defer closeBody(r)
	n, err := io.Copy(wr, r.Body)
	if err != nil {
		return n, BuildResponse(r), fmt.Errorf("failed to copy export data to writer: %w", err)
	}
	return n, BuildResponse(r), nil
}

func (c *Client4) GeneratePresignedURL(ctx context.Context, name string) (*PresignURLResponse, *Response, error) {
	r, err := c.doAPIRequest(ctx, http.MethodPost, c.APIURL+c.exportRoute(name)+"/presign-url", "", "")
	if err != nil {
		return nil, BuildResponse(r), err
	}
	defer closeBody(r)
	return DecodeJSONFromResponse[*PresignURLResponse](r)
}

func (c *Client4) GetUserThreads(ctx context.Context, userId, teamId string, options GetUserThreadsOpts) (*Threads, *Response, error) {
	v := url.Values{}
	if options.Since != 0 {
		v.Set("since", fmt.Sprintf("%d", options.Since))
	}
	if options.Before != "" {
		v.Set("before", options.Before)
	}
	if options.After != "" {
		v.Set("after", options.After)
	}
	if options.PageSize != 0 {
		v.Set("per_page", fmt.Sprintf("%d", options.PageSize))
	}
	if options.Extended {
		v.Set("extended", "true")
	}
	if options.Deleted {
		v.Set("deleted", "true")
	}
	if options.Unread {
		v.Set("unread", "true")
	}
	if options.ThreadsOnly {
		v.Set("threadsOnly", "true")
	}
	if options.TotalsOnly {
		v.Set("totalsOnly", "true")
	}
	if options.ExcludeDirect {
		v.Set("excludeDirect", fmt.Sprintf("%t", options.ExcludeDirect))
	}
	url := c.userThreadsRoute(userId, teamId)
	if len(v) > 0 {
		url += "?" + v.Encode()
	}

	r, err := c.DoAPIGet(ctx, url, "")
	if err != nil {
		return nil, BuildResponse(r), err
	}
	defer closeBody(r)
	return DecodeJSONFromResponse[*Threads](r)
}

func (c *Client4) DownloadComplianceExport(ctx context.Context, jobId string, wr io.Writer) (string, error) {
	r, err := c.DoAPIGet(ctx, c.jobsRoute()+fmt.Sprintf("/%s/download", jobId), "")
	if err != nil {
		return "", err
	}
	defer closeBody(r)

	// Try to get the filename from the Content-Disposition header
	var filename string
	if cd := r.Header.Get("Content-Disposition"); cd != "" {
		var params map[string]string
		if _, params, err = mime.ParseMediaType(cd); err == nil {
			if params["filename"] != "" {
				filename = params["filename"]
			}
		}
	}

	_, err = io.Copy(wr, r.Body)
	if err != nil {
		return filename, fmt.Errorf("failed to copy compliance export data to writer: %w", err)
	}
	return filename, nil
}

func (c *Client4) GetUserThread(ctx context.Context, userId, teamId, threadId string, extended bool) (*ThreadResponse, *Response, error) {
	url := c.userThreadRoute(userId, teamId, threadId)
	if extended {
		url += "?extended=true"
	}
	r, err := c.DoAPIGet(ctx, url, "")
	if err != nil {
		return nil, BuildResponse(r), err
	}
	defer closeBody(r)
	return DecodeJSONFromResponse[*ThreadResponse](r)
}

func (c *Client4) UpdateThreadsReadForUser(ctx context.Context, userId, teamId string) (*Response, error) {
	r, err := c.DoAPIPut(ctx, fmt.Sprintf("%s/read", c.userThreadsRoute(userId, teamId)), "")
	if err != nil {
		return BuildResponse(r), err
	}
	defer closeBody(r)

	return BuildResponse(r), nil
}

func (c *Client4) SetThreadUnreadByPostId(ctx context.Context, userId, teamId, threadId, postId string) (*ThreadResponse, *Response, error) {
	r, err := c.DoAPIPost(ctx, fmt.Sprintf("%s/set_unread/%s", c.userThreadRoute(userId, teamId, threadId), postId), "")
	if err != nil {
		return nil, BuildResponse(r), err
	}
	defer closeBody(r)
	return DecodeJSONFromResponse[*ThreadResponse](r)
}

func (c *Client4) UpdateThreadReadForUser(ctx context.Context, userId, teamId, threadId string, timestamp int64) (*ThreadResponse, *Response, error) {
	r, err := c.DoAPIPut(ctx, fmt.Sprintf("%s/read/%d", c.userThreadRoute(userId, teamId, threadId), timestamp), "")
	if err != nil {
		return nil, BuildResponse(r), err
	}
	defer closeBody(r)
	return DecodeJSONFromResponse[*ThreadResponse](r)
}

func (c *Client4) UpdateThreadFollowForUser(ctx context.Context, userId, teamId, threadId string, state bool) (*Response, error) {
	var err error
	var r *http.Response
	if state {
		r, err = c.DoAPIPut(ctx, c.userThreadRoute(userId, teamId, threadId)+"/following", "")
	} else {
		r, err = c.DoAPIDelete(ctx, c.userThreadRoute(userId, teamId, threadId)+"/following")
	}
	if err != nil {
		return BuildResponse(r), err
	}
	defer closeBody(r)

	return BuildResponse(r), nil
}

func (c *Client4) GetAllSharedChannels(ctx context.Context, teamID string, page, perPage int) ([]*SharedChannel, *Response, error) {
	values := url.Values{}
	values.Set("page", strconv.Itoa(page))
	values.Set("per_page", strconv.Itoa(perPage))
	url := c.sharedChannelsRoute() + "/" + teamID + "?" + values.Encode()
	r, err := c.DoAPIGet(ctx, url, "")
	if err != nil {
		return nil, BuildResponse(r), err
	}
	defer closeBody(r)
	return DecodeJSONFromResponse[[]*SharedChannel](r)
}

func (c *Client4) GetRemoteClusterInfo(ctx context.Context, remoteID string) (RemoteClusterInfo, *Response, error) {
	url := fmt.Sprintf("%s/remote_info/%s", c.sharedChannelsRoute(), remoteID)
	r, err := c.DoAPIGet(ctx, url, "")
	if err != nil {
		return RemoteClusterInfo{}, BuildResponse(r), err
	}
	defer closeBody(r)
	return DecodeJSONFromResponse[RemoteClusterInfo](r)
}

func (c *Client4) GetRemoteClusters(ctx context.Context, page, perPage int, filter RemoteClusterQueryFilter) ([]*RemoteCluster, *Response, error) {
	v := url.Values{}
	if page != 0 {
		v.Set("page", fmt.Sprintf("%d", page))
	}
	if perPage != 0 {
		v.Set("per_page", fmt.Sprintf("%d", perPage))
	}
	if filter.ExcludeOffline {
		v.Set("exclude_offline", "true")
	}
	if filter.InChannel != "" {
		v.Set("in_channel", filter.InChannel)
	}
	if filter.NotInChannel != "" {
		v.Set("not_in_channel", filter.NotInChannel)
	}
	if filter.Topic != "" {
		v.Set("topic", filter.Topic)
	}
	if filter.CreatorId != "" {
		v.Set("creator_id", filter.CreatorId)
	}
	if filter.OnlyConfirmed {
		v.Set("only_confirmed", "true")
	}
	if filter.PluginID != "" {
		v.Set("plugin_id", filter.PluginID)
	}
	if filter.OnlyPlugins {
		v.Set("only_plugins", "true")
	}
	if filter.ExcludePlugins {
		v.Set("exclude_plugins", "true")
	}
	if filter.IncludeDeleted {
		v.Set("include_deleted", "true")
	}
	url := c.remoteClusterRoute()
	if len(v) > 0 {
		url += "?" + v.Encode()
	}

	r, err := c.DoAPIGet(ctx, url, "")
	if err != nil {
		return nil, BuildResponse(r), err
	}
	defer closeBody(r)
	return DecodeJSONFromResponse[[]*RemoteCluster](r)
}

func (c *Client4) CreateRemoteCluster(ctx context.Context, rcWithPassword *RemoteClusterWithPassword) (*RemoteClusterWithInvite, *Response, error) {
	r, err := c.DoAPIPostJSON(ctx, c.remoteClusterRoute(), rcWithPassword)
	if err != nil {
		return nil, BuildResponse(r), err
	}
	defer closeBody(r)
	return DecodeJSONFromResponse[*RemoteClusterWithInvite](r)
}

func (c *Client4) RemoteClusterAcceptInvite(ctx context.Context, rcAcceptInvite *RemoteClusterAcceptInvite) (*RemoteCluster, *Response, error) {
	url := fmt.Sprintf("%s/accept_invite", c.remoteClusterRoute())
	r, err := c.DoAPIPostJSON(ctx, url, rcAcceptInvite)
	if err != nil {
		return nil, BuildResponse(r), err
	}
	defer closeBody(r)
	return DecodeJSONFromResponse[*RemoteCluster](r)
}

func (c *Client4) GenerateRemoteClusterInvite(ctx context.Context, remoteClusterId, password string) (string, *Response, error) {
	url := fmt.Sprintf("%s/%s/generate_invite", c.remoteClusterRoute(), remoteClusterId)
	r, err := c.DoAPIPostJSON(ctx, url, map[string]string{"password": password})
	if err != nil {
		return "", BuildResponse(r), err
	}
	defer closeBody(r)
	return DecodeJSONFromResponse[string](r)
}

func (c *Client4) GetRemoteCluster(ctx context.Context, remoteClusterId string) (*RemoteCluster, *Response, error) {
	r, err := c.DoAPIGet(ctx, fmt.Sprintf("%s/%s", c.remoteClusterRoute(), remoteClusterId), "")
	if err != nil {
		return nil, BuildResponse(r), err
	}
	defer closeBody(r)
	return DecodeJSONFromResponse[*RemoteCluster](r)
}

func (c *Client4) PatchRemoteCluster(ctx context.Context, remoteClusterId string, patch *RemoteClusterPatch) (*RemoteCluster, *Response, error) {
	url := fmt.Sprintf("%s/%s", c.remoteClusterRoute(), remoteClusterId)
	r, err := c.DoAPIPatchJSON(ctx, url, patch)
	if err != nil {
		return nil, BuildResponse(r), err
	}
	defer closeBody(r)
	return DecodeJSONFromResponse[*RemoteCluster](r)
}

func (c *Client4) DeleteRemoteCluster(ctx context.Context, remoteClusterId string) (*Response, error) {
	r, err := c.DoAPIDelete(ctx, fmt.Sprintf("%s/%s", c.remoteClusterRoute(), remoteClusterId))
	if err != nil {
		return BuildResponse(r), err
	}
	defer closeBody(r)
	return BuildResponse(r), nil
}

func (c *Client4) GetSharedChannelRemotesByRemoteCluster(ctx context.Context, remoteId string, filter SharedChannelRemoteFilterOpts, page, perPage int) ([]*SharedChannelRemote, *Response, error) {
	v := url.Values{}
	if filter.IncludeUnconfirmed {
		v.Set("include_unconfirmed", "true")
	}
	if filter.ExcludeConfirmed {
		v.Set("exclude_confirmed", "true")
	}
	if filter.ExcludeHome {
		v.Set("exclude_home", "true")
	}
	if filter.ExcludeRemote {
		v.Set("exclude_remote", "true")
	}
	if filter.IncludeDeleted {
		v.Set("include_deleted", "true")
	}
	if page != 0 {
		v.Set("page", fmt.Sprintf("%d", page))
	}
	if perPage != 0 {
		v.Set("per_page", fmt.Sprintf("%d", perPage))
	}
	url := c.sharedChannelRemotesRoute(remoteId)
	if len(v) > 0 {
		url += "?" + v.Encode()
	}

	r, err := c.DoAPIGet(ctx, url, "")
	if err != nil {
		return nil, BuildResponse(r), err
	}
	defer closeBody(r)
	return DecodeJSONFromResponse[[]*SharedChannelRemote](r)
}

func (c *Client4) InviteRemoteClusterToChannel(ctx context.Context, remoteId, channelId string) (*Response, error) {
	url := fmt.Sprintf("%s/invite", c.channelRemoteRoute(remoteId, channelId))
	r, err := c.DoAPIPost(ctx, url, "")
	if err != nil {
		return BuildResponse(r), err
	}
	defer closeBody(r)
	return BuildResponse(r), nil
}

func (c *Client4) UninviteRemoteClusterToChannel(ctx context.Context, remoteId, channelId string) (*Response, error) {
	url := fmt.Sprintf("%s/uninvite", c.channelRemoteRoute(remoteId, channelId))
	r, err := c.DoAPIPost(ctx, url, "")
	if err != nil {
		return BuildResponse(r), err
	}
	defer closeBody(r)
	return BuildResponse(r), nil
}

func (c *Client4) GetAncillaryPermissions(ctx context.Context, subsectionPermissions []string) ([]string, *Response, error) {
	var returnedPermissions []string
	url := fmt.Sprintf("%s/ancillary", c.permissionsRoute())
	r, err := c.DoAPIPostJSON(ctx, url, subsectionPermissions)
	if err != nil {
		return returnedPermissions, BuildResponse(r), err
	}
	defer closeBody(r)
	return DecodeJSONFromResponse[[]string](r)
}

func (c *Client4) GetUsersWithInvalidEmails(ctx context.Context, page, perPage int) ([]*User, *Response, error) {
	values := url.Values{}
	values.Set("page", strconv.Itoa(page))
	values.Set("per_page", strconv.Itoa(perPage))
	r, err := c.DoAPIGet(ctx, c.usersRoute()+"/invalid_emails?"+values.Encode(), "")
	if err != nil {
		return nil, BuildResponse(r), err
	}
	defer closeBody(r)
	return DecodeJSONFromResponse[[]*User](r)
}

func (c *Client4) GetAppliedSchemaMigrations(ctx context.Context) ([]AppliedMigration, *Response, error) {
	r, err := c.DoAPIGet(ctx, c.systemRoute()+"/schema/version", "")
	if err != nil {
		return nil, BuildResponse(r), err
	}
	defer closeBody(r)
	return DecodeJSONFromResponse[[]AppliedMigration](r)
}

// Usage Section

// GetPostsUsage returns rounded off total usage of posts for the instance
func (c *Client4) GetPostsUsage(ctx context.Context) (*PostsUsage, *Response, error) {
	r, err := c.DoAPIGet(ctx, c.usageRoute()+"/posts", "")
	if err != nil {
		return nil, BuildResponse(r), err
	}
	defer closeBody(r)
	return DecodeJSONFromResponse[*PostsUsage](r)
}

// GetStorageUsage returns the file storage usage for the instance,
// rounded down the most signigicant digit
func (c *Client4) GetStorageUsage(ctx context.Context) (*StorageUsage, *Response, error) {
	r, err := c.DoAPIGet(ctx, c.usageRoute()+"/storage", "")
	if err != nil {
		return nil, BuildResponse(r), err
	}
	defer closeBody(r)
	return DecodeJSONFromResponse[*StorageUsage](r)
}

// GetTeamsUsage returns total usage of teams for the instance
func (c *Client4) GetTeamsUsage(ctx context.Context) (*TeamsUsage, *Response, error) {
	r, err := c.DoAPIGet(ctx, c.usageRoute()+"/teams", "")
	if err != nil {
		return nil, BuildResponse(r), err
	}
	defer closeBody(r)
	return DecodeJSONFromResponse[*TeamsUsage](r)
}

func (c *Client4) GetPostInfo(ctx context.Context, postId string) (*PostInfo, *Response, error) {
	r, err := c.DoAPIGet(ctx, c.postRoute(postId)+"/info", "")
	if err != nil {
		return nil, BuildResponse(r), err
	}
	defer closeBody(r)
	return DecodeJSONFromResponse[*PostInfo](r)
}

func (c *Client4) AcknowledgePost(ctx context.Context, postId, userId string) (*PostAcknowledgement, *Response, error) {
	r, err := c.DoAPIPost(ctx, c.userRoute(userId)+c.postRoute(postId)+"/ack", "")
	if err != nil {
		return nil, BuildResponse(r), err
	}
	defer closeBody(r)
	return DecodeJSONFromResponse[*PostAcknowledgement](r)
}

func (c *Client4) UnacknowledgePost(ctx context.Context, postId, userId string) (*Response, error) {
	r, err := c.DoAPIDelete(ctx, c.userRoute(userId)+c.postRoute(postId)+"/ack")
	if err != nil {
		return BuildResponse(r), err
	}
	defer closeBody(r)
	return BuildResponse(r), nil
}

func (c *Client4) AddUserToGroupSyncables(ctx context.Context, userID string) (*Response, error) {
	r, err := c.DoAPIPost(ctx, c.ldapRoute()+"/users/"+userID+"/group_sync_memberships", "")
	if err != nil {
		return BuildResponse(r), err
	}
	defer closeBody(r)
	return BuildResponse(r), nil
}

func (c *Client4) CheckCWSConnection(ctx context.Context, userId string) (*Response, error) {
	r, err := c.DoAPIGet(ctx, c.cloudRoute()+"/healthz", "")
	if err != nil {
		return BuildResponse(r), err
	}
	defer closeBody(r)

	return BuildResponse(r), nil
}

// CreateChannelBookmark creates a channel bookmark based on the provided struct.
func (c *Client4) CreateChannelBookmark(ctx context.Context, channelBookmark *ChannelBookmark) (*ChannelBookmarkWithFileInfo, *Response, error) {
	r, err := c.DoAPIPostJSON(ctx, c.bookmarksRoute(channelBookmark.ChannelId), channelBookmark)
	if err != nil {
		return nil, BuildResponse(r), err
	}
	defer closeBody(r)
	return DecodeJSONFromResponse[*ChannelBookmarkWithFileInfo](r)
}

// UpdateChannelBookmark updates a channel bookmark based on the provided struct.
func (c *Client4) UpdateChannelBookmark(ctx context.Context, channelId, bookmarkId string, patch *ChannelBookmarkPatch) (*UpdateChannelBookmarkResponse, *Response, error) {
	r, err := c.DoAPIPatchJSON(ctx, c.bookmarkRoute(channelId, bookmarkId), patch)
	if err != nil {
		return nil, BuildResponse(r), err
	}
	defer closeBody(r)
	return DecodeJSONFromResponse[*UpdateChannelBookmarkResponse](r)
}

// UpdateChannelBookmarkSortOrder updates a channel bookmark's sort order based on the provided new index.
func (c *Client4) UpdateChannelBookmarkSortOrder(ctx context.Context, channelId, bookmarkId string, sortOrder int64) ([]*ChannelBookmarkWithFileInfo, *Response, error) {
	r, err := c.DoAPIPostJSON(ctx, c.bookmarkRoute(channelId, bookmarkId)+"/sort_order", sortOrder)
	if err != nil {
		return nil, BuildResponse(r), err
	}
	defer closeBody(r)
	return DecodeJSONFromResponse[[]*ChannelBookmarkWithFileInfo](r)
}

// DeleteChannelBookmark deletes a channel bookmark.
func (c *Client4) DeleteChannelBookmark(ctx context.Context, channelId, bookmarkId string) (*ChannelBookmarkWithFileInfo, *Response, error) {
	r, err := c.DoAPIDelete(ctx, c.bookmarkRoute(channelId, bookmarkId))
	if err != nil {
		return nil, BuildResponse(r), err
	}
	defer closeBody(r)
	return DecodeJSONFromResponse[*ChannelBookmarkWithFileInfo](r)
}

func (c *Client4) ListChannelBookmarksForChannel(ctx context.Context, channelId string, since int64) ([]*ChannelBookmarkWithFileInfo, *Response, error) {
	values := url.Values{}
	values.Set("bookmarks_since", strconv.FormatInt(since, 10))
	r, err := c.DoAPIGet(ctx, c.bookmarksRoute(channelId)+"?"+values.Encode(), "")
	if err != nil {
		return nil, BuildResponse(r), err
	}
	defer closeBody(r)
	return DecodeJSONFromResponse[[]*ChannelBookmarkWithFileInfo](r)
}

func (c *Client4) SubmitClientMetrics(ctx context.Context, report *PerformanceReport) (*Response, error) {
	res, err := c.DoAPIPostJSON(ctx, c.clientPerfMetricsRoute(), report)
	if err != nil {
		return BuildResponse(res), err
	}

	return BuildResponse(res), nil
}

func (c *Client4) GetFilteredUsersStats(ctx context.Context, options *UserCountOptions) (*UsersStats, *Response, error) {
	v := url.Values{}
	v.Set("in_team", options.TeamId)
	v.Set("in_channel", options.ChannelId)
	v.Set("include_deleted", strconv.FormatBool(options.IncludeDeleted))
	v.Set("include_bots", strconv.FormatBool(options.IncludeBotAccounts))
	v.Set("include_remote_users", strconv.FormatBool(options.IncludeRemoteUsers))

	if len(options.Roles) > 0 {
		v.Set("roles", strings.Join(options.Roles, ","))
	}
	if len(options.ChannelRoles) > 0 {
		v.Set("channel_roles", strings.Join(options.ChannelRoles, ","))
	}
	if len(options.TeamRoles) > 0 {
		v.Set("team_roles", strings.Join(options.TeamRoles, ","))
	}

	r, err := c.DoAPIGet(ctx, c.usersRoute()+"/stats/filtered?"+v.Encode(), "")
	if err != nil {
		return nil, BuildResponse(r), err
	}
	defer closeBody(r)
	return DecodeJSONFromResponse[*UsersStats](r)
}

func (c *Client4) RestorePostVersion(ctx context.Context, postId, versionId string) (*Post, *Response, error) {
	r, err := c.DoAPIPost(ctx, c.postRoute(postId)+"/restore/"+versionId, "")
	if err != nil {
		return nil, BuildResponse(r), err
	}

	defer closeBody(r)
	return DecodeJSONFromResponse[*Post](r)
}

func (c *Client4) CreateCPAField(ctx context.Context, field *PropertyField) (*PropertyField, *Response, error) {
	r, err := c.DoAPIPostJSON(ctx, c.customProfileAttributeFieldsRoute(), field)
	if err != nil {
		return nil, BuildResponse(r), err
	}
	defer closeBody(r)
	return DecodeJSONFromResponse[*PropertyField](r)
}

func (c *Client4) ListCPAFields(ctx context.Context) ([]*PropertyField, *Response, error) {
	r, err := c.DoAPIGet(ctx, c.customProfileAttributeFieldsRoute(), "")
	if err != nil {
		return nil, BuildResponse(r), err
	}
	defer closeBody(r)
	return DecodeJSONFromResponse[[]*PropertyField](r)
}

func (c *Client4) PatchCPAField(ctx context.Context, fieldID string, patch *PropertyFieldPatch) (*PropertyField, *Response, error) {
	r, err := c.DoAPIPatchJSON(ctx, c.customProfileAttributeFieldRoute(fieldID), patch)
	if err != nil {
		return nil, BuildResponse(r), err
	}
	defer closeBody(r)
	return DecodeJSONFromResponse[*PropertyField](r)
}

func (c *Client4) DeleteCPAField(ctx context.Context, fieldID string) (*Response, error) {
	r, err := c.DoAPIDelete(ctx, c.customProfileAttributeFieldRoute(fieldID))
	if err != nil {
		return BuildResponse(r), err
	}
	defer closeBody(r)
	return BuildResponse(r), nil
}

func (c *Client4) ListCPAValues(ctx context.Context, userID string) (map[string]json.RawMessage, *Response, error) {
	r, err := c.DoAPIGet(ctx, c.userCustomProfileAttributesRoute(userID), "")
	if err != nil {
		return nil, BuildResponse(r), err
	}
	defer closeBody(r)
	return DecodeJSONFromResponse[map[string]json.RawMessage](r)
}

func (c *Client4) PatchCPAValues(ctx context.Context, values map[string]json.RawMessage) (map[string]json.RawMessage, *Response, error) {
	r, err := c.DoAPIPatchJSON(ctx, c.customProfileAttributeValuesRoute(), values)
	if err != nil {
		return nil, BuildResponse(r), err
	}
	defer closeBody(r)
	return DecodeJSONFromResponse[map[string]json.RawMessage](r)
}

func (c *Client4) PatchCPAValuesForUser(ctx context.Context, userID string, values map[string]json.RawMessage) (map[string]json.RawMessage, *Response, error) {
	r, err := c.DoAPIPatchJSON(ctx, c.userCustomProfileAttributesRoute(userID), values)
	if err != nil {
		return nil, BuildResponse(r), err
	}
	defer closeBody(r)
	return DecodeJSONFromResponse[map[string]json.RawMessage](r)
}

// Access Control Policies Section

// CreateAccessControlPolicy creates a new access control policy.
func (c *Client4) CreateAccessControlPolicy(ctx context.Context, policy *AccessControlPolicy) (*AccessControlPolicy, *Response, error) {
	r, err := c.DoAPIPutJSON(ctx, c.accessControlPoliciesRoute(), policy)
	if err != nil {
		return nil, BuildResponse(r), err
	}
	defer closeBody(r)
	return DecodeJSONFromResponse[*AccessControlPolicy](r)
}

func (c *Client4) GetAccessControlPolicy(ctx context.Context, id string) (*AccessControlPolicy, *Response, error) {
	r, err := c.DoAPIGet(ctx, c.accessControlPolicyRoute(id), "")
	if err != nil {
		return nil, BuildResponse(r), err
	}
	defer closeBody(r)
	return DecodeJSONFromResponse[*AccessControlPolicy](r)
}

func (c *Client4) DeleteAccessControlPolicy(ctx context.Context, id string) (*Response, error) {
	r, err := c.DoAPIDelete(ctx, c.accessControlPolicyRoute(id))
	if err != nil {
		return BuildResponse(r), err
	}
	defer closeBody(r)

	return BuildResponse(r), nil
}

func (c *Client4) CheckExpression(ctx context.Context, expression string, channelId ...string) ([]CELExpressionError, *Response, error) {
	checkExpressionRequest := struct {
		Expression string `json:"expression"`
		ChannelId  string `json:"channelId,omitempty"`
	}{
		Expression: expression,
	}
	if len(channelId) > 0 && channelId[0] != "" {
		checkExpressionRequest.ChannelId = channelId[0]
	}
	r, err := c.DoAPIPostJSON(ctx, c.celRoute()+"/check", checkExpressionRequest)
	if err != nil {
		return nil, BuildResponse(r), err
	}
	defer closeBody(r)
	return DecodeJSONFromResponse[[]CELExpressionError](r)
}

func (c *Client4) TestExpression(ctx context.Context, params QueryExpressionParams) (*AccessControlPolicyTestResponse, *Response, error) {
	r, err := c.DoAPIPostJSON(ctx, c.celRoute()+"/test", params)
	if err != nil {
		return nil, BuildResponse(r), err
	}
	defer closeBody(r)
	return DecodeJSONFromResponse[*AccessControlPolicyTestResponse](r)
}

func (c *Client4) SearchAccessControlPolicies(ctx context.Context, options AccessControlPolicySearch) (*AccessControlPoliciesWithCount, *Response, error) {
	r, err := c.DoAPIPostJSON(ctx, c.accessControlPoliciesRoute()+"/search", options)
	if err != nil {
		return nil, BuildResponse(r), err
	}
	defer closeBody(r)
	return DecodeJSONFromResponse[*AccessControlPoliciesWithCount](r)
}

func (c *Client4) AssignAccessControlPolicies(ctx context.Context, policyID string, resourceIDs []string) (*Response, error) {
	var assignments struct {
		ChannelIds []string `json:"channel_ids"`
	}
	assignments.ChannelIds = resourceIDs

	r, err := c.DoAPIPostJSON(ctx, c.accessControlPolicyRoute(policyID)+"/assign", assignments)
	if err != nil {
		return BuildResponse(r), err
	}
	defer closeBody(r)

	return BuildResponse(r), nil
}

func (c *Client4) UnassignAccessControlPolicies(ctx context.Context, policyID string, resourceIDs []string) (*Response, error) {
	var unassignments struct {
		ChannelIds []string `json:"channel_ids"`
	}
	unassignments.ChannelIds = resourceIDs

	r, err := c.DoAPIDeleteJSON(ctx, c.accessControlPolicyRoute(policyID)+"/unassign", unassignments)
	if err != nil {
		return BuildResponse(r), err
	}
	defer closeBody(r)

	return BuildResponse(r), nil
}

func (c *Client4) GetChannelsForAccessControlPolicy(ctx context.Context, policyID string, after string, limit int) (*ChannelsWithCount, *Response, error) {
	values := url.Values{}
	values.Set("after", after)
	values.Set("limit", strconv.Itoa(limit))
	r, err := c.DoAPIGet(ctx, c.accessControlPolicyRoute(policyID)+"/resources/channels?"+values.Encode(), "")
	if err != nil {
		return nil, BuildResponse(r), err
	}
	defer closeBody(r)
	return DecodeJSONFromResponse[*ChannelsWithCount](r)
}

func (c *Client4) SearchChannelsForAccessControlPolicy(ctx context.Context, policyID string, options ChannelSearch) (*ChannelsWithCount, *Response, error) {
	r, err := c.DoAPIPostJSON(ctx, c.accessControlPolicyRoute(policyID)+"/resources/channels/search", options)
	if err != nil {
		return nil, BuildResponse(r), err
	}
	defer closeBody(r)
	return DecodeJSONFromResponse[*ChannelsWithCount](r)
}<|MERGE_RESOLUTION|>--- conflicted
+++ resolved
@@ -623,6 +623,18 @@
 	return "/custom_profile_attributes"
 }
 
+func (c *Client4) bookmarksRoute(channelId string) string {
+	return c.channelRoute(channelId) + "/bookmarks"
+}
+
+func (c *Client4) bookmarkRoute(channelId, bookmarkId string) string {
+	return fmt.Sprintf(c.bookmarksRoute(channelId)+"/%v", bookmarkId)
+}
+
+func (c *Client4) clientPerfMetricsRoute() string {
+	return "/client_perf"
+}
+
 func (c *Client4) userCustomProfileAttributesRoute(userID string) string {
 	return fmt.Sprintf("%s/custom_profile_attributes", c.userRoute(userID))
 }
@@ -651,172 +663,6 @@
 	return fmt.Sprintf(c.accessControlPoliciesRoute()+"/%v", url.PathEscape(policyID))
 }
 
-<<<<<<< HEAD
-=======
-func (c *Client4) GetServerLimits(ctx context.Context) (*ServerLimits, *Response, error) {
-	r, err := c.DoAPIGet(ctx, c.limitsRoute()+"/server", "")
-	if err != nil {
-		return nil, BuildResponse(r), err
-	}
-	defer closeBody(r)
-	var serverLimits ServerLimits
-	if r.StatusCode == http.StatusNotModified {
-		return &serverLimits, BuildResponse(r), nil
-	}
-	if err := json.NewDecoder(r.Body).Decode(&serverLimits); err != nil {
-		return nil, nil, NewAppError("GetServerLimits", "api.unmarshal_error", nil, "", http.StatusInternalServerError).Wrap(err)
-	}
-	return &serverLimits, BuildResponse(r), nil
-}
-
-func (c *Client4) CreateScheduledPost(ctx context.Context, scheduledPost *ScheduledPost) (*ScheduledPost, *Response, error) {
-	buf, err := json.Marshal(scheduledPost)
-	if err != nil {
-		return nil, nil, NewAppError("CreateScheduledPost", "api.marshal_error", nil, "", http.StatusInternalServerError).Wrap(err)
-	}
-
-	r, err := c.DoAPIPost(ctx, c.postsRoute()+"/schedule", string(buf))
-	if err != nil {
-		return nil, BuildResponse(r), err
-	}
-	defer closeBody(r)
-	var createdScheduledPost ScheduledPost
-	if err := json.NewDecoder(r.Body).Decode(&createdScheduledPost); err != nil {
-		return nil, nil, NewAppError("CreateScheduledPost", "api.unmarshal_error", nil, "", http.StatusInternalServerError).Wrap(err)
-	}
-	return &createdScheduledPost, BuildResponse(r), nil
-}
-
-func (c *Client4) GetUserScheduledPosts(ctx context.Context, teamId string, includeDirectChannels bool) (map[string][]*ScheduledPost, *Response, error) {
-	query := url.Values{}
-	query.Set("includeDirectChannels", fmt.Sprintf("%t", includeDirectChannels))
-
-	r, err := c.DoAPIGet(ctx, c.postsRoute()+"/scheduled/team/"+teamId+"?"+query.Encode(), "")
-	if err != nil {
-		return nil, BuildResponse(r), err
-	}
-	defer closeBody(r)
-	var scheduledPostsByTeam map[string][]*ScheduledPost
-	if err := json.NewDecoder(r.Body).Decode(&scheduledPostsByTeam); err != nil {
-		return nil, nil, NewAppError("GetUserScheduledPosts", "api.unmarshal_error", nil, "", http.StatusInternalServerError).Wrap(err)
-	}
-	return scheduledPostsByTeam, BuildResponse(r), nil
-}
-
-func (c *Client4) UpdateScheduledPost(ctx context.Context, scheduledPost *ScheduledPost) (*ScheduledPost, *Response, error) {
-	buf, err := json.Marshal(scheduledPost)
-	if err != nil {
-		return nil, nil, NewAppError("UpdateScheduledPost", "api.marshal_error", nil, "", http.StatusInternalServerError).Wrap(err)
-	}
-
-	r, err := c.DoAPIPut(ctx, c.postsRoute()+"/schedule/"+scheduledPost.Id, string(buf))
-	if err != nil {
-		return nil, BuildResponse(r), err
-	}
-
-	defer closeBody(r)
-	var updatedScheduledPost ScheduledPost
-	if err := json.NewDecoder(r.Body).Decode(&updatedScheduledPost); err != nil {
-		return nil, nil, NewAppError("UpdateScheduledPost", "api.unmarshal_error", nil, "", http.StatusInternalServerError).Wrap(err)
-	}
-	return &updatedScheduledPost, BuildResponse(r), nil
-}
-
-func (c *Client4) DeleteScheduledPost(ctx context.Context, scheduledPostId string) (*ScheduledPost, *Response, error) {
-	r, err := c.DoAPIDelete(ctx, c.postsRoute()+"/schedule/"+scheduledPostId)
-	if err != nil {
-		return nil, BuildResponse(r), err
-	}
-
-	defer closeBody(r)
-	var deletedScheduledPost ScheduledPost
-	if err := json.NewDecoder(r.Body).Decode(&deletedScheduledPost); err != nil {
-		return nil, nil, NewAppError("DeleteScheduledPost", "api.unmarshal_error", nil, "", http.StatusInternalServerError).Wrap(err)
-	}
-	return &deletedScheduledPost, BuildResponse(r), nil
-}
-
-func (c *Client4) GetFlaggingConfiguration(ctx context.Context) (*ContentFlaggingReportingConfig, *Response, error) {
-	r, err := c.DoAPIGet(ctx, c.contentFlaggingRoute()+"/flag/config", "")
-	if err != nil {
-		return nil, BuildResponse(r), err
-	}
-	defer closeBody(r)
-	var config ContentFlaggingReportingConfig
-	if err := json.NewDecoder(r.Body).Decode(&config); err != nil {
-		return nil, nil, NewAppError("GetFlaggingConfiguration", "api.unmarshal_error", nil, "", http.StatusInternalServerError).Wrap(err)
-	}
-	return &config, BuildResponse(r), nil
-}
-
-func (c *Client4) FlagPostForContentReview(ctx context.Context, postId string, flagRequest *FlagContentRequest) (*Response, error) {
-	buf, err := json.Marshal(flagRequest)
-	if err != nil {
-		return nil, NewAppError("FlagPostForContentReview", "api.marshal_error", nil, "", http.StatusInternalServerError).Wrap(err)
-	}
-
-	r, err := c.DoAPIPost(ctx, fmt.Sprintf("%s/post/%s/flag", c.contentFlaggingRoute(), postId), string(buf))
-	if err != nil {
-		return BuildResponse(r), err
-	}
-
-	defer closeBody(r)
-	return BuildResponse(r), nil
-}
-
-func (c *Client4) GetTeamPostFlaggingFeatureStatus(ctx context.Context, teamId string) (map[string]bool, *Response, error) {
-	r, err := c.DoAPIGet(ctx, c.contentFlaggingRoute()+"/team/"+teamId+"/status", "")
-	if err != nil {
-		return nil, BuildResponse(r), err
-	}
-	defer closeBody(r)
-	var status map[string]bool
-	if err := json.NewDecoder(r.Body).Decode(&status); err != nil {
-		return nil, nil, NewAppError("GetFlaggingConfiguration", "api.unmarshal_error", nil, "", http.StatusInternalServerError).Wrap(err)
-	}
-	return status, BuildResponse(r), nil
-}
-
-func (c *Client4) GetPostPropertyValues(ctx context.Context, postId string) (*[]PropertyValue, *Response, error) {
-	r, err := c.DoAPIGet(ctx, c.contentFlaggingRoute()+"/post/"+postId+"/field_values", "")
-	if err != nil {
-		return nil, BuildResponse(r), err
-	}
-	defer closeBody(r)
-	var propertyValues []PropertyValue
-	if err := json.NewDecoder(r.Body).Decode(&propertyValues); err != nil {
-		return nil, nil, NewAppError("GetFlaggingConfiguration", "api.unmarshal_error", nil, "", http.StatusInternalServerError).Wrap(err)
-	}
-	return &propertyValues, BuildResponse(r), nil
-}
-
-func (c *Client4) GetContentFlaggedPost(ctx context.Context, postId string) (*Post, *Response, error) {
-	r, err := c.DoAPIGet(ctx, c.contentFlaggingRoute()+"/post/"+postId, "")
-	if err != nil {
-		return nil, BuildResponse(r), err
-	}
-	defer closeBody(r)
-	var post Post
-	if err := json.NewDecoder(r.Body).Decode(&post); err != nil {
-		return nil, nil, NewAppError("GetContentFlaggedPost", "api.unmarshal_error", nil, "", http.StatusInternalServerError).Wrap(err)
-	}
-	return &post, BuildResponse(r), nil
-}
-
->>>>>>> 07f8b0c6
-func (c *Client4) bookmarksRoute(channelId string) string {
-	return c.channelRoute(channelId) + "/bookmarks"
-}
-
-func (c *Client4) bookmarkRoute(channelId, bookmarkId string) string {
-	return fmt.Sprintf(c.bookmarksRoute(channelId)+"/%v", bookmarkId)
-}
-
-func (c *Client4) clientPerfMetricsRoute() string {
-	return "/client_perf"
-}
-
-// DoAPIGet makes a GET request to the specified URL with an optional ETag for caching.
 // Returns the HTTP response or any error that occurred during the request.
 func (c *Client4) DoAPIGet(ctx context.Context, url string, etag string) (*http.Response, error) {
 	return c.doAPIRequest(ctx, http.MethodGet, c.APIURL+url, "", etag)
@@ -3628,6 +3474,26 @@
 
 	defer closeBody(r)
 	return DecodeJSONFromResponse[*ScheduledPost](r)
+}
+
+func (c *Client4) FlagPostForContentReview(ctx context.Context, postId string, flagRequest *FlagContentRequest) (*Response, error) {
+	r, err := c.DoAPIPostJSON(ctx, fmt.Sprintf("%s/post/%s/flag", c.contentFlaggingRoute(), postId), flagRequest)
+	if err != nil {
+		return BuildResponse(r), err
+	}
+
+	defer closeBody(r)
+	return BuildResponse(r), nil
+}
+
+func (c *Client4) GetContentFlaggedPost(ctx context.Context, postId string) (*Post, *Response, error) {
+	r, err := c.DoAPIGet(ctx, c.contentFlaggingRoute()+"/post/"+postId, "")
+	if err != nil {
+		return nil, BuildResponse(r), err
+	}
+	defer closeBody(r)
+
+	return DecodeJSONFromResponse[*Post](r)
 }
 
 func (c *Client4) GetFlaggingConfiguration(ctx context.Context) (*ContentFlaggingReportingConfig, *Response, error) {
@@ -7646,6 +7512,15 @@
 	return DecodeJSONFromResponse[map[string]json.RawMessage](r)
 }
 
+func (c *Client4) GetPostPropertyValues(ctx context.Context, postId string) ([]PropertyValue, *Response, error) {
+	r, err := c.DoAPIGet(ctx, c.contentFlaggingRoute()+"/post/"+postId+"/field_values", "")
+	if err != nil {
+		return nil, BuildResponse(r), err
+	}
+	defer closeBody(r)
+	return DecodeJSONFromResponse[[]PropertyValue](r) // TODO: Fix!
+}
+
 // Access Control Policies Section
 
 // CreateAccessControlPolicy creates a new access control policy.

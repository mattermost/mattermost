--- conflicted
+++ resolved
@@ -8774,42 +8774,7 @@
 	return BuildResponse(r), nil
 }
 
-<<<<<<< HEAD
-// Worktemplates sections
-
-func (c *Client4) worktemplatesRoute() string {
-	return "/worktemplates"
-}
-
-// GetWorktemplateCategories returns categories of worktemplates
-func (c *Client4) GetWorktemplateCategories(ctx context.Context) ([]*WorkTemplateCategory, *Response, error) {
-	r, err := c.DoAPIGet(ctx, c.worktemplatesRoute()+"/categories", "")
-	if err != nil {
-		return nil, BuildResponse(r), err
-	}
-	defer closeBody(r)
-
-	var categories []*WorkTemplateCategory
-	err = json.NewDecoder(r.Body).Decode(&categories)
-	return categories, BuildResponse(r), err
-}
-
-func (c *Client4) GetWorkTemplatesByCategory(ctx context.Context, category string) ([]*WorkTemplate, *Response, error) {
-	r, err := c.DoAPIGet(ctx, c.worktemplatesRoute()+"/categories/"+category+"/templates", "")
-	if err != nil {
-		return nil, BuildResponse(r), err
-	}
-	defer closeBody(r)
-
-	var templates []*WorkTemplate
-	err = json.NewDecoder(r.Body).Decode(&templates)
-	return templates, BuildResponse(r), err
-}
-
 func (c *Client4) SubmitTrueUpReview(ctx context.Context, req map[string]any) (*Response, error) {
-=======
-func (c *Client4) SubmitTrueUpReview(req map[string]any) (*Response, error) {
->>>>>>> 7116e926
 	reqBytes, err := json.Marshal(req)
 	if err != nil {
 		return nil, NewAppError("SubmitTrueUpReview", "api.marshal_error", nil, "", http.StatusInternalServerError).Wrap(err)

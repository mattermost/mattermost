// Copyright (c) 2015-present Mattermost, Inc. All Rights Reserved.
// See LICENSE.txt for license information.

package model

import (
	"bufio"
	"bytes"
	"context"
	"encoding/json"
	"errors"
	"fmt"
	"io"
	"mime"
	"mime/multipart"
	"net"
	"net/http"
	"net/url"
	"strconv"
	"strings"
)

const (
	HeaderRequestId                 = "X-Request-ID"
	HeaderVersionId                 = "X-Version-ID"
	HeaderClusterId                 = "X-Cluster-ID"
	HeaderEtagServer                = "ETag"
	HeaderEtagClient                = "If-None-Match"
	HeaderForwarded                 = "X-Forwarded-For"
	HeaderRealIP                    = "X-Real-IP"
	HeaderForwardedProto            = "X-Forwarded-Proto"
	HeaderToken                     = "token"
	HeaderCsrfToken                 = "X-CSRF-Token"
	HeaderBearer                    = "BEARER"
	HeaderAuth                      = "Authorization"
	HeaderCloudToken                = "X-Cloud-Token"
	HeaderRemoteclusterToken        = "X-RemoteCluster-Token"
	HeaderRemoteclusterId           = "X-RemoteCluster-Id"
	HeaderRequestedWith             = "X-Requested-With"
	HeaderRequestedWithXML          = "XMLHttpRequest"
	HeaderFirstInaccessiblePostTime = "First-Inaccessible-Post-Time"
	HeaderFirstInaccessibleFileTime = "First-Inaccessible-File-Time"
	HeaderRange                     = "Range"
	STATUS                          = "status"
	StatusOk                        = "OK"
	StatusFail                      = "FAIL"
	StatusUnhealthy                 = "UNHEALTHY"
	StatusRemove                    = "REMOVE"
	ConnectionId                    = "Connection-Id"

	ClientDir = "client"

	APIURLSuffixV1 = "/api/v1"
	APIURLSuffixV4 = "/api/v4"
	APIURLSuffixV5 = "/api/v5"
	APIURLSuffix   = APIURLSuffixV4
)

type Response struct {
	StatusCode    int
	RequestId     string
	Etag          string
	ServerVersion string
	Header        http.Header
}

type Client4 struct {
	URL        string       // The location of the server, for example  "http://localhost:8065"
	APIURL     string       // The api location of the server, for example "http://localhost:8065/api/v4"
	HTTPClient *http.Client // The http client
	AuthToken  string
	AuthType   string
	HTTPHeader map[string]string // Headers to be copied over for each request

	// TrueString is the string value sent to the server for true boolean query parameters.
	trueString string

	// FalseString is the string value sent to the server for false boolean query parameters.
	falseString string
}

// SetBoolString is a helper method for overriding how true and false query string parameters are
// sent to the server.
//
// This method is only exposed for testing. It is never necessary to configure these values
// in production.
func (c *Client4) SetBoolString(value bool, valueStr string) {
	if value {
		c.trueString = valueStr
	} else {
		c.falseString = valueStr
	}
}

// boolString builds the query string parameter for boolean values.
func (c *Client4) boolString(value bool) string {
	if value && c.trueString != "" {
		return c.trueString
	} else if !value && c.falseString != "" {
		return c.falseString
	}

	if value {
		return "true"
	}
	return "false"
}

func closeBody(r *http.Response) {
	if r.Body != nil {
		_, _ = io.Copy(io.Discard, r.Body)
		_ = r.Body.Close()
	}
}

func NewAPIv4Client(url string) *Client4 {
	url = strings.TrimRight(url, "/")
	return &Client4{url, url + APIURLSuffix, &http.Client{}, "", "", map[string]string{}, "", ""}
}

func NewAPIv4SocketClient(socketPath string) *Client4 {
	tr := &http.Transport{
		Dial: func(network, addr string) (net.Conn, error) {
			return net.Dial("unix", socketPath)
		},
	}

	client := NewAPIv4Client("http://_")
	client.HTTPClient = &http.Client{Transport: tr}

	return client
}

func BuildResponse(r *http.Response) *Response {
	if r == nil {
		return nil
	}

	return &Response{
		StatusCode:    r.StatusCode,
		RequestId:     r.Header.Get(HeaderRequestId),
		Etag:          r.Header.Get(HeaderEtagServer),
		ServerVersion: r.Header.Get(HeaderVersionId),
		Header:        r.Header,
	}
}

// DecodeJSONFromResponse decodes JSON from an HTTP response and returns the result.
// Handles 304 Not Modified responses and calls [BuildResponse] automatically.
func DecodeJSONFromResponse[T any](r *http.Response) (T, *Response, error) {
	var result T
	if r.StatusCode == http.StatusNotModified {
		return result, BuildResponse(r), nil
	}
	if err := json.NewDecoder(r.Body).Decode(&result); err != nil {
		return result, BuildResponse(r), err
	}
	return result, BuildResponse(r), nil
}

// ReadBytesFromResponse reads all bytes from an HTTP response body and returns them.
// Handles 304 Not Modified responses and calls [BuildResponse] automatically.
func ReadBytesFromResponse(r *http.Response) ([]byte, *Response, error) {
	if r.StatusCode == http.StatusNotModified {
		return nil, BuildResponse(r), nil
	}
	data, err := io.ReadAll(r.Body)
	if err != nil {
		return nil, BuildResponse(r), err
	}
	return data, BuildResponse(r), nil
}

func (c *Client4) SetToken(token string) {
	c.AuthToken = token
	c.AuthType = HeaderBearer
}

// MockSession is deprecated in favour of SetToken
func (c *Client4) MockSession(token string) {
	c.SetToken(token)
}

func (c *Client4) SetOAuthToken(token string) {
	c.AuthToken = token
	c.AuthType = HeaderToken
}

func (c *Client4) ClearOAuthToken() {
	c.AuthToken = ""
	c.AuthType = HeaderBearer
}

func (c *Client4) usersRoute() string {
	return "/users"
}

func (c *Client4) reportsRoute() string {
	return "/reports"
}

func (c *Client4) userRoute(userId string) string {
	return fmt.Sprintf(c.usersRoute()+"/%v", userId)
}

func (c *Client4) userThreadsRoute(userID, teamID string) string {
	return c.userRoute(userID) + c.teamRoute(teamID) + "/threads"
}

func (c *Client4) userThreadRoute(userId, teamId, threadId string) string {
	return c.userThreadsRoute(userId, teamId) + "/" + threadId
}

func (c *Client4) userCategoryRoute(userID, teamID string) string {
	return c.userRoute(userID) + c.teamRoute(teamID) + "/channels/categories"
}

func (c *Client4) userAccessTokensRoute() string {
	return c.usersRoute() + "/tokens"
}

func (c *Client4) userAccessTokenRoute(tokenId string) string {
	return fmt.Sprintf(c.usersRoute()+"/tokens/%v", tokenId)
}

func (c *Client4) userByUsernameRoute(userName string) string {
	return fmt.Sprintf(c.usersRoute()+"/username/%v", userName)
}

func (c *Client4) userByEmailRoute(email string) string {
	return fmt.Sprintf(c.usersRoute()+"/email/%v", email)
}

func (c *Client4) botsRoute() string {
	return "/bots"
}

func (c *Client4) botRoute(botUserId string) string {
	return fmt.Sprintf("%s/%s", c.botsRoute(), botUserId)
}

func (c *Client4) teamsRoute() string {
	return "/teams"
}

func (c *Client4) teamRoute(teamId string) string {
	return fmt.Sprintf(c.teamsRoute()+"/%v", teamId)
}

func (c *Client4) teamAutoCompleteCommandsRoute(teamId string) string {
	return fmt.Sprintf(c.teamsRoute()+"/%v/commands/autocomplete", teamId)
}

func (c *Client4) teamByNameRoute(teamName string) string {
	return fmt.Sprintf(c.teamsRoute()+"/name/%v", teamName)
}

func (c *Client4) teamMemberRoute(teamId, userId string) string {
	return fmt.Sprintf(c.teamRoute(teamId)+"/members/%v", userId)
}

func (c *Client4) teamMembersRoute(teamId string) string {
	return c.teamRoute(teamId) + "/members"
}

func (c *Client4) teamStatsRoute(teamId string) string {
	return c.teamRoute(teamId) + "/stats"
}

func (c *Client4) teamImportRoute(teamId string) string {
	return c.teamRoute(teamId) + "/import"
}

func (c *Client4) channelsRoute() string {
	return "/channels"
}

func (c *Client4) channelsForTeamRoute(teamId string) string {
	return c.teamRoute(teamId) + "/channels"
}

func (c *Client4) channelRoute(channelId string) string {
	return fmt.Sprintf(c.channelsRoute()+"/%v", channelId)
}

func (c *Client4) channelByNameRoute(channelName, teamId string) string {
	return fmt.Sprintf(c.teamRoute(teamId)+"/channels/name/%v", channelName)
}

func (c *Client4) channelsForTeamForUserRoute(teamId, userId string, includeDeleted bool) string {
	route := c.userRoute(userId) + c.teamRoute(teamId) + "/channels"
	if includeDeleted {
		query := fmt.Sprintf("?include_deleted=%v", includeDeleted)
		return route + query
	}
	return route
}

func (c *Client4) channelByNameForTeamNameRoute(channelName, teamName string) string {
	return fmt.Sprintf(c.teamByNameRoute(teamName)+"/channels/name/%v", channelName)
}

func (c *Client4) channelMembersRoute(channelId string) string {
	return c.channelRoute(channelId) + "/members"
}

func (c *Client4) channelMemberRoute(channelId, userId string) string {
	return fmt.Sprintf(c.channelMembersRoute(channelId)+"/%v", userId)
}

func (c *Client4) postsRoute() string {
	return "/posts"
}

func (c *Client4) contentFlaggingRoute() string {
	return "/content_flagging"
}

func (c *Client4) postsEphemeralRoute() string {
	return "/posts/ephemeral"
}

func (c *Client4) configRoute() string {
	return "/config"
}

func (c *Client4) licenseRoute() string {
	return "/license"
}

func (c *Client4) postRoute(postId string) string {
	return fmt.Sprintf(c.postsRoute()+"/%v", postId)
}

func (c *Client4) filesRoute() string {
	return "/files"
}

func (c *Client4) fileRoute(fileId string) string {
	return fmt.Sprintf(c.filesRoute()+"/%v", fileId)
}

func (c *Client4) uploadsRoute() string {
	return "/uploads"
}

func (c *Client4) uploadRoute(uploadId string) string {
	return fmt.Sprintf("%s/%s", c.uploadsRoute(), uploadId)
}

func (c *Client4) pluginsRoute() string {
	return "/plugins"
}

func (c *Client4) pluginRoute(pluginId string) string {
	return fmt.Sprintf(c.pluginsRoute()+"/%v", pluginId)
}

func (c *Client4) systemRoute() string {
	return "/system"
}

func (c *Client4) cloudRoute() string {
	return "/cloud"
}

func (c *Client4) testEmailRoute() string {
	return "/email/test"
}

func (c *Client4) testNotificationRoute() string {
	return "/notifications/test"
}

func (c *Client4) usageRoute() string {
	return "/usage"
}

func (c *Client4) testSiteURLRoute() string {
	return "/site_url/test"
}

func (c *Client4) testS3Route() string {
	return "/file/s3_test"
}

func (c *Client4) databaseRoute() string {
	return "/database"
}

func (c *Client4) cacheRoute() string {
	return "/caches"
}

func (c *Client4) clusterRoute() string {
	return "/cluster"
}

func (c *Client4) incomingWebhooksRoute() string {
	return "/hooks/incoming"
}

func (c *Client4) incomingWebhookRoute(hookID string) string {
	return fmt.Sprintf(c.incomingWebhooksRoute()+"/%v", hookID)
}

func (c *Client4) complianceReportsRoute() string {
	return "/compliance/reports"
}

func (c *Client4) complianceReportRoute(reportId string) string {
	return fmt.Sprintf("%s/%s", c.complianceReportsRoute(), reportId)
}

func (c *Client4) complianceReportDownloadRoute(reportId string) string {
	return fmt.Sprintf("%s/%s/download", c.complianceReportsRoute(), reportId)
}

func (c *Client4) outgoingWebhooksRoute() string {
	return "/hooks/outgoing"
}

func (c *Client4) outgoingWebhookRoute(hookID string) string {
	return fmt.Sprintf(c.outgoingWebhooksRoute()+"/%v", hookID)
}

func (c *Client4) preferencesRoute(userId string) string {
	return c.userRoute(userId) + "/preferences"
}

func (c *Client4) userStatusRoute(userId string) string {
	return c.userRoute(userId) + "/status"
}

func (c *Client4) userStatusesRoute() string {
	return c.usersRoute() + "/status"
}

func (c *Client4) samlRoute() string {
	return "/saml"
}

func (c *Client4) ldapRoute() string {
	return "/ldap"
}

func (c *Client4) brandRoute() string {
	return "/brand"
}

func (c *Client4) dataRetentionRoute() string {
	return "/data_retention"
}

func (c *Client4) dataRetentionPolicyRoute(policyID string) string {
	return fmt.Sprintf(c.dataRetentionRoute()+"/policies/%v", policyID)
}

func (c *Client4) elasticsearchRoute() string {
	return "/elasticsearch"
}

func (c *Client4) bleveRoute() string {
	return "/bleve"
}

func (c *Client4) commandsRoute() string {
	return "/commands"
}

func (c *Client4) commandRoute(commandId string) string {
	return fmt.Sprintf(c.commandsRoute()+"/%v", commandId)
}

func (c *Client4) commandMoveRoute(commandId string) string {
	return fmt.Sprintf(c.commandsRoute()+"/%v/move", commandId)
}

func (c *Client4) draftsRoute() string {
	return "/drafts"
}

func (c *Client4) emojisRoute() string {
	return "/emoji"
}

func (c *Client4) emojiRoute(emojiId string) string {
	return fmt.Sprintf(c.emojisRoute()+"/%v", emojiId)
}

func (c *Client4) emojiByNameRoute(name string) string {
	return fmt.Sprintf(c.emojisRoute()+"/name/%v", name)
}

func (c *Client4) reactionsRoute() string {
	return "/reactions"
}

func (c *Client4) oAuthAppsRoute() string {
	return "/oauth/apps"
}

func (c *Client4) oAuthAppRoute(appId string) string {
	return fmt.Sprintf("/oauth/apps/%v", appId)
}

func (c *Client4) outgoingOAuthConnectionsRoute() string {
	return "/oauth/outgoing_connections"
}

func (c *Client4) outgoingOAuthConnectionRoute(id string) string {
	return fmt.Sprintf("%s/%s", c.outgoingOAuthConnectionsRoute(), id)
}

func (c *Client4) jobsRoute() string {
	return "/jobs"
}

func (c *Client4) rolesRoute() string {
	return "/roles"
}

func (c *Client4) schemesRoute() string {
	return "/schemes"
}

func (c *Client4) schemeRoute(id string) string {
	return c.schemesRoute() + fmt.Sprintf("/%v", id)
}

func (c *Client4) analyticsRoute() string {
	return "/analytics"
}

func (c *Client4) timezonesRoute() string {
	return c.systemRoute() + "/timezones"
}

func (c *Client4) channelSchemeRoute(channelId string) string {
	return fmt.Sprintf(c.channelsRoute()+"/%v/scheme", channelId)
}

func (c *Client4) teamSchemeRoute(teamId string) string {
	return fmt.Sprintf(c.teamsRoute()+"/%v/scheme", teamId)
}

func (c *Client4) totalUsersStatsRoute() string {
	return c.usersRoute() + "/stats"
}

func (c *Client4) redirectLocationRoute() string {
	return "/redirect_location"
}

func (c *Client4) serverBusyRoute() string {
	return "/server_busy"
}

func (c *Client4) userTermsOfServiceRoute(userId string) string {
	return c.userRoute(userId) + "/terms_of_service"
}

func (c *Client4) termsOfServiceRoute() string {
	return "/terms_of_service"
}

func (c *Client4) groupsRoute() string {
	return "/groups"
}

func (c *Client4) publishUserTypingRoute(userId string) string {
	return c.userRoute(userId) + "/typing"
}

func (c *Client4) groupRoute(groupID string) string {
	return fmt.Sprintf("%s/%s", c.groupsRoute(), groupID)
}

func (c *Client4) groupSyncableRoute(groupID, syncableID string, syncableType GroupSyncableType) string {
	return fmt.Sprintf("%s/%ss/%s", c.groupRoute(groupID), strings.ToLower(syncableType.String()), syncableID)
}

func (c *Client4) groupSyncablesRoute(groupID string, syncableType GroupSyncableType) string {
	return fmt.Sprintf("%s/%ss", c.groupRoute(groupID), strings.ToLower(syncableType.String()))
}

func (c *Client4) importsRoute() string {
	return "/imports"
}

func (c *Client4) exportsRoute() string {
	return "/exports"
}

func (c *Client4) exportRoute(name string) string {
	return fmt.Sprintf(c.exportsRoute()+"/%v", name)
}

func (c *Client4) importRoute(name string) string {
	return fmt.Sprintf(c.importsRoute()+"/%v", name)
}

func (c *Client4) remoteClusterRoute() string {
	return "/remotecluster"
}

func (c *Client4) sharedChannelRemotesRoute(remoteId string) string {
	return fmt.Sprintf("%s/%s/sharedchannelremotes", c.remoteClusterRoute(), remoteId)
}

func (c *Client4) channelRemoteRoute(remoteId, channelId string) string {
	return fmt.Sprintf("%s/%s/channels/%s", c.remoteClusterRoute(), remoteId, channelId)
}

func (c *Client4) sharedChannelsRoute() string {
	return "/sharedchannels"
}

func (c *Client4) ipFiltersRoute() string {
	return "/ip_filtering"
}

func (c *Client4) permissionsRoute() string {
	return "/permissions"
}

func (c *Client4) limitsRoute() string {
	return "/limits"
}

func (c *Client4) customProfileAttributesRoute() string {
	return "/custom_profile_attributes"
}

func (c *Client4) userCustomProfileAttributesRoute(userID string) string {
	return fmt.Sprintf("%s/%s", c.userRoute(userID), c.customProfileAttributesRoute())
}

func (c *Client4) customProfileAttributeFieldsRoute() string {
	return fmt.Sprintf("%s/fields", c.customProfileAttributesRoute())
}

func (c *Client4) customProfileAttributeFieldRoute(fieldID string) string {
	return fmt.Sprintf("%s/%s", c.customProfileAttributeFieldsRoute(), fieldID)
}

func (c *Client4) customProfileAttributeValuesRoute() string {
	return fmt.Sprintf("%s/values", c.customProfileAttributesRoute())
}

func (c *Client4) accessControlPoliciesRoute() string {
	return "/access_control_policies"
}

func (c *Client4) celRoute() string {
	return c.accessControlPoliciesRoute() + "/cel"
}

func (c *Client4) accessControlPolicyRoute(policyID string) string {
	return fmt.Sprintf(c.accessControlPoliciesRoute()+"/%v", url.PathEscape(policyID))
}

<<<<<<< HEAD
=======
func (c *Client4) GetServerLimits(ctx context.Context) (*ServerLimits, *Response, error) {
	r, err := c.DoAPIGet(ctx, c.limitsRoute()+"/users", "")
	if err != nil {
		return nil, BuildResponse(r), err
	}
	defer closeBody(r)
	var serverLimits ServerLimits
	if r.StatusCode == http.StatusNotModified {
		return &serverLimits, BuildResponse(r), nil
	}
	if err := json.NewDecoder(r.Body).Decode(&serverLimits); err != nil {
		return nil, nil, NewAppError("GetServerLimits", "api.unmarshal_error", nil, "", http.StatusInternalServerError).Wrap(err)
	}
	return &serverLimits, BuildResponse(r), nil
}

func (c *Client4) CreateScheduledPost(ctx context.Context, scheduledPost *ScheduledPost) (*ScheduledPost, *Response, error) {
	buf, err := json.Marshal(scheduledPost)
	if err != nil {
		return nil, nil, NewAppError("CreateScheduledPost", "api.marshal_error", nil, "", http.StatusInternalServerError).Wrap(err)
	}

	r, err := c.DoAPIPost(ctx, c.postsRoute()+"/schedule", string(buf))
	if err != nil {
		return nil, BuildResponse(r), err
	}
	defer closeBody(r)
	var createdScheduledPost ScheduledPost
	if err := json.NewDecoder(r.Body).Decode(&createdScheduledPost); err != nil {
		return nil, nil, NewAppError("CreateScheduledPost", "api.unmarshal_error", nil, "", http.StatusInternalServerError).Wrap(err)
	}
	return &createdScheduledPost, BuildResponse(r), nil
}

func (c *Client4) GetUserScheduledPosts(ctx context.Context, teamId string, includeDirectChannels bool) (map[string][]*ScheduledPost, *Response, error) {
	query := url.Values{}
	query.Set("includeDirectChannels", fmt.Sprintf("%t", includeDirectChannels))

	r, err := c.DoAPIGet(ctx, c.postsRoute()+"/scheduled/team/"+teamId+"?"+query.Encode(), "")
	if err != nil {
		return nil, BuildResponse(r), err
	}
	defer closeBody(r)
	var scheduledPostsByTeam map[string][]*ScheduledPost
	if err := json.NewDecoder(r.Body).Decode(&scheduledPostsByTeam); err != nil {
		return nil, nil, NewAppError("GetUserScheduledPosts", "api.unmarshal_error", nil, "", http.StatusInternalServerError).Wrap(err)
	}
	return scheduledPostsByTeam, BuildResponse(r), nil
}

func (c *Client4) UpdateScheduledPost(ctx context.Context, scheduledPost *ScheduledPost) (*ScheduledPost, *Response, error) {
	buf, err := json.Marshal(scheduledPost)
	if err != nil {
		return nil, nil, NewAppError("UpdateScheduledPost", "api.marshal_error", nil, "", http.StatusInternalServerError).Wrap(err)
	}

	r, err := c.DoAPIPut(ctx, c.postsRoute()+"/schedule/"+scheduledPost.Id, string(buf))
	if err != nil {
		return nil, BuildResponse(r), err
	}

	defer closeBody(r)
	var updatedScheduledPost ScheduledPost
	if err := json.NewDecoder(r.Body).Decode(&updatedScheduledPost); err != nil {
		return nil, nil, NewAppError("UpdateScheduledPost", "api.unmarshal_error", nil, "", http.StatusInternalServerError).Wrap(err)
	}
	return &updatedScheduledPost, BuildResponse(r), nil
}

func (c *Client4) DeleteScheduledPost(ctx context.Context, scheduledPostId string) (*ScheduledPost, *Response, error) {
	r, err := c.DoAPIDelete(ctx, c.postsRoute()+"/schedule/"+scheduledPostId)
	if err != nil {
		return nil, BuildResponse(r), err
	}

	defer closeBody(r)
	var deletedScheduledPost ScheduledPost
	if err := json.NewDecoder(r.Body).Decode(&deletedScheduledPost); err != nil {
		return nil, nil, NewAppError("DeleteScheduledPost", "api.unmarshal_error", nil, "", http.StatusInternalServerError).Wrap(err)
	}
	return &deletedScheduledPost, BuildResponse(r), nil
}

func (c *Client4) GetFlaggingConfiguration(ctx context.Context) (*ContentFlaggingReportingConfig, *Response, error) {
	r, err := c.DoAPIGet(ctx, c.contentFlaggingRoute()+"/flag/config", "")
	if err != nil {
		return nil, BuildResponse(r), err
	}
	defer closeBody(r)
	var config ContentFlaggingReportingConfig
	if err := json.NewDecoder(r.Body).Decode(&config); err != nil {
		return nil, nil, NewAppError("GetFlaggingConfiguration", "api.unmarshal_error", nil, "", http.StatusInternalServerError).Wrap(err)
	}
	return &config, BuildResponse(r), nil
}

func (c *Client4) GetTeamPostFlaggingFeatureStatus(ctx context.Context, teamId string) (map[string]bool, *Response, error) {
	r, err := c.DoAPIGet(ctx, c.contentFlaggingRoute()+"/team/"+teamId+"/status", "")
	if err != nil {
		return nil, BuildResponse(r), err
	}
	defer closeBody(r)
	var status map[string]bool
	if err := json.NewDecoder(r.Body).Decode(&status); err != nil {
		return nil, nil, NewAppError("GetFlaggingConfiguration", "api.unmarshal_error", nil, "", http.StatusInternalServerError).Wrap(err)
	}
	return status, BuildResponse(r), nil
}

>>>>>>> e142eaa6
func (c *Client4) bookmarksRoute(channelId string) string {
	return c.channelRoute(channelId) + "/bookmarks"
}

func (c *Client4) bookmarkRoute(channelId, bookmarkId string) string {
	return fmt.Sprintf(c.bookmarksRoute(channelId)+"/%v", bookmarkId)
}

func (c *Client4) clientPerfMetricsRoute() string {
	return "/client_perf"
}

// DoAPIGet makes a GET request to the specified URL with an optional ETag for caching.
// Returns the HTTP response or any error that occurred during the request.
func (c *Client4) DoAPIGet(ctx context.Context, url string, etag string) (*http.Response, error) {
	return c.doAPIRequest(ctx, http.MethodGet, c.APIURL+url, "", etag)
}

// DoAPIPost makes a POST request to the specified URL with optional string data.
// Returns the HTTP response or any error that occurred during the request.
func (c *Client4) DoAPIPost(ctx context.Context, url, data string) (*http.Response, error) {
	return c.doAPIRequest(ctx, http.MethodPost, c.APIURL+url, data, "")
}

// DoAPIPostJSON marshals the provided data to JSON and makes a POST request to the specified URL.
// Returns the HTTP response or any error that occurred during marshaling or request.
func (c *Client4) DoAPIPostJSON(ctx context.Context, url string, data any) (*http.Response, error) {
	buf, err := json.Marshal(data)
	if err != nil {
		return nil, err
	}
	return c.doAPIRequestBytes(ctx, http.MethodPost, c.APIURL+url, buf, "")
}

// DoAPIPut makes a PUT request to the specified URL with optional string data.
// Returns the HTTP response or any error that occurred during the request.
func (c *Client4) DoAPIPut(ctx context.Context, url, data string) (*http.Response, error) {
	return c.doAPIRequest(ctx, http.MethodPut, c.APIURL+url, data, "")
}

// DoAPIPutJSON marshals the provided data to JSON and makes a PUT request to the specified URL.
// Returns the HTTP response or any error that occurred during marshaling or request.
func (c *Client4) DoAPIPutJSON(ctx context.Context, url string, data any) (*http.Response, error) {
	buf, err := json.Marshal(data)
	if err != nil {
		return nil, err
	}
	return c.doAPIRequestBytes(ctx, http.MethodPut, c.APIURL+url, buf, "")
}

// DoAPIPatchJSON marshals the provided data to JSON and makes a PATCH request to the specified URL.
// Returns the HTTP response or any error that occurred during marshaling or request.
func (c *Client4) DoAPIPatchJSON(ctx context.Context, url string, data any) (*http.Response, error) {
	buf, err := json.Marshal(data)
	if err != nil {
		return nil, err
	}
	return c.doAPIRequestBytes(ctx, http.MethodPatch, c.APIURL+url, buf, "")
}

// DoAPIDelete makes a DELETE request to the specified URL.
// Returns the HTTP response or any error that occurred during the request.
func (c *Client4) DoAPIDelete(ctx context.Context, url string) (*http.Response, error) {
	return c.doAPIRequest(ctx, http.MethodDelete, c.APIURL+url, "", "")
}

// DoAPIDeleteJSON marshals the provided data to JSON and makes a DELETE request to the specified URL.
// Returns the HTTP response or any error that occurred during marshaling or request.
func (c *Client4) DoAPIDeleteJSON(ctx context.Context, url string, data any) (*http.Response, error) {
	buf, err := json.Marshal(data)
	if err != nil {
		return nil, err
	}
	return c.doAPIRequestBytes(ctx, http.MethodDelete, c.APIURL+url, buf, "")
}

// DoAPIRequestWithHeaders makes an HTTP request with the specified method, URL, and custom headers.
// Returns the HTTP response or any error that occurred during the request.
func (c *Client4) DoAPIRequestWithHeaders(ctx context.Context, method, url, data string, headers map[string]string) (*http.Response, error) {
	return c.doAPIRequestReader(ctx, method, url, strings.NewReader(data), headers)
}

func (c *Client4) doAPIRequest(ctx context.Context, method, url, data, etag string) (*http.Response, error) {
	return c.doAPIRequestReader(ctx, method, url, strings.NewReader(data), map[string]string{HeaderEtagClient: etag})
}

func (c *Client4) doAPIRequestBytes(ctx context.Context, method, url string, data []byte, etag string) (*http.Response, error) {
	return c.doAPIRequestReader(ctx, method, url, bytes.NewReader(data), map[string]string{HeaderEtagClient: etag})
}

// doAPIRequestReader makes an HTTP request using an io.Reader for the request body and custom headers.
// This is the most flexible DoAPI method, supporting streaming data and custom headers.
// Returns the HTTP response or any error that occurred during the request.
func (c *Client4) doAPIRequestReader(ctx context.Context, method, url string, data io.Reader, headers map[string]string) (*http.Response, error) {
	rq, err := http.NewRequestWithContext(ctx, method, url, data)
	if err != nil {
		return nil, err
	}

	for k, v := range headers {
		rq.Header.Set(k, v)
	}

	if c.AuthToken != "" {
		rq.Header.Set(HeaderAuth, c.AuthType+" "+c.AuthToken)
	}

	if len(c.HTTPHeader) > 0 {
		for k, v := range c.HTTPHeader {
			rq.Header.Set(k, v)
		}
	}

	rp, err := c.HTTPClient.Do(rq)
	if err != nil {
		return rp, err
	}

	if rp.StatusCode == 304 {
		return rp, nil
	}

	if rp.StatusCode >= 300 {
		defer closeBody(rp)
		return rp, AppErrorFromJSON(rp.Body)
	}

	return rp, nil
}

func (c *Client4) DoUploadFile(ctx context.Context, url string, data []byte, contentType string) (*FileUploadResponse, *Response, error) {
	return c.doUploadFile(ctx, url, bytes.NewReader(data), contentType, 0)
}

func (c *Client4) doUploadFile(ctx context.Context, url string, body io.Reader, contentType string, contentLength int64) (*FileUploadResponse, *Response, error) {
	rq, err := http.NewRequestWithContext(ctx, "POST", c.APIURL+url, body)
	if err != nil {
		return nil, nil, err
	}
	if contentLength != 0 {
		rq.ContentLength = contentLength
	}
	rq.Header.Set("Content-Type", contentType)

	if c.AuthToken != "" {
		rq.Header.Set(HeaderAuth, c.AuthType+" "+c.AuthToken)
	}

	rp, err := c.HTTPClient.Do(rq)
	if err != nil {
		return nil, BuildResponse(rp), err
	}
	defer closeBody(rp)

	if rp.StatusCode >= 300 {
		return nil, BuildResponse(rp), AppErrorFromJSON(rp.Body)
	}

	var res FileUploadResponse
	if err := json.NewDecoder(rp.Body).Decode(&res); err != nil {
		return nil, nil, err
	}
	return &res, BuildResponse(rp), nil
}

func (c *Client4) DoEmojiUploadFile(ctx context.Context, url string, data []byte, contentType string) (*Emoji, *Response, error) {
	rq, err := http.NewRequestWithContext(ctx, "POST", c.APIURL+url, bytes.NewReader(data))
	if err != nil {
		return nil, nil, err
	}
	rq.Header.Set("Content-Type", contentType)

	if c.AuthToken != "" {
		rq.Header.Set(HeaderAuth, c.AuthType+" "+c.AuthToken)
	}

	rp, err := c.HTTPClient.Do(rq)
	if err != nil {
		return nil, BuildResponse(rp), err
	}
	defer closeBody(rp)

	if rp.StatusCode >= 300 {
		return nil, BuildResponse(rp), AppErrorFromJSON(rp.Body)
	}

	var e Emoji
	if err := json.NewDecoder(rp.Body).Decode(&e); err != nil {
		return nil, nil, err
	}
	return &e, BuildResponse(rp), nil
}

func (c *Client4) DoUploadImportTeam(ctx context.Context, url string, data []byte, contentType string) (map[string]string, *Response, error) {
	rq, err := http.NewRequestWithContext(ctx, "POST", c.APIURL+url, bytes.NewReader(data))
	if err != nil {
		return nil, nil, err
	}
	rq.Header.Set("Content-Type", contentType)

	if c.AuthToken != "" {
		rq.Header.Set(HeaderAuth, c.AuthType+" "+c.AuthToken)
	}

	rp, err := c.HTTPClient.Do(rq)
	if err != nil {
		return nil, BuildResponse(rp), err
	}
	defer closeBody(rp)

	if rp.StatusCode >= 300 {
		return nil, BuildResponse(rp), AppErrorFromJSON(rp.Body)
	}

	return DecodeJSONFromResponse[map[string]string](rp)
}

// Authentication Section

// LoginById authenticates a user by user id and password.
func (c *Client4) LoginById(ctx context.Context, id string, password string) (*User, *Response, error) {
	m := make(map[string]string)
	m["id"] = id
	m["password"] = password
	return c.login(ctx, m)
}

// Login authenticates a user by login id, which can be username, email or some sort
// of SSO identifier based on server configuration, and a password.
func (c *Client4) Login(ctx context.Context, loginId string, password string) (*User, *Response, error) {
	m := make(map[string]string)
	m["login_id"] = loginId
	m["password"] = password
	return c.login(ctx, m)
}

// LoginByLdap authenticates a user by LDAP id and password.
func (c *Client4) LoginByLdap(ctx context.Context, loginId string, password string) (*User, *Response, error) {
	m := make(map[string]string)
	m["login_id"] = loginId
	m["password"] = password
	m["ldap_only"] = c.boolString(true)
	return c.login(ctx, m)
}

// LoginWithDevice authenticates a user by login id (username, email or some sort
// of SSO identifier based on configuration), password and attaches a device id to
// the session.
func (c *Client4) LoginWithDevice(ctx context.Context, loginId string, password string, deviceId string) (*User, *Response, error) {
	m := make(map[string]string)
	m["login_id"] = loginId
	m["password"] = password
	m["device_id"] = deviceId
	return c.login(ctx, m)
}

// LoginWithMFA logs a user in with a MFA token
func (c *Client4) LoginWithMFA(ctx context.Context, loginId, password, mfaToken string) (*User, *Response, error) {
	m := make(map[string]string)
	m["login_id"] = loginId
	m["password"] = password
	m["token"] = mfaToken
	return c.login(ctx, m)
}

func (c *Client4) login(ctx context.Context, m map[string]string) (*User, *Response, error) {
	r, err := c.DoAPIPostJSON(ctx, "/users/login", m)
	if err != nil {
		return nil, BuildResponse(r), err
	}
	defer closeBody(r)
	c.AuthToken = r.Header.Get(HeaderToken)
	c.AuthType = HeaderBearer

	return DecodeJSONFromResponse[*User](r)
}

func (c *Client4) LoginWithDesktopToken(ctx context.Context, token, deviceId string) (*User, *Response, error) {
	m := make(map[string]string)
	m["token"] = token
	m["deviceId"] = deviceId
	r, err := c.DoAPIPostJSON(ctx, "/users/login/desktop_token", m)
	if err != nil {
		return nil, BuildResponse(r), err
	}
	defer closeBody(r)
	c.AuthToken = r.Header.Get(HeaderToken)
	c.AuthType = HeaderBearer

	return DecodeJSONFromResponse[*User](r)
}

// Logout terminates the current user's session.
func (c *Client4) Logout(ctx context.Context) (*Response, error) {
	r, err := c.DoAPIPost(ctx, "/users/logout", "")
	if err != nil {
		return BuildResponse(r), err
	}
	defer closeBody(r)
	c.AuthToken = ""
	c.AuthType = HeaderBearer
	return BuildResponse(r), nil
}

// SwitchAccountType changes a user's login type from one type to another.
func (c *Client4) SwitchAccountType(ctx context.Context, switchRequest *SwitchRequest) (string, *Response, error) {
	r, err := c.DoAPIPostJSON(ctx, c.usersRoute()+"/login/switch", switchRequest)
	if err != nil {
		return "", BuildResponse(r), err
	}
	defer closeBody(r)
	result, resp, err := DecodeJSONFromResponse[map[string]string](r)
	if err != nil {
		return "", resp, err
	}
	return result["follow_link"], resp, nil
}

// User Section

// CreateUser creates a user in the system based on the provided user struct.
func (c *Client4) CreateUser(ctx context.Context, user *User) (*User, *Response, error) {
	r, err := c.DoAPIPostJSON(ctx, c.usersRoute(), user)
	if err != nil {
		return nil, BuildResponse(r), err
	}
	defer closeBody(r)

	return DecodeJSONFromResponse[*User](r)
}

// CreateUserWithToken creates a user in the system based on the provided tokenId.
func (c *Client4) CreateUserWithToken(ctx context.Context, user *User, tokenId string) (*User, *Response, error) {
	if tokenId == "" {
		return nil, nil, errors.New("token ID is required")
	}

	query := "?t=" + tokenId
	r, err := c.DoAPIPostJSON(ctx, c.usersRoute()+query, user)
	if err != nil {
		return nil, BuildResponse(r), err
	}
	defer closeBody(r)

	return DecodeJSONFromResponse[*User](r)
}

// CreateUserWithInviteId creates a user in the system based on the provided invited id.
func (c *Client4) CreateUserWithInviteId(ctx context.Context, user *User, inviteId string) (*User, *Response, error) {
	if inviteId == "" {
		return nil, nil, errors.New("invite ID is required")
	}

	query := "?iid=" + url.QueryEscape(inviteId)
	r, err := c.DoAPIPostJSON(ctx, c.usersRoute()+query, user)
	if err != nil {
		return nil, BuildResponse(r), err
	}
	defer closeBody(r)

	return DecodeJSONFromResponse[*User](r)
}

// GetMe returns the logged in user.
func (c *Client4) GetMe(ctx context.Context, etag string) (*User, *Response, error) {
	r, err := c.DoAPIGet(ctx, c.userRoute(Me), etag)
	if err != nil {
		return nil, BuildResponse(r), err
	}
	defer closeBody(r)

	return DecodeJSONFromResponse[*User](r)
}

// GetUser returns a user based on the provided user id string.
func (c *Client4) GetUser(ctx context.Context, userId, etag string) (*User, *Response, error) {
	r, err := c.DoAPIGet(ctx, c.userRoute(userId), etag)
	if err != nil {
		return nil, BuildResponse(r), err
	}
	defer closeBody(r)

	return DecodeJSONFromResponse[*User](r)
}

// GetUserByUsername returns a user based on the provided user name string.
func (c *Client4) GetUserByUsername(ctx context.Context, userName, etag string) (*User, *Response, error) {
	r, err := c.DoAPIGet(ctx, c.userByUsernameRoute(userName), etag)
	if err != nil {
		return nil, BuildResponse(r), err
	}
	defer closeBody(r)

	return DecodeJSONFromResponse[*User](r)
}

// GetUserByEmail returns a user based on the provided user email string.
func (c *Client4) GetUserByEmail(ctx context.Context, email, etag string) (*User, *Response, error) {
	r, err := c.DoAPIGet(ctx, c.userByEmailRoute(email), etag)
	if err != nil {
		return nil, BuildResponse(r), err
	}
	defer closeBody(r)

	return DecodeJSONFromResponse[*User](r)
}

// AutocompleteUsersInTeam returns the users on a team based on search term.
func (c *Client4) AutocompleteUsersInTeam(ctx context.Context, teamId string, username string, limit int, etag string) (*UserAutocomplete, *Response, error) {
	query := fmt.Sprintf("?in_team=%v&name=%v&limit=%d", teamId, username, limit)
	r, err := c.DoAPIGet(ctx, c.usersRoute()+"/autocomplete"+query, etag)
	if err != nil {
		return nil, BuildResponse(r), err
	}
	defer closeBody(r)

	return DecodeJSONFromResponse[*UserAutocomplete](r)
}

// AutocompleteUsersInChannel returns the users in a channel based on search term.
func (c *Client4) AutocompleteUsersInChannel(ctx context.Context, teamId string, channelId string, username string, limit int, etag string) (*UserAutocomplete, *Response, error) {
	query := fmt.Sprintf("?in_team=%v&in_channel=%v&name=%v&limit=%d", teamId, channelId, username, limit)
	r, err := c.DoAPIGet(ctx, c.usersRoute()+"/autocomplete"+query, etag)
	if err != nil {
		return nil, BuildResponse(r), err
	}
	defer closeBody(r)

	return DecodeJSONFromResponse[*UserAutocomplete](r)
}

// AutocompleteUsers returns the users in the system based on search term.
func (c *Client4) AutocompleteUsers(ctx context.Context, username string, limit int, etag string) (*UserAutocomplete, *Response, error) {
	query := fmt.Sprintf("?name=%v&limit=%d", username, limit)
	r, err := c.DoAPIGet(ctx, c.usersRoute()+"/autocomplete"+query, etag)
	if err != nil {
		return nil, BuildResponse(r), err
	}
	defer closeBody(r)

	return DecodeJSONFromResponse[*UserAutocomplete](r)
}

// GetDefaultProfileImage gets the default user's profile image. Must be logged in.
func (c *Client4) GetDefaultProfileImage(ctx context.Context, userId string) ([]byte, *Response, error) {
	r, err := c.DoAPIGet(ctx, c.userRoute(userId)+"/image/default", "")
	if err != nil {
		return nil, BuildResponse(r), err
	}
	defer closeBody(r)

	return ReadBytesFromResponse(r)
}

// GetProfileImage gets user's profile image. Must be logged in.
func (c *Client4) GetProfileImage(ctx context.Context, userId, etag string) ([]byte, *Response, error) {
	r, err := c.DoAPIGet(ctx, c.userRoute(userId)+"/image", etag)
	if err != nil {
		return nil, BuildResponse(r), err
	}
	defer closeBody(r)

	return ReadBytesFromResponse(r)
}

// GetUsers returns a page of users on the system. Page counting starts at 0.
func (c *Client4) GetUsers(ctx context.Context, page int, perPage int, etag string) ([]*User, *Response, error) {
	query := fmt.Sprintf("?page=%v&per_page=%v", page, perPage)
	r, err := c.DoAPIGet(ctx, c.usersRoute()+query, etag)
	if err != nil {
		return nil, BuildResponse(r), err
	}
	defer closeBody(r)

	return DecodeJSONFromResponse[[]*User](r)
}

// GetUsersWithCustomQueryParameters returns a page of users on the system. Page counting starts at 0.
func (c *Client4) GetUsersWithCustomQueryParameters(ctx context.Context, page int, perPage int, queryParameters, etag string) ([]*User, *Response, error) {
	query := fmt.Sprintf("?page=%v&per_page=%v&%v", page, perPage, queryParameters)
	r, err := c.DoAPIGet(ctx, c.usersRoute()+query, etag)
	if err != nil {
		return nil, BuildResponse(r), err
	}
	defer closeBody(r)

	return DecodeJSONFromResponse[[]*User](r)
}

// GetUsersInTeam returns a page of users on a team. Page counting starts at 0.
func (c *Client4) GetUsersInTeam(ctx context.Context, teamId string, page int, perPage int, etag string) ([]*User, *Response, error) {
	query := fmt.Sprintf("?in_team=%v&page=%v&per_page=%v", teamId, page, perPage)
	r, err := c.DoAPIGet(ctx, c.usersRoute()+query, etag)
	if err != nil {
		return nil, BuildResponse(r), err
	}
	defer closeBody(r)

	return DecodeJSONFromResponse[[]*User](r)
}

// GetNewUsersInTeam returns a page of users on a team. Page counting starts at 0.
func (c *Client4) GetNewUsersInTeam(ctx context.Context, teamId string, page int, perPage int, etag string) ([]*User, *Response, error) {
	query := fmt.Sprintf("?sort=create_at&in_team=%v&page=%v&per_page=%v", teamId, page, perPage)
	r, err := c.DoAPIGet(ctx, c.usersRoute()+query, etag)
	if err != nil {
		return nil, BuildResponse(r), err
	}
	defer closeBody(r)

	return DecodeJSONFromResponse[[]*User](r)
}

// GetRecentlyActiveUsersInTeam returns a page of users on a team. Page counting starts at 0.
func (c *Client4) GetRecentlyActiveUsersInTeam(ctx context.Context, teamId string, page int, perPage int, etag string) ([]*User, *Response, error) {
	query := fmt.Sprintf("?sort=last_activity_at&in_team=%v&page=%v&per_page=%v", teamId, page, perPage)
	r, err := c.DoAPIGet(ctx, c.usersRoute()+query, etag)
	if err != nil {
		return nil, BuildResponse(r), err
	}
	defer closeBody(r)

	return DecodeJSONFromResponse[[]*User](r)
}

// GetActiveUsersInTeam returns a page of users on a team. Page counting starts at 0.
func (c *Client4) GetActiveUsersInTeam(ctx context.Context, teamId string, page int, perPage int, etag string) ([]*User, *Response, error) {
	query := fmt.Sprintf("?active=true&in_team=%v&page=%v&per_page=%v", teamId, page, perPage)
	r, err := c.DoAPIGet(ctx, c.usersRoute()+query, etag)
	if err != nil {
		return nil, BuildResponse(r), err
	}
	defer closeBody(r)

	return DecodeJSONFromResponse[[]*User](r)
}

// GetUsersNotInTeam returns a page of users who are not in a team. Page counting starts at 0.
func (c *Client4) GetUsersNotInTeam(ctx context.Context, teamId string, page int, perPage int, etag string) ([]*User, *Response, error) {
	query := fmt.Sprintf("?not_in_team=%v&page=%v&per_page=%v", teamId, page, perPage)
	r, err := c.DoAPIGet(ctx, c.usersRoute()+query, etag)
	if err != nil {
		return nil, BuildResponse(r), err
	}
	defer closeBody(r)

	return DecodeJSONFromResponse[[]*User](r)
}

// GetUsersInChannel returns a page of users in a channel. Page counting starts at 0.
func (c *Client4) GetUsersInChannel(ctx context.Context, channelId string, page int, perPage int, etag string) ([]*User, *Response, error) {
	query := fmt.Sprintf("?in_channel=%v&page=%v&per_page=%v", channelId, page, perPage)
	r, err := c.DoAPIGet(ctx, c.usersRoute()+query, etag)
	if err != nil {
		return nil, BuildResponse(r), err
	}
	defer closeBody(r)

	return DecodeJSONFromResponse[[]*User](r)
}

// GetUsersInChannelByStatus returns a page of users in a channel. Page counting starts at 0. Sorted by Status
func (c *Client4) GetUsersInChannelByStatus(ctx context.Context, channelId string, page int, perPage int, etag string) ([]*User, *Response, error) {
	query := fmt.Sprintf("?in_channel=%v&page=%v&per_page=%v&sort=status", channelId, page, perPage)
	r, err := c.DoAPIGet(ctx, c.usersRoute()+query, etag)
	if err != nil {
		return nil, BuildResponse(r), err
	}
	defer closeBody(r)

	return DecodeJSONFromResponse[[]*User](r)
}

// GetUsersNotInChannel returns a page of users not in a channel. Page counting starts at 0.
func (c *Client4) GetUsersNotInChannel(ctx context.Context, teamId, channelId string, page int, perPage int, etag string) ([]*User, *Response, error) {
	options := &GetUsersNotInChannelOptions{
		TeamID:   teamId,
		Page:     page,
		Limit:    perPage,
		Etag:     etag,
		CursorID: "",
	}
	return c.GetUsersNotInChannelWithOptions(ctx, channelId, options)
}

// GetUsersNotInChannelWithOptionsStruct returns a page of users not in a channel using the options struct.
func (c *Client4) GetUsersNotInChannelWithOptions(ctx context.Context, channelId string, options *GetUsersNotInChannelOptions) ([]*User, *Response, error) {
	query := fmt.Sprintf("?in_team=%v&not_in_channel=%v&page=%v&per_page=%v", options.TeamID, channelId, options.Page, options.Limit)
	if options.CursorID != "" {
		query += fmt.Sprintf("&cursor_id=%v", options.CursorID)
	}
	r, err := c.DoAPIGet(ctx, c.usersRoute()+query, options.Etag)
	if err != nil {
		return nil, BuildResponse(r), err
	}
	defer closeBody(r)

	return DecodeJSONFromResponse[[]*User](r)
}

// GetUsersWithoutTeam returns a page of users on the system that aren't on any teams. Page counting starts at 0.
func (c *Client4) GetUsersWithoutTeam(ctx context.Context, page int, perPage int, etag string) ([]*User, *Response, error) {
	query := fmt.Sprintf("?without_team=1&page=%v&per_page=%v", page, perPage)
	r, err := c.DoAPIGet(ctx, c.usersRoute()+query, etag)
	if err != nil {
		return nil, BuildResponse(r), err
	}
	defer closeBody(r)

	return DecodeJSONFromResponse[[]*User](r)
}

// GetUsersInGroup returns a page of users in a group. Page counting starts at 0.
func (c *Client4) GetUsersInGroup(ctx context.Context, groupID string, page int, perPage int, etag string) ([]*User, *Response, error) {
	query := fmt.Sprintf("?in_group=%v&page=%v&per_page=%v", groupID, page, perPage)
	r, err := c.DoAPIGet(ctx, c.usersRoute()+query, etag)
	if err != nil {
		return nil, BuildResponse(r), err
	}
	defer closeBody(r)

	return DecodeJSONFromResponse[[]*User](r)
}

// GetUsersInGroup returns a page of users in a group. Page counting starts at 0.
func (c *Client4) GetUsersInGroupByDisplayName(ctx context.Context, groupID string, page int, perPage int, etag string) ([]*User, *Response, error) {
	query := fmt.Sprintf("?sort=display_name&in_group=%v&page=%v&per_page=%v", groupID, page, perPage)
	r, err := c.DoAPIGet(ctx, c.usersRoute()+query, etag)
	if err != nil {
		return nil, BuildResponse(r), err
	}
	defer closeBody(r)

	return DecodeJSONFromResponse[[]*User](r)
}

// GetUsersByIds returns a list of users based on the provided user ids.
func (c *Client4) GetUsersByIds(ctx context.Context, userIds []string) ([]*User, *Response, error) {
	r, err := c.DoAPIPostJSON(ctx, c.usersRoute()+"/ids", userIds)
	if err != nil {
		return nil, BuildResponse(r), err
	}
	defer closeBody(r)

	return DecodeJSONFromResponse[[]*User](r)
}

// GetUsersByIds returns a list of users based on the provided user ids.
func (c *Client4) GetUsersByIdsWithOptions(ctx context.Context, userIds []string, options *UserGetByIdsOptions) ([]*User, *Response, error) {
	v := url.Values{}
	if options.Since != 0 {
		v.Set("since", fmt.Sprintf("%d", options.Since))
	}

	url := c.usersRoute() + "/ids"
	if len(v) > 0 {
		url += "?" + v.Encode()
	}

	r, err := c.DoAPIPostJSON(ctx, url, userIds)
	if err != nil {
		return nil, BuildResponse(r), err
	}
	defer closeBody(r)

	return DecodeJSONFromResponse[[]*User](r)
}

// GetUsersByUsernames returns a list of users based on the provided usernames.
func (c *Client4) GetUsersByUsernames(ctx context.Context, usernames []string) ([]*User, *Response, error) {
	r, err := c.DoAPIPostJSON(ctx, c.usersRoute()+"/usernames", usernames)
	if err != nil {
		return nil, BuildResponse(r), err
	}
	defer closeBody(r)

	return DecodeJSONFromResponse[[]*User](r)
}

// GetUsersByGroupChannelIds returns a map with channel ids as keys
// and a list of users as values based on the provided user ids.
func (c *Client4) GetUsersByGroupChannelIds(ctx context.Context, groupChannelIds []string) (map[string][]*User, *Response, error) {
	r, err := c.DoAPIPostJSON(ctx, c.usersRoute()+"/group_channels", groupChannelIds)
	if err != nil {
		return nil, BuildResponse(r), err
	}
	defer closeBody(r)

	return DecodeJSONFromResponse[map[string][]*User](r)
}

// SearchUsers returns a list of users based on some search criteria.
func (c *Client4) SearchUsers(ctx context.Context, search *UserSearch) ([]*User, *Response, error) {
	r, err := c.DoAPIPostJSON(ctx, c.usersRoute()+"/search", search)
	if err != nil {
		return nil, BuildResponse(r), err
	}
	defer closeBody(r)

	return DecodeJSONFromResponse[[]*User](r)
}

// UpdateUser updates a user in the system based on the provided user struct.
func (c *Client4) UpdateUser(ctx context.Context, user *User) (*User, *Response, error) {
	r, err := c.DoAPIPutJSON(ctx, c.userRoute(user.Id), user)
	if err != nil {
		return nil, BuildResponse(r), err
	}
	defer closeBody(r)

	return DecodeJSONFromResponse[*User](r)
}

// PatchUser partially updates a user in the system. Any missing fields are not updated.
func (c *Client4) PatchUser(ctx context.Context, userId string, patch *UserPatch) (*User, *Response, error) {
	r, err := c.DoAPIPutJSON(ctx, c.userRoute(userId)+"/patch", patch)
	if err != nil {
		return nil, BuildResponse(r), err
	}
	defer closeBody(r)

	return DecodeJSONFromResponse[*User](r)
}

// UpdateUserAuth updates a user AuthData (uthData, authService and password) in the system.
func (c *Client4) UpdateUserAuth(ctx context.Context, userId string, userAuth *UserAuth) (*UserAuth, *Response, error) {
	r, err := c.DoAPIPutJSON(ctx, c.userRoute(userId)+"/auth", userAuth)
	if err != nil {
		return nil, BuildResponse(r), err
	}
	defer closeBody(r)

	return DecodeJSONFromResponse[*UserAuth](r)
}

// UpdateUserMfa activates multi-factor authentication for a user if activate
// is true and a valid code is provided. If activate is false, then code is not
// required and multi-factor authentication is disabled for the user.
func (c *Client4) UpdateUserMfa(ctx context.Context, userId, code string, activate bool) (*Response, error) {
	requestBody := make(map[string]any)
	requestBody["activate"] = activate
	requestBody["code"] = code

	r, err := c.DoAPIPutJSON(ctx, c.userRoute(userId)+"/mfa", requestBody)
	if err != nil {
		return BuildResponse(r), err
	}
	defer closeBody(r)
	return BuildResponse(r), nil
}

// GenerateMfaSecret will generate a new MFA secret for a user and return it as a string and
// as a base64 encoded image QR code.
func (c *Client4) GenerateMfaSecret(ctx context.Context, userId string) (*MfaSecret, *Response, error) {
	r, err := c.DoAPIPost(ctx, c.userRoute(userId)+"/mfa/generate", "")
	if err != nil {
		return nil, BuildResponse(r), err
	}
	defer closeBody(r)

	return DecodeJSONFromResponse[*MfaSecret](r)
}

// UpdateUserPassword updates a user's password. Must be logged in as the user or be a system administrator.
func (c *Client4) UpdateUserPassword(ctx context.Context, userId, currentPassword, newPassword string) (*Response, error) {
	requestBody := map[string]string{"current_password": currentPassword, "new_password": newPassword}
	r, err := c.DoAPIPutJSON(ctx, c.userRoute(userId)+"/password", requestBody)
	if err != nil {
		return BuildResponse(r), err
	}
	defer closeBody(r)
	return BuildResponse(r), nil
}

// UpdateUserHashedPassword updates a user's password with an already-hashed password. Must be a system administrator.
func (c *Client4) UpdateUserHashedPassword(ctx context.Context, userId, newHashedPassword string) (*Response, error) {
	requestBody := map[string]string{"already_hashed": "true", "new_password": newHashedPassword}
	r, err := c.DoAPIPutJSON(ctx, c.userRoute(userId)+"/password", requestBody)
	if err != nil {
		return BuildResponse(r), err
	}
	defer closeBody(r)
	return BuildResponse(r), nil
}

// PromoteGuestToUser convert a guest into a regular user
func (c *Client4) PromoteGuestToUser(ctx context.Context, guestId string) (*Response, error) {
	r, err := c.DoAPIPost(ctx, c.userRoute(guestId)+"/promote", "")
	if err != nil {
		return BuildResponse(r), err
	}
	defer closeBody(r)
	return BuildResponse(r), nil
}

// DemoteUserToGuest convert a regular user into a guest
func (c *Client4) DemoteUserToGuest(ctx context.Context, guestId string) (*Response, error) {
	r, err := c.DoAPIPost(ctx, c.userRoute(guestId)+"/demote", "")
	if err != nil {
		return BuildResponse(r), err
	}
	defer closeBody(r)
	return BuildResponse(r), nil
}

// UpdateUserRoles updates a user's roles in the system. A user can have "system_user" and "system_admin" roles.
func (c *Client4) UpdateUserRoles(ctx context.Context, userId, roles string) (*Response, error) {
	requestBody := map[string]string{"roles": roles}
	r, err := c.DoAPIPutJSON(ctx, c.userRoute(userId)+"/roles", requestBody)
	if err != nil {
		return BuildResponse(r), err
	}
	defer closeBody(r)
	return BuildResponse(r), nil
}

// UpdateUserActive updates status of a user whether active or not.
func (c *Client4) UpdateUserActive(ctx context.Context, userId string, active bool) (*Response, error) {
	requestBody := make(map[string]any)
	requestBody["active"] = active
	r, err := c.DoAPIPutJSON(ctx, c.userRoute(userId)+"/active", requestBody)
	if err != nil {
		return BuildResponse(r), err
	}
	defer closeBody(r)

	return BuildResponse(r), nil
}

// ResetFailedAttempts resets the number of failed attempts for a user.
func (c *Client4) ResetFailedAttempts(ctx context.Context, userId string) (*Response, error) {
	r, err := c.DoAPIPost(ctx, c.userRoute(userId)+"/reset_failed_attempts", "")
	if err != nil {
		return BuildResponse(r), err
	}
	defer closeBody(r)
	return BuildResponse(r), nil
}

// DeleteUser deactivates a user in the system based on the provided user id string.
func (c *Client4) DeleteUser(ctx context.Context, userId string) (*Response, error) {
	r, err := c.DoAPIDelete(ctx, c.userRoute(userId))
	if err != nil {
		return BuildResponse(r), err
	}
	defer closeBody(r)
	return BuildResponse(r), nil
}

// PermanentDeleteUser deletes a user in the system based on the provided user id string.
func (c *Client4) PermanentDeleteUser(ctx context.Context, userId string) (*Response, error) {
	r, err := c.DoAPIDelete(ctx, c.userRoute(userId)+"?permanent="+c.boolString(true))
	if err != nil {
		return BuildResponse(r), err
	}
	defer closeBody(r)
	return BuildResponse(r), nil
}

// ConvertUserToBot converts a user to a bot user.
func (c *Client4) ConvertUserToBot(ctx context.Context, userId string) (*Bot, *Response, error) {
	r, err := c.DoAPIPost(ctx, c.userRoute(userId)+"/convert_to_bot", "")
	if err != nil {
		return nil, BuildResponse(r), err
	}
	defer closeBody(r)
	return DecodeJSONFromResponse[*Bot](r)
}

// ConvertBotToUser converts a bot user to a user.
func (c *Client4) ConvertBotToUser(ctx context.Context, userId string, userPatch *UserPatch, setSystemAdmin bool) (*User, *Response, error) {
	var query string
	if setSystemAdmin {
		query = "?set_system_admin=true"
	}
	r, err := c.DoAPIPostJSON(ctx, c.botRoute(userId)+"/convert_to_user"+query, userPatch)
	if err != nil {
		return nil, BuildResponse(r), err
	}
	defer closeBody(r)
	return DecodeJSONFromResponse[*User](r)
}

// PermanentDeleteAll permanently deletes all users in the system. This is a local only endpoint
func (c *Client4) PermanentDeleteAllUsers(ctx context.Context) (*Response, error) {
	r, err := c.DoAPIDelete(ctx, c.usersRoute())
	if err != nil {
		return BuildResponse(r), err
	}
	defer closeBody(r)
	return BuildResponse(r), nil
}

// SendPasswordResetEmail will send a link for password resetting to a user with the
// provided email.
func (c *Client4) SendPasswordResetEmail(ctx context.Context, email string) (*Response, error) {
	requestBody := map[string]string{"email": email}
	r, err := c.DoAPIPostJSON(ctx, c.usersRoute()+"/password/reset/send", requestBody)
	if err != nil {
		return BuildResponse(r), err
	}
	defer closeBody(r)
	return BuildResponse(r), nil
}

// ResetPassword uses a recovery code to update reset a user's password.
func (c *Client4) ResetPassword(ctx context.Context, token, newPassword string) (*Response, error) {
	requestBody := map[string]string{"token": token, "new_password": newPassword}
	r, err := c.DoAPIPostJSON(ctx, c.usersRoute()+"/password/reset", requestBody)
	if err != nil {
		return BuildResponse(r), err
	}
	defer closeBody(r)
	return BuildResponse(r), nil
}

// GetSessions returns a list of sessions based on the provided user id string.
func (c *Client4) GetSessions(ctx context.Context, userId, etag string) ([]*Session, *Response, error) {
	r, err := c.DoAPIGet(ctx, c.userRoute(userId)+"/sessions", etag)
	if err != nil {
		return nil, BuildResponse(r), err
	}
	defer closeBody(r)
	return DecodeJSONFromResponse[[]*Session](r)
}

// RevokeSession revokes a user session based on the provided user id and session id strings.
func (c *Client4) RevokeSession(ctx context.Context, userId, sessionId string) (*Response, error) {
	requestBody := map[string]string{"session_id": sessionId}
	r, err := c.DoAPIPostJSON(ctx, c.userRoute(userId)+"/sessions/revoke", requestBody)
	if err != nil {
		return BuildResponse(r), err
	}
	defer closeBody(r)
	return BuildResponse(r), nil
}

// RevokeAllSessions revokes all sessions for the provided user id string.
func (c *Client4) RevokeAllSessions(ctx context.Context, userId string) (*Response, error) {
	r, err := c.DoAPIPost(ctx, c.userRoute(userId)+"/sessions/revoke/all", "")
	if err != nil {
		return BuildResponse(r), err
	}
	defer closeBody(r)
	return BuildResponse(r), nil
}

// RevokeAllSessions revokes all sessions for all the users.
func (c *Client4) RevokeSessionsFromAllUsers(ctx context.Context) (*Response, error) {
	r, err := c.DoAPIPost(ctx, c.usersRoute()+"/sessions/revoke/all", "")
	if err != nil {
		return BuildResponse(r), err
	}
	defer closeBody(r)
	return BuildResponse(r), nil
}

// AttachDeviceProps attaches a mobile device ID to the current session and other props.
func (c *Client4) AttachDeviceProps(ctx context.Context, newProps map[string]string) (*Response, error) {
	r, err := c.DoAPIPutJSON(ctx, c.usersRoute()+"/sessions/device", newProps)
	if err != nil {
		return BuildResponse(r), err
	}
	defer closeBody(r)
	return BuildResponse(r), nil
}

// GetTeamsUnreadForUser will return an array with TeamUnread objects that contain the amount
// of unread messages and mentions the current user has for the teams it belongs to.
// An optional team ID can be set to exclude that team from the results.
// An optional boolean can be set to include collapsed thread unreads. Must be authenticated.
func (c *Client4) GetTeamsUnreadForUser(ctx context.Context, userId, teamIdToExclude string, includeCollapsedThreads bool) ([]*TeamUnread, *Response, error) {
	query := url.Values{}

	if teamIdToExclude != "" {
		query.Set("exclude_team", teamIdToExclude)
	}

	if includeCollapsedThreads {
		query.Set("include_collapsed_threads", "true")
	}

	r, err := c.DoAPIGet(ctx, c.userRoute(userId)+"/teams/unread?"+query.Encode(), "")
	if err != nil {
		return nil, BuildResponse(r), err
	}
	defer closeBody(r)

	return DecodeJSONFromResponse[[]*TeamUnread](r)
}

// GetUserAudits returns a list of audit based on the provided user id string.
func (c *Client4) GetUserAudits(ctx context.Context, userId string, page int, perPage int, etag string) (Audits, *Response, error) {
	query := fmt.Sprintf("?page=%v&per_page=%v", page, perPage)
	r, err := c.DoAPIGet(ctx, c.userRoute(userId)+"/audits"+query, etag)
	if err != nil {
		return nil, BuildResponse(r), err
	}
	defer closeBody(r)

	return DecodeJSONFromResponse[Audits](r)
}

// VerifyUserEmail will verify a user's email using the supplied token.
func (c *Client4) VerifyUserEmail(ctx context.Context, token string) (*Response, error) {
	requestBody := map[string]string{"token": token}
	r, err := c.DoAPIPostJSON(ctx, c.usersRoute()+"/email/verify", requestBody)
	if err != nil {
		return BuildResponse(r), err
	}
	defer closeBody(r)
	return BuildResponse(r), nil
}

// VerifyUserEmailWithoutToken will verify a user's email by its Id. (Requires manage system role)
func (c *Client4) VerifyUserEmailWithoutToken(ctx context.Context, userId string) (*User, *Response, error) {
	r, err := c.DoAPIPost(ctx, c.userRoute(userId)+"/email/verify/member", "")
	if err != nil {
		return nil, BuildResponse(r), err
	}
	defer closeBody(r)
	return DecodeJSONFromResponse[*User](r)
}

// SendVerificationEmail will send an email to the user with the provided email address, if
// that user exists. The email will contain a link that can be used to verify the user's
// email address.
func (c *Client4) SendVerificationEmail(ctx context.Context, email string) (*Response, error) {
	requestBody := map[string]string{"email": email}
	r, err := c.DoAPIPostJSON(ctx, c.usersRoute()+"/email/verify/send", requestBody)
	if err != nil {
		return BuildResponse(r), err
	}
	defer closeBody(r)
	return BuildResponse(r), nil
}

// SetDefaultProfileImage resets the profile image to a default generated one.
func (c *Client4) SetDefaultProfileImage(ctx context.Context, userId string) (*Response, error) {
	r, err := c.DoAPIDelete(ctx, c.userRoute(userId)+"/image")
	if err != nil {
		return BuildResponse(r), err
	}
	return BuildResponse(r), nil
}

// SetProfileImage sets profile image of the user.
func (c *Client4) SetProfileImage(ctx context.Context, userId string, data []byte) (*Response, error) {
	body := &bytes.Buffer{}
	writer := multipart.NewWriter(body)

	part, err := writer.CreateFormFile("image", "profile.png")
	if err != nil {
		return nil, fmt.Errorf("failed to create form file: %w", err)
	}

	if _, err = io.Copy(part, bytes.NewBuffer(data)); err != nil {
		return nil, fmt.Errorf("failed to copy data to form file: %w", err)
	}

	if err = writer.Close(); err != nil {
		return nil, fmt.Errorf("failed to close multipart writer: %w", err)
	}

	rq, err := http.NewRequestWithContext(ctx, "POST", c.APIURL+c.userRoute(userId)+"/image", bytes.NewReader(body.Bytes()))
	if err != nil {
		return nil, err
	}
	rq.Header.Set("Content-Type", writer.FormDataContentType())

	if c.AuthToken != "" {
		rq.Header.Set(HeaderAuth, c.AuthType+" "+c.AuthToken)
	}

	rp, err := c.HTTPClient.Do(rq)
	if err != nil {
		return BuildResponse(rp), err
	}
	defer closeBody(rp)

	if rp.StatusCode >= 300 {
		return BuildResponse(rp), AppErrorFromJSON(rp.Body)
	}

	return BuildResponse(rp), nil
}

// CreateUserAccessToken will generate a user access token that can be used in place
// of a session token to access the REST API. Must have the 'create_user_access_token'
// permission and if generating for another user, must have the 'edit_other_users'
// permission. A non-blank description is required.
func (c *Client4) CreateUserAccessToken(ctx context.Context, userId, description string) (*UserAccessToken, *Response, error) {
	requestBody := map[string]string{"description": description}
	r, err := c.DoAPIPostJSON(ctx, c.userRoute(userId)+"/tokens", requestBody)
	if err != nil {
		return nil, BuildResponse(r), err
	}
	defer closeBody(r)
	return DecodeJSONFromResponse[*UserAccessToken](r)
}

// GetUserAccessTokens will get a page of access tokens' id, description, is_active
// and the user_id in the system. The actual token will not be returned. Must have
// the 'manage_system' permission.
func (c *Client4) GetUserAccessTokens(ctx context.Context, page int, perPage int) ([]*UserAccessToken, *Response, error) {
	query := fmt.Sprintf("?page=%v&per_page=%v", page, perPage)
	r, err := c.DoAPIGet(ctx, c.userAccessTokensRoute()+query, "")
	if err != nil {
		return nil, BuildResponse(r), err
	}
	defer closeBody(r)
	return DecodeJSONFromResponse[[]*UserAccessToken](r)
}

// GetUserAccessToken will get a user access tokens' id, description, is_active
// and the user_id of the user it is for. The actual token will not be returned.
// Must have the 'read_user_access_token' permission and if getting for another
// user, must have the 'edit_other_users' permission.
func (c *Client4) GetUserAccessToken(ctx context.Context, tokenId string) (*UserAccessToken, *Response, error) {
	r, err := c.DoAPIGet(ctx, c.userAccessTokenRoute(tokenId), "")
	if err != nil {
		return nil, BuildResponse(r), err
	}
	defer closeBody(r)
	return DecodeJSONFromResponse[*UserAccessToken](r)
}

// GetUserAccessTokensForUser will get a paged list of user access tokens showing id,
// description and user_id for each. The actual tokens will not be returned. Must have
// the 'read_user_access_token' permission and if getting for another user, must have the
// 'edit_other_users' permission.
func (c *Client4) GetUserAccessTokensForUser(ctx context.Context, userId string, page, perPage int) ([]*UserAccessToken, *Response, error) {
	query := fmt.Sprintf("?page=%v&per_page=%v", page, perPage)
	r, err := c.DoAPIGet(ctx, c.userRoute(userId)+"/tokens"+query, "")
	if err != nil {
		return nil, BuildResponse(r), err
	}
	defer closeBody(r)
	return DecodeJSONFromResponse[[]*UserAccessToken](r)
}

// RevokeUserAccessToken will revoke a user access token by id. Must have the
// 'revoke_user_access_token' permission and if revoking for another user, must have the
// 'edit_other_users' permission.
func (c *Client4) RevokeUserAccessToken(ctx context.Context, tokenId string) (*Response, error) {
	requestBody := map[string]string{"token_id": tokenId}
	r, err := c.DoAPIPostJSON(ctx, c.usersRoute()+"/tokens/revoke", requestBody)
	if err != nil {
		return BuildResponse(r), err
	}
	defer closeBody(r)
	return BuildResponse(r), nil
}

// SearchUserAccessTokens returns user access tokens matching the provided search term.
func (c *Client4) SearchUserAccessTokens(ctx context.Context, search *UserAccessTokenSearch) ([]*UserAccessToken, *Response, error) {
	r, err := c.DoAPIPostJSON(ctx, c.usersRoute()+"/tokens/search", search)
	if err != nil {
		return nil, BuildResponse(r), err
	}
	defer closeBody(r)
	return DecodeJSONFromResponse[[]*UserAccessToken](r)
}

// DisableUserAccessToken will disable a user access token by id. Must have the
// 'revoke_user_access_token' permission and if disabling for another user, must have the
// 'edit_other_users' permission.
func (c *Client4) DisableUserAccessToken(ctx context.Context, tokenId string) (*Response, error) {
	requestBody := map[string]string{"token_id": tokenId}
	r, err := c.DoAPIPostJSON(ctx, c.usersRoute()+"/tokens/disable", requestBody)
	if err != nil {
		return BuildResponse(r), err
	}
	defer closeBody(r)
	return BuildResponse(r), nil
}

// EnableUserAccessToken will enable a user access token by id. Must have the
// 'create_user_access_token' permission and if enabling for another user, must have the
// 'edit_other_users' permission.
func (c *Client4) EnableUserAccessToken(ctx context.Context, tokenId string) (*Response, error) {
	requestBody := map[string]string{"token_id": tokenId}
	r, err := c.DoAPIPostJSON(ctx, c.usersRoute()+"/tokens/enable", requestBody)
	if err != nil {
		return BuildResponse(r), err
	}
	defer closeBody(r)
	return BuildResponse(r), nil
}

func (c *Client4) GetUsersForReporting(ctx context.Context, options *UserReportOptions) ([]*UserReport, *Response, error) {
	values := url.Values{}
	if options.Direction != "" {
		values.Set("direction", options.Direction)
	}
	if options.SortColumn != "" {
		values.Set("sort_column", options.SortColumn)
	}
	if options.PageSize > 0 {
		values.Set("page_size", strconv.Itoa(options.PageSize))
	}
	if options.Team != "" {
		values.Set("team_filter", options.Team)
	}
	if options.HideActive {
		values.Set("hide_active", "true")
	}
	if options.HideInactive {
		values.Set("hide_inactive", "true")
	}
	if options.SortDesc {
		values.Set("sort_direction", "desc")
	}
	if options.FromColumnValue != "" {
		values.Set("from_column_value", options.FromColumnValue)
	}
	if options.FromId != "" {
		values.Set("from_id", options.FromId)
	}
	if options.Role != "" {
		values.Set("role_filter", options.Role)
	}
	if options.HasNoTeam {
		values.Set("has_no_team", "true")
	}
	if options.DateRange != "" {
		values.Set("date_range", options.DateRange)
	}

	r, err := c.DoAPIGet(ctx, c.reportsRoute()+"/users?"+values.Encode(), "")
	if err != nil {
		return nil, BuildResponse(r), err
	}
	defer closeBody(r)
	return DecodeJSONFromResponse[[]*UserReport](r)
}

// Bots section

// CreateBot creates a bot in the system based on the provided bot struct.
func (c *Client4) CreateBot(ctx context.Context, bot *Bot) (*Bot, *Response, error) {
	r, err := c.DoAPIPostJSON(ctx, c.botsRoute(), bot)
	if err != nil {
		return nil, BuildResponse(r), err
	}
	defer closeBody(r)

	return DecodeJSONFromResponse[*Bot](r)
}

// PatchBot partially updates a bot. Any missing fields are not updated.
func (c *Client4) PatchBot(ctx context.Context, userId string, patch *BotPatch) (*Bot, *Response, error) {
	r, err := c.DoAPIPutJSON(ctx, c.botRoute(userId), patch)
	if err != nil {
		return nil, BuildResponse(r), err
	}
	defer closeBody(r)

	return DecodeJSONFromResponse[*Bot](r)
}

// GetBot fetches the given, undeleted bot.
func (c *Client4) GetBot(ctx context.Context, userId string, etag string) (*Bot, *Response, error) {
	r, err := c.DoAPIGet(ctx, c.botRoute(userId), etag)
	if err != nil {
		return nil, BuildResponse(r), err
	}
	defer closeBody(r)

	return DecodeJSONFromResponse[*Bot](r)
}

// GetBotIncludeDeleted fetches the given bot, even if it is deleted.
func (c *Client4) GetBotIncludeDeleted(ctx context.Context, userId string, etag string) (*Bot, *Response, error) {
	r, err := c.DoAPIGet(ctx, c.botRoute(userId)+"?include_deleted="+c.boolString(true), etag)
	if err != nil {
		return nil, BuildResponse(r), err
	}
	defer closeBody(r)

	return DecodeJSONFromResponse[*Bot](r)
}

// GetBots fetches the given page of bots, excluding deleted.
func (c *Client4) GetBots(ctx context.Context, page, perPage int, etag string) ([]*Bot, *Response, error) {
	query := fmt.Sprintf("?page=%v&per_page=%v", page, perPage)
	r, err := c.DoAPIGet(ctx, c.botsRoute()+query, etag)
	if err != nil {
		return nil, BuildResponse(r), err
	}
	defer closeBody(r)

	return DecodeJSONFromResponse[BotList](r)
}

// GetBotsIncludeDeleted fetches the given page of bots, including deleted.
func (c *Client4) GetBotsIncludeDeleted(ctx context.Context, page, perPage int, etag string) ([]*Bot, *Response, error) {
	query := fmt.Sprintf("?page=%v&per_page=%v&include_deleted="+c.boolString(true), page, perPage)
	r, err := c.DoAPIGet(ctx, c.botsRoute()+query, etag)
	if err != nil {
		return nil, BuildResponse(r), err
	}
	defer closeBody(r)

	return DecodeJSONFromResponse[BotList](r)
}

// GetBotsOrphaned fetches the given page of bots, only including orphaned bots.
func (c *Client4) GetBotsOrphaned(ctx context.Context, page, perPage int, etag string) ([]*Bot, *Response, error) {
	query := fmt.Sprintf("?page=%v&per_page=%v&only_orphaned="+c.boolString(true), page, perPage)
	r, err := c.DoAPIGet(ctx, c.botsRoute()+query, etag)
	if err != nil {
		return nil, BuildResponse(r), err
	}
	defer closeBody(r)

	return DecodeJSONFromResponse[BotList](r)
}

// DisableBot disables the given bot in the system.
func (c *Client4) DisableBot(ctx context.Context, botUserId string) (*Bot, *Response, error) {
	r, err := c.DoAPIPost(ctx, c.botRoute(botUserId)+"/disable", "")
	if err != nil {
		return nil, BuildResponse(r), err
	}
	defer closeBody(r)

	return DecodeJSONFromResponse[*Bot](r)
}

// EnableBot disables the given bot in the system.
func (c *Client4) EnableBot(ctx context.Context, botUserId string) (*Bot, *Response, error) {
	r, err := c.DoAPIPost(ctx, c.botRoute(botUserId)+"/enable", "")
	if err != nil {
		return nil, BuildResponse(r), err
	}
	defer closeBody(r)

	return DecodeJSONFromResponse[*Bot](r)
}

// AssignBot assigns the given bot to the given user
func (c *Client4) AssignBot(ctx context.Context, botUserId, newOwnerId string) (*Bot, *Response, error) {
	r, err := c.DoAPIPost(ctx, c.botRoute(botUserId)+"/assign/"+newOwnerId, "")
	if err != nil {
		return nil, BuildResponse(r), err
	}
	defer closeBody(r)

	return DecodeJSONFromResponse[*Bot](r)
}

// Team Section

// CreateTeam creates a team in the system based on the provided team struct.
func (c *Client4) CreateTeam(ctx context.Context, team *Team) (*Team, *Response, error) {
	r, err := c.DoAPIPostJSON(ctx, c.teamsRoute(), team)
	if err != nil {
		return nil, BuildResponse(r), err
	}
	defer closeBody(r)
	return DecodeJSONFromResponse[*Team](r)
}

// GetTeam returns a team based on the provided team id string.
func (c *Client4) GetTeam(ctx context.Context, teamId, etag string) (*Team, *Response, error) {
	r, err := c.DoAPIGet(ctx, c.teamRoute(teamId), etag)
	if err != nil {
		return nil, BuildResponse(r), err
	}
	defer closeBody(r)
	return DecodeJSONFromResponse[*Team](r)
}

// GetAllTeams returns all teams based on permissions.
func (c *Client4) GetAllTeams(ctx context.Context, etag string, page int, perPage int) ([]*Team, *Response, error) {
	query := fmt.Sprintf("?page=%v&per_page=%v", page, perPage)
	r, err := c.DoAPIGet(ctx, c.teamsRoute()+query, etag)
	if err != nil {
		return nil, BuildResponse(r), err
	}
	defer closeBody(r)
	return DecodeJSONFromResponse[[]*Team](r)
}

// GetAllTeamsWithTotalCount returns all teams based on permissions.
func (c *Client4) GetAllTeamsWithTotalCount(ctx context.Context, etag string, page int, perPage int) ([]*Team, int64, *Response, error) {
	query := fmt.Sprintf("?page=%v&per_page=%v&include_total_count="+c.boolString(true), page, perPage)
	r, err := c.DoAPIGet(ctx, c.teamsRoute()+query, etag)
	if err != nil {
		return nil, 0, BuildResponse(r), err
	}
	defer closeBody(r)
	listWithCount, resp, err := DecodeJSONFromResponse[TeamsWithCount](r)
	if err != nil {
		return nil, 0, resp, err
	}
	return listWithCount.Teams, listWithCount.TotalCount, resp, nil
}

// GetAllTeamsExcludePolicyConstrained returns all teams which are not part of a data retention policy.
// Must be a system administrator.
func (c *Client4) GetAllTeamsExcludePolicyConstrained(ctx context.Context, etag string, page int, perPage int) ([]*Team, *Response, error) {
	query := fmt.Sprintf("?page=%v&per_page=%v&exclude_policy_constrained=%v", page, perPage, true)
	r, err := c.DoAPIGet(ctx, c.teamsRoute()+query, etag)
	if err != nil {
		return nil, BuildResponse(r), err
	}
	defer closeBody(r)
	return DecodeJSONFromResponse[[]*Team](r)
}

// GetTeamByName returns a team based on the provided team name string.
func (c *Client4) GetTeamByName(ctx context.Context, name, etag string) (*Team, *Response, error) {
	r, err := c.DoAPIGet(ctx, c.teamByNameRoute(name), etag)
	if err != nil {
		return nil, BuildResponse(r), err
	}
	defer closeBody(r)
	return DecodeJSONFromResponse[*Team](r)
}

// SearchTeams returns teams matching the provided search term.
func (c *Client4) SearchTeams(ctx context.Context, search *TeamSearch) ([]*Team, *Response, error) {
	r, err := c.DoAPIPostJSON(ctx, c.teamsRoute()+"/search", search)
	if err != nil {
		return nil, BuildResponse(r), err
	}
	defer closeBody(r)
	return DecodeJSONFromResponse[[]*Team](r)
}

// SearchTeamsPaged returns a page of teams and the total count matching the provided search term.
func (c *Client4) SearchTeamsPaged(ctx context.Context, search *TeamSearch) ([]*Team, int64, *Response, error) {
	if search.Page == nil {
		search.Page = NewPointer(0)
	}
	if search.PerPage == nil {
		search.PerPage = NewPointer(100)
	}
	r, err := c.DoAPIPostJSON(ctx, c.teamsRoute()+"/search", search)
	if err != nil {
		return nil, 0, BuildResponse(r), err
	}
	defer closeBody(r)
	listWithCount, resp, err := DecodeJSONFromResponse[TeamsWithCount](r)
	if err != nil {
		return nil, 0, resp, err
	}
	return listWithCount.Teams, listWithCount.TotalCount, resp, nil
}

// TeamExists returns true or false if the team exist or not.
func (c *Client4) TeamExists(ctx context.Context, name, etag string) (bool, *Response, error) {
	r, err := c.DoAPIGet(ctx, c.teamByNameRoute(name)+"/exists", etag)
	if err != nil {
		return false, BuildResponse(r), err
	}
	defer closeBody(r)
	return MapBoolFromJSON(r.Body)["exists"], BuildResponse(r), nil
}

// GetTeamsForUser returns a list of teams a user is on. Must be logged in as the user
// or be a system administrator.
func (c *Client4) GetTeamsForUser(ctx context.Context, userId, etag string) ([]*Team, *Response, error) {
	r, err := c.DoAPIGet(ctx, c.userRoute(userId)+"/teams", etag)
	if err != nil {
		return nil, BuildResponse(r), err
	}
	defer closeBody(r)
	return DecodeJSONFromResponse[[]*Team](r)
}

// GetTeamMember returns a team member based on the provided team and user id strings.
func (c *Client4) GetTeamMember(ctx context.Context, teamId, userId, etag string) (*TeamMember, *Response, error) {
	r, err := c.DoAPIGet(ctx, c.teamMemberRoute(teamId, userId), etag)
	if err != nil {
		return nil, BuildResponse(r), err
	}
	defer closeBody(r)
	return DecodeJSONFromResponse[*TeamMember](r)
}

// UpdateTeamMemberRoles will update the roles on a team for a user.
func (c *Client4) UpdateTeamMemberRoles(ctx context.Context, teamId, userId, newRoles string) (*Response, error) {
	requestBody := map[string]string{"roles": newRoles}
	r, err := c.DoAPIPutJSON(ctx, c.teamMemberRoute(teamId, userId)+"/roles", requestBody)
	if err != nil {
		return BuildResponse(r), err
	}
	defer closeBody(r)
	return BuildResponse(r), nil
}

// UpdateTeamMemberSchemeRoles will update the scheme-derived roles on a team for a user.
func (c *Client4) UpdateTeamMemberSchemeRoles(ctx context.Context, teamId string, userId string, schemeRoles *SchemeRoles) (*Response, error) {
	r, err := c.DoAPIPutJSON(ctx, c.teamMemberRoute(teamId, userId)+"/schemeRoles", schemeRoles)
	if err != nil {
		return BuildResponse(r), err
	}
	defer closeBody(r)
	return BuildResponse(r), nil
}

// UpdateTeam will update a team.
func (c *Client4) UpdateTeam(ctx context.Context, team *Team) (*Team, *Response, error) {
	r, err := c.DoAPIPutJSON(ctx, c.teamRoute(team.Id), team)
	if err != nil {
		return nil, BuildResponse(r), err
	}
	defer closeBody(r)
	return DecodeJSONFromResponse[*Team](r)
}

// PatchTeam partially updates a team. Any missing fields are not updated.
func (c *Client4) PatchTeam(ctx context.Context, teamId string, patch *TeamPatch) (*Team, *Response, error) {
	r, err := c.DoAPIPutJSON(ctx, c.teamRoute(teamId)+"/patch", patch)
	if err != nil {
		return nil, BuildResponse(r), err
	}
	defer closeBody(r)
	return DecodeJSONFromResponse[*Team](r)
}

// RestoreTeam restores a previously deleted team.
func (c *Client4) RestoreTeam(ctx context.Context, teamId string) (*Team, *Response, error) {
	r, err := c.DoAPIPost(ctx, c.teamRoute(teamId)+"/restore", "")
	if err != nil {
		return nil, BuildResponse(r), err
	}
	defer closeBody(r)
	return DecodeJSONFromResponse[*Team](r)
}

// RegenerateTeamInviteId requests a new invite ID to be generated.
func (c *Client4) RegenerateTeamInviteId(ctx context.Context, teamId string) (*Team, *Response, error) {
	r, err := c.DoAPIPost(ctx, c.teamRoute(teamId)+"/regenerate_invite_id", "")
	if err != nil {
		return nil, BuildResponse(r), err
	}
	defer closeBody(r)
	return DecodeJSONFromResponse[*Team](r)
}

// SoftDeleteTeam deletes the team softly (archive only, not permanent delete).
func (c *Client4) SoftDeleteTeam(ctx context.Context, teamId string) (*Response, error) {
	r, err := c.DoAPIDelete(ctx, c.teamRoute(teamId))
	if err != nil {
		return BuildResponse(r), err
	}
	defer closeBody(r)
	return BuildResponse(r), nil
}

// PermanentDeleteTeam deletes the team, should only be used when needed for
// compliance and the like.
func (c *Client4) PermanentDeleteTeam(ctx context.Context, teamId string) (*Response, error) {
	r, err := c.DoAPIDelete(ctx, c.teamRoute(teamId)+"?permanent="+c.boolString(true))
	if err != nil {
		return BuildResponse(r), err
	}
	defer closeBody(r)
	return BuildResponse(r), nil
}

// UpdateTeamPrivacy modifies the team type (model.TeamOpen <--> model.TeamInvite) and sets
// the corresponding AllowOpenInvite appropriately.
func (c *Client4) UpdateTeamPrivacy(ctx context.Context, teamId string, privacy string) (*Team, *Response, error) {
	requestBody := map[string]string{"privacy": privacy}
	r, err := c.DoAPIPutJSON(ctx, c.teamRoute(teamId)+"/privacy", requestBody)
	if err != nil {
		return nil, BuildResponse(r), err
	}
	defer closeBody(r)
	return DecodeJSONFromResponse[*Team](r)
}

// GetTeamMembers returns team members based on the provided team id string.
func (c *Client4) GetTeamMembers(ctx context.Context, teamId string, page int, perPage int, etag string) ([]*TeamMember, *Response, error) {
	query := fmt.Sprintf("?page=%v&per_page=%v", page, perPage)
	r, err := c.DoAPIGet(ctx, c.teamMembersRoute(teamId)+query, etag)
	if err != nil {
		return nil, BuildResponse(r), err
	}
	defer closeBody(r)
	return DecodeJSONFromResponse[[]*TeamMember](r)
}

// GetTeamMembersWithoutDeletedUsers returns team members based on the provided team id string. Additional parameters of sort and exclude_deleted_users accepted as well
// Could not add it to above function due to it be a breaking change.
func (c *Client4) GetTeamMembersSortAndWithoutDeletedUsers(ctx context.Context, teamId string, page int, perPage int, sort string, excludeDeletedUsers bool, etag string) ([]*TeamMember, *Response, error) {
	query := fmt.Sprintf("?page=%v&per_page=%v&sort=%v&exclude_deleted_users=%v", page, perPage, sort, excludeDeletedUsers)
	r, err := c.DoAPIGet(ctx, c.teamMembersRoute(teamId)+query, etag)
	if err != nil {
		return nil, BuildResponse(r), err
	}
	defer closeBody(r)
	return DecodeJSONFromResponse[[]*TeamMember](r)
}

// GetTeamMembersForUser returns the team members for a user.
func (c *Client4) GetTeamMembersForUser(ctx context.Context, userId string, etag string) ([]*TeamMember, *Response, error) {
	r, err := c.DoAPIGet(ctx, c.userRoute(userId)+"/teams/members", etag)
	if err != nil {
		return nil, BuildResponse(r), err
	}
	defer closeBody(r)
	return DecodeJSONFromResponse[[]*TeamMember](r)
}

// GetTeamMembersByIds will return an array of team members based on the
// team id and a list of user ids provided. Must be authenticated.
func (c *Client4) GetTeamMembersByIds(ctx context.Context, teamId string, userIds []string) ([]*TeamMember, *Response, error) {
	r, err := c.DoAPIPostJSON(ctx, fmt.Sprintf("/teams/%v/members/ids", teamId), userIds)
	if err != nil {
		return nil, BuildResponse(r), err
	}
	defer closeBody(r)
	return DecodeJSONFromResponse[[]*TeamMember](r)
}

// AddTeamMember adds user to a team and return a team member.
func (c *Client4) AddTeamMember(ctx context.Context, teamId, userId string) (*TeamMember, *Response, error) {
	member := &TeamMember{TeamId: teamId, UserId: userId}
	r, err := c.DoAPIPostJSON(ctx, c.teamMembersRoute(teamId), member)
	if err != nil {
		return nil, BuildResponse(r), err
	}
	defer closeBody(r)
	return DecodeJSONFromResponse[*TeamMember](r)
}

// AddTeamMemberFromInvite adds a user to a team and return a team member using an invite id
// or an invite token/data pair.
func (c *Client4) AddTeamMemberFromInvite(ctx context.Context, token, inviteId string) (*TeamMember, *Response, error) {
	var query string

	if inviteId != "" {
		query += fmt.Sprintf("?invite_id=%v", inviteId)
	}

	if token != "" {
		query += fmt.Sprintf("?token=%v", token)
	}

	r, err := c.DoAPIPost(ctx, c.teamsRoute()+"/members/invite"+query, "")
	if err != nil {
		return nil, BuildResponse(r), err
	}
	defer closeBody(r)
	return DecodeJSONFromResponse[*TeamMember](r)
}

// AddTeamMembers adds a number of users to a team and returns the team members.
func (c *Client4) AddTeamMembers(ctx context.Context, teamId string, userIds []string) ([]*TeamMember, *Response, error) {
	var members []*TeamMember
	for _, userId := range userIds {
		member := &TeamMember{TeamId: teamId, UserId: userId}
		members = append(members, member)
	}
	r, err := c.DoAPIPostJSON(ctx, c.teamMembersRoute(teamId)+"/batch", members)
	if err != nil {
		return nil, BuildResponse(r), err
	}
	defer closeBody(r)
	return DecodeJSONFromResponse[[]*TeamMember](r)
}

// AddTeamMembers adds a number of users to a team and returns the team members.
func (c *Client4) AddTeamMembersGracefully(ctx context.Context, teamId string, userIds []string) ([]*TeamMemberWithError, *Response, error) {
	var members []*TeamMember
	for _, userId := range userIds {
		member := &TeamMember{TeamId: teamId, UserId: userId}
		members = append(members, member)
	}
	r, err := c.DoAPIPostJSON(ctx, c.teamMembersRoute(teamId)+"/batch?graceful="+c.boolString(true), members)
	if err != nil {
		return nil, BuildResponse(r), err
	}
	defer closeBody(r)
	return DecodeJSONFromResponse[[]*TeamMemberWithError](r)
}

// RemoveTeamMember will remove a user from a team.
func (c *Client4) RemoveTeamMember(ctx context.Context, teamId, userId string) (*Response, error) {
	r, err := c.DoAPIDelete(ctx, c.teamMemberRoute(teamId, userId))
	if err != nil {
		return BuildResponse(r), err
	}
	defer closeBody(r)
	return BuildResponse(r), nil
}

// GetTeamStats returns a team stats based on the team id string.
// Must be authenticated.
func (c *Client4) GetTeamStats(ctx context.Context, teamId, etag string) (*TeamStats, *Response, error) {
	r, err := c.DoAPIGet(ctx, c.teamStatsRoute(teamId), etag)
	if err != nil {
		return nil, BuildResponse(r), err
	}
	defer closeBody(r)
	return DecodeJSONFromResponse[*TeamStats](r)
}

// GetTotalUsersStats returns a total system user stats.
// Must be authenticated.
func (c *Client4) GetTotalUsersStats(ctx context.Context, etag string) (*UsersStats, *Response, error) {
	r, err := c.DoAPIGet(ctx, c.totalUsersStatsRoute(), etag)
	if err != nil {
		return nil, BuildResponse(r), err
	}
	defer closeBody(r)
	return DecodeJSONFromResponse[*UsersStats](r)
}

// GetTeamUnread will return a TeamUnread object that contains the amount of
// unread messages and mentions the user has for the specified team.
// Must be authenticated.
func (c *Client4) GetTeamUnread(ctx context.Context, teamId, userId string) (*TeamUnread, *Response, error) {
	r, err := c.DoAPIGet(ctx, c.userRoute(userId)+c.teamRoute(teamId)+"/unread", "")
	if err != nil {
		return nil, BuildResponse(r), err
	}
	defer closeBody(r)
	return DecodeJSONFromResponse[*TeamUnread](r)
}

// ImportTeam will import an exported team from other app into a existing team.
func (c *Client4) ImportTeam(ctx context.Context, data []byte, filesize int, importFrom, filename, teamId string) (map[string]string, *Response, error) {
	body := &bytes.Buffer{}
	writer := multipart.NewWriter(body)

	part, err := writer.CreateFormFile("file", filename)
	if err != nil {
		return nil, nil, err
	}

	if _, err = io.Copy(part, bytes.NewBuffer(data)); err != nil {
		return nil, nil, err
	}

	part, err = writer.CreateFormField("filesize")
	if err != nil {
		return nil, nil, err
	}

	if _, err = io.Copy(part, strings.NewReader(strconv.Itoa(filesize))); err != nil {
		return nil, nil, err
	}

	part, err = writer.CreateFormField("importFrom")
	if err != nil {
		return nil, nil, err
	}

	if _, err := io.Copy(part, strings.NewReader(importFrom)); err != nil {
		return nil, nil, err
	}

	if err := writer.Close(); err != nil {
		return nil, nil, err
	}

	return c.DoUploadImportTeam(ctx, c.teamImportRoute(teamId), body.Bytes(), writer.FormDataContentType())
}

// InviteUsersToTeam invite users by email to the team.
func (c *Client4) InviteUsersToTeam(ctx context.Context, teamId string, userEmails []string) (*Response, error) {
	r, err := c.DoAPIPostJSON(ctx, c.teamRoute(teamId)+"/invite/email", userEmails)
	if err != nil {
		return BuildResponse(r), err
	}
	defer closeBody(r)
	return BuildResponse(r), nil
}

// InviteGuestsToTeam invite guest by email to some channels in a team.
func (c *Client4) InviteGuestsToTeam(ctx context.Context, teamId string, userEmails []string, channels []string, message string) (*Response, error) {
	guestsInvite := GuestsInvite{
		Emails:   userEmails,
		Channels: channels,
		Message:  message,
	}
	r, err := c.DoAPIPostJSON(ctx, c.teamRoute(teamId)+"/invite-guests/email", guestsInvite)
	if err != nil {
		return BuildResponse(r), err
	}
	defer closeBody(r)
	return BuildResponse(r), nil
}

// InviteUsersToTeam invite users by email to the team.
func (c *Client4) InviteUsersToTeamGracefully(ctx context.Context, teamId string, userEmails []string) ([]*EmailInviteWithError, *Response, error) {
	r, err := c.DoAPIPostJSON(ctx, c.teamRoute(teamId)+"/invite/email?graceful="+c.boolString(true), userEmails)
	if err != nil {
		return nil, BuildResponse(r), err
	}
	defer closeBody(r)
	return DecodeJSONFromResponse[[]*EmailInviteWithError](r)
}

// InviteUsersToTeam invite users by email to the team.
func (c *Client4) InviteUsersToTeamAndChannelsGracefully(ctx context.Context, teamId string, userEmails []string, channelIds []string, message string) ([]*EmailInviteWithError, *Response, error) {
	memberInvite := MemberInvite{
		Emails:     userEmails,
		ChannelIds: channelIds,
		Message:    message,
	}
	r, err := c.DoAPIPostJSON(ctx, c.teamRoute(teamId)+"/invite/email?graceful="+c.boolString(true), memberInvite)
	if err != nil {
		return nil, BuildResponse(r), err
	}
	defer closeBody(r)
	return DecodeJSONFromResponse[[]*EmailInviteWithError](r)
}

// InviteGuestsToTeam invite guest by email to some channels in a team.
func (c *Client4) InviteGuestsToTeamGracefully(ctx context.Context, teamId string, userEmails []string, channels []string, message string) ([]*EmailInviteWithError, *Response, error) {
	guestsInvite := GuestsInvite{
		Emails:   userEmails,
		Channels: channels,
		Message:  message,
	}
	r, err := c.DoAPIPostJSON(ctx, c.teamRoute(teamId)+"/invite-guests/email?graceful="+c.boolString(true), guestsInvite)
	if err != nil {
		return nil, BuildResponse(r), err
	}
	defer closeBody(r)
	return DecodeJSONFromResponse[[]*EmailInviteWithError](r)
}

// InvalidateEmailInvites will invalidate active email invitations that have not been accepted by the user.
func (c *Client4) InvalidateEmailInvites(ctx context.Context) (*Response, error) {
	r, err := c.DoAPIDelete(ctx, c.teamsRoute()+"/invites/email")
	if err != nil {
		return BuildResponse(r), err
	}
	defer closeBody(r)
	return BuildResponse(r), nil
}

// GetTeamInviteInfo returns a team object from an invite id containing sanitized information.
func (c *Client4) GetTeamInviteInfo(ctx context.Context, inviteId string) (*Team, *Response, error) {
	r, err := c.DoAPIGet(ctx, c.teamsRoute()+"/invite/"+inviteId, "")
	if err != nil {
		return nil, BuildResponse(r), err
	}
	defer closeBody(r)
	return DecodeJSONFromResponse[*Team](r)
}

// SetTeamIcon sets team icon of the team.
func (c *Client4) SetTeamIcon(ctx context.Context, teamId string, data []byte) (*Response, error) {
	body := &bytes.Buffer{}
	writer := multipart.NewWriter(body)

	part, err := writer.CreateFormFile("image", "teamIcon.png")
	if err != nil {
		return nil, fmt.Errorf("failed to create form file for team icon: %w", err)
	}

	if _, err = io.Copy(part, bytes.NewBuffer(data)); err != nil {
		return nil, fmt.Errorf("failed to copy data to team icon form file: %w", err)
	}

	if err = writer.Close(); err != nil {
		return nil, fmt.Errorf("failed to close multipart writer for team icon: %w", err)
	}

	rq, err := http.NewRequestWithContext(ctx, "POST", c.APIURL+c.teamRoute(teamId)+"/image", bytes.NewReader(body.Bytes()))
	if err != nil {
		return nil, err
	}
	rq.Header.Set("Content-Type", writer.FormDataContentType())

	if c.AuthToken != "" {
		rq.Header.Set(HeaderAuth, c.AuthType+" "+c.AuthToken)
	}

	rp, err := c.HTTPClient.Do(rq)
	if err != nil {
		return BuildResponse(rp), err
	}
	defer closeBody(rp)

	if rp.StatusCode >= 300 {
		return BuildResponse(rp), AppErrorFromJSON(rp.Body)
	}

	return BuildResponse(rp), nil
}

// GetTeamIcon gets the team icon of the team.
func (c *Client4) GetTeamIcon(ctx context.Context, teamId, etag string) ([]byte, *Response, error) {
	r, err := c.DoAPIGet(ctx, c.teamRoute(teamId)+"/image", etag)
	if err != nil {
		return nil, BuildResponse(r), err
	}
	defer closeBody(r)

	return ReadBytesFromResponse(r)
}

// RemoveTeamIcon updates LastTeamIconUpdate to 0 which indicates team icon is removed.
func (c *Client4) RemoveTeamIcon(ctx context.Context, teamId string) (*Response, error) {
	r, err := c.DoAPIDelete(ctx, c.teamRoute(teamId)+"/image")
	if err != nil {
		return BuildResponse(r), err
	}
	defer closeBody(r)
	return BuildResponse(r), nil
}

// Channel Section

// GetAllChannels get all the channels. Must be a system administrator.
func (c *Client4) GetAllChannels(ctx context.Context, page int, perPage int, etag string) (ChannelListWithTeamData, *Response, error) {
	return c.getAllChannels(ctx, page, perPage, etag, ChannelSearchOpts{})
}

// GetAllChannelsIncludeDeleted get all the channels. Must be a system administrator.
func (c *Client4) GetAllChannelsIncludeDeleted(ctx context.Context, page int, perPage int, etag string) (ChannelListWithTeamData, *Response, error) {
	return c.getAllChannels(ctx, page, perPage, etag, ChannelSearchOpts{IncludeDeleted: true})
}

// GetAllChannelsExcludePolicyConstrained gets all channels which are not part of a data retention policy.
// Must be a system administrator.
func (c *Client4) GetAllChannelsExcludePolicyConstrained(ctx context.Context, page, perPage int, etag string) (ChannelListWithTeamData, *Response, error) {
	return c.getAllChannels(ctx, page, perPage, etag, ChannelSearchOpts{ExcludePolicyConstrained: true})
}

func (c *Client4) getAllChannels(ctx context.Context, page int, perPage int, etag string, opts ChannelSearchOpts) (ChannelListWithTeamData, *Response, error) {
	query := fmt.Sprintf("?page=%v&per_page=%v&include_deleted=%v&exclude_policy_constrained=%v",
		page, perPage, opts.IncludeDeleted, opts.ExcludePolicyConstrained)
	r, err := c.DoAPIGet(ctx, c.channelsRoute()+query, etag)
	if err != nil {
		return nil, BuildResponse(r), err
	}
	defer closeBody(r)

	return DecodeJSONFromResponse[ChannelListWithTeamData](r)
}

// GetAllChannelsWithCount get all the channels including the total count. Must be a system administrator.
func (c *Client4) GetAllChannelsWithCount(ctx context.Context, page int, perPage int, etag string) (ChannelListWithTeamData, int64, *Response, error) {
	query := fmt.Sprintf("?page=%v&per_page=%v&include_total_count="+c.boolString(true), page, perPage)
	r, err := c.DoAPIGet(ctx, c.channelsRoute()+query, etag)
	if err != nil {
		return nil, 0, BuildResponse(r), err
	}
	defer closeBody(r)

	cwc, resp, err := DecodeJSONFromResponse[*ChannelsWithCount](r)
	if err != nil {
		return nil, 0, resp, err
	}
	return cwc.Channels, cwc.TotalCount, resp, nil
}

// CreateChannel creates a channel based on the provided channel struct.
func (c *Client4) CreateChannel(ctx context.Context, channel *Channel) (*Channel, *Response, error) {
	r, err := c.DoAPIPostJSON(ctx, c.channelsRoute(), channel)
	if err != nil {
		return nil, BuildResponse(r), err
	}
	defer closeBody(r)

	return DecodeJSONFromResponse[*Channel](r)
}

// UpdateChannel updates a channel based on the provided channel struct.
func (c *Client4) UpdateChannel(ctx context.Context, channel *Channel) (*Channel, *Response, error) {
	r, err := c.DoAPIPutJSON(ctx, c.channelRoute(channel.Id), channel)
	if err != nil {
		return nil, BuildResponse(r), err
	}
	defer closeBody(r)

	return DecodeJSONFromResponse[*Channel](r)
}

// PatchChannel partially updates a channel. Any missing fields are not updated.
func (c *Client4) PatchChannel(ctx context.Context, channelId string, patch *ChannelPatch) (*Channel, *Response, error) {
	r, err := c.DoAPIPutJSON(ctx, c.channelRoute(channelId)+"/patch", patch)
	if err != nil {
		return nil, BuildResponse(r), err
	}
	defer closeBody(r)

	return DecodeJSONFromResponse[*Channel](r)
}

// UpdateChannelPrivacy updates channel privacy
func (c *Client4) UpdateChannelPrivacy(ctx context.Context, channelId string, privacy ChannelType) (*Channel, *Response, error) {
	requestBody := map[string]string{"privacy": string(privacy)}
	r, err := c.DoAPIPutJSON(ctx, c.channelRoute(channelId)+"/privacy", requestBody)
	if err != nil {
		return nil, BuildResponse(r), err
	}
	defer closeBody(r)

	return DecodeJSONFromResponse[*Channel](r)
}

// RestoreChannel restores a previously deleted channel. Any missing fields are not updated.
func (c *Client4) RestoreChannel(ctx context.Context, channelId string) (*Channel, *Response, error) {
	r, err := c.DoAPIPost(ctx, c.channelRoute(channelId)+"/restore", "")
	if err != nil {
		return nil, BuildResponse(r), err
	}
	defer closeBody(r)

	return DecodeJSONFromResponse[*Channel](r)
}

// CreateDirectChannel creates a direct message channel based on the two user
// ids provided.
func (c *Client4) CreateDirectChannel(ctx context.Context, userId1, userId2 string) (*Channel, *Response, error) {
	requestBody := []string{userId1, userId2}
	r, err := c.DoAPIPostJSON(ctx, c.channelsRoute()+"/direct", requestBody)
	if err != nil {
		return nil, BuildResponse(r), err
	}
	defer closeBody(r)

	return DecodeJSONFromResponse[*Channel](r)
}

// CreateGroupChannel creates a group message channel based on userIds provided.
func (c *Client4) CreateGroupChannel(ctx context.Context, userIds []string) (*Channel, *Response, error) {
	r, err := c.DoAPIPostJSON(ctx, c.channelsRoute()+"/group", userIds)
	if err != nil {
		return nil, BuildResponse(r), err
	}
	defer closeBody(r)

	return DecodeJSONFromResponse[*Channel](r)
}

// GetChannel returns a channel based on the provided channel id string.
func (c *Client4) GetChannel(ctx context.Context, channelId, etag string) (*Channel, *Response, error) {
	r, err := c.DoAPIGet(ctx, c.channelRoute(channelId), etag)
	if err != nil {
		return nil, BuildResponse(r), err
	}
	defer closeBody(r)

	return DecodeJSONFromResponse[*Channel](r)
}

// GetChannelStats returns statistics for a channel.
func (c *Client4) GetChannelStats(ctx context.Context, channelId string, etag string, excludeFilesCount bool) (*ChannelStats, *Response, error) {
	route := c.channelRoute(channelId) + fmt.Sprintf("/stats?exclude_files_count=%v", excludeFilesCount)
	r, err := c.DoAPIGet(ctx, route, etag)
	if err != nil {
		return nil, BuildResponse(r), err
	}
	defer closeBody(r)
	return DecodeJSONFromResponse[*ChannelStats](r)
}

// GetChannelsMemberCount get channel member count for a given array of channel ids
func (c *Client4) GetChannelsMemberCount(ctx context.Context, channelIDs []string) (map[string]int64, *Response, error) {
	route := c.channelsRoute() + "/stats/member_count"
	r, err := c.DoAPIPostJSON(ctx, route, channelIDs)
	if err != nil {
		return nil, BuildResponse(r), err
	}
	defer closeBody(r)
	return DecodeJSONFromResponse[map[string]int64](r)
}

// GetChannelMembersTimezones gets a list of timezones for a channel.
func (c *Client4) GetChannelMembersTimezones(ctx context.Context, channelId string) ([]string, *Response, error) {
	r, err := c.DoAPIGet(ctx, c.channelRoute(channelId)+"/timezones", "")
	if err != nil {
		return nil, BuildResponse(r), err
	}
	defer closeBody(r)
	return DecodeJSONFromResponse[[]string](r)
}

// GetPinnedPosts gets a list of pinned posts.
func (c *Client4) GetPinnedPosts(ctx context.Context, channelId string, etag string) (*PostList, *Response, error) {
	r, err := c.DoAPIGet(ctx, c.channelRoute(channelId)+"/pinned", etag)
	if err != nil {
		return nil, BuildResponse(r), err
	}
	defer closeBody(r)

	return DecodeJSONFromResponse[*PostList](r)
}

// GetPrivateChannelsForTeam returns a list of private channels based on the provided team id string.
func (c *Client4) GetPrivateChannelsForTeam(ctx context.Context, teamId string, page int, perPage int, etag string) ([]*Channel, *Response, error) {
	query := fmt.Sprintf("/private?page=%v&per_page=%v", page, perPage)
	r, err := c.DoAPIGet(ctx, c.channelsForTeamRoute(teamId)+query, etag)
	if err != nil {
		return nil, BuildResponse(r), err
	}
	defer closeBody(r)

	return DecodeJSONFromResponse[[]*Channel](r)
}

// GetPublicChannelsForTeam returns a list of public channels based on the provided team id string.
func (c *Client4) GetPublicChannelsForTeam(ctx context.Context, teamId string, page int, perPage int, etag string) ([]*Channel, *Response, error) {
	query := fmt.Sprintf("?page=%v&per_page=%v", page, perPage)
	r, err := c.DoAPIGet(ctx, c.channelsForTeamRoute(teamId)+query, etag)
	if err != nil {
		return nil, BuildResponse(r), err
	}
	defer closeBody(r)

	return DecodeJSONFromResponse[[]*Channel](r)
}

// GetDeletedChannelsForTeam returns a list of public channels based on the provided team id string.
func (c *Client4) GetDeletedChannelsForTeam(ctx context.Context, teamId string, page int, perPage int, etag string) ([]*Channel, *Response, error) {
	query := fmt.Sprintf("/deleted?page=%v&per_page=%v", page, perPage)
	r, err := c.DoAPIGet(ctx, c.channelsForTeamRoute(teamId)+query, etag)
	if err != nil {
		return nil, BuildResponse(r), err
	}
	defer closeBody(r)

	return DecodeJSONFromResponse[[]*Channel](r)
}

// GetPublicChannelsByIdsForTeam returns a list of public channels based on provided team id string.
func (c *Client4) GetPublicChannelsByIdsForTeam(ctx context.Context, teamId string, channelIds []string) ([]*Channel, *Response, error) {
	r, err := c.DoAPIPostJSON(ctx, c.channelsForTeamRoute(teamId)+"/ids", channelIds)
	if err != nil {
		return nil, BuildResponse(r), err
	}
	defer closeBody(r)

	return DecodeJSONFromResponse[[]*Channel](r)
}

// GetChannelsForTeamForUser returns a list channels of on a team for a user.
func (c *Client4) GetChannelsForTeamForUser(ctx context.Context, teamId, userId string, includeDeleted bool, etag string) ([]*Channel, *Response, error) {
	r, err := c.DoAPIGet(ctx, c.channelsForTeamForUserRoute(teamId, userId, includeDeleted), etag)
	if err != nil {
		return nil, BuildResponse(r), err
	}
	defer closeBody(r)

	return DecodeJSONFromResponse[[]*Channel](r)
}

// GetChannelsForTeamAndUserWithLastDeleteAt returns a list channels of a team for a user, additionally filtered with lastDeleteAt. This does not have any effect if includeDeleted is set to false.
func (c *Client4) GetChannelsForTeamAndUserWithLastDeleteAt(ctx context.Context, teamId, userId string, includeDeleted bool, lastDeleteAt int, etag string) ([]*Channel, *Response, error) {
	route := c.userRoute(userId) + c.teamRoute(teamId) + "/channels"
	route += fmt.Sprintf("?include_deleted=%v&last_delete_at=%d", includeDeleted, lastDeleteAt)
	r, err := c.DoAPIGet(ctx, route, etag)
	if err != nil {
		return nil, BuildResponse(r), err
	}
	defer closeBody(r)

	return DecodeJSONFromResponse[[]*Channel](r)
}

// GetChannelsForUserWithLastDeleteAt returns a list channels for a user, additionally filtered with lastDeleteAt.
func (c *Client4) GetChannelsForUserWithLastDeleteAt(ctx context.Context, userID string, lastDeleteAt int) ([]*Channel, *Response, error) {
	route := c.userRoute(userID) + "/channels"
	route += fmt.Sprintf("?last_delete_at=%d", lastDeleteAt)
	r, err := c.DoAPIGet(ctx, route, "")
	if err != nil {
		return nil, BuildResponse(r), err
	}
	defer closeBody(r)

	return DecodeJSONFromResponse[[]*Channel](r)
}

// SearchChannels returns the channels on a team matching the provided search term.
func (c *Client4) SearchChannels(ctx context.Context, teamId string, search *ChannelSearch) ([]*Channel, *Response, error) {
	r, err := c.DoAPIPostJSON(ctx, c.channelsForTeamRoute(teamId)+"/search", search)
	if err != nil {
		return nil, BuildResponse(r), err
	}
	defer closeBody(r)

	return DecodeJSONFromResponse[[]*Channel](r)
}

// SearchArchivedChannels returns the archived channels on a team matching the provided search term.
func (c *Client4) SearchArchivedChannels(ctx context.Context, teamId string, search *ChannelSearch) ([]*Channel, *Response, error) {
	r, err := c.DoAPIPostJSON(ctx, c.channelsForTeamRoute(teamId)+"/search_archived", search)
	if err != nil {
		return nil, BuildResponse(r), err
	}
	defer closeBody(r)

	return DecodeJSONFromResponse[[]*Channel](r)
}

// SearchAllChannels search in all the channels. Must be a system administrator.
func (c *Client4) SearchAllChannels(ctx context.Context, search *ChannelSearch) (ChannelListWithTeamData, *Response, error) {
	r, err := c.DoAPIPostJSON(ctx, c.channelsRoute()+"/search", search)
	if err != nil {
		return nil, BuildResponse(r), err
	}
	defer closeBody(r)

	return DecodeJSONFromResponse[ChannelListWithTeamData](r)
}

// SearchAllChannelsForUser search in all the channels for a regular user.
func (c *Client4) SearchAllChannelsForUser(ctx context.Context, term string) (ChannelListWithTeamData, *Response, error) {
	search := &ChannelSearch{
		Term: term,
	}
	r, err := c.DoAPIPostJSON(ctx, c.channelsRoute()+"/search?system_console=false", search)
	if err != nil {
		return nil, BuildResponse(r), err
	}
	defer closeBody(r)

	return DecodeJSONFromResponse[ChannelListWithTeamData](r)
}

// SearchAllChannelsPaged searches all the channels and returns the results paged with the total count.
func (c *Client4) SearchAllChannelsPaged(ctx context.Context, search *ChannelSearch) (*ChannelsWithCount, *Response, error) {
	r, err := c.DoAPIPostJSON(ctx, c.channelsRoute()+"/search", search)
	if err != nil {
		return nil, BuildResponse(r), err
	}
	defer closeBody(r)

	return DecodeJSONFromResponse[*ChannelsWithCount](r)
}

// SearchGroupChannels returns the group channels of the user whose members' usernames match the search term.
func (c *Client4) SearchGroupChannels(ctx context.Context, search *ChannelSearch) ([]*Channel, *Response, error) {
	r, err := c.DoAPIPostJSON(ctx, c.channelsRoute()+"/group/search", search)
	if err != nil {
		return nil, BuildResponse(r), err
	}
	defer closeBody(r)

	return DecodeJSONFromResponse[[]*Channel](r)
}

// DeleteChannel deletes channel based on the provided channel id string.
func (c *Client4) DeleteChannel(ctx context.Context, channelId string) (*Response, error) {
	r, err := c.DoAPIDelete(ctx, c.channelRoute(channelId))
	if err != nil {
		return BuildResponse(r), err
	}
	defer closeBody(r)
	return BuildResponse(r), nil
}

// PermanentDeleteChannel deletes a channel based on the provided channel id string.
func (c *Client4) PermanentDeleteChannel(ctx context.Context, channelId string) (*Response, error) {
	r, err := c.DoAPIDelete(ctx, c.channelRoute(channelId)+"?permanent="+c.boolString(true))
	if err != nil {
		return BuildResponse(r), err
	}
	defer closeBody(r)
	return BuildResponse(r), nil
}

// MoveChannel moves the channel to the destination team.
func (c *Client4) MoveChannel(ctx context.Context, channelId, teamId string, force bool) (*Channel, *Response, error) {
	requestBody := map[string]any{
		"team_id": teamId,
		"force":   force,
	}
	r, err := c.DoAPIPostJSON(ctx, c.channelRoute(channelId)+"/move", requestBody)
	if err != nil {
		return nil, BuildResponse(r), err
	}
	defer closeBody(r)

	return DecodeJSONFromResponse[*Channel](r)
}

// GetChannelByName returns a channel based on the provided channel name and team id strings.
func (c *Client4) GetChannelByName(ctx context.Context, channelName, teamId string, etag string) (*Channel, *Response, error) {
	r, err := c.DoAPIGet(ctx, c.channelByNameRoute(channelName, teamId), etag)
	if err != nil {
		return nil, BuildResponse(r), err
	}
	defer closeBody(r)

	return DecodeJSONFromResponse[*Channel](r)
}

// GetChannelByNameIncludeDeleted returns a channel based on the provided channel name and team id strings. Other then GetChannelByName it will also return deleted channels.
func (c *Client4) GetChannelByNameIncludeDeleted(ctx context.Context, channelName, teamId string, etag string) (*Channel, *Response, error) {
	r, err := c.DoAPIGet(ctx, c.channelByNameRoute(channelName, teamId)+"?include_deleted="+c.boolString(true), etag)
	if err != nil {
		return nil, BuildResponse(r), err
	}
	defer closeBody(r)

	return DecodeJSONFromResponse[*Channel](r)
}

// GetChannelByNameForTeamName returns a channel based on the provided channel name and team name strings.
func (c *Client4) GetChannelByNameForTeamName(ctx context.Context, channelName, teamName string, etag string) (*Channel, *Response, error) {
	r, err := c.DoAPIGet(ctx, c.channelByNameForTeamNameRoute(channelName, teamName), etag)
	if err != nil {
		return nil, BuildResponse(r), err
	}
	defer closeBody(r)

	return DecodeJSONFromResponse[*Channel](r)
}

// GetChannelByNameForTeamNameIncludeDeleted returns a channel based on the provided channel name and team name strings. Other then GetChannelByNameForTeamName it will also return deleted channels.
func (c *Client4) GetChannelByNameForTeamNameIncludeDeleted(ctx context.Context, channelName, teamName string, etag string) (*Channel, *Response, error) {
	r, err := c.DoAPIGet(ctx, c.channelByNameForTeamNameRoute(channelName, teamName)+"?include_deleted="+c.boolString(true), etag)
	if err != nil {
		return nil, BuildResponse(r), err
	}
	defer closeBody(r)

	return DecodeJSONFromResponse[*Channel](r)
}

// GetChannelMembers gets a page of channel members specific to a channel.
func (c *Client4) GetChannelMembers(ctx context.Context, channelId string, page, perPage int, etag string) (ChannelMembers, *Response, error) {
	query := fmt.Sprintf("?page=%v&per_page=%v", page, perPage)
	r, err := c.DoAPIGet(ctx, c.channelMembersRoute(channelId)+query, etag)
	if err != nil {
		return nil, BuildResponse(r), err
	}
	defer closeBody(r)

	return DecodeJSONFromResponse[ChannelMembers](r)
}

// GetChannelMembersWithTeamData gets a page of all channel members for a user.
func (c *Client4) GetChannelMembersWithTeamData(ctx context.Context, userID string, page, perPage int) (ChannelMembersWithTeamData, *Response, error) {
	query := fmt.Sprintf("?page=%v&per_page=%v", page, perPage)
	r, err := c.DoAPIGet(ctx, c.userRoute(userID)+"/channel_members"+query, "")
	if err != nil {
		return nil, BuildResponse(r), err
	}
	defer closeBody(r)

	var ch ChannelMembersWithTeamData

	// Check if we need to handle NDJSON format (when page is -1)
	if page == -1 {
		// Process NDJSON format (each JSON object on new line)
		contentType := r.Header.Get("Content-Type")
		if contentType == "application/x-ndjson" {
			scanner := bufio.NewScanner(r.Body)
			ch = ChannelMembersWithTeamData{}

			for scanner.Scan() {
				line := scanner.Text()
				if line == "" {
					continue
				}
				// TODO(hanzei): Double check
				var member ChannelMemberWithTeamData
				if err2 := json.Unmarshal([]byte(line), &member); err2 != nil {
					return nil, BuildResponse(r), fmt.Errorf("failed to unmarshal channel member data: %w", err2)
				}
				ch = append(ch, member)
			}

			if err2 := scanner.Err(); err2 != nil {
				return nil, BuildResponse(r), fmt.Errorf("scanner error while reading channel members: %w", err2)
			}

			return ch, BuildResponse(r), nil
		}
	}

	// Standard JSON format
	return DecodeJSONFromResponse[ChannelMembersWithTeamData](r)
}

// GetChannelMembersByIds gets the channel members in a channel for a list of user ids.
func (c *Client4) GetChannelMembersByIds(ctx context.Context, channelId string, userIds []string) (ChannelMembers, *Response, error) {
	r, err := c.DoAPIPostJSON(ctx, c.channelMembersRoute(channelId)+"/ids", userIds)
	if err != nil {
		return nil, BuildResponse(r), err
	}
	defer closeBody(r)

	return DecodeJSONFromResponse[ChannelMembers](r)
}

// GetChannelMember gets a channel member.
func (c *Client4) GetChannelMember(ctx context.Context, channelId, userId, etag string) (*ChannelMember, *Response, error) {
	r, err := c.DoAPIGet(ctx, c.channelMemberRoute(channelId, userId), etag)
	if err != nil {
		return nil, BuildResponse(r), err
	}
	defer closeBody(r)

	return DecodeJSONFromResponse[*ChannelMember](r)
}

// GetChannelMembersForUser gets all the channel members for a user on a team.
func (c *Client4) GetChannelMembersForUser(ctx context.Context, userId, teamId, etag string) (ChannelMembers, *Response, error) {
	r, err := c.DoAPIGet(ctx, fmt.Sprintf(c.userRoute(userId)+"/teams/%v/channels/members", teamId), etag)
	if err != nil {
		return nil, BuildResponse(r), err
	}
	defer closeBody(r)

	return DecodeJSONFromResponse[ChannelMembers](r)
}

// ViewChannel performs a view action for a user. Synonymous with switching channels or marking channels as read by a user.
func (c *Client4) ViewChannel(ctx context.Context, userId string, view *ChannelView) (*ChannelViewResponse, *Response, error) {
	url := fmt.Sprintf(c.channelsRoute()+"/members/%v/view", userId)
	r, err := c.DoAPIPostJSON(ctx, url, view)
	if err != nil {
		return nil, BuildResponse(r), err
	}
	defer closeBody(r)

	return DecodeJSONFromResponse[*ChannelViewResponse](r)
}

// ReadMultipleChannels performs a view action on several channels at the same time for a user.
func (c *Client4) ReadMultipleChannels(ctx context.Context, userId string, channelIds []string) (*ChannelViewResponse, *Response, error) {
	url := fmt.Sprintf(c.channelsRoute()+"/members/%v/mark_read", userId)
	r, err := c.DoAPIPostJSON(ctx, url, channelIds)
	if err != nil {
		return nil, BuildResponse(r), err
	}
	defer closeBody(r)

	return DecodeJSONFromResponse[*ChannelViewResponse](r)
}

// GetChannelUnread will return a ChannelUnread object that contains the number of
// unread messages and mentions for a user.
func (c *Client4) GetChannelUnread(ctx context.Context, channelId, userId string) (*ChannelUnread, *Response, error) {
	r, err := c.DoAPIGet(ctx, c.userRoute(userId)+c.channelRoute(channelId)+"/unread", "")
	if err != nil {
		return nil, BuildResponse(r), err
	}
	defer closeBody(r)

	return DecodeJSONFromResponse[*ChannelUnread](r)
}

// UpdateChannelRoles will update the roles on a channel for a user.
func (c *Client4) UpdateChannelRoles(ctx context.Context, channelId, userId, roles string) (*Response, error) {
	requestBody := map[string]string{"roles": roles}
	r, err := c.DoAPIPutJSON(ctx, c.channelMemberRoute(channelId, userId)+"/roles", requestBody)
	if err != nil {
		return BuildResponse(r), err
	}
	defer closeBody(r)
	return BuildResponse(r), nil
}

// UpdateChannelMemberSchemeRoles will update the scheme-derived roles on a channel for a user.
func (c *Client4) UpdateChannelMemberSchemeRoles(ctx context.Context, channelId string, userId string, schemeRoles *SchemeRoles) (*Response, error) {
	r, err := c.DoAPIPutJSON(ctx, c.channelMemberRoute(channelId, userId)+"/schemeRoles", schemeRoles)
	if err != nil {
		return BuildResponse(r), err
	}
	defer closeBody(r)
	return BuildResponse(r), nil
}

// UpdateChannelNotifyProps will update the notification properties on a channel for a user.
func (c *Client4) UpdateChannelNotifyProps(ctx context.Context, channelId, userId string, props map[string]string) (*Response, error) {
	r, err := c.DoAPIPutJSON(ctx, c.channelMemberRoute(channelId, userId)+"/notify_props", props)
	if err != nil {
		return BuildResponse(r), err
	}
	defer closeBody(r)
	return BuildResponse(r), nil
}

// AddChannelMember adds user to channel and return a channel member.
func (c *Client4) AddChannelMember(ctx context.Context, channelId, userId string) (*ChannelMember, *Response, error) {
	requestBody := map[string]string{"user_id": userId}
	r, err := c.DoAPIPostJSON(ctx, c.channelMembersRoute(channelId)+"", requestBody)
	if err != nil {
		return nil, BuildResponse(r), err
	}
	defer closeBody(r)

	return DecodeJSONFromResponse[*ChannelMember](r)
}

// AddChannelMembers adds users to a channel and return an array of channel members.
func (c *Client4) AddChannelMembers(ctx context.Context, channelId, postRootId string, userIds []string) ([]*ChannelMember, *Response, error) {
	requestBody := map[string]any{"user_ids": userIds, "post_root_id": postRootId}
	r, err := c.DoAPIPostJSON(ctx, c.channelMembersRoute(channelId)+"", requestBody)
	if err != nil {
		return nil, BuildResponse(r), err
	}
	defer closeBody(r)

	return DecodeJSONFromResponse[[]*ChannelMember](r)
}

// AddChannelMemberWithRootId adds user to channel and return a channel member. Post add to channel message has the postRootId.
func (c *Client4) AddChannelMemberWithRootId(ctx context.Context, channelId, userId, postRootId string) (*ChannelMember, *Response, error) {
	requestBody := map[string]string{"user_id": userId, "post_root_id": postRootId}
	r, err := c.DoAPIPostJSON(ctx, c.channelMembersRoute(channelId)+"", requestBody)
	if err != nil {
		return nil, BuildResponse(r), err
	}
	defer closeBody(r)

	return DecodeJSONFromResponse[*ChannelMember](r)
}

// RemoveUserFromChannel will delete the channel member object for a user, effectively removing the user from a channel.
func (c *Client4) RemoveUserFromChannel(ctx context.Context, channelId, userId string) (*Response, error) {
	r, err := c.DoAPIDelete(ctx, c.channelMemberRoute(channelId, userId))
	if err != nil {
		return BuildResponse(r), err
	}
	defer closeBody(r)
	return BuildResponse(r), nil
}

// AutocompleteChannelsForTeam will return an ordered list of channels autocomplete suggestions.
func (c *Client4) AutocompleteChannelsForTeam(ctx context.Context, teamId, name string) (ChannelList, *Response, error) {
	query := fmt.Sprintf("?name=%v", name)
	r, err := c.DoAPIGet(ctx, c.channelsForTeamRoute(teamId)+"/autocomplete"+query, "")
	if err != nil {
		return nil, BuildResponse(r), err
	}
	defer closeBody(r)

	return DecodeJSONFromResponse[ChannelList](r)
}

// AutocompleteChannelsForTeamForSearch will return an ordered list of your channels autocomplete suggestions.
func (c *Client4) AutocompleteChannelsForTeamForSearch(ctx context.Context, teamId, name string) (ChannelList, *Response, error) {
	query := fmt.Sprintf("?name=%v", name)
	r, err := c.DoAPIGet(ctx, c.channelsForTeamRoute(teamId)+"/search_autocomplete"+query, "")
	if err != nil {
		return nil, BuildResponse(r), err
	}
	defer closeBody(r)

	return DecodeJSONFromResponse[ChannelList](r)
}

// Post Section

// CreatePost creates a post based on the provided post struct.
func (c *Client4) CreatePost(ctx context.Context, post *Post) (*Post, *Response, error) {
	r, err := c.DoAPIPostJSON(ctx, c.postsRoute(), post)
	if err != nil {
		return nil, BuildResponse(r), err
	}
	defer closeBody(r)
	return DecodeJSONFromResponse[*Post](r)
}

// CreatePostEphemeral creates a ephemeral post based on the provided post struct which is send to the given user id.
func (c *Client4) CreatePostEphemeral(ctx context.Context, post *PostEphemeral) (*Post, *Response, error) {
	r, err := c.DoAPIPostJSON(ctx, c.postsEphemeralRoute(), post)
	if err != nil {
		return nil, BuildResponse(r), err
	}
	defer closeBody(r)
	return DecodeJSONFromResponse[*Post](r)
}

// UpdatePost updates a post based on the provided post struct.
func (c *Client4) UpdatePost(ctx context.Context, postId string, post *Post) (*Post, *Response, error) {
	r, err := c.DoAPIPutJSON(ctx, c.postRoute(postId), post)
	if err != nil {
		return nil, BuildResponse(r), err
	}
	defer closeBody(r)
	return DecodeJSONFromResponse[*Post](r)
}

// PatchPost partially updates a post. Any missing fields are not updated.
func (c *Client4) PatchPost(ctx context.Context, postId string, patch *PostPatch) (*Post, *Response, error) {
	r, err := c.DoAPIPutJSON(ctx, c.postRoute(postId)+"/patch", patch)
	if err != nil {
		return nil, BuildResponse(r), err
	}
	defer closeBody(r)
	return DecodeJSONFromResponse[*Post](r)
}

// SetPostUnread marks channel where post belongs as unread on the time of the provided post.
func (c *Client4) SetPostUnread(ctx context.Context, userId string, postId string, collapsedThreadsSupported bool) (*Response, error) {
	reqData := map[string]bool{"collapsed_threads_supported": collapsedThreadsSupported}
	r, err := c.DoAPIPostJSON(ctx, c.userRoute(userId)+c.postRoute(postId)+"/set_unread", reqData)
	if err != nil {
		return BuildResponse(r), err
	}
	defer closeBody(r)
	return BuildResponse(r), nil
}

// SetPostReminder creates a post reminder for a given post at a specified time.
// The time needs to be in UTC epoch in seconds. It is always truncated to a
// 5 minute resolution minimum.
func (c *Client4) SetPostReminder(ctx context.Context, reminder *PostReminder) (*Response, error) {
	r, err := c.DoAPIPostJSON(ctx, c.userRoute(reminder.UserId)+c.postRoute(reminder.PostId)+"/reminder", reminder)
	if err != nil {
		return BuildResponse(r), err
	}
	defer closeBody(r)
	return BuildResponse(r), nil
}

// PinPost pin a post based on provided post id string.
func (c *Client4) PinPost(ctx context.Context, postId string) (*Response, error) {
	r, err := c.DoAPIPost(ctx, c.postRoute(postId)+"/pin", "")
	if err != nil {
		return BuildResponse(r), err
	}
	defer closeBody(r)
	return BuildResponse(r), nil
}

// UnpinPost unpin a post based on provided post id string.
func (c *Client4) UnpinPost(ctx context.Context, postId string) (*Response, error) {
	r, err := c.DoAPIPost(ctx, c.postRoute(postId)+"/unpin", "")
	if err != nil {
		return BuildResponse(r), err
	}
	defer closeBody(r)
	return BuildResponse(r), nil
}

// GetPost gets a single post.
func (c *Client4) GetPost(ctx context.Context, postId string, etag string) (*Post, *Response, error) {
	r, err := c.DoAPIGet(ctx, c.postRoute(postId), etag)
	if err != nil {
		return nil, BuildResponse(r), err
	}
	defer closeBody(r)

	return DecodeJSONFromResponse[*Post](r)
}

// GetPostIncludeDeleted gets a single post, including deleted.
func (c *Client4) GetPostIncludeDeleted(ctx context.Context, postId string, etag string) (*Post, *Response, error) {
	r, err := c.DoAPIGet(ctx, c.postRoute(postId)+"?include_deleted="+c.boolString(true), etag)
	if err != nil {
		return nil, BuildResponse(r), err
	}
	defer closeBody(r)

	return DecodeJSONFromResponse[*Post](r)
}

// DeletePost deletes a post from the provided post id string.
func (c *Client4) DeletePost(ctx context.Context, postId string) (*Response, error) {
	r, err := c.DoAPIDelete(ctx, c.postRoute(postId))
	if err != nil {
		return BuildResponse(r), err
	}
	defer closeBody(r)
	return BuildResponse(r), nil
}

// PermanentDeletePost permanently deletes a post and its files from the provided post id string.
func (c *Client4) PermanentDeletePost(ctx context.Context, postId string) (*Response, error) {
	r, err := c.DoAPIDelete(ctx, c.postRoute(postId)+"?permanent="+c.boolString(true))
	if err != nil {
		return BuildResponse(r), err
	}
	defer closeBody(r)
	return BuildResponse(r), nil
}

// GetPostThread gets a post with all the other posts in the same thread.
func (c *Client4) GetPostThread(ctx context.Context, postId string, etag string, collapsedThreads bool) (*PostList, *Response, error) {
	url := c.postRoute(postId) + "/thread"
	if collapsedThreads {
		url += "?collapsedThreads=true"
	}
	r, err := c.DoAPIGet(ctx, url, etag)
	if err != nil {
		return nil, BuildResponse(r), err
	}
	defer closeBody(r)
	return DecodeJSONFromResponse[*PostList](r)
}

// GetPostThreadWithOpts gets a post with all the other posts in the same thread.
func (c *Client4) GetPostThreadWithOpts(ctx context.Context, postID string, etag string, opts GetPostsOptions) (*PostList, *Response, error) {
	urlVal := c.postRoute(postID) + "/thread"

	values := url.Values{}
	if opts.CollapsedThreads {
		values.Set("collapsedThreads", "true")
	}
	if opts.CollapsedThreadsExtended {
		values.Set("collapsedThreadsExtended", "true")
	}
	if opts.SkipFetchThreads {
		values.Set("skipFetchThreads", "true")
	}
	if opts.UpdatesOnly {
		values.Set("updatesOnly", "true")
	}
	if opts.PerPage != 0 {
		values.Set("perPage", strconv.Itoa(opts.PerPage))
	}
	if opts.FromPost != "" {
		values.Set("fromPost", opts.FromPost)
	}
	if opts.FromCreateAt != 0 {
		values.Set("fromCreateAt", strconv.FormatInt(opts.FromCreateAt, 10))
	}
	if opts.FromUpdateAt != 0 {
		values.Set("fromUpdateAt", strconv.FormatInt(opts.FromUpdateAt, 10))
	}
	if opts.Direction != "" {
		values.Set("direction", opts.Direction)
	}
	urlVal += "?" + values.Encode()

	r, err := c.DoAPIGet(ctx, urlVal, etag)
	if err != nil {
		return nil, BuildResponse(r), err
	}
	defer closeBody(r)
	return DecodeJSONFromResponse[*PostList](r)
}

// GetPostsForChannel gets a page of posts with an array for ordering for a channel.
func (c *Client4) GetPostsForChannel(ctx context.Context, channelId string, page, perPage int, etag string, collapsedThreads bool, includeDeleted bool) (*PostList, *Response, error) {
	query := fmt.Sprintf("?page=%v&per_page=%v", page, perPage)
	if collapsedThreads {
		query += "&collapsedThreads=true"
	}

	if includeDeleted {
		query += "&include_deleted=true"
	}
	r, err := c.DoAPIGet(ctx, c.channelRoute(channelId)+"/posts"+query, etag)
	if err != nil {
		return nil, BuildResponse(r), err
	}
	defer closeBody(r)
	return DecodeJSONFromResponse[*PostList](r)
}

// GetPostsByIds gets a list of posts by taking an array of post ids
func (c *Client4) GetPostsByIds(ctx context.Context, postIds []string) ([]*Post, *Response, error) {
	r, err := c.DoAPIPostJSON(ctx, c.postsRoute()+"/ids", postIds)
	if err != nil {
		return nil, BuildResponse(r), err
	}
	defer closeBody(r)
	return DecodeJSONFromResponse[[]*Post](r)
}

// GetEditHistoryForPost gets a list of posts by taking a post ids
func (c *Client4) GetEditHistoryForPost(ctx context.Context, postId string) ([]*Post, *Response, error) {
	js, err := json.Marshal(postId)
	if err != nil {
		return nil, nil, fmt.Errorf("failed to marshal edit history request: %w", err)
	}
	r, err := c.DoAPIGet(ctx, c.postRoute(postId)+"/edit_history", string(js))
	if err != nil {
		return nil, BuildResponse(r), err
	}
	defer closeBody(r)
	return DecodeJSONFromResponse[[]*Post](r)
}

// GetFlaggedPostsForUser returns flagged posts of a user based on user id string.
func (c *Client4) GetFlaggedPostsForUser(ctx context.Context, userId string, page int, perPage int) (*PostList, *Response, error) {
	query := fmt.Sprintf("?page=%v&per_page=%v", page, perPage)
	r, err := c.DoAPIGet(ctx, c.userRoute(userId)+"/posts/flagged"+query, "")
	if err != nil {
		return nil, BuildResponse(r), err
	}
	defer closeBody(r)
	return DecodeJSONFromResponse[*PostList](r)
}

// GetFlaggedPostsForUserInTeam returns flagged posts in team of a user based on user id string.
func (c *Client4) GetFlaggedPostsForUserInTeam(ctx context.Context, userId string, teamId string, page int, perPage int) (*PostList, *Response, error) {
	if !IsValidId(teamId) {
		return nil, nil, errors.New("teamId is invalid")
	}

	query := fmt.Sprintf("?team_id=%v&page=%v&per_page=%v", teamId, page, perPage)
	r, err := c.DoAPIGet(ctx, c.userRoute(userId)+"/posts/flagged"+query, "")
	if err != nil {
		return nil, BuildResponse(r), err
	}
	defer closeBody(r)
	return DecodeJSONFromResponse[*PostList](r)
}

// GetFlaggedPostsForUserInChannel returns flagged posts in channel of a user based on user id string.
func (c *Client4) GetFlaggedPostsForUserInChannel(ctx context.Context, userId string, channelId string, page int, perPage int) (*PostList, *Response, error) {
	if !IsValidId(channelId) {
		return nil, nil, errors.New("channelId is invalid")
	}

	query := fmt.Sprintf("?channel_id=%v&page=%v&per_page=%v", channelId, page, perPage)
	r, err := c.DoAPIGet(ctx, c.userRoute(userId)+"/posts/flagged"+query, "")
	if err != nil {
		return nil, BuildResponse(r), err
	}
	defer closeBody(r)
	return DecodeJSONFromResponse[*PostList](r)
}

// GetPostsSince gets posts created after a specified time as Unix time in milliseconds.
func (c *Client4) GetPostsSince(ctx context.Context, channelId string, time int64, collapsedThreads bool) (*PostList, *Response, error) {
	query := fmt.Sprintf("?since=%v", time)
	if collapsedThreads {
		query += "&collapsedThreads=true"
	}
	r, err := c.DoAPIGet(ctx, c.channelRoute(channelId)+"/posts"+query, "")
	if err != nil {
		return nil, BuildResponse(r), err
	}
	defer closeBody(r)
	return DecodeJSONFromResponse[*PostList](r)
}

// GetPostsAfter gets a page of posts that were posted after the post provided.
func (c *Client4) GetPostsAfter(ctx context.Context, channelId, postId string, page, perPage int, etag string, collapsedThreads bool, includeDeleted bool) (*PostList, *Response, error) {
	query := fmt.Sprintf("?page=%v&per_page=%v&after=%v", page, perPage, postId)
	if collapsedThreads {
		query += "&collapsedThreads=true"
	}
	if includeDeleted {
		query += "&include_deleted=true"
	}
	r, err := c.DoAPIGet(ctx, c.channelRoute(channelId)+"/posts"+query, etag)
	if err != nil {
		return nil, BuildResponse(r), err
	}
	defer closeBody(r)
	return DecodeJSONFromResponse[*PostList](r)
}

// GetPostsBefore gets a page of posts that were posted before the post provided.
func (c *Client4) GetPostsBefore(ctx context.Context, channelId, postId string, page, perPage int, etag string, collapsedThreads bool, includeDeleted bool) (*PostList, *Response, error) {
	query := fmt.Sprintf("?page=%v&per_page=%v&before=%v", page, perPage, postId)
	if collapsedThreads {
		query += "&collapsedThreads=true"
	}
	if includeDeleted {
		query += "&include_deleted=true"
	}
	r, err := c.DoAPIGet(ctx, c.channelRoute(channelId)+"/posts"+query, etag)
	if err != nil {
		return nil, BuildResponse(r), err
	}
	defer closeBody(r)
	return DecodeJSONFromResponse[*PostList](r)
}

// MoveThread moves a thread based on provided post id, and channel id string.
func (c *Client4) MoveThread(ctx context.Context, postId string, params *MoveThreadParams) (*Response, error) {
	r, err := c.DoAPIPostJSON(ctx, c.postRoute(postId)+"/move", params)
	if err != nil {
		return BuildResponse(r), err
	}
	defer closeBody(r)
	return BuildResponse(r), nil
}

// GetPostsAroundLastUnread gets a list of posts around last unread post by a user in a channel.
func (c *Client4) GetPostsAroundLastUnread(ctx context.Context, userId, channelId string, limitBefore, limitAfter int, collapsedThreads bool) (*PostList, *Response, error) {
	query := fmt.Sprintf("?limit_before=%v&limit_after=%v", limitBefore, limitAfter)
	if collapsedThreads {
		query += "&collapsedThreads=true"
	}
	r, err := c.DoAPIGet(ctx, c.userRoute(userId)+c.channelRoute(channelId)+"/posts/unread"+query, "")
	if err != nil {
		return nil, BuildResponse(r), err
	}
	defer closeBody(r)
	return DecodeJSONFromResponse[*PostList](r)
}

func (c *Client4) CreateScheduledPost(ctx context.Context, scheduledPost *ScheduledPost) (*ScheduledPost, *Response, error) {
	r, err := c.DoAPIPostJSON(ctx, c.postsRoute()+"/schedule", scheduledPost)
	if err != nil {
		return nil, BuildResponse(r), err
	}
	defer closeBody(r)

	return DecodeJSONFromResponse[*ScheduledPost](r)
}

func (c *Client4) GetUserScheduledPosts(ctx context.Context, teamId string, includeDirectChannels bool) (map[string][]*ScheduledPost, *Response, error) {
	query := url.Values{}
	query.Set("includeDirectChannels", fmt.Sprintf("%t", includeDirectChannels))

	r, err := c.DoAPIGet(ctx, c.postsRoute()+"/scheduled/team/"+teamId+"?"+query.Encode(), "")
	if err != nil {
		return nil, BuildResponse(r), err
	}
	defer closeBody(r)

	return DecodeJSONFromResponse[map[string][]*ScheduledPost](r)
}

func (c *Client4) UpdateScheduledPost(ctx context.Context, scheduledPost *ScheduledPost) (*ScheduledPost, *Response, error) {
	r, err := c.DoAPIPutJSON(ctx, c.postsRoute()+"/schedule/"+scheduledPost.Id, scheduledPost)
	if err != nil {
		return nil, BuildResponse(r), err
	}
	defer closeBody(r)

	return DecodeJSONFromResponse[*ScheduledPost](r)
}

func (c *Client4) DeleteScheduledPost(ctx context.Context, scheduledPostId string) (*ScheduledPost, *Response, error) {
	r, err := c.DoAPIDelete(ctx, c.postsRoute()+"/schedule/"+scheduledPostId)
	if err != nil {
		return nil, BuildResponse(r), err
	}

	defer closeBody(r)

	return DecodeJSONFromResponse[*ScheduledPost](r)
}

// SearchFiles returns any posts with matching terms string.
func (c *Client4) SearchFiles(ctx context.Context, teamId string, terms string, isOrSearch bool) (*FileInfoList, *Response, error) {
	params := SearchParameter{
		Terms:      &terms,
		IsOrSearch: &isOrSearch,
	}
	return c.SearchFilesWithParams(ctx, teamId, &params)
}

// SearchFilesWithParams returns any posts with matching terms string.
func (c *Client4) SearchFilesWithParams(ctx context.Context, teamId string, params *SearchParameter) (*FileInfoList, *Response, error) {
	route := c.teamRoute(teamId) + "/files/search"
	if teamId == "" {
		route = c.filesRoute() + "/search"
	}
	r, err := c.DoAPIPostJSON(ctx, route, params)
	if err != nil {
		return nil, BuildResponse(r), err
	}
	defer closeBody(r)

	return DecodeJSONFromResponse[*FileInfoList](r)
}

// SearchFilesAcrossTeams returns any posts with matching terms string.
func (c *Client4) SearchFilesAcrossTeams(ctx context.Context, terms string, isOrSearch bool) (*FileInfoList, *Response, error) {
	params := SearchParameter{
		Terms:      &terms,
		IsOrSearch: &isOrSearch,
	}
	return c.SearchFilesWithParams(ctx, "", &params)
}

// SearchPosts returns any posts with matching terms string.
func (c *Client4) SearchPosts(ctx context.Context, teamId string, terms string, isOrSearch bool) (*PostList, *Response, error) {
	params := SearchParameter{
		Terms:      &terms,
		IsOrSearch: &isOrSearch,
	}
	return c.SearchPostsWithParams(ctx, teamId, &params)
}

// SearchPostsWithParams returns any posts with matching terms string.
func (c *Client4) SearchPostsWithParams(ctx context.Context, teamId string, params *SearchParameter) (*PostList, *Response, error) {
	var route string
	if teamId == "" {
		route = c.postsRoute() + "/search"
	} else {
		route = c.teamRoute(teamId) + "/posts/search"
	}
	r, err := c.DoAPIPostJSON(ctx, route, params)
	if err != nil {
		return nil, BuildResponse(r), err
	}
	defer closeBody(r)
	return DecodeJSONFromResponse[*PostList](r)
}

// SearchPostsWithMatches returns any posts with matching terms string, including.
func (c *Client4) SearchPostsWithMatches(ctx context.Context, teamId string, terms string, isOrSearch bool) (*PostSearchResults, *Response, error) {
	requestBody := map[string]any{"terms": terms, "is_or_search": isOrSearch}
	var route string
	if teamId == "" {
		route = c.postsRoute() + "/search"
	} else {
		route = c.teamRoute(teamId) + "/posts/search"
	}
	r, err := c.DoAPIPostJSON(ctx, route, requestBody)
	if err != nil {
		return nil, BuildResponse(r), err
	}
	defer closeBody(r)
	return DecodeJSONFromResponse[*PostSearchResults](r)
}

// DoPostAction performs a post action.
func (c *Client4) DoPostAction(ctx context.Context, postId, actionId string) (*Response, error) {
	r, err := c.DoAPIPost(ctx, c.postRoute(postId)+"/actions/"+actionId, "")
	if err != nil {
		return BuildResponse(r), err
	}
	defer closeBody(r)
	return BuildResponse(r), nil
}

// DoPostActionWithCookie performs a post action with extra arguments
func (c *Client4) DoPostActionWithCookie(ctx context.Context, postId, actionId, selected, cookieStr string) (*Response, error) {
	if selected == "" && cookieStr == "" {
		r, err := c.DoAPIPost(ctx, c.postRoute(postId)+"/actions/"+actionId, "")
		if err != nil {
			return BuildResponse(r), err
		}
		defer closeBody(r)
		return BuildResponse(r), nil
	}

	req := DoPostActionRequest{
		SelectedOption: selected,
		Cookie:         cookieStr,
	}
	r, err := c.DoAPIPostJSON(ctx, c.postRoute(postId)+"/actions/"+actionId, req)
	if err != nil {
		return BuildResponse(r), err
	}
	defer closeBody(r)
	return BuildResponse(r), nil
}

// OpenInteractiveDialog sends a WebSocket event to a user's clients to
// open interactive dialogs, based on the provided trigger ID and other
// provided data. Used with interactive message buttons, menus and
// slash commands.
func (c *Client4) OpenInteractiveDialog(ctx context.Context, request OpenDialogRequest) (*Response, error) {
	r, err := c.DoAPIPostJSON(ctx, "/actions/dialogs/open", request)
	if err != nil {
		return BuildResponse(r), err
	}
	defer closeBody(r)
	return BuildResponse(r), nil
}

// SubmitInteractiveDialog will submit the provided dialog data to the integration
// configured by the URL. Used with the interactive dialogs integration feature.
func (c *Client4) SubmitInteractiveDialog(ctx context.Context, request SubmitDialogRequest) (*SubmitDialogResponse, *Response, error) {
	r, err := c.DoAPIPostJSON(ctx, "/actions/dialogs/submit", request)
	if err != nil {
		return nil, BuildResponse(r), err
	}
	defer closeBody(r)

	return DecodeJSONFromResponse[*SubmitDialogResponse](r)
}

// UploadFile will upload a file to a channel using a multipart request, to be later attached to a post.
// This method is functionally equivalent to Client4.UploadFileAsRequestBody.
func (c *Client4) UploadFile(ctx context.Context, data []byte, channelId string, filename string) (*FileUploadResponse, *Response, error) {
	body := &bytes.Buffer{}
	writer := multipart.NewWriter(body)

	part, err := writer.CreateFormField("channel_id")
	if err != nil {
		return nil, nil, err
	}

	_, err = io.Copy(part, strings.NewReader(channelId))
	if err != nil {
		return nil, nil, err
	}

	part, err = writer.CreateFormFile("files", filename)
	if err != nil {
		return nil, nil, err
	}
	_, err = io.Copy(part, bytes.NewBuffer(data))
	if err != nil {
		return nil, nil, err
	}

	err = writer.Close()
	if err != nil {
		return nil, nil, err
	}

	return c.DoUploadFile(ctx, c.filesRoute(), body.Bytes(), writer.FormDataContentType())
}

// UploadFileAsRequestBody will upload a file to a channel as the body of a request, to be later attached
// to a post. This method is functionally equivalent to Client4.UploadFile.
func (c *Client4) UploadFileAsRequestBody(ctx context.Context, data []byte, channelId string, filename string) (*FileUploadResponse, *Response, error) {
	return c.DoUploadFile(ctx, c.filesRoute()+fmt.Sprintf("?channel_id=%v&filename=%v", url.QueryEscape(channelId), url.QueryEscape(filename)), data, http.DetectContentType(data))
}

// GetFile gets the bytes for a file by id.
func (c *Client4) GetFile(ctx context.Context, fileId string) ([]byte, *Response, error) {
	r, err := c.DoAPIGet(ctx, c.fileRoute(fileId), "")
	if err != nil {
		return nil, BuildResponse(r), err
	}
	defer closeBody(r)

	return ReadBytesFromResponse(r)
}

// DownloadFile gets the bytes for a file by id, optionally adding headers to force the browser to download it.
func (c *Client4) DownloadFile(ctx context.Context, fileId string, download bool) ([]byte, *Response, error) {
	r, err := c.DoAPIGet(ctx, c.fileRoute(fileId)+fmt.Sprintf("?download=%v", download), "")
	if err != nil {
		return nil, BuildResponse(r), err
	}
	defer closeBody(r)

	return ReadBytesFromResponse(r)
}

// GetFileThumbnail gets the bytes for a file by id.
func (c *Client4) GetFileThumbnail(ctx context.Context, fileId string) ([]byte, *Response, error) {
	r, err := c.DoAPIGet(ctx, c.fileRoute(fileId)+"/thumbnail", "")
	if err != nil {
		return nil, BuildResponse(r), err
	}
	defer closeBody(r)

	return ReadBytesFromResponse(r)
}

// DownloadFileThumbnail gets the bytes for a file by id, optionally adding headers to force the browser to download it.
func (c *Client4) DownloadFileThumbnail(ctx context.Context, fileId string, download bool) ([]byte, *Response, error) {
	r, err := c.DoAPIGet(ctx, c.fileRoute(fileId)+fmt.Sprintf("/thumbnail?download=%v", download), "")
	if err != nil {
		return nil, BuildResponse(r), err
	}
	defer closeBody(r)

	return ReadBytesFromResponse(r)
}

// GetFileLink gets the public link of a file by id.
func (c *Client4) GetFileLink(ctx context.Context, fileId string) (string, *Response, error) {
	r, err := c.DoAPIGet(ctx, c.fileRoute(fileId)+"/link", "")
	if err != nil {
		return "", BuildResponse(r), err
	}
	defer closeBody(r)
	result, resp, err := DecodeJSONFromResponse[map[string]string](r)
	if err != nil {
		return "", resp, err
	}
	return result["link"], resp, nil
}

// GetFilePreview gets the bytes for a file by id.
func (c *Client4) GetFilePreview(ctx context.Context, fileId string) ([]byte, *Response, error) {
	r, err := c.DoAPIGet(ctx, c.fileRoute(fileId)+"/preview", "")
	if err != nil {
		return nil, BuildResponse(r), err
	}
	defer closeBody(r)

	return ReadBytesFromResponse(r)
}

// DownloadFilePreview gets the bytes for a file by id.
func (c *Client4) DownloadFilePreview(ctx context.Context, fileId string, download bool) ([]byte, *Response, error) {
	r, err := c.DoAPIGet(ctx, c.fileRoute(fileId)+fmt.Sprintf("/preview?download=%v", download), "")
	if err != nil {
		return nil, BuildResponse(r), err
	}
	defer closeBody(r)

	return ReadBytesFromResponse(r)
}

// GetFileInfo gets all the file info objects.
func (c *Client4) GetFileInfo(ctx context.Context, fileId string) (*FileInfo, *Response, error) {
	r, err := c.DoAPIGet(ctx, c.fileRoute(fileId)+"/info", "")
	if err != nil {
		return nil, BuildResponse(r), err
	}
	defer closeBody(r)

	return DecodeJSONFromResponse[*FileInfo](r)
}

// GetFileInfosForPost gets all the file info objects attached to a post.
func (c *Client4) GetFileInfosForPost(ctx context.Context, postId string, etag string) ([]*FileInfo, *Response, error) {
	r, err := c.DoAPIGet(ctx, c.postRoute(postId)+"/files/info", etag)
	if err != nil {
		return nil, BuildResponse(r), err
	}
	defer closeBody(r)

	return DecodeJSONFromResponse[[]*FileInfo](r)
}

// GetFileInfosForPost gets all the file info objects attached to a post, including deleted
func (c *Client4) GetFileInfosForPostIncludeDeleted(ctx context.Context, postId string, etag string) ([]*FileInfo, *Response, error) {
	r, err := c.DoAPIGet(ctx, c.postRoute(postId)+"/files/info"+"?include_deleted="+c.boolString(true), etag)
	if err != nil {
		return nil, BuildResponse(r), err
	}
	defer closeBody(r)

	return DecodeJSONFromResponse[[]*FileInfo](r)
}

// General/System Section

// GenerateSupportPacket generates and downloads a Support Packet.
// It returns a ReadCloser to the packet and the filename. The caller needs to close the ReadCloser.
func (c *Client4) GenerateSupportPacket(ctx context.Context) (io.ReadCloser, string, *Response, error) {
	r, err := c.DoAPIGet(ctx, c.systemRoute()+"/support_packet", "")
	if err != nil {
		return nil, "", BuildResponse(r), err
	}

	_, params, err := mime.ParseMediaType(r.Header.Get("Content-Disposition"))
	if err != nil {
		return nil, "", BuildResponse(r), fmt.Errorf("could not parse Content-Disposition header: %w", err)
	}

	return r.Body, params["filename"], BuildResponse(r), nil
}

// GetPing will return ok if the running goRoutines are below the threshold and unhealthy for above.
// DEPRECATED: Use GetPingWithOptions method instead.
func (c *Client4) GetPing(ctx context.Context) (string, *Response, error) {
	ping, resp, err := c.GetPingWithOptions(ctx, SystemPingOptions{})
	status := ""
	if ping != nil {
		status = ping["status"].(string)
	}
	return status, resp, err
}

// GetPingWithServerStatus will return ok if several basic server health checks
// all pass successfully.
// DEPRECATED: Use GetPingWithOptions method instead.
func (c *Client4) GetPingWithServerStatus(ctx context.Context) (string, *Response, error) {
	ping, resp, err := c.GetPingWithOptions(ctx, SystemPingOptions{FullStatus: true})
	status := ""
	if ping != nil {
		status = ping["status"].(string)
	}
	return status, resp, err
}

// GetPingWithFullServerStatus will return the full status if several basic server
// health checks all pass successfully.
// DEPRECATED: Use GetPingWithOptions method instead.
func (c *Client4) GetPingWithFullServerStatus(ctx context.Context) (map[string]any, *Response, error) {
	return c.GetPingWithOptions(ctx, SystemPingOptions{FullStatus: true})
}

// GetPingWithOptions will return the status according to the options
func (c *Client4) GetPingWithOptions(ctx context.Context, options SystemPingOptions) (map[string]any, *Response, error) {
	pingURL, err := url.Parse(c.systemRoute() + "/ping")
	if err != nil {
		return nil, nil, fmt.Errorf("could not parse query: %w", err)
	}
	values := pingURL.Query()
	values.Set("get_server_status", c.boolString(options.FullStatus))
	values.Set("use_rest_semantics", c.boolString(options.RESTSemantics))
	pingURL.RawQuery = values.Encode()
	r, err := c.DoAPIGet(ctx, pingURL.String(), "")
	if r != nil && r.StatusCode == 500 {
		defer r.Body.Close()
		return map[string]any{"status": StatusUnhealthy}, BuildResponse(r), err
	}
	if err != nil {
		return nil, BuildResponse(r), err
	}
	defer closeBody(r)
	return DecodeJSONFromResponse[map[string]any](r)
}

func (c *Client4) GetServerLimits(ctx context.Context) (*ServerLimits, *Response, error) {
	r, err := c.DoAPIGet(ctx, c.limitsRoute()+"/users", "")
	if err != nil {
		return nil, BuildResponse(r), err
	}
	defer closeBody(r)

	return DecodeJSONFromResponse[*ServerLimits](r)
}

// TestEmail will attempt to connect to the configured SMTP server.
func (c *Client4) TestEmail(ctx context.Context, config *Config) (*Response, error) {
	r, err := c.DoAPIPostJSON(ctx, c.testEmailRoute(), config)
	if err != nil {
		return BuildResponse(r), err
	}
	defer closeBody(r)
	return BuildResponse(r), nil
}

func (c *Client4) TestNotifications(ctx context.Context) (*Response, error) {
	r, err := c.DoAPIPost(ctx, c.testNotificationRoute(), "")
	if err != nil {
		return BuildResponse(r), err
	}
	defer closeBody(r)
	return BuildResponse(r), nil
}

// TestSiteURL will test the validity of a site URL.
func (c *Client4) TestSiteURL(ctx context.Context, siteURL string) (*Response, error) {
	requestBody := make(map[string]string)
	requestBody["site_url"] = siteURL
	r, err := c.DoAPIPostJSON(ctx, c.testSiteURLRoute(), requestBody)
	if err != nil {
		return BuildResponse(r), err
	}
	defer closeBody(r)
	return BuildResponse(r), nil
}

// TestS3Connection will attempt to connect to the AWS S3.
func (c *Client4) TestS3Connection(ctx context.Context, config *Config) (*Response, error) {
	r, err := c.DoAPIPostJSON(ctx, c.testS3Route(), config)
	if err != nil {
		return BuildResponse(r), err
	}
	defer closeBody(r)
	return BuildResponse(r), nil
}

// GetConfig will retrieve the server config with some sanitized items.
func (c *Client4) GetConfig(ctx context.Context) (*Config, *Response, error) {
	r, err := c.DoAPIGet(ctx, c.configRoute(), "")
	if err != nil {
		return nil, BuildResponse(r), err
	}
	defer closeBody(r)

	return DecodeJSONFromResponse[*Config](r)
}

// GetConfig will retrieve the server config with some sanitized items.
func (c *Client4) GetConfigWithOptions(ctx context.Context, options GetConfigOptions) (map[string]any, *Response, error) {
	v := url.Values{}
	if options.RemoveDefaults {
		v.Set("remove_defaults", "true")
	}
	if options.RemoveMasked {
		v.Set("remove_masked", "true")
	}
	url := c.configRoute()
	if len(v) > 0 {
		url += "?" + v.Encode()
	}

	r, err := c.DoAPIGet(ctx, url, "")
	if err != nil {
		return nil, BuildResponse(r), err
	}
	defer closeBody(r)

	return DecodeJSONFromResponse[map[string]any](r)
}

// ReloadConfig will reload the server configuration.
func (c *Client4) ReloadConfig(ctx context.Context) (*Response, error) {
	r, err := c.DoAPIPost(ctx, c.configRoute()+"/reload", "")
	if err != nil {
		return BuildResponse(r), err
	}
	defer closeBody(r)
	return BuildResponse(r), nil
}

// GetOldClientConfig will retrieve the parts of the server configuration needed by the
// client, formatted in the old format.
func (c *Client4) GetOldClientConfig(ctx context.Context, etag string) (map[string]string, *Response, error) {
	r, err := c.DoAPIGet(ctx, c.configRoute()+"/client?format=old", etag)
	if err != nil {
		return nil, BuildResponse(r), err
	}
	defer closeBody(r)
	return DecodeJSONFromResponse[map[string]string](r)
}

// GetEnvironmentConfig will retrieve a map mirroring the server configuration where fields
// are set to true if the corresponding config setting is set through an environment variable.
// Settings that haven't been set through environment variables will be missing from the map.
func (c *Client4) GetEnvironmentConfig(ctx context.Context) (map[string]any, *Response, error) {
	r, err := c.DoAPIGet(ctx, c.configRoute()+"/environment", "")
	if err != nil {
		return nil, BuildResponse(r), err
	}
	defer closeBody(r)
	return StringInterfaceFromJSON(r.Body), BuildResponse(r), nil
}

// GetOldClientLicense will retrieve the parts of the server license needed by the
// client, formatted in the old format.
func (c *Client4) GetOldClientLicense(ctx context.Context, etag string) (map[string]string, *Response, error) {
	r, err := c.DoAPIGet(ctx, c.licenseRoute()+"/client?format=old", etag)
	if err != nil {
		return nil, BuildResponse(r), err
	}
	defer closeBody(r)
	return DecodeJSONFromResponse[map[string]string](r)
}

// DatabaseRecycle will recycle the connections. Discard current connection and get new one.
func (c *Client4) DatabaseRecycle(ctx context.Context) (*Response, error) {
	r, err := c.DoAPIPost(ctx, c.databaseRoute()+"/recycle", "")
	if err != nil {
		return BuildResponse(r), err
	}
	defer closeBody(r)
	return BuildResponse(r), nil
}

// InvalidateCaches will purge the cache and can affect the performance while is cleaning.
func (c *Client4) InvalidateCaches(ctx context.Context) (*Response, error) {
	r, err := c.DoAPIPost(ctx, c.cacheRoute()+"/invalidate", "")
	if err != nil {
		return BuildResponse(r), err
	}
	defer closeBody(r)
	return BuildResponse(r), nil
}

// UpdateConfig will update the server configuration.
func (c *Client4) UpdateConfig(ctx context.Context, config *Config) (*Config, *Response, error) {
	r, err := c.DoAPIPutJSON(ctx, c.configRoute(), config)
	if err != nil {
		return nil, BuildResponse(r), err
	}
	defer closeBody(r)

	return DecodeJSONFromResponse[*Config](r)
}

// MigrateConfig will migrate existing config to the new one.
// DEPRECATED: The config migrate API has been moved to be a purely
// mmctl --local endpoint. This method will be removed in a
// future major release.
func (c *Client4) MigrateConfig(ctx context.Context, from, to string) (*Response, error) {
	m := make(map[string]string, 2)
	m["from"] = from
	m["to"] = to
	r, err := c.DoAPIPostJSON(ctx, c.configRoute()+"/migrate", m)
	if err != nil {
		return BuildResponse(r), err
	}
	defer closeBody(r)
	return BuildResponse(r), nil
}

// UploadLicenseFile will add a license file to the system.
func (c *Client4) UploadLicenseFile(ctx context.Context, data []byte) (*Response, error) {
	body := &bytes.Buffer{}
	writer := multipart.NewWriter(body)

	part, err := writer.CreateFormFile("license", "test-license.mattermost-license")
	if err != nil {
		return nil, fmt.Errorf("failed to create form file for license upload: %w", err)
	}

	if _, err = io.Copy(part, bytes.NewBuffer(data)); err != nil {
		return nil, fmt.Errorf("failed to copy license data to form file: %w", err)
	}

	if err = writer.Close(); err != nil {
		return nil, fmt.Errorf("failed to close multipart writer for license upload: %w", err)
	}

	rq, err := http.NewRequestWithContext(ctx, "POST", c.APIURL+c.licenseRoute(), bytes.NewReader(body.Bytes()))
	if err != nil {
		return nil, err
	}
	rq.Header.Set("Content-Type", writer.FormDataContentType())

	if c.AuthToken != "" {
		rq.Header.Set(HeaderAuth, c.AuthType+" "+c.AuthToken)
	}

	rp, err := c.HTTPClient.Do(rq)
	if err != nil {
		return BuildResponse(rp), err
	}
	defer closeBody(rp)

	if rp.StatusCode >= 300 {
		return BuildResponse(rp), AppErrorFromJSON(rp.Body)
	}

	return BuildResponse(rp), nil
}

// RemoveLicenseFile will remove the server license it exists. Note that this will
// disable all enterprise features.
func (c *Client4) RemoveLicenseFile(ctx context.Context) (*Response, error) {
	r, err := c.DoAPIDelete(ctx, c.licenseRoute())
	if err != nil {
		return BuildResponse(r), err
	}
	defer closeBody(r)
	return BuildResponse(r), nil
}

// GetLicenseLoadMetric retrieves the license load metric from the server.
// The load is calculated as (monthly active users / licensed users) * 1000.
func (c *Client4) GetLicenseLoadMetric(ctx context.Context) (map[string]int, *Response, error) {
	r, err := c.DoAPIGet(ctx, c.licenseRoute()+"/load_metric", "")
	if err != nil {
		return nil, BuildResponse(r), err
	}
	defer closeBody(r)

	return DecodeJSONFromResponse[map[string]int](r)
}

// GetAnalyticsOld will retrieve analytics using the old format. New format is not
// available but the "/analytics" endpoint is reserved for it. The "name" argument is optional
// and defaults to "standard". The "teamId" argument is optional and will limit results
// to a specific team.
func (c *Client4) GetAnalyticsOld(ctx context.Context, name, teamId string) (AnalyticsRows, *Response, error) {
	query := fmt.Sprintf("?name=%v&team_id=%v", name, teamId)
	r, err := c.DoAPIGet(ctx, c.analyticsRoute()+"/old"+query, "")
	if err != nil {
		return nil, BuildResponse(r), err
	}
	defer closeBody(r)

	return DecodeJSONFromResponse[AnalyticsRows](r)
}

// Webhooks Section

// CreateIncomingWebhook creates an incoming webhook for a channel.
func (c *Client4) CreateIncomingWebhook(ctx context.Context, hook *IncomingWebhook) (*IncomingWebhook, *Response, error) {
	r, err := c.DoAPIPostJSON(ctx, c.incomingWebhooksRoute(), hook)
	if err != nil {
		return nil, BuildResponse(r), err
	}
	defer closeBody(r)

	return DecodeJSONFromResponse[*IncomingWebhook](r)
}

// UpdateIncomingWebhook updates an incoming webhook for a channel.
func (c *Client4) UpdateIncomingWebhook(ctx context.Context, hook *IncomingWebhook) (*IncomingWebhook, *Response, error) {
	r, err := c.DoAPIPutJSON(ctx, c.incomingWebhookRoute(hook.Id), hook)
	if err != nil {
		return nil, BuildResponse(r), err
	}
	defer closeBody(r)

	return DecodeJSONFromResponse[*IncomingWebhook](r)
}

// GetIncomingWebhooks returns a page of incoming webhooks on the system. Page counting starts at 0.
func (c *Client4) GetIncomingWebhooks(ctx context.Context, page int, perPage int, etag string) ([]*IncomingWebhook, *Response, error) {
	query := fmt.Sprintf("?page=%v&per_page=%v", page, perPage)
	r, err := c.DoAPIGet(ctx, c.incomingWebhooksRoute()+query, etag)
	if err != nil {
		return nil, BuildResponse(r), err
	}
	defer closeBody(r)
	return DecodeJSONFromResponse[[]*IncomingWebhook](r)
}

// GetIncomingWebhooksWithCount returns a page of incoming webhooks on the system including the total count. Page counting starts at 0.
func (c *Client4) GetIncomingWebhooksWithCount(ctx context.Context, page int, perPage int, etag string) (*IncomingWebhooksWithCount, *Response, error) {
	query := fmt.Sprintf("?page=%v&per_page=%v&include_total_count="+c.boolString(true), page, perPage)
	r, err := c.DoAPIGet(ctx, c.incomingWebhooksRoute()+query, etag)
	if err != nil {
		return nil, BuildResponse(r), err
	}
	defer closeBody(r)
	return DecodeJSONFromResponse[*IncomingWebhooksWithCount](r)
}

// GetIncomingWebhooksForTeam returns a page of incoming webhooks for a team. Page counting starts at 0.
func (c *Client4) GetIncomingWebhooksForTeam(ctx context.Context, teamId string, page int, perPage int, etag string) ([]*IncomingWebhook, *Response, error) {
	query := fmt.Sprintf("?page=%v&per_page=%v&team_id=%v", page, perPage, teamId)
	r, err := c.DoAPIGet(ctx, c.incomingWebhooksRoute()+query, etag)
	if err != nil {
		return nil, BuildResponse(r), err
	}
	defer closeBody(r)
	return DecodeJSONFromResponse[[]*IncomingWebhook](r)
}

// GetIncomingWebhook returns an Incoming webhook given the hook ID.
func (c *Client4) GetIncomingWebhook(ctx context.Context, hookID string, etag string) (*IncomingWebhook, *Response, error) {
	r, err := c.DoAPIGet(ctx, c.incomingWebhookRoute(hookID), etag)
	if err != nil {
		return nil, BuildResponse(r), err
	}
	defer closeBody(r)
	return DecodeJSONFromResponse[*IncomingWebhook](r)
}

// DeleteIncomingWebhook deletes and Incoming Webhook given the hook ID.
func (c *Client4) DeleteIncomingWebhook(ctx context.Context, hookID string) (*Response, error) {
	r, err := c.DoAPIDelete(ctx, c.incomingWebhookRoute(hookID))
	if err != nil {
		return BuildResponse(r), err
	}
	defer closeBody(r)
	return BuildResponse(r), nil
}

// CreateOutgoingWebhook creates an outgoing webhook for a team or channel.
func (c *Client4) CreateOutgoingWebhook(ctx context.Context, hook *OutgoingWebhook) (*OutgoingWebhook, *Response, error) {
	r, err := c.DoAPIPostJSON(ctx, c.outgoingWebhooksRoute(), hook)
	if err != nil {
		return nil, BuildResponse(r), err
	}
	defer closeBody(r)
	return DecodeJSONFromResponse[*OutgoingWebhook](r)
}

// UpdateOutgoingWebhook creates an outgoing webhook for a team or channel.
func (c *Client4) UpdateOutgoingWebhook(ctx context.Context, hook *OutgoingWebhook) (*OutgoingWebhook, *Response, error) {
	r, err := c.DoAPIPutJSON(ctx, c.outgoingWebhookRoute(hook.Id), hook)
	if err != nil {
		return nil, BuildResponse(r), err
	}
	defer closeBody(r)
	return DecodeJSONFromResponse[*OutgoingWebhook](r)
}

// GetOutgoingWebhooks returns a page of outgoing webhooks on the system. Page counting starts at 0.
func (c *Client4) GetOutgoingWebhooks(ctx context.Context, page int, perPage int, etag string) ([]*OutgoingWebhook, *Response, error) {
	query := fmt.Sprintf("?page=%v&per_page=%v", page, perPage)
	r, err := c.DoAPIGet(ctx, c.outgoingWebhooksRoute()+query, etag)
	if err != nil {
		return nil, BuildResponse(r), err
	}
	defer closeBody(r)
	return DecodeJSONFromResponse[[]*OutgoingWebhook](r)
}

// GetOutgoingWebhook outgoing webhooks on the system requested by Hook Id.
func (c *Client4) GetOutgoingWebhook(ctx context.Context, hookId string) (*OutgoingWebhook, *Response, error) {
	r, err := c.DoAPIGet(ctx, c.outgoingWebhookRoute(hookId), "")
	if err != nil {
		return nil, BuildResponse(r), err
	}
	defer closeBody(r)
	return DecodeJSONFromResponse[*OutgoingWebhook](r)
}

// GetOutgoingWebhooksForChannel returns a page of outgoing webhooks for a channel. Page counting starts at 0.
func (c *Client4) GetOutgoingWebhooksForChannel(ctx context.Context, channelId string, page int, perPage int, etag string) ([]*OutgoingWebhook, *Response, error) {
	query := fmt.Sprintf("?page=%v&per_page=%v&channel_id=%v", page, perPage, channelId)
	r, err := c.DoAPIGet(ctx, c.outgoingWebhooksRoute()+query, etag)
	if err != nil {
		return nil, BuildResponse(r), err
	}
	defer closeBody(r)
	return DecodeJSONFromResponse[[]*OutgoingWebhook](r)
}

// GetOutgoingWebhooksForTeam returns a page of outgoing webhooks for a team. Page counting starts at 0.
func (c *Client4) GetOutgoingWebhooksForTeam(ctx context.Context, teamId string, page int, perPage int, etag string) ([]*OutgoingWebhook, *Response, error) {
	query := fmt.Sprintf("?page=%v&per_page=%v&team_id=%v", page, perPage, teamId)
	r, err := c.DoAPIGet(ctx, c.outgoingWebhooksRoute()+query, etag)
	if err != nil {
		return nil, BuildResponse(r), err
	}
	defer closeBody(r)
	return DecodeJSONFromResponse[[]*OutgoingWebhook](r)
}

// RegenOutgoingHookToken regenerate the outgoing webhook token.
func (c *Client4) RegenOutgoingHookToken(ctx context.Context, hookId string) (*OutgoingWebhook, *Response, error) {
	r, err := c.DoAPIPost(ctx, c.outgoingWebhookRoute(hookId)+"/regen_token", "")
	if err != nil {
		return nil, BuildResponse(r), err
	}
	defer closeBody(r)
	return DecodeJSONFromResponse[*OutgoingWebhook](r)
}

// DeleteOutgoingWebhook delete the outgoing webhook on the system requested by Hook Id.
func (c *Client4) DeleteOutgoingWebhook(ctx context.Context, hookId string) (*Response, error) {
	r, err := c.DoAPIDelete(ctx, c.outgoingWebhookRoute(hookId))
	if err != nil {
		return BuildResponse(r), err
	}
	defer closeBody(r)
	return BuildResponse(r), nil
}

// Preferences Section

// GetPreferences returns the user's preferences.
func (c *Client4) GetPreferences(ctx context.Context, userId string) (Preferences, *Response, error) {
	r, err := c.DoAPIGet(ctx, c.preferencesRoute(userId), "")
	if err != nil {
		return nil, BuildResponse(r), err
	}
	defer closeBody(r)

	return DecodeJSONFromResponse[Preferences](r)
}

// UpdatePreferences saves the user's preferences.
func (c *Client4) UpdatePreferences(ctx context.Context, userId string, preferences Preferences) (*Response, error) {
	r, err := c.DoAPIPutJSON(ctx, c.preferencesRoute(userId), preferences)
	if err != nil {
		return BuildResponse(r), err
	}
	defer closeBody(r)
	return BuildResponse(r), nil
}

// DeletePreferences deletes the user's preferences.
func (c *Client4) DeletePreferences(ctx context.Context, userId string, preferences Preferences) (*Response, error) {
	r, err := c.DoAPIPostJSON(ctx, c.preferencesRoute(userId)+"/delete", preferences)
	if err != nil {
		return BuildResponse(r), err
	}
	defer closeBody(r)
	return BuildResponse(r), nil
}

// GetPreferencesByCategory returns the user's preferences from the provided category string.
func (c *Client4) GetPreferencesByCategory(ctx context.Context, userId string, category string) (Preferences, *Response, error) {
	url := fmt.Sprintf(c.preferencesRoute(userId)+"/%s", category)
	r, err := c.DoAPIGet(ctx, url, "")
	if err != nil {
		return nil, BuildResponse(r), err
	}
	defer closeBody(r)
	return DecodeJSONFromResponse[Preferences](r)
}

// GetPreferenceByCategoryAndName returns the user's preferences from the provided category and preference name string.
func (c *Client4) GetPreferenceByCategoryAndName(ctx context.Context, userId string, category string, preferenceName string) (*Preference, *Response, error) {
	url := fmt.Sprintf(c.preferencesRoute(userId)+"/%s/name/%v", category, preferenceName)
	r, err := c.DoAPIGet(ctx, url, "")
	if err != nil {
		return nil, BuildResponse(r), err
	}
	defer closeBody(r)

	return DecodeJSONFromResponse[*Preference](r)
}

// SAML Section

// GetSamlMetadata returns metadata for the SAML configuration.
func (c *Client4) GetSamlMetadata(ctx context.Context) (string, *Response, error) {
	r, err := c.DoAPIGet(ctx, c.samlRoute()+"/metadata", "")
	if err != nil {
		return "", BuildResponse(r), err
	}
	defer closeBody(r)

	buf := new(bytes.Buffer)
	_, err = buf.ReadFrom(r.Body)
	if err != nil {
		return "", BuildResponse(r), err
	}

	return buf.String(), BuildResponse(r), nil
}

func fileToMultipart(data []byte, filename string) ([]byte, *multipart.Writer, error) {
	body := &bytes.Buffer{}
	writer := multipart.NewWriter(body)

	part, err := writer.CreateFormFile("certificate", filename)
	if err != nil {
		return nil, nil, err
	}

	if _, err = io.Copy(part, bytes.NewBuffer(data)); err != nil {
		return nil, nil, err
	}

	if err := writer.Close(); err != nil {
		return nil, nil, err
	}

	return body.Bytes(), writer, nil
}

// UploadSamlIdpCertificate will upload an IDP certificate for SAML and set the config to use it.
// The filename parameter is deprecated and ignored: the server will pick a hard-coded filename when writing to disk.
func (c *Client4) UploadSamlIdpCertificate(ctx context.Context, data []byte, filename string) (*Response, error) {
	body, writer, err := fileToMultipart(data, filename)
	if err != nil {
		return nil, fmt.Errorf("failed to prepare SAML IDP certificate for upload: %w", err)
	}

	_, resp, err := c.DoUploadFile(ctx, c.samlRoute()+"/certificate/idp", body, writer.FormDataContentType())
	return resp, err
}

// UploadSamlPublicCertificate will upload a public certificate for SAML and set the config to use it.
// The filename parameter is deprecated and ignored: the server will pick a hard-coded filename when writing to disk.
func (c *Client4) UploadSamlPublicCertificate(ctx context.Context, data []byte, filename string) (*Response, error) {
	body, writer, err := fileToMultipart(data, filename)
	if err != nil {
		return nil, fmt.Errorf("failed to prepare SAML public certificate for upload: %w", err)
	}

	_, resp, err := c.DoUploadFile(ctx, c.samlRoute()+"/certificate/public", body, writer.FormDataContentType())
	return resp, err
}

// UploadSamlPrivateCertificate will upload a private key for SAML and set the config to use it.
// The filename parameter is deprecated and ignored: the server will pick a hard-coded filename when writing to disk.
func (c *Client4) UploadSamlPrivateCertificate(ctx context.Context, data []byte, filename string) (*Response, error) {
	body, writer, err := fileToMultipart(data, filename)
	if err != nil {
		return nil, fmt.Errorf("failed to prepare SAML private certificate for upload: %w", err)
	}

	_, resp, err := c.DoUploadFile(ctx, c.samlRoute()+"/certificate/private", body, writer.FormDataContentType())
	return resp, err
}

// DeleteSamlIdpCertificate deletes the SAML IDP certificate from the server and updates the config to not use it and disable SAML.
func (c *Client4) DeleteSamlIdpCertificate(ctx context.Context) (*Response, error) {
	r, err := c.DoAPIDelete(ctx, c.samlRoute()+"/certificate/idp")
	if err != nil {
		return BuildResponse(r), err
	}
	defer closeBody(r)
	return BuildResponse(r), nil
}

// DeleteSamlPublicCertificate deletes the SAML IDP certificate from the server and updates the config to not use it and disable SAML.
func (c *Client4) DeleteSamlPublicCertificate(ctx context.Context) (*Response, error) {
	r, err := c.DoAPIDelete(ctx, c.samlRoute()+"/certificate/public")
	if err != nil {
		return BuildResponse(r), err
	}
	defer closeBody(r)
	return BuildResponse(r), nil
}

// DeleteSamlPrivateCertificate deletes the SAML IDP certificate from the server and updates the config to not use it and disable SAML.
func (c *Client4) DeleteSamlPrivateCertificate(ctx context.Context) (*Response, error) {
	r, err := c.DoAPIDelete(ctx, c.samlRoute()+"/certificate/private")
	if err != nil {
		return BuildResponse(r), err
	}
	defer closeBody(r)
	return BuildResponse(r), nil
}

// GetSamlCertificateStatus returns metadata for the SAML configuration.
func (c *Client4) GetSamlCertificateStatus(ctx context.Context) (*SamlCertificateStatus, *Response, error) {
	r, err := c.DoAPIGet(ctx, c.samlRoute()+"/certificate/status", "")
	if err != nil {
		return nil, BuildResponse(r), err
	}
	defer closeBody(r)

	return DecodeJSONFromResponse[*SamlCertificateStatus](r)
}

func (c *Client4) GetSamlMetadataFromIdp(ctx context.Context, samlMetadataURL string) (*SamlMetadataResponse, *Response, error) {
	requestBody := make(map[string]string)
	requestBody["saml_metadata_url"] = samlMetadataURL
	r, err := c.DoAPIPostJSON(ctx, c.samlRoute()+"/metadatafromidp", requestBody)
	if err != nil {
		return nil, BuildResponse(r), err
	}

	defer closeBody(r)
	return DecodeJSONFromResponse[*SamlMetadataResponse](r)
}

// ResetSamlAuthDataToEmail resets the AuthData field of SAML users to their Email.
func (c *Client4) ResetSamlAuthDataToEmail(ctx context.Context, includeDeleted bool, dryRun bool, userIDs []string) (int64, *Response, error) {
	params := map[string]any{
		"include_deleted": includeDeleted,
		"dry_run":         dryRun,
		"user_ids":        userIDs,
	}
	r, err := c.DoAPIPostJSON(ctx, c.samlRoute()+"/reset_auth_data", params)
	if err != nil {
		return 0, BuildResponse(r), err
	}
	defer closeBody(r)
	respBody, resp, err := DecodeJSONFromResponse[map[string]int64](r)
	if err != nil {
		return 0, resp, err
	}
	return respBody["num_affected"], resp, nil
}

// Compliance Section

// CreateComplianceReport creates an incoming webhook for a channel.
func (c *Client4) CreateComplianceReport(ctx context.Context, report *Compliance) (*Compliance, *Response, error) {
	r, err := c.DoAPIPostJSON(ctx, c.complianceReportsRoute(), report)
	if err != nil {
		return nil, BuildResponse(r), err
	}
	defer closeBody(r)
	return DecodeJSONFromResponse[*Compliance](r)
}

// GetComplianceReports returns list of compliance reports.
func (c *Client4) GetComplianceReports(ctx context.Context, page, perPage int) (Compliances, *Response, error) {
	query := fmt.Sprintf("?page=%v&per_page=%v", page, perPage)
	r, err := c.DoAPIGet(ctx, c.complianceReportsRoute()+query, "")
	if err != nil {
		return nil, BuildResponse(r), err
	}
	defer closeBody(r)
	return DecodeJSONFromResponse[Compliances](r)
}

// GetComplianceReport returns a compliance report.
func (c *Client4) GetComplianceReport(ctx context.Context, reportId string) (*Compliance, *Response, error) {
	r, err := c.DoAPIGet(ctx, c.complianceReportRoute(reportId), "")
	if err != nil {
		return nil, BuildResponse(r), err
	}
	defer closeBody(r)
	return DecodeJSONFromResponse[*Compliance](r)
}

// DownloadComplianceReport returns a full compliance report as a file.
func (c *Client4) DownloadComplianceReport(ctx context.Context, reportId string) ([]byte, *Response, error) {
	rq, err := http.NewRequestWithContext(ctx, "GET", c.APIURL+c.complianceReportDownloadRoute(reportId), nil)
	if err != nil {
		return nil, nil, err
	}

	if c.AuthToken != "" {
		rq.Header.Set(HeaderAuth, "BEARER "+c.AuthToken)
	}

	rp, err := c.HTTPClient.Do(rq)
	if err != nil {
		return nil, BuildResponse(rp), err
	}
	defer closeBody(rp)

	if rp.StatusCode >= 300 {
		return nil, BuildResponse(rp), AppErrorFromJSON(rp.Body)
	}

	return ReadBytesFromResponse(rp)
}

// Cluster Section

// GetClusterStatus returns the status of all the configured cluster nodes.
func (c *Client4) GetClusterStatus(ctx context.Context) ([]*ClusterInfo, *Response, error) {
	r, err := c.DoAPIGet(ctx, c.clusterRoute()+"/status", "")
	if err != nil {
		return nil, BuildResponse(r), err
	}
	defer closeBody(r)
	return DecodeJSONFromResponse[[]*ClusterInfo](r)
}

// LDAP Section

// SyncLdap starts a run of the LDAP sync job.
func (c *Client4) SyncLdap(ctx context.Context) (*Response, error) {
	r, err := c.DoAPIPost(ctx, c.ldapRoute()+"/sync", "")
	if err != nil {
		return BuildResponse(r), err
	}
	defer closeBody(r)
	return BuildResponse(r), nil
}

// TestLdap will attempt to connect to the configured LDAP server and return OK if configured
// correctly.
func (c *Client4) TestLdap(ctx context.Context) (*Response, error) {
	r, err := c.DoAPIPost(ctx, c.ldapRoute()+"/test", "")
	if err != nil {
		return BuildResponse(r), err
	}
	defer closeBody(r)
	return BuildResponse(r), nil
}

// GetLdapGroups retrieves the immediate child groups of the given parent group.
func (c *Client4) GetLdapGroups(ctx context.Context) ([]*Group, *Response, error) {
	path := fmt.Sprintf("%s/groups", c.ldapRoute())

	r, err := c.DoAPIGet(ctx, path, "")
	if err != nil {
		return nil, BuildResponse(r), err
	}
	defer closeBody(r)

	responseData, resp, err := DecodeJSONFromResponse[struct {
		Count  int      `json:"count"`
		Groups []*Group `json:"groups"`
	}](r)
	if err != nil {
		return nil, BuildResponse(r), fmt.Errorf("failed to decode LDAP groups response: %w", err)
	}
	for i := range responseData.Groups {
		responseData.Groups[i].DisplayName = *responseData.Groups[i].Name
	}

	return responseData.Groups, resp, nil
}

// LinkLdapGroup creates or undeletes a Mattermost group and associates it to the given LDAP group DN.
func (c *Client4) LinkLdapGroup(ctx context.Context, dn string) (*Group, *Response, error) {
	path := fmt.Sprintf("%s/groups/%s/link", c.ldapRoute(), dn)

	r, err := c.DoAPIPost(ctx, path, "")
	if err != nil {
		return nil, BuildResponse(r), err
	}
	defer closeBody(r)

	return DecodeJSONFromResponse[*Group](r)
}

// UnlinkLdapGroup deletes the Mattermost group associated with the given LDAP group DN.
func (c *Client4) UnlinkLdapGroup(ctx context.Context, dn string) (*Group, *Response, error) {
	path := fmt.Sprintf("%s/groups/%s/link", c.ldapRoute(), dn)

	r, err := c.DoAPIDelete(ctx, path)
	if err != nil {
		return nil, BuildResponse(r), err
	}
	defer closeBody(r)

	return DecodeJSONFromResponse[*Group](r)
}

// MigrateIdLdap migrates the LDAP enabled users to given attribute
func (c *Client4) MigrateIdLdap(ctx context.Context, toAttribute string) (*Response, error) {
	r, err := c.DoAPIPostJSON(ctx, c.ldapRoute()+"/migrateid", map[string]string{
		"toAttribute": toAttribute,
	})
	if err != nil {
		return BuildResponse(r), err
	}
	defer closeBody(r)
	return BuildResponse(r), nil
}

// GetGroupsByChannel retrieves the Mattermost Groups associated with a given channel
func (c *Client4) GetGroupsByChannel(ctx context.Context, channelId string, opts GroupSearchOpts) ([]*GroupWithSchemeAdmin, int, *Response, error) {
	path := fmt.Sprintf("%s/groups?q=%v&include_member_count=%v&filter_allow_reference=%v", c.channelRoute(channelId), opts.Q, opts.IncludeMemberCount, opts.FilterAllowReference)
	if opts.PageOpts != nil {
		path = fmt.Sprintf("%s&page=%v&per_page=%v", path, opts.PageOpts.Page, opts.PageOpts.PerPage)
	}
	r, err := c.DoAPIGet(ctx, path, "")
	if err != nil {
		return nil, 0, BuildResponse(r), err
	}
	defer closeBody(r)

	responseData, resp, err := DecodeJSONFromResponse[struct {
		Groups []*GroupWithSchemeAdmin `json:"groups"`
		Count  int                     `json:"total_group_count"`
	}](r)
	if err != nil {
		return nil, 0, BuildResponse(r), fmt.Errorf("failed to decode groups by channel response: %w", err)
	}

	return responseData.Groups, responseData.Count, resp, nil
}

// GetGroupsByTeam retrieves the Mattermost Groups associated with a given team
func (c *Client4) GetGroupsByTeam(ctx context.Context, teamId string, opts GroupSearchOpts) ([]*GroupWithSchemeAdmin, int, *Response, error) {
	path := fmt.Sprintf("%s/groups?q=%v&include_member_count=%v&filter_allow_reference=%v", c.teamRoute(teamId), opts.Q, opts.IncludeMemberCount, opts.FilterAllowReference)
	if opts.PageOpts != nil {
		path = fmt.Sprintf("%s&page=%v&per_page=%v", path, opts.PageOpts.Page, opts.PageOpts.PerPage)
	}
	r, err := c.DoAPIGet(ctx, path, "")
	if err != nil {
		return nil, 0, BuildResponse(r), err
	}
	defer closeBody(r)

	responseData, resp, err := DecodeJSONFromResponse[struct {
		Groups []*GroupWithSchemeAdmin `json:"groups"`
		Count  int                     `json:"total_group_count"`
	}](r)
	if err != nil {
		return nil, 0, BuildResponse(r), fmt.Errorf("failed to decode groups by team response: %w", err)
	}

	return responseData.Groups, responseData.Count, resp, nil
}

// GetGroupsAssociatedToChannelsByTeam retrieves the Mattermost Groups associated with channels in a given team
func (c *Client4) GetGroupsAssociatedToChannelsByTeam(ctx context.Context, teamId string, opts GroupSearchOpts) (map[string][]*GroupWithSchemeAdmin, *Response, error) {
	path := fmt.Sprintf("%s/groups_by_channels?q=%v&filter_allow_reference=%v", c.teamRoute(teamId), opts.Q, opts.FilterAllowReference)
	if opts.PageOpts != nil {
		path = fmt.Sprintf("%s&page=%v&per_page=%v", path, opts.PageOpts.Page, opts.PageOpts.PerPage)
	}
	r, err := c.DoAPIGet(ctx, path, "")
	if err != nil {
		return nil, BuildResponse(r), err
	}
	defer closeBody(r)

	responseData, resp, err := DecodeJSONFromResponse[struct {
		GroupsAssociatedToChannels map[string][]*GroupWithSchemeAdmin `json:"groups"`
	}](r)
	if err != nil {
		return nil, BuildResponse(r), fmt.Errorf("failed to decode groups associated to channels by team response: %w", err)
	}

	return responseData.GroupsAssociatedToChannels, resp, nil
}

// GetGroups retrieves Mattermost Groups
func (c *Client4) GetGroups(ctx context.Context, opts GroupSearchOpts) ([]*Group, *Response, error) {
	path := fmt.Sprintf(
		"%s?include_member_count=%v&not_associated_to_team=%v&not_associated_to_channel=%v&filter_allow_reference=%v&q=%v&filter_parent_team_permitted=%v&group_source=%v&include_channel_member_count=%v&include_timezones=%v&include_archived=%v&filter_archived=%v&only_syncable_sources=%v",
		c.groupsRoute(),
		opts.IncludeMemberCount,
		opts.NotAssociatedToTeam,
		opts.NotAssociatedToChannel,
		opts.FilterAllowReference,
		opts.Q,
		opts.FilterParentTeamPermitted,
		opts.Source,
		opts.IncludeChannelMemberCount,
		opts.IncludeTimezones,
		opts.IncludeArchived,
		opts.FilterArchived,
		opts.OnlySyncableSources,
	)
	if opts.Since > 0 {
		path = fmt.Sprintf("%s&since=%v", path, opts.Since)
	}
	if opts.PageOpts != nil {
		path = fmt.Sprintf("%s&page=%v&per_page=%v", path, opts.PageOpts.Page, opts.PageOpts.PerPage)
	}
	r, err := c.DoAPIGet(ctx, path, "")
	if err != nil {
		return nil, BuildResponse(r), err
	}
	defer closeBody(r)

	return DecodeJSONFromResponse[[]*Group](r)
}

// GetGroupsByUserId retrieves Mattermost Groups for a user
func (c *Client4) GetGroupsByUserId(ctx context.Context, userId string) ([]*Group, *Response, error) {
	path := fmt.Sprintf(
		"%s/%v/groups",
		c.usersRoute(),
		userId,
	)

	r, err := c.DoAPIGet(ctx, path, "")
	if err != nil {
		return nil, BuildResponse(r), err
	}
	defer closeBody(r)
	return DecodeJSONFromResponse[[]*Group](r)
}

func (c *Client4) MigrateAuthToLdap(ctx context.Context, fromAuthService string, matchField string, force bool) (*Response, error) {
	r, err := c.DoAPIPostJSON(ctx, c.usersRoute()+"/migrate_auth/ldap", map[string]any{
		"from":        fromAuthService,
		"force":       force,
		"match_field": matchField,
	})
	if err != nil {
		return BuildResponse(r), err
	}
	defer closeBody(r)
	return BuildResponse(r), nil
}

func (c *Client4) MigrateAuthToSaml(ctx context.Context, fromAuthService string, usersMap map[string]string, auto bool) (*Response, error) {
	r, err := c.DoAPIPostJSON(ctx, c.usersRoute()+"/migrate_auth/saml", map[string]any{
		"from":    fromAuthService,
		"auto":    auto,
		"matches": usersMap,
	})
	if err != nil {
		return BuildResponse(r), err
	}
	defer closeBody(r)
	return BuildResponse(r), nil
}

// UploadLdapPublicCertificate will upload a public certificate for LDAP and set the config to use it.
func (c *Client4) UploadLdapPublicCertificate(ctx context.Context, data []byte) (*Response, error) {
	body, writer, err := fileToMultipart(data, LdapPublicCertificateName)
	if err != nil {
		return nil, fmt.Errorf("failed to prepare LDAP public certificate for upload: %w", err)
	}

	_, resp, err := c.DoUploadFile(ctx, c.ldapRoute()+"/certificate/public", body, writer.FormDataContentType())
	return resp, err
}

// UploadLdapPrivateCertificate will upload a private key for LDAP and set the config to use it.
func (c *Client4) UploadLdapPrivateCertificate(ctx context.Context, data []byte) (*Response, error) {
	body, writer, err := fileToMultipart(data, LdapPrivateKeyName)
	if err != nil {
		return nil, fmt.Errorf("failed to prepare LDAP private certificate for upload: %w", err)
	}

	_, resp, err := c.DoUploadFile(ctx, c.ldapRoute()+"/certificate/private", body, writer.FormDataContentType())
	return resp, err
}

// DeleteLdapPublicCertificate deletes the LDAP IDP certificate from the server and updates the config to not use it and disable LDAP.
func (c *Client4) DeleteLdapPublicCertificate(ctx context.Context) (*Response, error) {
	r, err := c.DoAPIDelete(ctx, c.ldapRoute()+"/certificate/public")
	if err != nil {
		return BuildResponse(r), err
	}
	defer closeBody(r)
	return BuildResponse(r), nil
}

// DeleteLDAPPrivateCertificate deletes the LDAP IDP certificate from the server and updates the config to not use it and disable LDAP.
func (c *Client4) DeleteLdapPrivateCertificate(ctx context.Context) (*Response, error) {
	r, err := c.DoAPIDelete(ctx, c.ldapRoute()+"/certificate/private")
	if err != nil {
		return BuildResponse(r), err
	}
	defer closeBody(r)
	return BuildResponse(r), nil
}

// Audits Section

// GetAudits returns a list of audits for the whole system.
func (c *Client4) GetAudits(ctx context.Context, page int, perPage int, etag string) (Audits, *Response, error) {
	query := fmt.Sprintf("?page=%v&per_page=%v", page, perPage)
	r, err := c.DoAPIGet(ctx, "/audits"+query, etag)
	if err != nil {
		return nil, BuildResponse(r), err
	}
	defer closeBody(r)

	return DecodeJSONFromResponse[Audits](r)
}

// Brand Section

// GetBrandImage retrieves the previously uploaded brand image.
func (c *Client4) GetBrandImage(ctx context.Context) ([]byte, *Response, error) {
	r, err := c.DoAPIGet(ctx, c.brandRoute()+"/image", "")
	if err != nil {
		return nil, BuildResponse(r), err
	}
	defer closeBody(r)

	if r.StatusCode >= 300 {
		return nil, BuildResponse(r), AppErrorFromJSON(r.Body)
	}

	return ReadBytesFromResponse(r)
}

// DeleteBrandImage deletes the brand image for the system.
func (c *Client4) DeleteBrandImage(ctx context.Context) (*Response, error) {
	r, err := c.DoAPIDelete(ctx, c.brandRoute()+"/image")
	if err != nil {
		return BuildResponse(r), err
	}
	return BuildResponse(r), nil
}

// UploadBrandImage sets the brand image for the system.
func (c *Client4) UploadBrandImage(ctx context.Context, data []byte) (*Response, error) {
	body := &bytes.Buffer{}
	writer := multipart.NewWriter(body)

	part, err := writer.CreateFormFile("image", "brand.png")
	if err != nil {
		return nil, fmt.Errorf("failed to create form file for brand image upload: %w", err)
	}

	if _, err = io.Copy(part, bytes.NewBuffer(data)); err != nil {
		return nil, fmt.Errorf("failed to copy brand image data to form file: %w", err)
	}

	if err = writer.Close(); err != nil {
		return nil, fmt.Errorf("failed to close multipart writer for brand image upload: %w", err)
	}

	rq, err := http.NewRequestWithContext(ctx, "POST", c.APIURL+c.brandRoute()+"/image", bytes.NewReader(body.Bytes()))
	if err != nil {
		return nil, err
	}
	rq.Header.Set("Content-Type", writer.FormDataContentType())

	if c.AuthToken != "" {
		rq.Header.Set(HeaderAuth, c.AuthType+" "+c.AuthToken)
	}

	rp, err := c.HTTPClient.Do(rq)
	if err != nil {
		return BuildResponse(rp), err
	}
	defer closeBody(rp)

	if rp.StatusCode >= 300 {
		return BuildResponse(rp), AppErrorFromJSON(rp.Body)
	}

	return BuildResponse(rp), nil
}

// Logs Section

// GetLogs page of logs as a string array.
func (c *Client4) GetLogs(ctx context.Context, page, perPage int) ([]string, *Response, error) {
	query := fmt.Sprintf("?page=%v&logs_per_page=%v", page, perPage)
	r, err := c.DoAPIGet(ctx, "/logs"+query, "")
	if err != nil {
		return nil, BuildResponse(r), err
	}
	defer closeBody(r)

	return DecodeJSONFromResponse[[]string](r)
}

// Download logs as mattermost.log file
func (c *Client4) DownloadLogs(ctx context.Context) ([]byte, *Response, error) {
	r, err := c.DoAPIGet(ctx, "/logs/download", "")
	if err != nil {
		return nil, BuildResponse(r), err
	}
	return ReadBytesFromResponse(r)
}

// PostLog is a convenience Web Service call so clients can log messages into
// the server-side logs. For example we typically log javascript error messages
// into the server-side. It returns the log message if the logging was successful.
func (c *Client4) PostLog(ctx context.Context, message map[string]string) (map[string]string, *Response, error) {
	r, err := c.DoAPIPostJSON(ctx, "/logs", message)
	if err != nil {
		return nil, BuildResponse(r), err
	}
	defer closeBody(r)
	return DecodeJSONFromResponse[map[string]string](r)
}

// OAuth Section

// CreateOAuthApp will register a new OAuth 2.0 client application with Mattermost acting as an OAuth 2.0 service provider.
func (c *Client4) CreateOAuthApp(ctx context.Context, app *OAuthApp) (*OAuthApp, *Response, error) {
	r, err := c.DoAPIPostJSON(ctx, c.oAuthAppsRoute(), app)
	if err != nil {
		return nil, BuildResponse(r), err
	}
	defer closeBody(r)

	return DecodeJSONFromResponse[*OAuthApp](r)
}

// UpdateOAuthApp updates a page of registered OAuth 2.0 client applications with Mattermost acting as an OAuth 2.0 service provider.
func (c *Client4) UpdateOAuthApp(ctx context.Context, app *OAuthApp) (*OAuthApp, *Response, error) {
	r, err := c.DoAPIPutJSON(ctx, c.oAuthAppRoute(app.Id), app)
	if err != nil {
		return nil, BuildResponse(r), err
	}
	defer closeBody(r)
	return DecodeJSONFromResponse[*OAuthApp](r)
}

// GetOAuthApps gets a page of registered OAuth 2.0 client applications with Mattermost acting as an OAuth 2.0 service provider.
func (c *Client4) GetOAuthApps(ctx context.Context, page, perPage int) ([]*OAuthApp, *Response, error) {
	query := fmt.Sprintf("?page=%v&per_page=%v", page, perPage)
	r, err := c.DoAPIGet(ctx, c.oAuthAppsRoute()+query, "")
	if err != nil {
		return nil, BuildResponse(r), err
	}
	defer closeBody(r)
	return DecodeJSONFromResponse[[]*OAuthApp](r)
}

// GetOAuthApp gets a registered OAuth 2.0 client application with Mattermost acting as an OAuth 2.0 service provider.
func (c *Client4) GetOAuthApp(ctx context.Context, appId string) (*OAuthApp, *Response, error) {
	r, err := c.DoAPIGet(ctx, c.oAuthAppRoute(appId), "")
	if err != nil {
		return nil, BuildResponse(r), err
	}
	defer closeBody(r)
	return DecodeJSONFromResponse[*OAuthApp](r)
}

// GetOAuthAppInfo gets a sanitized version of a registered OAuth 2.0 client application with Mattermost acting as an OAuth 2.0 service provider.
func (c *Client4) GetOAuthAppInfo(ctx context.Context, appId string) (*OAuthApp, *Response, error) {
	r, err := c.DoAPIGet(ctx, c.oAuthAppRoute(appId)+"/info", "")
	if err != nil {
		return nil, BuildResponse(r), err
	}
	defer closeBody(r)
	return DecodeJSONFromResponse[*OAuthApp](r)
}

// DeleteOAuthApp deletes a registered OAuth 2.0 client application.
func (c *Client4) DeleteOAuthApp(ctx context.Context, appId string) (*Response, error) {
	r, err := c.DoAPIDelete(ctx, c.oAuthAppRoute(appId))
	if err != nil {
		return BuildResponse(r), err
	}
	defer closeBody(r)
	return BuildResponse(r), nil
}

// RegenerateOAuthAppSecret regenerates the client secret for a registered OAuth 2.0 client application.
func (c *Client4) RegenerateOAuthAppSecret(ctx context.Context, appId string) (*OAuthApp, *Response, error) {
	r, err := c.DoAPIPost(ctx, c.oAuthAppRoute(appId)+"/regen_secret", "")
	if err != nil {
		return nil, BuildResponse(r), err
	}
	defer closeBody(r)
	return DecodeJSONFromResponse[*OAuthApp](r)
}

// GetAuthorizedOAuthAppsForUser gets a page of OAuth 2.0 client applications the user has authorized to use access their account.
func (c *Client4) GetAuthorizedOAuthAppsForUser(ctx context.Context, userId string, page, perPage int) ([]*OAuthApp, *Response, error) {
	query := fmt.Sprintf("?page=%v&per_page=%v", page, perPage)
	r, err := c.DoAPIGet(ctx, c.userRoute(userId)+"/oauth/apps/authorized"+query, "")
	if err != nil {
		return nil, BuildResponse(r), err
	}
	defer closeBody(r)
	return DecodeJSONFromResponse[[]*OAuthApp](r)
}

// AuthorizeOAuthApp will authorize an OAuth 2.0 client application to access a user's account and provide a redirect link to follow.
func (c *Client4) AuthorizeOAuthApp(ctx context.Context, authRequest *AuthorizeRequest) (string, *Response, error) {
	buf, err := json.Marshal(authRequest)
	if err != nil {
		return "", nil, err
	}
	// The request doesn't go to the /api/v4 subpath, so we can't use the usuall helper methods
	r, err := c.doAPIRequestBytes(ctx, http.MethodPost, c.URL+"/oauth/authorize", buf, "")
	if err != nil {
		return "", BuildResponse(r), err
	}
	defer closeBody(r)

	result, resp, err := DecodeJSONFromResponse[map[string]string](r)
	if err != nil {
		return "", resp, err
	}
	return result["redirect"], resp, nil
}

// DeauthorizeOAuthApp will deauthorize an OAuth 2.0 client application from accessing a user's account.
func (c *Client4) DeauthorizeOAuthApp(ctx context.Context, appId string) (*Response, error) {
	requestData := map[string]string{"client_id": appId}
	buf, err := json.Marshal(requestData)
	if err != nil {
		return nil, err
	}
	// The request doesn't go to the /api/v4 subpath, so we can't use the usuall helper methods
	r, err := c.doAPIRequestBytes(ctx, http.MethodPost, c.URL+"/oauth/deauthorize", buf, "")
	if err != nil {
		return BuildResponse(r), err
	}
	defer closeBody(r)
	return BuildResponse(r), nil
}

// GetOAuthAccessToken is a test helper function for the OAuth access token endpoint.
func (c *Client4) GetOAuthAccessToken(ctx context.Context, data url.Values) (*AccessResponse, *Response, error) {
	url := c.URL + "/oauth/access_token"
	rq, err := http.NewRequestWithContext(ctx, http.MethodPost, url, strings.NewReader(data.Encode()))
	if err != nil {
		return nil, nil, err
	}
	rq.Header.Set("Content-Type", "application/x-www-form-urlencoded")

	if c.AuthToken != "" {
		rq.Header.Set(HeaderAuth, c.AuthType+" "+c.AuthToken)
	}

	rp, err := c.HTTPClient.Do(rq)
	if err != nil {
		return nil, BuildResponse(rp), err
	}
	defer closeBody(rp)

	if rp.StatusCode >= 300 {
		return nil, BuildResponse(rp), AppErrorFromJSON(rp.Body)
	}

	return DecodeJSONFromResponse[*AccessResponse](rp)
}

// OutgoingOAuthConnection section

// GetOutgoingOAuthConnections retrieves the outgoing OAuth connections.
func (c *Client4) GetOutgoingOAuthConnections(ctx context.Context, filters OutgoingOAuthConnectionGetConnectionsFilter) ([]*OutgoingOAuthConnection, *Response, error) {
	r, err := c.DoAPIGet(ctx, c.outgoingOAuthConnectionsRoute()+"?"+filters.ToURLValues().Encode(), "")
	if err != nil {
		return nil, BuildResponse(r), err
	}
	defer closeBody(r)
	return DecodeJSONFromResponse[[]*OutgoingOAuthConnection](r)
}

// GetOutgoingOAuthConnection retrieves the outgoing OAuth connection with the given ID.
func (c *Client4) GetOutgoingOAuthConnection(ctx context.Context, id string) (*OutgoingOAuthConnection, *Response, error) {
	r, err := c.DoAPIGet(ctx, c.outgoingOAuthConnectionRoute(id), "")
	if err != nil {
		return nil, BuildResponse(r), err
	}
	defer closeBody(r)
	return DecodeJSONFromResponse[*OutgoingOAuthConnection](r)
}

// DeleteOutgoingOAuthConnection deletes the outgoing OAuth connection with the given ID.
func (c *Client4) DeleteOutgoingOAuthConnection(ctx context.Context, id string) (*Response, error) {
	r, err := c.DoAPIDelete(ctx, c.outgoingOAuthConnectionRoute(id))
	if err != nil {
		return BuildResponse(r), err
	}
	defer closeBody(r)
	return BuildResponse(r), nil
}

// UpdateOutgoingOAuthConnection updates the outgoing OAuth connection with the given ID.
func (c *Client4) UpdateOutgoingOAuthConnection(ctx context.Context, connection *OutgoingOAuthConnection) (*OutgoingOAuthConnection, *Response, error) {
	r, err := c.DoAPIPutJSON(ctx, c.outgoingOAuthConnectionRoute(connection.Id), connection)
	if err != nil {
		return nil, BuildResponse(r), err
	}
	defer closeBody(r)
	return DecodeJSONFromResponse[*OutgoingOAuthConnection](r)
}

// CreateOutgoingOAuthConnection creates a new outgoing OAuth connection.
func (c *Client4) CreateOutgoingOAuthConnection(ctx context.Context, connection *OutgoingOAuthConnection) (*OutgoingOAuthConnection, *Response, error) {
	r, err := c.DoAPIPostJSON(ctx, c.outgoingOAuthConnectionsRoute(), connection)
	if err != nil {
		return nil, BuildResponse(r), err
	}
	defer closeBody(r)

	return DecodeJSONFromResponse[*OutgoingOAuthConnection](r)
}

// Elasticsearch Section

// TestElasticsearch will attempt to connect to the configured Elasticsearch server and return OK if configured.
// correctly.
func (c *Client4) TestElasticsearch(ctx context.Context) (*Response, error) {
	r, err := c.DoAPIPost(ctx, c.elasticsearchRoute()+"/test", "")
	if err != nil {
		return BuildResponse(r), err
	}
	defer closeBody(r)
	return BuildResponse(r), nil
}

// PurgeElasticsearchIndexes immediately deletes all Elasticsearch indexes.
func (c *Client4) PurgeElasticsearchIndexes(ctx context.Context) (*Response, error) {
	r, err := c.DoAPIPost(ctx, c.elasticsearchRoute()+"/purge_indexes", "")
	if err != nil {
		return BuildResponse(r), err
	}
	defer closeBody(r)
	return BuildResponse(r), nil
}

// Bleve Section

// PurgeBleveIndexes immediately deletes all Bleve indexes.
func (c *Client4) PurgeBleveIndexes(ctx context.Context) (*Response, error) {
	r, err := c.DoAPIPost(ctx, c.bleveRoute()+"/purge_indexes", "")
	if err != nil {
		return BuildResponse(r), err
	}
	defer closeBody(r)
	return BuildResponse(r), nil
}

// Data Retention Section

// GetDataRetentionPolicy will get the current global data retention policy details.
func (c *Client4) GetDataRetentionPolicy(ctx context.Context) (*GlobalRetentionPolicy, *Response, error) {
	r, err := c.DoAPIGet(ctx, c.dataRetentionRoute()+"/policy", "")
	if err != nil {
		return nil, BuildResponse(r), err
	}
	defer closeBody(r)
	return DecodeJSONFromResponse[*GlobalRetentionPolicy](r)
}

// GetDataRetentionPolicyByID will get the details for the granular data retention policy with the specified ID.
func (c *Client4) GetDataRetentionPolicyByID(ctx context.Context, policyID string) (*RetentionPolicyWithTeamAndChannelCounts, *Response, error) {
	r, err := c.DoAPIGet(ctx, c.dataRetentionPolicyRoute(policyID), "")
	if err != nil {
		return nil, BuildResponse(r), err
	}
	defer closeBody(r)

	return DecodeJSONFromResponse[*RetentionPolicyWithTeamAndChannelCounts](r)
}

// GetDataRetentionPoliciesCount will get the total number of granular data retention policies.
func (c *Client4) GetDataRetentionPoliciesCount(ctx context.Context) (int64, *Response, error) {
	type CountBody struct {
		TotalCount int64 `json:"total_count"`
	}
	r, err := c.DoAPIGet(ctx, c.dataRetentionRoute()+"/policies_count", "")
	if err != nil {
		return 0, BuildResponse(r), err
	}
	countObj, resp, err := DecodeJSONFromResponse[CountBody](r)
	if err != nil {
		return 0, resp, err
	}
	return countObj.TotalCount, resp, nil
}

// GetDataRetentionPolicies will get the current granular data retention policies' details.
func (c *Client4) GetDataRetentionPolicies(ctx context.Context, page, perPage int) (*RetentionPolicyWithTeamAndChannelCountsList, *Response, error) {
	query := fmt.Sprintf("?page=%d&per_page=%d", page, perPage)
	r, err := c.DoAPIGet(ctx, c.dataRetentionRoute()+"/policies"+query, "")
	if err != nil {
		return nil, BuildResponse(r), err
	}
	defer closeBody(r)

	return DecodeJSONFromResponse[*RetentionPolicyWithTeamAndChannelCountsList](r)
}

// CreateDataRetentionPolicy will create a new granular data retention policy which will be applied to
// the specified teams and channels. The Id field of `policy` must be empty.
func (c *Client4) CreateDataRetentionPolicy(ctx context.Context, policy *RetentionPolicyWithTeamAndChannelIDs) (*RetentionPolicyWithTeamAndChannelCounts, *Response, error) {
	r, err := c.DoAPIPostJSON(ctx, c.dataRetentionRoute()+"/policies", policy)
	if err != nil {
		return nil, BuildResponse(r), err
	}
	defer closeBody(r)
	return DecodeJSONFromResponse[*RetentionPolicyWithTeamAndChannelCounts](r)
}

// DeleteDataRetentionPolicy will delete the granular data retention policy with the specified ID.
func (c *Client4) DeleteDataRetentionPolicy(ctx context.Context, policyID string) (*Response, error) {
	r, err := c.DoAPIDelete(ctx, c.dataRetentionPolicyRoute(policyID))
	if err != nil {
		return BuildResponse(r), err
	}
	defer closeBody(r)
	return BuildResponse(r), nil
}

// PatchDataRetentionPolicy will patch the granular data retention policy with the specified ID.
// The Id field of `patch` must be non-empty.
func (c *Client4) PatchDataRetentionPolicy(ctx context.Context, patch *RetentionPolicyWithTeamAndChannelIDs) (*RetentionPolicyWithTeamAndChannelCounts, *Response, error) {
	r, err := c.DoAPIPatchJSON(ctx, c.dataRetentionPolicyRoute(patch.ID), patch)
	if err != nil {
		return nil, BuildResponse(r), err
	}
	defer closeBody(r)
	return DecodeJSONFromResponse[*RetentionPolicyWithTeamAndChannelCounts](r)
}

// GetTeamsForRetentionPolicy will get the teams to which the specified policy is currently applied.
func (c *Client4) GetTeamsForRetentionPolicy(ctx context.Context, policyID string, page, perPage int) (*TeamsWithCount, *Response, error) {
	query := fmt.Sprintf("?page=%d&per_page=%d", page, perPage)
	r, err := c.DoAPIGet(ctx, c.dataRetentionPolicyRoute(policyID)+"/teams"+query, "")
	if err != nil {
		return nil, BuildResponse(r), err
	}
	return DecodeJSONFromResponse[*TeamsWithCount](r)
}

// SearchTeamsForRetentionPolicy will search the teams to which the specified policy is currently applied.
func (c *Client4) SearchTeamsForRetentionPolicy(ctx context.Context, policyID string, term string) ([]*Team, *Response, error) {
	r, err := c.DoAPIPostJSON(ctx, c.dataRetentionPolicyRoute(policyID)+"/teams/search", map[string]any{"term": term})
	if err != nil {
		return nil, BuildResponse(r), err
	}
	return DecodeJSONFromResponse[[]*Team](r)
}

// AddTeamsToRetentionPolicy will add the specified teams to the granular data retention policy
// with the specified ID.
func (c *Client4) AddTeamsToRetentionPolicy(ctx context.Context, policyID string, teamIDs []string) (*Response, error) {
	r, err := c.DoAPIPostJSON(ctx, c.dataRetentionPolicyRoute(policyID)+"/teams", teamIDs)
	if err != nil {
		return BuildResponse(r), err
	}
	defer closeBody(r)
	return BuildResponse(r), nil
}

// RemoveTeamsFromRetentionPolicy will remove the specified teams from the granular data retention policy
// with the specified ID.
func (c *Client4) RemoveTeamsFromRetentionPolicy(ctx context.Context, policyID string, teamIDs []string) (*Response, error) {
	r, err := c.DoAPIDeleteJSON(ctx, c.dataRetentionPolicyRoute(policyID)+"/teams", teamIDs)
	if err != nil {
		return BuildResponse(r), err
	}
	defer closeBody(r)
	return BuildResponse(r), nil
}

// GetChannelsForRetentionPolicy will get the channels to which the specified policy is currently applied.
func (c *Client4) GetChannelsForRetentionPolicy(ctx context.Context, policyID string, page, perPage int) (*ChannelsWithCount, *Response, error) {
	query := fmt.Sprintf("?page=%d&per_page=%d", page, perPage)
	r, err := c.DoAPIGet(ctx, c.dataRetentionPolicyRoute(policyID)+"/channels"+query, "")
	if err != nil {
		return nil, BuildResponse(r), err
	}
	return DecodeJSONFromResponse[*ChannelsWithCount](r)
}

// SearchChannelsForRetentionPolicy will search the channels to which the specified policy is currently applied.
func (c *Client4) SearchChannelsForRetentionPolicy(ctx context.Context, policyID string, term string) (ChannelListWithTeamData, *Response, error) {
	r, err := c.DoAPIPostJSON(ctx, c.dataRetentionPolicyRoute(policyID)+"/channels/search", map[string]any{"term": term})
	if err != nil {
		return nil, BuildResponse(r), err
	}
	return DecodeJSONFromResponse[ChannelListWithTeamData](r)
}

// AddChannelsToRetentionPolicy will add the specified channels to the granular data retention policy
// with the specified ID.
func (c *Client4) AddChannelsToRetentionPolicy(ctx context.Context, policyID string, channelIDs []string) (*Response, error) {
	r, err := c.DoAPIPostJSON(ctx, c.dataRetentionPolicyRoute(policyID)+"/channels", channelIDs)
	if err != nil {
		return BuildResponse(r), err
	}
	defer closeBody(r)
	return BuildResponse(r), nil
}

// RemoveChannelsFromRetentionPolicy will remove the specified channels from the granular data retention policy
// with the specified ID.
func (c *Client4) RemoveChannelsFromRetentionPolicy(ctx context.Context, policyID string, channelIDs []string) (*Response, error) {
	r, err := c.DoAPIDeleteJSON(ctx, c.dataRetentionPolicyRoute(policyID)+"/channels", channelIDs)
	if err != nil {
		return BuildResponse(r), err
	}
	defer closeBody(r)
	return BuildResponse(r), nil
}

// GetTeamPoliciesForUser will get the data retention policies for the teams to which a user belongs.
func (c *Client4) GetTeamPoliciesForUser(ctx context.Context, userID string, offset, limit int) (*RetentionPolicyForTeamList, *Response, error) {
	r, err := c.DoAPIGet(ctx, c.userRoute(userID)+"/data_retention/team_policies", "")
	if err != nil {
		return nil, BuildResponse(r), err
	}
	return DecodeJSONFromResponse[*RetentionPolicyForTeamList](r)
}

// GetChannelPoliciesForUser will get the data retention policies for the channels to which a user belongs.
func (c *Client4) GetChannelPoliciesForUser(ctx context.Context, userID string, offset, limit int) (*RetentionPolicyForChannelList, *Response, error) {
	r, err := c.DoAPIGet(ctx, c.userRoute(userID)+"/data_retention/channel_policies", "")
	if err != nil {
		return nil, BuildResponse(r), err
	}
	return DecodeJSONFromResponse[*RetentionPolicyForChannelList](r)
}

// Drafts Sections

// UpsertDraft will create a new draft or update a draft if it already exists
func (c *Client4) UpsertDraft(ctx context.Context, draft *Draft) (*Draft, *Response, error) {
	r, err := c.DoAPIPostJSON(ctx, c.draftsRoute(), draft)
	if err != nil {
		return nil, BuildResponse(r), err
	}
	defer closeBody(r)

	return DecodeJSONFromResponse[*Draft](r)
}

// GetDrafts will get all drafts for a user
func (c *Client4) GetDrafts(ctx context.Context, userId, teamId string) ([]*Draft, *Response, error) {
	r, err := c.DoAPIGet(ctx, c.userRoute(userId)+c.teamRoute(teamId)+"/drafts", "")
	if err != nil {
		return nil, BuildResponse(r), err
	}
	defer closeBody(r)
	return DecodeJSONFromResponse[[]*Draft](r)
}

func (c *Client4) DeleteDraft(ctx context.Context, userId, channelId, rootId string) (*Draft, *Response, error) {
	r, err := c.DoAPIDelete(ctx, c.userRoute(userId)+c.channelRoute(channelId)+"/drafts")
	if err != nil {
		return nil, BuildResponse(r), err
	}
	defer closeBody(r)

	return DecodeJSONFromResponse[*Draft](r)
}

// Commands Section

// CreateCommand will create a new command if the user have the right permissions.
func (c *Client4) CreateCommand(ctx context.Context, cmd *Command) (*Command, *Response, error) {
	r, err := c.DoAPIPostJSON(ctx, c.commandsRoute(), cmd)
	if err != nil {
		return nil, BuildResponse(r), err
	}
	defer closeBody(r)

	return DecodeJSONFromResponse[*Command](r)
}

// UpdateCommand updates a command based on the provided Command struct.
func (c *Client4) UpdateCommand(ctx context.Context, cmd *Command) (*Command, *Response, error) {
	r, err := c.DoAPIPutJSON(ctx, c.commandRoute(cmd.Id), cmd)
	if err != nil {
		return nil, BuildResponse(r), err
	}
	defer closeBody(r)
	return DecodeJSONFromResponse[*Command](r)
}

// MoveCommand moves a command to a different team.
func (c *Client4) MoveCommand(ctx context.Context, teamId string, commandId string) (*Response, error) {
	cmr := CommandMoveRequest{TeamId: teamId}
	r, err := c.DoAPIPutJSON(ctx, c.commandMoveRoute(commandId), cmr)
	if err != nil {
		return BuildResponse(r), err
	}
	defer closeBody(r)
	return BuildResponse(r), nil
}

// DeleteCommand deletes a command based on the provided command id string.
func (c *Client4) DeleteCommand(ctx context.Context, commandId string) (*Response, error) {
	r, err := c.DoAPIDelete(ctx, c.commandRoute(commandId))
	if err != nil {
		return BuildResponse(r), err
	}
	defer closeBody(r)
	return BuildResponse(r), nil
}

// ListCommands will retrieve a list of commands available in the team.
func (c *Client4) ListCommands(ctx context.Context, teamId string, customOnly bool) ([]*Command, *Response, error) {
	query := fmt.Sprintf("?team_id=%v&custom_only=%v", teamId, customOnly)
	r, err := c.DoAPIGet(ctx, c.commandsRoute()+query, "")
	if err != nil {
		return nil, BuildResponse(r), err
	}
	defer closeBody(r)

	return DecodeJSONFromResponse[[]*Command](r)
}

// ListCommandAutocompleteSuggestions will retrieve a list of suggestions for a userInput.
func (c *Client4) ListCommandAutocompleteSuggestions(ctx context.Context, userInput, teamId string) ([]AutocompleteSuggestion, *Response, error) {
	query := fmt.Sprintf("/commands/autocomplete_suggestions?user_input=%v", userInput)
	r, err := c.DoAPIGet(ctx, c.teamRoute(teamId)+query, "")
	if err != nil {
		return nil, BuildResponse(r), err
	}
	defer closeBody(r)
	return DecodeJSONFromResponse[[]AutocompleteSuggestion](r)
}

// GetCommandById will retrieve a command by id.
func (c *Client4) GetCommandById(ctx context.Context, cmdId string) (*Command, *Response, error) {
	url := fmt.Sprintf("%s/%s", c.commandsRoute(), cmdId)
	r, err := c.DoAPIGet(ctx, url, "")
	if err != nil {
		return nil, BuildResponse(r), err
	}
	defer closeBody(r)
	return DecodeJSONFromResponse[*Command](r)
}

// ExecuteCommand executes a given slash command.
func (c *Client4) ExecuteCommand(ctx context.Context, channelId, command string) (*CommandResponse, *Response, error) {
	commandArgs := &CommandArgs{
		ChannelId: channelId,
		Command:   command,
	}
	r, err := c.DoAPIPostJSON(ctx, c.commandsRoute()+"/execute", commandArgs)
	if err != nil {
		return nil, BuildResponse(r), err
	}
	defer closeBody(r)

	response, err := CommandResponseFromJSON(r.Body)
	if err != nil {
		return nil, BuildResponse(r), fmt.Errorf("failed to decode command response: %w", err)
	}
	return response, BuildResponse(r), nil
}

// ExecuteCommandWithTeam executes a given slash command against the specified team.
// Use this when executing slash commands in a DM/GM, since the team id cannot be inferred in that case.
func (c *Client4) ExecuteCommandWithTeam(ctx context.Context, channelId, teamId, command string) (*CommandResponse, *Response, error) {
	commandArgs := &CommandArgs{
		ChannelId: channelId,
		TeamId:    teamId,
		Command:   command,
	}
	r, err := c.DoAPIPostJSON(ctx, c.commandsRoute()+"/execute", commandArgs)
	if err != nil {
		return nil, BuildResponse(r), err
	}
	defer closeBody(r)

	response, err := CommandResponseFromJSON(r.Body)
	if err != nil {
		return nil, BuildResponse(r), fmt.Errorf("failed to decode command response: %w", err)
	}
	return response, BuildResponse(r), nil
}

// ListAutocompleteCommands will retrieve a list of commands available in the team.
func (c *Client4) ListAutocompleteCommands(ctx context.Context, teamId string) ([]*Command, *Response, error) {
	r, err := c.DoAPIGet(ctx, c.teamAutoCompleteCommandsRoute(teamId), "")
	if err != nil {
		return nil, BuildResponse(r), err
	}
	defer closeBody(r)
	return DecodeJSONFromResponse[[]*Command](r)
}

// RegenCommandToken will create a new token if the user have the right permissions.
func (c *Client4) RegenCommandToken(ctx context.Context, commandId string) (string, *Response, error) {
	r, err := c.DoAPIPut(ctx, c.commandRoute(commandId)+"/regen_token", "")
	if err != nil {
		return "", BuildResponse(r), err
	}
	defer closeBody(r)
	result, resp, err := DecodeJSONFromResponse[map[string]string](r)
	if err != nil {
		return "", resp, err
	}
	return result["token"], resp, nil
}

// Status Section

// GetUserStatus returns a user based on the provided user id string.
func (c *Client4) GetUserStatus(ctx context.Context, userId, etag string) (*Status, *Response, error) {
	r, err := c.DoAPIGet(ctx, c.userStatusRoute(userId), etag)
	if err != nil {
		return nil, BuildResponse(r), err
	}
	defer closeBody(r)
	return DecodeJSONFromResponse[*Status](r)
}

// GetUsersStatusesByIds returns a list of users status based on the provided user ids.
func (c *Client4) GetUsersStatusesByIds(ctx context.Context, userIds []string) ([]*Status, *Response, error) {
	r, err := c.DoAPIPostJSON(ctx, c.userStatusesRoute()+"/ids", userIds)
	if err != nil {
		return nil, BuildResponse(r), err
	}
	defer closeBody(r)
	return DecodeJSONFromResponse[[]*Status](r)
}

// UpdateUserStatus sets a user's status based on the provided user id string.
func (c *Client4) UpdateUserStatus(ctx context.Context, userId string, userStatus *Status) (*Status, *Response, error) {
	r, err := c.DoAPIPutJSON(ctx, c.userStatusRoute(userId), userStatus)
	if err != nil {
		return nil, BuildResponse(r), err
	}
	defer closeBody(r)
	return DecodeJSONFromResponse[*Status](r)
}

// UpdateUserCustomStatus sets a user's custom status based on the provided user id string.
// The returned CustomStatus object is the same as the one passed, and it should be just
// ignored. It's only kept to maintain compatibility.
func (c *Client4) UpdateUserCustomStatus(ctx context.Context, userId string, userCustomStatus *CustomStatus) (*CustomStatus, *Response, error) {
	r, err := c.DoAPIPutJSON(ctx, c.userStatusRoute(userId)+"/custom", userCustomStatus)
	if err != nil {
		return nil, BuildResponse(r), err
	}
	defer closeBody(r)
	// This is returning the same status which was passed.
	// The API was incorrectly designed to return a status returned from the server,
	// but the server doesn't return anything except an OK.
	return userCustomStatus, BuildResponse(r), nil
}

// RemoveUserCustomStatus remove a user's custom status based on the provided user id string.
func (c *Client4) RemoveUserCustomStatus(ctx context.Context, userId string) (*Response, error) {
	r, err := c.DoAPIDelete(ctx, c.userStatusRoute(userId)+"/custom")
	if err != nil {
		return BuildResponse(r), err
	}
	defer closeBody(r)
	return BuildResponse(r), nil
}

// RemoveRecentUserCustomStatus remove a recent user's custom status based on the provided user id string.
func (c *Client4) RemoveRecentUserCustomStatus(ctx context.Context, userId string) (*Response, error) {
	r, err := c.DoAPIDelete(ctx, c.userStatusRoute(userId)+"/custom/recent")
	if err != nil {
		return BuildResponse(r), err
	}
	defer closeBody(r)
	return BuildResponse(r), nil
}

// Emoji Section

// CreateEmoji will save an emoji to the server if the current user has permission
// to do so. If successful, the provided emoji will be returned with its Id field
// filled in. Otherwise, an error will be returned.
func (c *Client4) CreateEmoji(ctx context.Context, emoji *Emoji, image []byte, filename string) (*Emoji, *Response, error) {
	body := &bytes.Buffer{}
	writer := multipart.NewWriter(body)

	part, err := writer.CreateFormFile("image", filename)
	if err != nil {
		return nil, nil, err
	}

	_, err = io.Copy(part, bytes.NewBuffer(image))
	if err != nil {
		return nil, nil, err
	}

	emojiJSON, err := json.Marshal(emoji)
	if err != nil {
		return nil, nil, fmt.Errorf("failed to marshal emoji data: %w", err)
	}

	if err := writer.WriteField("emoji", string(emojiJSON)); err != nil {
		return nil, nil, err
	}

	if err := writer.Close(); err != nil {
		return nil, nil, err
	}

	return c.DoEmojiUploadFile(ctx, c.emojisRoute(), body.Bytes(), writer.FormDataContentType())
}

// GetEmojiList returns a page of custom emoji on the system.
func (c *Client4) GetEmojiList(ctx context.Context, page, perPage int) ([]*Emoji, *Response, error) {
	query := fmt.Sprintf("?page=%v&per_page=%v", page, perPage)
	r, err := c.DoAPIGet(ctx, c.emojisRoute()+query, "")
	if err != nil {
		return nil, BuildResponse(r), err
	}
	defer closeBody(r)

	return DecodeJSONFromResponse[[]*Emoji](r)
}

// GetSortedEmojiList returns a page of custom emoji on the system sorted based on the sort
// parameter, blank for no sorting and "name" to sort by emoji names.
func (c *Client4) GetSortedEmojiList(ctx context.Context, page, perPage int, sort string) ([]*Emoji, *Response, error) {
	query := fmt.Sprintf("?page=%v&per_page=%v&sort=%v", page, perPage, sort)
	r, err := c.DoAPIGet(ctx, c.emojisRoute()+query, "")
	if err != nil {
		return nil, BuildResponse(r), err
	}
	defer closeBody(r)
	return DecodeJSONFromResponse[[]*Emoji](r)
}

// GetEmojisByNames takes an array of custom emoji names and returns an array of those emojis.
func (c *Client4) GetEmojisByNames(ctx context.Context, names []string) ([]*Emoji, *Response, error) {
	r, err := c.DoAPIPostJSON(ctx, c.emojisRoute()+"/names", names)
	if err != nil {
		return nil, BuildResponse(r), err
	}
	defer closeBody(r)

	return DecodeJSONFromResponse[[]*Emoji](r)
}

// DeleteEmoji delete an custom emoji on the provided emoji id string.
func (c *Client4) DeleteEmoji(ctx context.Context, emojiId string) (*Response, error) {
	r, err := c.DoAPIDelete(ctx, c.emojiRoute(emojiId))
	if err != nil {
		return BuildResponse(r), err
	}
	defer closeBody(r)
	return BuildResponse(r), nil
}

// GetEmoji returns a custom emoji based on the emojiId string.
func (c *Client4) GetEmoji(ctx context.Context, emojiId string) (*Emoji, *Response, error) {
	r, err := c.DoAPIGet(ctx, c.emojiRoute(emojiId), "")
	if err != nil {
		return nil, BuildResponse(r), err
	}
	defer closeBody(r)
	return DecodeJSONFromResponse[*Emoji](r)
}

// GetEmojiByName returns a custom emoji based on the name string.
func (c *Client4) GetEmojiByName(ctx context.Context, name string) (*Emoji, *Response, error) {
	r, err := c.DoAPIGet(ctx, c.emojiByNameRoute(name), "")
	if err != nil {
		return nil, BuildResponse(r), err
	}
	defer closeBody(r)
	return DecodeJSONFromResponse[*Emoji](r)
}

// GetEmojiImage returns the emoji image.
func (c *Client4) GetEmojiImage(ctx context.Context, emojiId string) ([]byte, *Response, error) {
	r, err := c.DoAPIGet(ctx, c.emojiRoute(emojiId)+"/image", "")
	if err != nil {
		return nil, BuildResponse(r), err
	}
	defer closeBody(r)

	return ReadBytesFromResponse(r)
}

// SearchEmoji returns a list of emoji matching some search criteria.
func (c *Client4) SearchEmoji(ctx context.Context, search *EmojiSearch) ([]*Emoji, *Response, error) {
	r, err := c.DoAPIPostJSON(ctx, c.emojisRoute()+"/search", search)
	if err != nil {
		return nil, BuildResponse(r), err
	}
	defer closeBody(r)
	return DecodeJSONFromResponse[[]*Emoji](r)
}

// AutocompleteEmoji returns a list of emoji starting with or matching name.
func (c *Client4) AutocompleteEmoji(ctx context.Context, name string, etag string) ([]*Emoji, *Response, error) {
	query := fmt.Sprintf("?name=%v", name)
	r, err := c.DoAPIGet(ctx, c.emojisRoute()+"/autocomplete"+query, "")
	if err != nil {
		return nil, BuildResponse(r), err
	}
	defer closeBody(r)
	return DecodeJSONFromResponse[[]*Emoji](r)
}

// Reaction Section

// SaveReaction saves an emoji reaction for a post. Returns the saved reaction if successful, otherwise an error will be returned.
func (c *Client4) SaveReaction(ctx context.Context, reaction *Reaction) (*Reaction, *Response, error) {
	r, err := c.DoAPIPostJSON(ctx, c.reactionsRoute(), reaction)
	if err != nil {
		return nil, BuildResponse(r), err
	}
	defer closeBody(r)
	return DecodeJSONFromResponse[*Reaction](r)
}

// GetReactions returns a list of reactions to a post.
func (c *Client4) GetReactions(ctx context.Context, postId string) ([]*Reaction, *Response, error) {
	r, err := c.DoAPIGet(ctx, c.postRoute(postId)+"/reactions", "")
	if err != nil {
		return nil, BuildResponse(r), err
	}
	defer closeBody(r)
	return DecodeJSONFromResponse[[]*Reaction](r)
}

// DeleteReaction deletes reaction of a user in a post.
func (c *Client4) DeleteReaction(ctx context.Context, reaction *Reaction) (*Response, error) {
	r, err := c.DoAPIDelete(ctx, c.userRoute(reaction.UserId)+c.postRoute(reaction.PostId)+fmt.Sprintf("/reactions/%v", reaction.EmojiName))
	if err != nil {
		return BuildResponse(r), err
	}
	defer closeBody(r)
	return BuildResponse(r), nil
}

// FetchBulkReactions returns a map of postIds and corresponding reactions
func (c *Client4) GetBulkReactions(ctx context.Context, postIds []string) (map[string][]*Reaction, *Response, error) {
	r, err := c.DoAPIPostJSON(ctx, c.postsRoute()+"/ids/reactions", postIds)
	if err != nil {
		return nil, BuildResponse(r), err
	}
	defer closeBody(r)
	return DecodeJSONFromResponse[map[string][]*Reaction](r)
}

// Timezone Section

// GetSupportedTimezone returns a page of supported timezones on the system.
func (c *Client4) GetSupportedTimezone(ctx context.Context) ([]string, *Response, error) {
	r, err := c.DoAPIGet(ctx, c.timezonesRoute(), "")
	if err != nil {
		return nil, BuildResponse(r), err
	}
	defer closeBody(r)
	return DecodeJSONFromResponse[[]string](r)
}

// Jobs Section

// GetJob gets a single job.
func (c *Client4) GetJob(ctx context.Context, id string) (*Job, *Response, error) {
	r, err := c.DoAPIGet(ctx, c.jobsRoute()+fmt.Sprintf("/%v", id), "")
	if err != nil {
		return nil, BuildResponse(r), err
	}
	defer closeBody(r)
	return DecodeJSONFromResponse[*Job](r)
}

// GetJobs gets all jobs, sorted with the job that was created most recently first.
func (c *Client4) GetJobs(ctx context.Context, jobType string, status string, page int, perPage int) ([]*Job, *Response, error) {
	r, err := c.DoAPIGet(ctx, c.jobsRoute()+fmt.Sprintf("?page=%v&per_page=%v&job_type=%v&status=%v", page, perPage, jobType, status), "")
	if err != nil {
		return nil, BuildResponse(r), err
	}
	defer closeBody(r)
	return DecodeJSONFromResponse[[]*Job](r)
}

// GetJobsByType gets all jobs of a given type, sorted with the job that was created most recently first.
func (c *Client4) GetJobsByType(ctx context.Context, jobType string, page int, perPage int) ([]*Job, *Response, error) {
	r, err := c.DoAPIGet(ctx, c.jobsRoute()+fmt.Sprintf("/type/%v?page=%v&per_page=%v", jobType, page, perPage), "")
	if err != nil {
		return nil, BuildResponse(r), err
	}
	defer closeBody(r)
	return DecodeJSONFromResponse[[]*Job](r)
}

// CreateJob creates a job based on the provided job struct.
func (c *Client4) CreateJob(ctx context.Context, job *Job) (*Job, *Response, error) {
	r, err := c.DoAPIPostJSON(ctx, c.jobsRoute(), job)
	if err != nil {
		return nil, BuildResponse(r), err
	}
	defer closeBody(r)
	return DecodeJSONFromResponse[*Job](r)
}

// CancelJob requests the cancellation of the job with the provided Id.
func (c *Client4) CancelJob(ctx context.Context, jobId string) (*Response, error) {
	r, err := c.DoAPIPost(ctx, c.jobsRoute()+fmt.Sprintf("/%v/cancel", jobId), "")
	if err != nil {
		return BuildResponse(r), err
	}
	defer closeBody(r)
	return BuildResponse(r), nil
}

// DownloadJob downloads the results of the job
func (c *Client4) DownloadJob(ctx context.Context, jobId string) ([]byte, *Response, error) {
	r, err := c.DoAPIGet(ctx, c.jobsRoute()+fmt.Sprintf("/%v/download", jobId), "")
	if err != nil {
		return nil, BuildResponse(r), err
	}
	defer closeBody(r)

	return ReadBytesFromResponse(r)
}

// UpdateJobStatus updates the status of a job
func (c *Client4) UpdateJobStatus(ctx context.Context, jobId string, status string, force bool) (*Response, error) {
	data := map[string]any{
		"status": status,
		"force":  force,
	}
	r, err := c.DoAPIPatchJSON(ctx, c.jobsRoute()+fmt.Sprintf("/%v/status", jobId), data)
	if err != nil {
		return BuildResponse(r), err
	}
	defer closeBody(r)
	return BuildResponse(r), nil
}

// Roles Section

// GetAllRoles returns a list of all the roles.
func (c *Client4) GetAllRoles(ctx context.Context) ([]*Role, *Response, error) {
	r, err := c.DoAPIGet(ctx, c.rolesRoute(), "")
	if err != nil {
		return nil, BuildResponse(r), err
	}
	defer closeBody(r)
	return DecodeJSONFromResponse[[]*Role](r)
}

// GetRole gets a single role by ID.
func (c *Client4) GetRole(ctx context.Context, id string) (*Role, *Response, error) {
	r, err := c.DoAPIGet(ctx, c.rolesRoute()+fmt.Sprintf("/%v", id), "")
	if err != nil {
		return nil, BuildResponse(r), err
	}
	defer closeBody(r)
	return DecodeJSONFromResponse[*Role](r)
}

// GetRoleByName gets a single role by Name.
func (c *Client4) GetRoleByName(ctx context.Context, name string) (*Role, *Response, error) {
	r, err := c.DoAPIGet(ctx, c.rolesRoute()+fmt.Sprintf("/name/%v", name), "")
	if err != nil {
		return nil, BuildResponse(r), err
	}
	defer closeBody(r)
	return DecodeJSONFromResponse[*Role](r)
}

// GetRolesByNames returns a list of roles based on the provided role names.
func (c *Client4) GetRolesByNames(ctx context.Context, roleNames []string) ([]*Role, *Response, error) {
	r, err := c.DoAPIPostJSON(ctx, c.rolesRoute()+"/names", roleNames)
	if err != nil {
		return nil, BuildResponse(r), err
	}
	defer closeBody(r)
	return DecodeJSONFromResponse[[]*Role](r)
}

// PatchRole partially updates a role in the system. Any missing fields are not updated.
func (c *Client4) PatchRole(ctx context.Context, roleId string, patch *RolePatch) (*Role, *Response, error) {
	r, err := c.DoAPIPutJSON(ctx, c.rolesRoute()+fmt.Sprintf("/%v/patch", roleId), patch)
	if err != nil {
		return nil, BuildResponse(r), err
	}
	defer closeBody(r)
	return DecodeJSONFromResponse[*Role](r)
}

// Schemes Section

// CreateScheme creates a new Scheme.
func (c *Client4) CreateScheme(ctx context.Context, scheme *Scheme) (*Scheme, *Response, error) {
	r, err := c.DoAPIPostJSON(ctx, c.schemesRoute(), scheme)
	if err != nil {
		return nil, BuildResponse(r), err
	}
	defer closeBody(r)
	return DecodeJSONFromResponse[*Scheme](r)
}

// GetScheme gets a single scheme by ID.
func (c *Client4) GetScheme(ctx context.Context, id string) (*Scheme, *Response, error) {
	r, err := c.DoAPIGet(ctx, c.schemeRoute(id), "")
	if err != nil {
		return nil, BuildResponse(r), err
	}
	defer closeBody(r)
	return DecodeJSONFromResponse[*Scheme](r)
}

// GetSchemes ets all schemes, sorted with the most recently created first, optionally filtered by scope.
func (c *Client4) GetSchemes(ctx context.Context, scope string, page int, perPage int) ([]*Scheme, *Response, error) {
	r, err := c.DoAPIGet(ctx, c.schemesRoute()+fmt.Sprintf("?scope=%v&page=%v&per_page=%v", scope, page, perPage), "")
	if err != nil {
		return nil, BuildResponse(r), err
	}
	defer closeBody(r)
	return DecodeJSONFromResponse[[]*Scheme](r)
}

// DeleteScheme deletes a single scheme by ID.
func (c *Client4) DeleteScheme(ctx context.Context, id string) (*Response, error) {
	r, err := c.DoAPIDelete(ctx, c.schemeRoute(id))
	if err != nil {
		return BuildResponse(r), err
	}
	defer closeBody(r)
	return BuildResponse(r), nil
}

// PatchScheme partially updates a scheme in the system. Any missing fields are not updated.
func (c *Client4) PatchScheme(ctx context.Context, id string, patch *SchemePatch) (*Scheme, *Response, error) {
	r, err := c.DoAPIPutJSON(ctx, c.schemeRoute(id)+"/patch", patch)
	if err != nil {
		return nil, BuildResponse(r), err
	}
	defer closeBody(r)
	return DecodeJSONFromResponse[*Scheme](r)
}

// GetTeamsForScheme gets the teams using this scheme, sorted alphabetically by display name.
func (c *Client4) GetTeamsForScheme(ctx context.Context, schemeId string, page int, perPage int) ([]*Team, *Response, error) {
	r, err := c.DoAPIGet(ctx, c.schemeRoute(schemeId)+fmt.Sprintf("/teams?page=%v&per_page=%v", page, perPage), "")
	if err != nil {
		return nil, BuildResponse(r), err
	}
	defer closeBody(r)
	return DecodeJSONFromResponse[[]*Team](r)
}

// GetChannelsForScheme gets the channels using this scheme, sorted alphabetically by display name.
func (c *Client4) GetChannelsForScheme(ctx context.Context, schemeId string, page int, perPage int) (ChannelList, *Response, error) {
	r, err := c.DoAPIGet(ctx, c.schemeRoute(schemeId)+fmt.Sprintf("/channels?page=%v&per_page=%v", page, perPage), "")
	if err != nil {
		return nil, BuildResponse(r), err
	}
	defer closeBody(r)

	return DecodeJSONFromResponse[ChannelList](r)
}

// Plugin Section

// UploadPlugin takes an io.Reader stream pointing to the contents of a .tar.gz plugin.
func (c *Client4) UploadPlugin(ctx context.Context, file io.Reader) (*Manifest, *Response, error) {
	return c.uploadPlugin(ctx, file, false)
}

func (c *Client4) UploadPluginForced(ctx context.Context, file io.Reader) (*Manifest, *Response, error) {
	return c.uploadPlugin(ctx, file, true)
}

func (c *Client4) uploadPlugin(ctx context.Context, file io.Reader, force bool) (*Manifest, *Response, error) {
	body := new(bytes.Buffer)
	writer := multipart.NewWriter(body)

	if force {
		err := writer.WriteField("force", c.boolString(true))
		if err != nil {
			return nil, nil, err
		}
	}

	part, err := writer.CreateFormFile("plugin", "plugin.tar.gz")
	if err != nil {
		return nil, nil, err
	}

	if _, err = io.Copy(part, file); err != nil {
		return nil, nil, err
	}

	if err = writer.Close(); err != nil {
		return nil, nil, err
	}

	rq, err := http.NewRequestWithContext(ctx, "POST", c.APIURL+c.pluginsRoute(), body)
	if err != nil {
		return nil, nil, err
	}
	rq.Header.Set("Content-Type", writer.FormDataContentType())

	if c.AuthToken != "" {
		rq.Header.Set(HeaderAuth, c.AuthType+" "+c.AuthToken)
	}

	rp, err := c.HTTPClient.Do(rq)
	if err != nil {
		return nil, BuildResponse(rp), err
	}
	defer closeBody(rp)

	if rp.StatusCode >= 300 {
		return nil, BuildResponse(rp), AppErrorFromJSON(rp.Body)
	}

	return DecodeJSONFromResponse[*Manifest](rp)
}

func (c *Client4) InstallPluginFromURL(ctx context.Context, downloadURL string, force bool) (*Manifest, *Response, error) {
	forceStr := c.boolString(force)

	url := fmt.Sprintf("%s?plugin_download_url=%s&force=%s", c.pluginsRoute()+"/install_from_url", url.QueryEscape(downloadURL), forceStr)
	r, err := c.DoAPIPost(ctx, url, "")
	if err != nil {
		return nil, BuildResponse(r), err
	}
	defer closeBody(r)

	return DecodeJSONFromResponse[*Manifest](r)
}

// InstallMarketplacePlugin will install marketplace plugin.
func (c *Client4) InstallMarketplacePlugin(ctx context.Context, request *InstallMarketplacePluginRequest) (*Manifest, *Response, error) {
	r, err := c.DoAPIPostJSON(ctx, c.pluginsRoute()+"/marketplace", request)
	if err != nil {
		return nil, BuildResponse(r), err
	}
	defer closeBody(r)

	return DecodeJSONFromResponse[*Manifest](r)
}

// ReattachPlugin asks the server to reattach to a plugin launched by another process.
//
// Only available in local mode, and currently only used for testing.
func (c *Client4) ReattachPlugin(ctx context.Context, request *PluginReattachRequest) (*Response, error) {
	r, err := c.DoAPIPostJSON(ctx, c.pluginsRoute()+"/reattach", request)
	if err != nil {
		return BuildResponse(r), err
	}
	defer closeBody(r)

	return BuildResponse(r), nil
}

// DetachPlugin detaches a previously reattached plugin.
//
// Only available in local mode, and currently only used for testing.
func (c *Client4) DetachPlugin(ctx context.Context, pluginID string) (*Response, error) {
	r, err := c.DoAPIPost(ctx, c.pluginRoute(pluginID)+"/detach", "")
	if err != nil {
		return BuildResponse(r), err
	}
	defer closeBody(r)

	return BuildResponse(r), nil
}

// GetPlugins will return a list of plugin manifests for currently active plugins.
func (c *Client4) GetPlugins(ctx context.Context) (*PluginsResponse, *Response, error) {
	r, err := c.DoAPIGet(ctx, c.pluginsRoute(), "")
	if err != nil {
		return nil, BuildResponse(r), err
	}
	defer closeBody(r)

	return DecodeJSONFromResponse[*PluginsResponse](r)
}

// GetPluginStatuses will return the plugins installed on any server in the cluster, for reporting
// to the administrator via the system console.
func (c *Client4) GetPluginStatuses(ctx context.Context) (PluginStatuses, *Response, error) {
	r, err := c.DoAPIGet(ctx, c.pluginsRoute()+"/statuses", "")
	if err != nil {
		return nil, BuildResponse(r), err
	}
	defer closeBody(r)
	return DecodeJSONFromResponse[PluginStatuses](r)
}

// RemovePlugin will disable and delete a plugin.
func (c *Client4) RemovePlugin(ctx context.Context, id string) (*Response, error) {
	r, err := c.DoAPIDelete(ctx, c.pluginRoute(id))
	if err != nil {
		return BuildResponse(r), err
	}
	defer closeBody(r)
	return BuildResponse(r), nil
}

// GetWebappPlugins will return a list of plugins that the webapp should download.
func (c *Client4) GetWebappPlugins(ctx context.Context) ([]*Manifest, *Response, error) {
	r, err := c.DoAPIGet(ctx, c.pluginsRoute()+"/webapp", "")
	if err != nil {
		return nil, BuildResponse(r), err
	}
	defer closeBody(r)

	return DecodeJSONFromResponse[[]*Manifest](r)
}

// EnablePlugin will enable an plugin installed.
func (c *Client4) EnablePlugin(ctx context.Context, id string) (*Response, error) {
	r, err := c.DoAPIPost(ctx, c.pluginRoute(id)+"/enable", "")
	if err != nil {
		return BuildResponse(r), err
	}
	defer closeBody(r)
	return BuildResponse(r), nil
}

// DisablePlugin will disable an enabled plugin.
func (c *Client4) DisablePlugin(ctx context.Context, id string) (*Response, error) {
	r, err := c.DoAPIPost(ctx, c.pluginRoute(id)+"/disable", "")
	if err != nil {
		return BuildResponse(r), err
	}
	defer closeBody(r)
	return BuildResponse(r), nil
}

// GetMarketplacePlugins will return a list of plugins that an admin can install.
func (c *Client4) GetMarketplacePlugins(ctx context.Context, filter *MarketplacePluginFilter) ([]*MarketplacePlugin, *Response, error) {
	route := c.pluginsRoute() + "/marketplace"
	u, err := url.Parse(route)
	if err != nil {
		return nil, nil, err
	}

	filter.ApplyToURL(u)

	r, err := c.DoAPIGet(ctx, u.String(), "")
	if err != nil {
		return nil, BuildResponse(r), err
	}
	defer closeBody(r)

	plugins, err := MarketplacePluginsFromReader(r.Body)
	if err != nil {
		return nil, BuildResponse(r), fmt.Errorf("failed to parse marketplace plugins response: %w", err)
	}

	return plugins, BuildResponse(r), nil
}

// UpdateChannelScheme will update a channel's scheme.
func (c *Client4) UpdateChannelScheme(ctx context.Context, channelId, schemeId string) (*Response, error) {
	sip := &SchemeIDPatch{SchemeID: &schemeId}
	r, err := c.DoAPIPutJSON(ctx, c.channelSchemeRoute(channelId), sip)
	if err != nil {
		return BuildResponse(r), err
	}
	defer closeBody(r)
	return BuildResponse(r), nil
}

// UpdateTeamScheme will update a team's scheme.
func (c *Client4) UpdateTeamScheme(ctx context.Context, teamId, schemeId string) (*Response, error) {
	sip := &SchemeIDPatch{SchemeID: &schemeId}
	r, err := c.DoAPIPutJSON(ctx, c.teamSchemeRoute(teamId), sip)
	if err != nil {
		return BuildResponse(r), err
	}
	defer closeBody(r)
	return BuildResponse(r), nil
}

// GetRedirectLocation retrieves the value of the 'Location' header of an HTTP response for a given URL.
func (c *Client4) GetRedirectLocation(ctx context.Context, urlParam, etag string) (string, *Response, error) {
	url := fmt.Sprintf("%s?url=%s", c.redirectLocationRoute(), url.QueryEscape(urlParam))
	r, err := c.DoAPIGet(ctx, url, etag)
	if err != nil {
		return "", BuildResponse(r), err
	}
	defer closeBody(r)
	result, resp, err := DecodeJSONFromResponse[map[string]string](r)
	if err != nil {
		return "", resp, err
	}
	return result["location"], resp, nil
}

// SetServerBusy will mark the server as busy, which disables non-critical services for `secs` seconds.
func (c *Client4) SetServerBusy(ctx context.Context, secs int) (*Response, error) {
	url := fmt.Sprintf("%s?seconds=%d", c.serverBusyRoute(), secs)
	r, err := c.DoAPIPost(ctx, url, "")
	if err != nil {
		return BuildResponse(r), err
	}
	defer closeBody(r)
	return BuildResponse(r), nil
}

// ClearServerBusy will mark the server as not busy.
func (c *Client4) ClearServerBusy(ctx context.Context) (*Response, error) {
	r, err := c.DoAPIDelete(ctx, c.serverBusyRoute())
	if err != nil {
		return BuildResponse(r), err
	}
	defer closeBody(r)
	return BuildResponse(r), nil
}

// GetServerBusy returns the current ServerBusyState including the time when a server marked busy
// will automatically have the flag cleared.
func (c *Client4) GetServerBusy(ctx context.Context) (*ServerBusyState, *Response, error) {
	r, err := c.DoAPIGet(ctx, c.serverBusyRoute(), "")
	if err != nil {
		return nil, BuildResponse(r), err
	}
	defer closeBody(r)

	return DecodeJSONFromResponse[*ServerBusyState](r)
}

// RegisterTermsOfServiceAction saves action performed by a user against a specific terms of service.
func (c *Client4) RegisterTermsOfServiceAction(ctx context.Context, userId, termsOfServiceId string, accepted bool) (*Response, error) {
	url := c.userTermsOfServiceRoute(userId)
	data := map[string]any{"termsOfServiceId": termsOfServiceId, "accepted": accepted}
	r, err := c.DoAPIPostJSON(ctx, url, data)
	if err != nil {
		return BuildResponse(r), err
	}
	defer closeBody(r)
	return BuildResponse(r), nil
}

// GetTermsOfService fetches the latest terms of service
func (c *Client4) GetTermsOfService(ctx context.Context, etag string) (*TermsOfService, *Response, error) {
	url := c.termsOfServiceRoute()
	r, err := c.DoAPIGet(ctx, url, etag)
	if err != nil {
		return nil, BuildResponse(r), err
	}
	defer closeBody(r)
	return DecodeJSONFromResponse[*TermsOfService](r)
}

// GetUserTermsOfService fetches user's latest terms of service action if the latest action was for acceptance.
func (c *Client4) GetUserTermsOfService(ctx context.Context, userId, etag string) (*UserTermsOfService, *Response, error) {
	url := c.userTermsOfServiceRoute(userId)
	r, err := c.DoAPIGet(ctx, url, etag)
	if err != nil {
		return nil, BuildResponse(r), err
	}
	defer closeBody(r)
	return DecodeJSONFromResponse[*UserTermsOfService](r)
}

// CreateTermsOfService creates new terms of service.
func (c *Client4) CreateTermsOfService(ctx context.Context, text, userId string) (*TermsOfService, *Response, error) {
	url := c.termsOfServiceRoute()
	data := map[string]any{"text": text}
	r, err := c.DoAPIPostJSON(ctx, url, data)
	if err != nil {
		return nil, BuildResponse(r), err
	}
	defer closeBody(r)
	return DecodeJSONFromResponse[*TermsOfService](r)
}

func (c *Client4) GetGroup(ctx context.Context, groupID, etag string) (*Group, *Response, error) {
	r, err := c.DoAPIGet(ctx, c.groupRoute(groupID), etag)
	if err != nil {
		return nil, BuildResponse(r), err
	}
	defer closeBody(r)
	return DecodeJSONFromResponse[*Group](r)
}

func (c *Client4) CreateGroup(ctx context.Context, group *Group) (*Group, *Response, error) {
	r, err := c.DoAPIPostJSON(ctx, "/groups", group)
	if err != nil {
		return nil, BuildResponse(r), err
	}
	defer closeBody(r)
	return DecodeJSONFromResponse[*Group](r)
}

func (c *Client4) DeleteGroup(ctx context.Context, groupID string) (*Group, *Response, error) {
	r, err := c.DoAPIDelete(ctx, c.groupRoute(groupID))
	if err != nil {
		return nil, BuildResponse(r), err
	}
	defer closeBody(r)
	return DecodeJSONFromResponse[*Group](r)
}

func (c *Client4) RestoreGroup(ctx context.Context, groupID string, etag string) (*Group, *Response, error) {
	r, err := c.DoAPIPost(ctx, c.groupRoute(groupID)+"/restore", "")
	if err != nil {
		return nil, BuildResponse(r), err
	}
	defer closeBody(r)
	return DecodeJSONFromResponse[*Group](r)
}

func (c *Client4) PatchGroup(ctx context.Context, groupID string, patch *GroupPatch) (*Group, *Response, error) {
	r, err := c.DoAPIPutJSON(ctx, c.groupRoute(groupID)+"/patch", patch)
	if err != nil {
		return nil, BuildResponse(r), err
	}
	defer closeBody(r)
	return DecodeJSONFromResponse[*Group](r)
}

func (c *Client4) GetGroupMembers(ctx context.Context, groupID string) (*GroupMemberList, *Response, error) {
	r, err := c.DoAPIGet(ctx, c.groupRoute(groupID)+"/members", "")
	if err != nil {
		return nil, BuildResponse(r), err
	}
	defer closeBody(r)
	return DecodeJSONFromResponse[*GroupMemberList](r)
}

func (c *Client4) UpsertGroupMembers(ctx context.Context, groupID string, userIds *GroupModifyMembers) ([]*GroupMember, *Response, error) {
	r, err := c.DoAPIPostJSON(ctx, c.groupRoute(groupID)+"/members", userIds)
	if err != nil {
		return nil, BuildResponse(r), err
	}
	defer closeBody(r)
	return DecodeJSONFromResponse[[]*GroupMember](r)
}

func (c *Client4) DeleteGroupMembers(ctx context.Context, groupID string, userIds *GroupModifyMembers) ([]*GroupMember, *Response, error) {
	r, err := c.DoAPIDeleteJSON(ctx, c.groupRoute(groupID)+"/members", userIds)
	if err != nil {
		return nil, BuildResponse(r), err
	}
	defer closeBody(r)
	return DecodeJSONFromResponse[[]*GroupMember](r)
}

func (c *Client4) LinkGroupSyncable(ctx context.Context, groupID, syncableID string, syncableType GroupSyncableType, patch *GroupSyncablePatch) (*GroupSyncable, *Response, error) {
	url := fmt.Sprintf("%s/link", c.groupSyncableRoute(groupID, syncableID, syncableType))
	r, err := c.DoAPIPostJSON(ctx, url, patch)
	if err != nil {
		return nil, BuildResponse(r), err
	}
	defer closeBody(r)
	return DecodeJSONFromResponse[*GroupSyncable](r)
}

func (c *Client4) UnlinkGroupSyncable(ctx context.Context, groupID, syncableID string, syncableType GroupSyncableType) (*Response, error) {
	url := fmt.Sprintf("%s/link", c.groupSyncableRoute(groupID, syncableID, syncableType))
	r, err := c.DoAPIDelete(ctx, url)
	if err != nil {
		return BuildResponse(r), err
	}
	defer closeBody(r)
	return BuildResponse(r), nil
}

func (c *Client4) GetGroupSyncable(ctx context.Context, groupID, syncableID string, syncableType GroupSyncableType, etag string) (*GroupSyncable, *Response, error) {
	r, err := c.DoAPIGet(ctx, c.groupSyncableRoute(groupID, syncableID, syncableType), etag)
	if err != nil {
		return nil, BuildResponse(r), err
	}
	defer closeBody(r)
	return DecodeJSONFromResponse[*GroupSyncable](r)
}

func (c *Client4) GetGroupSyncables(ctx context.Context, groupID string, syncableType GroupSyncableType, etag string) ([]*GroupSyncable, *Response, error) {
	r, err := c.DoAPIGet(ctx, c.groupSyncablesRoute(groupID, syncableType), etag)
	if err != nil {
		return nil, BuildResponse(r), err
	}
	defer closeBody(r)
	return DecodeJSONFromResponse[[]*GroupSyncable](r)
}

func (c *Client4) PatchGroupSyncable(ctx context.Context, groupID, syncableID string, syncableType GroupSyncableType, patch *GroupSyncablePatch) (*GroupSyncable, *Response, error) {
	r, err := c.DoAPIPutJSON(ctx, c.groupSyncableRoute(groupID, syncableID, syncableType)+"/patch", patch)
	if err != nil {
		return nil, BuildResponse(r), err
	}
	defer closeBody(r)
	return DecodeJSONFromResponse[*GroupSyncable](r)
}

func (c *Client4) TeamMembersMinusGroupMembers(ctx context.Context, teamID string, groupIDs []string, page, perPage int, etag string) ([]*UserWithGroups, int64, *Response, error) {
	groupIDStr := strings.Join(groupIDs, ",")
	query := fmt.Sprintf("?group_ids=%s&page=%d&per_page=%d", groupIDStr, page, perPage)
	r, err := c.DoAPIGet(ctx, c.teamRoute(teamID)+"/members_minus_group_members"+query, etag)
	if err != nil {
		return nil, 0, BuildResponse(r), err
	}
	defer closeBody(r)

	ugc, resp, err := DecodeJSONFromResponse[UsersWithGroupsAndCount](r)
	if err != nil {
		return nil, 0, nil, err
	}
	return ugc.Users, ugc.Count, resp, nil
}

func (c *Client4) ChannelMembersMinusGroupMembers(ctx context.Context, channelID string, groupIDs []string, page, perPage int, etag string) ([]*UserWithGroups, int64, *Response, error) {
	groupIDStr := strings.Join(groupIDs, ",")
	query := fmt.Sprintf("?group_ids=%s&page=%d&per_page=%d", groupIDStr, page, perPage)
	r, err := c.DoAPIGet(ctx, c.channelRoute(channelID)+"/members_minus_group_members"+query, etag)
	if err != nil {
		return nil, 0, BuildResponse(r), err
	}
	defer closeBody(r)
	ugc, resp, err := DecodeJSONFromResponse[UsersWithGroupsAndCount](r)
	if err != nil {
		return nil, 0, nil, err
	}
	return ugc.Users, ugc.Count, resp, nil
}

func (c *Client4) PatchConfig(ctx context.Context, config *Config) (*Config, *Response, error) {
	r, err := c.DoAPIPutJSON(ctx, c.configRoute()+"/patch", config)
	if err != nil {
		return nil, BuildResponse(r), err
	}
	defer closeBody(r)

	return DecodeJSONFromResponse[*Config](r)
}

func (c *Client4) GetChannelModerations(ctx context.Context, channelID string, etag string) ([]*ChannelModeration, *Response, error) {
	r, err := c.DoAPIGet(ctx, c.channelRoute(channelID)+"/moderations", etag)
	if err != nil {
		return nil, BuildResponse(r), err
	}
	defer closeBody(r)

	return DecodeJSONFromResponse[[]*ChannelModeration](r)
}

func (c *Client4) PatchChannelModerations(ctx context.Context, channelID string, patch []*ChannelModerationPatch) ([]*ChannelModeration, *Response, error) {
	r, err := c.DoAPIPutJSON(ctx, c.channelRoute(channelID)+"/moderations/patch", patch)
	if err != nil {
		return nil, BuildResponse(r), err
	}
	defer closeBody(r)

	return DecodeJSONFromResponse[[]*ChannelModeration](r)
}

func (c *Client4) GetKnownUsers(ctx context.Context) ([]string, *Response, error) {
	r, err := c.DoAPIGet(ctx, c.usersRoute()+"/known", "")
	if err != nil {
		return nil, BuildResponse(r), err
	}
	defer closeBody(r)
	return DecodeJSONFromResponse[[]string](r)
}

// PublishUserTyping publishes a user is typing websocket event based on the provided TypingRequest.
func (c *Client4) PublishUserTyping(ctx context.Context, userID string, typingRequest TypingRequest) (*Response, error) {
	r, err := c.DoAPIPostJSON(ctx, c.publishUserTypingRoute(userID), typingRequest)
	if err != nil {
		return BuildResponse(r), err
	}
	defer closeBody(r)
	return BuildResponse(r), nil
}

func (c *Client4) GetChannelMemberCountsByGroup(ctx context.Context, channelID string, includeTimezones bool, etag string) ([]*ChannelMemberCountByGroup, *Response, error) {
	r, err := c.DoAPIGet(ctx, c.channelRoute(channelID)+"/member_counts_by_group?include_timezones="+strconv.FormatBool(includeTimezones), etag)
	if err != nil {
		return nil, BuildResponse(r), err
	}
	defer closeBody(r)

	return DecodeJSONFromResponse[[]*ChannelMemberCountByGroup](r)
}

func (c *Client4) RequestTrialLicenseWithExtraFields(ctx context.Context, trialRequest *TrialLicenseRequest) (*Response, error) {
	r, err := c.DoAPIPostJSON(ctx, "/trial-license", trialRequest)
	if err != nil {
		return BuildResponse(r), err
	}

	defer closeBody(r)
	return BuildResponse(r), nil
}

// RequestTrialLicense will request a trial license and install it in the server
// DEPRECATED - USE RequestTrialLicenseWithExtraFields (this method remains for backwards compatibility)
func (c *Client4) RequestTrialLicense(ctx context.Context, users int) (*Response, error) {
	reqData := map[string]any{"users": users, "terms_accepted": true}
	r, err := c.DoAPIPostJSON(ctx, "/trial-license", reqData)
	if err != nil {
		return BuildResponse(r), err
	}
	defer closeBody(r)
	return BuildResponse(r), nil
}

// GetGroupStats retrieves stats for a Mattermost Group
func (c *Client4) GetGroupStats(ctx context.Context, groupID string) (*GroupStats, *Response, error) {
	r, err := c.DoAPIGet(ctx, c.groupRoute(groupID)+"/stats", "")
	if err != nil {
		return nil, BuildResponse(r), err
	}
	defer closeBody(r)
	return DecodeJSONFromResponse[*GroupStats](r)
}

func (c *Client4) GetSidebarCategoriesForTeamForUser(ctx context.Context, userID, teamID, etag string) (*OrderedSidebarCategories, *Response, error) {
	route := c.userCategoryRoute(userID, teamID)
	r, err := c.DoAPIGet(ctx, route, etag)
	if err != nil {
		return nil, BuildResponse(r), err
	}

	return DecodeJSONFromResponse[*OrderedSidebarCategories](r)
}

func (c *Client4) CreateSidebarCategoryForTeamForUser(ctx context.Context, userID, teamID string, category *SidebarCategoryWithChannels) (*SidebarCategoryWithChannels, *Response, error) {
	route := c.userCategoryRoute(userID, teamID)
	r, err := c.DoAPIPostJSON(ctx, route, category)
	if err != nil {
		return nil, BuildResponse(r), err
	}
	defer closeBody(r)
	return DecodeJSONFromResponse[*SidebarCategoryWithChannels](r)
}

func (c *Client4) UpdateSidebarCategoriesForTeamForUser(ctx context.Context, userID, teamID string, categories []*SidebarCategoryWithChannels) ([]*SidebarCategoryWithChannels, *Response, error) {
	route := c.userCategoryRoute(userID, teamID)

	r, err := c.DoAPIPutJSON(ctx, route, categories)
	if err != nil {
		return nil, BuildResponse(r), err
	}
	defer closeBody(r)

	return DecodeJSONFromResponse[[]*SidebarCategoryWithChannels](r)
}

func (c *Client4) GetSidebarCategoryOrderForTeamForUser(ctx context.Context, userID, teamID, etag string) ([]string, *Response, error) {
	route := c.userCategoryRoute(userID, teamID) + "/order"
	r, err := c.DoAPIGet(ctx, route, etag)
	if err != nil {
		return nil, BuildResponse(r), err
	}
	defer closeBody(r)

	return DecodeJSONFromResponse[[]string](r)
}

func (c *Client4) UpdateSidebarCategoryOrderForTeamForUser(ctx context.Context, userID, teamID string, order []string) ([]string, *Response, error) {
	route := c.userCategoryRoute(userID, teamID) + "/order"
	r, err := c.DoAPIPutJSON(ctx, route, order)
	if err != nil {
		return nil, BuildResponse(r), err
	}
	defer closeBody(r)

	return DecodeJSONFromResponse[[]string](r)
}

func (c *Client4) GetSidebarCategoryForTeamForUser(ctx context.Context, userID, teamID, categoryID, etag string) (*SidebarCategoryWithChannels, *Response, error) {
	route := c.userCategoryRoute(userID, teamID) + "/" + categoryID
	r, err := c.DoAPIGet(ctx, route, etag)
	if err != nil {
		return nil, BuildResponse(r), err
	}
	defer closeBody(r)

	return DecodeJSONFromResponse[*SidebarCategoryWithChannels](r)
}

func (c *Client4) UpdateSidebarCategoryForTeamForUser(ctx context.Context, userID, teamID, categoryID string, category *SidebarCategoryWithChannels) (*SidebarCategoryWithChannels, *Response, error) {
	route := c.userCategoryRoute(userID, teamID) + "/" + categoryID
	r, err := c.DoAPIPutJSON(ctx, route, category)
	if err != nil {
		return nil, BuildResponse(r), err
	}
	defer closeBody(r)
	return DecodeJSONFromResponse[*SidebarCategoryWithChannels](r)
}

// DeleteSidebarCategoryForTeamForUser deletes a sidebar category for a user in a team.
func (c *Client4) DeleteSidebarCategoryForTeamForUser(ctx context.Context, userId string, teamId string, categoryId string) (*Response, error) {
	url := fmt.Sprintf("%s/%s", c.userCategoryRoute(userId, teamId), categoryId)
	r, err := c.DoAPIDelete(ctx, url)
	if err != nil {
		return BuildResponse(r), err
	}
	defer closeBody(r)
	return BuildResponse(r), nil
}

// CheckIntegrity performs a database integrity check.
func (c *Client4) CheckIntegrity(ctx context.Context) ([]IntegrityCheckResult, *Response, error) {
	r, err := c.DoAPIPost(ctx, "/integrity", "")
	if err != nil {
		return nil, BuildResponse(r), err
	}
	defer closeBody(r)
	return DecodeJSONFromResponse[[]IntegrityCheckResult](r)
}

func (c *Client4) GetNotices(ctx context.Context, lastViewed int64, teamId string, client NoticeClientType, clientVersion, locale, etag string) (NoticeMessages, *Response, error) {
	url := fmt.Sprintf("/system/notices/%s?lastViewed=%d&client=%s&clientVersion=%s&locale=%s", teamId, lastViewed, client, clientVersion, locale)
	r, err := c.DoAPIGet(ctx, url, etag)
	if err != nil {
		return nil, BuildResponse(r), err
	}
	defer closeBody(r)
	notices, err := UnmarshalProductNoticeMessages(r.Body)
	if err != nil {
		return nil, BuildResponse(r), err
	}
	return notices, BuildResponse(r), nil
}

func (c *Client4) MarkNoticesViewed(ctx context.Context, ids []string) (*Response, error) {
	r, err := c.DoAPIPutJSON(ctx, "/system/notices/view", ids)
	if err != nil {
		return BuildResponse(r), err
	}
	defer closeBody(r)
	return BuildResponse(r), nil
}

func (c *Client4) CompleteOnboarding(ctx context.Context, request *CompleteOnboardingRequest) (*Response, error) {
	r, err := c.DoAPIPostJSON(ctx, c.systemRoute()+"/onboarding/complete", request)
	if err != nil {
		return BuildResponse(r), err
	}
	defer closeBody(r)

	return BuildResponse(r), nil
}

// CreateUpload creates a new upload session.
func (c *Client4) CreateUpload(ctx context.Context, us *UploadSession) (*UploadSession, *Response, error) {
	r, err := c.DoAPIPostJSON(ctx, c.uploadsRoute(), us)
	if err != nil {
		return nil, BuildResponse(r), err
	}
	defer closeBody(r)

	return DecodeJSONFromResponse[*UploadSession](r)
}

// GetUpload returns the upload session for the specified uploadId.
func (c *Client4) GetUpload(ctx context.Context, uploadId string) (*UploadSession, *Response, error) {
	r, err := c.DoAPIGet(ctx, c.uploadRoute(uploadId), "")
	if err != nil {
		return nil, BuildResponse(r), err
	}
	defer closeBody(r)
	return DecodeJSONFromResponse[*UploadSession](r)
}

// GetUploadsForUser returns the upload sessions created by the specified
// userId.
func (c *Client4) GetUploadsForUser(ctx context.Context, userId string) ([]*UploadSession, *Response, error) {
	r, err := c.DoAPIGet(ctx, c.userRoute(userId)+"/uploads", "")
	if err != nil {
		return nil, BuildResponse(r), err
	}
	defer closeBody(r)
	return DecodeJSONFromResponse[[]*UploadSession](r)
}

// UploadData performs an upload. On success it returns
// a FileInfo object.
func (c *Client4) UploadData(ctx context.Context, uploadId string, data io.Reader) (*FileInfo, *Response, error) {
	url := c.uploadRoute(uploadId)
	r, err := c.doAPIRequestReader(ctx, http.MethodPost, c.APIURL+url, data, nil)
	if err != nil {
		return nil, BuildResponse(r), err
	}
	defer closeBody(r)
	if r.StatusCode == http.StatusNoContent {
		return nil, BuildResponse(r), nil
	}
	return DecodeJSONFromResponse[*FileInfo](r)
}

func (c *Client4) UpdatePassword(ctx context.Context, userId, currentPassword, newPassword string) (*Response, error) {
	requestBody := map[string]string{"current_password": currentPassword, "new_password": newPassword}
	r, err := c.DoAPIPutJSON(ctx, c.userRoute(userId)+"/password", requestBody)
	if err != nil {
		return BuildResponse(r), err
	}
	defer closeBody(r)
	return BuildResponse(r), nil
}

// Cloud Section

func (c *Client4) GetCloudProducts(ctx context.Context) ([]*Product, *Response, error) {
	r, err := c.DoAPIGet(ctx, c.cloudRoute()+"/products", "")
	if err != nil {
		return nil, BuildResponse(r), err
	}
	defer closeBody(r)

	return DecodeJSONFromResponse[[]*Product](r)
}

func (c *Client4) GetSelfHostedProducts(ctx context.Context) ([]*Product, *Response, error) {
	r, err := c.DoAPIGet(ctx, c.cloudRoute()+"/products/selfhosted", "")
	if err != nil {
		return nil, BuildResponse(r), err
	}
	defer closeBody(r)

	return DecodeJSONFromResponse[[]*Product](r)
}

func (c *Client4) GetProductLimits(ctx context.Context) (*ProductLimits, *Response, error) {
	r, err := c.DoAPIGet(ctx, c.cloudRoute()+"/limits", "")
	if err != nil {
		return nil, BuildResponse(r), err
	}
	defer closeBody(r)

	return DecodeJSONFromResponse[*ProductLimits](r)
}

func (c *Client4) GetIPFilters(ctx context.Context) (*AllowedIPRanges, *Response, error) {
	r, err := c.DoAPIGet(ctx, c.ipFiltersRoute(), "")
	if err != nil {
		return nil, BuildResponse(r), err
	}

	defer closeBody(r)

	return DecodeJSONFromResponse[*AllowedIPRanges](r)
}

func (c *Client4) ApplyIPFilters(ctx context.Context, allowedRanges *AllowedIPRanges) (*AllowedIPRanges, *Response, error) {
	r, err := c.DoAPIPostJSON(ctx, c.ipFiltersRoute(), allowedRanges)
	if err != nil {
		return nil, BuildResponse(r), err
	}

	defer closeBody(r)

	return DecodeJSONFromResponse[*AllowedIPRanges](r)
}

func (c *Client4) GetMyIP(ctx context.Context) (*GetIPAddressResponse, *Response, error) {
	r, err := c.DoAPIGet(ctx, c.ipFiltersRoute()+"/my_ip", "")
	if err != nil {
		return nil, BuildResponse(r), err
	}

	defer closeBody(r)

	return DecodeJSONFromResponse[*GetIPAddressResponse](r)
}

func (c *Client4) ValidateWorkspaceBusinessEmail(ctx context.Context) (*Response, error) {
	r, err := c.DoAPIPost(ctx, c.cloudRoute()+"/validate-workspace-business-email", "")
	if err != nil {
		return BuildResponse(r), err
	}
	defer closeBody(r)

	return BuildResponse(r), nil
}

func (c *Client4) NotifyAdmin(ctx context.Context, nr *NotifyAdminToUpgradeRequest) (int, error) {
	r, err := c.DoAPIPostJSON(ctx, "/users/notify-admin", nr)
	if err != nil {
		return r.StatusCode, err
	}

	closeBody(r)

	return r.StatusCode, nil
}

func (c *Client4) TriggerNotifyAdmin(ctx context.Context, nr *NotifyAdminToUpgradeRequest) (int, error) {
	r, err := c.DoAPIPostJSON(ctx, "/users/trigger-notify-admin-posts", nr)
	if err != nil {
		return r.StatusCode, err
	}

	closeBody(r)

	return r.StatusCode, nil
}

func (c *Client4) ValidateBusinessEmail(ctx context.Context, email *ValidateBusinessEmailRequest) (*Response, error) {
	r, err := c.DoAPIPostJSON(ctx, c.cloudRoute()+"/validate-business-email", email)
	if err != nil {
		return BuildResponse(r), err
	}
	defer closeBody(r)

	return BuildResponse(r), nil
}

func (c *Client4) GetCloudCustomer(ctx context.Context) (*CloudCustomer, *Response, error) {
	r, err := c.DoAPIGet(ctx, c.cloudRoute()+"/customer", "")
	if err != nil {
		return nil, BuildResponse(r), err
	}
	defer closeBody(r)

	return DecodeJSONFromResponse[*CloudCustomer](r)
}

func (c *Client4) GetSubscription(ctx context.Context) (*Subscription, *Response, error) {
	r, err := c.DoAPIGet(ctx, c.cloudRoute()+"/subscription", "")
	if err != nil {
		return nil, BuildResponse(r), err
	}
	defer closeBody(r)

	return DecodeJSONFromResponse[*Subscription](r)
}

func (c *Client4) GetInvoicesForSubscription(ctx context.Context) ([]*Invoice, *Response, error) {
	r, err := c.DoAPIGet(ctx, c.cloudRoute()+"/subscription/invoices", "")
	if err != nil {
		return nil, BuildResponse(r), err
	}
	defer closeBody(r)

	return DecodeJSONFromResponse[[]*Invoice](r)
}

func (c *Client4) UpdateCloudCustomer(ctx context.Context, customerInfo *CloudCustomerInfo) (*CloudCustomer, *Response, error) {
	r, err := c.DoAPIPutJSON(ctx, c.cloudRoute()+"/customer", customerInfo)
	if err != nil {
		return nil, BuildResponse(r), err
	}
	defer closeBody(r)

	return DecodeJSONFromResponse[*CloudCustomer](r)
}

func (c *Client4) UpdateCloudCustomerAddress(ctx context.Context, address *Address) (*CloudCustomer, *Response, error) {
	r, err := c.DoAPIPutJSON(ctx, c.cloudRoute()+"/customer/address", address)
	if err != nil {
		return nil, BuildResponse(r), err
	}
	defer closeBody(r)

	return DecodeJSONFromResponse[*CloudCustomer](r)
}

func (c *Client4) ListImports(ctx context.Context) ([]string, *Response, error) {
	r, err := c.DoAPIGet(ctx, c.importsRoute(), "")
	if err != nil {
		return nil, BuildResponse(r), err
	}
	defer closeBody(r)

	return DecodeJSONFromResponse[[]string](r)
}

func (c *Client4) DeleteImport(ctx context.Context, name string) (*Response, error) {
	r, err := c.DoAPIDelete(ctx, c.importRoute(name))
	if err != nil {
		return BuildResponse(r), err
	}
	defer closeBody(r)
	return BuildResponse(r), nil
}

func (c *Client4) ListExports(ctx context.Context) ([]string, *Response, error) {
	r, err := c.DoAPIGet(ctx, c.exportsRoute(), "")
	if err != nil {
		return nil, BuildResponse(r), err
	}
	defer closeBody(r)

	return DecodeJSONFromResponse[[]string](r)
}

func (c *Client4) DeleteExport(ctx context.Context, name string) (*Response, error) {
	r, err := c.DoAPIDelete(ctx, c.exportRoute(name))
	if err != nil {
		return BuildResponse(r), err
	}
	defer closeBody(r)
	return BuildResponse(r), nil
}

func (c *Client4) DownloadExport(ctx context.Context, name string, wr io.Writer, offset int64) (int64, *Response, error) {
	var headers map[string]string
	if offset > 0 {
		headers = map[string]string{
			HeaderRange: fmt.Sprintf("bytes=%d-", offset),
		}
	}
	r, err := c.DoAPIRequestWithHeaders(ctx, http.MethodGet, c.APIURL+c.exportRoute(name), "", headers)
	if err != nil {
		return 0, BuildResponse(r), err
	}
	defer closeBody(r)
	n, err := io.Copy(wr, r.Body)
	if err != nil {
		return n, BuildResponse(r), fmt.Errorf("failed to copy export data to writer: %w", err)
	}
	return n, BuildResponse(r), nil
}

func (c *Client4) GeneratePresignedURL(ctx context.Context, name string) (*PresignURLResponse, *Response, error) {
	r, err := c.doAPIRequest(ctx, http.MethodPost, c.APIURL+c.exportRoute(name)+"/presign-url", "", "")
	if err != nil {
		return nil, BuildResponse(r), err
	}
	defer closeBody(r)

	return DecodeJSONFromResponse[*PresignURLResponse](r)
}

func (c *Client4) GetUserThreads(ctx context.Context, userId, teamId string, options GetUserThreadsOpts) (*Threads, *Response, error) {
	v := url.Values{}
	if options.Since != 0 {
		v.Set("since", fmt.Sprintf("%d", options.Since))
	}
	if options.Before != "" {
		v.Set("before", options.Before)
	}
	if options.After != "" {
		v.Set("after", options.After)
	}
	if options.PageSize != 0 {
		v.Set("per_page", fmt.Sprintf("%d", options.PageSize))
	}
	if options.Extended {
		v.Set("extended", "true")
	}
	if options.Deleted {
		v.Set("deleted", "true")
	}
	if options.Unread {
		v.Set("unread", "true")
	}
	if options.ThreadsOnly {
		v.Set("threadsOnly", "true")
	}
	if options.TotalsOnly {
		v.Set("totalsOnly", "true")
	}
	if options.ExcludeDirect {
		v.Set("excludeDirect", fmt.Sprintf("%t", options.ExcludeDirect))
	}
	url := c.userThreadsRoute(userId, teamId)
	if len(v) > 0 {
		url += "?" + v.Encode()
	}

	r, err := c.DoAPIGet(ctx, url, "")
	if err != nil {
		return nil, BuildResponse(r), err
	}
	defer closeBody(r)

	return DecodeJSONFromResponse[*Threads](r)
}

func (c *Client4) DownloadComplianceExport(ctx context.Context, jobId string, wr io.Writer) (string, error) {
	r, err := c.DoAPIGet(ctx, c.jobsRoute()+fmt.Sprintf("/%s/download", jobId), "")
	if err != nil {
		return "", err
	}
	defer closeBody(r)

	// Try to get the filename from the Content-Disposition header
	var filename string
	if cd := r.Header.Get("Content-Disposition"); cd != "" {
		var params map[string]string
		if _, params, err = mime.ParseMediaType(cd); err == nil {
			if params["filename"] != "" {
				filename = params["filename"]
			}
		}
	}

	_, err = io.Copy(wr, r.Body)
	if err != nil {
		return filename, fmt.Errorf("failed to copy compliance export data to writer: %w", err)
	}
	return filename, nil
}

func (c *Client4) GetUserThread(ctx context.Context, userId, teamId, threadId string, extended bool) (*ThreadResponse, *Response, error) {
	url := c.userThreadRoute(userId, teamId, threadId)
	if extended {
		url += "?extended=true"
	}
	r, err := c.DoAPIGet(ctx, url, "")
	if err != nil {
		return nil, BuildResponse(r), err
	}
	defer closeBody(r)

	return DecodeJSONFromResponse[*ThreadResponse](r)
}

func (c *Client4) UpdateThreadsReadForUser(ctx context.Context, userId, teamId string) (*Response, error) {
	r, err := c.DoAPIPut(ctx, fmt.Sprintf("%s/read", c.userThreadsRoute(userId, teamId)), "")
	if err != nil {
		return BuildResponse(r), err
	}
	defer closeBody(r)

	return BuildResponse(r), nil
}

func (c *Client4) SetThreadUnreadByPostId(ctx context.Context, userId, teamId, threadId, postId string) (*ThreadResponse, *Response, error) {
	r, err := c.DoAPIPost(ctx, fmt.Sprintf("%s/set_unread/%s", c.userThreadRoute(userId, teamId, threadId), postId), "")
	if err != nil {
		return nil, BuildResponse(r), err
	}
	defer closeBody(r)

	return DecodeJSONFromResponse[*ThreadResponse](r)
}

func (c *Client4) UpdateThreadReadForUser(ctx context.Context, userId, teamId, threadId string, timestamp int64) (*ThreadResponse, *Response, error) {
	r, err := c.DoAPIPut(ctx, fmt.Sprintf("%s/read/%d", c.userThreadRoute(userId, teamId, threadId), timestamp), "")
	if err != nil {
		return nil, BuildResponse(r), err
	}
	defer closeBody(r)

	return DecodeJSONFromResponse[*ThreadResponse](r)
}

func (c *Client4) UpdateThreadFollowForUser(ctx context.Context, userId, teamId, threadId string, state bool) (*Response, error) {
	var err error
	var r *http.Response
	if state {
		r, err = c.DoAPIPut(ctx, c.userThreadRoute(userId, teamId, threadId)+"/following", "")
	} else {
		r, err = c.DoAPIDelete(ctx, c.userThreadRoute(userId, teamId, threadId)+"/following")
	}
	if err != nil {
		return BuildResponse(r), err
	}
	defer closeBody(r)

	return BuildResponse(r), nil
}

func (c *Client4) GetAllSharedChannels(ctx context.Context, teamID string, page, perPage int) ([]*SharedChannel, *Response, error) {
	url := fmt.Sprintf("%s/%s?page=%d&per_page=%d", c.sharedChannelsRoute(), teamID, page, perPage)
	r, err := c.DoAPIGet(ctx, url, "")
	if err != nil {
		return nil, BuildResponse(r), err
	}
	defer closeBody(r)

	return DecodeJSONFromResponse[[]*SharedChannel](r)
}

func (c *Client4) GetRemoteClusterInfo(ctx context.Context, remoteID string) (RemoteClusterInfo, *Response, error) {
	url := fmt.Sprintf("%s/remote_info/%s", c.sharedChannelsRoute(), remoteID)
	r, err := c.DoAPIGet(ctx, url, "")
	if err != nil {
		return RemoteClusterInfo{}, BuildResponse(r), err
	}
	defer closeBody(r)

	return DecodeJSONFromResponse[RemoteClusterInfo](r)
}

func (c *Client4) GetRemoteClusters(ctx context.Context, page, perPage int, filter RemoteClusterQueryFilter) ([]*RemoteCluster, *Response, error) {
	v := url.Values{}
	if page != 0 {
		v.Set("page", fmt.Sprintf("%d", page))
	}
	if perPage != 0 {
		v.Set("per_page", fmt.Sprintf("%d", perPage))
	}
	if filter.ExcludeOffline {
		v.Set("exclude_offline", "true")
	}
	if filter.InChannel != "" {
		v.Set("in_channel", filter.InChannel)
	}
	if filter.NotInChannel != "" {
		v.Set("not_in_channel", filter.NotInChannel)
	}
	if filter.Topic != "" {
		v.Set("topic", filter.Topic)
	}
	if filter.CreatorId != "" {
		v.Set("creator_id", filter.CreatorId)
	}
	if filter.OnlyConfirmed {
		v.Set("only_confirmed", "true")
	}
	if filter.PluginID != "" {
		v.Set("plugin_id", filter.PluginID)
	}
	if filter.OnlyPlugins {
		v.Set("only_plugins", "true")
	}
	if filter.ExcludePlugins {
		v.Set("exclude_plugins", "true")
	}
	if filter.IncludeDeleted {
		v.Set("include_deleted", "true")
	}
	url := c.remoteClusterRoute()
	if len(v) > 0 {
		url += "?" + v.Encode()
	}

	r, err := c.DoAPIGet(ctx, url, "")
	if err != nil {
		return nil, BuildResponse(r), err
	}
	defer closeBody(r)

	return DecodeJSONFromResponse[[]*RemoteCluster](r)
}

func (c *Client4) CreateRemoteCluster(ctx context.Context, rcWithPassword *RemoteClusterWithPassword) (*RemoteClusterWithInvite, *Response, error) {
	r, err := c.DoAPIPostJSON(ctx, c.remoteClusterRoute(), rcWithPassword)
	if err != nil {
		return nil, BuildResponse(r), err
	}
	defer closeBody(r)

	return DecodeJSONFromResponse[*RemoteClusterWithInvite](r)
}

func (c *Client4) RemoteClusterAcceptInvite(ctx context.Context, rcAcceptInvite *RemoteClusterAcceptInvite) (*RemoteCluster, *Response, error) {
	url := fmt.Sprintf("%s/accept_invite", c.remoteClusterRoute())
	r, err := c.DoAPIPostJSON(ctx, url, rcAcceptInvite)
	if err != nil {
		return nil, BuildResponse(r), err
	}
	defer closeBody(r)

	return DecodeJSONFromResponse[*RemoteCluster](r)
}

func (c *Client4) GenerateRemoteClusterInvite(ctx context.Context, remoteClusterId, password string) (string, *Response, error) {
	url := fmt.Sprintf("%s/%s/generate_invite", c.remoteClusterRoute(), remoteClusterId)
	r, err := c.DoAPIPostJSON(ctx, url, map[string]string{"password": password})
	if err != nil {
		return "", BuildResponse(r), err
	}
	defer closeBody(r)

	return DecodeJSONFromResponse[string](r)
}

func (c *Client4) GetRemoteCluster(ctx context.Context, remoteClusterId string) (*RemoteCluster, *Response, error) {
	r, err := c.DoAPIGet(ctx, fmt.Sprintf("%s/%s", c.remoteClusterRoute(), remoteClusterId), "")
	if err != nil {
		return nil, BuildResponse(r), err
	}
	defer closeBody(r)

	return DecodeJSONFromResponse[*RemoteCluster](r)
}

func (c *Client4) PatchRemoteCluster(ctx context.Context, remoteClusterId string, patch *RemoteClusterPatch) (*RemoteCluster, *Response, error) {
	url := fmt.Sprintf("%s/%s", c.remoteClusterRoute(), remoteClusterId)
	r, err := c.DoAPIPatchJSON(ctx, url, patch)
	if err != nil {
		return nil, BuildResponse(r), err
	}
	defer closeBody(r)

	return DecodeJSONFromResponse[*RemoteCluster](r)
}

func (c *Client4) DeleteRemoteCluster(ctx context.Context, remoteClusterId string) (*Response, error) {
	r, err := c.DoAPIDelete(ctx, fmt.Sprintf("%s/%s", c.remoteClusterRoute(), remoteClusterId))
	if err != nil {
		return BuildResponse(r), err
	}
	defer closeBody(r)
	return BuildResponse(r), nil
}

func (c *Client4) GetSharedChannelRemotesByRemoteCluster(ctx context.Context, remoteId string, filter SharedChannelRemoteFilterOpts, page, perPage int) ([]*SharedChannelRemote, *Response, error) {
	v := url.Values{}
	if filter.IncludeUnconfirmed {
		v.Set("include_unconfirmed", "true")
	}
	if filter.ExcludeConfirmed {
		v.Set("exclude_confirmed", "true")
	}
	if filter.ExcludeHome {
		v.Set("exclude_home", "true")
	}
	if filter.ExcludeRemote {
		v.Set("exclude_remote", "true")
	}
	if filter.IncludeDeleted {
		v.Set("include_deleted", "true")
	}
	if page != 0 {
		v.Set("page", fmt.Sprintf("%d", page))
	}
	if perPage != 0 {
		v.Set("per_page", fmt.Sprintf("%d", perPage))
	}
	url := c.sharedChannelRemotesRoute(remoteId)
	if len(v) > 0 {
		url += "?" + v.Encode()
	}

	r, err := c.DoAPIGet(ctx, url, "")
	if err != nil {
		return nil, BuildResponse(r), err
	}
	defer closeBody(r)

	return DecodeJSONFromResponse[[]*SharedChannelRemote](r)
}

func (c *Client4) InviteRemoteClusterToChannel(ctx context.Context, remoteId, channelId string) (*Response, error) {
	url := fmt.Sprintf("%s/invite", c.channelRemoteRoute(remoteId, channelId))
	r, err := c.DoAPIPost(ctx, url, "")
	if err != nil {
		return BuildResponse(r), err
	}
	defer closeBody(r)
	return BuildResponse(r), nil
}

func (c *Client4) UninviteRemoteClusterToChannel(ctx context.Context, remoteId, channelId string) (*Response, error) {
	url := fmt.Sprintf("%s/uninvite", c.channelRemoteRoute(remoteId, channelId))
	r, err := c.DoAPIPost(ctx, url, "")
	if err != nil {
		return BuildResponse(r), err
	}
	defer closeBody(r)
	return BuildResponse(r), nil
}

func (c *Client4) GetAncillaryPermissions(ctx context.Context, subsectionPermissions []string) ([]string, *Response, error) {
	var returnedPermissions []string
	url := fmt.Sprintf("%s/ancillary", c.permissionsRoute())
	r, err := c.DoAPIPostJSON(ctx, url, subsectionPermissions)
	if err != nil {
		return returnedPermissions, BuildResponse(r), err
	}
	defer closeBody(r)

	return DecodeJSONFromResponse[[]string](r)
}

func (c *Client4) GetUsersWithInvalidEmails(ctx context.Context, page, perPage int) ([]*User, *Response, error) {
	query := fmt.Sprintf("/invalid_emails?page=%v&per_page=%v", page, perPage)
	r, err := c.DoAPIGet(ctx, c.usersRoute()+query, "")
	if err != nil {
		return nil, BuildResponse(r), err
	}
	defer closeBody(r)

	return DecodeJSONFromResponse[[]*User](r)
}

func (c *Client4) GetAppliedSchemaMigrations(ctx context.Context) ([]AppliedMigration, *Response, error) {
	r, err := c.DoAPIGet(ctx, c.systemRoute()+"/schema/version", "")
	if err != nil {
		return nil, BuildResponse(r), err
	}
	defer closeBody(r)

	return DecodeJSONFromResponse[[]AppliedMigration](r)
}

// Usage Section

// GetPostsUsage returns rounded off total usage of posts for the instance
func (c *Client4) GetPostsUsage(ctx context.Context) (*PostsUsage, *Response, error) {
	r, err := c.DoAPIGet(ctx, c.usageRoute()+"/posts", "")
	if err != nil {
		return nil, BuildResponse(r), err
	}
	defer closeBody(r)

	return DecodeJSONFromResponse[*PostsUsage](r)
}

// GetStorageUsage returns the file storage usage for the instance,
// rounded down the most signigicant digit
func (c *Client4) GetStorageUsage(ctx context.Context) (*StorageUsage, *Response, error) {
	r, err := c.DoAPIGet(ctx, c.usageRoute()+"/storage", "")
	if err != nil {
		return nil, BuildResponse(r), err
	}
	defer closeBody(r)

	return DecodeJSONFromResponse[*StorageUsage](r)
}

// GetTeamsUsage returns total usage of teams for the instance
func (c *Client4) GetTeamsUsage(ctx context.Context) (*TeamsUsage, *Response, error) {
	r, err := c.DoAPIGet(ctx, c.usageRoute()+"/teams", "")
	if err != nil {
		return nil, BuildResponse(r), err
	}
	defer closeBody(r)

	return DecodeJSONFromResponse[*TeamsUsage](r)
}

func (c *Client4) GetPostInfo(ctx context.Context, postId string) (*PostInfo, *Response, error) {
	r, err := c.DoAPIGet(ctx, c.postRoute(postId)+"/info", "")
	if err != nil {
		return nil, BuildResponse(r), err
	}
	defer closeBody(r)

	return DecodeJSONFromResponse[*PostInfo](r)
}

func (c *Client4) AcknowledgePost(ctx context.Context, postId, userId string) (*PostAcknowledgement, *Response, error) {
	r, err := c.DoAPIPost(ctx, c.userRoute(userId)+c.postRoute(postId)+"/ack", "")
	if err != nil {
		return nil, BuildResponse(r), err
	}
	defer closeBody(r)

	return DecodeJSONFromResponse[*PostAcknowledgement](r)
}

func (c *Client4) UnacknowledgePost(ctx context.Context, postId, userId string) (*Response, error) {
	r, err := c.DoAPIDelete(ctx, c.userRoute(userId)+c.postRoute(postId)+"/ack")
	if err != nil {
		return BuildResponse(r), err
	}
	defer closeBody(r)
	return BuildResponse(r), nil
}

func (c *Client4) AddUserToGroupSyncables(ctx context.Context, userID string) (*Response, error) {
	r, err := c.DoAPIPost(ctx, c.ldapRoute()+"/users/"+userID+"/group_sync_memberships", "")
	if err != nil {
		return BuildResponse(r), err
	}
	defer closeBody(r)
	return BuildResponse(r), nil
}

func (c *Client4) CheckCWSConnection(ctx context.Context, userId string) (*Response, error) {
	r, err := c.DoAPIGet(ctx, c.cloudRoute()+"/healthz", "")
	if err != nil {
		return BuildResponse(r), err
	}
	defer closeBody(r)

	return BuildResponse(r), nil
}

// CreateChannelBookmark creates a channel bookmark based on the provided struct.
func (c *Client4) CreateChannelBookmark(ctx context.Context, channelBookmark *ChannelBookmark) (*ChannelBookmarkWithFileInfo, *Response, error) {
	r, err := c.DoAPIPostJSON(ctx, c.bookmarksRoute(channelBookmark.ChannelId), channelBookmark)
	if err != nil {
		return nil, BuildResponse(r), err
	}
	defer closeBody(r)

	return DecodeJSONFromResponse[*ChannelBookmarkWithFileInfo](r)
}

// UpdateChannelBookmark updates a channel bookmark based on the provided struct.
func (c *Client4) UpdateChannelBookmark(ctx context.Context, channelId, bookmarkId string, patch *ChannelBookmarkPatch) (*UpdateChannelBookmarkResponse, *Response, error) {
	r, err := c.DoAPIPatchJSON(ctx, c.bookmarkRoute(channelId, bookmarkId), patch)
	if err != nil {
		return nil, BuildResponse(r), err
	}
	defer closeBody(r)

	return DecodeJSONFromResponse[*UpdateChannelBookmarkResponse](r)
}

// UpdateChannelBookmarkSortOrder updates a channel bookmark's sort order based on the provided new index.
func (c *Client4) UpdateChannelBookmarkSortOrder(ctx context.Context, channelId, bookmarkId string, sortOrder int64) ([]*ChannelBookmarkWithFileInfo, *Response, error) {
	r, err := c.DoAPIPostJSON(ctx, c.bookmarkRoute(channelId, bookmarkId)+"/sort_order", sortOrder)
	if err != nil {
		return nil, BuildResponse(r), err
	}
	defer closeBody(r)

	return DecodeJSONFromResponse[[]*ChannelBookmarkWithFileInfo](r)
}

// DeleteChannelBookmark deletes a channel bookmark.
func (c *Client4) DeleteChannelBookmark(ctx context.Context, channelId, bookmarkId string) (*ChannelBookmarkWithFileInfo, *Response, error) {
	r, err := c.DoAPIDelete(ctx, c.bookmarkRoute(channelId, bookmarkId))
	if err != nil {
		return nil, BuildResponse(r), err
	}
	defer closeBody(r)

	return DecodeJSONFromResponse[*ChannelBookmarkWithFileInfo](r)
}

func (c *Client4) ListChannelBookmarksForChannel(ctx context.Context, channelId string, since int64) ([]*ChannelBookmarkWithFileInfo, *Response, error) {
	query := fmt.Sprintf("?bookmarks_since=%v", since)
	r, err := c.DoAPIGet(ctx, c.bookmarksRoute(channelId)+query, "")
	if err != nil {
		return nil, BuildResponse(r), err
	}
	defer closeBody(r)

	return DecodeJSONFromResponse[[]*ChannelBookmarkWithFileInfo](r)
}

func (c *Client4) SubmitClientMetrics(ctx context.Context, report *PerformanceReport) (*Response, error) {
	res, err := c.DoAPIPostJSON(ctx, c.clientPerfMetricsRoute(), report)
	if err != nil {
		return BuildResponse(res), err
	}

	return BuildResponse(res), nil
}

func (c *Client4) GetFilteredUsersStats(ctx context.Context, options *UserCountOptions) (*UsersStats, *Response, error) {
	v := url.Values{}
	v.Set("in_team", options.TeamId)
	v.Set("in_channel", options.ChannelId)
	v.Set("include_deleted", strconv.FormatBool(options.IncludeDeleted))
	v.Set("include_bots", strconv.FormatBool(options.IncludeBotAccounts))
	v.Set("include_remote_users", strconv.FormatBool(options.IncludeRemoteUsers))

	if len(options.Roles) > 0 {
		v.Set("roles", strings.Join(options.Roles, ","))
	}
	if len(options.ChannelRoles) > 0 {
		v.Set("channel_roles", strings.Join(options.ChannelRoles, ","))
	}
	if len(options.TeamRoles) > 0 {
		v.Set("team_roles", strings.Join(options.TeamRoles, ","))
	}

	query := v.Encode()
	r, err := c.DoAPIGet(ctx, c.usersRoute()+"/stats/filtered?"+query, "")
	if err != nil {
		return nil, BuildResponse(r), err
	}
	defer closeBody(r)

	return DecodeJSONFromResponse[*UsersStats](r)
}

func (c *Client4) RestorePostVersion(ctx context.Context, postId, versionId string) (*Post, *Response, error) {
	r, err := c.DoAPIPost(ctx, c.postRoute(postId)+"/restore/"+versionId, "")
	if err != nil {
		return nil, BuildResponse(r), err
	}

	defer closeBody(r)

	return DecodeJSONFromResponse[*Post](r)
}

func (c *Client4) CreateCPAField(ctx context.Context, field *PropertyField) (*PropertyField, *Response, error) {
	r, err := c.DoAPIPostJSON(ctx, c.customProfileAttributeFieldsRoute(), field)
	if err != nil {
		return nil, BuildResponse(r), err
	}
	defer closeBody(r)

	return DecodeJSONFromResponse[*PropertyField](r)
}

func (c *Client4) ListCPAFields(ctx context.Context) ([]*PropertyField, *Response, error) {
	r, err := c.DoAPIGet(ctx, c.customProfileAttributeFieldsRoute(), "")
	if err != nil {
		return nil, BuildResponse(r), err
	}
	defer closeBody(r)

	return DecodeJSONFromResponse[[]*PropertyField](r)
}

func (c *Client4) PatchCPAField(ctx context.Context, fieldID string, patch *PropertyFieldPatch) (*PropertyField, *Response, error) {
	r, err := c.DoAPIPatchJSON(ctx, c.customProfileAttributeFieldRoute(fieldID), patch)
	if err != nil {
		return nil, BuildResponse(r), err
	}
	defer closeBody(r)

	return DecodeJSONFromResponse[*PropertyField](r)
}

func (c *Client4) DeleteCPAField(ctx context.Context, fieldID string) (*Response, error) {
	r, err := c.DoAPIDelete(ctx, c.customProfileAttributeFieldRoute(fieldID))
	if err != nil {
		return BuildResponse(r), err
	}
	defer closeBody(r)
	return BuildResponse(r), nil
}

func (c *Client4) ListCPAValues(ctx context.Context, userID string) (map[string]json.RawMessage, *Response, error) {
	r, err := c.DoAPIGet(ctx, c.userCustomProfileAttributesRoute(userID), "")
	if err != nil {
		return nil, BuildResponse(r), err
	}
	defer closeBody(r)

	return DecodeJSONFromResponse[map[string]json.RawMessage](r)
}

func (c *Client4) PatchCPAValues(ctx context.Context, values map[string]json.RawMessage) (map[string]json.RawMessage, *Response, error) {
	r, err := c.DoAPIPatchJSON(ctx, c.customProfileAttributeValuesRoute(), values)
	if err != nil {
		return nil, BuildResponse(r), err
	}
	defer closeBody(r)

	return DecodeJSONFromResponse[map[string]json.RawMessage](r)
}

// Access Control Policies Section

// CreateAccessControlPolicy creates a new access control policy.
func (c *Client4) CreateAccessControlPolicy(ctx context.Context, policy *AccessControlPolicy) (*AccessControlPolicy, *Response, error) {
	r, err := c.DoAPIPutJSON(ctx, c.accessControlPoliciesRoute(), policy)
	if err != nil {
		return nil, BuildResponse(r), err
	}
	defer closeBody(r)

	return DecodeJSONFromResponse[*AccessControlPolicy](r)
}

func (c *Client4) GetAccessControlPolicy(ctx context.Context, id string) (*AccessControlPolicy, *Response, error) {
	r, err := c.DoAPIGet(ctx, c.accessControlPolicyRoute(id), "")
	if err != nil {
		return nil, BuildResponse(r), err
	}
	defer closeBody(r)

	return DecodeJSONFromResponse[*AccessControlPolicy](r)
}

func (c *Client4) DeleteAccessControlPolicy(ctx context.Context, id string) (*Response, error) {
	r, err := c.DoAPIDelete(ctx, c.accessControlPolicyRoute(id))
	if err != nil {
		return BuildResponse(r), err
	}
	defer closeBody(r)

	return BuildResponse(r), nil
}

func (c *Client4) CheckExpression(ctx context.Context, expression string) ([]CELExpressionError, *Response, error) {
	checkExpressionRequest := struct {
		Expression string `json:"expression"`
	}{
		Expression: expression,
	}
	r, err := c.DoAPIPostJSON(ctx, c.celRoute()+"/check", checkExpressionRequest)
	if err != nil {
		return nil, BuildResponse(r), err
	}
	defer closeBody(r)

	return DecodeJSONFromResponse[[]CELExpressionError](r)
}

func (c *Client4) TestExpression(ctx context.Context, params QueryExpressionParams) (*AccessControlPolicyTestResponse, *Response, error) {
	r, err := c.DoAPIPostJSON(ctx, c.celRoute()+"/test", params)
	if err != nil {
		return nil, BuildResponse(r), err
	}
	defer closeBody(r)

	return DecodeJSONFromResponse[*AccessControlPolicyTestResponse](r)
}

func (c *Client4) SearchAccessControlPolicies(ctx context.Context, options AccessControlPolicySearch) (*AccessControlPoliciesWithCount, *Response, error) {
	r, err := c.DoAPIPostJSON(ctx, c.accessControlPoliciesRoute()+"/search", options)
	if err != nil {
		return nil, BuildResponse(r), err
	}
	defer closeBody(r)

	return DecodeJSONFromResponse[*AccessControlPoliciesWithCount](r)
}

func (c *Client4) AssignAccessControlPolicies(ctx context.Context, policyID string, resourceIDs []string) (*Response, error) {
	var assignments struct {
		ChannelIds []string `json:"channel_ids"`
	}
	assignments.ChannelIds = resourceIDs

	r, err := c.DoAPIPostJSON(ctx, c.accessControlPolicyRoute(policyID)+"/assign", assignments)
	if err != nil {
		return BuildResponse(r), err
	}
	defer closeBody(r)

	return BuildResponse(r), nil
}

func (c *Client4) UnassignAccessControlPolicies(ctx context.Context, policyID string, resourceIDs []string) (*Response, error) {
	var unassignments struct {
		ChannelIds []string `json:"channel_ids"`
	}
	unassignments.ChannelIds = resourceIDs

	r, err := c.DoAPIDeleteJSON(ctx, c.accessControlPolicyRoute(policyID)+"/unassign", unassignments)
	if err != nil {
		return BuildResponse(r), err
	}
	defer closeBody(r)

	return BuildResponse(r), nil
}

func (c *Client4) GetChannelsForAccessControlPolicy(ctx context.Context, policyID string, after string, limit int) (*ChannelsWithCount, *Response, error) {
	r, err := c.DoAPIGet(ctx, c.accessControlPolicyRoute(policyID)+"/resources/channels?after="+after+"&limit="+strconv.Itoa(limit), "")
	if err != nil {
		return nil, BuildResponse(r), err
	}
	defer closeBody(r)

	return DecodeJSONFromResponse[*ChannelsWithCount](r)
}

func (c *Client4) SearchChannelsForAccessControlPolicy(ctx context.Context, policyID string, options ChannelSearch) (*ChannelsWithCount, *Response, error) {
	r, err := c.DoAPIPostJSON(ctx, c.accessControlPolicyRoute(policyID)+"/resources/channels/search", options)
	if err != nil {
		return nil, BuildResponse(r), err
	}
	defer closeBody(r)

	return DecodeJSONFromResponse[*ChannelsWithCount](r)
}<|MERGE_RESOLUTION|>--- conflicted
+++ resolved
@@ -660,118 +660,6 @@
 	return fmt.Sprintf(c.accessControlPoliciesRoute()+"/%v", url.PathEscape(policyID))
 }
 
-<<<<<<< HEAD
-=======
-func (c *Client4) GetServerLimits(ctx context.Context) (*ServerLimits, *Response, error) {
-	r, err := c.DoAPIGet(ctx, c.limitsRoute()+"/users", "")
-	if err != nil {
-		return nil, BuildResponse(r), err
-	}
-	defer closeBody(r)
-	var serverLimits ServerLimits
-	if r.StatusCode == http.StatusNotModified {
-		return &serverLimits, BuildResponse(r), nil
-	}
-	if err := json.NewDecoder(r.Body).Decode(&serverLimits); err != nil {
-		return nil, nil, NewAppError("GetServerLimits", "api.unmarshal_error", nil, "", http.StatusInternalServerError).Wrap(err)
-	}
-	return &serverLimits, BuildResponse(r), nil
-}
-
-func (c *Client4) CreateScheduledPost(ctx context.Context, scheduledPost *ScheduledPost) (*ScheduledPost, *Response, error) {
-	buf, err := json.Marshal(scheduledPost)
-	if err != nil {
-		return nil, nil, NewAppError("CreateScheduledPost", "api.marshal_error", nil, "", http.StatusInternalServerError).Wrap(err)
-	}
-
-	r, err := c.DoAPIPost(ctx, c.postsRoute()+"/schedule", string(buf))
-	if err != nil {
-		return nil, BuildResponse(r), err
-	}
-	defer closeBody(r)
-	var createdScheduledPost ScheduledPost
-	if err := json.NewDecoder(r.Body).Decode(&createdScheduledPost); err != nil {
-		return nil, nil, NewAppError("CreateScheduledPost", "api.unmarshal_error", nil, "", http.StatusInternalServerError).Wrap(err)
-	}
-	return &createdScheduledPost, BuildResponse(r), nil
-}
-
-func (c *Client4) GetUserScheduledPosts(ctx context.Context, teamId string, includeDirectChannels bool) (map[string][]*ScheduledPost, *Response, error) {
-	query := url.Values{}
-	query.Set("includeDirectChannels", fmt.Sprintf("%t", includeDirectChannels))
-
-	r, err := c.DoAPIGet(ctx, c.postsRoute()+"/scheduled/team/"+teamId+"?"+query.Encode(), "")
-	if err != nil {
-		return nil, BuildResponse(r), err
-	}
-	defer closeBody(r)
-	var scheduledPostsByTeam map[string][]*ScheduledPost
-	if err := json.NewDecoder(r.Body).Decode(&scheduledPostsByTeam); err != nil {
-		return nil, nil, NewAppError("GetUserScheduledPosts", "api.unmarshal_error", nil, "", http.StatusInternalServerError).Wrap(err)
-	}
-	return scheduledPostsByTeam, BuildResponse(r), nil
-}
-
-func (c *Client4) UpdateScheduledPost(ctx context.Context, scheduledPost *ScheduledPost) (*ScheduledPost, *Response, error) {
-	buf, err := json.Marshal(scheduledPost)
-	if err != nil {
-		return nil, nil, NewAppError("UpdateScheduledPost", "api.marshal_error", nil, "", http.StatusInternalServerError).Wrap(err)
-	}
-
-	r, err := c.DoAPIPut(ctx, c.postsRoute()+"/schedule/"+scheduledPost.Id, string(buf))
-	if err != nil {
-		return nil, BuildResponse(r), err
-	}
-
-	defer closeBody(r)
-	var updatedScheduledPost ScheduledPost
-	if err := json.NewDecoder(r.Body).Decode(&updatedScheduledPost); err != nil {
-		return nil, nil, NewAppError("UpdateScheduledPost", "api.unmarshal_error", nil, "", http.StatusInternalServerError).Wrap(err)
-	}
-	return &updatedScheduledPost, BuildResponse(r), nil
-}
-
-func (c *Client4) DeleteScheduledPost(ctx context.Context, scheduledPostId string) (*ScheduledPost, *Response, error) {
-	r, err := c.DoAPIDelete(ctx, c.postsRoute()+"/schedule/"+scheduledPostId)
-	if err != nil {
-		return nil, BuildResponse(r), err
-	}
-
-	defer closeBody(r)
-	var deletedScheduledPost ScheduledPost
-	if err := json.NewDecoder(r.Body).Decode(&deletedScheduledPost); err != nil {
-		return nil, nil, NewAppError("DeleteScheduledPost", "api.unmarshal_error", nil, "", http.StatusInternalServerError).Wrap(err)
-	}
-	return &deletedScheduledPost, BuildResponse(r), nil
-}
-
-func (c *Client4) GetFlaggingConfiguration(ctx context.Context) (*ContentFlaggingReportingConfig, *Response, error) {
-	r, err := c.DoAPIGet(ctx, c.contentFlaggingRoute()+"/flag/config", "")
-	if err != nil {
-		return nil, BuildResponse(r), err
-	}
-	defer closeBody(r)
-	var config ContentFlaggingReportingConfig
-	if err := json.NewDecoder(r.Body).Decode(&config); err != nil {
-		return nil, nil, NewAppError("GetFlaggingConfiguration", "api.unmarshal_error", nil, "", http.StatusInternalServerError).Wrap(err)
-	}
-	return &config, BuildResponse(r), nil
-}
-
-func (c *Client4) GetTeamPostFlaggingFeatureStatus(ctx context.Context, teamId string) (map[string]bool, *Response, error) {
-	r, err := c.DoAPIGet(ctx, c.contentFlaggingRoute()+"/team/"+teamId+"/status", "")
-	if err != nil {
-		return nil, BuildResponse(r), err
-	}
-	defer closeBody(r)
-	var status map[string]bool
-	if err := json.NewDecoder(r.Body).Decode(&status); err != nil {
-		return nil, nil, NewAppError("GetFlaggingConfiguration", "api.unmarshal_error", nil, "", http.StatusInternalServerError).Wrap(err)
-	}
-	return status, BuildResponse(r), nil
-}
-
->>>>>>> e142eaa6
 func (c *Client4) bookmarksRoute(channelId string) string {
 	return c.channelRoute(channelId) + "/bookmarks"
 }
@@ -3703,6 +3591,26 @@
 	defer closeBody(r)
 
 	return DecodeJSONFromResponse[*ScheduledPost](r)
+}
+
+func (c *Client4) GetFlaggingConfiguration(ctx context.Context) (*ContentFlaggingReportingConfig, *Response, error) {
+	r, err := c.DoAPIGet(ctx, c.contentFlaggingRoute()+"/flag/config", "")
+	if err != nil {
+		return nil, BuildResponse(r), err
+	}
+	defer closeBody(r)
+
+	return DecodeJSONFromResponse[*ContentFlaggingReportingConfig](r)
+}
+
+func (c *Client4) GetTeamPostFlaggingFeatureStatus(ctx context.Context, teamId string) (map[string]bool, *Response, error) {
+	r, err := c.DoAPIGet(ctx, c.contentFlaggingRoute()+"/team/"+teamId+"/status", "")
+	if err != nil {
+		return nil, BuildResponse(r), err
+	}
+	defer closeBody(r)
+
+	return DecodeJSONFromResponse[map[string]bool](r)
 }
 
 // SearchFiles returns any posts with matching terms string.

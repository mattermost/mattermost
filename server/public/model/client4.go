// Copyright (c) 2015-present Mattermost, Inc. All Rights Reserved.
// See LICENSE.txt for license information.

package model

import (
	"bytes"
	"context"
	"encoding/json"
	"fmt"
	"io"
	"mime/multipart"
	"net"
	"net/http"
	"net/url"
	"strconv"
	"strings"
)

const (
	HeaderRequestId                 = "X-Request-ID"
	HeaderVersionId                 = "X-Version-ID"
	HeaderClusterId                 = "X-Cluster-ID"
	HeaderEtagServer                = "ETag"
	HeaderEtagClient                = "If-None-Match"
	HeaderForwarded                 = "X-Forwarded-For"
	HeaderRealIP                    = "X-Real-IP"
	HeaderForwardedProto            = "X-Forwarded-Proto"
	HeaderToken                     = "token"
	HeaderCsrfToken                 = "X-CSRF-Token"
	HeaderBearer                    = "BEARER"
	HeaderAuth                      = "Authorization"
	HeaderCloudToken                = "X-Cloud-Token"
	HeaderRemoteclusterToken        = "X-RemoteCluster-Token"
	HeaderRemoteclusterId           = "X-RemoteCluster-Id"
	HeaderRequestedWith             = "X-Requested-With"
	HeaderRequestedWithXML          = "XMLHttpRequest"
	HeaderFirstInaccessiblePostTime = "First-Inaccessible-Post-Time"
	HeaderFirstInaccessibleFileTime = "First-Inaccessible-File-Time"
	HeaderRange                     = "Range"
	STATUS                          = "status"
	StatusOk                        = "OK"
	StatusFail                      = "FAIL"
	StatusUnhealthy                 = "UNHEALTHY"
	StatusRemove                    = "REMOVE"
	ConnectionId                    = "Connection-Id"

	ClientDir = "client"

	APIURLSuffixV1 = "/api/v1"
	APIURLSuffixV4 = "/api/v4"
	APIURLSuffixV5 = "/api/v5"
	APIURLSuffix   = APIURLSuffixV4
)

type Response struct {
	StatusCode    int
	RequestId     string
	Etag          string
	ServerVersion string
	Header        http.Header
}

type Client4 struct {
	URL        string       // The location of the server, for example  "http://localhost:8065"
	APIURL     string       // The api location of the server, for example "http://localhost:8065/api/v4"
	HTTPClient *http.Client // The http client
	AuthToken  string
	AuthType   string
	HTTPHeader map[string]string // Headers to be copied over for each request

	// TrueString is the string value sent to the server for true boolean query parameters.
	trueString string

	// FalseString is the string value sent to the server for false boolean query parameters.
	falseString string
}

// SetBoolString is a helper method for overriding how true and false query string parameters are
// sent to the server.
//
// This method is only exposed for testing. It is never necessary to configure these values
// in production.
func (c *Client4) SetBoolString(value bool, valueStr string) {
	if value {
		c.trueString = valueStr
	} else {
		c.falseString = valueStr
	}
}

// boolString builds the query string parameter for boolean values.
func (c *Client4) boolString(value bool) string {
	if value && c.trueString != "" {
		return c.trueString
	} else if !value && c.falseString != "" {
		return c.falseString
	}

	if value {
		return "true"
	}
	return "false"
}

func (c *Client4) ArrayFromJSON(data io.Reader) []string {
	var objmap []string
	json.NewDecoder(data).Decode(&objmap)
	if objmap == nil {
		return make([]string, 0)
	}
	return objmap
}

func closeBody(r *http.Response) {
	if r.Body != nil {
		_, _ = io.Copy(io.Discard, r.Body)
		_ = r.Body.Close()
	}
}

func NewAPIv4Client(url string) *Client4 {
	url = strings.TrimRight(url, "/")
	return &Client4{url, url + APIURLSuffix, &http.Client{}, "", "", map[string]string{}, "", ""}
}

func NewAPIv4SocketClient(socketPath string) *Client4 {
	tr := &http.Transport{
		Dial: func(network, addr string) (net.Conn, error) {
			return net.Dial("unix", socketPath)
		},
	}

	client := NewAPIv4Client("http://_")
	client.HTTPClient = &http.Client{Transport: tr}

	return client
}

func BuildResponse(r *http.Response) *Response {
	if r == nil {
		return nil
	}

	return &Response{
		StatusCode:    r.StatusCode,
		RequestId:     r.Header.Get(HeaderRequestId),
		Etag:          r.Header.Get(HeaderEtagServer),
		ServerVersion: r.Header.Get(HeaderVersionId),
		Header:        r.Header,
	}
}

func (c *Client4) SetToken(token string) {
	c.AuthToken = token
	c.AuthType = HeaderBearer
}

// MockSession is deprecated in favour of SetToken
func (c *Client4) MockSession(token string) {
	c.SetToken(token)
}

func (c *Client4) SetOAuthToken(token string) {
	c.AuthToken = token
	c.AuthType = HeaderToken
}

func (c *Client4) ClearOAuthToken() {
	c.AuthToken = ""
	c.AuthType = HeaderBearer
}

func (c *Client4) usersRoute() string {
	return "/users"
}

func (c *Client4) reportsRoute() string {
	return "/reports"
}

func (c *Client4) userRoute(userId string) string {
	return fmt.Sprintf(c.usersRoute()+"/%v", userId)
}

func (c *Client4) userThreadsRoute(userID, teamID string) string {
	return c.userRoute(userID) + c.teamRoute(teamID) + "/threads"
}

func (c *Client4) userThreadRoute(userId, teamId, threadId string) string {
	return c.userThreadsRoute(userId, teamId) + "/" + threadId
}

func (c *Client4) userCategoryRoute(userID, teamID string) string {
	return c.userRoute(userID) + c.teamRoute(teamID) + "/channels/categories"
}

func (c *Client4) userAccessTokensRoute() string {
	return fmt.Sprintf(c.usersRoute() + "/tokens")
}

func (c *Client4) userAccessTokenRoute(tokenId string) string {
	return fmt.Sprintf(c.usersRoute()+"/tokens/%v", tokenId)
}

func (c *Client4) userByUsernameRoute(userName string) string {
	return fmt.Sprintf(c.usersRoute()+"/username/%v", userName)
}

func (c *Client4) userByEmailRoute(email string) string {
	return fmt.Sprintf(c.usersRoute()+"/email/%v", email)
}

func (c *Client4) botsRoute() string {
	return "/bots"
}

func (c *Client4) botRoute(botUserId string) string {
	return fmt.Sprintf("%s/%s", c.botsRoute(), botUserId)
}

func (c *Client4) teamsRoute() string {
	return "/teams"
}

func (c *Client4) teamRoute(teamId string) string {
	return fmt.Sprintf(c.teamsRoute()+"/%v", teamId)
}

func (c *Client4) teamAutoCompleteCommandsRoute(teamId string) string {
	return fmt.Sprintf(c.teamsRoute()+"/%v/commands/autocomplete", teamId)
}

func (c *Client4) teamByNameRoute(teamName string) string {
	return fmt.Sprintf(c.teamsRoute()+"/name/%v", teamName)
}

func (c *Client4) teamMemberRoute(teamId, userId string) string {
	return fmt.Sprintf(c.teamRoute(teamId)+"/members/%v", userId)
}

func (c *Client4) teamMembersRoute(teamId string) string {
	return fmt.Sprintf(c.teamRoute(teamId) + "/members")
}

func (c *Client4) teamStatsRoute(teamId string) string {
	return fmt.Sprintf(c.teamRoute(teamId) + "/stats")
}

func (c *Client4) teamImportRoute(teamId string) string {
	return fmt.Sprintf(c.teamRoute(teamId) + "/import")
}

func (c *Client4) channelsRoute() string {
	return "/channels"
}

func (c *Client4) channelsForTeamRoute(teamId string) string {
	return fmt.Sprintf(c.teamRoute(teamId) + "/channels")
}

func (c *Client4) channelRoute(channelId string) string {
	return fmt.Sprintf(c.channelsRoute()+"/%v", channelId)
}

func (c *Client4) channelByNameRoute(channelName, teamId string) string {
	return fmt.Sprintf(c.teamRoute(teamId)+"/channels/name/%v", channelName)
}

func (c *Client4) channelsForTeamForUserRoute(teamId, userId string, includeDeleted bool) string {
	route := fmt.Sprintf(c.userRoute(userId) + c.teamRoute(teamId) + "/channels")
	if includeDeleted {
		query := fmt.Sprintf("?include_deleted=%v", includeDeleted)
		return route + query
	}
	return route
}

func (c *Client4) channelByNameForTeamNameRoute(channelName, teamName string) string {
	return fmt.Sprintf(c.teamByNameRoute(teamName)+"/channels/name/%v", channelName)
}

func (c *Client4) channelMembersRoute(channelId string) string {
	return fmt.Sprintf(c.channelRoute(channelId) + "/members")
}

func (c *Client4) channelMemberRoute(channelId, userId string) string {
	return fmt.Sprintf(c.channelMembersRoute(channelId)+"/%v", userId)
}

func (c *Client4) postsRoute() string {
	return "/posts"
}

func (c *Client4) postsEphemeralRoute() string {
	return "/posts/ephemeral"
}

func (c *Client4) configRoute() string {
	return "/config"
}

func (c *Client4) licenseRoute() string {
	return "/license"
}

func (c *Client4) postRoute(postId string) string {
	return fmt.Sprintf(c.postsRoute()+"/%v", postId)
}

func (c *Client4) filesRoute() string {
	return "/files"
}

func (c *Client4) fileRoute(fileId string) string {
	return fmt.Sprintf(c.filesRoute()+"/%v", fileId)
}

func (c *Client4) uploadsRoute() string {
	return "/uploads"
}

func (c *Client4) uploadRoute(uploadId string) string {
	return fmt.Sprintf("%s/%s", c.uploadsRoute(), uploadId)
}

func (c *Client4) pluginsRoute() string {
	return "/plugins"
}

func (c *Client4) pluginRoute(pluginId string) string {
	return fmt.Sprintf(c.pluginsRoute()+"/%v", pluginId)
}

func (c *Client4) systemRoute() string {
	return "/system"
}

func (c *Client4) cloudRoute() string {
	return "/cloud"
}

func (c *Client4) hostedCustomerRoute() string {
	return "/hosted_customer"
}

func (c *Client4) testEmailRoute() string {
	return "/email/test"
}

func (c *Client4) usageRoute() string {
	return "/usage"
}

func (c *Client4) testSiteURLRoute() string {
	return "/site_url/test"
}

func (c *Client4) testS3Route() string {
	return "/file/s3_test"
}

func (c *Client4) databaseRoute() string {
	return "/database"
}

func (c *Client4) cacheRoute() string {
	return "/caches"
}

func (c *Client4) clusterRoute() string {
	return "/cluster"
}

func (c *Client4) incomingWebhooksRoute() string {
	return "/hooks/incoming"
}

func (c *Client4) incomingWebhookRoute(hookID string) string {
	return fmt.Sprintf(c.incomingWebhooksRoute()+"/%v", hookID)
}

func (c *Client4) complianceReportsRoute() string {
	return "/compliance/reports"
}

func (c *Client4) complianceReportRoute(reportId string) string {
	return fmt.Sprintf("%s/%s", c.complianceReportsRoute(), reportId)
}

func (c *Client4) complianceReportDownloadRoute(reportId string) string {
	return fmt.Sprintf("%s/%s/download", c.complianceReportsRoute(), reportId)
}

func (c *Client4) outgoingWebhooksRoute() string {
	return "/hooks/outgoing"
}

func (c *Client4) outgoingWebhookRoute(hookID string) string {
	return fmt.Sprintf(c.outgoingWebhooksRoute()+"/%v", hookID)
}

func (c *Client4) preferencesRoute(userId string) string {
	return fmt.Sprintf(c.userRoute(userId) + "/preferences")
}

func (c *Client4) userStatusRoute(userId string) string {
	return fmt.Sprintf(c.userRoute(userId) + "/status")
}

func (c *Client4) userStatusesRoute() string {
	return fmt.Sprintf(c.usersRoute() + "/status")
}

func (c *Client4) samlRoute() string {
	return "/saml"
}

func (c *Client4) ldapRoute() string {
	return "/ldap"
}

func (c *Client4) brandRoute() string {
	return "/brand"
}

func (c *Client4) dataRetentionRoute() string {
	return "/data_retention"
}

func (c *Client4) dataRetentionPolicyRoute(policyID string) string {
	return fmt.Sprintf(c.dataRetentionRoute()+"/policies/%v", policyID)
}

func (c *Client4) elasticsearchRoute() string {
	return "/elasticsearch"
}

func (c *Client4) bleveRoute() string {
	return "/bleve"
}

func (c *Client4) commandsRoute() string {
	return "/commands"
}

func (c *Client4) commandRoute(commandId string) string {
	return fmt.Sprintf(c.commandsRoute()+"/%v", commandId)
}

func (c *Client4) commandMoveRoute(commandId string) string {
	return fmt.Sprintf(c.commandsRoute()+"/%v/move", commandId)
}

func (c *Client4) draftsRoute() string {
	return "/drafts"
}

func (c *Client4) emojisRoute() string {
	return "/emoji"
}

func (c *Client4) emojiRoute(emojiId string) string {
	return fmt.Sprintf(c.emojisRoute()+"/%v", emojiId)
}

func (c *Client4) emojiByNameRoute(name string) string {
	return fmt.Sprintf(c.emojisRoute()+"/name/%v", name)
}

func (c *Client4) reactionsRoute() string {
	return "/reactions"
}

func (c *Client4) oAuthAppsRoute() string {
	return "/oauth/apps"
}

func (c *Client4) oAuthAppRoute(appId string) string {
	return fmt.Sprintf("/oauth/apps/%v", appId)
}

func (c *Client4) outgoingOAuthConnectionsRoute() string {
	return "/oauth/outgoing_connections"
}

func (c *Client4) outgoingOAuthConnectionRoute(id string) string {
	return fmt.Sprintf("%s/%s", c.outgoingOAuthConnectionsRoute(), id)
}

func (c *Client4) jobsRoute() string {
	return "/jobs"
}

func (c *Client4) rolesRoute() string {
	return "/roles"
}

func (c *Client4) schemesRoute() string {
	return "/schemes"
}

func (c *Client4) schemeRoute(id string) string {
	return c.schemesRoute() + fmt.Sprintf("/%v", id)
}

func (c *Client4) analyticsRoute() string {
	return "/analytics"
}

func (c *Client4) timezonesRoute() string {
	return fmt.Sprintf(c.systemRoute() + "/timezones")
}

func (c *Client4) channelSchemeRoute(channelId string) string {
	return fmt.Sprintf(c.channelsRoute()+"/%v/scheme", channelId)
}

func (c *Client4) teamSchemeRoute(teamId string) string {
	return fmt.Sprintf(c.teamsRoute()+"/%v/scheme", teamId)
}

func (c *Client4) totalUsersStatsRoute() string {
	return fmt.Sprintf(c.usersRoute() + "/stats")
}

func (c *Client4) redirectLocationRoute() string {
	return "/redirect_location"
}

func (c *Client4) serverBusyRoute() string {
	return "/server_busy"
}

func (c *Client4) userTermsOfServiceRoute(userId string) string {
	return c.userRoute(userId) + "/terms_of_service"
}

func (c *Client4) termsOfServiceRoute() string {
	return "/terms_of_service"
}

func (c *Client4) groupsRoute() string {
	return "/groups"
}

func (c *Client4) publishUserTypingRoute(userId string) string {
	return c.userRoute(userId) + "/typing"
}

func (c *Client4) groupRoute(groupID string) string {
	return fmt.Sprintf("%s/%s", c.groupsRoute(), groupID)
}

func (c *Client4) groupSyncableRoute(groupID, syncableID string, syncableType GroupSyncableType) string {
	return fmt.Sprintf("%s/%ss/%s", c.groupRoute(groupID), strings.ToLower(syncableType.String()), syncableID)
}

func (c *Client4) groupSyncablesRoute(groupID string, syncableType GroupSyncableType) string {
	return fmt.Sprintf("%s/%ss", c.groupRoute(groupID), strings.ToLower(syncableType.String()))
}

func (c *Client4) importsRoute() string {
	return "/imports"
}

func (c *Client4) exportsRoute() string {
	return "/exports"
}

func (c *Client4) exportRoute(name string) string {
	return fmt.Sprintf(c.exportsRoute()+"/%v", name)
}

func (c *Client4) sharedChannelsRoute() string {
	return "/sharedchannels"
}

func (c *Client4) ipFiltersRoute() string {
	return "/ip_filtering"
}

func (c *Client4) permissionsRoute() string {
	return "/permissions"
}

func (c *Client4) limitsRoute() string {
	return "/limits"
}

func (c *Client4) bookmarksRoute(channelId string) string {
	return c.channelRoute(channelId) + "/bookmarks"
}

func (c *Client4) bookmarkRoute(channelId, bookmarkId string) string {
	return fmt.Sprintf(c.bookmarksRoute(channelId)+"/%v", bookmarkId)
}

func (c *Client4) DoAPIGet(ctx context.Context, url string, etag string) (*http.Response, error) {
	return c.DoAPIRequest(ctx, http.MethodGet, c.APIURL+url, "", etag)
}

func (c *Client4) DoAPIPost(ctx context.Context, url string, data string) (*http.Response, error) {
	return c.DoAPIRequest(ctx, http.MethodPost, c.APIURL+url, data, "")
}

func (c *Client4) DoAPIDeleteBytes(ctx context.Context, url string, data []byte) (*http.Response, error) {
	return c.DoAPIRequestBytes(ctx, http.MethodDelete, c.APIURL+url, data, "")
}

func (c *Client4) DoAPIPatchBytes(ctx context.Context, url string, data []byte) (*http.Response, error) {
	return c.DoAPIRequestBytes(ctx, http.MethodPatch, c.APIURL+url, data, "")
}

func (c *Client4) DoAPIPostBytes(ctx context.Context, url string, data []byte) (*http.Response, error) {
	return c.DoAPIRequestBytes(ctx, http.MethodPost, c.APIURL+url, data, "")
}

func (c *Client4) DoAPIPut(ctx context.Context, url string, data string) (*http.Response, error) {
	return c.DoAPIRequest(ctx, http.MethodPut, c.APIURL+url, data, "")
}

func (c *Client4) DoAPIPutBytes(ctx context.Context, url string, data []byte) (*http.Response, error) {
	return c.DoAPIRequestBytes(ctx, http.MethodPut, c.APIURL+url, data, "")
}

func (c *Client4) DoAPIDelete(ctx context.Context, url string) (*http.Response, error) {
	return c.DoAPIRequest(ctx, http.MethodDelete, c.APIURL+url, "", "")
}

func (c *Client4) DoAPIRequest(ctx context.Context, method, url, data, etag string) (*http.Response, error) {
	return c.DoAPIRequestReader(ctx, method, url, strings.NewReader(data), map[string]string{HeaderEtagClient: etag})
}

func (c *Client4) DoAPIRequestWithHeaders(ctx context.Context, method, url, data string, headers map[string]string) (*http.Response, error) {
	return c.DoAPIRequestReader(ctx, method, url, strings.NewReader(data), headers)
}

func (c *Client4) DoAPIRequestBytes(ctx context.Context, method, url string, data []byte, etag string) (*http.Response, error) {
	return c.DoAPIRequestReader(ctx, method, url, bytes.NewReader(data), map[string]string{HeaderEtagClient: etag})
}

func (c *Client4) DoAPIRequestReader(ctx context.Context, method, url string, data io.Reader, headers map[string]string) (*http.Response, error) {
	rq, err := http.NewRequestWithContext(ctx, method, url, data)
	if err != nil {
		return nil, err
	}

	for k, v := range headers {
		rq.Header.Set(k, v)
	}

	if c.AuthToken != "" {
		rq.Header.Set(HeaderAuth, c.AuthType+" "+c.AuthToken)
	}

	if c.HTTPHeader != nil && len(c.HTTPHeader) > 0 {
		for k, v := range c.HTTPHeader {
			rq.Header.Set(k, v)
		}
	}

	rp, err := c.HTTPClient.Do(rq)
	if err != nil {
		return rp, err
	}

	if rp.StatusCode == 304 {
		return rp, nil
	}

	if rp.StatusCode >= 300 {
		defer closeBody(rp)
		return rp, AppErrorFromJSON(rp.Body)
	}

	return rp, nil
}

func (c *Client4) DoUploadFile(ctx context.Context, url string, data []byte, contentType string) (*FileUploadResponse, *Response, error) {
	return c.doUploadFile(ctx, url, bytes.NewReader(data), contentType, 0)
}

func (c *Client4) doUploadFile(ctx context.Context, url string, body io.Reader, contentType string, contentLength int64) (*FileUploadResponse, *Response, error) {
	rq, err := http.NewRequest("POST", c.APIURL+url, body)
	if err != nil {
		return nil, nil, err
	}
	if contentLength != 0 {
		rq.ContentLength = contentLength
	}
	rq.Header.Set("Content-Type", contentType)

	if c.AuthToken != "" {
		rq.Header.Set(HeaderAuth, c.AuthType+" "+c.AuthToken)
	}

	rp, err := c.HTTPClient.Do(rq)
	if err != nil {
		return nil, BuildResponse(rp), err
	}
	defer closeBody(rp)

	if rp.StatusCode >= 300 {
		return nil, BuildResponse(rp), AppErrorFromJSON(rp.Body)
	}

	var res FileUploadResponse
	if err := json.NewDecoder(rp.Body).Decode(&res); err != nil {
		return nil, nil, NewAppError("doUploadFile", "api.unmarshal_error", nil, "", http.StatusInternalServerError).Wrap(err)
	}
	return &res, BuildResponse(rp), nil
}

func (c *Client4) DoEmojiUploadFile(ctx context.Context, url string, data []byte, contentType string) (*Emoji, *Response, error) {
	rq, err := http.NewRequestWithContext(ctx, "POST", c.APIURL+url, bytes.NewReader(data))
	if err != nil {
		return nil, nil, err
	}
	rq.Header.Set("Content-Type", contentType)

	if c.AuthToken != "" {
		rq.Header.Set(HeaderAuth, c.AuthType+" "+c.AuthToken)
	}

	rp, err := c.HTTPClient.Do(rq)
	if err != nil {
		return nil, BuildResponse(rp), err
	}
	defer closeBody(rp)

	if rp.StatusCode >= 300 {
		return nil, BuildResponse(rp), AppErrorFromJSON(rp.Body)
	}

	var e Emoji
	if err := json.NewDecoder(rp.Body).Decode(&e); err != nil {
		return nil, nil, NewAppError("DoEmojiUploadFile", "api.unmarshal_error", nil, "", http.StatusInternalServerError).Wrap(err)
	}
	return &e, BuildResponse(rp), nil
}

func (c *Client4) DoUploadImportTeam(ctx context.Context, url string, data []byte, contentType string) (map[string]string, *Response, error) {
	rq, err := http.NewRequest("POST", c.APIURL+url, bytes.NewReader(data))
	if err != nil {
		return nil, nil, err
	}
	rq.Header.Set("Content-Type", contentType)

	if c.AuthToken != "" {
		rq.Header.Set(HeaderAuth, c.AuthType+" "+c.AuthToken)
	}

	rp, err := c.HTTPClient.Do(rq)
	if err != nil {
		return nil, BuildResponse(rp), err
	}
	defer closeBody(rp)

	if rp.StatusCode >= 300 {
		return nil, BuildResponse(rp), AppErrorFromJSON(rp.Body)
	}

	return MapFromJSON(rp.Body), BuildResponse(rp), nil
}

// Authentication Section

// LoginById authenticates a user by user id and password.
func (c *Client4) LoginById(ctx context.Context, id string, password string) (*User, *Response, error) {
	m := make(map[string]string)
	m["id"] = id
	m["password"] = password
	return c.login(ctx, m)
}

// Login authenticates a user by login id, which can be username, email or some sort
// of SSO identifier based on server configuration, and a password.
func (c *Client4) Login(ctx context.Context, loginId string, password string) (*User, *Response, error) {
	m := make(map[string]string)
	m["login_id"] = loginId
	m["password"] = password
	return c.login(ctx, m)
}

// LoginByLdap authenticates a user by LDAP id and password.
func (c *Client4) LoginByLdap(ctx context.Context, loginId string, password string) (*User, *Response, error) {
	m := make(map[string]string)
	m["login_id"] = loginId
	m["password"] = password
	m["ldap_only"] = c.boolString(true)
	return c.login(ctx, m)
}

// LoginWithDevice authenticates a user by login id (username, email or some sort
// of SSO identifier based on configuration), password and attaches a device id to
// the session.
func (c *Client4) LoginWithDevice(ctx context.Context, loginId string, password string, deviceId string) (*User, *Response, error) {
	m := make(map[string]string)
	m["login_id"] = loginId
	m["password"] = password
	m["device_id"] = deviceId
	return c.login(ctx, m)
}

// LoginWithMFA logs a user in with a MFA token
func (c *Client4) LoginWithMFA(ctx context.Context, loginId, password, mfaToken string) (*User, *Response, error) {
	m := make(map[string]string)
	m["login_id"] = loginId
	m["password"] = password
	m["token"] = mfaToken
	return c.login(ctx, m)
}

func (c *Client4) login(ctx context.Context, m map[string]string) (*User, *Response, error) {
	r, err := c.DoAPIPost(ctx, "/users/login", MapToJSON(m))
	if err != nil {
		return nil, BuildResponse(r), err
	}
	defer closeBody(r)
	c.AuthToken = r.Header.Get(HeaderToken)
	c.AuthType = HeaderBearer

	var user User
	if err := json.NewDecoder(r.Body).Decode(&user); err != nil {
		return nil, nil, NewAppError("login", "api.unmarshal_error", nil, "", http.StatusInternalServerError).Wrap(err)
	}
	return &user, BuildResponse(r), nil
}

// Logout terminates the current user's session.
func (c *Client4) Logout(ctx context.Context) (*Response, error) {
	r, err := c.DoAPIPost(ctx, "/users/logout", "")
	if err != nil {
		return BuildResponse(r), err
	}
	defer closeBody(r)
	c.AuthToken = ""
	c.AuthType = HeaderBearer
	return BuildResponse(r), nil
}

// SwitchAccountType changes a user's login type from one type to another.
func (c *Client4) SwitchAccountType(ctx context.Context, switchRequest *SwitchRequest) (string, *Response, error) {
	buf, err := json.Marshal(switchRequest)
	if err != nil {
		return "", BuildResponse(nil), NewAppError("SwitchAccountType", "api.marshal_error", nil, "", http.StatusInternalServerError).Wrap(err)
	}
	r, err := c.DoAPIPostBytes(ctx, c.usersRoute()+"/login/switch", buf)
	if err != nil {
		return "", BuildResponse(r), err
	}
	defer closeBody(r)
	return MapFromJSON(r.Body)["follow_link"], BuildResponse(r), nil
}

// User Section

// CreateUser creates a user in the system based on the provided user struct.
func (c *Client4) CreateUser(ctx context.Context, user *User) (*User, *Response, error) {
	userJSON, err := json.Marshal(user)
	if err != nil {
		return nil, nil, NewAppError("CreateUser", "api.marshal_error", nil, "", http.StatusInternalServerError).Wrap(err)
	}

	r, err := c.DoAPIPost(ctx, c.usersRoute(), string(userJSON))
	if err != nil {
		return nil, BuildResponse(r), err
	}
	defer closeBody(r)
	var u User
	if err := json.NewDecoder(r.Body).Decode(&u); err != nil {
		return nil, nil, NewAppError("CreateUser", "api.unmarshal_error", nil, "", http.StatusInternalServerError).Wrap(err)
	}
	return &u, BuildResponse(r), nil
}

// CreateUserWithToken creates a user in the system based on the provided tokenId.
func (c *Client4) CreateUserWithToken(ctx context.Context, user *User, tokenId string) (*User, *Response, error) {
	if tokenId == "" {
		return nil, nil, NewAppError("MissingHashOrData", "api.user.create_user.missing_token.app_error", nil, "", http.StatusBadRequest)
	}

	query := "?t=" + tokenId
	buf, err := json.Marshal(user)
	if err != nil {
		return nil, nil, NewAppError("CreateUserWithToken", "api.marshal_error", nil, "", http.StatusInternalServerError).Wrap(err)
	}
	r, err := c.DoAPIPostBytes(ctx, c.usersRoute()+query, buf)
	if err != nil {
		return nil, BuildResponse(r), err
	}
	defer closeBody(r)

	var u User
	if err := json.NewDecoder(r.Body).Decode(&u); err != nil {
		return nil, nil, NewAppError("CreateUserWithToken", "api.unmarshal_error", nil, "", http.StatusInternalServerError).Wrap(err)
	}
	return &u, BuildResponse(r), nil
}

// CreateUserWithInviteId creates a user in the system based on the provided invited id.
func (c *Client4) CreateUserWithInviteId(ctx context.Context, user *User, inviteId string) (*User, *Response, error) {
	if inviteId == "" {
		return nil, nil, NewAppError("MissingInviteId", "api.user.create_user.missing_invite_id.app_error", nil, "", http.StatusBadRequest)
	}

	query := "?iid=" + url.QueryEscape(inviteId)
	buf, err := json.Marshal(user)
	if err != nil {
		return nil, nil, NewAppError("CreateUserWithInviteId", "api.marshal_error", nil, "", http.StatusInternalServerError).Wrap(err)
	}
	r, err := c.DoAPIPostBytes(ctx, c.usersRoute()+query, buf)
	if err != nil {
		return nil, BuildResponse(r), err
	}
	defer closeBody(r)

	var u User
	if err := json.NewDecoder(r.Body).Decode(&u); err != nil {
		return nil, nil, NewAppError("CreateUserWithInviteId", "api.unmarshal_error", nil, "", http.StatusInternalServerError).Wrap(err)
	}
	return &u, BuildResponse(r), nil
}

// GetMe returns the logged in user.
func (c *Client4) GetMe(ctx context.Context, etag string) (*User, *Response, error) {
	r, err := c.DoAPIGet(ctx, c.userRoute(Me), etag)
	if err != nil {
		return nil, BuildResponse(r), err
	}
	defer closeBody(r)
	var u User
	if r.StatusCode == http.StatusNotModified {
		return &u, BuildResponse(r), nil
	}
	if err := json.NewDecoder(r.Body).Decode(&u); err != nil {
		return nil, nil, NewAppError("GetMe", "api.unmarshal_error", nil, "", http.StatusInternalServerError).Wrap(err)
	}
	return &u, BuildResponse(r), nil
}

// GetUser returns a user based on the provided user id string.
func (c *Client4) GetUser(ctx context.Context, userId, etag string) (*User, *Response, error) {
	r, err := c.DoAPIGet(ctx, c.userRoute(userId), etag)
	if err != nil {
		return nil, BuildResponse(r), err
	}
	defer closeBody(r)
	var u User
	if r.StatusCode == http.StatusNotModified {
		return &u, BuildResponse(r), nil
	}
	if err := json.NewDecoder(r.Body).Decode(&u); err != nil {
		return nil, nil, NewAppError("GetUser", "api.unmarshal_error", nil, "", http.StatusInternalServerError).Wrap(err)
	}
	return &u, BuildResponse(r), nil
}

// GetUserByUsername returns a user based on the provided user name string.
func (c *Client4) GetUserByUsername(ctx context.Context, userName, etag string) (*User, *Response, error) {
	r, err := c.DoAPIGet(ctx, c.userByUsernameRoute(userName), etag)
	if err != nil {
		return nil, BuildResponse(r), err
	}
	defer closeBody(r)
	var u User
	if r.StatusCode == http.StatusNotModified {
		return &u, BuildResponse(r), nil
	}
	if err := json.NewDecoder(r.Body).Decode(&u); err != nil {
		return nil, nil, NewAppError("GetUserByUsername", "api.unmarshal_error", nil, "", http.StatusInternalServerError).Wrap(err)
	}
	return &u, BuildResponse(r), nil
}

// GetUserByEmail returns a user based on the provided user email string.
func (c *Client4) GetUserByEmail(ctx context.Context, email, etag string) (*User, *Response, error) {
	r, err := c.DoAPIGet(ctx, c.userByEmailRoute(email), etag)
	if err != nil {
		return nil, BuildResponse(r), err
	}
	defer closeBody(r)
	var u User
	if r.StatusCode == http.StatusNotModified {
		return &u, BuildResponse(r), nil
	}
	if err := json.NewDecoder(r.Body).Decode(&u); err != nil {
		return nil, nil, NewAppError("GetUserByEmail", "api.unmarshal_error", nil, "", http.StatusInternalServerError).Wrap(err)
	}
	return &u, BuildResponse(r), nil
}

// AutocompleteUsersInTeam returns the users on a team based on search term.
func (c *Client4) AutocompleteUsersInTeam(ctx context.Context, teamId string, username string, limit int, etag string) (*UserAutocomplete, *Response, error) {
	query := fmt.Sprintf("?in_team=%v&name=%v&limit=%d", teamId, username, limit)
	r, err := c.DoAPIGet(ctx, c.usersRoute()+"/autocomplete"+query, etag)
	if err != nil {
		return nil, BuildResponse(r), err
	}
	defer closeBody(r)
	var u UserAutocomplete
	if r.StatusCode == http.StatusNotModified {
		return &u, BuildResponse(r), nil
	}
	if err := json.NewDecoder(r.Body).Decode(&u); err != nil {
		return nil, nil, NewAppError("AutocompleteUsersInTeam", "api.unmarshal_error", nil, "", http.StatusInternalServerError).Wrap(err)
	}
	return &u, BuildResponse(r), nil
}

// AutocompleteUsersInChannel returns the users in a channel based on search term.
func (c *Client4) AutocompleteUsersInChannel(ctx context.Context, teamId string, channelId string, username string, limit int, etag string) (*UserAutocomplete, *Response, error) {
	query := fmt.Sprintf("?in_team=%v&in_channel=%v&name=%v&limit=%d", teamId, channelId, username, limit)
	r, err := c.DoAPIGet(ctx, c.usersRoute()+"/autocomplete"+query, etag)
	if err != nil {
		return nil, BuildResponse(r), err
	}
	defer closeBody(r)
	var u UserAutocomplete
	if r.StatusCode == http.StatusNotModified {
		return &u, BuildResponse(r), nil
	}
	if err := json.NewDecoder(r.Body).Decode(&u); err != nil {
		return nil, nil, NewAppError("AutocompleteUsersInChannel", "api.unmarshal_error", nil, "", http.StatusInternalServerError).Wrap(err)
	}
	return &u, BuildResponse(r), nil
}

// AutocompleteUsers returns the users in the system based on search term.
func (c *Client4) AutocompleteUsers(ctx context.Context, username string, limit int, etag string) (*UserAutocomplete, *Response, error) {
	query := fmt.Sprintf("?name=%v&limit=%d", username, limit)
	r, err := c.DoAPIGet(ctx, c.usersRoute()+"/autocomplete"+query, etag)
	if err != nil {
		return nil, BuildResponse(r), err
	}
	defer closeBody(r)
	var u UserAutocomplete
	if r.StatusCode == http.StatusNotModified {
		return &u, BuildResponse(r), nil
	}
	if err := json.NewDecoder(r.Body).Decode(&u); err != nil {
		return nil, nil, NewAppError("AutocompleteUsers", "api.unmarshal_error", nil, "", http.StatusInternalServerError).Wrap(err)
	}
	return &u, BuildResponse(r), nil
}

// GetDefaultProfileImage gets the default user's profile image. Must be logged in.
func (c *Client4) GetDefaultProfileImage(ctx context.Context, userId string) ([]byte, *Response, error) {
	r, err := c.DoAPIGet(ctx, c.userRoute(userId)+"/image/default", "")
	if err != nil {
		return nil, BuildResponse(r), err
	}
	defer closeBody(r)

	data, err := io.ReadAll(r.Body)
	if err != nil {
		return nil, BuildResponse(r), NewAppError("GetDefaultProfileImage", "model.client.read_file.app_error", nil, "", r.StatusCode).Wrap(err)
	}

	return data, BuildResponse(r), nil
}

// GetProfileImage gets user's profile image. Must be logged in.
func (c *Client4) GetProfileImage(ctx context.Context, userId, etag string) ([]byte, *Response, error) {
	r, err := c.DoAPIGet(ctx, c.userRoute(userId)+"/image", etag)
	if err != nil {
		return nil, BuildResponse(r), err
	}
	defer closeBody(r)

	data, err := io.ReadAll(r.Body)
	if err != nil {
		return nil, BuildResponse(r), NewAppError("GetProfileImage", "model.client.read_file.app_error", nil, "", r.StatusCode).Wrap(err)
	}
	return data, BuildResponse(r), nil
}

// GetUsers returns a page of users on the system. Page counting starts at 0.
func (c *Client4) GetUsers(ctx context.Context, page int, perPage int, etag string) ([]*User, *Response, error) {
	query := fmt.Sprintf("?page=%v&per_page=%v", page, perPage)
	r, err := c.DoAPIGet(ctx, c.usersRoute()+query, etag)
	if err != nil {
		return nil, BuildResponse(r), err
	}
	defer closeBody(r)
	var list []*User
	if r.StatusCode == http.StatusNotModified {
		return list, BuildResponse(r), nil
	}
	if err := json.NewDecoder(r.Body).Decode(&list); err != nil {
		return nil, nil, NewAppError("GetUsers", "api.unmarshal_error", nil, "", http.StatusInternalServerError).Wrap(err)
	}
	return list, BuildResponse(r), nil
}

// GetUsersWithChannelRoles returns a page of users on the system. Page counting starts at 0.
func (c *Client4) GetUsersWithCustomQueryParameters(ctx context.Context, page int, perPage int, queryParameters, etag string) ([]*User, *Response, error) {
	query := fmt.Sprintf("?page=%v&per_page=%v&%v", page, perPage, queryParameters)
	r, err := c.DoAPIGet(ctx, c.usersRoute()+query, etag)
	if err != nil {
		return nil, BuildResponse(r), err
	}
	defer closeBody(r)
	var list []*User
	if r.StatusCode == http.StatusNotModified {
		return list, BuildResponse(r), nil
	}
	if err := json.NewDecoder(r.Body).Decode(&list); err != nil {
		return nil, nil, NewAppError("GetUsers", "api.unmarshal_error", nil, "", http.StatusInternalServerError).Wrap(err)
	}
	return list, BuildResponse(r), nil
}

// GetUsersInTeam returns a page of users on a team. Page counting starts at 0.
func (c *Client4) GetUsersInTeam(ctx context.Context, teamId string, page int, perPage int, etag string) ([]*User, *Response, error) {
	query := fmt.Sprintf("?in_team=%v&page=%v&per_page=%v", teamId, page, perPage)
	r, err := c.DoAPIGet(ctx, c.usersRoute()+query, etag)
	if err != nil {
		return nil, BuildResponse(r), err
	}
	defer closeBody(r)
	var list []*User
	if r.StatusCode == http.StatusNotModified {
		return list, BuildResponse(r), nil
	}
	if err := json.NewDecoder(r.Body).Decode(&list); err != nil {
		return nil, nil, NewAppError("GetUsersInTeam", "api.unmarshal_error", nil, "", http.StatusInternalServerError).Wrap(err)
	}
	return list, BuildResponse(r), nil
}

// GetNewUsersInTeam returns a page of users on a team. Page counting starts at 0.
func (c *Client4) GetNewUsersInTeam(ctx context.Context, teamId string, page int, perPage int, etag string) ([]*User, *Response, error) {
	query := fmt.Sprintf("?sort=create_at&in_team=%v&page=%v&per_page=%v", teamId, page, perPage)
	r, err := c.DoAPIGet(ctx, c.usersRoute()+query, etag)
	if err != nil {
		return nil, BuildResponse(r), err
	}
	defer closeBody(r)
	var list []*User
	if r.StatusCode == http.StatusNotModified {
		return list, BuildResponse(r), nil
	}
	if err := json.NewDecoder(r.Body).Decode(&list); err != nil {
		return nil, nil, NewAppError("GetNewUsersInTeam", "api.unmarshal_error", nil, "", http.StatusInternalServerError).Wrap(err)
	}
	return list, BuildResponse(r), nil
}

// GetRecentlyActiveUsersInTeam returns a page of users on a team. Page counting starts at 0.
func (c *Client4) GetRecentlyActiveUsersInTeam(ctx context.Context, teamId string, page int, perPage int, etag string) ([]*User, *Response, error) {
	query := fmt.Sprintf("?sort=last_activity_at&in_team=%v&page=%v&per_page=%v", teamId, page, perPage)
	r, err := c.DoAPIGet(ctx, c.usersRoute()+query, etag)
	if err != nil {
		return nil, BuildResponse(r), err
	}
	defer closeBody(r)
	var list []*User
	if r.StatusCode == http.StatusNotModified {
		return list, BuildResponse(r), nil
	}
	if err := json.NewDecoder(r.Body).Decode(&list); err != nil {
		return nil, nil, NewAppError("GetRecentlyActiveUsersInTeam", "api.unmarshal_error", nil, "", http.StatusInternalServerError).Wrap(err)
	}
	return list, BuildResponse(r), nil
}

// GetActiveUsersInTeam returns a page of users on a team. Page counting starts at 0.
func (c *Client4) GetActiveUsersInTeam(ctx context.Context, teamId string, page int, perPage int, etag string) ([]*User, *Response, error) {
	query := fmt.Sprintf("?active=true&in_team=%v&page=%v&per_page=%v", teamId, page, perPage)
	r, err := c.DoAPIGet(ctx, c.usersRoute()+query, etag)
	if err != nil {
		return nil, BuildResponse(r), err
	}
	defer closeBody(r)
	var list []*User
	if r.StatusCode == http.StatusNotModified {
		return list, BuildResponse(r), nil
	}
	if err := json.NewDecoder(r.Body).Decode(&list); err != nil {
		return nil, nil, NewAppError("GetActiveUsersInTeam", "api.unmarshal_error", nil, "", http.StatusInternalServerError).Wrap(err)
	}
	return list, BuildResponse(r), nil
}

// GetUsersNotInTeam returns a page of users who are not in a team. Page counting starts at 0.
func (c *Client4) GetUsersNotInTeam(ctx context.Context, teamId string, page int, perPage int, etag string) ([]*User, *Response, error) {
	query := fmt.Sprintf("?not_in_team=%v&page=%v&per_page=%v", teamId, page, perPage)
	r, err := c.DoAPIGet(ctx, c.usersRoute()+query, etag)
	if err != nil {
		return nil, BuildResponse(r), err
	}
	defer closeBody(r)
	var list []*User
	if r.StatusCode == http.StatusNotModified {
		return list, BuildResponse(r), nil
	}
	if err := json.NewDecoder(r.Body).Decode(&list); err != nil {
		return nil, nil, NewAppError("GetUsersNotInTeam", "api.unmarshal_error", nil, "", http.StatusInternalServerError).Wrap(err)
	}
	return list, BuildResponse(r), nil
}

// GetUsersInChannel returns a page of users in a channel. Page counting starts at 0.
func (c *Client4) GetUsersInChannel(ctx context.Context, channelId string, page int, perPage int, etag string) ([]*User, *Response, error) {
	query := fmt.Sprintf("?in_channel=%v&page=%v&per_page=%v", channelId, page, perPage)
	r, err := c.DoAPIGet(ctx, c.usersRoute()+query, etag)
	if err != nil {
		return nil, BuildResponse(r), err
	}
	defer closeBody(r)
	var list []*User
	if r.StatusCode == http.StatusNotModified {
		return list, BuildResponse(r), nil
	}
	if err := json.NewDecoder(r.Body).Decode(&list); err != nil {
		return nil, nil, NewAppError("GetUsersInChannel", "api.unmarshal_error", nil, "", http.StatusInternalServerError).Wrap(err)
	}
	return list, BuildResponse(r), nil
}

// GetUsersInChannelByStatus returns a page of users in a channel. Page counting starts at 0. Sorted by Status
func (c *Client4) GetUsersInChannelByStatus(ctx context.Context, channelId string, page int, perPage int, etag string) ([]*User, *Response, error) {
	query := fmt.Sprintf("?in_channel=%v&page=%v&per_page=%v&sort=status", channelId, page, perPage)
	r, err := c.DoAPIGet(ctx, c.usersRoute()+query, etag)
	if err != nil {
		return nil, BuildResponse(r), err
	}
	defer closeBody(r)
	var list []*User
	if r.StatusCode == http.StatusNotModified {
		return list, BuildResponse(r), nil
	}
	if err := json.NewDecoder(r.Body).Decode(&list); err != nil {
		return nil, nil, NewAppError("GetUsersInChannelByStatus", "api.unmarshal_error", nil, "", http.StatusInternalServerError).Wrap(err)
	}
	return list, BuildResponse(r), nil
}

// GetUsersNotInChannel returns a page of users not in a channel. Page counting starts at 0.
func (c *Client4) GetUsersNotInChannel(ctx context.Context, teamId, channelId string, page int, perPage int, etag string) ([]*User, *Response, error) {
	query := fmt.Sprintf("?in_team=%v&not_in_channel=%v&page=%v&per_page=%v", teamId, channelId, page, perPage)
	r, err := c.DoAPIGet(ctx, c.usersRoute()+query, etag)
	if err != nil {
		return nil, BuildResponse(r), err
	}
	defer closeBody(r)
	var list []*User
	if r.StatusCode == http.StatusNotModified {
		return list, BuildResponse(r), nil
	}
	if err := json.NewDecoder(r.Body).Decode(&list); err != nil {
		return nil, nil, NewAppError("GetUsersNotInChannel", "api.unmarshal_error", nil, "", http.StatusInternalServerError).Wrap(err)
	}
	return list, BuildResponse(r), nil
}

// GetUsersWithoutTeam returns a page of users on the system that aren't on any teams. Page counting starts at 0.
func (c *Client4) GetUsersWithoutTeam(ctx context.Context, page int, perPage int, etag string) ([]*User, *Response, error) {
	query := fmt.Sprintf("?without_team=1&page=%v&per_page=%v", page, perPage)
	r, err := c.DoAPIGet(ctx, c.usersRoute()+query, etag)
	if err != nil {
		return nil, BuildResponse(r), err
	}
	defer closeBody(r)
	var list []*User
	if r.StatusCode == http.StatusNotModified {
		return list, BuildResponse(r), nil
	}
	if err := json.NewDecoder(r.Body).Decode(&list); err != nil {
		return nil, nil, NewAppError("GetUsersWithoutTeam", "api.unmarshal_error", nil, "", http.StatusInternalServerError).Wrap(err)
	}
	return list, BuildResponse(r), nil
}

// GetUsersInGroup returns a page of users in a group. Page counting starts at 0.
func (c *Client4) GetUsersInGroup(ctx context.Context, groupID string, page int, perPage int, etag string) ([]*User, *Response, error) {
	query := fmt.Sprintf("?in_group=%v&page=%v&per_page=%v", groupID, page, perPage)
	r, err := c.DoAPIGet(ctx, c.usersRoute()+query, etag)
	if err != nil {
		return nil, BuildResponse(r), err
	}
	defer closeBody(r)
	var list []*User
	if r.StatusCode == http.StatusNotModified {
		return list, BuildResponse(r), nil
	}
	if err := json.NewDecoder(r.Body).Decode(&list); err != nil {
		return nil, nil, NewAppError("GetUsersInGroup", "api.unmarshal_error", nil, "", http.StatusInternalServerError).Wrap(err)
	}
	return list, BuildResponse(r), nil
}

// GetUsersInGroup returns a page of users in a group. Page counting starts at 0.
func (c *Client4) GetUsersInGroupByDisplayName(ctx context.Context, groupID string, page int, perPage int, etag string) ([]*User, *Response, error) {
	query := fmt.Sprintf("?sort=display_name&in_group=%v&page=%v&per_page=%v", groupID, page, perPage)
	r, err := c.DoAPIGet(ctx, c.usersRoute()+query, etag)
	if err != nil {
		return nil, BuildResponse(r), err
	}
	defer closeBody(r)
	var list []*User
	if r.StatusCode == http.StatusNotModified {
		return list, BuildResponse(r), nil
	}
	if err := json.NewDecoder(r.Body).Decode(&list); err != nil {
		return nil, nil, NewAppError("GetUsersInGroupByDisplayName", "api.unmarshal_error", nil, "", http.StatusInternalServerError).Wrap(err)
	}
	return list, BuildResponse(r), nil
}

// GetUsersByIds returns a list of users based on the provided user ids.
func (c *Client4) GetUsersByIds(ctx context.Context, userIds []string) ([]*User, *Response, error) {
	r, err := c.DoAPIPost(ctx, c.usersRoute()+"/ids", ArrayToJSON(userIds))
	if err != nil {
		return nil, BuildResponse(r), err
	}
	defer closeBody(r)
	var list []*User
	if err := json.NewDecoder(r.Body).Decode(&list); err != nil {
		return nil, nil, NewAppError("GetUsersByIds", "api.unmarshal_error", nil, "", http.StatusInternalServerError).Wrap(err)
	}
	return list, BuildResponse(r), nil
}

// GetUsersByIds returns a list of users based on the provided user ids.
func (c *Client4) GetUsersByIdsWithOptions(ctx context.Context, userIds []string, options *UserGetByIdsOptions) ([]*User, *Response, error) {
	v := url.Values{}
	if options.Since != 0 {
		v.Set("since", fmt.Sprintf("%d", options.Since))
	}

	url := c.usersRoute() + "/ids"
	if len(v) > 0 {
		url += "?" + v.Encode()
	}

	r, err := c.DoAPIPost(ctx, url, ArrayToJSON(userIds))
	if err != nil {
		return nil, BuildResponse(r), err
	}
	defer closeBody(r)
	var list []*User
	if err := json.NewDecoder(r.Body).Decode(&list); err != nil {
		return nil, nil, NewAppError("GetUsersByIdsWithOptions", "api.unmarshal_error", nil, "", http.StatusInternalServerError).Wrap(err)
	}
	return list, BuildResponse(r), nil
}

// GetUsersByUsernames returns a list of users based on the provided usernames.
func (c *Client4) GetUsersByUsernames(ctx context.Context, usernames []string) ([]*User, *Response, error) {
	r, err := c.DoAPIPost(ctx, c.usersRoute()+"/usernames", ArrayToJSON(usernames))
	if err != nil {
		return nil, BuildResponse(r), err
	}
	defer closeBody(r)
	var list []*User
	if err := json.NewDecoder(r.Body).Decode(&list); err != nil {
		return nil, nil, NewAppError("GetUsersByUsernames", "api.unmarshal_error", nil, "", http.StatusInternalServerError).Wrap(err)
	}
	return list, BuildResponse(r), nil
}

// GetUsersByGroupChannelIds returns a map with channel ids as keys
// and a list of users as values based on the provided user ids.
func (c *Client4) GetUsersByGroupChannelIds(ctx context.Context, groupChannelIds []string) (map[string][]*User, *Response, error) {
	r, err := c.DoAPIPost(ctx, c.usersRoute()+"/group_channels", ArrayToJSON(groupChannelIds))
	if err != nil {
		return nil, BuildResponse(r), err
	}
	defer closeBody(r)

	usersByChannelId := map[string][]*User{}
	json.NewDecoder(r.Body).Decode(&usersByChannelId)
	return usersByChannelId, BuildResponse(r), nil
}

// SearchUsers returns a list of users based on some search criteria.
func (c *Client4) SearchUsers(ctx context.Context, search *UserSearch) ([]*User, *Response, error) {
	buf, err := json.Marshal(search)
	if err != nil {
		return nil, nil, NewAppError("SearchUsers", "api.marshal_error", nil, "", http.StatusInternalServerError).Wrap(err)
	}
	r, err := c.DoAPIPostBytes(ctx, c.usersRoute()+"/search", buf)
	if err != nil {
		return nil, BuildResponse(r), err
	}
	defer closeBody(r)
	var list []*User
	if err := json.NewDecoder(r.Body).Decode(&list); err != nil {
		return nil, nil, NewAppError("SearchUsers", "api.unmarshal_error", nil, "", http.StatusInternalServerError).Wrap(err)
	}
	return list, BuildResponse(r), nil
}

// UpdateUser updates a user in the system based on the provided user struct.
func (c *Client4) UpdateUser(ctx context.Context, user *User) (*User, *Response, error) {
	buf, err := json.Marshal(user)
	if err != nil {
		return nil, nil, NewAppError("UpdateUser", "api.marshal_error", nil, "", http.StatusInternalServerError).Wrap(err)
	}
	r, err := c.DoAPIPutBytes(ctx, c.userRoute(user.Id), buf)
	if err != nil {
		return nil, BuildResponse(r), err
	}
	defer closeBody(r)
	var u User
	if err := json.NewDecoder(r.Body).Decode(&u); err != nil {
		return nil, nil, NewAppError("UpdateUser", "api.unmarshal_error", nil, "", http.StatusInternalServerError).Wrap(err)
	}
	return &u, BuildResponse(r), nil
}

// PatchUser partially updates a user in the system. Any missing fields are not updated.
func (c *Client4) PatchUser(ctx context.Context, userId string, patch *UserPatch) (*User, *Response, error) {
	buf, err := json.Marshal(patch)
	if err != nil {
		return nil, nil, NewAppError("PatchUser", "api.marshal_error", nil, "", http.StatusInternalServerError).Wrap(err)
	}
	r, err := c.DoAPIPutBytes(ctx, c.userRoute(userId)+"/patch", buf)
	if err != nil {
		return nil, BuildResponse(r), err
	}
	defer closeBody(r)
	var u User
	if err := json.NewDecoder(r.Body).Decode(&u); err != nil {
		return nil, nil, NewAppError("PatchUser", "api.unmarshal_error", nil, "", http.StatusInternalServerError).Wrap(err)
	}
	return &u, BuildResponse(r), nil
}

// UpdateUserAuth updates a user AuthData (uthData, authService and password) in the system.
func (c *Client4) UpdateUserAuth(ctx context.Context, userId string, userAuth *UserAuth) (*UserAuth, *Response, error) {
	buf, err := json.Marshal(userAuth)
	if err != nil {
		return nil, nil, NewAppError("UpdateUserAuth", "api.marshal_error", nil, "", http.StatusInternalServerError).Wrap(err)
	}
	r, err := c.DoAPIPutBytes(ctx, c.userRoute(userId)+"/auth", buf)
	if err != nil {
		return nil, BuildResponse(r), err
	}
	defer closeBody(r)
	var ua UserAuth
	if err := json.NewDecoder(r.Body).Decode(&ua); err != nil {
		return nil, nil, NewAppError("UpdateUserAuth", "api.unmarshal_error", nil, "", http.StatusInternalServerError).Wrap(err)
	}
	return &ua, BuildResponse(r), nil
}

// UpdateUserMfa activates multi-factor authentication for a user if activate
// is true and a valid code is provided. If activate is false, then code is not
// required and multi-factor authentication is disabled for the user.
func (c *Client4) UpdateUserMfa(ctx context.Context, userId, code string, activate bool) (*Response, error) {
	requestBody := make(map[string]any)
	requestBody["activate"] = activate
	requestBody["code"] = code

	r, err := c.DoAPIPut(ctx, c.userRoute(userId)+"/mfa", StringInterfaceToJSON(requestBody))
	if err != nil {
		return BuildResponse(r), err
	}
	defer closeBody(r)
	return BuildResponse(r), nil
}

// GenerateMfaSecret will generate a new MFA secret for a user and return it as a string and
// as a base64 encoded image QR code.
func (c *Client4) GenerateMfaSecret(ctx context.Context, userId string) (*MfaSecret, *Response, error) {
	r, err := c.DoAPIPost(ctx, c.userRoute(userId)+"/mfa/generate", "")
	if err != nil {
		return nil, BuildResponse(r), err
	}
	defer closeBody(r)
	var secret MfaSecret
	if err := json.NewDecoder(r.Body).Decode(&secret); err != nil {
		return nil, nil, NewAppError("GenerateMfaSecret", "api.unmarshal_error", nil, "", http.StatusInternalServerError).Wrap(err)
	}
	return &secret, BuildResponse(r), nil
}

// UpdateUserPassword updates a user's password. Must be logged in as the user or be a system administrator.
func (c *Client4) UpdateUserPassword(ctx context.Context, userId, currentPassword, newPassword string) (*Response, error) {
	requestBody := map[string]string{"current_password": currentPassword, "new_password": newPassword}
	r, err := c.DoAPIPut(ctx, c.userRoute(userId)+"/password", MapToJSON(requestBody))
	if err != nil {
		return BuildResponse(r), err
	}
	defer closeBody(r)
	return BuildResponse(r), nil
}

// UpdateUserHashedPassword updates a user's password with an already-hashed password. Must be a system administrator.
func (c *Client4) UpdateUserHashedPassword(ctx context.Context, userId, newHashedPassword string) (*Response, error) {
	requestBody := map[string]string{"already_hashed": "true", "new_password": newHashedPassword}
	r, err := c.DoAPIPut(ctx, c.userRoute(userId)+"/password", MapToJSON(requestBody))
	if err != nil {
		return BuildResponse(r), err
	}
	defer closeBody(r)
	return BuildResponse(r), nil
}

// PromoteGuestToUser convert a guest into a regular user
func (c *Client4) PromoteGuestToUser(ctx context.Context, guestId string) (*Response, error) {
	r, err := c.DoAPIPost(ctx, c.userRoute(guestId)+"/promote", "")
	if err != nil {
		return BuildResponse(r), err
	}
	defer closeBody(r)
	return BuildResponse(r), nil
}

// DemoteUserToGuest convert a regular user into a guest
func (c *Client4) DemoteUserToGuest(ctx context.Context, guestId string) (*Response, error) {
	r, err := c.DoAPIPost(ctx, c.userRoute(guestId)+"/demote", "")
	if err != nil {
		return BuildResponse(r), err
	}
	defer closeBody(r)
	return BuildResponse(r), nil
}

// UpdateUserRoles updates a user's roles in the system. A user can have "system_user" and "system_admin" roles.
func (c *Client4) UpdateUserRoles(ctx context.Context, userId, roles string) (*Response, error) {
	requestBody := map[string]string{"roles": roles}
	r, err := c.DoAPIPut(ctx, c.userRoute(userId)+"/roles", MapToJSON(requestBody))
	if err != nil {
		return BuildResponse(r), err
	}
	defer closeBody(r)
	return BuildResponse(r), nil
}

// UpdateUserActive updates status of a user whether active or not.
func (c *Client4) UpdateUserActive(ctx context.Context, userId string, active bool) (*Response, error) {
	requestBody := make(map[string]any)
	requestBody["active"] = active
	r, err := c.DoAPIPut(ctx, c.userRoute(userId)+"/active", StringInterfaceToJSON(requestBody))
	if err != nil {
		return BuildResponse(r), err
	}
	defer closeBody(r)

	return BuildResponse(r), nil
}

// DeleteUser deactivates a user in the system based on the provided user id string.
func (c *Client4) DeleteUser(ctx context.Context, userId string) (*Response, error) {
	r, err := c.DoAPIDelete(ctx, c.userRoute(userId))
	if err != nil {
		return BuildResponse(r), err
	}
	defer closeBody(r)
	return BuildResponse(r), nil
}

// PermanentDeleteUser deletes a user in the system based on the provided user id string.
func (c *Client4) PermanentDeleteUser(ctx context.Context, userId string) (*Response, error) {
	r, err := c.DoAPIDelete(ctx, c.userRoute(userId)+"?permanent="+c.boolString(true))
	if err != nil {
		return BuildResponse(r), err
	}
	defer closeBody(r)
	return BuildResponse(r), nil
}

// ConvertUserToBot converts a user to a bot user.
func (c *Client4) ConvertUserToBot(ctx context.Context, userId string) (*Bot, *Response, error) {
	r, err := c.DoAPIPost(ctx, c.userRoute(userId)+"/convert_to_bot", "")
	if err != nil {
		return nil, BuildResponse(r), err
	}
	defer closeBody(r)
	var bot *Bot
	err = json.NewDecoder(r.Body).Decode(&bot)
	if err != nil {
		return nil, BuildResponse(r), NewAppError("ConvertUserToBot", "api.marshal_error", nil, "", http.StatusInternalServerError).Wrap(err)
	}
	return bot, BuildResponse(r), nil
}

// ConvertBotToUser converts a bot user to a user.
func (c *Client4) ConvertBotToUser(ctx context.Context, userId string, userPatch *UserPatch, setSystemAdmin bool) (*User, *Response, error) {
	var query string
	if setSystemAdmin {
		query = "?set_system_admin=true"
	}
	buf, err := json.Marshal(userPatch)
	if err != nil {
		return nil, nil, NewAppError("ConvertBotToUser", "api.marshal_error", nil, "", http.StatusInternalServerError).Wrap(err)
	}
	r, err := c.DoAPIPostBytes(ctx, c.botRoute(userId)+"/convert_to_user"+query, buf)
	if err != nil {
		return nil, BuildResponse(r), err
	}
	defer closeBody(r)
	var u User
	if err := json.NewDecoder(r.Body).Decode(&u); err != nil {
		return nil, nil, NewAppError("ConvertBotToUser", "api.unmarshal_error", nil, "", http.StatusInternalServerError).Wrap(err)
	}
	return &u, BuildResponse(r), nil
}

// PermanentDeleteAll permanently deletes all users in the system. This is a local only endpoint
func (c *Client4) PermanentDeleteAllUsers(ctx context.Context) (*Response, error) {
	r, err := c.DoAPIDelete(ctx, c.usersRoute())
	if err != nil {
		return BuildResponse(r), err
	}
	defer closeBody(r)
	return BuildResponse(r), nil
}

// SendPasswordResetEmail will send a link for password resetting to a user with the
// provided email.
func (c *Client4) SendPasswordResetEmail(ctx context.Context, email string) (*Response, error) {
	requestBody := map[string]string{"email": email}
	r, err := c.DoAPIPost(ctx, c.usersRoute()+"/password/reset/send", MapToJSON(requestBody))
	if err != nil {
		return BuildResponse(r), err
	}
	defer closeBody(r)
	return BuildResponse(r), nil
}

// ResetPassword uses a recovery code to update reset a user's password.
func (c *Client4) ResetPassword(ctx context.Context, token, newPassword string) (*Response, error) {
	requestBody := map[string]string{"token": token, "new_password": newPassword}
	r, err := c.DoAPIPost(ctx, c.usersRoute()+"/password/reset", MapToJSON(requestBody))
	if err != nil {
		return BuildResponse(r), err
	}
	defer closeBody(r)
	return BuildResponse(r), nil
}

// GetSessions returns a list of sessions based on the provided user id string.
func (c *Client4) GetSessions(ctx context.Context, userId, etag string) ([]*Session, *Response, error) {
	r, err := c.DoAPIGet(ctx, c.userRoute(userId)+"/sessions", etag)
	if err != nil {
		return nil, BuildResponse(r), err
	}
	defer closeBody(r)
	var list []*Session
	if err := json.NewDecoder(r.Body).Decode(&list); err != nil {
		return nil, nil, NewAppError("GetSessions", "api.unmarshal_error", nil, "", http.StatusInternalServerError).Wrap(err)
	}
	return list, BuildResponse(r), nil
}

// RevokeSession revokes a user session based on the provided user id and session id strings.
func (c *Client4) RevokeSession(ctx context.Context, userId, sessionId string) (*Response, error) {
	requestBody := map[string]string{"session_id": sessionId}
	r, err := c.DoAPIPost(ctx, c.userRoute(userId)+"/sessions/revoke", MapToJSON(requestBody))
	if err != nil {
		return BuildResponse(r), err
	}
	defer closeBody(r)
	return BuildResponse(r), nil
}

// RevokeAllSessions revokes all sessions for the provided user id string.
func (c *Client4) RevokeAllSessions(ctx context.Context, userId string) (*Response, error) {
	r, err := c.DoAPIPost(ctx, c.userRoute(userId)+"/sessions/revoke/all", "")
	if err != nil {
		return BuildResponse(r), err
	}
	defer closeBody(r)
	return BuildResponse(r), nil
}

// RevokeAllSessions revokes all sessions for all the users.
func (c *Client4) RevokeSessionsFromAllUsers(ctx context.Context) (*Response, error) {
	r, err := c.DoAPIPost(ctx, c.usersRoute()+"/sessions/revoke/all", "")
	if err != nil {
		return BuildResponse(r), err
	}
	defer closeBody(r)
	return BuildResponse(r), nil
}

// AttachDeviceId attaches a mobile device ID to the current session.
func (c *Client4) AttachDeviceId(ctx context.Context, deviceId string) (*Response, error) {
	requestBody := map[string]string{"device_id": deviceId}
	r, err := c.DoAPIPut(ctx, c.usersRoute()+"/sessions/device", MapToJSON(requestBody))
	if err != nil {
		return BuildResponse(r), err
	}
	defer closeBody(r)
	return BuildResponse(r), nil
}

// GetTeamsUnreadForUser will return an array with TeamUnread objects that contain the amount
// of unread messages and mentions the current user has for the teams it belongs to.
// An optional team ID can be set to exclude that team from the results.
// An optional boolean can be set to include collapsed thread unreads. Must be authenticated.
func (c *Client4) GetTeamsUnreadForUser(ctx context.Context, userId, teamIdToExclude string, includeCollapsedThreads bool) ([]*TeamUnread, *Response, error) {
	query := url.Values{}

	if teamIdToExclude != "" {
		query.Set("exclude_team", teamIdToExclude)
	}

	if includeCollapsedThreads {
		query.Set("include_collapsed_threads", "true")
	}

	r, err := c.DoAPIGet(ctx, c.userRoute(userId)+"/teams/unread?"+query.Encode(), "")
	if err != nil {
		return nil, BuildResponse(r), err
	}
	defer closeBody(r)

	var list []*TeamUnread
	if err := json.NewDecoder(r.Body).Decode(&list); err != nil {
		return nil, nil, NewAppError("GetTeamsUnreadForUser", "api.unmarshal_error", nil, "", http.StatusInternalServerError).Wrap(err)
	}
	return list, BuildResponse(r), nil
}

// GetUserAudits returns a list of audit based on the provided user id string.
func (c *Client4) GetUserAudits(ctx context.Context, userId string, page int, perPage int, etag string) (Audits, *Response, error) {
	query := fmt.Sprintf("?page=%v&per_page=%v", page, perPage)
	r, err := c.DoAPIGet(ctx, c.userRoute(userId)+"/audits"+query, etag)
	if err != nil {
		return nil, BuildResponse(r), err
	}
	defer closeBody(r)

	var audits Audits
	err = json.NewDecoder(r.Body).Decode(&audits)
	if err != nil {
		return nil, BuildResponse(r), NewAppError("GetUserAudits", "api.marshal_error", nil, "", http.StatusInternalServerError).Wrap(err)
	}
	return audits, BuildResponse(r), nil
}

// VerifyUserEmail will verify a user's email using the supplied token.
func (c *Client4) VerifyUserEmail(ctx context.Context, token string) (*Response, error) {
	requestBody := map[string]string{"token": token}
	r, err := c.DoAPIPost(ctx, c.usersRoute()+"/email/verify", MapToJSON(requestBody))
	if err != nil {
		return BuildResponse(r), err
	}
	defer closeBody(r)
	return BuildResponse(r), nil
}

// VerifyUserEmailWithoutToken will verify a user's email by its Id. (Requires manage system role)
func (c *Client4) VerifyUserEmailWithoutToken(ctx context.Context, userId string) (*User, *Response, error) {
	r, err := c.DoAPIPost(ctx, c.userRoute(userId)+"/email/verify/member", "")
	if err != nil {
		return nil, BuildResponse(r), err
	}
	defer closeBody(r)
	var u User
	if err := json.NewDecoder(r.Body).Decode(&u); err != nil {
		return nil, nil, NewAppError("VerifyUserEmailWithoutToken", "api.unmarshal_error", nil, "", http.StatusInternalServerError).Wrap(err)
	}
	return &u, BuildResponse(r), nil
}

// SendVerificationEmail will send an email to the user with the provided email address, if
// that user exists. The email will contain a link that can be used to verify the user's
// email address.
func (c *Client4) SendVerificationEmail(ctx context.Context, email string) (*Response, error) {
	requestBody := map[string]string{"email": email}
	r, err := c.DoAPIPost(ctx, c.usersRoute()+"/email/verify/send", MapToJSON(requestBody))
	if err != nil {
		return BuildResponse(r), err
	}
	defer closeBody(r)
	return BuildResponse(r), nil
}

// SetDefaultProfileImage resets the profile image to a default generated one.
func (c *Client4) SetDefaultProfileImage(ctx context.Context, userId string) (*Response, error) {
	r, err := c.DoAPIDelete(ctx, c.userRoute(userId)+"/image")
	if err != nil {
		return BuildResponse(r), err
	}
	return BuildResponse(r), nil
}

// SetProfileImage sets profile image of the user.
func (c *Client4) SetProfileImage(ctx context.Context, userId string, data []byte) (*Response, error) {
	body := &bytes.Buffer{}
	writer := multipart.NewWriter(body)

	part, err := writer.CreateFormFile("image", "profile.png")
	if err != nil {
		return nil, NewAppError("SetProfileImage", "model.client.set_profile_user.no_file.app_error", nil, "", http.StatusBadRequest).Wrap(err)
	}

	if _, err = io.Copy(part, bytes.NewBuffer(data)); err != nil {
		return nil, NewAppError("SetProfileImage", "model.client.set_profile_user.no_file.app_error", nil, "", http.StatusBadRequest).Wrap(err)
	}

	if err = writer.Close(); err != nil {
		return nil, NewAppError("SetProfileImage", "model.client.set_profile_user.writer.app_error", nil, "", http.StatusBadRequest).Wrap(err)
	}

	rq, err := http.NewRequest("POST", c.APIURL+c.userRoute(userId)+"/image", bytes.NewReader(body.Bytes()))
	if err != nil {
		return nil, err
	}
	rq.Header.Set("Content-Type", writer.FormDataContentType())

	if c.AuthToken != "" {
		rq.Header.Set(HeaderAuth, c.AuthType+" "+c.AuthToken)
	}

	rp, err := c.HTTPClient.Do(rq)
	if err != nil {
		return BuildResponse(rp), err
	}
	defer closeBody(rp)

	if rp.StatusCode >= 300 {
		return BuildResponse(rp), AppErrorFromJSON(rp.Body)
	}

	return BuildResponse(rp), nil
}

// CreateUserAccessToken will generate a user access token that can be used in place
// of a session token to access the REST API. Must have the 'create_user_access_token'
// permission and if generating for another user, must have the 'edit_other_users'
// permission. A non-blank description is required.
func (c *Client4) CreateUserAccessToken(ctx context.Context, userId, description string) (*UserAccessToken, *Response, error) {
	requestBody := map[string]string{"description": description}
	r, err := c.DoAPIPost(ctx, c.userRoute(userId)+"/tokens", MapToJSON(requestBody))
	if err != nil {
		return nil, BuildResponse(r), err
	}
	defer closeBody(r)
	var uat UserAccessToken
	if err := json.NewDecoder(r.Body).Decode(&uat); err != nil {
		return nil, nil, NewAppError("CreateUserAccessToken", "api.unmarshal_error", nil, "", http.StatusInternalServerError).Wrap(err)
	}
	return &uat, BuildResponse(r), nil
}

// GetUserAccessTokens will get a page of access tokens' id, description, is_active
// and the user_id in the system. The actual token will not be returned. Must have
// the 'manage_system' permission.
func (c *Client4) GetUserAccessTokens(ctx context.Context, page int, perPage int) ([]*UserAccessToken, *Response, error) {
	query := fmt.Sprintf("?page=%v&per_page=%v", page, perPage)
	r, err := c.DoAPIGet(ctx, c.userAccessTokensRoute()+query, "")
	if err != nil {
		return nil, BuildResponse(r), err
	}
	defer closeBody(r)
	var list []*UserAccessToken
	if err := json.NewDecoder(r.Body).Decode(&list); err != nil {
		return nil, nil, NewAppError("GetUserAccessTokens", "api.unmarshal_error", nil, "", http.StatusInternalServerError).Wrap(err)
	}
	return list, BuildResponse(r), nil
}

// GetUserAccessToken will get a user access tokens' id, description, is_active
// and the user_id of the user it is for. The actual token will not be returned.
// Must have the 'read_user_access_token' permission and if getting for another
// user, must have the 'edit_other_users' permission.
func (c *Client4) GetUserAccessToken(ctx context.Context, tokenId string) (*UserAccessToken, *Response, error) {
	r, err := c.DoAPIGet(ctx, c.userAccessTokenRoute(tokenId), "")
	if err != nil {
		return nil, BuildResponse(r), err
	}
	defer closeBody(r)
	var uat UserAccessToken
	if err := json.NewDecoder(r.Body).Decode(&uat); err != nil {
		return nil, nil, NewAppError("GetUserAccessToken", "api.unmarshal_error", nil, "", http.StatusInternalServerError).Wrap(err)
	}
	return &uat, BuildResponse(r), nil
}

// GetUserAccessTokensForUser will get a paged list of user access tokens showing id,
// description and user_id for each. The actual tokens will not be returned. Must have
// the 'read_user_access_token' permission and if getting for another user, must have the
// 'edit_other_users' permission.
func (c *Client4) GetUserAccessTokensForUser(ctx context.Context, userId string, page, perPage int) ([]*UserAccessToken, *Response, error) {
	query := fmt.Sprintf("?page=%v&per_page=%v", page, perPage)
	r, err := c.DoAPIGet(ctx, c.userRoute(userId)+"/tokens"+query, "")
	if err != nil {
		return nil, BuildResponse(r), err
	}
	defer closeBody(r)
	var list []*UserAccessToken
	if err := json.NewDecoder(r.Body).Decode(&list); err != nil {
		return nil, nil, NewAppError("GetUserAccessTokensForUser", "api.unmarshal_error", nil, "", http.StatusInternalServerError).Wrap(err)
	}
	return list, BuildResponse(r), nil
}

// RevokeUserAccessToken will revoke a user access token by id. Must have the
// 'revoke_user_access_token' permission and if revoking for another user, must have the
// 'edit_other_users' permission.
func (c *Client4) RevokeUserAccessToken(ctx context.Context, tokenId string) (*Response, error) {
	requestBody := map[string]string{"token_id": tokenId}
	r, err := c.DoAPIPost(ctx, c.usersRoute()+"/tokens/revoke", MapToJSON(requestBody))
	if err != nil {
		return BuildResponse(r), err
	}
	defer closeBody(r)
	return BuildResponse(r), nil
}

// SearchUserAccessTokens returns user access tokens matching the provided search term.
func (c *Client4) SearchUserAccessTokens(ctx context.Context, search *UserAccessTokenSearch) ([]*UserAccessToken, *Response, error) {
	buf, err := json.Marshal(search)
	if err != nil {
		return nil, nil, NewAppError("SearchUserAccessTokens", "api.marshal_error", nil, "", http.StatusInternalServerError).Wrap(err)
	}
	r, err := c.DoAPIPostBytes(ctx, c.usersRoute()+"/tokens/search", buf)
	if err != nil {
		return nil, BuildResponse(r), err
	}
	defer closeBody(r)
	var list []*UserAccessToken
	if err := json.NewDecoder(r.Body).Decode(&list); err != nil {
		return nil, nil, NewAppError("SearchUserAccessTokens", "api.unmarshal_error", nil, "", http.StatusInternalServerError).Wrap(err)
	}
	return list, BuildResponse(r), nil
}

// DisableUserAccessToken will disable a user access token by id. Must have the
// 'revoke_user_access_token' permission and if disabling for another user, must have the
// 'edit_other_users' permission.
func (c *Client4) DisableUserAccessToken(ctx context.Context, tokenId string) (*Response, error) {
	requestBody := map[string]string{"token_id": tokenId}
	r, err := c.DoAPIPost(ctx, c.usersRoute()+"/tokens/disable", MapToJSON(requestBody))
	if err != nil {
		return BuildResponse(r), err
	}
	defer closeBody(r)
	return BuildResponse(r), nil
}

// EnableUserAccessToken will enable a user access token by id. Must have the
// 'create_user_access_token' permission and if enabling for another user, must have the
// 'edit_other_users' permission.
func (c *Client4) EnableUserAccessToken(ctx context.Context, tokenId string) (*Response, error) {
	requestBody := map[string]string{"token_id": tokenId}
	r, err := c.DoAPIPost(ctx, c.usersRoute()+"/tokens/enable", MapToJSON(requestBody))
	if err != nil {
		return BuildResponse(r), err
	}
	defer closeBody(r)
	return BuildResponse(r), nil
}

func (c *Client4) GetUsersForReporting(ctx context.Context, options *UserReportOptions) ([]*UserReport, *Response, error) {
	values := url.Values{}
	if options.Direction != "" {
		values.Set("direction", options.Direction)
	}
	if options.SortColumn != "" {
		values.Set("sort_column", options.SortColumn)
	}
	if options.PageSize > 0 {
		values.Set("page_size", strconv.Itoa(options.PageSize))
	}
	if options.Team != "" {
		values.Set("team_filter", options.Team)
	}
	if options.HideActive {
		values.Set("hide_active", "true")
	}
	if options.HideInactive {
		values.Set("hide_inactive", "true")
	}
	if options.SortDesc {
		values.Set("sort_direction", "desc")
	}
	if options.FromColumnValue != "" {
		values.Set("from_column_value", options.FromColumnValue)
	}
	if options.FromId != "" {
		values.Set("from_id", options.FromId)
	}
	if options.Role != "" {
		values.Set("role_filter", options.Role)
	}
	if options.HasNoTeam {
		values.Set("has_no_team", "true")
	}
	if options.DateRange != "" {
		values.Set("date_range", options.DateRange)
	}

	r, err := c.DoAPIGet(ctx, c.reportsRoute()+"/users?"+values.Encode(), "")
	if err != nil {
		return nil, BuildResponse(r), err
	}
	defer closeBody(r)
	var list []*UserReport
	if err := json.NewDecoder(r.Body).Decode(&list); err != nil {
		return nil, nil, NewAppError("GetUsersForReporting", "api.unmarshal_error", nil, "", http.StatusInternalServerError).Wrap(err)
	}
	return list, BuildResponse(r), nil
}

// Bots section

// CreateBot creates a bot in the system based on the provided bot struct.
func (c *Client4) CreateBot(ctx context.Context, bot *Bot) (*Bot, *Response, error) {
	buf, err := json.Marshal(bot)
	if err != nil {
		return nil, nil, NewAppError("CreateBot", "api.marshal_error", nil, "", http.StatusInternalServerError).Wrap(err)
	}
	r, err := c.DoAPIPostBytes(ctx, c.botsRoute(), buf)
	if err != nil {
		return nil, BuildResponse(r), err
	}
	defer closeBody(r)

	var resp *Bot
	err = json.NewDecoder(r.Body).Decode(&resp)
	if err != nil {
		return nil, BuildResponse(r), NewAppError("CreateBot", "api.marshal_error", nil, "", http.StatusInternalServerError).Wrap(err)
	}

	return resp, BuildResponse(r), nil
}

// PatchBot partially updates a bot. Any missing fields are not updated.
func (c *Client4) PatchBot(ctx context.Context, userId string, patch *BotPatch) (*Bot, *Response, error) {
	buf, err := json.Marshal(patch)
	if err != nil {
		return nil, nil, NewAppError("PatchBot", "api.marshal_error", nil, "", http.StatusInternalServerError).Wrap(err)
	}
	r, err := c.DoAPIPutBytes(ctx, c.botRoute(userId), buf)
	if err != nil {
		return nil, BuildResponse(r), err
	}
	defer closeBody(r)

	var bot *Bot
	err = json.NewDecoder(r.Body).Decode(&bot)
	if err != nil {
		return nil, BuildResponse(r), NewAppError("PatchBot", "api.marshal_error", nil, "", http.StatusInternalServerError).Wrap(err)
	}

	return bot, BuildResponse(r), nil
}

// GetBot fetches the given, undeleted bot.
func (c *Client4) GetBot(ctx context.Context, userId string, etag string) (*Bot, *Response, error) {
	r, err := c.DoAPIGet(ctx, c.botRoute(userId), etag)
	if err != nil {
		return nil, BuildResponse(r), err
	}
	defer closeBody(r)

	var bot *Bot
	err = json.NewDecoder(r.Body).Decode(&bot)
	if err != nil {
		return nil, BuildResponse(r), NewAppError("GetBot", "api.marshal_error", nil, "", http.StatusInternalServerError).Wrap(err)
	}

	return bot, BuildResponse(r), nil
}

// GetBotIncludeDeleted fetches the given bot, even if it is deleted.
func (c *Client4) GetBotIncludeDeleted(ctx context.Context, userId string, etag string) (*Bot, *Response, error) {
	r, err := c.DoAPIGet(ctx, c.botRoute(userId)+"?include_deleted="+c.boolString(true), etag)
	if err != nil {
		return nil, BuildResponse(r), err
	}
	defer closeBody(r)

	var bot *Bot
	err = json.NewDecoder(r.Body).Decode(&bot)
	if err != nil {
		return nil, BuildResponse(r), NewAppError("GetBotIncludeDeleted", "api.marshal_error", nil, "", http.StatusInternalServerError).Wrap(err)
	}

	return bot, BuildResponse(r), nil
}

// GetBots fetches the given page of bots, excluding deleted.
func (c *Client4) GetBots(ctx context.Context, page, perPage int, etag string) ([]*Bot, *Response, error) {
	query := fmt.Sprintf("?page=%v&per_page=%v", page, perPage)
	r, err := c.DoAPIGet(ctx, c.botsRoute()+query, etag)
	if err != nil {
		return nil, BuildResponse(r), err
	}
	defer closeBody(r)

	var bots BotList
	err = json.NewDecoder(r.Body).Decode(&bots)
	if err != nil {
		return nil, BuildResponse(r), NewAppError("GetBots", "api.marshal_error", nil, "", http.StatusInternalServerError).Wrap(err)
	}
	return bots, BuildResponse(r), nil
}

// GetBotsIncludeDeleted fetches the given page of bots, including deleted.
func (c *Client4) GetBotsIncludeDeleted(ctx context.Context, page, perPage int, etag string) ([]*Bot, *Response, error) {
	query := fmt.Sprintf("?page=%v&per_page=%v&include_deleted="+c.boolString(true), page, perPage)
	r, err := c.DoAPIGet(ctx, c.botsRoute()+query, etag)
	if err != nil {
		return nil, BuildResponse(r), err
	}
	defer closeBody(r)

	var bots BotList
	err = json.NewDecoder(r.Body).Decode(&bots)
	if err != nil {
		return nil, BuildResponse(r), NewAppError("GetBotsIncludeDeleted", "api.marshal_error", nil, "", http.StatusInternalServerError).Wrap(err)
	}
	return bots, BuildResponse(r), nil
}

// GetBotsOrphaned fetches the given page of bots, only including orphaned bots.
func (c *Client4) GetBotsOrphaned(ctx context.Context, page, perPage int, etag string) ([]*Bot, *Response, error) {
	query := fmt.Sprintf("?page=%v&per_page=%v&only_orphaned="+c.boolString(true), page, perPage)
	r, err := c.DoAPIGet(ctx, c.botsRoute()+query, etag)
	if err != nil {
		return nil, BuildResponse(r), err
	}
	defer closeBody(r)

	var bots BotList
	err = json.NewDecoder(r.Body).Decode(&bots)
	if err != nil {
		return nil, BuildResponse(r), NewAppError("GetBotsOrphaned", "api.marshal_error", nil, "", http.StatusInternalServerError).Wrap(err)
	}
	return bots, BuildResponse(r), nil
}

// DisableBot disables the given bot in the system.
func (c *Client4) DisableBot(ctx context.Context, botUserId string) (*Bot, *Response, error) {
	r, err := c.DoAPIPostBytes(ctx, c.botRoute(botUserId)+"/disable", nil)
	if err != nil {
		return nil, BuildResponse(r), err
	}
	defer closeBody(r)

	var bot *Bot
	err = json.NewDecoder(r.Body).Decode(&bot)
	if err != nil {
		return nil, BuildResponse(r), NewAppError("DisableBot", "api.marshal_error", nil, "", http.StatusInternalServerError).Wrap(err)
	}

	return bot, BuildResponse(r), nil
}

// EnableBot disables the given bot in the system.
func (c *Client4) EnableBot(ctx context.Context, botUserId string) (*Bot, *Response, error) {
	r, err := c.DoAPIPostBytes(ctx, c.botRoute(botUserId)+"/enable", nil)
	if err != nil {
		return nil, BuildResponse(r), err
	}
	defer closeBody(r)

	var bot *Bot
	err = json.NewDecoder(r.Body).Decode(&bot)
	if err != nil {
		return nil, BuildResponse(r), NewAppError("EnableBot", "api.marshal_error", nil, "", http.StatusInternalServerError).Wrap(err)
	}

	return bot, BuildResponse(r), nil
}

// AssignBot assigns the given bot to the given user
func (c *Client4) AssignBot(ctx context.Context, botUserId, newOwnerId string) (*Bot, *Response, error) {
	r, err := c.DoAPIPostBytes(ctx, c.botRoute(botUserId)+"/assign/"+newOwnerId, nil)
	if err != nil {
		return nil, BuildResponse(r), err
	}
	defer closeBody(r)

	var bot *Bot
	err = json.NewDecoder(r.Body).Decode(&bot)
	if err != nil {
		return nil, BuildResponse(r), NewAppError("AssignBot", "api.marshal_error", nil, "", http.StatusInternalServerError).Wrap(err)
	}

	return bot, BuildResponse(r), nil
}

// Team Section

// CreateTeam creates a team in the system based on the provided team struct.
func (c *Client4) CreateTeam(ctx context.Context, team *Team) (*Team, *Response, error) {
	buf, err := json.Marshal(team)
	if err != nil {
		return nil, nil, NewAppError("CreateTeam", "api.marshal_error", nil, "", http.StatusInternalServerError).Wrap(err)
	}
	r, err := c.DoAPIPostBytes(ctx, c.teamsRoute(), buf)
	if err != nil {
		return nil, BuildResponse(r), err
	}
	defer closeBody(r)
	var t Team
	if err := json.NewDecoder(r.Body).Decode(&t); err != nil {
		return nil, nil, NewAppError("CreateTeam", "api.unmarshal_error", nil, "", http.StatusInternalServerError).Wrap(err)
	}
	return &t, BuildResponse(r), nil
}

// GetTeam returns a team based on the provided team id string.
func (c *Client4) GetTeam(ctx context.Context, teamId, etag string) (*Team, *Response, error) {
	r, err := c.DoAPIGet(ctx, c.teamRoute(teamId), etag)
	if err != nil {
		return nil, BuildResponse(r), err
	}
	defer closeBody(r)
	var t Team
	if err := json.NewDecoder(r.Body).Decode(&t); err != nil {
		return nil, nil, NewAppError("GetTeam", "api.unmarshal_error", nil, "", http.StatusInternalServerError).Wrap(err)
	}
	return &t, BuildResponse(r), nil
}

// GetAllTeams returns all teams based on permissions.
func (c *Client4) GetAllTeams(ctx context.Context, etag string, page int, perPage int) ([]*Team, *Response, error) {
	query := fmt.Sprintf("?page=%v&per_page=%v", page, perPage)
	r, err := c.DoAPIGet(ctx, c.teamsRoute()+query, etag)
	if err != nil {
		return nil, BuildResponse(r), err
	}
	defer closeBody(r)
	var list []*Team
	if err := json.NewDecoder(r.Body).Decode(&list); err != nil {
		return nil, nil, NewAppError("GetAllTeams", "api.unmarshal_error", nil, "", http.StatusInternalServerError).Wrap(err)
	}
	return list, BuildResponse(r), nil
}

// GetAllTeamsWithTotalCount returns all teams based on permissions.
func (c *Client4) GetAllTeamsWithTotalCount(ctx context.Context, etag string, page int, perPage int) ([]*Team, int64, *Response, error) {
	query := fmt.Sprintf("?page=%v&per_page=%v&include_total_count="+c.boolString(true), page, perPage)
	r, err := c.DoAPIGet(ctx, c.teamsRoute()+query, etag)
	if err != nil {
		return nil, 0, BuildResponse(r), err
	}
	defer closeBody(r)
	var listWithCount TeamsWithCount
	if err := json.NewDecoder(r.Body).Decode(&listWithCount); err != nil {
		return nil, 0, nil, NewAppError("GetAllTeamsWithTotalCount", "api.unmarshal_error", nil, "", http.StatusInternalServerError).Wrap(err)
	}
	return listWithCount.Teams, listWithCount.TotalCount, BuildResponse(r), nil
}

// GetAllTeamsExcludePolicyConstrained returns all teams which are not part of a data retention policy.
// Must be a system administrator.
func (c *Client4) GetAllTeamsExcludePolicyConstrained(ctx context.Context, etag string, page int, perPage int) ([]*Team, *Response, error) {
	query := fmt.Sprintf("?page=%v&per_page=%v&exclude_policy_constrained=%v", page, perPage, true)
	r, err := c.DoAPIGet(ctx, c.teamsRoute()+query, etag)
	if err != nil {
		return nil, BuildResponse(r), err
	}
	defer closeBody(r)
	var list []*Team
	if err := json.NewDecoder(r.Body).Decode(&list); err != nil {
		return nil, nil, NewAppError("GetAllTeamsExcludePolicyConstrained", "api.unmarshal_error", nil, "", http.StatusInternalServerError).Wrap(err)
	}
	return list, BuildResponse(r), nil
}

// GetTeamByName returns a team based on the provided team name string.
func (c *Client4) GetTeamByName(ctx context.Context, name, etag string) (*Team, *Response, error) {
	r, err := c.DoAPIGet(ctx, c.teamByNameRoute(name), etag)
	if err != nil {
		return nil, BuildResponse(r), err
	}
	defer closeBody(r)
	var t Team
	if err := json.NewDecoder(r.Body).Decode(&t); err != nil {
		return nil, nil, NewAppError("GetTeamByName", "api.unmarshal_error", nil, "", http.StatusInternalServerError).Wrap(err)
	}
	return &t, BuildResponse(r), nil
}

// SearchTeams returns teams matching the provided search term.
func (c *Client4) SearchTeams(ctx context.Context, search *TeamSearch) ([]*Team, *Response, error) {
	buf, err := json.Marshal(search)
	if err != nil {
		return nil, nil, NewAppError("SearchTeams", "api.marshal_error", nil, "", http.StatusInternalServerError).Wrap(err)
	}
	r, err := c.DoAPIPostBytes(ctx, c.teamsRoute()+"/search", buf)
	if err != nil {
		return nil, BuildResponse(r), err
	}
	defer closeBody(r)
	var list []*Team
	if err := json.NewDecoder(r.Body).Decode(&list); err != nil {
		return nil, nil, NewAppError("SearchTeams", "api.unmarshal_error", nil, "", http.StatusInternalServerError).Wrap(err)
	}
	return list, BuildResponse(r), nil
}

// SearchTeamsPaged returns a page of teams and the total count matching the provided search term.
func (c *Client4) SearchTeamsPaged(ctx context.Context, search *TeamSearch) ([]*Team, int64, *Response, error) {
	if search.Page == nil {
		search.Page = NewInt(0)
	}
	if search.PerPage == nil {
		search.PerPage = NewInt(100)
	}
	buf, err := json.Marshal(search)
	if err != nil {
		return nil, 0, BuildResponse(nil), NewAppError("SearchTeamsPaged", "api.marshal_error", nil, "", http.StatusInternalServerError).Wrap(err)
	}
	r, err := c.DoAPIPostBytes(ctx, c.teamsRoute()+"/search", buf)
	if err != nil {
		return nil, 0, BuildResponse(r), err
	}
	defer closeBody(r)
	var listWithCount TeamsWithCount
	if err := json.NewDecoder(r.Body).Decode(&listWithCount); err != nil {
		return nil, 0, nil, NewAppError("GetAllTeamsWithTotalCount", "api.unmarshal_error", nil, "", http.StatusInternalServerError).Wrap(err)
	}
	return listWithCount.Teams, listWithCount.TotalCount, BuildResponse(r), nil
}

// TeamExists returns true or false if the team exist or not.
func (c *Client4) TeamExists(ctx context.Context, name, etag string) (bool, *Response, error) {
	r, err := c.DoAPIGet(ctx, c.teamByNameRoute(name)+"/exists", etag)
	if err != nil {
		return false, BuildResponse(r), err
	}
	defer closeBody(r)
	return MapBoolFromJSON(r.Body)["exists"], BuildResponse(r), nil
}

// GetTeamsForUser returns a list of teams a user is on. Must be logged in as the user
// or be a system administrator.
func (c *Client4) GetTeamsForUser(ctx context.Context, userId, etag string) ([]*Team, *Response, error) {
	r, err := c.DoAPIGet(ctx, c.userRoute(userId)+"/teams", etag)
	if err != nil {
		return nil, BuildResponse(r), err
	}
	defer closeBody(r)
	var list []*Team
	if err := json.NewDecoder(r.Body).Decode(&list); err != nil {
		return nil, nil, NewAppError("GetTeamsForUser", "api.unmarshal_error", nil, "", http.StatusInternalServerError).Wrap(err)
	}
	return list, BuildResponse(r), nil
}

// GetTeamMember returns a team member based on the provided team and user id strings.
func (c *Client4) GetTeamMember(ctx context.Context, teamId, userId, etag string) (*TeamMember, *Response, error) {
	r, err := c.DoAPIGet(ctx, c.teamMemberRoute(teamId, userId), etag)
	if err != nil {
		return nil, BuildResponse(r), err
	}
	defer closeBody(r)
	var tm TeamMember
	if r.StatusCode == http.StatusNotModified {
		return &tm, BuildResponse(r), nil
	}
	if err := json.NewDecoder(r.Body).Decode(&tm); err != nil {
		return nil, nil, NewAppError("GetTeamMember", "api.unmarshal_error", nil, "", http.StatusInternalServerError).Wrap(err)
	}
	return &tm, BuildResponse(r), nil
}

// UpdateTeamMemberRoles will update the roles on a team for a user.
func (c *Client4) UpdateTeamMemberRoles(ctx context.Context, teamId, userId, newRoles string) (*Response, error) {
	requestBody := map[string]string{"roles": newRoles}
	r, err := c.DoAPIPut(ctx, c.teamMemberRoute(teamId, userId)+"/roles", MapToJSON(requestBody))
	if err != nil {
		return BuildResponse(r), err
	}
	defer closeBody(r)
	return BuildResponse(r), nil
}

// UpdateTeamMemberSchemeRoles will update the scheme-derived roles on a team for a user.
func (c *Client4) UpdateTeamMemberSchemeRoles(ctx context.Context, teamId string, userId string, schemeRoles *SchemeRoles) (*Response, error) {
	buf, err := json.Marshal(schemeRoles)
	if err != nil {
		return nil, NewAppError("UpdateTeamMemberSchemeRoles", "api.marshal_error", nil, "", http.StatusInternalServerError).Wrap(err)
	}
	r, err := c.DoAPIPutBytes(ctx, c.teamMemberRoute(teamId, userId)+"/schemeRoles", buf)
	if err != nil {
		return BuildResponse(r), err
	}
	defer closeBody(r)
	return BuildResponse(r), nil
}

// UpdateTeam will update a team.
func (c *Client4) UpdateTeam(ctx context.Context, team *Team) (*Team, *Response, error) {
	buf, err := json.Marshal(team)
	if err != nil {
		return nil, nil, NewAppError("UpdateTeam", "api.marshal_error", nil, "", http.StatusInternalServerError).Wrap(err)
	}
	r, err := c.DoAPIPutBytes(ctx, c.teamRoute(team.Id), buf)
	if err != nil {
		return nil, BuildResponse(r), err
	}
	defer closeBody(r)
	var t Team
	if err := json.NewDecoder(r.Body).Decode(&t); err != nil {
		return nil, nil, NewAppError("UpdateTeam", "api.unmarshal_error", nil, "", http.StatusInternalServerError).Wrap(err)
	}
	return &t, BuildResponse(r), nil
}

// PatchTeam partially updates a team. Any missing fields are not updated.
func (c *Client4) PatchTeam(ctx context.Context, teamId string, patch *TeamPatch) (*Team, *Response, error) {
	buf, err := json.Marshal(patch)
	if err != nil {
		return nil, nil, NewAppError("PatchTeam", "api.marshal_error", nil, "", http.StatusInternalServerError).Wrap(err)
	}
	r, err := c.DoAPIPutBytes(ctx, c.teamRoute(teamId)+"/patch", buf)
	if err != nil {
		return nil, BuildResponse(r), err
	}
	defer closeBody(r)
	var t Team
	if err := json.NewDecoder(r.Body).Decode(&t); err != nil {
		return nil, nil, NewAppError("PatchTeam", "api.unmarshal_error", nil, "", http.StatusInternalServerError).Wrap(err)
	}
	return &t, BuildResponse(r), nil
}

// RestoreTeam restores a previously deleted team.
func (c *Client4) RestoreTeam(ctx context.Context, teamId string) (*Team, *Response, error) {
	r, err := c.DoAPIPost(ctx, c.teamRoute(teamId)+"/restore", "")
	if err != nil {
		return nil, BuildResponse(r), err
	}
	defer closeBody(r)
	var t Team
	if err := json.NewDecoder(r.Body).Decode(&t); err != nil {
		return nil, nil, NewAppError("RestoreTeam", "api.unmarshal_error", nil, "", http.StatusInternalServerError).Wrap(err)
	}
	return &t, BuildResponse(r), nil
}

// RegenerateTeamInviteId requests a new invite ID to be generated.
func (c *Client4) RegenerateTeamInviteId(ctx context.Context, teamId string) (*Team, *Response, error) {
	r, err := c.DoAPIPost(ctx, c.teamRoute(teamId)+"/regenerate_invite_id", "")
	if err != nil {
		return nil, BuildResponse(r), err
	}
	defer closeBody(r)
	var t Team
	if err := json.NewDecoder(r.Body).Decode(&t); err != nil {
		return nil, nil, NewAppError("RegenerateTeamInviteId", "api.unmarshal_error", nil, "", http.StatusInternalServerError).Wrap(err)
	}
	return &t, BuildResponse(r), nil
}

// SoftDeleteTeam deletes the team softly (archive only, not permanent delete).
func (c *Client4) SoftDeleteTeam(ctx context.Context, teamId string) (*Response, error) {
	r, err := c.DoAPIDelete(ctx, c.teamRoute(teamId))
	if err != nil {
		return BuildResponse(r), err
	}
	defer closeBody(r)
	return BuildResponse(r), nil
}

// PermanentDeleteTeam deletes the team, should only be used when needed for
// compliance and the like.
func (c *Client4) PermanentDeleteTeam(ctx context.Context, teamId string) (*Response, error) {
	r, err := c.DoAPIDelete(ctx, c.teamRoute(teamId)+"?permanent="+c.boolString(true))
	if err != nil {
		return BuildResponse(r), err
	}
	defer closeBody(r)
	return BuildResponse(r), nil
}

// UpdateTeamPrivacy modifies the team type (model.TeamOpen <--> model.TeamInvite) and sets
// the corresponding AllowOpenInvite appropriately.
func (c *Client4) UpdateTeamPrivacy(ctx context.Context, teamId string, privacy string) (*Team, *Response, error) {
	requestBody := map[string]string{"privacy": privacy}
	r, err := c.DoAPIPut(ctx, c.teamRoute(teamId)+"/privacy", MapToJSON(requestBody))
	if err != nil {
		return nil, BuildResponse(r), err
	}
	defer closeBody(r)
	var t Team
	if err := json.NewDecoder(r.Body).Decode(&t); err != nil {
		return nil, nil, NewAppError("UpdateTeamPrivacy", "api.unmarshal_error", nil, "", http.StatusInternalServerError).Wrap(err)
	}
	return &t, BuildResponse(r), nil
}

// GetTeamMembers returns team members based on the provided team id string.
func (c *Client4) GetTeamMembers(ctx context.Context, teamId string, page int, perPage int, etag string) ([]*TeamMember, *Response, error) {
	query := fmt.Sprintf("?page=%v&per_page=%v", page, perPage)
	r, err := c.DoAPIGet(ctx, c.teamMembersRoute(teamId)+query, etag)
	if err != nil {
		return nil, BuildResponse(r), err
	}
	defer closeBody(r)
	var tms []*TeamMember
	if r.StatusCode == http.StatusNotModified {
		return tms, BuildResponse(r), nil
	}
	if err := json.NewDecoder(r.Body).Decode(&tms); err != nil {
		return nil, nil, NewAppError("GetTeamMembers", "api.unmarshal_error", nil, "", http.StatusInternalServerError).Wrap(err)
	}
	return tms, BuildResponse(r), nil
}

// GetTeamMembersWithoutDeletedUsers returns team members based on the provided team id string. Additional parameters of sort and exclude_deleted_users accepted as well
// Could not add it to above function due to it be a breaking change.
func (c *Client4) GetTeamMembersSortAndWithoutDeletedUsers(ctx context.Context, teamId string, page int, perPage int, sort string, excludeDeletedUsers bool, etag string) ([]*TeamMember, *Response, error) {
	query := fmt.Sprintf("?page=%v&per_page=%v&sort=%v&exclude_deleted_users=%v", page, perPage, sort, excludeDeletedUsers)
	r, err := c.DoAPIGet(ctx, c.teamMembersRoute(teamId)+query, etag)
	if err != nil {
		return nil, BuildResponse(r), err
	}
	defer closeBody(r)
	var tms []*TeamMember
	if r.StatusCode == http.StatusNotModified {
		return tms, BuildResponse(r), nil
	}
	if err := json.NewDecoder(r.Body).Decode(&tms); err != nil {
		return nil, nil, NewAppError("GetTeamMembersSortAndWithoutDeletedUsers", "api.unmarshal_error", nil, "", http.StatusInternalServerError).Wrap(err)
	}
	return tms, BuildResponse(r), nil
}

// GetTeamMembersForUser returns the team members for a user.
func (c *Client4) GetTeamMembersForUser(ctx context.Context, userId string, etag string) ([]*TeamMember, *Response, error) {
	r, err := c.DoAPIGet(ctx, c.userRoute(userId)+"/teams/members", etag)
	if err != nil {
		return nil, BuildResponse(r), err
	}
	defer closeBody(r)
	var tms []*TeamMember
	if r.StatusCode == http.StatusNotModified {
		return tms, BuildResponse(r), nil
	}
	if err := json.NewDecoder(r.Body).Decode(&tms); err != nil {
		return nil, nil, NewAppError("GetTeamMembersForUser", "api.unmarshal_error", nil, "", http.StatusInternalServerError).Wrap(err)
	}
	return tms, BuildResponse(r), nil
}

// GetTeamMembersByIds will return an array of team members based on the
// team id and a list of user ids provided. Must be authenticated.
func (c *Client4) GetTeamMembersByIds(ctx context.Context, teamId string, userIds []string) ([]*TeamMember, *Response, error) {
	r, err := c.DoAPIPost(ctx, fmt.Sprintf("/teams/%v/members/ids", teamId), ArrayToJSON(userIds))
	if err != nil {
		return nil, BuildResponse(r), err
	}
	defer closeBody(r)
	var tms []*TeamMember
	if err := json.NewDecoder(r.Body).Decode(&tms); err != nil {
		return nil, nil, NewAppError("GetTeamMembersByIds", "api.unmarshal_error", nil, "", http.StatusInternalServerError).Wrap(err)
	}
	return tms, BuildResponse(r), nil
}

// AddTeamMember adds user to a team and return a team member.
func (c *Client4) AddTeamMember(ctx context.Context, teamId, userId string) (*TeamMember, *Response, error) {
	member := &TeamMember{TeamId: teamId, UserId: userId}
	buf, err := json.Marshal(member)
	if err != nil {
		return nil, nil, NewAppError("AddTeamMember", "api.marshal_error", nil, "", http.StatusInternalServerError).Wrap(err)
	}
	r, err := c.DoAPIPostBytes(ctx, c.teamMembersRoute(teamId), buf)
	if err != nil {
		return nil, BuildResponse(r), err
	}
	defer closeBody(r)
	var tm TeamMember
	if err := json.NewDecoder(r.Body).Decode(&tm); err != nil {
		return nil, nil, NewAppError("AddTeamMember", "api.unmarshal_error", nil, "", http.StatusInternalServerError).Wrap(err)
	}
	return &tm, BuildResponse(r), nil
}

// AddTeamMemberFromInvite adds a user to a team and return a team member using an invite id
// or an invite token/data pair.
func (c *Client4) AddTeamMemberFromInvite(ctx context.Context, token, inviteId string) (*TeamMember, *Response, error) {
	var query string

	if inviteId != "" {
		query += fmt.Sprintf("?invite_id=%v", inviteId)
	}

	if token != "" {
		query += fmt.Sprintf("?token=%v", token)
	}

	r, err := c.DoAPIPost(ctx, c.teamsRoute()+"/members/invite"+query, "")
	if err != nil {
		return nil, BuildResponse(r), err
	}
	defer closeBody(r)
	var tm TeamMember
	if err := json.NewDecoder(r.Body).Decode(&tm); err != nil {
		return nil, nil, NewAppError("AddTeamMemberFromInvite", "api.unmarshal_error", nil, "", http.StatusInternalServerError).Wrap(err)
	}
	return &tm, BuildResponse(r), nil
}

// AddTeamMembers adds a number of users to a team and returns the team members.
func (c *Client4) AddTeamMembers(ctx context.Context, teamId string, userIds []string) ([]*TeamMember, *Response, error) {
	var members []*TeamMember
	for _, userId := range userIds {
		member := &TeamMember{TeamId: teamId, UserId: userId}
		members = append(members, member)
	}
	js, err := json.Marshal(members)
	if err != nil {
		return nil, nil, NewAppError("AddTeamMembers", "api.marshal_error", nil, "", http.StatusInternalServerError).Wrap(err)
	}
	r, err := c.DoAPIPost(ctx, c.teamMembersRoute(teamId)+"/batch", string(js))
	if err != nil {
		return nil, BuildResponse(r), err
	}
	defer closeBody(r)
	var tms []*TeamMember
	if err := json.NewDecoder(r.Body).Decode(&tms); err != nil {
		return nil, nil, NewAppError("AddTeamMembers", "api.unmarshal_error", nil, "", http.StatusInternalServerError).Wrap(err)
	}
	return tms, BuildResponse(r), nil
}

// AddTeamMembers adds a number of users to a team and returns the team members.
func (c *Client4) AddTeamMembersGracefully(ctx context.Context, teamId string, userIds []string) ([]*TeamMemberWithError, *Response, error) {
	var members []*TeamMember
	for _, userId := range userIds {
		member := &TeamMember{TeamId: teamId, UserId: userId}
		members = append(members, member)
	}
	js, err := json.Marshal(members)
	if err != nil {
		return nil, nil, NewAppError("AddTeamMembersGracefully", "api.marshal_error", nil, "", http.StatusInternalServerError).Wrap(err)
	}

	r, err := c.DoAPIPost(ctx, c.teamMembersRoute(teamId)+"/batch?graceful="+c.boolString(true), string(js))
	if err != nil {
		return nil, BuildResponse(r), err
	}
	defer closeBody(r)
	var tms []*TeamMemberWithError
	if err := json.NewDecoder(r.Body).Decode(&tms); err != nil {
		return nil, nil, NewAppError("AddTeamMembersGracefully", "api.unmarshal_error", nil, "", http.StatusInternalServerError).Wrap(err)
	}
	return tms, BuildResponse(r), nil
}

// RemoveTeamMember will remove a user from a team.
func (c *Client4) RemoveTeamMember(ctx context.Context, teamId, userId string) (*Response, error) {
	r, err := c.DoAPIDelete(ctx, c.teamMemberRoute(teamId, userId))
	if err != nil {
		return BuildResponse(r), err
	}
	defer closeBody(r)
	return BuildResponse(r), nil
}

// GetTeamStats returns a team stats based on the team id string.
// Must be authenticated.
func (c *Client4) GetTeamStats(ctx context.Context, teamId, etag string) (*TeamStats, *Response, error) {
	r, err := c.DoAPIGet(ctx, c.teamStatsRoute(teamId), etag)
	if err != nil {
		return nil, BuildResponse(r), err
	}
	defer closeBody(r)
	var ts TeamStats
	if err := json.NewDecoder(r.Body).Decode(&ts); err != nil {
		return nil, nil, NewAppError("GetTeamStats", "api.unmarshal_error", nil, "", http.StatusInternalServerError).Wrap(err)
	}
	return &ts, BuildResponse(r), nil
}

// GetTotalUsersStats returns a total system user stats.
// Must be authenticated.
func (c *Client4) GetTotalUsersStats(ctx context.Context, etag string) (*UsersStats, *Response, error) {
	r, err := c.DoAPIGet(ctx, c.totalUsersStatsRoute(), etag)
	if err != nil {
		return nil, BuildResponse(r), err
	}
	defer closeBody(r)
	var stats UsersStats
	if err := json.NewDecoder(r.Body).Decode(&stats); err != nil {
		return nil, nil, NewAppError("GetTotalUsersStats", "api.unmarshal_error", nil, "", http.StatusInternalServerError).Wrap(err)
	}
	return &stats, BuildResponse(r), nil
}

// GetTeamUnread will return a TeamUnread object that contains the amount of
// unread messages and mentions the user has for the specified team.
// Must be authenticated.
func (c *Client4) GetTeamUnread(ctx context.Context, teamId, userId string) (*TeamUnread, *Response, error) {
	r, err := c.DoAPIGet(ctx, c.userRoute(userId)+c.teamRoute(teamId)+"/unread", "")
	if err != nil {
		return nil, BuildResponse(r), err
	}
	defer closeBody(r)
	var tu TeamUnread
	if err := json.NewDecoder(r.Body).Decode(&tu); err != nil {
		return nil, nil, NewAppError("GetTeamUnread", "api.unmarshal_error", nil, "", http.StatusInternalServerError).Wrap(err)
	}
	return &tu, BuildResponse(r), nil
}

// ImportTeam will import an exported team from other app into a existing team.
func (c *Client4) ImportTeam(ctx context.Context, data []byte, filesize int, importFrom, filename, teamId string) (map[string]string, *Response, error) {
	body := &bytes.Buffer{}
	writer := multipart.NewWriter(body)

	part, err := writer.CreateFormFile("file", filename)
	if err != nil {
		return nil, nil, err
	}

	if _, err = io.Copy(part, bytes.NewBuffer(data)); err != nil {
		return nil, nil, err
	}

	part, err = writer.CreateFormField("filesize")
	if err != nil {
		return nil, nil, err
	}

	if _, err = io.Copy(part, strings.NewReader(strconv.Itoa(filesize))); err != nil {
		return nil, nil, err
	}

	part, err = writer.CreateFormField("importFrom")
	if err != nil {
		return nil, nil, err
	}

	if _, err := io.Copy(part, strings.NewReader(importFrom)); err != nil {
		return nil, nil, err
	}

	if err := writer.Close(); err != nil {
		return nil, nil, err
	}

	return c.DoUploadImportTeam(ctx, c.teamImportRoute(teamId), body.Bytes(), writer.FormDataContentType())
}

// InviteUsersToTeam invite users by email to the team.
func (c *Client4) InviteUsersToTeam(ctx context.Context, teamId string, userEmails []string) (*Response, error) {
	r, err := c.DoAPIPost(ctx, c.teamRoute(teamId)+"/invite/email", ArrayToJSON(userEmails))
	if err != nil {
		return BuildResponse(r), err
	}
	defer closeBody(r)
	return BuildResponse(r), nil
}

// InviteGuestsToTeam invite guest by email to some channels in a team.
func (c *Client4) InviteGuestsToTeam(ctx context.Context, teamId string, userEmails []string, channels []string, message string) (*Response, error) {
	guestsInvite := GuestsInvite{
		Emails:   userEmails,
		Channels: channels,
		Message:  message,
	}
	buf, err := json.Marshal(guestsInvite)
	if err != nil {
		return nil, NewAppError("InviteGuestsToTeam", "api.marshal_error", nil, "", http.StatusInternalServerError).Wrap(err)
	}
	r, err := c.DoAPIPostBytes(ctx, c.teamRoute(teamId)+"/invite-guests/email", buf)
	if err != nil {
		return BuildResponse(r), err
	}
	defer closeBody(r)
	return BuildResponse(r), nil
}

// InviteUsersToTeam invite users by email to the team.
func (c *Client4) InviteUsersToTeamGracefully(ctx context.Context, teamId string, userEmails []string) ([]*EmailInviteWithError, *Response, error) {
	r, err := c.DoAPIPost(ctx, c.teamRoute(teamId)+"/invite/email?graceful="+c.boolString(true), ArrayToJSON(userEmails))

	if err != nil {
		return nil, BuildResponse(r), err
	}
	defer closeBody(r)
	var list []*EmailInviteWithError
	if err := json.NewDecoder(r.Body).Decode(&list); err != nil {
		return nil, nil, NewAppError("InviteUsersToTeamGracefully", "api.unmarshal_error", nil, "", http.StatusInternalServerError).Wrap(err)
	}
	return list, BuildResponse(r), nil
}

// InviteUsersToTeam invite users by email to the team.
func (c *Client4) InviteUsersToTeamAndChannelsGracefully(ctx context.Context, teamId string, userEmails []string, channelIds []string, message string) ([]*EmailInviteWithError, *Response, error) {
	memberInvite := MemberInvite{
		Emails:     userEmails,
		ChannelIds: channelIds,
		Message:    message,
	}
	buf, err := json.Marshal(memberInvite)
	if err != nil {
		return nil, nil, NewAppError("InviteMembersToTeamAndChannels", "api.marshal_error", nil, "", http.StatusInternalServerError).Wrap(err)
	}
	r, err := c.DoAPIPostBytes(ctx, c.teamRoute(teamId)+"/invite/email?graceful="+c.boolString(true), buf)
	if err != nil {
		return nil, BuildResponse(r), err
	}
	defer closeBody(r)
	var list []*EmailInviteWithError
	if err := json.NewDecoder(r.Body).Decode(&list); err != nil {
		return nil, nil, NewAppError("InviteUsersToTeamGracefully", "api.unmarshal_error", nil, "", http.StatusInternalServerError).Wrap(err)
	}
	return list, BuildResponse(r), nil
}

// InviteGuestsToTeam invite guest by email to some channels in a team.
func (c *Client4) InviteGuestsToTeamGracefully(ctx context.Context, teamId string, userEmails []string, channels []string, message string) ([]*EmailInviteWithError, *Response, error) {
	guestsInvite := GuestsInvite{
		Emails:   userEmails,
		Channels: channels,
		Message:  message,
	}
	buf, err := json.Marshal(guestsInvite)
	if err != nil {
		return nil, nil, NewAppError("InviteGuestsToTeamGracefully", "api.marshal_error", nil, "", http.StatusInternalServerError).Wrap(err)
	}
	r, err := c.DoAPIPostBytes(ctx, c.teamRoute(teamId)+"/invite-guests/email?graceful="+c.boolString(true), buf)
	if err != nil {
		return nil, BuildResponse(r), err
	}
	defer closeBody(r)
	var list []*EmailInviteWithError
	if err := json.NewDecoder(r.Body).Decode(&list); err != nil {
		return nil, nil, NewAppError("InviteGuestsToTeamGracefully", "api.unmarshal_error", nil, "", http.StatusInternalServerError).Wrap(err)
	}
	return list, BuildResponse(r), nil
}

// InvalidateEmailInvites will invalidate active email invitations that have not been accepted by the user.
func (c *Client4) InvalidateEmailInvites(ctx context.Context) (*Response, error) {
	r, err := c.DoAPIDelete(ctx, c.teamsRoute()+"/invites/email")
	if err != nil {
		return BuildResponse(r), err
	}
	defer closeBody(r)
	return BuildResponse(r), nil
}

// GetTeamInviteInfo returns a team object from an invite id containing sanitized information.
func (c *Client4) GetTeamInviteInfo(ctx context.Context, inviteId string) (*Team, *Response, error) {
	r, err := c.DoAPIGet(ctx, c.teamsRoute()+"/invite/"+inviteId, "")
	if err != nil {
		return nil, BuildResponse(r), err
	}
	defer closeBody(r)
	var t Team
	if err := json.NewDecoder(r.Body).Decode(&t); err != nil {
		return nil, nil, NewAppError("GetTeamInviteInfo", "api.unmarshal_error", nil, "", http.StatusInternalServerError).Wrap(err)
	}
	return &t, BuildResponse(r), nil
}

// SetTeamIcon sets team icon of the team.
func (c *Client4) SetTeamIcon(ctx context.Context, teamId string, data []byte) (*Response, error) {
	body := &bytes.Buffer{}
	writer := multipart.NewWriter(body)

	part, err := writer.CreateFormFile("image", "teamIcon.png")
	if err != nil {
		return nil, NewAppError("SetTeamIcon", "model.client.set_team_icon.no_file.app_error", nil, "", http.StatusBadRequest).Wrap(err)
	}

	if _, err = io.Copy(part, bytes.NewBuffer(data)); err != nil {
		return nil, NewAppError("SetTeamIcon", "model.client.set_team_icon.no_file.app_error", nil, "", http.StatusBadRequest).Wrap(err)
	}

	if err = writer.Close(); err != nil {
		return nil, NewAppError("SetTeamIcon", "model.client.set_team_icon.writer.app_error", nil, "", http.StatusBadRequest).Wrap(err)
	}

	rq, err := http.NewRequest("POST", c.APIURL+c.teamRoute(teamId)+"/image", bytes.NewReader(body.Bytes()))
	if err != nil {
		return nil, err
	}
	rq.Header.Set("Content-Type", writer.FormDataContentType())

	if c.AuthToken != "" {
		rq.Header.Set(HeaderAuth, c.AuthType+" "+c.AuthToken)
	}

	rp, err := c.HTTPClient.Do(rq)
	if err != nil {
		return BuildResponse(rp), err
	}
	defer closeBody(rp)

	if rp.StatusCode >= 300 {
		return BuildResponse(rp), AppErrorFromJSON(rp.Body)
	}

	return BuildResponse(rp), nil
}

// GetTeamIcon gets the team icon of the team.
func (c *Client4) GetTeamIcon(ctx context.Context, teamId, etag string) ([]byte, *Response, error) {
	r, err := c.DoAPIGet(ctx, c.teamRoute(teamId)+"/image", etag)
	if err != nil {
		return nil, BuildResponse(r), err
	}
	defer closeBody(r)

	data, err := io.ReadAll(r.Body)
	if err != nil {
		return nil, BuildResponse(r), NewAppError("GetTeamIcon", "model.client.get_team_icon.app_error", nil, "", r.StatusCode).Wrap(err)
	}
	return data, BuildResponse(r), nil
}

// RemoveTeamIcon updates LastTeamIconUpdate to 0 which indicates team icon is removed.
func (c *Client4) RemoveTeamIcon(ctx context.Context, teamId string) (*Response, error) {
	r, err := c.DoAPIDelete(ctx, c.teamRoute(teamId)+"/image")
	if err != nil {
		return BuildResponse(r), err
	}
	defer closeBody(r)
	return BuildResponse(r), nil
}

// Channel Section

// GetAllChannels get all the channels. Must be a system administrator.
func (c *Client4) GetAllChannels(ctx context.Context, page int, perPage int, etag string) (ChannelListWithTeamData, *Response, error) {
	return c.getAllChannels(ctx, page, perPage, etag, ChannelSearchOpts{})
}

// GetAllChannelsIncludeDeleted get all the channels. Must be a system administrator.
func (c *Client4) GetAllChannelsIncludeDeleted(ctx context.Context, page int, perPage int, etag string) (ChannelListWithTeamData, *Response, error) {
	return c.getAllChannels(ctx, page, perPage, etag, ChannelSearchOpts{IncludeDeleted: true})
}

// GetAllChannelsExcludePolicyConstrained gets all channels which are not part of a data retention policy.
// Must be a system administrator.
func (c *Client4) GetAllChannelsExcludePolicyConstrained(ctx context.Context, page, perPage int, etag string) (ChannelListWithTeamData, *Response, error) {
	return c.getAllChannels(ctx, page, perPage, etag, ChannelSearchOpts{ExcludePolicyConstrained: true})
}

func (c *Client4) getAllChannels(ctx context.Context, page int, perPage int, etag string, opts ChannelSearchOpts) (ChannelListWithTeamData, *Response, error) {
	query := fmt.Sprintf("?page=%v&per_page=%v&include_deleted=%v&exclude_policy_constrained=%v",
		page, perPage, opts.IncludeDeleted, opts.ExcludePolicyConstrained)
	r, err := c.DoAPIGet(ctx, c.channelsRoute()+query, etag)
	if err != nil {
		return nil, BuildResponse(r), err
	}
	defer closeBody(r)

	var ch ChannelListWithTeamData
	err = json.NewDecoder(r.Body).Decode(&ch)
	if err != nil {
		return nil, BuildResponse(r), NewAppError("getAllChannels", "api.marshal_error", nil, "", http.StatusInternalServerError).Wrap(err)
	}
	return ch, BuildResponse(r), nil
}

// GetAllChannelsWithCount get all the channels including the total count. Must be a system administrator.
func (c *Client4) GetAllChannelsWithCount(ctx context.Context, page int, perPage int, etag string) (ChannelListWithTeamData, int64, *Response, error) {
	query := fmt.Sprintf("?page=%v&per_page=%v&include_total_count="+c.boolString(true), page, perPage)
	r, err := c.DoAPIGet(ctx, c.channelsRoute()+query, etag)
	if err != nil {
		return nil, 0, BuildResponse(r), err
	}
	defer closeBody(r)

	var cwc *ChannelsWithCount
	err = json.NewDecoder(r.Body).Decode(&cwc)
	if err != nil {
		return nil, 0, BuildResponse(r), NewAppError("GetAllChannelsWithCount", "api.marshal_error", nil, "", http.StatusInternalServerError).Wrap(err)
	}
	return cwc.Channels, cwc.TotalCount, BuildResponse(r), nil
}

// CreateChannel creates a channel based on the provided channel struct.
func (c *Client4) CreateChannel(ctx context.Context, channel *Channel) (*Channel, *Response, error) {
	channelJSON, err := json.Marshal(channel)
	if err != nil {
		return nil, nil, NewAppError("CreateChannel", "api.marshal_error", nil, "", http.StatusInternalServerError).Wrap(err)
	}
	r, err := c.DoAPIPost(ctx, c.channelsRoute(), string(channelJSON))
	if err != nil {
		return nil, BuildResponse(r), err
	}
	defer closeBody(r)

	var ch *Channel
	err = json.NewDecoder(r.Body).Decode(&ch)
	if err != nil {
		return nil, BuildResponse(r), NewAppError("CreateChannel", "api.marshal_error", nil, "", http.StatusInternalServerError).Wrap(err)
	}
	return ch, BuildResponse(r), nil
}

// UpdateChannel updates a channel based on the provided channel struct.
func (c *Client4) UpdateChannel(ctx context.Context, channel *Channel) (*Channel, *Response, error) {
	channelJSON, err := json.Marshal(channel)
	if err != nil {
		return nil, nil, NewAppError("UpdateChannel", "api.marshal_error", nil, "", http.StatusInternalServerError).Wrap(err)
	}
	r, err := c.DoAPIPut(ctx, c.channelRoute(channel.Id), string(channelJSON))
	if err != nil {
		return nil, BuildResponse(r), err
	}
	defer closeBody(r)

	var ch *Channel
	err = json.NewDecoder(r.Body).Decode(&ch)
	if err != nil {
		return nil, BuildResponse(r), NewAppError("UpdateChannel", "api.marshal_error", nil, "", http.StatusInternalServerError).Wrap(err)
	}
	return ch, BuildResponse(r), nil
}

// PatchChannel partially updates a channel. Any missing fields are not updated.
func (c *Client4) PatchChannel(ctx context.Context, channelId string, patch *ChannelPatch) (*Channel, *Response, error) {
	buf, err := json.Marshal(patch)
	if err != nil {
		return nil, nil, NewAppError("PatchChannel", "api.marshal_error", nil, "", http.StatusInternalServerError).Wrap(err)
	}
	r, err := c.DoAPIPutBytes(ctx, c.channelRoute(channelId)+"/patch", buf)
	if err != nil {
		return nil, BuildResponse(r), err
	}
	defer closeBody(r)

	var ch *Channel
	err = json.NewDecoder(r.Body).Decode(&ch)
	if err != nil {
		return nil, BuildResponse(r), NewAppError("PatchChannel", "api.marshal_error", nil, "", http.StatusInternalServerError).Wrap(err)
	}
	return ch, BuildResponse(r), nil
}

// UpdateChannelPrivacy updates channel privacy
func (c *Client4) UpdateChannelPrivacy(ctx context.Context, channelId string, privacy ChannelType) (*Channel, *Response, error) {
	requestBody := map[string]string{"privacy": string(privacy)}
	r, err := c.DoAPIPut(ctx, c.channelRoute(channelId)+"/privacy", MapToJSON(requestBody))
	if err != nil {
		return nil, BuildResponse(r), err
	}
	defer closeBody(r)

	var ch *Channel
	err = json.NewDecoder(r.Body).Decode(&ch)
	if err != nil {
		return nil, BuildResponse(r), NewAppError("UpdateChannelPrivacy", "api.marshal_error", nil, "", http.StatusInternalServerError).Wrap(err)
	}
	return ch, BuildResponse(r), nil
}

// RestoreChannel restores a previously deleted channel. Any missing fields are not updated.
func (c *Client4) RestoreChannel(ctx context.Context, channelId string) (*Channel, *Response, error) {
	r, err := c.DoAPIPost(ctx, c.channelRoute(channelId)+"/restore", "")
	if err != nil {
		return nil, BuildResponse(r), err
	}
	defer closeBody(r)

	var ch *Channel
	err = json.NewDecoder(r.Body).Decode(&ch)
	if err != nil {
		return nil, BuildResponse(r), NewAppError("RestoreChannel", "api.marshal_error", nil, "", http.StatusInternalServerError).Wrap(err)
	}
	return ch, BuildResponse(r), nil
}

// CreateDirectChannel creates a direct message channel based on the two user
// ids provided.
func (c *Client4) CreateDirectChannel(ctx context.Context, userId1, userId2 string) (*Channel, *Response, error) {
	requestBody := []string{userId1, userId2}
	r, err := c.DoAPIPost(ctx, c.channelsRoute()+"/direct", ArrayToJSON(requestBody))
	if err != nil {
		return nil, BuildResponse(r), err
	}
	defer closeBody(r)

	var ch *Channel
	err = json.NewDecoder(r.Body).Decode(&ch)
	if err != nil {
		return nil, BuildResponse(r), NewAppError("CreateDirectChannel", "api.marshal_error", nil, "", http.StatusInternalServerError).Wrap(err)
	}
	return ch, BuildResponse(r), nil
}

// CreateGroupChannel creates a group message channel based on userIds provided.
func (c *Client4) CreateGroupChannel(ctx context.Context, userIds []string) (*Channel, *Response, error) {
	r, err := c.DoAPIPost(ctx, c.channelsRoute()+"/group", ArrayToJSON(userIds))
	if err != nil {
		return nil, BuildResponse(r), err
	}
	defer closeBody(r)

	var ch *Channel
	err = json.NewDecoder(r.Body).Decode(&ch)
	if err != nil {
		return nil, BuildResponse(r), NewAppError("CreateGroupChannel", "api.marshal_error", nil, "", http.StatusInternalServerError).Wrap(err)
	}
	return ch, BuildResponse(r), nil
}

// GetChannel returns a channel based on the provided channel id string.
func (c *Client4) GetChannel(ctx context.Context, channelId, etag string) (*Channel, *Response, error) {
	r, err := c.DoAPIGet(ctx, c.channelRoute(channelId), etag)
	if err != nil {
		return nil, BuildResponse(r), err
	}
	defer closeBody(r)

	var ch *Channel
	err = json.NewDecoder(r.Body).Decode(&ch)
	if err != nil {
		return nil, BuildResponse(r), NewAppError("GetChannel", "api.marshal_error", nil, "", http.StatusInternalServerError).Wrap(err)
	}
	return ch, BuildResponse(r), nil
}

// GetChannelStats returns statistics for a channel.
func (c *Client4) GetChannelStats(ctx context.Context, channelId string, etag string, excludeFilesCount bool) (*ChannelStats, *Response, error) {
	route := c.channelRoute(channelId) + fmt.Sprintf("/stats?exclude_files_count=%v", excludeFilesCount)
	r, err := c.DoAPIGet(ctx, route, etag)
	if err != nil {
		return nil, BuildResponse(r), err
	}
	defer closeBody(r)
	var stats ChannelStats
	if err := json.NewDecoder(r.Body).Decode(&stats); err != nil {
		return nil, nil, NewAppError("GetChannelStats", "api.unmarshal_error", nil, "", http.StatusInternalServerError).Wrap(err)
	}
	return &stats, BuildResponse(r), nil
}

// GetChannelsMemberCount get channel member count for a given array of channel ids
func (c *Client4) GetChannelsMemberCount(ctx context.Context, channelIDs []string) (map[string]int64, *Response, error) {
	route := c.channelsRoute() + "/stats/member_count"
	r, err := c.DoAPIPost(ctx, route, ArrayToJSON(channelIDs))
	if err != nil {
		return nil, BuildResponse(r), err
	}
	defer closeBody(r)
	var counts map[string]int64
	if err := json.NewDecoder(r.Body).Decode(&counts); err != nil {
		return nil, nil, NewAppError("GetChannelsMemberCount", "api.unmarshal_error", nil, "", http.StatusInternalServerError).Wrap(err)
	}
	return counts, BuildResponse(r), nil
}

// GetChannelMembersTimezones gets a list of timezones for a channel.
func (c *Client4) GetChannelMembersTimezones(ctx context.Context, channelId string) ([]string, *Response, error) {
	r, err := c.DoAPIGet(ctx, c.channelRoute(channelId)+"/timezones", "")
	if err != nil {
		return nil, BuildResponse(r), err
	}
	defer closeBody(r)
	return c.ArrayFromJSON(r.Body), BuildResponse(r), nil
}

// GetPinnedPosts gets a list of pinned posts.
func (c *Client4) GetPinnedPosts(ctx context.Context, channelId string, etag string) (*PostList, *Response, error) {
	r, err := c.DoAPIGet(ctx, c.channelRoute(channelId)+"/pinned", etag)
	if err != nil {
		return nil, BuildResponse(r), err
	}
	defer closeBody(r)

	var list PostList
	if r.StatusCode == http.StatusNotModified {
		return &list, BuildResponse(r), nil
	}

	if err := json.NewDecoder(r.Body).Decode(&list); err != nil {
		return nil, nil, NewAppError("GetPinnedPosts", "api.unmarshal_error", nil, "", http.StatusInternalServerError).Wrap(err)
	}
	return &list, BuildResponse(r), nil
}

// GetPrivateChannelsForTeam returns a list of private channels based on the provided team id string.
func (c *Client4) GetPrivateChannelsForTeam(ctx context.Context, teamId string, page int, perPage int, etag string) ([]*Channel, *Response, error) {
	query := fmt.Sprintf("/private?page=%v&per_page=%v", page, perPage)
	r, err := c.DoAPIGet(ctx, c.channelsForTeamRoute(teamId)+query, etag)
	if err != nil {
		return nil, BuildResponse(r), err
	}
	defer closeBody(r)

	var ch []*Channel
	err = json.NewDecoder(r.Body).Decode(&ch)
	if err != nil {
		return nil, BuildResponse(r), NewAppError("GetPrivateChannelsForTeam", "api.marshal_error", nil, "", http.StatusInternalServerError).Wrap(err)
	}
	return ch, BuildResponse(r), nil
}

// GetPublicChannelsForTeam returns a list of public channels based on the provided team id string.
func (c *Client4) GetPublicChannelsForTeam(ctx context.Context, teamId string, page int, perPage int, etag string) ([]*Channel, *Response, error) {
	query := fmt.Sprintf("?page=%v&per_page=%v", page, perPage)
	r, err := c.DoAPIGet(ctx, c.channelsForTeamRoute(teamId)+query, etag)
	if err != nil {
		return nil, BuildResponse(r), err
	}
	defer closeBody(r)

	var ch []*Channel
	err = json.NewDecoder(r.Body).Decode(&ch)
	if err != nil {
		return nil, BuildResponse(r), NewAppError("GetPublicChannelsForTeam", "api.marshal_error", nil, "", http.StatusInternalServerError).Wrap(err)
	}
	return ch, BuildResponse(r), nil
}

// GetDeletedChannelsForTeam returns a list of public channels based on the provided team id string.
func (c *Client4) GetDeletedChannelsForTeam(ctx context.Context, teamId string, page int, perPage int, etag string) ([]*Channel, *Response, error) {
	query := fmt.Sprintf("/deleted?page=%v&per_page=%v", page, perPage)
	r, err := c.DoAPIGet(ctx, c.channelsForTeamRoute(teamId)+query, etag)
	if err != nil {
		return nil, BuildResponse(r), err
	}
	defer closeBody(r)

	var ch []*Channel
	err = json.NewDecoder(r.Body).Decode(&ch)
	if err != nil {
		return nil, BuildResponse(r), NewAppError("GetDeletedChannelsForTeam", "api.marshal_error", nil, "", http.StatusInternalServerError).Wrap(err)
	}
	return ch, BuildResponse(r), nil
}

// GetPublicChannelsByIdsForTeam returns a list of public channels based on provided team id string.
func (c *Client4) GetPublicChannelsByIdsForTeam(ctx context.Context, teamId string, channelIds []string) ([]*Channel, *Response, error) {
	r, err := c.DoAPIPost(ctx, c.channelsForTeamRoute(teamId)+"/ids", ArrayToJSON(channelIds))
	if err != nil {
		return nil, BuildResponse(r), err
	}
	defer closeBody(r)

	var ch []*Channel
	err = json.NewDecoder(r.Body).Decode(&ch)
	if err != nil {
		return nil, BuildResponse(r), NewAppError("GetPublicChannelsByIdsForTeam", "api.marshal_error", nil, "", http.StatusInternalServerError).Wrap(err)
	}
	return ch, BuildResponse(r), nil
}

// GetChannelsForTeamForUser returns a list channels of on a team for a user.
func (c *Client4) GetChannelsForTeamForUser(ctx context.Context, teamId, userId string, includeDeleted bool, etag string) ([]*Channel, *Response, error) {
	r, err := c.DoAPIGet(ctx, c.channelsForTeamForUserRoute(teamId, userId, includeDeleted), etag)
	if err != nil {
		return nil, BuildResponse(r), err
	}
	defer closeBody(r)

	var ch []*Channel
	err = json.NewDecoder(r.Body).Decode(&ch)
	if err != nil {
		return nil, BuildResponse(r), NewAppError("GetChannelsForTeamForUser", "api.marshal_error", nil, "", http.StatusInternalServerError).Wrap(err)
	}
	return ch, BuildResponse(r), nil
}

// GetChannelsForTeamAndUserWithLastDeleteAt returns a list channels of a team for a user, additionally filtered with lastDeleteAt. This does not have any effect if includeDeleted is set to false.
func (c *Client4) GetChannelsForTeamAndUserWithLastDeleteAt(ctx context.Context, teamId, userId string, includeDeleted bool, lastDeleteAt int, etag string) ([]*Channel, *Response, error) {
	route := fmt.Sprintf(c.userRoute(userId) + c.teamRoute(teamId) + "/channels")
	route += fmt.Sprintf("?include_deleted=%v&last_delete_at=%d", includeDeleted, lastDeleteAt)
	r, err := c.DoAPIGet(ctx, route, etag)
	if err != nil {
		return nil, BuildResponse(r), err
	}
	defer closeBody(r)

	var ch []*Channel
	err = json.NewDecoder(r.Body).Decode(&ch)
	if err != nil {
		return nil, BuildResponse(r), NewAppError("GetChannelsForTeamAndUserWithLastDeleteAt", "api.marshal_error", nil, "", http.StatusInternalServerError).Wrap(err)
	}
	return ch, BuildResponse(r), nil
}

// GetChannelsForUserWithLastDeleteAt returns a list channels for a user, additionally filtered with lastDeleteAt.
func (c *Client4) GetChannelsForUserWithLastDeleteAt(ctx context.Context, userID string, lastDeleteAt int) ([]*Channel, *Response, error) {
	route := fmt.Sprintf(c.userRoute(userID) + "/channels")
	route += fmt.Sprintf("?last_delete_at=%d", lastDeleteAt)
	r, err := c.DoAPIGet(ctx, route, "")
	if err != nil {
		return nil, BuildResponse(r), err
	}
	defer closeBody(r)

	var ch []*Channel
	err = json.NewDecoder(r.Body).Decode(&ch)
	if err != nil {
		return nil, BuildResponse(r), NewAppError("GetChannelsForUserWithLastDeleteAt", "api.marshal_error", nil, "", http.StatusInternalServerError).Wrap(err)
	}
	return ch, BuildResponse(r), nil
}

// SearchChannels returns the channels on a team matching the provided search term.
func (c *Client4) SearchChannels(ctx context.Context, teamId string, search *ChannelSearch) ([]*Channel, *Response, error) {
	searchJSON, err := json.Marshal(search)
	if err != nil {
		return nil, nil, NewAppError("SearchChannels", "api.marshal_error", nil, "", http.StatusInternalServerError).Wrap(err)
	}
	r, err := c.DoAPIPost(ctx, c.channelsForTeamRoute(teamId)+"/search", string(searchJSON))
	if err != nil {
		return nil, BuildResponse(r), err
	}
	defer closeBody(r)

	var ch []*Channel
	err = json.NewDecoder(r.Body).Decode(&ch)
	if err != nil {
		return nil, BuildResponse(r), NewAppError("SearchChannels", "api.marshal_error", nil, "", http.StatusInternalServerError).Wrap(err)
	}
	return ch, BuildResponse(r), nil
}

// SearchArchivedChannels returns the archived channels on a team matching the provided search term.
func (c *Client4) SearchArchivedChannels(ctx context.Context, teamId string, search *ChannelSearch) ([]*Channel, *Response, error) {
	searchJSON, err := json.Marshal(search)
	if err != nil {
		return nil, nil, NewAppError("SearchArchivedChannels", "api.marshal_error", nil, "", http.StatusInternalServerError).Wrap(err)
	}
	r, err := c.DoAPIPost(ctx, c.channelsForTeamRoute(teamId)+"/search_archived", string(searchJSON))
	if err != nil {
		return nil, BuildResponse(r), err
	}
	defer closeBody(r)

	var ch []*Channel
	err = json.NewDecoder(r.Body).Decode(&ch)
	if err != nil {
		return nil, BuildResponse(r), NewAppError("SearchArchivedChannels", "api.marshal_error", nil, "", http.StatusInternalServerError).Wrap(err)
	}
	return ch, BuildResponse(r), nil
}

// SearchAllChannels search in all the channels. Must be a system administrator.
func (c *Client4) SearchAllChannels(ctx context.Context, search *ChannelSearch) (ChannelListWithTeamData, *Response, error) {
	searchJSON, err := json.Marshal(search)
	if err != nil {
		return nil, nil, NewAppError("SearchAllChannels", "api.marshal_error", nil, "", http.StatusInternalServerError).Wrap(err)
	}
	r, err := c.DoAPIPost(ctx, c.channelsRoute()+"/search", string(searchJSON))
	if err != nil {
		return nil, BuildResponse(r), err
	}
	defer closeBody(r)

	var ch ChannelListWithTeamData
	err = json.NewDecoder(r.Body).Decode(&ch)
	if err != nil {
		return nil, BuildResponse(r), NewAppError("SearchAllChannels", "api.marshal_error", nil, "", http.StatusInternalServerError).Wrap(err)
	}
	return ch, BuildResponse(r), nil
}

// SearchAllChannelsForUser search in all the channels for a regular user.
func (c *Client4) SearchAllChannelsForUser(ctx context.Context, term string) (ChannelListWithTeamData, *Response, error) {
	search := &ChannelSearch{
		Term: term,
	}
	searchJSON, err := json.Marshal(search)
	if err != nil {
		return nil, nil, NewAppError("SearchAllChannelsForUser", "api.marshal_error", nil, "", http.StatusInternalServerError).Wrap(err)
	}
	r, err := c.DoAPIPost(ctx, c.channelsRoute()+"/search?system_console=false", string(searchJSON))
	if err != nil {
		return nil, BuildResponse(r), err
	}
	defer closeBody(r)

	var ch ChannelListWithTeamData
	err = json.NewDecoder(r.Body).Decode(&ch)
	if err != nil {
		return nil, BuildResponse(r), NewAppError("SearchAllChannelsForUser", "api.marshal_error", nil, "", http.StatusInternalServerError).Wrap(err)
	}
	return ch, BuildResponse(r), nil
}

// SearchAllChannelsPaged searches all the channels and returns the results paged with the total count.
func (c *Client4) SearchAllChannelsPaged(ctx context.Context, search *ChannelSearch) (*ChannelsWithCount, *Response, error) {
	searchJSON, err := json.Marshal(search)
	if err != nil {
		return nil, nil, NewAppError("SearchAllChannelsPaged", "api.marshal_error", nil, "", http.StatusInternalServerError).Wrap(err)
	}
	r, err := c.DoAPIPost(ctx, c.channelsRoute()+"/search", string(searchJSON))
	if err != nil {
		return nil, BuildResponse(r), err
	}
	defer closeBody(r)

	var cwc *ChannelsWithCount
	err = json.NewDecoder(r.Body).Decode(&cwc)
	if err != nil {
		return nil, BuildResponse(r), NewAppError("GetAllChannelsWithCount", "api.marshal_error", nil, "", http.StatusInternalServerError).Wrap(err)
	}
	return cwc, BuildResponse(r), nil
}

// SearchGroupChannels returns the group channels of the user whose members' usernames match the search term.
func (c *Client4) SearchGroupChannels(ctx context.Context, search *ChannelSearch) ([]*Channel, *Response, error) {
	searchJSON, err := json.Marshal(search)
	if err != nil {
		return nil, nil, NewAppError("SearchGroupChannels", "api.marshal_error", nil, "", http.StatusInternalServerError).Wrap(err)
	}
	r, err := c.DoAPIPost(ctx, c.channelsRoute()+"/group/search", string(searchJSON))
	if err != nil {
		return nil, BuildResponse(r), err
	}
	defer closeBody(r)

	var ch []*Channel
	err = json.NewDecoder(r.Body).Decode(&ch)
	if err != nil {
		return nil, BuildResponse(r), NewAppError("SearchGroupChannels", "api.marshal_error", nil, "", http.StatusInternalServerError).Wrap(err)
	}
	return ch, BuildResponse(r), nil
}

// DeleteChannel deletes channel based on the provided channel id string.
func (c *Client4) DeleteChannel(ctx context.Context, channelId string) (*Response, error) {
	r, err := c.DoAPIDelete(ctx, c.channelRoute(channelId))
	if err != nil {
		return BuildResponse(r), err
	}
	defer closeBody(r)
	return BuildResponse(r), nil
}

// PermanentDeleteChannel deletes a channel based on the provided channel id string.
func (c *Client4) PermanentDeleteChannel(ctx context.Context, channelId string) (*Response, error) {
	r, err := c.DoAPIDelete(ctx, c.channelRoute(channelId)+"?permanent="+c.boolString(true))
	if err != nil {
		return BuildResponse(r), err
	}
	defer closeBody(r)
	return BuildResponse(r), nil
}

// MoveChannel moves the channel to the destination team.
func (c *Client4) MoveChannel(ctx context.Context, channelId, teamId string, force bool) (*Channel, *Response, error) {
	requestBody := map[string]any{
		"team_id": teamId,
		"force":   force,
	}
	r, err := c.DoAPIPost(ctx, c.channelRoute(channelId)+"/move", StringInterfaceToJSON(requestBody))
	if err != nil {
		return nil, BuildResponse(r), err
	}
	defer closeBody(r)

	var ch *Channel
	err = json.NewDecoder(r.Body).Decode(&ch)
	if err != nil {
		return nil, BuildResponse(r), NewAppError("MoveChannel", "api.marshal_error", nil, "", http.StatusInternalServerError).Wrap(err)
	}
	return ch, BuildResponse(r), nil
}

// GetChannelByName returns a channel based on the provided channel name and team id strings.
func (c *Client4) GetChannelByName(ctx context.Context, channelName, teamId string, etag string) (*Channel, *Response, error) {
	r, err := c.DoAPIGet(ctx, c.channelByNameRoute(channelName, teamId), etag)
	if err != nil {
		return nil, BuildResponse(r), err
	}
	defer closeBody(r)

	var ch *Channel
	err = json.NewDecoder(r.Body).Decode(&ch)
	if err != nil {
		return nil, BuildResponse(r), NewAppError("GetChannelByName", "api.marshal_error", nil, "", http.StatusInternalServerError).Wrap(err)
	}
	return ch, BuildResponse(r), nil
}

// GetChannelByNameIncludeDeleted returns a channel based on the provided channel name and team id strings. Other then GetChannelByName it will also return deleted channels.
func (c *Client4) GetChannelByNameIncludeDeleted(ctx context.Context, channelName, teamId string, etag string) (*Channel, *Response, error) {
	r, err := c.DoAPIGet(ctx, c.channelByNameRoute(channelName, teamId)+"?include_deleted="+c.boolString(true), etag)
	if err != nil {
		return nil, BuildResponse(r), err
	}
	defer closeBody(r)

	var ch *Channel
	err = json.NewDecoder(r.Body).Decode(&ch)
	if err != nil {
		return nil, BuildResponse(r), NewAppError("GetChannelByNameIncludeDeleted", "api.marshal_error", nil, "", http.StatusInternalServerError).Wrap(err)
	}
	return ch, BuildResponse(r), nil
}

// GetChannelByNameForTeamName returns a channel based on the provided channel name and team name strings.
func (c *Client4) GetChannelByNameForTeamName(ctx context.Context, channelName, teamName string, etag string) (*Channel, *Response, error) {
	r, err := c.DoAPIGet(ctx, c.channelByNameForTeamNameRoute(channelName, teamName), etag)
	if err != nil {
		return nil, BuildResponse(r), err
	}
	defer closeBody(r)

	var ch *Channel
	err = json.NewDecoder(r.Body).Decode(&ch)
	if err != nil {
		return nil, BuildResponse(r), NewAppError("GetChannelByNameForTeamName", "api.marshal_error", nil, "", http.StatusInternalServerError).Wrap(err)
	}
	return ch, BuildResponse(r), nil
}

// GetChannelByNameForTeamNameIncludeDeleted returns a channel based on the provided channel name and team name strings. Other then GetChannelByNameForTeamName it will also return deleted channels.
func (c *Client4) GetChannelByNameForTeamNameIncludeDeleted(ctx context.Context, channelName, teamName string, etag string) (*Channel, *Response, error) {
	r, err := c.DoAPIGet(ctx, c.channelByNameForTeamNameRoute(channelName, teamName)+"?include_deleted="+c.boolString(true), etag)
	if err != nil {
		return nil, BuildResponse(r), err
	}
	defer closeBody(r)

	var ch *Channel
	err = json.NewDecoder(r.Body).Decode(&ch)
	if err != nil {
		return nil, BuildResponse(r), NewAppError("GetChannelByNameForTeamNameIncludeDeleted", "api.marshal_error", nil, "", http.StatusInternalServerError).Wrap(err)
	}
	return ch, BuildResponse(r), nil
}

// GetChannelMembers gets a page of channel members specific to a channel.
func (c *Client4) GetChannelMembers(ctx context.Context, channelId string, page, perPage int, etag string) (ChannelMembers, *Response, error) {
	query := fmt.Sprintf("?page=%v&per_page=%v", page, perPage)
	r, err := c.DoAPIGet(ctx, c.channelMembersRoute(channelId)+query, etag)
	if err != nil {
		return nil, BuildResponse(r), err
	}
	defer closeBody(r)

	var ch ChannelMembers
	err = json.NewDecoder(r.Body).Decode(&ch)
	if err != nil {
		return nil, BuildResponse(r), NewAppError("GetChannelMembers", "api.marshal_error", nil, "", http.StatusInternalServerError).Wrap(err)
	}
	return ch, BuildResponse(r), nil
}

// GetChannelMembersWithTeamData gets a page of all channel members for a user.
func (c *Client4) GetChannelMembersWithTeamData(ctx context.Context, userID string, page, perPage int) (ChannelMembersWithTeamData, *Response, error) {
	query := fmt.Sprintf("?page=%v&per_page=%v", page, perPage)
	r, err := c.DoAPIGet(ctx, c.userRoute(userID)+"/channel_members"+query, "")
	if err != nil {
		return nil, BuildResponse(r), err
	}
	defer closeBody(r)

	var ch ChannelMembersWithTeamData
	err = json.NewDecoder(r.Body).Decode(&ch)
	if err != nil {
		return nil, BuildResponse(r), NewAppError("GetChannelMembersWithTeamData", "api.marshal_error", nil, "", http.StatusInternalServerError).Wrap(err)
	}
	return ch, BuildResponse(r), nil
}

// GetChannelMembersByIds gets the channel members in a channel for a list of user ids.
func (c *Client4) GetChannelMembersByIds(ctx context.Context, channelId string, userIds []string) (ChannelMembers, *Response, error) {
	r, err := c.DoAPIPost(ctx, c.channelMembersRoute(channelId)+"/ids", ArrayToJSON(userIds))
	if err != nil {
		return nil, BuildResponse(r), err
	}
	defer closeBody(r)

	var ch ChannelMembers
	err = json.NewDecoder(r.Body).Decode(&ch)
	if err != nil {
		return nil, BuildResponse(r), NewAppError("GetChannelMembersByIds", "api.marshal_error", nil, "", http.StatusInternalServerError).Wrap(err)
	}
	return ch, BuildResponse(r), nil
}

// GetChannelMember gets a channel member.
func (c *Client4) GetChannelMember(ctx context.Context, channelId, userId, etag string) (*ChannelMember, *Response, error) {
	r, err := c.DoAPIGet(ctx, c.channelMemberRoute(channelId, userId), etag)
	if err != nil {
		return nil, BuildResponse(r), err
	}
	defer closeBody(r)

	var ch *ChannelMember
	err = json.NewDecoder(r.Body).Decode(&ch)
	if err != nil {
		return nil, BuildResponse(r), NewAppError("GetChannelMember", "api.marshal_error", nil, "", http.StatusInternalServerError).Wrap(err)
	}
	return ch, BuildResponse(r), nil
}

// GetChannelMembersForUser gets all the channel members for a user on a team.
func (c *Client4) GetChannelMembersForUser(ctx context.Context, userId, teamId, etag string) (ChannelMembers, *Response, error) {
	r, err := c.DoAPIGet(ctx, fmt.Sprintf(c.userRoute(userId)+"/teams/%v/channels/members", teamId), etag)
	if err != nil {
		return nil, BuildResponse(r), err
	}
	defer closeBody(r)

	var ch ChannelMembers
	err = json.NewDecoder(r.Body).Decode(&ch)
	if err != nil {
		return nil, BuildResponse(r), NewAppError("GetChannelMembersForUser", "api.marshal_error", nil, "", http.StatusInternalServerError).Wrap(err)
	}
	return ch, BuildResponse(r), nil
}

// ViewChannel performs a view action for a user. Synonymous with switching channels or marking channels as read by a user.
func (c *Client4) ViewChannel(ctx context.Context, userId string, view *ChannelView) (*ChannelViewResponse, *Response, error) {
	url := fmt.Sprintf(c.channelsRoute()+"/members/%v/view", userId)
	buf, err := json.Marshal(view)
	if err != nil {
		return nil, nil, NewAppError("ViewChannel", "api.marshal_error", nil, "", http.StatusInternalServerError).Wrap(err)
	}
	r, err := c.DoAPIPostBytes(ctx, url, buf)
	if err != nil {
		return nil, BuildResponse(r), err
	}
	defer closeBody(r)

	var ch *ChannelViewResponse
	err = json.NewDecoder(r.Body).Decode(&ch)
	if err != nil {
		return nil, BuildResponse(r), NewAppError("ViewChannel", "api.marshal_error", nil, "", http.StatusInternalServerError).Wrap(err)
	}
	return ch, BuildResponse(r), nil
}

// ReadMultipleChannels performs a view action on several channels at the same time for a user.
func (c *Client4) ReadMultipleChannels(ctx context.Context, userId string, channelIds []string) (*ChannelViewResponse, *Response, error) {
	url := fmt.Sprintf(c.channelsRoute()+"/members/%v/mark_read", userId)
	buf, err := json.Marshal(channelIds)
	if err != nil {
		return nil, nil, NewAppError("ReadMultipleChannels", "api.marshal_error", nil, "", http.StatusInternalServerError).Wrap(err)
	}
	r, err := c.DoAPIPostBytes(ctx, url, buf)
	if err != nil {
		return nil, BuildResponse(r), err
	}
	defer closeBody(r)

	var ch *ChannelViewResponse
	err = json.NewDecoder(r.Body).Decode(&ch)
	if err != nil {
		return nil, BuildResponse(r), NewAppError("ReadMultipleChannels", "api.unmarshal_error", nil, "", http.StatusInternalServerError).Wrap(err)
	}
	return ch, BuildResponse(r), nil
}

// GetChannelUnread will return a ChannelUnread object that contains the number of
// unread messages and mentions for a user.
func (c *Client4) GetChannelUnread(ctx context.Context, channelId, userId string) (*ChannelUnread, *Response, error) {
	r, err := c.DoAPIGet(ctx, c.userRoute(userId)+c.channelRoute(channelId)+"/unread", "")
	if err != nil {
		return nil, BuildResponse(r), err
	}
	defer closeBody(r)

	var ch *ChannelUnread
	err = json.NewDecoder(r.Body).Decode(&ch)
	if err != nil {
		return nil, BuildResponse(r), NewAppError("GetChannelUnread", "api.marshal_error", nil, "", http.StatusInternalServerError).Wrap(err)
	}
	return ch, BuildResponse(r), nil
}

// UpdateChannelRoles will update the roles on a channel for a user.
func (c *Client4) UpdateChannelRoles(ctx context.Context, channelId, userId, roles string) (*Response, error) {
	requestBody := map[string]string{"roles": roles}
	r, err := c.DoAPIPut(ctx, c.channelMemberRoute(channelId, userId)+"/roles", MapToJSON(requestBody))
	if err != nil {
		return BuildResponse(r), err
	}
	defer closeBody(r)
	return BuildResponse(r), nil
}

// UpdateChannelMemberSchemeRoles will update the scheme-derived roles on a channel for a user.
func (c *Client4) UpdateChannelMemberSchemeRoles(ctx context.Context, channelId string, userId string, schemeRoles *SchemeRoles) (*Response, error) {
	buf, err := json.Marshal(schemeRoles)
	if err != nil {
		return nil, NewAppError("UpdateChannelMemberSchemeRoles", "api.marshal_error", nil, "", http.StatusInternalServerError).Wrap(err)
	}
	r, err := c.DoAPIPutBytes(ctx, c.channelMemberRoute(channelId, userId)+"/schemeRoles", buf)
	if err != nil {
		return BuildResponse(r), err
	}
	defer closeBody(r)
	return BuildResponse(r), nil
}

// UpdateChannelNotifyProps will update the notification properties on a channel for a user.
func (c *Client4) UpdateChannelNotifyProps(ctx context.Context, channelId, userId string, props map[string]string) (*Response, error) {
	r, err := c.DoAPIPut(ctx, c.channelMemberRoute(channelId, userId)+"/notify_props", MapToJSON(props))
	if err != nil {
		return BuildResponse(r), err
	}
	defer closeBody(r)
	return BuildResponse(r), nil
}

// AddChannelMember adds user to channel and return a channel member.
func (c *Client4) AddChannelMember(ctx context.Context, channelId, userId string) (*ChannelMember, *Response, error) {
	requestBody := map[string]string{"user_id": userId}
	r, err := c.DoAPIPost(ctx, c.channelMembersRoute(channelId)+"", MapToJSON(requestBody))
	if err != nil {
		return nil, BuildResponse(r), err
	}
	defer closeBody(r)

	var ch *ChannelMember
	err = json.NewDecoder(r.Body).Decode(&ch)
	if err != nil {
		return nil, BuildResponse(r), NewAppError("AddChannelMember", "api.marshal_error", nil, "", http.StatusInternalServerError).Wrap(err)
	}
	return ch, BuildResponse(r), nil
}

// AddChannelMemberWithRootId adds user to channel and return a channel member. Post add to channel message has the postRootId.
func (c *Client4) AddChannelMemberWithRootId(ctx context.Context, channelId, userId, postRootId string) (*ChannelMember, *Response, error) {
	requestBody := map[string]string{"user_id": userId, "post_root_id": postRootId}
	r, err := c.DoAPIPost(ctx, c.channelMembersRoute(channelId)+"", MapToJSON(requestBody))
	if err != nil {
		return nil, BuildResponse(r), err
	}
	defer closeBody(r)

	var ch *ChannelMember
	err = json.NewDecoder(r.Body).Decode(&ch)
	if err != nil {
		return nil, BuildResponse(r), NewAppError("AddChannelMemberWithRootId", "api.marshal_error", nil, "", http.StatusInternalServerError).Wrap(err)
	}
	return ch, BuildResponse(r), nil
}

// RemoveUserFromChannel will delete the channel member object for a user, effectively removing the user from a channel.
func (c *Client4) RemoveUserFromChannel(ctx context.Context, channelId, userId string) (*Response, error) {
	r, err := c.DoAPIDelete(ctx, c.channelMemberRoute(channelId, userId))
	if err != nil {
		return BuildResponse(r), err
	}
	defer closeBody(r)
	return BuildResponse(r), nil
}

// AutocompleteChannelsForTeam will return an ordered list of channels autocomplete suggestions.
func (c *Client4) AutocompleteChannelsForTeam(ctx context.Context, teamId, name string) (ChannelList, *Response, error) {
	query := fmt.Sprintf("?name=%v", name)
	r, err := c.DoAPIGet(ctx, c.channelsForTeamRoute(teamId)+"/autocomplete"+query, "")
	if err != nil {
		return nil, BuildResponse(r), err
	}
	defer closeBody(r)

	var ch ChannelList
	err = json.NewDecoder(r.Body).Decode(&ch)
	if err != nil {
		return nil, BuildResponse(r), NewAppError("AutocompleteChannelsForTeam", "api.marshal_error", nil, "", http.StatusInternalServerError).Wrap(err)
	}
	return ch, BuildResponse(r), nil
}

// AutocompleteChannelsForTeamForSearch will return an ordered list of your channels autocomplete suggestions.
func (c *Client4) AutocompleteChannelsForTeamForSearch(ctx context.Context, teamId, name string) (ChannelList, *Response, error) {
	query := fmt.Sprintf("?name=%v", name)
	r, err := c.DoAPIGet(ctx, c.channelsForTeamRoute(teamId)+"/search_autocomplete"+query, "")
	if err != nil {
		return nil, BuildResponse(r), err
	}
	defer closeBody(r)

	var ch ChannelList
	err = json.NewDecoder(r.Body).Decode(&ch)
	if err != nil {
		return nil, BuildResponse(r), NewAppError("AutocompleteChannelsForTeamForSearch", "api.marshal_error", nil, "", http.StatusInternalServerError).Wrap(err)
	}
	return ch, BuildResponse(r), nil
}

// Post Section

// CreatePost creates a post based on the provided post struct.
func (c *Client4) CreatePost(ctx context.Context, post *Post) (*Post, *Response, error) {
	postJSON, err := json.Marshal(post)
	if err != nil {
		return nil, nil, NewAppError("CreatePost", "api.marshal_error", nil, "", http.StatusInternalServerError).Wrap(err)
	}
	r, err := c.DoAPIPost(ctx, c.postsRoute(), string(postJSON))
	if err != nil {
		return nil, BuildResponse(r), err
	}
	defer closeBody(r)
	var p Post
	if r.StatusCode == http.StatusNotModified {
		return &p, BuildResponse(r), nil
	}
	if err := json.NewDecoder(r.Body).Decode(&p); err != nil {
		return nil, nil, NewAppError("CreatePost", "api.unmarshal_error", nil, "", http.StatusInternalServerError).Wrap(err)
	}
	return &p, BuildResponse(r), nil
}

// CreatePostEphemeral creates a ephemeral post based on the provided post struct which is send to the given user id.
func (c *Client4) CreatePostEphemeral(ctx context.Context, post *PostEphemeral) (*Post, *Response, error) {
	postJSON, err := json.Marshal(post)
	if err != nil {
		return nil, nil, NewAppError("CreatePostEphemeral", "api.marshal_error", nil, "", http.StatusInternalServerError).Wrap(err)
	}
	r, err := c.DoAPIPost(ctx, c.postsEphemeralRoute(), string(postJSON))
	if err != nil {
		return nil, BuildResponse(r), err
	}
	defer closeBody(r)
	var p Post
	if r.StatusCode == http.StatusNotModified {
		return &p, BuildResponse(r), nil
	}
	if err := json.NewDecoder(r.Body).Decode(&p); err != nil {
		return nil, nil, NewAppError("CreatePostEphemeral", "api.unmarshal_error", nil, "", http.StatusInternalServerError).Wrap(err)
	}
	return &p, BuildResponse(r), nil
}

// UpdatePost updates a post based on the provided post struct.
func (c *Client4) UpdatePost(ctx context.Context, postId string, post *Post) (*Post, *Response, error) {
	postJSON, err := json.Marshal(post)
	if err != nil {
		return nil, nil, NewAppError("UpdatePost", "api.marshal_error", nil, "", http.StatusInternalServerError).Wrap(err)
	}
	r, err := c.DoAPIPut(ctx, c.postRoute(postId), string(postJSON))
	if err != nil {
		return nil, BuildResponse(r), err
	}
	defer closeBody(r)
	var p Post
	if r.StatusCode == http.StatusNotModified {
		return &p, BuildResponse(r), nil
	}
	if err := json.NewDecoder(r.Body).Decode(&p); err != nil {
		return nil, nil, NewAppError("UpdatePost", "api.unmarshal_error", nil, "", http.StatusInternalServerError).Wrap(err)
	}
	return &p, BuildResponse(r), nil
}

// PatchPost partially updates a post. Any missing fields are not updated.
func (c *Client4) PatchPost(ctx context.Context, postId string, patch *PostPatch) (*Post, *Response, error) {
	buf, err := json.Marshal(patch)
	if err != nil {
		return nil, nil, NewAppError("PatchPost", "api.marshal_error", nil, "", http.StatusInternalServerError).Wrap(err)
	}
	r, err := c.DoAPIPutBytes(ctx, c.postRoute(postId)+"/patch", buf)
	if err != nil {
		return nil, BuildResponse(r), err
	}
	defer closeBody(r)
	var p Post
	if r.StatusCode == http.StatusNotModified {
		return &p, BuildResponse(r), nil
	}
	if err := json.NewDecoder(r.Body).Decode(&p); err != nil {
		return nil, nil, NewAppError("PatchPost", "api.unmarshal_error", nil, "", http.StatusInternalServerError).Wrap(err)
	}
	return &p, BuildResponse(r), nil
}

// SetPostUnread marks channel where post belongs as unread on the time of the provided post.
func (c *Client4) SetPostUnread(ctx context.Context, userId string, postId string, collapsedThreadsSupported bool) (*Response, error) {
	b, err := json.Marshal(map[string]bool{"collapsed_threads_supported": collapsedThreadsSupported})
	if err != nil {
		return nil, NewAppError("SetPostUnread", "api.marshal_error", nil, "", http.StatusInternalServerError).Wrap(err)
	}
	r, err := c.DoAPIPostBytes(ctx, c.userRoute(userId)+c.postRoute(postId)+"/set_unread", b)
	if err != nil {
		return BuildResponse(r), err
	}
	defer closeBody(r)
	return BuildResponse(r), nil
}

// SetPostReminder creates a post reminder for a given post at a specified time.
// The time needs to be in UTC epoch in seconds. It is always truncated to a
// 5 minute resolution minimum.
func (c *Client4) SetPostReminder(ctx context.Context, reminder *PostReminder) (*Response, error) {
	b, err := json.Marshal(reminder)
	if err != nil {
		return nil, NewAppError("SetPostReminder", "api.marshal_error", nil, "", http.StatusInternalServerError).Wrap(err)
	}

	r, err := c.DoAPIPostBytes(ctx, c.userRoute(reminder.UserId)+c.postRoute(reminder.PostId)+"/reminder", b)
	if err != nil {
		return BuildResponse(r), err
	}
	defer closeBody(r)
	return BuildResponse(r), nil
}

// PinPost pin a post based on provided post id string.
func (c *Client4) PinPost(ctx context.Context, postId string) (*Response, error) {
	r, err := c.DoAPIPost(ctx, c.postRoute(postId)+"/pin", "")
	if err != nil {
		return BuildResponse(r), err
	}
	defer closeBody(r)
	return BuildResponse(r), nil
}

// UnpinPost unpin a post based on provided post id string.
func (c *Client4) UnpinPost(ctx context.Context, postId string) (*Response, error) {
	r, err := c.DoAPIPost(ctx, c.postRoute(postId)+"/unpin", "")
	if err != nil {
		return BuildResponse(r), err
	}
	defer closeBody(r)
	return BuildResponse(r), nil
}

// GetPost gets a single post.
func (c *Client4) GetPost(ctx context.Context, postId string, etag string) (*Post, *Response, error) {
	r, err := c.DoAPIGet(ctx, c.postRoute(postId), etag)
	if err != nil {
		return nil, BuildResponse(r), err
	}
	defer closeBody(r)

	var post Post
	if r.StatusCode == http.StatusNotModified {
		return &post, BuildResponse(r), nil
	}
	if err := json.NewDecoder(r.Body).Decode(&post); err != nil {
		return nil, nil, NewAppError("GetPost", "api.unmarshal_error", nil, "", http.StatusInternalServerError).Wrap(err)
	}
	return &post, BuildResponse(r), nil
}

// GetPostIncludeDeleted gets a single post, including deleted.
func (c *Client4) GetPostIncludeDeleted(ctx context.Context, postId string, etag string) (*Post, *Response, error) {
	r, err := c.DoAPIGet(ctx, c.postRoute(postId)+"?include_deleted="+c.boolString(true), etag)
	if err != nil {
		return nil, BuildResponse(r), err
	}
	defer closeBody(r)

	var post Post
	if r.StatusCode == http.StatusNotModified {
		return &post, BuildResponse(r), nil
	}
	if err := json.NewDecoder(r.Body).Decode(&post); err != nil {
		return nil, nil, NewAppError("GetPostIncludeDeleted", "api.unmarshal_error", nil, "", http.StatusInternalServerError).Wrap(err)
	}
	return &post, BuildResponse(r), nil
}

// DeletePost deletes a post from the provided post id string.
func (c *Client4) DeletePost(ctx context.Context, postId string) (*Response, error) {
	r, err := c.DoAPIDelete(ctx, c.postRoute(postId))
	if err != nil {
		return BuildResponse(r), err
	}
	defer closeBody(r)
	return BuildResponse(r), nil
}

// GetPostThread gets a post with all the other posts in the same thread.
func (c *Client4) GetPostThread(ctx context.Context, postId string, etag string, collapsedThreads bool) (*PostList, *Response, error) {
	url := c.postRoute(postId) + "/thread"
	if collapsedThreads {
		url += "?collapsedThreads=true"
	}
	r, err := c.DoAPIGet(ctx, url, etag)
	if err != nil {
		return nil, BuildResponse(r), err
	}
	defer closeBody(r)
	var list PostList
	if r.StatusCode == http.StatusNotModified {
		return &list, BuildResponse(r), nil
	}
	if err := json.NewDecoder(r.Body).Decode(&list); err != nil {
		return nil, nil, NewAppError("GetPostThread", "api.unmarshal_error", nil, "", http.StatusInternalServerError).Wrap(err)
	}
	return &list, BuildResponse(r), nil
}

// GetPostThreadWithOpts gets a post with all the other posts in the same thread.
func (c *Client4) GetPostThreadWithOpts(ctx context.Context, postID string, etag string, opts GetPostsOptions) (*PostList, *Response, error) {
	urlVal := c.postRoute(postID) + "/thread"

	values := url.Values{}
	if opts.CollapsedThreads {
		values.Set("collapsedThreads", "true")
	}
	if opts.CollapsedThreadsExtended {
		values.Set("collapsedThreadsExtended", "true")
	}
	if opts.SkipFetchThreads {
		values.Set("skipFetchThreads", "true")
	}
	if opts.PerPage != 0 {
		values.Set("perPage", strconv.Itoa(opts.PerPage))
	}
	if opts.FromPost != "" {
		values.Set("fromPost", opts.FromPost)
	}
	if opts.FromCreateAt != 0 {
		values.Set("fromCreateAt", strconv.FormatInt(opts.FromCreateAt, 10))
	}
	if opts.Direction != "" {
		values.Set("direction", opts.Direction)
	}
	urlVal += "?" + values.Encode()

	r, err := c.DoAPIGet(ctx, urlVal, etag)
	if err != nil {
		return nil, BuildResponse(r), err
	}
	defer closeBody(r)
	var list PostList
	if r.StatusCode == http.StatusNotModified {
		return &list, BuildResponse(r), nil
	}
	if err := json.NewDecoder(r.Body).Decode(&list); err != nil {
		return nil, nil, NewAppError("GetPostThread", "api.unmarshal_error", nil, "", http.StatusInternalServerError).Wrap(err)
	}
	return &list, BuildResponse(r), nil
}

// GetPostsForChannel gets a page of posts with an array for ordering for a channel.
func (c *Client4) GetPostsForChannel(ctx context.Context, channelId string, page, perPage int, etag string, collapsedThreads bool, includeDeleted bool) (*PostList, *Response, error) {
	query := fmt.Sprintf("?page=%v&per_page=%v", page, perPage)
	if collapsedThreads {
		query += "&collapsedThreads=true"
	}

	if includeDeleted {
		query += "&include_deleted=true"
	}
	r, err := c.DoAPIGet(ctx, c.channelRoute(channelId)+"/posts"+query, etag)
	if err != nil {
		return nil, BuildResponse(r), err
	}
	defer closeBody(r)
	var list PostList
	if r.StatusCode == http.StatusNotModified {
		return &list, BuildResponse(r), nil
	}
	if err := json.NewDecoder(r.Body).Decode(&list); err != nil {
		return nil, nil, NewAppError("GetPostsForChannel", "api.unmarshal_error", nil, "", http.StatusInternalServerError).Wrap(err)
	}
	return &list, BuildResponse(r), nil
}

// GetPostsByIds gets a list of posts by taking an array of post ids
func (c *Client4) GetPostsByIds(ctx context.Context, postIds []string) ([]*Post, *Response, error) {
	js, err := json.Marshal(postIds)
	if err != nil {
		return nil, nil, NewAppError("SearchFilesWithParams", "api.marshal_error", nil, "", http.StatusInternalServerError).Wrap(err)
	}
	r, err := c.DoAPIPost(ctx, c.postsRoute()+"/ids", string(js))
	if err != nil {
		return nil, BuildResponse(r), err
	}
	defer closeBody(r)
	var list []*Post
	if r.StatusCode == http.StatusNotModified {
		return list, BuildResponse(r), nil
	}
	if err := json.NewDecoder(r.Body).Decode(&list); err != nil {
		return nil, nil, NewAppError("GetPostsByIds", "api.unmarshal_error", nil, "", http.StatusInternalServerError).Wrap(err)
	}
	return list, BuildResponse(r), nil
}

// GetEditHistoryForPost gets a list of posts by taking a post ids
func (c *Client4) GetEditHistoryForPost(ctx context.Context, postId string) ([]*Post, *Response, error) {
	js, err := json.Marshal(postId)
	if err != nil {
		return nil, nil, NewAppError("GetEditHistoryForPost", "api.marshal_error", nil, "", http.StatusInternalServerError).Wrap(err)
	}
	r, err := c.DoAPIGet(ctx, c.postRoute(postId)+"/edit_history", string(js))
	if err != nil {
		return nil, BuildResponse(r), err
	}
	defer closeBody(r)
	var list []*Post
	if r.StatusCode == http.StatusNotModified {
		return list, BuildResponse(r), nil
	}
	if err := json.NewDecoder(r.Body).Decode(&list); err != nil {
		return nil, nil, NewAppError("GetEditHistoryForPost", "api.unmarshal_error", nil, "", http.StatusInternalServerError).Wrap(err)
	}
	return list, BuildResponse(r), nil
}

// GetFlaggedPostsForUser returns flagged posts of a user based on user id string.
func (c *Client4) GetFlaggedPostsForUser(ctx context.Context, userId string, page int, perPage int) (*PostList, *Response, error) {
	query := fmt.Sprintf("?page=%v&per_page=%v", page, perPage)
	r, err := c.DoAPIGet(ctx, c.userRoute(userId)+"/posts/flagged"+query, "")
	if err != nil {
		return nil, BuildResponse(r), err
	}
	defer closeBody(r)
	var list PostList
	if r.StatusCode == http.StatusNotModified {
		return &list, BuildResponse(r), nil
	}
	if err := json.NewDecoder(r.Body).Decode(&list); err != nil {
		return nil, nil, NewAppError("GetFlaggedPostsForUser", "api.unmarshal_error", nil, "", http.StatusInternalServerError).Wrap(err)
	}
	return &list, BuildResponse(r), nil
}

// GetFlaggedPostsForUserInTeam returns flagged posts in team of a user based on user id string.
func (c *Client4) GetFlaggedPostsForUserInTeam(ctx context.Context, userId string, teamId string, page int, perPage int) (*PostList, *Response, error) {
	if !IsValidId(teamId) {
		return nil, nil, NewAppError("GetFlaggedPostsForUserInTeam", "model.client.get_flagged_posts_in_team.missing_parameter.app_error", nil, "", http.StatusBadRequest)
	}

	query := fmt.Sprintf("?team_id=%v&page=%v&per_page=%v", teamId, page, perPage)
	r, err := c.DoAPIGet(ctx, c.userRoute(userId)+"/posts/flagged"+query, "")
	if err != nil {
		return nil, BuildResponse(r), err
	}
	defer closeBody(r)
	var list PostList
	if r.StatusCode == http.StatusNotModified {
		return &list, BuildResponse(r), nil
	}
	if err := json.NewDecoder(r.Body).Decode(&list); err != nil {
		return nil, nil, NewAppError("GetFlaggedPostsForUserInTeam", "api.unmarshal_error", nil, "", http.StatusInternalServerError).Wrap(err)
	}
	return &list, BuildResponse(r), nil
}

// GetFlaggedPostsForUserInChannel returns flagged posts in channel of a user based on user id string.
func (c *Client4) GetFlaggedPostsForUserInChannel(ctx context.Context, userId string, channelId string, page int, perPage int) (*PostList, *Response, error) {
	if !IsValidId(channelId) {
		return nil, nil, NewAppError("GetFlaggedPostsForUserInChannel", "model.client.get_flagged_posts_in_channel.missing_parameter.app_error", nil, "", http.StatusBadRequest)
	}

	query := fmt.Sprintf("?channel_id=%v&page=%v&per_page=%v", channelId, page, perPage)
	r, err := c.DoAPIGet(ctx, c.userRoute(userId)+"/posts/flagged"+query, "")
	if err != nil {
		return nil, BuildResponse(r), err
	}
	defer closeBody(r)
	var list PostList
	if r.StatusCode == http.StatusNotModified {
		return &list, BuildResponse(r), nil
	}
	if err := json.NewDecoder(r.Body).Decode(&list); err != nil {
		return nil, nil, NewAppError("GetFlaggedPostsForUserInChannel", "api.unmarshal_error", nil, "", http.StatusInternalServerError).Wrap(err)
	}
	return &list, BuildResponse(r), nil
}

// GetPostsSince gets posts created after a specified time as Unix time in milliseconds.
func (c *Client4) GetPostsSince(ctx context.Context, channelId string, time int64, collapsedThreads bool) (*PostList, *Response, error) {
	query := fmt.Sprintf("?since=%v", time)
	if collapsedThreads {
		query += "&collapsedThreads=true"
	}
	r, err := c.DoAPIGet(ctx, c.channelRoute(channelId)+"/posts"+query, "")
	if err != nil {
		return nil, BuildResponse(r), err
	}
	defer closeBody(r)
	var list PostList
	if r.StatusCode == http.StatusNotModified {
		return &list, BuildResponse(r), nil
	}
	if err := json.NewDecoder(r.Body).Decode(&list); err != nil {
		return nil, nil, NewAppError("GetPostsSince", "api.unmarshal_error", nil, "", http.StatusInternalServerError).Wrap(err)
	}
	return &list, BuildResponse(r), nil
}

// GetPostsAfter gets a page of posts that were posted after the post provided.
func (c *Client4) GetPostsAfter(ctx context.Context, channelId, postId string, page, perPage int, etag string, collapsedThreads bool, includeDeleted bool) (*PostList, *Response, error) {
	query := fmt.Sprintf("?page=%v&per_page=%v&after=%v", page, perPage, postId)
	if collapsedThreads {
		query += "&collapsedThreads=true"
	}
	if includeDeleted {
		query += "&include_deleted=true"
	}
	r, err := c.DoAPIGet(ctx, c.channelRoute(channelId)+"/posts"+query, etag)
	if err != nil {
		return nil, BuildResponse(r), err
	}
	defer closeBody(r)
	var list PostList
	if r.StatusCode == http.StatusNotModified {
		return &list, BuildResponse(r), nil
	}
	if err := json.NewDecoder(r.Body).Decode(&list); err != nil {
		return nil, nil, NewAppError("GetPostsAfter", "api.unmarshal_error", nil, "", http.StatusInternalServerError).Wrap(err)
	}
	return &list, BuildResponse(r), nil
}

// GetPostsBefore gets a page of posts that were posted before the post provided.
func (c *Client4) GetPostsBefore(ctx context.Context, channelId, postId string, page, perPage int, etag string, collapsedThreads bool, includeDeleted bool) (*PostList, *Response, error) {
	query := fmt.Sprintf("?page=%v&per_page=%v&before=%v", page, perPage, postId)
	if collapsedThreads {
		query += "&collapsedThreads=true"
	}
	if includeDeleted {
		query += "&include_deleted=true"
	}
	r, err := c.DoAPIGet(ctx, c.channelRoute(channelId)+"/posts"+query, etag)
	if err != nil {
		return nil, BuildResponse(r), err
	}
	defer closeBody(r)
	var list PostList
	if r.StatusCode == http.StatusNotModified {
		return &list, BuildResponse(r), nil
	}
	if err := json.NewDecoder(r.Body).Decode(&list); err != nil {
		return nil, nil, NewAppError("GetPostsBefore", "api.unmarshal_error", nil, "", http.StatusInternalServerError).Wrap(err)
	}
	return &list, BuildResponse(r), nil
}

// MoveThread moves a thread based on provided post id, and channel id string.
func (c *Client4) MoveThread(ctx context.Context, postId string, params *MoveThreadParams) (*Response, error) {
	js, err := json.Marshal(params)
	if err != nil {
		return nil, NewAppError("MoveThread", "api.marshal_error", nil, "", http.StatusInternalServerError).Wrap(err)
	}

	r, err := c.DoAPIPost(ctx, c.postRoute(postId)+"/move", string(js))
	if err != nil {
		return BuildResponse(r), err
	}
	defer closeBody(r)
	return BuildResponse(r), nil
}

// GetPostsAroundLastUnread gets a list of posts around last unread post by a user in a channel.
func (c *Client4) GetPostsAroundLastUnread(ctx context.Context, userId, channelId string, limitBefore, limitAfter int, collapsedThreads bool) (*PostList, *Response, error) {
	query := fmt.Sprintf("?limit_before=%v&limit_after=%v", limitBefore, limitAfter)
	if collapsedThreads {
		query += "&collapsedThreads=true"
	}
	r, err := c.DoAPIGet(ctx, c.userRoute(userId)+c.channelRoute(channelId)+"/posts/unread"+query, "")
	if err != nil {
		return nil, BuildResponse(r), err
	}
	defer closeBody(r)
	var list PostList
	if r.StatusCode == http.StatusNotModified {
		return &list, BuildResponse(r), nil
	}
	if err := json.NewDecoder(r.Body).Decode(&list); err != nil {
		return nil, nil, NewAppError("GetPostsAroundLastUnread", "api.unmarshal_error", nil, "", http.StatusInternalServerError).Wrap(err)
	}
	return &list, BuildResponse(r), nil
}

// SearchFiles returns any posts with matching terms string.
func (c *Client4) SearchFiles(ctx context.Context, teamId string, terms string, isOrSearch bool) (*FileInfoList, *Response, error) {
	params := SearchParameter{
		Terms:      &terms,
		IsOrSearch: &isOrSearch,
	}
	return c.SearchFilesWithParams(ctx, teamId, &params)
}

// SearchFilesWithParams returns any posts with matching terms string.
func (c *Client4) SearchFilesWithParams(ctx context.Context, teamId string, params *SearchParameter) (*FileInfoList, *Response, error) {
	js, err := json.Marshal(params)
	if err != nil {
		return nil, nil, NewAppError("SearchFilesWithParams", "api.marshal_error", nil, "", http.StatusInternalServerError).Wrap(err)
	}
	r, err := c.DoAPIPost(ctx, c.teamRoute(teamId)+"/files/search", string(js))
	if err != nil {
		return nil, BuildResponse(r), err
	}
	defer closeBody(r)

	var list FileInfoList
	if err := json.NewDecoder(r.Body).Decode(&list); err != nil {
		return nil, nil, NewAppError("SearchFilesWithParams", "api.unmarshal_error", nil, "", http.StatusInternalServerError).Wrap(err)
	}
	return &list, BuildResponse(r), nil
}

// SearchPosts returns any posts with matching terms string.
func (c *Client4) SearchPosts(ctx context.Context, teamId string, terms string, isOrSearch bool) (*PostList, *Response, error) {
	params := SearchParameter{
		Terms:      &terms,
		IsOrSearch: &isOrSearch,
	}
	return c.SearchPostsWithParams(ctx, teamId, &params)
}

// SearchPostsWithParams returns any posts with matching terms string.
func (c *Client4) SearchPostsWithParams(ctx context.Context, teamId string, params *SearchParameter) (*PostList, *Response, error) {
	js, err := json.Marshal(params)
	if err != nil {
		return nil, nil, NewAppError("SearchFilesWithParams", "api.marshal_error", nil, "", http.StatusInternalServerError).Wrap(err)
	}
	var route string
	if teamId == "" {
		route = c.postsRoute() + "/search"
	} else {
		route = c.teamRoute(teamId) + "/posts/search"
	}
	r, err := c.DoAPIPost(ctx, route, string(js))
	if err != nil {
		return nil, BuildResponse(r), err
	}
	defer closeBody(r)
	var list PostList
	if r.StatusCode == http.StatusNotModified {
		return &list, BuildResponse(r), nil
	}
	if err := json.NewDecoder(r.Body).Decode(&list); err != nil {
		return nil, nil, NewAppError("SearchFilesWithParams", "api.unmarshal_error", nil, "", http.StatusInternalServerError).Wrap(err)
	}
	return &list, BuildResponse(r), nil
}

// SearchPostsWithMatches returns any posts with matching terms string, including.
func (c *Client4) SearchPostsWithMatches(ctx context.Context, teamId string, terms string, isOrSearch bool) (*PostSearchResults, *Response, error) {
	requestBody := map[string]any{"terms": terms, "is_or_search": isOrSearch}
	var route string
	if teamId == "" {
		route = c.postsRoute() + "/search"
	} else {
		route = c.teamRoute(teamId) + "/posts/search"
	}
	r, err := c.DoAPIPost(ctx, route, StringInterfaceToJSON(requestBody))
	if err != nil {
		return nil, BuildResponse(r), err
	}
	defer closeBody(r)
	var psr PostSearchResults
	if err := json.NewDecoder(r.Body).Decode(&psr); err != nil {
		return nil, nil, NewAppError("SearchPostsWithMatches", "api.unmarshal_error", nil, "", http.StatusInternalServerError).Wrap(err)
	}
	return &psr, BuildResponse(r), nil
}

// DoPostAction performs a post action.
func (c *Client4) DoPostAction(ctx context.Context, postId, actionId string) (*Response, error) {
	r, err := c.DoAPIPost(ctx, c.postRoute(postId)+"/actions/"+actionId, "")
	if err != nil {
		return BuildResponse(r), err
	}
	defer closeBody(r)
	return BuildResponse(r), nil
}

// DoPostActionWithCookie performs a post action with extra arguments
func (c *Client4) DoPostActionWithCookie(ctx context.Context, postId, actionId, selected, cookieStr string) (*Response, error) {
	var body []byte
	if selected != "" || cookieStr != "" {
		var err error
		body, err = json.Marshal(DoPostActionRequest{
			SelectedOption: selected,
			Cookie:         cookieStr,
		})
		if err != nil {
			return nil, NewAppError("DoPostActionWithCookie", "api.marshal_error", nil, "", http.StatusInternalServerError).Wrap(err)
		}
	}
	r, err := c.DoAPIPost(ctx, c.postRoute(postId)+"/actions/"+actionId, string(body))
	if err != nil {
		return BuildResponse(r), err
	}
	defer closeBody(r)
	return BuildResponse(r), nil
}

// OpenInteractiveDialog sends a WebSocket event to a user's clients to
// open interactive dialogs, based on the provided trigger ID and other
// provided data. Used with interactive message buttons, menus and
// slash commands.
func (c *Client4) OpenInteractiveDialog(ctx context.Context, request OpenDialogRequest) (*Response, error) {
	b, err := json.Marshal(request)
	if err != nil {
		return nil, NewAppError("OpenInteractiveDialog", "api.marshal_error", nil, "", http.StatusInternalServerError).Wrap(err)
	}
	r, err := c.DoAPIPost(ctx, "/actions/dialogs/open", string(b))
	if err != nil {
		return BuildResponse(r), err
	}
	defer closeBody(r)
	return BuildResponse(r), nil
}

// SubmitInteractiveDialog will submit the provided dialog data to the integration
// configured by the URL. Used with the interactive dialogs integration feature.
func (c *Client4) SubmitInteractiveDialog(ctx context.Context, request SubmitDialogRequest) (*SubmitDialogResponse, *Response, error) {
	b, err := json.Marshal(request)
	if err != nil {
		return nil, nil, NewAppError("SubmitInteractiveDialog", "api.marshal_error", nil, "", http.StatusInternalServerError).Wrap(err)
	}
	r, err := c.DoAPIPost(ctx, "/actions/dialogs/submit", string(b))
	if err != nil {
		return nil, BuildResponse(r), err
	}
	defer closeBody(r)

	var resp SubmitDialogResponse
	json.NewDecoder(r.Body).Decode(&resp)
	return &resp, BuildResponse(r), nil
}

// UploadFile will upload a file to a channel using a multipart request, to be later attached to a post.
// This method is functionally equivalent to Client4.UploadFileAsRequestBody.
func (c *Client4) UploadFile(ctx context.Context, data []byte, channelId string, filename string) (*FileUploadResponse, *Response, error) {
	body := &bytes.Buffer{}
	writer := multipart.NewWriter(body)

	part, err := writer.CreateFormField("channel_id")
	if err != nil {
		return nil, nil, err
	}

	_, err = io.Copy(part, strings.NewReader(channelId))
	if err != nil {
		return nil, nil, err
	}

	part, err = writer.CreateFormFile("files", filename)
	if err != nil {
		return nil, nil, err
	}
	_, err = io.Copy(part, bytes.NewBuffer(data))
	if err != nil {
		return nil, nil, err
	}

	err = writer.Close()
	if err != nil {
		return nil, nil, err
	}

	return c.DoUploadFile(ctx, c.filesRoute(), body.Bytes(), writer.FormDataContentType())
}

// UploadFileAsRequestBody will upload a file to a channel as the body of a request, to be later attached
// to a post. This method is functionally equivalent to Client4.UploadFile.
func (c *Client4) UploadFileAsRequestBody(ctx context.Context, data []byte, channelId string, filename string) (*FileUploadResponse, *Response, error) {
	return c.DoUploadFile(ctx, c.filesRoute()+fmt.Sprintf("?channel_id=%v&filename=%v", url.QueryEscape(channelId), url.QueryEscape(filename)), data, http.DetectContentType(data))
}

// GetFile gets the bytes for a file by id.
func (c *Client4) GetFile(ctx context.Context, fileId string) ([]byte, *Response, error) {
	r, err := c.DoAPIGet(ctx, c.fileRoute(fileId), "")
	if err != nil {
		return nil, BuildResponse(r), err
	}
	defer closeBody(r)

	data, err := io.ReadAll(r.Body)
	if err != nil {
		return nil, BuildResponse(r), NewAppError("GetFile", "model.client.read_file.app_error", nil, "", r.StatusCode).Wrap(err)
	}
	return data, BuildResponse(r), nil
}

// DownloadFile gets the bytes for a file by id, optionally adding headers to force the browser to download it.
func (c *Client4) DownloadFile(ctx context.Context, fileId string, download bool) ([]byte, *Response, error) {
	r, err := c.DoAPIGet(ctx, c.fileRoute(fileId)+fmt.Sprintf("?download=%v", download), "")
	if err != nil {
		return nil, BuildResponse(r), err
	}
	defer closeBody(r)

	data, err := io.ReadAll(r.Body)
	if err != nil {
		return nil, BuildResponse(r), NewAppError("DownloadFile", "model.client.read_file.app_error", nil, "", r.StatusCode).Wrap(err)
	}
	return data, BuildResponse(r), nil
}

// GetFileThumbnail gets the bytes for a file by id.
func (c *Client4) GetFileThumbnail(ctx context.Context, fileId string) ([]byte, *Response, error) {
	r, err := c.DoAPIGet(ctx, c.fileRoute(fileId)+"/thumbnail", "")
	if err != nil {
		return nil, BuildResponse(r), err
	}
	defer closeBody(r)

	data, err := io.ReadAll(r.Body)
	if err != nil {
		return nil, BuildResponse(r), NewAppError("GetFileThumbnail", "model.client.read_file.app_error", nil, "", r.StatusCode).Wrap(err)
	}
	return data, BuildResponse(r), nil
}

// DownloadFileThumbnail gets the bytes for a file by id, optionally adding headers to force the browser to download it.
func (c *Client4) DownloadFileThumbnail(ctx context.Context, fileId string, download bool) ([]byte, *Response, error) {
	r, err := c.DoAPIGet(ctx, c.fileRoute(fileId)+fmt.Sprintf("/thumbnail?download=%v", download), "")
	if err != nil {
		return nil, BuildResponse(r), err
	}
	defer closeBody(r)

	data, err := io.ReadAll(r.Body)
	if err != nil {
		return nil, BuildResponse(r), NewAppError("DownloadFileThumbnail", "model.client.read_file.app_error", nil, "", r.StatusCode).Wrap(err)
	}
	return data, BuildResponse(r), nil
}

// GetFileLink gets the public link of a file by id.
func (c *Client4) GetFileLink(ctx context.Context, fileId string) (string, *Response, error) {
	r, err := c.DoAPIGet(ctx, c.fileRoute(fileId)+"/link", "")
	if err != nil {
		return "", BuildResponse(r), err
	}
	defer closeBody(r)
	return MapFromJSON(r.Body)["link"], BuildResponse(r), nil
}

// GetFilePreview gets the bytes for a file by id.
func (c *Client4) GetFilePreview(ctx context.Context, fileId string) ([]byte, *Response, error) {
	r, err := c.DoAPIGet(ctx, c.fileRoute(fileId)+"/preview", "")
	if err != nil {
		return nil, BuildResponse(r), err
	}
	defer closeBody(r)

	data, err := io.ReadAll(r.Body)
	if err != nil {
		return nil, BuildResponse(r), NewAppError("GetFilePreview", "model.client.read_file.app_error", nil, "", r.StatusCode).Wrap(err)
	}
	return data, BuildResponse(r), nil
}

// DownloadFilePreview gets the bytes for a file by id.
func (c *Client4) DownloadFilePreview(ctx context.Context, fileId string, download bool) ([]byte, *Response, error) {
	r, err := c.DoAPIGet(ctx, c.fileRoute(fileId)+fmt.Sprintf("/preview?download=%v", download), "")
	if err != nil {
		return nil, BuildResponse(r), err
	}
	defer closeBody(r)

	data, err := io.ReadAll(r.Body)
	if err != nil {
		return nil, BuildResponse(r), NewAppError("DownloadFilePreview", "model.client.read_file.app_error", nil, "", r.StatusCode).Wrap(err)
	}
	return data, BuildResponse(r), nil
}

// GetFileInfo gets all the file info objects.
func (c *Client4) GetFileInfo(ctx context.Context, fileId string) (*FileInfo, *Response, error) {
	r, err := c.DoAPIGet(ctx, c.fileRoute(fileId)+"/info", "")
	if err != nil {
		return nil, BuildResponse(r), err
	}
	defer closeBody(r)

	var fi FileInfo
	if err := json.NewDecoder(r.Body).Decode(&fi); err != nil {
		return nil, nil, NewAppError("GetFileInfo", "api.unmarshal_error", nil, "", http.StatusInternalServerError).Wrap(err)
	}
	return &fi, BuildResponse(r), nil
}

// GetFileInfosForPost gets all the file info objects attached to a post.
func (c *Client4) GetFileInfosForPost(ctx context.Context, postId string, etag string) ([]*FileInfo, *Response, error) {
	r, err := c.DoAPIGet(ctx, c.postRoute(postId)+"/files/info", etag)
	if err != nil {
		return nil, BuildResponse(r), err
	}
	defer closeBody(r)

	var list []*FileInfo
	if r.StatusCode == http.StatusNotModified {
		return list, BuildResponse(r), nil
	}
	if err := json.NewDecoder(r.Body).Decode(&list); err != nil {
		return nil, nil, NewAppError("GetFileInfosForPost", "api.unmarshal_error", nil, "", http.StatusInternalServerError).Wrap(err)
	}
	return list, BuildResponse(r), nil
}

// GetFileInfosForPost gets all the file info objects attached to a post, including deleted
func (c *Client4) GetFileInfosForPostIncludeDeleted(ctx context.Context, postId string, etag string) ([]*FileInfo, *Response, error) {
	r, err := c.DoAPIGet(ctx, c.postRoute(postId)+"/files/info"+"?include_deleted="+c.boolString(true), etag)
	if err != nil {
		return nil, BuildResponse(r), err
	}
	defer closeBody(r)

	var list []*FileInfo
	if r.StatusCode == http.StatusNotModified {
		return list, BuildResponse(r), nil
	}
	if err := json.NewDecoder(r.Body).Decode(&list); err != nil {
		return nil, nil, NewAppError("GetFileInfosForPostIncludeDeleted", "api.unmarshal_error", nil, "", http.StatusInternalServerError).Wrap(err)
	}
	return list, BuildResponse(r), nil
}

// General/System Section

// GenerateSupportPacket downloads the generated support packet
func (c *Client4) GenerateSupportPacket(ctx context.Context) ([]byte, *Response, error) {
	r, err := c.DoAPIGet(ctx, c.systemRoute()+"/support_packet", "")
	if err != nil {
		return nil, BuildResponse(r), err
	}
	defer closeBody(r)

	data, err := io.ReadAll(r.Body)
	if err != nil {
		return nil, BuildResponse(r), NewAppError("GetFile", "model.client.read_job_result_file.app_error", nil, "", r.StatusCode).Wrap(err)
	}
	return data, BuildResponse(r), nil
}

// GetPing will return ok if the running goRoutines are below the threshold and unhealthy for above.
// DEPRECATED: Use GetPingWithOptions method instead.
func (c *Client4) GetPing(ctx context.Context) (string, *Response, error) {
	ping, resp, err := c.GetPingWithOptions(ctx, SystemPingOptions{})
	status := ""
	if ping != nil {
		status = ping["status"]
	}
	return status, resp, err
}

// GetPingWithServerStatus will return ok if several basic server health checks
// all pass successfully.
// DEPRECATED: Use GetPingWithOptions method instead.
func (c *Client4) GetPingWithServerStatus(ctx context.Context) (string, *Response, error) {
	ping, resp, err := c.GetPingWithOptions(ctx, SystemPingOptions{FullStatus: true})
	status := ""
	if ping != nil {
		status = ping["status"]
	}
	return status, resp, err
}

// GetPingWithFullServerStatus will return the full status if several basic server
// health checks all pass successfully.
// DEPRECATED: Use GetPingWithOptions method instead.
func (c *Client4) GetPingWithFullServerStatus(ctx context.Context) (map[string]string, *Response, error) {
	return c.GetPingWithOptions(ctx, SystemPingOptions{FullStatus: true})
}

// GetPingWithOptions will return the status according to the options
func (c *Client4) GetPingWithOptions(ctx context.Context, options SystemPingOptions) (map[string]string, *Response, error) {
	pingURL, err := url.Parse(c.systemRoute() + "/ping")
	if err != nil {
		return nil, nil, fmt.Errorf("could not parse query: %w", err)
	}
	values := pingURL.Query()
	values.Set("get_server_status", c.boolString(options.FullStatus))
	values.Set("use_rest_semantics", c.boolString(options.RESTSemantics))
	pingURL.RawQuery = values.Encode()
	r, err := c.DoAPIGet(ctx, pingURL.String(), "")
	if r != nil && r.StatusCode == 500 {
		defer r.Body.Close()
		return map[string]string{"status": StatusUnhealthy}, BuildResponse(r), err
	}
	if err != nil {
		return nil, BuildResponse(r), err
	}
	defer closeBody(r)
	return MapFromJSON(r.Body), BuildResponse(r), nil
}

// TestEmail will attempt to connect to the configured SMTP server.
func (c *Client4) TestEmail(ctx context.Context, config *Config) (*Response, error) {
	buf, err := json.Marshal(config)
	if err != nil {
		return nil, NewAppError("TestEmail", "api.marshal_error", nil, "", http.StatusInternalServerError).Wrap(err)
	}
	r, err := c.DoAPIPostBytes(ctx, c.testEmailRoute(), buf)
	if err != nil {
		return BuildResponse(r), err
	}
	defer closeBody(r)
	return BuildResponse(r), nil
}

// TestSiteURL will test the validity of a site URL.
func (c *Client4) TestSiteURL(ctx context.Context, siteURL string) (*Response, error) {
	requestBody := make(map[string]string)
	requestBody["site_url"] = siteURL
	r, err := c.DoAPIPost(ctx, c.testSiteURLRoute(), MapToJSON(requestBody))
	if err != nil {
		return BuildResponse(r), err
	}
	defer closeBody(r)
	return BuildResponse(r), nil
}

// TestS3Connection will attempt to connect to the AWS S3.
func (c *Client4) TestS3Connection(ctx context.Context, config *Config) (*Response, error) {
	buf, err := json.Marshal(config)
	if err != nil {
		return nil, NewAppError("TestS3Connection", "api.marshal_error", nil, "", http.StatusInternalServerError).Wrap(err)
	}
	r, err := c.DoAPIPostBytes(ctx, c.testS3Route(), buf)
	if err != nil {
		return BuildResponse(r), err
	}
	defer closeBody(r)
	return BuildResponse(r), nil
}

// GetConfig will retrieve the server config with some sanitized items.
func (c *Client4) GetConfig(ctx context.Context) (*Config, *Response, error) {
	r, err := c.DoAPIGet(ctx, c.configRoute(), "")
	if err != nil {
		return nil, BuildResponse(r), err
	}
	defer closeBody(r)

	var cfg *Config
	d := json.NewDecoder(r.Body)
	return cfg, BuildResponse(r), d.Decode(&cfg)
}

// ReloadConfig will reload the server configuration.
func (c *Client4) ReloadConfig(ctx context.Context) (*Response, error) {
	r, err := c.DoAPIPost(ctx, c.configRoute()+"/reload", "")
	if err != nil {
		return BuildResponse(r), err
	}
	defer closeBody(r)
	return BuildResponse(r), nil
}

// GetOldClientConfig will retrieve the parts of the server configuration needed by the
// client, formatted in the old format.
func (c *Client4) GetOldClientConfig(ctx context.Context, etag string) (map[string]string, *Response, error) {
	r, err := c.DoAPIGet(ctx, c.configRoute()+"/client?format=old", etag)
	if err != nil {
		return nil, BuildResponse(r), err
	}
	defer closeBody(r)
	return MapFromJSON(r.Body), BuildResponse(r), nil
}

// GetEnvironmentConfig will retrieve a map mirroring the server configuration where fields
// are set to true if the corresponding config setting is set through an environment variable.
// Settings that haven't been set through environment variables will be missing from the map.
func (c *Client4) GetEnvironmentConfig(ctx context.Context) (map[string]any, *Response, error) {
	r, err := c.DoAPIGet(ctx, c.configRoute()+"/environment", "")
	if err != nil {
		return nil, BuildResponse(r), err
	}
	defer closeBody(r)
	return StringInterfaceFromJSON(r.Body), BuildResponse(r), nil
}

// GetOldClientLicense will retrieve the parts of the server license needed by the
// client, formatted in the old format.
func (c *Client4) GetOldClientLicense(ctx context.Context, etag string) (map[string]string, *Response, error) {
	r, err := c.DoAPIGet(ctx, c.licenseRoute()+"/client?format=old", etag)
	if err != nil {
		return nil, BuildResponse(r), err
	}
	defer closeBody(r)
	return MapFromJSON(r.Body), BuildResponse(r), nil
}

// DatabaseRecycle will recycle the connections. Discard current connection and get new one.
func (c *Client4) DatabaseRecycle(ctx context.Context) (*Response, error) {
	r, err := c.DoAPIPost(ctx, c.databaseRoute()+"/recycle", "")
	if err != nil {
		return BuildResponse(r), err
	}
	defer closeBody(r)
	return BuildResponse(r), nil
}

// InvalidateCaches will purge the cache and can affect the performance while is cleaning.
func (c *Client4) InvalidateCaches(ctx context.Context) (*Response, error) {
	r, err := c.DoAPIPost(ctx, c.cacheRoute()+"/invalidate", "")
	if err != nil {
		return BuildResponse(r), err
	}
	defer closeBody(r)
	return BuildResponse(r), nil
}

// UpdateConfig will update the server configuration.
func (c *Client4) UpdateConfig(ctx context.Context, config *Config) (*Config, *Response, error) {
	buf, err := json.Marshal(config)
	if err != nil {
		return nil, nil, NewAppError("UpdateConfig", "api.marshal_error", nil, "", http.StatusInternalServerError).Wrap(err)
	}
	r, err := c.DoAPIPutBytes(ctx, c.configRoute(), buf)
	if err != nil {
		return nil, BuildResponse(r), err
	}
	defer closeBody(r)

	var cfg *Config
	d := json.NewDecoder(r.Body)
	return cfg, BuildResponse(r), d.Decode(&cfg)
}

// MigrateConfig will migrate existing config to the new one.
// DEPRECATED: The config migrate API has been moved to be a purely
// mmctl --local endpoint. This method will be removed in a
// future major release.
func (c *Client4) MigrateConfig(ctx context.Context, from, to string) (*Response, error) {
	m := make(map[string]string, 2)
	m["from"] = from
	m["to"] = to
	r, err := c.DoAPIPost(ctx, c.configRoute()+"/migrate", MapToJSON(m))
	if err != nil {
		return BuildResponse(r), err
	}
	defer closeBody(r)
	return BuildResponse(r), nil
}

// UploadLicenseFile will add a license file to the system.
func (c *Client4) UploadLicenseFile(ctx context.Context, data []byte) (*Response, error) {
	body := &bytes.Buffer{}
	writer := multipart.NewWriter(body)

	part, err := writer.CreateFormFile("license", "test-license.mattermost-license")
	if err != nil {
		return nil, NewAppError("UploadLicenseFile", "model.client.set_profile_user.no_file.app_error", nil, "", http.StatusBadRequest).Wrap(err)
	}

	if _, err = io.Copy(part, bytes.NewBuffer(data)); err != nil {
		return nil, NewAppError("UploadLicenseFile", "model.client.set_profile_user.no_file.app_error", nil, "", http.StatusBadRequest).Wrap(err)
	}

	if err = writer.Close(); err != nil {
		return nil, NewAppError("UploadLicenseFile", "model.client.set_profile_user.writer.app_error", nil, "", http.StatusBadRequest).Wrap(err)
	}

	rq, err := http.NewRequest("POST", c.APIURL+c.licenseRoute(), bytes.NewReader(body.Bytes()))
	if err != nil {
		return nil, err
	}
	rq.Header.Set("Content-Type", writer.FormDataContentType())

	if c.AuthToken != "" {
		rq.Header.Set(HeaderAuth, c.AuthType+" "+c.AuthToken)
	}

	rp, err := c.HTTPClient.Do(rq)
	if err != nil {
		return BuildResponse(rp), err
	}
	defer closeBody(rp)

	if rp.StatusCode >= 300 {
		return BuildResponse(rp), AppErrorFromJSON(rp.Body)
	}

	return BuildResponse(rp), nil
}

// RemoveLicenseFile will remove the server license it exists. Note that this will
// disable all enterprise features.
func (c *Client4) RemoveLicenseFile(ctx context.Context) (*Response, error) {
	r, err := c.DoAPIDelete(ctx, c.licenseRoute())
	if err != nil {
		return BuildResponse(r), err
	}
	defer closeBody(r)
	return BuildResponse(r), nil
}

// GetAnalyticsOld will retrieve analytics using the old format. New format is not
// available but the "/analytics" endpoint is reserved for it. The "name" argument is optional
// and defaults to "standard". The "teamId" argument is optional and will limit results
// to a specific team.
func (c *Client4) GetAnalyticsOld(ctx context.Context, name, teamId string) (AnalyticsRows, *Response, error) {
	query := fmt.Sprintf("?name=%v&team_id=%v", name, teamId)
	r, err := c.DoAPIGet(ctx, c.analyticsRoute()+"/old"+query, "")
	if err != nil {
		return nil, BuildResponse(r), err
	}
	defer closeBody(r)

	var rows AnalyticsRows
	err = json.NewDecoder(r.Body).Decode(&rows)
	if err != nil {
		return nil, BuildResponse(r), NewAppError("GetAnalyticsOld", "api.marshal_error", nil, "", http.StatusInternalServerError).Wrap(err)
	}
	return rows, BuildResponse(r), nil
}

// Webhooks Section

// CreateIncomingWebhook creates an incoming webhook for a channel.
func (c *Client4) CreateIncomingWebhook(ctx context.Context, hook *IncomingWebhook) (*IncomingWebhook, *Response, error) {
	buf, err := json.Marshal(hook)
	if err != nil {
		return nil, nil, NewAppError("CreateIncomingWebhook", "api.marshal_error", nil, "", http.StatusInternalServerError).Wrap(err)
	}
	r, err := c.DoAPIPostBytes(ctx, c.incomingWebhooksRoute(), buf)
	if err != nil {
		return nil, BuildResponse(r), err
	}
	defer closeBody(r)

	var iw IncomingWebhook
	if err := json.NewDecoder(r.Body).Decode(&iw); err != nil {
		return nil, nil, NewAppError("CreateIncomingWebhook", "api.unmarshal_error", nil, "", http.StatusInternalServerError).Wrap(err)
	}
	return &iw, BuildResponse(r), nil
}

// UpdateIncomingWebhook updates an incoming webhook for a channel.
func (c *Client4) UpdateIncomingWebhook(ctx context.Context, hook *IncomingWebhook) (*IncomingWebhook, *Response, error) {
	buf, err := json.Marshal(hook)
	if err != nil {
		return nil, nil, NewAppError("UpdateIncomingWebhook", "api.marshal_error", nil, "", http.StatusInternalServerError).Wrap(err)
	}
	r, err := c.DoAPIPutBytes(ctx, c.incomingWebhookRoute(hook.Id), buf)
	if err != nil {
		return nil, BuildResponse(r), err
	}
	defer closeBody(r)

	var iw IncomingWebhook
	if err := json.NewDecoder(r.Body).Decode(&iw); err != nil {
		return nil, nil, NewAppError("UpdateIncomingWebhook", "api.unmarshal_error", nil, "", http.StatusInternalServerError).Wrap(err)
	}
	return &iw, BuildResponse(r), nil
}

// GetIncomingWebhooks returns a page of incoming webhooks on the system. Page counting starts at 0.
func (c *Client4) GetIncomingWebhooks(ctx context.Context, page int, perPage int, etag string) ([]*IncomingWebhook, *Response, error) {
	query := fmt.Sprintf("?page=%v&per_page=%v", page, perPage)
	r, err := c.DoAPIGet(ctx, c.incomingWebhooksRoute()+query, etag)
	if err != nil {
		return nil, BuildResponse(r), err
	}
	defer closeBody(r)
	var iwl []*IncomingWebhook
	if r.StatusCode == http.StatusNotModified {
		return iwl, BuildResponse(r), nil
	}
	if err := json.NewDecoder(r.Body).Decode(&iwl); err != nil {
		return nil, nil, NewAppError("GetIncomingWebhooks", "api.unmarshal_error", nil, "", http.StatusInternalServerError).Wrap(err)
	}
	return iwl, BuildResponse(r), nil
}

// GetIncomingWebhooksForTeam returns a page of incoming webhooks for a team. Page counting starts at 0.
func (c *Client4) GetIncomingWebhooksForTeam(ctx context.Context, teamId string, page int, perPage int, etag string) ([]*IncomingWebhook, *Response, error) {
	query := fmt.Sprintf("?page=%v&per_page=%v&team_id=%v", page, perPage, teamId)
	r, err := c.DoAPIGet(ctx, c.incomingWebhooksRoute()+query, etag)
	if err != nil {
		return nil, BuildResponse(r), err
	}
	defer closeBody(r)
	var iwl []*IncomingWebhook
	if r.StatusCode == http.StatusNotModified {
		return iwl, BuildResponse(r), nil
	}
	if err := json.NewDecoder(r.Body).Decode(&iwl); err != nil {
		return nil, nil, NewAppError("GetIncomingWebhooksForTeam", "api.unmarshal_error", nil, "", http.StatusInternalServerError).Wrap(err)
	}
	return iwl, BuildResponse(r), nil
}

// GetIncomingWebhook returns an Incoming webhook given the hook ID.
func (c *Client4) GetIncomingWebhook(ctx context.Context, hookID string, etag string) (*IncomingWebhook, *Response, error) {
	r, err := c.DoAPIGet(ctx, c.incomingWebhookRoute(hookID), etag)
	if err != nil {
		return nil, BuildResponse(r), err
	}
	defer closeBody(r)
	var iw IncomingWebhook
	if r.StatusCode == http.StatusNotModified {
		return &iw, BuildResponse(r), nil
	}
	if err := json.NewDecoder(r.Body).Decode(&iw); err != nil {
		return nil, nil, NewAppError("GetIncomingWebhook", "api.unmarshal_error", nil, "", http.StatusInternalServerError).Wrap(err)
	}
	return &iw, BuildResponse(r), nil
}

// DeleteIncomingWebhook deletes and Incoming Webhook given the hook ID.
func (c *Client4) DeleteIncomingWebhook(ctx context.Context, hookID string) (*Response, error) {
	r, err := c.DoAPIDelete(ctx, c.incomingWebhookRoute(hookID))
	if err != nil {
		return BuildResponse(r), err
	}
	defer closeBody(r)
	return BuildResponse(r), nil
}

// CreateOutgoingWebhook creates an outgoing webhook for a team or channel.
func (c *Client4) CreateOutgoingWebhook(ctx context.Context, hook *OutgoingWebhook) (*OutgoingWebhook, *Response, error) {
	buf, err := json.Marshal(hook)
	if err != nil {
		return nil, nil, NewAppError("CreateOutgoingWebhook", "api.marshal_error", nil, "", http.StatusInternalServerError).Wrap(err)
	}
	r, err := c.DoAPIPostBytes(ctx, c.outgoingWebhooksRoute(), buf)
	if err != nil {
		return nil, BuildResponse(r), err
	}
	defer closeBody(r)
	var ow OutgoingWebhook
	if err := json.NewDecoder(r.Body).Decode(&ow); err != nil {
		return nil, nil, NewAppError("CreateOutgoingWebhook", "api.unmarshal_error", nil, "", http.StatusInternalServerError).Wrap(err)
	}
	return &ow, BuildResponse(r), nil
}

// UpdateOutgoingWebhook creates an outgoing webhook for a team or channel.
func (c *Client4) UpdateOutgoingWebhook(ctx context.Context, hook *OutgoingWebhook) (*OutgoingWebhook, *Response, error) {
	buf, err := json.Marshal(hook)
	if err != nil {
		return nil, nil, NewAppError("UpdateOutgoingWebhook", "api.marshal_error", nil, "", http.StatusInternalServerError).Wrap(err)
	}
	r, err := c.DoAPIPutBytes(ctx, c.outgoingWebhookRoute(hook.Id), buf)
	if err != nil {
		return nil, BuildResponse(r), err
	}
	defer closeBody(r)
	var ow OutgoingWebhook
	if err := json.NewDecoder(r.Body).Decode(&ow); err != nil {
		return nil, nil, NewAppError("UpdateOutgoingWebhook", "api.unmarshal_error", nil, "", http.StatusInternalServerError).Wrap(err)
	}
	return &ow, BuildResponse(r), nil
}

// GetOutgoingWebhooks returns a page of outgoing webhooks on the system. Page counting starts at 0.
func (c *Client4) GetOutgoingWebhooks(ctx context.Context, page int, perPage int, etag string) ([]*OutgoingWebhook, *Response, error) {
	query := fmt.Sprintf("?page=%v&per_page=%v", page, perPage)
	r, err := c.DoAPIGet(ctx, c.outgoingWebhooksRoute()+query, etag)
	if err != nil {
		return nil, BuildResponse(r), err
	}
	defer closeBody(r)
	var owl []*OutgoingWebhook
	if r.StatusCode == http.StatusNotModified {
		return owl, BuildResponse(r), nil
	}
	if err := json.NewDecoder(r.Body).Decode(&owl); err != nil {
		return nil, nil, NewAppError("GetOutgoingWebhooks", "api.unmarshal_error", nil, "", http.StatusInternalServerError).Wrap(err)
	}
	return owl, BuildResponse(r), nil
}

// GetOutgoingWebhook outgoing webhooks on the system requested by Hook Id.
func (c *Client4) GetOutgoingWebhook(ctx context.Context, hookId string) (*OutgoingWebhook, *Response, error) {
	r, err := c.DoAPIGet(ctx, c.outgoingWebhookRoute(hookId), "")
	if err != nil {
		return nil, BuildResponse(r), err
	}
	defer closeBody(r)
	var ow OutgoingWebhook
	if err := json.NewDecoder(r.Body).Decode(&ow); err != nil {
		return nil, nil, NewAppError("GetOutgoingWebhook", "api.unmarshal_error", nil, "", http.StatusInternalServerError).Wrap(err)
	}
	return &ow, BuildResponse(r), nil
}

// GetOutgoingWebhooksForChannel returns a page of outgoing webhooks for a channel. Page counting starts at 0.
func (c *Client4) GetOutgoingWebhooksForChannel(ctx context.Context, channelId string, page int, perPage int, etag string) ([]*OutgoingWebhook, *Response, error) {
	query := fmt.Sprintf("?page=%v&per_page=%v&channel_id=%v", page, perPage, channelId)
	r, err := c.DoAPIGet(ctx, c.outgoingWebhooksRoute()+query, etag)
	if err != nil {
		return nil, BuildResponse(r), err
	}
	defer closeBody(r)
	var owl []*OutgoingWebhook
	if r.StatusCode == http.StatusNotModified {
		return owl, BuildResponse(r), nil
	}
	if err := json.NewDecoder(r.Body).Decode(&owl); err != nil {
		return nil, nil, NewAppError("GetOutgoingWebhooksForChannel", "api.unmarshal_error", nil, "", http.StatusInternalServerError).Wrap(err)
	}
	return owl, BuildResponse(r), nil
}

// GetOutgoingWebhooksForTeam returns a page of outgoing webhooks for a team. Page counting starts at 0.
func (c *Client4) GetOutgoingWebhooksForTeam(ctx context.Context, teamId string, page int, perPage int, etag string) ([]*OutgoingWebhook, *Response, error) {
	query := fmt.Sprintf("?page=%v&per_page=%v&team_id=%v", page, perPage, teamId)
	r, err := c.DoAPIGet(ctx, c.outgoingWebhooksRoute()+query, etag)
	if err != nil {
		return nil, BuildResponse(r), err
	}
	defer closeBody(r)
	var owl []*OutgoingWebhook
	if r.StatusCode == http.StatusNotModified {
		return owl, BuildResponse(r), nil
	}
	if err := json.NewDecoder(r.Body).Decode(&owl); err != nil {
		return nil, nil, NewAppError("GetOutgoingWebhooksForTeam", "api.unmarshal_error", nil, "", http.StatusInternalServerError).Wrap(err)
	}
	return owl, BuildResponse(r), nil
}

// RegenOutgoingHookToken regenerate the outgoing webhook token.
func (c *Client4) RegenOutgoingHookToken(ctx context.Context, hookId string) (*OutgoingWebhook, *Response, error) {
	r, err := c.DoAPIPost(ctx, c.outgoingWebhookRoute(hookId)+"/regen_token", "")
	if err != nil {
		return nil, BuildResponse(r), err
	}
	defer closeBody(r)
	var ow OutgoingWebhook
	if err := json.NewDecoder(r.Body).Decode(&ow); err != nil {
		return nil, nil, NewAppError("RegenOutgoingHookToken", "api.unmarshal_error", nil, "", http.StatusInternalServerError).Wrap(err)
	}
	return &ow, BuildResponse(r), nil
}

// DeleteOutgoingWebhook delete the outgoing webhook on the system requested by Hook Id.
func (c *Client4) DeleteOutgoingWebhook(ctx context.Context, hookId string) (*Response, error) {
	r, err := c.DoAPIDelete(ctx, c.outgoingWebhookRoute(hookId))
	if err != nil {
		return BuildResponse(r), err
	}
	defer closeBody(r)
	return BuildResponse(r), nil
}

// Preferences Section

// GetPreferences returns the user's preferences.
func (c *Client4) GetPreferences(ctx context.Context, userId string) (Preferences, *Response, error) {
	r, err := c.DoAPIGet(ctx, c.preferencesRoute(userId), "")
	if err != nil {
		return nil, BuildResponse(r), err
	}
	defer closeBody(r)

	var prefs Preferences
	if err := json.NewDecoder(r.Body).Decode(&prefs); err != nil {
		return nil, nil, NewAppError("GetPreferences", "api.unmarshal_error", nil, "", http.StatusInternalServerError).Wrap(err)
	}
	return prefs, BuildResponse(r), nil
}

// UpdatePreferences saves the user's preferences.
func (c *Client4) UpdatePreferences(ctx context.Context, userId string, preferences Preferences) (*Response, error) {
	buf, err := json.Marshal(preferences)
	if err != nil {
		return nil, NewAppError("UpdatePreferences", "api.marshal_error", nil, "", http.StatusInternalServerError).Wrap(err)
	}
	r, err := c.DoAPIPutBytes(ctx, c.preferencesRoute(userId), buf)
	if err != nil {
		return BuildResponse(r), err
	}
	defer closeBody(r)
	return BuildResponse(r), nil
}

// DeletePreferences deletes the user's preferences.
func (c *Client4) DeletePreferences(ctx context.Context, userId string, preferences Preferences) (*Response, error) {
	buf, err := json.Marshal(preferences)
	if err != nil {
		return nil, NewAppError("DeletePreferences", "api.marshal_error", nil, "", http.StatusInternalServerError).Wrap(err)
	}
	r, err := c.DoAPIPostBytes(ctx, c.preferencesRoute(userId)+"/delete", buf)
	if err != nil {
		return BuildResponse(r), err
	}
	defer closeBody(r)
	return BuildResponse(r), nil
}

// GetPreferencesByCategory returns the user's preferences from the provided category string.
func (c *Client4) GetPreferencesByCategory(ctx context.Context, userId string, category string) (Preferences, *Response, error) {
	url := fmt.Sprintf(c.preferencesRoute(userId)+"/%s", category)
	r, err := c.DoAPIGet(ctx, url, "")
	if err != nil {
		return nil, BuildResponse(r), err
	}
	defer closeBody(r)
	var prefs Preferences
	if err := json.NewDecoder(r.Body).Decode(&prefs); err != nil {
		return nil, nil, NewAppError("GetPreferencesByCategory", "api.unmarshal_error", nil, "", http.StatusInternalServerError).Wrap(err)
	}
	return prefs, BuildResponse(r), nil
}

// GetPreferenceByCategoryAndName returns the user's preferences from the provided category and preference name string.
func (c *Client4) GetPreferenceByCategoryAndName(ctx context.Context, userId string, category string, preferenceName string) (*Preference, *Response, error) {
	url := fmt.Sprintf(c.preferencesRoute(userId)+"/%s/name/%v", category, preferenceName)
	r, err := c.DoAPIGet(ctx, url, "")
	if err != nil {
		return nil, BuildResponse(r), err
	}
	defer closeBody(r)

	var pref Preference
	if err := json.NewDecoder(r.Body).Decode(&pref); err != nil {
		return nil, nil, NewAppError("GetPreferenceByCategoryAndName", "api.unmarshal_error", nil, "", http.StatusInternalServerError).Wrap(err)
	}
	return &pref, BuildResponse(r), nil
}

// SAML Section

// GetSamlMetadata returns metadata for the SAML configuration.
func (c *Client4) GetSamlMetadata(ctx context.Context) (string, *Response, error) {
	r, err := c.DoAPIGet(ctx, c.samlRoute()+"/metadata", "")
	if err != nil {
		return "", BuildResponse(r), err
	}
	defer closeBody(r)

	buf := new(bytes.Buffer)
	_, err = buf.ReadFrom(r.Body)
	if err != nil {
		return "", BuildResponse(r), err
	}

	return buf.String(), BuildResponse(r), nil
}

func fileToMultipart(data []byte, filename string) ([]byte, *multipart.Writer, error) {
	body := &bytes.Buffer{}
	writer := multipart.NewWriter(body)

	part, err := writer.CreateFormFile("certificate", filename)
	if err != nil {
		return nil, nil, err
	}

	if _, err = io.Copy(part, bytes.NewBuffer(data)); err != nil {
		return nil, nil, err
	}

	if err := writer.Close(); err != nil {
		return nil, nil, err
	}

	return body.Bytes(), writer, nil
}

// UploadSamlIdpCertificate will upload an IDP certificate for SAML and set the config to use it.
// The filename parameter is deprecated and ignored: the server will pick a hard-coded filename when writing to disk.
func (c *Client4) UploadSamlIdpCertificate(ctx context.Context, data []byte, filename string) (*Response, error) {
	body, writer, err := fileToMultipart(data, filename)
	if err != nil {
		return nil, NewAppError("UploadSamlIdpCertificate", "model.client.upload_saml_cert.app_error", nil, "", http.StatusBadRequest).Wrap(err)
	}

	_, resp, err := c.DoUploadFile(ctx, c.samlRoute()+"/certificate/idp", body, writer.FormDataContentType())
	return resp, err
}

// UploadSamlPublicCertificate will upload a public certificate for SAML and set the config to use it.
// The filename parameter is deprecated and ignored: the server will pick a hard-coded filename when writing to disk.
func (c *Client4) UploadSamlPublicCertificate(ctx context.Context, data []byte, filename string) (*Response, error) {
	body, writer, err := fileToMultipart(data, filename)
	if err != nil {
		return nil, NewAppError("UploadSamlPublicCertificate", "model.client.upload_saml_cert.app_error", nil, "", http.StatusBadRequest).Wrap(err)
	}

	_, resp, err := c.DoUploadFile(ctx, c.samlRoute()+"/certificate/public", body, writer.FormDataContentType())
	return resp, err
}

// UploadSamlPrivateCertificate will upload a private key for SAML and set the config to use it.
// The filename parameter is deprecated and ignored: the server will pick a hard-coded filename when writing to disk.
func (c *Client4) UploadSamlPrivateCertificate(ctx context.Context, data []byte, filename string) (*Response, error) {
	body, writer, err := fileToMultipart(data, filename)
	if err != nil {
		return nil, NewAppError("UploadSamlPrivateCertificate", "model.client.upload_saml_cert.app_error", nil, "", http.StatusBadRequest).Wrap(err)
	}

	_, resp, err := c.DoUploadFile(ctx, c.samlRoute()+"/certificate/private", body, writer.FormDataContentType())
	return resp, err
}

// DeleteSamlIdpCertificate deletes the SAML IDP certificate from the server and updates the config to not use it and disable SAML.
func (c *Client4) DeleteSamlIdpCertificate(ctx context.Context) (*Response, error) {
	r, err := c.DoAPIDelete(ctx, c.samlRoute()+"/certificate/idp")
	if err != nil {
		return BuildResponse(r), err
	}
	defer closeBody(r)
	return BuildResponse(r), nil
}

// DeleteSamlPublicCertificate deletes the SAML IDP certificate from the server and updates the config to not use it and disable SAML.
func (c *Client4) DeleteSamlPublicCertificate(ctx context.Context) (*Response, error) {
	r, err := c.DoAPIDelete(ctx, c.samlRoute()+"/certificate/public")
	if err != nil {
		return BuildResponse(r), err
	}
	defer closeBody(r)
	return BuildResponse(r), nil
}

// DeleteSamlPrivateCertificate deletes the SAML IDP certificate from the server and updates the config to not use it and disable SAML.
func (c *Client4) DeleteSamlPrivateCertificate(ctx context.Context) (*Response, error) {
	r, err := c.DoAPIDelete(ctx, c.samlRoute()+"/certificate/private")
	if err != nil {
		return BuildResponse(r), err
	}
	defer closeBody(r)
	return BuildResponse(r), nil
}

// GetSamlCertificateStatus returns metadata for the SAML configuration.
func (c *Client4) GetSamlCertificateStatus(ctx context.Context) (*SamlCertificateStatus, *Response, error) {
	r, err := c.DoAPIGet(ctx, c.samlRoute()+"/certificate/status", "")
	if err != nil {
		return nil, BuildResponse(r), err
	}
	defer closeBody(r)

	var status SamlCertificateStatus
	if err := json.NewDecoder(r.Body).Decode(&status); err != nil {
		return nil, nil, NewAppError("GetSamlCertificateStatus", "api.unmarshal_error", nil, "", http.StatusInternalServerError).Wrap(err)
	}
	return &status, BuildResponse(r), nil
}

func (c *Client4) GetSamlMetadataFromIdp(ctx context.Context, samlMetadataURL string) (*SamlMetadataResponse, *Response, error) {
	requestBody := make(map[string]string)
	requestBody["saml_metadata_url"] = samlMetadataURL
	r, err := c.DoAPIPost(ctx, c.samlRoute()+"/metadatafromidp", MapToJSON(requestBody))
	if err != nil {
		return nil, BuildResponse(r), err
	}

	defer closeBody(r)
	var resp SamlMetadataResponse
	if err := json.NewDecoder(r.Body).Decode(&resp); err != nil {
		return nil, nil, NewAppError("GetSamlMetadataFromIdp", "api.unmarshal_error", nil, "", http.StatusInternalServerError).Wrap(err)
	}
	return &resp, BuildResponse(r), nil
}

// ResetSamlAuthDataToEmail resets the AuthData field of SAML users to their Email.
func (c *Client4) ResetSamlAuthDataToEmail(ctx context.Context, includeDeleted bool, dryRun bool, userIDs []string) (int64, *Response, error) {
	params := map[string]any{
		"include_deleted": includeDeleted,
		"dry_run":         dryRun,
		"user_ids":        userIDs,
	}
	b, err := json.Marshal(params)
	if err != nil {
		return 0, nil, NewAppError("ResetSamlAuthDataToEmail", "api.marshal_error", nil, "", http.StatusInternalServerError).Wrap(err)
	}
	r, err := c.DoAPIPostBytes(ctx, c.samlRoute()+"/reset_auth_data", b)
	if err != nil {
		return 0, BuildResponse(r), err
	}
	defer closeBody(r)
	respBody := map[string]int64{}
	err = json.NewDecoder(r.Body).Decode(&respBody)
	if err != nil {
		return 0, BuildResponse(r), NewAppError("Api4.ResetSamlAuthDataToEmail", "api.marshal_error", nil, "", http.StatusInternalServerError).Wrap(err)
	}
	return respBody["num_affected"], BuildResponse(r), nil
}

// Compliance Section

// CreateComplianceReport creates an incoming webhook for a channel.
func (c *Client4) CreateComplianceReport(ctx context.Context, report *Compliance) (*Compliance, *Response, error) {
	buf, err := json.Marshal(report)
	if err != nil {
		return nil, nil, NewAppError("CreateComplianceReport", "api.marshal_error", nil, "", http.StatusInternalServerError).Wrap(err)
	}
	r, err := c.DoAPIPostBytes(ctx, c.complianceReportsRoute(), buf)
	if err != nil {
		return nil, BuildResponse(r), err
	}
	defer closeBody(r)
	var comp Compliance
	if err := json.NewDecoder(r.Body).Decode(&comp); err != nil {
		return nil, nil, NewAppError("CreateComplianceReport", "api.unmarshal_error", nil, "", http.StatusInternalServerError).Wrap(err)
	}
	return &comp, BuildResponse(r), nil
}

// GetComplianceReports returns list of compliance reports.
func (c *Client4) GetComplianceReports(ctx context.Context, page, perPage int) (Compliances, *Response, error) {
	query := fmt.Sprintf("?page=%v&per_page=%v", page, perPage)
	r, err := c.DoAPIGet(ctx, c.complianceReportsRoute()+query, "")
	if err != nil {
		return nil, BuildResponse(r), err
	}
	defer closeBody(r)
	var comp Compliances
	if err := json.NewDecoder(r.Body).Decode(&comp); err != nil {
		return nil, nil, NewAppError("GetComplianceReports", "api.unmarshal_error", nil, "", http.StatusInternalServerError).Wrap(err)
	}
	return comp, BuildResponse(r), nil
}

// GetComplianceReport returns a compliance report.
func (c *Client4) GetComplianceReport(ctx context.Context, reportId string) (*Compliance, *Response, error) {
	r, err := c.DoAPIGet(ctx, c.complianceReportRoute(reportId), "")
	if err != nil {
		return nil, BuildResponse(r), err
	}
	defer closeBody(r)
	var comp Compliance
	if err := json.NewDecoder(r.Body).Decode(&comp); err != nil {
		return nil, nil, NewAppError("GetComplianceReport", "api.unmarshal_error", nil, "", http.StatusInternalServerError).Wrap(err)
	}
	return &comp, BuildResponse(r), nil
}

// DownloadComplianceReport returns a full compliance report as a file.
func (c *Client4) DownloadComplianceReport(ctx context.Context, reportId string) ([]byte, *Response, error) {
	rq, err := http.NewRequest("GET", c.APIURL+c.complianceReportDownloadRoute(reportId), nil)
	if err != nil {
		return nil, nil, err
	}

	if c.AuthToken != "" {
		rq.Header.Set(HeaderAuth, "BEARER "+c.AuthToken)
	}

	rp, err := c.HTTPClient.Do(rq)
	if err != nil {
		return nil, BuildResponse(rp), err
	}
	defer closeBody(rp)

	if rp.StatusCode >= 300 {
		return nil, BuildResponse(rp), AppErrorFromJSON(rp.Body)
	}

	data, err := io.ReadAll(rp.Body)
	if err != nil {
		return nil, BuildResponse(rp), NewAppError("DownloadComplianceReport", "model.client.read_file.app_error", nil, "", rp.StatusCode).Wrap(err)
	}

	return data, BuildResponse(rp), nil
}

// Cluster Section

// GetClusterStatus returns the status of all the configured cluster nodes.
func (c *Client4) GetClusterStatus(ctx context.Context) ([]*ClusterInfo, *Response, error) {
	r, err := c.DoAPIGet(ctx, c.clusterRoute()+"/status", "")
	if err != nil {
		return nil, BuildResponse(r), err
	}
	defer closeBody(r)
	var list []*ClusterInfo
	if err := json.NewDecoder(r.Body).Decode(&list); err != nil {
		return nil, nil, NewAppError("GetClusterStatus", "api.unmarshal_error", nil, "", http.StatusInternalServerError).Wrap(err)
	}
	return list, BuildResponse(r), nil
}

// LDAP Section

// SyncLdap will force a sync with the configured LDAP server.
// If includeRemovedMembers is true, then group members who left or were removed from a
// synced team/channel will be re-joined; otherwise, they will be excluded.
func (c *Client4) SyncLdap(ctx context.Context, includeRemovedMembers bool) (*Response, error) {
	reqBody, err := json.Marshal(map[string]any{
		"include_removed_members": includeRemovedMembers,
	})
	if err != nil {
		return nil, NewAppError("SyncLdap", "api.marshal_error", nil, "", http.StatusInternalServerError).Wrap(err)
	}
	r, err := c.DoAPIPostBytes(ctx, c.ldapRoute()+"/sync", reqBody)
	if err != nil {
		return BuildResponse(r), err
	}
	defer closeBody(r)
	return BuildResponse(r), nil
}

// TestLdap will attempt to connect to the configured LDAP server and return OK if configured
// correctly.
func (c *Client4) TestLdap(ctx context.Context) (*Response, error) {
	r, err := c.DoAPIPost(ctx, c.ldapRoute()+"/test", "")
	if err != nil {
		return BuildResponse(r), err
	}
	defer closeBody(r)
	return BuildResponse(r), nil
}

// GetLdapGroups retrieves the immediate child groups of the given parent group.
func (c *Client4) GetLdapGroups(ctx context.Context) ([]*Group, *Response, error) {
	path := fmt.Sprintf("%s/groups", c.ldapRoute())

	r, err := c.DoAPIGet(ctx, path, "")
	if err != nil {
		return nil, BuildResponse(r), err
	}
	defer closeBody(r)

	responseData := struct {
		Count  int      `json:"count"`
		Groups []*Group `json:"groups"`
	}{}
	if err := json.NewDecoder(r.Body).Decode(&responseData); err != nil {
		return nil, BuildResponse(r), NewAppError("Api4.GetLdapGroups", "api.marshal_error", nil, "", http.StatusInternalServerError).Wrap(err)
	}
	for i := range responseData.Groups {
		responseData.Groups[i].DisplayName = *responseData.Groups[i].Name
	}

	return responseData.Groups, BuildResponse(r), nil
}

// LinkLdapGroup creates or undeletes a Mattermost group and associates it to the given LDAP group DN.
func (c *Client4) LinkLdapGroup(ctx context.Context, dn string) (*Group, *Response, error) {
	path := fmt.Sprintf("%s/groups/%s/link", c.ldapRoute(), dn)

	r, err := c.DoAPIPost(ctx, path, "")
	if err != nil {
		return nil, BuildResponse(r), err
	}
	defer closeBody(r)

	var g Group
	if err := json.NewDecoder(r.Body).Decode(&g); err != nil {
		return nil, nil, NewAppError("LinkLdapGroup", "api.unmarshal_error", nil, "", http.StatusInternalServerError).Wrap(err)
	}
	return &g, BuildResponse(r), nil
}

// UnlinkLdapGroup deletes the Mattermost group associated with the given LDAP group DN.
func (c *Client4) UnlinkLdapGroup(ctx context.Context, dn string) (*Group, *Response, error) {
	path := fmt.Sprintf("%s/groups/%s/link", c.ldapRoute(), dn)

	r, err := c.DoAPIDelete(ctx, path)
	if err != nil {
		return nil, BuildResponse(r), err
	}
	defer closeBody(r)

	var g Group
	if err := json.NewDecoder(r.Body).Decode(&g); err != nil {
		return nil, nil, NewAppError("UnlinkLdapGroup", "api.unmarshal_error", nil, "", http.StatusInternalServerError).Wrap(err)
	}
	return &g, BuildResponse(r), nil
}

// MigrateIdLdap migrates the LDAP enabled users to given attribute
func (c *Client4) MigrateIdLdap(ctx context.Context, toAttribute string) (*Response, error) {
	r, err := c.DoAPIPost(ctx, c.ldapRoute()+"/migrateid", MapToJSON(map[string]string{
		"toAttribute": toAttribute,
	}))
	if err != nil {
		return BuildResponse(r), err
	}
	defer closeBody(r)
	return BuildResponse(r), nil
}

// GetGroupsByChannel retrieves the Mattermost Groups associated with a given channel
func (c *Client4) GetGroupsByChannel(ctx context.Context, channelId string, opts GroupSearchOpts) ([]*GroupWithSchemeAdmin, int, *Response, error) {
	path := fmt.Sprintf("%s/groups?q=%v&include_member_count=%v&filter_allow_reference=%v", c.channelRoute(channelId), opts.Q, opts.IncludeMemberCount, opts.FilterAllowReference)
	if opts.PageOpts != nil {
		path = fmt.Sprintf("%s&page=%v&per_page=%v", path, opts.PageOpts.Page, opts.PageOpts.PerPage)
	}
	r, err := c.DoAPIGet(ctx, path, "")
	if err != nil {
		return nil, 0, BuildResponse(r), err
	}
	defer closeBody(r)

	responseData := struct {
		Groups []*GroupWithSchemeAdmin `json:"groups"`
		Count  int                     `json:"total_group_count"`
	}{}
	if err := json.NewDecoder(r.Body).Decode(&responseData); err != nil {
		return nil, 0, BuildResponse(r), NewAppError("Api4.GetGroupsByChannel", "api.marshal_error", nil, "", http.StatusInternalServerError).Wrap(err)
	}

	return responseData.Groups, responseData.Count, BuildResponse(r), nil
}

// GetGroupsByTeam retrieves the Mattermost Groups associated with a given team
func (c *Client4) GetGroupsByTeam(ctx context.Context, teamId string, opts GroupSearchOpts) ([]*GroupWithSchemeAdmin, int, *Response, error) {
	path := fmt.Sprintf("%s/groups?q=%v&include_member_count=%v&filter_allow_reference=%v", c.teamRoute(teamId), opts.Q, opts.IncludeMemberCount, opts.FilterAllowReference)
	if opts.PageOpts != nil {
		path = fmt.Sprintf("%s&page=%v&per_page=%v", path, opts.PageOpts.Page, opts.PageOpts.PerPage)
	}
	r, err := c.DoAPIGet(ctx, path, "")
	if err != nil {
		return nil, 0, BuildResponse(r), err
	}
	defer closeBody(r)

	responseData := struct {
		Groups []*GroupWithSchemeAdmin `json:"groups"`
		Count  int                     `json:"total_group_count"`
	}{}
	if err := json.NewDecoder(r.Body).Decode(&responseData); err != nil {
		return nil, 0, BuildResponse(r), NewAppError("Api4.GetGroupsByTeam", "api.marshal_error", nil, "", http.StatusInternalServerError).Wrap(err)
	}

	return responseData.Groups, responseData.Count, BuildResponse(r), nil
}

// GetGroupsAssociatedToChannelsByTeam retrieves the Mattermost Groups associated with channels in a given team
func (c *Client4) GetGroupsAssociatedToChannelsByTeam(ctx context.Context, teamId string, opts GroupSearchOpts) (map[string][]*GroupWithSchemeAdmin, *Response, error) {
	path := fmt.Sprintf("%s/groups_by_channels?q=%v&filter_allow_reference=%v", c.teamRoute(teamId), opts.Q, opts.FilterAllowReference)
	if opts.PageOpts != nil {
		path = fmt.Sprintf("%s&page=%v&per_page=%v", path, opts.PageOpts.Page, opts.PageOpts.PerPage)
	}
	r, err := c.DoAPIGet(ctx, path, "")
	if err != nil {
		return nil, BuildResponse(r), err
	}
	defer closeBody(r)

	responseData := struct {
		GroupsAssociatedToChannels map[string][]*GroupWithSchemeAdmin `json:"groups"`
	}{}
	if err := json.NewDecoder(r.Body).Decode(&responseData); err != nil {
		return nil, BuildResponse(r), NewAppError("Api4.GetGroupsAssociatedToChannelsByTeam", "api.marshal_error", nil, "", http.StatusInternalServerError).Wrap(err)
	}

	return responseData.GroupsAssociatedToChannels, BuildResponse(r), nil
}

// GetGroups retrieves Mattermost Groups
func (c *Client4) GetGroups(ctx context.Context, opts GroupSearchOpts) ([]*Group, *Response, error) {
	path := fmt.Sprintf(
		"%s?include_member_count=%v&not_associated_to_team=%v&not_associated_to_channel=%v&filter_allow_reference=%v&q=%v&filter_parent_team_permitted=%v&group_source=%v&include_channel_member_count=%v&include_timezones=%v&include_archived=%v&filter_archived=%v",
		c.groupsRoute(),
		opts.IncludeMemberCount,
		opts.NotAssociatedToTeam,
		opts.NotAssociatedToChannel,
		opts.FilterAllowReference,
		opts.Q,
		opts.FilterParentTeamPermitted,
		opts.Source,
		opts.IncludeChannelMemberCount,
		opts.IncludeTimezones,
		opts.IncludeArchived,
		opts.FilterArchived,
	)
	if opts.Since > 0 {
		path = fmt.Sprintf("%s&since=%v", path, opts.Since)
	}
	if opts.PageOpts != nil {
		path = fmt.Sprintf("%s&page=%v&per_page=%v", path, opts.PageOpts.Page, opts.PageOpts.PerPage)
	}
	r, err := c.DoAPIGet(ctx, path, "")
	if err != nil {
		return nil, BuildResponse(r), err
	}
	defer closeBody(r)

	var list []*Group
	if err := json.NewDecoder(r.Body).Decode(&list); err != nil {
		return nil, nil, NewAppError("GetGroups", "api.unmarshal_error", nil, "", http.StatusInternalServerError).Wrap(err)
	}
	return list, BuildResponse(r), nil
}

// GetGroupsByUserId retrieves Mattermost Groups for a user
func (c *Client4) GetGroupsByUserId(ctx context.Context, userId string) ([]*Group, *Response, error) {
	path := fmt.Sprintf(
		"%s/%v/groups",
		c.usersRoute(),
		userId,
	)

	r, err := c.DoAPIGet(ctx, path, "")
	if err != nil {
		return nil, BuildResponse(r), err
	}
	defer closeBody(r)
	var list []*Group
	if err := json.NewDecoder(r.Body).Decode(&list); err != nil {
		return nil, nil, NewAppError("GetGroupsByUserId", "api.unmarshal_error", nil, "", http.StatusInternalServerError).Wrap(err)
	}
	return list, BuildResponse(r), nil
}

func (c *Client4) MigrateAuthToLdap(ctx context.Context, fromAuthService string, matchField string, force bool) (*Response, error) {
	r, err := c.DoAPIPost(ctx, c.usersRoute()+"/migrate_auth/ldap", StringInterfaceToJSON(map[string]any{
		"from":        fromAuthService,
		"force":       force,
		"match_field": matchField,
	}))
	if err != nil {
		return BuildResponse(r), err
	}
	defer closeBody(r)
	return BuildResponse(r), nil
}

func (c *Client4) MigrateAuthToSaml(ctx context.Context, fromAuthService string, usersMap map[string]string, auto bool) (*Response, error) {
	r, err := c.DoAPIPost(ctx, c.usersRoute()+"/migrate_auth/saml", StringInterfaceToJSON(map[string]any{
		"from":    fromAuthService,
		"auto":    auto,
		"matches": usersMap,
	}))
	if err != nil {
		return BuildResponse(r), err
	}
	defer closeBody(r)
	return BuildResponse(r), nil
}

// UploadLdapPublicCertificate will upload a public certificate for LDAP and set the config to use it.
func (c *Client4) UploadLdapPublicCertificate(ctx context.Context, data []byte) (*Response, error) {
	body, writer, err := fileToMultipart(data, LdapPublicCertificateName)
	if err != nil {
		return nil, NewAppError("UploadLdapPublicCertificate", "model.client.upload_ldap_cert.app_error", nil, "", http.StatusBadRequest).Wrap(err)
	}

	_, resp, err := c.DoUploadFile(ctx, c.ldapRoute()+"/certificate/public", body, writer.FormDataContentType())
	return resp, err
}

// UploadLdapPrivateCertificate will upload a private key for LDAP and set the config to use it.
func (c *Client4) UploadLdapPrivateCertificate(ctx context.Context, data []byte) (*Response, error) {
	body, writer, err := fileToMultipart(data, LdapPrivateKeyName)
	if err != nil {
		return nil, NewAppError("UploadLdapPrivateCertificate", "model.client.upload_Ldap_cert.app_error", nil, "", http.StatusBadRequest).Wrap(err)
	}

	_, resp, err := c.DoUploadFile(ctx, c.ldapRoute()+"/certificate/private", body, writer.FormDataContentType())
	return resp, err
}

// DeleteLdapPublicCertificate deletes the LDAP IDP certificate from the server and updates the config to not use it and disable LDAP.
func (c *Client4) DeleteLdapPublicCertificate(ctx context.Context) (*Response, error) {
	r, err := c.DoAPIDelete(ctx, c.ldapRoute()+"/certificate/public")
	if err != nil {
		return BuildResponse(r), err
	}
	defer closeBody(r)
	return BuildResponse(r), nil
}

// DeleteLDAPPrivateCertificate deletes the LDAP IDP certificate from the server and updates the config to not use it and disable LDAP.
func (c *Client4) DeleteLdapPrivateCertificate(ctx context.Context) (*Response, error) {
	r, err := c.DoAPIDelete(ctx, c.ldapRoute()+"/certificate/private")
	if err != nil {
		return BuildResponse(r), err
	}
	defer closeBody(r)
	return BuildResponse(r), nil
}

// Audits Section

// GetAudits returns a list of audits for the whole system.
func (c *Client4) GetAudits(ctx context.Context, page int, perPage int, etag string) (Audits, *Response, error) {
	query := fmt.Sprintf("?page=%v&per_page=%v", page, perPage)
	r, err := c.DoAPIGet(ctx, "/audits"+query, etag)
	if err != nil {
		return nil, BuildResponse(r), err
	}
	defer closeBody(r)

	var audits Audits
	err = json.NewDecoder(r.Body).Decode(&audits)
	if err != nil {
		return nil, BuildResponse(r), NewAppError("GetAudits", "api.marshal_error", nil, "", http.StatusInternalServerError).Wrap(err)
	}
	return audits, BuildResponse(r), nil
}

// Brand Section

// GetBrandImage retrieves the previously uploaded brand image.
func (c *Client4) GetBrandImage(ctx context.Context) ([]byte, *Response, error) {
	r, err := c.DoAPIGet(ctx, c.brandRoute()+"/image", "")
	if err != nil {
		return nil, BuildResponse(r), err
	}
	defer closeBody(r)

	if r.StatusCode >= 300 {
		return nil, BuildResponse(r), AppErrorFromJSON(r.Body)
	}

	data, err := io.ReadAll(r.Body)
	if err != nil {
		return nil, BuildResponse(r), NewAppError("GetBrandImage", "model.client.read_file.app_error", nil, "", r.StatusCode).Wrap(err)
	}

	return data, BuildResponse(r), nil
}

// DeleteBrandImage deletes the brand image for the system.
func (c *Client4) DeleteBrandImage(ctx context.Context) (*Response, error) {
	r, err := c.DoAPIDelete(ctx, c.brandRoute()+"/image")
	if err != nil {
		return BuildResponse(r), err
	}
	return BuildResponse(r), nil
}

// UploadBrandImage sets the brand image for the system.
func (c *Client4) UploadBrandImage(ctx context.Context, data []byte) (*Response, error) {
	body := &bytes.Buffer{}
	writer := multipart.NewWriter(body)

	part, err := writer.CreateFormFile("image", "brand.png")
	if err != nil {
		return nil, NewAppError("UploadBrandImage", "model.client.set_profile_user.no_file.app_error", nil, "", http.StatusBadRequest).Wrap(err)
	}

	if _, err = io.Copy(part, bytes.NewBuffer(data)); err != nil {
		return nil, NewAppError("UploadBrandImage", "model.client.set_profile_user.no_file.app_error", nil, "", http.StatusBadRequest).Wrap(err)
	}

	if err = writer.Close(); err != nil {
		return nil, NewAppError("UploadBrandImage", "model.client.set_profile_user.writer.app_error", nil, "", http.StatusBadRequest).Wrap(err)
	}

	rq, err := http.NewRequest("POST", c.APIURL+c.brandRoute()+"/image", bytes.NewReader(body.Bytes()))
	if err != nil {
		return nil, err
	}
	rq.Header.Set("Content-Type", writer.FormDataContentType())

	if c.AuthToken != "" {
		rq.Header.Set(HeaderAuth, c.AuthType+" "+c.AuthToken)
	}

	rp, err := c.HTTPClient.Do(rq)
	if err != nil {
		return BuildResponse(rp), err
	}
	defer closeBody(rp)

	if rp.StatusCode >= 300 {
		return BuildResponse(rp), AppErrorFromJSON(rp.Body)
	}

	return BuildResponse(rp), nil
}

// Logs Section

// GetLogs page of logs as a string array.
func (c *Client4) GetLogs(ctx context.Context, page, perPage int) ([]string, *Response, error) {
	query := fmt.Sprintf("?page=%v&logs_per_page=%v", page, perPage)
	r, err := c.DoAPIGet(ctx, "/logs"+query, "")
	if err != nil {
		return nil, BuildResponse(r), err
	}
	defer closeBody(r)
	return c.ArrayFromJSON(r.Body), BuildResponse(r), nil
}

// PostLog is a convenience Web Service call so clients can log messages into
// the server-side logs. For example we typically log javascript error messages
// into the server-side. It returns the log message if the logging was successful.
func (c *Client4) PostLog(ctx context.Context, message map[string]string) (map[string]string, *Response, error) {
	r, err := c.DoAPIPost(ctx, "/logs", MapToJSON(message))
	if err != nil {
		return nil, BuildResponse(r), err
	}
	defer closeBody(r)
	return MapFromJSON(r.Body), BuildResponse(r), nil
}

// OAuth Section

// CreateOAuthApp will register a new OAuth 2.0 client application with Mattermost acting as an OAuth 2.0 service provider.
func (c *Client4) CreateOAuthApp(ctx context.Context, app *OAuthApp) (*OAuthApp, *Response, error) {
	buf, err := json.Marshal(app)
	if err != nil {
		return nil, nil, NewAppError("CreateOAuthApp", "api.marshal_error", nil, "", http.StatusInternalServerError).Wrap(err)
	}
	r, err := c.DoAPIPostBytes(ctx, c.oAuthAppsRoute(), buf)
	if err != nil {
		return nil, BuildResponse(r), err
	}
	defer closeBody(r)

	var oapp OAuthApp
	if err := json.NewDecoder(r.Body).Decode(&oapp); err != nil {
		return nil, nil, NewAppError("CreateOAuthApp", "api.unmarshal_error", nil, "", http.StatusInternalServerError).Wrap(err)
	}
	return &oapp, BuildResponse(r), nil
}

// UpdateOAuthApp updates a page of registered OAuth 2.0 client applications with Mattermost acting as an OAuth 2.0 service provider.
func (c *Client4) UpdateOAuthApp(ctx context.Context, app *OAuthApp) (*OAuthApp, *Response, error) {
	buf, err := json.Marshal(app)
	if err != nil {
		return nil, nil, NewAppError("UpdateOAuthApp", "api.marshal_error", nil, "", http.StatusInternalServerError).Wrap(err)
	}
	r, err := c.DoAPIPutBytes(ctx, c.oAuthAppRoute(app.Id), buf)
	if err != nil {
		return nil, BuildResponse(r), err
	}
	defer closeBody(r)
	var oapp OAuthApp
	if err := json.NewDecoder(r.Body).Decode(&oapp); err != nil {
		return nil, nil, NewAppError("UpdateOAuthApp", "api.unmarshal_error", nil, "", http.StatusInternalServerError).Wrap(err)
	}
	return &oapp, BuildResponse(r), nil
}

// GetOAuthApps gets a page of registered OAuth 2.0 client applications with Mattermost acting as an OAuth 2.0 service provider.
func (c *Client4) GetOAuthApps(ctx context.Context, page, perPage int) ([]*OAuthApp, *Response, error) {
	query := fmt.Sprintf("?page=%v&per_page=%v", page, perPage)
	r, err := c.DoAPIGet(ctx, c.oAuthAppsRoute()+query, "")
	if err != nil {
		return nil, BuildResponse(r), err
	}
	defer closeBody(r)
	var list []*OAuthApp
	if err := json.NewDecoder(r.Body).Decode(&list); err != nil {
		return nil, nil, NewAppError("GetOAuthApps", "api.unmarshal_error", nil, "", http.StatusInternalServerError).Wrap(err)
	}
	return list, BuildResponse(r), nil
}

// GetOAuthApp gets a registered OAuth 2.0 client application with Mattermost acting as an OAuth 2.0 service provider.
func (c *Client4) GetOAuthApp(ctx context.Context, appId string) (*OAuthApp, *Response, error) {
	r, err := c.DoAPIGet(ctx, c.oAuthAppRoute(appId), "")
	if err != nil {
		return nil, BuildResponse(r), err
	}
	defer closeBody(r)
	var oapp OAuthApp
	if err := json.NewDecoder(r.Body).Decode(&oapp); err != nil {
		return nil, nil, NewAppError("GetOAuthApp", "api.unmarshal_error", nil, "", http.StatusInternalServerError).Wrap(err)
	}
	return &oapp, BuildResponse(r), nil
}

// GetOAuthAppInfo gets a sanitized version of a registered OAuth 2.0 client application with Mattermost acting as an OAuth 2.0 service provider.
func (c *Client4) GetOAuthAppInfo(ctx context.Context, appId string) (*OAuthApp, *Response, error) {
	r, err := c.DoAPIGet(ctx, c.oAuthAppRoute(appId)+"/info", "")
	if err != nil {
		return nil, BuildResponse(r), err
	}
	defer closeBody(r)
	var oapp OAuthApp
	if err := json.NewDecoder(r.Body).Decode(&oapp); err != nil {
		return nil, nil, NewAppError("GetOAuthAppInfo", "api.unmarshal_error", nil, "", http.StatusInternalServerError).Wrap(err)
	}
	return &oapp, BuildResponse(r), nil
}

// DeleteOAuthApp deletes a registered OAuth 2.0 client application.
func (c *Client4) DeleteOAuthApp(ctx context.Context, appId string) (*Response, error) {
	r, err := c.DoAPIDelete(ctx, c.oAuthAppRoute(appId))
	if err != nil {
		return BuildResponse(r), err
	}
	defer closeBody(r)
	return BuildResponse(r), nil
}

// RegenerateOAuthAppSecret regenerates the client secret for a registered OAuth 2.0 client application.
func (c *Client4) RegenerateOAuthAppSecret(ctx context.Context, appId string) (*OAuthApp, *Response, error) {
	r, err := c.DoAPIPost(ctx, c.oAuthAppRoute(appId)+"/regen_secret", "")
	if err != nil {
		return nil, BuildResponse(r), err
	}
	defer closeBody(r)
	var oapp OAuthApp
	if err := json.NewDecoder(r.Body).Decode(&oapp); err != nil {
		return nil, nil, NewAppError("RegenerateOAuthAppSecret", "api.unmarshal_error", nil, "", http.StatusInternalServerError).Wrap(err)
	}
	return &oapp, BuildResponse(r), nil
}

// GetAuthorizedOAuthAppsForUser gets a page of OAuth 2.0 client applications the user has authorized to use access their account.
func (c *Client4) GetAuthorizedOAuthAppsForUser(ctx context.Context, userId string, page, perPage int) ([]*OAuthApp, *Response, error) {
	query := fmt.Sprintf("?page=%v&per_page=%v", page, perPage)
	r, err := c.DoAPIGet(ctx, c.userRoute(userId)+"/oauth/apps/authorized"+query, "")
	if err != nil {
		return nil, BuildResponse(r), err
	}
	defer closeBody(r)
	var list []*OAuthApp
	if err := json.NewDecoder(r.Body).Decode(&list); err != nil {
		return nil, nil, NewAppError("GetAuthorizedOAuthAppsForUser", "api.unmarshal_error", nil, "", http.StatusInternalServerError).Wrap(err)
	}
	return list, BuildResponse(r), nil
}

// AuthorizeOAuthApp will authorize an OAuth 2.0 client application to access a user's account and provide a redirect link to follow.
func (c *Client4) AuthorizeOAuthApp(ctx context.Context, authRequest *AuthorizeRequest) (string, *Response, error) {
	buf, err := json.Marshal(authRequest)
	if err != nil {
		return "", BuildResponse(nil), NewAppError("AuthorizeOAuthApp", "api.marshal_error", nil, "", http.StatusInternalServerError).Wrap(err)
	}
	r, err := c.DoAPIRequestBytes(ctx, http.MethodPost, c.URL+"/oauth/authorize", buf, "")
	if err != nil {
		return "", BuildResponse(r), err
	}
	defer closeBody(r)
	return MapFromJSON(r.Body)["redirect"], BuildResponse(r), nil
}

// DeauthorizeOAuthApp will deauthorize an OAuth 2.0 client application from accessing a user's account.
func (c *Client4) DeauthorizeOAuthApp(ctx context.Context, appId string) (*Response, error) {
	requestData := map[string]string{"client_id": appId}
	r, err := c.DoAPIRequest(ctx, http.MethodPost, c.URL+"/oauth/deauthorize", MapToJSON(requestData), "")
	if err != nil {
		return BuildResponse(r), err
	}
	defer closeBody(r)
	return BuildResponse(r), nil
}

// GetOAuthAccessToken is a test helper function for the OAuth access token endpoint.
func (c *Client4) GetOAuthAccessToken(ctx context.Context, data url.Values) (*AccessResponse, *Response, error) {
	url := c.URL + "/oauth/access_token"
	rq, err := http.NewRequest(http.MethodPost, url, strings.NewReader(data.Encode()))
	if err != nil {
		return nil, nil, err
	}
	rq.Header.Set("Content-Type", "application/x-www-form-urlencoded")

	if c.AuthToken != "" {
		rq.Header.Set(HeaderAuth, c.AuthType+" "+c.AuthToken)
	}

	rp, err := c.HTTPClient.Do(rq)
	if err != nil {
		return nil, BuildResponse(rp), err
	}
	defer closeBody(rp)

	if rp.StatusCode >= 300 {
		return nil, BuildResponse(rp), AppErrorFromJSON(rp.Body)
	}

	var ar *AccessResponse
	err = json.NewDecoder(rp.Body).Decode(&ar)
	if err != nil {
		return nil, BuildResponse(rp), NewAppError(url, "api.marshal_error", nil, "", http.StatusInternalServerError).Wrap(err)
	}

	return ar, BuildResponse(rp), nil
}

// OutgoingOAuthConnection section

// GetOutgoingOAuthConnections retrieves the outgoing OAuth connections.
func (c *Client4) GetOutgoingOAuthConnections(ctx context.Context, filters OutgoingOAuthConnectionGetConnectionsFilter) ([]*OutgoingOAuthConnection, *Response, error) {
	r, err := c.DoAPIGet(ctx, c.outgoingOAuthConnectionsRoute()+"?"+filters.ToURLValues().Encode(), "")
	if err != nil {
		return nil, BuildResponse(r), err
	}
	defer closeBody(r)
	var connections []*OutgoingOAuthConnection
	if err := json.NewDecoder(r.Body).Decode(&connections); err != nil {
		return nil, nil, NewAppError("GetOutgoingOAuthConnections", "api.unmarshal_error", nil, "", http.StatusInternalServerError).Wrap(err)
	}
	return connections, BuildResponse(r), nil
}

// GetOutgoingOAuthConnection retrieves the outgoing OAuth connection with the given ID.
func (c *Client4) GetOutgoingOAuthConnection(ctx context.Context, id string) (*OutgoingOAuthConnection, *Response, error) {
	r, err := c.DoAPIGet(ctx, c.outgoingOAuthConnectionRoute(id), "")
	if err != nil {
		return nil, BuildResponse(r), err
	}
	defer closeBody(r)
	var connection *OutgoingOAuthConnection
	if err := json.NewDecoder(r.Body).Decode(&connection); err != nil {
		return nil, nil, NewAppError("GetOutgoingOAuthConnection", "api.unmarshal_error", nil, "", http.StatusInternalServerError).Wrap(err)
	}
	return connection, BuildResponse(r), nil
}

// DeleteOutgoingOAuthConnection deletes the outgoing OAuth connection with the given ID.
func (c *Client4) DeleteOutgoingOAuthConnection(ctx context.Context, id string) (*Response, error) {
	r, err := c.DoAPIDelete(ctx, c.outgoingOAuthConnectionRoute(id))
	if err != nil {
		return BuildResponse(r), err
	}
	defer closeBody(r)
	return BuildResponse(r), nil
}

// UpdateOutgoingOAuthConnection updates the outgoing OAuth connection with the given ID.
func (c *Client4) UpdateOutgoingOAuthConnection(ctx context.Context, connection *OutgoingOAuthConnection) (*OutgoingOAuthConnection, *Response, error) {
	buf, err := json.Marshal(connection)
	if err != nil {
		return nil, nil, NewAppError("UpdateOutgoingOAuthConnection", "api.marshal_error", nil, "", http.StatusInternalServerError).Wrap(err)
	}
	r, err := c.DoAPIPutBytes(ctx, c.outgoingOAuthConnectionRoute(connection.Id), buf)
	if err != nil {
		return nil, BuildResponse(r), err
	}
	defer closeBody(r)
	var resultConnection OutgoingOAuthConnection
	if err := json.NewDecoder(r.Body).Decode(&resultConnection); err != nil {
		return nil, nil, NewAppError("UpdateOutgoingOAuthConnection", "api.unmarshal_error", nil, "", http.StatusInternalServerError).Wrap(err)
	}
	return &resultConnection, BuildResponse(r), nil
}

// CreateOutgoingOAuthConnection creates a new outgoing OAuth connection.
func (c *Client4) CreateOutgoingOAuthConnection(ctx context.Context, connection *OutgoingOAuthConnection) (*OutgoingOAuthConnection, *Response, error) {
	buf, err := json.Marshal(connection)
	if err != nil {
		return nil, nil, NewAppError("CreateOutgoingOAuthConnection", "api.marshal_error", nil, "", http.StatusInternalServerError).Wrap(err)
	}
	r, err := c.DoAPIPostBytes(ctx, c.outgoingOAuthConnectionsRoute(), buf)
	if err != nil {
		return nil, BuildResponse(r), err
	}
	defer closeBody(r)

	var resultConnection OutgoingOAuthConnection
	if err := json.NewDecoder(r.Body).Decode(&resultConnection); err != nil {
		return nil, nil, NewAppError("CreateOutgoingOAuthConnection", "api.unmarshal_error", nil, "", http.StatusInternalServerError).Wrap(err)
	}
	return &resultConnection, BuildResponse(r), nil
}

// Elasticsearch Section

// TestElasticsearch will attempt to connect to the configured Elasticsearch server and return OK if configured.
// correctly.
func (c *Client4) TestElasticsearch(ctx context.Context) (*Response, error) {
	r, err := c.DoAPIPost(ctx, c.elasticsearchRoute()+"/test", "")
	if err != nil {
		return BuildResponse(r), err
	}
	defer closeBody(r)
	return BuildResponse(r), nil
}

// PurgeElasticsearchIndexes immediately deletes all Elasticsearch indexes.
func (c *Client4) PurgeElasticsearchIndexes(ctx context.Context) (*Response, error) {
	r, err := c.DoAPIPost(ctx, c.elasticsearchRoute()+"/purge_indexes", "")
	if err != nil {
		return BuildResponse(r), err
	}
	defer closeBody(r)
	return BuildResponse(r), nil
}

// Bleve Section

// PurgeBleveIndexes immediately deletes all Bleve indexes.
func (c *Client4) PurgeBleveIndexes(ctx context.Context) (*Response, error) {
	r, err := c.DoAPIPost(ctx, c.bleveRoute()+"/purge_indexes", "")
	if err != nil {
		return BuildResponse(r), err
	}
	defer closeBody(r)
	return BuildResponse(r), nil
}

// Data Retention Section

// GetDataRetentionPolicy will get the current global data retention policy details.
func (c *Client4) GetDataRetentionPolicy(ctx context.Context) (*GlobalRetentionPolicy, *Response, error) {
	r, err := c.DoAPIGet(ctx, c.dataRetentionRoute()+"/policy", "")
	if err != nil {
		return nil, BuildResponse(r), err
	}
	defer closeBody(r)
	var p GlobalRetentionPolicy
	if err := json.NewDecoder(r.Body).Decode(&p); err != nil {
		return nil, nil, NewAppError("GetDataRetentionPolicy", "api.unmarshal_error", nil, "", http.StatusInternalServerError).Wrap(err)
	}
	return &p, BuildResponse(r), nil
}

// GetDataRetentionPolicyByID will get the details for the granular data retention policy with the specified ID.
func (c *Client4) GetDataRetentionPolicyByID(ctx context.Context, policyID string) (*RetentionPolicyWithTeamAndChannelCounts, *Response, error) {
	r, err := c.DoAPIGet(ctx, c.dataRetentionPolicyRoute(policyID), "")
	if err != nil {
		return nil, BuildResponse(r), err
	}
	defer closeBody(r)

	var p RetentionPolicyWithTeamAndChannelCounts
	if err := json.NewDecoder(r.Body).Decode(&p); err != nil {
		return nil, nil, NewAppError("GetDataRetentionPolicyByID", "api.unmarshal_error", nil, "", http.StatusInternalServerError).Wrap(err)
	}
	return &p, BuildResponse(r), nil
}

// GetDataRetentionPoliciesCount will get the total number of granular data retention policies.
func (c *Client4) GetDataRetentionPoliciesCount(ctx context.Context) (int64, *Response, error) {
	type CountBody struct {
		TotalCount int64 `json:"total_count"`
	}
	r, err := c.DoAPIGet(ctx, c.dataRetentionRoute()+"/policies_count", "")
	if err != nil {
		return 0, BuildResponse(r), err
	}
	var countObj CountBody
	err = json.NewDecoder(r.Body).Decode(&countObj)
	if err != nil {
		return 0, nil, NewAppError("Client4.GetDataRetentionPoliciesCount", "model.utils.decode_json.app_error", nil, "", r.StatusCode).Wrap(err)
	}
	return countObj.TotalCount, BuildResponse(r), nil
}

// GetDataRetentionPolicies will get the current granular data retention policies' details.
func (c *Client4) GetDataRetentionPolicies(ctx context.Context, page, perPage int) (*RetentionPolicyWithTeamAndChannelCountsList, *Response, error) {
	query := fmt.Sprintf("?page=%d&per_page=%d", page, perPage)
	r, err := c.DoAPIGet(ctx, c.dataRetentionRoute()+"/policies"+query, "")
	if err != nil {
		return nil, BuildResponse(r), err
	}
	defer closeBody(r)

	var p RetentionPolicyWithTeamAndChannelCountsList
	if err := json.NewDecoder(r.Body).Decode(&p); err != nil {
		return nil, nil, NewAppError("GetDataRetentionPolicies", "api.unmarshal_error", nil, "", http.StatusInternalServerError).Wrap(err)
	}
	return &p, BuildResponse(r), nil
}

// CreateDataRetentionPolicy will create a new granular data retention policy which will be applied to
// the specified teams and channels. The Id field of `policy` must be empty.
func (c *Client4) CreateDataRetentionPolicy(ctx context.Context, policy *RetentionPolicyWithTeamAndChannelIDs) (*RetentionPolicyWithTeamAndChannelCounts, *Response, error) {
	policyJSON, err := json.Marshal(policy)
	if err != nil {
		return nil, nil, NewAppError("CreateDataRetentionPolicy", "api.marshal_error", nil, "", http.StatusInternalServerError).Wrap(err)
	}
	r, err := c.DoAPIPostBytes(ctx, c.dataRetentionRoute()+"/policies", policyJSON)
	if err != nil {
		return nil, BuildResponse(r), err
	}
	defer closeBody(r)
	var p RetentionPolicyWithTeamAndChannelCounts
	if err := json.NewDecoder(r.Body).Decode(&p); err != nil {
		return nil, nil, NewAppError("CreateDataRetentionPolicy", "api.unmarshal_error", nil, "", http.StatusInternalServerError).Wrap(err)
	}
	return &p, BuildResponse(r), nil
}

// DeleteDataRetentionPolicy will delete the granular data retention policy with the specified ID.
func (c *Client4) DeleteDataRetentionPolicy(ctx context.Context, policyID string) (*Response, error) {
	r, err := c.DoAPIDelete(ctx, c.dataRetentionPolicyRoute(policyID))
	if err != nil {
		return BuildResponse(r), err
	}
	defer closeBody(r)
	return BuildResponse(r), nil
}

// PatchDataRetentionPolicy will patch the granular data retention policy with the specified ID.
// The Id field of `patch` must be non-empty.
func (c *Client4) PatchDataRetentionPolicy(ctx context.Context, patch *RetentionPolicyWithTeamAndChannelIDs) (*RetentionPolicyWithTeamAndChannelCounts, *Response, error) {
	patchJSON, err := json.Marshal(patch)
	if err != nil {
		return nil, nil, NewAppError("PatchDataRetentionPolicy", "api.marshal_error", nil, "", http.StatusInternalServerError).Wrap(err)
	}
	r, err := c.DoAPIPatchBytes(ctx, c.dataRetentionPolicyRoute(patch.ID), patchJSON)
	if err != nil {
		return nil, BuildResponse(r), err
	}
	defer closeBody(r)
	var p RetentionPolicyWithTeamAndChannelCounts
	if err := json.NewDecoder(r.Body).Decode(&p); err != nil {
		return nil, nil, NewAppError("PatchDataRetentionPolicy", "api.unmarshal_error", nil, "", http.StatusInternalServerError).Wrap(err)
	}
	return &p, BuildResponse(r), nil
}

// GetTeamsForRetentionPolicy will get the teams to which the specified policy is currently applied.
func (c *Client4) GetTeamsForRetentionPolicy(ctx context.Context, policyID string, page, perPage int) (*TeamsWithCount, *Response, error) {
	query := fmt.Sprintf("?page=%d&per_page=%d", page, perPage)
	r, err := c.DoAPIGet(ctx, c.dataRetentionPolicyRoute(policyID)+"/teams"+query, "")
	if err != nil {
		return nil, BuildResponse(r), err
	}
	var teams *TeamsWithCount
	err = json.NewDecoder(r.Body).Decode(&teams)
	if err != nil {
		return nil, BuildResponse(r), NewAppError("Client4.GetTeamsForRetentionPolicy", "model.utils.decode_json.app_error", nil, "", r.StatusCode).Wrap(err)
	}
	return teams, BuildResponse(r), nil
}

// SearchTeamsForRetentionPolicy will search the teams to which the specified policy is currently applied.
func (c *Client4) SearchTeamsForRetentionPolicy(ctx context.Context, policyID string, term string) ([]*Team, *Response, error) {
	body, err := json.Marshal(map[string]any{"term": term})
	if err != nil {
		return nil, nil, NewAppError("SearchTeamsForRetentionPolicy", "api.marshal_error", nil, "", http.StatusInternalServerError).Wrap(err)
	}
	r, err := c.DoAPIPostBytes(ctx, c.dataRetentionPolicyRoute(policyID)+"/teams/search", body)
	if err != nil {
		return nil, BuildResponse(r), err
	}
	var teams []*Team
	err = json.NewDecoder(r.Body).Decode(&teams)
	if err != nil {
		return nil, BuildResponse(r), NewAppError("Client4.SearchTeamsForRetentionPolicy", "model.utils.decode_json.app_error", nil, "", r.StatusCode).Wrap(err)
	}
	return teams, BuildResponse(r), nil
}

// AddTeamsToRetentionPolicy will add the specified teams to the granular data retention policy
// with the specified ID.
func (c *Client4) AddTeamsToRetentionPolicy(ctx context.Context, policyID string, teamIDs []string) (*Response, error) {
	body, err := json.Marshal(teamIDs)
	if err != nil {
		return nil, NewAppError("AddTeamsToRetentionPolicy", "api.marshal_error", nil, "", http.StatusInternalServerError).Wrap(err)
	}
	r, err := c.DoAPIPostBytes(ctx, c.dataRetentionPolicyRoute(policyID)+"/teams", body)
	if err != nil {
		return BuildResponse(r), err
	}
	defer closeBody(r)
	return BuildResponse(r), nil
}

// RemoveTeamsFromRetentionPolicy will remove the specified teams from the granular data retention policy
// with the specified ID.
func (c *Client4) RemoveTeamsFromRetentionPolicy(ctx context.Context, policyID string, teamIDs []string) (*Response, error) {
	body, err := json.Marshal(teamIDs)
	if err != nil {
		return nil, NewAppError("RemoveTeamsFromRetentionPolicy", "api.marshal_error", nil, "", http.StatusInternalServerError).Wrap(err)
	}
	r, err := c.DoAPIDeleteBytes(ctx, c.dataRetentionPolicyRoute(policyID)+"/teams", body)
	if err != nil {
		return BuildResponse(r), err
	}
	defer closeBody(r)
	return BuildResponse(r), nil
}

// GetChannelsForRetentionPolicy will get the channels to which the specified policy is currently applied.
func (c *Client4) GetChannelsForRetentionPolicy(ctx context.Context, policyID string, page, perPage int) (*ChannelsWithCount, *Response, error) {
	query := fmt.Sprintf("?page=%d&per_page=%d", page, perPage)
	r, err := c.DoAPIGet(ctx, c.dataRetentionPolicyRoute(policyID)+"/channels"+query, "")
	if err != nil {
		return nil, BuildResponse(r), err
	}
	var channels *ChannelsWithCount
	err = json.NewDecoder(r.Body).Decode(&channels)
	if err != nil {
		return nil, BuildResponse(r), NewAppError("Client4.GetChannelsForRetentionPolicy", "model.utils.decode_json.app_error", nil, "", r.StatusCode).Wrap(err)
	}
	return channels, BuildResponse(r), nil
}

// SearchChannelsForRetentionPolicy will search the channels to which the specified policy is currently applied.
func (c *Client4) SearchChannelsForRetentionPolicy(ctx context.Context, policyID string, term string) (ChannelListWithTeamData, *Response, error) {
	body, err := json.Marshal(map[string]any{"term": term})
	if err != nil {
		return nil, nil, NewAppError("SearchChannelsForRetentionPolicy", "api.marshal_error", nil, "", http.StatusInternalServerError).Wrap(err)
	}
	r, err := c.DoAPIPostBytes(ctx, c.dataRetentionPolicyRoute(policyID)+"/channels/search", body)
	if err != nil {
		return nil, BuildResponse(r), err
	}
	var channels ChannelListWithTeamData
	err = json.NewDecoder(r.Body).Decode(&channels)
	if err != nil {
		return nil, BuildResponse(r), NewAppError("Client4.SearchChannelsForRetentionPolicy", "model.utils.decode_json.app_error", nil, "", r.StatusCode).Wrap(err)
	}
	return channels, BuildResponse(r), nil
}

// AddChannelsToRetentionPolicy will add the specified channels to the granular data retention policy
// with the specified ID.
func (c *Client4) AddChannelsToRetentionPolicy(ctx context.Context, policyID string, channelIDs []string) (*Response, error) {
	body, err := json.Marshal(channelIDs)
	if err != nil {
		return nil, NewAppError("AddChannelsToRetentionPolicy", "api.marshal_error", nil, "", http.StatusInternalServerError).Wrap(err)
	}
	r, err := c.DoAPIPostBytes(ctx, c.dataRetentionPolicyRoute(policyID)+"/channels", body)
	if err != nil {
		return BuildResponse(r), err
	}
	defer closeBody(r)
	return BuildResponse(r), nil
}

// RemoveChannelsFromRetentionPolicy will remove the specified channels from the granular data retention policy
// with the specified ID.
func (c *Client4) RemoveChannelsFromRetentionPolicy(ctx context.Context, policyID string, channelIDs []string) (*Response, error) {
	body, err := json.Marshal(channelIDs)
	if err != nil {
		return nil, NewAppError("RemoveChannelsFromRetentionPolicy", "api.marshal_error", nil, "", http.StatusInternalServerError).Wrap(err)
	}
	r, err := c.DoAPIDeleteBytes(ctx, c.dataRetentionPolicyRoute(policyID)+"/channels", body)
	if err != nil {
		return BuildResponse(r), err
	}
	defer closeBody(r)
	return BuildResponse(r), nil
}

// GetTeamPoliciesForUser will get the data retention policies for the teams to which a user belongs.
func (c *Client4) GetTeamPoliciesForUser(ctx context.Context, userID string, offset, limit int) (*RetentionPolicyForTeamList, *Response, error) {
	r, err := c.DoAPIGet(ctx, c.userRoute(userID)+"/data_retention/team_policies", "")
	if err != nil {
		return nil, BuildResponse(r), err
	}
	var teams RetentionPolicyForTeamList
	err = json.NewDecoder(r.Body).Decode(&teams)
	if err != nil {
		return nil, BuildResponse(r), NewAppError("Client4.GetTeamPoliciesForUser", "model.utils.decode_json.app_error", nil, "", r.StatusCode).Wrap(err)
	}
	return &teams, BuildResponse(r), nil
}

// GetChannelPoliciesForUser will get the data retention policies for the channels to which a user belongs.
func (c *Client4) GetChannelPoliciesForUser(ctx context.Context, userID string, offset, limit int) (*RetentionPolicyForChannelList, *Response, error) {
	r, err := c.DoAPIGet(ctx, c.userRoute(userID)+"/data_retention/channel_policies", "")
	if err != nil {
		return nil, BuildResponse(r), err
	}
	var channels RetentionPolicyForChannelList
	err = json.NewDecoder(r.Body).Decode(&channels)
	if err != nil {
		return nil, BuildResponse(r), NewAppError("Client4.GetChannelPoliciesForUser", "model.utils.decode_json.app_error", nil, "", r.StatusCode).Wrap(err)
	}
	return &channels, BuildResponse(r), nil
}

// Drafts Sections

// UpsertDraft will create a new draft or update a draft if it already exists
func (c *Client4) UpsertDraft(ctx context.Context, draft *Draft) (*Draft, *Response, error) {
	buf, err := json.Marshal(draft)
	if err != nil {
		return nil, nil, NewAppError("UpsertDraft", "api.marshal_error", nil, "", http.StatusInternalServerError).Wrap(err)
	}

	r, err := c.DoAPIPostBytes(ctx, c.draftsRoute(), buf)
	if err != nil {
		return nil, BuildResponse(r), err
	}
	defer closeBody(r)

	var df Draft
	err = json.NewDecoder(r.Body).Decode(&df)
	if err != nil {
		return nil, nil, NewAppError("UpsertDraft", "api.unmarshal_error", nil, "", http.StatusInternalServerError).Wrap(err)
	}
	return &df, BuildResponse(r), err
}

// GetDrafts will get all drafts for a user
func (c *Client4) GetDrafts(ctx context.Context, userId, teamId string) ([]*Draft, *Response, error) {
	r, err := c.DoAPIGet(ctx, c.userRoute(userId)+c.teamRoute(teamId)+"/drafts", "")
	if err != nil {
		return nil, BuildResponse(r), err
	}
	defer closeBody(r)
	var drafts []*Draft
	err = json.NewDecoder(r.Body).Decode(&drafts)
	if err != nil {
		return nil, nil, NewAppError("GetDrafts", "api.unmarshal_error", nil, "", http.StatusInternalServerError).Wrap(err)
	}
	return drafts, BuildResponse(r), nil
}

func (c *Client4) DeleteDraft(ctx context.Context, userId, channelId, rootId string) (*Draft, *Response, error) {
	r, err := c.DoAPIDelete(ctx, c.userRoute(userId)+c.channelRoute(channelId)+"/drafts")
	if err != nil {
		return nil, BuildResponse(r), err
	}
	defer closeBody(r)

	var df *Draft
	err = json.NewDecoder(r.Body).Decode(&df)
	if err != nil {
		return nil, BuildResponse(r), NewAppError("DeleteDraft", "api.marshal_error", nil, "", http.StatusInternalServerError).Wrap(err)
	}
	return df, BuildResponse(r), nil
}

// Commands Section

// CreateCommand will create a new command if the user have the right permissions.
func (c *Client4) CreateCommand(ctx context.Context, cmd *Command) (*Command, *Response, error) {
	buf, err := json.Marshal(cmd)
	if err != nil {
		return nil, nil, NewAppError("CreateCommand", "api.marshal_error", nil, "", http.StatusInternalServerError).Wrap(err)
	}
	r, err := c.DoAPIPostBytes(ctx, c.commandsRoute(), buf)
	if err != nil {
		return nil, BuildResponse(r), err
	}
	defer closeBody(r)

	var command Command
	if err := json.NewDecoder(r.Body).Decode(&command); err != nil {
		return nil, nil, NewAppError("CreateCommand", "api.unmarshal_error", nil, "", http.StatusInternalServerError).Wrap(err)
	}
	return &command, BuildResponse(r), nil
}

// UpdateCommand updates a command based on the provided Command struct.
func (c *Client4) UpdateCommand(ctx context.Context, cmd *Command) (*Command, *Response, error) {
	buf, err := json.Marshal(cmd)
	if err != nil {
		return nil, nil, NewAppError("UpdateCommand", "api.marshal_error", nil, "", http.StatusInternalServerError).Wrap(err)
	}
	r, err := c.DoAPIPutBytes(ctx, c.commandRoute(cmd.Id), buf)
	if err != nil {
		return nil, BuildResponse(r), err
	}
	defer closeBody(r)
	var command Command
	if err := json.NewDecoder(r.Body).Decode(&command); err != nil {
		return nil, nil, NewAppError("UpdateCommand", "api.unmarshal_error", nil, "", http.StatusInternalServerError).Wrap(err)
	}
	return &command, BuildResponse(r), nil
}

// MoveCommand moves a command to a different team.
func (c *Client4) MoveCommand(ctx context.Context, teamId string, commandId string) (*Response, error) {
	cmr := CommandMoveRequest{TeamId: teamId}
	buf, err := json.Marshal(cmr)
	if err != nil {
		return nil, NewAppError("MoveCommand", "api.marshal_error", nil, "", http.StatusInternalServerError).Wrap(err)
	}
	r, err := c.DoAPIPutBytes(ctx, c.commandMoveRoute(commandId), buf)
	if err != nil {
		return BuildResponse(r), err
	}
	defer closeBody(r)
	return BuildResponse(r), nil
}

// DeleteCommand deletes a command based on the provided command id string.
func (c *Client4) DeleteCommand(ctx context.Context, commandId string) (*Response, error) {
	r, err := c.DoAPIDelete(ctx, c.commandRoute(commandId))
	if err != nil {
		return BuildResponse(r), err
	}
	defer closeBody(r)
	return BuildResponse(r), nil
}

// ListCommands will retrieve a list of commands available in the team.
func (c *Client4) ListCommands(ctx context.Context, teamId string, customOnly bool) ([]*Command, *Response, error) {
	query := fmt.Sprintf("?team_id=%v&custom_only=%v", teamId, customOnly)
	r, err := c.DoAPIGet(ctx, c.commandsRoute()+query, "")
	if err != nil {
		return nil, BuildResponse(r), err
	}
	defer closeBody(r)

	var list []*Command
	if err := json.NewDecoder(r.Body).Decode(&list); err != nil {
		return nil, nil, NewAppError("ListCommands", "api.unmarshal_error", nil, "", http.StatusInternalServerError).Wrap(err)
	}
	return list, BuildResponse(r), nil
}

// ListCommandAutocompleteSuggestions will retrieve a list of suggestions for a userInput.
func (c *Client4) ListCommandAutocompleteSuggestions(ctx context.Context, userInput, teamId string) ([]AutocompleteSuggestion, *Response, error) {
	query := fmt.Sprintf("/commands/autocomplete_suggestions?user_input=%v", userInput)
	r, err := c.DoAPIGet(ctx, c.teamRoute(teamId)+query, "")
	if err != nil {
		return nil, BuildResponse(r), err
	}
	defer closeBody(r)
	var list []AutocompleteSuggestion
	if err := json.NewDecoder(r.Body).Decode(&list); err != nil {
		return nil, nil, NewAppError("ListCommandAutocompleteSuggestions", "api.unmarshal_error", nil, "", http.StatusInternalServerError).Wrap(err)
	}
	return list, BuildResponse(r), nil
}

// GetCommandById will retrieve a command by id.
func (c *Client4) GetCommandById(ctx context.Context, cmdId string) (*Command, *Response, error) {
	url := fmt.Sprintf("%s/%s", c.commandsRoute(), cmdId)
	r, err := c.DoAPIGet(ctx, url, "")
	if err != nil {
		return nil, BuildResponse(r), err
	}
	defer closeBody(r)
	var command Command
	if err := json.NewDecoder(r.Body).Decode(&command); err != nil {
		return nil, nil, NewAppError("GetCommandById", "api.unmarshal_error", nil, "", http.StatusInternalServerError).Wrap(err)
	}
	return &command, BuildResponse(r), nil
}

// ExecuteCommand executes a given slash command.
func (c *Client4) ExecuteCommand(ctx context.Context, channelId, command string) (*CommandResponse, *Response, error) {
	commandArgs := &CommandArgs{
		ChannelId: channelId,
		Command:   command,
	}
	buf, err := json.Marshal(commandArgs)
	if err != nil {
		return nil, nil, NewAppError("ExecuteCommand", "api.marshal_error", nil, "", http.StatusInternalServerError).Wrap(err)
	}
	r, err := c.DoAPIPostBytes(ctx, c.commandsRoute()+"/execute", buf)
	if err != nil {
		return nil, BuildResponse(r), err
	}
	defer closeBody(r)

	response, err := CommandResponseFromJSON(r.Body)
	if err != nil {
		return nil, BuildResponse(r), NewAppError("ExecuteCommand", "api.marshal_error", nil, "", http.StatusInternalServerError).Wrap(err)
	}
	return response, BuildResponse(r), nil
}

// ExecuteCommandWithTeam executes a given slash command against the specified team.
// Use this when executing slash commands in a DM/GM, since the team id cannot be inferred in that case.
func (c *Client4) ExecuteCommandWithTeam(ctx context.Context, channelId, teamId, command string) (*CommandResponse, *Response, error) {
	commandArgs := &CommandArgs{
		ChannelId: channelId,
		TeamId:    teamId,
		Command:   command,
	}
	buf, err := json.Marshal(commandArgs)
	if err != nil {
		return nil, nil, NewAppError("ExecuteCommandWithTeam", "api.marshal_error", nil, "", http.StatusInternalServerError).Wrap(err)
	}
	r, err := c.DoAPIPostBytes(ctx, c.commandsRoute()+"/execute", buf)
	if err != nil {
		return nil, BuildResponse(r), err
	}
	defer closeBody(r)

	response, err := CommandResponseFromJSON(r.Body)
	if err != nil {
		return nil, BuildResponse(r), NewAppError("ExecuteCommandWithTeam", "api.marshal_error", nil, "", http.StatusInternalServerError).Wrap(err)
	}
	return response, BuildResponse(r), nil
}

// ListAutocompleteCommands will retrieve a list of commands available in the team.
func (c *Client4) ListAutocompleteCommands(ctx context.Context, teamId string) ([]*Command, *Response, error) {
	r, err := c.DoAPIGet(ctx, c.teamAutoCompleteCommandsRoute(teamId), "")
	if err != nil {
		return nil, BuildResponse(r), err
	}
	defer closeBody(r)
	var list []*Command
	if err := json.NewDecoder(r.Body).Decode(&list); err != nil {
		return nil, nil, NewAppError("ListAutocompleteCommands", "api.unmarshal_error", nil, "", http.StatusInternalServerError).Wrap(err)
	}
	return list, BuildResponse(r), nil
}

// RegenCommandToken will create a new token if the user have the right permissions.
func (c *Client4) RegenCommandToken(ctx context.Context, commandId string) (string, *Response, error) {
	r, err := c.DoAPIPut(ctx, c.commandRoute(commandId)+"/regen_token", "")
	if err != nil {
		return "", BuildResponse(r), err
	}
	defer closeBody(r)
	return MapFromJSON(r.Body)["token"], BuildResponse(r), nil
}

// Status Section

// GetUserStatus returns a user based on the provided user id string.
func (c *Client4) GetUserStatus(ctx context.Context, userId, etag string) (*Status, *Response, error) {
	r, err := c.DoAPIGet(ctx, c.userStatusRoute(userId), etag)
	if err != nil {
		return nil, BuildResponse(r), err
	}
	defer closeBody(r)
	var s Status
	if r.StatusCode == http.StatusNotModified {
		return &s, BuildResponse(r), nil
	}
	if err := json.NewDecoder(r.Body).Decode(&s); err != nil {
		return nil, nil, NewAppError("GetUserStatus", "api.unmarshal_error", nil, "", http.StatusInternalServerError).Wrap(err)
	}
	return &s, BuildResponse(r), nil
}

// GetUsersStatusesByIds returns a list of users status based on the provided user ids.
func (c *Client4) GetUsersStatusesByIds(ctx context.Context, userIds []string) ([]*Status, *Response, error) {
	r, err := c.DoAPIPost(ctx, c.userStatusesRoute()+"/ids", ArrayToJSON(userIds))
	if err != nil {
		return nil, BuildResponse(r), err
	}
	defer closeBody(r)
	var list []*Status
	if err := json.NewDecoder(r.Body).Decode(&list); err != nil {
		return nil, nil, NewAppError("GetUsersStatusesByIds", "api.unmarshal_error", nil, "", http.StatusInternalServerError).Wrap(err)
	}
	return list, BuildResponse(r), nil
}

// UpdateUserStatus sets a user's status based on the provided user id string.
func (c *Client4) UpdateUserStatus(ctx context.Context, userId string, userStatus *Status) (*Status, *Response, error) {
	buf, err := json.Marshal(userStatus)
	if err != nil {
		return nil, nil, NewAppError("UpdateUserStatus", "api.marshal_error", nil, "", http.StatusInternalServerError).Wrap(err)
	}
	r, err := c.DoAPIPutBytes(ctx, c.userStatusRoute(userId), buf)
	if err != nil {
		return nil, BuildResponse(r), err
	}
	defer closeBody(r)
	var s Status
	if err := json.NewDecoder(r.Body).Decode(&s); err != nil {
		return nil, nil, NewAppError("UpdateUserStatus", "api.unmarshal_error", nil, "", http.StatusInternalServerError).Wrap(err)
	}
	return &s, BuildResponse(r), nil
}

// UpdateUserCustomStatus sets a user's custom status based on the provided user id string.
// The returned CustomStatus object is the same as the one passed, and it should be just
// ignored. It's only kept to maintain compatibility.
func (c *Client4) UpdateUserCustomStatus(ctx context.Context, userId string, userCustomStatus *CustomStatus) (*CustomStatus, *Response, error) {
	buf, err := json.Marshal(userCustomStatus)
	if err != nil {
		return nil, nil, NewAppError("UpdateUserCustomStatus", "api.marshal_error", nil, "", http.StatusInternalServerError).Wrap(err)
	}
	r, err := c.DoAPIPutBytes(ctx, c.userStatusRoute(userId)+"/custom", buf)
	if err != nil {
		return nil, BuildResponse(r), err
	}
	defer closeBody(r)
	// This is returning the same status which was passed.
	// The API was incorrectly designed to return a status returned from the server,
	// but the server doesn't return anything except an OK.
	return userCustomStatus, BuildResponse(r), nil
}

// RemoveUserCustomStatus remove a user's custom status based on the provided user id string.
func (c *Client4) RemoveUserCustomStatus(ctx context.Context, userId string) (*Response, error) {
	r, err := c.DoAPIDelete(ctx, c.userStatusRoute(userId)+"/custom")
	if err != nil {
		return BuildResponse(r), err
	}
	defer closeBody(r)
	return BuildResponse(r), nil
}

// RemoveRecentUserCustomStatus remove a recent user's custom status based on the provided user id string.
func (c *Client4) RemoveRecentUserCustomStatus(ctx context.Context, userId string) (*Response, error) {
	r, err := c.DoAPIDelete(ctx, c.userStatusRoute(userId)+"/custom/recent")
	if err != nil {
		return BuildResponse(r), err
	}
	defer closeBody(r)
	return BuildResponse(r), nil
}

// Emoji Section

// CreateEmoji will save an emoji to the server if the current user has permission
// to do so. If successful, the provided emoji will be returned with its Id field
// filled in. Otherwise, an error will be returned.
func (c *Client4) CreateEmoji(ctx context.Context, emoji *Emoji, image []byte, filename string) (*Emoji, *Response, error) {
	body := &bytes.Buffer{}
	writer := multipart.NewWriter(body)

	part, err := writer.CreateFormFile("image", filename)
	if err != nil {
		return nil, nil, err
	}

	_, err = io.Copy(part, bytes.NewBuffer(image))
	if err != nil {
		return nil, nil, err
	}

	emojiJSON, err := json.Marshal(emoji)
	if err != nil {
		return nil, nil, NewAppError("CreateEmoji", "api.marshal_error", nil, "", 0).Wrap(err)
	}

	if err := writer.WriteField("emoji", string(emojiJSON)); err != nil {
		return nil, nil, err
	}

	if err := writer.Close(); err != nil {
		return nil, nil, err
	}

	return c.DoEmojiUploadFile(ctx, c.emojisRoute(), body.Bytes(), writer.FormDataContentType())
}

// GetEmojiList returns a page of custom emoji on the system.
func (c *Client4) GetEmojiList(ctx context.Context, page, perPage int) ([]*Emoji, *Response, error) {
	query := fmt.Sprintf("?page=%v&per_page=%v", page, perPage)
	r, err := c.DoAPIGet(ctx, c.emojisRoute()+query, "")
	if err != nil {
		return nil, BuildResponse(r), err
	}
	defer closeBody(r)

	var list []*Emoji
	if err := json.NewDecoder(r.Body).Decode(&list); err != nil {
		return nil, nil, NewAppError("GetEmojiList", "api.unmarshal_error", nil, "", http.StatusInternalServerError).Wrap(err)
	}
	return list, BuildResponse(r), nil
}

// GetSortedEmojiList returns a page of custom emoji on the system sorted based on the sort
// parameter, blank for no sorting and "name" to sort by emoji names.
func (c *Client4) GetSortedEmojiList(ctx context.Context, page, perPage int, sort string) ([]*Emoji, *Response, error) {
	query := fmt.Sprintf("?page=%v&per_page=%v&sort=%v", page, perPage, sort)
	r, err := c.DoAPIGet(ctx, c.emojisRoute()+query, "")
	if err != nil {
		return nil, BuildResponse(r), err
	}
	defer closeBody(r)
	var list []*Emoji
	if err := json.NewDecoder(r.Body).Decode(&list); err != nil {
		return nil, nil, NewAppError("GetSortedEmojiList", "api.unmarshal_error", nil, "", http.StatusInternalServerError).Wrap(err)
	}
	return list, BuildResponse(r), nil
}

// GetEmojisByNames takes an array of custom emoji names and returns an array of those emojis.
func (c *Client4) GetEmojisByNames(ctx context.Context, names []string) ([]*Emoji, *Response, error) {
	buf, err := json.Marshal(names)
	if err != nil {
		return nil, nil, NewAppError("GetEmojisByNames", "api.marshal_error", nil, "", http.StatusInternalServerError).Wrap(err)
	}

	r, err := c.DoAPIPostBytes(ctx, c.emojisRoute()+"/names", buf)
	if err != nil {
		return nil, BuildResponse(r), err
	}
	defer closeBody(r)

	var list []*Emoji
	if err := json.NewDecoder(r.Body).Decode(&list); err != nil {
		return nil, nil, NewAppError("GetEmojisByNames", "api.unmarshal_error", nil, "", http.StatusInternalServerError).Wrap(err)
	}
	return list, BuildResponse(r), nil
}

// DeleteEmoji delete an custom emoji on the provided emoji id string.
func (c *Client4) DeleteEmoji(ctx context.Context, emojiId string) (*Response, error) {
	r, err := c.DoAPIDelete(ctx, c.emojiRoute(emojiId))
	if err != nil {
		return BuildResponse(r), err
	}
	defer closeBody(r)
	return BuildResponse(r), nil
}

// GetEmoji returns a custom emoji based on the emojiId string.
func (c *Client4) GetEmoji(ctx context.Context, emojiId string) (*Emoji, *Response, error) {
	r, err := c.DoAPIGet(ctx, c.emojiRoute(emojiId), "")
	if err != nil {
		return nil, BuildResponse(r), err
	}
	defer closeBody(r)
	var e Emoji
	if err := json.NewDecoder(r.Body).Decode(&e); err != nil {
		return nil, nil, NewAppError("GetEmoji", "api.unmarshal_error", nil, "", http.StatusInternalServerError).Wrap(err)
	}
	return &e, BuildResponse(r), nil
}

// GetEmojiByName returns a custom emoji based on the name string.
func (c *Client4) GetEmojiByName(ctx context.Context, name string) (*Emoji, *Response, error) {
	r, err := c.DoAPIGet(ctx, c.emojiByNameRoute(name), "")
	if err != nil {
		return nil, BuildResponse(r), err
	}
	defer closeBody(r)
	var e Emoji
	if err := json.NewDecoder(r.Body).Decode(&e); err != nil {
		return nil, nil, NewAppError("GetEmojiByName", "api.unmarshal_error", nil, "", http.StatusInternalServerError).Wrap(err)
	}
	return &e, BuildResponse(r), nil
}

// GetEmojiImage returns the emoji image.
func (c *Client4) GetEmojiImage(ctx context.Context, emojiId string) ([]byte, *Response, error) {
	r, err := c.DoAPIGet(ctx, c.emojiRoute(emojiId)+"/image", "")
	if err != nil {
		return nil, BuildResponse(r), err
	}
	defer closeBody(r)

	data, err := io.ReadAll(r.Body)
	if err != nil {
		return nil, BuildResponse(r), NewAppError("GetEmojiImage", "model.client.read_file.app_error", nil, "", r.StatusCode).Wrap(err)
	}

	return data, BuildResponse(r), nil
}

// SearchEmoji returns a list of emoji matching some search criteria.
func (c *Client4) SearchEmoji(ctx context.Context, search *EmojiSearch) ([]*Emoji, *Response, error) {
	buf, err := json.Marshal(search)
	if err != nil {
		return nil, nil, NewAppError("SearchEmoji", "api.marshal_error", nil, "", http.StatusInternalServerError).Wrap(err)
	}
	r, err := c.DoAPIPostBytes(ctx, c.emojisRoute()+"/search", buf)
	if err != nil {
		return nil, BuildResponse(r), err
	}
	defer closeBody(r)
	var list []*Emoji
	if err := json.NewDecoder(r.Body).Decode(&list); err != nil {
		return nil, nil, NewAppError("SearchEmoji", "api.unmarshal_error", nil, "", http.StatusInternalServerError).Wrap(err)
	}
	return list, BuildResponse(r), nil
}

// AutocompleteEmoji returns a list of emoji starting with or matching name.
func (c *Client4) AutocompleteEmoji(ctx context.Context, name string, etag string) ([]*Emoji, *Response, error) {
	query := fmt.Sprintf("?name=%v", name)
	r, err := c.DoAPIGet(ctx, c.emojisRoute()+"/autocomplete"+query, "")
	if err != nil {
		return nil, BuildResponse(r), err
	}
	defer closeBody(r)
	var list []*Emoji
	if err := json.NewDecoder(r.Body).Decode(&list); err != nil {
		return nil, nil, NewAppError("AutocompleteEmoji", "api.unmarshal_error", nil, "", http.StatusInternalServerError).Wrap(err)
	}
	return list, BuildResponse(r), nil
}

// Reaction Section

// SaveReaction saves an emoji reaction for a post. Returns the saved reaction if successful, otherwise an error will be returned.
func (c *Client4) SaveReaction(ctx context.Context, reaction *Reaction) (*Reaction, *Response, error) {
	buf, err := json.Marshal(reaction)
	if err != nil {
		return nil, nil, NewAppError("SaveReaction", "api.marshal_error", nil, "", http.StatusInternalServerError).Wrap(err)
	}
	r, err := c.DoAPIPostBytes(ctx, c.reactionsRoute(), buf)
	if err != nil {
		return nil, BuildResponse(r), err
	}
	defer closeBody(r)
	var re Reaction
	if err := json.NewDecoder(r.Body).Decode(&re); err != nil {
		return nil, nil, NewAppError("SaveReaction", "api.unmarshal_error", nil, "", http.StatusInternalServerError).Wrap(err)
	}
	return &re, BuildResponse(r), nil
}

// GetReactions returns a list of reactions to a post.
func (c *Client4) GetReactions(ctx context.Context, postId string) ([]*Reaction, *Response, error) {
	r, err := c.DoAPIGet(ctx, c.postRoute(postId)+"/reactions", "")
	if err != nil {
		return nil, BuildResponse(r), err
	}
	defer closeBody(r)
	var list []*Reaction
	if err := json.NewDecoder(r.Body).Decode(&list); err != nil {
		return nil, nil, NewAppError("GetReactions", "api.unmarshal_error", nil, "", http.StatusInternalServerError).Wrap(err)
	}
	return list, BuildResponse(r), nil
}

// DeleteReaction deletes reaction of a user in a post.
func (c *Client4) DeleteReaction(ctx context.Context, reaction *Reaction) (*Response, error) {
	r, err := c.DoAPIDelete(ctx, c.userRoute(reaction.UserId)+c.postRoute(reaction.PostId)+fmt.Sprintf("/reactions/%v", reaction.EmojiName))
	if err != nil {
		return BuildResponse(r), err
	}
	defer closeBody(r)
	return BuildResponse(r), nil
}

// FetchBulkReactions returns a map of postIds and corresponding reactions
func (c *Client4) GetBulkReactions(ctx context.Context, postIds []string) (map[string][]*Reaction, *Response, error) {
	r, err := c.DoAPIPost(ctx, c.postsRoute()+"/ids/reactions", ArrayToJSON(postIds))
	if err != nil {
		return nil, BuildResponse(r), err
	}
	defer closeBody(r)
	reactions := map[string][]*Reaction{}
	if err := json.NewDecoder(r.Body).Decode(&reactions); err != nil {
		return nil, nil, NewAppError("GetBulkReactions", "api.unmarshal_error", nil, "", http.StatusInternalServerError).Wrap(err)
	}
	return reactions, BuildResponse(r), nil
}

// Timezone Section

// GetSupportedTimezone returns a page of supported timezones on the system.
func (c *Client4) GetSupportedTimezone(ctx context.Context) ([]string, *Response, error) {
	r, err := c.DoAPIGet(ctx, c.timezonesRoute(), "")
	if err != nil {
		return nil, BuildResponse(r), err
	}
	defer closeBody(r)
	var timezones []string
	json.NewDecoder(r.Body).Decode(&timezones)
	return timezones, BuildResponse(r), nil
}

// Jobs Section

// GetJob gets a single job.
func (c *Client4) GetJob(ctx context.Context, id string) (*Job, *Response, error) {
	r, err := c.DoAPIGet(ctx, c.jobsRoute()+fmt.Sprintf("/%v", id), "")
	if err != nil {
		return nil, BuildResponse(r), err
	}
	defer closeBody(r)
	var j Job
	if err := json.NewDecoder(r.Body).Decode(&j); err != nil {
		return nil, nil, NewAppError("GetJob", "api.unmarshal_error", nil, "", http.StatusInternalServerError).Wrap(err)
	}
	return &j, BuildResponse(r), nil
}

// GetJobs gets all jobs, sorted with the job that was created most recently first.
func (c *Client4) GetJobs(ctx context.Context, page int, perPage int) ([]*Job, *Response, error) {
	r, err := c.DoAPIGet(ctx, c.jobsRoute()+fmt.Sprintf("?page=%v&per_page=%v", page, perPage), "")
	if err != nil {
		return nil, BuildResponse(r), err
	}
	defer closeBody(r)
	var list []*Job
	if err := json.NewDecoder(r.Body).Decode(&list); err != nil {
		return nil, nil, NewAppError("GetJobs", "api.unmarshal_error", nil, "", http.StatusInternalServerError).Wrap(err)
	}
	return list, BuildResponse(r), nil
}

// GetJobsByType gets all jobs of a given type, sorted with the job that was created most recently first.
func (c *Client4) GetJobsByType(ctx context.Context, jobType string, page int, perPage int) ([]*Job, *Response, error) {
	r, err := c.DoAPIGet(ctx, c.jobsRoute()+fmt.Sprintf("/type/%v?page=%v&per_page=%v", jobType, page, perPage), "")
	if err != nil {
		return nil, BuildResponse(r), err
	}
	defer closeBody(r)
	var list []*Job
	if err := json.NewDecoder(r.Body).Decode(&list); err != nil {
		return nil, nil, NewAppError("GetJobsByType", "api.unmarshal_error", nil, "", http.StatusInternalServerError).Wrap(err)
	}
	return list, BuildResponse(r), nil
}

// CreateJob creates a job based on the provided job struct.
func (c *Client4) CreateJob(ctx context.Context, job *Job) (*Job, *Response, error) {
	buf, err := json.Marshal(job)
	if err != nil {
		return nil, nil, NewAppError("CreateJob", "api.marshal_error", nil, "", http.StatusInternalServerError).Wrap(err)
	}
	r, err := c.DoAPIPostBytes(ctx, c.jobsRoute(), buf)
	if err != nil {
		return nil, BuildResponse(r), err
	}
	defer closeBody(r)
	var j Job
	if err := json.NewDecoder(r.Body).Decode(&j); err != nil {
		return nil, nil, NewAppError("CreateJob", "api.unmarshal_error", nil, "", http.StatusInternalServerError).Wrap(err)
	}
	return &j, BuildResponse(r), nil
}

// CancelJob requests the cancellation of the job with the provided Id.
func (c *Client4) CancelJob(ctx context.Context, jobId string) (*Response, error) {
	r, err := c.DoAPIPost(ctx, c.jobsRoute()+fmt.Sprintf("/%v/cancel", jobId), "")
	if err != nil {
		return BuildResponse(r), err
	}
	defer closeBody(r)
	return BuildResponse(r), nil
}

// DownloadJob downloads the results of the job
func (c *Client4) DownloadJob(ctx context.Context, jobId string) ([]byte, *Response, error) {
	r, err := c.DoAPIGet(ctx, c.jobsRoute()+fmt.Sprintf("/%v/download", jobId), "")
	if err != nil {
		return nil, BuildResponse(r), err
	}
	defer closeBody(r)

	data, err := io.ReadAll(r.Body)
	if err != nil {
		return nil, BuildResponse(r), NewAppError("GetFile", "model.client.read_job_result_file.app_error", nil, "", r.StatusCode).Wrap(err)
	}
	return data, BuildResponse(r), nil
}

// Roles Section

// GetAllRoles returns a list of all the roles.
func (c *Client4) GetAllRoles(ctx context.Context) ([]*Role, *Response, error) {
	r, err := c.DoAPIGet(ctx, c.rolesRoute(), "")
	if err != nil {
		return nil, BuildResponse(r), err
	}
	defer closeBody(r)
	var list []*Role
	if err := json.NewDecoder(r.Body).Decode(&list); err != nil {
		return nil, nil, NewAppError("GetAllRoles", "api.unmarshal_error", nil, "", http.StatusInternalServerError).Wrap(err)
	}
	return list, BuildResponse(r), nil
}

// GetRole gets a single role by ID.
func (c *Client4) GetRole(ctx context.Context, id string) (*Role, *Response, error) {
	r, err := c.DoAPIGet(ctx, c.rolesRoute()+fmt.Sprintf("/%v", id), "")
	if err != nil {
		return nil, BuildResponse(r), err
	}
	defer closeBody(r)
	var role Role
	if err := json.NewDecoder(r.Body).Decode(&role); err != nil {
		return nil, nil, NewAppError("GetRole", "api.unmarshal_error", nil, "", http.StatusInternalServerError).Wrap(err)
	}
	return &role, BuildResponse(r), nil
}

// GetRoleByName gets a single role by Name.
func (c *Client4) GetRoleByName(ctx context.Context, name string) (*Role, *Response, error) {
	r, err := c.DoAPIGet(ctx, c.rolesRoute()+fmt.Sprintf("/name/%v", name), "")
	if err != nil {
		return nil, BuildResponse(r), err
	}
	defer closeBody(r)
	var role Role
	if err := json.NewDecoder(r.Body).Decode(&role); err != nil {
		return nil, nil, NewAppError("GetRoleByName", "api.unmarshal_error", nil, "", http.StatusInternalServerError).Wrap(err)
	}
	return &role, BuildResponse(r), nil
}

// GetRolesByNames returns a list of roles based on the provided role names.
func (c *Client4) GetRolesByNames(ctx context.Context, roleNames []string) ([]*Role, *Response, error) {
	r, err := c.DoAPIPost(ctx, c.rolesRoute()+"/names", ArrayToJSON(roleNames))
	if err != nil {
		return nil, BuildResponse(r), err
	}
	defer closeBody(r)
	var list []*Role
	if err := json.NewDecoder(r.Body).Decode(&list); err != nil {
		return nil, nil, NewAppError("GetRolesByNames", "api.unmarshal_error", nil, "", http.StatusInternalServerError).Wrap(err)
	}
	return list, BuildResponse(r), nil
}

// PatchRole partially updates a role in the system. Any missing fields are not updated.
func (c *Client4) PatchRole(ctx context.Context, roleId string, patch *RolePatch) (*Role, *Response, error) {
	buf, err := json.Marshal(patch)
	if err != nil {
		return nil, nil, NewAppError("PatchRole", "api.marshal_error", nil, "", http.StatusInternalServerError).Wrap(err)
	}
	r, err := c.DoAPIPutBytes(ctx, c.rolesRoute()+fmt.Sprintf("/%v/patch", roleId), buf)
	if err != nil {
		return nil, BuildResponse(r), err
	}
	defer closeBody(r)
	var role Role
	if err := json.NewDecoder(r.Body).Decode(&role); err != nil {
		return nil, nil, NewAppError("PatchRole", "api.unmarshal_error", nil, "", http.StatusInternalServerError).Wrap(err)
	}
	return &role, BuildResponse(r), nil
}

// Schemes Section

// CreateScheme creates a new Scheme.
func (c *Client4) CreateScheme(ctx context.Context, scheme *Scheme) (*Scheme, *Response, error) {
	buf, err := json.Marshal(scheme)
	if err != nil {
		return nil, nil, NewAppError("CreateScheme", "api.marshal_error", nil, "", http.StatusInternalServerError).Wrap(err)
	}
	r, err := c.DoAPIPostBytes(ctx, c.schemesRoute(), buf)
	if err != nil {
		return nil, BuildResponse(r), err
	}
	defer closeBody(r)
	var s Scheme
	if err := json.NewDecoder(r.Body).Decode(&s); err != nil {
		return nil, nil, NewAppError("CreateScheme", "api.unmarshal_error", nil, "", http.StatusInternalServerError).Wrap(err)
	}
	return &s, BuildResponse(r), nil
}

// GetScheme gets a single scheme by ID.
func (c *Client4) GetScheme(ctx context.Context, id string) (*Scheme, *Response, error) {
	r, err := c.DoAPIGet(ctx, c.schemeRoute(id), "")
	if err != nil {
		return nil, BuildResponse(r), err
	}
	defer closeBody(r)
	var s Scheme
	if err := json.NewDecoder(r.Body).Decode(&s); err != nil {
		return nil, nil, NewAppError("GetScheme", "api.unmarshal_error", nil, "", http.StatusInternalServerError).Wrap(err)
	}
	return &s, BuildResponse(r), nil
}

// GetSchemes ets all schemes, sorted with the most recently created first, optionally filtered by scope.
func (c *Client4) GetSchemes(ctx context.Context, scope string, page int, perPage int) ([]*Scheme, *Response, error) {
	r, err := c.DoAPIGet(ctx, c.schemesRoute()+fmt.Sprintf("?scope=%v&page=%v&per_page=%v", scope, page, perPage), "")
	if err != nil {
		return nil, BuildResponse(r), err
	}
	defer closeBody(r)
	var list []*Scheme
	if err := json.NewDecoder(r.Body).Decode(&list); err != nil {
		return nil, nil, NewAppError("GetSchemes", "api.unmarshal_error", nil, "", http.StatusInternalServerError).Wrap(err)
	}
	return list, BuildResponse(r), nil
}

// DeleteScheme deletes a single scheme by ID.
func (c *Client4) DeleteScheme(ctx context.Context, id string) (*Response, error) {
	r, err := c.DoAPIDelete(ctx, c.schemeRoute(id))
	if err != nil {
		return BuildResponse(r), err
	}
	defer closeBody(r)
	return BuildResponse(r), nil
}

// PatchScheme partially updates a scheme in the system. Any missing fields are not updated.
func (c *Client4) PatchScheme(ctx context.Context, id string, patch *SchemePatch) (*Scheme, *Response, error) {
	buf, err := json.Marshal(patch)
	if err != nil {
		return nil, nil, NewAppError("PatchScheme", "api.marshal_error", nil, "", http.StatusInternalServerError).Wrap(err)
	}
	r, err := c.DoAPIPutBytes(ctx, c.schemeRoute(id)+"/patch", buf)
	if err != nil {
		return nil, BuildResponse(r), err
	}
	defer closeBody(r)
	var s Scheme
	if err := json.NewDecoder(r.Body).Decode(&s); err != nil {
		return nil, nil, NewAppError("PatchScheme", "api.unmarshal_error", nil, "", http.StatusInternalServerError).Wrap(err)
	}
	return &s, BuildResponse(r), nil
}

// GetTeamsForScheme gets the teams using this scheme, sorted alphabetically by display name.
func (c *Client4) GetTeamsForScheme(ctx context.Context, schemeId string, page int, perPage int) ([]*Team, *Response, error) {
	r, err := c.DoAPIGet(ctx, c.schemeRoute(schemeId)+fmt.Sprintf("/teams?page=%v&per_page=%v", page, perPage), "")
	if err != nil {
		return nil, BuildResponse(r), err
	}
	defer closeBody(r)
	var list []*Team
	if err := json.NewDecoder(r.Body).Decode(&list); err != nil {
		return nil, nil, NewAppError("GetTeamsForScheme", "api.unmarshal_error", nil, "", http.StatusInternalServerError).Wrap(err)
	}
	return list, BuildResponse(r), nil
}

// GetChannelsForScheme gets the channels using this scheme, sorted alphabetically by display name.
func (c *Client4) GetChannelsForScheme(ctx context.Context, schemeId string, page int, perPage int) (ChannelList, *Response, error) {
	r, err := c.DoAPIGet(ctx, c.schemeRoute(schemeId)+fmt.Sprintf("/channels?page=%v&per_page=%v", page, perPage), "")
	if err != nil {
		return nil, BuildResponse(r), err
	}
	defer closeBody(r)

	var ch ChannelList
	err = json.NewDecoder(r.Body).Decode(&ch)
	if err != nil {
		return nil, BuildResponse(r), NewAppError("GetChannelsForScheme", "api.marshal_error", nil, "", http.StatusInternalServerError).Wrap(err)
	}
	return ch, BuildResponse(r), nil
}

// Plugin Section

// UploadPlugin takes an io.Reader stream pointing to the contents of a .tar.gz plugin.
func (c *Client4) UploadPlugin(ctx context.Context, file io.Reader) (*Manifest, *Response, error) {
	return c.uploadPlugin(ctx, file, false)
}

func (c *Client4) UploadPluginForced(ctx context.Context, file io.Reader) (*Manifest, *Response, error) {
	return c.uploadPlugin(ctx, file, true)
}

func (c *Client4) uploadPlugin(ctx context.Context, file io.Reader, force bool) (*Manifest, *Response, error) {
	body := new(bytes.Buffer)
	writer := multipart.NewWriter(body)

	if force {
		err := writer.WriteField("force", c.boolString(true))
		if err != nil {
			return nil, nil, err
		}
	}

	part, err := writer.CreateFormFile("plugin", "plugin.tar.gz")
	if err != nil {
		return nil, nil, err
	}

	if _, err = io.Copy(part, file); err != nil {
		return nil, nil, err
	}

	if err = writer.Close(); err != nil {
		return nil, nil, err
	}

	rq, err := http.NewRequest("POST", c.APIURL+c.pluginsRoute(), body)
	if err != nil {
		return nil, nil, err
	}
	rq.Header.Set("Content-Type", writer.FormDataContentType())

	if c.AuthToken != "" {
		rq.Header.Set(HeaderAuth, c.AuthType+" "+c.AuthToken)
	}

	rp, err := c.HTTPClient.Do(rq)
	if err != nil {
		return nil, BuildResponse(rp), err
	}
	defer closeBody(rp)

	if rp.StatusCode >= 300 {
		return nil, BuildResponse(rp), AppErrorFromJSON(rp.Body)
	}

	var m Manifest
	if err := json.NewDecoder(rp.Body).Decode(&m); err != nil {
		return nil, nil, NewAppError("uploadPlugin", "api.unmarshal_error", nil, "", http.StatusInternalServerError).Wrap(err)
	}
	return &m, BuildResponse(rp), nil
}

func (c *Client4) InstallPluginFromURL(ctx context.Context, downloadURL string, force bool) (*Manifest, *Response, error) {
	forceStr := c.boolString(force)

	url := fmt.Sprintf("%s?plugin_download_url=%s&force=%s", c.pluginsRoute()+"/install_from_url", url.QueryEscape(downloadURL), forceStr)
	r, err := c.DoAPIPost(ctx, url, "")
	if err != nil {
		return nil, BuildResponse(r), err
	}
	defer closeBody(r)

	var m Manifest
	if err := json.NewDecoder(r.Body).Decode(&m); err != nil {
		return nil, nil, NewAppError("InstallPluginFromUrl", "api.unmarshal_error", nil, "", http.StatusInternalServerError).Wrap(err)
	}
	return &m, BuildResponse(r), nil
}

// InstallMarketplacePlugin will install marketplace plugin.
func (c *Client4) InstallMarketplacePlugin(ctx context.Context, request *InstallMarketplacePluginRequest) (*Manifest, *Response, error) {
	buf, err := json.Marshal(request)
	if err != nil {
		return nil, nil, NewAppError("InstallMarketplacePlugin", "api.marshal_error", nil, "", http.StatusInternalServerError).Wrap(err)
	}
	r, err := c.DoAPIPost(ctx, c.pluginsRoute()+"/marketplace", string(buf))
	if err != nil {
		return nil, BuildResponse(r), err
	}
	defer closeBody(r)

	var m Manifest
	if err := json.NewDecoder(r.Body).Decode(&m); err != nil {
		return nil, nil, NewAppError("InstallMarketplacePlugin", "api.unmarshal_error", nil, "", http.StatusInternalServerError).Wrap(err)
	}
	return &m, BuildResponse(r), nil
}

// ReattachPlugin asks the server to reattach to a plugin launched by another process.
//
// Only available in local mode, and currently only used for testing.
func (c *Client4) ReattachPlugin(ctx context.Context, request *PluginReattachRequest) (*Response, error) {
	buf, err := json.Marshal(request)
	if err != nil {
		return nil, NewAppError("ReattachPlugin", "api.marshal_error", nil, "", http.StatusInternalServerError).Wrap(err)
	}
	r, err := c.DoAPIPost(ctx, c.pluginsRoute()+"/reattach", string(buf))
	if err != nil {
		return BuildResponse(r), err
	}
	defer closeBody(r)

	return BuildResponse(r), nil
}

// DetachPlugin detaches a previously reattached plugin.
//
// Only available in local mode, and currently only used for testing.
func (c *Client4) DetachPlugin(ctx context.Context, pluginID string) (*Response, error) {
	r, err := c.DoAPIPost(ctx, c.pluginRoute(pluginID)+"/detach", "")
	if err != nil {
		return BuildResponse(r), err
	}
	defer closeBody(r)

	return BuildResponse(r), nil
}

// GetPlugins will return a list of plugin manifests for currently active plugins.
func (c *Client4) GetPlugins(ctx context.Context) (*PluginsResponse, *Response, error) {
	r, err := c.DoAPIGet(ctx, c.pluginsRoute(), "")
	if err != nil {
		return nil, BuildResponse(r), err
	}
	defer closeBody(r)

	var resp PluginsResponse
	if err := json.NewDecoder(r.Body).Decode(&resp); err != nil {
		return nil, nil, NewAppError("GetPlugins", "api.unmarshal_error", nil, "", http.StatusInternalServerError).Wrap(err)
	}
	return &resp, BuildResponse(r), nil
}

// GetPluginStatuses will return the plugins installed on any server in the cluster, for reporting
// to the administrator via the system console.
func (c *Client4) GetPluginStatuses(ctx context.Context) (PluginStatuses, *Response, error) {
	r, err := c.DoAPIGet(ctx, c.pluginsRoute()+"/statuses", "")
	if err != nil {
		return nil, BuildResponse(r), err
	}
	defer closeBody(r)
	var list PluginStatuses
	if err := json.NewDecoder(r.Body).Decode(&list); err != nil {
		return nil, nil, NewAppError("GetPluginStatuses", "api.unmarshal_error", nil, "", http.StatusInternalServerError).Wrap(err)
	}
	return list, BuildResponse(r), nil
}

// RemovePlugin will disable and delete a plugin.
func (c *Client4) RemovePlugin(ctx context.Context, id string) (*Response, error) {
	r, err := c.DoAPIDelete(ctx, c.pluginRoute(id))
	if err != nil {
		return BuildResponse(r), err
	}
	defer closeBody(r)
	return BuildResponse(r), nil
}

// GetWebappPlugins will return a list of plugins that the webapp should download.
func (c *Client4) GetWebappPlugins(ctx context.Context) ([]*Manifest, *Response, error) {
	r, err := c.DoAPIGet(ctx, c.pluginsRoute()+"/webapp", "")
	if err != nil {
		return nil, BuildResponse(r), err
	}
	defer closeBody(r)

	var list []*Manifest
	if err := json.NewDecoder(r.Body).Decode(&list); err != nil {
		return nil, nil, NewAppError("GetWebappPlugins", "api.unmarshal_error", nil, "", http.StatusInternalServerError).Wrap(err)
	}
	return list, BuildResponse(r), nil
}

// EnablePlugin will enable an plugin installed.
func (c *Client4) EnablePlugin(ctx context.Context, id string) (*Response, error) {
	r, err := c.DoAPIPost(ctx, c.pluginRoute(id)+"/enable", "")
	if err != nil {
		return BuildResponse(r), err
	}
	defer closeBody(r)
	return BuildResponse(r), nil
}

// DisablePlugin will disable an enabled plugin.
func (c *Client4) DisablePlugin(ctx context.Context, id string) (*Response, error) {
	r, err := c.DoAPIPost(ctx, c.pluginRoute(id)+"/disable", "")
	if err != nil {
		return BuildResponse(r), err
	}
	defer closeBody(r)
	return BuildResponse(r), nil
}

// GetMarketplacePlugins will return a list of plugins that an admin can install.
func (c *Client4) GetMarketplacePlugins(ctx context.Context, filter *MarketplacePluginFilter) ([]*MarketplacePlugin, *Response, error) {
	route := c.pluginsRoute() + "/marketplace"
	u, err := url.Parse(route)
	if err != nil {
		return nil, nil, err
	}

	filter.ApplyToURL(u)

	r, err := c.DoAPIGet(ctx, u.String(), "")
	if err != nil {
		return nil, BuildResponse(r), err
	}
	defer closeBody(r)

	plugins, err := MarketplacePluginsFromReader(r.Body)
	if err != nil {
		return nil, BuildResponse(r), NewAppError(route, "model.client.parse_plugins.app_error", nil, "", http.StatusBadRequest).Wrap(err)
	}

	return plugins, BuildResponse(r), nil
}

// UpdateChannelScheme will update a channel's scheme.
func (c *Client4) UpdateChannelScheme(ctx context.Context, channelId, schemeId string) (*Response, error) {
	sip := &SchemeIDPatch{SchemeID: &schemeId}
	buf, err := json.Marshal(sip)
	if err != nil {
		return nil, NewAppError("UpdateChannelScheme", "api.marshal_error", nil, "", http.StatusInternalServerError).Wrap(err)
	}
	r, err := c.DoAPIPutBytes(ctx, c.channelSchemeRoute(channelId), buf)
	if err != nil {
		return BuildResponse(r), err
	}
	defer closeBody(r)
	return BuildResponse(r), nil
}

// UpdateTeamScheme will update a team's scheme.
func (c *Client4) UpdateTeamScheme(ctx context.Context, teamId, schemeId string) (*Response, error) {
	sip := &SchemeIDPatch{SchemeID: &schemeId}
	buf, err := json.Marshal(sip)
	if err != nil {
		return nil, NewAppError("UpdateTeamScheme", "api.marshal_error", nil, "", http.StatusInternalServerError).Wrap(err)
	}
	r, err := c.DoAPIPutBytes(ctx, c.teamSchemeRoute(teamId), buf)
	if err != nil {
		return BuildResponse(r), err
	}
	defer closeBody(r)
	return BuildResponse(r), nil
}

// GetRedirectLocation retrieves the value of the 'Location' header of an HTTP response for a given URL.
func (c *Client4) GetRedirectLocation(ctx context.Context, urlParam, etag string) (string, *Response, error) {
	url := fmt.Sprintf("%s?url=%s", c.redirectLocationRoute(), url.QueryEscape(urlParam))
	r, err := c.DoAPIGet(ctx, url, etag)
	if err != nil {
		return "", BuildResponse(r), err
	}
	defer closeBody(r)
	return MapFromJSON(r.Body)["location"], BuildResponse(r), nil
}

// SetServerBusy will mark the server as busy, which disables non-critical services for `secs` seconds.
func (c *Client4) SetServerBusy(ctx context.Context, secs int) (*Response, error) {
	url := fmt.Sprintf("%s?seconds=%d", c.serverBusyRoute(), secs)
	r, err := c.DoAPIPost(ctx, url, "")
	if err != nil {
		return BuildResponse(r), err
	}
	defer closeBody(r)
	return BuildResponse(r), nil
}

// ClearServerBusy will mark the server as not busy.
func (c *Client4) ClearServerBusy(ctx context.Context) (*Response, error) {
	r, err := c.DoAPIDelete(ctx, c.serverBusyRoute())
	if err != nil {
		return BuildResponse(r), err
	}
	defer closeBody(r)
	return BuildResponse(r), nil
}

// GetServerBusy returns the current ServerBusyState including the time when a server marked busy
// will automatically have the flag cleared.
func (c *Client4) GetServerBusy(ctx context.Context) (*ServerBusyState, *Response, error) {
	r, err := c.DoAPIGet(ctx, c.serverBusyRoute(), "")
	if err != nil {
		return nil, BuildResponse(r), err
	}
	defer closeBody(r)

	var sbs ServerBusyState
	if err := json.NewDecoder(r.Body).Decode(&sbs); err != nil {
		return nil, nil, NewAppError("GetServerBusy", "api.unmarshal_error", nil, "", http.StatusInternalServerError).Wrap(err)
	}
	return &sbs, BuildResponse(r), nil
}

// RegisterTermsOfServiceAction saves action performed by a user against a specific terms of service.
func (c *Client4) RegisterTermsOfServiceAction(ctx context.Context, userId, termsOfServiceId string, accepted bool) (*Response, error) {
	url := c.userTermsOfServiceRoute(userId)
	data := map[string]any{"termsOfServiceId": termsOfServiceId, "accepted": accepted}
	r, err := c.DoAPIPost(ctx, url, StringInterfaceToJSON(data))
	if err != nil {
		return BuildResponse(r), err
	}
	defer closeBody(r)
	return BuildResponse(r), nil
}

// GetTermsOfService fetches the latest terms of service
func (c *Client4) GetTermsOfService(ctx context.Context, etag string) (*TermsOfService, *Response, error) {
	url := c.termsOfServiceRoute()
	r, err := c.DoAPIGet(ctx, url, etag)
	if err != nil {
		return nil, BuildResponse(r), err
	}
	defer closeBody(r)
	var tos TermsOfService
	if err := json.NewDecoder(r.Body).Decode(&tos); err != nil {
		return nil, nil, NewAppError("GetTermsOfService", "api.unmarshal_error", nil, "", http.StatusInternalServerError).Wrap(err)
	}
	return &tos, BuildResponse(r), nil
}

// GetUserTermsOfService fetches user's latest terms of service action if the latest action was for acceptance.
func (c *Client4) GetUserTermsOfService(ctx context.Context, userId, etag string) (*UserTermsOfService, *Response, error) {
	url := c.userTermsOfServiceRoute(userId)
	r, err := c.DoAPIGet(ctx, url, etag)
	if err != nil {
		return nil, BuildResponse(r), err
	}
	defer closeBody(r)
	var u UserTermsOfService
	if err := json.NewDecoder(r.Body).Decode(&u); err != nil {
		return nil, nil, NewAppError("GetUserTermsOfService", "api.unmarshal_error", nil, "", http.StatusInternalServerError).Wrap(err)
	}
	return &u, BuildResponse(r), nil
}

// CreateTermsOfService creates new terms of service.
func (c *Client4) CreateTermsOfService(ctx context.Context, text, userId string) (*TermsOfService, *Response, error) {
	url := c.termsOfServiceRoute()
	data := map[string]any{"text": text}
	r, err := c.DoAPIPost(ctx, url, StringInterfaceToJSON(data))
	if err != nil {
		return nil, BuildResponse(r), err
	}
	defer closeBody(r)
	var tos TermsOfService
	if err := json.NewDecoder(r.Body).Decode(&tos); err != nil {
		return nil, nil, NewAppError("CreateTermsOfService", "api.unmarshal_error", nil, "", http.StatusInternalServerError).Wrap(err)
	}
	return &tos, BuildResponse(r), nil
}

func (c *Client4) GetGroup(ctx context.Context, groupID, etag string) (*Group, *Response, error) {
	r, err := c.DoAPIGet(ctx, c.groupRoute(groupID), etag)
	if err != nil {
		return nil, BuildResponse(r), err
	}
	defer closeBody(r)
	var g Group
	if err := json.NewDecoder(r.Body).Decode(&g); err != nil {
		return nil, nil, NewAppError("GetGroup", "api.unmarshal_error", nil, "", http.StatusInternalServerError).Wrap(err)
	}
	return &g, BuildResponse(r), nil
}

func (c *Client4) CreateGroup(ctx context.Context, group *Group) (*Group, *Response, error) {
	groupJSON, err := json.Marshal(group)
	if err != nil {
		return nil, nil, NewAppError("CreateGroup", "api.marshal_error", nil, "", http.StatusInternalServerError).Wrap(err)
	}
	r, err := c.DoAPIPostBytes(ctx, "/groups", groupJSON)
	if err != nil {
		return nil, BuildResponse(r), err
	}
	defer closeBody(r)
	var p Group
	if err := json.NewDecoder(r.Body).Decode(&p); err != nil {
		return nil, nil, NewAppError("CreateGroup", "api.unmarshal_error", nil, "", http.StatusInternalServerError).Wrap(err)
	}
	return &p, BuildResponse(r), nil
}

func (c *Client4) DeleteGroup(ctx context.Context, groupID string) (*Group, *Response, error) {
	r, err := c.DoAPIDelete(ctx, c.groupRoute(groupID))
	if err != nil {
		return nil, BuildResponse(r), err
	}
	defer closeBody(r)
	var p Group
	if err := json.NewDecoder(r.Body).Decode(&p); err != nil {
		return nil, nil, NewAppError("DeleteGroup", "api.unmarshal_error", nil, "", http.StatusInternalServerError).Wrap(err)
	}
	return &p, BuildResponse(r), nil
}

func (c *Client4) RestoreGroup(ctx context.Context, groupID string, etag string) (*Group, *Response, error) {
	r, err := c.DoAPIPost(ctx, c.groupRoute(groupID)+"/restore", "")
	if err != nil {
		return nil, BuildResponse(r), err
	}
	defer closeBody(r)
	var p Group
	if jsonErr := json.NewDecoder(r.Body).Decode(&p); jsonErr != nil {
		return nil, nil, NewAppError("DeleteGroup", "api.unmarshal_error", nil, jsonErr.Error(), http.StatusInternalServerError)
	}
	return &p, BuildResponse(r), nil
}

func (c *Client4) PatchGroup(ctx context.Context, groupID string, patch *GroupPatch) (*Group, *Response, error) {
	payload, err := json.Marshal(patch)
	if err != nil {
		return nil, nil, NewAppError("PatchGroup", "api.marshal_error", nil, "", http.StatusInternalServerError).Wrap(err)
	}
	r, err := c.DoAPIPut(ctx, c.groupRoute(groupID)+"/patch", string(payload))
	if err != nil {
		return nil, BuildResponse(r), err
	}
	defer closeBody(r)
	var g Group
	if err := json.NewDecoder(r.Body).Decode(&g); err != nil {
		return nil, nil, NewAppError("PatchGroup", "api.unmarshal_error", nil, "", http.StatusInternalServerError).Wrap(err)
	}
	return &g, BuildResponse(r), nil
}

func (c *Client4) GetGroupMembers(ctx context.Context, groupID string) (*GroupMemberList, *Response, error) {
	r, err := c.DoAPIGet(ctx, c.groupRoute(groupID)+"/members", "")
	if err != nil {
		return nil, BuildResponse(r), err
	}
	defer closeBody(r)
	var ml GroupMemberList
	if err := json.NewDecoder(r.Body).Decode(&ml); err != nil {
		return nil, nil, NewAppError("UpsertGroupMembers", "api.unmarshal_error", nil, "", http.StatusInternalServerError).Wrap(err)
	}
	return &ml, BuildResponse(r), nil
}

func (c *Client4) UpsertGroupMembers(ctx context.Context, groupID string, userIds *GroupModifyMembers) ([]*GroupMember, *Response, error) {
	payload, err := json.Marshal(userIds)
	if err != nil {
		return nil, nil, NewAppError("UpsertGroupMembers", "api.marshal_error", nil, "", http.StatusInternalServerError).Wrap(err)
	}
	r, err := c.DoAPIPostBytes(ctx, c.groupRoute(groupID)+"/members", payload)
	if err != nil {
		return nil, BuildResponse(r), err
	}
	defer closeBody(r)
	var g []*GroupMember
	if err := json.NewDecoder(r.Body).Decode(&g); err != nil {
		return nil, nil, NewAppError("UpsertGroupMembers", "api.unmarshal_error", nil, "", http.StatusInternalServerError).Wrap(err)
	}
	return g, BuildResponse(r), nil
}

func (c *Client4) DeleteGroupMembers(ctx context.Context, groupID string, userIds *GroupModifyMembers) ([]*GroupMember, *Response, error) {
	payload, err := json.Marshal(userIds)
	if err != nil {
		return nil, nil, NewAppError("DeleteGroupMembers", "api.marshal_error", nil, "", http.StatusInternalServerError).Wrap(err)
	}
	r, err := c.DoAPIDeleteBytes(ctx, c.groupRoute(groupID)+"/members", payload)
	if err != nil {
		return nil, BuildResponse(r), err
	}
	defer closeBody(r)
	var g []*GroupMember
	if err := json.NewDecoder(r.Body).Decode(&g); err != nil {
		return nil, nil, NewAppError("DeleteGroupMembers", "api.unmarshal_error", nil, "", http.StatusInternalServerError).Wrap(err)
	}
	return g, BuildResponse(r), nil
}

func (c *Client4) LinkGroupSyncable(ctx context.Context, groupID, syncableID string, syncableType GroupSyncableType, patch *GroupSyncablePatch) (*GroupSyncable, *Response, error) {
	payload, err := json.Marshal(patch)
	if err != nil {
		return nil, nil, NewAppError("LinkGroupSyncable", "api.marshal_error", nil, "", http.StatusInternalServerError).Wrap(err)
	}
	url := fmt.Sprintf("%s/link", c.groupSyncableRoute(groupID, syncableID, syncableType))
	r, err := c.DoAPIPost(ctx, url, string(payload))
	if err != nil {
		return nil, BuildResponse(r), err
	}
	defer closeBody(r)
	var gs GroupSyncable
	if err := json.NewDecoder(r.Body).Decode(&gs); err != nil {
		return nil, nil, NewAppError("LinkGroupSyncable", "api.unmarshal_error", nil, "", http.StatusInternalServerError).Wrap(err)
	}
	return &gs, BuildResponse(r), nil
}

func (c *Client4) UnlinkGroupSyncable(ctx context.Context, groupID, syncableID string, syncableType GroupSyncableType) (*Response, error) {
	url := fmt.Sprintf("%s/link", c.groupSyncableRoute(groupID, syncableID, syncableType))
	r, err := c.DoAPIDelete(ctx, url)
	if err != nil {
		return BuildResponse(r), err
	}
	defer closeBody(r)
	return BuildResponse(r), nil
}

func (c *Client4) GetGroupSyncable(ctx context.Context, groupID, syncableID string, syncableType GroupSyncableType, etag string) (*GroupSyncable, *Response, error) {
	r, err := c.DoAPIGet(ctx, c.groupSyncableRoute(groupID, syncableID, syncableType), etag)
	if err != nil {
		return nil, BuildResponse(r), err
	}
	defer closeBody(r)
	var gs GroupSyncable
	if err := json.NewDecoder(r.Body).Decode(&gs); err != nil {
		return nil, nil, NewAppError("GetGroupSyncable", "api.unmarshal_error", nil, "", http.StatusInternalServerError).Wrap(err)
	}
	return &gs, BuildResponse(r), nil
}

func (c *Client4) GetGroupSyncables(ctx context.Context, groupID string, syncableType GroupSyncableType, etag string) ([]*GroupSyncable, *Response, error) {
	r, err := c.DoAPIGet(ctx, c.groupSyncablesRoute(groupID, syncableType), etag)
	if err != nil {
		return nil, BuildResponse(r), err
	}
	defer closeBody(r)
	var list []*GroupSyncable
	if err := json.NewDecoder(r.Body).Decode(&list); err != nil {
		return nil, nil, NewAppError("GetGroupSyncables", "api.unmarshal_error", nil, "", http.StatusInternalServerError).Wrap(err)
	}
	return list, BuildResponse(r), nil
}

func (c *Client4) PatchGroupSyncable(ctx context.Context, groupID, syncableID string, syncableType GroupSyncableType, patch *GroupSyncablePatch) (*GroupSyncable, *Response, error) {
	payload, err := json.Marshal(patch)
	if err != nil {
		return nil, nil, NewAppError("PatchGroupSyncable", "api.marshal_error", nil, "", http.StatusInternalServerError).Wrap(err)
	}
	r, err := c.DoAPIPut(ctx, c.groupSyncableRoute(groupID, syncableID, syncableType)+"/patch", string(payload))
	if err != nil {
		return nil, BuildResponse(r), err
	}
	defer closeBody(r)
	var gs GroupSyncable
	if err := json.NewDecoder(r.Body).Decode(&gs); err != nil {
		return nil, nil, NewAppError("PatchGroupSyncable", "api.unmarshal_error", nil, "", http.StatusInternalServerError).Wrap(err)
	}
	return &gs, BuildResponse(r), nil
}

func (c *Client4) TeamMembersMinusGroupMembers(ctx context.Context, teamID string, groupIDs []string, page, perPage int, etag string) ([]*UserWithGroups, int64, *Response, error) {
	groupIDStr := strings.Join(groupIDs, ",")
	query := fmt.Sprintf("?group_ids=%s&page=%d&per_page=%d", groupIDStr, page, perPage)
	r, err := c.DoAPIGet(ctx, c.teamRoute(teamID)+"/members_minus_group_members"+query, etag)
	if err != nil {
		return nil, 0, BuildResponse(r), err
	}
	defer closeBody(r)

	var ugc UsersWithGroupsAndCount
	if err := json.NewDecoder(r.Body).Decode(&ugc); err != nil {
		return nil, 0, nil, NewAppError("TeamMembersMinusGroupMembers", "api.unmarshal_error", nil, "", http.StatusInternalServerError).Wrap(err)
	}
	return ugc.Users, ugc.Count, BuildResponse(r), nil
}

func (c *Client4) ChannelMembersMinusGroupMembers(ctx context.Context, channelID string, groupIDs []string, page, perPage int, etag string) ([]*UserWithGroups, int64, *Response, error) {
	groupIDStr := strings.Join(groupIDs, ",")
	query := fmt.Sprintf("?group_ids=%s&page=%d&per_page=%d", groupIDStr, page, perPage)
	r, err := c.DoAPIGet(ctx, c.channelRoute(channelID)+"/members_minus_group_members"+query, etag)
	if err != nil {
		return nil, 0, BuildResponse(r), err
	}
	defer closeBody(r)
	var ugc UsersWithGroupsAndCount
	if err := json.NewDecoder(r.Body).Decode(&ugc); err != nil {
		return nil, 0, nil, NewAppError("ChannelMembersMinusGroupMembers", "api.unmarshal_error", nil, "", http.StatusInternalServerError).Wrap(err)
	}
	return ugc.Users, ugc.Count, BuildResponse(r), nil
}

func (c *Client4) PatchConfig(ctx context.Context, config *Config) (*Config, *Response, error) {
	buf, err := json.Marshal(config)
	if err != nil {
		return nil, nil, NewAppError("PatchConfig", "api.marshal_error", nil, "", http.StatusInternalServerError).Wrap(err)
	}
	r, err := c.DoAPIPutBytes(ctx, c.configRoute()+"/patch", buf)
	if err != nil {
		return nil, BuildResponse(r), err
	}
	defer closeBody(r)

	var cfg *Config
	d := json.NewDecoder(r.Body)
	return cfg, BuildResponse(r), d.Decode(&cfg)
}

func (c *Client4) GetChannelModerations(ctx context.Context, channelID string, etag string) ([]*ChannelModeration, *Response, error) {
	r, err := c.DoAPIGet(ctx, c.channelRoute(channelID)+"/moderations", etag)
	if err != nil {
		return nil, BuildResponse(r), err
	}
	defer closeBody(r)

	var ch []*ChannelModeration
	err = json.NewDecoder(r.Body).Decode(&ch)
	if err != nil {
		return nil, BuildResponse(r), NewAppError("GetChannelModerations", "api.marshal_error", nil, "", http.StatusInternalServerError).Wrap(err)
	}
	return ch, BuildResponse(r), nil
}

func (c *Client4) PatchChannelModerations(ctx context.Context, channelID string, patch []*ChannelModerationPatch) ([]*ChannelModeration, *Response, error) {
	payload, err := json.Marshal(patch)
	if err != nil {
		return nil, nil, NewAppError("PatchChannelModerations", "api.marshal_error", nil, "", http.StatusInternalServerError).Wrap(err)
	}

	r, err := c.DoAPIPut(ctx, c.channelRoute(channelID)+"/moderations/patch", string(payload))
	if err != nil {
		return nil, BuildResponse(r), err
	}
	defer closeBody(r)

	var ch []*ChannelModeration
	err = json.NewDecoder(r.Body).Decode(&ch)
	if err != nil {
		return nil, BuildResponse(r), NewAppError("PatchChannelModerations", "api.marshal_error", nil, "", http.StatusInternalServerError).Wrap(err)
	}
	return ch, BuildResponse(r), nil
}

func (c *Client4) GetKnownUsers(ctx context.Context) ([]string, *Response, error) {
	r, err := c.DoAPIGet(ctx, c.usersRoute()+"/known", "")
	if err != nil {
		return nil, BuildResponse(r), err
	}
	defer closeBody(r)
	var userIds []string
	json.NewDecoder(r.Body).Decode(&userIds)
	return userIds, BuildResponse(r), nil
}

// PublishUserTyping publishes a user is typing websocket event based on the provided TypingRequest.
func (c *Client4) PublishUserTyping(ctx context.Context, userID string, typingRequest TypingRequest) (*Response, error) {
	buf, err := json.Marshal(typingRequest)
	if err != nil {
		return nil, NewAppError("PublishUserTyping", "api.marshal_error", nil, "", http.StatusInternalServerError).Wrap(err)
	}
	r, err := c.DoAPIPostBytes(ctx, c.publishUserTypingRoute(userID), buf)
	if err != nil {
		return BuildResponse(r), err
	}
	defer closeBody(r)
	return BuildResponse(r), nil
}

func (c *Client4) GetChannelMemberCountsByGroup(ctx context.Context, channelID string, includeTimezones bool, etag string) ([]*ChannelMemberCountByGroup, *Response, error) {
	r, err := c.DoAPIGet(ctx, c.channelRoute(channelID)+"/member_counts_by_group?include_timezones="+strconv.FormatBool(includeTimezones), etag)
	if err != nil {
		return nil, BuildResponse(r), err
	}
	defer closeBody(r)

	var ch []*ChannelMemberCountByGroup
	err = json.NewDecoder(r.Body).Decode(&ch)
	if err != nil {
		return nil, BuildResponse(r), NewAppError("GetChannelMemberCountsByGroup", "api.marshal_error", nil, "", http.StatusInternalServerError).Wrap(err)
	}
	return ch, BuildResponse(r), nil
}

func (c *Client4) RequestTrialLicenseWithExtraFields(ctx context.Context, trialRequest *TrialLicenseRequest) (*Response, error) {
	b, err := json.Marshal(trialRequest)
	if err != nil {
		return nil, NewAppError("RequestTrialLicense", "api.marshal_error", nil, "", http.StatusInternalServerError).Wrap(err)
	}

	r, err := c.DoAPIPost(ctx, "/trial-license", string(b))
	if err != nil {
		return BuildResponse(r), err
	}

	defer closeBody(r)
	return BuildResponse(r), nil
}

// RequestTrialLicense will request a trial license and install it in the server
// DEPRECATED - USE RequestTrialLicenseWithExtraFields (this method remains for backwards compatibility)
func (c *Client4) RequestTrialLicense(ctx context.Context, users int) (*Response, error) {
	b, err := json.Marshal(map[string]any{"users": users, "terms_accepted": true})
	if err != nil {
		return nil, NewAppError("RequestTrialLicense", "api.marshal_error", nil, "", http.StatusInternalServerError).Wrap(err)
	}
	r, err := c.DoAPIPost(ctx, "/trial-license", string(b))
	if err != nil {
		return BuildResponse(r), err
	}
	defer closeBody(r)
	return BuildResponse(r), nil
}

// GetGroupStats retrieves stats for a Mattermost Group
func (c *Client4) GetGroupStats(ctx context.Context, groupID string) (*GroupStats, *Response, error) {
	r, err := c.DoAPIGet(ctx, c.groupRoute(groupID)+"/stats", "")
	if err != nil {
		return nil, BuildResponse(r), err
	}
	defer closeBody(r)
	var gs GroupStats
	if err := json.NewDecoder(r.Body).Decode(&gs); err != nil {
		return nil, nil, NewAppError("GetGroupStats", "api.unmarshal_error", nil, "", http.StatusInternalServerError).Wrap(err)
	}
	return &gs, BuildResponse(r), nil
}

func (c *Client4) GetSidebarCategoriesForTeamForUser(ctx context.Context, userID, teamID, etag string) (*OrderedSidebarCategories, *Response, error) {
	route := c.userCategoryRoute(userID, teamID)
	r, err := c.DoAPIGet(ctx, route, etag)
	if err != nil {
		return nil, BuildResponse(r), err
	}

	var cat *OrderedSidebarCategories
	err = json.NewDecoder(r.Body).Decode(&cat)
	if err != nil {
		return nil, BuildResponse(r), NewAppError("Client4.GetSidebarCategoriesForTeamForUser", "model.utils.decode_json.app_error", nil, "", r.StatusCode).Wrap(err)
	}
	return cat, BuildResponse(r), nil
}

func (c *Client4) CreateSidebarCategoryForTeamForUser(ctx context.Context, userID, teamID string, category *SidebarCategoryWithChannels) (*SidebarCategoryWithChannels, *Response, error) {
	payload, err := json.Marshal(category)
	if err != nil {
		return nil, nil, NewAppError("CreateSidebarCategoryForTeamForUser", "api.marshal_error", nil, "", http.StatusInternalServerError).Wrap(err)
	}
	route := c.userCategoryRoute(userID, teamID)
	r, err := c.DoAPIPostBytes(ctx, route, payload)
	if err != nil {
		return nil, BuildResponse(r), err
	}
	defer closeBody(r)
	var cat *SidebarCategoryWithChannels
	err = json.NewDecoder(r.Body).Decode(&cat)
	if err != nil {
		return nil, BuildResponse(r), NewAppError("Client4.CreateSidebarCategoryForTeamForUser", "model.utils.decode_json.app_error", nil, "", r.StatusCode).Wrap(err)
	}
	return cat, BuildResponse(r), nil
}

func (c *Client4) UpdateSidebarCategoriesForTeamForUser(ctx context.Context, userID, teamID string, categories []*SidebarCategoryWithChannels) ([]*SidebarCategoryWithChannels, *Response, error) {
	payload, err := json.Marshal(categories)
	if err != nil {
		return nil, nil, NewAppError("UpdateSidebarCategoriesForTeamForUser", "api.marshal_error", nil, "", http.StatusInternalServerError).Wrap(err)
	}
	route := c.userCategoryRoute(userID, teamID)

	r, err := c.DoAPIPutBytes(ctx, route, payload)
	if err != nil {
		return nil, BuildResponse(r), err
	}
	defer closeBody(r)

	var cat []*SidebarCategoryWithChannels
	err = json.NewDecoder(r.Body).Decode(&cat)
	if err != nil {
		return nil, BuildResponse(r), NewAppError("Client4.UpdateSidebarCategoriesForTeamForUser", "model.utils.decode_json.app_error", nil, "", r.StatusCode).Wrap(err)
	}

	return cat, BuildResponse(r), nil
}

func (c *Client4) GetSidebarCategoryOrderForTeamForUser(ctx context.Context, userID, teamID, etag string) ([]string, *Response, error) {
	route := c.userCategoryRoute(userID, teamID) + "/order"
	r, err := c.DoAPIGet(ctx, route, etag)
	if err != nil {
		return nil, BuildResponse(r), err
	}
	defer closeBody(r)
	return c.ArrayFromJSON(r.Body), BuildResponse(r), nil
}

func (c *Client4) UpdateSidebarCategoryOrderForTeamForUser(ctx context.Context, userID, teamID string, order []string) ([]string, *Response, error) {
	payload, err := json.Marshal(order)
	if err != nil {
		return nil, nil, NewAppError("UpdateSidebarCategoryOrderForTeamForUser", "api.marshal_error", nil, "", http.StatusInternalServerError).Wrap(err)
	}
	route := c.userCategoryRoute(userID, teamID) + "/order"
	r, err := c.DoAPIPutBytes(ctx, route, payload)
	if err != nil {
		return nil, BuildResponse(r), err
	}
	defer closeBody(r)
	return c.ArrayFromJSON(r.Body), BuildResponse(r), nil
}

func (c *Client4) GetSidebarCategoryForTeamForUser(ctx context.Context, userID, teamID, categoryID, etag string) (*SidebarCategoryWithChannels, *Response, error) {
	route := c.userCategoryRoute(userID, teamID) + "/" + categoryID
	r, err := c.DoAPIGet(ctx, route, etag)
	if err != nil {
		return nil, BuildResponse(r), err
	}
	defer closeBody(r)
	var cat *SidebarCategoryWithChannels
	err = json.NewDecoder(r.Body).Decode(&cat)
	if err != nil {
		return nil, BuildResponse(r), NewAppError("Client4.UpdateSidebarCategoriesForTeamForUser", "model.utils.decode_json.app_error", nil, "", r.StatusCode).Wrap(err)
	}

	return cat, BuildResponse(r), nil
}

func (c *Client4) UpdateSidebarCategoryForTeamForUser(ctx context.Context, userID, teamID, categoryID string, category *SidebarCategoryWithChannels) (*SidebarCategoryWithChannels, *Response, error) {
	payload, err := json.Marshal(category)
	if err != nil {
		return nil, nil, NewAppError("UpdateSidebarCategoryForTeamForUser", "api.marshal_error", nil, "", http.StatusInternalServerError).Wrap(err)
	}
	route := c.userCategoryRoute(userID, teamID) + "/" + categoryID
	r, err := c.DoAPIPutBytes(ctx, route, payload)
	if err != nil {
		return nil, BuildResponse(r), err
	}
	defer closeBody(r)
	var cat *SidebarCategoryWithChannels
	err = json.NewDecoder(r.Body).Decode(&cat)
	if err != nil {
		return nil, BuildResponse(r), NewAppError("Client4.UpdateSidebarCategoriesForTeamForUser", "model.utils.decode_json.app_error", nil, "", r.StatusCode).Wrap(err)
	}

	return cat, BuildResponse(r), nil
}

// CheckIntegrity performs a database integrity check.
func (c *Client4) CheckIntegrity(ctx context.Context) ([]IntegrityCheckResult, *Response, error) {
	r, err := c.DoAPIPost(ctx, "/integrity", "")
	if err != nil {
		return nil, BuildResponse(r), err
	}
	defer closeBody(r)
	var results []IntegrityCheckResult
	if err := json.NewDecoder(r.Body).Decode(&results); err != nil {
		return nil, BuildResponse(r), NewAppError("Api4.CheckIntegrity", "api.marshal_error", nil, "", http.StatusInternalServerError).Wrap(err)
	}
	return results, BuildResponse(r), nil
}

func (c *Client4) GetNotices(ctx context.Context, lastViewed int64, teamId string, client NoticeClientType, clientVersion, locale, etag string) (NoticeMessages, *Response, error) {
	url := fmt.Sprintf("/system/notices/%s?lastViewed=%d&client=%s&clientVersion=%s&locale=%s", teamId, lastViewed, client, clientVersion, locale)
	r, err := c.DoAPIGet(ctx, url, etag)
	if err != nil {
		return nil, BuildResponse(r), err
	}
	defer closeBody(r)
	notices, err := UnmarshalProductNoticeMessages(r.Body)
	if err != nil {
		return nil, BuildResponse(r), err
	}
	return notices, BuildResponse(r), nil
}

func (c *Client4) MarkNoticesViewed(ctx context.Context, ids []string) (*Response, error) {
	r, err := c.DoAPIPut(ctx, "/system/notices/view", ArrayToJSON(ids))
	if err != nil {
		return BuildResponse(r), err
	}
	defer closeBody(r)
	return BuildResponse(r), nil
}

func (c *Client4) CompleteOnboarding(ctx context.Context, request *CompleteOnboardingRequest) (*Response, error) {
	buf, err := json.Marshal(request)
	if err != nil {
		return nil, NewAppError("CompleteOnboarding", "api.marshal_error", nil, "", http.StatusInternalServerError).Wrap(err)
	}
	r, err := c.DoAPIPost(ctx, c.systemRoute()+"/onboarding/complete", string(buf))
	if err != nil {
		return BuildResponse(r), err
	}
	defer closeBody(r)

	return BuildResponse(r), nil
}

// CreateUpload creates a new upload session.
func (c *Client4) CreateUpload(ctx context.Context, us *UploadSession) (*UploadSession, *Response, error) {
	buf, err := json.Marshal(us)
	if err != nil {
		return nil, nil, NewAppError("CreateUpload", "api.marshal_error", nil, "", http.StatusInternalServerError).Wrap(err)
	}
	r, err := c.DoAPIPostBytes(ctx, c.uploadsRoute(), buf)
	if err != nil {
		return nil, BuildResponse(r), err
	}
	defer closeBody(r)

	var s UploadSession
	if err := json.NewDecoder(r.Body).Decode(&s); err != nil {
		return nil, nil, NewAppError("CreateUpload", "api.unmarshal_error", nil, "", http.StatusInternalServerError).Wrap(err)
	}
	return &s, BuildResponse(r), nil
}

// GetUpload returns the upload session for the specified uploadId.
func (c *Client4) GetUpload(ctx context.Context, uploadId string) (*UploadSession, *Response, error) {
	r, err := c.DoAPIGet(ctx, c.uploadRoute(uploadId), "")
	if err != nil {
		return nil, BuildResponse(r), err
	}
	defer closeBody(r)
	var s UploadSession
	if err := json.NewDecoder(r.Body).Decode(&s); err != nil {
		return nil, nil, NewAppError("GetUpload", "api.unmarshal_error", nil, "", http.StatusInternalServerError).Wrap(err)
	}
	return &s, BuildResponse(r), nil
}

// GetUploadsForUser returns the upload sessions created by the specified
// userId.
func (c *Client4) GetUploadsForUser(ctx context.Context, userId string) ([]*UploadSession, *Response, error) {
	r, err := c.DoAPIGet(ctx, c.userRoute(userId)+"/uploads", "")
	if err != nil {
		return nil, BuildResponse(r), err
	}
	defer closeBody(r)
	var list []*UploadSession
	if err := json.NewDecoder(r.Body).Decode(&list); err != nil {
		return nil, nil, NewAppError("GetUploadsForUser", "api.unmarshal_error", nil, "", http.StatusInternalServerError).Wrap(err)
	}
	return list, BuildResponse(r), nil
}

// UploadData performs an upload. On success it returns
// a FileInfo object.
func (c *Client4) UploadData(ctx context.Context, uploadId string, data io.Reader) (*FileInfo, *Response, error) {
	url := c.uploadRoute(uploadId)
	r, err := c.DoAPIRequestReader(ctx, "POST", c.APIURL+url, data, nil)
	if err != nil {
		return nil, BuildResponse(r), err
	}
	defer closeBody(r)
	var fi FileInfo
	if r.StatusCode == http.StatusNoContent {
		return nil, BuildResponse(r), nil
	}
	if err := json.NewDecoder(r.Body).Decode(&fi); err != nil {
		return nil, nil, NewAppError("UploadData", "api.unmarshal_error", nil, "", http.StatusInternalServerError).Wrap(err)
	}
	return &fi, BuildResponse(r), nil
}

func (c *Client4) UpdatePassword(ctx context.Context, userId, currentPassword, newPassword string) (*Response, error) {
	requestBody := map[string]string{"current_password": currentPassword, "new_password": newPassword}
	r, err := c.DoAPIPut(ctx, c.userRoute(userId)+"/password", MapToJSON(requestBody))
	if err != nil {
		return BuildResponse(r), err
	}
	defer closeBody(r)
	return BuildResponse(r), nil
}

// Cloud Section

func (c *Client4) GetCloudProducts(ctx context.Context) ([]*Product, *Response, error) {
	r, err := c.DoAPIGet(ctx, c.cloudRoute()+"/products", "")
	if err != nil {
		return nil, BuildResponse(r), err
	}
	defer closeBody(r)

	var cloudProducts []*Product
	json.NewDecoder(r.Body).Decode(&cloudProducts)

	return cloudProducts, BuildResponse(r), nil
}

func (c *Client4) GetSelfHostedProducts(ctx context.Context) ([]*Product, *Response, error) {
	r, err := c.DoAPIGet(ctx, c.cloudRoute()+"/products/selfhosted", "")
	if err != nil {
		return nil, BuildResponse(r), err
	}
	defer closeBody(r)

	var products []*Product
	json.NewDecoder(r.Body).Decode(&products)

	return products, BuildResponse(r), nil
}

func (c *Client4) GetProductLimits(ctx context.Context) (*ProductLimits, *Response, error) {
	r, err := c.DoAPIGet(ctx, c.cloudRoute()+"/limits", "")
	if err != nil {
		return nil, BuildResponse(r), err
	}
	defer closeBody(r)

	var productLimits *ProductLimits
	json.NewDecoder(r.Body).Decode(&productLimits)

	return productLimits, BuildResponse(r), nil
}

func (c *Client4) GetIPFilters(ctx context.Context) (*AllowedIPRanges, *Response, error) {
	r, err := c.DoAPIGet(ctx, c.ipFiltersRoute(), "")
	if err != nil {
		return nil, BuildResponse(r), err
	}

	defer closeBody(r)

	var allowedIPRanges *AllowedIPRanges
	json.NewDecoder(r.Body).Decode(&allowedIPRanges)
	return allowedIPRanges, BuildResponse(r), nil
}

func (c *Client4) ApplyIPFilters(ctx context.Context, allowedRanges *AllowedIPRanges) (*AllowedIPRanges, *Response, error) {
	payload, err := json.Marshal(allowedRanges)
	if err != nil {
		return nil, nil, NewAppError("ApplyIPFilters", "api.marshal_error", nil, "", http.StatusInternalServerError).Wrap(err)
	}

	r, err := c.DoAPIPostBytes(ctx, c.ipFiltersRoute(), payload)
	if err != nil {
		return nil, BuildResponse(r), err
	}

	defer closeBody(r)

	var allowedIPRanges *AllowedIPRanges
	json.NewDecoder(r.Body).Decode(&allowedIPRanges)

	return allowedIPRanges, BuildResponse(r), nil
}

func (c *Client4) GetMyIP(ctx context.Context) (*GetIPAddressResponse, *Response, error) {
	r, err := c.DoAPIGet(ctx, c.ipFiltersRoute()+"/my_ip", "")
	if err != nil {
		return nil, BuildResponse(r), err
	}

	defer closeBody(r)

	var response *GetIPAddressResponse
	json.NewDecoder(r.Body).Decode(&response)

	return response, BuildResponse(r), nil
}

func (c *Client4) CreateCustomerPayment(ctx context.Context) (*StripeSetupIntent, *Response, error) {
	r, err := c.DoAPIPost(ctx, c.cloudRoute()+"/payment", "")
	if err != nil {
		return nil, BuildResponse(r), err
	}
	defer closeBody(r)

	var setupIntent *StripeSetupIntent
	json.NewDecoder(r.Body).Decode(&setupIntent)

	return setupIntent, BuildResponse(r), nil
}

func (c *Client4) ConfirmCustomerPayment(ctx context.Context, confirmRequest *ConfirmPaymentMethodRequest) (*Response, error) {
	json, err := json.Marshal(confirmRequest)
	if err != nil {
		return nil, NewAppError("ConfirmCustomerPayment", "api.marshal_error", nil, "", http.StatusInternalServerError).Wrap(err)
	}
	r, err := c.DoAPIPostBytes(ctx, c.cloudRoute()+"/payment/confirm", json)
	if err != nil {
		return BuildResponse(r), err
	}
	defer closeBody(r)

	return BuildResponse(r), nil
}

func (c *Client4) RequestCloudTrial(ctx context.Context, cloudTrialRequest *StartCloudTrialRequest) (*Subscription, *Response, error) {
	payload, err := json.Marshal(cloudTrialRequest)
	if err != nil {
		return nil, nil, NewAppError("RequestCloudTrial", "api.marshal_error", nil, "", http.StatusInternalServerError).Wrap(err)
	}
	r, err := c.DoAPIPutBytes(ctx, c.cloudRoute()+"/request-trial", payload)
	if err != nil {
		return nil, BuildResponse(r), err
	}
	defer closeBody(r)

	var subscription *Subscription
	json.NewDecoder(r.Body).Decode(&subscription)

	return subscription, BuildResponse(r), nil
}

func (c *Client4) ValidateWorkspaceBusinessEmail(ctx context.Context) (*Response, error) {
	r, err := c.DoAPIPost(ctx, c.cloudRoute()+"/validate-workspace-business-email", "")
	if err != nil {
		return BuildResponse(r), err
	}
	defer closeBody(r)

	return BuildResponse(r), nil
}

func (c *Client4) NotifyAdmin(ctx context.Context, nr *NotifyAdminToUpgradeRequest) (int, error) {
	nrJSON, err := json.Marshal(nr)
	if err != nil {
		return 0, err
	}

	r, err := c.DoAPIPost(ctx, "/users/notify-admin", string(nrJSON))
	if err != nil {
		return r.StatusCode, err
	}

	closeBody(r)

	return r.StatusCode, nil
}

func (c *Client4) TriggerNotifyAdmin(ctx context.Context, nr *NotifyAdminToUpgradeRequest) (int, error) {
	nrJSON, err := json.Marshal(nr)
	if err != nil {
		return 0, err
	}

	r, err := c.DoAPIPost(ctx, "/users/trigger-notify-admin-posts", string(nrJSON))
	if err != nil {
		return r.StatusCode, err
	}

	closeBody(r)

	return r.StatusCode, nil
}

func (c *Client4) ValidateBusinessEmail(ctx context.Context, email *ValidateBusinessEmailRequest) (*Response, error) {
	payload, _ := json.Marshal(email)
	r, err := c.DoAPIPostBytes(ctx, c.cloudRoute()+"/validate-business-email", payload)
	if err != nil {
		return BuildResponse(r), err
	}
	defer closeBody(r)

	return BuildResponse(r), nil
}

func (c *Client4) GetCloudCustomer(ctx context.Context) (*CloudCustomer, *Response, error) {
	r, err := c.DoAPIGet(ctx, c.cloudRoute()+"/customer", "")
	if err != nil {
		return nil, BuildResponse(r), err
	}
	defer closeBody(r)

	var cloudCustomer *CloudCustomer
	json.NewDecoder(r.Body).Decode(&cloudCustomer)

	return cloudCustomer, BuildResponse(r), nil
}

func (c *Client4) GetSubscriptionStatus(ctx context.Context, licenseId string) (*SubscriptionLicenseSelfServeStatusResponse, *Response, error) {
	r, err := c.DoAPIGet(ctx, fmt.Sprintf("%s%s?licenseID=%s", c.cloudRoute(), "/subscription/self-serve-status", licenseId), "")
	if err != nil {
		return nil, BuildResponse(r), err
	}
	defer closeBody(r)

	var status *SubscriptionLicenseSelfServeStatusResponse
	json.NewDecoder(r.Body).Decode(&status)

	return status, BuildResponse(r), nil
}

func (c *Client4) GetSubscription(ctx context.Context) (*Subscription, *Response, error) {
	r, err := c.DoAPIGet(ctx, c.cloudRoute()+"/subscription", "")
	if err != nil {
		return nil, BuildResponse(r), err
	}
	defer closeBody(r)

	var subscription *Subscription
	json.NewDecoder(r.Body).Decode(&subscription)

	return subscription, BuildResponse(r), nil
}

func (c *Client4) GetInvoicesForSubscription(ctx context.Context) ([]*Invoice, *Response, error) {
	r, err := c.DoAPIGet(ctx, c.cloudRoute()+"/subscription/invoices", "")
	if err != nil {
		return nil, BuildResponse(r), err
	}
	defer closeBody(r)

	var invoices []*Invoice
	json.NewDecoder(r.Body).Decode(&invoices)

	return invoices, BuildResponse(r), nil
}

func (c *Client4) UpdateCloudCustomer(ctx context.Context, customerInfo *CloudCustomerInfo) (*CloudCustomer, *Response, error) {
	customerBytes, err := json.Marshal(customerInfo)
	if err != nil {
		return nil, nil, NewAppError("UpdateCloudCustomer", "api.marshal_error", nil, "", http.StatusInternalServerError).Wrap(err)
	}
	r, err := c.DoAPIPutBytes(ctx, c.cloudRoute()+"/customer", customerBytes)
	if err != nil {
		return nil, BuildResponse(r), err
	}
	defer closeBody(r)

	var customer *CloudCustomer
	json.NewDecoder(r.Body).Decode(&customer)

	return customer, BuildResponse(r), nil
}

func (c *Client4) UpdateCloudCustomerAddress(ctx context.Context, address *Address) (*CloudCustomer, *Response, error) {
	addressBytes, err := json.Marshal(address)
	if err != nil {
		return nil, nil, NewAppError("UpdateCloudCustomerAddress", "api.marshal_error", nil, "", http.StatusInternalServerError).Wrap(err)
	}
	r, err := c.DoAPIPutBytes(ctx, c.cloudRoute()+"/customer/address", addressBytes)
	if err != nil {
		return nil, BuildResponse(r), err
	}
	defer closeBody(r)

	var customer *CloudCustomer
	json.NewDecoder(r.Body).Decode(&customer)

	return customer, BuildResponse(r), nil
}

func (c *Client4) BootstrapSelfHostedSignup(ctx context.Context, req BootstrapSelfHostedSignupRequest) (*BootstrapSelfHostedSignupResponse, *Response, error) {
	reqBytes, err := json.Marshal(req)
	if err != nil {
		return nil, nil, NewAppError("BootstrapSelfHostedSignup", "api.marshal_error", nil, "", http.StatusInternalServerError).Wrap(err)
	}
	r, err := c.DoAPIPostBytes(ctx, c.hostedCustomerRoute()+"/bootstrap", reqBytes)
	if err != nil {
		return nil, BuildResponse(r), err
	}
	defer closeBody(r)

	var res *BootstrapSelfHostedSignupResponse
	json.NewDecoder(r.Body).Decode(&res)

	return res, BuildResponse(r), nil
}

func (c *Client4) ListImports(ctx context.Context) ([]string, *Response, error) {
	r, err := c.DoAPIGet(ctx, c.importsRoute(), "")
	if err != nil {
		return nil, BuildResponse(r), err
	}
	defer closeBody(r)
	return c.ArrayFromJSON(r.Body), BuildResponse(r), nil
}

func (c *Client4) ListExports(ctx context.Context) ([]string, *Response, error) {
	r, err := c.DoAPIGet(ctx, c.exportsRoute(), "")
	if err != nil {
		return nil, BuildResponse(r), err
	}
	defer closeBody(r)
	return c.ArrayFromJSON(r.Body), BuildResponse(r), nil
}

func (c *Client4) DeleteExport(ctx context.Context, name string) (*Response, error) {
	r, err := c.DoAPIDelete(ctx, c.exportRoute(name))
	if err != nil {
		return BuildResponse(r), err
	}
	defer closeBody(r)
	return BuildResponse(r), nil
}

func (c *Client4) DownloadExport(ctx context.Context, name string, wr io.Writer, offset int64) (int64, *Response, error) {
	var headers map[string]string
	if offset > 0 {
		headers = map[string]string{
			HeaderRange: fmt.Sprintf("bytes=%d-", offset),
		}
	}
	r, err := c.DoAPIRequestWithHeaders(ctx, http.MethodGet, c.APIURL+c.exportRoute(name), "", headers)
	if err != nil {
		return 0, BuildResponse(r), err
	}
	defer closeBody(r)
	n, err := io.Copy(wr, r.Body)
	if err != nil {
		return n, BuildResponse(r), NewAppError("DownloadExport", "model.client.copy.app_error", nil, "", r.StatusCode).Wrap(err)
	}
	return n, BuildResponse(r), nil
}

func (c *Client4) GeneratePresignedURL(ctx context.Context, name string) (*PresignURLResponse, *Response, error) {
	r, err := c.DoAPIRequest(ctx, http.MethodPost, c.APIURL+c.exportRoute(name)+"/presign-url", "", "")
	if err != nil {
		return nil, BuildResponse(r), err
	}
	defer closeBody(r)

	res := &PresignURLResponse{}
	err = json.NewDecoder(r.Body).Decode(res)
	if err != nil {
		return nil, BuildResponse(r), NewAppError("GeneratePresignedURL", "model.client.json_decode.app_error", nil, "", http.StatusInternalServerError).Wrap(err)
	}

	return res, BuildResponse(r), nil
}

func (c *Client4) GetUserThreads(ctx context.Context, userId, teamId string, options GetUserThreadsOpts) (*Threads, *Response, error) {
	v := url.Values{}
	if options.Since != 0 {
		v.Set("since", fmt.Sprintf("%d", options.Since))
	}
	if options.Before != "" {
		v.Set("before", options.Before)
	}
	if options.After != "" {
		v.Set("after", options.After)
	}
	if options.PageSize != 0 {
		v.Set("per_page", fmt.Sprintf("%d", options.PageSize))
	}
	if options.Extended {
		v.Set("extended", "true")
	}
	if options.Deleted {
		v.Set("deleted", "true")
	}
	if options.Unread {
		v.Set("unread", "true")
	}
	if options.ThreadsOnly {
		v.Set("threadsOnly", "true")
	}
	if options.TotalsOnly {
		v.Set("totalsOnly", "true")
	}
	url := c.userThreadsRoute(userId, teamId)
	if len(v) > 0 {
		url += "?" + v.Encode()
	}

	r, err := c.DoAPIGet(ctx, url, "")
	if err != nil {
		return nil, BuildResponse(r), err
	}
	defer closeBody(r)

	var threads Threads
	json.NewDecoder(r.Body).Decode(&threads)

	return &threads, BuildResponse(r), nil
}

func (c *Client4) GetUserThread(ctx context.Context, userId, teamId, threadId string, extended bool) (*ThreadResponse, *Response, error) {
	url := c.userThreadRoute(userId, teamId, threadId)
	if extended {
		url += "?extended=true"
	}
	r, err := c.DoAPIGet(ctx, url, "")
	if err != nil {
		return nil, BuildResponse(r), err
	}
	defer closeBody(r)

	var thread ThreadResponse
	json.NewDecoder(r.Body).Decode(&thread)

	return &thread, BuildResponse(r), nil
}

func (c *Client4) UpdateThreadsReadForUser(ctx context.Context, userId, teamId string) (*Response, error) {
	r, err := c.DoAPIPut(ctx, fmt.Sprintf("%s/read", c.userThreadsRoute(userId, teamId)), "")
	if err != nil {
		return BuildResponse(r), err
	}
	defer closeBody(r)

	return BuildResponse(r), nil
}

func (c *Client4) SetThreadUnreadByPostId(ctx context.Context, userId, teamId, threadId, postId string) (*ThreadResponse, *Response, error) {
	r, err := c.DoAPIPost(ctx, fmt.Sprintf("%s/set_unread/%s", c.userThreadRoute(userId, teamId, threadId), postId), "")
	if err != nil {
		return nil, BuildResponse(r), err
	}
	defer closeBody(r)
	var thread ThreadResponse
	json.NewDecoder(r.Body).Decode(&thread)

	return &thread, BuildResponse(r), nil
}

func (c *Client4) UpdateThreadReadForUser(ctx context.Context, userId, teamId, threadId string, timestamp int64) (*ThreadResponse, *Response, error) {
	r, err := c.DoAPIPut(ctx, fmt.Sprintf("%s/read/%d", c.userThreadRoute(userId, teamId, threadId), timestamp), "")
	if err != nil {
		return nil, BuildResponse(r), err
	}
	defer closeBody(r)
	var thread ThreadResponse
	json.NewDecoder(r.Body).Decode(&thread)

	return &thread, BuildResponse(r), nil
}

func (c *Client4) UpdateThreadFollowForUser(ctx context.Context, userId, teamId, threadId string, state bool) (*Response, error) {
	var err error
	var r *http.Response
	if state {
		r, err = c.DoAPIPut(ctx, c.userThreadRoute(userId, teamId, threadId)+"/following", "")
	} else {
		r, err = c.DoAPIDelete(ctx, c.userThreadRoute(userId, teamId, threadId)+"/following")
	}
	if err != nil {
		return BuildResponse(r), err
	}
	defer closeBody(r)

	return BuildResponse(r), nil
}

func (c *Client4) GetAllSharedChannels(ctx context.Context, teamID string, page, perPage int) ([]*SharedChannel, *Response, error) {
	url := fmt.Sprintf("%s/%s?page=%d&per_page=%d", c.sharedChannelsRoute(), teamID, page, perPage)
	r, err := c.DoAPIGet(ctx, url, "")
	if err != nil {
		return nil, BuildResponse(r), err
	}
	defer closeBody(r)

	var channels []*SharedChannel
	json.NewDecoder(r.Body).Decode(&channels)

	return channels, BuildResponse(r), nil
}

func (c *Client4) GetRemoteClusterInfo(ctx context.Context, remoteID string) (RemoteClusterInfo, *Response, error) {
	url := fmt.Sprintf("%s/remote_info/%s", c.sharedChannelsRoute(), remoteID)
	r, err := c.DoAPIGet(ctx, url, "")
	if err != nil {
		return RemoteClusterInfo{}, BuildResponse(r), err
	}
	defer closeBody(r)

	var rci RemoteClusterInfo
	json.NewDecoder(r.Body).Decode(&rci)

	return rci, BuildResponse(r), nil
}

func (c *Client4) GetAncillaryPermissions(ctx context.Context, subsectionPermissions []string) ([]string, *Response, error) {
	var returnedPermissions []string
	url := fmt.Sprintf("%s/ancillary?subsection_permissions=%s", c.permissionsRoute(), strings.Join(subsectionPermissions, ","))
	r, err := c.DoAPIGet(ctx, url, "")
	if err != nil {
		return returnedPermissions, BuildResponse(r), err
	}
	defer closeBody(r)

	json.NewDecoder(r.Body).Decode(&returnedPermissions)
	return returnedPermissions, BuildResponse(r), nil
}

func (c *Client4) GetUsersWithInvalidEmails(ctx context.Context, page, perPage int) ([]*User, *Response, error) {
	query := fmt.Sprintf("/invalid_emails?page=%v&per_page=%v", page, perPage)
	r, err := c.DoAPIGet(ctx, c.usersRoute()+query, "")
	if err != nil {
		return nil, BuildResponse(r), err
	}
	defer closeBody(r)
	var list []*User
	if r.StatusCode == http.StatusNotModified {
		return list, BuildResponse(r), nil
	}
	if err := json.NewDecoder(r.Body).Decode(&list); err != nil {
		return nil, nil, NewAppError("GetUsers", "api.unmarshal_error", nil, "", http.StatusInternalServerError).Wrap(err)
	}
	return list, BuildResponse(r), nil
}

func (c *Client4) GetAppliedSchemaMigrations(ctx context.Context) ([]AppliedMigration, *Response, error) {
	r, err := c.DoAPIGet(ctx, c.systemRoute()+"/schema/version", "")
	if err != nil {
		return nil, BuildResponse(r), err
	}
	defer closeBody(r)
	var list []AppliedMigration
	if err := json.NewDecoder(r.Body).Decode(&list); err != nil {
		return nil, nil, NewAppError("GetUsers", "api.unmarshal_error", nil, "", http.StatusInternalServerError).Wrap(err)
	}
	return list, BuildResponse(r), nil
}

// Usage Section

// GetPostsUsage returns rounded off total usage of posts for the instance
func (c *Client4) GetPostsUsage(ctx context.Context) (*PostsUsage, *Response, error) {
	r, err := c.DoAPIGet(ctx, c.usageRoute()+"/posts", "")
	if err != nil {
		return nil, BuildResponse(r), err
	}
	defer closeBody(r)

	var usage *PostsUsage
	err = json.NewDecoder(r.Body).Decode(&usage)
	return usage, BuildResponse(r), err
}

// GetStorageUsage returns the file storage usage for the instance,
// rounded down the most signigicant digit
func (c *Client4) GetStorageUsage(ctx context.Context) (*StorageUsage, *Response, error) {
	r, err := c.DoAPIGet(ctx, c.usageRoute()+"/storage", "")
	if err != nil {
		return nil, BuildResponse(r), err
	}
	defer closeBody(r)

	var usage *StorageUsage
	err = json.NewDecoder(r.Body).Decode(&usage)
	return usage, BuildResponse(r), err
}

// GetTeamsUsage returns total usage of teams for the instance
func (c *Client4) GetTeamsUsage(ctx context.Context) (*TeamsUsage, *Response, error) {
	r, err := c.DoAPIGet(ctx, c.usageRoute()+"/teams", "")
	if err != nil {
		return nil, BuildResponse(r), err
	}
	defer closeBody(r)

	var usage *TeamsUsage
	err = json.NewDecoder(r.Body).Decode(&usage)
	return usage, BuildResponse(r), err
}

func (c *Client4) SelfHostedSignupAvailable(ctx context.Context) (*Response, error) {
	r, err := c.DoAPIGet(ctx, c.hostedCustomerRoute()+"/signup_available", "")

	if err != nil {
		return BuildResponse(r), err
	}
	defer closeBody(r)

	return BuildResponse(r), nil
}

func (c *Client4) SelfHostedSignupCustomer(ctx context.Context, form *SelfHostedCustomerForm) (*Response, *SelfHostedSignupCustomerResponse, error) {
	payloadBytes, err := json.Marshal(form)
	if err != nil {
		return nil, nil, NewAppError("SelfHostedSignupCustomer", "api.marshal_error", nil, "", http.StatusInternalServerError).Wrap(err)
	}

	r, err := c.DoAPIPost(ctx, c.hostedCustomerRoute()+"/customer", string(payloadBytes))

	if err != nil {
		return BuildResponse(r), nil, err
	}
	data, err := io.ReadAll(r.Body)
	if err != nil {
		return BuildResponse(r), nil, err
	}
	defer closeBody(r)

	response := SelfHostedSignupCustomerResponse{}
	err = json.Unmarshal(data, &response)
	if err != nil {
		return BuildResponse(r), nil, err
	}

	return BuildResponse(r), &response, nil
}

func (c *Client4) SelfHostedSignupConfirm(ctx context.Context, form *SelfHostedConfirmPaymentMethodRequest) (*Response, *SelfHostedSignupConfirmClientResponse, error) {
	payloadBytes, err := json.Marshal(form)
	if err != nil {
		return nil, nil, NewAppError("SelfHostedSignupConfirm", "api.marshal_error", nil, "", http.StatusInternalServerError).Wrap(err)
	}

	r, err := c.DoAPIPost(ctx, c.hostedCustomerRoute()+"/confirm", string(payloadBytes))

	if err != nil {
		return BuildResponse(r), nil, err
	}

	data, err := io.ReadAll(r.Body)
	if err != nil {
		return BuildResponse(r), nil, err
	}
	defer closeBody(r)

	response := SelfHostedSignupConfirmClientResponse{}
	err = json.Unmarshal(data, &response)
	if err != nil {
		return BuildResponse(r), nil, err
	}

	defer closeBody(r)

	return BuildResponse(r), &response, nil
}

func (c *Client4) GetSelfHostedInvoices(ctx context.Context) (*Response, []*Invoice, error) {
	r, err := c.DoAPIGet(ctx, c.hostedCustomerRoute()+"/invoices", "")

	if err != nil {
		return BuildResponse(r), nil, err
	}

	data, err := io.ReadAll(r.Body)
	if err != nil {
		return BuildResponse(r), nil, err
	}
	defer closeBody(r)

	invoices := []*Invoice{}
	err = json.Unmarshal(data, &invoices)
	if err != nil {
		return BuildResponse(r), nil, err
	}

	defer closeBody(r)

	return BuildResponse(r), invoices, nil
}

func (c *Client4) GetPostInfo(ctx context.Context, postId string) (*PostInfo, *Response, error) {
	r, err := c.DoAPIGet(ctx, c.postRoute(postId)+"/info", "")
	if err != nil {
		return nil, BuildResponse(r), err
	}
	defer closeBody(r)

	var info *PostInfo
	if err = json.NewDecoder(r.Body).Decode(&info); err != nil {
		return nil, nil, NewAppError("GetPostInfo", "api.unmarshal_error", nil, "", http.StatusInternalServerError).Wrap(err)
	}
	return info, BuildResponse(r), nil
}

func (c *Client4) AcknowledgePost(ctx context.Context, postId, userId string) (*PostAcknowledgement, *Response, error) {
	r, err := c.DoAPIPost(ctx, c.userRoute(userId)+c.postRoute(postId)+"/ack", "")
	if err != nil {
		return nil, BuildResponse(r), err
	}
	defer closeBody(r)
	var ack *PostAcknowledgement
	if jsonErr := json.NewDecoder(r.Body).Decode(&ack); jsonErr != nil {
		return nil, nil, NewAppError("AcknowledgePost", "api.unmarshal_error", nil, jsonErr.Error(), http.StatusInternalServerError)
	}
	return ack, BuildResponse(r), nil
}

func (c *Client4) UnacknowledgePost(ctx context.Context, postId, userId string) (*Response, error) {
	r, err := c.DoAPIDelete(ctx, c.userRoute(userId)+c.postRoute(postId)+"/ack")
	if err != nil {
		return BuildResponse(r), err
	}
	defer closeBody(r)
	return BuildResponse(r), nil
}

func (c *Client4) AddUserToGroupSyncables(ctx context.Context, userID string) (*Response, error) {
	r, err := c.DoAPIPost(ctx, c.ldapRoute()+"/users/"+userID+"/group_sync_memberships", "")
	if err != nil {
		return BuildResponse(r), err
	}
	defer closeBody(r)
	return BuildResponse(r), nil
}

func (c *Client4) CheckCWSConnection(ctx context.Context, userId string) (*Response, error) {
	r, err := c.DoAPIGet(ctx, c.cloudRoute()+"/healthz", "")

	if err != nil {
		return BuildResponse(r), err
	}
	defer closeBody(r)

	return BuildResponse(r), nil
}

<<<<<<< HEAD
func (c *Client4) SubmitTrueUpReview(ctx context.Context, req map[string]any) (*Response, error) {
	reqBytes, err := json.Marshal(req)
	if err != nil {
		return nil, NewAppError("SubmitTrueUpReview", "api.marshal_error", nil, "", http.StatusInternalServerError).Wrap(err)
	}
	r, err := c.DoAPIPostBytes(ctx, c.licenseRoute()+"/review", reqBytes)
	if err != nil {
		return BuildResponse(r), nil
	}
	defer closeBody(r)

	return BuildResponse(r), nil
}

func (c *Client4) GetServerLimits(ctx context.Context) (*ServerLimits, *Response, error) {
=======
func (c *Client4) GetUserLimits(ctx context.Context) (*UserLimits, *Response, error) {
>>>>>>> b8869762
	r, err := c.DoAPIGet(ctx, c.limitsRoute()+"/users", "")
	if err != nil {
		return nil, BuildResponse(r), err
	}
	defer closeBody(r)
	var serverLimits ServerLimits
	if r.StatusCode == http.StatusNotModified {
		return &serverLimits, BuildResponse(r), nil
	}
	if err := json.NewDecoder(r.Body).Decode(&serverLimits); err != nil {
		return nil, nil, NewAppError("GetServerLimits", "api.unmarshal_error", nil, "", http.StatusInternalServerError).Wrap(err)
	}
	return &serverLimits, BuildResponse(r), nil
}

// CreateChannelBookmark creates a channel bookmark based on the provided struct.
func (c *Client4) CreateChannelBookmark(ctx context.Context, channelBookmark *ChannelBookmark) (*ChannelBookmark, *Response, error) {
	channelBookmarkJSON, err := json.Marshal(channelBookmark)
	if err != nil {
		return nil, nil, NewAppError("CreateChannelBookmark", "api.marshal_error", nil, "", http.StatusInternalServerError).Wrap(err)
	}
	r, err := c.DoAPIPostBytes(ctx, c.bookmarksRoute(channelBookmark.ChannelId), channelBookmarkJSON)
	if err != nil {
		return nil, BuildResponse(r), err
	}
	defer closeBody(r)
	var cb ChannelBookmark
	if err := json.NewDecoder(r.Body).Decode(&cb); err != nil {
		return nil, nil, NewAppError("CreateChannelBookmark", "api.unmarshal_error", nil, "", http.StatusInternalServerError).Wrap(err)
	}
	return &cb, BuildResponse(r), nil
}

// UpdateChannelBookmark updates a channel bookmark based on the provided struct.
func (c *Client4) UpdateChannelBookmark(ctx context.Context, channelId, bookmarkId string, patch *ChannelBookmarkPatch) (*UpdateChannelBookmarkResponse, *Response, error) {
	buf, err := json.Marshal(patch)
	if err != nil {
		return nil, nil, NewAppError("UpdateChannelBookmark", "api.marshal_error", nil, "", http.StatusInternalServerError).Wrap(err)
	}
	r, err := c.DoAPIPatchBytes(ctx, c.bookmarkRoute(channelId, bookmarkId), buf)
	if err != nil {
		return nil, BuildResponse(r), err
	}
	defer closeBody(r)
	var ucb UpdateChannelBookmarkResponse
	if err := json.NewDecoder(r.Body).Decode(&ucb); err != nil {
		return nil, nil, NewAppError("UpdateChannelBookmark", "api.unmarshal_error", nil, "", http.StatusInternalServerError).Wrap(err)
	}
	return &ucb, BuildResponse(r), nil
}

// UpdateChannelBookmarkSortOrder updates a channel bookmark's sort order based on the provided new index.
func (c *Client4) UpdateChannelBookmarkSortOrder(ctx context.Context, channelId, bookmarkId string, sortOrder int64) ([]*ChannelBookmarkWithFileInfo, *Response, error) {
	buf, err := json.Marshal(sortOrder)
	if err != nil {
		return nil, nil, NewAppError("UpdateChannelBookmarkSortOrder", "api.marshal_error", nil, "", http.StatusInternalServerError).Wrap(err)
	}
	r, err := c.DoAPIPostBytes(ctx, c.bookmarkRoute(channelId, bookmarkId)+"/sort_order", buf)
	if err != nil {
		return nil, BuildResponse(r), err
	}
	defer closeBody(r)
	var b []*ChannelBookmarkWithFileInfo
	if err := json.NewDecoder(r.Body).Decode(&b); err != nil {
		return nil, nil, NewAppError("UpdateChannelBookmarkSortOrder", "api.unmarshal_error", nil, "", http.StatusInternalServerError).Wrap(err)
	}
	return b, BuildResponse(r), nil
}

// DeleteChannelBookmark deletes a channel bookmark.
func (c *Client4) DeleteChannelBookmark(ctx context.Context, channelId, bookmarkId string) (*ChannelBookmarkWithFileInfo, *Response, error) {
	r, err := c.DoAPIDelete(ctx, c.bookmarkRoute(channelId, bookmarkId))
	if err != nil {
		return nil, BuildResponse(r), err
	}
	defer closeBody(r)
	var b *ChannelBookmarkWithFileInfo
	if err := json.NewDecoder(r.Body).Decode(&b); err != nil {
		return nil, nil, NewAppError("DeleteChannelBookmark", "api.unmarshal_error", nil, "", http.StatusInternalServerError).Wrap(err)
	}
	return b, BuildResponse(r), nil
}

func (c *Client4) ListChannelBookmarksForChannel(ctx context.Context, channelId string, since int64) ([]*ChannelBookmarkWithFileInfo, *Response, error) {
	query := fmt.Sprintf("?bookmarks_since=%v", since)
	r, err := c.DoAPIGet(ctx, c.bookmarksRoute(channelId)+query, "")
	if err != nil {
		return nil, BuildResponse(r), err
	}
	defer closeBody(r)
	var b []*ChannelBookmarkWithFileInfo
	if err := json.NewDecoder(r.Body).Decode(&b); err != nil {
		return nil, nil, NewAppError("ListChannelBookmarksForChannel", "api.unmarshal_error", nil, "", http.StatusInternalServerError).Wrap(err)
	}
	return b, BuildResponse(r), nil
}<|MERGE_RESOLUTION|>--- conflicted
+++ resolved
@@ -584,10 +584,6 @@
 	return "/permissions"
 }
 
-func (c *Client4) limitsRoute() string {
-	return "/limits"
-}
-
 func (c *Client4) bookmarksRoute(channelId string) string {
 	return c.channelRoute(channelId) + "/bookmarks"
 }
@@ -8939,40 +8935,6 @@
 	return BuildResponse(r), nil
 }
 
-<<<<<<< HEAD
-func (c *Client4) SubmitTrueUpReview(ctx context.Context, req map[string]any) (*Response, error) {
-	reqBytes, err := json.Marshal(req)
-	if err != nil {
-		return nil, NewAppError("SubmitTrueUpReview", "api.marshal_error", nil, "", http.StatusInternalServerError).Wrap(err)
-	}
-	r, err := c.DoAPIPostBytes(ctx, c.licenseRoute()+"/review", reqBytes)
-	if err != nil {
-		return BuildResponse(r), nil
-	}
-	defer closeBody(r)
-
-	return BuildResponse(r), nil
-}
-
-func (c *Client4) GetServerLimits(ctx context.Context) (*ServerLimits, *Response, error) {
-=======
-func (c *Client4) GetUserLimits(ctx context.Context) (*UserLimits, *Response, error) {
->>>>>>> b8869762
-	r, err := c.DoAPIGet(ctx, c.limitsRoute()+"/users", "")
-	if err != nil {
-		return nil, BuildResponse(r), err
-	}
-	defer closeBody(r)
-	var serverLimits ServerLimits
-	if r.StatusCode == http.StatusNotModified {
-		return &serverLimits, BuildResponse(r), nil
-	}
-	if err := json.NewDecoder(r.Body).Decode(&serverLimits); err != nil {
-		return nil, nil, NewAppError("GetServerLimits", "api.unmarshal_error", nil, "", http.StatusInternalServerError).Wrap(err)
-	}
-	return &serverLimits, BuildResponse(r), nil
-}
-
 // CreateChannelBookmark creates a channel bookmark based on the provided struct.
 func (c *Client4) CreateChannelBookmark(ctx context.Context, channelBookmark *ChannelBookmark) (*ChannelBookmark, *Response, error) {
 	channelBookmarkJSON, err := json.Marshal(channelBookmark)

// Copyright (c) 2015-present Mattermost, Inc. All Rights Reserved.
// See LICENSE.txt for license information.

package model

import (
	"bytes"
	"context"
	"encoding/json"
	"fmt"
	"io"
	"mime/multipart"
	"net"
	"net/http"
	"net/url"
	"strconv"
	"strings"
)

const (
	HeaderRequestId                 = "X-Request-ID"
	HeaderVersionId                 = "X-Version-ID"
	HeaderClusterId                 = "X-Cluster-ID"
	HeaderEtagServer                = "ETag"
	HeaderEtagClient                = "If-None-Match"
	HeaderForwarded                 = "X-Forwarded-For"
	HeaderRealIP                    = "X-Real-IP"
	HeaderForwardedProto            = "X-Forwarded-Proto"
	HeaderToken                     = "token"
	HeaderCsrfToken                 = "X-CSRF-Token"
	HeaderBearer                    = "BEARER"
	HeaderAuth                      = "Authorization"
	HeaderCloudToken                = "X-Cloud-Token"
	HeaderRemoteclusterToken        = "X-RemoteCluster-Token"
	HeaderRemoteclusterId           = "X-RemoteCluster-Id"
	HeaderRequestedWith             = "X-Requested-With"
	HeaderRequestedWithXML          = "XMLHttpRequest"
	HeaderFirstInaccessiblePostTime = "First-Inaccessible-Post-Time"
	HeaderFirstInaccessibleFileTime = "First-Inaccessible-File-Time"
	HeaderRange                     = "Range"
	STATUS                          = "status"
	StatusOk                        = "OK"
	StatusFail                      = "FAIL"
	StatusUnhealthy                 = "UNHEALTHY"
	StatusRemove                    = "REMOVE"
	ConnectionId                    = "Connection-Id"

	ClientDir = "client"

	APIURLSuffixV1 = "/api/v1"
	APIURLSuffixV4 = "/api/v4"
	APIURLSuffixV5 = "/api/v5"
	APIURLSuffix   = APIURLSuffixV4
)

type Response struct {
	StatusCode    int
	RequestId     string
	Etag          string
	ServerVersion string
	Header        http.Header
}

type Client4 struct {
	URL        string       // The location of the server, for example  "http://localhost:8065"
	APIURL     string       // The api location of the server, for example "http://localhost:8065/api/v4"
	HTTPClient *http.Client // The http client
	AuthToken  string
	AuthType   string
	HTTPHeader map[string]string // Headers to be copied over for each request

	// TrueString is the string value sent to the server for true boolean query parameters.
	trueString string

	// FalseString is the string value sent to the server for false boolean query parameters.
	falseString string
}

// SetBoolString is a helper method for overriding how true and false query string parameters are
// sent to the server.
//
// This method is only exposed for testing. It is never necessary to configure these values
// in production.
func (c *Client4) SetBoolString(value bool, valueStr string) {
	if value {
		c.trueString = valueStr
	} else {
		c.falseString = valueStr
	}
}

// boolString builds the query string parameter for boolean values.
func (c *Client4) boolString(value bool) string {
	if value && c.trueString != "" {
		return c.trueString
	} else if !value && c.falseString != "" {
		return c.falseString
	}

	if value {
		return "true"
	}
	return "false"
}

func (c *Client4) ArrayFromJSON(data io.Reader) []string {
	var objmap []string
	json.NewDecoder(data).Decode(&objmap)
	if objmap == nil {
		return make([]string, 0)
	}
	return objmap
}

func closeBody(r *http.Response) {
	if r.Body != nil {
		_, _ = io.Copy(io.Discard, r.Body)
		_ = r.Body.Close()
	}
}

func NewAPIv4Client(url string) *Client4 {
	url = strings.TrimRight(url, "/")
	return &Client4{url, url + APIURLSuffix, &http.Client{}, "", "", map[string]string{}, "", ""}
}

func NewAPIv4SocketClient(socketPath string) *Client4 {
	tr := &http.Transport{
		Dial: func(network, addr string) (net.Conn, error) {
			return net.Dial("unix", socketPath)
		},
	}

	client := NewAPIv4Client("http://_")
	client.HTTPClient = &http.Client{Transport: tr}

	return client
}

func BuildResponse(r *http.Response) *Response {
	if r == nil {
		return nil
	}

	return &Response{
		StatusCode:    r.StatusCode,
		RequestId:     r.Header.Get(HeaderRequestId),
		Etag:          r.Header.Get(HeaderEtagServer),
		ServerVersion: r.Header.Get(HeaderVersionId),
		Header:        r.Header,
	}
}

func (c *Client4) SetToken(token string) {
	c.AuthToken = token
	c.AuthType = HeaderBearer
}

// MockSession is deprecated in favour of SetToken
func (c *Client4) MockSession(token string) {
	c.SetToken(token)
}

func (c *Client4) SetOAuthToken(token string) {
	c.AuthToken = token
	c.AuthType = HeaderToken
}

func (c *Client4) ClearOAuthToken() {
	c.AuthToken = ""
	c.AuthType = HeaderBearer
}

func (c *Client4) usersRoute() string {
	return "/users"
}

func (c *Client4) reportsRoute() string {
	return "/reports"
}

func (c *Client4) userRoute(userId string) string {
	return fmt.Sprintf(c.usersRoute()+"/%v", userId)
}

func (c *Client4) userThreadsRoute(userID, teamID string) string {
	return c.userRoute(userID) + c.teamRoute(teamID) + "/threads"
}

func (c *Client4) userThreadRoute(userId, teamId, threadId string) string {
	return c.userThreadsRoute(userId, teamId) + "/" + threadId
}

func (c *Client4) userCategoryRoute(userID, teamID string) string {
	return c.userRoute(userID) + c.teamRoute(teamID) + "/channels/categories"
}

func (c *Client4) userAccessTokensRoute() string {
	return c.usersRoute() + "/tokens"
}

func (c *Client4) userAccessTokenRoute(tokenId string) string {
	return fmt.Sprintf(c.usersRoute()+"/tokens/%v", tokenId)
}

func (c *Client4) userByUsernameRoute(userName string) string {
	return fmt.Sprintf(c.usersRoute()+"/username/%v", userName)
}

func (c *Client4) userByEmailRoute(email string) string {
	return fmt.Sprintf(c.usersRoute()+"/email/%v", email)
}

func (c *Client4) botsRoute() string {
	return "/bots"
}

func (c *Client4) botRoute(botUserId string) string {
	return fmt.Sprintf("%s/%s", c.botsRoute(), botUserId)
}

func (c *Client4) teamsRoute() string {
	return "/teams"
}

func (c *Client4) teamRoute(teamId string) string {
	return fmt.Sprintf(c.teamsRoute()+"/%v", teamId)
}

func (c *Client4) teamAutoCompleteCommandsRoute(teamId string) string {
	return fmt.Sprintf(c.teamsRoute()+"/%v/commands/autocomplete", teamId)
}

func (c *Client4) teamByNameRoute(teamName string) string {
	return fmt.Sprintf(c.teamsRoute()+"/name/%v", teamName)
}

func (c *Client4) teamMemberRoute(teamId, userId string) string {
	return fmt.Sprintf(c.teamRoute(teamId)+"/members/%v", userId)
}

func (c *Client4) teamMembersRoute(teamId string) string {
	return c.teamRoute(teamId) + "/members"
}

func (c *Client4) teamStatsRoute(teamId string) string {
	return c.teamRoute(teamId) + "/stats"
}

func (c *Client4) teamImportRoute(teamId string) string {
	return c.teamRoute(teamId) + "/import"
}

func (c *Client4) channelsRoute() string {
	return "/channels"
}

func (c *Client4) channelsForTeamRoute(teamId string) string {
	return c.teamRoute(teamId) + "/channels"
}

func (c *Client4) channelRoute(channelId string) string {
	return fmt.Sprintf(c.channelsRoute()+"/%v", channelId)
}

func (c *Client4) channelByNameRoute(channelName, teamId string) string {
	return fmt.Sprintf(c.teamRoute(teamId)+"/channels/name/%v", channelName)
}

func (c *Client4) channelsForTeamForUserRoute(teamId, userId string, includeDeleted bool) string {
	route := c.userRoute(userId) + c.teamRoute(teamId) + "/channels"
	if includeDeleted {
		query := fmt.Sprintf("?include_deleted=%v", includeDeleted)
		return route + query
	}
	return route
}

func (c *Client4) channelByNameForTeamNameRoute(channelName, teamName string) string {
	return fmt.Sprintf(c.teamByNameRoute(teamName)+"/channels/name/%v", channelName)
}

func (c *Client4) channelMembersRoute(channelId string) string {
	return c.channelRoute(channelId) + "/members"
}

func (c *Client4) channelMemberRoute(channelId, userId string) string {
	return fmt.Sprintf(c.channelMembersRoute(channelId)+"/%v", userId)
}

func (c *Client4) postsRoute() string {
	return "/posts"
}

func (c *Client4) postsEphemeralRoute() string {
	return "/posts/ephemeral"
}

func (c *Client4) configRoute() string {
	return "/config"
}

func (c *Client4) licenseRoute() string {
	return "/license"
}

func (c *Client4) postRoute(postId string) string {
	return fmt.Sprintf(c.postsRoute()+"/%v", postId)
}

func (c *Client4) filesRoute() string {
	return "/files"
}

func (c *Client4) fileRoute(fileId string) string {
	return fmt.Sprintf(c.filesRoute()+"/%v", fileId)
}

func (c *Client4) uploadsRoute() string {
	return "/uploads"
}

func (c *Client4) uploadRoute(uploadId string) string {
	return fmt.Sprintf("%s/%s", c.uploadsRoute(), uploadId)
}

func (c *Client4) pluginsRoute() string {
	return "/plugins"
}

func (c *Client4) pluginRoute(pluginId string) string {
	return fmt.Sprintf(c.pluginsRoute()+"/%v", pluginId)
}

func (c *Client4) systemRoute() string {
	return "/system"
}

func (c *Client4) cloudRoute() string {
	return "/cloud"
}

func (c *Client4) testEmailRoute() string {
	return "/email/test"
}

func (c *Client4) testNotificationRoute() string {
	return "/notifications/test"
}

func (c *Client4) usageRoute() string {
	return "/usage"
}

func (c *Client4) testSiteURLRoute() string {
	return "/site_url/test"
}

func (c *Client4) testS3Route() string {
	return "/file/s3_test"
}

func (c *Client4) databaseRoute() string {
	return "/database"
}

func (c *Client4) cacheRoute() string {
	return "/caches"
}

func (c *Client4) clusterRoute() string {
	return "/cluster"
}

func (c *Client4) incomingWebhooksRoute() string {
	return "/hooks/incoming"
}

func (c *Client4) incomingWebhookRoute(hookID string) string {
	return fmt.Sprintf(c.incomingWebhooksRoute()+"/%v", hookID)
}

func (c *Client4) complianceReportsRoute() string {
	return "/compliance/reports"
}

func (c *Client4) complianceReportRoute(reportId string) string {
	return fmt.Sprintf("%s/%s", c.complianceReportsRoute(), reportId)
}

func (c *Client4) complianceReportDownloadRoute(reportId string) string {
	return fmt.Sprintf("%s/%s/download", c.complianceReportsRoute(), reportId)
}

func (c *Client4) outgoingWebhooksRoute() string {
	return "/hooks/outgoing"
}

func (c *Client4) outgoingWebhookRoute(hookID string) string {
	return fmt.Sprintf(c.outgoingWebhooksRoute()+"/%v", hookID)
}

func (c *Client4) preferencesRoute(userId string) string {
	return c.userRoute(userId) + "/preferences"
}

func (c *Client4) userStatusRoute(userId string) string {
	return c.userRoute(userId) + "/status"
}

func (c *Client4) userStatusesRoute() string {
	return c.usersRoute() + "/status"
}

func (c *Client4) samlRoute() string {
	return "/saml"
}

func (c *Client4) ldapRoute() string {
	return "/ldap"
}

func (c *Client4) brandRoute() string {
	return "/brand"
}

func (c *Client4) dataRetentionRoute() string {
	return "/data_retention"
}

func (c *Client4) dataRetentionPolicyRoute(policyID string) string {
	return fmt.Sprintf(c.dataRetentionRoute()+"/policies/%v", policyID)
}

func (c *Client4) elasticsearchRoute() string {
	return "/elasticsearch"
}

func (c *Client4) bleveRoute() string {
	return "/bleve"
}

func (c *Client4) commandsRoute() string {
	return "/commands"
}

func (c *Client4) commandRoute(commandId string) string {
	return fmt.Sprintf(c.commandsRoute()+"/%v", commandId)
}

func (c *Client4) commandMoveRoute(commandId string) string {
	return fmt.Sprintf(c.commandsRoute()+"/%v/move", commandId)
}

func (c *Client4) draftsRoute() string {
	return "/drafts"
}

func (c *Client4) emojisRoute() string {
	return "/emoji"
}

func (c *Client4) emojiRoute(emojiId string) string {
	return fmt.Sprintf(c.emojisRoute()+"/%v", emojiId)
}

func (c *Client4) emojiByNameRoute(name string) string {
	return fmt.Sprintf(c.emojisRoute()+"/name/%v", name)
}

func (c *Client4) reactionsRoute() string {
	return "/reactions"
}

func (c *Client4) oAuthAppsRoute() string {
	return "/oauth/apps"
}

func (c *Client4) oAuthAppRoute(appId string) string {
	return fmt.Sprintf("/oauth/apps/%v", appId)
}

func (c *Client4) outgoingOAuthConnectionsRoute() string {
	return "/oauth/outgoing_connections"
}

func (c *Client4) outgoingOAuthConnectionRoute(id string) string {
	return fmt.Sprintf("%s/%s", c.outgoingOAuthConnectionsRoute(), id)
}

func (c *Client4) jobsRoute() string {
	return "/jobs"
}

func (c *Client4) rolesRoute() string {
	return "/roles"
}

func (c *Client4) schemesRoute() string {
	return "/schemes"
}

func (c *Client4) schemeRoute(id string) string {
	return c.schemesRoute() + fmt.Sprintf("/%v", id)
}

func (c *Client4) analyticsRoute() string {
	return "/analytics"
}

func (c *Client4) timezonesRoute() string {
	return c.systemRoute() + "/timezones"
}

func (c *Client4) channelSchemeRoute(channelId string) string {
	return fmt.Sprintf(c.channelsRoute()+"/%v/scheme", channelId)
}

func (c *Client4) teamSchemeRoute(teamId string) string {
	return fmt.Sprintf(c.teamsRoute()+"/%v/scheme", teamId)
}

func (c *Client4) totalUsersStatsRoute() string {
	return c.usersRoute() + "/stats"
}

func (c *Client4) redirectLocationRoute() string {
	return "/redirect_location"
}

func (c *Client4) serverBusyRoute() string {
	return "/server_busy"
}

func (c *Client4) userTermsOfServiceRoute(userId string) string {
	return c.userRoute(userId) + "/terms_of_service"
}

func (c *Client4) termsOfServiceRoute() string {
	return "/terms_of_service"
}

func (c *Client4) groupsRoute() string {
	return "/groups"
}

func (c *Client4) publishUserTypingRoute(userId string) string {
	return c.userRoute(userId) + "/typing"
}

func (c *Client4) groupRoute(groupID string) string {
	return fmt.Sprintf("%s/%s", c.groupsRoute(), groupID)
}

func (c *Client4) groupSyncableRoute(groupID, syncableID string, syncableType GroupSyncableType) string {
	return fmt.Sprintf("%s/%ss/%s", c.groupRoute(groupID), strings.ToLower(syncableType.String()), syncableID)
}

func (c *Client4) groupSyncablesRoute(groupID string, syncableType GroupSyncableType) string {
	return fmt.Sprintf("%s/%ss", c.groupRoute(groupID), strings.ToLower(syncableType.String()))
}

func (c *Client4) importsRoute() string {
	return "/imports"
}

func (c *Client4) exportsRoute() string {
	return "/exports"
}

func (c *Client4) exportRoute(name string) string {
	return fmt.Sprintf(c.exportsRoute()+"/%v", name)
}

func (c *Client4) remoteClusterRoute() string {
	return "/remotecluster"
}

func (c *Client4) sharedChannelRemotesRoute(remoteId string) string {
	return fmt.Sprintf("%s/%s/sharedchannelremotes", c.remoteClusterRoute(), remoteId)
}

func (c *Client4) channelRemoteRoute(remoteId, channelId string) string {
	return fmt.Sprintf("%s/%s/channels/%s", c.remoteClusterRoute(), remoteId, channelId)
}

func (c *Client4) sharedChannelsRoute() string {
	return "/sharedchannels"
}

func (c *Client4) ipFiltersRoute() string {
	return "/ip_filtering"
}

func (c *Client4) permissionsRoute() string {
	return "/permissions"
}

func (c *Client4) limitsRoute() string {
	return "/limits"
}

func (c *Client4) customProfileAttributesRoute() string {
	return "/custom_profile_attributes"
}

func (c *Client4) userCustomProfileAttributesRoute(userID string) string {
	return fmt.Sprintf("%s/%s", c.userRoute(userID), c.customProfileAttributesRoute())
}

func (c *Client4) customProfileAttributeFieldsRoute() string {
	return fmt.Sprintf("%s/fields", c.customProfileAttributesRoute())
}

func (c *Client4) customProfileAttributeFieldRoute(fieldID string) string {
	return fmt.Sprintf("%s/%s", c.customProfileAttributeFieldsRoute(), fieldID)
}

func (c *Client4) customProfileAttributeValuesRoute() string {
	return fmt.Sprintf("%s/values", c.customProfileAttributesRoute())
}

func (c *Client4) GetServerLimits(ctx context.Context) (*ServerLimits, *Response, error) {
	r, err := c.DoAPIGet(ctx, c.limitsRoute()+"/users", "")
	if err != nil {
		return nil, BuildResponse(r), err
	}
	defer closeBody(r)
	var serverLimits ServerLimits
	if r.StatusCode == http.StatusNotModified {
		return &serverLimits, BuildResponse(r), nil
	}
	if err := json.NewDecoder(r.Body).Decode(&serverLimits); err != nil {
		return nil, nil, NewAppError("GetServerLimits", "api.unmarshal_error", nil, "", http.StatusInternalServerError).Wrap(err)
	}
	return &serverLimits, BuildResponse(r), nil
}

func (c *Client4) CreateScheduledPost(ctx context.Context, scheduledPost *ScheduledPost) (*ScheduledPost, *Response, error) {
	buf, err := json.Marshal(scheduledPost)
	if err != nil {
		return nil, nil, NewAppError("CreateScheduledPost", "api.marshal_error", nil, "", http.StatusInternalServerError).Wrap(err)
	}

	r, err := c.DoAPIPost(ctx, c.postsRoute()+"/schedule", string(buf))
	if err != nil {
		return nil, BuildResponse(r), err
	}
	defer closeBody(r)
	var createdScheduledPost ScheduledPost
	if err := json.NewDecoder(r.Body).Decode(&createdScheduledPost); err != nil {
		return nil, nil, NewAppError("CreateScheduledPost", "api.unmarshal_error", nil, "", http.StatusInternalServerError).Wrap(err)
	}
	return &createdScheduledPost, BuildResponse(r), nil
}

func (c *Client4) GetUserScheduledPosts(ctx context.Context, teamId string, includeDirectChannels bool) (map[string][]*ScheduledPost, *Response, error) {
	query := url.Values{}
	query.Set("includeDirectChannels", fmt.Sprintf("%t", includeDirectChannels))

	r, err := c.DoAPIGet(ctx, c.postsRoute()+"/scheduled/team/"+teamId+"?"+query.Encode(), "")
	if err != nil {
		return nil, BuildResponse(r), err
	}
	defer closeBody(r)
	var scheduledPostsByTeam map[string][]*ScheduledPost
	if err := json.NewDecoder(r.Body).Decode(&scheduledPostsByTeam); err != nil {
		return nil, nil, NewAppError("GetUserScheduledPosts", "api.unmarshal_error", nil, "", http.StatusInternalServerError).Wrap(err)
	}
	return scheduledPostsByTeam, BuildResponse(r), nil
}

func (c *Client4) UpdateScheduledPost(ctx context.Context, scheduledPost *ScheduledPost) (*ScheduledPost, *Response, error) {
	buf, err := json.Marshal(scheduledPost)
	if err != nil {
		return nil, nil, NewAppError("UpdateScheduledPost", "api.marshal_error", nil, "", http.StatusInternalServerError).Wrap(err)
	}

	r, err := c.DoAPIPut(ctx, c.postsRoute()+"/schedule/"+scheduledPost.Id, string(buf))
	if err != nil {
		return nil, BuildResponse(r), err
	}

	defer closeBody(r)
	var updatedScheduledPost ScheduledPost
	if err := json.NewDecoder(r.Body).Decode(&updatedScheduledPost); err != nil {
		return nil, nil, NewAppError("UpdateScheduledPost", "api.unmarshal_error", nil, "", http.StatusInternalServerError).Wrap(err)
	}
	return &updatedScheduledPost, BuildResponse(r), nil
}

func (c *Client4) DeleteScheduledPost(ctx context.Context, scheduledPostId string) (*ScheduledPost, *Response, error) {
	r, err := c.DoAPIDelete(ctx, c.postsRoute()+"/schedule/"+scheduledPostId)
	if err != nil {
		return nil, BuildResponse(r), err
	}

	defer closeBody(r)
	var deletedScheduledPost ScheduledPost
	if err := json.NewDecoder(r.Body).Decode(&deletedScheduledPost); err != nil {
		return nil, nil, NewAppError("DeleteScheduledPost", "api.unmarshal_error", nil, "", http.StatusInternalServerError).Wrap(err)
	}
	return &deletedScheduledPost, BuildResponse(r), nil
}

func (c *Client4) bookmarksRoute(channelId string) string {
	return c.channelRoute(channelId) + "/bookmarks"
}

func (c *Client4) bookmarkRoute(channelId, bookmarkId string) string {
	return fmt.Sprintf(c.bookmarksRoute(channelId)+"/%v", bookmarkId)
}

func (c *Client4) clientPerfMetricsRoute() string {
	return "/client_perf"
}

func (c *Client4) DoAPIGet(ctx context.Context, url string, etag string) (*http.Response, error) {
	return c.DoAPIRequest(ctx, http.MethodGet, c.APIURL+url, "", etag)
}

func (c *Client4) DoAPIPost(ctx context.Context, url string, data string) (*http.Response, error) {
	return c.DoAPIRequest(ctx, http.MethodPost, c.APIURL+url, data, "")
}

func (c *Client4) DoAPIDeleteBytes(ctx context.Context, url string, data []byte) (*http.Response, error) {
	return c.DoAPIRequestBytes(ctx, http.MethodDelete, c.APIURL+url, data, "")
}

func (c *Client4) DoAPIPatchBytes(ctx context.Context, url string, data []byte) (*http.Response, error) {
	return c.DoAPIRequestBytes(ctx, http.MethodPatch, c.APIURL+url, data, "")
}

func (c *Client4) DoAPIPostBytes(ctx context.Context, url string, data []byte) (*http.Response, error) {
	return c.DoAPIRequestBytes(ctx, http.MethodPost, c.APIURL+url, data, "")
}

func (c *Client4) DoAPIPut(ctx context.Context, url string, data string) (*http.Response, error) {
	return c.DoAPIRequest(ctx, http.MethodPut, c.APIURL+url, data, "")
}

func (c *Client4) DoAPIPutBytes(ctx context.Context, url string, data []byte) (*http.Response, error) {
	return c.DoAPIRequestBytes(ctx, http.MethodPut, c.APIURL+url, data, "")
}

func (c *Client4) DoAPIDelete(ctx context.Context, url string) (*http.Response, error) {
	return c.DoAPIRequest(ctx, http.MethodDelete, c.APIURL+url, "", "")
}

func (c *Client4) DoAPIRequest(ctx context.Context, method, url, data, etag string) (*http.Response, error) {
	return c.DoAPIRequestReader(ctx, method, url, strings.NewReader(data), map[string]string{HeaderEtagClient: etag})
}

func (c *Client4) DoAPIRequestWithHeaders(ctx context.Context, method, url, data string, headers map[string]string) (*http.Response, error) {
	return c.DoAPIRequestReader(ctx, method, url, strings.NewReader(data), headers)
}

func (c *Client4) DoAPIRequestBytes(ctx context.Context, method, url string, data []byte, etag string) (*http.Response, error) {
	return c.DoAPIRequestReader(ctx, method, url, bytes.NewReader(data), map[string]string{HeaderEtagClient: etag})
}

func (c *Client4) DoAPIRequestReader(ctx context.Context, method, url string, data io.Reader, headers map[string]string) (*http.Response, error) {
	rq, err := http.NewRequestWithContext(ctx, method, url, data)
	if err != nil {
		return nil, err
	}

	for k, v := range headers {
		rq.Header.Set(k, v)
	}

	if c.AuthToken != "" {
		rq.Header.Set(HeaderAuth, c.AuthType+" "+c.AuthToken)
	}

	if c.HTTPHeader != nil && len(c.HTTPHeader) > 0 {
		for k, v := range c.HTTPHeader {
			rq.Header.Set(k, v)
		}
	}

	rp, err := c.HTTPClient.Do(rq)
	if err != nil {
		return rp, err
	}

	if rp.StatusCode == 304 {
		return rp, nil
	}

	if rp.StatusCode >= 300 {
		defer closeBody(rp)
		return rp, AppErrorFromJSON(rp.Body)
	}

	return rp, nil
}

func (c *Client4) DoUploadFile(ctx context.Context, url string, data []byte, contentType string) (*FileUploadResponse, *Response, error) {
	return c.doUploadFile(ctx, url, bytes.NewReader(data), contentType, 0)
}

func (c *Client4) doUploadFile(ctx context.Context, url string, body io.Reader, contentType string, contentLength int64) (*FileUploadResponse, *Response, error) {
	rq, err := http.NewRequestWithContext(ctx, "POST", c.APIURL+url, body)
	if err != nil {
		return nil, nil, err
	}
	if contentLength != 0 {
		rq.ContentLength = contentLength
	}
	rq.Header.Set("Content-Type", contentType)

	if c.AuthToken != "" {
		rq.Header.Set(HeaderAuth, c.AuthType+" "+c.AuthToken)
	}

	rp, err := c.HTTPClient.Do(rq)
	if err != nil {
		return nil, BuildResponse(rp), err
	}
	defer closeBody(rp)

	if rp.StatusCode >= 300 {
		return nil, BuildResponse(rp), AppErrorFromJSON(rp.Body)
	}

	var res FileUploadResponse
	if err := json.NewDecoder(rp.Body).Decode(&res); err != nil {
		return nil, nil, NewAppError("doUploadFile", "api.unmarshal_error", nil, "", http.StatusInternalServerError).Wrap(err)
	}
	return &res, BuildResponse(rp), nil
}

func (c *Client4) DoEmojiUploadFile(ctx context.Context, url string, data []byte, contentType string) (*Emoji, *Response, error) {
	rq, err := http.NewRequestWithContext(ctx, "POST", c.APIURL+url, bytes.NewReader(data))
	if err != nil {
		return nil, nil, err
	}
	rq.Header.Set("Content-Type", contentType)

	if c.AuthToken != "" {
		rq.Header.Set(HeaderAuth, c.AuthType+" "+c.AuthToken)
	}

	rp, err := c.HTTPClient.Do(rq)
	if err != nil {
		return nil, BuildResponse(rp), err
	}
	defer closeBody(rp)

	if rp.StatusCode >= 300 {
		return nil, BuildResponse(rp), AppErrorFromJSON(rp.Body)
	}

	var e Emoji
	if err := json.NewDecoder(rp.Body).Decode(&e); err != nil {
		return nil, nil, NewAppError("DoEmojiUploadFile", "api.unmarshal_error", nil, "", http.StatusInternalServerError).Wrap(err)
	}
	return &e, BuildResponse(rp), nil
}

func (c *Client4) DoUploadImportTeam(ctx context.Context, url string, data []byte, contentType string) (map[string]string, *Response, error) {
	rq, err := http.NewRequestWithContext(ctx, "POST", c.APIURL+url, bytes.NewReader(data))
	if err != nil {
		return nil, nil, err
	}
	rq.Header.Set("Content-Type", contentType)

	if c.AuthToken != "" {
		rq.Header.Set(HeaderAuth, c.AuthType+" "+c.AuthToken)
	}

	rp, err := c.HTTPClient.Do(rq)
	if err != nil {
		return nil, BuildResponse(rp), err
	}
	defer closeBody(rp)

	if rp.StatusCode >= 300 {
		return nil, BuildResponse(rp), AppErrorFromJSON(rp.Body)
	}

	return MapFromJSON(rp.Body), BuildResponse(rp), nil
}

// Authentication Section

// LoginById authenticates a user by user id and password.
func (c *Client4) LoginById(ctx context.Context, id string, password string) (*User, *Response, error) {
	m := make(map[string]string)
	m["id"] = id
	m["password"] = password
	return c.login(ctx, m)
}

// Login authenticates a user by login id, which can be username, email or some sort
// of SSO identifier based on server configuration, and a password.
func (c *Client4) Login(ctx context.Context, loginId string, password string) (*User, *Response, error) {
	m := make(map[string]string)
	m["login_id"] = loginId
	m["password"] = password
	return c.login(ctx, m)
}

// LoginByLdap authenticates a user by LDAP id and password.
func (c *Client4) LoginByLdap(ctx context.Context, loginId string, password string) (*User, *Response, error) {
	m := make(map[string]string)
	m["login_id"] = loginId
	m["password"] = password
	m["ldap_only"] = c.boolString(true)
	return c.login(ctx, m)
}

// LoginWithDevice authenticates a user by login id (username, email or some sort
// of SSO identifier based on configuration), password and attaches a device id to
// the session.
func (c *Client4) LoginWithDevice(ctx context.Context, loginId string, password string, deviceId string) (*User, *Response, error) {
	m := make(map[string]string)
	m["login_id"] = loginId
	m["password"] = password
	m["device_id"] = deviceId
	return c.login(ctx, m)
}

// LoginWithMFA logs a user in with a MFA token
func (c *Client4) LoginWithMFA(ctx context.Context, loginId, password, mfaToken string) (*User, *Response, error) {
	m := make(map[string]string)
	m["login_id"] = loginId
	m["password"] = password
	m["token"] = mfaToken
	return c.login(ctx, m)
}

func (c *Client4) login(ctx context.Context, m map[string]string) (*User, *Response, error) {
	r, err := c.DoAPIPost(ctx, "/users/login", MapToJSON(m))
	if err != nil {
		return nil, BuildResponse(r), err
	}
	defer closeBody(r)
	c.AuthToken = r.Header.Get(HeaderToken)
	c.AuthType = HeaderBearer

	var user User
	if err := json.NewDecoder(r.Body).Decode(&user); err != nil {
		return nil, nil, NewAppError("login", "api.unmarshal_error", nil, "", http.StatusInternalServerError).Wrap(err)
	}
	return &user, BuildResponse(r), nil
}

func (c *Client4) LoginWithDesktopToken(ctx context.Context, token, deviceId string) (*User, *Response, error) {
	m := make(map[string]string)
	m["token"] = token
	m["deviceId"] = deviceId
	r, err := c.DoAPIPost(ctx, "/users/login/desktop_token", MapToJSON(m))
	if err != nil {
		return nil, BuildResponse(r), err
	}
	defer closeBody(r)
	c.AuthToken = r.Header.Get(HeaderToken)
	c.AuthType = HeaderBearer

	var user User
	if err := json.NewDecoder(r.Body).Decode(&user); err != nil {
		return nil, nil, NewAppError("loginWithDesktopToken", "api.unmarshal_error", nil, "", http.StatusInternalServerError).Wrap(err)
	}
	return &user, BuildResponse(r), nil
}

// Logout terminates the current user's session.
func (c *Client4) Logout(ctx context.Context) (*Response, error) {
	r, err := c.DoAPIPost(ctx, "/users/logout", "")
	if err != nil {
		return BuildResponse(r), err
	}
	defer closeBody(r)
	c.AuthToken = ""
	c.AuthType = HeaderBearer
	return BuildResponse(r), nil
}

// SwitchAccountType changes a user's login type from one type to another.
func (c *Client4) SwitchAccountType(ctx context.Context, switchRequest *SwitchRequest) (string, *Response, error) {
	buf, err := json.Marshal(switchRequest)
	if err != nil {
		return "", BuildResponse(nil), NewAppError("SwitchAccountType", "api.marshal_error", nil, "", http.StatusInternalServerError).Wrap(err)
	}
	r, err := c.DoAPIPostBytes(ctx, c.usersRoute()+"/login/switch", buf)
	if err != nil {
		return "", BuildResponse(r), err
	}
	defer closeBody(r)
	return MapFromJSON(r.Body)["follow_link"], BuildResponse(r), nil
}

// User Section

// CreateUser creates a user in the system based on the provided user struct.
func (c *Client4) CreateUser(ctx context.Context, user *User) (*User, *Response, error) {
	userJSON, err := json.Marshal(user)
	if err != nil {
		return nil, nil, NewAppError("CreateUser", "api.marshal_error", nil, "", http.StatusInternalServerError).Wrap(err)
	}

	r, err := c.DoAPIPost(ctx, c.usersRoute(), string(userJSON))
	if err != nil {
		return nil, BuildResponse(r), err
	}
	defer closeBody(r)
	var u User
	if err := json.NewDecoder(r.Body).Decode(&u); err != nil {
		return nil, nil, NewAppError("CreateUser", "api.unmarshal_error", nil, "", http.StatusInternalServerError).Wrap(err)
	}
	return &u, BuildResponse(r), nil
}

// CreateUserWithToken creates a user in the system based on the provided tokenId.
func (c *Client4) CreateUserWithToken(ctx context.Context, user *User, tokenId string) (*User, *Response, error) {
	if tokenId == "" {
		return nil, nil, NewAppError("MissingHashOrData", "api.user.create_user.missing_token.app_error", nil, "", http.StatusBadRequest)
	}

	query := "?t=" + tokenId
	buf, err := json.Marshal(user)
	if err != nil {
		return nil, nil, NewAppError("CreateUserWithToken", "api.marshal_error", nil, "", http.StatusInternalServerError).Wrap(err)
	}
	r, err := c.DoAPIPostBytes(ctx, c.usersRoute()+query, buf)
	if err != nil {
		return nil, BuildResponse(r), err
	}
	defer closeBody(r)

	var u User
	if err := json.NewDecoder(r.Body).Decode(&u); err != nil {
		return nil, nil, NewAppError("CreateUserWithToken", "api.unmarshal_error", nil, "", http.StatusInternalServerError).Wrap(err)
	}
	return &u, BuildResponse(r), nil
}

// CreateUserWithInviteId creates a user in the system based on the provided invited id.
func (c *Client4) CreateUserWithInviteId(ctx context.Context, user *User, inviteId string) (*User, *Response, error) {
	if inviteId == "" {
		return nil, nil, NewAppError("MissingInviteId", "api.user.create_user.missing_invite_id.app_error", nil, "", http.StatusBadRequest)
	}

	query := "?iid=" + url.QueryEscape(inviteId)
	buf, err := json.Marshal(user)
	if err != nil {
		return nil, nil, NewAppError("CreateUserWithInviteId", "api.marshal_error", nil, "", http.StatusInternalServerError).Wrap(err)
	}
	r, err := c.DoAPIPostBytes(ctx, c.usersRoute()+query, buf)
	if err != nil {
		return nil, BuildResponse(r), err
	}
	defer closeBody(r)

	var u User
	if err := json.NewDecoder(r.Body).Decode(&u); err != nil {
		return nil, nil, NewAppError("CreateUserWithInviteId", "api.unmarshal_error", nil, "", http.StatusInternalServerError).Wrap(err)
	}
	return &u, BuildResponse(r), nil
}

// GetMe returns the logged in user.
func (c *Client4) GetMe(ctx context.Context, etag string) (*User, *Response, error) {
	r, err := c.DoAPIGet(ctx, c.userRoute(Me), etag)
	if err != nil {
		return nil, BuildResponse(r), err
	}
	defer closeBody(r)
	var u User
	if r.StatusCode == http.StatusNotModified {
		return &u, BuildResponse(r), nil
	}
	if err := json.NewDecoder(r.Body).Decode(&u); err != nil {
		return nil, nil, NewAppError("GetMe", "api.unmarshal_error", nil, "", http.StatusInternalServerError).Wrap(err)
	}
	return &u, BuildResponse(r), nil
}

// GetUser returns a user based on the provided user id string.
func (c *Client4) GetUser(ctx context.Context, userId, etag string) (*User, *Response, error) {
	r, err := c.DoAPIGet(ctx, c.userRoute(userId), etag)
	if err != nil {
		return nil, BuildResponse(r), err
	}
	defer closeBody(r)
	var u User
	if r.StatusCode == http.StatusNotModified {
		return &u, BuildResponse(r), nil
	}
	if err := json.NewDecoder(r.Body).Decode(&u); err != nil {
		return nil, nil, NewAppError("GetUser", "api.unmarshal_error", nil, "", http.StatusInternalServerError).Wrap(err)
	}
	return &u, BuildResponse(r), nil
}

// GetUserByUsername returns a user based on the provided user name string.
func (c *Client4) GetUserByUsername(ctx context.Context, userName, etag string) (*User, *Response, error) {
	r, err := c.DoAPIGet(ctx, c.userByUsernameRoute(userName), etag)
	if err != nil {
		return nil, BuildResponse(r), err
	}
	defer closeBody(r)
	var u User
	if r.StatusCode == http.StatusNotModified {
		return &u, BuildResponse(r), nil
	}
	if err := json.NewDecoder(r.Body).Decode(&u); err != nil {
		return nil, nil, NewAppError("GetUserByUsername", "api.unmarshal_error", nil, "", http.StatusInternalServerError).Wrap(err)
	}
	return &u, BuildResponse(r), nil
}

// GetUserByEmail returns a user based on the provided user email string.
func (c *Client4) GetUserByEmail(ctx context.Context, email, etag string) (*User, *Response, error) {
	r, err := c.DoAPIGet(ctx, c.userByEmailRoute(email), etag)
	if err != nil {
		return nil, BuildResponse(r), err
	}
	defer closeBody(r)
	var u User
	if r.StatusCode == http.StatusNotModified {
		return &u, BuildResponse(r), nil
	}
	if err := json.NewDecoder(r.Body).Decode(&u); err != nil {
		return nil, nil, NewAppError("GetUserByEmail", "api.unmarshal_error", nil, "", http.StatusInternalServerError).Wrap(err)
	}
	return &u, BuildResponse(r), nil
}

// AutocompleteUsersInTeam returns the users on a team based on search term.
func (c *Client4) AutocompleteUsersInTeam(ctx context.Context, teamId string, username string, limit int, etag string) (*UserAutocomplete, *Response, error) {
	query := fmt.Sprintf("?in_team=%v&name=%v&limit=%d", teamId, username, limit)
	r, err := c.DoAPIGet(ctx, c.usersRoute()+"/autocomplete"+query, etag)
	if err != nil {
		return nil, BuildResponse(r), err
	}
	defer closeBody(r)
	var u UserAutocomplete
	if r.StatusCode == http.StatusNotModified {
		return &u, BuildResponse(r), nil
	}
	if err := json.NewDecoder(r.Body).Decode(&u); err != nil {
		return nil, nil, NewAppError("AutocompleteUsersInTeam", "api.unmarshal_error", nil, "", http.StatusInternalServerError).Wrap(err)
	}
	return &u, BuildResponse(r), nil
}

// AutocompleteUsersInChannel returns the users in a channel based on search term.
func (c *Client4) AutocompleteUsersInChannel(ctx context.Context, teamId string, channelId string, username string, limit int, etag string) (*UserAutocomplete, *Response, error) {
	query := fmt.Sprintf("?in_team=%v&in_channel=%v&name=%v&limit=%d", teamId, channelId, username, limit)
	r, err := c.DoAPIGet(ctx, c.usersRoute()+"/autocomplete"+query, etag)
	if err != nil {
		return nil, BuildResponse(r), err
	}
	defer closeBody(r)
	var u UserAutocomplete
	if r.StatusCode == http.StatusNotModified {
		return &u, BuildResponse(r), nil
	}
	if err := json.NewDecoder(r.Body).Decode(&u); err != nil {
		return nil, nil, NewAppError("AutocompleteUsersInChannel", "api.unmarshal_error", nil, "", http.StatusInternalServerError).Wrap(err)
	}
	return &u, BuildResponse(r), nil
}

// AutocompleteUsers returns the users in the system based on search term.
func (c *Client4) AutocompleteUsers(ctx context.Context, username string, limit int, etag string) (*UserAutocomplete, *Response, error) {
	query := fmt.Sprintf("?name=%v&limit=%d", username, limit)
	r, err := c.DoAPIGet(ctx, c.usersRoute()+"/autocomplete"+query, etag)
	if err != nil {
		return nil, BuildResponse(r), err
	}
	defer closeBody(r)
	var u UserAutocomplete
	if r.StatusCode == http.StatusNotModified {
		return &u, BuildResponse(r), nil
	}
	if err := json.NewDecoder(r.Body).Decode(&u); err != nil {
		return nil, nil, NewAppError("AutocompleteUsers", "api.unmarshal_error", nil, "", http.StatusInternalServerError).Wrap(err)
	}
	return &u, BuildResponse(r), nil
}

// GetDefaultProfileImage gets the default user's profile image. Must be logged in.
func (c *Client4) GetDefaultProfileImage(ctx context.Context, userId string) ([]byte, *Response, error) {
	r, err := c.DoAPIGet(ctx, c.userRoute(userId)+"/image/default", "")
	if err != nil {
		return nil, BuildResponse(r), err
	}
	defer closeBody(r)

	data, err := io.ReadAll(r.Body)
	if err != nil {
		return nil, BuildResponse(r), NewAppError("GetDefaultProfileImage", "model.client.read_file.app_error", nil, "", r.StatusCode).Wrap(err)
	}

	return data, BuildResponse(r), nil
}

// GetProfileImage gets user's profile image. Must be logged in.
func (c *Client4) GetProfileImage(ctx context.Context, userId, etag string) ([]byte, *Response, error) {
	r, err := c.DoAPIGet(ctx, c.userRoute(userId)+"/image", etag)
	if err != nil {
		return nil, BuildResponse(r), err
	}
	defer closeBody(r)

	data, err := io.ReadAll(r.Body)
	if err != nil {
		return nil, BuildResponse(r), NewAppError("GetProfileImage", "model.client.read_file.app_error", nil, "", r.StatusCode).Wrap(err)
	}
	return data, BuildResponse(r), nil
}

// GetUsers returns a page of users on the system. Page counting starts at 0.
func (c *Client4) GetUsers(ctx context.Context, page int, perPage int, etag string) ([]*User, *Response, error) {
	query := fmt.Sprintf("?page=%v&per_page=%v", page, perPage)
	r, err := c.DoAPIGet(ctx, c.usersRoute()+query, etag)
	if err != nil {
		return nil, BuildResponse(r), err
	}
	defer closeBody(r)
	var list []*User
	if r.StatusCode == http.StatusNotModified {
		return list, BuildResponse(r), nil
	}
	if err := json.NewDecoder(r.Body).Decode(&list); err != nil {
		return nil, nil, NewAppError("GetUsers", "api.unmarshal_error", nil, "", http.StatusInternalServerError).Wrap(err)
	}
	return list, BuildResponse(r), nil
}

// GetUsersWithCustomQueryParameters returns a page of users on the system. Page counting starts at 0.
func (c *Client4) GetUsersWithCustomQueryParameters(ctx context.Context, page int, perPage int, queryParameters, etag string) ([]*User, *Response, error) {
	query := fmt.Sprintf("?page=%v&per_page=%v&%v", page, perPage, queryParameters)
	r, err := c.DoAPIGet(ctx, c.usersRoute()+query, etag)
	if err != nil {
		return nil, BuildResponse(r), err
	}
	defer closeBody(r)
	var list []*User
	if r.StatusCode == http.StatusNotModified {
		return list, BuildResponse(r), nil
	}
	if err := json.NewDecoder(r.Body).Decode(&list); err != nil {
		return nil, nil, NewAppError("GetUsersWithCustomQueryParameters", "api.unmarshal_error", nil, "", http.StatusInternalServerError).Wrap(err)
	}
	return list, BuildResponse(r), nil
}

// GetUsersInTeam returns a page of users on a team. Page counting starts at 0.
func (c *Client4) GetUsersInTeam(ctx context.Context, teamId string, page int, perPage int, etag string) ([]*User, *Response, error) {
	query := fmt.Sprintf("?in_team=%v&page=%v&per_page=%v", teamId, page, perPage)
	r, err := c.DoAPIGet(ctx, c.usersRoute()+query, etag)
	if err != nil {
		return nil, BuildResponse(r), err
	}
	defer closeBody(r)
	var list []*User
	if r.StatusCode == http.StatusNotModified {
		return list, BuildResponse(r), nil
	}
	if err := json.NewDecoder(r.Body).Decode(&list); err != nil {
		return nil, nil, NewAppError("GetUsersInTeam", "api.unmarshal_error", nil, "", http.StatusInternalServerError).Wrap(err)
	}
	return list, BuildResponse(r), nil
}

// GetNewUsersInTeam returns a page of users on a team. Page counting starts at 0.
func (c *Client4) GetNewUsersInTeam(ctx context.Context, teamId string, page int, perPage int, etag string) ([]*User, *Response, error) {
	query := fmt.Sprintf("?sort=create_at&in_team=%v&page=%v&per_page=%v", teamId, page, perPage)
	r, err := c.DoAPIGet(ctx, c.usersRoute()+query, etag)
	if err != nil {
		return nil, BuildResponse(r), err
	}
	defer closeBody(r)
	var list []*User
	if r.StatusCode == http.StatusNotModified {
		return list, BuildResponse(r), nil
	}
	if err := json.NewDecoder(r.Body).Decode(&list); err != nil {
		return nil, nil, NewAppError("GetNewUsersInTeam", "api.unmarshal_error", nil, "", http.StatusInternalServerError).Wrap(err)
	}
	return list, BuildResponse(r), nil
}

// GetRecentlyActiveUsersInTeam returns a page of users on a team. Page counting starts at 0.
func (c *Client4) GetRecentlyActiveUsersInTeam(ctx context.Context, teamId string, page int, perPage int, etag string) ([]*User, *Response, error) {
	query := fmt.Sprintf("?sort=last_activity_at&in_team=%v&page=%v&per_page=%v", teamId, page, perPage)
	r, err := c.DoAPIGet(ctx, c.usersRoute()+query, etag)
	if err != nil {
		return nil, BuildResponse(r), err
	}
	defer closeBody(r)
	var list []*User
	if r.StatusCode == http.StatusNotModified {
		return list, BuildResponse(r), nil
	}
	if err := json.NewDecoder(r.Body).Decode(&list); err != nil {
		return nil, nil, NewAppError("GetRecentlyActiveUsersInTeam", "api.unmarshal_error", nil, "", http.StatusInternalServerError).Wrap(err)
	}
	return list, BuildResponse(r), nil
}

// GetActiveUsersInTeam returns a page of users on a team. Page counting starts at 0.
func (c *Client4) GetActiveUsersInTeam(ctx context.Context, teamId string, page int, perPage int, etag string) ([]*User, *Response, error) {
	query := fmt.Sprintf("?active=true&in_team=%v&page=%v&per_page=%v", teamId, page, perPage)
	r, err := c.DoAPIGet(ctx, c.usersRoute()+query, etag)
	if err != nil {
		return nil, BuildResponse(r), err
	}
	defer closeBody(r)
	var list []*User
	if r.StatusCode == http.StatusNotModified {
		return list, BuildResponse(r), nil
	}
	if err := json.NewDecoder(r.Body).Decode(&list); err != nil {
		return nil, nil, NewAppError("GetActiveUsersInTeam", "api.unmarshal_error", nil, "", http.StatusInternalServerError).Wrap(err)
	}
	return list, BuildResponse(r), nil
}

// GetUsersNotInTeam returns a page of users who are not in a team. Page counting starts at 0.
func (c *Client4) GetUsersNotInTeam(ctx context.Context, teamId string, page int, perPage int, etag string) ([]*User, *Response, error) {
	query := fmt.Sprintf("?not_in_team=%v&page=%v&per_page=%v", teamId, page, perPage)
	r, err := c.DoAPIGet(ctx, c.usersRoute()+query, etag)
	if err != nil {
		return nil, BuildResponse(r), err
	}
	defer closeBody(r)
	var list []*User
	if r.StatusCode == http.StatusNotModified {
		return list, BuildResponse(r), nil
	}
	if err := json.NewDecoder(r.Body).Decode(&list); err != nil {
		return nil, nil, NewAppError("GetUsersNotInTeam", "api.unmarshal_error", nil, "", http.StatusInternalServerError).Wrap(err)
	}
	return list, BuildResponse(r), nil
}

// GetUsersInChannel returns a page of users in a channel. Page counting starts at 0.
func (c *Client4) GetUsersInChannel(ctx context.Context, channelId string, page int, perPage int, etag string) ([]*User, *Response, error) {
	query := fmt.Sprintf("?in_channel=%v&page=%v&per_page=%v", channelId, page, perPage)
	r, err := c.DoAPIGet(ctx, c.usersRoute()+query, etag)
	if err != nil {
		return nil, BuildResponse(r), err
	}
	defer closeBody(r)
	var list []*User
	if r.StatusCode == http.StatusNotModified {
		return list, BuildResponse(r), nil
	}
	if err := json.NewDecoder(r.Body).Decode(&list); err != nil {
		return nil, nil, NewAppError("GetUsersInChannel", "api.unmarshal_error", nil, "", http.StatusInternalServerError).Wrap(err)
	}
	return list, BuildResponse(r), nil
}

// GetUsersInChannelByStatus returns a page of users in a channel. Page counting starts at 0. Sorted by Status
func (c *Client4) GetUsersInChannelByStatus(ctx context.Context, channelId string, page int, perPage int, etag string) ([]*User, *Response, error) {
	query := fmt.Sprintf("?in_channel=%v&page=%v&per_page=%v&sort=status", channelId, page, perPage)
	r, err := c.DoAPIGet(ctx, c.usersRoute()+query, etag)
	if err != nil {
		return nil, BuildResponse(r), err
	}
	defer closeBody(r)
	var list []*User
	if r.StatusCode == http.StatusNotModified {
		return list, BuildResponse(r), nil
	}
	if err := json.NewDecoder(r.Body).Decode(&list); err != nil {
		return nil, nil, NewAppError("GetUsersInChannelByStatus", "api.unmarshal_error", nil, "", http.StatusInternalServerError).Wrap(err)
	}
	return list, BuildResponse(r), nil
}

// GetUsersNotInChannel returns a page of users not in a channel. Page counting starts at 0.
func (c *Client4) GetUsersNotInChannel(ctx context.Context, teamId, channelId string, page int, perPage int, etag string) ([]*User, *Response, error) {
	query := fmt.Sprintf("?in_team=%v&not_in_channel=%v&page=%v&per_page=%v", teamId, channelId, page, perPage)
	r, err := c.DoAPIGet(ctx, c.usersRoute()+query, etag)
	if err != nil {
		return nil, BuildResponse(r), err
	}
	defer closeBody(r)
	var list []*User
	if r.StatusCode == http.StatusNotModified {
		return list, BuildResponse(r), nil
	}
	if err := json.NewDecoder(r.Body).Decode(&list); err != nil {
		return nil, nil, NewAppError("GetUsersNotInChannel", "api.unmarshal_error", nil, "", http.StatusInternalServerError).Wrap(err)
	}
	return list, BuildResponse(r), nil
}

// GetUsersWithoutTeam returns a page of users on the system that aren't on any teams. Page counting starts at 0.
func (c *Client4) GetUsersWithoutTeam(ctx context.Context, page int, perPage int, etag string) ([]*User, *Response, error) {
	query := fmt.Sprintf("?without_team=1&page=%v&per_page=%v", page, perPage)
	r, err := c.DoAPIGet(ctx, c.usersRoute()+query, etag)
	if err != nil {
		return nil, BuildResponse(r), err
	}
	defer closeBody(r)
	var list []*User
	if r.StatusCode == http.StatusNotModified {
		return list, BuildResponse(r), nil
	}
	if err := json.NewDecoder(r.Body).Decode(&list); err != nil {
		return nil, nil, NewAppError("GetUsersWithoutTeam", "api.unmarshal_error", nil, "", http.StatusInternalServerError).Wrap(err)
	}
	return list, BuildResponse(r), nil
}

// GetUsersInGroup returns a page of users in a group. Page counting starts at 0.
func (c *Client4) GetUsersInGroup(ctx context.Context, groupID string, page int, perPage int, etag string) ([]*User, *Response, error) {
	query := fmt.Sprintf("?in_group=%v&page=%v&per_page=%v", groupID, page, perPage)
	r, err := c.DoAPIGet(ctx, c.usersRoute()+query, etag)
	if err != nil {
		return nil, BuildResponse(r), err
	}
	defer closeBody(r)
	var list []*User
	if r.StatusCode == http.StatusNotModified {
		return list, BuildResponse(r), nil
	}
	if err := json.NewDecoder(r.Body).Decode(&list); err != nil {
		return nil, nil, NewAppError("GetUsersInGroup", "api.unmarshal_error", nil, "", http.StatusInternalServerError).Wrap(err)
	}
	return list, BuildResponse(r), nil
}

// GetUsersInGroup returns a page of users in a group. Page counting starts at 0.
func (c *Client4) GetUsersInGroupByDisplayName(ctx context.Context, groupID string, page int, perPage int, etag string) ([]*User, *Response, error) {
	query := fmt.Sprintf("?sort=display_name&in_group=%v&page=%v&per_page=%v", groupID, page, perPage)
	r, err := c.DoAPIGet(ctx, c.usersRoute()+query, etag)
	if err != nil {
		return nil, BuildResponse(r), err
	}
	defer closeBody(r)
	var list []*User
	if r.StatusCode == http.StatusNotModified {
		return list, BuildResponse(r), nil
	}
	if err := json.NewDecoder(r.Body).Decode(&list); err != nil {
		return nil, nil, NewAppError("GetUsersInGroupByDisplayName", "api.unmarshal_error", nil, "", http.StatusInternalServerError).Wrap(err)
	}
	return list, BuildResponse(r), nil
}

// GetUsersByIds returns a list of users based on the provided user ids.
func (c *Client4) GetUsersByIds(ctx context.Context, userIds []string) ([]*User, *Response, error) {
	r, err := c.DoAPIPost(ctx, c.usersRoute()+"/ids", ArrayToJSON(userIds))
	if err != nil {
		return nil, BuildResponse(r), err
	}
	defer closeBody(r)
	var list []*User
	if err := json.NewDecoder(r.Body).Decode(&list); err != nil {
		return nil, nil, NewAppError("GetUsersByIds", "api.unmarshal_error", nil, "", http.StatusInternalServerError).Wrap(err)
	}
	return list, BuildResponse(r), nil
}

// GetUsersByIds returns a list of users based on the provided user ids.
func (c *Client4) GetUsersByIdsWithOptions(ctx context.Context, userIds []string, options *UserGetByIdsOptions) ([]*User, *Response, error) {
	v := url.Values{}
	if options.Since != 0 {
		v.Set("since", fmt.Sprintf("%d", options.Since))
	}

	url := c.usersRoute() + "/ids"
	if len(v) > 0 {
		url += "?" + v.Encode()
	}

	r, err := c.DoAPIPost(ctx, url, ArrayToJSON(userIds))
	if err != nil {
		return nil, BuildResponse(r), err
	}
	defer closeBody(r)
	var list []*User
	if err := json.NewDecoder(r.Body).Decode(&list); err != nil {
		return nil, nil, NewAppError("GetUsersByIdsWithOptions", "api.unmarshal_error", nil, "", http.StatusInternalServerError).Wrap(err)
	}
	return list, BuildResponse(r), nil
}

// GetUsersByUsernames returns a list of users based on the provided usernames.
func (c *Client4) GetUsersByUsernames(ctx context.Context, usernames []string) ([]*User, *Response, error) {
	r, err := c.DoAPIPost(ctx, c.usersRoute()+"/usernames", ArrayToJSON(usernames))
	if err != nil {
		return nil, BuildResponse(r), err
	}
	defer closeBody(r)
	var list []*User
	if err := json.NewDecoder(r.Body).Decode(&list); err != nil {
		return nil, nil, NewAppError("GetUsersByUsernames", "api.unmarshal_error", nil, "", http.StatusInternalServerError).Wrap(err)
	}
	return list, BuildResponse(r), nil
}

// GetUsersByGroupChannelIds returns a map with channel ids as keys
// and a list of users as values based on the provided user ids.
func (c *Client4) GetUsersByGroupChannelIds(ctx context.Context, groupChannelIds []string) (map[string][]*User, *Response, error) {
	r, err := c.DoAPIPost(ctx, c.usersRoute()+"/group_channels", ArrayToJSON(groupChannelIds))
	if err != nil {
		return nil, BuildResponse(r), err
	}
	defer closeBody(r)

	usersByChannelId := map[string][]*User{}
	json.NewDecoder(r.Body).Decode(&usersByChannelId)
	return usersByChannelId, BuildResponse(r), nil
}

// SearchUsers returns a list of users based on some search criteria.
func (c *Client4) SearchUsers(ctx context.Context, search *UserSearch) ([]*User, *Response, error) {
	buf, err := json.Marshal(search)
	if err != nil {
		return nil, nil, NewAppError("SearchUsers", "api.marshal_error", nil, "", http.StatusInternalServerError).Wrap(err)
	}
	r, err := c.DoAPIPostBytes(ctx, c.usersRoute()+"/search", buf)
	if err != nil {
		return nil, BuildResponse(r), err
	}
	defer closeBody(r)
	var list []*User
	if err := json.NewDecoder(r.Body).Decode(&list); err != nil {
		return nil, nil, NewAppError("SearchUsers", "api.unmarshal_error", nil, "", http.StatusInternalServerError).Wrap(err)
	}
	return list, BuildResponse(r), nil
}

// UpdateUser updates a user in the system based on the provided user struct.
func (c *Client4) UpdateUser(ctx context.Context, user *User) (*User, *Response, error) {
	buf, err := json.Marshal(user)
	if err != nil {
		return nil, nil, NewAppError("UpdateUser", "api.marshal_error", nil, "", http.StatusInternalServerError).Wrap(err)
	}
	r, err := c.DoAPIPutBytes(ctx, c.userRoute(user.Id), buf)
	if err != nil {
		return nil, BuildResponse(r), err
	}
	defer closeBody(r)
	var u User
	if err := json.NewDecoder(r.Body).Decode(&u); err != nil {
		return nil, nil, NewAppError("UpdateUser", "api.unmarshal_error", nil, "", http.StatusInternalServerError).Wrap(err)
	}
	return &u, BuildResponse(r), nil
}

// PatchUser partially updates a user in the system. Any missing fields are not updated.
func (c *Client4) PatchUser(ctx context.Context, userId string, patch *UserPatch) (*User, *Response, error) {
	buf, err := json.Marshal(patch)
	if err != nil {
		return nil, nil, NewAppError("PatchUser", "api.marshal_error", nil, "", http.StatusInternalServerError).Wrap(err)
	}
	r, err := c.DoAPIPutBytes(ctx, c.userRoute(userId)+"/patch", buf)
	if err != nil {
		return nil, BuildResponse(r), err
	}
	defer closeBody(r)
	var u User
	if err := json.NewDecoder(r.Body).Decode(&u); err != nil {
		return nil, nil, NewAppError("PatchUser", "api.unmarshal_error", nil, "", http.StatusInternalServerError).Wrap(err)
	}
	return &u, BuildResponse(r), nil
}

// UpdateUserAuth updates a user AuthData (uthData, authService and password) in the system.
func (c *Client4) UpdateUserAuth(ctx context.Context, userId string, userAuth *UserAuth) (*UserAuth, *Response, error) {
	buf, err := json.Marshal(userAuth)
	if err != nil {
		return nil, nil, NewAppError("UpdateUserAuth", "api.marshal_error", nil, "", http.StatusInternalServerError).Wrap(err)
	}
	r, err := c.DoAPIPutBytes(ctx, c.userRoute(userId)+"/auth", buf)
	if err != nil {
		return nil, BuildResponse(r), err
	}
	defer closeBody(r)
	var ua UserAuth
	if err := json.NewDecoder(r.Body).Decode(&ua); err != nil {
		return nil, nil, NewAppError("UpdateUserAuth", "api.unmarshal_error", nil, "", http.StatusInternalServerError).Wrap(err)
	}
	return &ua, BuildResponse(r), nil
}

// UpdateUserMfa activates multi-factor authentication for a user if activate
// is true and a valid code is provided. If activate is false, then code is not
// required and multi-factor authentication is disabled for the user.
func (c *Client4) UpdateUserMfa(ctx context.Context, userId, code string, activate bool) (*Response, error) {
	requestBody := make(map[string]any)
	requestBody["activate"] = activate
	requestBody["code"] = code

	r, err := c.DoAPIPut(ctx, c.userRoute(userId)+"/mfa", StringInterfaceToJSON(requestBody))
	if err != nil {
		return BuildResponse(r), err
	}
	defer closeBody(r)
	return BuildResponse(r), nil
}

// GenerateMfaSecret will generate a new MFA secret for a user and return it as a string and
// as a base64 encoded image QR code.
func (c *Client4) GenerateMfaSecret(ctx context.Context, userId string) (*MfaSecret, *Response, error) {
	r, err := c.DoAPIPost(ctx, c.userRoute(userId)+"/mfa/generate", "")
	if err != nil {
		return nil, BuildResponse(r), err
	}
	defer closeBody(r)
	var secret MfaSecret
	if err := json.NewDecoder(r.Body).Decode(&secret); err != nil {
		return nil, nil, NewAppError("GenerateMfaSecret", "api.unmarshal_error", nil, "", http.StatusInternalServerError).Wrap(err)
	}
	return &secret, BuildResponse(r), nil
}

// UpdateUserPassword updates a user's password. Must be logged in as the user or be a system administrator.
func (c *Client4) UpdateUserPassword(ctx context.Context, userId, currentPassword, newPassword string) (*Response, error) {
	requestBody := map[string]string{"current_password": currentPassword, "new_password": newPassword}
	r, err := c.DoAPIPut(ctx, c.userRoute(userId)+"/password", MapToJSON(requestBody))
	if err != nil {
		return BuildResponse(r), err
	}
	defer closeBody(r)
	return BuildResponse(r), nil
}

// UpdateUserHashedPassword updates a user's password with an already-hashed password. Must be a system administrator.
func (c *Client4) UpdateUserHashedPassword(ctx context.Context, userId, newHashedPassword string) (*Response, error) {
	requestBody := map[string]string{"already_hashed": "true", "new_password": newHashedPassword}
	r, err := c.DoAPIPut(ctx, c.userRoute(userId)+"/password", MapToJSON(requestBody))
	if err != nil {
		return BuildResponse(r), err
	}
	defer closeBody(r)
	return BuildResponse(r), nil
}

// PromoteGuestToUser convert a guest into a regular user
func (c *Client4) PromoteGuestToUser(ctx context.Context, guestId string) (*Response, error) {
	r, err := c.DoAPIPost(ctx, c.userRoute(guestId)+"/promote", "")
	if err != nil {
		return BuildResponse(r), err
	}
	defer closeBody(r)
	return BuildResponse(r), nil
}

// DemoteUserToGuest convert a regular user into a guest
func (c *Client4) DemoteUserToGuest(ctx context.Context, guestId string) (*Response, error) {
	r, err := c.DoAPIPost(ctx, c.userRoute(guestId)+"/demote", "")
	if err != nil {
		return BuildResponse(r), err
	}
	defer closeBody(r)
	return BuildResponse(r), nil
}

// UpdateUserRoles updates a user's roles in the system. A user can have "system_user" and "system_admin" roles.
func (c *Client4) UpdateUserRoles(ctx context.Context, userId, roles string) (*Response, error) {
	requestBody := map[string]string{"roles": roles}
	r, err := c.DoAPIPut(ctx, c.userRoute(userId)+"/roles", MapToJSON(requestBody))
	if err != nil {
		return BuildResponse(r), err
	}
	defer closeBody(r)
	return BuildResponse(r), nil
}

// UpdateUserActive updates status of a user whether active or not.
func (c *Client4) UpdateUserActive(ctx context.Context, userId string, active bool) (*Response, error) {
	requestBody := make(map[string]any)
	requestBody["active"] = active
	r, err := c.DoAPIPut(ctx, c.userRoute(userId)+"/active", StringInterfaceToJSON(requestBody))
	if err != nil {
		return BuildResponse(r), err
	}
	defer closeBody(r)

	return BuildResponse(r), nil
}

// DeleteUser deactivates a user in the system based on the provided user id string.
func (c *Client4) DeleteUser(ctx context.Context, userId string) (*Response, error) {
	r, err := c.DoAPIDelete(ctx, c.userRoute(userId))
	if err != nil {
		return BuildResponse(r), err
	}
	defer closeBody(r)
	return BuildResponse(r), nil
}

// PermanentDeleteUser deletes a user in the system based on the provided user id string.
func (c *Client4) PermanentDeleteUser(ctx context.Context, userId string) (*Response, error) {
	r, err := c.DoAPIDelete(ctx, c.userRoute(userId)+"?permanent="+c.boolString(true))
	if err != nil {
		return BuildResponse(r), err
	}
	defer closeBody(r)
	return BuildResponse(r), nil
}

// ConvertUserToBot converts a user to a bot user.
func (c *Client4) ConvertUserToBot(ctx context.Context, userId string) (*Bot, *Response, error) {
	r, err := c.DoAPIPost(ctx, c.userRoute(userId)+"/convert_to_bot", "")
	if err != nil {
		return nil, BuildResponse(r), err
	}
	defer closeBody(r)
	var bot *Bot
	err = json.NewDecoder(r.Body).Decode(&bot)
	if err != nil {
		return nil, BuildResponse(r), NewAppError("ConvertUserToBot", "api.marshal_error", nil, "", http.StatusInternalServerError).Wrap(err)
	}
	return bot, BuildResponse(r), nil
}

// ConvertBotToUser converts a bot user to a user.
func (c *Client4) ConvertBotToUser(ctx context.Context, userId string, userPatch *UserPatch, setSystemAdmin bool) (*User, *Response, error) {
	var query string
	if setSystemAdmin {
		query = "?set_system_admin=true"
	}
	buf, err := json.Marshal(userPatch)
	if err != nil {
		return nil, nil, NewAppError("ConvertBotToUser", "api.marshal_error", nil, "", http.StatusInternalServerError).Wrap(err)
	}
	r, err := c.DoAPIPostBytes(ctx, c.botRoute(userId)+"/convert_to_user"+query, buf)
	if err != nil {
		return nil, BuildResponse(r), err
	}
	defer closeBody(r)
	var u User
	if err := json.NewDecoder(r.Body).Decode(&u); err != nil {
		return nil, nil, NewAppError("ConvertBotToUser", "api.unmarshal_error", nil, "", http.StatusInternalServerError).Wrap(err)
	}
	return &u, BuildResponse(r), nil
}

// PermanentDeleteAll permanently deletes all users in the system. This is a local only endpoint
func (c *Client4) PermanentDeleteAllUsers(ctx context.Context) (*Response, error) {
	r, err := c.DoAPIDelete(ctx, c.usersRoute())
	if err != nil {
		return BuildResponse(r), err
	}
	defer closeBody(r)
	return BuildResponse(r), nil
}

// SendPasswordResetEmail will send a link for password resetting to a user with the
// provided email.
func (c *Client4) SendPasswordResetEmail(ctx context.Context, email string) (*Response, error) {
	requestBody := map[string]string{"email": email}
	r, err := c.DoAPIPost(ctx, c.usersRoute()+"/password/reset/send", MapToJSON(requestBody))
	if err != nil {
		return BuildResponse(r), err
	}
	defer closeBody(r)
	return BuildResponse(r), nil
}

// ResetPassword uses a recovery code to update reset a user's password.
func (c *Client4) ResetPassword(ctx context.Context, token, newPassword string) (*Response, error) {
	requestBody := map[string]string{"token": token, "new_password": newPassword}
	r, err := c.DoAPIPost(ctx, c.usersRoute()+"/password/reset", MapToJSON(requestBody))
	if err != nil {
		return BuildResponse(r), err
	}
	defer closeBody(r)
	return BuildResponse(r), nil
}

// GetSessions returns a list of sessions based on the provided user id string.
func (c *Client4) GetSessions(ctx context.Context, userId, etag string) ([]*Session, *Response, error) {
	r, err := c.DoAPIGet(ctx, c.userRoute(userId)+"/sessions", etag)
	if err != nil {
		return nil, BuildResponse(r), err
	}
	defer closeBody(r)
	var list []*Session
	if err := json.NewDecoder(r.Body).Decode(&list); err != nil {
		return nil, nil, NewAppError("GetSessions", "api.unmarshal_error", nil, "", http.StatusInternalServerError).Wrap(err)
	}
	return list, BuildResponse(r), nil
}

// RevokeSession revokes a user session based on the provided user id and session id strings.
func (c *Client4) RevokeSession(ctx context.Context, userId, sessionId string) (*Response, error) {
	requestBody := map[string]string{"session_id": sessionId}
	r, err := c.DoAPIPost(ctx, c.userRoute(userId)+"/sessions/revoke", MapToJSON(requestBody))
	if err != nil {
		return BuildResponse(r), err
	}
	defer closeBody(r)
	return BuildResponse(r), nil
}

// RevokeAllSessions revokes all sessions for the provided user id string.
func (c *Client4) RevokeAllSessions(ctx context.Context, userId string) (*Response, error) {
	r, err := c.DoAPIPost(ctx, c.userRoute(userId)+"/sessions/revoke/all", "")
	if err != nil {
		return BuildResponse(r), err
	}
	defer closeBody(r)
	return BuildResponse(r), nil
}

// RevokeAllSessions revokes all sessions for all the users.
func (c *Client4) RevokeSessionsFromAllUsers(ctx context.Context) (*Response, error) {
	r, err := c.DoAPIPost(ctx, c.usersRoute()+"/sessions/revoke/all", "")
	if err != nil {
		return BuildResponse(r), err
	}
	defer closeBody(r)
	return BuildResponse(r), nil
}

// AttachDeviceProps attaches a mobile device ID to the current session and other props.
func (c *Client4) AttachDeviceProps(ctx context.Context, newProps map[string]string) (*Response, error) {
	r, err := c.DoAPIPut(ctx, c.usersRoute()+"/sessions/device", MapToJSON(newProps))
	if err != nil {
		return BuildResponse(r), err
	}
	defer closeBody(r)
	return BuildResponse(r), nil
}

// GetTeamsUnreadForUser will return an array with TeamUnread objects that contain the amount
// of unread messages and mentions the current user has for the teams it belongs to.
// An optional team ID can be set to exclude that team from the results.
// An optional boolean can be set to include collapsed thread unreads. Must be authenticated.
func (c *Client4) GetTeamsUnreadForUser(ctx context.Context, userId, teamIdToExclude string, includeCollapsedThreads bool) ([]*TeamUnread, *Response, error) {
	query := url.Values{}

	if teamIdToExclude != "" {
		query.Set("exclude_team", teamIdToExclude)
	}

	if includeCollapsedThreads {
		query.Set("include_collapsed_threads", "true")
	}

	r, err := c.DoAPIGet(ctx, c.userRoute(userId)+"/teams/unread?"+query.Encode(), "")
	if err != nil {
		return nil, BuildResponse(r), err
	}
	defer closeBody(r)

	var list []*TeamUnread
	if err := json.NewDecoder(r.Body).Decode(&list); err != nil {
		return nil, nil, NewAppError("GetTeamsUnreadForUser", "api.unmarshal_error", nil, "", http.StatusInternalServerError).Wrap(err)
	}
	return list, BuildResponse(r), nil
}

// GetUserAudits returns a list of audit based on the provided user id string.
func (c *Client4) GetUserAudits(ctx context.Context, userId string, page int, perPage int, etag string) (Audits, *Response, error) {
	query := fmt.Sprintf("?page=%v&per_page=%v", page, perPage)
	r, err := c.DoAPIGet(ctx, c.userRoute(userId)+"/audits"+query, etag)
	if err != nil {
		return nil, BuildResponse(r), err
	}
	defer closeBody(r)

	var audits Audits
	err = json.NewDecoder(r.Body).Decode(&audits)
	if err != nil {
		return nil, BuildResponse(r), NewAppError("GetUserAudits", "api.marshal_error", nil, "", http.StatusInternalServerError).Wrap(err)
	}
	return audits, BuildResponse(r), nil
}

// VerifyUserEmail will verify a user's email using the supplied token.
func (c *Client4) VerifyUserEmail(ctx context.Context, token string) (*Response, error) {
	requestBody := map[string]string{"token": token}
	r, err := c.DoAPIPost(ctx, c.usersRoute()+"/email/verify", MapToJSON(requestBody))
	if err != nil {
		return BuildResponse(r), err
	}
	defer closeBody(r)
	return BuildResponse(r), nil
}

// VerifyUserEmailWithoutToken will verify a user's email by its Id. (Requires manage system role)
func (c *Client4) VerifyUserEmailWithoutToken(ctx context.Context, userId string) (*User, *Response, error) {
	r, err := c.DoAPIPost(ctx, c.userRoute(userId)+"/email/verify/member", "")
	if err != nil {
		return nil, BuildResponse(r), err
	}
	defer closeBody(r)
	var u User
	if err := json.NewDecoder(r.Body).Decode(&u); err != nil {
		return nil, nil, NewAppError("VerifyUserEmailWithoutToken", "api.unmarshal_error", nil, "", http.StatusInternalServerError).Wrap(err)
	}
	return &u, BuildResponse(r), nil
}

// SendVerificationEmail will send an email to the user with the provided email address, if
// that user exists. The email will contain a link that can be used to verify the user's
// email address.
func (c *Client4) SendVerificationEmail(ctx context.Context, email string) (*Response, error) {
	requestBody := map[string]string{"email": email}
	r, err := c.DoAPIPost(ctx, c.usersRoute()+"/email/verify/send", MapToJSON(requestBody))
	if err != nil {
		return BuildResponse(r), err
	}
	defer closeBody(r)
	return BuildResponse(r), nil
}

// SetDefaultProfileImage resets the profile image to a default generated one.
func (c *Client4) SetDefaultProfileImage(ctx context.Context, userId string) (*Response, error) {
	r, err := c.DoAPIDelete(ctx, c.userRoute(userId)+"/image")
	if err != nil {
		return BuildResponse(r), err
	}
	return BuildResponse(r), nil
}

// SetProfileImage sets profile image of the user.
func (c *Client4) SetProfileImage(ctx context.Context, userId string, data []byte) (*Response, error) {
	body := &bytes.Buffer{}
	writer := multipart.NewWriter(body)

	part, err := writer.CreateFormFile("image", "profile.png")
	if err != nil {
		return nil, NewAppError("SetProfileImage", "model.client.set_profile_user.no_file.app_error", nil, "", http.StatusBadRequest).Wrap(err)
	}

	if _, err = io.Copy(part, bytes.NewBuffer(data)); err != nil {
		return nil, NewAppError("SetProfileImage", "model.client.set_profile_user.no_file.app_error", nil, "", http.StatusBadRequest).Wrap(err)
	}

	if err = writer.Close(); err != nil {
		return nil, NewAppError("SetProfileImage", "model.client.set_profile_user.writer.app_error", nil, "", http.StatusBadRequest).Wrap(err)
	}

	rq, err := http.NewRequestWithContext(ctx, "POST", c.APIURL+c.userRoute(userId)+"/image", bytes.NewReader(body.Bytes()))
	if err != nil {
		return nil, err
	}
	rq.Header.Set("Content-Type", writer.FormDataContentType())

	if c.AuthToken != "" {
		rq.Header.Set(HeaderAuth, c.AuthType+" "+c.AuthToken)
	}

	rp, err := c.HTTPClient.Do(rq)
	if err != nil {
		return BuildResponse(rp), err
	}
	defer closeBody(rp)

	if rp.StatusCode >= 300 {
		return BuildResponse(rp), AppErrorFromJSON(rp.Body)
	}

	return BuildResponse(rp), nil
}

// CreateUserAccessToken will generate a user access token that can be used in place
// of a session token to access the REST API. Must have the 'create_user_access_token'
// permission and if generating for another user, must have the 'edit_other_users'
// permission. A non-blank description is required.
func (c *Client4) CreateUserAccessToken(ctx context.Context, userId, description string) (*UserAccessToken, *Response, error) {
	requestBody := map[string]string{"description": description}
	r, err := c.DoAPIPost(ctx, c.userRoute(userId)+"/tokens", MapToJSON(requestBody))
	if err != nil {
		return nil, BuildResponse(r), err
	}
	defer closeBody(r)
	var uat UserAccessToken
	if err := json.NewDecoder(r.Body).Decode(&uat); err != nil {
		return nil, nil, NewAppError("CreateUserAccessToken", "api.unmarshal_error", nil, "", http.StatusInternalServerError).Wrap(err)
	}
	return &uat, BuildResponse(r), nil
}

// GetUserAccessTokens will get a page of access tokens' id, description, is_active
// and the user_id in the system. The actual token will not be returned. Must have
// the 'manage_system' permission.
func (c *Client4) GetUserAccessTokens(ctx context.Context, page int, perPage int) ([]*UserAccessToken, *Response, error) {
	query := fmt.Sprintf("?page=%v&per_page=%v", page, perPage)
	r, err := c.DoAPIGet(ctx, c.userAccessTokensRoute()+query, "")
	if err != nil {
		return nil, BuildResponse(r), err
	}
	defer closeBody(r)
	var list []*UserAccessToken
	if err := json.NewDecoder(r.Body).Decode(&list); err != nil {
		return nil, nil, NewAppError("GetUserAccessTokens", "api.unmarshal_error", nil, "", http.StatusInternalServerError).Wrap(err)
	}
	return list, BuildResponse(r), nil
}

// GetUserAccessToken will get a user access tokens' id, description, is_active
// and the user_id of the user it is for. The actual token will not be returned.
// Must have the 'read_user_access_token' permission and if getting for another
// user, must have the 'edit_other_users' permission.
func (c *Client4) GetUserAccessToken(ctx context.Context, tokenId string) (*UserAccessToken, *Response, error) {
	r, err := c.DoAPIGet(ctx, c.userAccessTokenRoute(tokenId), "")
	if err != nil {
		return nil, BuildResponse(r), err
	}
	defer closeBody(r)
	var uat UserAccessToken
	if err := json.NewDecoder(r.Body).Decode(&uat); err != nil {
		return nil, nil, NewAppError("GetUserAccessToken", "api.unmarshal_error", nil, "", http.StatusInternalServerError).Wrap(err)
	}
	return &uat, BuildResponse(r), nil
}

// GetUserAccessTokensForUser will get a paged list of user access tokens showing id,
// description and user_id for each. The actual tokens will not be returned. Must have
// the 'read_user_access_token' permission and if getting for another user, must have the
// 'edit_other_users' permission.
func (c *Client4) GetUserAccessTokensForUser(ctx context.Context, userId string, page, perPage int) ([]*UserAccessToken, *Response, error) {
	query := fmt.Sprintf("?page=%v&per_page=%v", page, perPage)
	r, err := c.DoAPIGet(ctx, c.userRoute(userId)+"/tokens"+query, "")
	if err != nil {
		return nil, BuildResponse(r), err
	}
	defer closeBody(r)
	var list []*UserAccessToken
	if err := json.NewDecoder(r.Body).Decode(&list); err != nil {
		return nil, nil, NewAppError("GetUserAccessTokensForUser", "api.unmarshal_error", nil, "", http.StatusInternalServerError).Wrap(err)
	}
	return list, BuildResponse(r), nil
}

// RevokeUserAccessToken will revoke a user access token by id. Must have the
// 'revoke_user_access_token' permission and if revoking for another user, must have the
// 'edit_other_users' permission.
func (c *Client4) RevokeUserAccessToken(ctx context.Context, tokenId string) (*Response, error) {
	requestBody := map[string]string{"token_id": tokenId}
	r, err := c.DoAPIPost(ctx, c.usersRoute()+"/tokens/revoke", MapToJSON(requestBody))
	if err != nil {
		return BuildResponse(r), err
	}
	defer closeBody(r)
	return BuildResponse(r), nil
}

// SearchUserAccessTokens returns user access tokens matching the provided search term.
func (c *Client4) SearchUserAccessTokens(ctx context.Context, search *UserAccessTokenSearch) ([]*UserAccessToken, *Response, error) {
	buf, err := json.Marshal(search)
	if err != nil {
		return nil, nil, NewAppError("SearchUserAccessTokens", "api.marshal_error", nil, "", http.StatusInternalServerError).Wrap(err)
	}
	r, err := c.DoAPIPostBytes(ctx, c.usersRoute()+"/tokens/search", buf)
	if err != nil {
		return nil, BuildResponse(r), err
	}
	defer closeBody(r)
	var list []*UserAccessToken
	if err := json.NewDecoder(r.Body).Decode(&list); err != nil {
		return nil, nil, NewAppError("SearchUserAccessTokens", "api.unmarshal_error", nil, "", http.StatusInternalServerError).Wrap(err)
	}
	return list, BuildResponse(r), nil
}

// DisableUserAccessToken will disable a user access token by id. Must have the
// 'revoke_user_access_token' permission and if disabling for another user, must have the
// 'edit_other_users' permission.
func (c *Client4) DisableUserAccessToken(ctx context.Context, tokenId string) (*Response, error) {
	requestBody := map[string]string{"token_id": tokenId}
	r, err := c.DoAPIPost(ctx, c.usersRoute()+"/tokens/disable", MapToJSON(requestBody))
	if err != nil {
		return BuildResponse(r), err
	}
	defer closeBody(r)
	return BuildResponse(r), nil
}

// EnableUserAccessToken will enable a user access token by id. Must have the
// 'create_user_access_token' permission and if enabling for another user, must have the
// 'edit_other_users' permission.
func (c *Client4) EnableUserAccessToken(ctx context.Context, tokenId string) (*Response, error) {
	requestBody := map[string]string{"token_id": tokenId}
	r, err := c.DoAPIPost(ctx, c.usersRoute()+"/tokens/enable", MapToJSON(requestBody))
	if err != nil {
		return BuildResponse(r), err
	}
	defer closeBody(r)
	return BuildResponse(r), nil
}

func (c *Client4) GetUsersForReporting(ctx context.Context, options *UserReportOptions) ([]*UserReport, *Response, error) {
	values := url.Values{}
	if options.Direction != "" {
		values.Set("direction", options.Direction)
	}
	if options.SortColumn != "" {
		values.Set("sort_column", options.SortColumn)
	}
	if options.PageSize > 0 {
		values.Set("page_size", strconv.Itoa(options.PageSize))
	}
	if options.Team != "" {
		values.Set("team_filter", options.Team)
	}
	if options.HideActive {
		values.Set("hide_active", "true")
	}
	if options.HideInactive {
		values.Set("hide_inactive", "true")
	}
	if options.SortDesc {
		values.Set("sort_direction", "desc")
	}
	if options.FromColumnValue != "" {
		values.Set("from_column_value", options.FromColumnValue)
	}
	if options.FromId != "" {
		values.Set("from_id", options.FromId)
	}
	if options.Role != "" {
		values.Set("role_filter", options.Role)
	}
	if options.HasNoTeam {
		values.Set("has_no_team", "true")
	}
	if options.DateRange != "" {
		values.Set("date_range", options.DateRange)
	}

	r, err := c.DoAPIGet(ctx, c.reportsRoute()+"/users?"+values.Encode(), "")
	if err != nil {
		return nil, BuildResponse(r), err
	}
	defer closeBody(r)
	var list []*UserReport
	if err := json.NewDecoder(r.Body).Decode(&list); err != nil {
		return nil, nil, NewAppError("GetUsersForReporting", "api.unmarshal_error", nil, "", http.StatusInternalServerError).Wrap(err)
	}
	return list, BuildResponse(r), nil
}

// Bots section

// CreateBot creates a bot in the system based on the provided bot struct.
func (c *Client4) CreateBot(ctx context.Context, bot *Bot) (*Bot, *Response, error) {
	buf, err := json.Marshal(bot)
	if err != nil {
		return nil, nil, NewAppError("CreateBot", "api.marshal_error", nil, "", http.StatusInternalServerError).Wrap(err)
	}
	r, err := c.DoAPIPostBytes(ctx, c.botsRoute(), buf)
	if err != nil {
		return nil, BuildResponse(r), err
	}
	defer closeBody(r)

	var resp *Bot
	err = json.NewDecoder(r.Body).Decode(&resp)
	if err != nil {
		return nil, BuildResponse(r), NewAppError("CreateBot", "api.marshal_error", nil, "", http.StatusInternalServerError).Wrap(err)
	}

	return resp, BuildResponse(r), nil
}

// PatchBot partially updates a bot. Any missing fields are not updated.
func (c *Client4) PatchBot(ctx context.Context, userId string, patch *BotPatch) (*Bot, *Response, error) {
	buf, err := json.Marshal(patch)
	if err != nil {
		return nil, nil, NewAppError("PatchBot", "api.marshal_error", nil, "", http.StatusInternalServerError).Wrap(err)
	}
	r, err := c.DoAPIPutBytes(ctx, c.botRoute(userId), buf)
	if err != nil {
		return nil, BuildResponse(r), err
	}
	defer closeBody(r)

	var bot *Bot
	err = json.NewDecoder(r.Body).Decode(&bot)
	if err != nil {
		return nil, BuildResponse(r), NewAppError("PatchBot", "api.marshal_error", nil, "", http.StatusInternalServerError).Wrap(err)
	}

	return bot, BuildResponse(r), nil
}

// GetBot fetches the given, undeleted bot.
func (c *Client4) GetBot(ctx context.Context, userId string, etag string) (*Bot, *Response, error) {
	r, err := c.DoAPIGet(ctx, c.botRoute(userId), etag)
	if err != nil {
		return nil, BuildResponse(r), err
	}
	defer closeBody(r)

	var bot *Bot
	err = json.NewDecoder(r.Body).Decode(&bot)
	if err != nil {
		return nil, BuildResponse(r), NewAppError("GetBot", "api.marshal_error", nil, "", http.StatusInternalServerError).Wrap(err)
	}

	return bot, BuildResponse(r), nil
}

// GetBotIncludeDeleted fetches the given bot, even if it is deleted.
func (c *Client4) GetBotIncludeDeleted(ctx context.Context, userId string, etag string) (*Bot, *Response, error) {
	r, err := c.DoAPIGet(ctx, c.botRoute(userId)+"?include_deleted="+c.boolString(true), etag)
	if err != nil {
		return nil, BuildResponse(r), err
	}
	defer closeBody(r)

	var bot *Bot
	err = json.NewDecoder(r.Body).Decode(&bot)
	if err != nil {
		return nil, BuildResponse(r), NewAppError("GetBotIncludeDeleted", "api.marshal_error", nil, "", http.StatusInternalServerError).Wrap(err)
	}

	return bot, BuildResponse(r), nil
}

// GetBots fetches the given page of bots, excluding deleted.
func (c *Client4) GetBots(ctx context.Context, page, perPage int, etag string) ([]*Bot, *Response, error) {
	query := fmt.Sprintf("?page=%v&per_page=%v", page, perPage)
	r, err := c.DoAPIGet(ctx, c.botsRoute()+query, etag)
	if err != nil {
		return nil, BuildResponse(r), err
	}
	defer closeBody(r)

	var bots BotList
	err = json.NewDecoder(r.Body).Decode(&bots)
	if err != nil {
		return nil, BuildResponse(r), NewAppError("GetBots", "api.marshal_error", nil, "", http.StatusInternalServerError).Wrap(err)
	}
	return bots, BuildResponse(r), nil
}

// GetBotsIncludeDeleted fetches the given page of bots, including deleted.
func (c *Client4) GetBotsIncludeDeleted(ctx context.Context, page, perPage int, etag string) ([]*Bot, *Response, error) {
	query := fmt.Sprintf("?page=%v&per_page=%v&include_deleted="+c.boolString(true), page, perPage)
	r, err := c.DoAPIGet(ctx, c.botsRoute()+query, etag)
	if err != nil {
		return nil, BuildResponse(r), err
	}
	defer closeBody(r)

	var bots BotList
	err = json.NewDecoder(r.Body).Decode(&bots)
	if err != nil {
		return nil, BuildResponse(r), NewAppError("GetBotsIncludeDeleted", "api.marshal_error", nil, "", http.StatusInternalServerError).Wrap(err)
	}
	return bots, BuildResponse(r), nil
}

// GetBotsOrphaned fetches the given page of bots, only including orphaned bots.
func (c *Client4) GetBotsOrphaned(ctx context.Context, page, perPage int, etag string) ([]*Bot, *Response, error) {
	query := fmt.Sprintf("?page=%v&per_page=%v&only_orphaned="+c.boolString(true), page, perPage)
	r, err := c.DoAPIGet(ctx, c.botsRoute()+query, etag)
	if err != nil {
		return nil, BuildResponse(r), err
	}
	defer closeBody(r)

	var bots BotList
	err = json.NewDecoder(r.Body).Decode(&bots)
	if err != nil {
		return nil, BuildResponse(r), NewAppError("GetBotsOrphaned", "api.marshal_error", nil, "", http.StatusInternalServerError).Wrap(err)
	}
	return bots, BuildResponse(r), nil
}

// DisableBot disables the given bot in the system.
func (c *Client4) DisableBot(ctx context.Context, botUserId string) (*Bot, *Response, error) {
	r, err := c.DoAPIPostBytes(ctx, c.botRoute(botUserId)+"/disable", nil)
	if err != nil {
		return nil, BuildResponse(r), err
	}
	defer closeBody(r)

	var bot *Bot
	err = json.NewDecoder(r.Body).Decode(&bot)
	if err != nil {
		return nil, BuildResponse(r), NewAppError("DisableBot", "api.marshal_error", nil, "", http.StatusInternalServerError).Wrap(err)
	}

	return bot, BuildResponse(r), nil
}

// EnableBot disables the given bot in the system.
func (c *Client4) EnableBot(ctx context.Context, botUserId string) (*Bot, *Response, error) {
	r, err := c.DoAPIPostBytes(ctx, c.botRoute(botUserId)+"/enable", nil)
	if err != nil {
		return nil, BuildResponse(r), err
	}
	defer closeBody(r)

	var bot *Bot
	err = json.NewDecoder(r.Body).Decode(&bot)
	if err != nil {
		return nil, BuildResponse(r), NewAppError("EnableBot", "api.marshal_error", nil, "", http.StatusInternalServerError).Wrap(err)
	}

	return bot, BuildResponse(r), nil
}

// AssignBot assigns the given bot to the given user
func (c *Client4) AssignBot(ctx context.Context, botUserId, newOwnerId string) (*Bot, *Response, error) {
	r, err := c.DoAPIPostBytes(ctx, c.botRoute(botUserId)+"/assign/"+newOwnerId, nil)
	if err != nil {
		return nil, BuildResponse(r), err
	}
	defer closeBody(r)

	var bot *Bot
	err = json.NewDecoder(r.Body).Decode(&bot)
	if err != nil {
		return nil, BuildResponse(r), NewAppError("AssignBot", "api.marshal_error", nil, "", http.StatusInternalServerError).Wrap(err)
	}

	return bot, BuildResponse(r), nil
}

// Team Section

// CreateTeam creates a team in the system based on the provided team struct.
func (c *Client4) CreateTeam(ctx context.Context, team *Team) (*Team, *Response, error) {
	buf, err := json.Marshal(team)
	if err != nil {
		return nil, nil, NewAppError("CreateTeam", "api.marshal_error", nil, "", http.StatusInternalServerError).Wrap(err)
	}
	r, err := c.DoAPIPostBytes(ctx, c.teamsRoute(), buf)
	if err != nil {
		return nil, BuildResponse(r), err
	}
	defer closeBody(r)
	var t Team
	if err := json.NewDecoder(r.Body).Decode(&t); err != nil {
		return nil, nil, NewAppError("CreateTeam", "api.unmarshal_error", nil, "", http.StatusInternalServerError).Wrap(err)
	}
	return &t, BuildResponse(r), nil
}

// GetTeam returns a team based on the provided team id string.
func (c *Client4) GetTeam(ctx context.Context, teamId, etag string) (*Team, *Response, error) {
	r, err := c.DoAPIGet(ctx, c.teamRoute(teamId), etag)
	if err != nil {
		return nil, BuildResponse(r), err
	}
	defer closeBody(r)
	var t Team
	if err := json.NewDecoder(r.Body).Decode(&t); err != nil {
		return nil, nil, NewAppError("GetTeam", "api.unmarshal_error", nil, "", http.StatusInternalServerError).Wrap(err)
	}
	return &t, BuildResponse(r), nil
}

// GetAllTeams returns all teams based on permissions.
func (c *Client4) GetAllTeams(ctx context.Context, etag string, page int, perPage int) ([]*Team, *Response, error) {
	query := fmt.Sprintf("?page=%v&per_page=%v", page, perPage)
	r, err := c.DoAPIGet(ctx, c.teamsRoute()+query, etag)
	if err != nil {
		return nil, BuildResponse(r), err
	}
	defer closeBody(r)
	var list []*Team
	if err := json.NewDecoder(r.Body).Decode(&list); err != nil {
		return nil, nil, NewAppError("GetAllTeams", "api.unmarshal_error", nil, "", http.StatusInternalServerError).Wrap(err)
	}
	return list, BuildResponse(r), nil
}

// GetAllTeamsWithTotalCount returns all teams based on permissions.
func (c *Client4) GetAllTeamsWithTotalCount(ctx context.Context, etag string, page int, perPage int) ([]*Team, int64, *Response, error) {
	query := fmt.Sprintf("?page=%v&per_page=%v&include_total_count="+c.boolString(true), page, perPage)
	r, err := c.DoAPIGet(ctx, c.teamsRoute()+query, etag)
	if err != nil {
		return nil, 0, BuildResponse(r), err
	}
	defer closeBody(r)
	var listWithCount TeamsWithCount
	if err := json.NewDecoder(r.Body).Decode(&listWithCount); err != nil {
		return nil, 0, nil, NewAppError("GetAllTeamsWithTotalCount", "api.unmarshal_error", nil, "", http.StatusInternalServerError).Wrap(err)
	}
	return listWithCount.Teams, listWithCount.TotalCount, BuildResponse(r), nil
}

// GetAllTeamsExcludePolicyConstrained returns all teams which are not part of a data retention policy.
// Must be a system administrator.
func (c *Client4) GetAllTeamsExcludePolicyConstrained(ctx context.Context, etag string, page int, perPage int) ([]*Team, *Response, error) {
	query := fmt.Sprintf("?page=%v&per_page=%v&exclude_policy_constrained=%v", page, perPage, true)
	r, err := c.DoAPIGet(ctx, c.teamsRoute()+query, etag)
	if err != nil {
		return nil, BuildResponse(r), err
	}
	defer closeBody(r)
	var list []*Team
	if err := json.NewDecoder(r.Body).Decode(&list); err != nil {
		return nil, nil, NewAppError("GetAllTeamsExcludePolicyConstrained", "api.unmarshal_error", nil, "", http.StatusInternalServerError).Wrap(err)
	}
	return list, BuildResponse(r), nil
}

// GetTeamByName returns a team based on the provided team name string.
func (c *Client4) GetTeamByName(ctx context.Context, name, etag string) (*Team, *Response, error) {
	r, err := c.DoAPIGet(ctx, c.teamByNameRoute(name), etag)
	if err != nil {
		return nil, BuildResponse(r), err
	}
	defer closeBody(r)
	var t Team
	if err := json.NewDecoder(r.Body).Decode(&t); err != nil {
		return nil, nil, NewAppError("GetTeamByName", "api.unmarshal_error", nil, "", http.StatusInternalServerError).Wrap(err)
	}
	return &t, BuildResponse(r), nil
}

// SearchTeams returns teams matching the provided search term.
func (c *Client4) SearchTeams(ctx context.Context, search *TeamSearch) ([]*Team, *Response, error) {
	buf, err := json.Marshal(search)
	if err != nil {
		return nil, nil, NewAppError("SearchTeams", "api.marshal_error", nil, "", http.StatusInternalServerError).Wrap(err)
	}
	r, err := c.DoAPIPostBytes(ctx, c.teamsRoute()+"/search", buf)
	if err != nil {
		return nil, BuildResponse(r), err
	}
	defer closeBody(r)
	var list []*Team
	if err := json.NewDecoder(r.Body).Decode(&list); err != nil {
		return nil, nil, NewAppError("SearchTeams", "api.unmarshal_error", nil, "", http.StatusInternalServerError).Wrap(err)
	}
	return list, BuildResponse(r), nil
}

// SearchTeamsPaged returns a page of teams and the total count matching the provided search term.
func (c *Client4) SearchTeamsPaged(ctx context.Context, search *TeamSearch) ([]*Team, int64, *Response, error) {
	if search.Page == nil {
		search.Page = NewPointer(0)
	}
	if search.PerPage == nil {
		search.PerPage = NewPointer(100)
	}
	buf, err := json.Marshal(search)
	if err != nil {
		return nil, 0, BuildResponse(nil), NewAppError("SearchTeamsPaged", "api.marshal_error", nil, "", http.StatusInternalServerError).Wrap(err)
	}
	r, err := c.DoAPIPostBytes(ctx, c.teamsRoute()+"/search", buf)
	if err != nil {
		return nil, 0, BuildResponse(r), err
	}
	defer closeBody(r)
	var listWithCount TeamsWithCount
	if err := json.NewDecoder(r.Body).Decode(&listWithCount); err != nil {
		return nil, 0, nil, NewAppError("GetAllTeamsWithTotalCount", "api.unmarshal_error", nil, "", http.StatusInternalServerError).Wrap(err)
	}
	return listWithCount.Teams, listWithCount.TotalCount, BuildResponse(r), nil
}

// TeamExists returns true or false if the team exist or not.
func (c *Client4) TeamExists(ctx context.Context, name, etag string) (bool, *Response, error) {
	r, err := c.DoAPIGet(ctx, c.teamByNameRoute(name)+"/exists", etag)
	if err != nil {
		return false, BuildResponse(r), err
	}
	defer closeBody(r)
	return MapBoolFromJSON(r.Body)["exists"], BuildResponse(r), nil
}

// GetTeamsForUser returns a list of teams a user is on. Must be logged in as the user
// or be a system administrator.
func (c *Client4) GetTeamsForUser(ctx context.Context, userId, etag string) ([]*Team, *Response, error) {
	r, err := c.DoAPIGet(ctx, c.userRoute(userId)+"/teams", etag)
	if err != nil {
		return nil, BuildResponse(r), err
	}
	defer closeBody(r)
	var list []*Team
	if err := json.NewDecoder(r.Body).Decode(&list); err != nil {
		return nil, nil, NewAppError("GetTeamsForUser", "api.unmarshal_error", nil, "", http.StatusInternalServerError).Wrap(err)
	}
	return list, BuildResponse(r), nil
}

// GetTeamMember returns a team member based on the provided team and user id strings.
func (c *Client4) GetTeamMember(ctx context.Context, teamId, userId, etag string) (*TeamMember, *Response, error) {
	r, err := c.DoAPIGet(ctx, c.teamMemberRoute(teamId, userId), etag)
	if err != nil {
		return nil, BuildResponse(r), err
	}
	defer closeBody(r)
	var tm TeamMember
	if r.StatusCode == http.StatusNotModified {
		return &tm, BuildResponse(r), nil
	}
	if err := json.NewDecoder(r.Body).Decode(&tm); err != nil {
		return nil, nil, NewAppError("GetTeamMember", "api.unmarshal_error", nil, "", http.StatusInternalServerError).Wrap(err)
	}
	return &tm, BuildResponse(r), nil
}

// UpdateTeamMemberRoles will update the roles on a team for a user.
func (c *Client4) UpdateTeamMemberRoles(ctx context.Context, teamId, userId, newRoles string) (*Response, error) {
	requestBody := map[string]string{"roles": newRoles}
	r, err := c.DoAPIPut(ctx, c.teamMemberRoute(teamId, userId)+"/roles", MapToJSON(requestBody))
	if err != nil {
		return BuildResponse(r), err
	}
	defer closeBody(r)
	return BuildResponse(r), nil
}

// UpdateTeamMemberSchemeRoles will update the scheme-derived roles on a team for a user.
func (c *Client4) UpdateTeamMemberSchemeRoles(ctx context.Context, teamId string, userId string, schemeRoles *SchemeRoles) (*Response, error) {
	buf, err := json.Marshal(schemeRoles)
	if err != nil {
		return nil, NewAppError("UpdateTeamMemberSchemeRoles", "api.marshal_error", nil, "", http.StatusInternalServerError).Wrap(err)
	}
	r, err := c.DoAPIPutBytes(ctx, c.teamMemberRoute(teamId, userId)+"/schemeRoles", buf)
	if err != nil {
		return BuildResponse(r), err
	}
	defer closeBody(r)
	return BuildResponse(r), nil
}

// UpdateTeam will update a team.
func (c *Client4) UpdateTeam(ctx context.Context, team *Team) (*Team, *Response, error) {
	buf, err := json.Marshal(team)
	if err != nil {
		return nil, nil, NewAppError("UpdateTeam", "api.marshal_error", nil, "", http.StatusInternalServerError).Wrap(err)
	}
	r, err := c.DoAPIPutBytes(ctx, c.teamRoute(team.Id), buf)
	if err != nil {
		return nil, BuildResponse(r), err
	}
	defer closeBody(r)
	var t Team
	if err := json.NewDecoder(r.Body).Decode(&t); err != nil {
		return nil, nil, NewAppError("UpdateTeam", "api.unmarshal_error", nil, "", http.StatusInternalServerError).Wrap(err)
	}
	return &t, BuildResponse(r), nil
}

// PatchTeam partially updates a team. Any missing fields are not updated.
func (c *Client4) PatchTeam(ctx context.Context, teamId string, patch *TeamPatch) (*Team, *Response, error) {
	buf, err := json.Marshal(patch)
	if err != nil {
		return nil, nil, NewAppError("PatchTeam", "api.marshal_error", nil, "", http.StatusInternalServerError).Wrap(err)
	}
	r, err := c.DoAPIPutBytes(ctx, c.teamRoute(teamId)+"/patch", buf)
	if err != nil {
		return nil, BuildResponse(r), err
	}
	defer closeBody(r)
	var t Team
	if err := json.NewDecoder(r.Body).Decode(&t); err != nil {
		return nil, nil, NewAppError("PatchTeam", "api.unmarshal_error", nil, "", http.StatusInternalServerError).Wrap(err)
	}
	return &t, BuildResponse(r), nil
}

// RestoreTeam restores a previously deleted team.
func (c *Client4) RestoreTeam(ctx context.Context, teamId string) (*Team, *Response, error) {
	r, err := c.DoAPIPost(ctx, c.teamRoute(teamId)+"/restore", "")
	if err != nil {
		return nil, BuildResponse(r), err
	}
	defer closeBody(r)
	var t Team
	if err := json.NewDecoder(r.Body).Decode(&t); err != nil {
		return nil, nil, NewAppError("RestoreTeam", "api.unmarshal_error", nil, "", http.StatusInternalServerError).Wrap(err)
	}
	return &t, BuildResponse(r), nil
}

// RegenerateTeamInviteId requests a new invite ID to be generated.
func (c *Client4) RegenerateTeamInviteId(ctx context.Context, teamId string) (*Team, *Response, error) {
	r, err := c.DoAPIPost(ctx, c.teamRoute(teamId)+"/regenerate_invite_id", "")
	if err != nil {
		return nil, BuildResponse(r), err
	}
	defer closeBody(r)
	var t Team
	if err := json.NewDecoder(r.Body).Decode(&t); err != nil {
		return nil, nil, NewAppError("RegenerateTeamInviteId", "api.unmarshal_error", nil, "", http.StatusInternalServerError).Wrap(err)
	}
	return &t, BuildResponse(r), nil
}

// SoftDeleteTeam deletes the team softly (archive only, not permanent delete).
func (c *Client4) SoftDeleteTeam(ctx context.Context, teamId string) (*Response, error) {
	r, err := c.DoAPIDelete(ctx, c.teamRoute(teamId))
	if err != nil {
		return BuildResponse(r), err
	}
	defer closeBody(r)
	return BuildResponse(r), nil
}

// PermanentDeleteTeam deletes the team, should only be used when needed for
// compliance and the like.
func (c *Client4) PermanentDeleteTeam(ctx context.Context, teamId string) (*Response, error) {
	r, err := c.DoAPIDelete(ctx, c.teamRoute(teamId)+"?permanent="+c.boolString(true))
	if err != nil {
		return BuildResponse(r), err
	}
	defer closeBody(r)
	return BuildResponse(r), nil
}

// UpdateTeamPrivacy modifies the team type (model.TeamOpen <--> model.TeamInvite) and sets
// the corresponding AllowOpenInvite appropriately.
func (c *Client4) UpdateTeamPrivacy(ctx context.Context, teamId string, privacy string) (*Team, *Response, error) {
	requestBody := map[string]string{"privacy": privacy}
	r, err := c.DoAPIPut(ctx, c.teamRoute(teamId)+"/privacy", MapToJSON(requestBody))
	if err != nil {
		return nil, BuildResponse(r), err
	}
	defer closeBody(r)
	var t Team
	if err := json.NewDecoder(r.Body).Decode(&t); err != nil {
		return nil, nil, NewAppError("UpdateTeamPrivacy", "api.unmarshal_error", nil, "", http.StatusInternalServerError).Wrap(err)
	}
	return &t, BuildResponse(r), nil
}

// GetTeamMembers returns team members based on the provided team id string.
func (c *Client4) GetTeamMembers(ctx context.Context, teamId string, page int, perPage int, etag string) ([]*TeamMember, *Response, error) {
	query := fmt.Sprintf("?page=%v&per_page=%v", page, perPage)
	r, err := c.DoAPIGet(ctx, c.teamMembersRoute(teamId)+query, etag)
	if err != nil {
		return nil, BuildResponse(r), err
	}
	defer closeBody(r)
	var tms []*TeamMember
	if r.StatusCode == http.StatusNotModified {
		return tms, BuildResponse(r), nil
	}
	if err := json.NewDecoder(r.Body).Decode(&tms); err != nil {
		return nil, nil, NewAppError("GetTeamMembers", "api.unmarshal_error", nil, "", http.StatusInternalServerError).Wrap(err)
	}
	return tms, BuildResponse(r), nil
}

// GetTeamMembersWithoutDeletedUsers returns team members based on the provided team id string. Additional parameters of sort and exclude_deleted_users accepted as well
// Could not add it to above function due to it be a breaking change.
func (c *Client4) GetTeamMembersSortAndWithoutDeletedUsers(ctx context.Context, teamId string, page int, perPage int, sort string, excludeDeletedUsers bool, etag string) ([]*TeamMember, *Response, error) {
	query := fmt.Sprintf("?page=%v&per_page=%v&sort=%v&exclude_deleted_users=%v", page, perPage, sort, excludeDeletedUsers)
	r, err := c.DoAPIGet(ctx, c.teamMembersRoute(teamId)+query, etag)
	if err != nil {
		return nil, BuildResponse(r), err
	}
	defer closeBody(r)
	var tms []*TeamMember
	if r.StatusCode == http.StatusNotModified {
		return tms, BuildResponse(r), nil
	}
	if err := json.NewDecoder(r.Body).Decode(&tms); err != nil {
		return nil, nil, NewAppError("GetTeamMembersSortAndWithoutDeletedUsers", "api.unmarshal_error", nil, "", http.StatusInternalServerError).Wrap(err)
	}
	return tms, BuildResponse(r), nil
}

// GetTeamMembersForUser returns the team members for a user.
func (c *Client4) GetTeamMembersForUser(ctx context.Context, userId string, etag string) ([]*TeamMember, *Response, error) {
	r, err := c.DoAPIGet(ctx, c.userRoute(userId)+"/teams/members", etag)
	if err != nil {
		return nil, BuildResponse(r), err
	}
	defer closeBody(r)
	var tms []*TeamMember
	if r.StatusCode == http.StatusNotModified {
		return tms, BuildResponse(r), nil
	}
	if err := json.NewDecoder(r.Body).Decode(&tms); err != nil {
		return nil, nil, NewAppError("GetTeamMembersForUser", "api.unmarshal_error", nil, "", http.StatusInternalServerError).Wrap(err)
	}
	return tms, BuildResponse(r), nil
}

// GetTeamMembersByIds will return an array of team members based on the
// team id and a list of user ids provided. Must be authenticated.
func (c *Client4) GetTeamMembersByIds(ctx context.Context, teamId string, userIds []string) ([]*TeamMember, *Response, error) {
	r, err := c.DoAPIPost(ctx, fmt.Sprintf("/teams/%v/members/ids", teamId), ArrayToJSON(userIds))
	if err != nil {
		return nil, BuildResponse(r), err
	}
	defer closeBody(r)
	var tms []*TeamMember
	if err := json.NewDecoder(r.Body).Decode(&tms); err != nil {
		return nil, nil, NewAppError("GetTeamMembersByIds", "api.unmarshal_error", nil, "", http.StatusInternalServerError).Wrap(err)
	}
	return tms, BuildResponse(r), nil
}

// AddTeamMember adds user to a team and return a team member.
func (c *Client4) AddTeamMember(ctx context.Context, teamId, userId string) (*TeamMember, *Response, error) {
	member := &TeamMember{TeamId: teamId, UserId: userId}
	buf, err := json.Marshal(member)
	if err != nil {
		return nil, nil, NewAppError("AddTeamMember", "api.marshal_error", nil, "", http.StatusInternalServerError).Wrap(err)
	}
	r, err := c.DoAPIPostBytes(ctx, c.teamMembersRoute(teamId), buf)
	if err != nil {
		return nil, BuildResponse(r), err
	}
	defer closeBody(r)
	var tm TeamMember
	if err := json.NewDecoder(r.Body).Decode(&tm); err != nil {
		return nil, nil, NewAppError("AddTeamMember", "api.unmarshal_error", nil, "", http.StatusInternalServerError).Wrap(err)
	}
	return &tm, BuildResponse(r), nil
}

// AddTeamMemberFromInvite adds a user to a team and return a team member using an invite id
// or an invite token/data pair.
func (c *Client4) AddTeamMemberFromInvite(ctx context.Context, token, inviteId string) (*TeamMember, *Response, error) {
	var query string

	if inviteId != "" {
		query += fmt.Sprintf("?invite_id=%v", inviteId)
	}

	if token != "" {
		query += fmt.Sprintf("?token=%v", token)
	}

	r, err := c.DoAPIPost(ctx, c.teamsRoute()+"/members/invite"+query, "")
	if err != nil {
		return nil, BuildResponse(r), err
	}
	defer closeBody(r)
	var tm TeamMember
	if err := json.NewDecoder(r.Body).Decode(&tm); err != nil {
		return nil, nil, NewAppError("AddTeamMemberFromInvite", "api.unmarshal_error", nil, "", http.StatusInternalServerError).Wrap(err)
	}
	return &tm, BuildResponse(r), nil
}

// AddTeamMembers adds a number of users to a team and returns the team members.
func (c *Client4) AddTeamMembers(ctx context.Context, teamId string, userIds []string) ([]*TeamMember, *Response, error) {
	var members []*TeamMember
	for _, userId := range userIds {
		member := &TeamMember{TeamId: teamId, UserId: userId}
		members = append(members, member)
	}
	js, err := json.Marshal(members)
	if err != nil {
		return nil, nil, NewAppError("AddTeamMembers", "api.marshal_error", nil, "", http.StatusInternalServerError).Wrap(err)
	}
	r, err := c.DoAPIPost(ctx, c.teamMembersRoute(teamId)+"/batch", string(js))
	if err != nil {
		return nil, BuildResponse(r), err
	}
	defer closeBody(r)
	var tms []*TeamMember
	if err := json.NewDecoder(r.Body).Decode(&tms); err != nil {
		return nil, nil, NewAppError("AddTeamMembers", "api.unmarshal_error", nil, "", http.StatusInternalServerError).Wrap(err)
	}
	return tms, BuildResponse(r), nil
}

// AddTeamMembers adds a number of users to a team and returns the team members.
func (c *Client4) AddTeamMembersGracefully(ctx context.Context, teamId string, userIds []string) ([]*TeamMemberWithError, *Response, error) {
	var members []*TeamMember
	for _, userId := range userIds {
		member := &TeamMember{TeamId: teamId, UserId: userId}
		members = append(members, member)
	}
	js, err := json.Marshal(members)
	if err != nil {
		return nil, nil, NewAppError("AddTeamMembersGracefully", "api.marshal_error", nil, "", http.StatusInternalServerError).Wrap(err)
	}

	r, err := c.DoAPIPost(ctx, c.teamMembersRoute(teamId)+"/batch?graceful="+c.boolString(true), string(js))
	if err != nil {
		return nil, BuildResponse(r), err
	}
	defer closeBody(r)
	var tms []*TeamMemberWithError
	if err := json.NewDecoder(r.Body).Decode(&tms); err != nil {
		return nil, nil, NewAppError("AddTeamMembersGracefully", "api.unmarshal_error", nil, "", http.StatusInternalServerError).Wrap(err)
	}
	return tms, BuildResponse(r), nil
}

// RemoveTeamMember will remove a user from a team.
func (c *Client4) RemoveTeamMember(ctx context.Context, teamId, userId string) (*Response, error) {
	r, err := c.DoAPIDelete(ctx, c.teamMemberRoute(teamId, userId))
	if err != nil {
		return BuildResponse(r), err
	}
	defer closeBody(r)
	return BuildResponse(r), nil
}

// GetTeamStats returns a team stats based on the team id string.
// Must be authenticated.
func (c *Client4) GetTeamStats(ctx context.Context, teamId, etag string) (*TeamStats, *Response, error) {
	r, err := c.DoAPIGet(ctx, c.teamStatsRoute(teamId), etag)
	if err != nil {
		return nil, BuildResponse(r), err
	}
	defer closeBody(r)
	var ts TeamStats
	if err := json.NewDecoder(r.Body).Decode(&ts); err != nil {
		return nil, nil, NewAppError("GetTeamStats", "api.unmarshal_error", nil, "", http.StatusInternalServerError).Wrap(err)
	}
	return &ts, BuildResponse(r), nil
}

// GetTotalUsersStats returns a total system user stats.
// Must be authenticated.
func (c *Client4) GetTotalUsersStats(ctx context.Context, etag string) (*UsersStats, *Response, error) {
	r, err := c.DoAPIGet(ctx, c.totalUsersStatsRoute(), etag)
	if err != nil {
		return nil, BuildResponse(r), err
	}
	defer closeBody(r)
	var stats UsersStats
	if err := json.NewDecoder(r.Body).Decode(&stats); err != nil {
		return nil, nil, NewAppError("GetTotalUsersStats", "api.unmarshal_error", nil, "", http.StatusInternalServerError).Wrap(err)
	}
	return &stats, BuildResponse(r), nil
}

// GetTeamUnread will return a TeamUnread object that contains the amount of
// unread messages and mentions the user has for the specified team.
// Must be authenticated.
func (c *Client4) GetTeamUnread(ctx context.Context, teamId, userId string) (*TeamUnread, *Response, error) {
	r, err := c.DoAPIGet(ctx, c.userRoute(userId)+c.teamRoute(teamId)+"/unread", "")
	if err != nil {
		return nil, BuildResponse(r), err
	}
	defer closeBody(r)
	var tu TeamUnread
	if err := json.NewDecoder(r.Body).Decode(&tu); err != nil {
		return nil, nil, NewAppError("GetTeamUnread", "api.unmarshal_error", nil, "", http.StatusInternalServerError).Wrap(err)
	}
	return &tu, BuildResponse(r), nil
}

// ImportTeam will import an exported team from other app into a existing team.
func (c *Client4) ImportTeam(ctx context.Context, data []byte, filesize int, importFrom, filename, teamId string) (map[string]string, *Response, error) {
	body := &bytes.Buffer{}
	writer := multipart.NewWriter(body)

	part, err := writer.CreateFormFile("file", filename)
	if err != nil {
		return nil, nil, err
	}

	if _, err = io.Copy(part, bytes.NewBuffer(data)); err != nil {
		return nil, nil, err
	}

	part, err = writer.CreateFormField("filesize")
	if err != nil {
		return nil, nil, err
	}

	if _, err = io.Copy(part, strings.NewReader(strconv.Itoa(filesize))); err != nil {
		return nil, nil, err
	}

	part, err = writer.CreateFormField("importFrom")
	if err != nil {
		return nil, nil, err
	}

	if _, err := io.Copy(part, strings.NewReader(importFrom)); err != nil {
		return nil, nil, err
	}

	if err := writer.Close(); err != nil {
		return nil, nil, err
	}

	return c.DoUploadImportTeam(ctx, c.teamImportRoute(teamId), body.Bytes(), writer.FormDataContentType())
}

// InviteUsersToTeam invite users by email to the team.
func (c *Client4) InviteUsersToTeam(ctx context.Context, teamId string, userEmails []string) (*Response, error) {
	r, err := c.DoAPIPost(ctx, c.teamRoute(teamId)+"/invite/email", ArrayToJSON(userEmails))
	if err != nil {
		return BuildResponse(r), err
	}
	defer closeBody(r)
	return BuildResponse(r), nil
}

// InviteGuestsToTeam invite guest by email to some channels in a team.
func (c *Client4) InviteGuestsToTeam(ctx context.Context, teamId string, userEmails []string, channels []string, message string) (*Response, error) {
	guestsInvite := GuestsInvite{
		Emails:   userEmails,
		Channels: channels,
		Message:  message,
	}
	buf, err := json.Marshal(guestsInvite)
	if err != nil {
		return nil, NewAppError("InviteGuestsToTeam", "api.marshal_error", nil, "", http.StatusInternalServerError).Wrap(err)
	}
	r, err := c.DoAPIPostBytes(ctx, c.teamRoute(teamId)+"/invite-guests/email", buf)
	if err != nil {
		return BuildResponse(r), err
	}
	defer closeBody(r)
	return BuildResponse(r), nil
}

// InviteUsersToTeam invite users by email to the team.
func (c *Client4) InviteUsersToTeamGracefully(ctx context.Context, teamId string, userEmails []string) ([]*EmailInviteWithError, *Response, error) {
	r, err := c.DoAPIPost(ctx, c.teamRoute(teamId)+"/invite/email?graceful="+c.boolString(true), ArrayToJSON(userEmails))

	if err != nil {
		return nil, BuildResponse(r), err
	}
	defer closeBody(r)
	var list []*EmailInviteWithError
	if err := json.NewDecoder(r.Body).Decode(&list); err != nil {
		return nil, nil, NewAppError("InviteUsersToTeamGracefully", "api.unmarshal_error", nil, "", http.StatusInternalServerError).Wrap(err)
	}
	return list, BuildResponse(r), nil
}

// InviteUsersToTeam invite users by email to the team.
func (c *Client4) InviteUsersToTeamAndChannelsGracefully(ctx context.Context, teamId string, userEmails []string, channelIds []string, message string) ([]*EmailInviteWithError, *Response, error) {
	memberInvite := MemberInvite{
		Emails:     userEmails,
		ChannelIds: channelIds,
		Message:    message,
	}
	buf, err := json.Marshal(memberInvite)
	if err != nil {
		return nil, nil, NewAppError("InviteMembersToTeamAndChannels", "api.marshal_error", nil, "", http.StatusInternalServerError).Wrap(err)
	}
	r, err := c.DoAPIPostBytes(ctx, c.teamRoute(teamId)+"/invite/email?graceful="+c.boolString(true), buf)
	if err != nil {
		return nil, BuildResponse(r), err
	}
	defer closeBody(r)
	var list []*EmailInviteWithError
	if err := json.NewDecoder(r.Body).Decode(&list); err != nil {
		return nil, nil, NewAppError("InviteUsersToTeamGracefully", "api.unmarshal_error", nil, "", http.StatusInternalServerError).Wrap(err)
	}
	return list, BuildResponse(r), nil
}

// InviteGuestsToTeam invite guest by email to some channels in a team.
func (c *Client4) InviteGuestsToTeamGracefully(ctx context.Context, teamId string, userEmails []string, channels []string, message string) ([]*EmailInviteWithError, *Response, error) {
	guestsInvite := GuestsInvite{
		Emails:   userEmails,
		Channels: channels,
		Message:  message,
	}
	buf, err := json.Marshal(guestsInvite)
	if err != nil {
		return nil, nil, NewAppError("InviteGuestsToTeamGracefully", "api.marshal_error", nil, "", http.StatusInternalServerError).Wrap(err)
	}
	r, err := c.DoAPIPostBytes(ctx, c.teamRoute(teamId)+"/invite-guests/email?graceful="+c.boolString(true), buf)
	if err != nil {
		return nil, BuildResponse(r), err
	}
	defer closeBody(r)
	var list []*EmailInviteWithError
	if err := json.NewDecoder(r.Body).Decode(&list); err != nil {
		return nil, nil, NewAppError("InviteGuestsToTeamGracefully", "api.unmarshal_error", nil, "", http.StatusInternalServerError).Wrap(err)
	}
	return list, BuildResponse(r), nil
}

// InvalidateEmailInvites will invalidate active email invitations that have not been accepted by the user.
func (c *Client4) InvalidateEmailInvites(ctx context.Context) (*Response, error) {
	r, err := c.DoAPIDelete(ctx, c.teamsRoute()+"/invites/email")
	if err != nil {
		return BuildResponse(r), err
	}
	defer closeBody(r)
	return BuildResponse(r), nil
}

// GetTeamInviteInfo returns a team object from an invite id containing sanitized information.
func (c *Client4) GetTeamInviteInfo(ctx context.Context, inviteId string) (*Team, *Response, error) {
	r, err := c.DoAPIGet(ctx, c.teamsRoute()+"/invite/"+inviteId, "")
	if err != nil {
		return nil, BuildResponse(r), err
	}
	defer closeBody(r)
	var t Team
	if err := json.NewDecoder(r.Body).Decode(&t); err != nil {
		return nil, nil, NewAppError("GetTeamInviteInfo", "api.unmarshal_error", nil, "", http.StatusInternalServerError).Wrap(err)
	}
	return &t, BuildResponse(r), nil
}

// SetTeamIcon sets team icon of the team.
func (c *Client4) SetTeamIcon(ctx context.Context, teamId string, data []byte) (*Response, error) {
	body := &bytes.Buffer{}
	writer := multipart.NewWriter(body)

	part, err := writer.CreateFormFile("image", "teamIcon.png")
	if err != nil {
		return nil, NewAppError("SetTeamIcon", "model.client.set_team_icon.no_file.app_error", nil, "", http.StatusBadRequest).Wrap(err)
	}

	if _, err = io.Copy(part, bytes.NewBuffer(data)); err != nil {
		return nil, NewAppError("SetTeamIcon", "model.client.set_team_icon.no_file.app_error", nil, "", http.StatusBadRequest).Wrap(err)
	}

	if err = writer.Close(); err != nil {
		return nil, NewAppError("SetTeamIcon", "model.client.set_team_icon.writer.app_error", nil, "", http.StatusBadRequest).Wrap(err)
	}

	rq, err := http.NewRequestWithContext(ctx, "POST", c.APIURL+c.teamRoute(teamId)+"/image", bytes.NewReader(body.Bytes()))
	if err != nil {
		return nil, err
	}
	rq.Header.Set("Content-Type", writer.FormDataContentType())

	if c.AuthToken != "" {
		rq.Header.Set(HeaderAuth, c.AuthType+" "+c.AuthToken)
	}

	rp, err := c.HTTPClient.Do(rq)
	if err != nil {
		return BuildResponse(rp), err
	}
	defer closeBody(rp)

	if rp.StatusCode >= 300 {
		return BuildResponse(rp), AppErrorFromJSON(rp.Body)
	}

	return BuildResponse(rp), nil
}

// GetTeamIcon gets the team icon of the team.
func (c *Client4) GetTeamIcon(ctx context.Context, teamId, etag string) ([]byte, *Response, error) {
	r, err := c.DoAPIGet(ctx, c.teamRoute(teamId)+"/image", etag)
	if err != nil {
		return nil, BuildResponse(r), err
	}
	defer closeBody(r)

	data, err := io.ReadAll(r.Body)
	if err != nil {
		return nil, BuildResponse(r), NewAppError("GetTeamIcon", "model.client.get_team_icon.app_error", nil, "", r.StatusCode).Wrap(err)
	}
	return data, BuildResponse(r), nil
}

// RemoveTeamIcon updates LastTeamIconUpdate to 0 which indicates team icon is removed.
func (c *Client4) RemoveTeamIcon(ctx context.Context, teamId string) (*Response, error) {
	r, err := c.DoAPIDelete(ctx, c.teamRoute(teamId)+"/image")
	if err != nil {
		return BuildResponse(r), err
	}
	defer closeBody(r)
	return BuildResponse(r), nil
}

// Channel Section

// GetAllChannels get all the channels. Must be a system administrator.
func (c *Client4) GetAllChannels(ctx context.Context, page int, perPage int, etag string) (ChannelListWithTeamData, *Response, error) {
	return c.getAllChannels(ctx, page, perPage, etag, ChannelSearchOpts{})
}

// GetAllChannelsIncludeDeleted get all the channels. Must be a system administrator.
func (c *Client4) GetAllChannelsIncludeDeleted(ctx context.Context, page int, perPage int, etag string) (ChannelListWithTeamData, *Response, error) {
	return c.getAllChannels(ctx, page, perPage, etag, ChannelSearchOpts{IncludeDeleted: true})
}

// GetAllChannelsExcludePolicyConstrained gets all channels which are not part of a data retention policy.
// Must be a system administrator.
func (c *Client4) GetAllChannelsExcludePolicyConstrained(ctx context.Context, page, perPage int, etag string) (ChannelListWithTeamData, *Response, error) {
	return c.getAllChannels(ctx, page, perPage, etag, ChannelSearchOpts{ExcludePolicyConstrained: true})
}

func (c *Client4) getAllChannels(ctx context.Context, page int, perPage int, etag string, opts ChannelSearchOpts) (ChannelListWithTeamData, *Response, error) {
	query := fmt.Sprintf("?page=%v&per_page=%v&include_deleted=%v&exclude_policy_constrained=%v",
		page, perPage, opts.IncludeDeleted, opts.ExcludePolicyConstrained)
	r, err := c.DoAPIGet(ctx, c.channelsRoute()+query, etag)
	if err != nil {
		return nil, BuildResponse(r), err
	}
	defer closeBody(r)

	var ch ChannelListWithTeamData
	err = json.NewDecoder(r.Body).Decode(&ch)
	if err != nil {
		return nil, BuildResponse(r), NewAppError("getAllChannels", "api.marshal_error", nil, "", http.StatusInternalServerError).Wrap(err)
	}
	return ch, BuildResponse(r), nil
}

// GetAllChannelsWithCount get all the channels including the total count. Must be a system administrator.
func (c *Client4) GetAllChannelsWithCount(ctx context.Context, page int, perPage int, etag string) (ChannelListWithTeamData, int64, *Response, error) {
	query := fmt.Sprintf("?page=%v&per_page=%v&include_total_count="+c.boolString(true), page, perPage)
	r, err := c.DoAPIGet(ctx, c.channelsRoute()+query, etag)
	if err != nil {
		return nil, 0, BuildResponse(r), err
	}
	defer closeBody(r)

	var cwc *ChannelsWithCount
	err = json.NewDecoder(r.Body).Decode(&cwc)
	if err != nil {
		return nil, 0, BuildResponse(r), NewAppError("GetAllChannelsWithCount", "api.marshal_error", nil, "", http.StatusInternalServerError).Wrap(err)
	}
	return cwc.Channels, cwc.TotalCount, BuildResponse(r), nil
}

// CreateChannel creates a channel based on the provided channel struct.
func (c *Client4) CreateChannel(ctx context.Context, channel *Channel) (*Channel, *Response, error) {
	channelJSON, err := json.Marshal(channel)
	if err != nil {
		return nil, nil, NewAppError("CreateChannel", "api.marshal_error", nil, "", http.StatusInternalServerError).Wrap(err)
	}
	r, err := c.DoAPIPost(ctx, c.channelsRoute(), string(channelJSON))
	if err != nil {
		return nil, BuildResponse(r), err
	}
	defer closeBody(r)

	var ch *Channel
	err = json.NewDecoder(r.Body).Decode(&ch)
	if err != nil {
		return nil, BuildResponse(r), NewAppError("CreateChannel", "api.marshal_error", nil, "", http.StatusInternalServerError).Wrap(err)
	}
	return ch, BuildResponse(r), nil
}

// UpdateChannel updates a channel based on the provided channel struct.
func (c *Client4) UpdateChannel(ctx context.Context, channel *Channel) (*Channel, *Response, error) {
	channelJSON, err := json.Marshal(channel)
	if err != nil {
		return nil, nil, NewAppError("UpdateChannel", "api.marshal_error", nil, "", http.StatusInternalServerError).Wrap(err)
	}
	r, err := c.DoAPIPut(ctx, c.channelRoute(channel.Id), string(channelJSON))
	if err != nil {
		return nil, BuildResponse(r), err
	}
	defer closeBody(r)

	var ch *Channel
	err = json.NewDecoder(r.Body).Decode(&ch)
	if err != nil {
		return nil, BuildResponse(r), NewAppError("UpdateChannel", "api.marshal_error", nil, "", http.StatusInternalServerError).Wrap(err)
	}
	return ch, BuildResponse(r), nil
}

// PatchChannel partially updates a channel. Any missing fields are not updated.
func (c *Client4) PatchChannel(ctx context.Context, channelId string, patch *ChannelPatch) (*Channel, *Response, error) {
	buf, err := json.Marshal(patch)
	if err != nil {
		return nil, nil, NewAppError("PatchChannel", "api.marshal_error", nil, "", http.StatusInternalServerError).Wrap(err)
	}
	r, err := c.DoAPIPutBytes(ctx, c.channelRoute(channelId)+"/patch", buf)
	if err != nil {
		return nil, BuildResponse(r), err
	}
	defer closeBody(r)

	var ch *Channel
	err = json.NewDecoder(r.Body).Decode(&ch)
	if err != nil {
		return nil, BuildResponse(r), NewAppError("PatchChannel", "api.marshal_error", nil, "", http.StatusInternalServerError).Wrap(err)
	}
	return ch, BuildResponse(r), nil
}

// UpdateChannelPrivacy updates channel privacy
func (c *Client4) UpdateChannelPrivacy(ctx context.Context, channelId string, privacy ChannelType) (*Channel, *Response, error) {
	requestBody := map[string]string{"privacy": string(privacy)}
	r, err := c.DoAPIPut(ctx, c.channelRoute(channelId)+"/privacy", MapToJSON(requestBody))
	if err != nil {
		return nil, BuildResponse(r), err
	}
	defer closeBody(r)

	var ch *Channel
	err = json.NewDecoder(r.Body).Decode(&ch)
	if err != nil {
		return nil, BuildResponse(r), NewAppError("UpdateChannelPrivacy", "api.marshal_error", nil, "", http.StatusInternalServerError).Wrap(err)
	}
	return ch, BuildResponse(r), nil
}

// RestoreChannel restores a previously deleted channel. Any missing fields are not updated.
func (c *Client4) RestoreChannel(ctx context.Context, channelId string) (*Channel, *Response, error) {
	r, err := c.DoAPIPost(ctx, c.channelRoute(channelId)+"/restore", "")
	if err != nil {
		return nil, BuildResponse(r), err
	}
	defer closeBody(r)

	var ch *Channel
	err = json.NewDecoder(r.Body).Decode(&ch)
	if err != nil {
		return nil, BuildResponse(r), NewAppError("RestoreChannel", "api.marshal_error", nil, "", http.StatusInternalServerError).Wrap(err)
	}
	return ch, BuildResponse(r), nil
}

// CreateDirectChannel creates a direct message channel based on the two user
// ids provided.
func (c *Client4) CreateDirectChannel(ctx context.Context, userId1, userId2 string) (*Channel, *Response, error) {
	requestBody := []string{userId1, userId2}
	r, err := c.DoAPIPost(ctx, c.channelsRoute()+"/direct", ArrayToJSON(requestBody))
	if err != nil {
		return nil, BuildResponse(r), err
	}
	defer closeBody(r)

	var ch *Channel
	err = json.NewDecoder(r.Body).Decode(&ch)
	if err != nil {
		return nil, BuildResponse(r), NewAppError("CreateDirectChannel", "api.marshal_error", nil, "", http.StatusInternalServerError).Wrap(err)
	}
	return ch, BuildResponse(r), nil
}

// CreateGroupChannel creates a group message channel based on userIds provided.
func (c *Client4) CreateGroupChannel(ctx context.Context, userIds []string) (*Channel, *Response, error) {
	r, err := c.DoAPIPost(ctx, c.channelsRoute()+"/group", ArrayToJSON(userIds))
	if err != nil {
		return nil, BuildResponse(r), err
	}
	defer closeBody(r)

	var ch *Channel
	err = json.NewDecoder(r.Body).Decode(&ch)
	if err != nil {
		return nil, BuildResponse(r), NewAppError("CreateGroupChannel", "api.marshal_error", nil, "", http.StatusInternalServerError).Wrap(err)
	}
	return ch, BuildResponse(r), nil
}

// GetChannel returns a channel based on the provided channel id string.
func (c *Client4) GetChannel(ctx context.Context, channelId, etag string) (*Channel, *Response, error) {
	r, err := c.DoAPIGet(ctx, c.channelRoute(channelId), etag)
	if err != nil {
		return nil, BuildResponse(r), err
	}
	defer closeBody(r)

	var ch *Channel
	err = json.NewDecoder(r.Body).Decode(&ch)
	if err != nil {
		return nil, BuildResponse(r), NewAppError("GetChannel", "api.marshal_error", nil, "", http.StatusInternalServerError).Wrap(err)
	}
	return ch, BuildResponse(r), nil
}

// GetChannelStats returns statistics for a channel.
func (c *Client4) GetChannelStats(ctx context.Context, channelId string, etag string, excludeFilesCount bool) (*ChannelStats, *Response, error) {
	route := c.channelRoute(channelId) + fmt.Sprintf("/stats?exclude_files_count=%v", excludeFilesCount)
	r, err := c.DoAPIGet(ctx, route, etag)
	if err != nil {
		return nil, BuildResponse(r), err
	}
	defer closeBody(r)
	var stats ChannelStats
	if err := json.NewDecoder(r.Body).Decode(&stats); err != nil {
		return nil, nil, NewAppError("GetChannelStats", "api.unmarshal_error", nil, "", http.StatusInternalServerError).Wrap(err)
	}
	return &stats, BuildResponse(r), nil
}

// GetChannelsMemberCount get channel member count for a given array of channel ids
func (c *Client4) GetChannelsMemberCount(ctx context.Context, channelIDs []string) (map[string]int64, *Response, error) {
	route := c.channelsRoute() + "/stats/member_count"
	r, err := c.DoAPIPost(ctx, route, ArrayToJSON(channelIDs))
	if err != nil {
		return nil, BuildResponse(r), err
	}
	defer closeBody(r)
	var counts map[string]int64
	if err := json.NewDecoder(r.Body).Decode(&counts); err != nil {
		return nil, nil, NewAppError("GetChannelsMemberCount", "api.unmarshal_error", nil, "", http.StatusInternalServerError).Wrap(err)
	}
	return counts, BuildResponse(r), nil
}

// GetChannelMembersTimezones gets a list of timezones for a channel.
func (c *Client4) GetChannelMembersTimezones(ctx context.Context, channelId string) ([]string, *Response, error) {
	r, err := c.DoAPIGet(ctx, c.channelRoute(channelId)+"/timezones", "")
	if err != nil {
		return nil, BuildResponse(r), err
	}
	defer closeBody(r)
	return c.ArrayFromJSON(r.Body), BuildResponse(r), nil
}

// GetPinnedPosts gets a list of pinned posts.
func (c *Client4) GetPinnedPosts(ctx context.Context, channelId string, etag string) (*PostList, *Response, error) {
	r, err := c.DoAPIGet(ctx, c.channelRoute(channelId)+"/pinned", etag)
	if err != nil {
		return nil, BuildResponse(r), err
	}
	defer closeBody(r)

	var list PostList
	if r.StatusCode == http.StatusNotModified {
		return &list, BuildResponse(r), nil
	}

	if err := json.NewDecoder(r.Body).Decode(&list); err != nil {
		return nil, nil, NewAppError("GetPinnedPosts", "api.unmarshal_error", nil, "", http.StatusInternalServerError).Wrap(err)
	}
	return &list, BuildResponse(r), nil
}

// GetPrivateChannelsForTeam returns a list of private channels based on the provided team id string.
func (c *Client4) GetPrivateChannelsForTeam(ctx context.Context, teamId string, page int, perPage int, etag string) ([]*Channel, *Response, error) {
	query := fmt.Sprintf("/private?page=%v&per_page=%v", page, perPage)
	r, err := c.DoAPIGet(ctx, c.channelsForTeamRoute(teamId)+query, etag)
	if err != nil {
		return nil, BuildResponse(r), err
	}
	defer closeBody(r)

	var ch []*Channel
	err = json.NewDecoder(r.Body).Decode(&ch)
	if err != nil {
		return nil, BuildResponse(r), NewAppError("GetPrivateChannelsForTeam", "api.marshal_error", nil, "", http.StatusInternalServerError).Wrap(err)
	}
	return ch, BuildResponse(r), nil
}

// GetPublicChannelsForTeam returns a list of public channels based on the provided team id string.
func (c *Client4) GetPublicChannelsForTeam(ctx context.Context, teamId string, page int, perPage int, etag string) ([]*Channel, *Response, error) {
	query := fmt.Sprintf("?page=%v&per_page=%v", page, perPage)
	r, err := c.DoAPIGet(ctx, c.channelsForTeamRoute(teamId)+query, etag)
	if err != nil {
		return nil, BuildResponse(r), err
	}
	defer closeBody(r)

	var ch []*Channel
	err = json.NewDecoder(r.Body).Decode(&ch)
	if err != nil {
		return nil, BuildResponse(r), NewAppError("GetPublicChannelsForTeam", "api.marshal_error", nil, "", http.StatusInternalServerError).Wrap(err)
	}
	return ch, BuildResponse(r), nil
}

// GetDeletedChannelsForTeam returns a list of public channels based on the provided team id string.
func (c *Client4) GetDeletedChannelsForTeam(ctx context.Context, teamId string, page int, perPage int, etag string) ([]*Channel, *Response, error) {
	query := fmt.Sprintf("/deleted?page=%v&per_page=%v", page, perPage)
	r, err := c.DoAPIGet(ctx, c.channelsForTeamRoute(teamId)+query, etag)
	if err != nil {
		return nil, BuildResponse(r), err
	}
	defer closeBody(r)

	var ch []*Channel
	err = json.NewDecoder(r.Body).Decode(&ch)
	if err != nil {
		return nil, BuildResponse(r), NewAppError("GetDeletedChannelsForTeam", "api.marshal_error", nil, "", http.StatusInternalServerError).Wrap(err)
	}
	return ch, BuildResponse(r), nil
}

// GetPublicChannelsByIdsForTeam returns a list of public channels based on provided team id string.
func (c *Client4) GetPublicChannelsByIdsForTeam(ctx context.Context, teamId string, channelIds []string) ([]*Channel, *Response, error) {
	r, err := c.DoAPIPost(ctx, c.channelsForTeamRoute(teamId)+"/ids", ArrayToJSON(channelIds))
	if err != nil {
		return nil, BuildResponse(r), err
	}
	defer closeBody(r)

	var ch []*Channel
	err = json.NewDecoder(r.Body).Decode(&ch)
	if err != nil {
		return nil, BuildResponse(r), NewAppError("GetPublicChannelsByIdsForTeam", "api.marshal_error", nil, "", http.StatusInternalServerError).Wrap(err)
	}
	return ch, BuildResponse(r), nil
}

// GetChannelsForTeamForUser returns a list channels of on a team for a user.
func (c *Client4) GetChannelsForTeamForUser(ctx context.Context, teamId, userId string, includeDeleted bool, etag string) ([]*Channel, *Response, error) {
	r, err := c.DoAPIGet(ctx, c.channelsForTeamForUserRoute(teamId, userId, includeDeleted), etag)
	if err != nil {
		return nil, BuildResponse(r), err
	}
	defer closeBody(r)

	var ch []*Channel
	err = json.NewDecoder(r.Body).Decode(&ch)
	if err != nil {
		return nil, BuildResponse(r), NewAppError("GetChannelsForTeamForUser", "api.marshal_error", nil, "", http.StatusInternalServerError).Wrap(err)
	}
	return ch, BuildResponse(r), nil
}

// GetChannelsForTeamAndUserWithLastDeleteAt returns a list channels of a team for a user, additionally filtered with lastDeleteAt. This does not have any effect if includeDeleted is set to false.
func (c *Client4) GetChannelsForTeamAndUserWithLastDeleteAt(ctx context.Context, teamId, userId string, includeDeleted bool, lastDeleteAt int, etag string) ([]*Channel, *Response, error) {
	route := c.userRoute(userId) + c.teamRoute(teamId) + "/channels"
	route += fmt.Sprintf("?include_deleted=%v&last_delete_at=%d", includeDeleted, lastDeleteAt)
	r, err := c.DoAPIGet(ctx, route, etag)
	if err != nil {
		return nil, BuildResponse(r), err
	}
	defer closeBody(r)

	var ch []*Channel
	err = json.NewDecoder(r.Body).Decode(&ch)
	if err != nil {
		return nil, BuildResponse(r), NewAppError("GetChannelsForTeamAndUserWithLastDeleteAt", "api.marshal_error", nil, "", http.StatusInternalServerError).Wrap(err)
	}
	return ch, BuildResponse(r), nil
}

// GetChannelsForUserWithLastDeleteAt returns a list channels for a user, additionally filtered with lastDeleteAt.
func (c *Client4) GetChannelsForUserWithLastDeleteAt(ctx context.Context, userID string, lastDeleteAt int) ([]*Channel, *Response, error) {
	route := c.userRoute(userID) + "/channels"
	route += fmt.Sprintf("?last_delete_at=%d", lastDeleteAt)
	r, err := c.DoAPIGet(ctx, route, "")
	if err != nil {
		return nil, BuildResponse(r), err
	}
	defer closeBody(r)

	var ch []*Channel
	err = json.NewDecoder(r.Body).Decode(&ch)
	if err != nil {
		return nil, BuildResponse(r), NewAppError("GetChannelsForUserWithLastDeleteAt", "api.marshal_error", nil, "", http.StatusInternalServerError).Wrap(err)
	}
	return ch, BuildResponse(r), nil
}

// SearchChannels returns the channels on a team matching the provided search term.
func (c *Client4) SearchChannels(ctx context.Context, teamId string, search *ChannelSearch) ([]*Channel, *Response, error) {
	searchJSON, err := json.Marshal(search)
	if err != nil {
		return nil, nil, NewAppError("SearchChannels", "api.marshal_error", nil, "", http.StatusInternalServerError).Wrap(err)
	}
	r, err := c.DoAPIPost(ctx, c.channelsForTeamRoute(teamId)+"/search", string(searchJSON))
	if err != nil {
		return nil, BuildResponse(r), err
	}
	defer closeBody(r)

	var ch []*Channel
	err = json.NewDecoder(r.Body).Decode(&ch)
	if err != nil {
		return nil, BuildResponse(r), NewAppError("SearchChannels", "api.marshal_error", nil, "", http.StatusInternalServerError).Wrap(err)
	}
	return ch, BuildResponse(r), nil
}

// SearchArchivedChannels returns the archived channels on a team matching the provided search term.
func (c *Client4) SearchArchivedChannels(ctx context.Context, teamId string, search *ChannelSearch) ([]*Channel, *Response, error) {
	searchJSON, err := json.Marshal(search)
	if err != nil {
		return nil, nil, NewAppError("SearchArchivedChannels", "api.marshal_error", nil, "", http.StatusInternalServerError).Wrap(err)
	}
	r, err := c.DoAPIPost(ctx, c.channelsForTeamRoute(teamId)+"/search_archived", string(searchJSON))
	if err != nil {
		return nil, BuildResponse(r), err
	}
	defer closeBody(r)

	var ch []*Channel
	err = json.NewDecoder(r.Body).Decode(&ch)
	if err != nil {
		return nil, BuildResponse(r), NewAppError("SearchArchivedChannels", "api.marshal_error", nil, "", http.StatusInternalServerError).Wrap(err)
	}
	return ch, BuildResponse(r), nil
}

// SearchAllChannels search in all the channels. Must be a system administrator.
func (c *Client4) SearchAllChannels(ctx context.Context, search *ChannelSearch) (ChannelListWithTeamData, *Response, error) {
	searchJSON, err := json.Marshal(search)
	if err != nil {
		return nil, nil, NewAppError("SearchAllChannels", "api.marshal_error", nil, "", http.StatusInternalServerError).Wrap(err)
	}
	r, err := c.DoAPIPost(ctx, c.channelsRoute()+"/search", string(searchJSON))
	if err != nil {
		return nil, BuildResponse(r), err
	}
	defer closeBody(r)

	var ch ChannelListWithTeamData
	err = json.NewDecoder(r.Body).Decode(&ch)
	if err != nil {
		return nil, BuildResponse(r), NewAppError("SearchAllChannels", "api.marshal_error", nil, "", http.StatusInternalServerError).Wrap(err)
	}
	return ch, BuildResponse(r), nil
}

// SearchAllChannelsForUser search in all the channels for a regular user.
func (c *Client4) SearchAllChannelsForUser(ctx context.Context, term string) (ChannelListWithTeamData, *Response, error) {
	search := &ChannelSearch{
		Term: term,
	}
	searchJSON, err := json.Marshal(search)
	if err != nil {
		return nil, nil, NewAppError("SearchAllChannelsForUser", "api.marshal_error", nil, "", http.StatusInternalServerError).Wrap(err)
	}
	r, err := c.DoAPIPost(ctx, c.channelsRoute()+"/search?system_console=false", string(searchJSON))
	if err != nil {
		return nil, BuildResponse(r), err
	}
	defer closeBody(r)

	var ch ChannelListWithTeamData
	err = json.NewDecoder(r.Body).Decode(&ch)
	if err != nil {
		return nil, BuildResponse(r), NewAppError("SearchAllChannelsForUser", "api.marshal_error", nil, "", http.StatusInternalServerError).Wrap(err)
	}
	return ch, BuildResponse(r), nil
}

// SearchAllChannelsPaged searches all the channels and returns the results paged with the total count.
func (c *Client4) SearchAllChannelsPaged(ctx context.Context, search *ChannelSearch) (*ChannelsWithCount, *Response, error) {
	searchJSON, err := json.Marshal(search)
	if err != nil {
		return nil, nil, NewAppError("SearchAllChannelsPaged", "api.marshal_error", nil, "", http.StatusInternalServerError).Wrap(err)
	}
	r, err := c.DoAPIPost(ctx, c.channelsRoute()+"/search", string(searchJSON))
	if err != nil {
		return nil, BuildResponse(r), err
	}
	defer closeBody(r)

	var cwc *ChannelsWithCount
	err = json.NewDecoder(r.Body).Decode(&cwc)
	if err != nil {
		return nil, BuildResponse(r), NewAppError("GetAllChannelsWithCount", "api.marshal_error", nil, "", http.StatusInternalServerError).Wrap(err)
	}
	return cwc, BuildResponse(r), nil
}

// SearchGroupChannels returns the group channels of the user whose members' usernames match the search term.
func (c *Client4) SearchGroupChannels(ctx context.Context, search *ChannelSearch) ([]*Channel, *Response, error) {
	searchJSON, err := json.Marshal(search)
	if err != nil {
		return nil, nil, NewAppError("SearchGroupChannels", "api.marshal_error", nil, "", http.StatusInternalServerError).Wrap(err)
	}
	r, err := c.DoAPIPost(ctx, c.channelsRoute()+"/group/search", string(searchJSON))
	if err != nil {
		return nil, BuildResponse(r), err
	}
	defer closeBody(r)

	var ch []*Channel
	err = json.NewDecoder(r.Body).Decode(&ch)
	if err != nil {
		return nil, BuildResponse(r), NewAppError("SearchGroupChannels", "api.marshal_error", nil, "", http.StatusInternalServerError).Wrap(err)
	}
	return ch, BuildResponse(r), nil
}

// DeleteChannel deletes channel based on the provided channel id string.
func (c *Client4) DeleteChannel(ctx context.Context, channelId string) (*Response, error) {
	r, err := c.DoAPIDelete(ctx, c.channelRoute(channelId))
	if err != nil {
		return BuildResponse(r), err
	}
	defer closeBody(r)
	return BuildResponse(r), nil
}

// PermanentDeleteChannel deletes a channel based on the provided channel id string.
func (c *Client4) PermanentDeleteChannel(ctx context.Context, channelId string) (*Response, error) {
	r, err := c.DoAPIDelete(ctx, c.channelRoute(channelId)+"?permanent="+c.boolString(true))
	if err != nil {
		return BuildResponse(r), err
	}
	defer closeBody(r)
	return BuildResponse(r), nil
}

// MoveChannel moves the channel to the destination team.
func (c *Client4) MoveChannel(ctx context.Context, channelId, teamId string, force bool) (*Channel, *Response, error) {
	requestBody := map[string]any{
		"team_id": teamId,
		"force":   force,
	}
	r, err := c.DoAPIPost(ctx, c.channelRoute(channelId)+"/move", StringInterfaceToJSON(requestBody))
	if err != nil {
		return nil, BuildResponse(r), err
	}
	defer closeBody(r)

	var ch *Channel
	err = json.NewDecoder(r.Body).Decode(&ch)
	if err != nil {
		return nil, BuildResponse(r), NewAppError("MoveChannel", "api.marshal_error", nil, "", http.StatusInternalServerError).Wrap(err)
	}
	return ch, BuildResponse(r), nil
}

// GetChannelByName returns a channel based on the provided channel name and team id strings.
func (c *Client4) GetChannelByName(ctx context.Context, channelName, teamId string, etag string) (*Channel, *Response, error) {
	r, err := c.DoAPIGet(ctx, c.channelByNameRoute(channelName, teamId), etag)
	if err != nil {
		return nil, BuildResponse(r), err
	}
	defer closeBody(r)

	var ch *Channel
	err = json.NewDecoder(r.Body).Decode(&ch)
	if err != nil {
		return nil, BuildResponse(r), NewAppError("GetChannelByName", "api.marshal_error", nil, "", http.StatusInternalServerError).Wrap(err)
	}
	return ch, BuildResponse(r), nil
}

// GetChannelByNameIncludeDeleted returns a channel based on the provided channel name and team id strings. Other then GetChannelByName it will also return deleted channels.
func (c *Client4) GetChannelByNameIncludeDeleted(ctx context.Context, channelName, teamId string, etag string) (*Channel, *Response, error) {
	r, err := c.DoAPIGet(ctx, c.channelByNameRoute(channelName, teamId)+"?include_deleted="+c.boolString(true), etag)
	if err != nil {
		return nil, BuildResponse(r), err
	}
	defer closeBody(r)

	var ch *Channel
	err = json.NewDecoder(r.Body).Decode(&ch)
	if err != nil {
		return nil, BuildResponse(r), NewAppError("GetChannelByNameIncludeDeleted", "api.marshal_error", nil, "", http.StatusInternalServerError).Wrap(err)
	}
	return ch, BuildResponse(r), nil
}

// GetChannelByNameForTeamName returns a channel based on the provided channel name and team name strings.
func (c *Client4) GetChannelByNameForTeamName(ctx context.Context, channelName, teamName string, etag string) (*Channel, *Response, error) {
	r, err := c.DoAPIGet(ctx, c.channelByNameForTeamNameRoute(channelName, teamName), etag)
	if err != nil {
		return nil, BuildResponse(r), err
	}
	defer closeBody(r)

	var ch *Channel
	err = json.NewDecoder(r.Body).Decode(&ch)
	if err != nil {
		return nil, BuildResponse(r), NewAppError("GetChannelByNameForTeamName", "api.marshal_error", nil, "", http.StatusInternalServerError).Wrap(err)
	}
	return ch, BuildResponse(r), nil
}

// GetChannelByNameForTeamNameIncludeDeleted returns a channel based on the provided channel name and team name strings. Other then GetChannelByNameForTeamName it will also return deleted channels.
func (c *Client4) GetChannelByNameForTeamNameIncludeDeleted(ctx context.Context, channelName, teamName string, etag string) (*Channel, *Response, error) {
	r, err := c.DoAPIGet(ctx, c.channelByNameForTeamNameRoute(channelName, teamName)+"?include_deleted="+c.boolString(true), etag)
	if err != nil {
		return nil, BuildResponse(r), err
	}
	defer closeBody(r)

	var ch *Channel
	err = json.NewDecoder(r.Body).Decode(&ch)
	if err != nil {
		return nil, BuildResponse(r), NewAppError("GetChannelByNameForTeamNameIncludeDeleted", "api.marshal_error", nil, "", http.StatusInternalServerError).Wrap(err)
	}
	return ch, BuildResponse(r), nil
}

// GetChannelMembers gets a page of channel members specific to a channel.
func (c *Client4) GetChannelMembers(ctx context.Context, channelId string, page, perPage int, etag string) (ChannelMembers, *Response, error) {
	query := fmt.Sprintf("?page=%v&per_page=%v", page, perPage)
	r, err := c.DoAPIGet(ctx, c.channelMembersRoute(channelId)+query, etag)
	if err != nil {
		return nil, BuildResponse(r), err
	}
	defer closeBody(r)

	var ch ChannelMembers
	err = json.NewDecoder(r.Body).Decode(&ch)
	if err != nil {
		return nil, BuildResponse(r), NewAppError("GetChannelMembers", "api.marshal_error", nil, "", http.StatusInternalServerError).Wrap(err)
	}
	return ch, BuildResponse(r), nil
}

// GetChannelMembersWithTeamData gets a page of all channel members for a user.
func (c *Client4) GetChannelMembersWithTeamData(ctx context.Context, userID string, page, perPage int) (ChannelMembersWithTeamData, *Response, error) {
	query := fmt.Sprintf("?page=%v&per_page=%v", page, perPage)
	r, err := c.DoAPIGet(ctx, c.userRoute(userID)+"/channel_members"+query, "")
	if err != nil {
		return nil, BuildResponse(r), err
	}
	defer closeBody(r)

	var ch ChannelMembersWithTeamData
	err = json.NewDecoder(r.Body).Decode(&ch)
	if err != nil {
		return nil, BuildResponse(r), NewAppError("GetChannelMembersWithTeamData", "api.marshal_error", nil, "", http.StatusInternalServerError).Wrap(err)
	}
	return ch, BuildResponse(r), nil
}

// GetChannelMembersByIds gets the channel members in a channel for a list of user ids.
func (c *Client4) GetChannelMembersByIds(ctx context.Context, channelId string, userIds []string) (ChannelMembers, *Response, error) {
	r, err := c.DoAPIPost(ctx, c.channelMembersRoute(channelId)+"/ids", ArrayToJSON(userIds))
	if err != nil {
		return nil, BuildResponse(r), err
	}
	defer closeBody(r)

	var ch ChannelMembers
	err = json.NewDecoder(r.Body).Decode(&ch)
	if err != nil {
		return nil, BuildResponse(r), NewAppError("GetChannelMembersByIds", "api.marshal_error", nil, "", http.StatusInternalServerError).Wrap(err)
	}
	return ch, BuildResponse(r), nil
}

// GetChannelMember gets a channel member.
func (c *Client4) GetChannelMember(ctx context.Context, channelId, userId, etag string) (*ChannelMember, *Response, error) {
	r, err := c.DoAPIGet(ctx, c.channelMemberRoute(channelId, userId), etag)
	if err != nil {
		return nil, BuildResponse(r), err
	}
	defer closeBody(r)

	var ch *ChannelMember
	err = json.NewDecoder(r.Body).Decode(&ch)
	if err != nil {
		return nil, BuildResponse(r), NewAppError("GetChannelMember", "api.marshal_error", nil, "", http.StatusInternalServerError).Wrap(err)
	}
	return ch, BuildResponse(r), nil
}

// GetChannelMembersForUser gets all the channel members for a user on a team.
func (c *Client4) GetChannelMembersForUser(ctx context.Context, userId, teamId, etag string) (ChannelMembers, *Response, error) {
	r, err := c.DoAPIGet(ctx, fmt.Sprintf(c.userRoute(userId)+"/teams/%v/channels/members", teamId), etag)
	if err != nil {
		return nil, BuildResponse(r), err
	}
	defer closeBody(r)

	var ch ChannelMembers
	err = json.NewDecoder(r.Body).Decode(&ch)
	if err != nil {
		return nil, BuildResponse(r), NewAppError("GetChannelMembersForUser", "api.marshal_error", nil, "", http.StatusInternalServerError).Wrap(err)
	}
	return ch, BuildResponse(r), nil
}

// ViewChannel performs a view action for a user. Synonymous with switching channels or marking channels as read by a user.
func (c *Client4) ViewChannel(ctx context.Context, userId string, view *ChannelView) (*ChannelViewResponse, *Response, error) {
	url := fmt.Sprintf(c.channelsRoute()+"/members/%v/view", userId)
	buf, err := json.Marshal(view)
	if err != nil {
		return nil, nil, NewAppError("ViewChannel", "api.marshal_error", nil, "", http.StatusInternalServerError).Wrap(err)
	}
	r, err := c.DoAPIPostBytes(ctx, url, buf)
	if err != nil {
		return nil, BuildResponse(r), err
	}
	defer closeBody(r)

	var ch *ChannelViewResponse
	err = json.NewDecoder(r.Body).Decode(&ch)
	if err != nil {
		return nil, BuildResponse(r), NewAppError("ViewChannel", "api.marshal_error", nil, "", http.StatusInternalServerError).Wrap(err)
	}
	return ch, BuildResponse(r), nil
}

// ReadMultipleChannels performs a view action on several channels at the same time for a user.
func (c *Client4) ReadMultipleChannels(ctx context.Context, userId string, channelIds []string) (*ChannelViewResponse, *Response, error) {
	url := fmt.Sprintf(c.channelsRoute()+"/members/%v/mark_read", userId)
	buf, err := json.Marshal(channelIds)
	if err != nil {
		return nil, nil, NewAppError("ReadMultipleChannels", "api.marshal_error", nil, "", http.StatusInternalServerError).Wrap(err)
	}
	r, err := c.DoAPIPostBytes(ctx, url, buf)
	if err != nil {
		return nil, BuildResponse(r), err
	}
	defer closeBody(r)

	var ch *ChannelViewResponse
	err = json.NewDecoder(r.Body).Decode(&ch)
	if err != nil {
		return nil, BuildResponse(r), NewAppError("ReadMultipleChannels", "api.unmarshal_error", nil, "", http.StatusInternalServerError).Wrap(err)
	}
	return ch, BuildResponse(r), nil
}

// GetChannelUnread will return a ChannelUnread object that contains the number of
// unread messages and mentions for a user.
func (c *Client4) GetChannelUnread(ctx context.Context, channelId, userId string) (*ChannelUnread, *Response, error) {
	r, err := c.DoAPIGet(ctx, c.userRoute(userId)+c.channelRoute(channelId)+"/unread", "")
	if err != nil {
		return nil, BuildResponse(r), err
	}
	defer closeBody(r)

	var ch *ChannelUnread
	err = json.NewDecoder(r.Body).Decode(&ch)
	if err != nil {
		return nil, BuildResponse(r), NewAppError("GetChannelUnread", "api.marshal_error", nil, "", http.StatusInternalServerError).Wrap(err)
	}
	return ch, BuildResponse(r), nil
}

// UpdateChannelRoles will update the roles on a channel for a user.
func (c *Client4) UpdateChannelRoles(ctx context.Context, channelId, userId, roles string) (*Response, error) {
	requestBody := map[string]string{"roles": roles}
	r, err := c.DoAPIPut(ctx, c.channelMemberRoute(channelId, userId)+"/roles", MapToJSON(requestBody))
	if err != nil {
		return BuildResponse(r), err
	}
	defer closeBody(r)
	return BuildResponse(r), nil
}

// UpdateChannelMemberSchemeRoles will update the scheme-derived roles on a channel for a user.
func (c *Client4) UpdateChannelMemberSchemeRoles(ctx context.Context, channelId string, userId string, schemeRoles *SchemeRoles) (*Response, error) {
	buf, err := json.Marshal(schemeRoles)
	if err != nil {
		return nil, NewAppError("UpdateChannelMemberSchemeRoles", "api.marshal_error", nil, "", http.StatusInternalServerError).Wrap(err)
	}
	r, err := c.DoAPIPutBytes(ctx, c.channelMemberRoute(channelId, userId)+"/schemeRoles", buf)
	if err != nil {
		return BuildResponse(r), err
	}
	defer closeBody(r)
	return BuildResponse(r), nil
}

// UpdateChannelNotifyProps will update the notification properties on a channel for a user.
func (c *Client4) UpdateChannelNotifyProps(ctx context.Context, channelId, userId string, props map[string]string) (*Response, error) {
	r, err := c.DoAPIPut(ctx, c.channelMemberRoute(channelId, userId)+"/notify_props", MapToJSON(props))
	if err != nil {
		return BuildResponse(r), err
	}
	defer closeBody(r)
	return BuildResponse(r), nil
}

// AddChannelMember adds user to channel and return a channel member.
func (c *Client4) AddChannelMember(ctx context.Context, channelId, userId string) (*ChannelMember, *Response, error) {
	requestBody := map[string]string{"user_id": userId}
	r, err := c.DoAPIPost(ctx, c.channelMembersRoute(channelId)+"", MapToJSON(requestBody))
	if err != nil {
		return nil, BuildResponse(r), err
	}
	defer closeBody(r)

	var ch *ChannelMember
	err = json.NewDecoder(r.Body).Decode(&ch)
	if err != nil {
		return nil, BuildResponse(r), NewAppError("AddChannelMember", "api.marshal_error", nil, "", http.StatusInternalServerError).Wrap(err)
	}
	return ch, BuildResponse(r), nil
}

// AddChannelMembers adds users to a channel and return an array of channel members.
func (c *Client4) AddChannelMembers(ctx context.Context, channelId, postRootId string, userIds []string) ([]*ChannelMember, *Response, error) {
	requestBody := map[string]any{"user_ids": userIds, "post_root_id": postRootId}
	r, err := c.DoAPIPost(ctx, c.channelMembersRoute(channelId)+"", StringInterfaceToJSON(requestBody))
	if err != nil {
		return nil, BuildResponse(r), err
	}
	defer closeBody(r)

	var ch []*ChannelMember
	err = json.NewDecoder(r.Body).Decode(&ch)
	if err != nil {
		return nil, BuildResponse(r), NewAppError("AddChannelMembers", "api.marshal_error", nil, "", http.StatusInternalServerError).Wrap(err)
	}
	return ch, BuildResponse(r), nil
}

// AddChannelMemberWithRootId adds user to channel and return a channel member. Post add to channel message has the postRootId.
func (c *Client4) AddChannelMemberWithRootId(ctx context.Context, channelId, userId, postRootId string) (*ChannelMember, *Response, error) {
	requestBody := map[string]string{"user_id": userId, "post_root_id": postRootId}
	r, err := c.DoAPIPost(ctx, c.channelMembersRoute(channelId)+"", MapToJSON(requestBody))
	if err != nil {
		return nil, BuildResponse(r), err
	}
	defer closeBody(r)

	var ch *ChannelMember
	err = json.NewDecoder(r.Body).Decode(&ch)
	if err != nil {
		return nil, BuildResponse(r), NewAppError("AddChannelMemberWithRootId", "api.marshal_error", nil, "", http.StatusInternalServerError).Wrap(err)
	}
	return ch, BuildResponse(r), nil
}

// RemoveUserFromChannel will delete the channel member object for a user, effectively removing the user from a channel.
func (c *Client4) RemoveUserFromChannel(ctx context.Context, channelId, userId string) (*Response, error) {
	r, err := c.DoAPIDelete(ctx, c.channelMemberRoute(channelId, userId))
	if err != nil {
		return BuildResponse(r), err
	}
	defer closeBody(r)
	return BuildResponse(r), nil
}

// AutocompleteChannelsForTeam will return an ordered list of channels autocomplete suggestions.
func (c *Client4) AutocompleteChannelsForTeam(ctx context.Context, teamId, name string) (ChannelList, *Response, error) {
	query := fmt.Sprintf("?name=%v", name)
	r, err := c.DoAPIGet(ctx, c.channelsForTeamRoute(teamId)+"/autocomplete"+query, "")
	if err != nil {
		return nil, BuildResponse(r), err
	}
	defer closeBody(r)

	var ch ChannelList
	err = json.NewDecoder(r.Body).Decode(&ch)
	if err != nil {
		return nil, BuildResponse(r), NewAppError("AutocompleteChannelsForTeam", "api.marshal_error", nil, "", http.StatusInternalServerError).Wrap(err)
	}
	return ch, BuildResponse(r), nil
}

// AutocompleteChannelsForTeamForSearch will return an ordered list of your channels autocomplete suggestions.
func (c *Client4) AutocompleteChannelsForTeamForSearch(ctx context.Context, teamId, name string) (ChannelList, *Response, error) {
	query := fmt.Sprintf("?name=%v", name)
	r, err := c.DoAPIGet(ctx, c.channelsForTeamRoute(teamId)+"/search_autocomplete"+query, "")
	if err != nil {
		return nil, BuildResponse(r), err
	}
	defer closeBody(r)

	var ch ChannelList
	err = json.NewDecoder(r.Body).Decode(&ch)
	if err != nil {
		return nil, BuildResponse(r), NewAppError("AutocompleteChannelsForTeamForSearch", "api.marshal_error", nil, "", http.StatusInternalServerError).Wrap(err)
	}
	return ch, BuildResponse(r), nil
}

// Post Section

// CreatePost creates a post based on the provided post struct.
func (c *Client4) CreatePost(ctx context.Context, post *Post) (*Post, *Response, error) {
	postJSON, err := json.Marshal(post)
	if err != nil {
		return nil, nil, NewAppError("CreatePost", "api.marshal_error", nil, "", http.StatusInternalServerError).Wrap(err)
	}
	r, err := c.DoAPIPost(ctx, c.postsRoute(), string(postJSON))
	if err != nil {
		return nil, BuildResponse(r), err
	}
	defer closeBody(r)
	var p Post
	if r.StatusCode == http.StatusNotModified {
		return &p, BuildResponse(r), nil
	}
	if err := json.NewDecoder(r.Body).Decode(&p); err != nil {
		return nil, nil, NewAppError("CreatePost", "api.unmarshal_error", nil, "", http.StatusInternalServerError).Wrap(err)
	}
	return &p, BuildResponse(r), nil
}

// CreatePostEphemeral creates a ephemeral post based on the provided post struct which is send to the given user id.
func (c *Client4) CreatePostEphemeral(ctx context.Context, post *PostEphemeral) (*Post, *Response, error) {
	postJSON, err := json.Marshal(post)
	if err != nil {
		return nil, nil, NewAppError("CreatePostEphemeral", "api.marshal_error", nil, "", http.StatusInternalServerError).Wrap(err)
	}
	r, err := c.DoAPIPost(ctx, c.postsEphemeralRoute(), string(postJSON))
	if err != nil {
		return nil, BuildResponse(r), err
	}
	defer closeBody(r)
	var p Post
	if r.StatusCode == http.StatusNotModified {
		return &p, BuildResponse(r), nil
	}
	if err := json.NewDecoder(r.Body).Decode(&p); err != nil {
		return nil, nil, NewAppError("CreatePostEphemeral", "api.unmarshal_error", nil, "", http.StatusInternalServerError).Wrap(err)
	}
	return &p, BuildResponse(r), nil
}

// UpdatePost updates a post based on the provided post struct.
func (c *Client4) UpdatePost(ctx context.Context, postId string, post *Post) (*Post, *Response, error) {
	postJSON, err := json.Marshal(post)
	if err != nil {
		return nil, nil, NewAppError("UpdatePost", "api.marshal_error", nil, "", http.StatusInternalServerError).Wrap(err)
	}
	r, err := c.DoAPIPut(ctx, c.postRoute(postId), string(postJSON))
	if err != nil {
		return nil, BuildResponse(r), err
	}
	defer closeBody(r)
	var p Post
	if r.StatusCode == http.StatusNotModified {
		return &p, BuildResponse(r), nil
	}
	if err := json.NewDecoder(r.Body).Decode(&p); err != nil {
		return nil, nil, NewAppError("UpdatePost", "api.unmarshal_error", nil, "", http.StatusInternalServerError).Wrap(err)
	}
	return &p, BuildResponse(r), nil
}

// PatchPost partially updates a post. Any missing fields are not updated.
func (c *Client4) PatchPost(ctx context.Context, postId string, patch *PostPatch) (*Post, *Response, error) {
	buf, err := json.Marshal(patch)
	if err != nil {
		return nil, nil, NewAppError("PatchPost", "api.marshal_error", nil, "", http.StatusInternalServerError).Wrap(err)
	}
	r, err := c.DoAPIPutBytes(ctx, c.postRoute(postId)+"/patch", buf)
	if err != nil {
		return nil, BuildResponse(r), err
	}
	defer closeBody(r)
	var p Post
	if r.StatusCode == http.StatusNotModified {
		return &p, BuildResponse(r), nil
	}
	if err := json.NewDecoder(r.Body).Decode(&p); err != nil {
		return nil, nil, NewAppError("PatchPost", "api.unmarshal_error", nil, "", http.StatusInternalServerError).Wrap(err)
	}
	return &p, BuildResponse(r), nil
}

// SetPostUnread marks channel where post belongs as unread on the time of the provided post.
func (c *Client4) SetPostUnread(ctx context.Context, userId string, postId string, collapsedThreadsSupported bool) (*Response, error) {
	b, err := json.Marshal(map[string]bool{"collapsed_threads_supported": collapsedThreadsSupported})
	if err != nil {
		return nil, NewAppError("SetPostUnread", "api.marshal_error", nil, "", http.StatusInternalServerError).Wrap(err)
	}
	r, err := c.DoAPIPostBytes(ctx, c.userRoute(userId)+c.postRoute(postId)+"/set_unread", b)
	if err != nil {
		return BuildResponse(r), err
	}
	defer closeBody(r)
	return BuildResponse(r), nil
}

// SetPostReminder creates a post reminder for a given post at a specified time.
// The time needs to be in UTC epoch in seconds. It is always truncated to a
// 5 minute resolution minimum.
func (c *Client4) SetPostReminder(ctx context.Context, reminder *PostReminder) (*Response, error) {
	b, err := json.Marshal(reminder)
	if err != nil {
		return nil, NewAppError("SetPostReminder", "api.marshal_error", nil, "", http.StatusInternalServerError).Wrap(err)
	}

	r, err := c.DoAPIPostBytes(ctx, c.userRoute(reminder.UserId)+c.postRoute(reminder.PostId)+"/reminder", b)
	if err != nil {
		return BuildResponse(r), err
	}
	defer closeBody(r)
	return BuildResponse(r), nil
}

// PinPost pin a post based on provided post id string.
func (c *Client4) PinPost(ctx context.Context, postId string) (*Response, error) {
	r, err := c.DoAPIPost(ctx, c.postRoute(postId)+"/pin", "")
	if err != nil {
		return BuildResponse(r), err
	}
	defer closeBody(r)
	return BuildResponse(r), nil
}

// UnpinPost unpin a post based on provided post id string.
func (c *Client4) UnpinPost(ctx context.Context, postId string) (*Response, error) {
	r, err := c.DoAPIPost(ctx, c.postRoute(postId)+"/unpin", "")
	if err != nil {
		return BuildResponse(r), err
	}
	defer closeBody(r)
	return BuildResponse(r), nil
}

// GetPost gets a single post.
func (c *Client4) GetPost(ctx context.Context, postId string, etag string) (*Post, *Response, error) {
	r, err := c.DoAPIGet(ctx, c.postRoute(postId), etag)
	if err != nil {
		return nil, BuildResponse(r), err
	}
	defer closeBody(r)

	var post Post
	if r.StatusCode == http.StatusNotModified {
		return &post, BuildResponse(r), nil
	}
	if err := json.NewDecoder(r.Body).Decode(&post); err != nil {
		return nil, nil, NewAppError("GetPost", "api.unmarshal_error", nil, "", http.StatusInternalServerError).Wrap(err)
	}
	return &post, BuildResponse(r), nil
}

// GetPostIncludeDeleted gets a single post, including deleted.
func (c *Client4) GetPostIncludeDeleted(ctx context.Context, postId string, etag string) (*Post, *Response, error) {
	r, err := c.DoAPIGet(ctx, c.postRoute(postId)+"?include_deleted="+c.boolString(true), etag)
	if err != nil {
		return nil, BuildResponse(r), err
	}
	defer closeBody(r)

	var post Post
	if r.StatusCode == http.StatusNotModified {
		return &post, BuildResponse(r), nil
	}
	if err := json.NewDecoder(r.Body).Decode(&post); err != nil {
		return nil, nil, NewAppError("GetPostIncludeDeleted", "api.unmarshal_error", nil, "", http.StatusInternalServerError).Wrap(err)
	}
	return &post, BuildResponse(r), nil
}

// DeletePost deletes a post from the provided post id string.
func (c *Client4) DeletePost(ctx context.Context, postId string) (*Response, error) {
	r, err := c.DoAPIDelete(ctx, c.postRoute(postId))
	if err != nil {
		return BuildResponse(r), err
	}
	defer closeBody(r)
	return BuildResponse(r), nil
}

// PermanentDeletePost permanently deletes a post and its files from the provided post id string.
func (c *Client4) PermanentDeletePost(ctx context.Context, postId string) (*Response, error) {
	r, err := c.DoAPIDelete(ctx, c.postRoute(postId)+"?permanent="+c.boolString(true))
	if err != nil {
		return BuildResponse(r), err
	}
	defer closeBody(r)
	return BuildResponse(r), nil
}

// GetPostThread gets a post with all the other posts in the same thread.
func (c *Client4) GetPostThread(ctx context.Context, postId string, etag string, collapsedThreads bool) (*PostList, *Response, error) {
	url := c.postRoute(postId) + "/thread"
	if collapsedThreads {
		url += "?collapsedThreads=true"
	}
	r, err := c.DoAPIGet(ctx, url, etag)
	if err != nil {
		return nil, BuildResponse(r), err
	}
	defer closeBody(r)
	var list PostList
	if r.StatusCode == http.StatusNotModified {
		return &list, BuildResponse(r), nil
	}
	if err := json.NewDecoder(r.Body).Decode(&list); err != nil {
		return nil, nil, NewAppError("GetPostThread", "api.unmarshal_error", nil, "", http.StatusInternalServerError).Wrap(err)
	}
	return &list, BuildResponse(r), nil
}

// GetPostThreadWithOpts gets a post with all the other posts in the same thread.
func (c *Client4) GetPostThreadWithOpts(ctx context.Context, postID string, etag string, opts GetPostsOptions) (*PostList, *Response, error) {
	urlVal := c.postRoute(postID) + "/thread"

	values := url.Values{}
	if opts.CollapsedThreads {
		values.Set("collapsedThreads", "true")
	}
	if opts.CollapsedThreadsExtended {
		values.Set("collapsedThreadsExtended", "true")
	}
	if opts.SkipFetchThreads {
		values.Set("skipFetchThreads", "true")
	}
	if opts.PerPage != 0 {
		values.Set("perPage", strconv.Itoa(opts.PerPage))
	}
	if opts.FromPost != "" {
		values.Set("fromPost", opts.FromPost)
	}
	if opts.FromCreateAt != 0 {
		values.Set("fromCreateAt", strconv.FormatInt(opts.FromCreateAt, 10))
	}
	if opts.Direction != "" {
		values.Set("direction", opts.Direction)
	}
	urlVal += "?" + values.Encode()

	r, err := c.DoAPIGet(ctx, urlVal, etag)
	if err != nil {
		return nil, BuildResponse(r), err
	}
	defer closeBody(r)
	var list PostList
	if r.StatusCode == http.StatusNotModified {
		return &list, BuildResponse(r), nil
	}
	if err := json.NewDecoder(r.Body).Decode(&list); err != nil {
		return nil, nil, NewAppError("GetPostThread", "api.unmarshal_error", nil, "", http.StatusInternalServerError).Wrap(err)
	}
	return &list, BuildResponse(r), nil
}

// GetPostsForChannel gets a page of posts with an array for ordering for a channel.
func (c *Client4) GetPostsForChannel(ctx context.Context, channelId string, page, perPage int, etag string, collapsedThreads bool, includeDeleted bool) (*PostList, *Response, error) {
	query := fmt.Sprintf("?page=%v&per_page=%v", page, perPage)
	if collapsedThreads {
		query += "&collapsedThreads=true"
	}

	if includeDeleted {
		query += "&include_deleted=true"
	}
	r, err := c.DoAPIGet(ctx, c.channelRoute(channelId)+"/posts"+query, etag)
	if err != nil {
		return nil, BuildResponse(r), err
	}
	defer closeBody(r)
	var list PostList
	if r.StatusCode == http.StatusNotModified {
		return &list, BuildResponse(r), nil
	}
	if err := json.NewDecoder(r.Body).Decode(&list); err != nil {
		return nil, nil, NewAppError("GetPostsForChannel", "api.unmarshal_error", nil, "", http.StatusInternalServerError).Wrap(err)
	}
	return &list, BuildResponse(r), nil
}

// GetPostsByIds gets a list of posts by taking an array of post ids
func (c *Client4) GetPostsByIds(ctx context.Context, postIds []string) ([]*Post, *Response, error) {
	js, err := json.Marshal(postIds)
	if err != nil {
		return nil, nil, NewAppError("SearchFilesWithParams", "api.marshal_error", nil, "", http.StatusInternalServerError).Wrap(err)
	}
	r, err := c.DoAPIPost(ctx, c.postsRoute()+"/ids", string(js))
	if err != nil {
		return nil, BuildResponse(r), err
	}
	defer closeBody(r)
	var list []*Post
	if r.StatusCode == http.StatusNotModified {
		return list, BuildResponse(r), nil
	}
	if err := json.NewDecoder(r.Body).Decode(&list); err != nil {
		return nil, nil, NewAppError("GetPostsByIds", "api.unmarshal_error", nil, "", http.StatusInternalServerError).Wrap(err)
	}
	return list, BuildResponse(r), nil
}

// GetEditHistoryForPost gets a list of posts by taking a post ids
func (c *Client4) GetEditHistoryForPost(ctx context.Context, postId string) ([]*Post, *Response, error) {
	js, err := json.Marshal(postId)
	if err != nil {
		return nil, nil, NewAppError("GetEditHistoryForPost", "api.marshal_error", nil, "", http.StatusInternalServerError).Wrap(err)
	}
	r, err := c.DoAPIGet(ctx, c.postRoute(postId)+"/edit_history", string(js))
	if err != nil {
		return nil, BuildResponse(r), err
	}
	defer closeBody(r)
	var list []*Post
	if r.StatusCode == http.StatusNotModified {
		return list, BuildResponse(r), nil
	}
	if err := json.NewDecoder(r.Body).Decode(&list); err != nil {
		return nil, nil, NewAppError("GetEditHistoryForPost", "api.unmarshal_error", nil, "", http.StatusInternalServerError).Wrap(err)
	}
	return list, BuildResponse(r), nil
}

// GetFlaggedPostsForUser returns flagged posts of a user based on user id string.
func (c *Client4) GetFlaggedPostsForUser(ctx context.Context, userId string, page int, perPage int) (*PostList, *Response, error) {
	query := fmt.Sprintf("?page=%v&per_page=%v", page, perPage)
	r, err := c.DoAPIGet(ctx, c.userRoute(userId)+"/posts/flagged"+query, "")
	if err != nil {
		return nil, BuildResponse(r), err
	}
	defer closeBody(r)
	var list PostList
	if r.StatusCode == http.StatusNotModified {
		return &list, BuildResponse(r), nil
	}
	if err := json.NewDecoder(r.Body).Decode(&list); err != nil {
		return nil, nil, NewAppError("GetFlaggedPostsForUser", "api.unmarshal_error", nil, "", http.StatusInternalServerError).Wrap(err)
	}
	return &list, BuildResponse(r), nil
}

// GetFlaggedPostsForUserInTeam returns flagged posts in team of a user based on user id string.
func (c *Client4) GetFlaggedPostsForUserInTeam(ctx context.Context, userId string, teamId string, page int, perPage int) (*PostList, *Response, error) {
	if !IsValidId(teamId) {
		return nil, nil, NewAppError("GetFlaggedPostsForUserInTeam", "model.client.get_flagged_posts_in_team.missing_parameter.app_error", nil, "", http.StatusBadRequest)
	}

	query := fmt.Sprintf("?team_id=%v&page=%v&per_page=%v", teamId, page, perPage)
	r, err := c.DoAPIGet(ctx, c.userRoute(userId)+"/posts/flagged"+query, "")
	if err != nil {
		return nil, BuildResponse(r), err
	}
	defer closeBody(r)
	var list PostList
	if r.StatusCode == http.StatusNotModified {
		return &list, BuildResponse(r), nil
	}
	if err := json.NewDecoder(r.Body).Decode(&list); err != nil {
		return nil, nil, NewAppError("GetFlaggedPostsForUserInTeam", "api.unmarshal_error", nil, "", http.StatusInternalServerError).Wrap(err)
	}
	return &list, BuildResponse(r), nil
}

// GetFlaggedPostsForUserInChannel returns flagged posts in channel of a user based on user id string.
func (c *Client4) GetFlaggedPostsForUserInChannel(ctx context.Context, userId string, channelId string, page int, perPage int) (*PostList, *Response, error) {
	if !IsValidId(channelId) {
		return nil, nil, NewAppError("GetFlaggedPostsForUserInChannel", "model.client.get_flagged_posts_in_channel.missing_parameter.app_error", nil, "", http.StatusBadRequest)
	}

	query := fmt.Sprintf("?channel_id=%v&page=%v&per_page=%v", channelId, page, perPage)
	r, err := c.DoAPIGet(ctx, c.userRoute(userId)+"/posts/flagged"+query, "")
	if err != nil {
		return nil, BuildResponse(r), err
	}
	defer closeBody(r)
	var list PostList
	if r.StatusCode == http.StatusNotModified {
		return &list, BuildResponse(r), nil
	}
	if err := json.NewDecoder(r.Body).Decode(&list); err != nil {
		return nil, nil, NewAppError("GetFlaggedPostsForUserInChannel", "api.unmarshal_error", nil, "", http.StatusInternalServerError).Wrap(err)
	}
	return &list, BuildResponse(r), nil
}

// GetPostsSince gets posts created after a specified time as Unix time in milliseconds.
func (c *Client4) GetPostsSince(ctx context.Context, channelId string, time int64, collapsedThreads bool) (*PostList, *Response, error) {
	query := fmt.Sprintf("?since=%v", time)
	if collapsedThreads {
		query += "&collapsedThreads=true"
	}
	r, err := c.DoAPIGet(ctx, c.channelRoute(channelId)+"/posts"+query, "")
	if err != nil {
		return nil, BuildResponse(r), err
	}
	defer closeBody(r)
	var list PostList
	if r.StatusCode == http.StatusNotModified {
		return &list, BuildResponse(r), nil
	}
	if err := json.NewDecoder(r.Body).Decode(&list); err != nil {
		return nil, nil, NewAppError("GetPostsSince", "api.unmarshal_error", nil, "", http.StatusInternalServerError).Wrap(err)
	}
	return &list, BuildResponse(r), nil
}

// GetPostsAfter gets a page of posts that were posted after the post provided.
func (c *Client4) GetPostsAfter(ctx context.Context, channelId, postId string, page, perPage int, etag string, collapsedThreads bool, includeDeleted bool) (*PostList, *Response, error) {
	query := fmt.Sprintf("?page=%v&per_page=%v&after=%v", page, perPage, postId)
	if collapsedThreads {
		query += "&collapsedThreads=true"
	}
	if includeDeleted {
		query += "&include_deleted=true"
	}
	r, err := c.DoAPIGet(ctx, c.channelRoute(channelId)+"/posts"+query, etag)
	if err != nil {
		return nil, BuildResponse(r), err
	}
	defer closeBody(r)
	var list PostList
	if r.StatusCode == http.StatusNotModified {
		return &list, BuildResponse(r), nil
	}
	if err := json.NewDecoder(r.Body).Decode(&list); err != nil {
		return nil, nil, NewAppError("GetPostsAfter", "api.unmarshal_error", nil, "", http.StatusInternalServerError).Wrap(err)
	}
	return &list, BuildResponse(r), nil
}

// GetPostsBefore gets a page of posts that were posted before the post provided.
func (c *Client4) GetPostsBefore(ctx context.Context, channelId, postId string, page, perPage int, etag string, collapsedThreads bool, includeDeleted bool) (*PostList, *Response, error) {
	query := fmt.Sprintf("?page=%v&per_page=%v&before=%v", page, perPage, postId)
	if collapsedThreads {
		query += "&collapsedThreads=true"
	}
	if includeDeleted {
		query += "&include_deleted=true"
	}
	r, err := c.DoAPIGet(ctx, c.channelRoute(channelId)+"/posts"+query, etag)
	if err != nil {
		return nil, BuildResponse(r), err
	}
	defer closeBody(r)
	var list PostList
	if r.StatusCode == http.StatusNotModified {
		return &list, BuildResponse(r), nil
	}
	if err := json.NewDecoder(r.Body).Decode(&list); err != nil {
		return nil, nil, NewAppError("GetPostsBefore", "api.unmarshal_error", nil, "", http.StatusInternalServerError).Wrap(err)
	}
	return &list, BuildResponse(r), nil
}

// MoveThread moves a thread based on provided post id, and channel id string.
func (c *Client4) MoveThread(ctx context.Context, postId string, params *MoveThreadParams) (*Response, error) {
	js, err := json.Marshal(params)
	if err != nil {
		return nil, NewAppError("MoveThread", "api.marshal_error", nil, "", http.StatusInternalServerError).Wrap(err)
	}

	r, err := c.DoAPIPost(ctx, c.postRoute(postId)+"/move", string(js))
	if err != nil {
		return BuildResponse(r), err
	}
	defer closeBody(r)
	return BuildResponse(r), nil
}

// GetPostsAroundLastUnread gets a list of posts around last unread post by a user in a channel.
func (c *Client4) GetPostsAroundLastUnread(ctx context.Context, userId, channelId string, limitBefore, limitAfter int, collapsedThreads bool) (*PostList, *Response, error) {
	query := fmt.Sprintf("?limit_before=%v&limit_after=%v", limitBefore, limitAfter)
	if collapsedThreads {
		query += "&collapsedThreads=true"
	}
	r, err := c.DoAPIGet(ctx, c.userRoute(userId)+c.channelRoute(channelId)+"/posts/unread"+query, "")
	if err != nil {
		return nil, BuildResponse(r), err
	}
	defer closeBody(r)
	var list PostList
	if r.StatusCode == http.StatusNotModified {
		return &list, BuildResponse(r), nil
	}
	if err := json.NewDecoder(r.Body).Decode(&list); err != nil {
		return nil, nil, NewAppError("GetPostsAroundLastUnread", "api.unmarshal_error", nil, "", http.StatusInternalServerError).Wrap(err)
	}
	return &list, BuildResponse(r), nil
}

// SearchFiles returns any posts with matching terms string.
func (c *Client4) SearchFiles(ctx context.Context, teamId string, terms string, isOrSearch bool) (*FileInfoList, *Response, error) {
	params := SearchParameter{
		Terms:      &terms,
		IsOrSearch: &isOrSearch,
	}
	return c.SearchFilesWithParams(ctx, teamId, &params)
}

// SearchFilesWithParams returns any posts with matching terms string.
func (c *Client4) SearchFilesWithParams(ctx context.Context, teamId string, params *SearchParameter) (*FileInfoList, *Response, error) {
	js, err := json.Marshal(params)
	if err != nil {
		return nil, nil, NewAppError("SearchFilesWithParams", "api.marshal_error", nil, "", http.StatusInternalServerError).Wrap(err)
	}

	route := c.teamRoute(teamId) + "/files/search"
	if teamId == "" {
		route = c.filesRoute() + "/search"
	}
	r, err := c.DoAPIPost(ctx, route, string(js))
	if err != nil {
		return nil, BuildResponse(r), err
	}
	defer closeBody(r)

	var list FileInfoList
	if err := json.NewDecoder(r.Body).Decode(&list); err != nil {
		return nil, nil, NewAppError("SearchFilesWithParams", "api.unmarshal_error", nil, "", http.StatusInternalServerError).Wrap(err)
	}
	return &list, BuildResponse(r), nil
}

// SearchFilesAcrossTeams returns any posts with matching terms string.
func (c *Client4) SearchFilesAcrossTeams(ctx context.Context, terms string, isOrSearch bool) (*FileInfoList, *Response, error) {
	params := SearchParameter{
		Terms:      &terms,
		IsOrSearch: &isOrSearch,
	}
	return c.SearchFilesWithParams(ctx, "", &params)
}

// SearchPosts returns any posts with matching terms string.
func (c *Client4) SearchPosts(ctx context.Context, teamId string, terms string, isOrSearch bool) (*PostList, *Response, error) {
	params := SearchParameter{
		Terms:      &terms,
		IsOrSearch: &isOrSearch,
	}
	return c.SearchPostsWithParams(ctx, teamId, &params)
}

// SearchPostsWithParams returns any posts with matching terms string.
func (c *Client4) SearchPostsWithParams(ctx context.Context, teamId string, params *SearchParameter) (*PostList, *Response, error) {
	js, err := json.Marshal(params)
	if err != nil {
		return nil, nil, NewAppError("SearchFilesWithParams", "api.marshal_error", nil, "", http.StatusInternalServerError).Wrap(err)
	}
	var route string
	if teamId == "" {
		route = c.postsRoute() + "/search"
	} else {
		route = c.teamRoute(teamId) + "/posts/search"
	}
	r, err := c.DoAPIPost(ctx, route, string(js))
	if err != nil {
		return nil, BuildResponse(r), err
	}
	defer closeBody(r)
	var list PostList
	if r.StatusCode == http.StatusNotModified {
		return &list, BuildResponse(r), nil
	}
	if err := json.NewDecoder(r.Body).Decode(&list); err != nil {
		return nil, nil, NewAppError("SearchFilesWithParams", "api.unmarshal_error", nil, "", http.StatusInternalServerError).Wrap(err)
	}
	return &list, BuildResponse(r), nil
}

// SearchPostsWithMatches returns any posts with matching terms string, including.
func (c *Client4) SearchPostsWithMatches(ctx context.Context, teamId string, terms string, isOrSearch bool) (*PostSearchResults, *Response, error) {
	requestBody := map[string]any{"terms": terms, "is_or_search": isOrSearch}
	var route string
	if teamId == "" {
		route = c.postsRoute() + "/search"
	} else {
		route = c.teamRoute(teamId) + "/posts/search"
	}
	r, err := c.DoAPIPost(ctx, route, StringInterfaceToJSON(requestBody))
	if err != nil {
		return nil, BuildResponse(r), err
	}
	defer closeBody(r)
	var psr PostSearchResults
	if err := json.NewDecoder(r.Body).Decode(&psr); err != nil {
		return nil, nil, NewAppError("SearchPostsWithMatches", "api.unmarshal_error", nil, "", http.StatusInternalServerError).Wrap(err)
	}
	return &psr, BuildResponse(r), nil
}

// DoPostAction performs a post action.
func (c *Client4) DoPostAction(ctx context.Context, postId, actionId string) (*Response, error) {
	r, err := c.DoAPIPost(ctx, c.postRoute(postId)+"/actions/"+actionId, "")
	if err != nil {
		return BuildResponse(r), err
	}
	defer closeBody(r)
	return BuildResponse(r), nil
}

// DoPostActionWithCookie performs a post action with extra arguments
func (c *Client4) DoPostActionWithCookie(ctx context.Context, postId, actionId, selected, cookieStr string) (*Response, error) {
	var body []byte
	if selected != "" || cookieStr != "" {
		var err error
		body, err = json.Marshal(DoPostActionRequest{
			SelectedOption: selected,
			Cookie:         cookieStr,
		})
		if err != nil {
			return nil, NewAppError("DoPostActionWithCookie", "api.marshal_error", nil, "", http.StatusInternalServerError).Wrap(err)
		}
	}
	r, err := c.DoAPIPost(ctx, c.postRoute(postId)+"/actions/"+actionId, string(body))
	if err != nil {
		return BuildResponse(r), err
	}
	defer closeBody(r)
	return BuildResponse(r), nil
}

// OpenInteractiveDialog sends a WebSocket event to a user's clients to
// open interactive dialogs, based on the provided trigger ID and other
// provided data. Used with interactive message buttons, menus and
// slash commands.
func (c *Client4) OpenInteractiveDialog(ctx context.Context, request OpenDialogRequest) (*Response, error) {
	b, err := json.Marshal(request)
	if err != nil {
		return nil, NewAppError("OpenInteractiveDialog", "api.marshal_error", nil, "", http.StatusInternalServerError).Wrap(err)
	}
	r, err := c.DoAPIPost(ctx, "/actions/dialogs/open", string(b))
	if err != nil {
		return BuildResponse(r), err
	}
	defer closeBody(r)
	return BuildResponse(r), nil
}

// SubmitInteractiveDialog will submit the provided dialog data to the integration
// configured by the URL. Used with the interactive dialogs integration feature.
func (c *Client4) SubmitInteractiveDialog(ctx context.Context, request SubmitDialogRequest) (*SubmitDialogResponse, *Response, error) {
	b, err := json.Marshal(request)
	if err != nil {
		return nil, nil, NewAppError("SubmitInteractiveDialog", "api.marshal_error", nil, "", http.StatusInternalServerError).Wrap(err)
	}
	r, err := c.DoAPIPost(ctx, "/actions/dialogs/submit", string(b))
	if err != nil {
		return nil, BuildResponse(r), err
	}
	defer closeBody(r)

	var resp SubmitDialogResponse
	json.NewDecoder(r.Body).Decode(&resp)
	return &resp, BuildResponse(r), nil
}

// UploadFile will upload a file to a channel using a multipart request, to be later attached to a post.
// This method is functionally equivalent to Client4.UploadFileAsRequestBody.
func (c *Client4) UploadFile(ctx context.Context, data []byte, channelId string, filename string) (*FileUploadResponse, *Response, error) {
	body := &bytes.Buffer{}
	writer := multipart.NewWriter(body)

	part, err := writer.CreateFormField("channel_id")
	if err != nil {
		return nil, nil, err
	}

	_, err = io.Copy(part, strings.NewReader(channelId))
	if err != nil {
		return nil, nil, err
	}

	part, err = writer.CreateFormFile("files", filename)
	if err != nil {
		return nil, nil, err
	}
	_, err = io.Copy(part, bytes.NewBuffer(data))
	if err != nil {
		return nil, nil, err
	}

	err = writer.Close()
	if err != nil {
		return nil, nil, err
	}

	return c.DoUploadFile(ctx, c.filesRoute(), body.Bytes(), writer.FormDataContentType())
}

// UploadFileAsRequestBody will upload a file to a channel as the body of a request, to be later attached
// to a post. This method is functionally equivalent to Client4.UploadFile.
func (c *Client4) UploadFileAsRequestBody(ctx context.Context, data []byte, channelId string, filename string) (*FileUploadResponse, *Response, error) {
	return c.DoUploadFile(ctx, c.filesRoute()+fmt.Sprintf("?channel_id=%v&filename=%v", url.QueryEscape(channelId), url.QueryEscape(filename)), data, http.DetectContentType(data))
}

// GetFile gets the bytes for a file by id.
func (c *Client4) GetFile(ctx context.Context, fileId string) ([]byte, *Response, error) {
	r, err := c.DoAPIGet(ctx, c.fileRoute(fileId), "")
	if err != nil {
		return nil, BuildResponse(r), err
	}
	defer closeBody(r)

	data, err := io.ReadAll(r.Body)
	if err != nil {
		return nil, BuildResponse(r), NewAppError("GetFile", "model.client.read_file.app_error", nil, "", r.StatusCode).Wrap(err)
	}
	return data, BuildResponse(r), nil
}

// DownloadFile gets the bytes for a file by id, optionally adding headers to force the browser to download it.
func (c *Client4) DownloadFile(ctx context.Context, fileId string, download bool) ([]byte, *Response, error) {
	r, err := c.DoAPIGet(ctx, c.fileRoute(fileId)+fmt.Sprintf("?download=%v", download), "")
	if err != nil {
		return nil, BuildResponse(r), err
	}
	defer closeBody(r)

	data, err := io.ReadAll(r.Body)
	if err != nil {
		return nil, BuildResponse(r), NewAppError("DownloadFile", "model.client.read_file.app_error", nil, "", r.StatusCode).Wrap(err)
	}
	return data, BuildResponse(r), nil
}

// GetFileThumbnail gets the bytes for a file by id.
func (c *Client4) GetFileThumbnail(ctx context.Context, fileId string) ([]byte, *Response, error) {
	r, err := c.DoAPIGet(ctx, c.fileRoute(fileId)+"/thumbnail", "")
	if err != nil {
		return nil, BuildResponse(r), err
	}
	defer closeBody(r)

	data, err := io.ReadAll(r.Body)
	if err != nil {
		return nil, BuildResponse(r), NewAppError("GetFileThumbnail", "model.client.read_file.app_error", nil, "", r.StatusCode).Wrap(err)
	}
	return data, BuildResponse(r), nil
}

// DownloadFileThumbnail gets the bytes for a file by id, optionally adding headers to force the browser to download it.
func (c *Client4) DownloadFileThumbnail(ctx context.Context, fileId string, download bool) ([]byte, *Response, error) {
	r, err := c.DoAPIGet(ctx, c.fileRoute(fileId)+fmt.Sprintf("/thumbnail?download=%v", download), "")
	if err != nil {
		return nil, BuildResponse(r), err
	}
	defer closeBody(r)

	data, err := io.ReadAll(r.Body)
	if err != nil {
		return nil, BuildResponse(r), NewAppError("DownloadFileThumbnail", "model.client.read_file.app_error", nil, "", r.StatusCode).Wrap(err)
	}
	return data, BuildResponse(r), nil
}

// GetFileLink gets the public link of a file by id.
func (c *Client4) GetFileLink(ctx context.Context, fileId string) (string, *Response, error) {
	r, err := c.DoAPIGet(ctx, c.fileRoute(fileId)+"/link", "")
	if err != nil {
		return "", BuildResponse(r), err
	}
	defer closeBody(r)
	return MapFromJSON(r.Body)["link"], BuildResponse(r), nil
}

// GetFilePreview gets the bytes for a file by id.
func (c *Client4) GetFilePreview(ctx context.Context, fileId string) ([]byte, *Response, error) {
	r, err := c.DoAPIGet(ctx, c.fileRoute(fileId)+"/preview", "")
	if err != nil {
		return nil, BuildResponse(r), err
	}
	defer closeBody(r)

	data, err := io.ReadAll(r.Body)
	if err != nil {
		return nil, BuildResponse(r), NewAppError("GetFilePreview", "model.client.read_file.app_error", nil, "", r.StatusCode).Wrap(err)
	}
	return data, BuildResponse(r), nil
}

// DownloadFilePreview gets the bytes for a file by id.
func (c *Client4) DownloadFilePreview(ctx context.Context, fileId string, download bool) ([]byte, *Response, error) {
	r, err := c.DoAPIGet(ctx, c.fileRoute(fileId)+fmt.Sprintf("/preview?download=%v", download), "")
	if err != nil {
		return nil, BuildResponse(r), err
	}
	defer closeBody(r)

	data, err := io.ReadAll(r.Body)
	if err != nil {
		return nil, BuildResponse(r), NewAppError("DownloadFilePreview", "model.client.read_file.app_error", nil, "", r.StatusCode).Wrap(err)
	}
	return data, BuildResponse(r), nil
}

// GetFileInfo gets all the file info objects.
func (c *Client4) GetFileInfo(ctx context.Context, fileId string) (*FileInfo, *Response, error) {
	r, err := c.DoAPIGet(ctx, c.fileRoute(fileId)+"/info", "")
	if err != nil {
		return nil, BuildResponse(r), err
	}
	defer closeBody(r)

	var fi FileInfo
	if err := json.NewDecoder(r.Body).Decode(&fi); err != nil {
		return nil, nil, NewAppError("GetFileInfo", "api.unmarshal_error", nil, "", http.StatusInternalServerError).Wrap(err)
	}
	return &fi, BuildResponse(r), nil
}

// GetFileInfosForPost gets all the file info objects attached to a post.
func (c *Client4) GetFileInfosForPost(ctx context.Context, postId string, etag string) ([]*FileInfo, *Response, error) {
	r, err := c.DoAPIGet(ctx, c.postRoute(postId)+"/files/info", etag)
	if err != nil {
		return nil, BuildResponse(r), err
	}
	defer closeBody(r)

	var list []*FileInfo
	if r.StatusCode == http.StatusNotModified {
		return list, BuildResponse(r), nil
	}
	if err := json.NewDecoder(r.Body).Decode(&list); err != nil {
		return nil, nil, NewAppError("GetFileInfosForPost", "api.unmarshal_error", nil, "", http.StatusInternalServerError).Wrap(err)
	}
	return list, BuildResponse(r), nil
}

// GetFileInfosForPost gets all the file info objects attached to a post, including deleted
func (c *Client4) GetFileInfosForPostIncludeDeleted(ctx context.Context, postId string, etag string) ([]*FileInfo, *Response, error) {
	r, err := c.DoAPIGet(ctx, c.postRoute(postId)+"/files/info"+"?include_deleted="+c.boolString(true), etag)
	if err != nil {
		return nil, BuildResponse(r), err
	}
	defer closeBody(r)

	var list []*FileInfo
	if r.StatusCode == http.StatusNotModified {
		return list, BuildResponse(r), nil
	}
	if err := json.NewDecoder(r.Body).Decode(&list); err != nil {
		return nil, nil, NewAppError("GetFileInfosForPostIncludeDeleted", "api.unmarshal_error", nil, "", http.StatusInternalServerError).Wrap(err)
	}
	return list, BuildResponse(r), nil
}

// General/System Section

// GenerateSupportPacket generates and downloads a Support Packet.
func (c *Client4) GenerateSupportPacket(ctx context.Context) ([]byte, *Response, error) {
	r, err := c.DoAPIGet(ctx, c.systemRoute()+"/support_packet", "")
	if err != nil {
		return nil, BuildResponse(r), err
	}
	defer closeBody(r)

	data, err := io.ReadAll(r.Body)
	if err != nil {
		return nil, BuildResponse(r), NewAppError("GetFile", "model.client.read_job_result_file.app_error", nil, "", r.StatusCode).Wrap(err)
	}
	return data, BuildResponse(r), nil
}

// GetPing will return ok if the running goRoutines are below the threshold and unhealthy for above.
// DEPRECATED: Use GetPingWithOptions method instead.
func (c *Client4) GetPing(ctx context.Context) (string, *Response, error) {
	ping, resp, err := c.GetPingWithOptions(ctx, SystemPingOptions{})
	status := ""
	if ping != nil {
		status = ping["status"]
	}
	return status, resp, err
}

// GetPingWithServerStatus will return ok if several basic server health checks
// all pass successfully.
// DEPRECATED: Use GetPingWithOptions method instead.
func (c *Client4) GetPingWithServerStatus(ctx context.Context) (string, *Response, error) {
	ping, resp, err := c.GetPingWithOptions(ctx, SystemPingOptions{FullStatus: true})
	status := ""
	if ping != nil {
		status = ping["status"]
	}
	return status, resp, err
}

// GetPingWithFullServerStatus will return the full status if several basic server
// health checks all pass successfully.
// DEPRECATED: Use GetPingWithOptions method instead.
func (c *Client4) GetPingWithFullServerStatus(ctx context.Context) (map[string]string, *Response, error) {
	return c.GetPingWithOptions(ctx, SystemPingOptions{FullStatus: true})
}

// GetPingWithOptions will return the status according to the options
func (c *Client4) GetPingWithOptions(ctx context.Context, options SystemPingOptions) (map[string]string, *Response, error) {
	pingURL, err := url.Parse(c.systemRoute() + "/ping")
	if err != nil {
		return nil, nil, fmt.Errorf("could not parse query: %w", err)
	}
	values := pingURL.Query()
	values.Set("get_server_status", c.boolString(options.FullStatus))
	values.Set("use_rest_semantics", c.boolString(options.RESTSemantics))
	pingURL.RawQuery = values.Encode()
	r, err := c.DoAPIGet(ctx, pingURL.String(), "")
	if r != nil && r.StatusCode == 500 {
		defer r.Body.Close()
		return map[string]string{"status": StatusUnhealthy}, BuildResponse(r), err
	}
	if err != nil {
		return nil, BuildResponse(r), err
	}
	defer closeBody(r)
	return MapFromJSON(r.Body), BuildResponse(r), nil
}

// TestEmail will attempt to connect to the configured SMTP server.
func (c *Client4) TestEmail(ctx context.Context, config *Config) (*Response, error) {
	buf, err := json.Marshal(config)
	if err != nil {
		return nil, NewAppError("TestEmail", "api.marshal_error", nil, "", http.StatusInternalServerError).Wrap(err)
	}
	r, err := c.DoAPIPostBytes(ctx, c.testEmailRoute(), buf)
	if err != nil {
		return BuildResponse(r), err
	}
	defer closeBody(r)
	return BuildResponse(r), nil
}

func (c *Client4) TestNotifications(ctx context.Context) (*Response, error) {
	r, err := c.DoAPIPost(ctx, c.testNotificationRoute(), "")
	if err != nil {
		return BuildResponse(r), err
	}
	defer closeBody(r)
	return BuildResponse(r), nil
}

// TestSiteURL will test the validity of a site URL.
func (c *Client4) TestSiteURL(ctx context.Context, siteURL string) (*Response, error) {
	requestBody := make(map[string]string)
	requestBody["site_url"] = siteURL
	r, err := c.DoAPIPost(ctx, c.testSiteURLRoute(), MapToJSON(requestBody))
	if err != nil {
		return BuildResponse(r), err
	}
	defer closeBody(r)
	return BuildResponse(r), nil
}

// TestS3Connection will attempt to connect to the AWS S3.
func (c *Client4) TestS3Connection(ctx context.Context, config *Config) (*Response, error) {
	buf, err := json.Marshal(config)
	if err != nil {
		return nil, NewAppError("TestS3Connection", "api.marshal_error", nil, "", http.StatusInternalServerError).Wrap(err)
	}
	r, err := c.DoAPIPostBytes(ctx, c.testS3Route(), buf)
	if err != nil {
		return BuildResponse(r), err
	}
	defer closeBody(r)
	return BuildResponse(r), nil
}

// GetConfig will retrieve the server config with some sanitized items.
func (c *Client4) GetConfig(ctx context.Context) (*Config, *Response, error) {
	r, err := c.DoAPIGet(ctx, c.configRoute(), "")
	if err != nil {
		return nil, BuildResponse(r), err
	}
	defer closeBody(r)

	var cfg *Config
	d := json.NewDecoder(r.Body)
	return cfg, BuildResponse(r), d.Decode(&cfg)
}

// GetConfig will retrieve the server config with some sanitized items.
func (c *Client4) GetConfigWithOptions(ctx context.Context, options GetConfigOptions) (map[string]any, *Response, error) {
	v := url.Values{}
	if options.RemoveDefaults {
		v.Set("remove_defaults", "true")
	}
	if options.RemoveMasked {
		v.Set("remove_masked", "true")
	}
	url := c.configRoute()
	if len(v) > 0 {
		url += "?" + v.Encode()
	}

	r, err := c.DoAPIGet(ctx, url, "")
	if err != nil {
		return nil, BuildResponse(r), err
	}
	defer closeBody(r)

	var cfg map[string]any
	return cfg, BuildResponse(r), json.NewDecoder(r.Body).Decode(&cfg)
}

// ReloadConfig will reload the server configuration.
func (c *Client4) ReloadConfig(ctx context.Context) (*Response, error) {
	r, err := c.DoAPIPost(ctx, c.configRoute()+"/reload", "")
	if err != nil {
		return BuildResponse(r), err
	}
	defer closeBody(r)
	return BuildResponse(r), nil
}

// GetOldClientConfig will retrieve the parts of the server configuration needed by the
// client, formatted in the old format.
func (c *Client4) GetOldClientConfig(ctx context.Context, etag string) (map[string]string, *Response, error) {
	r, err := c.DoAPIGet(ctx, c.configRoute()+"/client?format=old", etag)
	if err != nil {
		return nil, BuildResponse(r), err
	}
	defer closeBody(r)
	return MapFromJSON(r.Body), BuildResponse(r), nil
}

// GetEnvironmentConfig will retrieve a map mirroring the server configuration where fields
// are set to true if the corresponding config setting is set through an environment variable.
// Settings that haven't been set through environment variables will be missing from the map.
func (c *Client4) GetEnvironmentConfig(ctx context.Context) (map[string]any, *Response, error) {
	r, err := c.DoAPIGet(ctx, c.configRoute()+"/environment", "")
	if err != nil {
		return nil, BuildResponse(r), err
	}
	defer closeBody(r)
	return StringInterfaceFromJSON(r.Body), BuildResponse(r), nil
}

// GetOldClientLicense will retrieve the parts of the server license needed by the
// client, formatted in the old format.
func (c *Client4) GetOldClientLicense(ctx context.Context, etag string) (map[string]string, *Response, error) {
	r, err := c.DoAPIGet(ctx, c.licenseRoute()+"/client?format=old", etag)
	if err != nil {
		return nil, BuildResponse(r), err
	}
	defer closeBody(r)
	return MapFromJSON(r.Body), BuildResponse(r), nil
}

// DatabaseRecycle will recycle the connections. Discard current connection and get new one.
func (c *Client4) DatabaseRecycle(ctx context.Context) (*Response, error) {
	r, err := c.DoAPIPost(ctx, c.databaseRoute()+"/recycle", "")
	if err != nil {
		return BuildResponse(r), err
	}
	defer closeBody(r)
	return BuildResponse(r), nil
}

// InvalidateCaches will purge the cache and can affect the performance while is cleaning.
func (c *Client4) InvalidateCaches(ctx context.Context) (*Response, error) {
	r, err := c.DoAPIPost(ctx, c.cacheRoute()+"/invalidate", "")
	if err != nil {
		return BuildResponse(r), err
	}
	defer closeBody(r)
	return BuildResponse(r), nil
}

// UpdateConfig will update the server configuration.
func (c *Client4) UpdateConfig(ctx context.Context, config *Config) (*Config, *Response, error) {
	buf, err := json.Marshal(config)
	if err != nil {
		return nil, nil, NewAppError("UpdateConfig", "api.marshal_error", nil, "", http.StatusInternalServerError).Wrap(err)
	}
	r, err := c.DoAPIPutBytes(ctx, c.configRoute(), buf)
	if err != nil {
		return nil, BuildResponse(r), err
	}
	defer closeBody(r)

	var cfg *Config
	d := json.NewDecoder(r.Body)
	return cfg, BuildResponse(r), d.Decode(&cfg)
}

// MigrateConfig will migrate existing config to the new one.
// DEPRECATED: The config migrate API has been moved to be a purely
// mmctl --local endpoint. This method will be removed in a
// future major release.
func (c *Client4) MigrateConfig(ctx context.Context, from, to string) (*Response, error) {
	m := make(map[string]string, 2)
	m["from"] = from
	m["to"] = to
	r, err := c.DoAPIPost(ctx, c.configRoute()+"/migrate", MapToJSON(m))
	if err != nil {
		return BuildResponse(r), err
	}
	defer closeBody(r)
	return BuildResponse(r), nil
}

// UploadLicenseFile will add a license file to the system.
func (c *Client4) UploadLicenseFile(ctx context.Context, data []byte) (*Response, error) {
	body := &bytes.Buffer{}
	writer := multipart.NewWriter(body)

	part, err := writer.CreateFormFile("license", "test-license.mattermost-license")
	if err != nil {
		return nil, NewAppError("UploadLicenseFile", "model.client.set_profile_user.no_file.app_error", nil, "", http.StatusBadRequest).Wrap(err)
	}

	if _, err = io.Copy(part, bytes.NewBuffer(data)); err != nil {
		return nil, NewAppError("UploadLicenseFile", "model.client.set_profile_user.no_file.app_error", nil, "", http.StatusBadRequest).Wrap(err)
	}

	if err = writer.Close(); err != nil {
		return nil, NewAppError("UploadLicenseFile", "model.client.set_profile_user.writer.app_error", nil, "", http.StatusBadRequest).Wrap(err)
	}

	rq, err := http.NewRequestWithContext(ctx, "POST", c.APIURL+c.licenseRoute(), bytes.NewReader(body.Bytes()))
	if err != nil {
		return nil, err
	}
	rq.Header.Set("Content-Type", writer.FormDataContentType())

	if c.AuthToken != "" {
		rq.Header.Set(HeaderAuth, c.AuthType+" "+c.AuthToken)
	}

	rp, err := c.HTTPClient.Do(rq)
	if err != nil {
		return BuildResponse(rp), err
	}
	defer closeBody(rp)

	if rp.StatusCode >= 300 {
		return BuildResponse(rp), AppErrorFromJSON(rp.Body)
	}

	return BuildResponse(rp), nil
}

// RemoveLicenseFile will remove the server license it exists. Note that this will
// disable all enterprise features.
func (c *Client4) RemoveLicenseFile(ctx context.Context) (*Response, error) {
	r, err := c.DoAPIDelete(ctx, c.licenseRoute())
	if err != nil {
		return BuildResponse(r), err
	}
	defer closeBody(r)
	return BuildResponse(r), nil
}

// GetAnalyticsOld will retrieve analytics using the old format. New format is not
// available but the "/analytics" endpoint is reserved for it. The "name" argument is optional
// and defaults to "standard". The "teamId" argument is optional and will limit results
// to a specific team.
func (c *Client4) GetAnalyticsOld(ctx context.Context, name, teamId string) (AnalyticsRows, *Response, error) {
	query := fmt.Sprintf("?name=%v&team_id=%v", name, teamId)
	r, err := c.DoAPIGet(ctx, c.analyticsRoute()+"/old"+query, "")
	if err != nil {
		return nil, BuildResponse(r), err
	}
	defer closeBody(r)

	var rows AnalyticsRows
	err = json.NewDecoder(r.Body).Decode(&rows)
	if err != nil {
		return nil, BuildResponse(r), NewAppError("GetAnalyticsOld", "api.marshal_error", nil, "", http.StatusInternalServerError).Wrap(err)
	}
	return rows, BuildResponse(r), nil
}

// Webhooks Section

// CreateIncomingWebhook creates an incoming webhook for a channel.
func (c *Client4) CreateIncomingWebhook(ctx context.Context, hook *IncomingWebhook) (*IncomingWebhook, *Response, error) {
	buf, err := json.Marshal(hook)
	if err != nil {
		return nil, nil, NewAppError("CreateIncomingWebhook", "api.marshal_error", nil, "", http.StatusInternalServerError).Wrap(err)
	}
	r, err := c.DoAPIPostBytes(ctx, c.incomingWebhooksRoute(), buf)
	if err != nil {
		return nil, BuildResponse(r), err
	}
	defer closeBody(r)

	var iw IncomingWebhook
	if err := json.NewDecoder(r.Body).Decode(&iw); err != nil {
		return nil, nil, NewAppError("CreateIncomingWebhook", "api.unmarshal_error", nil, "", http.StatusInternalServerError).Wrap(err)
	}
	return &iw, BuildResponse(r), nil
}

// UpdateIncomingWebhook updates an incoming webhook for a channel.
func (c *Client4) UpdateIncomingWebhook(ctx context.Context, hook *IncomingWebhook) (*IncomingWebhook, *Response, error) {
	buf, err := json.Marshal(hook)
	if err != nil {
		return nil, nil, NewAppError("UpdateIncomingWebhook", "api.marshal_error", nil, "", http.StatusInternalServerError).Wrap(err)
	}
	r, err := c.DoAPIPutBytes(ctx, c.incomingWebhookRoute(hook.Id), buf)
	if err != nil {
		return nil, BuildResponse(r), err
	}
	defer closeBody(r)

	var iw IncomingWebhook
	if err := json.NewDecoder(r.Body).Decode(&iw); err != nil {
		return nil, nil, NewAppError("UpdateIncomingWebhook", "api.unmarshal_error", nil, "", http.StatusInternalServerError).Wrap(err)
	}
	return &iw, BuildResponse(r), nil
}

// GetIncomingWebhooks returns a page of incoming webhooks on the system. Page counting starts at 0.
func (c *Client4) GetIncomingWebhooks(ctx context.Context, page int, perPage int, etag string) ([]*IncomingWebhook, *Response, error) {
	query := fmt.Sprintf("?page=%v&per_page=%v", page, perPage)
	r, err := c.DoAPIGet(ctx, c.incomingWebhooksRoute()+query, etag)
	if err != nil {
		return nil, BuildResponse(r), err
	}
	defer closeBody(r)
	var iwl []*IncomingWebhook
	if r.StatusCode == http.StatusNotModified {
		return iwl, BuildResponse(r), nil
	}
	if err := json.NewDecoder(r.Body).Decode(&iwl); err != nil {
		return nil, nil, NewAppError("GetIncomingWebhooks", "api.unmarshal_error", nil, "", http.StatusInternalServerError).Wrap(err)
	}
	return iwl, BuildResponse(r), nil
}

// GetIncomingWebhooksWithCount returns a page of incoming webhooks on the system including the total count. Page counting starts at 0.
func (c *Client4) GetIncomingWebhooksWithCount(ctx context.Context, page int, perPage int, etag string) (*IncomingWebhooksWithCount, *Response, error) {
	query := fmt.Sprintf("?page=%v&per_page=%v&include_total_count="+c.boolString(true), page, perPage)
	r, err := c.DoAPIGet(ctx, c.incomingWebhooksRoute()+query, etag)
	if err != nil {
		return nil, BuildResponse(r), err
	}
	defer closeBody(r)
	var iwl *IncomingWebhooksWithCount
	if r.StatusCode == http.StatusNotModified {
		return iwl, BuildResponse(r), nil
	}
	if err := json.NewDecoder(r.Body).Decode(&iwl); err != nil {
		return nil, nil, NewAppError("GetIncomingWebhooksWithCount", "api.unmarshal_error", nil, "", http.StatusInternalServerError).Wrap(err)
	}
	return iwl, BuildResponse(r), nil
}

// GetIncomingWebhooksForTeam returns a page of incoming webhooks for a team. Page counting starts at 0.
func (c *Client4) GetIncomingWebhooksForTeam(ctx context.Context, teamId string, page int, perPage int, etag string) ([]*IncomingWebhook, *Response, error) {
	query := fmt.Sprintf("?page=%v&per_page=%v&team_id=%v", page, perPage, teamId)
	r, err := c.DoAPIGet(ctx, c.incomingWebhooksRoute()+query, etag)
	if err != nil {
		return nil, BuildResponse(r), err
	}
	defer closeBody(r)
	var iwl []*IncomingWebhook
	if r.StatusCode == http.StatusNotModified {
		return iwl, BuildResponse(r), nil
	}
	if err := json.NewDecoder(r.Body).Decode(&iwl); err != nil {
		return nil, nil, NewAppError("GetIncomingWebhooksForTeam", "api.unmarshal_error", nil, "", http.StatusInternalServerError).Wrap(err)
	}
	return iwl, BuildResponse(r), nil
}

// GetIncomingWebhook returns an Incoming webhook given the hook ID.
func (c *Client4) GetIncomingWebhook(ctx context.Context, hookID string, etag string) (*IncomingWebhook, *Response, error) {
	r, err := c.DoAPIGet(ctx, c.incomingWebhookRoute(hookID), etag)
	if err != nil {
		return nil, BuildResponse(r), err
	}
	defer closeBody(r)
	var iw IncomingWebhook
	if r.StatusCode == http.StatusNotModified {
		return &iw, BuildResponse(r), nil
	}
	if err := json.NewDecoder(r.Body).Decode(&iw); err != nil {
		return nil, nil, NewAppError("GetIncomingWebhook", "api.unmarshal_error", nil, "", http.StatusInternalServerError).Wrap(err)
	}
	return &iw, BuildResponse(r), nil
}

// DeleteIncomingWebhook deletes and Incoming Webhook given the hook ID.
func (c *Client4) DeleteIncomingWebhook(ctx context.Context, hookID string) (*Response, error) {
	r, err := c.DoAPIDelete(ctx, c.incomingWebhookRoute(hookID))
	if err != nil {
		return BuildResponse(r), err
	}
	defer closeBody(r)
	return BuildResponse(r), nil
}

// CreateOutgoingWebhook creates an outgoing webhook for a team or channel.
func (c *Client4) CreateOutgoingWebhook(ctx context.Context, hook *OutgoingWebhook) (*OutgoingWebhook, *Response, error) {
	buf, err := json.Marshal(hook)
	if err != nil {
		return nil, nil, NewAppError("CreateOutgoingWebhook", "api.marshal_error", nil, "", http.StatusInternalServerError).Wrap(err)
	}
	r, err := c.DoAPIPostBytes(ctx, c.outgoingWebhooksRoute(), buf)
	if err != nil {
		return nil, BuildResponse(r), err
	}
	defer closeBody(r)
	var ow OutgoingWebhook
	if err := json.NewDecoder(r.Body).Decode(&ow); err != nil {
		return nil, nil, NewAppError("CreateOutgoingWebhook", "api.unmarshal_error", nil, "", http.StatusInternalServerError).Wrap(err)
	}
	return &ow, BuildResponse(r), nil
}

// UpdateOutgoingWebhook creates an outgoing webhook for a team or channel.
func (c *Client4) UpdateOutgoingWebhook(ctx context.Context, hook *OutgoingWebhook) (*OutgoingWebhook, *Response, error) {
	buf, err := json.Marshal(hook)
	if err != nil {
		return nil, nil, NewAppError("UpdateOutgoingWebhook", "api.marshal_error", nil, "", http.StatusInternalServerError).Wrap(err)
	}
	r, err := c.DoAPIPutBytes(ctx, c.outgoingWebhookRoute(hook.Id), buf)
	if err != nil {
		return nil, BuildResponse(r), err
	}
	defer closeBody(r)
	var ow OutgoingWebhook
	if err := json.NewDecoder(r.Body).Decode(&ow); err != nil {
		return nil, nil, NewAppError("UpdateOutgoingWebhook", "api.unmarshal_error", nil, "", http.StatusInternalServerError).Wrap(err)
	}
	return &ow, BuildResponse(r), nil
}

// GetOutgoingWebhooks returns a page of outgoing webhooks on the system. Page counting starts at 0.
func (c *Client4) GetOutgoingWebhooks(ctx context.Context, page int, perPage int, etag string) ([]*OutgoingWebhook, *Response, error) {
	query := fmt.Sprintf("?page=%v&per_page=%v", page, perPage)
	r, err := c.DoAPIGet(ctx, c.outgoingWebhooksRoute()+query, etag)
	if err != nil {
		return nil, BuildResponse(r), err
	}
	defer closeBody(r)
	var owl []*OutgoingWebhook
	if r.StatusCode == http.StatusNotModified {
		return owl, BuildResponse(r), nil
	}
	if err := json.NewDecoder(r.Body).Decode(&owl); err != nil {
		return nil, nil, NewAppError("GetOutgoingWebhooks", "api.unmarshal_error", nil, "", http.StatusInternalServerError).Wrap(err)
	}
	return owl, BuildResponse(r), nil
}

// GetOutgoingWebhook outgoing webhooks on the system requested by Hook Id.
func (c *Client4) GetOutgoingWebhook(ctx context.Context, hookId string) (*OutgoingWebhook, *Response, error) {
	r, err := c.DoAPIGet(ctx, c.outgoingWebhookRoute(hookId), "")
	if err != nil {
		return nil, BuildResponse(r), err
	}
	defer closeBody(r)
	var ow OutgoingWebhook
	if err := json.NewDecoder(r.Body).Decode(&ow); err != nil {
		return nil, nil, NewAppError("GetOutgoingWebhook", "api.unmarshal_error", nil, "", http.StatusInternalServerError).Wrap(err)
	}
	return &ow, BuildResponse(r), nil
}

// GetOutgoingWebhooksForChannel returns a page of outgoing webhooks for a channel. Page counting starts at 0.
func (c *Client4) GetOutgoingWebhooksForChannel(ctx context.Context, channelId string, page int, perPage int, etag string) ([]*OutgoingWebhook, *Response, error) {
	query := fmt.Sprintf("?page=%v&per_page=%v&channel_id=%v", page, perPage, channelId)
	r, err := c.DoAPIGet(ctx, c.outgoingWebhooksRoute()+query, etag)
	if err != nil {
		return nil, BuildResponse(r), err
	}
	defer closeBody(r)
	var owl []*OutgoingWebhook
	if r.StatusCode == http.StatusNotModified {
		return owl, BuildResponse(r), nil
	}
	if err := json.NewDecoder(r.Body).Decode(&owl); err != nil {
		return nil, nil, NewAppError("GetOutgoingWebhooksForChannel", "api.unmarshal_error", nil, "", http.StatusInternalServerError).Wrap(err)
	}
	return owl, BuildResponse(r), nil
}

// GetOutgoingWebhooksForTeam returns a page of outgoing webhooks for a team. Page counting starts at 0.
func (c *Client4) GetOutgoingWebhooksForTeam(ctx context.Context, teamId string, page int, perPage int, etag string) ([]*OutgoingWebhook, *Response, error) {
	query := fmt.Sprintf("?page=%v&per_page=%v&team_id=%v", page, perPage, teamId)
	r, err := c.DoAPIGet(ctx, c.outgoingWebhooksRoute()+query, etag)
	if err != nil {
		return nil, BuildResponse(r), err
	}
	defer closeBody(r)
	var owl []*OutgoingWebhook
	if r.StatusCode == http.StatusNotModified {
		return owl, BuildResponse(r), nil
	}
	if err := json.NewDecoder(r.Body).Decode(&owl); err != nil {
		return nil, nil, NewAppError("GetOutgoingWebhooksForTeam", "api.unmarshal_error", nil, "", http.StatusInternalServerError).Wrap(err)
	}
	return owl, BuildResponse(r), nil
}

// RegenOutgoingHookToken regenerate the outgoing webhook token.
func (c *Client4) RegenOutgoingHookToken(ctx context.Context, hookId string) (*OutgoingWebhook, *Response, error) {
	r, err := c.DoAPIPost(ctx, c.outgoingWebhookRoute(hookId)+"/regen_token", "")
	if err != nil {
		return nil, BuildResponse(r), err
	}
	defer closeBody(r)
	var ow OutgoingWebhook
	if err := json.NewDecoder(r.Body).Decode(&ow); err != nil {
		return nil, nil, NewAppError("RegenOutgoingHookToken", "api.unmarshal_error", nil, "", http.StatusInternalServerError).Wrap(err)
	}
	return &ow, BuildResponse(r), nil
}

// DeleteOutgoingWebhook delete the outgoing webhook on the system requested by Hook Id.
func (c *Client4) DeleteOutgoingWebhook(ctx context.Context, hookId string) (*Response, error) {
	r, err := c.DoAPIDelete(ctx, c.outgoingWebhookRoute(hookId))
	if err != nil {
		return BuildResponse(r), err
	}
	defer closeBody(r)
	return BuildResponse(r), nil
}

// Preferences Section

// GetPreferences returns the user's preferences.
func (c *Client4) GetPreferences(ctx context.Context, userId string) (Preferences, *Response, error) {
	r, err := c.DoAPIGet(ctx, c.preferencesRoute(userId), "")
	if err != nil {
		return nil, BuildResponse(r), err
	}
	defer closeBody(r)

	var prefs Preferences
	if err := json.NewDecoder(r.Body).Decode(&prefs); err != nil {
		return nil, nil, NewAppError("GetPreferences", "api.unmarshal_error", nil, "", http.StatusInternalServerError).Wrap(err)
	}
	return prefs, BuildResponse(r), nil
}

// UpdatePreferences saves the user's preferences.
func (c *Client4) UpdatePreferences(ctx context.Context, userId string, preferences Preferences) (*Response, error) {
	buf, err := json.Marshal(preferences)
	if err != nil {
		return nil, NewAppError("UpdatePreferences", "api.marshal_error", nil, "", http.StatusInternalServerError).Wrap(err)
	}
	r, err := c.DoAPIPutBytes(ctx, c.preferencesRoute(userId), buf)
	if err != nil {
		return BuildResponse(r), err
	}
	defer closeBody(r)
	return BuildResponse(r), nil
}

// DeletePreferences deletes the user's preferences.
func (c *Client4) DeletePreferences(ctx context.Context, userId string, preferences Preferences) (*Response, error) {
	buf, err := json.Marshal(preferences)
	if err != nil {
		return nil, NewAppError("DeletePreferences", "api.marshal_error", nil, "", http.StatusInternalServerError).Wrap(err)
	}
	r, err := c.DoAPIPostBytes(ctx, c.preferencesRoute(userId)+"/delete", buf)
	if err != nil {
		return BuildResponse(r), err
	}
	defer closeBody(r)
	return BuildResponse(r), nil
}

// GetPreferencesByCategory returns the user's preferences from the provided category string.
func (c *Client4) GetPreferencesByCategory(ctx context.Context, userId string, category string) (Preferences, *Response, error) {
	url := fmt.Sprintf(c.preferencesRoute(userId)+"/%s", category)
	r, err := c.DoAPIGet(ctx, url, "")
	if err != nil {
		return nil, BuildResponse(r), err
	}
	defer closeBody(r)
	var prefs Preferences
	if err := json.NewDecoder(r.Body).Decode(&prefs); err != nil {
		return nil, nil, NewAppError("GetPreferencesByCategory", "api.unmarshal_error", nil, "", http.StatusInternalServerError).Wrap(err)
	}
	return prefs, BuildResponse(r), nil
}

// GetPreferenceByCategoryAndName returns the user's preferences from the provided category and preference name string.
func (c *Client4) GetPreferenceByCategoryAndName(ctx context.Context, userId string, category string, preferenceName string) (*Preference, *Response, error) {
	url := fmt.Sprintf(c.preferencesRoute(userId)+"/%s/name/%v", category, preferenceName)
	r, err := c.DoAPIGet(ctx, url, "")
	if err != nil {
		return nil, BuildResponse(r), err
	}
	defer closeBody(r)

	var pref Preference
	if err := json.NewDecoder(r.Body).Decode(&pref); err != nil {
		return nil, nil, NewAppError("GetPreferenceByCategoryAndName", "api.unmarshal_error", nil, "", http.StatusInternalServerError).Wrap(err)
	}
	return &pref, BuildResponse(r), nil
}

// SAML Section

// GetSamlMetadata returns metadata for the SAML configuration.
func (c *Client4) GetSamlMetadata(ctx context.Context) (string, *Response, error) {
	r, err := c.DoAPIGet(ctx, c.samlRoute()+"/metadata", "")
	if err != nil {
		return "", BuildResponse(r), err
	}
	defer closeBody(r)

	buf := new(bytes.Buffer)
	_, err = buf.ReadFrom(r.Body)
	if err != nil {
		return "", BuildResponse(r), err
	}

	return buf.String(), BuildResponse(r), nil
}

func fileToMultipart(data []byte, filename string) ([]byte, *multipart.Writer, error) {
	body := &bytes.Buffer{}
	writer := multipart.NewWriter(body)

	part, err := writer.CreateFormFile("certificate", filename)
	if err != nil {
		return nil, nil, err
	}

	if _, err = io.Copy(part, bytes.NewBuffer(data)); err != nil {
		return nil, nil, err
	}

	if err := writer.Close(); err != nil {
		return nil, nil, err
	}

	return body.Bytes(), writer, nil
}

// UploadSamlIdpCertificate will upload an IDP certificate for SAML and set the config to use it.
// The filename parameter is deprecated and ignored: the server will pick a hard-coded filename when writing to disk.
func (c *Client4) UploadSamlIdpCertificate(ctx context.Context, data []byte, filename string) (*Response, error) {
	body, writer, err := fileToMultipart(data, filename)
	if err != nil {
		return nil, NewAppError("UploadSamlIdpCertificate", "model.client.upload_saml_cert.app_error", nil, "", http.StatusBadRequest).Wrap(err)
	}

	_, resp, err := c.DoUploadFile(ctx, c.samlRoute()+"/certificate/idp", body, writer.FormDataContentType())
	return resp, err
}

// UploadSamlPublicCertificate will upload a public certificate for SAML and set the config to use it.
// The filename parameter is deprecated and ignored: the server will pick a hard-coded filename when writing to disk.
func (c *Client4) UploadSamlPublicCertificate(ctx context.Context, data []byte, filename string) (*Response, error) {
	body, writer, err := fileToMultipart(data, filename)
	if err != nil {
		return nil, NewAppError("UploadSamlPublicCertificate", "model.client.upload_saml_cert.app_error", nil, "", http.StatusBadRequest).Wrap(err)
	}

	_, resp, err := c.DoUploadFile(ctx, c.samlRoute()+"/certificate/public", body, writer.FormDataContentType())
	return resp, err
}

// UploadSamlPrivateCertificate will upload a private key for SAML and set the config to use it.
// The filename parameter is deprecated and ignored: the server will pick a hard-coded filename when writing to disk.
func (c *Client4) UploadSamlPrivateCertificate(ctx context.Context, data []byte, filename string) (*Response, error) {
	body, writer, err := fileToMultipart(data, filename)
	if err != nil {
		return nil, NewAppError("UploadSamlPrivateCertificate", "model.client.upload_saml_cert.app_error", nil, "", http.StatusBadRequest).Wrap(err)
	}

	_, resp, err := c.DoUploadFile(ctx, c.samlRoute()+"/certificate/private", body, writer.FormDataContentType())
	return resp, err
}

// DeleteSamlIdpCertificate deletes the SAML IDP certificate from the server and updates the config to not use it and disable SAML.
func (c *Client4) DeleteSamlIdpCertificate(ctx context.Context) (*Response, error) {
	r, err := c.DoAPIDelete(ctx, c.samlRoute()+"/certificate/idp")
	if err != nil {
		return BuildResponse(r), err
	}
	defer closeBody(r)
	return BuildResponse(r), nil
}

// DeleteSamlPublicCertificate deletes the SAML IDP certificate from the server and updates the config to not use it and disable SAML.
func (c *Client4) DeleteSamlPublicCertificate(ctx context.Context) (*Response, error) {
	r, err := c.DoAPIDelete(ctx, c.samlRoute()+"/certificate/public")
	if err != nil {
		return BuildResponse(r), err
	}
	defer closeBody(r)
	return BuildResponse(r), nil
}

// DeleteSamlPrivateCertificate deletes the SAML IDP certificate from the server and updates the config to not use it and disable SAML.
func (c *Client4) DeleteSamlPrivateCertificate(ctx context.Context) (*Response, error) {
	r, err := c.DoAPIDelete(ctx, c.samlRoute()+"/certificate/private")
	if err != nil {
		return BuildResponse(r), err
	}
	defer closeBody(r)
	return BuildResponse(r), nil
}

// GetSamlCertificateStatus returns metadata for the SAML configuration.
func (c *Client4) GetSamlCertificateStatus(ctx context.Context) (*SamlCertificateStatus, *Response, error) {
	r, err := c.DoAPIGet(ctx, c.samlRoute()+"/certificate/status", "")
	if err != nil {
		return nil, BuildResponse(r), err
	}
	defer closeBody(r)

	var status SamlCertificateStatus
	if err := json.NewDecoder(r.Body).Decode(&status); err != nil {
		return nil, nil, NewAppError("GetSamlCertificateStatus", "api.unmarshal_error", nil, "", http.StatusInternalServerError).Wrap(err)
	}
	return &status, BuildResponse(r), nil
}

func (c *Client4) GetSamlMetadataFromIdp(ctx context.Context, samlMetadataURL string) (*SamlMetadataResponse, *Response, error) {
	requestBody := make(map[string]string)
	requestBody["saml_metadata_url"] = samlMetadataURL
	r, err := c.DoAPIPost(ctx, c.samlRoute()+"/metadatafromidp", MapToJSON(requestBody))
	if err != nil {
		return nil, BuildResponse(r), err
	}

	defer closeBody(r)
	var resp SamlMetadataResponse
	if err := json.NewDecoder(r.Body).Decode(&resp); err != nil {
		return nil, nil, NewAppError("GetSamlMetadataFromIdp", "api.unmarshal_error", nil, "", http.StatusInternalServerError).Wrap(err)
	}
	return &resp, BuildResponse(r), nil
}

// ResetSamlAuthDataToEmail resets the AuthData field of SAML users to their Email.
func (c *Client4) ResetSamlAuthDataToEmail(ctx context.Context, includeDeleted bool, dryRun bool, userIDs []string) (int64, *Response, error) {
	params := map[string]any{
		"include_deleted": includeDeleted,
		"dry_run":         dryRun,
		"user_ids":        userIDs,
	}
	b, err := json.Marshal(params)
	if err != nil {
		return 0, nil, NewAppError("ResetSamlAuthDataToEmail", "api.marshal_error", nil, "", http.StatusInternalServerError).Wrap(err)
	}
	r, err := c.DoAPIPostBytes(ctx, c.samlRoute()+"/reset_auth_data", b)
	if err != nil {
		return 0, BuildResponse(r), err
	}
	defer closeBody(r)
	respBody := map[string]int64{}
	err = json.NewDecoder(r.Body).Decode(&respBody)
	if err != nil {
		return 0, BuildResponse(r), NewAppError("Api4.ResetSamlAuthDataToEmail", "api.marshal_error", nil, "", http.StatusInternalServerError).Wrap(err)
	}
	return respBody["num_affected"], BuildResponse(r), nil
}

// Compliance Section

// CreateComplianceReport creates an incoming webhook for a channel.
func (c *Client4) CreateComplianceReport(ctx context.Context, report *Compliance) (*Compliance, *Response, error) {
	buf, err := json.Marshal(report)
	if err != nil {
		return nil, nil, NewAppError("CreateComplianceReport", "api.marshal_error", nil, "", http.StatusInternalServerError).Wrap(err)
	}
	r, err := c.DoAPIPostBytes(ctx, c.complianceReportsRoute(), buf)
	if err != nil {
		return nil, BuildResponse(r), err
	}
	defer closeBody(r)
	var comp Compliance
	if err := json.NewDecoder(r.Body).Decode(&comp); err != nil {
		return nil, nil, NewAppError("CreateComplianceReport", "api.unmarshal_error", nil, "", http.StatusInternalServerError).Wrap(err)
	}
	return &comp, BuildResponse(r), nil
}

// GetComplianceReports returns list of compliance reports.
func (c *Client4) GetComplianceReports(ctx context.Context, page, perPage int) (Compliances, *Response, error) {
	query := fmt.Sprintf("?page=%v&per_page=%v", page, perPage)
	r, err := c.DoAPIGet(ctx, c.complianceReportsRoute()+query, "")
	if err != nil {
		return nil, BuildResponse(r), err
	}
	defer closeBody(r)
	var comp Compliances
	if err := json.NewDecoder(r.Body).Decode(&comp); err != nil {
		return nil, nil, NewAppError("GetComplianceReports", "api.unmarshal_error", nil, "", http.StatusInternalServerError).Wrap(err)
	}
	return comp, BuildResponse(r), nil
}

// GetComplianceReport returns a compliance report.
func (c *Client4) GetComplianceReport(ctx context.Context, reportId string) (*Compliance, *Response, error) {
	r, err := c.DoAPIGet(ctx, c.complianceReportRoute(reportId), "")
	if err != nil {
		return nil, BuildResponse(r), err
	}
	defer closeBody(r)
	var comp Compliance
	if err := json.NewDecoder(r.Body).Decode(&comp); err != nil {
		return nil, nil, NewAppError("GetComplianceReport", "api.unmarshal_error", nil, "", http.StatusInternalServerError).Wrap(err)
	}
	return &comp, BuildResponse(r), nil
}

// DownloadComplianceReport returns a full compliance report as a file.
func (c *Client4) DownloadComplianceReport(ctx context.Context, reportId string) ([]byte, *Response, error) {
	rq, err := http.NewRequestWithContext(ctx, "GET", c.APIURL+c.complianceReportDownloadRoute(reportId), nil)
	if err != nil {
		return nil, nil, err
	}

	if c.AuthToken != "" {
		rq.Header.Set(HeaderAuth, "BEARER "+c.AuthToken)
	}

	rp, err := c.HTTPClient.Do(rq)
	if err != nil {
		return nil, BuildResponse(rp), err
	}
	defer closeBody(rp)

	if rp.StatusCode >= 300 {
		return nil, BuildResponse(rp), AppErrorFromJSON(rp.Body)
	}

	data, err := io.ReadAll(rp.Body)
	if err != nil {
		return nil, BuildResponse(rp), NewAppError("DownloadComplianceReport", "model.client.read_file.app_error", nil, "", rp.StatusCode).Wrap(err)
	}

	return data, BuildResponse(rp), nil
}

// Cluster Section

// GetClusterStatus returns the status of all the configured cluster nodes.
func (c *Client4) GetClusterStatus(ctx context.Context) ([]*ClusterInfo, *Response, error) {
	r, err := c.DoAPIGet(ctx, c.clusterRoute()+"/status", "")
	if err != nil {
		return nil, BuildResponse(r), err
	}
	defer closeBody(r)
	var list []*ClusterInfo
	if err := json.NewDecoder(r.Body).Decode(&list); err != nil {
		return nil, nil, NewAppError("GetClusterStatus", "api.unmarshal_error", nil, "", http.StatusInternalServerError).Wrap(err)
	}
	return list, BuildResponse(r), nil
}

// LDAP Section

// SyncLdap will force a sync with the configured LDAP server.
// If includeRemovedMembers is true, then group members who left or were removed from a
// synced team/channel will be re-joined; otherwise, they will be excluded.
func (c *Client4) SyncLdap(ctx context.Context, includeRemovedMembers bool) (*Response, error) {
	reqBody, err := json.Marshal(map[string]any{
		"include_removed_members": includeRemovedMembers,
	})
	if err != nil {
		return nil, NewAppError("SyncLdap", "api.marshal_error", nil, "", http.StatusInternalServerError).Wrap(err)
	}
	r, err := c.DoAPIPostBytes(ctx, c.ldapRoute()+"/sync", reqBody)
	if err != nil {
		return BuildResponse(r), err
	}
	defer closeBody(r)
	return BuildResponse(r), nil
}

// TestLdap will attempt to connect to the configured LDAP server and return OK if configured
// correctly.
func (c *Client4) TestLdap(ctx context.Context) (*Response, error) {
	r, err := c.DoAPIPost(ctx, c.ldapRoute()+"/test", "")
	if err != nil {
		return BuildResponse(r), err
	}
	defer closeBody(r)
	return BuildResponse(r), nil
}

// GetLdapGroups retrieves the immediate child groups of the given parent group.
func (c *Client4) GetLdapGroups(ctx context.Context) ([]*Group, *Response, error) {
	path := fmt.Sprintf("%s/groups", c.ldapRoute())

	r, err := c.DoAPIGet(ctx, path, "")
	if err != nil {
		return nil, BuildResponse(r), err
	}
	defer closeBody(r)

	responseData := struct {
		Count  int      `json:"count"`
		Groups []*Group `json:"groups"`
	}{}
	if err := json.NewDecoder(r.Body).Decode(&responseData); err != nil {
		return nil, BuildResponse(r), NewAppError("Api4.GetLdapGroups", "api.marshal_error", nil, "", http.StatusInternalServerError).Wrap(err)
	}
	for i := range responseData.Groups {
		responseData.Groups[i].DisplayName = *responseData.Groups[i].Name
	}

	return responseData.Groups, BuildResponse(r), nil
}

// LinkLdapGroup creates or undeletes a Mattermost group and associates it to the given LDAP group DN.
func (c *Client4) LinkLdapGroup(ctx context.Context, dn string) (*Group, *Response, error) {
	path := fmt.Sprintf("%s/groups/%s/link", c.ldapRoute(), dn)

	r, err := c.DoAPIPost(ctx, path, "")
	if err != nil {
		return nil, BuildResponse(r), err
	}
	defer closeBody(r)

	var g Group
	if err := json.NewDecoder(r.Body).Decode(&g); err != nil {
		return nil, nil, NewAppError("LinkLdapGroup", "api.unmarshal_error", nil, "", http.StatusInternalServerError).Wrap(err)
	}
	return &g, BuildResponse(r), nil
}

// UnlinkLdapGroup deletes the Mattermost group associated with the given LDAP group DN.
func (c *Client4) UnlinkLdapGroup(ctx context.Context, dn string) (*Group, *Response, error) {
	path := fmt.Sprintf("%s/groups/%s/link", c.ldapRoute(), dn)

	r, err := c.DoAPIDelete(ctx, path)
	if err != nil {
		return nil, BuildResponse(r), err
	}
	defer closeBody(r)

	var g Group
	if err := json.NewDecoder(r.Body).Decode(&g); err != nil {
		return nil, nil, NewAppError("UnlinkLdapGroup", "api.unmarshal_error", nil, "", http.StatusInternalServerError).Wrap(err)
	}
	return &g, BuildResponse(r), nil
}

// MigrateIdLdap migrates the LDAP enabled users to given attribute
func (c *Client4) MigrateIdLdap(ctx context.Context, toAttribute string) (*Response, error) {
	r, err := c.DoAPIPost(ctx, c.ldapRoute()+"/migrateid", MapToJSON(map[string]string{
		"toAttribute": toAttribute,
	}))
	if err != nil {
		return BuildResponse(r), err
	}
	defer closeBody(r)
	return BuildResponse(r), nil
}

// GetGroupsByChannel retrieves the Mattermost Groups associated with a given channel
func (c *Client4) GetGroupsByChannel(ctx context.Context, channelId string, opts GroupSearchOpts) ([]*GroupWithSchemeAdmin, int, *Response, error) {
	path := fmt.Sprintf("%s/groups?q=%v&include_member_count=%v&filter_allow_reference=%v", c.channelRoute(channelId), opts.Q, opts.IncludeMemberCount, opts.FilterAllowReference)
	if opts.PageOpts != nil {
		path = fmt.Sprintf("%s&page=%v&per_page=%v", path, opts.PageOpts.Page, opts.PageOpts.PerPage)
	}
	r, err := c.DoAPIGet(ctx, path, "")
	if err != nil {
		return nil, 0, BuildResponse(r), err
	}
	defer closeBody(r)

	responseData := struct {
		Groups []*GroupWithSchemeAdmin `json:"groups"`
		Count  int                     `json:"total_group_count"`
	}{}
	if err := json.NewDecoder(r.Body).Decode(&responseData); err != nil {
		return nil, 0, BuildResponse(r), NewAppError("Api4.GetGroupsByChannel", "api.marshal_error", nil, "", http.StatusInternalServerError).Wrap(err)
	}

	return responseData.Groups, responseData.Count, BuildResponse(r), nil
}

// GetGroupsByTeam retrieves the Mattermost Groups associated with a given team
func (c *Client4) GetGroupsByTeam(ctx context.Context, teamId string, opts GroupSearchOpts) ([]*GroupWithSchemeAdmin, int, *Response, error) {
	path := fmt.Sprintf("%s/groups?q=%v&include_member_count=%v&filter_allow_reference=%v", c.teamRoute(teamId), opts.Q, opts.IncludeMemberCount, opts.FilterAllowReference)
	if opts.PageOpts != nil {
		path = fmt.Sprintf("%s&page=%v&per_page=%v", path, opts.PageOpts.Page, opts.PageOpts.PerPage)
	}
	r, err := c.DoAPIGet(ctx, path, "")
	if err != nil {
		return nil, 0, BuildResponse(r), err
	}
	defer closeBody(r)

	responseData := struct {
		Groups []*GroupWithSchemeAdmin `json:"groups"`
		Count  int                     `json:"total_group_count"`
	}{}
	if err := json.NewDecoder(r.Body).Decode(&responseData); err != nil {
		return nil, 0, BuildResponse(r), NewAppError("Api4.GetGroupsByTeam", "api.marshal_error", nil, "", http.StatusInternalServerError).Wrap(err)
	}

	return responseData.Groups, responseData.Count, BuildResponse(r), nil
}

// GetGroupsAssociatedToChannelsByTeam retrieves the Mattermost Groups associated with channels in a given team
func (c *Client4) GetGroupsAssociatedToChannelsByTeam(ctx context.Context, teamId string, opts GroupSearchOpts) (map[string][]*GroupWithSchemeAdmin, *Response, error) {
	path := fmt.Sprintf("%s/groups_by_channels?q=%v&filter_allow_reference=%v", c.teamRoute(teamId), opts.Q, opts.FilterAllowReference)
	if opts.PageOpts != nil {
		path = fmt.Sprintf("%s&page=%v&per_page=%v", path, opts.PageOpts.Page, opts.PageOpts.PerPage)
	}
	r, err := c.DoAPIGet(ctx, path, "")
	if err != nil {
		return nil, BuildResponse(r), err
	}
	defer closeBody(r)

	responseData := struct {
		GroupsAssociatedToChannels map[string][]*GroupWithSchemeAdmin `json:"groups"`
	}{}
	if err := json.NewDecoder(r.Body).Decode(&responseData); err != nil {
		return nil, BuildResponse(r), NewAppError("Api4.GetGroupsAssociatedToChannelsByTeam", "api.marshal_error", nil, "", http.StatusInternalServerError).Wrap(err)
	}

	return responseData.GroupsAssociatedToChannels, BuildResponse(r), nil
}

// GetGroups retrieves Mattermost Groups
func (c *Client4) GetGroups(ctx context.Context, opts GroupSearchOpts) ([]*Group, *Response, error) {
	path := fmt.Sprintf(
		"%s?include_member_count=%v&not_associated_to_team=%v&not_associated_to_channel=%v&filter_allow_reference=%v&q=%v&filter_parent_team_permitted=%v&group_source=%v&include_channel_member_count=%v&include_timezones=%v&include_archived=%v&filter_archived=%v",
		c.groupsRoute(),
		opts.IncludeMemberCount,
		opts.NotAssociatedToTeam,
		opts.NotAssociatedToChannel,
		opts.FilterAllowReference,
		opts.Q,
		opts.FilterParentTeamPermitted,
		opts.Source,
		opts.IncludeChannelMemberCount,
		opts.IncludeTimezones,
		opts.IncludeArchived,
		opts.FilterArchived,
	)
	if opts.Since > 0 {
		path = fmt.Sprintf("%s&since=%v", path, opts.Since)
	}
	if opts.PageOpts != nil {
		path = fmt.Sprintf("%s&page=%v&per_page=%v", path, opts.PageOpts.Page, opts.PageOpts.PerPage)
	}
	r, err := c.DoAPIGet(ctx, path, "")
	if err != nil {
		return nil, BuildResponse(r), err
	}
	defer closeBody(r)

	var list []*Group
	if err := json.NewDecoder(r.Body).Decode(&list); err != nil {
		return nil, nil, NewAppError("GetGroups", "api.unmarshal_error", nil, "", http.StatusInternalServerError).Wrap(err)
	}
	return list, BuildResponse(r), nil
}

// GetGroupsByUserId retrieves Mattermost Groups for a user
func (c *Client4) GetGroupsByUserId(ctx context.Context, userId string) ([]*Group, *Response, error) {
	path := fmt.Sprintf(
		"%s/%v/groups",
		c.usersRoute(),
		userId,
	)

	r, err := c.DoAPIGet(ctx, path, "")
	if err != nil {
		return nil, BuildResponse(r), err
	}
	defer closeBody(r)
	var list []*Group
	if err := json.NewDecoder(r.Body).Decode(&list); err != nil {
		return nil, nil, NewAppError("GetGroupsByUserId", "api.unmarshal_error", nil, "", http.StatusInternalServerError).Wrap(err)
	}
	return list, BuildResponse(r), nil
}

func (c *Client4) MigrateAuthToLdap(ctx context.Context, fromAuthService string, matchField string, force bool) (*Response, error) {
	r, err := c.DoAPIPost(ctx, c.usersRoute()+"/migrate_auth/ldap", StringInterfaceToJSON(map[string]any{
		"from":        fromAuthService,
		"force":       force,
		"match_field": matchField,
	}))
	if err != nil {
		return BuildResponse(r), err
	}
	defer closeBody(r)
	return BuildResponse(r), nil
}

func (c *Client4) MigrateAuthToSaml(ctx context.Context, fromAuthService string, usersMap map[string]string, auto bool) (*Response, error) {
	r, err := c.DoAPIPost(ctx, c.usersRoute()+"/migrate_auth/saml", StringInterfaceToJSON(map[string]any{
		"from":    fromAuthService,
		"auto":    auto,
		"matches": usersMap,
	}))
	if err != nil {
		return BuildResponse(r), err
	}
	defer closeBody(r)
	return BuildResponse(r), nil
}

// UploadLdapPublicCertificate will upload a public certificate for LDAP and set the config to use it.
func (c *Client4) UploadLdapPublicCertificate(ctx context.Context, data []byte) (*Response, error) {
	body, writer, err := fileToMultipart(data, LdapPublicCertificateName)
	if err != nil {
		return nil, NewAppError("UploadLdapPublicCertificate", "model.client.upload_ldap_cert.app_error", nil, "", http.StatusBadRequest).Wrap(err)
	}

	_, resp, err := c.DoUploadFile(ctx, c.ldapRoute()+"/certificate/public", body, writer.FormDataContentType())
	return resp, err
}

// UploadLdapPrivateCertificate will upload a private key for LDAP and set the config to use it.
func (c *Client4) UploadLdapPrivateCertificate(ctx context.Context, data []byte) (*Response, error) {
	body, writer, err := fileToMultipart(data, LdapPrivateKeyName)
	if err != nil {
		return nil, NewAppError("UploadLdapPrivateCertificate", "model.client.upload_Ldap_cert.app_error", nil, "", http.StatusBadRequest).Wrap(err)
	}

	_, resp, err := c.DoUploadFile(ctx, c.ldapRoute()+"/certificate/private", body, writer.FormDataContentType())
	return resp, err
}

// DeleteLdapPublicCertificate deletes the LDAP IDP certificate from the server and updates the config to not use it and disable LDAP.
func (c *Client4) DeleteLdapPublicCertificate(ctx context.Context) (*Response, error) {
	r, err := c.DoAPIDelete(ctx, c.ldapRoute()+"/certificate/public")
	if err != nil {
		return BuildResponse(r), err
	}
	defer closeBody(r)
	return BuildResponse(r), nil
}

// DeleteLDAPPrivateCertificate deletes the LDAP IDP certificate from the server and updates the config to not use it and disable LDAP.
func (c *Client4) DeleteLdapPrivateCertificate(ctx context.Context) (*Response, error) {
	r, err := c.DoAPIDelete(ctx, c.ldapRoute()+"/certificate/private")
	if err != nil {
		return BuildResponse(r), err
	}
	defer closeBody(r)
	return BuildResponse(r), nil
}

// Audits Section

// GetAudits returns a list of audits for the whole system.
func (c *Client4) GetAudits(ctx context.Context, page int, perPage int, etag string) (Audits, *Response, error) {
	query := fmt.Sprintf("?page=%v&per_page=%v", page, perPage)
	r, err := c.DoAPIGet(ctx, "/audits"+query, etag)
	if err != nil {
		return nil, BuildResponse(r), err
	}
	defer closeBody(r)

	var audits Audits
	err = json.NewDecoder(r.Body).Decode(&audits)
	if err != nil {
		return nil, BuildResponse(r), NewAppError("GetAudits", "api.marshal_error", nil, "", http.StatusInternalServerError).Wrap(err)
	}
	return audits, BuildResponse(r), nil
}

// Brand Section

// GetBrandImage retrieves the previously uploaded brand image.
func (c *Client4) GetBrandImage(ctx context.Context) ([]byte, *Response, error) {
	r, err := c.DoAPIGet(ctx, c.brandRoute()+"/image", "")
	if err != nil {
		return nil, BuildResponse(r), err
	}
	defer closeBody(r)

	if r.StatusCode >= 300 {
		return nil, BuildResponse(r), AppErrorFromJSON(r.Body)
	}

	data, err := io.ReadAll(r.Body)
	if err != nil {
		return nil, BuildResponse(r), NewAppError("GetBrandImage", "model.client.read_file.app_error", nil, "", r.StatusCode).Wrap(err)
	}

	return data, BuildResponse(r), nil
}

// DeleteBrandImage deletes the brand image for the system.
func (c *Client4) DeleteBrandImage(ctx context.Context) (*Response, error) {
	r, err := c.DoAPIDelete(ctx, c.brandRoute()+"/image")
	if err != nil {
		return BuildResponse(r), err
	}
	return BuildResponse(r), nil
}

// UploadBrandImage sets the brand image for the system.
func (c *Client4) UploadBrandImage(ctx context.Context, data []byte) (*Response, error) {
	body := &bytes.Buffer{}
	writer := multipart.NewWriter(body)

	part, err := writer.CreateFormFile("image", "brand.png")
	if err != nil {
		return nil, NewAppError("UploadBrandImage", "model.client.set_profile_user.no_file.app_error", nil, "", http.StatusBadRequest).Wrap(err)
	}

	if _, err = io.Copy(part, bytes.NewBuffer(data)); err != nil {
		return nil, NewAppError("UploadBrandImage", "model.client.set_profile_user.no_file.app_error", nil, "", http.StatusBadRequest).Wrap(err)
	}

	if err = writer.Close(); err != nil {
		return nil, NewAppError("UploadBrandImage", "model.client.set_profile_user.writer.app_error", nil, "", http.StatusBadRequest).Wrap(err)
	}

	rq, err := http.NewRequestWithContext(ctx, "POST", c.APIURL+c.brandRoute()+"/image", bytes.NewReader(body.Bytes()))
	if err != nil {
		return nil, err
	}
	rq.Header.Set("Content-Type", writer.FormDataContentType())

	if c.AuthToken != "" {
		rq.Header.Set(HeaderAuth, c.AuthType+" "+c.AuthToken)
	}

	rp, err := c.HTTPClient.Do(rq)
	if err != nil {
		return BuildResponse(rp), err
	}
	defer closeBody(rp)

	if rp.StatusCode >= 300 {
		return BuildResponse(rp), AppErrorFromJSON(rp.Body)
	}

	return BuildResponse(rp), nil
}

// Logs Section

// GetLogs page of logs as a string array.
func (c *Client4) GetLogs(ctx context.Context, page, perPage int) ([]string, *Response, error) {
	query := fmt.Sprintf("?page=%v&logs_per_page=%v", page, perPage)
	r, err := c.DoAPIGet(ctx, "/logs"+query, "")
	if err != nil {
		return nil, BuildResponse(r), err
	}
	defer closeBody(r)
	return c.ArrayFromJSON(r.Body), BuildResponse(r), nil
}

// Download logs as mattermost.log file
func (c *Client4) DownloadLogs(ctx context.Context) ([]byte, *Response, error) {
	r, err := c.DoAPIGet(ctx, "/logs/download", "")
	if err != nil {
		return nil, BuildResponse(r), err
	}
	data, err := io.ReadAll(r.Body)
	if err != nil {
		return nil, BuildResponse(r), NewAppError("DownloadLogs", "model.client.read_file.app_error", nil, "", r.StatusCode).Wrap(err)
	}

	return data, BuildResponse(r), nil
}

// PostLog is a convenience Web Service call so clients can log messages into
// the server-side logs. For example we typically log javascript error messages
// into the server-side. It returns the log message if the logging was successful.
func (c *Client4) PostLog(ctx context.Context, message map[string]string) (map[string]string, *Response, error) {
	r, err := c.DoAPIPost(ctx, "/logs", MapToJSON(message))
	if err != nil {
		return nil, BuildResponse(r), err
	}
	defer closeBody(r)
	return MapFromJSON(r.Body), BuildResponse(r), nil
}

// OAuth Section

// CreateOAuthApp will register a new OAuth 2.0 client application with Mattermost acting as an OAuth 2.0 service provider.
func (c *Client4) CreateOAuthApp(ctx context.Context, app *OAuthApp) (*OAuthApp, *Response, error) {
	buf, err := json.Marshal(app)
	if err != nil {
		return nil, nil, NewAppError("CreateOAuthApp", "api.marshal_error", nil, "", http.StatusInternalServerError).Wrap(err)
	}
	r, err := c.DoAPIPostBytes(ctx, c.oAuthAppsRoute(), buf)
	if err != nil {
		return nil, BuildResponse(r), err
	}
	defer closeBody(r)

	var oapp OAuthApp
	if err := json.NewDecoder(r.Body).Decode(&oapp); err != nil {
		return nil, nil, NewAppError("CreateOAuthApp", "api.unmarshal_error", nil, "", http.StatusInternalServerError).Wrap(err)
	}
	return &oapp, BuildResponse(r), nil
}

// UpdateOAuthApp updates a page of registered OAuth 2.0 client applications with Mattermost acting as an OAuth 2.0 service provider.
func (c *Client4) UpdateOAuthApp(ctx context.Context, app *OAuthApp) (*OAuthApp, *Response, error) {
	buf, err := json.Marshal(app)
	if err != nil {
		return nil, nil, NewAppError("UpdateOAuthApp", "api.marshal_error", nil, "", http.StatusInternalServerError).Wrap(err)
	}
	r, err := c.DoAPIPutBytes(ctx, c.oAuthAppRoute(app.Id), buf)
	if err != nil {
		return nil, BuildResponse(r), err
	}
	defer closeBody(r)
	var oapp OAuthApp
	if err := json.NewDecoder(r.Body).Decode(&oapp); err != nil {
		return nil, nil, NewAppError("UpdateOAuthApp", "api.unmarshal_error", nil, "", http.StatusInternalServerError).Wrap(err)
	}
	return &oapp, BuildResponse(r), nil
}

// GetOAuthApps gets a page of registered OAuth 2.0 client applications with Mattermost acting as an OAuth 2.0 service provider.
func (c *Client4) GetOAuthApps(ctx context.Context, page, perPage int) ([]*OAuthApp, *Response, error) {
	query := fmt.Sprintf("?page=%v&per_page=%v", page, perPage)
	r, err := c.DoAPIGet(ctx, c.oAuthAppsRoute()+query, "")
	if err != nil {
		return nil, BuildResponse(r), err
	}
	defer closeBody(r)
	var list []*OAuthApp
	if err := json.NewDecoder(r.Body).Decode(&list); err != nil {
		return nil, nil, NewAppError("GetOAuthApps", "api.unmarshal_error", nil, "", http.StatusInternalServerError).Wrap(err)
	}
	return list, BuildResponse(r), nil
}

// GetOAuthApp gets a registered OAuth 2.0 client application with Mattermost acting as an OAuth 2.0 service provider.
func (c *Client4) GetOAuthApp(ctx context.Context, appId string) (*OAuthApp, *Response, error) {
	r, err := c.DoAPIGet(ctx, c.oAuthAppRoute(appId), "")
	if err != nil {
		return nil, BuildResponse(r), err
	}
	defer closeBody(r)
	var oapp OAuthApp
	if err := json.NewDecoder(r.Body).Decode(&oapp); err != nil {
		return nil, nil, NewAppError("GetOAuthApp", "api.unmarshal_error", nil, "", http.StatusInternalServerError).Wrap(err)
	}
	return &oapp, BuildResponse(r), nil
}

// GetOAuthAppInfo gets a sanitized version of a registered OAuth 2.0 client application with Mattermost acting as an OAuth 2.0 service provider.
func (c *Client4) GetOAuthAppInfo(ctx context.Context, appId string) (*OAuthApp, *Response, error) {
	r, err := c.DoAPIGet(ctx, c.oAuthAppRoute(appId)+"/info", "")
	if err != nil {
		return nil, BuildResponse(r), err
	}
	defer closeBody(r)
	var oapp OAuthApp
	if err := json.NewDecoder(r.Body).Decode(&oapp); err != nil {
		return nil, nil, NewAppError("GetOAuthAppInfo", "api.unmarshal_error", nil, "", http.StatusInternalServerError).Wrap(err)
	}
	return &oapp, BuildResponse(r), nil
}

// DeleteOAuthApp deletes a registered OAuth 2.0 client application.
func (c *Client4) DeleteOAuthApp(ctx context.Context, appId string) (*Response, error) {
	r, err := c.DoAPIDelete(ctx, c.oAuthAppRoute(appId))
	if err != nil {
		return BuildResponse(r), err
	}
	defer closeBody(r)
	return BuildResponse(r), nil
}

// RegenerateOAuthAppSecret regenerates the client secret for a registered OAuth 2.0 client application.
func (c *Client4) RegenerateOAuthAppSecret(ctx context.Context, appId string) (*OAuthApp, *Response, error) {
	r, err := c.DoAPIPost(ctx, c.oAuthAppRoute(appId)+"/regen_secret", "")
	if err != nil {
		return nil, BuildResponse(r), err
	}
	defer closeBody(r)
	var oapp OAuthApp
	if err := json.NewDecoder(r.Body).Decode(&oapp); err != nil {
		return nil, nil, NewAppError("RegenerateOAuthAppSecret", "api.unmarshal_error", nil, "", http.StatusInternalServerError).Wrap(err)
	}
	return &oapp, BuildResponse(r), nil
}

// GetAuthorizedOAuthAppsForUser gets a page of OAuth 2.0 client applications the user has authorized to use access their account.
func (c *Client4) GetAuthorizedOAuthAppsForUser(ctx context.Context, userId string, page, perPage int) ([]*OAuthApp, *Response, error) {
	query := fmt.Sprintf("?page=%v&per_page=%v", page, perPage)
	r, err := c.DoAPIGet(ctx, c.userRoute(userId)+"/oauth/apps/authorized"+query, "")
	if err != nil {
		return nil, BuildResponse(r), err
	}
	defer closeBody(r)
	var list []*OAuthApp
	if err := json.NewDecoder(r.Body).Decode(&list); err != nil {
		return nil, nil, NewAppError("GetAuthorizedOAuthAppsForUser", "api.unmarshal_error", nil, "", http.StatusInternalServerError).Wrap(err)
	}
	return list, BuildResponse(r), nil
}

// AuthorizeOAuthApp will authorize an OAuth 2.0 client application to access a user's account and provide a redirect link to follow.
func (c *Client4) AuthorizeOAuthApp(ctx context.Context, authRequest *AuthorizeRequest) (string, *Response, error) {
	buf, err := json.Marshal(authRequest)
	if err != nil {
		return "", BuildResponse(nil), NewAppError("AuthorizeOAuthApp", "api.marshal_error", nil, "", http.StatusInternalServerError).Wrap(err)
	}
	r, err := c.DoAPIRequestBytes(ctx, http.MethodPost, c.URL+"/oauth/authorize", buf, "")
	if err != nil {
		return "", BuildResponse(r), err
	}
	defer closeBody(r)
	return MapFromJSON(r.Body)["redirect"], BuildResponse(r), nil
}

// DeauthorizeOAuthApp will deauthorize an OAuth 2.0 client application from accessing a user's account.
func (c *Client4) DeauthorizeOAuthApp(ctx context.Context, appId string) (*Response, error) {
	requestData := map[string]string{"client_id": appId}
	r, err := c.DoAPIRequest(ctx, http.MethodPost, c.URL+"/oauth/deauthorize", MapToJSON(requestData), "")
	if err != nil {
		return BuildResponse(r), err
	}
	defer closeBody(r)
	return BuildResponse(r), nil
}

// GetOAuthAccessToken is a test helper function for the OAuth access token endpoint.
func (c *Client4) GetOAuthAccessToken(ctx context.Context, data url.Values) (*AccessResponse, *Response, error) {
	url := c.URL + "/oauth/access_token"
	rq, err := http.NewRequestWithContext(ctx, http.MethodPost, url, strings.NewReader(data.Encode()))
	if err != nil {
		return nil, nil, err
	}
	rq.Header.Set("Content-Type", "application/x-www-form-urlencoded")

	if c.AuthToken != "" {
		rq.Header.Set(HeaderAuth, c.AuthType+" "+c.AuthToken)
	}

	rp, err := c.HTTPClient.Do(rq)
	if err != nil {
		return nil, BuildResponse(rp), err
	}
	defer closeBody(rp)

	if rp.StatusCode >= 300 {
		return nil, BuildResponse(rp), AppErrorFromJSON(rp.Body)
	}

	var ar *AccessResponse
	err = json.NewDecoder(rp.Body).Decode(&ar)
	if err != nil {
		return nil, BuildResponse(rp), NewAppError(url, "api.marshal_error", nil, "", http.StatusInternalServerError).Wrap(err)
	}

	return ar, BuildResponse(rp), nil
}

// OutgoingOAuthConnection section

// GetOutgoingOAuthConnections retrieves the outgoing OAuth connections.
func (c *Client4) GetOutgoingOAuthConnections(ctx context.Context, filters OutgoingOAuthConnectionGetConnectionsFilter) ([]*OutgoingOAuthConnection, *Response, error) {
	r, err := c.DoAPIGet(ctx, c.outgoingOAuthConnectionsRoute()+"?"+filters.ToURLValues().Encode(), "")
	if err != nil {
		return nil, BuildResponse(r), err
	}
	defer closeBody(r)
	var connections []*OutgoingOAuthConnection
	if err := json.NewDecoder(r.Body).Decode(&connections); err != nil {
		return nil, nil, NewAppError("GetOutgoingOAuthConnections", "api.unmarshal_error", nil, "", http.StatusInternalServerError).Wrap(err)
	}
	return connections, BuildResponse(r), nil
}

// GetOutgoingOAuthConnection retrieves the outgoing OAuth connection with the given ID.
func (c *Client4) GetOutgoingOAuthConnection(ctx context.Context, id string) (*OutgoingOAuthConnection, *Response, error) {
	r, err := c.DoAPIGet(ctx, c.outgoingOAuthConnectionRoute(id), "")
	if err != nil {
		return nil, BuildResponse(r), err
	}
	defer closeBody(r)
	var connection *OutgoingOAuthConnection
	if err := json.NewDecoder(r.Body).Decode(&connection); err != nil {
		return nil, nil, NewAppError("GetOutgoingOAuthConnection", "api.unmarshal_error", nil, "", http.StatusInternalServerError).Wrap(err)
	}
	return connection, BuildResponse(r), nil
}

// DeleteOutgoingOAuthConnection deletes the outgoing OAuth connection with the given ID.
func (c *Client4) DeleteOutgoingOAuthConnection(ctx context.Context, id string) (*Response, error) {
	r, err := c.DoAPIDelete(ctx, c.outgoingOAuthConnectionRoute(id))
	if err != nil {
		return BuildResponse(r), err
	}
	defer closeBody(r)
	return BuildResponse(r), nil
}

// UpdateOutgoingOAuthConnection updates the outgoing OAuth connection with the given ID.
func (c *Client4) UpdateOutgoingOAuthConnection(ctx context.Context, connection *OutgoingOAuthConnection) (*OutgoingOAuthConnection, *Response, error) {
	buf, err := json.Marshal(connection)
	if err != nil {
		return nil, nil, NewAppError("UpdateOutgoingOAuthConnection", "api.marshal_error", nil, "", http.StatusInternalServerError).Wrap(err)
	}
	r, err := c.DoAPIPutBytes(ctx, c.outgoingOAuthConnectionRoute(connection.Id), buf)
	if err != nil {
		return nil, BuildResponse(r), err
	}
	defer closeBody(r)
	var resultConnection OutgoingOAuthConnection
	if err := json.NewDecoder(r.Body).Decode(&resultConnection); err != nil {
		return nil, nil, NewAppError("UpdateOutgoingOAuthConnection", "api.unmarshal_error", nil, "", http.StatusInternalServerError).Wrap(err)
	}
	return &resultConnection, BuildResponse(r), nil
}

// CreateOutgoingOAuthConnection creates a new outgoing OAuth connection.
func (c *Client4) CreateOutgoingOAuthConnection(ctx context.Context, connection *OutgoingOAuthConnection) (*OutgoingOAuthConnection, *Response, error) {
	buf, err := json.Marshal(connection)
	if err != nil {
		return nil, nil, NewAppError("CreateOutgoingOAuthConnection", "api.marshal_error", nil, "", http.StatusInternalServerError).Wrap(err)
	}
	r, err := c.DoAPIPostBytes(ctx, c.outgoingOAuthConnectionsRoute(), buf)
	if err != nil {
		return nil, BuildResponse(r), err
	}
	defer closeBody(r)

	var resultConnection OutgoingOAuthConnection
	if err := json.NewDecoder(r.Body).Decode(&resultConnection); err != nil {
		return nil, nil, NewAppError("CreateOutgoingOAuthConnection", "api.unmarshal_error", nil, "", http.StatusInternalServerError).Wrap(err)
	}
	return &resultConnection, BuildResponse(r), nil
}

// Elasticsearch Section

// TestElasticsearch will attempt to connect to the configured Elasticsearch server and return OK if configured.
// correctly.
func (c *Client4) TestElasticsearch(ctx context.Context) (*Response, error) {
	r, err := c.DoAPIPost(ctx, c.elasticsearchRoute()+"/test", "")
	if err != nil {
		return BuildResponse(r), err
	}
	defer closeBody(r)
	return BuildResponse(r), nil
}

// PurgeElasticsearchIndexes immediately deletes all Elasticsearch indexes.
func (c *Client4) PurgeElasticsearchIndexes(ctx context.Context) (*Response, error) {
	r, err := c.DoAPIPost(ctx, c.elasticsearchRoute()+"/purge_indexes", "")
	if err != nil {
		return BuildResponse(r), err
	}
	defer closeBody(r)
	return BuildResponse(r), nil
}

// Bleve Section

// PurgeBleveIndexes immediately deletes all Bleve indexes.
func (c *Client4) PurgeBleveIndexes(ctx context.Context) (*Response, error) {
	r, err := c.DoAPIPost(ctx, c.bleveRoute()+"/purge_indexes", "")
	if err != nil {
		return BuildResponse(r), err
	}
	defer closeBody(r)
	return BuildResponse(r), nil
}

// Data Retention Section

// GetDataRetentionPolicy will get the current global data retention policy details.
func (c *Client4) GetDataRetentionPolicy(ctx context.Context) (*GlobalRetentionPolicy, *Response, error) {
	r, err := c.DoAPIGet(ctx, c.dataRetentionRoute()+"/policy", "")
	if err != nil {
		return nil, BuildResponse(r), err
	}
	defer closeBody(r)
	var p GlobalRetentionPolicy
	if err := json.NewDecoder(r.Body).Decode(&p); err != nil {
		return nil, nil, NewAppError("GetDataRetentionPolicy", "api.unmarshal_error", nil, "", http.StatusInternalServerError).Wrap(err)
	}
	return &p, BuildResponse(r), nil
}

// GetDataRetentionPolicyByID will get the details for the granular data retention policy with the specified ID.
func (c *Client4) GetDataRetentionPolicyByID(ctx context.Context, policyID string) (*RetentionPolicyWithTeamAndChannelCounts, *Response, error) {
	r, err := c.DoAPIGet(ctx, c.dataRetentionPolicyRoute(policyID), "")
	if err != nil {
		return nil, BuildResponse(r), err
	}
	defer closeBody(r)

	var p RetentionPolicyWithTeamAndChannelCounts
	if err := json.NewDecoder(r.Body).Decode(&p); err != nil {
		return nil, nil, NewAppError("GetDataRetentionPolicyByID", "api.unmarshal_error", nil, "", http.StatusInternalServerError).Wrap(err)
	}
	return &p, BuildResponse(r), nil
}

// GetDataRetentionPoliciesCount will get the total number of granular data retention policies.
func (c *Client4) GetDataRetentionPoliciesCount(ctx context.Context) (int64, *Response, error) {
	type CountBody struct {
		TotalCount int64 `json:"total_count"`
	}
	r, err := c.DoAPIGet(ctx, c.dataRetentionRoute()+"/policies_count", "")
	if err != nil {
		return 0, BuildResponse(r), err
	}
	var countObj CountBody
	err = json.NewDecoder(r.Body).Decode(&countObj)
	if err != nil {
		return 0, nil, NewAppError("Client4.GetDataRetentionPoliciesCount", "model.utils.decode_json.app_error", nil, "", r.StatusCode).Wrap(err)
	}
	return countObj.TotalCount, BuildResponse(r), nil
}

// GetDataRetentionPolicies will get the current granular data retention policies' details.
func (c *Client4) GetDataRetentionPolicies(ctx context.Context, page, perPage int) (*RetentionPolicyWithTeamAndChannelCountsList, *Response, error) {
	query := fmt.Sprintf("?page=%d&per_page=%d", page, perPage)
	r, err := c.DoAPIGet(ctx, c.dataRetentionRoute()+"/policies"+query, "")
	if err != nil {
		return nil, BuildResponse(r), err
	}
	defer closeBody(r)

	var p RetentionPolicyWithTeamAndChannelCountsList
	if err := json.NewDecoder(r.Body).Decode(&p); err != nil {
		return nil, nil, NewAppError("GetDataRetentionPolicies", "api.unmarshal_error", nil, "", http.StatusInternalServerError).Wrap(err)
	}
	return &p, BuildResponse(r), nil
}

// CreateDataRetentionPolicy will create a new granular data retention policy which will be applied to
// the specified teams and channels. The Id field of `policy` must be empty.
func (c *Client4) CreateDataRetentionPolicy(ctx context.Context, policy *RetentionPolicyWithTeamAndChannelIDs) (*RetentionPolicyWithTeamAndChannelCounts, *Response, error) {
	policyJSON, err := json.Marshal(policy)
	if err != nil {
		return nil, nil, NewAppError("CreateDataRetentionPolicy", "api.marshal_error", nil, "", http.StatusInternalServerError).Wrap(err)
	}
	r, err := c.DoAPIPostBytes(ctx, c.dataRetentionRoute()+"/policies", policyJSON)
	if err != nil {
		return nil, BuildResponse(r), err
	}
	defer closeBody(r)
	var p RetentionPolicyWithTeamAndChannelCounts
	if err := json.NewDecoder(r.Body).Decode(&p); err != nil {
		return nil, nil, NewAppError("CreateDataRetentionPolicy", "api.unmarshal_error", nil, "", http.StatusInternalServerError).Wrap(err)
	}
	return &p, BuildResponse(r), nil
}

// DeleteDataRetentionPolicy will delete the granular data retention policy with the specified ID.
func (c *Client4) DeleteDataRetentionPolicy(ctx context.Context, policyID string) (*Response, error) {
	r, err := c.DoAPIDelete(ctx, c.dataRetentionPolicyRoute(policyID))
	if err != nil {
		return BuildResponse(r), err
	}
	defer closeBody(r)
	return BuildResponse(r), nil
}

// PatchDataRetentionPolicy will patch the granular data retention policy with the specified ID.
// The Id field of `patch` must be non-empty.
func (c *Client4) PatchDataRetentionPolicy(ctx context.Context, patch *RetentionPolicyWithTeamAndChannelIDs) (*RetentionPolicyWithTeamAndChannelCounts, *Response, error) {
	patchJSON, err := json.Marshal(patch)
	if err != nil {
		return nil, nil, NewAppError("PatchDataRetentionPolicy", "api.marshal_error", nil, "", http.StatusInternalServerError).Wrap(err)
	}
	r, err := c.DoAPIPatchBytes(ctx, c.dataRetentionPolicyRoute(patch.ID), patchJSON)
	if err != nil {
		return nil, BuildResponse(r), err
	}
	defer closeBody(r)
	var p RetentionPolicyWithTeamAndChannelCounts
	if err := json.NewDecoder(r.Body).Decode(&p); err != nil {
		return nil, nil, NewAppError("PatchDataRetentionPolicy", "api.unmarshal_error", nil, "", http.StatusInternalServerError).Wrap(err)
	}
	return &p, BuildResponse(r), nil
}

// GetTeamsForRetentionPolicy will get the teams to which the specified policy is currently applied.
func (c *Client4) GetTeamsForRetentionPolicy(ctx context.Context, policyID string, page, perPage int) (*TeamsWithCount, *Response, error) {
	query := fmt.Sprintf("?page=%d&per_page=%d", page, perPage)
	r, err := c.DoAPIGet(ctx, c.dataRetentionPolicyRoute(policyID)+"/teams"+query, "")
	if err != nil {
		return nil, BuildResponse(r), err
	}
	var teams *TeamsWithCount
	err = json.NewDecoder(r.Body).Decode(&teams)
	if err != nil {
		return nil, BuildResponse(r), NewAppError("Client4.GetTeamsForRetentionPolicy", "model.utils.decode_json.app_error", nil, "", r.StatusCode).Wrap(err)
	}
	return teams, BuildResponse(r), nil
}

// SearchTeamsForRetentionPolicy will search the teams to which the specified policy is currently applied.
func (c *Client4) SearchTeamsForRetentionPolicy(ctx context.Context, policyID string, term string) ([]*Team, *Response, error) {
	body, err := json.Marshal(map[string]any{"term": term})
	if err != nil {
		return nil, nil, NewAppError("SearchTeamsForRetentionPolicy", "api.marshal_error", nil, "", http.StatusInternalServerError).Wrap(err)
	}
	r, err := c.DoAPIPostBytes(ctx, c.dataRetentionPolicyRoute(policyID)+"/teams/search", body)
	if err != nil {
		return nil, BuildResponse(r), err
	}
	var teams []*Team
	err = json.NewDecoder(r.Body).Decode(&teams)
	if err != nil {
		return nil, BuildResponse(r), NewAppError("Client4.SearchTeamsForRetentionPolicy", "model.utils.decode_json.app_error", nil, "", r.StatusCode).Wrap(err)
	}
	return teams, BuildResponse(r), nil
}

// AddTeamsToRetentionPolicy will add the specified teams to the granular data retention policy
// with the specified ID.
func (c *Client4) AddTeamsToRetentionPolicy(ctx context.Context, policyID string, teamIDs []string) (*Response, error) {
	body, err := json.Marshal(teamIDs)
	if err != nil {
		return nil, NewAppError("AddTeamsToRetentionPolicy", "api.marshal_error", nil, "", http.StatusInternalServerError).Wrap(err)
	}
	r, err := c.DoAPIPostBytes(ctx, c.dataRetentionPolicyRoute(policyID)+"/teams", body)
	if err != nil {
		return BuildResponse(r), err
	}
	defer closeBody(r)
	return BuildResponse(r), nil
}

// RemoveTeamsFromRetentionPolicy will remove the specified teams from the granular data retention policy
// with the specified ID.
func (c *Client4) RemoveTeamsFromRetentionPolicy(ctx context.Context, policyID string, teamIDs []string) (*Response, error) {
	body, err := json.Marshal(teamIDs)
	if err != nil {
		return nil, NewAppError("RemoveTeamsFromRetentionPolicy", "api.marshal_error", nil, "", http.StatusInternalServerError).Wrap(err)
	}
	r, err := c.DoAPIDeleteBytes(ctx, c.dataRetentionPolicyRoute(policyID)+"/teams", body)
	if err != nil {
		return BuildResponse(r), err
	}
	defer closeBody(r)
	return BuildResponse(r), nil
}

// GetChannelsForRetentionPolicy will get the channels to which the specified policy is currently applied.
func (c *Client4) GetChannelsForRetentionPolicy(ctx context.Context, policyID string, page, perPage int) (*ChannelsWithCount, *Response, error) {
	query := fmt.Sprintf("?page=%d&per_page=%d", page, perPage)
	r, err := c.DoAPIGet(ctx, c.dataRetentionPolicyRoute(policyID)+"/channels"+query, "")
	if err != nil {
		return nil, BuildResponse(r), err
	}
	var channels *ChannelsWithCount
	err = json.NewDecoder(r.Body).Decode(&channels)
	if err != nil {
		return nil, BuildResponse(r), NewAppError("Client4.GetChannelsForRetentionPolicy", "model.utils.decode_json.app_error", nil, "", r.StatusCode).Wrap(err)
	}
	return channels, BuildResponse(r), nil
}

// SearchChannelsForRetentionPolicy will search the channels to which the specified policy is currently applied.
func (c *Client4) SearchChannelsForRetentionPolicy(ctx context.Context, policyID string, term string) (ChannelListWithTeamData, *Response, error) {
	body, err := json.Marshal(map[string]any{"term": term})
	if err != nil {
		return nil, nil, NewAppError("SearchChannelsForRetentionPolicy", "api.marshal_error", nil, "", http.StatusInternalServerError).Wrap(err)
	}
	r, err := c.DoAPIPostBytes(ctx, c.dataRetentionPolicyRoute(policyID)+"/channels/search", body)
	if err != nil {
		return nil, BuildResponse(r), err
	}
	var channels ChannelListWithTeamData
	err = json.NewDecoder(r.Body).Decode(&channels)
	if err != nil {
		return nil, BuildResponse(r), NewAppError("Client4.SearchChannelsForRetentionPolicy", "model.utils.decode_json.app_error", nil, "", r.StatusCode).Wrap(err)
	}
	return channels, BuildResponse(r), nil
}

// AddChannelsToRetentionPolicy will add the specified channels to the granular data retention policy
// with the specified ID.
func (c *Client4) AddChannelsToRetentionPolicy(ctx context.Context, policyID string, channelIDs []string) (*Response, error) {
	body, err := json.Marshal(channelIDs)
	if err != nil {
		return nil, NewAppError("AddChannelsToRetentionPolicy", "api.marshal_error", nil, "", http.StatusInternalServerError).Wrap(err)
	}
	r, err := c.DoAPIPostBytes(ctx, c.dataRetentionPolicyRoute(policyID)+"/channels", body)
	if err != nil {
		return BuildResponse(r), err
	}
	defer closeBody(r)
	return BuildResponse(r), nil
}

// RemoveChannelsFromRetentionPolicy will remove the specified channels from the granular data retention policy
// with the specified ID.
func (c *Client4) RemoveChannelsFromRetentionPolicy(ctx context.Context, policyID string, channelIDs []string) (*Response, error) {
	body, err := json.Marshal(channelIDs)
	if err != nil {
		return nil, NewAppError("RemoveChannelsFromRetentionPolicy", "api.marshal_error", nil, "", http.StatusInternalServerError).Wrap(err)
	}
	r, err := c.DoAPIDeleteBytes(ctx, c.dataRetentionPolicyRoute(policyID)+"/channels", body)
	if err != nil {
		return BuildResponse(r), err
	}
	defer closeBody(r)
	return BuildResponse(r), nil
}

// GetTeamPoliciesForUser will get the data retention policies for the teams to which a user belongs.
func (c *Client4) GetTeamPoliciesForUser(ctx context.Context, userID string, offset, limit int) (*RetentionPolicyForTeamList, *Response, error) {
	r, err := c.DoAPIGet(ctx, c.userRoute(userID)+"/data_retention/team_policies", "")
	if err != nil {
		return nil, BuildResponse(r), err
	}
	var teams RetentionPolicyForTeamList
	err = json.NewDecoder(r.Body).Decode(&teams)
	if err != nil {
		return nil, BuildResponse(r), NewAppError("Client4.GetTeamPoliciesForUser", "model.utils.decode_json.app_error", nil, "", r.StatusCode).Wrap(err)
	}
	return &teams, BuildResponse(r), nil
}

// GetChannelPoliciesForUser will get the data retention policies for the channels to which a user belongs.
func (c *Client4) GetChannelPoliciesForUser(ctx context.Context, userID string, offset, limit int) (*RetentionPolicyForChannelList, *Response, error) {
	r, err := c.DoAPIGet(ctx, c.userRoute(userID)+"/data_retention/channel_policies", "")
	if err != nil {
		return nil, BuildResponse(r), err
	}
	var channels RetentionPolicyForChannelList
	err = json.NewDecoder(r.Body).Decode(&channels)
	if err != nil {
		return nil, BuildResponse(r), NewAppError("Client4.GetChannelPoliciesForUser", "model.utils.decode_json.app_error", nil, "", r.StatusCode).Wrap(err)
	}
	return &channels, BuildResponse(r), nil
}

// Drafts Sections

// UpsertDraft will create a new draft or update a draft if it already exists
func (c *Client4) UpsertDraft(ctx context.Context, draft *Draft) (*Draft, *Response, error) {
	buf, err := json.Marshal(draft)
	if err != nil {
		return nil, nil, NewAppError("UpsertDraft", "api.marshal_error", nil, "", http.StatusInternalServerError).Wrap(err)
	}

	r, err := c.DoAPIPostBytes(ctx, c.draftsRoute(), buf)
	if err != nil {
		return nil, BuildResponse(r), err
	}
	defer closeBody(r)

	var df Draft
	err = json.NewDecoder(r.Body).Decode(&df)
	if err != nil {
		return nil, nil, NewAppError("UpsertDraft", "api.unmarshal_error", nil, "", http.StatusInternalServerError).Wrap(err)
	}
	return &df, BuildResponse(r), err
}

// GetDrafts will get all drafts for a user
func (c *Client4) GetDrafts(ctx context.Context, userId, teamId string) ([]*Draft, *Response, error) {
	r, err := c.DoAPIGet(ctx, c.userRoute(userId)+c.teamRoute(teamId)+"/drafts", "")
	if err != nil {
		return nil, BuildResponse(r), err
	}
	defer closeBody(r)
	var drafts []*Draft
	err = json.NewDecoder(r.Body).Decode(&drafts)
	if err != nil {
		return nil, nil, NewAppError("GetDrafts", "api.unmarshal_error", nil, "", http.StatusInternalServerError).Wrap(err)
	}
	return drafts, BuildResponse(r), nil
}

func (c *Client4) DeleteDraft(ctx context.Context, userId, channelId, rootId string) (*Draft, *Response, error) {
	r, err := c.DoAPIDelete(ctx, c.userRoute(userId)+c.channelRoute(channelId)+"/drafts")
	if err != nil {
		return nil, BuildResponse(r), err
	}
	defer closeBody(r)

	var df *Draft
	err = json.NewDecoder(r.Body).Decode(&df)
	if err != nil {
		return nil, BuildResponse(r), NewAppError("DeleteDraft", "api.marshal_error", nil, "", http.StatusInternalServerError).Wrap(err)
	}
	return df, BuildResponse(r), nil
}

// Commands Section

// CreateCommand will create a new command if the user have the right permissions.
func (c *Client4) CreateCommand(ctx context.Context, cmd *Command) (*Command, *Response, error) {
	buf, err := json.Marshal(cmd)
	if err != nil {
		return nil, nil, NewAppError("CreateCommand", "api.marshal_error", nil, "", http.StatusInternalServerError).Wrap(err)
	}
	r, err := c.DoAPIPostBytes(ctx, c.commandsRoute(), buf)
	if err != nil {
		return nil, BuildResponse(r), err
	}
	defer closeBody(r)

	var command Command
	if err := json.NewDecoder(r.Body).Decode(&command); err != nil {
		return nil, nil, NewAppError("CreateCommand", "api.unmarshal_error", nil, "", http.StatusInternalServerError).Wrap(err)
	}
	return &command, BuildResponse(r), nil
}

// UpdateCommand updates a command based on the provided Command struct.
func (c *Client4) UpdateCommand(ctx context.Context, cmd *Command) (*Command, *Response, error) {
	buf, err := json.Marshal(cmd)
	if err != nil {
		return nil, nil, NewAppError("UpdateCommand", "api.marshal_error", nil, "", http.StatusInternalServerError).Wrap(err)
	}
	r, err := c.DoAPIPutBytes(ctx, c.commandRoute(cmd.Id), buf)
	if err != nil {
		return nil, BuildResponse(r), err
	}
	defer closeBody(r)
	var command Command
	if err := json.NewDecoder(r.Body).Decode(&command); err != nil {
		return nil, nil, NewAppError("UpdateCommand", "api.unmarshal_error", nil, "", http.StatusInternalServerError).Wrap(err)
	}
	return &command, BuildResponse(r), nil
}

// MoveCommand moves a command to a different team.
func (c *Client4) MoveCommand(ctx context.Context, teamId string, commandId string) (*Response, error) {
	cmr := CommandMoveRequest{TeamId: teamId}
	buf, err := json.Marshal(cmr)
	if err != nil {
		return nil, NewAppError("MoveCommand", "api.marshal_error", nil, "", http.StatusInternalServerError).Wrap(err)
	}
	r, err := c.DoAPIPutBytes(ctx, c.commandMoveRoute(commandId), buf)
	if err != nil {
		return BuildResponse(r), err
	}
	defer closeBody(r)
	return BuildResponse(r), nil
}

// DeleteCommand deletes a command based on the provided command id string.
func (c *Client4) DeleteCommand(ctx context.Context, commandId string) (*Response, error) {
	r, err := c.DoAPIDelete(ctx, c.commandRoute(commandId))
	if err != nil {
		return BuildResponse(r), err
	}
	defer closeBody(r)
	return BuildResponse(r), nil
}

// ListCommands will retrieve a list of commands available in the team.
func (c *Client4) ListCommands(ctx context.Context, teamId string, customOnly bool) ([]*Command, *Response, error) {
	query := fmt.Sprintf("?team_id=%v&custom_only=%v", teamId, customOnly)
	r, err := c.DoAPIGet(ctx, c.commandsRoute()+query, "")
	if err != nil {
		return nil, BuildResponse(r), err
	}
	defer closeBody(r)

	var list []*Command
	if err := json.NewDecoder(r.Body).Decode(&list); err != nil {
		return nil, nil, NewAppError("ListCommands", "api.unmarshal_error", nil, "", http.StatusInternalServerError).Wrap(err)
	}
	return list, BuildResponse(r), nil
}

// ListCommandAutocompleteSuggestions will retrieve a list of suggestions for a userInput.
func (c *Client4) ListCommandAutocompleteSuggestions(ctx context.Context, userInput, teamId string) ([]AutocompleteSuggestion, *Response, error) {
	query := fmt.Sprintf("/commands/autocomplete_suggestions?user_input=%v", userInput)
	r, err := c.DoAPIGet(ctx, c.teamRoute(teamId)+query, "")
	if err != nil {
		return nil, BuildResponse(r), err
	}
	defer closeBody(r)
	var list []AutocompleteSuggestion
	if err := json.NewDecoder(r.Body).Decode(&list); err != nil {
		return nil, nil, NewAppError("ListCommandAutocompleteSuggestions", "api.unmarshal_error", nil, "", http.StatusInternalServerError).Wrap(err)
	}
	return list, BuildResponse(r), nil
}

// GetCommandById will retrieve a command by id.
func (c *Client4) GetCommandById(ctx context.Context, cmdId string) (*Command, *Response, error) {
	url := fmt.Sprintf("%s/%s", c.commandsRoute(), cmdId)
	r, err := c.DoAPIGet(ctx, url, "")
	if err != nil {
		return nil, BuildResponse(r), err
	}
	defer closeBody(r)
	var command Command
	if err := json.NewDecoder(r.Body).Decode(&command); err != nil {
		return nil, nil, NewAppError("GetCommandById", "api.unmarshal_error", nil, "", http.StatusInternalServerError).Wrap(err)
	}
	return &command, BuildResponse(r), nil
}

// ExecuteCommand executes a given slash command.
func (c *Client4) ExecuteCommand(ctx context.Context, channelId, command string) (*CommandResponse, *Response, error) {
	commandArgs := &CommandArgs{
		ChannelId: channelId,
		Command:   command,
	}
	buf, err := json.Marshal(commandArgs)
	if err != nil {
		return nil, nil, NewAppError("ExecuteCommand", "api.marshal_error", nil, "", http.StatusInternalServerError).Wrap(err)
	}
	r, err := c.DoAPIPostBytes(ctx, c.commandsRoute()+"/execute", buf)
	if err != nil {
		return nil, BuildResponse(r), err
	}
	defer closeBody(r)

	response, err := CommandResponseFromJSON(r.Body)
	if err != nil {
		return nil, BuildResponse(r), NewAppError("ExecuteCommand", "api.marshal_error", nil, "", http.StatusInternalServerError).Wrap(err)
	}
	return response, BuildResponse(r), nil
}

// ExecuteCommandWithTeam executes a given slash command against the specified team.
// Use this when executing slash commands in a DM/GM, since the team id cannot be inferred in that case.
func (c *Client4) ExecuteCommandWithTeam(ctx context.Context, channelId, teamId, command string) (*CommandResponse, *Response, error) {
	commandArgs := &CommandArgs{
		ChannelId: channelId,
		TeamId:    teamId,
		Command:   command,
	}
	buf, err := json.Marshal(commandArgs)
	if err != nil {
		return nil, nil, NewAppError("ExecuteCommandWithTeam", "api.marshal_error", nil, "", http.StatusInternalServerError).Wrap(err)
	}
	r, err := c.DoAPIPostBytes(ctx, c.commandsRoute()+"/execute", buf)
	if err != nil {
		return nil, BuildResponse(r), err
	}
	defer closeBody(r)

	response, err := CommandResponseFromJSON(r.Body)
	if err != nil {
		return nil, BuildResponse(r), NewAppError("ExecuteCommandWithTeam", "api.marshal_error", nil, "", http.StatusInternalServerError).Wrap(err)
	}
	return response, BuildResponse(r), nil
}

// ListAutocompleteCommands will retrieve a list of commands available in the team.
func (c *Client4) ListAutocompleteCommands(ctx context.Context, teamId string) ([]*Command, *Response, error) {
	r, err := c.DoAPIGet(ctx, c.teamAutoCompleteCommandsRoute(teamId), "")
	if err != nil {
		return nil, BuildResponse(r), err
	}
	defer closeBody(r)
	var list []*Command
	if err := json.NewDecoder(r.Body).Decode(&list); err != nil {
		return nil, nil, NewAppError("ListAutocompleteCommands", "api.unmarshal_error", nil, "", http.StatusInternalServerError).Wrap(err)
	}
	return list, BuildResponse(r), nil
}

// RegenCommandToken will create a new token if the user have the right permissions.
func (c *Client4) RegenCommandToken(ctx context.Context, commandId string) (string, *Response, error) {
	r, err := c.DoAPIPut(ctx, c.commandRoute(commandId)+"/regen_token", "")
	if err != nil {
		return "", BuildResponse(r), err
	}
	defer closeBody(r)
	return MapFromJSON(r.Body)["token"], BuildResponse(r), nil
}

// Status Section

// GetUserStatus returns a user based on the provided user id string.
func (c *Client4) GetUserStatus(ctx context.Context, userId, etag string) (*Status, *Response, error) {
	r, err := c.DoAPIGet(ctx, c.userStatusRoute(userId), etag)
	if err != nil {
		return nil, BuildResponse(r), err
	}
	defer closeBody(r)
	var s Status
	if r.StatusCode == http.StatusNotModified {
		return &s, BuildResponse(r), nil
	}
	if err := json.NewDecoder(r.Body).Decode(&s); err != nil {
		return nil, nil, NewAppError("GetUserStatus", "api.unmarshal_error", nil, "", http.StatusInternalServerError).Wrap(err)
	}
	return &s, BuildResponse(r), nil
}

// GetUsersStatusesByIds returns a list of users status based on the provided user ids.
func (c *Client4) GetUsersStatusesByIds(ctx context.Context, userIds []string) ([]*Status, *Response, error) {
	r, err := c.DoAPIPost(ctx, c.userStatusesRoute()+"/ids", ArrayToJSON(userIds))
	if err != nil {
		return nil, BuildResponse(r), err
	}
	defer closeBody(r)
	var list []*Status
	if err := json.NewDecoder(r.Body).Decode(&list); err != nil {
		return nil, nil, NewAppError("GetUsersStatusesByIds", "api.unmarshal_error", nil, "", http.StatusInternalServerError).Wrap(err)
	}
	return list, BuildResponse(r), nil
}

// UpdateUserStatus sets a user's status based on the provided user id string.
func (c *Client4) UpdateUserStatus(ctx context.Context, userId string, userStatus *Status) (*Status, *Response, error) {
	buf, err := json.Marshal(userStatus)
	if err != nil {
		return nil, nil, NewAppError("UpdateUserStatus", "api.marshal_error", nil, "", http.StatusInternalServerError).Wrap(err)
	}
	r, err := c.DoAPIPutBytes(ctx, c.userStatusRoute(userId), buf)
	if err != nil {
		return nil, BuildResponse(r), err
	}
	defer closeBody(r)
	var s Status
	if err := json.NewDecoder(r.Body).Decode(&s); err != nil {
		return nil, nil, NewAppError("UpdateUserStatus", "api.unmarshal_error", nil, "", http.StatusInternalServerError).Wrap(err)
	}
	return &s, BuildResponse(r), nil
}

// UpdateUserCustomStatus sets a user's custom status based on the provided user id string.
// The returned CustomStatus object is the same as the one passed, and it should be just
// ignored. It's only kept to maintain compatibility.
func (c *Client4) UpdateUserCustomStatus(ctx context.Context, userId string, userCustomStatus *CustomStatus) (*CustomStatus, *Response, error) {
	buf, err := json.Marshal(userCustomStatus)
	if err != nil {
		return nil, nil, NewAppError("UpdateUserCustomStatus", "api.marshal_error", nil, "", http.StatusInternalServerError).Wrap(err)
	}
	r, err := c.DoAPIPutBytes(ctx, c.userStatusRoute(userId)+"/custom", buf)
	if err != nil {
		return nil, BuildResponse(r), err
	}
	defer closeBody(r)
	// This is returning the same status which was passed.
	// The API was incorrectly designed to return a status returned from the server,
	// but the server doesn't return anything except an OK.
	return userCustomStatus, BuildResponse(r), nil
}

// RemoveUserCustomStatus remove a user's custom status based on the provided user id string.
func (c *Client4) RemoveUserCustomStatus(ctx context.Context, userId string) (*Response, error) {
	r, err := c.DoAPIDelete(ctx, c.userStatusRoute(userId)+"/custom")
	if err != nil {
		return BuildResponse(r), err
	}
	defer closeBody(r)
	return BuildResponse(r), nil
}

// RemoveRecentUserCustomStatus remove a recent user's custom status based on the provided user id string.
func (c *Client4) RemoveRecentUserCustomStatus(ctx context.Context, userId string) (*Response, error) {
	r, err := c.DoAPIDelete(ctx, c.userStatusRoute(userId)+"/custom/recent")
	if err != nil {
		return BuildResponse(r), err
	}
	defer closeBody(r)
	return BuildResponse(r), nil
}

// Emoji Section

// CreateEmoji will save an emoji to the server if the current user has permission
// to do so. If successful, the provided emoji will be returned with its Id field
// filled in. Otherwise, an error will be returned.
func (c *Client4) CreateEmoji(ctx context.Context, emoji *Emoji, image []byte, filename string) (*Emoji, *Response, error) {
	body := &bytes.Buffer{}
	writer := multipart.NewWriter(body)

	part, err := writer.CreateFormFile("image", filename)
	if err != nil {
		return nil, nil, err
	}

	_, err = io.Copy(part, bytes.NewBuffer(image))
	if err != nil {
		return nil, nil, err
	}

	emojiJSON, err := json.Marshal(emoji)
	if err != nil {
		return nil, nil, NewAppError("CreateEmoji", "api.marshal_error", nil, "", 0).Wrap(err)
	}

	if err := writer.WriteField("emoji", string(emojiJSON)); err != nil {
		return nil, nil, err
	}

	if err := writer.Close(); err != nil {
		return nil, nil, err
	}

	return c.DoEmojiUploadFile(ctx, c.emojisRoute(), body.Bytes(), writer.FormDataContentType())
}

// GetEmojiList returns a page of custom emoji on the system.
func (c *Client4) GetEmojiList(ctx context.Context, page, perPage int) ([]*Emoji, *Response, error) {
	query := fmt.Sprintf("?page=%v&per_page=%v", page, perPage)
	r, err := c.DoAPIGet(ctx, c.emojisRoute()+query, "")
	if err != nil {
		return nil, BuildResponse(r), err
	}
	defer closeBody(r)

	var list []*Emoji
	if err := json.NewDecoder(r.Body).Decode(&list); err != nil {
		return nil, nil, NewAppError("GetEmojiList", "api.unmarshal_error", nil, "", http.StatusInternalServerError).Wrap(err)
	}
	return list, BuildResponse(r), nil
}

// GetSortedEmojiList returns a page of custom emoji on the system sorted based on the sort
// parameter, blank for no sorting and "name" to sort by emoji names.
func (c *Client4) GetSortedEmojiList(ctx context.Context, page, perPage int, sort string) ([]*Emoji, *Response, error) {
	query := fmt.Sprintf("?page=%v&per_page=%v&sort=%v", page, perPage, sort)
	r, err := c.DoAPIGet(ctx, c.emojisRoute()+query, "")
	if err != nil {
		return nil, BuildResponse(r), err
	}
	defer closeBody(r)
	var list []*Emoji
	if err := json.NewDecoder(r.Body).Decode(&list); err != nil {
		return nil, nil, NewAppError("GetSortedEmojiList", "api.unmarshal_error", nil, "", http.StatusInternalServerError).Wrap(err)
	}
	return list, BuildResponse(r), nil
}

// GetEmojisByNames takes an array of custom emoji names and returns an array of those emojis.
func (c *Client4) GetEmojisByNames(ctx context.Context, names []string) ([]*Emoji, *Response, error) {
	buf, err := json.Marshal(names)
	if err != nil {
		return nil, nil, NewAppError("GetEmojisByNames", "api.marshal_error", nil, "", http.StatusInternalServerError).Wrap(err)
	}

	r, err := c.DoAPIPostBytes(ctx, c.emojisRoute()+"/names", buf)
	if err != nil {
		return nil, BuildResponse(r), err
	}
	defer closeBody(r)

	var list []*Emoji
	if err := json.NewDecoder(r.Body).Decode(&list); err != nil {
		return nil, nil, NewAppError("GetEmojisByNames", "api.unmarshal_error", nil, "", http.StatusInternalServerError).Wrap(err)
	}
	return list, BuildResponse(r), nil
}

// DeleteEmoji delete an custom emoji on the provided emoji id string.
func (c *Client4) DeleteEmoji(ctx context.Context, emojiId string) (*Response, error) {
	r, err := c.DoAPIDelete(ctx, c.emojiRoute(emojiId))
	if err != nil {
		return BuildResponse(r), err
	}
	defer closeBody(r)
	return BuildResponse(r), nil
}

// GetEmoji returns a custom emoji based on the emojiId string.
func (c *Client4) GetEmoji(ctx context.Context, emojiId string) (*Emoji, *Response, error) {
	r, err := c.DoAPIGet(ctx, c.emojiRoute(emojiId), "")
	if err != nil {
		return nil, BuildResponse(r), err
	}
	defer closeBody(r)
	var e Emoji
	if err := json.NewDecoder(r.Body).Decode(&e); err != nil {
		return nil, nil, NewAppError("GetEmoji", "api.unmarshal_error", nil, "", http.StatusInternalServerError).Wrap(err)
	}
	return &e, BuildResponse(r), nil
}

// GetEmojiByName returns a custom emoji based on the name string.
func (c *Client4) GetEmojiByName(ctx context.Context, name string) (*Emoji, *Response, error) {
	r, err := c.DoAPIGet(ctx, c.emojiByNameRoute(name), "")
	if err != nil {
		return nil, BuildResponse(r), err
	}
	defer closeBody(r)
	var e Emoji
	if err := json.NewDecoder(r.Body).Decode(&e); err != nil {
		return nil, nil, NewAppError("GetEmojiByName", "api.unmarshal_error", nil, "", http.StatusInternalServerError).Wrap(err)
	}
	return &e, BuildResponse(r), nil
}

// GetEmojiImage returns the emoji image.
func (c *Client4) GetEmojiImage(ctx context.Context, emojiId string) ([]byte, *Response, error) {
	r, err := c.DoAPIGet(ctx, c.emojiRoute(emojiId)+"/image", "")
	if err != nil {
		return nil, BuildResponse(r), err
	}
	defer closeBody(r)

	data, err := io.ReadAll(r.Body)
	if err != nil {
		return nil, BuildResponse(r), NewAppError("GetEmojiImage", "model.client.read_file.app_error", nil, "", r.StatusCode).Wrap(err)
	}

	return data, BuildResponse(r), nil
}

// SearchEmoji returns a list of emoji matching some search criteria.
func (c *Client4) SearchEmoji(ctx context.Context, search *EmojiSearch) ([]*Emoji, *Response, error) {
	buf, err := json.Marshal(search)
	if err != nil {
		return nil, nil, NewAppError("SearchEmoji", "api.marshal_error", nil, "", http.StatusInternalServerError).Wrap(err)
	}
	r, err := c.DoAPIPostBytes(ctx, c.emojisRoute()+"/search", buf)
	if err != nil {
		return nil, BuildResponse(r), err
	}
	defer closeBody(r)
	var list []*Emoji
	if err := json.NewDecoder(r.Body).Decode(&list); err != nil {
		return nil, nil, NewAppError("SearchEmoji", "api.unmarshal_error", nil, "", http.StatusInternalServerError).Wrap(err)
	}
	return list, BuildResponse(r), nil
}

// AutocompleteEmoji returns a list of emoji starting with or matching name.
func (c *Client4) AutocompleteEmoji(ctx context.Context, name string, etag string) ([]*Emoji, *Response, error) {
	query := fmt.Sprintf("?name=%v", name)
	r, err := c.DoAPIGet(ctx, c.emojisRoute()+"/autocomplete"+query, "")
	if err != nil {
		return nil, BuildResponse(r), err
	}
	defer closeBody(r)
	var list []*Emoji
	if err := json.NewDecoder(r.Body).Decode(&list); err != nil {
		return nil, nil, NewAppError("AutocompleteEmoji", "api.unmarshal_error", nil, "", http.StatusInternalServerError).Wrap(err)
	}
	return list, BuildResponse(r), nil
}

// Reaction Section

// SaveReaction saves an emoji reaction for a post. Returns the saved reaction if successful, otherwise an error will be returned.
func (c *Client4) SaveReaction(ctx context.Context, reaction *Reaction) (*Reaction, *Response, error) {
	buf, err := json.Marshal(reaction)
	if err != nil {
		return nil, nil, NewAppError("SaveReaction", "api.marshal_error", nil, "", http.StatusInternalServerError).Wrap(err)
	}
	r, err := c.DoAPIPostBytes(ctx, c.reactionsRoute(), buf)
	if err != nil {
		return nil, BuildResponse(r), err
	}
	defer closeBody(r)
	var re Reaction
	if err := json.NewDecoder(r.Body).Decode(&re); err != nil {
		return nil, nil, NewAppError("SaveReaction", "api.unmarshal_error", nil, "", http.StatusInternalServerError).Wrap(err)
	}
	return &re, BuildResponse(r), nil
}

// GetReactions returns a list of reactions to a post.
func (c *Client4) GetReactions(ctx context.Context, postId string) ([]*Reaction, *Response, error) {
	r, err := c.DoAPIGet(ctx, c.postRoute(postId)+"/reactions", "")
	if err != nil {
		return nil, BuildResponse(r), err
	}
	defer closeBody(r)
	var list []*Reaction
	if err := json.NewDecoder(r.Body).Decode(&list); err != nil {
		return nil, nil, NewAppError("GetReactions", "api.unmarshal_error", nil, "", http.StatusInternalServerError).Wrap(err)
	}
	return list, BuildResponse(r), nil
}

// DeleteReaction deletes reaction of a user in a post.
func (c *Client4) DeleteReaction(ctx context.Context, reaction *Reaction) (*Response, error) {
	r, err := c.DoAPIDelete(ctx, c.userRoute(reaction.UserId)+c.postRoute(reaction.PostId)+fmt.Sprintf("/reactions/%v", reaction.EmojiName))
	if err != nil {
		return BuildResponse(r), err
	}
	defer closeBody(r)
	return BuildResponse(r), nil
}

// FetchBulkReactions returns a map of postIds and corresponding reactions
func (c *Client4) GetBulkReactions(ctx context.Context, postIds []string) (map[string][]*Reaction, *Response, error) {
	r, err := c.DoAPIPost(ctx, c.postsRoute()+"/ids/reactions", ArrayToJSON(postIds))
	if err != nil {
		return nil, BuildResponse(r), err
	}
	defer closeBody(r)
	reactions := map[string][]*Reaction{}
	if err := json.NewDecoder(r.Body).Decode(&reactions); err != nil {
		return nil, nil, NewAppError("GetBulkReactions", "api.unmarshal_error", nil, "", http.StatusInternalServerError).Wrap(err)
	}
	return reactions, BuildResponse(r), nil
}

// Timezone Section

// GetSupportedTimezone returns a page of supported timezones on the system.
func (c *Client4) GetSupportedTimezone(ctx context.Context) ([]string, *Response, error) {
	r, err := c.DoAPIGet(ctx, c.timezonesRoute(), "")
	if err != nil {
		return nil, BuildResponse(r), err
	}
	defer closeBody(r)
	var timezones []string
	json.NewDecoder(r.Body).Decode(&timezones)
	return timezones, BuildResponse(r), nil
}

// Jobs Section

// GetJob gets a single job.
func (c *Client4) GetJob(ctx context.Context, id string) (*Job, *Response, error) {
	r, err := c.DoAPIGet(ctx, c.jobsRoute()+fmt.Sprintf("/%v", id), "")
	if err != nil {
		return nil, BuildResponse(r), err
	}
	defer closeBody(r)
	var j Job
	if err := json.NewDecoder(r.Body).Decode(&j); err != nil {
		return nil, nil, NewAppError("GetJob", "api.unmarshal_error", nil, "", http.StatusInternalServerError).Wrap(err)
	}
	return &j, BuildResponse(r), nil
}

// GetJobs gets all jobs, sorted with the job that was created most recently first.
func (c *Client4) GetJobs(ctx context.Context, jobType string, status string, page int, perPage int) ([]*Job, *Response, error) {
	r, err := c.DoAPIGet(ctx, c.jobsRoute()+fmt.Sprintf("?page=%v&per_page=%v&job_type=%v&status=%v", page, perPage, jobType, status), "")
	if err != nil {
		return nil, BuildResponse(r), err
	}
	defer closeBody(r)
	var list []*Job
	if err := json.NewDecoder(r.Body).Decode(&list); err != nil {
		return nil, nil, NewAppError("GetJobs", "api.unmarshal_error", nil, "", http.StatusInternalServerError).Wrap(err)
	}
	return list, BuildResponse(r), nil
}

// GetJobsByType gets all jobs of a given type, sorted with the job that was created most recently first.
func (c *Client4) GetJobsByType(ctx context.Context, jobType string, page int, perPage int) ([]*Job, *Response, error) {
	r, err := c.DoAPIGet(ctx, c.jobsRoute()+fmt.Sprintf("/type/%v?page=%v&per_page=%v", jobType, page, perPage), "")
	if err != nil {
		return nil, BuildResponse(r), err
	}
	defer closeBody(r)
	var list []*Job
	if err := json.NewDecoder(r.Body).Decode(&list); err != nil {
		return nil, nil, NewAppError("GetJobsByType", "api.unmarshal_error", nil, "", http.StatusInternalServerError).Wrap(err)
	}
	return list, BuildResponse(r), nil
}

// CreateJob creates a job based on the provided job struct.
func (c *Client4) CreateJob(ctx context.Context, job *Job) (*Job, *Response, error) {
	buf, err := json.Marshal(job)
	if err != nil {
		return nil, nil, NewAppError("CreateJob", "api.marshal_error", nil, "", http.StatusInternalServerError).Wrap(err)
	}
	r, err := c.DoAPIPostBytes(ctx, c.jobsRoute(), buf)
	if err != nil {
		return nil, BuildResponse(r), err
	}
	defer closeBody(r)
	var j Job
	if err := json.NewDecoder(r.Body).Decode(&j); err != nil {
		return nil, nil, NewAppError("CreateJob", "api.unmarshal_error", nil, "", http.StatusInternalServerError).Wrap(err)
	}
	return &j, BuildResponse(r), nil
}

// CancelJob requests the cancellation of the job with the provided Id.
func (c *Client4) CancelJob(ctx context.Context, jobId string) (*Response, error) {
	r, err := c.DoAPIPost(ctx, c.jobsRoute()+fmt.Sprintf("/%v/cancel", jobId), "")
	if err != nil {
		return BuildResponse(r), err
	}
	defer closeBody(r)
	return BuildResponse(r), nil
}

// DownloadJob downloads the results of the job
func (c *Client4) DownloadJob(ctx context.Context, jobId string) ([]byte, *Response, error) {
	r, err := c.DoAPIGet(ctx, c.jobsRoute()+fmt.Sprintf("/%v/download", jobId), "")
	if err != nil {
		return nil, BuildResponse(r), err
	}
	defer closeBody(r)

	data, err := io.ReadAll(r.Body)
	if err != nil {
		return nil, BuildResponse(r), NewAppError("GetFile", "model.client.read_job_result_file.app_error", nil, "", r.StatusCode).Wrap(err)
	}
	return data, BuildResponse(r), nil
}

// UpdateJobStatus updates the status of a job
func (c *Client4) UpdateJobStatus(ctx context.Context, jobId string, status string, force bool) (*Response, error) {
	buf, err := json.Marshal(map[string]any{
		"status": status,
		"force":  force,
	})
	if err != nil {
		return nil, NewAppError("UpdateJobStatus", "api.marshal_error", nil, "", http.StatusInternalServerError).Wrap(err)
	}
	r, err := c.DoAPIPatchBytes(ctx, c.jobsRoute()+fmt.Sprintf("/%v/status", jobId), buf)
	if err != nil {
		return BuildResponse(r), err
	}
	defer closeBody(r)
	return BuildResponse(r), nil
}

// Roles Section

// GetAllRoles returns a list of all the roles.
func (c *Client4) GetAllRoles(ctx context.Context) ([]*Role, *Response, error) {
	r, err := c.DoAPIGet(ctx, c.rolesRoute(), "")
	if err != nil {
		return nil, BuildResponse(r), err
	}
	defer closeBody(r)
	var list []*Role
	if err := json.NewDecoder(r.Body).Decode(&list); err != nil {
		return nil, nil, NewAppError("GetAllRoles", "api.unmarshal_error", nil, "", http.StatusInternalServerError).Wrap(err)
	}
	return list, BuildResponse(r), nil
}

// GetRole gets a single role by ID.
func (c *Client4) GetRole(ctx context.Context, id string) (*Role, *Response, error) {
	r, err := c.DoAPIGet(ctx, c.rolesRoute()+fmt.Sprintf("/%v", id), "")
	if err != nil {
		return nil, BuildResponse(r), err
	}
	defer closeBody(r)
	var role Role
	if err := json.NewDecoder(r.Body).Decode(&role); err != nil {
		return nil, nil, NewAppError("GetRole", "api.unmarshal_error", nil, "", http.StatusInternalServerError).Wrap(err)
	}
	return &role, BuildResponse(r), nil
}

// GetRoleByName gets a single role by Name.
func (c *Client4) GetRoleByName(ctx context.Context, name string) (*Role, *Response, error) {
	r, err := c.DoAPIGet(ctx, c.rolesRoute()+fmt.Sprintf("/name/%v", name), "")
	if err != nil {
		return nil, BuildResponse(r), err
	}
	defer closeBody(r)
	var role Role
	if err := json.NewDecoder(r.Body).Decode(&role); err != nil {
		return nil, nil, NewAppError("GetRoleByName", "api.unmarshal_error", nil, "", http.StatusInternalServerError).Wrap(err)
	}
	return &role, BuildResponse(r), nil
}

// GetRolesByNames returns a list of roles based on the provided role names.
func (c *Client4) GetRolesByNames(ctx context.Context, roleNames []string) ([]*Role, *Response, error) {
	r, err := c.DoAPIPost(ctx, c.rolesRoute()+"/names", ArrayToJSON(roleNames))
	if err != nil {
		return nil, BuildResponse(r), err
	}
	defer closeBody(r)
	var list []*Role
	if err := json.NewDecoder(r.Body).Decode(&list); err != nil {
		return nil, nil, NewAppError("GetRolesByNames", "api.unmarshal_error", nil, "", http.StatusInternalServerError).Wrap(err)
	}
	return list, BuildResponse(r), nil
}

// PatchRole partially updates a role in the system. Any missing fields are not updated.
func (c *Client4) PatchRole(ctx context.Context, roleId string, patch *RolePatch) (*Role, *Response, error) {
	buf, err := json.Marshal(patch)
	if err != nil {
		return nil, nil, NewAppError("PatchRole", "api.marshal_error", nil, "", http.StatusInternalServerError).Wrap(err)
	}
	r, err := c.DoAPIPutBytes(ctx, c.rolesRoute()+fmt.Sprintf("/%v/patch", roleId), buf)
	if err != nil {
		return nil, BuildResponse(r), err
	}
	defer closeBody(r)
	var role Role
	if err := json.NewDecoder(r.Body).Decode(&role); err != nil {
		return nil, nil, NewAppError("PatchRole", "api.unmarshal_error", nil, "", http.StatusInternalServerError).Wrap(err)
	}
	return &role, BuildResponse(r), nil
}

// Schemes Section

// CreateScheme creates a new Scheme.
func (c *Client4) CreateScheme(ctx context.Context, scheme *Scheme) (*Scheme, *Response, error) {
	buf, err := json.Marshal(scheme)
	if err != nil {
		return nil, nil, NewAppError("CreateScheme", "api.marshal_error", nil, "", http.StatusInternalServerError).Wrap(err)
	}
	r, err := c.DoAPIPostBytes(ctx, c.schemesRoute(), buf)
	if err != nil {
		return nil, BuildResponse(r), err
	}
	defer closeBody(r)
	var s Scheme
	if err := json.NewDecoder(r.Body).Decode(&s); err != nil {
		return nil, nil, NewAppError("CreateScheme", "api.unmarshal_error", nil, "", http.StatusInternalServerError).Wrap(err)
	}
	return &s, BuildResponse(r), nil
}

// GetScheme gets a single scheme by ID.
func (c *Client4) GetScheme(ctx context.Context, id string) (*Scheme, *Response, error) {
	r, err := c.DoAPIGet(ctx, c.schemeRoute(id), "")
	if err != nil {
		return nil, BuildResponse(r), err
	}
	defer closeBody(r)
	var s Scheme
	if err := json.NewDecoder(r.Body).Decode(&s); err != nil {
		return nil, nil, NewAppError("GetScheme", "api.unmarshal_error", nil, "", http.StatusInternalServerError).Wrap(err)
	}
	return &s, BuildResponse(r), nil
}

// GetSchemes ets all schemes, sorted with the most recently created first, optionally filtered by scope.
func (c *Client4) GetSchemes(ctx context.Context, scope string, page int, perPage int) ([]*Scheme, *Response, error) {
	r, err := c.DoAPIGet(ctx, c.schemesRoute()+fmt.Sprintf("?scope=%v&page=%v&per_page=%v", scope, page, perPage), "")
	if err != nil {
		return nil, BuildResponse(r), err
	}
	defer closeBody(r)
	var list []*Scheme
	if err := json.NewDecoder(r.Body).Decode(&list); err != nil {
		return nil, nil, NewAppError("GetSchemes", "api.unmarshal_error", nil, "", http.StatusInternalServerError).Wrap(err)
	}
	return list, BuildResponse(r), nil
}

// DeleteScheme deletes a single scheme by ID.
func (c *Client4) DeleteScheme(ctx context.Context, id string) (*Response, error) {
	r, err := c.DoAPIDelete(ctx, c.schemeRoute(id))
	if err != nil {
		return BuildResponse(r), err
	}
	defer closeBody(r)
	return BuildResponse(r), nil
}

// PatchScheme partially updates a scheme in the system. Any missing fields are not updated.
func (c *Client4) PatchScheme(ctx context.Context, id string, patch *SchemePatch) (*Scheme, *Response, error) {
	buf, err := json.Marshal(patch)
	if err != nil {
		return nil, nil, NewAppError("PatchScheme", "api.marshal_error", nil, "", http.StatusInternalServerError).Wrap(err)
	}
	r, err := c.DoAPIPutBytes(ctx, c.schemeRoute(id)+"/patch", buf)
	if err != nil {
		return nil, BuildResponse(r), err
	}
	defer closeBody(r)
	var s Scheme
	if err := json.NewDecoder(r.Body).Decode(&s); err != nil {
		return nil, nil, NewAppError("PatchScheme", "api.unmarshal_error", nil, "", http.StatusInternalServerError).Wrap(err)
	}
	return &s, BuildResponse(r), nil
}

// GetTeamsForScheme gets the teams using this scheme, sorted alphabetically by display name.
func (c *Client4) GetTeamsForScheme(ctx context.Context, schemeId string, page int, perPage int) ([]*Team, *Response, error) {
	r, err := c.DoAPIGet(ctx, c.schemeRoute(schemeId)+fmt.Sprintf("/teams?page=%v&per_page=%v", page, perPage), "")
	if err != nil {
		return nil, BuildResponse(r), err
	}
	defer closeBody(r)
	var list []*Team
	if err := json.NewDecoder(r.Body).Decode(&list); err != nil {
		return nil, nil, NewAppError("GetTeamsForScheme", "api.unmarshal_error", nil, "", http.StatusInternalServerError).Wrap(err)
	}
	return list, BuildResponse(r), nil
}

// GetChannelsForScheme gets the channels using this scheme, sorted alphabetically by display name.
func (c *Client4) GetChannelsForScheme(ctx context.Context, schemeId string, page int, perPage int) (ChannelList, *Response, error) {
	r, err := c.DoAPIGet(ctx, c.schemeRoute(schemeId)+fmt.Sprintf("/channels?page=%v&per_page=%v", page, perPage), "")
	if err != nil {
		return nil, BuildResponse(r), err
	}
	defer closeBody(r)

	var ch ChannelList
	err = json.NewDecoder(r.Body).Decode(&ch)
	if err != nil {
		return nil, BuildResponse(r), NewAppError("GetChannelsForScheme", "api.marshal_error", nil, "", http.StatusInternalServerError).Wrap(err)
	}
	return ch, BuildResponse(r), nil
}

// Plugin Section

// UploadPlugin takes an io.Reader stream pointing to the contents of a .tar.gz plugin.
func (c *Client4) UploadPlugin(ctx context.Context, file io.Reader) (*Manifest, *Response, error) {
	return c.uploadPlugin(ctx, file, false)
}

func (c *Client4) UploadPluginForced(ctx context.Context, file io.Reader) (*Manifest, *Response, error) {
	return c.uploadPlugin(ctx, file, true)
}

func (c *Client4) uploadPlugin(ctx context.Context, file io.Reader, force bool) (*Manifest, *Response, error) {
	body := new(bytes.Buffer)
	writer := multipart.NewWriter(body)

	if force {
		err := writer.WriteField("force", c.boolString(true))
		if err != nil {
			return nil, nil, err
		}
	}

	part, err := writer.CreateFormFile("plugin", "plugin.tar.gz")
	if err != nil {
		return nil, nil, err
	}

	if _, err = io.Copy(part, file); err != nil {
		return nil, nil, err
	}

	if err = writer.Close(); err != nil {
		return nil, nil, err
	}

	rq, err := http.NewRequestWithContext(ctx, "POST", c.APIURL+c.pluginsRoute(), body)
	if err != nil {
		return nil, nil, err
	}
	rq.Header.Set("Content-Type", writer.FormDataContentType())

	if c.AuthToken != "" {
		rq.Header.Set(HeaderAuth, c.AuthType+" "+c.AuthToken)
	}

	rp, err := c.HTTPClient.Do(rq)
	if err != nil {
		return nil, BuildResponse(rp), err
	}
	defer closeBody(rp)

	if rp.StatusCode >= 300 {
		return nil, BuildResponse(rp), AppErrorFromJSON(rp.Body)
	}

	var m Manifest
	if err := json.NewDecoder(rp.Body).Decode(&m); err != nil {
		return nil, nil, NewAppError("uploadPlugin", "api.unmarshal_error", nil, "", http.StatusInternalServerError).Wrap(err)
	}
	return &m, BuildResponse(rp), nil
}

func (c *Client4) InstallPluginFromURL(ctx context.Context, downloadURL string, force bool) (*Manifest, *Response, error) {
	forceStr := c.boolString(force)

	url := fmt.Sprintf("%s?plugin_download_url=%s&force=%s", c.pluginsRoute()+"/install_from_url", url.QueryEscape(downloadURL), forceStr)
	r, err := c.DoAPIPost(ctx, url, "")
	if err != nil {
		return nil, BuildResponse(r), err
	}
	defer closeBody(r)

	var m Manifest
	if err := json.NewDecoder(r.Body).Decode(&m); err != nil {
		return nil, nil, NewAppError("InstallPluginFromUrl", "api.unmarshal_error", nil, "", http.StatusInternalServerError).Wrap(err)
	}
	return &m, BuildResponse(r), nil
}

// InstallMarketplacePlugin will install marketplace plugin.
func (c *Client4) InstallMarketplacePlugin(ctx context.Context, request *InstallMarketplacePluginRequest) (*Manifest, *Response, error) {
	buf, err := json.Marshal(request)
	if err != nil {
		return nil, nil, NewAppError("InstallMarketplacePlugin", "api.marshal_error", nil, "", http.StatusInternalServerError).Wrap(err)
	}
	r, err := c.DoAPIPost(ctx, c.pluginsRoute()+"/marketplace", string(buf))
	if err != nil {
		return nil, BuildResponse(r), err
	}
	defer closeBody(r)

	var m Manifest
	if err := json.NewDecoder(r.Body).Decode(&m); err != nil {
		return nil, nil, NewAppError("InstallMarketplacePlugin", "api.unmarshal_error", nil, "", http.StatusInternalServerError).Wrap(err)
	}
	return &m, BuildResponse(r), nil
}

// ReattachPlugin asks the server to reattach to a plugin launched by another process.
//
// Only available in local mode, and currently only used for testing.
func (c *Client4) ReattachPlugin(ctx context.Context, request *PluginReattachRequest) (*Response, error) {
	buf, err := json.Marshal(request)
	if err != nil {
		return nil, NewAppError("ReattachPlugin", "api.marshal_error", nil, "", http.StatusInternalServerError).Wrap(err)
	}
	r, err := c.DoAPIPost(ctx, c.pluginsRoute()+"/reattach", string(buf))
	if err != nil {
		return BuildResponse(r), err
	}
	defer closeBody(r)

	return BuildResponse(r), nil
}

// DetachPlugin detaches a previously reattached plugin.
//
// Only available in local mode, and currently only used for testing.
func (c *Client4) DetachPlugin(ctx context.Context, pluginID string) (*Response, error) {
	r, err := c.DoAPIPost(ctx, c.pluginRoute(pluginID)+"/detach", "")
	if err != nil {
		return BuildResponse(r), err
	}
	defer closeBody(r)

	return BuildResponse(r), nil
}

// GetPlugins will return a list of plugin manifests for currently active plugins.
func (c *Client4) GetPlugins(ctx context.Context) (*PluginsResponse, *Response, error) {
	r, err := c.DoAPIGet(ctx, c.pluginsRoute(), "")
	if err != nil {
		return nil, BuildResponse(r), err
	}
	defer closeBody(r)

	var resp PluginsResponse
	if err := json.NewDecoder(r.Body).Decode(&resp); err != nil {
		return nil, nil, NewAppError("GetPlugins", "api.unmarshal_error", nil, "", http.StatusInternalServerError).Wrap(err)
	}
	return &resp, BuildResponse(r), nil
}

// GetPluginStatuses will return the plugins installed on any server in the cluster, for reporting
// to the administrator via the system console.
func (c *Client4) GetPluginStatuses(ctx context.Context) (PluginStatuses, *Response, error) {
	r, err := c.DoAPIGet(ctx, c.pluginsRoute()+"/statuses", "")
	if err != nil {
		return nil, BuildResponse(r), err
	}
	defer closeBody(r)
	var list PluginStatuses
	if err := json.NewDecoder(r.Body).Decode(&list); err != nil {
		return nil, nil, NewAppError("GetPluginStatuses", "api.unmarshal_error", nil, "", http.StatusInternalServerError).Wrap(err)
	}
	return list, BuildResponse(r), nil
}

// RemovePlugin will disable and delete a plugin.
func (c *Client4) RemovePlugin(ctx context.Context, id string) (*Response, error) {
	r, err := c.DoAPIDelete(ctx, c.pluginRoute(id))
	if err != nil {
		return BuildResponse(r), err
	}
	defer closeBody(r)
	return BuildResponse(r), nil
}

// GetWebappPlugins will return a list of plugins that the webapp should download.
func (c *Client4) GetWebappPlugins(ctx context.Context) ([]*Manifest, *Response, error) {
	r, err := c.DoAPIGet(ctx, c.pluginsRoute()+"/webapp", "")
	if err != nil {
		return nil, BuildResponse(r), err
	}
	defer closeBody(r)

	var list []*Manifest
	if err := json.NewDecoder(r.Body).Decode(&list); err != nil {
		return nil, nil, NewAppError("GetWebappPlugins", "api.unmarshal_error", nil, "", http.StatusInternalServerError).Wrap(err)
	}
	return list, BuildResponse(r), nil
}

// EnablePlugin will enable an plugin installed.
func (c *Client4) EnablePlugin(ctx context.Context, id string) (*Response, error) {
	r, err := c.DoAPIPost(ctx, c.pluginRoute(id)+"/enable", "")
	if err != nil {
		return BuildResponse(r), err
	}
	defer closeBody(r)
	return BuildResponse(r), nil
}

// DisablePlugin will disable an enabled plugin.
func (c *Client4) DisablePlugin(ctx context.Context, id string) (*Response, error) {
	r, err := c.DoAPIPost(ctx, c.pluginRoute(id)+"/disable", "")
	if err != nil {
		return BuildResponse(r), err
	}
	defer closeBody(r)
	return BuildResponse(r), nil
}

// GetMarketplacePlugins will return a list of plugins that an admin can install.
func (c *Client4) GetMarketplacePlugins(ctx context.Context, filter *MarketplacePluginFilter) ([]*MarketplacePlugin, *Response, error) {
	route := c.pluginsRoute() + "/marketplace"
	u, err := url.Parse(route)
	if err != nil {
		return nil, nil, err
	}

	filter.ApplyToURL(u)

	r, err := c.DoAPIGet(ctx, u.String(), "")
	if err != nil {
		return nil, BuildResponse(r), err
	}
	defer closeBody(r)

	plugins, err := MarketplacePluginsFromReader(r.Body)
	if err != nil {
		return nil, BuildResponse(r), NewAppError(route, "model.client.parse_plugins.app_error", nil, "", http.StatusBadRequest).Wrap(err)
	}

	return plugins, BuildResponse(r), nil
}

// UpdateChannelScheme will update a channel's scheme.
func (c *Client4) UpdateChannelScheme(ctx context.Context, channelId, schemeId string) (*Response, error) {
	sip := &SchemeIDPatch{SchemeID: &schemeId}
	buf, err := json.Marshal(sip)
	if err != nil {
		return nil, NewAppError("UpdateChannelScheme", "api.marshal_error", nil, "", http.StatusInternalServerError).Wrap(err)
	}
	r, err := c.DoAPIPutBytes(ctx, c.channelSchemeRoute(channelId), buf)
	if err != nil {
		return BuildResponse(r), err
	}
	defer closeBody(r)
	return BuildResponse(r), nil
}

// UpdateTeamScheme will update a team's scheme.
func (c *Client4) UpdateTeamScheme(ctx context.Context, teamId, schemeId string) (*Response, error) {
	sip := &SchemeIDPatch{SchemeID: &schemeId}
	buf, err := json.Marshal(sip)
	if err != nil {
		return nil, NewAppError("UpdateTeamScheme", "api.marshal_error", nil, "", http.StatusInternalServerError).Wrap(err)
	}
	r, err := c.DoAPIPutBytes(ctx, c.teamSchemeRoute(teamId), buf)
	if err != nil {
		return BuildResponse(r), err
	}
	defer closeBody(r)
	return BuildResponse(r), nil
}

// GetRedirectLocation retrieves the value of the 'Location' header of an HTTP response for a given URL.
func (c *Client4) GetRedirectLocation(ctx context.Context, urlParam, etag string) (string, *Response, error) {
	url := fmt.Sprintf("%s?url=%s", c.redirectLocationRoute(), url.QueryEscape(urlParam))
	r, err := c.DoAPIGet(ctx, url, etag)
	if err != nil {
		return "", BuildResponse(r), err
	}
	defer closeBody(r)
	return MapFromJSON(r.Body)["location"], BuildResponse(r), nil
}

// SetServerBusy will mark the server as busy, which disables non-critical services for `secs` seconds.
func (c *Client4) SetServerBusy(ctx context.Context, secs int) (*Response, error) {
	url := fmt.Sprintf("%s?seconds=%d", c.serverBusyRoute(), secs)
	r, err := c.DoAPIPost(ctx, url, "")
	if err != nil {
		return BuildResponse(r), err
	}
	defer closeBody(r)
	return BuildResponse(r), nil
}

// ClearServerBusy will mark the server as not busy.
func (c *Client4) ClearServerBusy(ctx context.Context) (*Response, error) {
	r, err := c.DoAPIDelete(ctx, c.serverBusyRoute())
	if err != nil {
		return BuildResponse(r), err
	}
	defer closeBody(r)
	return BuildResponse(r), nil
}

// GetServerBusy returns the current ServerBusyState including the time when a server marked busy
// will automatically have the flag cleared.
func (c *Client4) GetServerBusy(ctx context.Context) (*ServerBusyState, *Response, error) {
	r, err := c.DoAPIGet(ctx, c.serverBusyRoute(), "")
	if err != nil {
		return nil, BuildResponse(r), err
	}
	defer closeBody(r)

	var sbs ServerBusyState
	if err := json.NewDecoder(r.Body).Decode(&sbs); err != nil {
		return nil, nil, NewAppError("GetServerBusy", "api.unmarshal_error", nil, "", http.StatusInternalServerError).Wrap(err)
	}
	return &sbs, BuildResponse(r), nil
}

// RegisterTermsOfServiceAction saves action performed by a user against a specific terms of service.
func (c *Client4) RegisterTermsOfServiceAction(ctx context.Context, userId, termsOfServiceId string, accepted bool) (*Response, error) {
	url := c.userTermsOfServiceRoute(userId)
	data := map[string]any{"termsOfServiceId": termsOfServiceId, "accepted": accepted}
	r, err := c.DoAPIPost(ctx, url, StringInterfaceToJSON(data))
	if err != nil {
		return BuildResponse(r), err
	}
	defer closeBody(r)
	return BuildResponse(r), nil
}

// GetTermsOfService fetches the latest terms of service
func (c *Client4) GetTermsOfService(ctx context.Context, etag string) (*TermsOfService, *Response, error) {
	url := c.termsOfServiceRoute()
	r, err := c.DoAPIGet(ctx, url, etag)
	if err != nil {
		return nil, BuildResponse(r), err
	}
	defer closeBody(r)
	var tos TermsOfService
	if err := json.NewDecoder(r.Body).Decode(&tos); err != nil {
		return nil, nil, NewAppError("GetTermsOfService", "api.unmarshal_error", nil, "", http.StatusInternalServerError).Wrap(err)
	}
	return &tos, BuildResponse(r), nil
}

// GetUserTermsOfService fetches user's latest terms of service action if the latest action was for acceptance.
func (c *Client4) GetUserTermsOfService(ctx context.Context, userId, etag string) (*UserTermsOfService, *Response, error) {
	url := c.userTermsOfServiceRoute(userId)
	r, err := c.DoAPIGet(ctx, url, etag)
	if err != nil {
		return nil, BuildResponse(r), err
	}
	defer closeBody(r)
	var u UserTermsOfService
	if err := json.NewDecoder(r.Body).Decode(&u); err != nil {
		return nil, nil, NewAppError("GetUserTermsOfService", "api.unmarshal_error", nil, "", http.StatusInternalServerError).Wrap(err)
	}
	return &u, BuildResponse(r), nil
}

// CreateTermsOfService creates new terms of service.
func (c *Client4) CreateTermsOfService(ctx context.Context, text, userId string) (*TermsOfService, *Response, error) {
	url := c.termsOfServiceRoute()
	data := map[string]any{"text": text}
	r, err := c.DoAPIPost(ctx, url, StringInterfaceToJSON(data))
	if err != nil {
		return nil, BuildResponse(r), err
	}
	defer closeBody(r)
	var tos TermsOfService
	if err := json.NewDecoder(r.Body).Decode(&tos); err != nil {
		return nil, nil, NewAppError("CreateTermsOfService", "api.unmarshal_error", nil, "", http.StatusInternalServerError).Wrap(err)
	}
	return &tos, BuildResponse(r), nil
}

func (c *Client4) GetGroup(ctx context.Context, groupID, etag string) (*Group, *Response, error) {
	r, err := c.DoAPIGet(ctx, c.groupRoute(groupID), etag)
	if err != nil {
		return nil, BuildResponse(r), err
	}
	defer closeBody(r)
	var g Group
	if err := json.NewDecoder(r.Body).Decode(&g); err != nil {
		return nil, nil, NewAppError("GetGroup", "api.unmarshal_error", nil, "", http.StatusInternalServerError).Wrap(err)
	}
	return &g, BuildResponse(r), nil
}

func (c *Client4) CreateGroup(ctx context.Context, group *Group) (*Group, *Response, error) {
	groupJSON, err := json.Marshal(group)
	if err != nil {
		return nil, nil, NewAppError("CreateGroup", "api.marshal_error", nil, "", http.StatusInternalServerError).Wrap(err)
	}
	r, err := c.DoAPIPostBytes(ctx, "/groups", groupJSON)
	if err != nil {
		return nil, BuildResponse(r), err
	}
	defer closeBody(r)
	var p Group
	if err := json.NewDecoder(r.Body).Decode(&p); err != nil {
		return nil, nil, NewAppError("CreateGroup", "api.unmarshal_error", nil, "", http.StatusInternalServerError).Wrap(err)
	}
	return &p, BuildResponse(r), nil
}

func (c *Client4) DeleteGroup(ctx context.Context, groupID string) (*Group, *Response, error) {
	r, err := c.DoAPIDelete(ctx, c.groupRoute(groupID))
	if err != nil {
		return nil, BuildResponse(r), err
	}
	defer closeBody(r)
	var p Group
	if err := json.NewDecoder(r.Body).Decode(&p); err != nil {
		return nil, nil, NewAppError("DeleteGroup", "api.unmarshal_error", nil, "", http.StatusInternalServerError).Wrap(err)
	}
	return &p, BuildResponse(r), nil
}

func (c *Client4) RestoreGroup(ctx context.Context, groupID string, etag string) (*Group, *Response, error) {
	r, err := c.DoAPIPost(ctx, c.groupRoute(groupID)+"/restore", "")
	if err != nil {
		return nil, BuildResponse(r), err
	}
	defer closeBody(r)
	var p Group
	if jsonErr := json.NewDecoder(r.Body).Decode(&p); jsonErr != nil {
		return nil, nil, NewAppError("DeleteGroup", "api.unmarshal_error", nil, jsonErr.Error(), http.StatusInternalServerError)
	}
	return &p, BuildResponse(r), nil
}

func (c *Client4) PatchGroup(ctx context.Context, groupID string, patch *GroupPatch) (*Group, *Response, error) {
	payload, err := json.Marshal(patch)
	if err != nil {
		return nil, nil, NewAppError("PatchGroup", "api.marshal_error", nil, "", http.StatusInternalServerError).Wrap(err)
	}
	r, err := c.DoAPIPut(ctx, c.groupRoute(groupID)+"/patch", string(payload))
	if err != nil {
		return nil, BuildResponse(r), err
	}
	defer closeBody(r)
	var g Group
	if err := json.NewDecoder(r.Body).Decode(&g); err != nil {
		return nil, nil, NewAppError("PatchGroup", "api.unmarshal_error", nil, "", http.StatusInternalServerError).Wrap(err)
	}
	return &g, BuildResponse(r), nil
}

func (c *Client4) GetGroupMembers(ctx context.Context, groupID string) (*GroupMemberList, *Response, error) {
	r, err := c.DoAPIGet(ctx, c.groupRoute(groupID)+"/members", "")
	if err != nil {
		return nil, BuildResponse(r), err
	}
	defer closeBody(r)
	var ml GroupMemberList
	if err := json.NewDecoder(r.Body).Decode(&ml); err != nil {
		return nil, nil, NewAppError("UpsertGroupMembers", "api.unmarshal_error", nil, "", http.StatusInternalServerError).Wrap(err)
	}
	return &ml, BuildResponse(r), nil
}

func (c *Client4) UpsertGroupMembers(ctx context.Context, groupID string, userIds *GroupModifyMembers) ([]*GroupMember, *Response, error) {
	payload, err := json.Marshal(userIds)
	if err != nil {
		return nil, nil, NewAppError("UpsertGroupMembers", "api.marshal_error", nil, "", http.StatusInternalServerError).Wrap(err)
	}
	r, err := c.DoAPIPostBytes(ctx, c.groupRoute(groupID)+"/members", payload)
	if err != nil {
		return nil, BuildResponse(r), err
	}
	defer closeBody(r)
	var g []*GroupMember
	if err := json.NewDecoder(r.Body).Decode(&g); err != nil {
		return nil, nil, NewAppError("UpsertGroupMembers", "api.unmarshal_error", nil, "", http.StatusInternalServerError).Wrap(err)
	}
	return g, BuildResponse(r), nil
}

func (c *Client4) DeleteGroupMembers(ctx context.Context, groupID string, userIds *GroupModifyMembers) ([]*GroupMember, *Response, error) {
	payload, err := json.Marshal(userIds)
	if err != nil {
		return nil, nil, NewAppError("DeleteGroupMembers", "api.marshal_error", nil, "", http.StatusInternalServerError).Wrap(err)
	}
	r, err := c.DoAPIDeleteBytes(ctx, c.groupRoute(groupID)+"/members", payload)
	if err != nil {
		return nil, BuildResponse(r), err
	}
	defer closeBody(r)
	var g []*GroupMember
	if err := json.NewDecoder(r.Body).Decode(&g); err != nil {
		return nil, nil, NewAppError("DeleteGroupMembers", "api.unmarshal_error", nil, "", http.StatusInternalServerError).Wrap(err)
	}
	return g, BuildResponse(r), nil
}

func (c *Client4) LinkGroupSyncable(ctx context.Context, groupID, syncableID string, syncableType GroupSyncableType, patch *GroupSyncablePatch) (*GroupSyncable, *Response, error) {
	payload, err := json.Marshal(patch)
	if err != nil {
		return nil, nil, NewAppError("LinkGroupSyncable", "api.marshal_error", nil, "", http.StatusInternalServerError).Wrap(err)
	}
	url := fmt.Sprintf("%s/link", c.groupSyncableRoute(groupID, syncableID, syncableType))
	r, err := c.DoAPIPost(ctx, url, string(payload))
	if err != nil {
		return nil, BuildResponse(r), err
	}
	defer closeBody(r)
	var gs GroupSyncable
	if err := json.NewDecoder(r.Body).Decode(&gs); err != nil {
		return nil, nil, NewAppError("LinkGroupSyncable", "api.unmarshal_error", nil, "", http.StatusInternalServerError).Wrap(err)
	}
	return &gs, BuildResponse(r), nil
}

func (c *Client4) UnlinkGroupSyncable(ctx context.Context, groupID, syncableID string, syncableType GroupSyncableType) (*Response, error) {
	url := fmt.Sprintf("%s/link", c.groupSyncableRoute(groupID, syncableID, syncableType))
	r, err := c.DoAPIDelete(ctx, url)
	if err != nil {
		return BuildResponse(r), err
	}
	defer closeBody(r)
	return BuildResponse(r), nil
}

func (c *Client4) GetGroupSyncable(ctx context.Context, groupID, syncableID string, syncableType GroupSyncableType, etag string) (*GroupSyncable, *Response, error) {
	r, err := c.DoAPIGet(ctx, c.groupSyncableRoute(groupID, syncableID, syncableType), etag)
	if err != nil {
		return nil, BuildResponse(r), err
	}
	defer closeBody(r)
	var gs GroupSyncable
	if err := json.NewDecoder(r.Body).Decode(&gs); err != nil {
		return nil, nil, NewAppError("GetGroupSyncable", "api.unmarshal_error", nil, "", http.StatusInternalServerError).Wrap(err)
	}
	return &gs, BuildResponse(r), nil
}

func (c *Client4) GetGroupSyncables(ctx context.Context, groupID string, syncableType GroupSyncableType, etag string) ([]*GroupSyncable, *Response, error) {
	r, err := c.DoAPIGet(ctx, c.groupSyncablesRoute(groupID, syncableType), etag)
	if err != nil {
		return nil, BuildResponse(r), err
	}
	defer closeBody(r)
	var list []*GroupSyncable
	if err := json.NewDecoder(r.Body).Decode(&list); err != nil {
		return nil, nil, NewAppError("GetGroupSyncables", "api.unmarshal_error", nil, "", http.StatusInternalServerError).Wrap(err)
	}
	return list, BuildResponse(r), nil
}

func (c *Client4) PatchGroupSyncable(ctx context.Context, groupID, syncableID string, syncableType GroupSyncableType, patch *GroupSyncablePatch) (*GroupSyncable, *Response, error) {
	payload, err := json.Marshal(patch)
	if err != nil {
		return nil, nil, NewAppError("PatchGroupSyncable", "api.marshal_error", nil, "", http.StatusInternalServerError).Wrap(err)
	}
	r, err := c.DoAPIPut(ctx, c.groupSyncableRoute(groupID, syncableID, syncableType)+"/patch", string(payload))
	if err != nil {
		return nil, BuildResponse(r), err
	}
	defer closeBody(r)
	var gs GroupSyncable
	if err := json.NewDecoder(r.Body).Decode(&gs); err != nil {
		return nil, nil, NewAppError("PatchGroupSyncable", "api.unmarshal_error", nil, "", http.StatusInternalServerError).Wrap(err)
	}
	return &gs, BuildResponse(r), nil
}

func (c *Client4) TeamMembersMinusGroupMembers(ctx context.Context, teamID string, groupIDs []string, page, perPage int, etag string) ([]*UserWithGroups, int64, *Response, error) {
	groupIDStr := strings.Join(groupIDs, ",")
	query := fmt.Sprintf("?group_ids=%s&page=%d&per_page=%d", groupIDStr, page, perPage)
	r, err := c.DoAPIGet(ctx, c.teamRoute(teamID)+"/members_minus_group_members"+query, etag)
	if err != nil {
		return nil, 0, BuildResponse(r), err
	}
	defer closeBody(r)

	var ugc UsersWithGroupsAndCount
	if err := json.NewDecoder(r.Body).Decode(&ugc); err != nil {
		return nil, 0, nil, NewAppError("TeamMembersMinusGroupMembers", "api.unmarshal_error", nil, "", http.StatusInternalServerError).Wrap(err)
	}
	return ugc.Users, ugc.Count, BuildResponse(r), nil
}

func (c *Client4) ChannelMembersMinusGroupMembers(ctx context.Context, channelID string, groupIDs []string, page, perPage int, etag string) ([]*UserWithGroups, int64, *Response, error) {
	groupIDStr := strings.Join(groupIDs, ",")
	query := fmt.Sprintf("?group_ids=%s&page=%d&per_page=%d", groupIDStr, page, perPage)
	r, err := c.DoAPIGet(ctx, c.channelRoute(channelID)+"/members_minus_group_members"+query, etag)
	if err != nil {
		return nil, 0, BuildResponse(r), err
	}
	defer closeBody(r)
	var ugc UsersWithGroupsAndCount
	if err := json.NewDecoder(r.Body).Decode(&ugc); err != nil {
		return nil, 0, nil, NewAppError("ChannelMembersMinusGroupMembers", "api.unmarshal_error", nil, "", http.StatusInternalServerError).Wrap(err)
	}
	return ugc.Users, ugc.Count, BuildResponse(r), nil
}

func (c *Client4) PatchConfig(ctx context.Context, config *Config) (*Config, *Response, error) {
	buf, err := json.Marshal(config)
	if err != nil {
		return nil, nil, NewAppError("PatchConfig", "api.marshal_error", nil, "", http.StatusInternalServerError).Wrap(err)
	}
	r, err := c.DoAPIPutBytes(ctx, c.configRoute()+"/patch", buf)
	if err != nil {
		return nil, BuildResponse(r), err
	}
	defer closeBody(r)

	var cfg *Config
	d := json.NewDecoder(r.Body)
	return cfg, BuildResponse(r), d.Decode(&cfg)
}

func (c *Client4) GetChannelModerations(ctx context.Context, channelID string, etag string) ([]*ChannelModeration, *Response, error) {
	r, err := c.DoAPIGet(ctx, c.channelRoute(channelID)+"/moderations", etag)
	if err != nil {
		return nil, BuildResponse(r), err
	}
	defer closeBody(r)

	var ch []*ChannelModeration
	err = json.NewDecoder(r.Body).Decode(&ch)
	if err != nil {
		return nil, BuildResponse(r), NewAppError("GetChannelModerations", "api.marshal_error", nil, "", http.StatusInternalServerError).Wrap(err)
	}
	return ch, BuildResponse(r), nil
}

func (c *Client4) PatchChannelModerations(ctx context.Context, channelID string, patch []*ChannelModerationPatch) ([]*ChannelModeration, *Response, error) {
	payload, err := json.Marshal(patch)
	if err != nil {
		return nil, nil, NewAppError("PatchChannelModerations", "api.marshal_error", nil, "", http.StatusInternalServerError).Wrap(err)
	}

	r, err := c.DoAPIPut(ctx, c.channelRoute(channelID)+"/moderations/patch", string(payload))
	if err != nil {
		return nil, BuildResponse(r), err
	}
	defer closeBody(r)

	var ch []*ChannelModeration
	err = json.NewDecoder(r.Body).Decode(&ch)
	if err != nil {
		return nil, BuildResponse(r), NewAppError("PatchChannelModerations", "api.marshal_error", nil, "", http.StatusInternalServerError).Wrap(err)
	}
	return ch, BuildResponse(r), nil
}

func (c *Client4) GetKnownUsers(ctx context.Context) ([]string, *Response, error) {
	r, err := c.DoAPIGet(ctx, c.usersRoute()+"/known", "")
	if err != nil {
		return nil, BuildResponse(r), err
	}
	defer closeBody(r)
	var userIds []string
	json.NewDecoder(r.Body).Decode(&userIds)
	return userIds, BuildResponse(r), nil
}

// PublishUserTyping publishes a user is typing websocket event based on the provided TypingRequest.
func (c *Client4) PublishUserTyping(ctx context.Context, userID string, typingRequest TypingRequest) (*Response, error) {
	buf, err := json.Marshal(typingRequest)
	if err != nil {
		return nil, NewAppError("PublishUserTyping", "api.marshal_error", nil, "", http.StatusInternalServerError).Wrap(err)
	}
	r, err := c.DoAPIPostBytes(ctx, c.publishUserTypingRoute(userID), buf)
	if err != nil {
		return BuildResponse(r), err
	}
	defer closeBody(r)
	return BuildResponse(r), nil
}

func (c *Client4) GetChannelMemberCountsByGroup(ctx context.Context, channelID string, includeTimezones bool, etag string) ([]*ChannelMemberCountByGroup, *Response, error) {
	r, err := c.DoAPIGet(ctx, c.channelRoute(channelID)+"/member_counts_by_group?include_timezones="+strconv.FormatBool(includeTimezones), etag)
	if err != nil {
		return nil, BuildResponse(r), err
	}
	defer closeBody(r)

	var ch []*ChannelMemberCountByGroup
	err = json.NewDecoder(r.Body).Decode(&ch)
	if err != nil {
		return nil, BuildResponse(r), NewAppError("GetChannelMemberCountsByGroup", "api.marshal_error", nil, "", http.StatusInternalServerError).Wrap(err)
	}
	return ch, BuildResponse(r), nil
}

func (c *Client4) RequestTrialLicenseWithExtraFields(ctx context.Context, trialRequest *TrialLicenseRequest) (*Response, error) {
	b, err := json.Marshal(trialRequest)
	if err != nil {
		return nil, NewAppError("RequestTrialLicense", "api.marshal_error", nil, "", http.StatusInternalServerError).Wrap(err)
	}

	r, err := c.DoAPIPost(ctx, "/trial-license", string(b))
	if err != nil {
		return BuildResponse(r), err
	}

	defer closeBody(r)
	return BuildResponse(r), nil
}

// RequestTrialLicense will request a trial license and install it in the server
// DEPRECATED - USE RequestTrialLicenseWithExtraFields (this method remains for backwards compatibility)
func (c *Client4) RequestTrialLicense(ctx context.Context, users int) (*Response, error) {
	b, err := json.Marshal(map[string]any{"users": users, "terms_accepted": true})
	if err != nil {
		return nil, NewAppError("RequestTrialLicense", "api.marshal_error", nil, "", http.StatusInternalServerError).Wrap(err)
	}
	r, err := c.DoAPIPost(ctx, "/trial-license", string(b))
	if err != nil {
		return BuildResponse(r), err
	}
	defer closeBody(r)
	return BuildResponse(r), nil
}

// GetGroupStats retrieves stats for a Mattermost Group
func (c *Client4) GetGroupStats(ctx context.Context, groupID string) (*GroupStats, *Response, error) {
	r, err := c.DoAPIGet(ctx, c.groupRoute(groupID)+"/stats", "")
	if err != nil {
		return nil, BuildResponse(r), err
	}
	defer closeBody(r)
	var gs GroupStats
	if err := json.NewDecoder(r.Body).Decode(&gs); err != nil {
		return nil, nil, NewAppError("GetGroupStats", "api.unmarshal_error", nil, "", http.StatusInternalServerError).Wrap(err)
	}
	return &gs, BuildResponse(r), nil
}

func (c *Client4) GetSidebarCategoriesForTeamForUser(ctx context.Context, userID, teamID, etag string) (*OrderedSidebarCategories, *Response, error) {
	route := c.userCategoryRoute(userID, teamID)
	r, err := c.DoAPIGet(ctx, route, etag)
	if err != nil {
		return nil, BuildResponse(r), err
	}

	var cat *OrderedSidebarCategories
	err = json.NewDecoder(r.Body).Decode(&cat)
	if err != nil {
		return nil, BuildResponse(r), NewAppError("Client4.GetSidebarCategoriesForTeamForUser", "model.utils.decode_json.app_error", nil, "", r.StatusCode).Wrap(err)
	}
	return cat, BuildResponse(r), nil
}

func (c *Client4) CreateSidebarCategoryForTeamForUser(ctx context.Context, userID, teamID string, category *SidebarCategoryWithChannels) (*SidebarCategoryWithChannels, *Response, error) {
	payload, err := json.Marshal(category)
	if err != nil {
		return nil, nil, NewAppError("CreateSidebarCategoryForTeamForUser", "api.marshal_error", nil, "", http.StatusInternalServerError).Wrap(err)
	}
	route := c.userCategoryRoute(userID, teamID)
	r, err := c.DoAPIPostBytes(ctx, route, payload)
	if err != nil {
		return nil, BuildResponse(r), err
	}
	defer closeBody(r)
	var cat *SidebarCategoryWithChannels
	err = json.NewDecoder(r.Body).Decode(&cat)
	if err != nil {
		return nil, BuildResponse(r), NewAppError("Client4.CreateSidebarCategoryForTeamForUser", "model.utils.decode_json.app_error", nil, "", r.StatusCode).Wrap(err)
	}
	return cat, BuildResponse(r), nil
}

func (c *Client4) UpdateSidebarCategoriesForTeamForUser(ctx context.Context, userID, teamID string, categories []*SidebarCategoryWithChannels) ([]*SidebarCategoryWithChannels, *Response, error) {
	payload, err := json.Marshal(categories)
	if err != nil {
		return nil, nil, NewAppError("UpdateSidebarCategoriesForTeamForUser", "api.marshal_error", nil, "", http.StatusInternalServerError).Wrap(err)
	}
	route := c.userCategoryRoute(userID, teamID)

	r, err := c.DoAPIPutBytes(ctx, route, payload)
	if err != nil {
		return nil, BuildResponse(r), err
	}
	defer closeBody(r)

	var cat []*SidebarCategoryWithChannels
	err = json.NewDecoder(r.Body).Decode(&cat)
	if err != nil {
		return nil, BuildResponse(r), NewAppError("Client4.UpdateSidebarCategoriesForTeamForUser", "model.utils.decode_json.app_error", nil, "", r.StatusCode).Wrap(err)
	}

	return cat, BuildResponse(r), nil
}

func (c *Client4) GetSidebarCategoryOrderForTeamForUser(ctx context.Context, userID, teamID, etag string) ([]string, *Response, error) {
	route := c.userCategoryRoute(userID, teamID) + "/order"
	r, err := c.DoAPIGet(ctx, route, etag)
	if err != nil {
		return nil, BuildResponse(r), err
	}
	defer closeBody(r)
	return c.ArrayFromJSON(r.Body), BuildResponse(r), nil
}

func (c *Client4) UpdateSidebarCategoryOrderForTeamForUser(ctx context.Context, userID, teamID string, order []string) ([]string, *Response, error) {
	payload, err := json.Marshal(order)
	if err != nil {
		return nil, nil, NewAppError("UpdateSidebarCategoryOrderForTeamForUser", "api.marshal_error", nil, "", http.StatusInternalServerError).Wrap(err)
	}
	route := c.userCategoryRoute(userID, teamID) + "/order"
	r, err := c.DoAPIPutBytes(ctx, route, payload)
	if err != nil {
		return nil, BuildResponse(r), err
	}
	defer closeBody(r)
	return c.ArrayFromJSON(r.Body), BuildResponse(r), nil
}

func (c *Client4) GetSidebarCategoryForTeamForUser(ctx context.Context, userID, teamID, categoryID, etag string) (*SidebarCategoryWithChannels, *Response, error) {
	route := c.userCategoryRoute(userID, teamID) + "/" + categoryID
	r, err := c.DoAPIGet(ctx, route, etag)
	if err != nil {
		return nil, BuildResponse(r), err
	}
	defer closeBody(r)
	var cat *SidebarCategoryWithChannels
	err = json.NewDecoder(r.Body).Decode(&cat)
	if err != nil {
		return nil, BuildResponse(r), NewAppError("Client4.UpdateSidebarCategoriesForTeamForUser", "model.utils.decode_json.app_error", nil, "", r.StatusCode).Wrap(err)
	}

	return cat, BuildResponse(r), nil
}

func (c *Client4) UpdateSidebarCategoryForTeamForUser(ctx context.Context, userID, teamID, categoryID string, category *SidebarCategoryWithChannels) (*SidebarCategoryWithChannels, *Response, error) {
	payload, err := json.Marshal(category)
	if err != nil {
		return nil, nil, NewAppError("UpdateSidebarCategoryForTeamForUser", "api.marshal_error", nil, "", http.StatusInternalServerError).Wrap(err)
	}
	route := c.userCategoryRoute(userID, teamID) + "/" + categoryID
	r, err := c.DoAPIPutBytes(ctx, route, payload)
	if err != nil {
		return nil, BuildResponse(r), err
	}
	defer closeBody(r)
	var cat *SidebarCategoryWithChannels
	err = json.NewDecoder(r.Body).Decode(&cat)
	if err != nil {
		return nil, BuildResponse(r), NewAppError("Client4.UpdateSidebarCategoriesForTeamForUser", "model.utils.decode_json.app_error", nil, "", r.StatusCode).Wrap(err)
	}

	return cat, BuildResponse(r), nil
}

// DeleteSidebarCategoryForTeamForUser deletes a sidebar category for a user in a team.
func (c *Client4) DeleteSidebarCategoryForTeamForUser(ctx context.Context, userId string, teamId string, categoryId string) (*Response, error) {
	url := fmt.Sprintf("%s/%s", c.userCategoryRoute(userId, teamId), categoryId)
	r, err := c.DoAPIDelete(ctx, url)
	if err != nil {
		return BuildResponse(r), err
	}
	defer closeBody(r)
	return BuildResponse(r), nil
}

// CheckIntegrity performs a database integrity check.
func (c *Client4) CheckIntegrity(ctx context.Context) ([]IntegrityCheckResult, *Response, error) {
	r, err := c.DoAPIPost(ctx, "/integrity", "")
	if err != nil {
		return nil, BuildResponse(r), err
	}
	defer closeBody(r)
	var results []IntegrityCheckResult
	if err := json.NewDecoder(r.Body).Decode(&results); err != nil {
		return nil, BuildResponse(r), NewAppError("Api4.CheckIntegrity", "api.marshal_error", nil, "", http.StatusInternalServerError).Wrap(err)
	}
	return results, BuildResponse(r), nil
}

func (c *Client4) GetNotices(ctx context.Context, lastViewed int64, teamId string, client NoticeClientType, clientVersion, locale, etag string) (NoticeMessages, *Response, error) {
	url := fmt.Sprintf("/system/notices/%s?lastViewed=%d&client=%s&clientVersion=%s&locale=%s", teamId, lastViewed, client, clientVersion, locale)
	r, err := c.DoAPIGet(ctx, url, etag)
	if err != nil {
		return nil, BuildResponse(r), err
	}
	defer closeBody(r)
	notices, err := UnmarshalProductNoticeMessages(r.Body)
	if err != nil {
		return nil, BuildResponse(r), err
	}
	return notices, BuildResponse(r), nil
}

func (c *Client4) MarkNoticesViewed(ctx context.Context, ids []string) (*Response, error) {
	r, err := c.DoAPIPut(ctx, "/system/notices/view", ArrayToJSON(ids))
	if err != nil {
		return BuildResponse(r), err
	}
	defer closeBody(r)
	return BuildResponse(r), nil
}

func (c *Client4) CompleteOnboarding(ctx context.Context, request *CompleteOnboardingRequest) (*Response, error) {
	buf, err := json.Marshal(request)
	if err != nil {
		return nil, NewAppError("CompleteOnboarding", "api.marshal_error", nil, "", http.StatusInternalServerError).Wrap(err)
	}
	r, err := c.DoAPIPost(ctx, c.systemRoute()+"/onboarding/complete", string(buf))
	if err != nil {
		return BuildResponse(r), err
	}
	defer closeBody(r)

	return BuildResponse(r), nil
}

// CreateUpload creates a new upload session.
func (c *Client4) CreateUpload(ctx context.Context, us *UploadSession) (*UploadSession, *Response, error) {
	buf, err := json.Marshal(us)
	if err != nil {
		return nil, nil, NewAppError("CreateUpload", "api.marshal_error", nil, "", http.StatusInternalServerError).Wrap(err)
	}
	r, err := c.DoAPIPostBytes(ctx, c.uploadsRoute(), buf)
	if err != nil {
		return nil, BuildResponse(r), err
	}
	defer closeBody(r)

	var s UploadSession
	if err := json.NewDecoder(r.Body).Decode(&s); err != nil {
		return nil, nil, NewAppError("CreateUpload", "api.unmarshal_error", nil, "", http.StatusInternalServerError).Wrap(err)
	}
	return &s, BuildResponse(r), nil
}

// GetUpload returns the upload session for the specified uploadId.
func (c *Client4) GetUpload(ctx context.Context, uploadId string) (*UploadSession, *Response, error) {
	r, err := c.DoAPIGet(ctx, c.uploadRoute(uploadId), "")
	if err != nil {
		return nil, BuildResponse(r), err
	}
	defer closeBody(r)
	var s UploadSession
	if err := json.NewDecoder(r.Body).Decode(&s); err != nil {
		return nil, nil, NewAppError("GetUpload", "api.unmarshal_error", nil, "", http.StatusInternalServerError).Wrap(err)
	}
	return &s, BuildResponse(r), nil
}

// GetUploadsForUser returns the upload sessions created by the specified
// userId.
func (c *Client4) GetUploadsForUser(ctx context.Context, userId string) ([]*UploadSession, *Response, error) {
	r, err := c.DoAPIGet(ctx, c.userRoute(userId)+"/uploads", "")
	if err != nil {
		return nil, BuildResponse(r), err
	}
	defer closeBody(r)
	var list []*UploadSession
	if err := json.NewDecoder(r.Body).Decode(&list); err != nil {
		return nil, nil, NewAppError("GetUploadsForUser", "api.unmarshal_error", nil, "", http.StatusInternalServerError).Wrap(err)
	}
	return list, BuildResponse(r), nil
}

// UploadData performs an upload. On success it returns
// a FileInfo object.
func (c *Client4) UploadData(ctx context.Context, uploadId string, data io.Reader) (*FileInfo, *Response, error) {
	url := c.uploadRoute(uploadId)
	r, err := c.DoAPIRequestReader(ctx, "POST", c.APIURL+url, data, nil)
	if err != nil {
		return nil, BuildResponse(r), err
	}
	defer closeBody(r)
	var fi FileInfo
	if r.StatusCode == http.StatusNoContent {
		return nil, BuildResponse(r), nil
	}
	if err := json.NewDecoder(r.Body).Decode(&fi); err != nil {
		return nil, nil, NewAppError("UploadData", "api.unmarshal_error", nil, "", http.StatusInternalServerError).Wrap(err)
	}
	return &fi, BuildResponse(r), nil
}

func (c *Client4) UpdatePassword(ctx context.Context, userId, currentPassword, newPassword string) (*Response, error) {
	requestBody := map[string]string{"current_password": currentPassword, "new_password": newPassword}
	r, err := c.DoAPIPut(ctx, c.userRoute(userId)+"/password", MapToJSON(requestBody))
	if err != nil {
		return BuildResponse(r), err
	}
	defer closeBody(r)
	return BuildResponse(r), nil
}

// Cloud Section

func (c *Client4) GetCloudProducts(ctx context.Context) ([]*Product, *Response, error) {
	r, err := c.DoAPIGet(ctx, c.cloudRoute()+"/products", "")
	if err != nil {
		return nil, BuildResponse(r), err
	}
	defer closeBody(r)

	var cloudProducts []*Product
	json.NewDecoder(r.Body).Decode(&cloudProducts)

	return cloudProducts, BuildResponse(r), nil
}

func (c *Client4) GetSelfHostedProducts(ctx context.Context) ([]*Product, *Response, error) {
	r, err := c.DoAPIGet(ctx, c.cloudRoute()+"/products/selfhosted", "")
	if err != nil {
		return nil, BuildResponse(r), err
	}
	defer closeBody(r)

	var products []*Product
	json.NewDecoder(r.Body).Decode(&products)

	return products, BuildResponse(r), nil
}

func (c *Client4) GetProductLimits(ctx context.Context) (*ProductLimits, *Response, error) {
	r, err := c.DoAPIGet(ctx, c.cloudRoute()+"/limits", "")
	if err != nil {
		return nil, BuildResponse(r), err
	}
	defer closeBody(r)

	var productLimits *ProductLimits
	json.NewDecoder(r.Body).Decode(&productLimits)

	return productLimits, BuildResponse(r), nil
}

func (c *Client4) GetIPFilters(ctx context.Context) (*AllowedIPRanges, *Response, error) {
	r, err := c.DoAPIGet(ctx, c.ipFiltersRoute(), "")
	if err != nil {
		return nil, BuildResponse(r), err
	}

	defer closeBody(r)

	var allowedIPRanges *AllowedIPRanges
	json.NewDecoder(r.Body).Decode(&allowedIPRanges)
	return allowedIPRanges, BuildResponse(r), nil
}

func (c *Client4) ApplyIPFilters(ctx context.Context, allowedRanges *AllowedIPRanges) (*AllowedIPRanges, *Response, error) {
	payload, err := json.Marshal(allowedRanges)
	if err != nil {
		return nil, nil, NewAppError("ApplyIPFilters", "api.marshal_error", nil, "", http.StatusInternalServerError).Wrap(err)
	}

	r, err := c.DoAPIPostBytes(ctx, c.ipFiltersRoute(), payload)
	if err != nil {
		return nil, BuildResponse(r), err
	}

	defer closeBody(r)

	var allowedIPRanges *AllowedIPRanges
	json.NewDecoder(r.Body).Decode(&allowedIPRanges)

	return allowedIPRanges, BuildResponse(r), nil
}

func (c *Client4) GetMyIP(ctx context.Context) (*GetIPAddressResponse, *Response, error) {
	r, err := c.DoAPIGet(ctx, c.ipFiltersRoute()+"/my_ip", "")
	if err != nil {
		return nil, BuildResponse(r), err
	}

	defer closeBody(r)

	var response *GetIPAddressResponse
	json.NewDecoder(r.Body).Decode(&response)

	return response, BuildResponse(r), nil
}

func (c *Client4) ValidateWorkspaceBusinessEmail(ctx context.Context) (*Response, error) {
	r, err := c.DoAPIPost(ctx, c.cloudRoute()+"/validate-workspace-business-email", "")
	if err != nil {
		return BuildResponse(r), err
	}
	defer closeBody(r)

	return BuildResponse(r), nil
}

func (c *Client4) NotifyAdmin(ctx context.Context, nr *NotifyAdminToUpgradeRequest) (int, error) {
	nrJSON, err := json.Marshal(nr)
	if err != nil {
		return 0, err
	}

	r, err := c.DoAPIPost(ctx, "/users/notify-admin", string(nrJSON))
	if err != nil {
		return r.StatusCode, err
	}

	closeBody(r)

	return r.StatusCode, nil
}

func (c *Client4) TriggerNotifyAdmin(ctx context.Context, nr *NotifyAdminToUpgradeRequest) (int, error) {
	nrJSON, err := json.Marshal(nr)
	if err != nil {
		return 0, err
	}

	r, err := c.DoAPIPost(ctx, "/users/trigger-notify-admin-posts", string(nrJSON))
	if err != nil {
		return r.StatusCode, err
	}

	closeBody(r)

	return r.StatusCode, nil
}

func (c *Client4) ValidateBusinessEmail(ctx context.Context, email *ValidateBusinessEmailRequest) (*Response, error) {
	payload, _ := json.Marshal(email)
	r, err := c.DoAPIPostBytes(ctx, c.cloudRoute()+"/validate-business-email", payload)
	if err != nil {
		return BuildResponse(r), err
	}
	defer closeBody(r)

	return BuildResponse(r), nil
}

func (c *Client4) GetCloudCustomer(ctx context.Context) (*CloudCustomer, *Response, error) {
	r, err := c.DoAPIGet(ctx, c.cloudRoute()+"/customer", "")
	if err != nil {
		return nil, BuildResponse(r), err
	}
	defer closeBody(r)

	var cloudCustomer *CloudCustomer
	json.NewDecoder(r.Body).Decode(&cloudCustomer)

	return cloudCustomer, BuildResponse(r), nil
}

func (c *Client4) GetSubscription(ctx context.Context) (*Subscription, *Response, error) {
	r, err := c.DoAPIGet(ctx, c.cloudRoute()+"/subscription", "")
	if err != nil {
		return nil, BuildResponse(r), err
	}
	defer closeBody(r)

	var subscription *Subscription
	json.NewDecoder(r.Body).Decode(&subscription)

	return subscription, BuildResponse(r), nil
}

func (c *Client4) GetInvoicesForSubscription(ctx context.Context) ([]*Invoice, *Response, error) {
	r, err := c.DoAPIGet(ctx, c.cloudRoute()+"/subscription/invoices", "")
	if err != nil {
		return nil, BuildResponse(r), err
	}
	defer closeBody(r)

	var invoices []*Invoice
	json.NewDecoder(r.Body).Decode(&invoices)

	return invoices, BuildResponse(r), nil
}

func (c *Client4) UpdateCloudCustomer(ctx context.Context, customerInfo *CloudCustomerInfo) (*CloudCustomer, *Response, error) {
	customerBytes, err := json.Marshal(customerInfo)
	if err != nil {
		return nil, nil, NewAppError("UpdateCloudCustomer", "api.marshal_error", nil, "", http.StatusInternalServerError).Wrap(err)
	}
	r, err := c.DoAPIPutBytes(ctx, c.cloudRoute()+"/customer", customerBytes)
	if err != nil {
		return nil, BuildResponse(r), err
	}
	defer closeBody(r)

	var customer *CloudCustomer
	json.NewDecoder(r.Body).Decode(&customer)

	return customer, BuildResponse(r), nil
}

func (c *Client4) UpdateCloudCustomerAddress(ctx context.Context, address *Address) (*CloudCustomer, *Response, error) {
	addressBytes, err := json.Marshal(address)
	if err != nil {
		return nil, nil, NewAppError("UpdateCloudCustomerAddress", "api.marshal_error", nil, "", http.StatusInternalServerError).Wrap(err)
	}
	r, err := c.DoAPIPutBytes(ctx, c.cloudRoute()+"/customer/address", addressBytes)
	if err != nil {
		return nil, BuildResponse(r), err
	}
	defer closeBody(r)

	var customer *CloudCustomer
	json.NewDecoder(r.Body).Decode(&customer)

	return customer, BuildResponse(r), nil
}

func (c *Client4) ListImports(ctx context.Context) ([]string, *Response, error) {
	r, err := c.DoAPIGet(ctx, c.importsRoute(), "")
	if err != nil {
		return nil, BuildResponse(r), err
	}
	defer closeBody(r)
	return c.ArrayFromJSON(r.Body), BuildResponse(r), nil
}

func (c *Client4) ListExports(ctx context.Context) ([]string, *Response, error) {
	r, err := c.DoAPIGet(ctx, c.exportsRoute(), "")
	if err != nil {
		return nil, BuildResponse(r), err
	}
	defer closeBody(r)
	return c.ArrayFromJSON(r.Body), BuildResponse(r), nil
}

func (c *Client4) DeleteExport(ctx context.Context, name string) (*Response, error) {
	r, err := c.DoAPIDelete(ctx, c.exportRoute(name))
	if err != nil {
		return BuildResponse(r), err
	}
	defer closeBody(r)
	return BuildResponse(r), nil
}

func (c *Client4) DownloadExport(ctx context.Context, name string, wr io.Writer, offset int64) (int64, *Response, error) {
	var headers map[string]string
	if offset > 0 {
		headers = map[string]string{
			HeaderRange: fmt.Sprintf("bytes=%d-", offset),
		}
	}
	r, err := c.DoAPIRequestWithHeaders(ctx, http.MethodGet, c.APIURL+c.exportRoute(name), "", headers)
	if err != nil {
		return 0, BuildResponse(r), err
	}
	defer closeBody(r)
	n, err := io.Copy(wr, r.Body)
	if err != nil {
		return n, BuildResponse(r), NewAppError("DownloadExport", "model.client.copy.app_error", nil, "", r.StatusCode).Wrap(err)
	}
	return n, BuildResponse(r), nil
}

func (c *Client4) GeneratePresignedURL(ctx context.Context, name string) (*PresignURLResponse, *Response, error) {
	r, err := c.DoAPIRequest(ctx, http.MethodPost, c.APIURL+c.exportRoute(name)+"/presign-url", "", "")
	if err != nil {
		return nil, BuildResponse(r), err
	}
	defer closeBody(r)

	res := &PresignURLResponse{}
	err = json.NewDecoder(r.Body).Decode(res)
	if err != nil {
		return nil, BuildResponse(r), NewAppError("GeneratePresignedURL", "model.client.json_decode.app_error", nil, "", http.StatusInternalServerError).Wrap(err)
	}

	return res, BuildResponse(r), nil
}

func (c *Client4) GetUserThreads(ctx context.Context, userId, teamId string, options GetUserThreadsOpts) (*Threads, *Response, error) {
	v := url.Values{}
	if options.Since != 0 {
		v.Set("since", fmt.Sprintf("%d", options.Since))
	}
	if options.Before != "" {
		v.Set("before", options.Before)
	}
	if options.After != "" {
		v.Set("after", options.After)
	}
	if options.PageSize != 0 {
		v.Set("per_page", fmt.Sprintf("%d", options.PageSize))
	}
	if options.Extended {
		v.Set("extended", "true")
	}
	if options.Deleted {
		v.Set("deleted", "true")
	}
	if options.Unread {
		v.Set("unread", "true")
	}
	if options.ThreadsOnly {
		v.Set("threadsOnly", "true")
	}
	if options.TotalsOnly {
		v.Set("totalsOnly", "true")
	}
	if options.ExcludeDirect {
		v.Set("excludeDirect", fmt.Sprintf("%t", options.ExcludeDirect))
	}
	url := c.userThreadsRoute(userId, teamId)
	if len(v) > 0 {
		url += "?" + v.Encode()
	}

	r, err := c.DoAPIGet(ctx, url, "")
	if err != nil {
		return nil, BuildResponse(r), err
	}
	defer closeBody(r)

	var threads Threads
	json.NewDecoder(r.Body).Decode(&threads)

	return &threads, BuildResponse(r), nil
}

func (c *Client4) GetUserThread(ctx context.Context, userId, teamId, threadId string, extended bool) (*ThreadResponse, *Response, error) {
	url := c.userThreadRoute(userId, teamId, threadId)
	if extended {
		url += "?extended=true"
	}
	r, err := c.DoAPIGet(ctx, url, "")
	if err != nil {
		return nil, BuildResponse(r), err
	}
	defer closeBody(r)

	var thread ThreadResponse
	json.NewDecoder(r.Body).Decode(&thread)

	return &thread, BuildResponse(r), nil
}

func (c *Client4) UpdateThreadsReadForUser(ctx context.Context, userId, teamId string) (*Response, error) {
	r, err := c.DoAPIPut(ctx, fmt.Sprintf("%s/read", c.userThreadsRoute(userId, teamId)), "")
	if err != nil {
		return BuildResponse(r), err
	}
	defer closeBody(r)

	return BuildResponse(r), nil
}

func (c *Client4) SetThreadUnreadByPostId(ctx context.Context, userId, teamId, threadId, postId string) (*ThreadResponse, *Response, error) {
	r, err := c.DoAPIPost(ctx, fmt.Sprintf("%s/set_unread/%s", c.userThreadRoute(userId, teamId, threadId), postId), "")
	if err != nil {
		return nil, BuildResponse(r), err
	}
	defer closeBody(r)
	var thread ThreadResponse
	json.NewDecoder(r.Body).Decode(&thread)

	return &thread, BuildResponse(r), nil
}

func (c *Client4) UpdateThreadReadForUser(ctx context.Context, userId, teamId, threadId string, timestamp int64) (*ThreadResponse, *Response, error) {
	r, err := c.DoAPIPut(ctx, fmt.Sprintf("%s/read/%d", c.userThreadRoute(userId, teamId, threadId), timestamp), "")
	if err != nil {
		return nil, BuildResponse(r), err
	}
	defer closeBody(r)
	var thread ThreadResponse
	json.NewDecoder(r.Body).Decode(&thread)

	return &thread, BuildResponse(r), nil
}

func (c *Client4) UpdateThreadFollowForUser(ctx context.Context, userId, teamId, threadId string, state bool) (*Response, error) {
	var err error
	var r *http.Response
	if state {
		r, err = c.DoAPIPut(ctx, c.userThreadRoute(userId, teamId, threadId)+"/following", "")
	} else {
		r, err = c.DoAPIDelete(ctx, c.userThreadRoute(userId, teamId, threadId)+"/following")
	}
	if err != nil {
		return BuildResponse(r), err
	}
	defer closeBody(r)

	return BuildResponse(r), nil
}

func (c *Client4) GetAllSharedChannels(ctx context.Context, teamID string, page, perPage int) ([]*SharedChannel, *Response, error) {
	url := fmt.Sprintf("%s/%s?page=%d&per_page=%d", c.sharedChannelsRoute(), teamID, page, perPage)
	r, err := c.DoAPIGet(ctx, url, "")
	if err != nil {
		return nil, BuildResponse(r), err
	}
	defer closeBody(r)

	var channels []*SharedChannel
	json.NewDecoder(r.Body).Decode(&channels)

	return channels, BuildResponse(r), nil
}

func (c *Client4) GetRemoteClusterInfo(ctx context.Context, remoteID string) (RemoteClusterInfo, *Response, error) {
	url := fmt.Sprintf("%s/remote_info/%s", c.sharedChannelsRoute(), remoteID)
	r, err := c.DoAPIGet(ctx, url, "")
	if err != nil {
		return RemoteClusterInfo{}, BuildResponse(r), err
	}
	defer closeBody(r)

	var rci RemoteClusterInfo
	json.NewDecoder(r.Body).Decode(&rci)

	return rci, BuildResponse(r), nil
}

func (c *Client4) GetRemoteClusters(ctx context.Context, page, perPage int, filter RemoteClusterQueryFilter) ([]*RemoteCluster, *Response, error) {
	v := url.Values{}
	if page != 0 {
		v.Set("page", fmt.Sprintf("%d", page))
	}
	if perPage != 0 {
		v.Set("per_page", fmt.Sprintf("%d", perPage))
	}
	if filter.ExcludeOffline {
		v.Set("exclude_offline", "true")
	}
	if filter.InChannel != "" {
		v.Set("in_channel", filter.InChannel)
	}
	if filter.NotInChannel != "" {
		v.Set("not_in_channel", filter.NotInChannel)
	}
	if filter.Topic != "" {
		v.Set("topic", filter.Topic)
	}
	if filter.CreatorId != "" {
		v.Set("creator_id", filter.CreatorId)
	}
	if filter.OnlyConfirmed {
		v.Set("only_confirmed", "true")
	}
	if filter.PluginID != "" {
		v.Set("plugin_id", filter.PluginID)
	}
	if filter.OnlyPlugins {
		v.Set("only_plugins", "true")
	}
	if filter.ExcludePlugins {
		v.Set("exclude_plugins", "true")
	}
	if filter.IncludeDeleted {
		v.Set("include_deleted", "true")
	}
	url := c.remoteClusterRoute()
	if len(v) > 0 {
		url += "?" + v.Encode()
	}

	r, err := c.DoAPIGet(ctx, url, "")
	if err != nil {
		return nil, BuildResponse(r), err
	}
	defer closeBody(r)

	var rcs []*RemoteCluster
	json.NewDecoder(r.Body).Decode(&rcs)

	return rcs, BuildResponse(r), nil
}

func (c *Client4) CreateRemoteCluster(ctx context.Context, rcWithPassword *RemoteClusterWithPassword) (*RemoteClusterWithInvite, *Response, error) {
	rcJSON, err := json.Marshal(rcWithPassword)
	if err != nil {
		return nil, nil, NewAppError("CreateRemoteCluster", "api.marshal_error", nil, "", http.StatusInternalServerError).Wrap(err)
	}

	r, err := c.DoAPIPost(ctx, c.remoteClusterRoute(), string(rcJSON))
	if err != nil {
		return nil, BuildResponse(r), err
	}
	defer closeBody(r)

	var rcWithInvite RemoteClusterWithInvite
	if err := json.NewDecoder(r.Body).Decode(&rcWithInvite); err != nil {
		return nil, nil, NewAppError("CreateRemoteCluster", "api.unmarshal_error", nil, "", http.StatusInternalServerError).Wrap(err)
	}
	return &rcWithInvite, BuildResponse(r), nil
}

func (c *Client4) RemoteClusterAcceptInvite(ctx context.Context, rcAcceptInvite *RemoteClusterAcceptInvite) (*RemoteCluster, *Response, error) {
	rcAcceptInviteJSON, err := json.Marshal(rcAcceptInvite)
	if err != nil {
		return nil, nil, NewAppError("RemoteClusterAcceptInvite", "api.marshal_error", nil, "", http.StatusInternalServerError).Wrap(err)
	}

	url := fmt.Sprintf("%s/accept_invite", c.remoteClusterRoute())
	r, err := c.DoAPIPost(ctx, url, string(rcAcceptInviteJSON))
	if err != nil {
		return nil, BuildResponse(r), err
	}
	defer closeBody(r)

	var rc RemoteCluster
	if err := json.NewDecoder(r.Body).Decode(&rc); err != nil {
		return nil, nil, NewAppError("RemoteClusterAcceptInvite", "api.unmarshal_error", nil, "", http.StatusInternalServerError).Wrap(err)
	}
	return &rc, BuildResponse(r), nil
}

func (c *Client4) GenerateRemoteClusterInvite(ctx context.Context, remoteClusterId, password string) (string, *Response, error) {
	url := fmt.Sprintf("%s/%s/generate_invite", c.remoteClusterRoute(), remoteClusterId)
	r, err := c.DoAPIPost(ctx, url, MapToJSON(map[string]string{"password": password}))
	if err != nil {
		return "", BuildResponse(r), err
	}
	defer closeBody(r)

	var inviteCode string
	if err := json.NewDecoder(r.Body).Decode(&inviteCode); err != nil {
		return "", nil, NewAppError("GenerateRemoteClusterInvite", "api.unmarshall_error", nil, "", http.StatusInternalServerError).Wrap(err)
	}

	return inviteCode, BuildResponse(r), nil
}

func (c *Client4) GetRemoteCluster(ctx context.Context, remoteClusterId string) (*RemoteCluster, *Response, error) {
	r, err := c.DoAPIGet(ctx, fmt.Sprintf("%s/%s", c.remoteClusterRoute(), remoteClusterId), "")
	if err != nil {
		return nil, BuildResponse(r), err
	}
	defer closeBody(r)

	var rc *RemoteCluster
	if err := json.NewDecoder(r.Body).Decode(&rc); err != nil {
		return nil, nil, NewAppError("GetRemoteCluster", "api.unmarshall_error", nil, "", http.StatusInternalServerError).Wrap(err)
	}

	return rc, BuildResponse(r), nil
}

func (c *Client4) PatchRemoteCluster(ctx context.Context, remoteClusterId string, patch *RemoteClusterPatch) (*RemoteCluster, *Response, error) {
	patchJSON, err := json.Marshal(patch)
	if err != nil {
		return nil, nil, NewAppError("PatchRemoteCluster", "api.marshal_error", nil, "", http.StatusInternalServerError).Wrap(err)
	}

	url := fmt.Sprintf("%s/%s", c.remoteClusterRoute(), remoteClusterId)
	r, err := c.DoAPIPatchBytes(ctx, url, patchJSON)
	if err != nil {
		return nil, BuildResponse(r), err
	}
	defer closeBody(r)

	var rc RemoteCluster
	if err := json.NewDecoder(r.Body).Decode(&rc); err != nil {
		return nil, nil, NewAppError("PatchRemoteCluster", "api.unmarshal_error", nil, "", http.StatusInternalServerError).Wrap(err)
	}
	return &rc, BuildResponse(r), nil
}

func (c *Client4) DeleteRemoteCluster(ctx context.Context, remoteClusterId string) (*Response, error) {
	r, err := c.DoAPIDelete(ctx, fmt.Sprintf("%s/%s", c.remoteClusterRoute(), remoteClusterId))
	if err != nil {
		return BuildResponse(r), err
	}
	defer closeBody(r)
	return BuildResponse(r), nil
}

func (c *Client4) GetSharedChannelRemotesByRemoteCluster(ctx context.Context, remoteId string, filter SharedChannelRemoteFilterOpts, page, perPage int) ([]*SharedChannelRemote, *Response, error) {
	v := url.Values{}
	if filter.IncludeUnconfirmed {
		v.Set("include_unconfirmed", "true")
	}
	if filter.ExcludeConfirmed {
		v.Set("exclude_confirmed", "true")
	}
	if filter.ExcludeHome {
		v.Set("exclude_home", "true")
	}
	if filter.ExcludeRemote {
		v.Set("exclude_remote", "true")
	}
	if filter.IncludeDeleted {
		v.Set("include_deleted", "true")
	}
	if page != 0 {
		v.Set("page", fmt.Sprintf("%d", page))
	}
	if perPage != 0 {
		v.Set("per_page", fmt.Sprintf("%d", perPage))
	}
	url := c.sharedChannelRemotesRoute(remoteId)
	if len(v) > 0 {
		url += "?" + v.Encode()
	}

	r, err := c.DoAPIGet(ctx, url, "")
	if err != nil {
		return nil, BuildResponse(r), err
	}
	defer closeBody(r)

	var scs []*SharedChannelRemote
	json.NewDecoder(r.Body).Decode(&scs)

	return scs, BuildResponse(r), nil
}

func (c *Client4) InviteRemoteClusterToChannel(ctx context.Context, remoteId, channelId string) (*Response, error) {
	url := fmt.Sprintf("%s/invite", c.channelRemoteRoute(remoteId, channelId))
	r, err := c.DoAPIPost(ctx, url, "")
	if err != nil {
		return BuildResponse(r), err
	}
	defer closeBody(r)
	return BuildResponse(r), nil
}

func (c *Client4) UninviteRemoteClusterToChannel(ctx context.Context, remoteId, channelId string) (*Response, error) {
	url := fmt.Sprintf("%s/uninvite", c.channelRemoteRoute(remoteId, channelId))
	r, err := c.DoAPIPost(ctx, url, "")
	if err != nil {
		return BuildResponse(r), err
	}
	defer closeBody(r)
	return BuildResponse(r), nil
}

func (c *Client4) GetAncillaryPermissions(ctx context.Context, subsectionPermissions []string) ([]string, *Response, error) {
	var returnedPermissions []string
	url := fmt.Sprintf("%s/ancillary", c.permissionsRoute())
	r, err := c.DoAPIPost(ctx, url, ArrayToJSON(subsectionPermissions))
	if err != nil {
		return returnedPermissions, BuildResponse(r), err
	}
	defer closeBody(r)

	json.NewDecoder(r.Body).Decode(&returnedPermissions)
	return returnedPermissions, BuildResponse(r), nil
}

func (c *Client4) GetUsersWithInvalidEmails(ctx context.Context, page, perPage int) ([]*User, *Response, error) {
	query := fmt.Sprintf("/invalid_emails?page=%v&per_page=%v", page, perPage)
	r, err := c.DoAPIGet(ctx, c.usersRoute()+query, "")
	if err != nil {
		return nil, BuildResponse(r), err
	}
	defer closeBody(r)
	var list []*User
	if r.StatusCode == http.StatusNotModified {
		return list, BuildResponse(r), nil
	}
	if err := json.NewDecoder(r.Body).Decode(&list); err != nil {
		return nil, nil, NewAppError("GetUsers", "api.unmarshal_error", nil, "", http.StatusInternalServerError).Wrap(err)
	}
	return list, BuildResponse(r), nil
}

func (c *Client4) GetAppliedSchemaMigrations(ctx context.Context) ([]AppliedMigration, *Response, error) {
	r, err := c.DoAPIGet(ctx, c.systemRoute()+"/schema/version", "")
	if err != nil {
		return nil, BuildResponse(r), err
	}
	defer closeBody(r)
	var list []AppliedMigration
	if err := json.NewDecoder(r.Body).Decode(&list); err != nil {
		return nil, nil, NewAppError("GetUsers", "api.unmarshal_error", nil, "", http.StatusInternalServerError).Wrap(err)
	}
	return list, BuildResponse(r), nil
}

// Usage Section

// GetPostsUsage returns rounded off total usage of posts for the instance
func (c *Client4) GetPostsUsage(ctx context.Context) (*PostsUsage, *Response, error) {
	r, err := c.DoAPIGet(ctx, c.usageRoute()+"/posts", "")
	if err != nil {
		return nil, BuildResponse(r), err
	}
	defer closeBody(r)

	var usage *PostsUsage
	err = json.NewDecoder(r.Body).Decode(&usage)
	return usage, BuildResponse(r), err
}

// GetStorageUsage returns the file storage usage for the instance,
// rounded down the most signigicant digit
func (c *Client4) GetStorageUsage(ctx context.Context) (*StorageUsage, *Response, error) {
	r, err := c.DoAPIGet(ctx, c.usageRoute()+"/storage", "")
	if err != nil {
		return nil, BuildResponse(r), err
	}
	defer closeBody(r)

	var usage *StorageUsage
	err = json.NewDecoder(r.Body).Decode(&usage)
	return usage, BuildResponse(r), err
}

// GetTeamsUsage returns total usage of teams for the instance
func (c *Client4) GetTeamsUsage(ctx context.Context) (*TeamsUsage, *Response, error) {
	r, err := c.DoAPIGet(ctx, c.usageRoute()+"/teams", "")
	if err != nil {
		return nil, BuildResponse(r), err
	}
	defer closeBody(r)

	var usage *TeamsUsage
	err = json.NewDecoder(r.Body).Decode(&usage)
	return usage, BuildResponse(r), err
}

func (c *Client4) GetPostInfo(ctx context.Context, postId string) (*PostInfo, *Response, error) {
	r, err := c.DoAPIGet(ctx, c.postRoute(postId)+"/info", "")
	if err != nil {
		return nil, BuildResponse(r), err
	}
	defer closeBody(r)

	var info *PostInfo
	if err = json.NewDecoder(r.Body).Decode(&info); err != nil {
		return nil, nil, NewAppError("GetPostInfo", "api.unmarshal_error", nil, "", http.StatusInternalServerError).Wrap(err)
	}
	return info, BuildResponse(r), nil
}

func (c *Client4) AcknowledgePost(ctx context.Context, postId, userId string) (*PostAcknowledgement, *Response, error) {
	r, err := c.DoAPIPost(ctx, c.userRoute(userId)+c.postRoute(postId)+"/ack", "")
	if err != nil {
		return nil, BuildResponse(r), err
	}
	defer closeBody(r)
	var ack *PostAcknowledgement
	if jsonErr := json.NewDecoder(r.Body).Decode(&ack); jsonErr != nil {
		return nil, nil, NewAppError("AcknowledgePost", "api.unmarshal_error", nil, jsonErr.Error(), http.StatusInternalServerError)
	}
	return ack, BuildResponse(r), nil
}

func (c *Client4) UnacknowledgePost(ctx context.Context, postId, userId string) (*Response, error) {
	r, err := c.DoAPIDelete(ctx, c.userRoute(userId)+c.postRoute(postId)+"/ack")
	if err != nil {
		return BuildResponse(r), err
	}
	defer closeBody(r)
	return BuildResponse(r), nil
}

func (c *Client4) AddUserToGroupSyncables(ctx context.Context, userID string) (*Response, error) {
	r, err := c.DoAPIPost(ctx, c.ldapRoute()+"/users/"+userID+"/group_sync_memberships", "")
	if err != nil {
		return BuildResponse(r), err
	}
	defer closeBody(r)
	return BuildResponse(r), nil
}

func (c *Client4) CheckCWSConnection(ctx context.Context, userId string) (*Response, error) {
	r, err := c.DoAPIGet(ctx, c.cloudRoute()+"/healthz", "")

	if err != nil {
		return BuildResponse(r), err
	}
	defer closeBody(r)

	return BuildResponse(r), nil
}

// CreateChannelBookmark creates a channel bookmark based on the provided struct.
func (c *Client4) CreateChannelBookmark(ctx context.Context, channelBookmark *ChannelBookmark) (*ChannelBookmarkWithFileInfo, *Response, error) {
	channelBookmarkJSON, err := json.Marshal(channelBookmark)
	if err != nil {
		return nil, nil, NewAppError("CreateChannelBookmark", "api.marshal_error", nil, "", http.StatusInternalServerError).Wrap(err)
	}
	r, err := c.DoAPIPostBytes(ctx, c.bookmarksRoute(channelBookmark.ChannelId), channelBookmarkJSON)
	if err != nil {
		return nil, BuildResponse(r), err
	}
	defer closeBody(r)
	var cb ChannelBookmarkWithFileInfo
	if err := json.NewDecoder(r.Body).Decode(&cb); err != nil {
		return nil, nil, NewAppError("CreateChannelBookmark", "api.unmarshal_error", nil, "", http.StatusInternalServerError).Wrap(err)
	}
	return &cb, BuildResponse(r), nil
}

// UpdateChannelBookmark updates a channel bookmark based on the provided struct.
func (c *Client4) UpdateChannelBookmark(ctx context.Context, channelId, bookmarkId string, patch *ChannelBookmarkPatch) (*UpdateChannelBookmarkResponse, *Response, error) {
	buf, err := json.Marshal(patch)
	if err != nil {
		return nil, nil, NewAppError("UpdateChannelBookmark", "api.marshal_error", nil, "", http.StatusInternalServerError).Wrap(err)
	}
	r, err := c.DoAPIPatchBytes(ctx, c.bookmarkRoute(channelId, bookmarkId), buf)
	if err != nil {
		return nil, BuildResponse(r), err
	}
	defer closeBody(r)
	var ucb UpdateChannelBookmarkResponse
	if err := json.NewDecoder(r.Body).Decode(&ucb); err != nil {
		return nil, nil, NewAppError("UpdateChannelBookmark", "api.unmarshal_error", nil, "", http.StatusInternalServerError).Wrap(err)
	}
	return &ucb, BuildResponse(r), nil
}

// UpdateChannelBookmarkSortOrder updates a channel bookmark's sort order based on the provided new index.
func (c *Client4) UpdateChannelBookmarkSortOrder(ctx context.Context, channelId, bookmarkId string, sortOrder int64) ([]*ChannelBookmarkWithFileInfo, *Response, error) {
	buf, err := json.Marshal(sortOrder)
	if err != nil {
		return nil, nil, NewAppError("UpdateChannelBookmarkSortOrder", "api.marshal_error", nil, "", http.StatusInternalServerError).Wrap(err)
	}
	r, err := c.DoAPIPostBytes(ctx, c.bookmarkRoute(channelId, bookmarkId)+"/sort_order", buf)
	if err != nil {
		return nil, BuildResponse(r), err
	}
	defer closeBody(r)
	var b []*ChannelBookmarkWithFileInfo
	if err := json.NewDecoder(r.Body).Decode(&b); err != nil {
		return nil, nil, NewAppError("UpdateChannelBookmarkSortOrder", "api.unmarshal_error", nil, "", http.StatusInternalServerError).Wrap(err)
	}
	return b, BuildResponse(r), nil
}

// DeleteChannelBookmark deletes a channel bookmark.
func (c *Client4) DeleteChannelBookmark(ctx context.Context, channelId, bookmarkId string) (*ChannelBookmarkWithFileInfo, *Response, error) {
	r, err := c.DoAPIDelete(ctx, c.bookmarkRoute(channelId, bookmarkId))
	if err != nil {
		return nil, BuildResponse(r), err
	}
	defer closeBody(r)
	var b *ChannelBookmarkWithFileInfo
	if err := json.NewDecoder(r.Body).Decode(&b); err != nil {
		return nil, nil, NewAppError("DeleteChannelBookmark", "api.unmarshal_error", nil, "", http.StatusInternalServerError).Wrap(err)
	}
	return b, BuildResponse(r), nil
}

func (c *Client4) ListChannelBookmarksForChannel(ctx context.Context, channelId string, since int64) ([]*ChannelBookmarkWithFileInfo, *Response, error) {
	query := fmt.Sprintf("?bookmarks_since=%v", since)
	r, err := c.DoAPIGet(ctx, c.bookmarksRoute(channelId)+query, "")
	if err != nil {
		return nil, BuildResponse(r), err
	}
	defer closeBody(r)
	var b []*ChannelBookmarkWithFileInfo
	if err := json.NewDecoder(r.Body).Decode(&b); err != nil {
		return nil, nil, NewAppError("ListChannelBookmarksForChannel", "api.unmarshal_error", nil, "", http.StatusInternalServerError).Wrap(err)
	}
	return b, BuildResponse(r), nil
}

func (c *Client4) SubmitClientMetrics(ctx context.Context, report *PerformanceReport) (*Response, error) {
	buf, err := json.Marshal(report)
	if err != nil {
		return nil, NewAppError("SubmitClientMetrics", "api.marshal_error", nil, "", http.StatusInternalServerError).Wrap(err)
	}
	res, err := c.DoAPIPostBytes(ctx, c.clientPerfMetricsRoute(), buf)
	if err != nil {
		return BuildResponse(res), err
	}

	return BuildResponse(res), nil
}

func (c *Client4) GetFilteredUsersStats(ctx context.Context, options *UserCountOptions) (*UsersStats, *Response, error) {
	v := url.Values{}
	v.Set("in_team", options.TeamId)
	v.Set("in_channel", options.ChannelId)
	v.Set("include_deleted", strconv.FormatBool(options.IncludeDeleted))
	v.Set("include_bots", strconv.FormatBool(options.IncludeBotAccounts))
	v.Set("include_remote_users", strconv.FormatBool(options.IncludeRemoteUsers))

	if len(options.Roles) > 0 {
		v.Set("roles", strings.Join(options.Roles, ","))
	}
	if len(options.ChannelRoles) > 0 {
		v.Set("channel_roles", strings.Join(options.ChannelRoles, ","))
	}
	if len(options.TeamRoles) > 0 {
		v.Set("team_roles", strings.Join(options.TeamRoles, ","))
	}

	query := v.Encode()
	r, err := c.DoAPIGet(ctx, c.usersRoute()+"/stats/filtered?"+query, "")
	if err != nil {
		return nil, BuildResponse(r), err
	}
	defer closeBody(r)

	var stats UsersStats
	if err := json.NewDecoder(r.Body).Decode(&stats); err != nil {
		return nil, nil, NewAppError("GetFilteredUsersStats", "api.unmarshal_error", nil, "", http.StatusInternalServerError).Wrap(err)
	}
	return &stats, BuildResponse(r), nil
}

<<<<<<< HEAD
func (c *Client4) CreateCPAField(ctx context.Context, field *PropertyField) (*PropertyField, *Response, error) {
	buf, err := json.Marshal(field)
	if err != nil {
		return nil, nil, NewAppError("CreateCPAField", "api.marshal_error", nil, "", http.StatusInternalServerError).Wrap(err)
	}
	r, err := c.DoAPIPostBytes(ctx, c.customProfileAttributeFieldsRoute(), buf)
	if err != nil {
		return nil, BuildResponse(r), err
	}
	defer closeBody(r)

	var pf PropertyField
	if err := json.NewDecoder(r.Body).Decode(&pf); err != nil {
		return nil, nil, NewAppError("CreateCPAField", "api.unmarshal_error", nil, "", http.StatusInternalServerError).Wrap(err)
	}
	return &pf, BuildResponse(r), nil
}

func (c *Client4) ListCPAFields(ctx context.Context) ([]*PropertyField, *Response, error) {
	r, err := c.DoAPIGet(ctx, c.customProfileAttributeFieldsRoute(), "")
	if err != nil {
		return nil, BuildResponse(r), err
	}
	defer closeBody(r)

	var fields []*PropertyField
	if err := json.NewDecoder(r.Body).Decode(&fields); err != nil {
		return nil, nil, NewAppError("ListCPAFields", "api.unmarshal_error", nil, "", http.StatusInternalServerError).Wrap(err)
	}
	return fields, BuildResponse(r), nil
}

func (c *Client4) PatchCPAField(ctx context.Context, fieldID string, patch *PropertyFieldPatch) (*PropertyField, *Response, error) {
	buf, err := json.Marshal(patch)
	if err != nil {
		return nil, nil, NewAppError("PatchCPAField", "api.marshal_error", nil, "", http.StatusInternalServerError).Wrap(err)
	}
	r, err := c.DoAPIPatchBytes(ctx, c.customProfileAttributeFieldRoute(fieldID), buf)
	if err != nil {
		return nil, BuildResponse(r), err
	}
	defer closeBody(r)

	var pf PropertyField
	if err := json.NewDecoder(r.Body).Decode(&pf); err != nil {
		return nil, nil, NewAppError("PatchCPAField", "api.unmarshal_error", nil, "", http.StatusInternalServerError).Wrap(err)
	}
	return &pf, BuildResponse(r), nil
}

func (c *Client4) DeleteCPAField(ctx context.Context, fieldID string) (*Response, error) {
	r, err := c.DoAPIDelete(ctx, c.customProfileAttributeFieldRoute(fieldID))
	if err != nil {
		return BuildResponse(r), err
	}
	defer closeBody(r)
	return BuildResponse(r), nil
}

func (c *Client4) ListCPAValues(ctx context.Context, userID string) (map[string]string, *Response, error) {
	r, err := c.DoAPIGet(ctx, c.userCustomProfileAttributesRoute(userID), "")
	if err != nil {
		return nil, BuildResponse(r), err
	}
	defer closeBody(r)

	fields := make(map[string]string)
	if err := json.NewDecoder(r.Body).Decode(&fields); err != nil {
		return nil, nil, NewAppError("ListCPAValues", "api.unmarshal_error", nil, "", http.StatusInternalServerError).Wrap(err)
	}
	return fields, BuildResponse(r), nil
}

func (c *Client4) PatchCPAValues(ctx context.Context, values map[string]string) (map[string]string, *Response, error) {
	buf, err := json.Marshal(values)
	if err != nil {
		return nil, nil, NewAppError("PatchCPAValues", "api.marshal_error", nil, "", http.StatusInternalServerError).Wrap(err)
	}

	r, err := c.DoAPIPatchBytes(ctx, c.customProfileAttributeValuesRoute(), buf)
	if err != nil {
		return nil, BuildResponse(r), err
	}
	defer closeBody(r)

	var patchedValues map[string]string
	if err := json.NewDecoder(r.Body).Decode(&patchedValues); err != nil {
		return nil, nil, NewAppError("PatchCPAValues", "api.unmarshal_error", nil, "", http.StatusInternalServerError).Wrap(err)
	}

	return patchedValues, BuildResponse(r), nil
=======
func (c *Client4) RestorePostVersion(ctx context.Context, postId, versionId string) (*Post, *Response, error) {
	r, err := c.DoAPIPost(ctx, c.postRoute(postId)+"/restore/"+versionId, "")
	if err != nil {
		return nil, BuildResponse(r), err
	}

	defer closeBody(r)
	var restoredPost *Post
	if err := json.NewDecoder(r.Body).Decode(&restoredPost); err != nil {
		return nil, nil, NewAppError("RestorePostVersion", "api.unmarshal_error", nil, "", http.StatusInternalServerError).Wrap(err)
	}
	return restoredPost, BuildResponse(r), nil
>>>>>>> 6e5a67ca
}<|MERGE_RESOLUTION|>--- conflicted
+++ resolved
@@ -9390,7 +9390,20 @@
 	return &stats, BuildResponse(r), nil
 }
 
-<<<<<<< HEAD
+func (c *Client4) RestorePostVersion(ctx context.Context, postId, versionId string) (*Post, *Response, error) {
+	r, err := c.DoAPIPost(ctx, c.postRoute(postId)+"/restore/"+versionId, "")
+	if err != nil {
+		return nil, BuildResponse(r), err
+	}
+
+	defer closeBody(r)
+	var restoredPost *Post
+	if err := json.NewDecoder(r.Body).Decode(&restoredPost); err != nil {
+		return nil, nil, NewAppError("RestorePostVersion", "api.unmarshal_error", nil, "", http.StatusInternalServerError).Wrap(err)
+	}
+	return restoredPost, BuildResponse(r), nil
+}
+
 func (c *Client4) CreateCPAField(ctx context.Context, field *PropertyField) (*PropertyField, *Response, error) {
 	buf, err := json.Marshal(field)
 	if err != nil {
@@ -9482,18 +9495,4 @@
 	}
 
 	return patchedValues, BuildResponse(r), nil
-=======
-func (c *Client4) RestorePostVersion(ctx context.Context, postId, versionId string) (*Post, *Response, error) {
-	r, err := c.DoAPIPost(ctx, c.postRoute(postId)+"/restore/"+versionId, "")
-	if err != nil {
-		return nil, BuildResponse(r), err
-	}
-
-	defer closeBody(r)
-	var restoredPost *Post
-	if err := json.NewDecoder(r.Body).Decode(&restoredPost); err != nil {
-		return nil, nil, NewAppError("RestorePostVersion", "api.unmarshal_error", nil, "", http.StatusInternalServerError).Wrap(err)
-	}
-	return restoredPost, BuildResponse(r), nil
->>>>>>> 6e5a67ca
 }
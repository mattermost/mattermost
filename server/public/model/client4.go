--- conflicted
+++ resolved
@@ -4021,11 +4021,7 @@
 	return BuildResponse(r), nil
 }
 
-<<<<<<< HEAD
-// PermanentDeletePost permanently deletes a post and it's files from the provided post id string.
-=======
 // PermanentDeletePost permanently deletes a post and its files from the provided post id string.
->>>>>>> 8b6b8e8f
 func (c *Client4) PermanentDeletePost(ctx context.Context, postId string) (*Response, error) {
 	r, err := c.DoAPIDelete(ctx, c.postRoute(postId)+"?permanent="+c.boolString(true))
 	if err != nil {

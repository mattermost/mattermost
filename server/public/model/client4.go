// Copyright (c) 2015-present Mattermost, Inc. All Rights Reserved.
// See LICENSE.txt for license information.

package model

import (
	"bufio"
	"bytes"
	"context"
	"encoding/json"
	"errors"
	"fmt"
	"io"
	"mime"
	"mime/multipart"
	"net"
	"net/http"
	"net/url"
	"strconv"
	"strings"
)

const (
	HeaderRequestId                 = "X-Request-ID"
	HeaderVersionId                 = "X-Version-ID"
	HeaderClusterId                 = "X-Cluster-ID"
	HeaderEtagServer                = "ETag"
	HeaderEtagClient                = "If-None-Match"
	HeaderForwarded                 = "X-Forwarded-For"
	HeaderRealIP                    = "X-Real-IP"
	HeaderForwardedProto            = "X-Forwarded-Proto"
	HeaderToken                     = "token"
	HeaderCsrfToken                 = "X-CSRF-Token"
	HeaderBearer                    = "BEARER"
	HeaderAuth                      = "Authorization"
	HeaderCloudToken                = "X-Cloud-Token"
	HeaderRemoteclusterToken        = "X-RemoteCluster-Token"
	HeaderRemoteclusterId           = "X-RemoteCluster-Id"
	HeaderRequestedWith             = "X-Requested-With"
	HeaderRequestedWithXML          = "XMLHttpRequest"
	HeaderFirstInaccessiblePostTime = "First-Inaccessible-Post-Time"
	HeaderFirstInaccessibleFileTime = "First-Inaccessible-File-Time"
	HeaderRange                     = "Range"
	STATUS                          = "status"
	StatusOk                        = "OK"
	StatusFail                      = "FAIL"
	StatusUnhealthy                 = "UNHEALTHY"
	StatusRemove                    = "REMOVE"
	ConnectionId                    = "Connection-Id"

	ClientDir = "client"

	APIURLSuffixV1 = "/api/v1"
	APIURLSuffixV4 = "/api/v4"
	APIURLSuffixV5 = "/api/v5"
	APIURLSuffix   = APIURLSuffixV4
)

type Response struct {
	StatusCode    int
	RequestId     string
	Etag          string
	ServerVersion string
	Header        http.Header
}

type Client4 struct {
	URL        string       // The location of the server, for example  "http://localhost:8065"
	APIURL     string       // The api location of the server, for example "http://localhost:8065/api/v4"
	HTTPClient *http.Client // The http client
	AuthToken  string
	AuthType   string
	HTTPHeader map[string]string // Headers to be copied over for each request

	// TrueString is the string value sent to the server for true boolean query parameters.
	trueString string

	// FalseString is the string value sent to the server for false boolean query parameters.
	falseString string
}

// SetBoolString is a helper method for overriding how true and false query string parameters are
// sent to the server.
//
// This method is only exposed for testing. It is never necessary to configure these values
// in production.
func (c *Client4) SetBoolString(value bool, valueStr string) {
	if value {
		c.trueString = valueStr
	} else {
		c.falseString = valueStr
	}
}

// boolString builds the query string parameter for boolean values.
func (c *Client4) boolString(value bool) string {
	if value && c.trueString != "" {
		return c.trueString
	} else if !value && c.falseString != "" {
		return c.falseString
	}

	if value {
		return "true"
	}
	return "false"
}

func closeBody(r *http.Response) {
	if r.Body != nil {
		_, _ = io.Copy(io.Discard, r.Body)
		_ = r.Body.Close()
	}
}

func NewAPIv4Client(url string) *Client4 {
	url = strings.TrimRight(url, "/")
	return &Client4{url, url + APIURLSuffix, &http.Client{}, "", "", map[string]string{}, "", ""}
}

func NewAPIv4SocketClient(socketPath string) *Client4 {
	tr := &http.Transport{
		Dial: func(network, addr string) (net.Conn, error) {
			return net.Dial("unix", socketPath)
		},
	}

	client := NewAPIv4Client("http://_")
	client.HTTPClient = &http.Client{Transport: tr}

	return client
}

func BuildResponse(r *http.Response) *Response {
	if r == nil {
		return nil
	}

	return &Response{
		StatusCode:    r.StatusCode,
		RequestId:     r.Header.Get(HeaderRequestId),
		Etag:          r.Header.Get(HeaderEtagServer),
		ServerVersion: r.Header.Get(HeaderVersionId),
		Header:        r.Header,
	}
}

// DecodeJSONFromResponse decodes JSON from an HTTP response and returns the result.
// Handles 304 Not Modified responses and calls [BuildResponse] automatically.
func DecodeJSONFromResponse[T any](r *http.Response) (T, *Response, error) {
	var result T
	if r.StatusCode == http.StatusNotModified {
		return result, BuildResponse(r), nil
	}
	if err := json.NewDecoder(r.Body).Decode(&result); err != nil {
		return result, BuildResponse(r), fmt.Errorf("failed to decode JSON response: %w", err)
	}
	return result, BuildResponse(r), nil
}

// ReadBytesFromResponse reads all bytes from an HTTP response body and returns them.
// Handles 304 Not Modified responses and calls [BuildResponse] automatically.
func ReadBytesFromResponse(r *http.Response) ([]byte, *Response, error) {
	if r.StatusCode == http.StatusNotModified {
		return nil, BuildResponse(r), nil
	}
	data, err := io.ReadAll(r.Body)
	if err != nil {
		return nil, BuildResponse(r), err
	}
	return data, BuildResponse(r), nil
}

func (c *Client4) SetToken(token string) {
	c.AuthToken = token
	c.AuthType = HeaderBearer
}

// MockSession is deprecated in favour of SetToken
func (c *Client4) MockSession(token string) {
	c.SetToken(token)
}

func (c *Client4) SetOAuthToken(token string) {
	c.AuthToken = token
	c.AuthType = HeaderToken
}

func (c *Client4) ClearOAuthToken() {
	c.AuthToken = ""
	c.AuthType = HeaderBearer
}

func (c *Client4) usersRoute() string {
	return "/users"
}

func (c *Client4) reportsRoute() string {
	return "/reports"
}

func (c *Client4) userRoute(userId string) string {
	return fmt.Sprintf(c.usersRoute()+"/%v", userId)
}

func (c *Client4) userThreadsRoute(userID, teamID string) string {
	return c.userRoute(userID) + c.teamRoute(teamID) + "/threads"
}

func (c *Client4) userThreadRoute(userId, teamId, threadId string) string {
	return c.userThreadsRoute(userId, teamId) + "/" + threadId
}

func (c *Client4) userCategoryRoute(userID, teamID string) string {
	return c.userRoute(userID) + c.teamRoute(teamID) + "/channels/categories"
}

func (c *Client4) userAccessTokensRoute() string {
	return c.usersRoute() + "/tokens"
}

func (c *Client4) userAccessTokenRoute(tokenId string) string {
	return fmt.Sprintf(c.usersRoute()+"/tokens/%v", tokenId)
}

func (c *Client4) userByUsernameRoute(userName string) string {
	return fmt.Sprintf(c.usersRoute()+"/username/%v", userName)
}

func (c *Client4) userByEmailRoute(email string) string {
	return fmt.Sprintf(c.usersRoute()+"/email/%v", email)
}

func (c *Client4) botsRoute() string {
	return "/bots"
}

func (c *Client4) botRoute(botUserId string) string {
	return fmt.Sprintf("%s/%s", c.botsRoute(), botUserId)
}

func (c *Client4) teamsRoute() string {
	return "/teams"
}

func (c *Client4) teamRoute(teamId string) string {
	return fmt.Sprintf(c.teamsRoute()+"/%v", teamId)
}

func (c *Client4) teamAutoCompleteCommandsRoute(teamId string) string {
	return fmt.Sprintf(c.teamsRoute()+"/%v/commands/autocomplete", teamId)
}

func (c *Client4) teamByNameRoute(teamName string) string {
	return fmt.Sprintf(c.teamsRoute()+"/name/%v", teamName)
}

func (c *Client4) teamMemberRoute(teamId, userId string) string {
	return fmt.Sprintf(c.teamRoute(teamId)+"/members/%v", userId)
}

func (c *Client4) teamMembersRoute(teamId string) string {
	return c.teamRoute(teamId) + "/members"
}

func (c *Client4) teamStatsRoute(teamId string) string {
	return c.teamRoute(teamId) + "/stats"
}

func (c *Client4) teamImportRoute(teamId string) string {
	return c.teamRoute(teamId) + "/import"
}

func (c *Client4) channelsRoute() string {
	return "/channels"
}

func (c *Client4) channelsForTeamRoute(teamId string) string {
	return c.teamRoute(teamId) + "/channels"
}

func (c *Client4) channelRoute(channelId string) string {
	return fmt.Sprintf(c.channelsRoute()+"/%v", channelId)
}

func (c *Client4) channelByNameRoute(channelName, teamId string) string {
	return fmt.Sprintf(c.teamRoute(teamId)+"/channels/name/%v", channelName)
}

func (c *Client4) channelsForTeamForUserRoute(teamId, userId string) string {
	return c.userRoute(userId) + c.teamRoute(teamId) + "/channels"
}

func (c *Client4) channelByNameForTeamNameRoute(channelName, teamName string) string {
	return fmt.Sprintf(c.teamByNameRoute(teamName)+"/channels/name/%v", channelName)
}

func (c *Client4) channelMembersRoute(channelId string) string {
	return c.channelRoute(channelId) + "/members"
}

func (c *Client4) channelMemberRoute(channelId, userId string) string {
	return fmt.Sprintf(c.channelMembersRoute(channelId)+"/%v", userId)
}

func (c *Client4) postsRoute() string {
	return "/posts"
}

func (c *Client4) contentFlaggingRoute() string {
	return "/content_flagging"
}

func (c *Client4) postsEphemeralRoute() string {
	return "/posts/ephemeral"
}

func (c *Client4) configRoute() string {
	return "/config"
}

func (c *Client4) licenseRoute() string {
	return "/license"
}

func (c *Client4) postRoute(postId string) string {
	return fmt.Sprintf(c.postsRoute()+"/%v", postId)
}

func (c *Client4) filesRoute() string {
	return "/files"
}

func (c *Client4) fileRoute(fileId string) string {
	return fmt.Sprintf(c.filesRoute()+"/%v", fileId)
}

func (c *Client4) uploadsRoute() string {
	return "/uploads"
}

func (c *Client4) uploadRoute(uploadId string) string {
	return fmt.Sprintf("%s/%s", c.uploadsRoute(), uploadId)
}

func (c *Client4) pluginsRoute() string {
	return "/plugins"
}

func (c *Client4) pluginRoute(pluginId string) string {
	return fmt.Sprintf(c.pluginsRoute()+"/%v", pluginId)
}

func (c *Client4) systemRoute() string {
	return "/system"
}

func (c *Client4) cloudRoute() string {
	return "/cloud"
}

func (c *Client4) testEmailRoute() string {
	return "/email/test"
}

func (c *Client4) testNotificationRoute() string {
	return "/notifications/test"
}

func (c *Client4) usageRoute() string {
	return "/usage"
}

func (c *Client4) testSiteURLRoute() string {
	return "/site_url/test"
}

func (c *Client4) testS3Route() string {
	return "/file/s3_test"
}

func (c *Client4) databaseRoute() string {
	return "/database"
}

func (c *Client4) cacheRoute() string {
	return "/caches"
}

func (c *Client4) clusterRoute() string {
	return "/cluster"
}

func (c *Client4) incomingWebhooksRoute() string {
	return "/hooks/incoming"
}

func (c *Client4) incomingWebhookRoute(hookID string) string {
	return fmt.Sprintf(c.incomingWebhooksRoute()+"/%v", hookID)
}

func (c *Client4) complianceReportsRoute() string {
	return "/compliance/reports"
}

func (c *Client4) complianceReportRoute(reportId string) string {
	return fmt.Sprintf("%s/%s", c.complianceReportsRoute(), reportId)
}

func (c *Client4) complianceReportDownloadRoute(reportId string) string {
	return fmt.Sprintf("%s/%s/download", c.complianceReportsRoute(), reportId)
}

func (c *Client4) outgoingWebhooksRoute() string {
	return "/hooks/outgoing"
}

func (c *Client4) outgoingWebhookRoute(hookID string) string {
	return fmt.Sprintf(c.outgoingWebhooksRoute()+"/%v", hookID)
}

func (c *Client4) preferencesRoute(userId string) string {
	return c.userRoute(userId) + "/preferences"
}

func (c *Client4) userStatusRoute(userId string) string {
	return c.userRoute(userId) + "/status"
}

func (c *Client4) userStatusesRoute() string {
	return c.usersRoute() + "/status"
}

func (c *Client4) samlRoute() string {
	return "/saml"
}

func (c *Client4) ldapRoute() string {
	return "/ldap"
}

func (c *Client4) brandRoute() string {
	return "/brand"
}

func (c *Client4) dataRetentionRoute() string {
	return "/data_retention"
}

func (c *Client4) dataRetentionPolicyRoute(policyID string) string {
	return fmt.Sprintf(c.dataRetentionRoute()+"/policies/%v", policyID)
}

func (c *Client4) elasticsearchRoute() string {
	return "/elasticsearch"
}

func (c *Client4) commandsRoute() string {
	return "/commands"
}

func (c *Client4) commandRoute(commandId string) string {
	return fmt.Sprintf(c.commandsRoute()+"/%v", commandId)
}

func (c *Client4) commandMoveRoute(commandId string) string {
	return fmt.Sprintf(c.commandsRoute()+"/%v/move", commandId)
}

func (c *Client4) draftsRoute() string {
	return "/drafts"
}

func (c *Client4) emojisRoute() string {
	return "/emoji"
}

func (c *Client4) emojiRoute(emojiId string) string {
	return fmt.Sprintf(c.emojisRoute()+"/%v", emojiId)
}

func (c *Client4) emojiByNameRoute(name string) string {
	return fmt.Sprintf(c.emojisRoute()+"/name/%v", name)
}

func (c *Client4) reactionsRoute() string {
	return "/reactions"
}

func (c *Client4) oAuthAppsRoute() string {
	return "/oauth/apps"
}

func (c *Client4) oAuthAppRoute(appId string) string {
	return fmt.Sprintf("/oauth/apps/%v", appId)
}

func (c *Client4) outgoingOAuthConnectionsRoute() string {
	return "/oauth/outgoing_connections"
}

func (c *Client4) outgoingOAuthConnectionRoute(id string) string {
	return fmt.Sprintf("%s/%s", c.outgoingOAuthConnectionsRoute(), id)
}

func (c *Client4) jobsRoute() string {
	return "/jobs"
}

func (c *Client4) rolesRoute() string {
	return "/roles"
}

func (c *Client4) schemesRoute() string {
	return "/schemes"
}

func (c *Client4) schemeRoute(id string) string {
	return c.schemesRoute() + fmt.Sprintf("/%v", id)
}

func (c *Client4) analyticsRoute() string {
	return "/analytics"
}

func (c *Client4) timezonesRoute() string {
	return c.systemRoute() + "/timezones"
}

func (c *Client4) channelSchemeRoute(channelId string) string {
	return fmt.Sprintf(c.channelsRoute()+"/%v/scheme", channelId)
}

func (c *Client4) teamSchemeRoute(teamId string) string {
	return fmt.Sprintf(c.teamsRoute()+"/%v/scheme", teamId)
}

func (c *Client4) totalUsersStatsRoute() string {
	return c.usersRoute() + "/stats"
}

func (c *Client4) redirectLocationRoute() string {
	return "/redirect_location"
}

func (c *Client4) serverBusyRoute() string {
	return "/server_busy"
}

func (c *Client4) userTermsOfServiceRoute(userId string) string {
	return c.userRoute(userId) + "/terms_of_service"
}

func (c *Client4) termsOfServiceRoute() string {
	return "/terms_of_service"
}

func (c *Client4) groupsRoute() string {
	return "/groups"
}

func (c *Client4) publishUserTypingRoute(userId string) string {
	return c.userRoute(userId) + "/typing"
}

func (c *Client4) groupRoute(groupID string) string {
	return fmt.Sprintf("%s/%s", c.groupsRoute(), groupID)
}

func (c *Client4) groupSyncableRoute(groupID, syncableID string, syncableType GroupSyncableType) string {
	return fmt.Sprintf("%s/%ss/%s", c.groupRoute(groupID), strings.ToLower(syncableType.String()), syncableID)
}

func (c *Client4) groupSyncablesRoute(groupID string, syncableType GroupSyncableType) string {
	return fmt.Sprintf("%s/%ss", c.groupRoute(groupID), strings.ToLower(syncableType.String()))
}

func (c *Client4) importsRoute() string {
	return "/imports"
}

func (c *Client4) exportsRoute() string {
	return "/exports"
}

func (c *Client4) exportRoute(name string) string {
	return fmt.Sprintf(c.exportsRoute()+"/%v", name)
}

func (c *Client4) importRoute(name string) string {
	return fmt.Sprintf(c.importsRoute()+"/%v", name)
}

func (c *Client4) remoteClusterRoute() string {
	return "/remotecluster"
}

func (c *Client4) sharedChannelRemotesRoute(remoteId string) string {
	return fmt.Sprintf("%s/%s/sharedchannelremotes", c.remoteClusterRoute(), remoteId)
}

func (c *Client4) channelRemoteRoute(remoteId, channelId string) string {
	return fmt.Sprintf("%s/%s/channels/%s", c.remoteClusterRoute(), remoteId, channelId)
}

func (c *Client4) sharedChannelsRoute() string {
	return "/sharedchannels"
}

func (c *Client4) ipFiltersRoute() string {
	return "/ip_filtering"
}

func (c *Client4) permissionsRoute() string {
	return "/permissions"
}

func (c *Client4) limitsRoute() string {
	return "/limits"
}

func (c *Client4) customProfileAttributesRoute() string {
	return "/custom_profile_attributes"
}

func (c *Client4) userCustomProfileAttributesRoute(userID string) string {
	return fmt.Sprintf("%s/custom_profile_attributes", c.userRoute(userID))
}

func (c *Client4) customProfileAttributeFieldsRoute() string {
	return fmt.Sprintf("%s/fields", c.customProfileAttributesRoute())
}

func (c *Client4) customProfileAttributeFieldRoute(fieldID string) string {
	return fmt.Sprintf("%s/%s", c.customProfileAttributeFieldsRoute(), fieldID)
}

func (c *Client4) customProfileAttributeValuesRoute() string {
	return fmt.Sprintf("%s/values", c.customProfileAttributesRoute())
}

func (c *Client4) accessControlPoliciesRoute() string {
	return "/access_control_policies"
}

func (c *Client4) celRoute() string {
	return c.accessControlPoliciesRoute() + "/cel"
}

func (c *Client4) accessControlPolicyRoute(policyID string) string {
	return fmt.Sprintf(c.accessControlPoliciesRoute()+"/%v", url.PathEscape(policyID))
}

<<<<<<< HEAD
=======
func (c *Client4) GetServerLimits(ctx context.Context) (*ServerLimits, *Response, error) {
	r, err := c.DoAPIGet(ctx, c.limitsRoute()+"/server", "")
	if err != nil {
		return nil, BuildResponse(r), err
	}
	defer closeBody(r)
	var serverLimits ServerLimits
	if r.StatusCode == http.StatusNotModified {
		return &serverLimits, BuildResponse(r), nil
	}
	if err := json.NewDecoder(r.Body).Decode(&serverLimits); err != nil {
		return nil, nil, NewAppError("GetServerLimits", "api.unmarshal_error", nil, "", http.StatusInternalServerError).Wrap(err)
	}
	return &serverLimits, BuildResponse(r), nil
}

func (c *Client4) CreateScheduledPost(ctx context.Context, scheduledPost *ScheduledPost) (*ScheduledPost, *Response, error) {
	buf, err := json.Marshal(scheduledPost)
	if err != nil {
		return nil, nil, NewAppError("CreateScheduledPost", "api.marshal_error", nil, "", http.StatusInternalServerError).Wrap(err)
	}

	r, err := c.DoAPIPost(ctx, c.postsRoute()+"/schedule", string(buf))
	if err != nil {
		return nil, BuildResponse(r), err
	}
	defer closeBody(r)
	var createdScheduledPost ScheduledPost
	if err := json.NewDecoder(r.Body).Decode(&createdScheduledPost); err != nil {
		return nil, nil, NewAppError("CreateScheduledPost", "api.unmarshal_error", nil, "", http.StatusInternalServerError).Wrap(err)
	}
	return &createdScheduledPost, BuildResponse(r), nil
}

func (c *Client4) GetUserScheduledPosts(ctx context.Context, teamId string, includeDirectChannels bool) (map[string][]*ScheduledPost, *Response, error) {
	query := url.Values{}
	query.Set("includeDirectChannels", fmt.Sprintf("%t", includeDirectChannels))

	r, err := c.DoAPIGet(ctx, c.postsRoute()+"/scheduled/team/"+teamId+"?"+query.Encode(), "")
	if err != nil {
		return nil, BuildResponse(r), err
	}
	defer closeBody(r)
	var scheduledPostsByTeam map[string][]*ScheduledPost
	if err := json.NewDecoder(r.Body).Decode(&scheduledPostsByTeam); err != nil {
		return nil, nil, NewAppError("GetUserScheduledPosts", "api.unmarshal_error", nil, "", http.StatusInternalServerError).Wrap(err)
	}
	return scheduledPostsByTeam, BuildResponse(r), nil
}

func (c *Client4) UpdateScheduledPost(ctx context.Context, scheduledPost *ScheduledPost) (*ScheduledPost, *Response, error) {
	buf, err := json.Marshal(scheduledPost)
	if err != nil {
		return nil, nil, NewAppError("UpdateScheduledPost", "api.marshal_error", nil, "", http.StatusInternalServerError).Wrap(err)
	}

	r, err := c.DoAPIPut(ctx, c.postsRoute()+"/schedule/"+scheduledPost.Id, string(buf))
	if err != nil {
		return nil, BuildResponse(r), err
	}

	defer closeBody(r)
	var updatedScheduledPost ScheduledPost
	if err := json.NewDecoder(r.Body).Decode(&updatedScheduledPost); err != nil {
		return nil, nil, NewAppError("UpdateScheduledPost", "api.unmarshal_error", nil, "", http.StatusInternalServerError).Wrap(err)
	}
	return &updatedScheduledPost, BuildResponse(r), nil
}

func (c *Client4) DeleteScheduledPost(ctx context.Context, scheduledPostId string) (*ScheduledPost, *Response, error) {
	r, err := c.DoAPIDelete(ctx, c.postsRoute()+"/schedule/"+scheduledPostId)
	if err != nil {
		return nil, BuildResponse(r), err
	}

	defer closeBody(r)
	var deletedScheduledPost ScheduledPost
	if err := json.NewDecoder(r.Body).Decode(&deletedScheduledPost); err != nil {
		return nil, nil, NewAppError("DeleteScheduledPost", "api.unmarshal_error", nil, "", http.StatusInternalServerError).Wrap(err)
	}
	return &deletedScheduledPost, BuildResponse(r), nil
}

func (c *Client4) GetFlaggingConfiguration(ctx context.Context) (*ContentFlaggingReportingConfig, *Response, error) {
	r, err := c.DoAPIGet(ctx, c.contentFlaggingRoute()+"/flag/config", "")
	if err != nil {
		return nil, BuildResponse(r), err
	}
	defer closeBody(r)
	var config ContentFlaggingReportingConfig
	if err := json.NewDecoder(r.Body).Decode(&config); err != nil {
		return nil, nil, NewAppError("GetFlaggingConfiguration", "api.unmarshal_error", nil, "", http.StatusInternalServerError).Wrap(err)
	}
	return &config, BuildResponse(r), nil
}

func (c *Client4) GetTeamPostFlaggingFeatureStatus(ctx context.Context, teamId string) (map[string]bool, *Response, error) {
	r, err := c.DoAPIGet(ctx, c.contentFlaggingRoute()+"/team/"+teamId+"/status", "")
	if err != nil {
		return nil, BuildResponse(r), err
	}
	defer closeBody(r)
	var status map[string]bool
	if err := json.NewDecoder(r.Body).Decode(&status); err != nil {
		return nil, nil, NewAppError("GetFlaggingConfiguration", "api.unmarshal_error", nil, "", http.StatusInternalServerError).Wrap(err)
	}
	return status, BuildResponse(r), nil
}

>>>>>>> 75d5371c
func (c *Client4) bookmarksRoute(channelId string) string {
	return c.channelRoute(channelId) + "/bookmarks"
}

func (c *Client4) bookmarkRoute(channelId, bookmarkId string) string {
	return fmt.Sprintf(c.bookmarksRoute(channelId)+"/%v", bookmarkId)
}

func (c *Client4) clientPerfMetricsRoute() string {
	return "/client_perf"
}

// DoAPIGet makes a GET request to the specified URL with an optional ETag for caching.
// Returns the HTTP response or any error that occurred during the request.
func (c *Client4) DoAPIGet(ctx context.Context, url string, etag string) (*http.Response, error) {
	return c.doAPIRequest(ctx, http.MethodGet, c.APIURL+url, "", etag)
}

// DoAPIPost makes a POST request to the specified URL with optional string data.
// Returns the HTTP response or any error that occurred during the request.
func (c *Client4) DoAPIPost(ctx context.Context, url, data string) (*http.Response, error) {
	return c.doAPIRequest(ctx, http.MethodPost, c.APIURL+url, data, "")
}

// DoAPIPostJSON marshals the provided data to JSON and makes a POST request to the specified URL.
// Returns the HTTP response or any error that occurred during marshaling or request.
func (c *Client4) DoAPIPostJSON(ctx context.Context, url string, data any) (*http.Response, error) {
	buf, err := json.Marshal(data)
	if err != nil {
		return nil, err
	}
	return c.doAPIRequestBytes(ctx, http.MethodPost, c.APIURL+url, buf, "")
}

// DoAPIPut makes a PUT request to the specified URL with optional string data.
// Returns the HTTP response or any error that occurred during the request.
func (c *Client4) DoAPIPut(ctx context.Context, url, data string) (*http.Response, error) {
	return c.doAPIRequest(ctx, http.MethodPut, c.APIURL+url, data, "")
}

// DoAPIPutJSON marshals the provided data to JSON and makes a PUT request to the specified URL.
// Returns the HTTP response or any error that occurred during marshaling or request.
func (c *Client4) DoAPIPutJSON(ctx context.Context, url string, data any) (*http.Response, error) {
	buf, err := json.Marshal(data)
	if err != nil {
		return nil, err
	}
	return c.doAPIRequestBytes(ctx, http.MethodPut, c.APIURL+url, buf, "")
}

// DoAPIPatchJSON marshals the provided data to JSON and makes a PATCH request to the specified URL.
// Returns the HTTP response or any error that occurred during marshaling or request.
func (c *Client4) DoAPIPatchJSON(ctx context.Context, url string, data any) (*http.Response, error) {
	buf, err := json.Marshal(data)
	if err != nil {
		return nil, err
	}
	return c.doAPIRequestBytes(ctx, http.MethodPatch, c.APIURL+url, buf, "")
}

// DoAPIDelete makes a DELETE request to the specified URL.
// Returns the HTTP response or any error that occurred during the request.
func (c *Client4) DoAPIDelete(ctx context.Context, url string) (*http.Response, error) {
	return c.doAPIRequest(ctx, http.MethodDelete, c.APIURL+url, "", "")
}

// DoAPIDeleteJSON marshals the provided data to JSON and makes a DELETE request to the specified URL.
// Returns the HTTP response or any error that occurred during marshaling or request.
func (c *Client4) DoAPIDeleteJSON(ctx context.Context, url string, data any) (*http.Response, error) {
	buf, err := json.Marshal(data)
	if err != nil {
		return nil, err
	}
	return c.doAPIRequestBytes(ctx, http.MethodDelete, c.APIURL+url, buf, "")
}

// DoAPIRequestWithHeaders makes an HTTP request with the specified method, URL, and custom headers.
// Returns the HTTP response or any error that occurred during the request.
func (c *Client4) DoAPIRequestWithHeaders(ctx context.Context, method, url, data string, headers map[string]string) (*http.Response, error) {
	return c.doAPIRequestReader(ctx, method, url, "", strings.NewReader(data), headers)
}

func (c *Client4) doAPIRequest(ctx context.Context, method, url, data, etag string) (*http.Response, error) {
	return c.doAPIRequestReader(ctx, method, url, "", strings.NewReader(data), map[string]string{HeaderEtagClient: etag})
}

func (c *Client4) doAPIRequestBytes(ctx context.Context, method, url string, data []byte, etag string) (*http.Response, error) {
	return c.doAPIRequestReader(ctx, method, url, "", bytes.NewReader(data), map[string]string{HeaderEtagClient: etag})
}

// doAPIRequestReader makes an HTTP request using an io.Reader for the request body and custom headers.
// This is the most flexible DoAPI method, supporting streaming data and custom headers.
// Returns the HTTP response or any error that occurred during the request.
func (c *Client4) doAPIRequestReader(ctx context.Context, method, url, contentType string, data io.Reader, headers map[string]string) (*http.Response, error) {
	rq, err := http.NewRequestWithContext(ctx, method, url, data)
	if err != nil {
		return nil, err
	}

	for k, v := range headers {
		rq.Header.Set(k, v)
	}

	if c.AuthToken != "" {
		rq.Header.Set(HeaderAuth, c.AuthType+" "+c.AuthToken)
	}

	if contentType != "" {
		rq.Header.Set("Content-Type", contentType)
	}

	if len(c.HTTPHeader) > 0 {
		for k, v := range c.HTTPHeader {
			rq.Header.Set(k, v)
		}
	}

	rp, err := c.HTTPClient.Do(rq)
	if err != nil {
		return rp, err
	}

	if rp.StatusCode == 304 {
		return rp, nil
	}

	if rp.StatusCode >= 300 {
		defer closeBody(rp)
		return rp, AppErrorFromJSON(rp.Body)
	}

	return rp, nil
}

func (c *Client4) DoUploadFile(ctx context.Context, url string, data []byte, contentType string) (*FileUploadResponse, *Response, error) {
	r, err := c.doAPIRequestReader(ctx, http.MethodPost, c.APIURL+url, contentType, bytes.NewReader(data), nil)
	if err != nil {
		return nil, BuildResponse(r), err
	}
	defer closeBody(r)
	return DecodeJSONFromResponse[*FileUploadResponse](r)
}

// Authentication Section

// LoginById authenticates a user by user id and password.
func (c *Client4) LoginById(ctx context.Context, id string, password string) (*User, *Response, error) {
	m := make(map[string]string)
	m["id"] = id
	m["password"] = password
	return c.login(ctx, m)
}

// Login authenticates a user by login id, which can be username, email or some sort
// of SSO identifier based on server configuration, and a password.
func (c *Client4) Login(ctx context.Context, loginId string, password string) (*User, *Response, error) {
	m := make(map[string]string)
	m["login_id"] = loginId
	m["password"] = password
	return c.login(ctx, m)
}

// LoginByLdap authenticates a user by LDAP id and password.
func (c *Client4) LoginByLdap(ctx context.Context, loginId string, password string) (*User, *Response, error) {
	m := make(map[string]string)
	m["login_id"] = loginId
	m["password"] = password
	m["ldap_only"] = c.boolString(true)
	return c.login(ctx, m)
}

// LoginWithDevice authenticates a user by login id (username, email or some sort
// of SSO identifier based on configuration), password and attaches a device id to
// the session.
func (c *Client4) LoginWithDevice(ctx context.Context, loginId string, password string, deviceId string) (*User, *Response, error) {
	m := make(map[string]string)
	m["login_id"] = loginId
	m["password"] = password
	m["device_id"] = deviceId
	return c.login(ctx, m)
}

// LoginWithMFA logs a user in with a MFA token
func (c *Client4) LoginWithMFA(ctx context.Context, loginId, password, mfaToken string) (*User, *Response, error) {
	m := make(map[string]string)
	m["login_id"] = loginId
	m["password"] = password
	m["token"] = mfaToken
	return c.login(ctx, m)
}

func (c *Client4) login(ctx context.Context, m map[string]string) (*User, *Response, error) {
	r, err := c.DoAPIPostJSON(ctx, "/users/login", m)
	if err != nil {
		return nil, BuildResponse(r), err
	}
	defer closeBody(r)
	c.AuthToken = r.Header.Get(HeaderToken)
	c.AuthType = HeaderBearer

	return DecodeJSONFromResponse[*User](r)
}

func (c *Client4) LoginWithDesktopToken(ctx context.Context, token, deviceId string) (*User, *Response, error) {
	m := make(map[string]string)
	m["token"] = token
	m["deviceId"] = deviceId
	r, err := c.DoAPIPostJSON(ctx, "/users/login/desktop_token", m)
	if err != nil {
		return nil, BuildResponse(r), err
	}
	defer closeBody(r)
	c.AuthToken = r.Header.Get(HeaderToken)
	c.AuthType = HeaderBearer

	return DecodeJSONFromResponse[*User](r)
}

// Logout terminates the current user's session.
func (c *Client4) Logout(ctx context.Context) (*Response, error) {
	r, err := c.DoAPIPost(ctx, "/users/logout", "")
	if err != nil {
		return BuildResponse(r), err
	}
	defer closeBody(r)
	c.AuthToken = ""
	c.AuthType = HeaderBearer
	return BuildResponse(r), nil
}

// SwitchAccountType changes a user's login type from one type to another.
func (c *Client4) SwitchAccountType(ctx context.Context, switchRequest *SwitchRequest) (string, *Response, error) {
	r, err := c.DoAPIPostJSON(ctx, c.usersRoute()+"/login/switch", switchRequest)
	if err != nil {
		return "", BuildResponse(r), err
	}
	defer closeBody(r)
	result, resp, err := DecodeJSONFromResponse[map[string]string](r)
	if err != nil {
		return "", resp, err
	}
	return result["follow_link"], resp, nil
}

// User Section

// CreateUser creates a user in the system based on the provided user struct.
func (c *Client4) CreateUser(ctx context.Context, user *User) (*User, *Response, error) {
	r, err := c.DoAPIPostJSON(ctx, c.usersRoute(), user)
	if err != nil {
		return nil, BuildResponse(r), err
	}
	defer closeBody(r)
	return DecodeJSONFromResponse[*User](r)
}

// CreateUserWithToken creates a user in the system based on the provided tokenId.
func (c *Client4) CreateUserWithToken(ctx context.Context, user *User, tokenId string) (*User, *Response, error) {
	if tokenId == "" {
		return nil, nil, errors.New("token ID is required")
	}

	values := url.Values{}
	values.Set("t", tokenId)
	r, err := c.DoAPIPostJSON(ctx, c.usersRoute()+"?"+values.Encode(), user)
	if err != nil {
		return nil, BuildResponse(r), err
	}
	defer closeBody(r)
	return DecodeJSONFromResponse[*User](r)
}

// CreateUserWithInviteId creates a user in the system based on the provided invited id.
func (c *Client4) CreateUserWithInviteId(ctx context.Context, user *User, inviteId string) (*User, *Response, error) {
	if inviteId == "" {
		return nil, nil, errors.New("invite ID is required")
	}

	values := url.Values{}
	values.Set("iid", inviteId)
	r, err := c.DoAPIPostJSON(ctx, c.usersRoute()+"?"+values.Encode(), user)
	if err != nil {
		return nil, BuildResponse(r), err
	}
	defer closeBody(r)
	return DecodeJSONFromResponse[*User](r)
}

// GetMe returns the logged in user.
func (c *Client4) GetMe(ctx context.Context, etag string) (*User, *Response, error) {
	r, err := c.DoAPIGet(ctx, c.userRoute(Me), etag)
	if err != nil {
		return nil, BuildResponse(r), err
	}
	defer closeBody(r)
	return DecodeJSONFromResponse[*User](r)
}

// GetUser returns a user based on the provided user id string.
func (c *Client4) GetUser(ctx context.Context, userId, etag string) (*User, *Response, error) {
	r, err := c.DoAPIGet(ctx, c.userRoute(userId), etag)
	if err != nil {
		return nil, BuildResponse(r), err
	}
	defer closeBody(r)
	return DecodeJSONFromResponse[*User](r)
}

// GetUserByUsername returns a user based on the provided user name string.
func (c *Client4) GetUserByUsername(ctx context.Context, userName, etag string) (*User, *Response, error) {
	r, err := c.DoAPIGet(ctx, c.userByUsernameRoute(userName), etag)
	if err != nil {
		return nil, BuildResponse(r), err
	}
	defer closeBody(r)
	return DecodeJSONFromResponse[*User](r)
}

// GetUserByEmail returns a user based on the provided user email string.
func (c *Client4) GetUserByEmail(ctx context.Context, email, etag string) (*User, *Response, error) {
	r, err := c.DoAPIGet(ctx, c.userByEmailRoute(email), etag)
	if err != nil {
		return nil, BuildResponse(r), err
	}
	defer closeBody(r)
	return DecodeJSONFromResponse[*User](r)
}

// AutocompleteUsersInTeam returns the users on a team based on search term.
func (c *Client4) AutocompleteUsersInTeam(ctx context.Context, teamId string, username string, limit int, etag string) (*UserAutocomplete, *Response, error) {
	values := url.Values{}
	values.Set("in_team", teamId)
	values.Set("name", username)
	values.Set("limit", strconv.Itoa(limit))
	r, err := c.DoAPIGet(ctx, c.usersRoute()+"/autocomplete?"+values.Encode(), etag)
	if err != nil {
		return nil, BuildResponse(r), err
	}
	defer closeBody(r)
	return DecodeJSONFromResponse[*UserAutocomplete](r)
}

// AutocompleteUsersInChannel returns the users in a channel based on search term.
func (c *Client4) AutocompleteUsersInChannel(ctx context.Context, teamId string, channelId string, username string, limit int, etag string) (*UserAutocomplete, *Response, error) {
	values := url.Values{}
	values.Set("in_team", teamId)
	values.Set("in_channel", channelId)
	values.Set("name", username)
	values.Set("limit", strconv.Itoa(limit))
	r, err := c.DoAPIGet(ctx, c.usersRoute()+"/autocomplete?"+values.Encode(), etag)
	if err != nil {
		return nil, BuildResponse(r), err
	}
	defer closeBody(r)
	return DecodeJSONFromResponse[*UserAutocomplete](r)
}

// AutocompleteUsers returns the users in the system based on search term.
func (c *Client4) AutocompleteUsers(ctx context.Context, username string, limit int, etag string) (*UserAutocomplete, *Response, error) {
	values := url.Values{}
	values.Set("name", username)
	values.Set("limit", strconv.Itoa(limit))
	r, err := c.DoAPIGet(ctx, c.usersRoute()+"/autocomplete?"+values.Encode(), etag)
	if err != nil {
		return nil, BuildResponse(r), err
	}
	defer closeBody(r)
	return DecodeJSONFromResponse[*UserAutocomplete](r)
}

// GetDefaultProfileImage gets the default user's profile image. Must be logged in.
func (c *Client4) GetDefaultProfileImage(ctx context.Context, userId string) ([]byte, *Response, error) {
	r, err := c.DoAPIGet(ctx, c.userRoute(userId)+"/image/default", "")
	if err != nil {
		return nil, BuildResponse(r), err
	}
	defer closeBody(r)
	return ReadBytesFromResponse(r)
}

// GetProfileImage gets user's profile image. Must be logged in.
func (c *Client4) GetProfileImage(ctx context.Context, userId, etag string) ([]byte, *Response, error) {
	r, err := c.DoAPIGet(ctx, c.userRoute(userId)+"/image", etag)
	if err != nil {
		return nil, BuildResponse(r), err
	}
	defer closeBody(r)
	return ReadBytesFromResponse(r)
}

// GetUsers returns a page of users on the system. Page counting starts at 0.
func (c *Client4) GetUsers(ctx context.Context, page int, perPage int, etag string) ([]*User, *Response, error) {
	values := url.Values{}
	values.Set("page", strconv.Itoa(page))
	values.Set("per_page", strconv.Itoa(perPage))
	r, err := c.DoAPIGet(ctx, c.usersRoute()+"?"+values.Encode(), etag)
	if err != nil {
		return nil, BuildResponse(r), err
	}
	defer closeBody(r)
	return DecodeJSONFromResponse[[]*User](r)
}

// GetUsersWithCustomQueryParameters returns a page of users on the system. Page counting starts at 0.
func (c *Client4) GetUsersWithCustomQueryParameters(ctx context.Context, page int, perPage int, queryParameters, etag string) ([]*User, *Response, error) {
	values := url.Values{}
	values.Set("page", strconv.Itoa(page))
	values.Set("per_page", strconv.Itoa(perPage))
	r, err := c.DoAPIGet(ctx, c.usersRoute()+"?"+values.Encode()+"&"+queryParameters, etag)
	if err != nil {
		return nil, BuildResponse(r), err
	}
	defer closeBody(r)
	return DecodeJSONFromResponse[[]*User](r)
}

// GetUsersInTeam returns a page of users on a team. Page counting starts at 0.
func (c *Client4) GetUsersInTeam(ctx context.Context, teamId string, page int, perPage int, etag string) ([]*User, *Response, error) {
	values := url.Values{}
	values.Set("in_team", teamId)
	values.Set("page", strconv.Itoa(page))
	values.Set("per_page", strconv.Itoa(perPage))
	r, err := c.DoAPIGet(ctx, c.usersRoute()+"?"+values.Encode(), etag)
	if err != nil {
		return nil, BuildResponse(r), err
	}
	defer closeBody(r)
	return DecodeJSONFromResponse[[]*User](r)
}

// GetNewUsersInTeam returns a page of users on a team. Page counting starts at 0.
func (c *Client4) GetNewUsersInTeam(ctx context.Context, teamId string, page int, perPage int, etag string) ([]*User, *Response, error) {
	values := url.Values{}
	values.Set("sort", "create_at")
	values.Set("in_team", teamId)
	values.Set("page", strconv.Itoa(page))
	values.Set("per_page", strconv.Itoa(perPage))
	r, err := c.DoAPIGet(ctx, c.usersRoute()+"?"+values.Encode(), etag)
	if err != nil {
		return nil, BuildResponse(r), err
	}
	defer closeBody(r)
	return DecodeJSONFromResponse[[]*User](r)
}

// GetRecentlyActiveUsersInTeam returns a page of users on a team. Page counting starts at 0.
func (c *Client4) GetRecentlyActiveUsersInTeam(ctx context.Context, teamId string, page int, perPage int, etag string) ([]*User, *Response, error) {
	values := url.Values{}
	values.Set("sort", "last_activity_at")
	values.Set("in_team", teamId)
	values.Set("page", strconv.Itoa(page))
	values.Set("per_page", strconv.Itoa(perPage))
	r, err := c.DoAPIGet(ctx, c.usersRoute()+"?"+values.Encode(), etag)
	if err != nil {
		return nil, BuildResponse(r), err
	}
	defer closeBody(r)
	return DecodeJSONFromResponse[[]*User](r)
}

// GetActiveUsersInTeam returns a page of users on a team. Page counting starts at 0.
func (c *Client4) GetActiveUsersInTeam(ctx context.Context, teamId string, page int, perPage int, etag string) ([]*User, *Response, error) {
	values := url.Values{}
	values.Set("active", "true")
	values.Set("in_team", teamId)
	values.Set("page", strconv.Itoa(page))
	values.Set("per_page", strconv.Itoa(perPage))
	r, err := c.DoAPIGet(ctx, c.usersRoute()+"?"+values.Encode(), etag)
	if err != nil {
		return nil, BuildResponse(r), err
	}
	defer closeBody(r)
	return DecodeJSONFromResponse[[]*User](r)
}

// GetUsersNotInTeam returns a page of users who are not in a team. Page counting starts at 0.
func (c *Client4) GetUsersNotInTeam(ctx context.Context, teamId string, page int, perPage int, etag string) ([]*User, *Response, error) {
	values := url.Values{}
	values.Set("not_in_team", teamId)
	values.Set("page", strconv.Itoa(page))
	values.Set("per_page", strconv.Itoa(perPage))
	r, err := c.DoAPIGet(ctx, c.usersRoute()+"?"+values.Encode(), etag)
	if err != nil {
		return nil, BuildResponse(r), err
	}
	defer closeBody(r)
	return DecodeJSONFromResponse[[]*User](r)
}

// GetUsersInChannel returns a page of users in a channel. Page counting starts at 0.
func (c *Client4) GetUsersInChannel(ctx context.Context, channelId string, page int, perPage int, etag string) ([]*User, *Response, error) {
	values := url.Values{}
	values.Set("in_channel", channelId)
	values.Set("page", strconv.Itoa(page))
	values.Set("per_page", strconv.Itoa(perPage))
	r, err := c.DoAPIGet(ctx, c.usersRoute()+"?"+values.Encode(), etag)
	if err != nil {
		return nil, BuildResponse(r), err
	}
	defer closeBody(r)
	return DecodeJSONFromResponse[[]*User](r)
}

// GetUsersInChannelByStatus returns a page of users in a channel. Page counting starts at 0. Sorted by Status
func (c *Client4) GetUsersInChannelByStatus(ctx context.Context, channelId string, page int, perPage int, etag string) ([]*User, *Response, error) {
	values := url.Values{}
	values.Set("in_channel", channelId)
	values.Set("page", strconv.Itoa(page))
	values.Set("per_page", strconv.Itoa(perPage))
	values.Set("sort", "status")
	r, err := c.DoAPIGet(ctx, c.usersRoute()+"?"+values.Encode(), etag)
	if err != nil {
		return nil, BuildResponse(r), err
	}
	defer closeBody(r)
	return DecodeJSONFromResponse[[]*User](r)
}

// GetUsersNotInChannel returns a page of users not in a channel. Page counting starts at 0.
func (c *Client4) GetUsersNotInChannel(ctx context.Context, teamId, channelId string, page int, perPage int, etag string) ([]*User, *Response, error) {
	options := &GetUsersNotInChannelOptions{
		TeamID:   teamId,
		Page:     page,
		Limit:    perPage,
		Etag:     etag,
		CursorID: "",
	}
	return c.GetUsersNotInChannelWithOptions(ctx, channelId, options)
}

// GetUsersNotInChannelWithOptionsStruct returns a page of users not in a channel using the options struct.
func (c *Client4) GetUsersNotInChannelWithOptions(ctx context.Context, channelId string, options *GetUsersNotInChannelOptions) ([]*User, *Response, error) {
	values := url.Values{}
	values.Set("in_team", options.TeamID)
	values.Set("not_in_channel", channelId)
	values.Set("page", strconv.Itoa(options.Page))
	values.Set("per_page", strconv.Itoa(options.Limit))
	if options != nil && options.CursorID != "" {
		values.Set("cursor_id", options.CursorID)
	}
	r, err := c.DoAPIGet(ctx, c.usersRoute()+"?"+values.Encode(), options.Etag)
	if err != nil {
		return nil, BuildResponse(r), err
	}
	defer closeBody(r)
	return DecodeJSONFromResponse[[]*User](r)
}

// GetUsersWithoutTeam returns a page of users on the system that aren't on any teams. Page counting starts at 0.
func (c *Client4) GetUsersWithoutTeam(ctx context.Context, page int, perPage int, etag string) ([]*User, *Response, error) {
	values := url.Values{}
	values.Set("without_team", "1")
	values.Set("page", strconv.Itoa(page))
	values.Set("per_page", strconv.Itoa(perPage))
	r, err := c.DoAPIGet(ctx, c.usersRoute()+"?"+values.Encode(), etag)
	if err != nil {
		return nil, BuildResponse(r), err
	}
	defer closeBody(r)
	return DecodeJSONFromResponse[[]*User](r)
}

// GetUsersInGroup returns a page of users in a group. Page counting starts at 0.
func (c *Client4) GetUsersInGroup(ctx context.Context, groupID string, page int, perPage int, etag string) ([]*User, *Response, error) {
	values := url.Values{}
	values.Set("in_group", groupID)
	values.Set("page", strconv.Itoa(page))
	values.Set("per_page", strconv.Itoa(perPage))
	r, err := c.DoAPIGet(ctx, c.usersRoute()+"?"+values.Encode(), etag)
	if err != nil {
		return nil, BuildResponse(r), err
	}
	defer closeBody(r)
	return DecodeJSONFromResponse[[]*User](r)
}

// GetUsersInGroup returns a page of users in a group. Page counting starts at 0.
func (c *Client4) GetUsersInGroupByDisplayName(ctx context.Context, groupID string, page int, perPage int, etag string) ([]*User, *Response, error) {
	values := url.Values{}
	values.Set("sort", "display_name")
	values.Set("in_group", groupID)
	values.Set("page", strconv.Itoa(page))
	values.Set("per_page", strconv.Itoa(perPage))
	r, err := c.DoAPIGet(ctx, c.usersRoute()+"?"+values.Encode(), etag)
	if err != nil {
		return nil, BuildResponse(r), err
	}
	defer closeBody(r)
	return DecodeJSONFromResponse[[]*User](r)
}

// GetUsersByIds returns a list of users based on the provided user ids.
func (c *Client4) GetUsersByIds(ctx context.Context, userIds []string) ([]*User, *Response, error) {
	r, err := c.DoAPIPostJSON(ctx, c.usersRoute()+"/ids", userIds)
	if err != nil {
		return nil, BuildResponse(r), err
	}
	defer closeBody(r)
	return DecodeJSONFromResponse[[]*User](r)
}

// GetUsersByIds returns a list of users based on the provided user ids.
func (c *Client4) GetUsersByIdsWithOptions(ctx context.Context, userIds []string, options *UserGetByIdsOptions) ([]*User, *Response, error) {
	v := url.Values{}
	if options.Since != 0 {
		v.Set("since", fmt.Sprintf("%d", options.Since))
	}

	url := c.usersRoute() + "/ids"
	if len(v) > 0 {
		url += "?" + v.Encode()
	}

	r, err := c.DoAPIPostJSON(ctx, url, userIds)
	if err != nil {
		return nil, BuildResponse(r), err
	}
	defer closeBody(r)
	return DecodeJSONFromResponse[[]*User](r)
}

// GetUsersByUsernames returns a list of users based on the provided usernames.
func (c *Client4) GetUsersByUsernames(ctx context.Context, usernames []string) ([]*User, *Response, error) {
	r, err := c.DoAPIPostJSON(ctx, c.usersRoute()+"/usernames", usernames)
	if err != nil {
		return nil, BuildResponse(r), err
	}
	defer closeBody(r)
	return DecodeJSONFromResponse[[]*User](r)
}

// GetUsersByGroupChannelIds returns a map with channel ids as keys
// and a list of users as values based on the provided user ids.
func (c *Client4) GetUsersByGroupChannelIds(ctx context.Context, groupChannelIds []string) (map[string][]*User, *Response, error) {
	r, err := c.DoAPIPostJSON(ctx, c.usersRoute()+"/group_channels", groupChannelIds)
	if err != nil {
		return nil, BuildResponse(r), err
	}
	defer closeBody(r)
	return DecodeJSONFromResponse[map[string][]*User](r)
}

// SearchUsers returns a list of users based on some search criteria.
func (c *Client4) SearchUsers(ctx context.Context, search *UserSearch) ([]*User, *Response, error) {
	r, err := c.DoAPIPostJSON(ctx, c.usersRoute()+"/search", search)
	if err != nil {
		return nil, BuildResponse(r), err
	}
	defer closeBody(r)
	return DecodeJSONFromResponse[[]*User](r)
}

// UpdateUser updates a user in the system based on the provided user struct.
func (c *Client4) UpdateUser(ctx context.Context, user *User) (*User, *Response, error) {
	r, err := c.DoAPIPutJSON(ctx, c.userRoute(user.Id), user)
	if err != nil {
		return nil, BuildResponse(r), err
	}
	defer closeBody(r)
	return DecodeJSONFromResponse[*User](r)
}

// PatchUser partially updates a user in the system. Any missing fields are not updated.
func (c *Client4) PatchUser(ctx context.Context, userId string, patch *UserPatch) (*User, *Response, error) {
	r, err := c.DoAPIPutJSON(ctx, c.userRoute(userId)+"/patch", patch)
	if err != nil {
		return nil, BuildResponse(r), err
	}
	defer closeBody(r)
	return DecodeJSONFromResponse[*User](r)
}

// UpdateUserAuth updates a user AuthData (uthData, authService and password) in the system.
func (c *Client4) UpdateUserAuth(ctx context.Context, userId string, userAuth *UserAuth) (*UserAuth, *Response, error) {
	r, err := c.DoAPIPutJSON(ctx, c.userRoute(userId)+"/auth", userAuth)
	if err != nil {
		return nil, BuildResponse(r), err
	}
	defer closeBody(r)
	return DecodeJSONFromResponse[*UserAuth](r)
}

// UpdateUserMfa activates multi-factor authentication for a user if activate
// is true and a valid code is provided. If activate is false, then code is not
// required and multi-factor authentication is disabled for the user.
func (c *Client4) UpdateUserMfa(ctx context.Context, userId, code string, activate bool) (*Response, error) {
	requestBody := make(map[string]any)
	requestBody["activate"] = activate
	requestBody["code"] = code

	r, err := c.DoAPIPutJSON(ctx, c.userRoute(userId)+"/mfa", requestBody)
	if err != nil {
		return BuildResponse(r), err
	}
	defer closeBody(r)
	return BuildResponse(r), nil
}

// GenerateMfaSecret will generate a new MFA secret for a user and return it as a string and
// as a base64 encoded image QR code.
func (c *Client4) GenerateMfaSecret(ctx context.Context, userId string) (*MfaSecret, *Response, error) {
	r, err := c.DoAPIPost(ctx, c.userRoute(userId)+"/mfa/generate", "")
	if err != nil {
		return nil, BuildResponse(r), err
	}
	defer closeBody(r)
	return DecodeJSONFromResponse[*MfaSecret](r)
}

// UpdateUserPassword updates a user's password. Must be logged in as the user or be a system administrator.
func (c *Client4) UpdateUserPassword(ctx context.Context, userId, currentPassword, newPassword string) (*Response, error) {
	requestBody := map[string]string{"current_password": currentPassword, "new_password": newPassword}
	r, err := c.DoAPIPutJSON(ctx, c.userRoute(userId)+"/password", requestBody)
	if err != nil {
		return BuildResponse(r), err
	}
	defer closeBody(r)
	return BuildResponse(r), nil
}

// UpdateUserHashedPassword updates a user's password with an already-hashed password. Must be a system administrator.
func (c *Client4) UpdateUserHashedPassword(ctx context.Context, userId, newHashedPassword string) (*Response, error) {
	requestBody := map[string]string{"already_hashed": "true", "new_password": newHashedPassword}
	r, err := c.DoAPIPutJSON(ctx, c.userRoute(userId)+"/password", requestBody)
	if err != nil {
		return BuildResponse(r), err
	}
	defer closeBody(r)
	return BuildResponse(r), nil
}

// PromoteGuestToUser convert a guest into a regular user
func (c *Client4) PromoteGuestToUser(ctx context.Context, guestId string) (*Response, error) {
	r, err := c.DoAPIPost(ctx, c.userRoute(guestId)+"/promote", "")
	if err != nil {
		return BuildResponse(r), err
	}
	defer closeBody(r)
	return BuildResponse(r), nil
}

// DemoteUserToGuest convert a regular user into a guest
func (c *Client4) DemoteUserToGuest(ctx context.Context, guestId string) (*Response, error) {
	r, err := c.DoAPIPost(ctx, c.userRoute(guestId)+"/demote", "")
	if err != nil {
		return BuildResponse(r), err
	}
	defer closeBody(r)
	return BuildResponse(r), nil
}

// UpdateUserRoles updates a user's roles in the system. A user can have "system_user" and "system_admin" roles.
func (c *Client4) UpdateUserRoles(ctx context.Context, userId, roles string) (*Response, error) {
	requestBody := map[string]string{"roles": roles}
	r, err := c.DoAPIPutJSON(ctx, c.userRoute(userId)+"/roles", requestBody)
	if err != nil {
		return BuildResponse(r), err
	}
	defer closeBody(r)
	return BuildResponse(r), nil
}

// UpdateUserActive updates status of a user whether active or not.
func (c *Client4) UpdateUserActive(ctx context.Context, userId string, active bool) (*Response, error) {
	requestBody := make(map[string]any)
	requestBody["active"] = active
	r, err := c.DoAPIPutJSON(ctx, c.userRoute(userId)+"/active", requestBody)
	if err != nil {
		return BuildResponse(r), err
	}
	defer closeBody(r)

	return BuildResponse(r), nil
}

// ResetFailedAttempts resets the number of failed attempts for a user.
func (c *Client4) ResetFailedAttempts(ctx context.Context, userId string) (*Response, error) {
	r, err := c.DoAPIPost(ctx, c.userRoute(userId)+"/reset_failed_attempts", "")
	if err != nil {
		return BuildResponse(r), err
	}
	defer closeBody(r)
	return BuildResponse(r), nil
}

// DeleteUser deactivates a user in the system based on the provided user id string.
func (c *Client4) DeleteUser(ctx context.Context, userId string) (*Response, error) {
	r, err := c.DoAPIDelete(ctx, c.userRoute(userId))
	if err != nil {
		return BuildResponse(r), err
	}
	defer closeBody(r)
	return BuildResponse(r), nil
}

// PermanentDeleteUser deletes a user in the system based on the provided user id string.
func (c *Client4) PermanentDeleteUser(ctx context.Context, userId string) (*Response, error) {
	r, err := c.DoAPIDelete(ctx, c.userRoute(userId)+"?permanent="+c.boolString(true))
	if err != nil {
		return BuildResponse(r), err
	}
	defer closeBody(r)
	return BuildResponse(r), nil
}

// ConvertUserToBot converts a user to a bot user.
func (c *Client4) ConvertUserToBot(ctx context.Context, userId string) (*Bot, *Response, error) {
	r, err := c.DoAPIPost(ctx, c.userRoute(userId)+"/convert_to_bot", "")
	if err != nil {
		return nil, BuildResponse(r), err
	}
	defer closeBody(r)
	return DecodeJSONFromResponse[*Bot](r)
}

// ConvertBotToUser converts a bot user to a user.
func (c *Client4) ConvertBotToUser(ctx context.Context, userId string, userPatch *UserPatch, setSystemAdmin bool) (*User, *Response, error) {
	var query string
	if setSystemAdmin {
		query = "?set_system_admin=true"
	}
	r, err := c.DoAPIPostJSON(ctx, c.botRoute(userId)+"/convert_to_user"+query, userPatch)
	if err != nil {
		return nil, BuildResponse(r), err
	}
	defer closeBody(r)
	return DecodeJSONFromResponse[*User](r)
}

// PermanentDeleteAll permanently deletes all users in the system. This is a local only endpoint
func (c *Client4) PermanentDeleteAllUsers(ctx context.Context) (*Response, error) {
	r, err := c.DoAPIDelete(ctx, c.usersRoute())
	if err != nil {
		return BuildResponse(r), err
	}
	defer closeBody(r)
	return BuildResponse(r), nil
}

// SendPasswordResetEmail will send a link for password resetting to a user with the
// provided email.
func (c *Client4) SendPasswordResetEmail(ctx context.Context, email string) (*Response, error) {
	requestBody := map[string]string{"email": email}
	r, err := c.DoAPIPostJSON(ctx, c.usersRoute()+"/password/reset/send", requestBody)
	if err != nil {
		return BuildResponse(r), err
	}
	defer closeBody(r)
	return BuildResponse(r), nil
}

// ResetPassword uses a recovery code to update reset a user's password.
func (c *Client4) ResetPassword(ctx context.Context, token, newPassword string) (*Response, error) {
	requestBody := map[string]string{"token": token, "new_password": newPassword}
	r, err := c.DoAPIPostJSON(ctx, c.usersRoute()+"/password/reset", requestBody)
	if err != nil {
		return BuildResponse(r), err
	}
	defer closeBody(r)
	return BuildResponse(r), nil
}

// GetSessions returns a list of sessions based on the provided user id string.
func (c *Client4) GetSessions(ctx context.Context, userId, etag string) ([]*Session, *Response, error) {
	r, err := c.DoAPIGet(ctx, c.userRoute(userId)+"/sessions", etag)
	if err != nil {
		return nil, BuildResponse(r), err
	}
	defer closeBody(r)
	return DecodeJSONFromResponse[[]*Session](r)
}

// RevokeSession revokes a user session based on the provided user id and session id strings.
func (c *Client4) RevokeSession(ctx context.Context, userId, sessionId string) (*Response, error) {
	requestBody := map[string]string{"session_id": sessionId}
	r, err := c.DoAPIPostJSON(ctx, c.userRoute(userId)+"/sessions/revoke", requestBody)
	if err != nil {
		return BuildResponse(r), err
	}
	defer closeBody(r)
	return BuildResponse(r), nil
}

// RevokeAllSessions revokes all sessions for the provided user id string.
func (c *Client4) RevokeAllSessions(ctx context.Context, userId string) (*Response, error) {
	r, err := c.DoAPIPost(ctx, c.userRoute(userId)+"/sessions/revoke/all", "")
	if err != nil {
		return BuildResponse(r), err
	}
	defer closeBody(r)
	return BuildResponse(r), nil
}

// RevokeAllSessions revokes all sessions for all the users.
func (c *Client4) RevokeSessionsFromAllUsers(ctx context.Context) (*Response, error) {
	r, err := c.DoAPIPost(ctx, c.usersRoute()+"/sessions/revoke/all", "")
	if err != nil {
		return BuildResponse(r), err
	}
	defer closeBody(r)
	return BuildResponse(r), nil
}

// AttachDeviceProps attaches a mobile device ID to the current session and other props.
func (c *Client4) AttachDeviceProps(ctx context.Context, newProps map[string]string) (*Response, error) {
	r, err := c.DoAPIPutJSON(ctx, c.usersRoute()+"/sessions/device", newProps)
	if err != nil {
		return BuildResponse(r), err
	}
	defer closeBody(r)
	return BuildResponse(r), nil
}

// GetTeamsUnreadForUser will return an array with TeamUnread objects that contain the amount
// of unread messages and mentions the current user has for the teams it belongs to.
// An optional team ID can be set to exclude that team from the results.
// An optional boolean can be set to include collapsed thread unreads. Must be authenticated.
func (c *Client4) GetTeamsUnreadForUser(ctx context.Context, userId, teamIdToExclude string, includeCollapsedThreads bool) ([]*TeamUnread, *Response, error) {
	values := url.Values{}
	if teamIdToExclude != "" {
		values.Set("exclude_team", teamIdToExclude)
	}
	values.Set("include_collapsed_threads", c.boolString(includeCollapsedThreads))
	r, err := c.DoAPIGet(ctx, c.userRoute(userId)+"/teams/unread?"+values.Encode(), "")
	if err != nil {
		return nil, BuildResponse(r), err
	}
	defer closeBody(r)
	return DecodeJSONFromResponse[[]*TeamUnread](r)
}

// GetUserAudits returns a list of audit based on the provided user id string.
func (c *Client4) GetUserAudits(ctx context.Context, userId string, page int, perPage int, etag string) (Audits, *Response, error) {
	values := url.Values{}
	values.Set("page", strconv.Itoa(page))
	values.Set("per_page", strconv.Itoa(perPage))
	r, err := c.DoAPIGet(ctx, c.userRoute(userId)+"/audits?"+values.Encode(), etag)
	if err != nil {
		return nil, BuildResponse(r), err
	}
	defer closeBody(r)
	return DecodeJSONFromResponse[Audits](r)
}

// VerifyUserEmail will verify a user's email using the supplied token.
func (c *Client4) VerifyUserEmail(ctx context.Context, token string) (*Response, error) {
	requestBody := map[string]string{"token": token}
	r, err := c.DoAPIPostJSON(ctx, c.usersRoute()+"/email/verify", requestBody)
	if err != nil {
		return BuildResponse(r), err
	}
	defer closeBody(r)
	return BuildResponse(r), nil
}

// VerifyUserEmailWithoutToken will verify a user's email by its Id. (Requires manage system role)
func (c *Client4) VerifyUserEmailWithoutToken(ctx context.Context, userId string) (*User, *Response, error) {
	r, err := c.DoAPIPost(ctx, c.userRoute(userId)+"/email/verify/member", "")
	if err != nil {
		return nil, BuildResponse(r), err
	}
	defer closeBody(r)
	return DecodeJSONFromResponse[*User](r)
}

// SendVerificationEmail will send an email to the user with the provided email address, if
// that user exists. The email will contain a link that can be used to verify the user's
// email address.
func (c *Client4) SendVerificationEmail(ctx context.Context, email string) (*Response, error) {
	requestBody := map[string]string{"email": email}
	r, err := c.DoAPIPostJSON(ctx, c.usersRoute()+"/email/verify/send", requestBody)
	if err != nil {
		return BuildResponse(r), err
	}
	defer closeBody(r)
	return BuildResponse(r), nil
}

// SetDefaultProfileImage resets the profile image to a default generated one.
func (c *Client4) SetDefaultProfileImage(ctx context.Context, userId string) (*Response, error) {
	r, err := c.DoAPIDelete(ctx, c.userRoute(userId)+"/image")
	if err != nil {
		return BuildResponse(r), err
	}
	return BuildResponse(r), nil
}

// SetProfileImage sets profile image of the user.
func (c *Client4) SetProfileImage(ctx context.Context, userId string, data []byte) (*Response, error) {
	body := &bytes.Buffer{}
	writer := multipart.NewWriter(body)

	part, err := writer.CreateFormFile("image", "profile.png")
	if err != nil {
		return nil, fmt.Errorf("failed to create form file: %w", err)
	}

	if _, err = io.Copy(part, bytes.NewBuffer(data)); err != nil {
		return nil, fmt.Errorf("failed to copy data to form file: %w", err)
	}

	if err = writer.Close(); err != nil {
		return nil, fmt.Errorf("failed to close multipart writer: %w", err)
	}

	r, err := c.doAPIRequestReader(ctx, http.MethodPost, c.APIURL+c.userRoute(userId)+"/image", writer.FormDataContentType(), body, nil)
	if err != nil {
		return BuildResponse(r), err
	}
	defer closeBody(r)

	return BuildResponse(r), nil
}

// CreateUserAccessToken will generate a user access token that can be used in place
// of a session token to access the REST API. Must have the 'create_user_access_token'
// permission and if generating for another user, must have the 'edit_other_users'
// permission. A non-blank description is required.
func (c *Client4) CreateUserAccessToken(ctx context.Context, userId, description string) (*UserAccessToken, *Response, error) {
	requestBody := map[string]string{"description": description}
	r, err := c.DoAPIPostJSON(ctx, c.userRoute(userId)+"/tokens", requestBody)
	if err != nil {
		return nil, BuildResponse(r), err
	}
	defer closeBody(r)
	return DecodeJSONFromResponse[*UserAccessToken](r)
}

// GetUserAccessTokens will get a page of access tokens' id, description, is_active
// and the user_id in the system. The actual token will not be returned. Must have
// the 'manage_system' permission.
func (c *Client4) GetUserAccessTokens(ctx context.Context, page int, perPage int) ([]*UserAccessToken, *Response, error) {
	values := url.Values{}
	values.Set("page", strconv.Itoa(page))
	values.Set("per_page", strconv.Itoa(perPage))
	r, err := c.DoAPIGet(ctx, c.userAccessTokensRoute()+"?"+values.Encode(), "")
	if err != nil {
		return nil, BuildResponse(r), err
	}
	defer closeBody(r)
	return DecodeJSONFromResponse[[]*UserAccessToken](r)
}

// GetUserAccessToken will get a user access tokens' id, description, is_active
// and the user_id of the user it is for. The actual token will not be returned.
// Must have the 'read_user_access_token' permission and if getting for another
// user, must have the 'edit_other_users' permission.
func (c *Client4) GetUserAccessToken(ctx context.Context, tokenId string) (*UserAccessToken, *Response, error) {
	r, err := c.DoAPIGet(ctx, c.userAccessTokenRoute(tokenId), "")
	if err != nil {
		return nil, BuildResponse(r), err
	}
	defer closeBody(r)
	return DecodeJSONFromResponse[*UserAccessToken](r)
}

// GetUserAccessTokensForUser will get a paged list of user access tokens showing id,
// description and user_id for each. The actual tokens will not be returned. Must have
// the 'read_user_access_token' permission and if getting for another user, must have the
// 'edit_other_users' permission.
func (c *Client4) GetUserAccessTokensForUser(ctx context.Context, userId string, page, perPage int) ([]*UserAccessToken, *Response, error) {
	values := url.Values{}
	values.Set("page", strconv.Itoa(page))
	values.Set("per_page", strconv.Itoa(perPage))
	r, err := c.DoAPIGet(ctx, c.userRoute(userId)+"/tokens?"+values.Encode(), "")
	if err != nil {
		return nil, BuildResponse(r), err
	}
	defer closeBody(r)
	return DecodeJSONFromResponse[[]*UserAccessToken](r)
}

// RevokeUserAccessToken will revoke a user access token by id. Must have the
// 'revoke_user_access_token' permission and if revoking for another user, must have the
// 'edit_other_users' permission.
func (c *Client4) RevokeUserAccessToken(ctx context.Context, tokenId string) (*Response, error) {
	requestBody := map[string]string{"token_id": tokenId}
	r, err := c.DoAPIPostJSON(ctx, c.usersRoute()+"/tokens/revoke", requestBody)
	if err != nil {
		return BuildResponse(r), err
	}
	defer closeBody(r)
	return BuildResponse(r), nil
}

// SearchUserAccessTokens returns user access tokens matching the provided search term.
func (c *Client4) SearchUserAccessTokens(ctx context.Context, search *UserAccessTokenSearch) ([]*UserAccessToken, *Response, error) {
	r, err := c.DoAPIPostJSON(ctx, c.usersRoute()+"/tokens/search", search)
	if err != nil {
		return nil, BuildResponse(r), err
	}
	defer closeBody(r)
	return DecodeJSONFromResponse[[]*UserAccessToken](r)
}

// DisableUserAccessToken will disable a user access token by id. Must have the
// 'revoke_user_access_token' permission and if disabling for another user, must have the
// 'edit_other_users' permission.
func (c *Client4) DisableUserAccessToken(ctx context.Context, tokenId string) (*Response, error) {
	requestBody := map[string]string{"token_id": tokenId}
	r, err := c.DoAPIPostJSON(ctx, c.usersRoute()+"/tokens/disable", requestBody)
	if err != nil {
		return BuildResponse(r), err
	}
	defer closeBody(r)
	return BuildResponse(r), nil
}

// EnableUserAccessToken will enable a user access token by id. Must have the
// 'create_user_access_token' permission and if enabling for another user, must have the
// 'edit_other_users' permission.
func (c *Client4) EnableUserAccessToken(ctx context.Context, tokenId string) (*Response, error) {
	requestBody := map[string]string{"token_id": tokenId}
	r, err := c.DoAPIPostJSON(ctx, c.usersRoute()+"/tokens/enable", requestBody)
	if err != nil {
		return BuildResponse(r), err
	}
	defer closeBody(r)
	return BuildResponse(r), nil
}

func (c *Client4) GetUsersForReporting(ctx context.Context, options *UserReportOptions) ([]*UserReport, *Response, error) {
	values := url.Values{}
	if options.Direction != "" {
		values.Set("direction", options.Direction)
	}
	if options.SortColumn != "" {
		values.Set("sort_column", options.SortColumn)
	}
	if options.PageSize > 0 {
		values.Set("page_size", strconv.Itoa(options.PageSize))
	}
	if options.Team != "" {
		values.Set("team_filter", options.Team)
	}
	if options.HideActive {
		values.Set("hide_active", "true")
	}
	if options.HideInactive {
		values.Set("hide_inactive", "true")
	}
	if options.SortDesc {
		values.Set("sort_direction", "desc")
	}
	if options.FromColumnValue != "" {
		values.Set("from_column_value", options.FromColumnValue)
	}
	if options.FromId != "" {
		values.Set("from_id", options.FromId)
	}
	if options.Role != "" {
		values.Set("role_filter", options.Role)
	}
	if options.HasNoTeam {
		values.Set("has_no_team", "true")
	}
	if options.DateRange != "" {
		values.Set("date_range", options.DateRange)
	}

	r, err := c.DoAPIGet(ctx, c.reportsRoute()+"/users?"+values.Encode(), "")
	if err != nil {
		return nil, BuildResponse(r), err
	}
	defer closeBody(r)
	return DecodeJSONFromResponse[[]*UserReport](r)
}

// Bots section

// CreateBot creates a bot in the system based on the provided bot struct.
func (c *Client4) CreateBot(ctx context.Context, bot *Bot) (*Bot, *Response, error) {
	r, err := c.DoAPIPostJSON(ctx, c.botsRoute(), bot)
	if err != nil {
		return nil, BuildResponse(r), err
	}
	defer closeBody(r)
	return DecodeJSONFromResponse[*Bot](r)
}

// PatchBot partially updates a bot. Any missing fields are not updated.
func (c *Client4) PatchBot(ctx context.Context, userId string, patch *BotPatch) (*Bot, *Response, error) {
	r, err := c.DoAPIPutJSON(ctx, c.botRoute(userId), patch)
	if err != nil {
		return nil, BuildResponse(r), err
	}
	defer closeBody(r)
	return DecodeJSONFromResponse[*Bot](r)
}

// GetBot fetches the given, undeleted bot.
func (c *Client4) GetBot(ctx context.Context, userId string, etag string) (*Bot, *Response, error) {
	r, err := c.DoAPIGet(ctx, c.botRoute(userId), etag)
	if err != nil {
		return nil, BuildResponse(r), err
	}
	defer closeBody(r)
	return DecodeJSONFromResponse[*Bot](r)
}

// GetBotIncludeDeleted fetches the given bot, even if it is deleted.
func (c *Client4) GetBotIncludeDeleted(ctx context.Context, userId string, etag string) (*Bot, *Response, error) {
	r, err := c.DoAPIGet(ctx, c.botRoute(userId)+"?include_deleted="+c.boolString(true), etag)
	if err != nil {
		return nil, BuildResponse(r), err
	}
	defer closeBody(r)
	return DecodeJSONFromResponse[*Bot](r)
}

// GetBots fetches the given page of bots, excluding deleted.
func (c *Client4) GetBots(ctx context.Context, page, perPage int, etag string) ([]*Bot, *Response, error) {
	values := url.Values{}
	values.Set("page", strconv.Itoa(page))
	values.Set("per_page", strconv.Itoa(perPage))
	r, err := c.DoAPIGet(ctx, c.botsRoute()+"?"+values.Encode(), etag)
	if err != nil {
		return nil, BuildResponse(r), err
	}
	defer closeBody(r)
	return DecodeJSONFromResponse[BotList](r)
}

// GetBotsIncludeDeleted fetches the given page of bots, including deleted.
func (c *Client4) GetBotsIncludeDeleted(ctx context.Context, page, perPage int, etag string) ([]*Bot, *Response, error) {
	values := url.Values{}
	values.Set("page", strconv.Itoa(page))
	values.Set("per_page", strconv.Itoa(perPage))
	values.Set("include_deleted", c.boolString(true))
	r, err := c.DoAPIGet(ctx, c.botsRoute()+"?"+values.Encode(), etag)
	if err != nil {
		return nil, BuildResponse(r), err
	}
	defer closeBody(r)
	return DecodeJSONFromResponse[BotList](r)
}

// GetBotsOrphaned fetches the given page of bots, only including orphaned bots.
func (c *Client4) GetBotsOrphaned(ctx context.Context, page, perPage int, etag string) ([]*Bot, *Response, error) {
	values := url.Values{}
	values.Set("page", strconv.Itoa(page))
	values.Set("per_page", strconv.Itoa(perPage))
	values.Set("only_orphaned", c.boolString(true))
	r, err := c.DoAPIGet(ctx, c.botsRoute()+"?"+values.Encode(), etag)
	if err != nil {
		return nil, BuildResponse(r), err
	}
	defer closeBody(r)
	return DecodeJSONFromResponse[BotList](r)
}

// DisableBot disables the given bot in the system.
func (c *Client4) DisableBot(ctx context.Context, botUserId string) (*Bot, *Response, error) {
	r, err := c.DoAPIPost(ctx, c.botRoute(botUserId)+"/disable", "")
	if err != nil {
		return nil, BuildResponse(r), err
	}
	defer closeBody(r)
	return DecodeJSONFromResponse[*Bot](r)
}

// EnableBot disables the given bot in the system.
func (c *Client4) EnableBot(ctx context.Context, botUserId string) (*Bot, *Response, error) {
	r, err := c.DoAPIPost(ctx, c.botRoute(botUserId)+"/enable", "")
	if err != nil {
		return nil, BuildResponse(r), err
	}
	defer closeBody(r)
	return DecodeJSONFromResponse[*Bot](r)
}

// AssignBot assigns the given bot to the given user
func (c *Client4) AssignBot(ctx context.Context, botUserId, newOwnerId string) (*Bot, *Response, error) {
	r, err := c.DoAPIPost(ctx, c.botRoute(botUserId)+"/assign/"+newOwnerId, "")
	if err != nil {
		return nil, BuildResponse(r), err
	}
	defer closeBody(r)
	return DecodeJSONFromResponse[*Bot](r)
}

// Team Section

// CreateTeam creates a team in the system based on the provided team struct.
func (c *Client4) CreateTeam(ctx context.Context, team *Team) (*Team, *Response, error) {
	r, err := c.DoAPIPostJSON(ctx, c.teamsRoute(), team)
	if err != nil {
		return nil, BuildResponse(r), err
	}
	defer closeBody(r)
	return DecodeJSONFromResponse[*Team](r)
}

// GetTeam returns a team based on the provided team id string.
func (c *Client4) GetTeam(ctx context.Context, teamId, etag string) (*Team, *Response, error) {
	r, err := c.DoAPIGet(ctx, c.teamRoute(teamId), etag)
	if err != nil {
		return nil, BuildResponse(r), err
	}
	defer closeBody(r)
	return DecodeJSONFromResponse[*Team](r)
}

// GetAllTeams returns all teams based on permissions.
func (c *Client4) GetAllTeams(ctx context.Context, etag string, page int, perPage int) ([]*Team, *Response, error) {
	values := url.Values{}
	values.Set("page", strconv.Itoa(page))
	values.Set("per_page", strconv.Itoa(perPage))
	r, err := c.DoAPIGet(ctx, c.teamsRoute()+"?"+values.Encode(), etag)
	if err != nil {
		return nil, BuildResponse(r), err
	}
	defer closeBody(r)
	return DecodeJSONFromResponse[[]*Team](r)
}

// GetAllTeamsWithTotalCount returns all teams based on permissions.
func (c *Client4) GetAllTeamsWithTotalCount(ctx context.Context, etag string, page int, perPage int) ([]*Team, int64, *Response, error) {
	values := url.Values{}
	values.Set("page", strconv.Itoa(page))
	values.Set("per_page", strconv.Itoa(perPage))
	values.Set("include_total_count", c.boolString(true))
	r, err := c.DoAPIGet(ctx, c.teamsRoute()+"?"+values.Encode(), etag)
	if err != nil {
		return nil, 0, BuildResponse(r), err
	}
	defer closeBody(r)
	listWithCount, resp, err := DecodeJSONFromResponse[TeamsWithCount](r)
	if err != nil {
		return nil, 0, resp, err
	}
	return listWithCount.Teams, listWithCount.TotalCount, resp, nil
}

// GetAllTeamsExcludePolicyConstrained returns all teams which are not part of a data retention policy.
// Must be a system administrator.
func (c *Client4) GetAllTeamsExcludePolicyConstrained(ctx context.Context, etag string, page int, perPage int) ([]*Team, *Response, error) {
	values := url.Values{}
	values.Set("page", strconv.Itoa(page))
	values.Set("per_page", strconv.Itoa(perPage))
	values.Set("exclude_policy_constrained", c.boolString(true))
	r, err := c.DoAPIGet(ctx, c.teamsRoute()+"?"+values.Encode(), etag)
	if err != nil {
		return nil, BuildResponse(r), err
	}
	defer closeBody(r)
	return DecodeJSONFromResponse[[]*Team](r)
}

// GetTeamByName returns a team based on the provided team name string.
func (c *Client4) GetTeamByName(ctx context.Context, name, etag string) (*Team, *Response, error) {
	r, err := c.DoAPIGet(ctx, c.teamByNameRoute(name), etag)
	if err != nil {
		return nil, BuildResponse(r), err
	}
	defer closeBody(r)
	return DecodeJSONFromResponse[*Team](r)
}

// SearchTeams returns teams matching the provided search term.
func (c *Client4) SearchTeams(ctx context.Context, search *TeamSearch) ([]*Team, *Response, error) {
	r, err := c.DoAPIPostJSON(ctx, c.teamsRoute()+"/search", search)
	if err != nil {
		return nil, BuildResponse(r), err
	}
	defer closeBody(r)
	return DecodeJSONFromResponse[[]*Team](r)
}

// SearchTeamsPaged returns a page of teams and the total count matching the provided search term.
func (c *Client4) SearchTeamsPaged(ctx context.Context, search *TeamSearch) ([]*Team, int64, *Response, error) {
	if search.Page == nil {
		search.Page = NewPointer(0)
	}
	if search.PerPage == nil {
		search.PerPage = NewPointer(100)
	}
	r, err := c.DoAPIPostJSON(ctx, c.teamsRoute()+"/search", search)
	if err != nil {
		return nil, 0, BuildResponse(r), err
	}
	defer closeBody(r)
	listWithCount, resp, err := DecodeJSONFromResponse[TeamsWithCount](r)
	if err != nil {
		return nil, 0, resp, err
	}
	return listWithCount.Teams, listWithCount.TotalCount, resp, nil
}

// TeamExists returns true or false if the team exist or not.
func (c *Client4) TeamExists(ctx context.Context, name, etag string) (bool, *Response, error) {
	r, err := c.DoAPIGet(ctx, c.teamByNameRoute(name)+"/exists", etag)
	if err != nil {
		return false, BuildResponse(r), err
	}
	defer closeBody(r)
	return MapBoolFromJSON(r.Body)["exists"], BuildResponse(r), nil
}

// GetTeamsForUser returns a list of teams a user is on. Must be logged in as the user
// or be a system administrator.
func (c *Client4) GetTeamsForUser(ctx context.Context, userId, etag string) ([]*Team, *Response, error) {
	r, err := c.DoAPIGet(ctx, c.userRoute(userId)+"/teams", etag)
	if err != nil {
		return nil, BuildResponse(r), err
	}
	defer closeBody(r)
	return DecodeJSONFromResponse[[]*Team](r)
}

// GetTeamMember returns a team member based on the provided team and user id strings.
func (c *Client4) GetTeamMember(ctx context.Context, teamId, userId, etag string) (*TeamMember, *Response, error) {
	r, err := c.DoAPIGet(ctx, c.teamMemberRoute(teamId, userId), etag)
	if err != nil {
		return nil, BuildResponse(r), err
	}
	defer closeBody(r)
	return DecodeJSONFromResponse[*TeamMember](r)
}

// UpdateTeamMemberRoles will update the roles on a team for a user.
func (c *Client4) UpdateTeamMemberRoles(ctx context.Context, teamId, userId, newRoles string) (*Response, error) {
	requestBody := map[string]string{"roles": newRoles}
	r, err := c.DoAPIPutJSON(ctx, c.teamMemberRoute(teamId, userId)+"/roles", requestBody)
	if err != nil {
		return BuildResponse(r), err
	}
	defer closeBody(r)
	return BuildResponse(r), nil
}

// UpdateTeamMemberSchemeRoles will update the scheme-derived roles on a team for a user.
func (c *Client4) UpdateTeamMemberSchemeRoles(ctx context.Context, teamId string, userId string, schemeRoles *SchemeRoles) (*Response, error) {
	r, err := c.DoAPIPutJSON(ctx, c.teamMemberRoute(teamId, userId)+"/schemeRoles", schemeRoles)
	if err != nil {
		return BuildResponse(r), err
	}
	defer closeBody(r)
	return BuildResponse(r), nil
}

// UpdateTeam will update a team.
func (c *Client4) UpdateTeam(ctx context.Context, team *Team) (*Team, *Response, error) {
	r, err := c.DoAPIPutJSON(ctx, c.teamRoute(team.Id), team)
	if err != nil {
		return nil, BuildResponse(r), err
	}
	defer closeBody(r)
	return DecodeJSONFromResponse[*Team](r)
}

// PatchTeam partially updates a team. Any missing fields are not updated.
func (c *Client4) PatchTeam(ctx context.Context, teamId string, patch *TeamPatch) (*Team, *Response, error) {
	r, err := c.DoAPIPutJSON(ctx, c.teamRoute(teamId)+"/patch", patch)
	if err != nil {
		return nil, BuildResponse(r), err
	}
	defer closeBody(r)
	return DecodeJSONFromResponse[*Team](r)
}

// RestoreTeam restores a previously deleted team.
func (c *Client4) RestoreTeam(ctx context.Context, teamId string) (*Team, *Response, error) {
	r, err := c.DoAPIPost(ctx, c.teamRoute(teamId)+"/restore", "")
	if err != nil {
		return nil, BuildResponse(r), err
	}
	defer closeBody(r)
	return DecodeJSONFromResponse[*Team](r)
}

// RegenerateTeamInviteId requests a new invite ID to be generated.
func (c *Client4) RegenerateTeamInviteId(ctx context.Context, teamId string) (*Team, *Response, error) {
	r, err := c.DoAPIPost(ctx, c.teamRoute(teamId)+"/regenerate_invite_id", "")
	if err != nil {
		return nil, BuildResponse(r), err
	}
	defer closeBody(r)
	return DecodeJSONFromResponse[*Team](r)
}

// SoftDeleteTeam deletes the team softly (archive only, not permanent delete).
func (c *Client4) SoftDeleteTeam(ctx context.Context, teamId string) (*Response, error) {
	r, err := c.DoAPIDelete(ctx, c.teamRoute(teamId))
	if err != nil {
		return BuildResponse(r), err
	}
	defer closeBody(r)
	return BuildResponse(r), nil
}

// PermanentDeleteTeam deletes the team, should only be used when needed for
// compliance and the like.
func (c *Client4) PermanentDeleteTeam(ctx context.Context, teamId string) (*Response, error) {
	r, err := c.DoAPIDelete(ctx, c.teamRoute(teamId)+"?permanent="+c.boolString(true))
	if err != nil {
		return BuildResponse(r), err
	}
	defer closeBody(r)
	return BuildResponse(r), nil
}

// UpdateTeamPrivacy modifies the team type (model.TeamOpen <--> model.TeamInvite) and sets
// the corresponding AllowOpenInvite appropriately.
func (c *Client4) UpdateTeamPrivacy(ctx context.Context, teamId string, privacy string) (*Team, *Response, error) {
	requestBody := map[string]string{"privacy": privacy}
	r, err := c.DoAPIPutJSON(ctx, c.teamRoute(teamId)+"/privacy", requestBody)
	if err != nil {
		return nil, BuildResponse(r), err
	}
	defer closeBody(r)
	return DecodeJSONFromResponse[*Team](r)
}

// GetTeamMembers returns team members based on the provided team id string.
func (c *Client4) GetTeamMembers(ctx context.Context, teamId string, page int, perPage int, etag string) ([]*TeamMember, *Response, error) {
	values := url.Values{}
	values.Set("page", strconv.Itoa(page))
	values.Set("per_page", strconv.Itoa(perPage))
	r, err := c.DoAPIGet(ctx, c.teamMembersRoute(teamId)+"?"+values.Encode(), etag)
	if err != nil {
		return nil, BuildResponse(r), err
	}
	defer closeBody(r)
	return DecodeJSONFromResponse[[]*TeamMember](r)
}

// GetTeamMembersWithoutDeletedUsers returns team members based on the provided team id string. Additional parameters of sort and exclude_deleted_users accepted as well
// Could not add it to above function due to it be a breaking change.
func (c *Client4) GetTeamMembersSortAndWithoutDeletedUsers(ctx context.Context, teamId string, page int, perPage int, sort string, excludeDeletedUsers bool, etag string) ([]*TeamMember, *Response, error) {
	values := url.Values{}
	values.Set("page", strconv.Itoa(page))
	values.Set("per_page", strconv.Itoa(perPage))
	values.Set("sort", sort)
	values.Set("exclude_deleted_users", c.boolString(excludeDeletedUsers))
	r, err := c.DoAPIGet(ctx, c.teamMembersRoute(teamId)+"?"+values.Encode(), etag)
	if err != nil {
		return nil, BuildResponse(r), err
	}
	defer closeBody(r)
	return DecodeJSONFromResponse[[]*TeamMember](r)
}

// GetTeamMembersForUser returns the team members for a user.
func (c *Client4) GetTeamMembersForUser(ctx context.Context, userId string, etag string) ([]*TeamMember, *Response, error) {
	r, err := c.DoAPIGet(ctx, c.userRoute(userId)+"/teams/members", etag)
	if err != nil {
		return nil, BuildResponse(r), err
	}
	defer closeBody(r)
	return DecodeJSONFromResponse[[]*TeamMember](r)
}

// GetTeamMembersByIds will return an array of team members based on the
// team id and a list of user ids provided. Must be authenticated.
func (c *Client4) GetTeamMembersByIds(ctx context.Context, teamId string, userIds []string) ([]*TeamMember, *Response, error) {
	r, err := c.DoAPIPostJSON(ctx, fmt.Sprintf("/teams/%v/members/ids", teamId), userIds)
	if err != nil {
		return nil, BuildResponse(r), err
	}
	defer closeBody(r)
	return DecodeJSONFromResponse[[]*TeamMember](r)
}

// AddTeamMember adds user to a team and return a team member.
func (c *Client4) AddTeamMember(ctx context.Context, teamId, userId string) (*TeamMember, *Response, error) {
	member := &TeamMember{TeamId: teamId, UserId: userId}
	r, err := c.DoAPIPostJSON(ctx, c.teamMembersRoute(teamId), member)
	if err != nil {
		return nil, BuildResponse(r), err
	}
	defer closeBody(r)
	return DecodeJSONFromResponse[*TeamMember](r)
}

// AddTeamMemberFromInvite adds a user to a team and return a team member using an invite id
// or an invite token/data pair.
func (c *Client4) AddTeamMemberFromInvite(ctx context.Context, token, inviteId string) (*TeamMember, *Response, error) {
	values := url.Values{}
	values.Set("invite_id", inviteId)
	values.Set("token", token)
	r, err := c.DoAPIPost(ctx, c.teamsRoute()+"/members/invite"+"?"+values.Encode(), "")
	if err != nil {
		return nil, BuildResponse(r), err
	}
	defer closeBody(r)
	return DecodeJSONFromResponse[*TeamMember](r)
}

// AddTeamMembers adds a number of users to a team and returns the team members.
func (c *Client4) AddTeamMembers(ctx context.Context, teamId string, userIds []string) ([]*TeamMember, *Response, error) {
	var members []*TeamMember
	for _, userId := range userIds {
		member := &TeamMember{TeamId: teamId, UserId: userId}
		members = append(members, member)
	}
	r, err := c.DoAPIPostJSON(ctx, c.teamMembersRoute(teamId)+"/batch", members)
	if err != nil {
		return nil, BuildResponse(r), err
	}
	defer closeBody(r)
	return DecodeJSONFromResponse[[]*TeamMember](r)
}

// AddTeamMembers adds a number of users to a team and returns the team members.
func (c *Client4) AddTeamMembersGracefully(ctx context.Context, teamId string, userIds []string) ([]*TeamMemberWithError, *Response, error) {
	var members []*TeamMember
	for _, userId := range userIds {
		member := &TeamMember{TeamId: teamId, UserId: userId}
		members = append(members, member)
	}
	r, err := c.DoAPIPostJSON(ctx, c.teamMembersRoute(teamId)+"/batch?graceful="+c.boolString(true), members)
	if err != nil {
		return nil, BuildResponse(r), err
	}
	defer closeBody(r)
	return DecodeJSONFromResponse[[]*TeamMemberWithError](r)
}

// RemoveTeamMember will remove a user from a team.
func (c *Client4) RemoveTeamMember(ctx context.Context, teamId, userId string) (*Response, error) {
	r, err := c.DoAPIDelete(ctx, c.teamMemberRoute(teamId, userId))
	if err != nil {
		return BuildResponse(r), err
	}
	defer closeBody(r)
	return BuildResponse(r), nil
}

// GetTeamStats returns a team stats based on the team id string.
// Must be authenticated.
func (c *Client4) GetTeamStats(ctx context.Context, teamId, etag string) (*TeamStats, *Response, error) {
	r, err := c.DoAPIGet(ctx, c.teamStatsRoute(teamId), etag)
	if err != nil {
		return nil, BuildResponse(r), err
	}
	defer closeBody(r)
	return DecodeJSONFromResponse[*TeamStats](r)
}

// GetTotalUsersStats returns a total system user stats.
// Must be authenticated.
func (c *Client4) GetTotalUsersStats(ctx context.Context, etag string) (*UsersStats, *Response, error) {
	r, err := c.DoAPIGet(ctx, c.totalUsersStatsRoute(), etag)
	if err != nil {
		return nil, BuildResponse(r), err
	}
	defer closeBody(r)
	return DecodeJSONFromResponse[*UsersStats](r)
}

// GetTeamUnread will return a TeamUnread object that contains the amount of
// unread messages and mentions the user has for the specified team.
// Must be authenticated.
func (c *Client4) GetTeamUnread(ctx context.Context, teamId, userId string) (*TeamUnread, *Response, error) {
	r, err := c.DoAPIGet(ctx, c.userRoute(userId)+c.teamRoute(teamId)+"/unread", "")
	if err != nil {
		return nil, BuildResponse(r), err
	}
	defer closeBody(r)
	return DecodeJSONFromResponse[*TeamUnread](r)
}

// ImportTeam will import an exported team from other app into a existing team.
func (c *Client4) ImportTeam(ctx context.Context, data []byte, filesize int, importFrom, filename, teamId string) (map[string]string, *Response, error) {
	body := &bytes.Buffer{}
	writer := multipart.NewWriter(body)

	part, err := writer.CreateFormFile("file", filename)
	if err != nil {
		return nil, nil, err
	}

	if _, err = io.Copy(part, bytes.NewBuffer(data)); err != nil {
		return nil, nil, err
	}

	part, err = writer.CreateFormField("filesize")
	if err != nil {
		return nil, nil, err
	}

	if _, err = io.Copy(part, strings.NewReader(strconv.Itoa(filesize))); err != nil {
		return nil, nil, err
	}

	part, err = writer.CreateFormField("importFrom")
	if err != nil {
		return nil, nil, err
	}

	if _, err = io.Copy(part, strings.NewReader(importFrom)); err != nil {
		return nil, nil, err
	}

	if err = writer.Close(); err != nil {
		return nil, nil, err
	}

	r, err := c.doAPIRequestReader(ctx, http.MethodPost, c.APIURL+c.teamImportRoute(teamId), writer.FormDataContentType(), body, nil)
	if err != nil {
		return nil, BuildResponse(r), err
	}
	defer closeBody(r)
	return DecodeJSONFromResponse[map[string]string](r)
}

// InviteUsersToTeam invite users by email to the team.
func (c *Client4) InviteUsersToTeam(ctx context.Context, teamId string, userEmails []string) (*Response, error) {
	r, err := c.DoAPIPostJSON(ctx, c.teamRoute(teamId)+"/invite/email", userEmails)
	if err != nil {
		return BuildResponse(r), err
	}
	defer closeBody(r)
	return BuildResponse(r), nil
}

// InviteGuestsToTeam invite guest by email to some channels in a team.
func (c *Client4) InviteGuestsToTeam(ctx context.Context, teamId string, userEmails []string, channels []string, message string) (*Response, error) {
	guestsInvite := GuestsInvite{
		Emails:   userEmails,
		Channels: channels,
		Message:  message,
	}
	r, err := c.DoAPIPostJSON(ctx, c.teamRoute(teamId)+"/invite-guests/email", guestsInvite)
	if err != nil {
		return BuildResponse(r), err
	}
	defer closeBody(r)
	return BuildResponse(r), nil
}

// InviteUsersToTeam invite users by email to the team.
func (c *Client4) InviteUsersToTeamGracefully(ctx context.Context, teamId string, userEmails []string) ([]*EmailInviteWithError, *Response, error) {
	r, err := c.DoAPIPostJSON(ctx, c.teamRoute(teamId)+"/invite/email?graceful="+c.boolString(true), userEmails)
	if err != nil {
		return nil, BuildResponse(r), err
	}
	defer closeBody(r)
	return DecodeJSONFromResponse[[]*EmailInviteWithError](r)
}

// InviteUsersToTeam invite users by email to the team.
func (c *Client4) InviteUsersToTeamAndChannelsGracefully(ctx context.Context, teamId string, userEmails []string, channelIds []string, message string) ([]*EmailInviteWithError, *Response, error) {
	memberInvite := MemberInvite{
		Emails:     userEmails,
		ChannelIds: channelIds,
		Message:    message,
	}
	r, err := c.DoAPIPostJSON(ctx, c.teamRoute(teamId)+"/invite/email?graceful="+c.boolString(true), memberInvite)
	if err != nil {
		return nil, BuildResponse(r), err
	}
	defer closeBody(r)
	return DecodeJSONFromResponse[[]*EmailInviteWithError](r)
}

// InviteGuestsToTeam invite guest by email to some channels in a team.
func (c *Client4) InviteGuestsToTeamGracefully(ctx context.Context, teamId string, userEmails []string, channels []string, message string) ([]*EmailInviteWithError, *Response, error) {
	guestsInvite := GuestsInvite{
		Emails:   userEmails,
		Channels: channels,
		Message:  message,
	}
	r, err := c.DoAPIPostJSON(ctx, c.teamRoute(teamId)+"/invite-guests/email?graceful="+c.boolString(true), guestsInvite)
	if err != nil {
		return nil, BuildResponse(r), err
	}
	defer closeBody(r)
	return DecodeJSONFromResponse[[]*EmailInviteWithError](r)
}

// InvalidateEmailInvites will invalidate active email invitations that have not been accepted by the user.
func (c *Client4) InvalidateEmailInvites(ctx context.Context) (*Response, error) {
	r, err := c.DoAPIDelete(ctx, c.teamsRoute()+"/invites/email")
	if err != nil {
		return BuildResponse(r), err
	}
	defer closeBody(r)
	return BuildResponse(r), nil
}

// GetTeamInviteInfo returns a team object from an invite id containing sanitized information.
func (c *Client4) GetTeamInviteInfo(ctx context.Context, inviteId string) (*Team, *Response, error) {
	r, err := c.DoAPIGet(ctx, c.teamsRoute()+"/invite/"+inviteId, "")
	if err != nil {
		return nil, BuildResponse(r), err
	}
	defer closeBody(r)
	return DecodeJSONFromResponse[*Team](r)
}

// SetTeamIcon sets team icon of the team.
func (c *Client4) SetTeamIcon(ctx context.Context, teamId string, data []byte) (*Response, error) {
	body := &bytes.Buffer{}
	writer := multipart.NewWriter(body)

	part, err := writer.CreateFormFile("image", "teamIcon.png")
	if err != nil {
		return nil, fmt.Errorf("failed to create form file for team icon: %w", err)
	}

	if _, err = io.Copy(part, bytes.NewBuffer(data)); err != nil {
		return nil, fmt.Errorf("failed to copy data to team icon form file: %w", err)
	}

	if err = writer.Close(); err != nil {
		return nil, fmt.Errorf("failed to close multipart writer for team icon: %w", err)
	}

	r, err := c.doAPIRequestReader(ctx, http.MethodPost, c.APIURL+c.teamRoute(teamId)+"/image", writer.FormDataContentType(), body, nil)
	if err != nil {
		return BuildResponse(r), err
	}
	defer closeBody(r)
	return BuildResponse(r), nil
}

// GetTeamIcon gets the team icon of the team.
func (c *Client4) GetTeamIcon(ctx context.Context, teamId, etag string) ([]byte, *Response, error) {
	r, err := c.DoAPIGet(ctx, c.teamRoute(teamId)+"/image", etag)
	if err != nil {
		return nil, BuildResponse(r), err
	}
	defer closeBody(r)
	return ReadBytesFromResponse(r)
}

// RemoveTeamIcon updates LastTeamIconUpdate to 0 which indicates team icon is removed.
func (c *Client4) RemoveTeamIcon(ctx context.Context, teamId string) (*Response, error) {
	r, err := c.DoAPIDelete(ctx, c.teamRoute(teamId)+"/image")
	if err != nil {
		return BuildResponse(r), err
	}
	defer closeBody(r)
	return BuildResponse(r), nil
}

// Channel Section

// GetAllChannels get all the channels. Must be a system administrator.
func (c *Client4) GetAllChannels(ctx context.Context, page int, perPage int, etag string) (ChannelListWithTeamData, *Response, error) {
	return c.getAllChannels(ctx, page, perPage, etag, ChannelSearchOpts{})
}

// GetAllChannelsIncludeDeleted get all the channels. Must be a system administrator.
func (c *Client4) GetAllChannelsIncludeDeleted(ctx context.Context, page int, perPage int, etag string) (ChannelListWithTeamData, *Response, error) {
	return c.getAllChannels(ctx, page, perPage, etag, ChannelSearchOpts{IncludeDeleted: true})
}

// GetAllChannelsExcludePolicyConstrained gets all channels which are not part of a data retention policy.
// Must be a system administrator.
func (c *Client4) GetAllChannelsExcludePolicyConstrained(ctx context.Context, page, perPage int, etag string) (ChannelListWithTeamData, *Response, error) {
	return c.getAllChannels(ctx, page, perPage, etag, ChannelSearchOpts{ExcludePolicyConstrained: true})
}

func (c *Client4) getAllChannels(ctx context.Context, page int, perPage int, etag string, opts ChannelSearchOpts) (ChannelListWithTeamData, *Response, error) {
	values := url.Values{}
	values.Set("page", strconv.Itoa(page))
	values.Set("per_page", strconv.Itoa(perPage))
	values.Set("include_deleted", c.boolString(opts.IncludeDeleted))
	values.Set("exclude_policy_constrained", c.boolString(opts.ExcludePolicyConstrained))
	r, err := c.DoAPIGet(ctx, c.channelsRoute()+"?"+values.Encode(), etag)
	if err != nil {
		return nil, BuildResponse(r), err
	}
	defer closeBody(r)
	return DecodeJSONFromResponse[ChannelListWithTeamData](r)
}

// GetAllChannelsWithCount get all the channels including the total count. Must be a system administrator.
func (c *Client4) GetAllChannelsWithCount(ctx context.Context, page int, perPage int, etag string) (ChannelListWithTeamData, int64, *Response, error) {
	values := url.Values{}
	values.Set("page", strconv.Itoa(page))
	values.Set("per_page", strconv.Itoa(perPage))
	values.Set("include_total_count", c.boolString(true))
	r, err := c.DoAPIGet(ctx, c.channelsRoute()+"?"+values.Encode(), etag)
	if err != nil {
		return nil, 0, BuildResponse(r), err
	}
	defer closeBody(r)

	cwc, resp, err := DecodeJSONFromResponse[*ChannelsWithCount](r)
	if err != nil {
		return nil, 0, resp, err
	}
	return cwc.Channels, cwc.TotalCount, resp, nil
}

// CreateChannel creates a channel based on the provided channel struct.
func (c *Client4) CreateChannel(ctx context.Context, channel *Channel) (*Channel, *Response, error) {
	r, err := c.DoAPIPostJSON(ctx, c.channelsRoute(), channel)
	if err != nil {
		return nil, BuildResponse(r), err
	}
	defer closeBody(r)
	return DecodeJSONFromResponse[*Channel](r)
}

// UpdateChannel updates a channel based on the provided channel struct.
func (c *Client4) UpdateChannel(ctx context.Context, channel *Channel) (*Channel, *Response, error) {
	r, err := c.DoAPIPutJSON(ctx, c.channelRoute(channel.Id), channel)
	if err != nil {
		return nil, BuildResponse(r), err
	}
	defer closeBody(r)
	return DecodeJSONFromResponse[*Channel](r)
}

// PatchChannel partially updates a channel. Any missing fields are not updated.
func (c *Client4) PatchChannel(ctx context.Context, channelId string, patch *ChannelPatch) (*Channel, *Response, error) {
	r, err := c.DoAPIPutJSON(ctx, c.channelRoute(channelId)+"/patch", patch)
	if err != nil {
		return nil, BuildResponse(r), err
	}
	defer closeBody(r)
	return DecodeJSONFromResponse[*Channel](r)
}

// UpdateChannelPrivacy updates channel privacy
func (c *Client4) UpdateChannelPrivacy(ctx context.Context, channelId string, privacy ChannelType) (*Channel, *Response, error) {
	requestBody := map[string]string{"privacy": string(privacy)}
	r, err := c.DoAPIPutJSON(ctx, c.channelRoute(channelId)+"/privacy", requestBody)
	if err != nil {
		return nil, BuildResponse(r), err
	}
	defer closeBody(r)
	return DecodeJSONFromResponse[*Channel](r)
}

// RestoreChannel restores a previously deleted channel. Any missing fields are not updated.
func (c *Client4) RestoreChannel(ctx context.Context, channelId string) (*Channel, *Response, error) {
	r, err := c.DoAPIPost(ctx, c.channelRoute(channelId)+"/restore", "")
	if err != nil {
		return nil, BuildResponse(r), err
	}
	defer closeBody(r)
	return DecodeJSONFromResponse[*Channel](r)
}

// CreateDirectChannel creates a direct message channel based on the two user
// ids provided.
func (c *Client4) CreateDirectChannel(ctx context.Context, userId1, userId2 string) (*Channel, *Response, error) {
	requestBody := []string{userId1, userId2}
	r, err := c.DoAPIPostJSON(ctx, c.channelsRoute()+"/direct", requestBody)
	if err != nil {
		return nil, BuildResponse(r), err
	}
	defer closeBody(r)
	return DecodeJSONFromResponse[*Channel](r)
}

// CreateGroupChannel creates a group message channel based on userIds provided.
func (c *Client4) CreateGroupChannel(ctx context.Context, userIds []string) (*Channel, *Response, error) {
	r, err := c.DoAPIPostJSON(ctx, c.channelsRoute()+"/group", userIds)
	if err != nil {
		return nil, BuildResponse(r), err
	}
	defer closeBody(r)
	return DecodeJSONFromResponse[*Channel](r)
}

// GetChannel returns a channel based on the provided channel id string.
func (c *Client4) GetChannel(ctx context.Context, channelId, etag string) (*Channel, *Response, error) {
	r, err := c.DoAPIGet(ctx, c.channelRoute(channelId), etag)
	if err != nil {
		return nil, BuildResponse(r), err
	}
	defer closeBody(r)
	return DecodeJSONFromResponse[*Channel](r)
}

// GetChannelStats returns statistics for a channel.
func (c *Client4) GetChannelStats(ctx context.Context, channelId string, etag string, excludeFilesCount bool) (*ChannelStats, *Response, error) {
	values := url.Values{}
	values.Set("exclude_files_count", c.boolString(excludeFilesCount))
	route := c.channelRoute(channelId) + "/stats?" + values.Encode()
	r, err := c.DoAPIGet(ctx, route, etag)
	if err != nil {
		return nil, BuildResponse(r), err
	}
	defer closeBody(r)
	return DecodeJSONFromResponse[*ChannelStats](r)
}

// GetChannelsMemberCount get channel member count for a given array of channel ids
func (c *Client4) GetChannelsMemberCount(ctx context.Context, channelIDs []string) (map[string]int64, *Response, error) {
	route := c.channelsRoute() + "/stats/member_count"
	r, err := c.DoAPIPostJSON(ctx, route, channelIDs)
	if err != nil {
		return nil, BuildResponse(r), err
	}
	defer closeBody(r)
	return DecodeJSONFromResponse[map[string]int64](r)
}

// GetChannelMembersTimezones gets a list of timezones for a channel.
func (c *Client4) GetChannelMembersTimezones(ctx context.Context, channelId string) ([]string, *Response, error) {
	r, err := c.DoAPIGet(ctx, c.channelRoute(channelId)+"/timezones", "")
	if err != nil {
		return nil, BuildResponse(r), err
	}
	defer closeBody(r)
	return DecodeJSONFromResponse[[]string](r)
}

// GetPinnedPosts gets a list of pinned posts.
func (c *Client4) GetPinnedPosts(ctx context.Context, channelId string, etag string) (*PostList, *Response, error) {
	r, err := c.DoAPIGet(ctx, c.channelRoute(channelId)+"/pinned", etag)
	if err != nil {
		return nil, BuildResponse(r), err
	}
	defer closeBody(r)
	return DecodeJSONFromResponse[*PostList](r)
}

// GetPrivateChannelsForTeam returns a list of private channels based on the provided team id string.
func (c *Client4) GetPrivateChannelsForTeam(ctx context.Context, teamId string, page int, perPage int, etag string) ([]*Channel, *Response, error) {
	values := url.Values{}
	values.Set("page", strconv.Itoa(page))
	values.Set("per_page", strconv.Itoa(perPage))
	r, err := c.DoAPIGet(ctx, c.channelsForTeamRoute(teamId)+"/private?"+values.Encode(), etag)
	if err != nil {
		return nil, BuildResponse(r), err
	}
	defer closeBody(r)
	return DecodeJSONFromResponse[[]*Channel](r)
}

// GetPublicChannelsForTeam returns a list of public channels based on the provided team id string.
func (c *Client4) GetPublicChannelsForTeam(ctx context.Context, teamId string, page int, perPage int, etag string) ([]*Channel, *Response, error) {
	values := url.Values{}
	values.Set("page", strconv.Itoa(page))
	values.Set("per_page", strconv.Itoa(perPage))
	r, err := c.DoAPIGet(ctx, c.channelsForTeamRoute(teamId)+"?"+values.Encode(), etag)
	if err != nil {
		return nil, BuildResponse(r), err
	}
	defer closeBody(r)
	return DecodeJSONFromResponse[[]*Channel](r)
}

// GetDeletedChannelsForTeam returns a list of public channels based on the provided team id string.
func (c *Client4) GetDeletedChannelsForTeam(ctx context.Context, teamId string, page int, perPage int, etag string) ([]*Channel, *Response, error) {
	values := url.Values{}
	values.Set("page", strconv.Itoa(page))
	values.Set("per_page", strconv.Itoa(perPage))
	r, err := c.DoAPIGet(ctx, c.channelsForTeamRoute(teamId)+"/deleted?"+values.Encode(), etag)
	if err != nil {
		return nil, BuildResponse(r), err
	}
	defer closeBody(r)
	return DecodeJSONFromResponse[[]*Channel](r)
}

// GetPublicChannelsByIdsForTeam returns a list of public channels based on provided team id string.
func (c *Client4) GetPublicChannelsByIdsForTeam(ctx context.Context, teamId string, channelIds []string) ([]*Channel, *Response, error) {
	r, err := c.DoAPIPostJSON(ctx, c.channelsForTeamRoute(teamId)+"/ids", channelIds)
	if err != nil {
		return nil, BuildResponse(r), err
	}
	defer closeBody(r)
	return DecodeJSONFromResponse[[]*Channel](r)
}

// GetChannelsForTeamForUser returns a list channels of on a team for a user.
func (c *Client4) GetChannelsForTeamForUser(ctx context.Context, teamId, userId string, includeDeleted bool, etag string) ([]*Channel, *Response, error) {
	values := url.Values{}
	values.Set("include_deleted", c.boolString(includeDeleted))
	r, err := c.DoAPIGet(ctx, c.channelsForTeamForUserRoute(teamId, userId)+"?"+values.Encode(), etag)
	if err != nil {
		return nil, BuildResponse(r), err
	}
	defer closeBody(r)
	return DecodeJSONFromResponse[[]*Channel](r)
}

// GetChannelsForTeamAndUserWithLastDeleteAt returns a list channels of a team for a user, additionally filtered with lastDeleteAt. This does not have any effect if includeDeleted is set to false.
func (c *Client4) GetChannelsForTeamAndUserWithLastDeleteAt(ctx context.Context, teamId, userId string, includeDeleted bool, lastDeleteAt int, etag string) ([]*Channel, *Response, error) {
	values := url.Values{}
	values.Set("include_deleted", c.boolString(includeDeleted))
	values.Set("last_delete_at", strconv.Itoa(lastDeleteAt))
	route := c.userRoute(userId) + c.teamRoute(teamId) + "/channels?" + values.Encode()
	r, err := c.DoAPIGet(ctx, route, etag)
	if err != nil {
		return nil, BuildResponse(r), err
	}
	defer closeBody(r)
	return DecodeJSONFromResponse[[]*Channel](r)
}

// GetChannelsForUserWithLastDeleteAt returns a list channels for a user, additionally filtered with lastDeleteAt.
func (c *Client4) GetChannelsForUserWithLastDeleteAt(ctx context.Context, userID string, lastDeleteAt int) ([]*Channel, *Response, error) {
	values := url.Values{}
	values.Set("last_delete_at", strconv.Itoa(lastDeleteAt))
	route := c.userRoute(userID) + "/channels?" + values.Encode()
	r, err := c.DoAPIGet(ctx, route, "")
	if err != nil {
		return nil, BuildResponse(r), err
	}
	defer closeBody(r)
	return DecodeJSONFromResponse[[]*Channel](r)
}

// SearchChannels returns the channels on a team matching the provided search term.
func (c *Client4) SearchChannels(ctx context.Context, teamId string, search *ChannelSearch) ([]*Channel, *Response, error) {
	r, err := c.DoAPIPostJSON(ctx, c.channelsForTeamRoute(teamId)+"/search", search)
	if err != nil {
		return nil, BuildResponse(r), err
	}
	defer closeBody(r)
	return DecodeJSONFromResponse[[]*Channel](r)
}

// SearchArchivedChannels returns the archived channels on a team matching the provided search term.
func (c *Client4) SearchArchivedChannels(ctx context.Context, teamId string, search *ChannelSearch) ([]*Channel, *Response, error) {
	r, err := c.DoAPIPostJSON(ctx, c.channelsForTeamRoute(teamId)+"/search_archived", search)
	if err != nil {
		return nil, BuildResponse(r), err
	}
	defer closeBody(r)
	return DecodeJSONFromResponse[[]*Channel](r)
}

// SearchAllChannels search in all the channels. Must be a system administrator.
func (c *Client4) SearchAllChannels(ctx context.Context, search *ChannelSearch) (ChannelListWithTeamData, *Response, error) {
	r, err := c.DoAPIPostJSON(ctx, c.channelsRoute()+"/search", search)
	if err != nil {
		return nil, BuildResponse(r), err
	}
	defer closeBody(r)
	return DecodeJSONFromResponse[ChannelListWithTeamData](r)
}

// SearchAllChannelsForUser search in all the channels for a regular user.
func (c *Client4) SearchAllChannelsForUser(ctx context.Context, term string) (ChannelListWithTeamData, *Response, error) {
	search := &ChannelSearch{
		Term: term,
	}
	r, err := c.DoAPIPostJSON(ctx, c.channelsRoute()+"/search?system_console=false", search)
	if err != nil {
		return nil, BuildResponse(r), err
	}
	defer closeBody(r)
	return DecodeJSONFromResponse[ChannelListWithTeamData](r)
}

// SearchAllChannelsPaged searches all the channels and returns the results paged with the total count.
func (c *Client4) SearchAllChannelsPaged(ctx context.Context, search *ChannelSearch) (*ChannelsWithCount, *Response, error) {
	r, err := c.DoAPIPostJSON(ctx, c.channelsRoute()+"/search", search)
	if err != nil {
		return nil, BuildResponse(r), err
	}
	defer closeBody(r)
	return DecodeJSONFromResponse[*ChannelsWithCount](r)
}

// SearchGroupChannels returns the group channels of the user whose members' usernames match the search term.
func (c *Client4) SearchGroupChannels(ctx context.Context, search *ChannelSearch) ([]*Channel, *Response, error) {
	r, err := c.DoAPIPostJSON(ctx, c.channelsRoute()+"/group/search", search)
	if err != nil {
		return nil, BuildResponse(r), err
	}
	defer closeBody(r)
	return DecodeJSONFromResponse[[]*Channel](r)
}

// DeleteChannel deletes channel based on the provided channel id string.
func (c *Client4) DeleteChannel(ctx context.Context, channelId string) (*Response, error) {
	r, err := c.DoAPIDelete(ctx, c.channelRoute(channelId))
	if err != nil {
		return BuildResponse(r), err
	}
	defer closeBody(r)
	return BuildResponse(r), nil
}

// PermanentDeleteChannel deletes a channel based on the provided channel id string.
func (c *Client4) PermanentDeleteChannel(ctx context.Context, channelId string) (*Response, error) {
	r, err := c.DoAPIDelete(ctx, c.channelRoute(channelId)+"?permanent="+c.boolString(true))
	if err != nil {
		return BuildResponse(r), err
	}
	defer closeBody(r)
	return BuildResponse(r), nil
}

// MoveChannel moves the channel to the destination team.
func (c *Client4) MoveChannel(ctx context.Context, channelId, teamId string, force bool) (*Channel, *Response, error) {
	requestBody := map[string]any{
		"team_id": teamId,
		"force":   force,
	}
	r, err := c.DoAPIPostJSON(ctx, c.channelRoute(channelId)+"/move", requestBody)
	if err != nil {
		return nil, BuildResponse(r), err
	}
	defer closeBody(r)
	return DecodeJSONFromResponse[*Channel](r)
}

// GetChannelByName returns a channel based on the provided channel name and team id strings.
func (c *Client4) GetChannelByName(ctx context.Context, channelName, teamId string, etag string) (*Channel, *Response, error) {
	r, err := c.DoAPIGet(ctx, c.channelByNameRoute(channelName, teamId), etag)
	if err != nil {
		return nil, BuildResponse(r), err
	}
	defer closeBody(r)
	return DecodeJSONFromResponse[*Channel](r)
}

// GetChannelByNameIncludeDeleted returns a channel based on the provided channel name and team id strings. Other then GetChannelByName it will also return deleted channels.
func (c *Client4) GetChannelByNameIncludeDeleted(ctx context.Context, channelName, teamId string, etag string) (*Channel, *Response, error) {
	r, err := c.DoAPIGet(ctx, c.channelByNameRoute(channelName, teamId)+"?include_deleted="+c.boolString(true), etag)
	if err != nil {
		return nil, BuildResponse(r), err
	}
	defer closeBody(r)
	return DecodeJSONFromResponse[*Channel](r)
}

// GetChannelByNameForTeamName returns a channel based on the provided channel name and team name strings.
func (c *Client4) GetChannelByNameForTeamName(ctx context.Context, channelName, teamName string, etag string) (*Channel, *Response, error) {
	r, err := c.DoAPIGet(ctx, c.channelByNameForTeamNameRoute(channelName, teamName), etag)
	if err != nil {
		return nil, BuildResponse(r), err
	}
	defer closeBody(r)
	return DecodeJSONFromResponse[*Channel](r)
}

// GetChannelByNameForTeamNameIncludeDeleted returns a channel based on the provided channel name and team name strings. Other then GetChannelByNameForTeamName it will also return deleted channels.
func (c *Client4) GetChannelByNameForTeamNameIncludeDeleted(ctx context.Context, channelName, teamName string, etag string) (*Channel, *Response, error) {
	r, err := c.DoAPIGet(ctx, c.channelByNameForTeamNameRoute(channelName, teamName)+"?include_deleted="+c.boolString(true), etag)
	if err != nil {
		return nil, BuildResponse(r), err
	}
	defer closeBody(r)
	return DecodeJSONFromResponse[*Channel](r)
}

// GetChannelMembers gets a page of channel members specific to a channel.
func (c *Client4) GetChannelMembers(ctx context.Context, channelId string, page, perPage int, etag string) (ChannelMembers, *Response, error) {
	values := url.Values{}
	values.Set("page", strconv.Itoa(page))
	values.Set("per_page", strconv.Itoa(perPage))
	r, err := c.DoAPIGet(ctx, c.channelMembersRoute(channelId)+"?"+values.Encode(), etag)
	if err != nil {
		return nil, BuildResponse(r), err
	}
	defer closeBody(r)
	return DecodeJSONFromResponse[ChannelMembers](r)
}

// GetChannelMembersWithTeamData gets a page of all channel members for a user.
func (c *Client4) GetChannelMembersWithTeamData(ctx context.Context, userID string, page, perPage int) (ChannelMembersWithTeamData, *Response, error) {
	values := url.Values{}
	values.Set("page", strconv.Itoa(page))
	values.Set("per_page", strconv.Itoa(perPage))
	r, err := c.DoAPIGet(ctx, c.userRoute(userID)+"/channel_members?"+values.Encode(), "")
	if err != nil {
		return nil, BuildResponse(r), err
	}
	defer closeBody(r)

	var ch ChannelMembersWithTeamData

	// Check if we need to handle NDJSON format (when page is -1)
	if page == -1 {
		// Process NDJSON format (each JSON object on new line)
		contentType := r.Header.Get("Content-Type")
		if contentType == "application/x-ndjson" {
			scanner := bufio.NewScanner(r.Body)
			ch = ChannelMembersWithTeamData{}

			for scanner.Scan() {
				line := scanner.Text()
				if line == "" {
					continue
				}

				var member ChannelMemberWithTeamData
				if err = json.Unmarshal([]byte(line), &member); err != nil {
					return nil, BuildResponse(r), fmt.Errorf("failed to unmarshal channel member data: %w", err)
				}
				ch = append(ch, member)
			}

			if err = scanner.Err(); err != nil {
				return nil, BuildResponse(r), fmt.Errorf("scanner error while reading channel members: %w", err)
			}

			return ch, BuildResponse(r), nil
		}
	}

	// Standard JSON format
	return DecodeJSONFromResponse[ChannelMembersWithTeamData](r)
}

// GetChannelMembersByIds gets the channel members in a channel for a list of user ids.
func (c *Client4) GetChannelMembersByIds(ctx context.Context, channelId string, userIds []string) (ChannelMembers, *Response, error) {
	r, err := c.DoAPIPostJSON(ctx, c.channelMembersRoute(channelId)+"/ids", userIds)
	if err != nil {
		return nil, BuildResponse(r), err
	}
	defer closeBody(r)
	return DecodeJSONFromResponse[ChannelMembers](r)
}

// GetChannelMember gets a channel member.
func (c *Client4) GetChannelMember(ctx context.Context, channelId, userId, etag string) (*ChannelMember, *Response, error) {
	r, err := c.DoAPIGet(ctx, c.channelMemberRoute(channelId, userId), etag)
	if err != nil {
		return nil, BuildResponse(r), err
	}
	defer closeBody(r)
	return DecodeJSONFromResponse[*ChannelMember](r)
}

// GetChannelMembersForUser gets all the channel members for a user on a team.
func (c *Client4) GetChannelMembersForUser(ctx context.Context, userId, teamId, etag string) (ChannelMembers, *Response, error) {
	r, err := c.DoAPIGet(ctx, fmt.Sprintf(c.userRoute(userId)+"/teams/%v/channels/members", teamId), etag)
	if err != nil {
		return nil, BuildResponse(r), err
	}
	defer closeBody(r)
	return DecodeJSONFromResponse[ChannelMembers](r)
}

// ViewChannel performs a view action for a user. Synonymous with switching channels or marking channels as read by a user.
func (c *Client4) ViewChannel(ctx context.Context, userId string, view *ChannelView) (*ChannelViewResponse, *Response, error) {
	url := fmt.Sprintf(c.channelsRoute()+"/members/%v/view", userId)
	r, err := c.DoAPIPostJSON(ctx, url, view)
	if err != nil {
		return nil, BuildResponse(r), err
	}
	defer closeBody(r)
	return DecodeJSONFromResponse[*ChannelViewResponse](r)
}

// ReadMultipleChannels performs a view action on several channels at the same time for a user.
func (c *Client4) ReadMultipleChannels(ctx context.Context, userId string, channelIds []string) (*ChannelViewResponse, *Response, error) {
	url := fmt.Sprintf(c.channelsRoute()+"/members/%v/mark_read", userId)
	r, err := c.DoAPIPostJSON(ctx, url, channelIds)
	if err != nil {
		return nil, BuildResponse(r), err
	}
	defer closeBody(r)
	return DecodeJSONFromResponse[*ChannelViewResponse](r)
}

// GetChannelUnread will return a ChannelUnread object that contains the number of
// unread messages and mentions for a user.
func (c *Client4) GetChannelUnread(ctx context.Context, channelId, userId string) (*ChannelUnread, *Response, error) {
	r, err := c.DoAPIGet(ctx, c.userRoute(userId)+c.channelRoute(channelId)+"/unread", "")
	if err != nil {
		return nil, BuildResponse(r), err
	}
	defer closeBody(r)
	return DecodeJSONFromResponse[*ChannelUnread](r)
}

// UpdateChannelRoles will update the roles on a channel for a user.
func (c *Client4) UpdateChannelRoles(ctx context.Context, channelId, userId, roles string) (*Response, error) {
	requestBody := map[string]string{"roles": roles}
	r, err := c.DoAPIPutJSON(ctx, c.channelMemberRoute(channelId, userId)+"/roles", requestBody)
	if err != nil {
		return BuildResponse(r), err
	}
	defer closeBody(r)
	return BuildResponse(r), nil
}

// UpdateChannelMemberSchemeRoles will update the scheme-derived roles on a channel for a user.
func (c *Client4) UpdateChannelMemberSchemeRoles(ctx context.Context, channelId string, userId string, schemeRoles *SchemeRoles) (*Response, error) {
	r, err := c.DoAPIPutJSON(ctx, c.channelMemberRoute(channelId, userId)+"/schemeRoles", schemeRoles)
	if err != nil {
		return BuildResponse(r), err
	}
	defer closeBody(r)
	return BuildResponse(r), nil
}

// UpdateChannelNotifyProps will update the notification properties on a channel for a user.
func (c *Client4) UpdateChannelNotifyProps(ctx context.Context, channelId, userId string, props map[string]string) (*Response, error) {
	r, err := c.DoAPIPutJSON(ctx, c.channelMemberRoute(channelId, userId)+"/notify_props", props)
	if err != nil {
		return BuildResponse(r), err
	}
	defer closeBody(r)
	return BuildResponse(r), nil
}

// AddChannelMember adds user to channel and return a channel member.
func (c *Client4) AddChannelMember(ctx context.Context, channelId, userId string) (*ChannelMember, *Response, error) {
	requestBody := map[string]string{"user_id": userId}
	r, err := c.DoAPIPostJSON(ctx, c.channelMembersRoute(channelId)+"", requestBody)
	if err != nil {
		return nil, BuildResponse(r), err
	}
	defer closeBody(r)
	return DecodeJSONFromResponse[*ChannelMember](r)
}

// AddChannelMembers adds users to a channel and return an array of channel members.
func (c *Client4) AddChannelMembers(ctx context.Context, channelId, postRootId string, userIds []string) ([]*ChannelMember, *Response, error) {
	requestBody := map[string]any{"user_ids": userIds, "post_root_id": postRootId}
	r, err := c.DoAPIPostJSON(ctx, c.channelMembersRoute(channelId)+"", requestBody)
	if err != nil {
		return nil, BuildResponse(r), err
	}
	defer closeBody(r)
	return DecodeJSONFromResponse[[]*ChannelMember](r)
}

// AddChannelMemberWithRootId adds user to channel and return a channel member. Post add to channel message has the postRootId.
func (c *Client4) AddChannelMemberWithRootId(ctx context.Context, channelId, userId, postRootId string) (*ChannelMember, *Response, error) {
	requestBody := map[string]string{"user_id": userId, "post_root_id": postRootId}
	r, err := c.DoAPIPostJSON(ctx, c.channelMembersRoute(channelId)+"", requestBody)
	if err != nil {
		return nil, BuildResponse(r), err
	}
	defer closeBody(r)
	return DecodeJSONFromResponse[*ChannelMember](r)
}

// RemoveUserFromChannel will delete the channel member object for a user, effectively removing the user from a channel.
func (c *Client4) RemoveUserFromChannel(ctx context.Context, channelId, userId string) (*Response, error) {
	r, err := c.DoAPIDelete(ctx, c.channelMemberRoute(channelId, userId))
	if err != nil {
		return BuildResponse(r), err
	}
	defer closeBody(r)
	return BuildResponse(r), nil
}

// AutocompleteChannelsForTeam will return an ordered list of channels autocomplete suggestions.
func (c *Client4) AutocompleteChannelsForTeam(ctx context.Context, teamId, name string) (ChannelList, *Response, error) {
	values := url.Values{}
	values.Set("name", name)
	r, err := c.DoAPIGet(ctx, c.channelsForTeamRoute(teamId)+"/autocomplete?"+values.Encode(), "")
	if err != nil {
		return nil, BuildResponse(r), err
	}
	defer closeBody(r)
	return DecodeJSONFromResponse[ChannelList](r)
}

// AutocompleteChannelsForTeamForSearch will return an ordered list of your channels autocomplete suggestions.
func (c *Client4) AutocompleteChannelsForTeamForSearch(ctx context.Context, teamId, name string) (ChannelList, *Response, error) {
	values := url.Values{}
	values.Set("name", name)
	r, err := c.DoAPIGet(ctx, c.channelsForTeamRoute(teamId)+"/search_autocomplete?"+values.Encode(), "")
	if err != nil {
		return nil, BuildResponse(r), err
	}
	defer closeBody(r)
	return DecodeJSONFromResponse[ChannelList](r)
}

// Post Section

// CreatePost creates a post based on the provided post struct.
func (c *Client4) CreatePost(ctx context.Context, post *Post) (*Post, *Response, error) {
	r, err := c.DoAPIPostJSON(ctx, c.postsRoute(), post)
	if err != nil {
		return nil, BuildResponse(r), err
	}
	defer closeBody(r)
	return DecodeJSONFromResponse[*Post](r)
}

// CreatePostEphemeral creates a ephemeral post based on the provided post struct which is send to the given user id.
func (c *Client4) CreatePostEphemeral(ctx context.Context, post *PostEphemeral) (*Post, *Response, error) {
	r, err := c.DoAPIPostJSON(ctx, c.postsEphemeralRoute(), post)
	if err != nil {
		return nil, BuildResponse(r), err
	}
	defer closeBody(r)
	return DecodeJSONFromResponse[*Post](r)
}

// UpdatePost updates a post based on the provided post struct.
func (c *Client4) UpdatePost(ctx context.Context, postId string, post *Post) (*Post, *Response, error) {
	r, err := c.DoAPIPutJSON(ctx, c.postRoute(postId), post)
	if err != nil {
		return nil, BuildResponse(r), err
	}
	defer closeBody(r)
	return DecodeJSONFromResponse[*Post](r)
}

// PatchPost partially updates a post. Any missing fields are not updated.
func (c *Client4) PatchPost(ctx context.Context, postId string, patch *PostPatch) (*Post, *Response, error) {
	r, err := c.DoAPIPutJSON(ctx, c.postRoute(postId)+"/patch", patch)
	if err != nil {
		return nil, BuildResponse(r), err
	}
	defer closeBody(r)
	return DecodeJSONFromResponse[*Post](r)
}

// SetPostUnread marks channel where post belongs as unread on the time of the provided post.
func (c *Client4) SetPostUnread(ctx context.Context, userId string, postId string, collapsedThreadsSupported bool) (*Response, error) {
	reqData := map[string]bool{"collapsed_threads_supported": collapsedThreadsSupported}
	r, err := c.DoAPIPostJSON(ctx, c.userRoute(userId)+c.postRoute(postId)+"/set_unread", reqData)
	if err != nil {
		return BuildResponse(r), err
	}
	defer closeBody(r)
	return BuildResponse(r), nil
}

// SetPostReminder creates a post reminder for a given post at a specified time.
// The time needs to be in UTC epoch in seconds. It is always truncated to a
// 5 minute resolution minimum.
func (c *Client4) SetPostReminder(ctx context.Context, reminder *PostReminder) (*Response, error) {
	r, err := c.DoAPIPostJSON(ctx, c.userRoute(reminder.UserId)+c.postRoute(reminder.PostId)+"/reminder", reminder)
	if err != nil {
		return BuildResponse(r), err
	}
	defer closeBody(r)
	return BuildResponse(r), nil
}

// PinPost pin a post based on provided post id string.
func (c *Client4) PinPost(ctx context.Context, postId string) (*Response, error) {
	r, err := c.DoAPIPost(ctx, c.postRoute(postId)+"/pin", "")
	if err != nil {
		return BuildResponse(r), err
	}
	defer closeBody(r)
	return BuildResponse(r), nil
}

// UnpinPost unpin a post based on provided post id string.
func (c *Client4) UnpinPost(ctx context.Context, postId string) (*Response, error) {
	r, err := c.DoAPIPost(ctx, c.postRoute(postId)+"/unpin", "")
	if err != nil {
		return BuildResponse(r), err
	}
	defer closeBody(r)
	return BuildResponse(r), nil
}

// GetPost gets a single post.
func (c *Client4) GetPost(ctx context.Context, postId string, etag string) (*Post, *Response, error) {
	r, err := c.DoAPIGet(ctx, c.postRoute(postId), etag)
	if err != nil {
		return nil, BuildResponse(r), err
	}
	defer closeBody(r)
	return DecodeJSONFromResponse[*Post](r)
}

// GetPostIncludeDeleted gets a single post, including deleted.
func (c *Client4) GetPostIncludeDeleted(ctx context.Context, postId string, etag string) (*Post, *Response, error) {
	r, err := c.DoAPIGet(ctx, c.postRoute(postId)+"?include_deleted="+c.boolString(true), etag)
	if err != nil {
		return nil, BuildResponse(r), err
	}
	defer closeBody(r)
	return DecodeJSONFromResponse[*Post](r)
}

// DeletePost deletes a post from the provided post id string.
func (c *Client4) DeletePost(ctx context.Context, postId string) (*Response, error) {
	r, err := c.DoAPIDelete(ctx, c.postRoute(postId))
	if err != nil {
		return BuildResponse(r), err
	}
	defer closeBody(r)
	return BuildResponse(r), nil
}

// PermanentDeletePost permanently deletes a post and its files from the provided post id string.
func (c *Client4) PermanentDeletePost(ctx context.Context, postId string) (*Response, error) {
	r, err := c.DoAPIDelete(ctx, c.postRoute(postId)+"?permanent="+c.boolString(true))
	if err != nil {
		return BuildResponse(r), err
	}
	defer closeBody(r)
	return BuildResponse(r), nil
}

// GetPostThread gets a post with all the other posts in the same thread.
func (c *Client4) GetPostThread(ctx context.Context, postId string, etag string, collapsedThreads bool) (*PostList, *Response, error) {
	values := url.Values{}
	values.Set("collapsedThreads", c.boolString(collapsedThreads))
	r, err := c.DoAPIGet(ctx, c.postRoute(postId)+"/thread?"+values.Encode(), etag)
	if err != nil {
		return nil, BuildResponse(r), err
	}
	defer closeBody(r)
	return DecodeJSONFromResponse[*PostList](r)
}

// GetPostThreadWithOpts gets a post with all the other posts in the same thread.
func (c *Client4) GetPostThreadWithOpts(ctx context.Context, postID string, etag string, opts GetPostsOptions) (*PostList, *Response, error) {
	urlVal := c.postRoute(postID) + "/thread"

	values := url.Values{}
	if opts.CollapsedThreads {
		values.Set("collapsedThreads", "true")
	}
	if opts.CollapsedThreadsExtended {
		values.Set("collapsedThreadsExtended", "true")
	}
	if opts.SkipFetchThreads {
		values.Set("skipFetchThreads", "true")
	}
	if opts.UpdatesOnly {
		values.Set("updatesOnly", "true")
	}
	if opts.PerPage != 0 {
		values.Set("perPage", strconv.Itoa(opts.PerPage))
	}
	if opts.FromPost != "" {
		values.Set("fromPost", opts.FromPost)
	}
	if opts.FromCreateAt != 0 {
		values.Set("fromCreateAt", strconv.FormatInt(opts.FromCreateAt, 10))
	}
	if opts.FromUpdateAt != 0 {
		values.Set("fromUpdateAt", strconv.FormatInt(opts.FromUpdateAt, 10))
	}
	if opts.Direction != "" {
		values.Set("direction", opts.Direction)
	}
	urlVal += "?" + values.Encode()

	r, err := c.DoAPIGet(ctx, urlVal, etag)
	if err != nil {
		return nil, BuildResponse(r), err
	}
	defer closeBody(r)
	return DecodeJSONFromResponse[*PostList](r)
}

// GetPostsForChannel gets a page of posts with an array for ordering for a channel.
func (c *Client4) GetPostsForChannel(ctx context.Context, channelId string, page, perPage int, etag string, collapsedThreads bool, includeDeleted bool) (*PostList, *Response, error) {
	values := url.Values{}
	values.Set("page", strconv.Itoa(page))
	values.Set("per_page", strconv.Itoa(perPage))
	values.Set("collapsedThreads", c.boolString(collapsedThreads))
	values.Set("include_deleted", c.boolString(includeDeleted))
	r, err := c.DoAPIGet(ctx, c.channelRoute(channelId)+"/posts?"+values.Encode(), etag)
	if err != nil {
		return nil, BuildResponse(r), err
	}
	defer closeBody(r)
	return DecodeJSONFromResponse[*PostList](r)
}

// GetPostsByIds gets a list of posts by taking an array of post ids
func (c *Client4) GetPostsByIds(ctx context.Context, postIds []string) ([]*Post, *Response, error) {
	r, err := c.DoAPIPostJSON(ctx, c.postsRoute()+"/ids", postIds)
	if err != nil {
		return nil, BuildResponse(r), err
	}
	defer closeBody(r)
	return DecodeJSONFromResponse[[]*Post](r)
}

// GetEditHistoryForPost gets a list of posts by taking a post ids
func (c *Client4) GetEditHistoryForPost(ctx context.Context, postId string) ([]*Post, *Response, error) {
	js, err := json.Marshal(postId)
	if err != nil {
		return nil, nil, fmt.Errorf("failed to marshal edit history request: %w", err)
	}
	r, err := c.DoAPIGet(ctx, c.postRoute(postId)+"/edit_history", string(js))
	if err != nil {
		return nil, BuildResponse(r), err
	}
	defer closeBody(r)
	return DecodeJSONFromResponse[[]*Post](r)
}

// GetFlaggedPostsForUser returns flagged posts of a user based on user id string.
func (c *Client4) GetFlaggedPostsForUser(ctx context.Context, userId string, page int, perPage int) (*PostList, *Response, error) {
	values := url.Values{}
	values.Set("page", strconv.Itoa(page))
	values.Set("per_page", strconv.Itoa(perPage))
	r, err := c.DoAPIGet(ctx, c.userRoute(userId)+"/posts/flagged?"+values.Encode(), "")
	if err != nil {
		return nil, BuildResponse(r), err
	}
	defer closeBody(r)
	return DecodeJSONFromResponse[*PostList](r)
}

// GetFlaggedPostsForUserInTeam returns flagged posts in team of a user based on user id string.
func (c *Client4) GetFlaggedPostsForUserInTeam(ctx context.Context, userId string, teamId string, page int, perPage int) (*PostList, *Response, error) {
	if !IsValidId(teamId) {
		return nil, nil, errors.New("teamId is invalid")
	}

	values := url.Values{}
	values.Set("team_id", teamId)
	values.Set("page", strconv.Itoa(page))
	values.Set("per_page", strconv.Itoa(perPage))
	r, err := c.DoAPIGet(ctx, c.userRoute(userId)+"/posts/flagged?"+values.Encode(), "")
	if err != nil {
		return nil, BuildResponse(r), err
	}
	defer closeBody(r)
	return DecodeJSONFromResponse[*PostList](r)
}

// GetFlaggedPostsForUserInChannel returns flagged posts in channel of a user based on user id string.
func (c *Client4) GetFlaggedPostsForUserInChannel(ctx context.Context, userId string, channelId string, page int, perPage int) (*PostList, *Response, error) {
	if !IsValidId(channelId) {
		return nil, nil, errors.New("channelId is invalid")
	}

	values := url.Values{}
	values.Set("channel_id", channelId)
	values.Set("page", strconv.Itoa(page))
	values.Set("per_page", strconv.Itoa(perPage))
	r, err := c.DoAPIGet(ctx, c.userRoute(userId)+"/posts/flagged?"+values.Encode(), "")
	if err != nil {
		return nil, BuildResponse(r), err
	}
	defer closeBody(r)
	return DecodeJSONFromResponse[*PostList](r)
}

// GetPostsSince gets posts created after a specified time as Unix time in milliseconds.
func (c *Client4) GetPostsSince(ctx context.Context, channelId string, time int64, collapsedThreads bool) (*PostList, *Response, error) {
	values := url.Values{}
	values.Set("since", strconv.FormatInt(time, 10))
	values.Set("collapsedThreads", c.boolString(collapsedThreads))
	r, err := c.DoAPIGet(ctx, c.channelRoute(channelId)+"/posts?"+values.Encode(), "")
	if err != nil {
		return nil, BuildResponse(r), err
	}
	defer closeBody(r)
	return DecodeJSONFromResponse[*PostList](r)
}

// GetPostsAfter gets a page of posts that were posted after the post provided.
func (c *Client4) GetPostsAfter(ctx context.Context, channelId, postId string, page, perPage int, etag string, collapsedThreads bool, includeDeleted bool) (*PostList, *Response, error) {
	values := url.Values{}
	values.Set("page", strconv.Itoa(page))
	values.Set("per_page", strconv.Itoa(perPage))
	values.Set("after", postId)
	values.Set("collapsedThreads", c.boolString(collapsedThreads))
	values.Set("include_deleted", c.boolString(includeDeleted))
	r, err := c.DoAPIGet(ctx, c.channelRoute(channelId)+"/posts?"+values.Encode(), etag)
	if err != nil {
		return nil, BuildResponse(r), err
	}
	defer closeBody(r)
	return DecodeJSONFromResponse[*PostList](r)
}

// GetPostsBefore gets a page of posts that were posted before the post provided.
func (c *Client4) GetPostsBefore(ctx context.Context, channelId, postId string, page, perPage int, etag string, collapsedThreads bool, includeDeleted bool) (*PostList, *Response, error) {
	values := url.Values{}
	values.Set("page", strconv.Itoa(page))
	values.Set("per_page", strconv.Itoa(perPage))
	values.Set("before", postId)
	values.Set("collapsedThreads", c.boolString(collapsedThreads))
	values.Set("include_deleted", c.boolString(includeDeleted))
	r, err := c.DoAPIGet(ctx, c.channelRoute(channelId)+"/posts?"+values.Encode(), etag)
	if err != nil {
		return nil, BuildResponse(r), err
	}
	defer closeBody(r)
	return DecodeJSONFromResponse[*PostList](r)
}

// MoveThread moves a thread based on provided post id, and channel id string.
func (c *Client4) MoveThread(ctx context.Context, postId string, params *MoveThreadParams) (*Response, error) {
	r, err := c.DoAPIPostJSON(ctx, c.postRoute(postId)+"/move", params)
	if err != nil {
		return BuildResponse(r), err
	}
	defer closeBody(r)
	return BuildResponse(r), nil
}

// GetPostsAroundLastUnread gets a list of posts around last unread post by a user in a channel.
func (c *Client4) GetPostsAroundLastUnread(ctx context.Context, userId, channelId string, limitBefore, limitAfter int, collapsedThreads bool) (*PostList, *Response, error) {
	values := url.Values{}
	values.Set("limit_before", strconv.Itoa(limitBefore))
	values.Set("limit_after", strconv.Itoa(limitAfter))
	values.Set("collapsedThreads", c.boolString(collapsedThreads))
	r, err := c.DoAPIGet(ctx, c.userRoute(userId)+c.channelRoute(channelId)+"/posts/unread?"+values.Encode(), "")
	if err != nil {
		return nil, BuildResponse(r), err
	}
	defer closeBody(r)
	return DecodeJSONFromResponse[*PostList](r)
}

func (c *Client4) CreateScheduledPost(ctx context.Context, scheduledPost *ScheduledPost) (*ScheduledPost, *Response, error) {
	r, err := c.DoAPIPostJSON(ctx, c.postsRoute()+"/schedule", scheduledPost)
	if err != nil {
		return nil, BuildResponse(r), err
	}
	defer closeBody(r)
	return DecodeJSONFromResponse[*ScheduledPost](r)
}

func (c *Client4) GetUserScheduledPosts(ctx context.Context, teamId string, includeDirectChannels bool) (map[string][]*ScheduledPost, *Response, error) {
	values := url.Values{}
	values.Set("includeDirectChannels", fmt.Sprintf("%t", includeDirectChannels))
	r, err := c.DoAPIGet(ctx, c.postsRoute()+"/scheduled/team/"+teamId+"?"+values.Encode(), "")
	if err != nil {
		return nil, BuildResponse(r), err
	}
	defer closeBody(r)
	return DecodeJSONFromResponse[map[string][]*ScheduledPost](r)
}

func (c *Client4) UpdateScheduledPost(ctx context.Context, scheduledPost *ScheduledPost) (*ScheduledPost, *Response, error) {
	r, err := c.DoAPIPutJSON(ctx, c.postsRoute()+"/schedule/"+scheduledPost.Id, scheduledPost)
	if err != nil {
		return nil, BuildResponse(r), err
	}
	defer closeBody(r)
	return DecodeJSONFromResponse[*ScheduledPost](r)
}

func (c *Client4) DeleteScheduledPost(ctx context.Context, scheduledPostId string) (*ScheduledPost, *Response, error) {
	r, err := c.DoAPIDelete(ctx, c.postsRoute()+"/schedule/"+scheduledPostId)
	if err != nil {
		return nil, BuildResponse(r), err
	}

	defer closeBody(r)
	return DecodeJSONFromResponse[*ScheduledPost](r)
}

func (c *Client4) GetFlaggingConfiguration(ctx context.Context) (*ContentFlaggingReportingConfig, *Response, error) {
	r, err := c.DoAPIGet(ctx, c.contentFlaggingRoute()+"/flag/config", "")
	if err != nil {
		return nil, BuildResponse(r), err
	}
	defer closeBody(r)
	return DecodeJSONFromResponse[*ContentFlaggingReportingConfig](r)
}

func (c *Client4) GetTeamPostFlaggingFeatureStatus(ctx context.Context, teamId string) (map[string]bool, *Response, error) {
	r, err := c.DoAPIGet(ctx, c.contentFlaggingRoute()+"/team/"+teamId+"/status", "")
	if err != nil {
		return nil, BuildResponse(r), err
	}
	defer closeBody(r)
	return DecodeJSONFromResponse[map[string]bool](r)
}

// SearchFiles returns any posts with matching terms string.
func (c *Client4) SearchFiles(ctx context.Context, teamId string, terms string, isOrSearch bool) (*FileInfoList, *Response, error) {
	params := SearchParameter{
		Terms:      &terms,
		IsOrSearch: &isOrSearch,
	}
	return c.SearchFilesWithParams(ctx, teamId, &params)
}

// SearchFilesWithParams returns any posts with matching terms string.
func (c *Client4) SearchFilesWithParams(ctx context.Context, teamId string, params *SearchParameter) (*FileInfoList, *Response, error) {
	route := c.teamRoute(teamId) + "/files/search"
	if teamId == "" {
		route = c.filesRoute() + "/search"
	}
	r, err := c.DoAPIPostJSON(ctx, route, params)
	if err != nil {
		return nil, BuildResponse(r), err
	}
	defer closeBody(r)
	return DecodeJSONFromResponse[*FileInfoList](r)
}

// SearchFilesAcrossTeams returns any posts with matching terms string.
func (c *Client4) SearchFilesAcrossTeams(ctx context.Context, terms string, isOrSearch bool) (*FileInfoList, *Response, error) {
	params := SearchParameter{
		Terms:      &terms,
		IsOrSearch: &isOrSearch,
	}
	return c.SearchFilesWithParams(ctx, "", &params)
}

// SearchPosts returns any posts with matching terms string.
func (c *Client4) SearchPosts(ctx context.Context, teamId string, terms string, isOrSearch bool) (*PostList, *Response, error) {
	params := SearchParameter{
		Terms:      &terms,
		IsOrSearch: &isOrSearch,
	}
	return c.SearchPostsWithParams(ctx, teamId, &params)
}

// SearchPostsWithParams returns any posts with matching terms string.
func (c *Client4) SearchPostsWithParams(ctx context.Context, teamId string, params *SearchParameter) (*PostList, *Response, error) {
	var route string
	if teamId == "" {
		route = c.postsRoute() + "/search"
	} else {
		route = c.teamRoute(teamId) + "/posts/search"
	}
	r, err := c.DoAPIPostJSON(ctx, route, params)
	if err != nil {
		return nil, BuildResponse(r), err
	}
	defer closeBody(r)
	return DecodeJSONFromResponse[*PostList](r)
}

// SearchPostsWithMatches returns any posts with matching terms string, including.
func (c *Client4) SearchPostsWithMatches(ctx context.Context, teamId string, terms string, isOrSearch bool) (*PostSearchResults, *Response, error) {
	requestBody := map[string]any{"terms": terms, "is_or_search": isOrSearch}
	var route string
	if teamId == "" {
		route = c.postsRoute() + "/search"
	} else {
		route = c.teamRoute(teamId) + "/posts/search"
	}
	r, err := c.DoAPIPostJSON(ctx, route, requestBody)
	if err != nil {
		return nil, BuildResponse(r), err
	}
	defer closeBody(r)
	return DecodeJSONFromResponse[*PostSearchResults](r)
}

// DoPostAction performs a post action.
func (c *Client4) DoPostAction(ctx context.Context, postId, actionId string) (*Response, error) {
	r, err := c.DoAPIPost(ctx, c.postRoute(postId)+"/actions/"+actionId, "")
	if err != nil {
		return BuildResponse(r), err
	}
	defer closeBody(r)
	return BuildResponse(r), nil
}

// DoPostActionWithCookie performs a post action with extra arguments
func (c *Client4) DoPostActionWithCookie(ctx context.Context, postId, actionId, selected, cookieStr string) (*Response, error) {
	if selected == "" && cookieStr == "" {
		r, err := c.DoAPIPost(ctx, c.postRoute(postId)+"/actions/"+actionId, "")
		if err != nil {
			return BuildResponse(r), err
		}
		defer closeBody(r)
		return BuildResponse(r), nil
	}

	req := DoPostActionRequest{
		SelectedOption: selected,
		Cookie:         cookieStr,
	}
	r, err := c.DoAPIPostJSON(ctx, c.postRoute(postId)+"/actions/"+actionId, req)
	if err != nil {
		return BuildResponse(r), err
	}
	defer closeBody(r)
	return BuildResponse(r), nil
}

// OpenInteractiveDialog sends a WebSocket event to a user's clients to
// open interactive dialogs, based on the provided trigger ID and other
// provided data. Used with interactive message buttons, menus and
// slash commands.
func (c *Client4) OpenInteractiveDialog(ctx context.Context, request OpenDialogRequest) (*Response, error) {
	r, err := c.DoAPIPostJSON(ctx, "/actions/dialogs/open", request)
	if err != nil {
		return BuildResponse(r), err
	}
	defer closeBody(r)
	return BuildResponse(r), nil
}

// SubmitInteractiveDialog will submit the provided dialog data to the integration
// configured by the URL. Used with the interactive dialogs integration feature.
func (c *Client4) SubmitInteractiveDialog(ctx context.Context, request SubmitDialogRequest) (*SubmitDialogResponse, *Response, error) {
	r, err := c.DoAPIPostJSON(ctx, "/actions/dialogs/submit", request)
	if err != nil {
		return nil, BuildResponse(r), err
	}
	defer closeBody(r)
	return DecodeJSONFromResponse[*SubmitDialogResponse](r)
}

// LookupInteractiveDialog will perform a lookup request for dynamic select elements
// in interactive dialogs. Used to fetch options for dynamic select fields.
func (c *Client4) LookupInteractiveDialog(ctx context.Context, request SubmitDialogRequest) (*LookupDialogResponse, *Response, error) {
	r, err := c.DoAPIPostJSON(ctx, "/actions/dialogs/lookup", request)
	if err != nil {
		return nil, BuildResponse(r), err
	}
	defer closeBody(r)

	return DecodeJSONFromResponse[*LookupDialogResponse](r)
}

// UploadFile will upload a file to a channel using a multipart request, to be later attached to a post.
// This method is functionally equivalent to Client4.UploadFileAsRequestBody.
func (c *Client4) UploadFile(ctx context.Context, data []byte, channelId string, filename string) (*FileUploadResponse, *Response, error) {
	body := &bytes.Buffer{}
	writer := multipart.NewWriter(body)

	part, err := writer.CreateFormField("channel_id")
	if err != nil {
		return nil, nil, err
	}

	_, err = io.Copy(part, strings.NewReader(channelId))
	if err != nil {
		return nil, nil, err
	}

	part, err = writer.CreateFormFile("files", filename)
	if err != nil {
		return nil, nil, err
	}
	_, err = io.Copy(part, bytes.NewBuffer(data))
	if err != nil {
		return nil, nil, err
	}

	err = writer.Close()
	if err != nil {
		return nil, nil, err
	}

	return c.DoUploadFile(ctx, c.filesRoute(), body.Bytes(), writer.FormDataContentType())
}

// UploadFileAsRequestBody will upload a file to a channel as the body of a request, to be later attached
// to a post. This method is functionally equivalent to Client4.UploadFile.
func (c *Client4) UploadFileAsRequestBody(ctx context.Context, data []byte, channelId string, filename string) (*FileUploadResponse, *Response, error) {
	values := url.Values{}
	values.Set("channel_id", channelId)
	values.Set("filename", filename)
	return c.DoUploadFile(ctx, c.filesRoute()+"?"+values.Encode(), data, http.DetectContentType(data))
}

// GetFile gets the bytes for a file by id.
func (c *Client4) GetFile(ctx context.Context, fileId string) ([]byte, *Response, error) {
	r, err := c.DoAPIGet(ctx, c.fileRoute(fileId), "")
	if err != nil {
		return nil, BuildResponse(r), err
	}
	defer closeBody(r)
	return ReadBytesFromResponse(r)
}

// DownloadFile gets the bytes for a file by id, optionally adding headers to force the browser to download it.
func (c *Client4) DownloadFile(ctx context.Context, fileId string, download bool) ([]byte, *Response, error) {
	values := url.Values{}
	values.Set("download", c.boolString(download))
	r, err := c.DoAPIGet(ctx, c.fileRoute(fileId)+"?"+values.Encode(), "")
	if err != nil {
		return nil, BuildResponse(r), err
	}
	defer closeBody(r)
	return ReadBytesFromResponse(r)
}

// GetFileThumbnail gets the bytes for a file by id.
func (c *Client4) GetFileThumbnail(ctx context.Context, fileId string) ([]byte, *Response, error) {
	r, err := c.DoAPIGet(ctx, c.fileRoute(fileId)+"/thumbnail", "")
	if err != nil {
		return nil, BuildResponse(r), err
	}
	defer closeBody(r)
	return ReadBytesFromResponse(r)
}

// DownloadFileThumbnail gets the bytes for a file by id, optionally adding headers to force the browser to download it.
func (c *Client4) DownloadFileThumbnail(ctx context.Context, fileId string, download bool) ([]byte, *Response, error) {
	values := url.Values{}
	values.Set("download", c.boolString(download))
	r, err := c.DoAPIGet(ctx, c.fileRoute(fileId)+"/thumbnail?"+values.Encode(), "")
	if err != nil {
		return nil, BuildResponse(r), err
	}
	defer closeBody(r)
	return ReadBytesFromResponse(r)
}

// GetFileLink gets the public link of a file by id.
func (c *Client4) GetFileLink(ctx context.Context, fileId string) (string, *Response, error) {
	r, err := c.DoAPIGet(ctx, c.fileRoute(fileId)+"/link", "")
	if err != nil {
		return "", BuildResponse(r), err
	}
	defer closeBody(r)
	result, resp, err := DecodeJSONFromResponse[map[string]string](r)
	if err != nil {
		return "", resp, err
	}
	return result["link"], resp, nil
}

// GetFilePreview gets the bytes for a file by id.
func (c *Client4) GetFilePreview(ctx context.Context, fileId string) ([]byte, *Response, error) {
	r, err := c.DoAPIGet(ctx, c.fileRoute(fileId)+"/preview", "")
	if err != nil {
		return nil, BuildResponse(r), err
	}
	defer closeBody(r)
	return ReadBytesFromResponse(r)
}

// DownloadFilePreview gets the bytes for a file by id.
func (c *Client4) DownloadFilePreview(ctx context.Context, fileId string, download bool) ([]byte, *Response, error) {
	values := url.Values{}
	values.Set("download", c.boolString(download))
	r, err := c.DoAPIGet(ctx, c.fileRoute(fileId)+"/preview?"+values.Encode(), "")
	if err != nil {
		return nil, BuildResponse(r), err
	}
	defer closeBody(r)
	return ReadBytesFromResponse(r)
}

// GetFileInfo gets all the file info objects.
func (c *Client4) GetFileInfo(ctx context.Context, fileId string) (*FileInfo, *Response, error) {
	r, err := c.DoAPIGet(ctx, c.fileRoute(fileId)+"/info", "")
	if err != nil {
		return nil, BuildResponse(r), err
	}
	defer closeBody(r)
	return DecodeJSONFromResponse[*FileInfo](r)
}

// GetFileInfosForPost gets all the file info objects attached to a post.
func (c *Client4) GetFileInfosForPost(ctx context.Context, postId string, etag string) ([]*FileInfo, *Response, error) {
	r, err := c.DoAPIGet(ctx, c.postRoute(postId)+"/files/info", etag)
	if err != nil {
		return nil, BuildResponse(r), err
	}
	defer closeBody(r)
	return DecodeJSONFromResponse[[]*FileInfo](r)
}

// GetFileInfosForPost gets all the file info objects attached to a post, including deleted
func (c *Client4) GetFileInfosForPostIncludeDeleted(ctx context.Context, postId string, etag string) ([]*FileInfo, *Response, error) {
	r, err := c.DoAPIGet(ctx, c.postRoute(postId)+"/files/info"+"?include_deleted="+c.boolString(true), etag)
	if err != nil {
		return nil, BuildResponse(r), err
	}
	defer closeBody(r)
	return DecodeJSONFromResponse[[]*FileInfo](r)
}

// General/System Section

// GenerateSupportPacket generates and downloads a Support Packet.
// It returns a ReadCloser to the packet and the filename. The caller needs to close the ReadCloser.
func (c *Client4) GenerateSupportPacket(ctx context.Context) (io.ReadCloser, string, *Response, error) {
	r, err := c.DoAPIGet(ctx, c.systemRoute()+"/support_packet", "")
	if err != nil {
		return nil, "", BuildResponse(r), err
	}

	_, params, err := mime.ParseMediaType(r.Header.Get("Content-Disposition"))
	if err != nil {
		return nil, "", BuildResponse(r), fmt.Errorf("could not parse Content-Disposition header: %w", err)
	}

	return r.Body, params["filename"], BuildResponse(r), nil
}

// GetPing will return ok if the running goRoutines are below the threshold and unhealthy for above.
// DEPRECATED: Use GetPingWithOptions method instead.
func (c *Client4) GetPing(ctx context.Context) (string, *Response, error) {
	ping, resp, err := c.GetPingWithOptions(ctx, SystemPingOptions{})
	status := ""
	if ping != nil {
		status = ping["status"].(string)
	}
	return status, resp, err
}

// GetPingWithServerStatus will return ok if several basic server health checks
// all pass successfully.
// DEPRECATED: Use GetPingWithOptions method instead.
func (c *Client4) GetPingWithServerStatus(ctx context.Context) (string, *Response, error) {
	ping, resp, err := c.GetPingWithOptions(ctx, SystemPingOptions{FullStatus: true})
	status := ""
	if ping != nil {
		status = ping["status"].(string)
	}
	return status, resp, err
}

// GetPingWithFullServerStatus will return the full status if several basic server
// health checks all pass successfully.
// DEPRECATED: Use GetPingWithOptions method instead.
func (c *Client4) GetPingWithFullServerStatus(ctx context.Context) (map[string]any, *Response, error) {
	return c.GetPingWithOptions(ctx, SystemPingOptions{FullStatus: true})
}

// GetPingWithOptions will return the status according to the options
func (c *Client4) GetPingWithOptions(ctx context.Context, options SystemPingOptions) (map[string]any, *Response, error) {
	pingURL, err := url.Parse(c.systemRoute() + "/ping")
	if err != nil {
		return nil, nil, fmt.Errorf("could not parse query: %w", err)
	}
	values := pingURL.Query()
	values.Set("get_server_status", c.boolString(options.FullStatus))
	values.Set("use_rest_semantics", c.boolString(options.RESTSemantics))
	pingURL.RawQuery = values.Encode()
	r, err := c.DoAPIGet(ctx, pingURL.String(), "")
	if r != nil && r.StatusCode == 500 {
		defer r.Body.Close()
		return map[string]any{"status": StatusUnhealthy}, BuildResponse(r), err
	}
	if err != nil {
		return nil, BuildResponse(r), err
	}
	defer closeBody(r)
	return DecodeJSONFromResponse[map[string]any](r)
}

func (c *Client4) GetServerLimits(ctx context.Context) (*ServerLimits, *Response, error) {
	r, err := c.DoAPIGet(ctx, c.limitsRoute()+"/users", "")
	if err != nil {
		return nil, BuildResponse(r), err
	}
	defer closeBody(r)
	return DecodeJSONFromResponse[*ServerLimits](r)
}

// TestEmail will attempt to connect to the configured SMTP server.
func (c *Client4) TestEmail(ctx context.Context, config *Config) (*Response, error) {
	r, err := c.DoAPIPostJSON(ctx, c.testEmailRoute(), config)
	if err != nil {
		return BuildResponse(r), err
	}
	defer closeBody(r)
	return BuildResponse(r), nil
}

func (c *Client4) TestNotifications(ctx context.Context) (*Response, error) {
	r, err := c.DoAPIPost(ctx, c.testNotificationRoute(), "")
	if err != nil {
		return BuildResponse(r), err
	}
	defer closeBody(r)
	return BuildResponse(r), nil
}

// TestSiteURL will test the validity of a site URL.
func (c *Client4) TestSiteURL(ctx context.Context, siteURL string) (*Response, error) {
	requestBody := make(map[string]string)
	requestBody["site_url"] = siteURL
	r, err := c.DoAPIPostJSON(ctx, c.testSiteURLRoute(), requestBody)
	if err != nil {
		return BuildResponse(r), err
	}
	defer closeBody(r)
	return BuildResponse(r), nil
}

// TestS3Connection will attempt to connect to the AWS S3.
func (c *Client4) TestS3Connection(ctx context.Context, config *Config) (*Response, error) {
	r, err := c.DoAPIPostJSON(ctx, c.testS3Route(), config)
	if err != nil {
		return BuildResponse(r), err
	}
	defer closeBody(r)
	return BuildResponse(r), nil
}

// GetConfig will retrieve the server config with some sanitized items.
func (c *Client4) GetConfig(ctx context.Context) (*Config, *Response, error) {
	r, err := c.DoAPIGet(ctx, c.configRoute(), "")
	if err != nil {
		return nil, BuildResponse(r), err
	}
	defer closeBody(r)
	return DecodeJSONFromResponse[*Config](r)
}

// GetConfig will retrieve the server config with some sanitized items.
func (c *Client4) GetConfigWithOptions(ctx context.Context, options GetConfigOptions) (map[string]any, *Response, error) {
	v := url.Values{}
	if options.RemoveDefaults {
		v.Set("remove_defaults", "true")
	}
	if options.RemoveMasked {
		v.Set("remove_masked", "true")
	}
	url := c.configRoute()
	if len(v) > 0 {
		url += "?" + v.Encode()
	}

	r, err := c.DoAPIGet(ctx, url, "")
	if err != nil {
		return nil, BuildResponse(r), err
	}
	defer closeBody(r)
	return DecodeJSONFromResponse[map[string]any](r)
}

// ReloadConfig will reload the server configuration.
func (c *Client4) ReloadConfig(ctx context.Context) (*Response, error) {
	r, err := c.DoAPIPost(ctx, c.configRoute()+"/reload", "")
	if err != nil {
		return BuildResponse(r), err
	}
	defer closeBody(r)
	return BuildResponse(r), nil
}

// GetClientConfig will retrieve the parts of the server configuration needed by the client.
func (c *Client4) GetClientConfig(ctx context.Context, etag string) (map[string]string, *Response, error) {
	r, err := c.DoAPIGet(ctx, c.configRoute()+"/client", etag)
	if err != nil {
		return nil, BuildResponse(r), err
	}
	defer closeBody(r)
	return DecodeJSONFromResponse[map[string]string](r)
}

// GetEnvironmentConfig will retrieve a map mirroring the server configuration where fields
// are set to true if the corresponding config setting is set through an environment variable.
// Settings that haven't been set through environment variables will be missing from the map.
func (c *Client4) GetEnvironmentConfig(ctx context.Context) (map[string]any, *Response, error) {
	r, err := c.DoAPIGet(ctx, c.configRoute()+"/environment", "")
	if err != nil {
		return nil, BuildResponse(r), err
	}
	defer closeBody(r)
	return StringInterfaceFromJSON(r.Body), BuildResponse(r), nil
}

// GetOldClientLicense will retrieve the parts of the server license needed by the
// client, formatted in the old format.
func (c *Client4) GetOldClientLicense(ctx context.Context, etag string) (map[string]string, *Response, error) {
	r, err := c.DoAPIGet(ctx, c.licenseRoute()+"/client?format=old", etag)
	if err != nil {
		return nil, BuildResponse(r), err
	}
	defer closeBody(r)
	return DecodeJSONFromResponse[map[string]string](r)
}

// DatabaseRecycle will recycle the connections. Discard current connection and get new one.
func (c *Client4) DatabaseRecycle(ctx context.Context) (*Response, error) {
	r, err := c.DoAPIPost(ctx, c.databaseRoute()+"/recycle", "")
	if err != nil {
		return BuildResponse(r), err
	}
	defer closeBody(r)
	return BuildResponse(r), nil
}

// InvalidateCaches will purge the cache and can affect the performance while is cleaning.
func (c *Client4) InvalidateCaches(ctx context.Context) (*Response, error) {
	r, err := c.DoAPIPost(ctx, c.cacheRoute()+"/invalidate", "")
	if err != nil {
		return BuildResponse(r), err
	}
	defer closeBody(r)
	return BuildResponse(r), nil
}

// UpdateConfig will update the server configuration.
func (c *Client4) UpdateConfig(ctx context.Context, config *Config) (*Config, *Response, error) {
	r, err := c.DoAPIPutJSON(ctx, c.configRoute(), config)
	if err != nil {
		return nil, BuildResponse(r), err
	}
	defer closeBody(r)
	return DecodeJSONFromResponse[*Config](r)
}

// MigrateConfig will migrate existing config to the new one.
// DEPRECATED: The config migrate API has been moved to be a purely
// mmctl --local endpoint. This method will be removed in a
// future major release.
func (c *Client4) MigrateConfig(ctx context.Context, from, to string) (*Response, error) {
	m := make(map[string]string, 2)
	m["from"] = from
	m["to"] = to
	r, err := c.DoAPIPostJSON(ctx, c.configRoute()+"/migrate", m)
	if err != nil {
		return BuildResponse(r), err
	}
	defer closeBody(r)
	return BuildResponse(r), nil
}

// UploadLicenseFile will add a license file to the system.
func (c *Client4) UploadLicenseFile(ctx context.Context, data []byte) (*Response, error) {
	body := &bytes.Buffer{}
	writer := multipart.NewWriter(body)

	part, err := writer.CreateFormFile("license", "test-license.mattermost-license")
	if err != nil {
		return nil, fmt.Errorf("failed to create form file for license upload: %w", err)
	}

	if _, err = io.Copy(part, bytes.NewBuffer(data)); err != nil {
		return nil, fmt.Errorf("failed to copy license data to form file: %w", err)
	}

	if err = writer.Close(); err != nil {
		return nil, fmt.Errorf("failed to close multipart writer for license upload: %w", err)
	}

	r, err := c.doAPIRequestReader(ctx, http.MethodPost, c.APIURL+c.licenseRoute(), writer.FormDataContentType(), body, nil)
	if err != nil {
		return BuildResponse(r), err
	}
	defer closeBody(r)
	return BuildResponse(r), nil
}

// RemoveLicenseFile will remove the server license it exists. Note that this will
// disable all enterprise features.
func (c *Client4) RemoveLicenseFile(ctx context.Context) (*Response, error) {
	r, err := c.DoAPIDelete(ctx, c.licenseRoute())
	if err != nil {
		return BuildResponse(r), err
	}
	defer closeBody(r)
	return BuildResponse(r), nil
}

// GetLicenseLoadMetric retrieves the license load metric from the server.
// The load is calculated as (monthly active users / licensed users) * 1000.
func (c *Client4) GetLicenseLoadMetric(ctx context.Context) (map[string]int, *Response, error) {
	r, err := c.DoAPIGet(ctx, c.licenseRoute()+"/load_metric", "")
	if err != nil {
		return nil, BuildResponse(r), err
	}
	defer closeBody(r)
	return DecodeJSONFromResponse[map[string]int](r)
}

// GetAnalyticsOld will retrieve analytics using the old format. New format is not
// available but the "/analytics" endpoint is reserved for it. The "name" argument is optional
// and defaults to "standard". The "teamId" argument is optional and will limit results
// to a specific team.
func (c *Client4) GetAnalyticsOld(ctx context.Context, name, teamId string) (AnalyticsRows, *Response, error) {
	values := url.Values{}
	values.Set("name", name)
	values.Set("team_id", teamId)
	r, err := c.DoAPIGet(ctx, c.analyticsRoute()+"/old?"+values.Encode(), "")
	if err != nil {
		return nil, BuildResponse(r), err
	}
	defer closeBody(r)
	return DecodeJSONFromResponse[AnalyticsRows](r)
}

// Webhooks Section

// CreateIncomingWebhook creates an incoming webhook for a channel.
func (c *Client4) CreateIncomingWebhook(ctx context.Context, hook *IncomingWebhook) (*IncomingWebhook, *Response, error) {
	r, err := c.DoAPIPostJSON(ctx, c.incomingWebhooksRoute(), hook)
	if err != nil {
		return nil, BuildResponse(r), err
	}
	defer closeBody(r)
	return DecodeJSONFromResponse[*IncomingWebhook](r)
}

// UpdateIncomingWebhook updates an incoming webhook for a channel.
func (c *Client4) UpdateIncomingWebhook(ctx context.Context, hook *IncomingWebhook) (*IncomingWebhook, *Response, error) {
	r, err := c.DoAPIPutJSON(ctx, c.incomingWebhookRoute(hook.Id), hook)
	if err != nil {
		return nil, BuildResponse(r), err
	}
	defer closeBody(r)
	return DecodeJSONFromResponse[*IncomingWebhook](r)
}

// GetIncomingWebhooks returns a page of incoming webhooks on the system. Page counting starts at 0.
func (c *Client4) GetIncomingWebhooks(ctx context.Context, page int, perPage int, etag string) ([]*IncomingWebhook, *Response, error) {
	values := url.Values{}
	values.Set("page", strconv.Itoa(page))
	values.Set("per_page", strconv.Itoa(perPage))
	r, err := c.DoAPIGet(ctx, c.incomingWebhooksRoute()+"?"+values.Encode(), etag)
	if err != nil {
		return nil, BuildResponse(r), err
	}
	defer closeBody(r)
	return DecodeJSONFromResponse[[]*IncomingWebhook](r)
}

// GetIncomingWebhooksWithCount returns a page of incoming webhooks on the system including the total count. Page counting starts at 0.
func (c *Client4) GetIncomingWebhooksWithCount(ctx context.Context, page int, perPage int, etag string) (*IncomingWebhooksWithCount, *Response, error) {
	values := url.Values{}
	values.Set("page", strconv.Itoa(page))
	values.Set("per_page", strconv.Itoa(perPage))
	values.Set("include_total_count", c.boolString(true))
	r, err := c.DoAPIGet(ctx, c.incomingWebhooksRoute()+"?"+values.Encode(), etag)
	if err != nil {
		return nil, BuildResponse(r), err
	}
	defer closeBody(r)
	return DecodeJSONFromResponse[*IncomingWebhooksWithCount](r)
}

// GetIncomingWebhooksForTeam returns a page of incoming webhooks for a team. Page counting starts at 0.
func (c *Client4) GetIncomingWebhooksForTeam(ctx context.Context, teamId string, page int, perPage int, etag string) ([]*IncomingWebhook, *Response, error) {
	values := url.Values{}
	values.Set("page", strconv.Itoa(page))
	values.Set("per_page", strconv.Itoa(perPage))
	values.Set("team_id", teamId)
	r, err := c.DoAPIGet(ctx, c.incomingWebhooksRoute()+"?"+values.Encode(), etag)
	if err != nil {
		return nil, BuildResponse(r), err
	}
	defer closeBody(r)
	return DecodeJSONFromResponse[[]*IncomingWebhook](r)
}

// GetIncomingWebhook returns an Incoming webhook given the hook ID.
func (c *Client4) GetIncomingWebhook(ctx context.Context, hookID string, etag string) (*IncomingWebhook, *Response, error) {
	r, err := c.DoAPIGet(ctx, c.incomingWebhookRoute(hookID), etag)
	if err != nil {
		return nil, BuildResponse(r), err
	}
	defer closeBody(r)
	return DecodeJSONFromResponse[*IncomingWebhook](r)
}

// DeleteIncomingWebhook deletes and Incoming Webhook given the hook ID.
func (c *Client4) DeleteIncomingWebhook(ctx context.Context, hookID string) (*Response, error) {
	r, err := c.DoAPIDelete(ctx, c.incomingWebhookRoute(hookID))
	if err != nil {
		return BuildResponse(r), err
	}
	defer closeBody(r)
	return BuildResponse(r), nil
}

// CreateOutgoingWebhook creates an outgoing webhook for a team or channel.
func (c *Client4) CreateOutgoingWebhook(ctx context.Context, hook *OutgoingWebhook) (*OutgoingWebhook, *Response, error) {
	r, err := c.DoAPIPostJSON(ctx, c.outgoingWebhooksRoute(), hook)
	if err != nil {
		return nil, BuildResponse(r), err
	}
	defer closeBody(r)
	return DecodeJSONFromResponse[*OutgoingWebhook](r)
}

// UpdateOutgoingWebhook creates an outgoing webhook for a team or channel.
func (c *Client4) UpdateOutgoingWebhook(ctx context.Context, hook *OutgoingWebhook) (*OutgoingWebhook, *Response, error) {
	r, err := c.DoAPIPutJSON(ctx, c.outgoingWebhookRoute(hook.Id), hook)
	if err != nil {
		return nil, BuildResponse(r), err
	}
	defer closeBody(r)
	return DecodeJSONFromResponse[*OutgoingWebhook](r)
}

// GetOutgoingWebhooks returns a page of outgoing webhooks on the system. Page counting starts at 0.
func (c *Client4) GetOutgoingWebhooks(ctx context.Context, page int, perPage int, etag string) ([]*OutgoingWebhook, *Response, error) {
	values := url.Values{}
	values.Set("page", strconv.Itoa(page))
	values.Set("per_page", strconv.Itoa(perPage))
	r, err := c.DoAPIGet(ctx, c.outgoingWebhooksRoute()+"?"+values.Encode(), etag)
	if err != nil {
		return nil, BuildResponse(r), err
	}
	defer closeBody(r)
	return DecodeJSONFromResponse[[]*OutgoingWebhook](r)
}

// GetOutgoingWebhook outgoing webhooks on the system requested by Hook Id.
func (c *Client4) GetOutgoingWebhook(ctx context.Context, hookId string) (*OutgoingWebhook, *Response, error) {
	r, err := c.DoAPIGet(ctx, c.outgoingWebhookRoute(hookId), "")
	if err != nil {
		return nil, BuildResponse(r), err
	}
	defer closeBody(r)
	return DecodeJSONFromResponse[*OutgoingWebhook](r)
}

// GetOutgoingWebhooksForChannel returns a page of outgoing webhooks for a channel. Page counting starts at 0.
func (c *Client4) GetOutgoingWebhooksForChannel(ctx context.Context, channelId string, page int, perPage int, etag string) ([]*OutgoingWebhook, *Response, error) {
	values := url.Values{}
	values.Set("page", strconv.Itoa(page))
	values.Set("per_page", strconv.Itoa(perPage))
	values.Set("channel_id", channelId)
	r, err := c.DoAPIGet(ctx, c.outgoingWebhooksRoute()+"?"+values.Encode(), etag)
	if err != nil {
		return nil, BuildResponse(r), err
	}
	defer closeBody(r)
	return DecodeJSONFromResponse[[]*OutgoingWebhook](r)
}

// GetOutgoingWebhooksForTeam returns a page of outgoing webhooks for a team. Page counting starts at 0.
func (c *Client4) GetOutgoingWebhooksForTeam(ctx context.Context, teamId string, page int, perPage int, etag string) ([]*OutgoingWebhook, *Response, error) {
	values := url.Values{}
	values.Set("page", strconv.Itoa(page))
	values.Set("per_page", strconv.Itoa(perPage))
	values.Set("team_id", teamId)
	r, err := c.DoAPIGet(ctx, c.outgoingWebhooksRoute()+"?"+values.Encode(), etag)
	if err != nil {
		return nil, BuildResponse(r), err
	}
	defer closeBody(r)
	return DecodeJSONFromResponse[[]*OutgoingWebhook](r)
}

// RegenOutgoingHookToken regenerate the outgoing webhook token.
func (c *Client4) RegenOutgoingHookToken(ctx context.Context, hookId string) (*OutgoingWebhook, *Response, error) {
	r, err := c.DoAPIPost(ctx, c.outgoingWebhookRoute(hookId)+"/regen_token", "")
	if err != nil {
		return nil, BuildResponse(r), err
	}
	defer closeBody(r)
	return DecodeJSONFromResponse[*OutgoingWebhook](r)
}

// DeleteOutgoingWebhook delete the outgoing webhook on the system requested by Hook Id.
func (c *Client4) DeleteOutgoingWebhook(ctx context.Context, hookId string) (*Response, error) {
	r, err := c.DoAPIDelete(ctx, c.outgoingWebhookRoute(hookId))
	if err != nil {
		return BuildResponse(r), err
	}
	defer closeBody(r)
	return BuildResponse(r), nil
}

// Preferences Section

// GetPreferences returns the user's preferences.
func (c *Client4) GetPreferences(ctx context.Context, userId string) (Preferences, *Response, error) {
	r, err := c.DoAPIGet(ctx, c.preferencesRoute(userId), "")
	if err != nil {
		return nil, BuildResponse(r), err
	}
	defer closeBody(r)
	return DecodeJSONFromResponse[Preferences](r)
}

// UpdatePreferences saves the user's preferences.
func (c *Client4) UpdatePreferences(ctx context.Context, userId string, preferences Preferences) (*Response, error) {
	r, err := c.DoAPIPutJSON(ctx, c.preferencesRoute(userId), preferences)
	if err != nil {
		return BuildResponse(r), err
	}
	defer closeBody(r)
	return BuildResponse(r), nil
}

// DeletePreferences deletes the user's preferences.
func (c *Client4) DeletePreferences(ctx context.Context, userId string, preferences Preferences) (*Response, error) {
	r, err := c.DoAPIPostJSON(ctx, c.preferencesRoute(userId)+"/delete", preferences)
	if err != nil {
		return BuildResponse(r), err
	}
	defer closeBody(r)
	return BuildResponse(r), nil
}

// GetPreferencesByCategory returns the user's preferences from the provided category string.
func (c *Client4) GetPreferencesByCategory(ctx context.Context, userId string, category string) (Preferences, *Response, error) {
	url := fmt.Sprintf(c.preferencesRoute(userId)+"/%s", category)
	r, err := c.DoAPIGet(ctx, url, "")
	if err != nil {
		return nil, BuildResponse(r), err
	}
	defer closeBody(r)
	return DecodeJSONFromResponse[Preferences](r)
}

// GetPreferenceByCategoryAndName returns the user's preferences from the provided category and preference name string.
func (c *Client4) GetPreferenceByCategoryAndName(ctx context.Context, userId string, category string, preferenceName string) (*Preference, *Response, error) {
	url := fmt.Sprintf(c.preferencesRoute(userId)+"/%s/name/%v", category, preferenceName)
	r, err := c.DoAPIGet(ctx, url, "")
	if err != nil {
		return nil, BuildResponse(r), err
	}
	defer closeBody(r)
	return DecodeJSONFromResponse[*Preference](r)
}

// SAML Section

// GetSamlMetadata returns metadata for the SAML configuration.
func (c *Client4) GetSamlMetadata(ctx context.Context) (string, *Response, error) {
	r, err := c.DoAPIGet(ctx, c.samlRoute()+"/metadata", "")
	if err != nil {
		return "", BuildResponse(r), err
	}
	defer closeBody(r)

	buf := new(bytes.Buffer)
	_, err = buf.ReadFrom(r.Body)
	if err != nil {
		return "", BuildResponse(r), err
	}

	return buf.String(), BuildResponse(r), nil
}

func fileToMultipart(data []byte, filename string) ([]byte, *multipart.Writer, error) {
	body := &bytes.Buffer{}
	writer := multipart.NewWriter(body)

	part, err := writer.CreateFormFile("certificate", filename)
	if err != nil {
		return nil, nil, err
	}

	if _, err = io.Copy(part, bytes.NewBuffer(data)); err != nil {
		return nil, nil, err
	}

	if err = writer.Close(); err != nil {
		return nil, nil, err
	}

	return body.Bytes(), writer, nil
}

// UploadSamlIdpCertificate will upload an IDP certificate for SAML and set the config to use it.
// The filename parameter is deprecated and ignored: the server will pick a hard-coded filename when writing to disk.
func (c *Client4) UploadSamlIdpCertificate(ctx context.Context, data []byte, filename string) (*Response, error) {
	body, writer, err := fileToMultipart(data, filename)
	if err != nil {
		return nil, fmt.Errorf("failed to prepare SAML IDP certificate for upload: %w", err)
	}

	_, resp, err := c.DoUploadFile(ctx, c.samlRoute()+"/certificate/idp", body, writer.FormDataContentType())
	return resp, err
}

// UploadSamlPublicCertificate will upload a public certificate for SAML and set the config to use it.
// The filename parameter is deprecated and ignored: the server will pick a hard-coded filename when writing to disk.
func (c *Client4) UploadSamlPublicCertificate(ctx context.Context, data []byte, filename string) (*Response, error) {
	body, writer, err := fileToMultipart(data, filename)
	if err != nil {
		return nil, fmt.Errorf("failed to prepare SAML public certificate for upload: %w", err)
	}

	_, resp, err := c.DoUploadFile(ctx, c.samlRoute()+"/certificate/public", body, writer.FormDataContentType())
	return resp, err
}

// UploadSamlPrivateCertificate will upload a private key for SAML and set the config to use it.
// The filename parameter is deprecated and ignored: the server will pick a hard-coded filename when writing to disk.
func (c *Client4) UploadSamlPrivateCertificate(ctx context.Context, data []byte, filename string) (*Response, error) {
	body, writer, err := fileToMultipart(data, filename)
	if err != nil {
		return nil, fmt.Errorf("failed to prepare SAML private certificate for upload: %w", err)
	}

	_, resp, err := c.DoUploadFile(ctx, c.samlRoute()+"/certificate/private", body, writer.FormDataContentType())
	return resp, err
}

// DeleteSamlIdpCertificate deletes the SAML IDP certificate from the server and updates the config to not use it and disable SAML.
func (c *Client4) DeleteSamlIdpCertificate(ctx context.Context) (*Response, error) {
	r, err := c.DoAPIDelete(ctx, c.samlRoute()+"/certificate/idp")
	if err != nil {
		return BuildResponse(r), err
	}
	defer closeBody(r)
	return BuildResponse(r), nil
}

// DeleteSamlPublicCertificate deletes the SAML IDP certificate from the server and updates the config to not use it and disable SAML.
func (c *Client4) DeleteSamlPublicCertificate(ctx context.Context) (*Response, error) {
	r, err := c.DoAPIDelete(ctx, c.samlRoute()+"/certificate/public")
	if err != nil {
		return BuildResponse(r), err
	}
	defer closeBody(r)
	return BuildResponse(r), nil
}

// DeleteSamlPrivateCertificate deletes the SAML IDP certificate from the server and updates the config to not use it and disable SAML.
func (c *Client4) DeleteSamlPrivateCertificate(ctx context.Context) (*Response, error) {
	r, err := c.DoAPIDelete(ctx, c.samlRoute()+"/certificate/private")
	if err != nil {
		return BuildResponse(r), err
	}
	defer closeBody(r)
	return BuildResponse(r), nil
}

// GetSamlCertificateStatus returns metadata for the SAML configuration.
func (c *Client4) GetSamlCertificateStatus(ctx context.Context) (*SamlCertificateStatus, *Response, error) {
	r, err := c.DoAPIGet(ctx, c.samlRoute()+"/certificate/status", "")
	if err != nil {
		return nil, BuildResponse(r), err
	}
	defer closeBody(r)
	return DecodeJSONFromResponse[*SamlCertificateStatus](r)
}

func (c *Client4) GetSamlMetadataFromIdp(ctx context.Context, samlMetadataURL string) (*SamlMetadataResponse, *Response, error) {
	requestBody := make(map[string]string)
	requestBody["saml_metadata_url"] = samlMetadataURL
	r, err := c.DoAPIPostJSON(ctx, c.samlRoute()+"/metadatafromidp", requestBody)
	if err != nil {
		return nil, BuildResponse(r), err
	}

	defer closeBody(r)
	return DecodeJSONFromResponse[*SamlMetadataResponse](r)
}

// ResetSamlAuthDataToEmail resets the AuthData field of SAML users to their Email.
func (c *Client4) ResetSamlAuthDataToEmail(ctx context.Context, includeDeleted bool, dryRun bool, userIDs []string) (int64, *Response, error) {
	params := map[string]any{
		"include_deleted": includeDeleted,
		"dry_run":         dryRun,
		"user_ids":        userIDs,
	}
	r, err := c.DoAPIPostJSON(ctx, c.samlRoute()+"/reset_auth_data", params)
	if err != nil {
		return 0, BuildResponse(r), err
	}
	defer closeBody(r)
	respBody, resp, err := DecodeJSONFromResponse[map[string]int64](r)
	if err != nil {
		return 0, resp, err
	}
	return respBody["num_affected"], resp, nil
}

// Compliance Section

// CreateComplianceReport creates an incoming webhook for a channel.
func (c *Client4) CreateComplianceReport(ctx context.Context, report *Compliance) (*Compliance, *Response, error) {
	r, err := c.DoAPIPostJSON(ctx, c.complianceReportsRoute(), report)
	if err != nil {
		return nil, BuildResponse(r), err
	}
	defer closeBody(r)
	return DecodeJSONFromResponse[*Compliance](r)
}

// GetComplianceReports returns list of compliance reports.
func (c *Client4) GetComplianceReports(ctx context.Context, page, perPage int) (Compliances, *Response, error) {
	values := url.Values{}
	values.Set("page", strconv.Itoa(page))
	values.Set("per_page", strconv.Itoa(perPage))
	r, err := c.DoAPIGet(ctx, c.complianceReportsRoute()+"?"+values.Encode(), "")
	if err != nil {
		return nil, BuildResponse(r), err
	}
	defer closeBody(r)
	return DecodeJSONFromResponse[Compliances](r)
}

// GetComplianceReport returns a compliance report.
func (c *Client4) GetComplianceReport(ctx context.Context, reportId string) (*Compliance, *Response, error) {
	r, err := c.DoAPIGet(ctx, c.complianceReportRoute(reportId), "")
	if err != nil {
		return nil, BuildResponse(r), err
	}
	defer closeBody(r)
	return DecodeJSONFromResponse[*Compliance](r)
}

// DownloadComplianceReport returns a full compliance report as a file.
func (c *Client4) DownloadComplianceReport(ctx context.Context, reportId string) ([]byte, *Response, error) {
	r, err := c.DoAPIGet(ctx, c.complianceReportDownloadRoute(reportId), "")
	if err != nil {
		return nil, BuildResponse(r), err
	}
	defer closeBody(r)
	return ReadBytesFromResponse(r)
}

// Cluster Section

// GetClusterStatus returns the status of all the configured cluster nodes.
func (c *Client4) GetClusterStatus(ctx context.Context) ([]*ClusterInfo, *Response, error) {
	r, err := c.DoAPIGet(ctx, c.clusterRoute()+"/status", "")
	if err != nil {
		return nil, BuildResponse(r), err
	}
	defer closeBody(r)
	return DecodeJSONFromResponse[[]*ClusterInfo](r)
}

// LDAP Section

// SyncLdap starts a run of the LDAP sync job.
func (c *Client4) SyncLdap(ctx context.Context) (*Response, error) {
	r, err := c.DoAPIPost(ctx, c.ldapRoute()+"/sync", "")
	if err != nil {
		return BuildResponse(r), err
	}
	defer closeBody(r)
	return BuildResponse(r), nil
}

// TestLdap will attempt to connect to the configured LDAP server and return OK if configured
// correctly.
func (c *Client4) TestLdap(ctx context.Context) (*Response, error) {
	r, err := c.DoAPIPost(ctx, c.ldapRoute()+"/test", "")
	if err != nil {
		return BuildResponse(r), err
	}
	defer closeBody(r)
	return BuildResponse(r), nil
}

// GetLdapGroups retrieves the immediate child groups of the given parent group.
func (c *Client4) GetLdapGroups(ctx context.Context) ([]*Group, *Response, error) {
	path := fmt.Sprintf("%s/groups", c.ldapRoute())

	r, err := c.DoAPIGet(ctx, path, "")
	if err != nil {
		return nil, BuildResponse(r), err
	}
	defer closeBody(r)

	responseData, resp, err := DecodeJSONFromResponse[struct {
		Count  int      `json:"count"`
		Groups []*Group `json:"groups"`
	}](r)
	if err != nil {
		return nil, BuildResponse(r), fmt.Errorf("failed to decode LDAP groups response: %w", err)
	}
	for i := range responseData.Groups {
		responseData.Groups[i].DisplayName = *responseData.Groups[i].Name
	}

	return responseData.Groups, resp, nil
}

// LinkLdapGroup creates or undeletes a Mattermost group and associates it to the given LDAP group DN.
func (c *Client4) LinkLdapGroup(ctx context.Context, dn string) (*Group, *Response, error) {
	path := fmt.Sprintf("%s/groups/%s/link", c.ldapRoute(), dn)

	r, err := c.DoAPIPost(ctx, path, "")
	if err != nil {
		return nil, BuildResponse(r), err
	}
	defer closeBody(r)
	return DecodeJSONFromResponse[*Group](r)
}

// UnlinkLdapGroup deletes the Mattermost group associated with the given LDAP group DN.
func (c *Client4) UnlinkLdapGroup(ctx context.Context, dn string) (*Group, *Response, error) {
	path := fmt.Sprintf("%s/groups/%s/link", c.ldapRoute(), dn)

	r, err := c.DoAPIDelete(ctx, path)
	if err != nil {
		return nil, BuildResponse(r), err
	}
	defer closeBody(r)
	return DecodeJSONFromResponse[*Group](r)
}

// MigrateIdLdap migrates the LDAP enabled users to given attribute
func (c *Client4) MigrateIdLdap(ctx context.Context, toAttribute string) (*Response, error) {
	r, err := c.DoAPIPostJSON(ctx, c.ldapRoute()+"/migrateid", map[string]string{
		"toAttribute": toAttribute,
	})
	if err != nil {
		return BuildResponse(r), err
	}
	defer closeBody(r)
	return BuildResponse(r), nil
}

func (c *Client4) GetGroupsByNames(ctx context.Context, names []string) ([]*Group, *Response, error) {
	path := fmt.Sprintf("%s/names", c.groupsRoute())

	r, err := c.DoAPIPostJSON(ctx, path, names)
	if err != nil {
		return nil, BuildResponse(r), err
	}
	defer closeBody(r)
	return DecodeJSONFromResponse[[]*Group](r)
}

// GetGroupsByChannel retrieves the Mattermost Groups associated with a given channel
func (c *Client4) GetGroupsByChannel(ctx context.Context, channelId string, opts GroupSearchOpts) ([]*GroupWithSchemeAdmin, int, *Response, error) {
	values := url.Values{}
	values.Set("q", opts.Q)
	values.Set("include_member_count", c.boolString(opts.IncludeMemberCount))
	values.Set("filter_allow_reference", c.boolString(opts.FilterAllowReference))
	if opts.PageOpts != nil {
		values.Set("page", strconv.Itoa(opts.PageOpts.Page))
		values.Set("per_page", strconv.Itoa(opts.PageOpts.PerPage))
	}
	path := c.channelRoute(channelId) + "/groups?" + values.Encode()
	r, err := c.DoAPIGet(ctx, path, "")
	if err != nil {
		return nil, 0, BuildResponse(r), err
	}
	defer closeBody(r)

	responseData, resp, err := DecodeJSONFromResponse[struct {
		Groups []*GroupWithSchemeAdmin `json:"groups"`
		Count  int                     `json:"total_group_count"`
	}](r)
	if err != nil {
		return nil, 0, BuildResponse(r), fmt.Errorf("failed to decode groups by channel response: %w", err)
	}

	return responseData.Groups, responseData.Count, resp, nil
}

// GetGroupsByTeam retrieves the Mattermost Groups associated with a given team
func (c *Client4) GetGroupsByTeam(ctx context.Context, teamId string, opts GroupSearchOpts) ([]*GroupWithSchemeAdmin, int, *Response, error) {
	values := url.Values{}
	values.Set("q", opts.Q)
	values.Set("include_member_count", c.boolString(opts.IncludeMemberCount))
	values.Set("filter_allow_reference", c.boolString(opts.FilterAllowReference))
	if opts.PageOpts != nil {
		values.Set("page", strconv.Itoa(opts.PageOpts.Page))
		values.Set("per_page", strconv.Itoa(opts.PageOpts.PerPage))
	}
	path := c.teamRoute(teamId) + "/groups?" + values.Encode()

	r, err := c.DoAPIGet(ctx, path, "")
	if err != nil {
		return nil, 0, BuildResponse(r), err
	}
	defer closeBody(r)

	responseData, resp, err := DecodeJSONFromResponse[struct {
		Groups []*GroupWithSchemeAdmin `json:"groups"`
		Count  int                     `json:"total_group_count"`
	}](r)
	if err != nil {
		return nil, 0, BuildResponse(r), fmt.Errorf("failed to decode groups by team response: %w", err)
	}

	return responseData.Groups, responseData.Count, resp, nil
}

// GetGroupsAssociatedToChannelsByTeam retrieves the Mattermost Groups associated with channels in a given team
func (c *Client4) GetGroupsAssociatedToChannelsByTeam(ctx context.Context, teamId string, opts GroupSearchOpts) (map[string][]*GroupWithSchemeAdmin, *Response, error) {
	values := url.Values{}
	values.Set("q", opts.Q)
	values.Set("filter_allow_reference", c.boolString(opts.FilterAllowReference))
	if opts.PageOpts != nil {
		values.Set("page", strconv.Itoa(opts.PageOpts.Page))
		values.Set("per_page", strconv.Itoa(opts.PageOpts.PerPage))
	}
	path := c.teamRoute(teamId) + "/groups_by_channels?" + values.Encode()
	r, err := c.DoAPIGet(ctx, path, "")
	if err != nil {
		return nil, BuildResponse(r), err
	}
	defer closeBody(r)

	responseData, resp, err := DecodeJSONFromResponse[struct {
		GroupsAssociatedToChannels map[string][]*GroupWithSchemeAdmin `json:"groups"`
	}](r)
	if err != nil {
		return nil, BuildResponse(r), fmt.Errorf("failed to decode groups associated to channels by team response: %w", err)
	}

	return responseData.GroupsAssociatedToChannels, resp, nil
}

// GetGroups retrieves Mattermost Groups
func (c *Client4) GetGroups(ctx context.Context, opts GroupSearchOpts) ([]*Group, *Response, error) {
	path := fmt.Sprintf(
		"%s?include_member_count=%v&not_associated_to_team=%v&not_associated_to_channel=%v&filter_allow_reference=%v&q=%v&filter_parent_team_permitted=%v&group_source=%v&include_channel_member_count=%v&include_timezones=%v&include_archived=%v&filter_archived=%v&only_syncable_sources=%v",
		c.groupsRoute(),
		opts.IncludeMemberCount,
		opts.NotAssociatedToTeam,
		opts.NotAssociatedToChannel,
		opts.FilterAllowReference,
		opts.Q,
		opts.FilterParentTeamPermitted,
		opts.Source,
		opts.IncludeChannelMemberCount,
		opts.IncludeTimezones,
		opts.IncludeArchived,
		opts.FilterArchived,
		opts.OnlySyncableSources,
	)
	if opts.Since > 0 {
		path = fmt.Sprintf("%s&since=%v", path, opts.Since)
	}
	if opts.PageOpts != nil {
		path = fmt.Sprintf("%s&page=%v&per_page=%v", path, opts.PageOpts.Page, opts.PageOpts.PerPage)
	}
	r, err := c.DoAPIGet(ctx, path, "")
	if err != nil {
		return nil, BuildResponse(r), err
	}
	defer closeBody(r)
	return DecodeJSONFromResponse[[]*Group](r)
}

// GetGroupsByUserId retrieves Mattermost Groups for a user
func (c *Client4) GetGroupsByUserId(ctx context.Context, userId string) ([]*Group, *Response, error) {
	path := fmt.Sprintf(
		"%s/%v/groups",
		c.usersRoute(),
		userId,
	)

	r, err := c.DoAPIGet(ctx, path, "")
	if err != nil {
		return nil, BuildResponse(r), err
	}
	defer closeBody(r)
	return DecodeJSONFromResponse[[]*Group](r)
}

func (c *Client4) MigrateAuthToLdap(ctx context.Context, fromAuthService string, matchField string, force bool) (*Response, error) {
	r, err := c.DoAPIPostJSON(ctx, c.usersRoute()+"/migrate_auth/ldap", map[string]any{
		"from":        fromAuthService,
		"force":       force,
		"match_field": matchField,
	})
	if err != nil {
		return BuildResponse(r), err
	}
	defer closeBody(r)
	return BuildResponse(r), nil
}

func (c *Client4) MigrateAuthToSaml(ctx context.Context, fromAuthService string, usersMap map[string]string, auto bool) (*Response, error) {
	r, err := c.DoAPIPostJSON(ctx, c.usersRoute()+"/migrate_auth/saml", map[string]any{
		"from":    fromAuthService,
		"auto":    auto,
		"matches": usersMap,
	})
	if err != nil {
		return BuildResponse(r), err
	}
	defer closeBody(r)
	return BuildResponse(r), nil
}

// UploadLdapPublicCertificate will upload a public certificate for LDAP and set the config to use it.
func (c *Client4) UploadLdapPublicCertificate(ctx context.Context, data []byte) (*Response, error) {
	body, writer, err := fileToMultipart(data, LdapPublicCertificateName)
	if err != nil {
		return nil, fmt.Errorf("failed to prepare LDAP public certificate for upload: %w", err)
	}

	_, resp, err := c.DoUploadFile(ctx, c.ldapRoute()+"/certificate/public", body, writer.FormDataContentType())
	return resp, err
}

// UploadLdapPrivateCertificate will upload a private key for LDAP and set the config to use it.
func (c *Client4) UploadLdapPrivateCertificate(ctx context.Context, data []byte) (*Response, error) {
	body, writer, err := fileToMultipart(data, LdapPrivateKeyName)
	if err != nil {
		return nil, fmt.Errorf("failed to prepare LDAP private certificate for upload: %w", err)
	}

	_, resp, err := c.DoUploadFile(ctx, c.ldapRoute()+"/certificate/private", body, writer.FormDataContentType())
	return resp, err
}

// DeleteLdapPublicCertificate deletes the LDAP IDP certificate from the server and updates the config to not use it and disable LDAP.
func (c *Client4) DeleteLdapPublicCertificate(ctx context.Context) (*Response, error) {
	r, err := c.DoAPIDelete(ctx, c.ldapRoute()+"/certificate/public")
	if err != nil {
		return BuildResponse(r), err
	}
	defer closeBody(r)
	return BuildResponse(r), nil
}

// DeleteLDAPPrivateCertificate deletes the LDAP IDP certificate from the server and updates the config to not use it and disable LDAP.
func (c *Client4) DeleteLdapPrivateCertificate(ctx context.Context) (*Response, error) {
	r, err := c.DoAPIDelete(ctx, c.ldapRoute()+"/certificate/private")
	if err != nil {
		return BuildResponse(r), err
	}
	defer closeBody(r)
	return BuildResponse(r), nil
}

// Audits Section

// GetAudits returns a list of audits for the whole system.
func (c *Client4) GetAudits(ctx context.Context, page int, perPage int, etag string) (Audits, *Response, error) {
	values := url.Values{}
	values.Set("page", strconv.Itoa(page))
	values.Set("per_page", strconv.Itoa(perPage))
	r, err := c.DoAPIGet(ctx, "/audits?"+values.Encode(), etag)
	if err != nil {
		return nil, BuildResponse(r), err
	}
	defer closeBody(r)
	return DecodeJSONFromResponse[Audits](r)
}

// Brand Section

// GetBrandImage retrieves the previously uploaded brand image.
func (c *Client4) GetBrandImage(ctx context.Context) ([]byte, *Response, error) {
	r, err := c.DoAPIGet(ctx, c.brandRoute()+"/image", "")
	if err != nil {
		return nil, BuildResponse(r), err
	}
	defer closeBody(r)

	if r.StatusCode >= 300 {
		return nil, BuildResponse(r), AppErrorFromJSON(r.Body)
	}

	return ReadBytesFromResponse(r)
}

// DeleteBrandImage deletes the brand image for the system.
func (c *Client4) DeleteBrandImage(ctx context.Context) (*Response, error) {
	r, err := c.DoAPIDelete(ctx, c.brandRoute()+"/image")
	if err != nil {
		return BuildResponse(r), err
	}
	return BuildResponse(r), nil
}

// UploadBrandImage sets the brand image for the system.
func (c *Client4) UploadBrandImage(ctx context.Context, data []byte) (*Response, error) {
	body := &bytes.Buffer{}
	writer := multipart.NewWriter(body)

	part, err := writer.CreateFormFile("image", "brand.png")
	if err != nil {
		return nil, fmt.Errorf("failed to create form file for brand image upload: %w", err)
	}

	if _, err = io.Copy(part, bytes.NewBuffer(data)); err != nil {
		return nil, fmt.Errorf("failed to copy brand image data to form file: %w", err)
	}

	if err = writer.Close(); err != nil {
		return nil, fmt.Errorf("failed to close multipart writer for brand image upload: %w", err)
	}

	r, err := c.doAPIRequestReader(ctx, http.MethodPost, c.APIURL+c.brandRoute()+"/image", writer.FormDataContentType(), body, nil)
	if err != nil {
		return BuildResponse(r), err
	}
	defer closeBody(r)
	return BuildResponse(r), nil
}

// Logs Section

// GetLogs page of logs as a string array.
func (c *Client4) GetLogs(ctx context.Context, page, perPage int) ([]string, *Response, error) {
	values := url.Values{}
	values.Set("page", strconv.Itoa(page))
	values.Set("logs_per_page", strconv.Itoa(perPage))
	r, err := c.DoAPIGet(ctx, "/logs?"+values.Encode(), "")
	if err != nil {
		return nil, BuildResponse(r), err
	}
	defer closeBody(r)
	return DecodeJSONFromResponse[[]string](r)
}

// Download logs as mattermost.log file
func (c *Client4) DownloadLogs(ctx context.Context) ([]byte, *Response, error) {
	r, err := c.DoAPIGet(ctx, "/logs/download", "")
	if err != nil {
		return nil, BuildResponse(r), err
	}
	return ReadBytesFromResponse(r)
}

// PostLog is a convenience Web Service call so clients can log messages into
// the server-side logs. For example we typically log javascript error messages
// into the server-side. It returns the log message if the logging was successful.
func (c *Client4) PostLog(ctx context.Context, message map[string]string) (map[string]string, *Response, error) {
	r, err := c.DoAPIPostJSON(ctx, "/logs", message)
	if err != nil {
		return nil, BuildResponse(r), err
	}
	defer closeBody(r)
	return DecodeJSONFromResponse[map[string]string](r)
}

// OAuth Section

// CreateOAuthApp will register a new OAuth 2.0 client application with Mattermost acting as an OAuth 2.0 service provider.
func (c *Client4) CreateOAuthApp(ctx context.Context, app *OAuthApp) (*OAuthApp, *Response, error) {
	r, err := c.DoAPIPostJSON(ctx, c.oAuthAppsRoute(), app)
	if err != nil {
		return nil, BuildResponse(r), err
	}
	defer closeBody(r)
	return DecodeJSONFromResponse[*OAuthApp](r)
}

// UpdateOAuthApp updates a page of registered OAuth 2.0 client applications with Mattermost acting as an OAuth 2.0 service provider.
func (c *Client4) UpdateOAuthApp(ctx context.Context, app *OAuthApp) (*OAuthApp, *Response, error) {
	r, err := c.DoAPIPutJSON(ctx, c.oAuthAppRoute(app.Id), app)
	if err != nil {
		return nil, BuildResponse(r), err
	}
	defer closeBody(r)
	return DecodeJSONFromResponse[*OAuthApp](r)
}

// GetOAuthApps gets a page of registered OAuth 2.0 client applications with Mattermost acting as an OAuth 2.0 service provider.
func (c *Client4) GetOAuthApps(ctx context.Context, page, perPage int) ([]*OAuthApp, *Response, error) {
	values := url.Values{}
	values.Set("page", strconv.Itoa(page))
	values.Set("per_page", strconv.Itoa(perPage))
	r, err := c.DoAPIGet(ctx, c.oAuthAppsRoute()+"?"+values.Encode(), "")
	if err != nil {
		return nil, BuildResponse(r), err
	}
	defer closeBody(r)
	return DecodeJSONFromResponse[[]*OAuthApp](r)
}

// GetOAuthApp gets a registered OAuth 2.0 client application with Mattermost acting as an OAuth 2.0 service provider.
func (c *Client4) GetOAuthApp(ctx context.Context, appId string) (*OAuthApp, *Response, error) {
	r, err := c.DoAPIGet(ctx, c.oAuthAppRoute(appId), "")
	if err != nil {
		return nil, BuildResponse(r), err
	}
	defer closeBody(r)
	return DecodeJSONFromResponse[*OAuthApp](r)
}

// GetOAuthAppInfo gets a sanitized version of a registered OAuth 2.0 client application with Mattermost acting as an OAuth 2.0 service provider.
func (c *Client4) GetOAuthAppInfo(ctx context.Context, appId string) (*OAuthApp, *Response, error) {
	r, err := c.DoAPIGet(ctx, c.oAuthAppRoute(appId)+"/info", "")
	if err != nil {
		return nil, BuildResponse(r), err
	}
	defer closeBody(r)
	return DecodeJSONFromResponse[*OAuthApp](r)
}

// DeleteOAuthApp deletes a registered OAuth 2.0 client application.
func (c *Client4) DeleteOAuthApp(ctx context.Context, appId string) (*Response, error) {
	r, err := c.DoAPIDelete(ctx, c.oAuthAppRoute(appId))
	if err != nil {
		return BuildResponse(r), err
	}
	defer closeBody(r)
	return BuildResponse(r), nil
}

// RegenerateOAuthAppSecret regenerates the client secret for a registered OAuth 2.0 client application.
func (c *Client4) RegenerateOAuthAppSecret(ctx context.Context, appId string) (*OAuthApp, *Response, error) {
	r, err := c.DoAPIPost(ctx, c.oAuthAppRoute(appId)+"/regen_secret", "")
	if err != nil {
		return nil, BuildResponse(r), err
	}
	defer closeBody(r)
	return DecodeJSONFromResponse[*OAuthApp](r)
}

// GetAuthorizedOAuthAppsForUser gets a page of OAuth 2.0 client applications the user has authorized to use access their account.
func (c *Client4) GetAuthorizedOAuthAppsForUser(ctx context.Context, userId string, page, perPage int) ([]*OAuthApp, *Response, error) {
	values := url.Values{}
	values.Set("page", strconv.Itoa(page))
	values.Set("per_page", strconv.Itoa(perPage))
	r, err := c.DoAPIGet(ctx, c.userRoute(userId)+"/oauth/apps/authorized?"+values.Encode(), "")
	if err != nil {
		return nil, BuildResponse(r), err
	}
	defer closeBody(r)
	return DecodeJSONFromResponse[[]*OAuthApp](r)
}

// AuthorizeOAuthApp will authorize an OAuth 2.0 client application to access a user's account and provide a redirect link to follow.
func (c *Client4) AuthorizeOAuthApp(ctx context.Context, authRequest *AuthorizeRequest) (string, *Response, error) {
	buf, err := json.Marshal(authRequest)
	if err != nil {
		return "", nil, err
	}
	// The request doesn't go to the /api/v4 subpath, so we can't use the usual helper methods
	r, err := c.doAPIRequestBytes(ctx, http.MethodPost, c.URL+"/oauth/authorize", buf, "")
	if err != nil {
		return "", BuildResponse(r), err
	}
	defer closeBody(r)

	result, resp, err := DecodeJSONFromResponse[map[string]string](r)
	if err != nil {
		return "", resp, err
	}
	return result["redirect"], resp, nil
}

// DeauthorizeOAuthApp will deauthorize an OAuth 2.0 client application from accessing a user's account.
func (c *Client4) DeauthorizeOAuthApp(ctx context.Context, appId string) (*Response, error) {
	requestData := map[string]string{"client_id": appId}
	buf, err := json.Marshal(requestData)
	if err != nil {
		return nil, err
	}
	// The request doesn't go to the /api/v4 subpath, so we can't use the usual helper methods
	r, err := c.doAPIRequestBytes(ctx, http.MethodPost, c.URL+"/oauth/deauthorize", buf, "")
	if err != nil {
		return BuildResponse(r), err
	}
	defer closeBody(r)
	return BuildResponse(r), nil
}

// GetOAuthAccessToken is a test helper function for the OAuth access token endpoint.
func (c *Client4) GetOAuthAccessToken(ctx context.Context, data url.Values) (*AccessResponse, *Response, error) {
	r, err := c.doAPIRequestReader(ctx, http.MethodPost, c.URL+"/oauth/access_token", "application/x-www-form-urlencoded", strings.NewReader(data.Encode()), nil)
	if err != nil {
		return nil, BuildResponse(r), err
	}
	defer closeBody(r)

	return DecodeJSONFromResponse[*AccessResponse](r)
}

// OutgoingOAuthConnection section

// GetOutgoingOAuthConnections retrieves the outgoing OAuth connections.
func (c *Client4) GetOutgoingOAuthConnections(ctx context.Context, filters OutgoingOAuthConnectionGetConnectionsFilter) ([]*OutgoingOAuthConnection, *Response, error) {
	r, err := c.DoAPIGet(ctx, c.outgoingOAuthConnectionsRoute()+"?"+filters.ToURLValues().Encode(), "")
	if err != nil {
		return nil, BuildResponse(r), err
	}
	defer closeBody(r)
	return DecodeJSONFromResponse[[]*OutgoingOAuthConnection](r)
}

// GetOutgoingOAuthConnection retrieves the outgoing OAuth connection with the given ID.
func (c *Client4) GetOutgoingOAuthConnection(ctx context.Context, id string) (*OutgoingOAuthConnection, *Response, error) {
	r, err := c.DoAPIGet(ctx, c.outgoingOAuthConnectionRoute(id), "")
	if err != nil {
		return nil, BuildResponse(r), err
	}
	defer closeBody(r)
	return DecodeJSONFromResponse[*OutgoingOAuthConnection](r)
}

// DeleteOutgoingOAuthConnection deletes the outgoing OAuth connection with the given ID.
func (c *Client4) DeleteOutgoingOAuthConnection(ctx context.Context, id string) (*Response, error) {
	r, err := c.DoAPIDelete(ctx, c.outgoingOAuthConnectionRoute(id))
	if err != nil {
		return BuildResponse(r), err
	}
	defer closeBody(r)
	return BuildResponse(r), nil
}

// UpdateOutgoingOAuthConnection updates the outgoing OAuth connection with the given ID.
func (c *Client4) UpdateOutgoingOAuthConnection(ctx context.Context, connection *OutgoingOAuthConnection) (*OutgoingOAuthConnection, *Response, error) {
	r, err := c.DoAPIPutJSON(ctx, c.outgoingOAuthConnectionRoute(connection.Id), connection)
	if err != nil {
		return nil, BuildResponse(r), err
	}
	defer closeBody(r)
	return DecodeJSONFromResponse[*OutgoingOAuthConnection](r)
}

// CreateOutgoingOAuthConnection creates a new outgoing OAuth connection.
func (c *Client4) CreateOutgoingOAuthConnection(ctx context.Context, connection *OutgoingOAuthConnection) (*OutgoingOAuthConnection, *Response, error) {
	r, err := c.DoAPIPostJSON(ctx, c.outgoingOAuthConnectionsRoute(), connection)
	if err != nil {
		return nil, BuildResponse(r), err
	}
	defer closeBody(r)
	return DecodeJSONFromResponse[*OutgoingOAuthConnection](r)
}

// Elasticsearch Section

// TestElasticsearch will attempt to connect to the configured Elasticsearch server and return OK if configured.
// correctly.
func (c *Client4) TestElasticsearch(ctx context.Context) (*Response, error) {
	r, err := c.DoAPIPost(ctx, c.elasticsearchRoute()+"/test", "")
	if err != nil {
		return BuildResponse(r), err
	}
	defer closeBody(r)
	return BuildResponse(r), nil
}

// PurgeElasticsearchIndexes immediately deletes all Elasticsearch indexes.
func (c *Client4) PurgeElasticsearchIndexes(ctx context.Context) (*Response, error) {
	r, err := c.DoAPIPost(ctx, c.elasticsearchRoute()+"/purge_indexes", "")
	if err != nil {
		return BuildResponse(r), err
	}
	defer closeBody(r)
	return BuildResponse(r), nil
}

// Data Retention Section

// GetDataRetentionPolicy will get the current global data retention policy details.
func (c *Client4) GetDataRetentionPolicy(ctx context.Context) (*GlobalRetentionPolicy, *Response, error) {
	r, err := c.DoAPIGet(ctx, c.dataRetentionRoute()+"/policy", "")
	if err != nil {
		return nil, BuildResponse(r), err
	}
	defer closeBody(r)
	return DecodeJSONFromResponse[*GlobalRetentionPolicy](r)
}

// GetDataRetentionPolicyByID will get the details for the granular data retention policy with the specified ID.
func (c *Client4) GetDataRetentionPolicyByID(ctx context.Context, policyID string) (*RetentionPolicyWithTeamAndChannelCounts, *Response, error) {
	r, err := c.DoAPIGet(ctx, c.dataRetentionPolicyRoute(policyID), "")
	if err != nil {
		return nil, BuildResponse(r), err
	}
	defer closeBody(r)
	return DecodeJSONFromResponse[*RetentionPolicyWithTeamAndChannelCounts](r)
}

// GetDataRetentionPoliciesCount will get the total number of granular data retention policies.
func (c *Client4) GetDataRetentionPoliciesCount(ctx context.Context) (int64, *Response, error) {
	type CountBody struct {
		TotalCount int64 `json:"total_count"`
	}
	r, err := c.DoAPIGet(ctx, c.dataRetentionRoute()+"/policies_count", "")
	if err != nil {
		return 0, BuildResponse(r), err
	}
	countObj, resp, err := DecodeJSONFromResponse[CountBody](r)
	if err != nil {
		return 0, resp, err
	}
	return countObj.TotalCount, resp, nil
}

// GetDataRetentionPolicies will get the current granular data retention policies' details.
func (c *Client4) GetDataRetentionPolicies(ctx context.Context, page, perPage int) (*RetentionPolicyWithTeamAndChannelCountsList, *Response, error) {
	values := url.Values{}
	values.Set("page", strconv.Itoa(page))
	values.Set("per_page", strconv.Itoa(perPage))
	r, err := c.DoAPIGet(ctx, c.dataRetentionRoute()+"/policies?"+values.Encode(), "")
	if err != nil {
		return nil, BuildResponse(r), err
	}
	defer closeBody(r)
	return DecodeJSONFromResponse[*RetentionPolicyWithTeamAndChannelCountsList](r)
}

// CreateDataRetentionPolicy will create a new granular data retention policy which will be applied to
// the specified teams and channels. The Id field of `policy` must be empty.
func (c *Client4) CreateDataRetentionPolicy(ctx context.Context, policy *RetentionPolicyWithTeamAndChannelIDs) (*RetentionPolicyWithTeamAndChannelCounts, *Response, error) {
	r, err := c.DoAPIPostJSON(ctx, c.dataRetentionRoute()+"/policies", policy)
	if err != nil {
		return nil, BuildResponse(r), err
	}
	defer closeBody(r)
	return DecodeJSONFromResponse[*RetentionPolicyWithTeamAndChannelCounts](r)
}

// DeleteDataRetentionPolicy will delete the granular data retention policy with the specified ID.
func (c *Client4) DeleteDataRetentionPolicy(ctx context.Context, policyID string) (*Response, error) {
	r, err := c.DoAPIDelete(ctx, c.dataRetentionPolicyRoute(policyID))
	if err != nil {
		return BuildResponse(r), err
	}
	defer closeBody(r)
	return BuildResponse(r), nil
}

// PatchDataRetentionPolicy will patch the granular data retention policy with the specified ID.
// The Id field of `patch` must be non-empty.
func (c *Client4) PatchDataRetentionPolicy(ctx context.Context, patch *RetentionPolicyWithTeamAndChannelIDs) (*RetentionPolicyWithTeamAndChannelCounts, *Response, error) {
	r, err := c.DoAPIPatchJSON(ctx, c.dataRetentionPolicyRoute(patch.ID), patch)
	if err != nil {
		return nil, BuildResponse(r), err
	}
	defer closeBody(r)
	return DecodeJSONFromResponse[*RetentionPolicyWithTeamAndChannelCounts](r)
}

// GetTeamsForRetentionPolicy will get the teams to which the specified policy is currently applied.
func (c *Client4) GetTeamsForRetentionPolicy(ctx context.Context, policyID string, page, perPage int) (*TeamsWithCount, *Response, error) {
	values := url.Values{}
	values.Set("page", strconv.Itoa(page))
	values.Set("per_page", strconv.Itoa(perPage))
	r, err := c.DoAPIGet(ctx, c.dataRetentionPolicyRoute(policyID)+"/teams?"+values.Encode(), "")
	if err != nil {
		return nil, BuildResponse(r), err
	}
	return DecodeJSONFromResponse[*TeamsWithCount](r)
}

// SearchTeamsForRetentionPolicy will search the teams to which the specified policy is currently applied.
func (c *Client4) SearchTeamsForRetentionPolicy(ctx context.Context, policyID string, term string) ([]*Team, *Response, error) {
	r, err := c.DoAPIPostJSON(ctx, c.dataRetentionPolicyRoute(policyID)+"/teams/search", map[string]any{"term": term})
	if err != nil {
		return nil, BuildResponse(r), err
	}
	return DecodeJSONFromResponse[[]*Team](r)
}

// AddTeamsToRetentionPolicy will add the specified teams to the granular data retention policy
// with the specified ID.
func (c *Client4) AddTeamsToRetentionPolicy(ctx context.Context, policyID string, teamIDs []string) (*Response, error) {
	r, err := c.DoAPIPostJSON(ctx, c.dataRetentionPolicyRoute(policyID)+"/teams", teamIDs)
	if err != nil {
		return BuildResponse(r), err
	}
	defer closeBody(r)
	return BuildResponse(r), nil
}

// RemoveTeamsFromRetentionPolicy will remove the specified teams from the granular data retention policy
// with the specified ID.
func (c *Client4) RemoveTeamsFromRetentionPolicy(ctx context.Context, policyID string, teamIDs []string) (*Response, error) {
	r, err := c.DoAPIDeleteJSON(ctx, c.dataRetentionPolicyRoute(policyID)+"/teams", teamIDs)
	if err != nil {
		return BuildResponse(r), err
	}
	defer closeBody(r)
	return BuildResponse(r), nil
}

// GetChannelsForRetentionPolicy will get the channels to which the specified policy is currently applied.
func (c *Client4) GetChannelsForRetentionPolicy(ctx context.Context, policyID string, page, perPage int) (*ChannelsWithCount, *Response, error) {
	values := url.Values{}
	values.Set("page", strconv.Itoa(page))
	values.Set("per_page", strconv.Itoa(perPage))
	r, err := c.DoAPIGet(ctx, c.dataRetentionPolicyRoute(policyID)+"/channels?"+values.Encode(), "")
	if err != nil {
		return nil, BuildResponse(r), err
	}
	return DecodeJSONFromResponse[*ChannelsWithCount](r)
}

// SearchChannelsForRetentionPolicy will search the channels to which the specified policy is currently applied.
func (c *Client4) SearchChannelsForRetentionPolicy(ctx context.Context, policyID string, term string) (ChannelListWithTeamData, *Response, error) {
	r, err := c.DoAPIPostJSON(ctx, c.dataRetentionPolicyRoute(policyID)+"/channels/search", map[string]any{"term": term})
	if err != nil {
		return nil, BuildResponse(r), err
	}
	return DecodeJSONFromResponse[ChannelListWithTeamData](r)
}

// AddChannelsToRetentionPolicy will add the specified channels to the granular data retention policy
// with the specified ID.
func (c *Client4) AddChannelsToRetentionPolicy(ctx context.Context, policyID string, channelIDs []string) (*Response, error) {
	r, err := c.DoAPIPostJSON(ctx, c.dataRetentionPolicyRoute(policyID)+"/channels", channelIDs)
	if err != nil {
		return BuildResponse(r), err
	}
	defer closeBody(r)
	return BuildResponse(r), nil
}

// RemoveChannelsFromRetentionPolicy will remove the specified channels from the granular data retention policy
// with the specified ID.
func (c *Client4) RemoveChannelsFromRetentionPolicy(ctx context.Context, policyID string, channelIDs []string) (*Response, error) {
	r, err := c.DoAPIDeleteJSON(ctx, c.dataRetentionPolicyRoute(policyID)+"/channels", channelIDs)
	if err != nil {
		return BuildResponse(r), err
	}
	defer closeBody(r)
	return BuildResponse(r), nil
}

// GetTeamPoliciesForUser will get the data retention policies for the teams to which a user belongs.
func (c *Client4) GetTeamPoliciesForUser(ctx context.Context, userID string, offset, limit int) (*RetentionPolicyForTeamList, *Response, error) {
	r, err := c.DoAPIGet(ctx, c.userRoute(userID)+"/data_retention/team_policies", "")
	if err != nil {
		return nil, BuildResponse(r), err
	}
	return DecodeJSONFromResponse[*RetentionPolicyForTeamList](r)
}

// GetChannelPoliciesForUser will get the data retention policies for the channels to which a user belongs.
func (c *Client4) GetChannelPoliciesForUser(ctx context.Context, userID string, offset, limit int) (*RetentionPolicyForChannelList, *Response, error) {
	r, err := c.DoAPIGet(ctx, c.userRoute(userID)+"/data_retention/channel_policies", "")
	if err != nil {
		return nil, BuildResponse(r), err
	}
	return DecodeJSONFromResponse[*RetentionPolicyForChannelList](r)
}

// Drafts Sections

// UpsertDraft will create a new draft or update a draft if it already exists
func (c *Client4) UpsertDraft(ctx context.Context, draft *Draft) (*Draft, *Response, error) {
	r, err := c.DoAPIPostJSON(ctx, c.draftsRoute(), draft)
	if err != nil {
		return nil, BuildResponse(r), err
	}
	defer closeBody(r)
	return DecodeJSONFromResponse[*Draft](r)
}

// GetDrafts will get all drafts for a user
func (c *Client4) GetDrafts(ctx context.Context, userId, teamId string) ([]*Draft, *Response, error) {
	r, err := c.DoAPIGet(ctx, c.userRoute(userId)+c.teamRoute(teamId)+"/drafts", "")
	if err != nil {
		return nil, BuildResponse(r), err
	}
	defer closeBody(r)
	return DecodeJSONFromResponse[[]*Draft](r)
}

func (c *Client4) DeleteDraft(ctx context.Context, userId, channelId, rootId string) (*Draft, *Response, error) {
	r, err := c.DoAPIDelete(ctx, c.userRoute(userId)+c.channelRoute(channelId)+"/drafts")
	if err != nil {
		return nil, BuildResponse(r), err
	}
	defer closeBody(r)
	return DecodeJSONFromResponse[*Draft](r)
}

// Commands Section

// CreateCommand will create a new command if the user have the right permissions.
func (c *Client4) CreateCommand(ctx context.Context, cmd *Command) (*Command, *Response, error) {
	r, err := c.DoAPIPostJSON(ctx, c.commandsRoute(), cmd)
	if err != nil {
		return nil, BuildResponse(r), err
	}
	defer closeBody(r)
	return DecodeJSONFromResponse[*Command](r)
}

// UpdateCommand updates a command based on the provided Command struct.
func (c *Client4) UpdateCommand(ctx context.Context, cmd *Command) (*Command, *Response, error) {
	r, err := c.DoAPIPutJSON(ctx, c.commandRoute(cmd.Id), cmd)
	if err != nil {
		return nil, BuildResponse(r), err
	}
	defer closeBody(r)
	return DecodeJSONFromResponse[*Command](r)
}

// MoveCommand moves a command to a different team.
func (c *Client4) MoveCommand(ctx context.Context, teamId string, commandId string) (*Response, error) {
	cmr := CommandMoveRequest{TeamId: teamId}
	r, err := c.DoAPIPutJSON(ctx, c.commandMoveRoute(commandId), cmr)
	if err != nil {
		return BuildResponse(r), err
	}
	defer closeBody(r)
	return BuildResponse(r), nil
}

// DeleteCommand deletes a command based on the provided command id string.
func (c *Client4) DeleteCommand(ctx context.Context, commandId string) (*Response, error) {
	r, err := c.DoAPIDelete(ctx, c.commandRoute(commandId))
	if err != nil {
		return BuildResponse(r), err
	}
	defer closeBody(r)
	return BuildResponse(r), nil
}

// ListCommands will retrieve a list of commands available in the team.
func (c *Client4) ListCommands(ctx context.Context, teamId string, customOnly bool) ([]*Command, *Response, error) {
	values := url.Values{}
	values.Set("team_id", teamId)
	values.Set("custom_only", c.boolString(customOnly))
	r, err := c.DoAPIGet(ctx, c.commandsRoute()+"?"+values.Encode(), "")
	if err != nil {
		return nil, BuildResponse(r), err
	}
	defer closeBody(r)
	return DecodeJSONFromResponse[[]*Command](r)
}

// ListCommandAutocompleteSuggestions will retrieve a list of suggestions for a userInput.
func (c *Client4) ListCommandAutocompleteSuggestions(ctx context.Context, userInput, teamId string) ([]AutocompleteSuggestion, *Response, error) {
	values := url.Values{}
	values.Set("user_input", userInput)
	r, err := c.DoAPIGet(ctx, c.teamRoute(teamId)+"/commands/autocomplete_suggestions?"+values.Encode(), "")
	if err != nil {
		return nil, BuildResponse(r), err
	}
	defer closeBody(r)
	return DecodeJSONFromResponse[[]AutocompleteSuggestion](r)
}

// GetCommandById will retrieve a command by id.
func (c *Client4) GetCommandById(ctx context.Context, cmdId string) (*Command, *Response, error) {
	url := fmt.Sprintf("%s/%s", c.commandsRoute(), cmdId)
	r, err := c.DoAPIGet(ctx, url, "")
	if err != nil {
		return nil, BuildResponse(r), err
	}
	defer closeBody(r)
	return DecodeJSONFromResponse[*Command](r)
}

// ExecuteCommand executes a given slash command.
func (c *Client4) ExecuteCommand(ctx context.Context, channelId, command string) (*CommandResponse, *Response, error) {
	commandArgs := &CommandArgs{
		ChannelId: channelId,
		Command:   command,
	}
	r, err := c.DoAPIPostJSON(ctx, c.commandsRoute()+"/execute", commandArgs)
	if err != nil {
		return nil, BuildResponse(r), err
	}
	defer closeBody(r)

	response, err := CommandResponseFromJSON(r.Body)
	if err != nil {
		return nil, BuildResponse(r), fmt.Errorf("failed to decode command response: %w", err)
	}
	return response, BuildResponse(r), nil
}

// ExecuteCommandWithTeam executes a given slash command against the specified team.
// Use this when executing slash commands in a DM/GM, since the team id cannot be inferred in that case.
func (c *Client4) ExecuteCommandWithTeam(ctx context.Context, channelId, teamId, command string) (*CommandResponse, *Response, error) {
	commandArgs := &CommandArgs{
		ChannelId: channelId,
		TeamId:    teamId,
		Command:   command,
	}
	r, err := c.DoAPIPostJSON(ctx, c.commandsRoute()+"/execute", commandArgs)
	if err != nil {
		return nil, BuildResponse(r), err
	}
	defer closeBody(r)

	response, err := CommandResponseFromJSON(r.Body)
	if err != nil {
		return nil, BuildResponse(r), fmt.Errorf("failed to decode command response: %w", err)
	}
	return response, BuildResponse(r), nil
}

// ListAutocompleteCommands will retrieve a list of commands available in the team.
func (c *Client4) ListAutocompleteCommands(ctx context.Context, teamId string) ([]*Command, *Response, error) {
	r, err := c.DoAPIGet(ctx, c.teamAutoCompleteCommandsRoute(teamId), "")
	if err != nil {
		return nil, BuildResponse(r), err
	}
	defer closeBody(r)
	return DecodeJSONFromResponse[[]*Command](r)
}

// RegenCommandToken will create a new token if the user have the right permissions.
func (c *Client4) RegenCommandToken(ctx context.Context, commandId string) (string, *Response, error) {
	r, err := c.DoAPIPut(ctx, c.commandRoute(commandId)+"/regen_token", "")
	if err != nil {
		return "", BuildResponse(r), err
	}
	defer closeBody(r)
	result, resp, err := DecodeJSONFromResponse[map[string]string](r)
	if err != nil {
		return "", resp, err
	}
	return result["token"], resp, nil
}

// Status Section

// GetUserStatus returns a user based on the provided user id string.
func (c *Client4) GetUserStatus(ctx context.Context, userId, etag string) (*Status, *Response, error) {
	r, err := c.DoAPIGet(ctx, c.userStatusRoute(userId), etag)
	if err != nil {
		return nil, BuildResponse(r), err
	}
	defer closeBody(r)
	return DecodeJSONFromResponse[*Status](r)
}

// GetUsersStatusesByIds returns a list of users status based on the provided user ids.
func (c *Client4) GetUsersStatusesByIds(ctx context.Context, userIds []string) ([]*Status, *Response, error) {
	r, err := c.DoAPIPostJSON(ctx, c.userStatusesRoute()+"/ids", userIds)
	if err != nil {
		return nil, BuildResponse(r), err
	}
	defer closeBody(r)
	return DecodeJSONFromResponse[[]*Status](r)
}

// UpdateUserStatus sets a user's status based on the provided user id string.
func (c *Client4) UpdateUserStatus(ctx context.Context, userId string, userStatus *Status) (*Status, *Response, error) {
	r, err := c.DoAPIPutJSON(ctx, c.userStatusRoute(userId), userStatus)
	if err != nil {
		return nil, BuildResponse(r), err
	}
	defer closeBody(r)
	return DecodeJSONFromResponse[*Status](r)
}

// UpdateUserCustomStatus sets a user's custom status based on the provided user id string.
// The returned CustomStatus object is the same as the one passed, and it should be just
// ignored. It's only kept to maintain compatibility.
func (c *Client4) UpdateUserCustomStatus(ctx context.Context, userId string, userCustomStatus *CustomStatus) (*CustomStatus, *Response, error) {
	r, err := c.DoAPIPutJSON(ctx, c.userStatusRoute(userId)+"/custom", userCustomStatus)
	if err != nil {
		return nil, BuildResponse(r), err
	}
	defer closeBody(r)
	// This is returning the same status which was passed.
	// The API was incorrectly designed to return a status returned from the server,
	// but the server doesn't return anything except an OK.
	return userCustomStatus, BuildResponse(r), nil
}

// RemoveUserCustomStatus remove a user's custom status based on the provided user id string.
func (c *Client4) RemoveUserCustomStatus(ctx context.Context, userId string) (*Response, error) {
	r, err := c.DoAPIDelete(ctx, c.userStatusRoute(userId)+"/custom")
	if err != nil {
		return BuildResponse(r), err
	}
	defer closeBody(r)
	return BuildResponse(r), nil
}

// RemoveRecentUserCustomStatus remove a recent user's custom status based on the provided user id string.
func (c *Client4) RemoveRecentUserCustomStatus(ctx context.Context, userId string) (*Response, error) {
	r, err := c.DoAPIDelete(ctx, c.userStatusRoute(userId)+"/custom/recent")
	if err != nil {
		return BuildResponse(r), err
	}
	defer closeBody(r)
	return BuildResponse(r), nil
}

// Emoji Section

// CreateEmoji will save an emoji to the server if the current user has permission
// to do so. If successful, the provided emoji will be returned with its Id field
// filled in. Otherwise, an error will be returned.
func (c *Client4) CreateEmoji(ctx context.Context, emoji *Emoji, image []byte, filename string) (*Emoji, *Response, error) {
	body := &bytes.Buffer{}
	writer := multipart.NewWriter(body)

	part, err := writer.CreateFormFile("image", filename)
	if err != nil {
		return nil, nil, err
	}

	_, err = io.Copy(part, bytes.NewBuffer(image))
	if err != nil {
		return nil, nil, err
	}

	emojiJSON, err := json.Marshal(emoji)
	if err != nil {
		return nil, nil, fmt.Errorf("failed to marshal emoji data: %w", err)
	}

	if err = writer.WriteField("emoji", string(emojiJSON)); err != nil {
		return nil, nil, err
	}

	if err = writer.Close(); err != nil {
		return nil, nil, err
	}

	r, err := c.doAPIRequestReader(ctx, http.MethodPost, c.APIURL+c.emojisRoute(), writer.FormDataContentType(), body, nil)
	if err != nil {
		return nil, BuildResponse(r), err
	}
	defer closeBody(r)
	return DecodeJSONFromResponse[*Emoji](r)
}

// GetEmojiList returns a page of custom emoji on the system.
func (c *Client4) GetEmojiList(ctx context.Context, page, perPage int) ([]*Emoji, *Response, error) {
	values := url.Values{}
	values.Set("page", strconv.Itoa(page))
	values.Set("per_page", strconv.Itoa(perPage))
	r, err := c.DoAPIGet(ctx, c.emojisRoute()+"?"+values.Encode(), "")
	if err != nil {
		return nil, BuildResponse(r), err
	}
	defer closeBody(r)
	return DecodeJSONFromResponse[[]*Emoji](r)
}

// GetSortedEmojiList returns a page of custom emoji on the system sorted based on the sort
// parameter, blank for no sorting and "name" to sort by emoji names.
func (c *Client4) GetSortedEmojiList(ctx context.Context, page, perPage int, sort string) ([]*Emoji, *Response, error) {
	values := url.Values{}
	values.Set("page", strconv.Itoa(page))
	values.Set("per_page", strconv.Itoa(perPage))
	values.Set("sort", sort)
	r, err := c.DoAPIGet(ctx, c.emojisRoute()+"?"+values.Encode(), "")
	if err != nil {
		return nil, BuildResponse(r), err
	}
	defer closeBody(r)
	return DecodeJSONFromResponse[[]*Emoji](r)
}

// GetEmojisByNames takes an array of custom emoji names and returns an array of those emojis.
func (c *Client4) GetEmojisByNames(ctx context.Context, names []string) ([]*Emoji, *Response, error) {
	r, err := c.DoAPIPostJSON(ctx, c.emojisRoute()+"/names", names)
	if err != nil {
		return nil, BuildResponse(r), err
	}
	defer closeBody(r)
	return DecodeJSONFromResponse[[]*Emoji](r)
}

// DeleteEmoji delete an custom emoji on the provided emoji id string.
func (c *Client4) DeleteEmoji(ctx context.Context, emojiId string) (*Response, error) {
	r, err := c.DoAPIDelete(ctx, c.emojiRoute(emojiId))
	if err != nil {
		return BuildResponse(r), err
	}
	defer closeBody(r)
	return BuildResponse(r), nil
}

// GetEmoji returns a custom emoji based on the emojiId string.
func (c *Client4) GetEmoji(ctx context.Context, emojiId string) (*Emoji, *Response, error) {
	r, err := c.DoAPIGet(ctx, c.emojiRoute(emojiId), "")
	if err != nil {
		return nil, BuildResponse(r), err
	}
	defer closeBody(r)
	return DecodeJSONFromResponse[*Emoji](r)
}

// GetEmojiByName returns a custom emoji based on the name string.
func (c *Client4) GetEmojiByName(ctx context.Context, name string) (*Emoji, *Response, error) {
	r, err := c.DoAPIGet(ctx, c.emojiByNameRoute(name), "")
	if err != nil {
		return nil, BuildResponse(r), err
	}
	defer closeBody(r)
	return DecodeJSONFromResponse[*Emoji](r)
}

// GetEmojiImage returns the emoji image.
func (c *Client4) GetEmojiImage(ctx context.Context, emojiId string) ([]byte, *Response, error) {
	r, err := c.DoAPIGet(ctx, c.emojiRoute(emojiId)+"/image", "")
	if err != nil {
		return nil, BuildResponse(r), err
	}
	defer closeBody(r)
	return ReadBytesFromResponse(r)
}

// SearchEmoji returns a list of emoji matching some search criteria.
func (c *Client4) SearchEmoji(ctx context.Context, search *EmojiSearch) ([]*Emoji, *Response, error) {
	r, err := c.DoAPIPostJSON(ctx, c.emojisRoute()+"/search", search)
	if err != nil {
		return nil, BuildResponse(r), err
	}
	defer closeBody(r)
	return DecodeJSONFromResponse[[]*Emoji](r)
}

// AutocompleteEmoji returns a list of emoji starting with or matching name.
func (c *Client4) AutocompleteEmoji(ctx context.Context, name string, etag string) ([]*Emoji, *Response, error) {
	values := url.Values{}
	values.Set("name", name)
	r, err := c.DoAPIGet(ctx, c.emojisRoute()+"/autocomplete?"+values.Encode(), "")
	if err != nil {
		return nil, BuildResponse(r), err
	}
	defer closeBody(r)
	return DecodeJSONFromResponse[[]*Emoji](r)
}

// Reaction Section

// SaveReaction saves an emoji reaction for a post. Returns the saved reaction if successful, otherwise an error will be returned.
func (c *Client4) SaveReaction(ctx context.Context, reaction *Reaction) (*Reaction, *Response, error) {
	r, err := c.DoAPIPostJSON(ctx, c.reactionsRoute(), reaction)
	if err != nil {
		return nil, BuildResponse(r), err
	}
	defer closeBody(r)
	return DecodeJSONFromResponse[*Reaction](r)
}

// GetReactions returns a list of reactions to a post.
func (c *Client4) GetReactions(ctx context.Context, postId string) ([]*Reaction, *Response, error) {
	r, err := c.DoAPIGet(ctx, c.postRoute(postId)+"/reactions", "")
	if err != nil {
		return nil, BuildResponse(r), err
	}
	defer closeBody(r)
	return DecodeJSONFromResponse[[]*Reaction](r)
}

// DeleteReaction deletes reaction of a user in a post.
func (c *Client4) DeleteReaction(ctx context.Context, reaction *Reaction) (*Response, error) {
	r, err := c.DoAPIDelete(ctx, c.userRoute(reaction.UserId)+c.postRoute(reaction.PostId)+fmt.Sprintf("/reactions/%v", reaction.EmojiName))
	if err != nil {
		return BuildResponse(r), err
	}
	defer closeBody(r)
	return BuildResponse(r), nil
}

// FetchBulkReactions returns a map of postIds and corresponding reactions
func (c *Client4) GetBulkReactions(ctx context.Context, postIds []string) (map[string][]*Reaction, *Response, error) {
	r, err := c.DoAPIPostJSON(ctx, c.postsRoute()+"/ids/reactions", postIds)
	if err != nil {
		return nil, BuildResponse(r), err
	}
	defer closeBody(r)
	return DecodeJSONFromResponse[map[string][]*Reaction](r)
}

// Timezone Section

// GetSupportedTimezone returns a page of supported timezones on the system.
func (c *Client4) GetSupportedTimezone(ctx context.Context) ([]string, *Response, error) {
	r, err := c.DoAPIGet(ctx, c.timezonesRoute(), "")
	if err != nil {
		return nil, BuildResponse(r), err
	}
	defer closeBody(r)
	return DecodeJSONFromResponse[[]string](r)
}

// Jobs Section

// GetJob gets a single job.
func (c *Client4) GetJob(ctx context.Context, id string) (*Job, *Response, error) {
	r, err := c.DoAPIGet(ctx, c.jobsRoute()+fmt.Sprintf("/%v", id), "")
	if err != nil {
		return nil, BuildResponse(r), err
	}
	defer closeBody(r)
	return DecodeJSONFromResponse[*Job](r)
}

// GetJobs gets all jobs, sorted with the job that was created most recently first.
func (c *Client4) GetJobs(ctx context.Context, jobType string, status string, page int, perPage int) ([]*Job, *Response, error) {
	values := url.Values{}
	values.Set("page", strconv.Itoa(page))
	values.Set("per_page", strconv.Itoa(perPage))
	values.Set("job_type", jobType)
	values.Set("status", status)
	r, err := c.DoAPIGet(ctx, c.jobsRoute()+"?"+values.Encode(), "")
	if err != nil {
		return nil, BuildResponse(r), err
	}
	defer closeBody(r)
	return DecodeJSONFromResponse[[]*Job](r)
}

// GetJobsByType gets all jobs of a given type, sorted with the job that was created most recently first.
func (c *Client4) GetJobsByType(ctx context.Context, jobType string, page int, perPage int) ([]*Job, *Response, error) {
	values := url.Values{}
	values.Set("page", strconv.Itoa(page))
	values.Set("per_page", strconv.Itoa(perPage))
	r, err := c.DoAPIGet(ctx, c.jobsRoute()+"/type/"+jobType+"?"+values.Encode(), "")
	if err != nil {
		return nil, BuildResponse(r), err
	}
	defer closeBody(r)
	return DecodeJSONFromResponse[[]*Job](r)
}

// CreateJob creates a job based on the provided job struct.
func (c *Client4) CreateJob(ctx context.Context, job *Job) (*Job, *Response, error) {
	r, err := c.DoAPIPostJSON(ctx, c.jobsRoute(), job)
	if err != nil {
		return nil, BuildResponse(r), err
	}
	defer closeBody(r)
	return DecodeJSONFromResponse[*Job](r)
}

// CancelJob requests the cancellation of the job with the provided Id.
func (c *Client4) CancelJob(ctx context.Context, jobId string) (*Response, error) {
	r, err := c.DoAPIPost(ctx, c.jobsRoute()+fmt.Sprintf("/%v/cancel", jobId), "")
	if err != nil {
		return BuildResponse(r), err
	}
	defer closeBody(r)
	return BuildResponse(r), nil
}

// DownloadJob downloads the results of the job
func (c *Client4) DownloadJob(ctx context.Context, jobId string) ([]byte, *Response, error) {
	r, err := c.DoAPIGet(ctx, c.jobsRoute()+fmt.Sprintf("/%v/download", jobId), "")
	if err != nil {
		return nil, BuildResponse(r), err
	}
	defer closeBody(r)
	return ReadBytesFromResponse(r)
}

// UpdateJobStatus updates the status of a job
func (c *Client4) UpdateJobStatus(ctx context.Context, jobId string, status string, force bool) (*Response, error) {
	data := map[string]any{
		"status": status,
		"force":  force,
	}
	r, err := c.DoAPIPatchJSON(ctx, c.jobsRoute()+fmt.Sprintf("/%v/status", jobId), data)
	if err != nil {
		return BuildResponse(r), err
	}
	defer closeBody(r)
	return BuildResponse(r), nil
}

// Roles Section

// GetAllRoles returns a list of all the roles.
func (c *Client4) GetAllRoles(ctx context.Context) ([]*Role, *Response, error) {
	r, err := c.DoAPIGet(ctx, c.rolesRoute(), "")
	if err != nil {
		return nil, BuildResponse(r), err
	}
	defer closeBody(r)
	return DecodeJSONFromResponse[[]*Role](r)
}

// GetRole gets a single role by ID.
func (c *Client4) GetRole(ctx context.Context, id string) (*Role, *Response, error) {
	r, err := c.DoAPIGet(ctx, c.rolesRoute()+fmt.Sprintf("/%v", id), "")
	if err != nil {
		return nil, BuildResponse(r), err
	}
	defer closeBody(r)
	return DecodeJSONFromResponse[*Role](r)
}

// GetRoleByName gets a single role by Name.
func (c *Client4) GetRoleByName(ctx context.Context, name string) (*Role, *Response, error) {
	r, err := c.DoAPIGet(ctx, c.rolesRoute()+fmt.Sprintf("/name/%v", name), "")
	if err != nil {
		return nil, BuildResponse(r), err
	}
	defer closeBody(r)
	return DecodeJSONFromResponse[*Role](r)
}

// GetRolesByNames returns a list of roles based on the provided role names.
func (c *Client4) GetRolesByNames(ctx context.Context, roleNames []string) ([]*Role, *Response, error) {
	r, err := c.DoAPIPostJSON(ctx, c.rolesRoute()+"/names", roleNames)
	if err != nil {
		return nil, BuildResponse(r), err
	}
	defer closeBody(r)
	return DecodeJSONFromResponse[[]*Role](r)
}

// PatchRole partially updates a role in the system. Any missing fields are not updated.
func (c *Client4) PatchRole(ctx context.Context, roleId string, patch *RolePatch) (*Role, *Response, error) {
	r, err := c.DoAPIPutJSON(ctx, c.rolesRoute()+fmt.Sprintf("/%v/patch", roleId), patch)
	if err != nil {
		return nil, BuildResponse(r), err
	}
	defer closeBody(r)
	return DecodeJSONFromResponse[*Role](r)
}

// Schemes Section

// CreateScheme creates a new Scheme.
func (c *Client4) CreateScheme(ctx context.Context, scheme *Scheme) (*Scheme, *Response, error) {
	r, err := c.DoAPIPostJSON(ctx, c.schemesRoute(), scheme)
	if err != nil {
		return nil, BuildResponse(r), err
	}
	defer closeBody(r)
	return DecodeJSONFromResponse[*Scheme](r)
}

// GetScheme gets a single scheme by ID.
func (c *Client4) GetScheme(ctx context.Context, id string) (*Scheme, *Response, error) {
	r, err := c.DoAPIGet(ctx, c.schemeRoute(id), "")
	if err != nil {
		return nil, BuildResponse(r), err
	}
	defer closeBody(r)
	return DecodeJSONFromResponse[*Scheme](r)
}

// GetSchemes ets all schemes, sorted with the most recently created first, optionally filtered by scope.
func (c *Client4) GetSchemes(ctx context.Context, scope string, page int, perPage int) ([]*Scheme, *Response, error) {
	values := url.Values{}
	values.Set("scope", scope)
	values.Set("page", strconv.Itoa(page))
	values.Set("per_page", strconv.Itoa(perPage))
	r, err := c.DoAPIGet(ctx, c.schemesRoute()+"?"+values.Encode(), "")
	if err != nil {
		return nil, BuildResponse(r), err
	}
	defer closeBody(r)
	return DecodeJSONFromResponse[[]*Scheme](r)
}

// DeleteScheme deletes a single scheme by ID.
func (c *Client4) DeleteScheme(ctx context.Context, id string) (*Response, error) {
	r, err := c.DoAPIDelete(ctx, c.schemeRoute(id))
	if err != nil {
		return BuildResponse(r), err
	}
	defer closeBody(r)
	return BuildResponse(r), nil
}

// PatchScheme partially updates a scheme in the system. Any missing fields are not updated.
func (c *Client4) PatchScheme(ctx context.Context, id string, patch *SchemePatch) (*Scheme, *Response, error) {
	r, err := c.DoAPIPutJSON(ctx, c.schemeRoute(id)+"/patch", patch)
	if err != nil {
		return nil, BuildResponse(r), err
	}
	defer closeBody(r)
	return DecodeJSONFromResponse[*Scheme](r)
}

// GetTeamsForScheme gets the teams using this scheme, sorted alphabetically by display name.
func (c *Client4) GetTeamsForScheme(ctx context.Context, schemeId string, page int, perPage int) ([]*Team, *Response, error) {
	values := url.Values{}
	values.Set("page", strconv.Itoa(page))
	values.Set("per_page", strconv.Itoa(perPage))
	r, err := c.DoAPIGet(ctx, c.schemeRoute(schemeId)+"/teams?"+values.Encode(), "")
	if err != nil {
		return nil, BuildResponse(r), err
	}
	defer closeBody(r)
	return DecodeJSONFromResponse[[]*Team](r)
}

// GetChannelsForScheme gets the channels using this scheme, sorted alphabetically by display name.
func (c *Client4) GetChannelsForScheme(ctx context.Context, schemeId string, page int, perPage int) (ChannelList, *Response, error) {
	values := url.Values{}
	values.Set("page", strconv.Itoa(page))
	values.Set("per_page", strconv.Itoa(perPage))
	r, err := c.DoAPIGet(ctx, c.schemeRoute(schemeId)+"/channels?"+values.Encode(), "")
	if err != nil {
		return nil, BuildResponse(r), err
	}
	defer closeBody(r)
	return DecodeJSONFromResponse[ChannelList](r)
}

// Plugin Section

// UploadPlugin takes an io.Reader stream pointing to the contents of a .tar.gz plugin.
func (c *Client4) UploadPlugin(ctx context.Context, file io.Reader) (*Manifest, *Response, error) {
	return c.uploadPlugin(ctx, file, false)
}

func (c *Client4) UploadPluginForced(ctx context.Context, file io.Reader) (*Manifest, *Response, error) {
	return c.uploadPlugin(ctx, file, true)
}

func (c *Client4) uploadPlugin(ctx context.Context, file io.Reader, force bool) (*Manifest, *Response, error) {
	body := new(bytes.Buffer)
	writer := multipart.NewWriter(body)

	if force {
		err := writer.WriteField("force", c.boolString(true))
		if err != nil {
			return nil, nil, err
		}
	}

	part, err := writer.CreateFormFile("plugin", "plugin.tar.gz")
	if err != nil {
		return nil, nil, err
	}

	if _, err = io.Copy(part, file); err != nil {
		return nil, nil, err
	}

	if err = writer.Close(); err != nil {
		return nil, nil, err
	}

	r, err := c.doAPIRequestReader(ctx, http.MethodPost, c.APIURL+c.pluginsRoute(), writer.FormDataContentType(), body, nil)
	if err != nil {
		return nil, BuildResponse(r), err
	}

	return DecodeJSONFromResponse[*Manifest](r)
}

func (c *Client4) InstallPluginFromURL(ctx context.Context, downloadURL string, force bool) (*Manifest, *Response, error) {
	values := url.Values{}
	values.Set("plugin_download_url", downloadURL)
	values.Set("force", c.boolString(force))
	url := c.pluginsRoute() + "/install_from_url?" + values.Encode()
	r, err := c.DoAPIPost(ctx, url, "")
	if err != nil {
		return nil, BuildResponse(r), err
	}
	defer closeBody(r)
	return DecodeJSONFromResponse[*Manifest](r)
}

// InstallMarketplacePlugin will install marketplace plugin.
func (c *Client4) InstallMarketplacePlugin(ctx context.Context, request *InstallMarketplacePluginRequest) (*Manifest, *Response, error) {
	r, err := c.DoAPIPostJSON(ctx, c.pluginsRoute()+"/marketplace", request)
	if err != nil {
		return nil, BuildResponse(r), err
	}
	defer closeBody(r)
	return DecodeJSONFromResponse[*Manifest](r)
}

// ReattachPlugin asks the server to reattach to a plugin launched by another process.
//
// Only available in local mode, and currently only used for testing.
func (c *Client4) ReattachPlugin(ctx context.Context, request *PluginReattachRequest) (*Response, error) {
	r, err := c.DoAPIPostJSON(ctx, c.pluginsRoute()+"/reattach", request)
	if err != nil {
		return BuildResponse(r), err
	}
	defer closeBody(r)

	return BuildResponse(r), nil
}

// DetachPlugin detaches a previously reattached plugin.
//
// Only available in local mode, and currently only used for testing.
func (c *Client4) DetachPlugin(ctx context.Context, pluginID string) (*Response, error) {
	r, err := c.DoAPIPost(ctx, c.pluginRoute(pluginID)+"/detach", "")
	if err != nil {
		return BuildResponse(r), err
	}
	defer closeBody(r)

	return BuildResponse(r), nil
}

// GetPlugins will return a list of plugin manifests for currently active plugins.
func (c *Client4) GetPlugins(ctx context.Context) (*PluginsResponse, *Response, error) {
	r, err := c.DoAPIGet(ctx, c.pluginsRoute(), "")
	if err != nil {
		return nil, BuildResponse(r), err
	}
	defer closeBody(r)
	return DecodeJSONFromResponse[*PluginsResponse](r)
}

// GetPluginStatuses will return the plugins installed on any server in the cluster, for reporting
// to the administrator via the system console.
func (c *Client4) GetPluginStatuses(ctx context.Context) (PluginStatuses, *Response, error) {
	r, err := c.DoAPIGet(ctx, c.pluginsRoute()+"/statuses", "")
	if err != nil {
		return nil, BuildResponse(r), err
	}
	defer closeBody(r)
	return DecodeJSONFromResponse[PluginStatuses](r)
}

// RemovePlugin will disable and delete a plugin.
func (c *Client4) RemovePlugin(ctx context.Context, id string) (*Response, error) {
	r, err := c.DoAPIDelete(ctx, c.pluginRoute(id))
	if err != nil {
		return BuildResponse(r), err
	}
	defer closeBody(r)
	return BuildResponse(r), nil
}

// GetWebappPlugins will return a list of plugins that the webapp should download.
func (c *Client4) GetWebappPlugins(ctx context.Context) ([]*Manifest, *Response, error) {
	r, err := c.DoAPIGet(ctx, c.pluginsRoute()+"/webapp", "")
	if err != nil {
		return nil, BuildResponse(r), err
	}
	defer closeBody(r)
	return DecodeJSONFromResponse[[]*Manifest](r)
}

// EnablePlugin will enable an plugin installed.
func (c *Client4) EnablePlugin(ctx context.Context, id string) (*Response, error) {
	r, err := c.DoAPIPost(ctx, c.pluginRoute(id)+"/enable", "")
	if err != nil {
		return BuildResponse(r), err
	}
	defer closeBody(r)
	return BuildResponse(r), nil
}

// DisablePlugin will disable an enabled plugin.
func (c *Client4) DisablePlugin(ctx context.Context, id string) (*Response, error) {
	r, err := c.DoAPIPost(ctx, c.pluginRoute(id)+"/disable", "")
	if err != nil {
		return BuildResponse(r), err
	}
	defer closeBody(r)
	return BuildResponse(r), nil
}

// GetMarketplacePlugins will return a list of plugins that an admin can install.
func (c *Client4) GetMarketplacePlugins(ctx context.Context, filter *MarketplacePluginFilter) ([]*MarketplacePlugin, *Response, error) {
	route := c.pluginsRoute() + "/marketplace"
	u, err := url.Parse(route)
	if err != nil {
		return nil, nil, err
	}

	filter.ApplyToURL(u)

	r, err := c.DoAPIGet(ctx, u.String(), "")
	if err != nil {
		return nil, BuildResponse(r), err
	}
	defer closeBody(r)

	plugins, err := MarketplacePluginsFromReader(r.Body)
	if err != nil {
		return nil, BuildResponse(r), fmt.Errorf("failed to parse marketplace plugins response: %w", err)
	}

	return plugins, BuildResponse(r), nil
}

// UpdateChannelScheme will update a channel's scheme.
func (c *Client4) UpdateChannelScheme(ctx context.Context, channelId, schemeId string) (*Response, error) {
	sip := &SchemeIDPatch{SchemeID: &schemeId}
	r, err := c.DoAPIPutJSON(ctx, c.channelSchemeRoute(channelId), sip)
	if err != nil {
		return BuildResponse(r), err
	}
	defer closeBody(r)
	return BuildResponse(r), nil
}

// UpdateTeamScheme will update a team's scheme.
func (c *Client4) UpdateTeamScheme(ctx context.Context, teamId, schemeId string) (*Response, error) {
	sip := &SchemeIDPatch{SchemeID: &schemeId}
	r, err := c.DoAPIPutJSON(ctx, c.teamSchemeRoute(teamId), sip)
	if err != nil {
		return BuildResponse(r), err
	}
	defer closeBody(r)
	return BuildResponse(r), nil
}

// GetRedirectLocation retrieves the value of the 'Location' header of an HTTP response for a given URL.
func (c *Client4) GetRedirectLocation(ctx context.Context, urlParam, etag string) (string, *Response, error) {
	values := url.Values{}
	values.Set("url", urlParam)
	url := c.redirectLocationRoute() + "?" + values.Encode()
	r, err := c.DoAPIGet(ctx, url, etag)
	if err != nil {
		return "", BuildResponse(r), err
	}
	defer closeBody(r)
	result, resp, err := DecodeJSONFromResponse[map[string]string](r)
	if err != nil {
		return "", resp, err
	}
	return result["location"], resp, nil
}

// SetServerBusy will mark the server as busy, which disables non-critical services for `secs` seconds.
func (c *Client4) SetServerBusy(ctx context.Context, secs int) (*Response, error) {
	values := url.Values{}
	values.Set("seconds", strconv.Itoa(secs))
	url := c.serverBusyRoute() + "?" + values.Encode()
	r, err := c.DoAPIPost(ctx, url, "")
	if err != nil {
		return BuildResponse(r), err
	}
	defer closeBody(r)
	return BuildResponse(r), nil
}

// ClearServerBusy will mark the server as not busy.
func (c *Client4) ClearServerBusy(ctx context.Context) (*Response, error) {
	r, err := c.DoAPIDelete(ctx, c.serverBusyRoute())
	if err != nil {
		return BuildResponse(r), err
	}
	defer closeBody(r)
	return BuildResponse(r), nil
}

// GetServerBusy returns the current ServerBusyState including the time when a server marked busy
// will automatically have the flag cleared.
func (c *Client4) GetServerBusy(ctx context.Context) (*ServerBusyState, *Response, error) {
	r, err := c.DoAPIGet(ctx, c.serverBusyRoute(), "")
	if err != nil {
		return nil, BuildResponse(r), err
	}
	defer closeBody(r)
	return DecodeJSONFromResponse[*ServerBusyState](r)
}

// RegisterTermsOfServiceAction saves action performed by a user against a specific terms of service.
func (c *Client4) RegisterTermsOfServiceAction(ctx context.Context, userId, termsOfServiceId string, accepted bool) (*Response, error) {
	url := c.userTermsOfServiceRoute(userId)
	data := map[string]any{"termsOfServiceId": termsOfServiceId, "accepted": accepted}
	r, err := c.DoAPIPostJSON(ctx, url, data)
	if err != nil {
		return BuildResponse(r), err
	}
	defer closeBody(r)
	return BuildResponse(r), nil
}

// GetTermsOfService fetches the latest terms of service
func (c *Client4) GetTermsOfService(ctx context.Context, etag string) (*TermsOfService, *Response, error) {
	url := c.termsOfServiceRoute()
	r, err := c.DoAPIGet(ctx, url, etag)
	if err != nil {
		return nil, BuildResponse(r), err
	}
	defer closeBody(r)
	return DecodeJSONFromResponse[*TermsOfService](r)
}

// GetUserTermsOfService fetches user's latest terms of service action if the latest action was for acceptance.
func (c *Client4) GetUserTermsOfService(ctx context.Context, userId, etag string) (*UserTermsOfService, *Response, error) {
	url := c.userTermsOfServiceRoute(userId)
	r, err := c.DoAPIGet(ctx, url, etag)
	if err != nil {
		return nil, BuildResponse(r), err
	}
	defer closeBody(r)
	return DecodeJSONFromResponse[*UserTermsOfService](r)
}

// CreateTermsOfService creates new terms of service.
func (c *Client4) CreateTermsOfService(ctx context.Context, text, userId string) (*TermsOfService, *Response, error) {
	url := c.termsOfServiceRoute()
	data := map[string]any{"text": text}
	r, err := c.DoAPIPostJSON(ctx, url, data)
	if err != nil {
		return nil, BuildResponse(r), err
	}
	defer closeBody(r)
	return DecodeJSONFromResponse[*TermsOfService](r)
}

func (c *Client4) GetGroup(ctx context.Context, groupID, etag string) (*Group, *Response, error) {
	r, err := c.DoAPIGet(ctx, c.groupRoute(groupID), etag)
	if err != nil {
		return nil, BuildResponse(r), err
	}
	defer closeBody(r)
	return DecodeJSONFromResponse[*Group](r)
}

func (c *Client4) CreateGroup(ctx context.Context, group *Group) (*Group, *Response, error) {
	r, err := c.DoAPIPostJSON(ctx, "/groups", group)
	if err != nil {
		return nil, BuildResponse(r), err
	}
	defer closeBody(r)
	return DecodeJSONFromResponse[*Group](r)
}

func (c *Client4) DeleteGroup(ctx context.Context, groupID string) (*Group, *Response, error) {
	r, err := c.DoAPIDelete(ctx, c.groupRoute(groupID))
	if err != nil {
		return nil, BuildResponse(r), err
	}
	defer closeBody(r)
	return DecodeJSONFromResponse[*Group](r)
}

func (c *Client4) RestoreGroup(ctx context.Context, groupID string, etag string) (*Group, *Response, error) {
	r, err := c.DoAPIPost(ctx, c.groupRoute(groupID)+"/restore", "")
	if err != nil {
		return nil, BuildResponse(r), err
	}
	defer closeBody(r)
	return DecodeJSONFromResponse[*Group](r)
}

func (c *Client4) PatchGroup(ctx context.Context, groupID string, patch *GroupPatch) (*Group, *Response, error) {
	r, err := c.DoAPIPutJSON(ctx, c.groupRoute(groupID)+"/patch", patch)
	if err != nil {
		return nil, BuildResponse(r), err
	}
	defer closeBody(r)
	return DecodeJSONFromResponse[*Group](r)
}

func (c *Client4) GetGroupMembers(ctx context.Context, groupID string) (*GroupMemberList, *Response, error) {
	r, err := c.DoAPIGet(ctx, c.groupRoute(groupID)+"/members", "")
	if err != nil {
		return nil, BuildResponse(r), err
	}
	defer closeBody(r)
	return DecodeJSONFromResponse[*GroupMemberList](r)
}

func (c *Client4) UpsertGroupMembers(ctx context.Context, groupID string, userIds *GroupModifyMembers) ([]*GroupMember, *Response, error) {
	r, err := c.DoAPIPostJSON(ctx, c.groupRoute(groupID)+"/members", userIds)
	if err != nil {
		return nil, BuildResponse(r), err
	}
	defer closeBody(r)
	return DecodeJSONFromResponse[[]*GroupMember](r)
}

func (c *Client4) DeleteGroupMembers(ctx context.Context, groupID string, userIds *GroupModifyMembers) ([]*GroupMember, *Response, error) {
	r, err := c.DoAPIDeleteJSON(ctx, c.groupRoute(groupID)+"/members", userIds)
	if err != nil {
		return nil, BuildResponse(r), err
	}
	defer closeBody(r)
	return DecodeJSONFromResponse[[]*GroupMember](r)
}

func (c *Client4) LinkGroupSyncable(ctx context.Context, groupID, syncableID string, syncableType GroupSyncableType, patch *GroupSyncablePatch) (*GroupSyncable, *Response, error) {
	url := fmt.Sprintf("%s/link", c.groupSyncableRoute(groupID, syncableID, syncableType))
	r, err := c.DoAPIPostJSON(ctx, url, patch)
	if err != nil {
		return nil, BuildResponse(r), err
	}
	defer closeBody(r)
	return DecodeJSONFromResponse[*GroupSyncable](r)
}

func (c *Client4) UnlinkGroupSyncable(ctx context.Context, groupID, syncableID string, syncableType GroupSyncableType) (*Response, error) {
	url := fmt.Sprintf("%s/link", c.groupSyncableRoute(groupID, syncableID, syncableType))
	r, err := c.DoAPIDelete(ctx, url)
	if err != nil {
		return BuildResponse(r), err
	}
	defer closeBody(r)
	return BuildResponse(r), nil
}

func (c *Client4) GetGroupSyncable(ctx context.Context, groupID, syncableID string, syncableType GroupSyncableType, etag string) (*GroupSyncable, *Response, error) {
	r, err := c.DoAPIGet(ctx, c.groupSyncableRoute(groupID, syncableID, syncableType), etag)
	if err != nil {
		return nil, BuildResponse(r), err
	}
	defer closeBody(r)
	return DecodeJSONFromResponse[*GroupSyncable](r)
}

func (c *Client4) GetGroupSyncables(ctx context.Context, groupID string, syncableType GroupSyncableType, etag string) ([]*GroupSyncable, *Response, error) {
	r, err := c.DoAPIGet(ctx, c.groupSyncablesRoute(groupID, syncableType), etag)
	if err != nil {
		return nil, BuildResponse(r), err
	}
	defer closeBody(r)
	return DecodeJSONFromResponse[[]*GroupSyncable](r)
}

func (c *Client4) PatchGroupSyncable(ctx context.Context, groupID, syncableID string, syncableType GroupSyncableType, patch *GroupSyncablePatch) (*GroupSyncable, *Response, error) {
	r, err := c.DoAPIPutJSON(ctx, c.groupSyncableRoute(groupID, syncableID, syncableType)+"/patch", patch)
	if err != nil {
		return nil, BuildResponse(r), err
	}
	defer closeBody(r)
	return DecodeJSONFromResponse[*GroupSyncable](r)
}

func (c *Client4) TeamMembersMinusGroupMembers(ctx context.Context, teamID string, groupIDs []string, page, perPage int, etag string) ([]*UserWithGroups, int64, *Response, error) {
	groupIDStr := strings.Join(groupIDs, ",")
	values := url.Values{}
	values.Set("group_ids", groupIDStr)
	values.Set("page", strconv.Itoa(page))
	values.Set("per_page", strconv.Itoa(perPage))
	r, err := c.DoAPIGet(ctx, c.teamRoute(teamID)+"/members_minus_group_members?"+values.Encode(), etag)
	if err != nil {
		return nil, 0, BuildResponse(r), err
	}
	defer closeBody(r)

	ugc, resp, err := DecodeJSONFromResponse[UsersWithGroupsAndCount](r)
	if err != nil {
		return nil, 0, nil, err
	}
	return ugc.Users, ugc.Count, resp, nil
}

func (c *Client4) ChannelMembersMinusGroupMembers(ctx context.Context, channelID string, groupIDs []string, page, perPage int, etag string) ([]*UserWithGroups, int64, *Response, error) {
	groupIDStr := strings.Join(groupIDs, ",")
	values := url.Values{}
	values.Set("group_ids", groupIDStr)
	values.Set("page", strconv.Itoa(page))
	values.Set("per_page", strconv.Itoa(perPage))
	r, err := c.DoAPIGet(ctx, c.channelRoute(channelID)+"/members_minus_group_members?"+values.Encode(), etag)
	if err != nil {
		return nil, 0, BuildResponse(r), err
	}
	defer closeBody(r)
	ugc, resp, err := DecodeJSONFromResponse[UsersWithGroupsAndCount](r)
	if err != nil {
		return nil, 0, nil, err
	}
	return ugc.Users, ugc.Count, resp, nil
}

func (c *Client4) PatchConfig(ctx context.Context, config *Config) (*Config, *Response, error) {
	r, err := c.DoAPIPutJSON(ctx, c.configRoute()+"/patch", config)
	if err != nil {
		return nil, BuildResponse(r), err
	}
	defer closeBody(r)
	return DecodeJSONFromResponse[*Config](r)
}

func (c *Client4) GetChannelModerations(ctx context.Context, channelID string, etag string) ([]*ChannelModeration, *Response, error) {
	r, err := c.DoAPIGet(ctx, c.channelRoute(channelID)+"/moderations", etag)
	if err != nil {
		return nil, BuildResponse(r), err
	}
	defer closeBody(r)
	return DecodeJSONFromResponse[[]*ChannelModeration](r)
}

func (c *Client4) PatchChannelModerations(ctx context.Context, channelID string, patch []*ChannelModerationPatch) ([]*ChannelModeration, *Response, error) {
	r, err := c.DoAPIPutJSON(ctx, c.channelRoute(channelID)+"/moderations/patch", patch)
	if err != nil {
		return nil, BuildResponse(r), err
	}
	defer closeBody(r)
	return DecodeJSONFromResponse[[]*ChannelModeration](r)
}

func (c *Client4) GetKnownUsers(ctx context.Context) ([]string, *Response, error) {
	r, err := c.DoAPIGet(ctx, c.usersRoute()+"/known", "")
	if err != nil {
		return nil, BuildResponse(r), err
	}
	defer closeBody(r)
	return DecodeJSONFromResponse[[]string](r)
}

// PublishUserTyping publishes a user is typing websocket event based on the provided TypingRequest.
func (c *Client4) PublishUserTyping(ctx context.Context, userID string, typingRequest TypingRequest) (*Response, error) {
	r, err := c.DoAPIPostJSON(ctx, c.publishUserTypingRoute(userID), typingRequest)
	if err != nil {
		return BuildResponse(r), err
	}
	defer closeBody(r)
	return BuildResponse(r), nil
}

func (c *Client4) GetChannelMemberCountsByGroup(ctx context.Context, channelID string, includeTimezones bool, etag string) ([]*ChannelMemberCountByGroup, *Response, error) {
	values := url.Values{}
	values.Set("include_timezones", c.boolString(includeTimezones))
	r, err := c.DoAPIGet(ctx, c.channelRoute(channelID)+"/member_counts_by_group?"+values.Encode(), etag)
	if err != nil {
		return nil, BuildResponse(r), err
	}
	defer closeBody(r)
	return DecodeJSONFromResponse[[]*ChannelMemberCountByGroup](r)
}

func (c *Client4) RequestTrialLicenseWithExtraFields(ctx context.Context, trialRequest *TrialLicenseRequest) (*Response, error) {
	r, err := c.DoAPIPostJSON(ctx, "/trial-license", trialRequest)
	if err != nil {
		return BuildResponse(r), err
	}

	defer closeBody(r)
	return BuildResponse(r), nil
}

// RequestTrialLicense will request a trial license and install it in the server
// DEPRECATED - USE RequestTrialLicenseWithExtraFields (this method remains for backwards compatibility)
func (c *Client4) RequestTrialLicense(ctx context.Context, users int) (*Response, error) {
	reqData := map[string]any{"users": users, "terms_accepted": true}
	r, err := c.DoAPIPostJSON(ctx, "/trial-license", reqData)
	if err != nil {
		return BuildResponse(r), err
	}
	defer closeBody(r)
	return BuildResponse(r), nil
}

// GetGroupStats retrieves stats for a Mattermost Group
func (c *Client4) GetGroupStats(ctx context.Context, groupID string) (*GroupStats, *Response, error) {
	r, err := c.DoAPIGet(ctx, c.groupRoute(groupID)+"/stats", "")
	if err != nil {
		return nil, BuildResponse(r), err
	}
	defer closeBody(r)
	return DecodeJSONFromResponse[*GroupStats](r)
}

func (c *Client4) GetSidebarCategoriesForTeamForUser(ctx context.Context, userID, teamID, etag string) (*OrderedSidebarCategories, *Response, error) {
	route := c.userCategoryRoute(userID, teamID)
	r, err := c.DoAPIGet(ctx, route, etag)
	if err != nil {
		return nil, BuildResponse(r), err
	}

	return DecodeJSONFromResponse[*OrderedSidebarCategories](r)
}

func (c *Client4) CreateSidebarCategoryForTeamForUser(ctx context.Context, userID, teamID string, category *SidebarCategoryWithChannels) (*SidebarCategoryWithChannels, *Response, error) {
	route := c.userCategoryRoute(userID, teamID)
	r, err := c.DoAPIPostJSON(ctx, route, category)
	if err != nil {
		return nil, BuildResponse(r), err
	}
	defer closeBody(r)
	return DecodeJSONFromResponse[*SidebarCategoryWithChannels](r)
}

func (c *Client4) UpdateSidebarCategoriesForTeamForUser(ctx context.Context, userID, teamID string, categories []*SidebarCategoryWithChannels) ([]*SidebarCategoryWithChannels, *Response, error) {
	route := c.userCategoryRoute(userID, teamID)

	r, err := c.DoAPIPutJSON(ctx, route, categories)
	if err != nil {
		return nil, BuildResponse(r), err
	}
	defer closeBody(r)
	return DecodeJSONFromResponse[[]*SidebarCategoryWithChannels](r)
}

func (c *Client4) GetSidebarCategoryOrderForTeamForUser(ctx context.Context, userID, teamID, etag string) ([]string, *Response, error) {
	route := c.userCategoryRoute(userID, teamID) + "/order"
	r, err := c.DoAPIGet(ctx, route, etag)
	if err != nil {
		return nil, BuildResponse(r), err
	}
	defer closeBody(r)
	return DecodeJSONFromResponse[[]string](r)
}

func (c *Client4) UpdateSidebarCategoryOrderForTeamForUser(ctx context.Context, userID, teamID string, order []string) ([]string, *Response, error) {
	route := c.userCategoryRoute(userID, teamID) + "/order"
	r, err := c.DoAPIPutJSON(ctx, route, order)
	if err != nil {
		return nil, BuildResponse(r), err
	}
	defer closeBody(r)
	return DecodeJSONFromResponse[[]string](r)
}

func (c *Client4) GetSidebarCategoryForTeamForUser(ctx context.Context, userID, teamID, categoryID, etag string) (*SidebarCategoryWithChannels, *Response, error) {
	route := c.userCategoryRoute(userID, teamID) + "/" + categoryID
	r, err := c.DoAPIGet(ctx, route, etag)
	if err != nil {
		return nil, BuildResponse(r), err
	}
	defer closeBody(r)
	return DecodeJSONFromResponse[*SidebarCategoryWithChannels](r)
}

func (c *Client4) UpdateSidebarCategoryForTeamForUser(ctx context.Context, userID, teamID, categoryID string, category *SidebarCategoryWithChannels) (*SidebarCategoryWithChannels, *Response, error) {
	route := c.userCategoryRoute(userID, teamID) + "/" + categoryID
	r, err := c.DoAPIPutJSON(ctx, route, category)
	if err != nil {
		return nil, BuildResponse(r), err
	}
	defer closeBody(r)
	return DecodeJSONFromResponse[*SidebarCategoryWithChannels](r)
}

// DeleteSidebarCategoryForTeamForUser deletes a sidebar category for a user in a team.
func (c *Client4) DeleteSidebarCategoryForTeamForUser(ctx context.Context, userId string, teamId string, categoryId string) (*Response, error) {
	url := fmt.Sprintf("%s/%s", c.userCategoryRoute(userId, teamId), categoryId)
	r, err := c.DoAPIDelete(ctx, url)
	if err != nil {
		return BuildResponse(r), err
	}
	defer closeBody(r)
	return BuildResponse(r), nil
}

// CheckIntegrity performs a database integrity check.
func (c *Client4) CheckIntegrity(ctx context.Context) ([]IntegrityCheckResult, *Response, error) {
	r, err := c.DoAPIPost(ctx, "/integrity", "")
	if err != nil {
		return nil, BuildResponse(r), err
	}
	defer closeBody(r)
	return DecodeJSONFromResponse[[]IntegrityCheckResult](r)
}

func (c *Client4) GetNotices(ctx context.Context, lastViewed int64, teamId string, client NoticeClientType, clientVersion, locale, etag string) (NoticeMessages, *Response, error) {
	values := url.Values{}
	values.Set("lastViewed", strconv.FormatInt(lastViewed, 10))
	values.Set("client", string(client))
	values.Set("clientVersion", clientVersion)
	values.Set("locale", locale)
	url := "/system/notices/" + teamId + "?" + values.Encode()
	r, err := c.DoAPIGet(ctx, url, etag)
	if err != nil {
		return nil, BuildResponse(r), err
	}
	defer closeBody(r)
	notices, err := UnmarshalProductNoticeMessages(r.Body)
	if err != nil {
		return nil, BuildResponse(r), err
	}
	return notices, BuildResponse(r), nil
}

func (c *Client4) MarkNoticesViewed(ctx context.Context, ids []string) (*Response, error) {
	r, err := c.DoAPIPutJSON(ctx, "/system/notices/view", ids)
	if err != nil {
		return BuildResponse(r), err
	}
	defer closeBody(r)
	return BuildResponse(r), nil
}

func (c *Client4) CompleteOnboarding(ctx context.Context, request *CompleteOnboardingRequest) (*Response, error) {
	r, err := c.DoAPIPostJSON(ctx, c.systemRoute()+"/onboarding/complete", request)
	if err != nil {
		return BuildResponse(r), err
	}
	defer closeBody(r)

	return BuildResponse(r), nil
}

// CreateUpload creates a new upload session.
func (c *Client4) CreateUpload(ctx context.Context, us *UploadSession) (*UploadSession, *Response, error) {
	r, err := c.DoAPIPostJSON(ctx, c.uploadsRoute(), us)
	if err != nil {
		return nil, BuildResponse(r), err
	}
	defer closeBody(r)
	return DecodeJSONFromResponse[*UploadSession](r)
}

// GetUpload returns the upload session for the specified uploadId.
func (c *Client4) GetUpload(ctx context.Context, uploadId string) (*UploadSession, *Response, error) {
	r, err := c.DoAPIGet(ctx, c.uploadRoute(uploadId), "")
	if err != nil {
		return nil, BuildResponse(r), err
	}
	defer closeBody(r)
	return DecodeJSONFromResponse[*UploadSession](r)
}

// GetUploadsForUser returns the upload sessions created by the specified
// userId.
func (c *Client4) GetUploadsForUser(ctx context.Context, userId string) ([]*UploadSession, *Response, error) {
	r, err := c.DoAPIGet(ctx, c.userRoute(userId)+"/uploads", "")
	if err != nil {
		return nil, BuildResponse(r), err
	}
	defer closeBody(r)
	return DecodeJSONFromResponse[[]*UploadSession](r)
}

// UploadData performs an upload. On success it returns
// a FileInfo object.
func (c *Client4) UploadData(ctx context.Context, uploadId string, data io.Reader) (*FileInfo, *Response, error) {
	url := c.uploadRoute(uploadId)
	r, err := c.doAPIRequestReader(ctx, http.MethodPost, c.APIURL+url, "", data, nil)
	if err != nil {
		return nil, BuildResponse(r), err
	}
	defer closeBody(r)
	if r.StatusCode == http.StatusNoContent {
		return nil, BuildResponse(r), nil
	}
	return DecodeJSONFromResponse[*FileInfo](r)
}

func (c *Client4) UpdatePassword(ctx context.Context, userId, currentPassword, newPassword string) (*Response, error) {
	requestBody := map[string]string{"current_password": currentPassword, "new_password": newPassword}
	r, err := c.DoAPIPutJSON(ctx, c.userRoute(userId)+"/password", requestBody)
	if err != nil {
		return BuildResponse(r), err
	}
	defer closeBody(r)
	return BuildResponse(r), nil
}

// Cloud Section

func (c *Client4) GetCloudProducts(ctx context.Context) ([]*Product, *Response, error) {
	r, err := c.DoAPIGet(ctx, c.cloudRoute()+"/products", "")
	if err != nil {
		return nil, BuildResponse(r), err
	}
	defer closeBody(r)
	return DecodeJSONFromResponse[[]*Product](r)
}

func (c *Client4) GetSelfHostedProducts(ctx context.Context) ([]*Product, *Response, error) {
	r, err := c.DoAPIGet(ctx, c.cloudRoute()+"/products/selfhosted", "")
	if err != nil {
		return nil, BuildResponse(r), err
	}
	defer closeBody(r)
	return DecodeJSONFromResponse[[]*Product](r)
}

func (c *Client4) GetProductLimits(ctx context.Context) (*ProductLimits, *Response, error) {
	r, err := c.DoAPIGet(ctx, c.cloudRoute()+"/limits", "")
	if err != nil {
		return nil, BuildResponse(r), err
	}
	defer closeBody(r)
	return DecodeJSONFromResponse[*ProductLimits](r)
}

func (c *Client4) GetIPFilters(ctx context.Context) (*AllowedIPRanges, *Response, error) {
	r, err := c.DoAPIGet(ctx, c.ipFiltersRoute(), "")
	if err != nil {
		return nil, BuildResponse(r), err
	}

	defer closeBody(r)
	return DecodeJSONFromResponse[*AllowedIPRanges](r)
}

func (c *Client4) ApplyIPFilters(ctx context.Context, allowedRanges *AllowedIPRanges) (*AllowedIPRanges, *Response, error) {
	r, err := c.DoAPIPostJSON(ctx, c.ipFiltersRoute(), allowedRanges)
	if err != nil {
		return nil, BuildResponse(r), err
	}

	defer closeBody(r)
	return DecodeJSONFromResponse[*AllowedIPRanges](r)
}

func (c *Client4) GetMyIP(ctx context.Context) (*GetIPAddressResponse, *Response, error) {
	r, err := c.DoAPIGet(ctx, c.ipFiltersRoute()+"/my_ip", "")
	if err != nil {
		return nil, BuildResponse(r), err
	}

	defer closeBody(r)
	return DecodeJSONFromResponse[*GetIPAddressResponse](r)
}

func (c *Client4) ValidateWorkspaceBusinessEmail(ctx context.Context) (*Response, error) {
	r, err := c.DoAPIPost(ctx, c.cloudRoute()+"/validate-workspace-business-email", "")
	if err != nil {
		return BuildResponse(r), err
	}
	defer closeBody(r)

	return BuildResponse(r), nil
}

func (c *Client4) NotifyAdmin(ctx context.Context, nr *NotifyAdminToUpgradeRequest) (int, error) {
	r, err := c.DoAPIPostJSON(ctx, "/users/notify-admin", nr)
	if err != nil {
		return r.StatusCode, err
	}

	closeBody(r)

	return r.StatusCode, nil
}

func (c *Client4) TriggerNotifyAdmin(ctx context.Context, nr *NotifyAdminToUpgradeRequest) (int, error) {
	r, err := c.DoAPIPostJSON(ctx, "/users/trigger-notify-admin-posts", nr)
	if err != nil {
		return r.StatusCode, err
	}

	closeBody(r)

	return r.StatusCode, nil
}

func (c *Client4) ValidateBusinessEmail(ctx context.Context, email *ValidateBusinessEmailRequest) (*Response, error) {
	r, err := c.DoAPIPostJSON(ctx, c.cloudRoute()+"/validate-business-email", email)
	if err != nil {
		return BuildResponse(r), err
	}
	defer closeBody(r)

	return BuildResponse(r), nil
}

func (c *Client4) GetCloudCustomer(ctx context.Context) (*CloudCustomer, *Response, error) {
	r, err := c.DoAPIGet(ctx, c.cloudRoute()+"/customer", "")
	if err != nil {
		return nil, BuildResponse(r), err
	}
	defer closeBody(r)
	return DecodeJSONFromResponse[*CloudCustomer](r)
}

func (c *Client4) GetSubscription(ctx context.Context) (*Subscription, *Response, error) {
	r, err := c.DoAPIGet(ctx, c.cloudRoute()+"/subscription", "")
	if err != nil {
		return nil, BuildResponse(r), err
	}
	defer closeBody(r)
	return DecodeJSONFromResponse[*Subscription](r)
}

func (c *Client4) GetInvoicesForSubscription(ctx context.Context) ([]*Invoice, *Response, error) {
	r, err := c.DoAPIGet(ctx, c.cloudRoute()+"/subscription/invoices", "")
	if err != nil {
		return nil, BuildResponse(r), err
	}
	defer closeBody(r)
	return DecodeJSONFromResponse[[]*Invoice](r)
}

func (c *Client4) UpdateCloudCustomer(ctx context.Context, customerInfo *CloudCustomerInfo) (*CloudCustomer, *Response, error) {
	r, err := c.DoAPIPutJSON(ctx, c.cloudRoute()+"/customer", customerInfo)
	if err != nil {
		return nil, BuildResponse(r), err
	}
	defer closeBody(r)
	return DecodeJSONFromResponse[*CloudCustomer](r)
}

func (c *Client4) UpdateCloudCustomerAddress(ctx context.Context, address *Address) (*CloudCustomer, *Response, error) {
	r, err := c.DoAPIPutJSON(ctx, c.cloudRoute()+"/customer/address", address)
	if err != nil {
		return nil, BuildResponse(r), err
	}
	defer closeBody(r)
	return DecodeJSONFromResponse[*CloudCustomer](r)
}

func (c *Client4) ListImports(ctx context.Context) ([]string, *Response, error) {
	r, err := c.DoAPIGet(ctx, c.importsRoute(), "")
	if err != nil {
		return nil, BuildResponse(r), err
	}
	defer closeBody(r)
	return DecodeJSONFromResponse[[]string](r)
}

func (c *Client4) DeleteImport(ctx context.Context, name string) (*Response, error) {
	r, err := c.DoAPIDelete(ctx, c.importRoute(name))
	if err != nil {
		return BuildResponse(r), err
	}
	defer closeBody(r)
	return BuildResponse(r), nil
}

func (c *Client4) ListExports(ctx context.Context) ([]string, *Response, error) {
	r, err := c.DoAPIGet(ctx, c.exportsRoute(), "")
	if err != nil {
		return nil, BuildResponse(r), err
	}
	defer closeBody(r)
	return DecodeJSONFromResponse[[]string](r)
}

func (c *Client4) DeleteExport(ctx context.Context, name string) (*Response, error) {
	r, err := c.DoAPIDelete(ctx, c.exportRoute(name))
	if err != nil {
		return BuildResponse(r), err
	}
	defer closeBody(r)
	return BuildResponse(r), nil
}

func (c *Client4) DownloadExport(ctx context.Context, name string, wr io.Writer, offset int64) (int64, *Response, error) {
	var headers map[string]string
	if offset > 0 {
		headers = map[string]string{
			HeaderRange: fmt.Sprintf("bytes=%d-", offset),
		}
	}
	r, err := c.DoAPIRequestWithHeaders(ctx, http.MethodGet, c.APIURL+c.exportRoute(name), "", headers)
	if err != nil {
		return 0, BuildResponse(r), err
	}
	defer closeBody(r)
	n, err := io.Copy(wr, r.Body)
	if err != nil {
		return n, BuildResponse(r), fmt.Errorf("failed to copy export data to writer: %w", err)
	}
	return n, BuildResponse(r), nil
}

func (c *Client4) GeneratePresignedURL(ctx context.Context, name string) (*PresignURLResponse, *Response, error) {
	r, err := c.doAPIRequest(ctx, http.MethodPost, c.APIURL+c.exportRoute(name)+"/presign-url", "", "")
	if err != nil {
		return nil, BuildResponse(r), err
	}
	defer closeBody(r)
	return DecodeJSONFromResponse[*PresignURLResponse](r)
}

func (c *Client4) GetUserThreads(ctx context.Context, userId, teamId string, options GetUserThreadsOpts) (*Threads, *Response, error) {
	v := url.Values{}
	if options.Since != 0 {
		v.Set("since", fmt.Sprintf("%d", options.Since))
	}
	if options.Before != "" {
		v.Set("before", options.Before)
	}
	if options.After != "" {
		v.Set("after", options.After)
	}
	if options.PageSize != 0 {
		v.Set("per_page", fmt.Sprintf("%d", options.PageSize))
	}
	if options.Extended {
		v.Set("extended", "true")
	}
	if options.Deleted {
		v.Set("deleted", "true")
	}
	if options.Unread {
		v.Set("unread", "true")
	}
	if options.ThreadsOnly {
		v.Set("threadsOnly", "true")
	}
	if options.TotalsOnly {
		v.Set("totalsOnly", "true")
	}
	if options.ExcludeDirect {
		v.Set("excludeDirect", fmt.Sprintf("%t", options.ExcludeDirect))
	}
	url := c.userThreadsRoute(userId, teamId)
	if len(v) > 0 {
		url += "?" + v.Encode()
	}

	r, err := c.DoAPIGet(ctx, url, "")
	if err != nil {
		return nil, BuildResponse(r), err
	}
	defer closeBody(r)
	return DecodeJSONFromResponse[*Threads](r)
}

func (c *Client4) DownloadComplianceExport(ctx context.Context, jobId string, wr io.Writer) (string, error) {
	r, err := c.DoAPIGet(ctx, c.jobsRoute()+fmt.Sprintf("/%s/download", jobId), "")
	if err != nil {
		return "", err
	}
	defer closeBody(r)

	// Try to get the filename from the Content-Disposition header
	var filename string
	if cd := r.Header.Get("Content-Disposition"); cd != "" {
		var params map[string]string
		if _, params, err = mime.ParseMediaType(cd); err == nil {
			if params["filename"] != "" {
				filename = params["filename"]
			}
		}
	}

	_, err = io.Copy(wr, r.Body)
	if err != nil {
		return filename, fmt.Errorf("failed to copy compliance export data to writer: %w", err)
	}
	return filename, nil
}

func (c *Client4) GetUserThread(ctx context.Context, userId, teamId, threadId string, extended bool) (*ThreadResponse, *Response, error) {
	url := c.userThreadRoute(userId, teamId, threadId)
	if extended {
		url += "?extended=true"
	}
	r, err := c.DoAPIGet(ctx, url, "")
	if err != nil {
		return nil, BuildResponse(r), err
	}
	defer closeBody(r)
	return DecodeJSONFromResponse[*ThreadResponse](r)
}

func (c *Client4) UpdateThreadsReadForUser(ctx context.Context, userId, teamId string) (*Response, error) {
	r, err := c.DoAPIPut(ctx, fmt.Sprintf("%s/read", c.userThreadsRoute(userId, teamId)), "")
	if err != nil {
		return BuildResponse(r), err
	}
	defer closeBody(r)

	return BuildResponse(r), nil
}

func (c *Client4) SetThreadUnreadByPostId(ctx context.Context, userId, teamId, threadId, postId string) (*ThreadResponse, *Response, error) {
	r, err := c.DoAPIPost(ctx, fmt.Sprintf("%s/set_unread/%s", c.userThreadRoute(userId, teamId, threadId), postId), "")
	if err != nil {
		return nil, BuildResponse(r), err
	}
	defer closeBody(r)
	return DecodeJSONFromResponse[*ThreadResponse](r)
}

func (c *Client4) UpdateThreadReadForUser(ctx context.Context, userId, teamId, threadId string, timestamp int64) (*ThreadResponse, *Response, error) {
	r, err := c.DoAPIPut(ctx, fmt.Sprintf("%s/read/%d", c.userThreadRoute(userId, teamId, threadId), timestamp), "")
	if err != nil {
		return nil, BuildResponse(r), err
	}
	defer closeBody(r)
	return DecodeJSONFromResponse[*ThreadResponse](r)
}

func (c *Client4) UpdateThreadFollowForUser(ctx context.Context, userId, teamId, threadId string, state bool) (*Response, error) {
	var err error
	var r *http.Response
	if state {
		r, err = c.DoAPIPut(ctx, c.userThreadRoute(userId, teamId, threadId)+"/following", "")
	} else {
		r, err = c.DoAPIDelete(ctx, c.userThreadRoute(userId, teamId, threadId)+"/following")
	}
	if err != nil {
		return BuildResponse(r), err
	}
	defer closeBody(r)

	return BuildResponse(r), nil
}

func (c *Client4) GetAllSharedChannels(ctx context.Context, teamID string, page, perPage int) ([]*SharedChannel, *Response, error) {
	values := url.Values{}
	values.Set("page", strconv.Itoa(page))
	values.Set("per_page", strconv.Itoa(perPage))
	url := c.sharedChannelsRoute() + "/" + teamID + "?" + values.Encode()
	r, err := c.DoAPIGet(ctx, url, "")
	if err != nil {
		return nil, BuildResponse(r), err
	}
	defer closeBody(r)
	return DecodeJSONFromResponse[[]*SharedChannel](r)
}

func (c *Client4) GetRemoteClusterInfo(ctx context.Context, remoteID string) (RemoteClusterInfo, *Response, error) {
	url := fmt.Sprintf("%s/remote_info/%s", c.sharedChannelsRoute(), remoteID)
	r, err := c.DoAPIGet(ctx, url, "")
	if err != nil {
		return RemoteClusterInfo{}, BuildResponse(r), err
	}
	defer closeBody(r)
	return DecodeJSONFromResponse[RemoteClusterInfo](r)
}

func (c *Client4) GetRemoteClusters(ctx context.Context, page, perPage int, filter RemoteClusterQueryFilter) ([]*RemoteCluster, *Response, error) {
	v := url.Values{}
	if page != 0 {
		v.Set("page", fmt.Sprintf("%d", page))
	}
	if perPage != 0 {
		v.Set("per_page", fmt.Sprintf("%d", perPage))
	}
	if filter.ExcludeOffline {
		v.Set("exclude_offline", "true")
	}
	if filter.InChannel != "" {
		v.Set("in_channel", filter.InChannel)
	}
	if filter.NotInChannel != "" {
		v.Set("not_in_channel", filter.NotInChannel)
	}
	if filter.Topic != "" {
		v.Set("topic", filter.Topic)
	}
	if filter.CreatorId != "" {
		v.Set("creator_id", filter.CreatorId)
	}
	if filter.OnlyConfirmed {
		v.Set("only_confirmed", "true")
	}
	if filter.PluginID != "" {
		v.Set("plugin_id", filter.PluginID)
	}
	if filter.OnlyPlugins {
		v.Set("only_plugins", "true")
	}
	if filter.ExcludePlugins {
		v.Set("exclude_plugins", "true")
	}
	if filter.IncludeDeleted {
		v.Set("include_deleted", "true")
	}
	url := c.remoteClusterRoute()
	if len(v) > 0 {
		url += "?" + v.Encode()
	}

	r, err := c.DoAPIGet(ctx, url, "")
	if err != nil {
		return nil, BuildResponse(r), err
	}
	defer closeBody(r)
	return DecodeJSONFromResponse[[]*RemoteCluster](r)
}

func (c *Client4) CreateRemoteCluster(ctx context.Context, rcWithPassword *RemoteClusterWithPassword) (*RemoteClusterWithInvite, *Response, error) {
	r, err := c.DoAPIPostJSON(ctx, c.remoteClusterRoute(), rcWithPassword)
	if err != nil {
		return nil, BuildResponse(r), err
	}
	defer closeBody(r)
	return DecodeJSONFromResponse[*RemoteClusterWithInvite](r)
}

func (c *Client4) RemoteClusterAcceptInvite(ctx context.Context, rcAcceptInvite *RemoteClusterAcceptInvite) (*RemoteCluster, *Response, error) {
	url := fmt.Sprintf("%s/accept_invite", c.remoteClusterRoute())
	r, err := c.DoAPIPostJSON(ctx, url, rcAcceptInvite)
	if err != nil {
		return nil, BuildResponse(r), err
	}
	defer closeBody(r)
	return DecodeJSONFromResponse[*RemoteCluster](r)
}

func (c *Client4) GenerateRemoteClusterInvite(ctx context.Context, remoteClusterId, password string) (string, *Response, error) {
	url := fmt.Sprintf("%s/%s/generate_invite", c.remoteClusterRoute(), remoteClusterId)
	r, err := c.DoAPIPostJSON(ctx, url, map[string]string{"password": password})
	if err != nil {
		return "", BuildResponse(r), err
	}
	defer closeBody(r)
	return DecodeJSONFromResponse[string](r)
}

func (c *Client4) GetRemoteCluster(ctx context.Context, remoteClusterId string) (*RemoteCluster, *Response, error) {
	r, err := c.DoAPIGet(ctx, fmt.Sprintf("%s/%s", c.remoteClusterRoute(), remoteClusterId), "")
	if err != nil {
		return nil, BuildResponse(r), err
	}
	defer closeBody(r)
	return DecodeJSONFromResponse[*RemoteCluster](r)
}

func (c *Client4) PatchRemoteCluster(ctx context.Context, remoteClusterId string, patch *RemoteClusterPatch) (*RemoteCluster, *Response, error) {
	url := fmt.Sprintf("%s/%s", c.remoteClusterRoute(), remoteClusterId)
	r, err := c.DoAPIPatchJSON(ctx, url, patch)
	if err != nil {
		return nil, BuildResponse(r), err
	}
	defer closeBody(r)
	return DecodeJSONFromResponse[*RemoteCluster](r)
}

func (c *Client4) DeleteRemoteCluster(ctx context.Context, remoteClusterId string) (*Response, error) {
	r, err := c.DoAPIDelete(ctx, fmt.Sprintf("%s/%s", c.remoteClusterRoute(), remoteClusterId))
	if err != nil {
		return BuildResponse(r), err
	}
	defer closeBody(r)
	return BuildResponse(r), nil
}

func (c *Client4) GetSharedChannelRemotesByRemoteCluster(ctx context.Context, remoteId string, filter SharedChannelRemoteFilterOpts, page, perPage int) ([]*SharedChannelRemote, *Response, error) {
	v := url.Values{}
	if filter.IncludeUnconfirmed {
		v.Set("include_unconfirmed", "true")
	}
	if filter.ExcludeConfirmed {
		v.Set("exclude_confirmed", "true")
	}
	if filter.ExcludeHome {
		v.Set("exclude_home", "true")
	}
	if filter.ExcludeRemote {
		v.Set("exclude_remote", "true")
	}
	if filter.IncludeDeleted {
		v.Set("include_deleted", "true")
	}
	if page != 0 {
		v.Set("page", fmt.Sprintf("%d", page))
	}
	if perPage != 0 {
		v.Set("per_page", fmt.Sprintf("%d", perPage))
	}
	url := c.sharedChannelRemotesRoute(remoteId)
	if len(v) > 0 {
		url += "?" + v.Encode()
	}

	r, err := c.DoAPIGet(ctx, url, "")
	if err != nil {
		return nil, BuildResponse(r), err
	}
	defer closeBody(r)
	return DecodeJSONFromResponse[[]*SharedChannelRemote](r)
}

func (c *Client4) InviteRemoteClusterToChannel(ctx context.Context, remoteId, channelId string) (*Response, error) {
	url := fmt.Sprintf("%s/invite", c.channelRemoteRoute(remoteId, channelId))
	r, err := c.DoAPIPost(ctx, url, "")
	if err != nil {
		return BuildResponse(r), err
	}
	defer closeBody(r)
	return BuildResponse(r), nil
}

func (c *Client4) UninviteRemoteClusterToChannel(ctx context.Context, remoteId, channelId string) (*Response, error) {
	url := fmt.Sprintf("%s/uninvite", c.channelRemoteRoute(remoteId, channelId))
	r, err := c.DoAPIPost(ctx, url, "")
	if err != nil {
		return BuildResponse(r), err
	}
	defer closeBody(r)
	return BuildResponse(r), nil
}

func (c *Client4) GetAncillaryPermissions(ctx context.Context, subsectionPermissions []string) ([]string, *Response, error) {
	var returnedPermissions []string
	url := fmt.Sprintf("%s/ancillary", c.permissionsRoute())
	r, err := c.DoAPIPostJSON(ctx, url, subsectionPermissions)
	if err != nil {
		return returnedPermissions, BuildResponse(r), err
	}
	defer closeBody(r)
	return DecodeJSONFromResponse[[]string](r)
}

func (c *Client4) GetUsersWithInvalidEmails(ctx context.Context, page, perPage int) ([]*User, *Response, error) {
	values := url.Values{}
	values.Set("page", strconv.Itoa(page))
	values.Set("per_page", strconv.Itoa(perPage))
	r, err := c.DoAPIGet(ctx, c.usersRoute()+"/invalid_emails?"+values.Encode(), "")
	if err != nil {
		return nil, BuildResponse(r), err
	}
	defer closeBody(r)
	return DecodeJSONFromResponse[[]*User](r)
}

func (c *Client4) GetAppliedSchemaMigrations(ctx context.Context) ([]AppliedMigration, *Response, error) {
	r, err := c.DoAPIGet(ctx, c.systemRoute()+"/schema/version", "")
	if err != nil {
		return nil, BuildResponse(r), err
	}
	defer closeBody(r)
	return DecodeJSONFromResponse[[]AppliedMigration](r)
}

// Usage Section

// GetPostsUsage returns rounded off total usage of posts for the instance
func (c *Client4) GetPostsUsage(ctx context.Context) (*PostsUsage, *Response, error) {
	r, err := c.DoAPIGet(ctx, c.usageRoute()+"/posts", "")
	if err != nil {
		return nil, BuildResponse(r), err
	}
	defer closeBody(r)
	return DecodeJSONFromResponse[*PostsUsage](r)
}

// GetStorageUsage returns the file storage usage for the instance,
// rounded down the most signigicant digit
func (c *Client4) GetStorageUsage(ctx context.Context) (*StorageUsage, *Response, error) {
	r, err := c.DoAPIGet(ctx, c.usageRoute()+"/storage", "")
	if err != nil {
		return nil, BuildResponse(r), err
	}
	defer closeBody(r)
	return DecodeJSONFromResponse[*StorageUsage](r)
}

// GetTeamsUsage returns total usage of teams for the instance
func (c *Client4) GetTeamsUsage(ctx context.Context) (*TeamsUsage, *Response, error) {
	r, err := c.DoAPIGet(ctx, c.usageRoute()+"/teams", "")
	if err != nil {
		return nil, BuildResponse(r), err
	}
	defer closeBody(r)
	return DecodeJSONFromResponse[*TeamsUsage](r)
}

func (c *Client4) GetPostInfo(ctx context.Context, postId string) (*PostInfo, *Response, error) {
	r, err := c.DoAPIGet(ctx, c.postRoute(postId)+"/info", "")
	if err != nil {
		return nil, BuildResponse(r), err
	}
	defer closeBody(r)
	return DecodeJSONFromResponse[*PostInfo](r)
}

func (c *Client4) AcknowledgePost(ctx context.Context, postId, userId string) (*PostAcknowledgement, *Response, error) {
	r, err := c.DoAPIPost(ctx, c.userRoute(userId)+c.postRoute(postId)+"/ack", "")
	if err != nil {
		return nil, BuildResponse(r), err
	}
	defer closeBody(r)
	return DecodeJSONFromResponse[*PostAcknowledgement](r)
}

func (c *Client4) UnacknowledgePost(ctx context.Context, postId, userId string) (*Response, error) {
	r, err := c.DoAPIDelete(ctx, c.userRoute(userId)+c.postRoute(postId)+"/ack")
	if err != nil {
		return BuildResponse(r), err
	}
	defer closeBody(r)
	return BuildResponse(r), nil
}

func (c *Client4) AddUserToGroupSyncables(ctx context.Context, userID string) (*Response, error) {
	r, err := c.DoAPIPost(ctx, c.ldapRoute()+"/users/"+userID+"/group_sync_memberships", "")
	if err != nil {
		return BuildResponse(r), err
	}
	defer closeBody(r)
	return BuildResponse(r), nil
}

func (c *Client4) CheckCWSConnection(ctx context.Context, userId string) (*Response, error) {
	r, err := c.DoAPIGet(ctx, c.cloudRoute()+"/healthz", "")
	if err != nil {
		return BuildResponse(r), err
	}
	defer closeBody(r)

	return BuildResponse(r), nil
}

// CreateChannelBookmark creates a channel bookmark based on the provided struct.
func (c *Client4) CreateChannelBookmark(ctx context.Context, channelBookmark *ChannelBookmark) (*ChannelBookmarkWithFileInfo, *Response, error) {
	r, err := c.DoAPIPostJSON(ctx, c.bookmarksRoute(channelBookmark.ChannelId), channelBookmark)
	if err != nil {
		return nil, BuildResponse(r), err
	}
	defer closeBody(r)
	return DecodeJSONFromResponse[*ChannelBookmarkWithFileInfo](r)
}

// UpdateChannelBookmark updates a channel bookmark based on the provided struct.
func (c *Client4) UpdateChannelBookmark(ctx context.Context, channelId, bookmarkId string, patch *ChannelBookmarkPatch) (*UpdateChannelBookmarkResponse, *Response, error) {
	r, err := c.DoAPIPatchJSON(ctx, c.bookmarkRoute(channelId, bookmarkId), patch)
	if err != nil {
		return nil, BuildResponse(r), err
	}
	defer closeBody(r)
	return DecodeJSONFromResponse[*UpdateChannelBookmarkResponse](r)
}

// UpdateChannelBookmarkSortOrder updates a channel bookmark's sort order based on the provided new index.
func (c *Client4) UpdateChannelBookmarkSortOrder(ctx context.Context, channelId, bookmarkId string, sortOrder int64) ([]*ChannelBookmarkWithFileInfo, *Response, error) {
	r, err := c.DoAPIPostJSON(ctx, c.bookmarkRoute(channelId, bookmarkId)+"/sort_order", sortOrder)
	if err != nil {
		return nil, BuildResponse(r), err
	}
	defer closeBody(r)
	return DecodeJSONFromResponse[[]*ChannelBookmarkWithFileInfo](r)
}

// DeleteChannelBookmark deletes a channel bookmark.
func (c *Client4) DeleteChannelBookmark(ctx context.Context, channelId, bookmarkId string) (*ChannelBookmarkWithFileInfo, *Response, error) {
	r, err := c.DoAPIDelete(ctx, c.bookmarkRoute(channelId, bookmarkId))
	if err != nil {
		return nil, BuildResponse(r), err
	}
	defer closeBody(r)
	return DecodeJSONFromResponse[*ChannelBookmarkWithFileInfo](r)
}

func (c *Client4) ListChannelBookmarksForChannel(ctx context.Context, channelId string, since int64) ([]*ChannelBookmarkWithFileInfo, *Response, error) {
	values := url.Values{}
	values.Set("bookmarks_since", strconv.FormatInt(since, 10))
	r, err := c.DoAPIGet(ctx, c.bookmarksRoute(channelId)+"?"+values.Encode(), "")
	if err != nil {
		return nil, BuildResponse(r), err
	}
	defer closeBody(r)
	return DecodeJSONFromResponse[[]*ChannelBookmarkWithFileInfo](r)
}

func (c *Client4) SubmitClientMetrics(ctx context.Context, report *PerformanceReport) (*Response, error) {
	res, err := c.DoAPIPostJSON(ctx, c.clientPerfMetricsRoute(), report)
	if err != nil {
		return BuildResponse(res), err
	}

	return BuildResponse(res), nil
}

func (c *Client4) GetFilteredUsersStats(ctx context.Context, options *UserCountOptions) (*UsersStats, *Response, error) {
	v := url.Values{}
	v.Set("in_team", options.TeamId)
	v.Set("in_channel", options.ChannelId)
	v.Set("include_deleted", strconv.FormatBool(options.IncludeDeleted))
	v.Set("include_bots", strconv.FormatBool(options.IncludeBotAccounts))
	v.Set("include_remote_users", strconv.FormatBool(options.IncludeRemoteUsers))

	if len(options.Roles) > 0 {
		v.Set("roles", strings.Join(options.Roles, ","))
	}
	if len(options.ChannelRoles) > 0 {
		v.Set("channel_roles", strings.Join(options.ChannelRoles, ","))
	}
	if len(options.TeamRoles) > 0 {
		v.Set("team_roles", strings.Join(options.TeamRoles, ","))
	}

	r, err := c.DoAPIGet(ctx, c.usersRoute()+"/stats/filtered?"+v.Encode(), "")
	if err != nil {
		return nil, BuildResponse(r), err
	}
	defer closeBody(r)
	return DecodeJSONFromResponse[*UsersStats](r)
}

func (c *Client4) RestorePostVersion(ctx context.Context, postId, versionId string) (*Post, *Response, error) {
	r, err := c.DoAPIPost(ctx, c.postRoute(postId)+"/restore/"+versionId, "")
	if err != nil {
		return nil, BuildResponse(r), err
	}

	defer closeBody(r)
	return DecodeJSONFromResponse[*Post](r)
}

func (c *Client4) CreateCPAField(ctx context.Context, field *PropertyField) (*PropertyField, *Response, error) {
	r, err := c.DoAPIPostJSON(ctx, c.customProfileAttributeFieldsRoute(), field)
	if err != nil {
		return nil, BuildResponse(r), err
	}
	defer closeBody(r)
	return DecodeJSONFromResponse[*PropertyField](r)
}

func (c *Client4) ListCPAFields(ctx context.Context) ([]*PropertyField, *Response, error) {
	r, err := c.DoAPIGet(ctx, c.customProfileAttributeFieldsRoute(), "")
	if err != nil {
		return nil, BuildResponse(r), err
	}
	defer closeBody(r)
	return DecodeJSONFromResponse[[]*PropertyField](r)
}

func (c *Client4) PatchCPAField(ctx context.Context, fieldID string, patch *PropertyFieldPatch) (*PropertyField, *Response, error) {
	r, err := c.DoAPIPatchJSON(ctx, c.customProfileAttributeFieldRoute(fieldID), patch)
	if err != nil {
		return nil, BuildResponse(r), err
	}
	defer closeBody(r)
	return DecodeJSONFromResponse[*PropertyField](r)
}

func (c *Client4) DeleteCPAField(ctx context.Context, fieldID string) (*Response, error) {
	r, err := c.DoAPIDelete(ctx, c.customProfileAttributeFieldRoute(fieldID))
	if err != nil {
		return BuildResponse(r), err
	}
	defer closeBody(r)
	return BuildResponse(r), nil
}

func (c *Client4) ListCPAValues(ctx context.Context, userID string) (map[string]json.RawMessage, *Response, error) {
	r, err := c.DoAPIGet(ctx, c.userCustomProfileAttributesRoute(userID), "")
	if err != nil {
		return nil, BuildResponse(r), err
	}
	defer closeBody(r)
	return DecodeJSONFromResponse[map[string]json.RawMessage](r)
}

func (c *Client4) PatchCPAValues(ctx context.Context, values map[string]json.RawMessage) (map[string]json.RawMessage, *Response, error) {
	r, err := c.DoAPIPatchJSON(ctx, c.customProfileAttributeValuesRoute(), values)
	if err != nil {
		return nil, BuildResponse(r), err
	}
	defer closeBody(r)
	return DecodeJSONFromResponse[map[string]json.RawMessage](r)
}

func (c *Client4) PatchCPAValuesForUser(ctx context.Context, userID string, values map[string]json.RawMessage) (map[string]json.RawMessage, *Response, error) {
	buf, err := json.Marshal(values)
	if err != nil {
		return nil, nil, NewAppError("PatchCPAValuesForUser", "api.marshal_error", nil, "", http.StatusInternalServerError).Wrap(err)
	}

	r, err := c.DoAPIPatchBytes(ctx, c.userCustomProfileAttributesRoute(userID), buf)
	if err != nil {
		return nil, BuildResponse(r), err
	}
	defer closeBody(r)

	var patchedValues map[string]json.RawMessage
	if err := json.NewDecoder(r.Body).Decode(&patchedValues); err != nil {
		return nil, nil, NewAppError("PatchCPAValuesForUser", "api.unmarshal_error", nil, "", http.StatusInternalServerError).Wrap(err)
	}

	return patchedValues, BuildResponse(r), nil
}

// Access Control Policies Section

// CreateAccessControlPolicy creates a new access control policy.
func (c *Client4) CreateAccessControlPolicy(ctx context.Context, policy *AccessControlPolicy) (*AccessControlPolicy, *Response, error) {
	r, err := c.DoAPIPutJSON(ctx, c.accessControlPoliciesRoute(), policy)
	if err != nil {
		return nil, BuildResponse(r), err
	}
	defer closeBody(r)
	return DecodeJSONFromResponse[*AccessControlPolicy](r)
}

func (c *Client4) GetAccessControlPolicy(ctx context.Context, id string) (*AccessControlPolicy, *Response, error) {
	r, err := c.DoAPIGet(ctx, c.accessControlPolicyRoute(id), "")
	if err != nil {
		return nil, BuildResponse(r), err
	}
	defer closeBody(r)
	return DecodeJSONFromResponse[*AccessControlPolicy](r)
}

func (c *Client4) DeleteAccessControlPolicy(ctx context.Context, id string) (*Response, error) {
	r, err := c.DoAPIDelete(ctx, c.accessControlPolicyRoute(id))
	if err != nil {
		return BuildResponse(r), err
	}
	defer closeBody(r)

	return BuildResponse(r), nil
}

func (c *Client4) CheckExpression(ctx context.Context, expression string, channelId ...string) ([]CELExpressionError, *Response, error) {
	checkExpressionRequest := struct {
		Expression string `json:"expression"`
		ChannelId  string `json:"channelId,omitempty"`
	}{
		Expression: expression,
	}
<<<<<<< HEAD
	r, err := c.DoAPIPostJSON(ctx, c.celRoute()+"/check", checkExpressionRequest)
=======
	if len(channelId) > 0 && channelId[0] != "" {
		checkExpressionRequest.ChannelId = channelId[0]
	}
	b, err := json.Marshal(checkExpressionRequest)
	if err != nil {
		return nil, nil, NewAppError("CheckExpression", "api.marshal_error", nil, "", http.StatusInternalServerError).Wrap(err)
	}

	r, err := c.DoAPIPostBytes(ctx, c.celRoute()+"/check", b)
>>>>>>> 75d5371c
	if err != nil {
		return nil, BuildResponse(r), err
	}
	defer closeBody(r)
	return DecodeJSONFromResponse[[]CELExpressionError](r)
}

func (c *Client4) TestExpression(ctx context.Context, params QueryExpressionParams) (*AccessControlPolicyTestResponse, *Response, error) {
	r, err := c.DoAPIPostJSON(ctx, c.celRoute()+"/test", params)
	if err != nil {
		return nil, BuildResponse(r), err
	}
	defer closeBody(r)
	return DecodeJSONFromResponse[*AccessControlPolicyTestResponse](r)
}

func (c *Client4) SearchAccessControlPolicies(ctx context.Context, options AccessControlPolicySearch) (*AccessControlPoliciesWithCount, *Response, error) {
	r, err := c.DoAPIPostJSON(ctx, c.accessControlPoliciesRoute()+"/search", options)
	if err != nil {
		return nil, BuildResponse(r), err
	}
	defer closeBody(r)
	return DecodeJSONFromResponse[*AccessControlPoliciesWithCount](r)
}

func (c *Client4) AssignAccessControlPolicies(ctx context.Context, policyID string, resourceIDs []string) (*Response, error) {
	var assignments struct {
		ChannelIds []string `json:"channel_ids"`
	}
	assignments.ChannelIds = resourceIDs

	r, err := c.DoAPIPostJSON(ctx, c.accessControlPolicyRoute(policyID)+"/assign", assignments)
	if err != nil {
		return BuildResponse(r), err
	}
	defer closeBody(r)

	return BuildResponse(r), nil
}

func (c *Client4) UnassignAccessControlPolicies(ctx context.Context, policyID string, resourceIDs []string) (*Response, error) {
	var unassignments struct {
		ChannelIds []string `json:"channel_ids"`
	}
	unassignments.ChannelIds = resourceIDs

	r, err := c.DoAPIDeleteJSON(ctx, c.accessControlPolicyRoute(policyID)+"/unassign", unassignments)
	if err != nil {
		return BuildResponse(r), err
	}
	defer closeBody(r)

	return BuildResponse(r), nil
}

func (c *Client4) GetChannelsForAccessControlPolicy(ctx context.Context, policyID string, after string, limit int) (*ChannelsWithCount, *Response, error) {
	values := url.Values{}
	values.Set("after", after)
	values.Set("limit", strconv.Itoa(limit))
	r, err := c.DoAPIGet(ctx, c.accessControlPolicyRoute(policyID)+"/resources/channels?"+values.Encode(), "")
	if err != nil {
		return nil, BuildResponse(r), err
	}
	defer closeBody(r)
	return DecodeJSONFromResponse[*ChannelsWithCount](r)
}

func (c *Client4) SearchChannelsForAccessControlPolicy(ctx context.Context, policyID string, options ChannelSearch) (*ChannelsWithCount, *Response, error) {
	r, err := c.DoAPIPostJSON(ctx, c.accessControlPolicyRoute(policyID)+"/resources/channels/search", options)
	if err != nil {
		return nil, BuildResponse(r), err
	}
	defer closeBody(r)
	return DecodeJSONFromResponse[*ChannelsWithCount](r)
}<|MERGE_RESOLUTION|>--- conflicted
+++ resolved
@@ -651,118 +651,6 @@
 	return fmt.Sprintf(c.accessControlPoliciesRoute()+"/%v", url.PathEscape(policyID))
 }
 
-<<<<<<< HEAD
-=======
-func (c *Client4) GetServerLimits(ctx context.Context) (*ServerLimits, *Response, error) {
-	r, err := c.DoAPIGet(ctx, c.limitsRoute()+"/server", "")
-	if err != nil {
-		return nil, BuildResponse(r), err
-	}
-	defer closeBody(r)
-	var serverLimits ServerLimits
-	if r.StatusCode == http.StatusNotModified {
-		return &serverLimits, BuildResponse(r), nil
-	}
-	if err := json.NewDecoder(r.Body).Decode(&serverLimits); err != nil {
-		return nil, nil, NewAppError("GetServerLimits", "api.unmarshal_error", nil, "", http.StatusInternalServerError).Wrap(err)
-	}
-	return &serverLimits, BuildResponse(r), nil
-}
-
-func (c *Client4) CreateScheduledPost(ctx context.Context, scheduledPost *ScheduledPost) (*ScheduledPost, *Response, error) {
-	buf, err := json.Marshal(scheduledPost)
-	if err != nil {
-		return nil, nil, NewAppError("CreateScheduledPost", "api.marshal_error", nil, "", http.StatusInternalServerError).Wrap(err)
-	}
-
-	r, err := c.DoAPIPost(ctx, c.postsRoute()+"/schedule", string(buf))
-	if err != nil {
-		return nil, BuildResponse(r), err
-	}
-	defer closeBody(r)
-	var createdScheduledPost ScheduledPost
-	if err := json.NewDecoder(r.Body).Decode(&createdScheduledPost); err != nil {
-		return nil, nil, NewAppError("CreateScheduledPost", "api.unmarshal_error", nil, "", http.StatusInternalServerError).Wrap(err)
-	}
-	return &createdScheduledPost, BuildResponse(r), nil
-}
-
-func (c *Client4) GetUserScheduledPosts(ctx context.Context, teamId string, includeDirectChannels bool) (map[string][]*ScheduledPost, *Response, error) {
-	query := url.Values{}
-	query.Set("includeDirectChannels", fmt.Sprintf("%t", includeDirectChannels))
-
-	r, err := c.DoAPIGet(ctx, c.postsRoute()+"/scheduled/team/"+teamId+"?"+query.Encode(), "")
-	if err != nil {
-		return nil, BuildResponse(r), err
-	}
-	defer closeBody(r)
-	var scheduledPostsByTeam map[string][]*ScheduledPost
-	if err := json.NewDecoder(r.Body).Decode(&scheduledPostsByTeam); err != nil {
-		return nil, nil, NewAppError("GetUserScheduledPosts", "api.unmarshal_error", nil, "", http.StatusInternalServerError).Wrap(err)
-	}
-	return scheduledPostsByTeam, BuildResponse(r), nil
-}
-
-func (c *Client4) UpdateScheduledPost(ctx context.Context, scheduledPost *ScheduledPost) (*ScheduledPost, *Response, error) {
-	buf, err := json.Marshal(scheduledPost)
-	if err != nil {
-		return nil, nil, NewAppError("UpdateScheduledPost", "api.marshal_error", nil, "", http.StatusInternalServerError).Wrap(err)
-	}
-
-	r, err := c.DoAPIPut(ctx, c.postsRoute()+"/schedule/"+scheduledPost.Id, string(buf))
-	if err != nil {
-		return nil, BuildResponse(r), err
-	}
-
-	defer closeBody(r)
-	var updatedScheduledPost ScheduledPost
-	if err := json.NewDecoder(r.Body).Decode(&updatedScheduledPost); err != nil {
-		return nil, nil, NewAppError("UpdateScheduledPost", "api.unmarshal_error", nil, "", http.StatusInternalServerError).Wrap(err)
-	}
-	return &updatedScheduledPost, BuildResponse(r), nil
-}
-
-func (c *Client4) DeleteScheduledPost(ctx context.Context, scheduledPostId string) (*ScheduledPost, *Response, error) {
-	r, err := c.DoAPIDelete(ctx, c.postsRoute()+"/schedule/"+scheduledPostId)
-	if err != nil {
-		return nil, BuildResponse(r), err
-	}
-
-	defer closeBody(r)
-	var deletedScheduledPost ScheduledPost
-	if err := json.NewDecoder(r.Body).Decode(&deletedScheduledPost); err != nil {
-		return nil, nil, NewAppError("DeleteScheduledPost", "api.unmarshal_error", nil, "", http.StatusInternalServerError).Wrap(err)
-	}
-	return &deletedScheduledPost, BuildResponse(r), nil
-}
-
-func (c *Client4) GetFlaggingConfiguration(ctx context.Context) (*ContentFlaggingReportingConfig, *Response, error) {
-	r, err := c.DoAPIGet(ctx, c.contentFlaggingRoute()+"/flag/config", "")
-	if err != nil {
-		return nil, BuildResponse(r), err
-	}
-	defer closeBody(r)
-	var config ContentFlaggingReportingConfig
-	if err := json.NewDecoder(r.Body).Decode(&config); err != nil {
-		return nil, nil, NewAppError("GetFlaggingConfiguration", "api.unmarshal_error", nil, "", http.StatusInternalServerError).Wrap(err)
-	}
-	return &config, BuildResponse(r), nil
-}
-
-func (c *Client4) GetTeamPostFlaggingFeatureStatus(ctx context.Context, teamId string) (map[string]bool, *Response, error) {
-	r, err := c.DoAPIGet(ctx, c.contentFlaggingRoute()+"/team/"+teamId+"/status", "")
-	if err != nil {
-		return nil, BuildResponse(r), err
-	}
-	defer closeBody(r)
-	var status map[string]bool
-	if err := json.NewDecoder(r.Body).Decode(&status); err != nil {
-		return nil, nil, NewAppError("GetFlaggingConfiguration", "api.unmarshal_error", nil, "", http.StatusInternalServerError).Wrap(err)
-	}
-	return status, BuildResponse(r), nil
-}
-
->>>>>>> 75d5371c
 func (c *Client4) bookmarksRoute(channelId string) string {
 	return c.channelRoute(channelId) + "/bookmarks"
 }
@@ -1296,11 +1184,11 @@
 // GetUsersNotInChannelWithOptionsStruct returns a page of users not in a channel using the options struct.
 func (c *Client4) GetUsersNotInChannelWithOptions(ctx context.Context, channelId string, options *GetUsersNotInChannelOptions) ([]*User, *Response, error) {
 	values := url.Values{}
-	values.Set("in_team", options.TeamID)
-	values.Set("not_in_channel", channelId)
-	values.Set("page", strconv.Itoa(options.Page))
-	values.Set("per_page", strconv.Itoa(options.Limit))
-	if options != nil && options.CursorID != "" {
+	if options != nil {
+		values.Set("in_team", options.TeamID)
+		values.Set("not_in_channel", channelId)
+		values.Set("page", strconv.Itoa(options.Page))
+		values.Set("per_page", strconv.Itoa(options.Limit))
 		values.Set("cursor_id", options.CursorID)
 	}
 	r, err := c.DoAPIGet(ctx, c.usersRoute()+"?"+values.Encode(), options.Etag)
@@ -3983,7 +3871,7 @@
 }
 
 func (c *Client4) GetServerLimits(ctx context.Context) (*ServerLimits, *Response, error) {
-	r, err := c.DoAPIGet(ctx, c.limitsRoute()+"/users", "")
+	r, err := c.DoAPIGet(ctx, c.limitsRoute()+"/server", "")
 	if err != nil {
 		return nil, BuildResponse(r), err
 	}
@@ -7607,23 +7495,12 @@
 }
 
 func (c *Client4) PatchCPAValuesForUser(ctx context.Context, userID string, values map[string]json.RawMessage) (map[string]json.RawMessage, *Response, error) {
-	buf, err := json.Marshal(values)
-	if err != nil {
-		return nil, nil, NewAppError("PatchCPAValuesForUser", "api.marshal_error", nil, "", http.StatusInternalServerError).Wrap(err)
-	}
-
-	r, err := c.DoAPIPatchBytes(ctx, c.userCustomProfileAttributesRoute(userID), buf)
-	if err != nil {
-		return nil, BuildResponse(r), err
-	}
-	defer closeBody(r)
-
-	var patchedValues map[string]json.RawMessage
-	if err := json.NewDecoder(r.Body).Decode(&patchedValues); err != nil {
-		return nil, nil, NewAppError("PatchCPAValuesForUser", "api.unmarshal_error", nil, "", http.StatusInternalServerError).Wrap(err)
-	}
-
-	return patchedValues, BuildResponse(r), nil
+	r, err := c.DoAPIPatchJSON(ctx, c.userCustomProfileAttributesRoute(userID), values)
+	if err != nil {
+		return nil, BuildResponse(r), err
+	}
+	defer closeBody(r)
+	return DecodeJSONFromResponse[map[string]json.RawMessage](r)
 }
 
 // Access Control Policies Section
@@ -7664,19 +7541,10 @@
 	}{
 		Expression: expression,
 	}
-<<<<<<< HEAD
-	r, err := c.DoAPIPostJSON(ctx, c.celRoute()+"/check", checkExpressionRequest)
-=======
 	if len(channelId) > 0 && channelId[0] != "" {
 		checkExpressionRequest.ChannelId = channelId[0]
 	}
-	b, err := json.Marshal(checkExpressionRequest)
-	if err != nil {
-		return nil, nil, NewAppError("CheckExpression", "api.marshal_error", nil, "", http.StatusInternalServerError).Wrap(err)
-	}
-
-	r, err := c.DoAPIPostBytes(ctx, c.celRoute()+"/check", b)
->>>>>>> 75d5371c
+	r, err := c.DoAPIPostJSON(ctx, c.celRoute()+"/check", checkExpressionRequest)
 	if err != nil {
 		return nil, BuildResponse(r), err
 	}

--- conflicted
+++ resolved
@@ -675,7 +675,6 @@
 		err := request.IsValid()
 		assert.ErrorContains(t, err, "Placeholder cannot be longer than 150 characters")
 	})
-<<<<<<< HEAD
 
 	t.Run("should pass with select element with dynamic data_source", func(t *testing.T) {
 		request := getBaseOpenDialogRequest()
@@ -847,7 +846,7 @@
 	t.Run("should handle nil items", func(t *testing.T) {
 		response := LookupDialogResponse{}
 		assert.Nil(t, response.Items)
-=======
+	})
 }
 
 func TestDialogElementMultiSelectValidation(t *testing.T) {
@@ -1082,6 +1081,5 @@
 		}
 		result := isMultiSelectDefaultInOptions("opt1,opt2", optionsWithNil)
 		assert.False(t, result)
->>>>>>> be9d4fca
 	})
 }
// Copyright (c) 2015-present Mattermost, Inc. All Rights Reserved.
// See LICENSE.txt for license information.

package model

import (
	"crypto/ecdsa"
	"crypto/elliptic"
	"crypto/rand"
	"encoding/base64"
	"strings"
	"testing"
	"time"

	"github.com/stretchr/testify/assert"
	"github.com/stretchr/testify/require"
)

func TestPostAction_IsValid(t *testing.T) {
	tests := map[string]struct {
		action  *PostAction
		wantErr string
	}{
		"valid button action with http URL": {
			action: &PostAction{
				Id:   "validid",
				Name: "Test Button",
				Type: PostActionTypeButton,
				Integration: &PostActionIntegration{
					URL: "http://localhost:8065",
				},
			},
			wantErr: "",
		},
		"valid button action with http URL without Id": {
			action: &PostAction{
				Name: "Test Button",
				Type: PostActionTypeButton,
				Integration: &PostActionIntegration{
					URL: "http://localhost:8065",
				},
			},
			wantErr: "",
		},
		"valid button action with plugin path": {
			action: &PostAction{
				Id:   "validid",
				Name: "Test Button",
				Type: PostActionTypeButton,
				Integration: &PostActionIntegration{
					URL: "/plugins/myplugin/action",
				},
			},
			wantErr: "",
		},
		"valid button action with relative plugin path": {
			action: &PostAction{
				Id:   "validid",
				Name: "Test Button",
				Type: PostActionTypeButton,
				Integration: &PostActionIntegration{
					URL: "plugins/myplugin/action",
				},
			},
			wantErr: "",
		},
		"invalid integration URL": {
			action: &PostAction{
				Id:   "validid",
				Name: "Test Button",
				Type: PostActionTypeButton,
				Integration: &PostActionIntegration{
					URL: "invalid-url",
				},
			},
			wantErr: "action must have an valid integration URL",
		},
		"valid select action with datasource": {
			action: &PostAction{
				Id:         "validid",
				Name:       "Test Select",
				Type:       PostActionTypeSelect,
				DataSource: PostActionDataSourceUsers,
				Integration: &PostActionIntegration{
					URL: "http://localhost:8065",
				},
			},
			wantErr: "",
		},
		"valid select action with options": {
			action: &PostAction{
				Id:   "validid",
				Name: "Test Select",
				Type: PostActionTypeSelect,
				Options: []*PostActionOptions{
					{Text: "Opt1", Value: "opt1"},
				},
				Integration: &PostActionIntegration{
					URL: "http://localhost:8065",
				},
			},
			wantErr: "",
		},
		"select action with nil option": {
			action: &PostAction{
				Id:   "validid",
				Name: "Test Select",
				Type: PostActionTypeSelect,
				Options: []*PostActionOptions{
					nil,
					{Text: "Opt1", Value: "opt1"},
				},
				Integration: &PostActionIntegration{
					URL: "http://localhost:8065",
				},
			},
			wantErr: "select action contains nil option",
		},
		"missing name": {
			action: &PostAction{
				Id:   "validid",
				Type: PostActionTypeButton,
				Integration: &PostActionIntegration{
					URL: "http://localhost:8065",
				},
			},
			wantErr: "action must have a name",
		},
		"invalid style": {
			action: &PostAction{
				Id:    "validid",
				Name:  "Test Button",
				Type:  PostActionTypeButton,
				Style: "invalid",
				Integration: &PostActionIntegration{
					URL: "http://localhost:8065",
				},
			},
			wantErr: "invalid style 'invalid' - must be one of [default, primary, success, good, warning, danger] or a hex color",
		},
		"valid style": {
			action: &PostAction{
				Id:    "validid",
				Name:  "Test Button",
				Type:  PostActionTypeButton,
				Style: "primary",
				Integration: &PostActionIntegration{
					URL: "http://localhost:8065",
				},
			},
			wantErr: "",
		},
		"button with options": {
			action: &PostAction{
				Id:   "validid",
				Name: "Test Button",
				Type: PostActionTypeButton,
				Options: []*PostActionOptions{
					{Text: "Opt1", Value: "opt1"},
				},
				Integration: &PostActionIntegration{
					URL: "http://localhost:8065",
				},
			},
			wantErr: "button action must not have options",
		},
		"button with datasource": {
			action: &PostAction{
				Id:         "validid",
				Name:       "Test Button",
				Type:       PostActionTypeButton,
				DataSource: PostActionDataSourceUsers,
				Integration: &PostActionIntegration{
					URL: "http://localhost:8065",
				},
			},
			wantErr: "button action must not have a data source",
		},
		"select without datasource or options": {
			action: &PostAction{
				Id:   "validid",
				Name: "Test Select",
				Type: PostActionTypeSelect,
				Integration: &PostActionIntegration{
					URL: "http://localhost:8065",
				},
			},
			wantErr: "select action must have either DataSource or Options set",
		},
		"select with both datasource and options": {
			action: &PostAction{
				Id:         "validid",
				Name:       "Test Select",
				Type:       PostActionTypeSelect,
				DataSource: PostActionDataSourceUsers,
				Options: []*PostActionOptions{
					{Text: "Opt1", Value: "opt1"},
				},
				Integration: &PostActionIntegration{
					URL: "http://localhost:8065",
				},
			},
			wantErr: "select action cannot have both DataSource and Options set",
		},
		"invalid datasource": {
			action: &PostAction{
				Id:         "validid",
				Name:       "Test Select",
				Type:       PostActionTypeSelect,
				DataSource: "invalid",
				Integration: &PostActionIntegration{
					URL: "http://localhost:8065",
				},
			},
			wantErr: "invalid data_source 'invalid' for select action",
		},
		"missing integration": {
			action: &PostAction{
				Id:   "validid",
				Name: "Test Button",
				Type: PostActionTypeButton,
			},
			wantErr: "action must have integration settings",
		},
		"missing integration URL": {
			action: &PostAction{
				Id:          "validid",
				Name:        "Test Button",
				Type:        PostActionTypeButton,
				Integration: &PostActionIntegration{},
			},
			wantErr: "action must have an integration URL",
		},
		"invalid type": {
			action: &PostAction{
				Id:   "validid",
				Name: "Test Action",
				Type: "invalid",
				Integration: &PostActionIntegration{
					URL: "http://localhost:8065",
				},
			},
			wantErr: "invalid action type: must be 'button' or 'select'",
		},
	}

	for name, tc := range tests {
		t.Run(name, func(t *testing.T) {
			err := tc.action.IsValid()
			if tc.wantErr == "" {
				assert.NoError(t, err, name)
			} else {
				assert.ErrorContains(t, err, tc.wantErr, name)
			}
		})
	}
}

func TestTriggerIdDecodeAndVerification(t *testing.T) {
	key, err := ecdsa.GenerateKey(elliptic.P256(), rand.Reader)
	require.NoError(t, err)

	t.Run("should succeed decoding and validation", func(t *testing.T) {
		userId := NewId()
		clientTriggerId, triggerId, appErr := GenerateTriggerId(userId, key)
		require.Nil(t, appErr)
		decodedClientTriggerId, decodedUserId, appErr := DecodeAndVerifyTriggerId(triggerId, key, OutgoingIntegrationRequestsDefaultTimeout*time.Second)
		assert.Nil(t, appErr)
		assert.Equal(t, clientTriggerId, decodedClientTriggerId)
		assert.Equal(t, userId, decodedUserId)
	})

	t.Run("should succeed decoding and validation through request structs", func(t *testing.T) {
		actionReq := &PostActionIntegrationRequest{
			UserId: NewId(),
		}
		clientTriggerId, triggerId, appErr := actionReq.GenerateTriggerId(key)
		require.Nil(t, appErr)
		dialogReq := &OpenDialogRequest{TriggerId: triggerId}
		decodedClientTriggerId, decodedUserId, appErr := dialogReq.DecodeAndVerifyTriggerId(key, OutgoingIntegrationRequestsDefaultTimeout*time.Second)
		assert.Nil(t, appErr)
		assert.Equal(t, clientTriggerId, decodedClientTriggerId)
		assert.Equal(t, actionReq.UserId, decodedUserId)
	})

	t.Run("should fail on base64 decode", func(t *testing.T) {
		_, _, appErr := DecodeAndVerifyTriggerId("junk!", key, OutgoingIntegrationRequestsDefaultTimeout*time.Second)
		require.NotNil(t, appErr)
		assert.Equal(t, "interactive_message.decode_trigger_id.base64_decode_failed", appErr.Id)
	})

	t.Run("should fail on trigger parsing", func(t *testing.T) {
		_, _, appErr := DecodeAndVerifyTriggerId(base64.StdEncoding.EncodeToString([]byte("junk!")), key, OutgoingIntegrationRequestsDefaultTimeout*time.Second)
		require.NotNil(t, appErr)
		assert.Equal(t, "interactive_message.decode_trigger_id.missing_data", appErr.Id)
	})

	t.Run("should fail on expired timestamp", func(t *testing.T) {
		_, _, appErr := DecodeAndVerifyTriggerId(base64.StdEncoding.EncodeToString([]byte("some-trigger-id:some-user-id:1234567890:junksignature")), key, OutgoingIntegrationRequestsDefaultTimeout*time.Second)
		require.NotNil(t, appErr)
		assert.Equal(t, "interactive_message.decode_trigger_id.expired", appErr.Id)
	})

	t.Run("should fail on base64 decoding signature", func(t *testing.T) {
		_, _, appErr := DecodeAndVerifyTriggerId(base64.StdEncoding.EncodeToString([]byte("some-trigger-id:some-user-id:12345678900000:junk!")), key, OutgoingIntegrationRequestsDefaultTimeout*time.Second)
		require.NotNil(t, appErr)
		assert.Equal(t, "interactive_message.decode_trigger_id.base64_decode_failed_signature", appErr.Id)
	})

	t.Run("should fail on bad signature", func(t *testing.T) {
		_, _, appErr := DecodeAndVerifyTriggerId(base64.StdEncoding.EncodeToString([]byte("some-trigger-id:some-user-id:12345678900000:junk")), key, OutgoingIntegrationRequestsDefaultTimeout*time.Second)
		require.NotNil(t, appErr)
		assert.Equal(t, "interactive_message.decode_trigger_id.signature_decode_failed", appErr.Id)
	})

	t.Run("should fail on bad key", func(t *testing.T) {
		_, triggerId, appErr := GenerateTriggerId(NewId(), key)
		require.Nil(t, appErr)
		newKey, keyErr := ecdsa.GenerateKey(elliptic.P256(), rand.Reader)
		require.NoError(t, keyErr)
		_, _, appErr = DecodeAndVerifyTriggerId(triggerId, newKey, OutgoingIntegrationRequestsDefaultTimeout*time.Second)
		require.NotNil(t, appErr)
		assert.Equal(t, "interactive_message.decode_trigger_id.verify_signature_failed", appErr.Id)
	})
}

func TestPostActionIntegrationEquals(t *testing.T) {
	t.Run("equal uncomparable types", func(t *testing.T) {
		pa1 := &PostAction{
			Integration: &PostActionIntegration{
				Context: map[string]any{
					"a": map[string]any{
						"a": 0,
					},
				},
			},
		}
		pa2 := &PostAction{
			Integration: &PostActionIntegration{
				Context: map[string]any{
					"a": map[string]any{
						"a": 0,
					},
				},
			},
		}
		require.True(t, pa1.Equals(pa2))
	})

	t.Run("equal comparable types", func(t *testing.T) {
		pa1 := &PostAction{
			Integration: &PostActionIntegration{
				Context: map[string]any{
					"a": "test",
				},
			},
		}
		pa2 := &PostAction{
			Integration: &PostActionIntegration{
				Context: map[string]any{
					"a": "test",
				},
			},
		}
		require.True(t, pa1.Equals(pa2))
	})

	t.Run("non-equal types", func(t *testing.T) {
		pa1 := &PostAction{
			Integration: &PostActionIntegration{
				Context: map[string]any{
					"a": map[string]any{
						"a": 0,
					},
				},
			},
		}
		pa2 := &PostAction{
			Integration: &PostActionIntegration{
				Context: map[string]any{
					"a": "test",
				},
			},
		}
		require.False(t, pa1.Equals(pa2))
	})

	t.Run("nil check in input integration", func(t *testing.T) {
		pa1 := &PostAction{
			Integration: &PostActionIntegration{},
		}

		pa2 := &PostAction{
			Integration: nil,
		}

		require.False(t, pa1.Equals(pa2))
	})

	t.Run("nil check in original integration", func(t *testing.T) {
		pa1 := &PostAction{
			Integration: nil,
		}

		pa2 := &PostAction{
			Integration: &PostActionIntegration{},
		}

		require.False(t, pa1.Equals(pa2))
	})

	t.Run("both nil", func(t *testing.T) {
		pa1 := &PostAction{
			Integration: nil,
		}

		pa2 := &PostAction{
			Integration: nil,
		}

		require.True(t, pa1.Equals(pa2))
	})
}

func TestPostActionOptions_IsValid(t *testing.T) {
	tests := map[string]struct {
		options *PostActionOptions
		wantErr string
	}{
		"valid options": {
			options: &PostActionOptions{
				Text:  "Option 1",
				Value: "opt1",
			},
			wantErr: "",
		},
		"missing text": {
			options: &PostActionOptions{
				Value: "opt1",
			},
			wantErr: "text is required",
		},
		"missing value": {
			options: &PostActionOptions{
				Text: "Option 1",
			},
			wantErr: "value is required",
		},
	}

	for name, tc := range tests {
		t.Run(name, func(t *testing.T) {
			err := tc.options.IsValid()
			if tc.wantErr == "" {
				assert.NoError(t, err)
			} else {
				assert.ErrorContains(t, err, tc.wantErr)
			}
		})
	}
}

func TestOpenDialogRequestIsValid(t *testing.T) {
	getBaseOpenDialogRequest := func() OpenDialogRequest {
		return OpenDialogRequest{
			TriggerId: "triggerId",
			URL:       "http://localhost:8065",
			Dialog: Dialog{
				CallbackId: "callbackid",
				Title:      "Some Title",
				Elements: []DialogElement{
					{
						DisplayName: "Element Name",
						Name:        "element_name",
						Type:        "text",
						Placeholder: "Enter a value",
					},
				},
				SubmitLabel:    "Submit",
				NotifyOnCancel: false,
				State:          "somestate",
			},
		}
	}

	t.Run("should pass validation", func(t *testing.T) {
		request := getBaseOpenDialogRequest()
		err := request.IsValid()
		assert.NoError(t, err)
	})

	t.Run("should fail on empty url", func(t *testing.T) {
		request := getBaseOpenDialogRequest()
		request.URL = ""
		err := request.IsValid()
		assert.ErrorContains(t, err, "empty URL")
	})

	t.Run("should fail on empty trigger", func(t *testing.T) {
		request := getBaseOpenDialogRequest()
		request.TriggerId = ""
		err := request.IsValid()
		assert.ErrorContains(t, err, "empty trigger id")
	})

	t.Run("should fail on empty dialog title", func(t *testing.T) {
		request := getBaseOpenDialogRequest()
		request.Dialog.Title = ""
		err := request.IsValid()
		assert.ErrorContains(t, err, "invalid dialog title")
	})

	t.Run("should fail on wrong subtype and long dialog title", func(t *testing.T) {
		request := getBaseOpenDialogRequest()
		request.Dialog.Elements[0].SubType = "wrong SubType"
		request.Dialog.Title = "Very very long Dialog Name"
		err := request.IsValid()
		assert.ErrorContains(t, err, "invalid subtype")
		assert.ErrorContains(t, err, "invalid dialog title")
		t.Cleanup(func() {
			request.Dialog.Elements[0].SubType = ""
			request.Dialog.Title = "Some Title"
		})
	})

	t.Run("should fail on wrong dialog icon url", func(t *testing.T) {
		request := getBaseOpenDialogRequest()
		request.Dialog.IconURL = "wrong url"
		err := request.IsValid()
		assert.ErrorContains(t, err, "invalid icon url")
	})

	t.Run("should pass on empty dialog icon url", func(t *testing.T) {
		request := getBaseOpenDialogRequest()
		request.Dialog.IconURL = ""
		err := request.IsValid()
		assert.NoError(t, err)
	})

	t.Run("should fail on wrong minimal and maximal element length", func(t *testing.T) {
		request := getBaseOpenDialogRequest()
		request.Dialog.Elements[0].MinLength = 10
		request.Dialog.Elements[0].MaxLength = 9
		err := request.IsValid()
		assert.ErrorContains(t, err, "field is not valid")
		assert.ErrorContains(t, err, "min length should be less then max length")
	})

	t.Run("should fail on wrong element type", func(t *testing.T) {
		request := getBaseOpenDialogRequest()
		request.Dialog.Elements[0].Type = "wrong type"
		err := request.IsValid()
		assert.ErrorContains(t, err, "invalid element type")
	})

	t.Run("should fail on duplicate element name", func(t *testing.T) {
		request := getBaseOpenDialogRequest()
		request.Dialog.Elements = append(request.Dialog.Elements, DialogElement{
			DisplayName: "Radio element name",
			Name:        "element_name",
			Type:        "radio",
		})
		err := request.IsValid()
		assert.ErrorContains(t, err, "duplicate dialog element")
	})

	t.Run("should fail on wrong bool default value", func(t *testing.T) {
		request := getBaseOpenDialogRequest()
		request.Dialog.Elements = append(request.Dialog.Elements, DialogElement{
			DisplayName: "Bool element name",
			Name:        "bool_element_name",
			Type:        "bool",
			Default:     "wrong default",
		})
		err := request.IsValid()
		assert.ErrorContains(t, err, "invalid default of bool")
	})

	t.Run("should pass on bool default value", func(t *testing.T) {
		request := getBaseOpenDialogRequest()
		request.Dialog.Elements = append(request.Dialog.Elements, DialogElement{
			DisplayName: "Bool element name",
			Name:        "bool_element_name",
			Type:        "bool",
			Default:     "true",
		})
		err := request.IsValid()
		assert.NoError(t, err)
	})

	t.Run("should fail on wrong select datasource value", func(t *testing.T) {
		request := getBaseOpenDialogRequest()
		request.Dialog.Elements = append(request.Dialog.Elements, DialogElement{
			DisplayName: "Select element name",
			Name:        "select_element_name",
			Type:        "select",
			DataSource:  "wrong DataSource",
		})
		err := request.IsValid()
		assert.ErrorContains(t, err, "invalid data source")
	})

	t.Run("should fail on wrong select default value, and not fail with nil dereference", func(t *testing.T) {
		request := getBaseOpenDialogRequest()
		request.Dialog.Elements = append(request.Dialog.Elements, DialogElement{
			DisplayName: "Select element name",
			Name:        "select_element_name",
			Type:        "select",
			DataSource:  "",
			Default:     "default",
			Options: []*PostActionOptions{
				nil,
			},
		})
		err := request.IsValid()
		assert.ErrorContains(t, err, "default value \"default\" doesn't exist in options")
	})

	t.Run("should fail on wrong radio default value", func(t *testing.T) {
		request := getBaseOpenDialogRequest()
		request.Dialog.Elements = append(request.Dialog.Elements, DialogElement{
			DisplayName: "Radio element name",
			Name:        "radio_element_name",
			Type:        "radio",
			Default:     "default",
			Options: []*PostActionOptions{
				{
					Text:  "Text 1",
					Value: "value 1",
				},
			},
		})
		err := request.IsValid()
		assert.ErrorContains(t, err, "default value \"default\" doesn't exist in options")
	})
	t.Run("should fail on wrong radio default value, and not fail with nil dereference", func(t *testing.T) {
		request := getBaseOpenDialogRequest()
		request.Dialog.Elements = append(request.Dialog.Elements, DialogElement{
			DisplayName: "Radio element name",
			Name:        "radio_element_name",
			Type:        "radio",
			Default:     "default",
			Options: []*PostActionOptions{
				nil,
			},
		})
		err := request.IsValid()
		assert.ErrorContains(t, err, "default value \"default\" doesn't exist in options")
	})
	t.Run("should pass radio default value", func(t *testing.T) {
		request := getBaseOpenDialogRequest()
		request.Dialog.Elements = append(request.Dialog.Elements, DialogElement{
			DisplayName: "Radio element name",
			Name:        "radio_element_name",
			Type:        "radio",
			Default:     "default",
			Options: []*PostActionOptions{
				{
					Text:  "Text 1",
					Value: "value 1",
				},
				{
					Text:  "Text 2",
					Value: "default",
				},
			},
		})
		err := request.IsValid()
		assert.NoError(t, err)
	})

	t.Run("should fail on too long text placeholder", func(t *testing.T) {
		request := getBaseOpenDialogRequest()
		request.Dialog.Elements[0].Placeholder = strings.Repeat("x", 151)
		err := request.IsValid()
		assert.ErrorContains(t, err, "Placeholder cannot be longer than 150 characters")
	})

	t.Run("should pass with select element with dynamic data_source", func(t *testing.T) {
		request := getBaseOpenDialogRequest()
		request.Dialog.Elements = append(request.Dialog.Elements, DialogElement{
			DisplayName:   "Dynamic data_source",
			Name:          "dynamic_field",
			Type:          "select",
			DataSource:    "dynamic",
			DataSourceURL: "https://example.com/api/options",
		})
		err := request.IsValid()
		assert.NoError(t, err)
	})

	t.Run("should fail dynamic data_source without data_source_url", func(t *testing.T) {
		request := getBaseOpenDialogRequest()
		request.Dialog.Elements = append(request.Dialog.Elements, DialogElement{
			DisplayName: "Dynamic data_source",
			Name:        "dynamic_field",
			Type:        "select",
			DataSource:  "dynamic",
		})
		err := request.IsValid()
		assert.ErrorContains(t, err, "dynamic data_source requires data_source_url")
	})

	t.Run("should fail dynamic data_source with malformed URL", func(t *testing.T) {
		request := getBaseOpenDialogRequest()
		request.Dialog.Elements = append(request.Dialog.Elements, DialogElement{
			DisplayName:   "Dynamic data_source",
			Name:          "dynamic_field",
			Type:          "select",
			DataSource:    "dynamic",
			DataSourceURL: "not-a-valid-url",
		})
		err := request.IsValid()
		assert.ErrorContains(t, err, "invalid data_source_url for dynamic select")
	})

	t.Run("should pass dynamic data_source with HTTP URL", func(t *testing.T) {
		request := getBaseOpenDialogRequest()
		request.Dialog.Elements = append(request.Dialog.Elements, DialogElement{
			DisplayName:   "Dynamic data_source",
			Name:          "dynamic_field",
			Type:          "select",
			DataSource:    "dynamic",
			DataSourceURL: "http://example.com/api/options",
		})
		err := request.IsValid()
		assert.NoError(t, err)
	})

	t.Run("should pass dynamic data_source with plugin URL", func(t *testing.T) {
		request := getBaseOpenDialogRequest()
		request.Dialog.Elements = append(request.Dialog.Elements, DialogElement{
			DisplayName:   "Dynamic data_source",
			Name:          "dynamic_field",
			Type:          "select",
			DataSource:    "dynamic",
			DataSourceURL: "/plugins/myplugin/api/options",
		})
		err := request.IsValid()
		assert.NoError(t, err)
	})

	t.Run("should fail dynamic data_source with static options", func(t *testing.T) {
		request := getBaseOpenDialogRequest()
		request.Dialog.Elements = append(request.Dialog.Elements, DialogElement{
			DisplayName:   "Dynamic data_source",
			Name:          "dynamic_field",
			Type:          "select",
			DataSource:    "dynamic",
			DataSourceURL: "https://example.com/api/options",
			Options: []*PostActionOptions{
				{Text: "Option 1", Value: "opt1"},
			},
		})
		err := request.IsValid()
		assert.ErrorContains(t, err, "dynamic select element should not have static options")
	})
}

func TestIsValidLookupURL(t *testing.T) {
	tests := map[string]struct {
		url      string
		expected bool
	}{
		"valid HTTPS URL": {
			url:      "https://example.com/api/lookup",
			expected: true,
		},
		"valid HTTP URL": {
			url:      "http://example.com/api/lookup",
			expected: true,
		},
		"valid plugin path": {
			url:      "/plugins/myplugin/lookup",
			expected: true,
		},
		"empty URL": {
			url:      "",
			expected: false,
		},
		"path traversal attack": {
			url:      "/plugins/../../../etc/passwd",
			expected: false,
		},
		"double slash in plugin path": {
			url:      "/plugins//myplugin/lookup",
			expected: false,
		},
		"invalid scheme": {
			url:      "ftp://example.com/lookup",
			expected: false,
		},
		"relative path": {
			url:      "relative/path",
			expected: false,
		},
		"localhost HTTPS": {
			url:      "https://localhost:8080/api/lookup",
			expected: true,
		},
		"localhost HTTP": {
			url:      "http://localhost:8080/api/lookup",
			expected: true,
		},
		"127.0.0.1 HTTP": {
			url:      "http://127.0.0.1:8080/api/lookup",
			expected: true,
		},
		"malformed URL": {
			url:      "not-a-url",
			expected: false,
		},
	}

	for name, tc := range tests {
		t.Run(name, func(t *testing.T) {
			result := IsValidLookupURL(tc.url)
			assert.Equal(t, tc.expected, result, "IsValidLookupURL(%q) = %v, want %v", tc.url, result, tc.expected)
		})
	}
}

func TestDialogSelectOption(t *testing.T) {
	t.Run("should create valid option", func(t *testing.T) {
		option := DialogSelectOption{
			Text:  "Test Option",
			Value: "test_value",
		}
		assert.Equal(t, "Test Option", option.Text)
		assert.Equal(t, "test_value", option.Value)
	})

	t.Run("should handle empty values", func(t *testing.T) {
		option := DialogSelectOption{
			Text:  "",
			Value: "",
		}
		assert.Equal(t, "", option.Text)
		assert.Equal(t, "", option.Value)
	})
}

func TestLookupDialogResponse(t *testing.T) {
	t.Run("should create valid response", func(t *testing.T) {
		response := LookupDialogResponse{
			Items: []DialogSelectOption{
				{Text: "Option 1", Value: "value1"},
				{Text: "Option 2", Value: "value2"},
			},
		}
		assert.Len(t, response.Items, 2)
		assert.Equal(t, "Option 1", response.Items[0].Text)
		assert.Equal(t, "value1", response.Items[0].Value)
	})

	t.Run("should handle empty response", func(t *testing.T) {
		response := LookupDialogResponse{
			Items: []DialogSelectOption{},
		}
		assert.Empty(t, response.Items)
	})

	t.Run("should handle nil items", func(t *testing.T) {
		response := LookupDialogResponse{}
		assert.Nil(t, response.Items)
	})
}

func TestDialogElementMultiSelectValidation(t *testing.T) {
	t.Run("should pass with multiselect on select element", func(t *testing.T) {
		element := &DialogElement{
			DisplayName: "Multi Select Element",
			Name:        "multi_select",
			Type:        "select",
			MultiSelect: true,
			Options: []*PostActionOptions{
				{Text: "Option 1", Value: "opt1"},
				{Text: "Option 2", Value: "opt2"},
			},
		}
		err := element.IsValid()
		assert.NoError(t, err)
	})

	t.Run("should fail with multiselect on non-select element", func(t *testing.T) {
		element := &DialogElement{
			DisplayName: "Text Element",
			Name:        "text_element",
			Type:        "text",
			MultiSelect: true,
		}
		err := element.IsValid()
		assert.ErrorContains(t, err, "multiselect can only be used with select elements, got type \"text\"")
	})

	t.Run("should fail with multiselect on radio element", func(t *testing.T) {
		element := &DialogElement{
			DisplayName: "Radio Element",
			Name:        "radio_element",
			Type:        "radio",
			MultiSelect: true,
			Options: []*PostActionOptions{
				{Text: "Option 1", Value: "opt1"},
			},
		}
		err := element.IsValid()
		assert.ErrorContains(t, err, "multiselect can only be used with select elements, got type \"radio\"")
	})

	t.Run("should fail with multiselect on bool element", func(t *testing.T) {
		element := &DialogElement{
			DisplayName: "Bool Element",
			Name:        "bool_element",
			Type:        "bool",
			MultiSelect: true,
		}
		err := element.IsValid()
		assert.ErrorContains(t, err, "multiselect can only be used with select elements, got type \"bool\"")
	})

	t.Run("should pass with multiselect and valid comma-separated defaults", func(t *testing.T) {
		element := &DialogElement{
			DisplayName: "Multi Select Element",
			Name:        "multi_select",
			Type:        "select",
			MultiSelect: true,
			Default:     "opt1,opt2",
			Options: []*PostActionOptions{
				{Text: "Option 1", Value: "opt1"},
				{Text: "Option 2", Value: "opt2"},
				{Text: "Option 3", Value: "opt3"},
			},
		}
		err := element.IsValid()
		assert.NoError(t, err)
	})

	t.Run("should pass with multiselect and valid spaced comma-separated defaults", func(t *testing.T) {
		element := &DialogElement{
			DisplayName: "Multi Select Element",
			Name:        "multi_select",
			Type:        "select",
			MultiSelect: true,
			Default:     "opt1, opt2, opt3",
			Options: []*PostActionOptions{
				{Text: "Option 1", Value: "opt1"},
				{Text: "Option 2", Value: "opt2"},
				{Text: "Option 3", Value: "opt3"},
			},
		}
		err := element.IsValid()
		assert.NoError(t, err)
	})

	t.Run("should fail with multiselect and invalid default value not in options", func(t *testing.T) {
		element := &DialogElement{
			DisplayName: "Multi Select Element",
			Name:        "multi_select",
			Type:        "select",
			MultiSelect: true,
			Default:     "opt1,invalid_opt",
			Options: []*PostActionOptions{
				{Text: "Option 1", Value: "opt1"},
				{Text: "Option 2", Value: "opt2"},
			},
		}
		err := element.IsValid()
		assert.ErrorContains(t, err, "multiselect default value \"opt1,invalid_opt\" contains values not in options")
	})

	t.Run("should pass with multiselect and empty default", func(t *testing.T) {
		element := &DialogElement{
			DisplayName: "Multi Select Element",
			Name:        "multi_select",
			Type:        "select",
			MultiSelect: true,
			Default:     "",
			Options: []*PostActionOptions{
				{Text: "Option 1", Value: "opt1"},
				{Text: "Option 2", Value: "opt2"},
			},
		}
		err := element.IsValid()
		assert.NoError(t, err)
	})

	t.Run("should pass with multiselect and data source", func(t *testing.T) {
		element := &DialogElement{
			DisplayName: "Multi Select Element",
			Name:        "multi_select",
			Type:        "select",
			MultiSelect: true,
			DataSource:  "users",
		}
		err := element.IsValid()
		assert.NoError(t, err)
	})

	t.Run("should fail with single-select and comma-separated default values", func(t *testing.T) {
		element := &DialogElement{
			DisplayName: "Single Select Element",
			Name:        "single_select",
			Type:        "select",
			MultiSelect: false,
			Default:     "opt1,opt2",
			Options: []*PostActionOptions{
				{Text: "Option 1", Value: "opt1"},
				{Text: "Option 2", Value: "opt2"},
			},
		}
		err := element.IsValid()
		assert.ErrorContains(t, err, "default value \"opt1,opt2\" doesn't exist in options")
	})
}

func TestIsMultiSelectDefaultInOptions(t *testing.T) {
	options := []*PostActionOptions{
		{Text: "Option 1", Value: "opt1"},
		{Text: "Option 2", Value: "opt2"},
		{Text: "Option 3", Value: "opt3"},
		{Text: "Option 4", Value: "opt4"},
	}

	t.Run("should return true for empty default", func(t *testing.T) {
		result := isMultiSelectDefaultInOptions("", options)
		assert.True(t, result)
	})

	t.Run("should return true for single valid default", func(t *testing.T) {
		result := isMultiSelectDefaultInOptions("opt1", options)
		assert.True(t, result)
	})

	t.Run("should return true for multiple valid defaults", func(t *testing.T) {
		result := isMultiSelectDefaultInOptions("opt1,opt2", options)
		assert.True(t, result)
	})

	t.Run("should return true for multiple valid defaults with spaces", func(t *testing.T) {
		result := isMultiSelectDefaultInOptions("opt1, opt2, opt3", options)
		assert.True(t, result)
	})

	t.Run("should return true for all valid defaults", func(t *testing.T) {
		result := isMultiSelectDefaultInOptions("opt1,opt2,opt3,opt4", options)
		assert.True(t, result)
	})

	t.Run("should return false for single invalid default", func(t *testing.T) {
		result := isMultiSelectDefaultInOptions("invalid", options)
		assert.False(t, result)
	})

	t.Run("should return false for mixed valid and invalid defaults", func(t *testing.T) {
		result := isMultiSelectDefaultInOptions("opt1,invalid,opt2", options)
		assert.False(t, result)
	})

	t.Run("should return false for all invalid defaults", func(t *testing.T) {
		result := isMultiSelectDefaultInOptions("invalid1,invalid2", options)
		assert.False(t, result)
	})

	t.Run("should handle empty values in comma-separated string", func(t *testing.T) {
		result := isMultiSelectDefaultInOptions("opt1,,opt2", options)
		assert.True(t, result)
	})

	t.Run("should handle only commas", func(t *testing.T) {
		result := isMultiSelectDefaultInOptions(",,", options)
		assert.True(t, result)
	})

	t.Run("should return true for single comma", func(t *testing.T) {
		result := isMultiSelectDefaultInOptions(",", options)
		assert.True(t, result)
	})

	t.Run("should handle nil options", func(t *testing.T) {
		result := isMultiSelectDefaultInOptions("opt1", nil)
		assert.False(t, result)
	})

	t.Run("should handle options with nil entries", func(t *testing.T) {
		optionsWithNil := []*PostActionOptions{
			{Text: "Option 1", Value: "opt1"},
			nil,
			{Text: "Option 2", Value: "opt2"},
		}
		result := isMultiSelectDefaultInOptions("opt1,opt2", optionsWithNil)
		assert.True(t, result)
	})

	t.Run("should return false when value matches nil option", func(t *testing.T) {
		optionsWithNil := []*PostActionOptions{
			{Text: "Option 1", Value: "opt1"},
			nil,
		}
		result := isMultiSelectDefaultInOptions("opt1,opt2", optionsWithNil)
		assert.False(t, result)
	})
}

<<<<<<< HEAD
func TestValidateDateFormat(t *testing.T) {
	tests := []struct {
		name        string
		input       string
		expectError bool
	}{
		{"valid YYYY-MM-DD format", "2025-01-15", false},
		{"valid date with leading zeros", "2025-01-01", false},
		{"valid leap year date", "2024-02-29", false},
		{"invalid format missing day", "2025-01", true},
		{"invalid format with slashes", "2025/01/15", true},
		{"invalid month", "2025-13-01", true},
		{"invalid day", "2025-01-32", true},
		{"invalid leap year", "2023-02-29", true},
		{"empty string", "", false}, // Empty string is valid (no error)
		{"partial date", "2025", true},
		{"valid datetime format (should extract date)", "2025-01-15T10:30:00", true},
		{"valid datetime with timezone", "2025-01-15T10:30:00Z", true},
	}

	for _, tt := range tests {
		t.Run(tt.name, func(t *testing.T) {
			err := validateDateFormat(tt.input)
			if tt.expectError {
				assert.Error(t, err)
			} else {
				assert.NoError(t, err)
			}
		})
	}
}

func TestValidateDateTimeFormat(t *testing.T) {
	tests := []struct {
		name        string
		input       string
		expectError bool
	}{
		{"valid RFC3339 format", "2025-01-15T10:30:00Z", false},
		{"valid with timezone offset", "2025-01-15T10:30:00-05:00", false},
		{"valid with positive timezone", "2025-01-15T10:30:00+02:00", false},
		{"valid with milliseconds", "2025-01-15T10:30:00.123Z", false},
		{"valid format without timezone", "2025-01-15T10:30:00", false},
		{"valid format without seconds", "2025-01-15T10:30", false},
		{"invalid date part", "2025-13-01T10:30:00Z", true},
		{"invalid time part", "2025-01-15T25:30:00Z", true},
		{"invalid timezone format", "2025-01-15T10:30:00GMT", true},
		{"date only format", "2025-01-15", true},
		{"empty string", "", false}, // Empty string is valid (no error)
		{"invalid format with space", "2025-01-15 10:30:00", true},
	}

	for _, tt := range tests {
		t.Run(tt.name, func(t *testing.T) {
			err := validateDateTimeFormat(tt.input)
			if tt.expectError {
				assert.Error(t, err)
			} else {
				assert.NoError(t, err)
			}
		})
	}
}

func TestDialogElementDateTimeValidation(t *testing.T) {
	t.Run("should validate DialogElement with date/datetime type", func(t *testing.T) {
		element := DialogElement{
			DisplayName: "Test Date",
			Name:        "test_date",
			Type:        "date",
			MinDate:     "2025-01-01",
			MaxDate:     "2025-12-31",
			Optional:    false,
		}
		err := element.IsValid()
		assert.NoError(t, err)
	})

	t.Run("should validate DialogElement with datetime type and time properties", func(t *testing.T) {
		element := DialogElement{
			DisplayName:  "Test DateTime",
			Name:         "test_datetime",
			Type:         "datetime",
			MinDate:      "2025-01-01",
			MaxDate:      "2025-12-31",
			TimeInterval: 30,
			Optional:     false,
		}
		err := element.IsValid()
		assert.NoError(t, err)
	})

	t.Run("should reject DialogElement with invalid min_date", func(t *testing.T) {
		element := DialogElement{
			DisplayName: "Test Date",
			Name:        "test_date",
			Type:        "date",
			MinDate:     "invalid-date",
			Optional:    false,
		}
		err := element.IsValid()
		assert.Error(t, err)
		assert.Contains(t, err.Error(), "invalid date format")
	})

	t.Run("should reject DialogElement with invalid time_interval", func(t *testing.T) {
		element := DialogElement{
			DisplayName:  "Test DateTime",
			Name:         "test_datetime",
			Type:         "datetime",
			TimeInterval: -1, // Invalid
			Optional:     false,
		}
		err := element.IsValid()
		assert.Error(t, err)
		assert.Contains(t, err.Error(), "time_interval")
	})

	t.Run("should reject DialogElement with time_interval that is not a divisor of 1440", func(t *testing.T) {
		element := DialogElement{
			DisplayName:  "Test DateTime",
			Name:         "test_datetime",
			Type:         "datetime",
			TimeInterval: 729, // Invalid - not a divisor of 1440
			Optional:     false,
		}
		err := element.IsValid()
		assert.Error(t, err)
		assert.Contains(t, err.Error(), "divisor of 1440")
	})

	t.Run("should accept DialogElement with valid time_interval divisors", func(t *testing.T) {
		validIntervals := []int{1, 2, 3, 4, 5, 6, 8, 10, 12, 15, 20, 24, 30, 40, 60, 72, 90, 120, 180, 240, 360, 480, 720, 1440}

		for _, interval := range validIntervals {
			element := DialogElement{
				DisplayName:  "Test DateTime",
				Name:         "test_datetime",
				Type:         "datetime",
				TimeInterval: interval,
				Optional:     false,
			}
			err := element.IsValid()
			assert.NoError(t, err, "time_interval %d should be valid", interval)
		}
	})

	t.Run("should reject DialogElement with invalid time_interval non-divisors", func(t *testing.T) {
		invalidIntervals := []int{7, 11, 13, 17, 23, 25, 33, 37, 50, 55, 70, 100, 300, 500, 729, 1000}

		for _, interval := range invalidIntervals {
			element := DialogElement{
				DisplayName:  "Test DateTime",
				Name:         "test_datetime",
				Type:         "datetime",
				TimeInterval: interval,
				Optional:     false,
			}
			err := element.IsValid()
			assert.Error(t, err, "time_interval %d should be invalid", interval)
			assert.Contains(t, err.Error(), "divisor of 1440")
		}
	})

	t.Run("should use default time_interval of 60 minutes when zero", func(t *testing.T) {
		// Valid with default 60-minute interval
		element := DialogElement{
			DisplayName:  "Test DateTime",
			Name:         "test_datetime",
			Type:         "datetime",
			TimeInterval: DefaultTimeIntervalMinutes,
			Optional:     false,
		}
		err := element.IsValid()
		assert.NoError(t, err)

		// Invalid with default 60-minute interval
		element = DialogElement{
			DisplayName:  "Test DateTime",
			Name:         "test_datetime",
			Type:         "datetime",
			TimeInterval: 0, // Should use default of 60
			Optional:     false,
		}
		err = element.IsValid()
		assert.Error(t, err)
		assert.Contains(t, err.Error(), "time_interval of 0 will be reset to default")
	})
=======
func TestSubmitDialogResponse_IsValid(t *testing.T) {
	validDialog := &Dialog{
		Title: "Test Dialog",
	}

	tests := map[string]struct {
		response *SubmitDialogResponse
		wantErr  string
	}{
		"error takes precedence - with error field": {
			response: &SubmitDialogResponse{
				Error: "something went wrong",
				Type:  "invalid_type",
				Form:  validDialog,
			},
			wantErr: "",
		},
		"error takes precedence - with errors field": {
			response: &SubmitDialogResponse{
				Errors: map[string]string{"field1": "required"},
				Type:   "invalid_type",
				Form:   validDialog,
			},
			wantErr: "",
		},
		"valid empty type with no form": {
			response: &SubmitDialogResponse{
				Type: "",
			},
			wantErr: "",
		},
		"valid ok type with no form": {
			response: &SubmitDialogResponse{
				Type: "ok",
			},
			wantErr: "",
		},
		"valid navigate type with no form": {
			response: &SubmitDialogResponse{
				Type: "navigate",
			},
			wantErr: "",
		},
		"valid form type with valid form": {
			response: &SubmitDialogResponse{
				Type: "form",
				Form: validDialog,
			},
			wantErr: "",
		},
		"invalid empty type with form": {
			response: &SubmitDialogResponse{
				Type: "",
				Form: validDialog,
			},
			wantErr: "form field must be nil for type \"\"",
		},
		"invalid ok type with form": {
			response: &SubmitDialogResponse{
				Type: "ok",
				Form: validDialog,
			},
			wantErr: "form field must be nil for type \"ok\"",
		},
		"invalid navigate type with form": {
			response: &SubmitDialogResponse{
				Type: "navigate",
				Form: validDialog,
			},
			wantErr: "form field must be nil for type \"navigate\"",
		},
		"invalid form type with no form": {
			response: &SubmitDialogResponse{
				Type: "form",
			},
			wantErr: "form field is required for form type",
		},
		"invalid form type with invalid form": {
			response: &SubmitDialogResponse{
				Type: "form",
				Form: &Dialog{}, // Invalid dialog
			},
			wantErr: "invalid form: 1 error occurred:\n\t* invalid dialog title \"\"",
		},
		"invalid type": {
			response: &SubmitDialogResponse{
				Type: "invalid",
			},
			wantErr: "invalid type \"invalid\", must be one of: empty, ok, form, navigate",
		},
	}

	for name, tt := range tests {
		t.Run(name, func(t *testing.T) {
			err := tt.response.IsValid()
			if tt.wantErr == "" {
				assert.NoError(t, err)
			} else {
				assert.Error(t, err)
				assert.Contains(t, err.Error(), tt.wantErr)
			}
		})
	}
>>>>>>> f8b3ce4e
}<|MERGE_RESOLUTION|>--- conflicted
+++ resolved
@@ -1101,7 +1101,111 @@
 	})
 }
 
-<<<<<<< HEAD
+func TestSubmitDialogResponse_IsValid(t *testing.T) {
+	validDialog := &Dialog{
+		Title: "Test Dialog",
+	}
+
+	tests := map[string]struct {
+		response *SubmitDialogResponse
+		wantErr  string
+	}{
+		"error takes precedence - with error field": {
+			response: &SubmitDialogResponse{
+				Error: "something went wrong",
+				Type:  "invalid_type",
+				Form:  validDialog,
+			},
+			wantErr: "",
+		},
+		"error takes precedence - with errors field": {
+			response: &SubmitDialogResponse{
+				Errors: map[string]string{"field1": "required"},
+				Type:   "invalid_type",
+				Form:   validDialog,
+			},
+			wantErr: "",
+		},
+		"valid empty type with no form": {
+			response: &SubmitDialogResponse{
+				Type: "",
+			},
+			wantErr: "",
+		},
+		"valid ok type with no form": {
+			response: &SubmitDialogResponse{
+				Type: "ok",
+			},
+			wantErr: "",
+		},
+		"valid navigate type with no form": {
+			response: &SubmitDialogResponse{
+				Type: "navigate",
+			},
+			wantErr: "",
+		},
+		"valid form type with valid form": {
+			response: &SubmitDialogResponse{
+				Type: "form",
+				Form: validDialog,
+			},
+			wantErr: "",
+		},
+		"invalid empty type with form": {
+			response: &SubmitDialogResponse{
+				Type: "",
+				Form: validDialog,
+			},
+			wantErr: "form field must be nil for type \"\"",
+		},
+		"invalid ok type with form": {
+			response: &SubmitDialogResponse{
+				Type: "ok",
+				Form: validDialog,
+			},
+			wantErr: "form field must be nil for type \"ok\"",
+		},
+		"invalid navigate type with form": {
+			response: &SubmitDialogResponse{
+				Type: "navigate",
+				Form: validDialog,
+			},
+			wantErr: "form field must be nil for type \"navigate\"",
+		},
+		"invalid form type with no form": {
+			response: &SubmitDialogResponse{
+				Type: "form",
+			},
+			wantErr: "form field is required for form type",
+		},
+		"invalid form type with invalid form": {
+			response: &SubmitDialogResponse{
+				Type: "form",
+				Form: &Dialog{}, // Invalid dialog
+			},
+			wantErr: "invalid form: 1 error occurred:\n\t* invalid dialog title \"\"",
+		},
+		"invalid type": {
+			response: &SubmitDialogResponse{
+				Type: "invalid",
+			},
+			wantErr: "invalid type \"invalid\", must be one of: empty, ok, form, navigate",
+		},
+	}
+
+	for name, tt := range tests {
+		t.Run(name, func(t *testing.T) {
+			err := tt.response.IsValid()
+			if tt.wantErr == "" {
+				assert.NoError(t, err)
+			} else {
+				assert.Error(t, err)
+				assert.Contains(t, err.Error(), tt.wantErr)
+			}
+		})
+	}
+}
+
 func TestValidateDateFormat(t *testing.T) {
 	tests := []struct {
 		name        string
@@ -1290,109 +1394,4 @@
 		assert.Error(t, err)
 		assert.Contains(t, err.Error(), "time_interval of 0 will be reset to default")
 	})
-=======
-func TestSubmitDialogResponse_IsValid(t *testing.T) {
-	validDialog := &Dialog{
-		Title: "Test Dialog",
-	}
-
-	tests := map[string]struct {
-		response *SubmitDialogResponse
-		wantErr  string
-	}{
-		"error takes precedence - with error field": {
-			response: &SubmitDialogResponse{
-				Error: "something went wrong",
-				Type:  "invalid_type",
-				Form:  validDialog,
-			},
-			wantErr: "",
-		},
-		"error takes precedence - with errors field": {
-			response: &SubmitDialogResponse{
-				Errors: map[string]string{"field1": "required"},
-				Type:   "invalid_type",
-				Form:   validDialog,
-			},
-			wantErr: "",
-		},
-		"valid empty type with no form": {
-			response: &SubmitDialogResponse{
-				Type: "",
-			},
-			wantErr: "",
-		},
-		"valid ok type with no form": {
-			response: &SubmitDialogResponse{
-				Type: "ok",
-			},
-			wantErr: "",
-		},
-		"valid navigate type with no form": {
-			response: &SubmitDialogResponse{
-				Type: "navigate",
-			},
-			wantErr: "",
-		},
-		"valid form type with valid form": {
-			response: &SubmitDialogResponse{
-				Type: "form",
-				Form: validDialog,
-			},
-			wantErr: "",
-		},
-		"invalid empty type with form": {
-			response: &SubmitDialogResponse{
-				Type: "",
-				Form: validDialog,
-			},
-			wantErr: "form field must be nil for type \"\"",
-		},
-		"invalid ok type with form": {
-			response: &SubmitDialogResponse{
-				Type: "ok",
-				Form: validDialog,
-			},
-			wantErr: "form field must be nil for type \"ok\"",
-		},
-		"invalid navigate type with form": {
-			response: &SubmitDialogResponse{
-				Type: "navigate",
-				Form: validDialog,
-			},
-			wantErr: "form field must be nil for type \"navigate\"",
-		},
-		"invalid form type with no form": {
-			response: &SubmitDialogResponse{
-				Type: "form",
-			},
-			wantErr: "form field is required for form type",
-		},
-		"invalid form type with invalid form": {
-			response: &SubmitDialogResponse{
-				Type: "form",
-				Form: &Dialog{}, // Invalid dialog
-			},
-			wantErr: "invalid form: 1 error occurred:\n\t* invalid dialog title \"\"",
-		},
-		"invalid type": {
-			response: &SubmitDialogResponse{
-				Type: "invalid",
-			},
-			wantErr: "invalid type \"invalid\", must be one of: empty, ok, form, navigate",
-		},
-	}
-
-	for name, tt := range tests {
-		t.Run(name, func(t *testing.T) {
-			err := tt.response.IsValid()
-			if tt.wantErr == "" {
-				assert.NoError(t, err)
-			} else {
-				assert.Error(t, err)
-				assert.Contains(t, err.Error(), tt.wantErr)
-			}
-		})
-	}
->>>>>>> f8b3ce4e
 }
// Copyright (c) 2015-present Mattermost, Inc. All Rights Reserved.
// See LICENSE.txt for license information.

package model

import (
	"encoding/json"
	"net/http"
	"unicode/utf8"

	"github.com/pkg/errors"
)

const (
<<<<<<< HEAD
	PropertyValueTargetTypePost = "post"
	PropertyValueTargetTypeUser = "user"
=======
	PropertyValueTargetIDMaxRunes   = 255
	PropertyValueTargetTypeMaxRunes = 255
>>>>>>> b9cf7587
)

type PropertyValue struct {
	ID         string          `json:"id"`
	TargetID   string          `json:"target_id"`
	TargetType string          `json:"target_type"`
	GroupID    string          `json:"group_id"`
	FieldID    string          `json:"field_id"`
	Value      json.RawMessage `json:"value"`
	CreateAt   int64           `json:"create_at"`
	UpdateAt   int64           `json:"update_at"`
	DeleteAt   int64           `json:"delete_at"`
}

func (pv *PropertyValue) PreSave() {
	if pv.ID == "" {
		pv.ID = NewId()
	}

	if pv.CreateAt == 0 {
		pv.CreateAt = GetMillis()
	}
	pv.UpdateAt = pv.CreateAt
}

func (pv *PropertyValue) IsValid() error {
	if !IsValidId(pv.ID) {
		return NewAppError("PropertyValue.IsValid", "model.property_value.is_valid.app_error", map[string]any{"FieldName": "id", "Reason": "invalid id"}, "", http.StatusBadRequest)
	}

	if !IsValidId(pv.TargetID) {
		return NewAppError("PropertyValue.IsValid", "model.property_value.is_valid.app_error", map[string]any{"FieldName": "target_id", "Reason": "invalid id"}, "id="+pv.ID, http.StatusBadRequest)
	}

	if pv.TargetType == "" {
		return NewAppError("PropertyValue.IsValid", "model.property_value.is_valid.app_error", map[string]any{"FieldName": "target_type", "Reason": "value cannot be empty"}, "id="+pv.ID, http.StatusBadRequest)
	}

	if utf8.RuneCountInString(pv.TargetType) > PropertyValueTargetTypeMaxRunes {
		return NewAppError("PropertyValue.IsValid", "model.property_value.is_valid.app_error", map[string]any{"FieldName": "target_type", "Reason": "value exceeds maximum length"}, "id="+pv.ID, http.StatusBadRequest)
	}

	if utf8.RuneCountInString(pv.TargetID) > PropertyValueTargetIDMaxRunes {
		return NewAppError("PropertyValue.IsValid", "model.property_value.is_valid.app_error", map[string]any{"FieldName": "target_id", "Reason": "value exceeds maximum length"}, "id="+pv.ID, http.StatusBadRequest)
	}

	if !IsValidId(pv.GroupID) {
		return NewAppError("PropertyValue.IsValid", "model.property_value.is_valid.app_error", map[string]any{"FieldName": "group_id", "Reason": "invalid id"}, "id="+pv.ID, http.StatusBadRequest)
	}

	if !IsValidId(pv.FieldID) {
		return NewAppError("PropertyValue.IsValid", "model.property_value.is_valid.app_error", map[string]any{"FieldName": "field_id", "Reason": "invalid id"}, "id="+pv.ID, http.StatusBadRequest)
	}

	if pv.CreateAt == 0 {
		return NewAppError("PropertyValue.IsValid", "model.property_value.is_valid.app_error", map[string]any{"FieldName": "create_at", "Reason": "value cannot be zero"}, "id="+pv.ID, http.StatusBadRequest)
	}

	if pv.UpdateAt == 0 {
		return NewAppError("PropertyValue.IsValid", "model.property_value.is_valid.app_error", map[string]any{"FieldName": "update_at", "Reason": "value cannot be zero"}, "id="+pv.ID, http.StatusBadRequest)
	}

	return nil
}

type PropertyValueSearchCursor struct {
	PropertyValueID string
	CreateAt        int64
}

func (p PropertyValueSearchCursor) IsEmpty() bool {
	return p.PropertyValueID == "" && p.CreateAt == 0
}

func (p PropertyValueSearchCursor) IsValid() error {
	if p.IsEmpty() {
		return nil
	}

	if p.CreateAt <= 0 {
		return errors.New("create at cannot be negative or zero")
	}

	if !IsValidId(p.PropertyValueID) {
		return errors.New("property field id is invalid")
	}
	return nil
}

type PropertyValueSearchOpts struct {
	GroupID        string
	TargetType     string
	TargetIDs      []string
	FieldID        string
	IncludeDeleted bool
	Cursor         PropertyValueSearchCursor
	PerPage        int
}<|MERGE_RESOLUTION|>--- conflicted
+++ resolved
@@ -12,13 +12,11 @@
 )
 
 const (
-<<<<<<< HEAD
+	PropertyValueTargetIDMaxRunes   = 255
+	PropertyValueTargetTypeMaxRunes = 255
+
 	PropertyValueTargetTypePost = "post"
 	PropertyValueTargetTypeUser = "user"
-=======
-	PropertyValueTargetIDMaxRunes   = 255
-	PropertyValueTargetTypeMaxRunes = 255
->>>>>>> b9cf7587
 )
 
 type PropertyValue struct {

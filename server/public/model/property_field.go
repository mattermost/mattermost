--- conflicted
+++ resolved
@@ -177,7 +177,10 @@
 	PerPage        int
 }
 
-<<<<<<< HEAD
+func (pf *PropertyField) GetAttr(key string) any {
+	return pf.Attrs[key]
+}
+
 const PropertyFieldAttributeOptions = "options"
 
 type PropertyOption interface {
@@ -228,8 +231,4 @@
 	}
 
 	return nil
-=======
-func (pf *PropertyField) GetAttr(key string) any {
-	return pf.Attrs[key]
->>>>>>> 68c11e9e
 }
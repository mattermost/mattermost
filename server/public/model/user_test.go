--- conflicted
+++ resolved
@@ -9,17 +9,12 @@
 	"strings"
 	"testing"
 
-<<<<<<< HEAD
+	"github.com/stretchr/testify/assert"
+	"github.com/stretchr/testify/require"
+	"golang.org/x/crypto/bcrypt"
+
 	"github.com/mattermost/mattermost/server/public/shared/mlog"
 	"github.com/mattermost/mattermost/server/public/shared/timezones"
-=======
-	"golang.org/x/crypto/bcrypt"
-
->>>>>>> 0e6bfbdd
-	"github.com/stretchr/testify/assert"
-	"github.com/stretchr/testify/require"
-
-	"github.com/mattermost/mattermost/server/public/shared/mlog"
 )
 
 func TestUserAuditable(t *testing.T) {
@@ -145,9 +140,9 @@
 
 		expected := map[string]any{
 			"id":              id,
-			"create_at":       MillisToString(now),
-			"update_at":       MillisToString(now),
-			"delete_at":       MillisToString(now),
+			"create_at":       now,
+			"update_at":       now,
+			"delete_at":       now,
 			"username":        "some user_name",
 			"auth_data":       "some_auth_data",
 			"auth_service":    "ldap",

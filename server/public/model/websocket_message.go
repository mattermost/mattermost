// Copyright (c) 2015-present Mattermost, Inc. All Rights Reserved.
// See LICENSE.txt for license information.

package model

import (
	"encoding/json"
	"io"
	"strconv"
)

const (
	WebsocketEventTyping                              = "typing"
	WebsocketEventPosted                              = "posted"
	WebsocketEventPostEdited                          = "post_edited"
	WebsocketEventPostDeleted                         = "post_deleted"
	WebsocketEventPostUnread                          = "post_unread"
	WebsocketEventChannelConverted                    = "channel_converted"
	WebsocketEventChannelCreated                      = "channel_created"
	WebsocketEventChannelDeleted                      = "channel_deleted"
	WebsocketEventChannelRestored                     = "channel_restored"
	WebsocketEventChannelUpdated                      = "channel_updated"
	WebsocketEventChannelMemberUpdated                = "channel_member_updated"
	WebsocketEventChannelSchemeUpdated                = "channel_scheme_updated"
	WebsocketEventDirectAdded                         = "direct_added"
	WebsocketEventGroupAdded                          = "group_added"
	WebsocketEventNewUser                             = "new_user"
	WebsocketEventAddedToTeam                         = "added_to_team"
	WebsocketEventLeaveTeam                           = "leave_team"
	WebsocketEventUpdateTeam                          = "update_team"
	WebsocketEventDeleteTeam                          = "delete_team"
	WebsocketEventRestoreTeam                         = "restore_team"
	WebsocketEventUpdateTeamScheme                    = "update_team_scheme"
	WebsocketEventUserAdded                           = "user_added"
	WebsocketEventUserUpdated                         = "user_updated"
	WebsocketEventUserRoleUpdated                     = "user_role_updated"
	WebsocketEventMemberroleUpdated                   = "memberrole_updated"
	WebsocketEventUserRemoved                         = "user_removed"
	WebsocketEventPreferenceChanged                   = "preference_changed"
	WebsocketEventPreferencesChanged                  = "preferences_changed"
	WebsocketEventPreferencesDeleted                  = "preferences_deleted"
	WebsocketEventEphemeralMessage                    = "ephemeral_message"
	WebsocketEventStatusChange                        = "status_change"
	WebsocketEventHello                               = "hello"
	WebsocketAuthenticationChallenge                  = "authentication_challenge"
	WebsocketEventReactionAdded                       = "reaction_added"
	WebsocketEventReactionRemoved                     = "reaction_removed"
	WebsocketEventResponse                            = "response"
	WebsocketEventEmojiAdded                          = "emoji_added"
	WebsocketEventChannelViewed                       = "channel_viewed"
	WebsocketEventPluginStatusesChanged               = "plugin_statuses_changed"
	WebsocketEventPluginEnabled                       = "plugin_enabled"
	WebsocketEventPluginDisabled                      = "plugin_disabled"
	WebsocketEventRoleUpdated                         = "role_updated"
	WebsocketEventLicenseChanged                      = "license_changed"
	WebsocketEventConfigChanged                       = "config_changed"
	WebsocketEventOpenDialog                          = "open_dialog"
	WebsocketEventGuestsDeactivated                   = "guests_deactivated"
	WebsocketEventUserActivationStatusChange          = "user_activation_status_change"
	WebsocketEventReceivedGroup                       = "received_group"
	WebsocketEventReceivedGroupAssociatedToTeam       = "received_group_associated_to_team"
	WebsocketEventReceivedGroupNotAssociatedToTeam    = "received_group_not_associated_to_team"
	WebsocketEventReceivedGroupAssociatedToChannel    = "received_group_associated_to_channel"
	WebsocketEventReceivedGroupNotAssociatedToChannel = "received_group_not_associated_to_channel"
	WebsocketEventGroupMemberDelete                   = "group_member_deleted"
	WebsocketEventGroupMemberAdd                      = "group_member_add"
	WebsocketEventSidebarCategoryCreated              = "sidebar_category_created"
	WebsocketEventSidebarCategoryUpdated              = "sidebar_category_updated"
	WebsocketEventSidebarCategoryDeleted              = "sidebar_category_deleted"
	WebsocketEventSidebarCategoryOrderUpdated         = "sidebar_category_order_updated"
	WebsocketWarnMetricStatusReceived                 = "warn_metric_status_received"
	WebsocketWarnMetricStatusRemoved                  = "warn_metric_status_removed"
	WebsocketEventCloudPaymentStatusUpdated           = "cloud_payment_status_updated"
	WebsocketEventCloudSubscriptionChanged            = "cloud_subscription_changed"
	WebsocketEventThreadUpdated                       = "thread_updated"
	WebsocketEventThreadFollowChanged                 = "thread_follow_changed"
	WebsocketEventThreadReadChanged                   = "thread_read_changed"
	WebsocketFirstAdminVisitMarketplaceStatusReceived = "first_admin_visit_marketplace_status_received"
	WebsocketEventDraftCreated                        = "draft_created"
	WebsocketEventDraftUpdated                        = "draft_updated"
	WebsocketEventDraftDeleted                        = "draft_deleted"
	WebsocketEventAcknowledgementAdded                = "post_acknowledgement_added"
	WebsocketEventAcknowledgementRemoved              = "post_acknowledgement_removed"
	WebsocketEventPersistentNotificationTriggered     = "persistent_notification_triggered"
	WebsocketEventHostedCustomerSignupProgressUpdated = "hosted_customer_signup_progress_updated"
)

type WebSocketMessage interface {
	ToJSON() ([]byte, error)
	IsValid() bool
	EventType() string
}

type WebsocketBroadcast struct {
	ConnectionId          string                                       `json:"connection_id"`                     // broadcast only occurs for this connection
	OmitConnectionId      string                                       `json:"omit_connection_id"`                // broadcast is omitted for this connection
	UserId                string                                       `json:"user_id"`                           // broadcast only occurs for this user
	OmitUsers             map[string]bool                              `json:"omit_users"`                        // broadcast is omitted for users listed here
	ChannelId             string                                       `json:"channel_id"`                        // broadcast only occurs for users in this channel
	ChannelHook           func(userID string, ev *WebSocketEvent) bool `json:"-"`                                 // ChannelHook is a function that runs for a channel scoped event. It can be used to modify the event payload based on some custom logic that runs only for connected users. The return value indicates whether the websocket event was modified or not.
	TeamId                string                                       `json:"team_id"`                           // broadcast only occurs for users in this team
	ContainsSanitizedData bool                                         `json:"contains_sanitized_data,omitempty"` // broadcast only occurs for non-sysadmins
	ContainsSensitiveData bool                                         `json:"contains_sensitive_data,omitempty"` // broadcast only occurs for sysadmins
	// ReliableClusterSend indicates whether or not the message should
	// be sent through the cluster using the reliable, TCP backed channel.
	ReliableClusterSend bool `json:"-"`
}

func (wb *WebsocketBroadcast) copy() *WebsocketBroadcast {
	if wb == nil {
		return nil
	}

	var c WebsocketBroadcast
	if wb.OmitUsers != nil {
		c.OmitUsers = make(map[string]bool, len(wb.OmitUsers))
		for k, v := range wb.OmitUsers {
			c.OmitUsers[k] = v
		}
	}
	c.UserId = wb.UserId
	c.ChannelId = wb.ChannelId
	c.TeamId = wb.TeamId
	c.OmitConnectionId = wb.OmitConnectionId
	c.ContainsSanitizedData = wb.ContainsSanitizedData
	c.ContainsSensitiveData = wb.ContainsSensitiveData

	return &c
}

type precomputedWebSocketEventJSON struct {
	Event     json.RawMessage
	Data      json.RawMessage
	Broadcast json.RawMessage
}

func (p *precomputedWebSocketEventJSON) copy() *precomputedWebSocketEventJSON {
	if p == nil {
		return nil
	}

	var c precomputedWebSocketEventJSON

	if p.Event != nil {
		c.Event = make([]byte, len(p.Event))
		copy(c.Event, p.Event)
	}

	if p.Data != nil {
		c.Data = make([]byte, len(p.Data))
		copy(c.Data, p.Data)
	}

	if p.Broadcast != nil {
		c.Broadcast = make([]byte, len(p.Broadcast))
		copy(c.Broadcast, p.Broadcast)
	}

	return &c
}

// webSocketEventJSON mirrors WebSocketEvent to make some of its unexported fields serializable
type webSocketEventJSON struct {
	Event     string              `json:"event"`
	Data      map[string]any      `json:"data"`
	Broadcast *WebsocketBroadcast `json:"broadcast"`
	Sequence  int64               `json:"seq"`
}

type WebSocketEvent struct {
	event           string
	data            map[string]any
	broadcast       *WebsocketBroadcast
	sequence        int64
	precomputedJSON *precomputedWebSocketEventJSON
}

// PrecomputeJSON precomputes and stores the serialized JSON for all fields other than Sequence.
// This makes ToJSON much more efficient when sending the same event to multiple connections.
func (ev *WebSocketEvent) PrecomputeJSON() *WebSocketEvent {
	evCopy := ev.Copy()
	event, _ := json.Marshal(evCopy.event)
	data, _ := json.Marshal(evCopy.data)
	broadcast, _ := json.Marshal(evCopy.broadcast)
	evCopy.precomputedJSON = &precomputedWebSocketEventJSON{
		Event:     json.RawMessage(event),
		Data:      json.RawMessage(data),
		Broadcast: json.RawMessage(broadcast),
	}
	return evCopy
}

func (ev *WebSocketEvent) RemovePrecomputedJSON() {
	ev.precomputedJSON = nil
}

func (ev *WebSocketEvent) Add(key string, value any) {
	ev.data[key] = value
}

// AddWithCopy copies the map and writes to a copy of that,
// and sets the map to the new event.
func (ev *WebSocketEvent) AddWithCopy(key string, value any) {
	ev.data = copyMap(ev.data)
	ev.data[key] = value
}

func NewWebSocketEvent(event, teamId, channelId, userId string, omitUsers map[string]bool, omitConnectionId string) *WebSocketEvent {
	return &WebSocketEvent{
		event: event,
		data:  make(map[string]any),
		broadcast: &WebsocketBroadcast{
			TeamId:           teamId,
			ChannelId:        channelId,
			UserId:           userId,
			OmitUsers:        omitUsers,
			OmitConnectionId: omitConnectionId},
	}
}

func (ev *WebSocketEvent) Copy() *WebSocketEvent {
	evCopy := &WebSocketEvent{
		event:           ev.event,
		data:            ev.data,
		broadcast:       ev.broadcast,
		sequence:        ev.sequence,
		precomputedJSON: ev.precomputedJSON,
	}
	return evCopy
}

func (ev *WebSocketEvent) DeepCopy() *WebSocketEvent {
<<<<<<< HEAD
	copy := &WebSocketEvent{
=======
	var dataCopy map[string]any
	if ev.data != nil {
		dataCopy = make(map[string]any, len(ev.data))
		for k, v := range ev.data {
			dataCopy[k] = v
		}
	}

	evCopy := &WebSocketEvent{
>>>>>>> 33565dc1
		event:           ev.event,
		data:            copyMap(ev.data),
		broadcast:       ev.broadcast.copy(),
		sequence:        ev.sequence,
		precomputedJSON: ev.precomputedJSON.copy(),
	}
	return evCopy
}

func copyMap[K comparable, V any](m map[K]V) map[K]V {
	dataCopy := make(map[K]V, len(m))
	for k, v := range m {
		dataCopy[k] = v
	}
	return dataCopy
}

func (ev *WebSocketEvent) GetData() map[string]any {
	return ev.data
}

func (ev *WebSocketEvent) GetBroadcast() *WebsocketBroadcast {
	return ev.broadcast
}

func (ev *WebSocketEvent) GetSequence() int64 {
	return ev.sequence
}

func (ev *WebSocketEvent) SetEvent(event string) *WebSocketEvent {
	evCopy := ev.Copy()
	evCopy.event = event
	return evCopy
}

func (ev *WebSocketEvent) SetData(data map[string]any) *WebSocketEvent {
	evCopy := ev.Copy()
	evCopy.data = data
	return evCopy
}

func (ev *WebSocketEvent) SetBroadcast(broadcast *WebsocketBroadcast) *WebSocketEvent {
	evCopy := ev.Copy()
	evCopy.broadcast = broadcast
	return evCopy
}

func (ev *WebSocketEvent) SetSequence(seq int64) *WebSocketEvent {
	evCopy := ev.Copy()
	evCopy.sequence = seq
	return evCopy
}

func (ev *WebSocketEvent) IsValid() bool {
	return ev.event != ""
}

func (ev *WebSocketEvent) EventType() string {
	return ev.event
}

func (ev *WebSocketEvent) ToJSON() ([]byte, error) {
	if ev.precomputedJSON != nil {
		return ev.precomputedJSONBuf(), nil
	}
	return json.Marshal(webSocketEventJSON{
		ev.event,
		ev.data,
		ev.broadcast,
		ev.sequence,
	})
}

// Encode encodes the event to the given encoder.
func (ev *WebSocketEvent) Encode(enc *json.Encoder) error {
	if ev.precomputedJSON != nil {
		return enc.Encode(json.RawMessage(ev.precomputedJSONBuf()))
	}

	return enc.Encode(webSocketEventJSON{
		ev.event,
		ev.data,
		ev.broadcast,
		ev.sequence,
	})
}

// We write optimal code here sacrificing readability for
// performance.
func (ev *WebSocketEvent) precomputedJSONBuf() []byte {
	return []byte(`{"event": ` +
		string(ev.precomputedJSON.Event) +
		`, "data": ` +
		string(ev.precomputedJSON.Data) +
		`, "broadcast": ` +
		string(ev.precomputedJSON.Broadcast) +
		`, "seq": ` +
		strconv.Itoa(int(ev.sequence)) +
		`}`)
}

func WebSocketEventFromJSON(data io.Reader) (*WebSocketEvent, error) {
	var ev WebSocketEvent
	var o webSocketEventJSON
	if err := json.NewDecoder(data).Decode(&o); err != nil {
		return nil, err
	}
	ev.event = o.Event
	if u, ok := o.Data["user"]; ok {
		// We need to convert to and from JSON again
		// because the user is in the form of a map[string]any.
		buf, err := json.Marshal(u)
		if err != nil {
			return nil, err
		}

		var user User
		if err = json.Unmarshal(buf, &user); err != nil {
			return nil, err
		}
		o.Data["user"] = &user
	}
	ev.data = o.Data
	ev.broadcast = o.Broadcast
	ev.sequence = o.Sequence
	return &ev, nil
}

// WebSocketResponse represents a response received through the WebSocket
// for a request made to the server. This is available through the ResponseChannel
// channel in WebSocketClient.
type WebSocketResponse struct {
	Status   string         `json:"status"`              // The status of the response. For example: OK, FAIL.
	SeqReply int64          `json:"seq_reply,omitempty"` // A counter which is incremented for every response sent.
	Data     map[string]any `json:"data,omitempty"`      // The data contained in the response.
	Error    *AppError      `json:"error,omitempty"`     // A field that is set if any error has occurred.
}

func (m *WebSocketResponse) Add(key string, value any) {
	m.Data[key] = value
}

func NewWebSocketResponse(status string, seqReply int64, data map[string]any) *WebSocketResponse {
	return &WebSocketResponse{Status: status, SeqReply: seqReply, Data: data}
}

func NewWebSocketError(seqReply int64, err *AppError) *WebSocketResponse {
	return &WebSocketResponse{Status: StatusFail, SeqReply: seqReply, Error: err}
}

func (m *WebSocketResponse) IsValid() bool {
	return m.Status != ""
}

func (m *WebSocketResponse) EventType() string {
	return WebsocketEventResponse
}

func (m *WebSocketResponse) ToJSON() ([]byte, error) {
	return json.Marshal(m)
}

func WebSocketResponseFromJSON(data io.Reader) (*WebSocketResponse, error) {
	var o *WebSocketResponse
	return o, json.NewDecoder(data).Decode(&o)
}<|MERGE_RESOLUTION|>--- conflicted
+++ resolved
@@ -230,19 +230,7 @@
 }
 
 func (ev *WebSocketEvent) DeepCopy() *WebSocketEvent {
-<<<<<<< HEAD
-	copy := &WebSocketEvent{
-=======
-	var dataCopy map[string]any
-	if ev.data != nil {
-		dataCopy = make(map[string]any, len(ev.data))
-		for k, v := range ev.data {
-			dataCopy[k] = v
-		}
-	}
-
 	evCopy := &WebSocketEvent{
->>>>>>> 33565dc1
 		event:           ev.event,
 		data:            copyMap(ev.data),
 		broadcast:       ev.broadcast.copy(),

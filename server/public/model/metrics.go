--- conflicted
+++ resolved
@@ -65,14 +65,9 @@
 		"modal_content",
 		"other",
 	)
-<<<<<<< HEAD
-	AcceptedTrueFalseLabels      = sliceToMapKey("true", "false")
-	AcceptedSplashScreenOrigins  = sliceToMapKey("root", "team_controller")
-	AcceptedNetworkRequestGroups = sliceToMapKey("entry", "notification", "login", "reconnection")
-=======
-	AcceptedTrueFalseLabels     = SliceToMapKey("true", "false")
-	AcceptedSplashScreenOrigins = SliceToMapKey("root", "team_controller")
->>>>>>> 902888ef
+	AcceptedTrueFalseLabels      = SliceToMapKey("true", "false")
+	AcceptedSplashScreenOrigins  = SliceToMapKey("root", "team_controller")
+	AcceptedNetworkRequestGroups = SliceToMapKey("entry", "notification", "login", "reconnection")
 )
 
 type MetricSample struct {

--- conflicted
+++ resolved
@@ -108,10 +108,13 @@
 	PostPropsUnsafeLinks              = "unsafe_links"
 	PostPropsAIGeneratedByUserID      = "ai_generated_by"
 	PostPropsAIGeneratedByUsername    = "ai_generated_by_username"
-<<<<<<< HEAD
-	PostPropsCommentType              = "comment_type"
-
-	// Page/Wiki Props keys
+
+	PostPriorityUrgent = "urgent"
+
+	DefaultExpirySeconds       = 60 * 60 * 24 * 7 // 7 days
+	DefaultReadDurationSeconds = 10 * 60          // 10 minutes
+
+	PostPropsCommentType     = "comment_type"
 	PagePropsPageID          = "page_id"
 	PagePropsWikiID          = "wiki_id"
 	PagePropsParentCommentID = "parent_comment_id"
@@ -120,20 +123,11 @@
 	PagePropsResolvedAt      = "resolved_at"
 	PagePropsResolvedBy      = "resolved_by"
 	PagePropsInlineAnchor    = "inline_anchor"
-
-	// Draft Props keys (for unpublished page drafts)
-	DraftPropsPageParentID = "page_parent_id"
-
-	PageCommentTypeInline = "inline"
-=======
-	PostPropsExpireAt                 = "expire_at"
-	PostPropsReadDurationSeconds      = "read_duration"
->>>>>>> 959022f9
-
-	PostPriorityUrgent = "urgent"
-
-	DefaultExpirySeconds       = 60 * 60 * 24 * 7 // 7 days
-	DefaultReadDurationSeconds = 10 * 60          // 10 minutes
+	DraftPropsPageParentID   = "page_parent_id"
+
+	PageCommentTypeInline        = "inline"
+	PostPropsExpireAt            = "expire_at"
+	PostPropsReadDurationSeconds = "read_duration"
 
 	PostContextKeyIsScheduledPost PostContextKey = "isScheduledPost"
 )

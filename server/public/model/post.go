// Copyright (c) 2015-present Mattermost, Inc. All Rights Reserved.
// See LICENSE.txt for license information.

package model

import (
	"encoding/base64"
	"encoding/json"
	"errors"
	"fmt"
	"io"
	"maps"
	"net/http"
	"regexp"
	"sort"
	"strconv"
	"strings"
	"sync"
	"unicode/utf8"

	"github.com/hashicorp/go-multierror"
	"github.com/mattermost/mattermost/server/public/shared/markdown"
	"github.com/mattermost/mattermost/server/public/shared/mlog"
)

type PostContextKey string

const (
<<<<<<< HEAD
	PostSystemMessagePrefix       = "system_"
	PostTypeDefault               = ""
	PostTypeSlackAttachment       = "slack_attachment"
	PostTypeSystemGeneric         = "system_generic"
	PostTypeJoinLeave             = "system_join_leave" // Deprecated, use PostJoinChannel or PostLeaveChannel instead
	PostTypeJoinChannel           = "system_join_channel"
	PostTypeGuestJoinChannel      = "system_guest_join_channel"
	PostTypeLeaveChannel          = "system_leave_channel"
	PostTypeJoinTeam              = "system_join_team"
	PostTypeLeaveTeam             = "system_leave_team"
	PostTypeAutoResponder         = "system_auto_responder"
	PostTypeAutotranslationChange = "system_autotranslation"
	PostTypeAddRemove             = "system_add_remove" // Deprecated, use PostAddToChannel or PostRemoveFromChannel instead
	PostTypeAddToChannel          = "system_add_to_channel"
	PostTypeAddGuestToChannel     = "system_add_guest_to_chan"
	PostTypeRemoveFromChannel     = "system_remove_from_channel"
	PostTypeMoveChannel           = "system_move_channel"
	PostTypeAddToTeam             = "system_add_to_team"
	PostTypeRemoveFromTeam        = "system_remove_from_team"
	PostTypeHeaderChange          = "system_header_change"
	PostTypeDisplaynameChange     = "system_displayname_change"
	PostTypeConvertChannel        = "system_convert_channel"
	PostTypePurposeChange         = "system_purpose_change"
	PostTypeChannelDeleted        = "system_channel_deleted"
	PostTypeChannelRestored       = "system_channel_restored"
	PostTypeEphemeral             = "system_ephemeral"
	PostTypeChangeChannelPrivacy  = "system_change_chan_privacy"
	PostTypeWrangler              = "system_wrangler"
	PostTypeGMConvertedToChannel  = "system_gm_to_channel"
	PostTypeAddBotTeamsChannels   = "add_bot_teams_channels"
	PostTypeMe                    = "me"
	PostCustomTypePrefix          = "custom_"
	PostTypeReminder              = "reminder"
=======
	PostSystemMessagePrefix      = "system_"
	PostTypeDefault              = ""
	PostTypeSlackAttachment      = "slack_attachment"
	PostTypeSystemGeneric        = "system_generic"
	PostTypeJoinLeave            = "system_join_leave" // Deprecated, use PostJoinChannel or PostLeaveChannel instead
	PostTypeJoinChannel          = "system_join_channel"
	PostTypeGuestJoinChannel     = "system_guest_join_channel"
	PostTypeLeaveChannel         = "system_leave_channel"
	PostTypeJoinTeam             = "system_join_team"
	PostTypeLeaveTeam            = "system_leave_team"
	PostTypeAutoResponder        = "system_auto_responder"
	PostTypeAddRemove            = "system_add_remove" // Deprecated, use PostAddToChannel or PostRemoveFromChannel instead
	PostTypeAddToChannel         = "system_add_to_channel"
	PostTypeAddGuestToChannel    = "system_add_guest_to_chan"
	PostTypeRemoveFromChannel    = "system_remove_from_channel"
	PostTypeMoveChannel          = "system_move_channel"
	PostTypeAddToTeam            = "system_add_to_team"
	PostTypeRemoveFromTeam       = "system_remove_from_team"
	PostTypeHeaderChange         = "system_header_change"
	PostTypeDisplaynameChange    = "system_displayname_change"
	PostTypeConvertChannel       = "system_convert_channel"
	PostTypePurposeChange        = "system_purpose_change"
	PostTypeChannelDeleted       = "system_channel_deleted"
	PostTypeChannelRestored      = "system_channel_restored"
	PostTypeEphemeral            = "system_ephemeral"
	PostTypeChangeChannelPrivacy = "system_change_chan_privacy"
	PostTypeWrangler             = "system_wrangler"
	PostTypeGMConvertedToChannel = "system_gm_to_channel"
	PostTypeAddBotTeamsChannels  = "add_bot_teams_channels"
	PostTypeMe                   = "me"
	PostCustomTypePrefix         = "custom_"
	PostTypeReminder             = "reminder"
	PostTypeBurnOnRead           = "burn_on_read"
>>>>>>> 10f0b071

	PostFileidsMaxRunes   = 300
	PostFilenamesMaxRunes = 4000
	PostHashtagsMaxRunes  = 1000
	PostMessageMaxRunesV1 = 4000
	PostMessageMaxBytesV2 = 65535                     // Maximum size of a TEXT column in MySQL
	PostMessageMaxRunesV2 = PostMessageMaxBytesV2 / 4 // Assume a worst-case representation

	// Reporting API constants
	MaxReportingPerPage        = 1000 // Maximum number of posts that can be requested per page in reporting endpoints
	ReportingTimeFieldCreateAt = "create_at"
	ReportingTimeFieldUpdateAt = "update_at"
	ReportingSortDirectionAsc  = "asc"
	ReportingSortDirectionDesc = "desc"
	PostPropsMaxRunes          = 800000
	PostPropsMaxUserRunes      = PostPropsMaxRunes - 40000 // Leave some room for system / pre-save modifications

	PropsAddChannelMember = "add_channel_member"

	PostPropsAddedUserId              = "addedUserId"
	PostPropsDeleteBy                 = "deleteBy"
	PostPropsOverrideIconURL          = "override_icon_url"
	PostPropsOverrideIconEmoji        = "override_icon_emoji"
	PostPropsOverrideUsername         = "override_username"
	PostPropsFromWebhook              = "from_webhook"
	PostPropsFromBot                  = "from_bot"
	PostPropsFromOAuthApp             = "from_oauth_app"
	PostPropsWebhookDisplayName       = "webhook_display_name"
	PostPropsAttachments              = "attachments"
	PostPropsFromPlugin               = "from_plugin"
	PostPropsMentionHighlightDisabled = "mentionHighlightDisabled"
	PostPropsGroupHighlightDisabled   = "disable_group_highlight"
	PostPropsPreviewedPost            = "previewed_post"
	PostPropsForceNotification        = "force_notification"
	PostPropsChannelMentions          = "channel_mentions"
	PostPropsUnsafeLinks              = "unsafe_links"
	PostPropsAIGeneratedByUserID      = "ai_generated_by"
	PostPropsAIGeneratedByUsername    = "ai_generated_by_username"
	PostPropsExpireAt                 = "expire_at"
	PostPropsReadDurationSeconds      = "read_duration"

	PostPriorityUrgent = "urgent"

	DefaultExpirySeconds       = 60 * 60 * 24 * 7 // 7 days
	DefaultReadDurationSeconds = 10 * 60          // 10 minutes

	PostContextKeyIsScheduledPost PostContextKey = "isScheduledPost"
)

type Post struct {
	Id         string `json:"id"`
	CreateAt   int64  `json:"create_at"`
	UpdateAt   int64  `json:"update_at"`
	EditAt     int64  `json:"edit_at"`
	DeleteAt   int64  `json:"delete_at"`
	IsPinned   bool   `json:"is_pinned"`
	UserId     string `json:"user_id"`
	ChannelId  string `json:"channel_id"`
	RootId     string `json:"root_id"`
	OriginalId string `json:"original_id"`

	Message string `json:"message"`
	// MessageSource will contain the message as submitted by the user if Message has been modified
	// by Mattermost for presentation (e.g if an image proxy is being used). It should be used to
	// populate edit boxes if present.
	MessageSource string `json:"message_source,omitempty"`

	Type          string          `json:"type"`
	propsMu       sync.RWMutex    `db:"-"`       // Unexported mutex used to guard Post.Props.
	Props         StringInterface `json:"props"` // Deprecated: use GetProps()
	Hashtags      string          `json:"hashtags"`
	Filenames     StringArray     `json:"-"` // Deprecated, do not use this field any more
	FileIds       StringArray     `json:"file_ids"`
	PendingPostId string          `json:"pending_post_id"`
	HasReactions  bool            `json:"has_reactions,omitempty"`
	RemoteId      *string         `json:"remote_id,omitempty"`

	// Transient data populated before sending a post to the client
	ReplyCount   int64         `json:"reply_count"`
	LastReplyAt  int64         `json:"last_reply_at"`
	Participants []*User       `json:"participants"`
	IsFollowing  *bool         `json:"is_following,omitempty"` // for root posts in collapsed thread mode indicates if the current user is following this thread
	Metadata     *PostMetadata `json:"metadata,omitempty"`
}

func (o *Post) Auditable() map[string]any {
	var metaData map[string]any
	if o.Metadata != nil {
		metaData = o.Metadata.Auditable()
	}

	return map[string]any{
		"id":              o.Id,
		"create_at":       o.CreateAt,
		"update_at":       o.UpdateAt,
		"edit_at":         o.EditAt,
		"delete_at":       o.DeleteAt,
		"is_pinned":       o.IsPinned,
		"user_id":         o.UserId,
		"channel_id":      o.ChannelId,
		"root_id":         o.RootId,
		"original_id":     o.OriginalId,
		"type":            o.Type,
		"props":           o.GetProps(),
		"file_ids":        o.FileIds,
		"pending_post_id": o.PendingPostId,
		"remote_id":       o.RemoteId,
		"reply_count":     o.ReplyCount,
		"last_reply_at":   o.LastReplyAt,
		"is_following":    o.IsFollowing,
		"metadata":        metaData,
	}
}

func (o *Post) LogClone() any {
	return o.Auditable()
}

type PostEphemeral struct {
	UserID string `json:"user_id"`
	Post   *Post  `json:"post"`
}

type PostPatch struct {
	IsPinned     *bool            `json:"is_pinned"`
	Message      *string          `json:"message"`
	Props        *StringInterface `json:"props"`
	FileIds      *StringArray     `json:"file_ids"`
	HasReactions *bool            `json:"has_reactions"`
}

type PostReminder struct {
	TargetTime int64 `json:"target_time"`
	// These fields are only used internally for interacting with DB.
	PostId string `json:",omitempty"`
	UserId string `json:",omitempty"`
}

type PostPriority struct {
	Priority                *string `json:"priority"`
	RequestedAck            *bool   `json:"requested_ack"`
	PersistentNotifications *bool   `json:"persistent_notifications"`
	// These fields are only used internally for interacting with DB.
	PostId    string `json:",omitempty"`
	ChannelId string `json:",omitempty"`
}

type PostPersistentNotifications struct {
	PostId     string
	CreateAt   int64
	LastSentAt int64
	DeleteAt   int64
	SentCount  int16
}

type GetPersistentNotificationsPostsParams struct {
	MaxTime      int64
	MaxSentCount int16
	PerPage      int
}

type MoveThreadParams struct {
	ChannelId string `json:"channel_id"`
}

type SearchParameter struct {
	Terms                  *string `json:"terms"`
	IsOrSearch             *bool   `json:"is_or_search"`
	TimeZoneOffset         *int    `json:"time_zone_offset"`
	Page                   *int    `json:"page"`
	PerPage                *int    `json:"per_page"`
	IncludeDeletedChannels *bool   `json:"include_deleted_channels"`
}

func (sp SearchParameter) Auditable() map[string]any {
	return map[string]any{
		"terms":                    sp.Terms,
		"is_or_search":             sp.IsOrSearch,
		"time_zone_offset":         sp.TimeZoneOffset,
		"page":                     sp.Page,
		"per_page":                 sp.PerPage,
		"include_deleted_channels": sp.IncludeDeletedChannels,
	}
}

func (sp SearchParameter) LogClone() any {
	return sp.Auditable()
}

type AnalyticsPostCountsOptions struct {
	TeamId        string
	BotsOnly      bool
	YesterdayOnly bool
}

func (o *PostPatch) WithRewrittenImageURLs(f func(string) string) *PostPatch {
	pCopy := *o //nolint:revive
	if pCopy.Message != nil {
		*pCopy.Message = RewriteImageURLs(*o.Message, f)
	}
	return &pCopy
}

func (o *PostPatch) Auditable() map[string]any {
	return map[string]any{
		"is_pinned":     o.IsPinned,
		"props":         o.Props,
		"file_ids":      o.FileIds,
		"has_reactions": o.HasReactions,
	}
}

type PostForExport struct {
	Post
	TeamName    string
	ChannelName string
	Username    string
	ReplyCount  int
	FlaggedBy   StringArray
}

type DirectPostForExport struct {
	Post
	User           string
	ChannelMembers *[]string
	FlaggedBy      StringArray
}

type ReplyForExport struct {
	Post
	Username  string
	FlaggedBy StringArray
}

type PostForIndexing struct {
	Post
	TeamId         string `json:"team_id"`
	ParentCreateAt *int64 `json:"parent_create_at"`
}

type FileForIndexing struct {
	FileInfo
	ChannelId string `json:"channel_id"`
	Content   string `json:"content"`
}

// ShouldIndex tells if a file should be indexed or not.
// index files which are-
// a. not deleted
// b. have an associated post ID, if no post ID, then,
// b.i. the file should belong to the channel's bookmarks, as indicated by the "CreatorId" field.
//
// Files not passing this criteria will be deleted from ES index.
// We're deleting those files from ES index instead of simply skipping them while fetching a batch of files
// because existing ES indexes might have these files already indexed, so we need to remove them from index.
func (file *FileForIndexing) ShouldIndex() bool {
	// NOTE - this function is used in server as well as Enterprise code.
	// Make sure to update public package dependency in both server and Enterprise code when
	// updating the logic here and to test both places.
	return file != nil && file.DeleteAt == 0 && (file.PostId != "" || file.CreatorId == BookmarkFileOwner)
}

// ShallowCopy is an utility function to shallow copy a Post to the given
// destination without touching the internal RWMutex.
func (o *Post) ShallowCopy(dst *Post) error {
	if dst == nil {
		return errors.New("dst cannot be nil")
	}
	o.propsMu.RLock()
	defer o.propsMu.RUnlock()
	dst.propsMu.Lock()
	defer dst.propsMu.Unlock()
	dst.Id = o.Id
	dst.CreateAt = o.CreateAt
	dst.UpdateAt = o.UpdateAt
	dst.EditAt = o.EditAt
	dst.DeleteAt = o.DeleteAt
	dst.IsPinned = o.IsPinned
	dst.UserId = o.UserId
	dst.ChannelId = o.ChannelId
	dst.RootId = o.RootId
	dst.OriginalId = o.OriginalId
	dst.Message = o.Message
	dst.MessageSource = o.MessageSource
	dst.Type = o.Type
	dst.Props = o.Props
	dst.Hashtags = o.Hashtags
	dst.Filenames = o.Filenames
	dst.FileIds = o.FileIds
	dst.PendingPostId = o.PendingPostId
	dst.HasReactions = o.HasReactions
	dst.ReplyCount = o.ReplyCount
	dst.Participants = o.Participants
	dst.LastReplyAt = o.LastReplyAt
	dst.Metadata = o.Metadata
	if o.IsFollowing != nil {
		dst.IsFollowing = NewPointer(*o.IsFollowing)
	}
	dst.RemoteId = o.RemoteId
	return nil
}

// Clone shallowly copies the post and returns the copy.
func (o *Post) Clone() *Post {
	pCopy := &Post{} //nolint:revive
	o.ShallowCopy(pCopy)
	return pCopy
}

func (o *Post) ToJSON() (string, error) {
	pCopy := o.Clone() //nolint:revive
	pCopy.StripActionIntegrations()
	b, err := json.Marshal(pCopy)
	return string(b), err
}

func (o *Post) EncodeJSON(w io.Writer) error {
	o.StripActionIntegrations()
	return json.NewEncoder(w).Encode(o)
}

type CreatePostFlags struct {
	TriggerWebhooks   bool
	SetOnline         bool
	ForceNotification bool
}

type GetPostsSinceOptions struct {
	UserId                   string
	ChannelId                string
	Time                     int64
	SkipFetchThreads         bool
	CollapsedThreads         bool
	CollapsedThreadsExtended bool
	SortAscending            bool
}

type GetPostsSinceForSyncCursor struct {
	LastPostUpdateAt int64
	LastPostUpdateID string
	LastPostCreateAt int64
	LastPostCreateID string
}

func (c GetPostsSinceForSyncCursor) IsEmpty() bool {
	return c.LastPostCreateAt == 0 && c.LastPostCreateID == "" && c.LastPostUpdateAt == 0 && c.LastPostUpdateID == ""
}

type GetPostsSinceForSyncOptions struct {
	ChannelId                         string
	ExcludeRemoteId                   string
	IncludeDeleted                    bool
	SinceCreateAt                     bool // determines whether the cursor will be based on CreateAt or UpdateAt
	ExcludeChannelMetadataSystemPosts bool // if true, exclude channel metadata system posts (header, display name, purpose changes)
}

type GetPostsOptions struct {
	UserId                   string
	ChannelId                string
	PostId                   string
	Page                     int
	PerPage                  int
	SkipFetchThreads         bool
	CollapsedThreads         bool
	CollapsedThreadsExtended bool
	FromPost                 string // PostId after which to send the items
	FromCreateAt             int64  // CreateAt after which to send the items
	FromUpdateAt             int64  // UpdateAt after which to send the items. This cannot be used with FromCreateAt.
	Direction                string // Only accepts up|down. Indicates the order in which to send the items.
	UpdatesOnly              bool   // This flag is used to make the API work with the updateAt value.
	IncludeDeleted           bool
	IncludePostPriority      bool
}

type PostCountOptions struct {
	// Only include posts on a specific team. "" for any team.
	TeamId             string
	MustHaveFile       bool
	MustHaveHashtag    bool
	ExcludeDeleted     bool
	ExcludeSystemPosts bool
	UsersPostsOnly     bool
	// AllowFromCache looks up cache only when ExcludeDeleted and UsersPostsOnly are true and rest are falsy.
	AllowFromCache bool

	// retrieves posts in the inclusive range: [SinceUpdateAt + LastPostId, UntilUpdateAt]
	SincePostID   string
	SinceUpdateAt int64
	UntilUpdateAt int64
}

func (o *Post) Etag() string {
	return Etag(o.Id, o.UpdateAt)
}

func (o *Post) IsValid(maxPostSize int) *AppError {
	if !IsValidId(o.Id) {
		return NewAppError("Post.IsValid", "model.post.is_valid.id.app_error", nil, "", http.StatusBadRequest)
	}

	if o.CreateAt == 0 {
		return NewAppError("Post.IsValid", "model.post.is_valid.create_at.app_error", nil, "id="+o.Id, http.StatusBadRequest)
	}

	if o.UpdateAt == 0 {
		return NewAppError("Post.IsValid", "model.post.is_valid.update_at.app_error", nil, "id="+o.Id, http.StatusBadRequest)
	}

	if !IsValidId(o.UserId) {
		return NewAppError("Post.IsValid", "model.post.is_valid.user_id.app_error", nil, "", http.StatusBadRequest)
	}

	if !IsValidId(o.ChannelId) {
		return NewAppError("Post.IsValid", "model.post.is_valid.channel_id.app_error", nil, "", http.StatusBadRequest)
	}

	if !(IsValidId(o.RootId) || o.RootId == "") {
		return NewAppError("Post.IsValid", "model.post.is_valid.root_id.app_error", nil, "", http.StatusBadRequest)
	}

	if !(len(o.OriginalId) == 26 || o.OriginalId == "") {
		return NewAppError("Post.IsValid", "model.post.is_valid.original_id.app_error", nil, "", http.StatusBadRequest)
	}

	if utf8.RuneCountInString(o.Message) > maxPostSize {
		return NewAppError("Post.IsValid", "model.post.is_valid.message_length.app_error",
			map[string]any{"Length": utf8.RuneCountInString(o.Message), "MaxLength": maxPostSize}, "id="+o.Id, http.StatusBadRequest)
	}

	if utf8.RuneCountInString(o.Hashtags) > PostHashtagsMaxRunes {
		return NewAppError("Post.IsValid", "model.post.is_valid.hashtags.app_error", nil, "id="+o.Id, http.StatusBadRequest)
	}

	switch o.Type {
	case
		PostTypeDefault,
		PostTypeSystemGeneric,
		PostTypeJoinLeave,
		PostTypeAutoResponder,
		PostTypeAddRemove,
		PostTypeJoinChannel,
		PostTypeGuestJoinChannel,
		PostTypeLeaveChannel,
		PostTypeJoinTeam,
		PostTypeLeaveTeam,
		PostTypeAddToChannel,
		PostTypeAddGuestToChannel,
		PostTypeRemoveFromChannel,
		PostTypeMoveChannel,
		PostTypeAddToTeam,
		PostTypeRemoveFromTeam,
		PostTypeSlackAttachment,
		PostTypeHeaderChange,
		PostTypePurposeChange,
		PostTypeDisplaynameChange,
		PostTypeConvertChannel,
		PostTypeChannelDeleted,
		PostTypeChannelRestored,
		PostTypeChangeChannelPrivacy,
		PostTypeAddBotTeamsChannels,
		PostTypeReminder,
		PostTypeMe,
		PostTypeWrangler,
		PostTypeGMConvertedToChannel,
<<<<<<< HEAD
		PostTypeAutotranslationChange:
=======
		PostTypeBurnOnRead:
>>>>>>> 10f0b071
	default:
		if !strings.HasPrefix(o.Type, PostCustomTypePrefix) {
			return NewAppError("Post.IsValid", "model.post.is_valid.type.app_error", nil, "id="+o.Type, http.StatusBadRequest)
		}
	}

	if utf8.RuneCountInString(ArrayToJSON(o.Filenames)) > PostFilenamesMaxRunes {
		return NewAppError("Post.IsValid", "model.post.is_valid.filenames.app_error", nil, "id="+o.Id, http.StatusBadRequest)
	}

	if utf8.RuneCountInString(ArrayToJSON(o.FileIds)) > PostFileidsMaxRunes {
		return NewAppError("Post.IsValid", "model.post.is_valid.file_ids.app_error", nil, "id="+o.Id, http.StatusBadRequest)
	}

	if utf8.RuneCountInString(StringInterfaceToJSON(o.GetProps())) > PostPropsMaxRunes {
		return NewAppError("Post.IsValid", "model.post.is_valid.props.app_error", nil, "id="+o.Id, http.StatusBadRequest)
	}

	return nil
}

func (o *Post) SanitizeProps() {
	if o == nil {
		return
	}
	membersToSanitize := []string{
		PropsAddChannelMember,
		PostPropsForceNotification,
	}

	for _, member := range membersToSanitize {
		if _, ok := o.GetProps()[member]; ok {
			o.DelProp(member)
		}
	}
	for _, p := range o.Participants {
		p.Sanitize(map[string]bool{})
	}
}

// Remove any input data from the post object that is not user controlled
func (o *Post) SanitizeInput() {
	o.DeleteAt = 0
	o.RemoteId = NewPointer("")

	if o.Metadata != nil {
		o.Metadata.Embeds = nil
	}
}

func (o *Post) ContainsIntegrationsReservedProps() []string {
	return ContainsIntegrationsReservedProps(o.GetProps())
}

func (o *PostPatch) ContainsIntegrationsReservedProps() []string {
	if o == nil || o.Props == nil {
		return nil
	}
	return ContainsIntegrationsReservedProps(*o.Props)
}

func ContainsIntegrationsReservedProps(props StringInterface) []string {
	foundProps := []string{}

	if props != nil {
		reservedProps := []string{
			PostPropsFromWebhook,
			PostPropsOverrideUsername,
			PostPropsWebhookDisplayName,
			PostPropsOverrideIconURL,
			PostPropsOverrideIconEmoji,
		}

		for _, key := range reservedProps {
			if _, ok := props[key]; ok {
				foundProps = append(foundProps, key)
			}
		}
	}

	return foundProps
}

func (o *Post) PreSave() {
	if o.Id == "" {
		o.Id = NewId()
	}

	o.OriginalId = ""

	if o.CreateAt == 0 {
		o.CreateAt = GetMillis()
	}

	o.UpdateAt = o.CreateAt
	o.PreCommit()
}

func (o *Post) PreCommit() {
	if o.GetProps() == nil {
		o.SetProps(make(map[string]any))
	}

	if o.Filenames == nil {
		o.Filenames = []string{}
	}

	if o.FileIds == nil {
		o.FileIds = []string{}
	}

	o.GenerateActionIds()

	// There's a rare bug where the client sends up duplicate FileIds so protect against that
	o.FileIds = RemoveDuplicateStrings(o.FileIds)
}

func (o *Post) MakeNonNil() {
	if o.GetProps() == nil {
		o.SetProps(make(map[string]any))
	}
}

func (o *Post) DelProp(key string) {
	o.propsMu.Lock()
	defer o.propsMu.Unlock()
	propsCopy := make(map[string]any, len(o.Props)-1)
	maps.Copy(propsCopy, o.Props)
	delete(propsCopy, key)
	o.Props = propsCopy
}

func (o *Post) AddProp(key string, value any) {
	o.propsMu.Lock()
	defer o.propsMu.Unlock()
	propsCopy := make(map[string]any, len(o.Props)+1)
	maps.Copy(propsCopy, o.Props)
	propsCopy[key] = value
	o.Props = propsCopy
}

func (o *Post) GetProps() StringInterface {
	o.propsMu.RLock()
	defer o.propsMu.RUnlock()
	return o.Props
}

func (o *Post) SetProps(props StringInterface) {
	o.propsMu.Lock()
	defer o.propsMu.Unlock()
	o.Props = props
}

func (o *Post) GetProp(key string) any {
	o.propsMu.RLock()
	defer o.propsMu.RUnlock()
	return o.Props[key]
}

// ValidateProps checks all known props for validity.
// Currently, it logs warnings for invalid props rather than returning an error.
// In a future version, this will be updated to return errors for invalid props.
func (o *Post) ValidateProps(logger mlog.LoggerIFace) {
	if err := o.propsIsValid(); err != nil {
		logger.Warn(
			"Invalid post props. In a future version this will result in an error. Please update your integration to be compliant.",
			mlog.String("post_id", o.Id),
			mlog.Err(err),
		)
	}
}

func (o *Post) propsIsValid() error {
	var multiErr *multierror.Error

	props := o.GetProps()

	// Check basic props validity
	if props == nil {
		return nil
	}

	if props[PostPropsAddedUserId] != nil {
		if addedUserID, ok := props[PostPropsAddedUserId].(string); !ok {
			multiErr = multierror.Append(multiErr, fmt.Errorf("added_user_id prop must be a string"))
		} else if !IsValidId(addedUserID) {
			multiErr = multierror.Append(multiErr, fmt.Errorf("added_user_id prop must be a valid user ID"))
		}
	}
	if props[PostPropsDeleteBy] != nil {
		if deleteByID, ok := props[PostPropsDeleteBy].(string); !ok {
			multiErr = multierror.Append(multiErr, fmt.Errorf("delete_by prop must be a string"))
		} else if !IsValidId(deleteByID) {
			multiErr = multierror.Append(multiErr, fmt.Errorf("delete_by prop must be a valid user ID"))
		}
	}

	// Validate integration props
	if props[PostPropsOverrideIconURL] != nil {
		if iconURL, ok := props[PostPropsOverrideIconURL].(string); !ok {
			multiErr = multierror.Append(multiErr, fmt.Errorf("override_icon_url prop must be a string"))
		} else if iconURL == "" || !IsValidHTTPURL(iconURL) {
			multiErr = multierror.Append(multiErr, fmt.Errorf("override_icon_url prop must be a valid URL"))
		}
	}
	if props[PostPropsOverrideIconEmoji] != nil {
		if _, ok := props[PostPropsOverrideIconEmoji].(string); !ok {
			multiErr = multierror.Append(multiErr, fmt.Errorf("override_icon_emoji prop must be a string"))
		}
	}
	if props[PostPropsOverrideUsername] != nil {
		if _, ok := props[PostPropsOverrideUsername].(string); !ok {
			multiErr = multierror.Append(multiErr, fmt.Errorf("override_username prop must be a string"))
		}
	}
	if props[PostPropsFromWebhook] != nil {
		if fromWebhook, ok := props[PostPropsFromWebhook].(string); !ok {
			multiErr = multierror.Append(multiErr, fmt.Errorf("from_webhook prop must be a string"))
		} else if fromWebhook != "true" {
			multiErr = multierror.Append(multiErr, fmt.Errorf("from_webhook prop must be \"true\""))
		}
	}
	if props[PostPropsFromBot] != nil {
		if fromBot, ok := props[PostPropsFromBot].(string); !ok {
			multiErr = multierror.Append(multiErr, fmt.Errorf("from_bot prop must be a string"))
		} else if fromBot != "true" {
			multiErr = multierror.Append(multiErr, fmt.Errorf("from_bot prop must be \"true\""))
		}
	}
	if props[PostPropsFromOAuthApp] != nil {
		if fromOAuthApp, ok := props[PostPropsFromOAuthApp].(string); !ok {
			multiErr = multierror.Append(multiErr, fmt.Errorf("from_oauth_app prop must be a string"))
		} else if fromOAuthApp != "true" {
			multiErr = multierror.Append(multiErr, fmt.Errorf("from_oauth_app prop must be \"true\""))
		}
	}
	if props[PostPropsFromPlugin] != nil {
		if fromPlugin, ok := props[PostPropsFromPlugin].(string); !ok {
			multiErr = multierror.Append(multiErr, fmt.Errorf("from_plugin prop must be a string"))
		} else if fromPlugin != "true" {
			multiErr = multierror.Append(multiErr, fmt.Errorf("from_plugin prop must be \"true\""))
		}
	}
	if props[PostPropsUnsafeLinks] != nil {
		if unsafeLinks, ok := props[PostPropsUnsafeLinks].(string); !ok {
			multiErr = multierror.Append(multiErr, fmt.Errorf("unsafe_links prop must be a string"))
		} else if unsafeLinks != "true" {
			multiErr = multierror.Append(multiErr, fmt.Errorf("unsafe_links prop must be \"true\""))
		}
	}
	if props[PostPropsWebhookDisplayName] != nil {
		if _, ok := props[PostPropsWebhookDisplayName].(string); !ok {
			multiErr = multierror.Append(multiErr, fmt.Errorf("webhook_display_name prop must be a string"))
		}
	}

	if props[PostPropsMentionHighlightDisabled] != nil {
		if _, ok := props[PostPropsMentionHighlightDisabled].(bool); !ok {
			multiErr = multierror.Append(multiErr, fmt.Errorf("mention_highlight_disabled prop must be a boolean"))
		}
	}
	if props[PostPropsGroupHighlightDisabled] != nil {
		if _, ok := props[PostPropsGroupHighlightDisabled].(bool); !ok {
			multiErr = multierror.Append(multiErr, fmt.Errorf("disable_group_highlight prop must be a boolean"))
		}
	}

	if props[PostPropsPreviewedPost] != nil {
		if previewedPostID, ok := props[PostPropsPreviewedPost].(string); !ok {
			multiErr = multierror.Append(multiErr, fmt.Errorf("previewed_post prop must be a string"))
		} else if !IsValidId(previewedPostID) {
			multiErr = multierror.Append(multiErr, fmt.Errorf("previewed_post prop must be a valid post ID"))
		}
	}

	if props[PostPropsForceNotification] != nil {
		if _, ok := props[PostPropsForceNotification].(bool); !ok {
			multiErr = multierror.Append(multiErr, fmt.Errorf("force_notification prop must be a boolean"))
		}
	}

	if props[PostPropsAIGeneratedByUserID] != nil {
		if aiGenUserID, ok := props[PostPropsAIGeneratedByUserID].(string); !ok {
			multiErr = multierror.Append(multiErr, fmt.Errorf("ai_generated_by prop must be a string"))
		} else if !IsValidId(aiGenUserID) {
			multiErr = multierror.Append(multiErr, fmt.Errorf("ai_generated_by prop must be a valid user ID"))
		}
	}

	if props[PostPropsAIGeneratedByUsername] != nil {
		if _, ok := props[PostPropsAIGeneratedByUsername].(string); !ok {
			multiErr = multierror.Append(multiErr, fmt.Errorf("ai_generated_by_username prop must be a string"))
		}
	}

	for i, a := range o.Attachments() {
		if err := a.IsValid(); err != nil {
			multiErr = multierror.Append(multiErr, multierror.Prefix(err, fmt.Sprintf("message attachtment at index %d is invalid:", i)))
		}
	}

	return multiErr.ErrorOrNil()
}

func (o *Post) IsSystemMessage() bool {
	return len(o.Type) >= len(PostSystemMessagePrefix) && o.Type[:len(PostSystemMessagePrefix)] == PostSystemMessagePrefix
}

// IsRemote returns true if the post originated on a remote cluster.
func (o *Post) IsRemote() bool {
	return o.RemoteId != nil && *o.RemoteId != ""
}

// GetRemoteID safely returns the remoteID or empty string if not remote.
func (o *Post) GetRemoteID() string {
	if o.RemoteId != nil {
		return *o.RemoteId
	}
	return ""
}

func (o *Post) IsJoinLeaveMessage() bool {
	return o.Type == PostTypeJoinLeave ||
		o.Type == PostTypeAddRemove ||
		o.Type == PostTypeJoinChannel ||
		o.Type == PostTypeLeaveChannel ||
		o.Type == PostTypeJoinTeam ||
		o.Type == PostTypeLeaveTeam ||
		o.Type == PostTypeAddToChannel ||
		o.Type == PostTypeRemoveFromChannel ||
		o.Type == PostTypeAddToTeam ||
		o.Type == PostTypeRemoveFromTeam
}

func (o *Post) Patch(patch *PostPatch) {
	if patch.IsPinned != nil {
		o.IsPinned = *patch.IsPinned
	}

	if patch.Message != nil {
		o.Message = *patch.Message
	}

	if patch.Props != nil {
		newProps := *patch.Props
		o.SetProps(newProps)
	}

	if patch.FileIds != nil {
		o.FileIds = *patch.FileIds
	}

	if patch.HasReactions != nil {
		o.HasReactions = *patch.HasReactions
	}
}

func (o *Post) ChannelMentions() []string {
	return ChannelMentions(o.Message)
}

// DisableMentionHighlights disables a posts mention highlighting and returns the first channel mention that was present in the message.
func (o *Post) DisableMentionHighlights() string {
	mention, hasMentions := findAtChannelMention(o.Message)
	if hasMentions {
		o.AddProp(PostPropsMentionHighlightDisabled, true)
	}
	return mention
}

// DisableMentionHighlights disables mention highlighting for a post patch if required.
func (o *PostPatch) DisableMentionHighlights() {
	if o.Message == nil {
		return
	}
	if _, hasMentions := findAtChannelMention(*o.Message); hasMentions {
		if o.Props == nil {
			o.Props = &StringInterface{}
		}
		(*o.Props)[PostPropsMentionHighlightDisabled] = true
	}
}

func findAtChannelMention(message string) (mention string, found bool) {
	re := regexp.MustCompile(`(?i)\B@(channel|all|here)\b`)
	matched := re.FindStringSubmatch(message)
	if found = (len(matched) > 0); found {
		mention = strings.ToLower(matched[0])
	}
	return
}

func (o *Post) Attachments() []*SlackAttachment {
	if attachments, ok := o.GetProp(PostPropsAttachments).([]*SlackAttachment); ok {
		return attachments
	}
	var ret []*SlackAttachment
	if attachments, ok := o.GetProp(PostPropsAttachments).([]any); ok {
		for _, attachment := range attachments {
			if enc, err := json.Marshal(attachment); err == nil {
				var decoded SlackAttachment
				if json.Unmarshal(enc, &decoded) == nil {
					// Ignoring nil actions
					i := 0
					for _, action := range decoded.Actions {
						if action != nil {
							decoded.Actions[i] = action
							i++
						}
					}
					decoded.Actions = decoded.Actions[:i]

					// Ignoring nil fields
					i = 0
					for _, field := range decoded.Fields {
						if field != nil {
							decoded.Fields[i] = field
							i++
						}
					}
					decoded.Fields = decoded.Fields[:i]
					ret = append(ret, &decoded)
				}
			}
		}
	}
	return ret
}

func (o *Post) AttachmentsEqual(input *Post) bool {
	attachments := o.Attachments()
	inputAttachments := input.Attachments()

	if len(attachments) != len(inputAttachments) {
		return false
	}

	for i := range attachments {
		if !attachments[i].Equals(inputAttachments[i]) {
			return false
		}
	}

	return true
}

var markdownDestinationEscaper = strings.NewReplacer(
	`\`, `\\`,
	`<`, `\<`,
	`>`, `\>`,
	`(`, `\(`,
	`)`, `\)`,
)

// WithRewrittenImageURLs returns a new shallow copy of the post where the message has been
// rewritten via RewriteImageURLs.
func (o *Post) WithRewrittenImageURLs(f func(string) string) *Post {
	pCopy := o.Clone()
	pCopy.Message = RewriteImageURLs(o.Message, f)
	if pCopy.MessageSource == "" && pCopy.Message != o.Message {
		pCopy.MessageSource = o.Message
	}
	return pCopy
}

// RewriteImageURLs takes a message and returns a copy that has all of the image URLs replaced
// according to the function f. For each image URL, f will be invoked, and the resulting markdown
// will contain the URL returned by that invocation instead.
//
// Image URLs are destination URLs used in inline images or reference definitions that are used
// anywhere in the input markdown as an image.
func RewriteImageURLs(message string, f func(string) string) string {
	if !strings.Contains(message, "![") {
		return message
	}

	var ranges []markdown.Range

	markdown.Inspect(message, func(blockOrInline any) bool {
		switch v := blockOrInline.(type) {
		case *markdown.ReferenceImage:
			ranges = append(ranges, v.ReferenceDefinition.RawDestination)
		case *markdown.InlineImage:
			ranges = append(ranges, v.RawDestination)
		default:
			return true
		}
		return true
	})

	if ranges == nil {
		return message
	}

	sort.Slice(ranges, func(i, j int) bool {
		return ranges[i].Position < ranges[j].Position
	})

	copyRanges := make([]markdown.Range, 0, len(ranges))
	urls := make([]string, 0, len(ranges))
	resultLength := len(message)

	start := 0
	for i, r := range ranges {
		switch {
		case i == 0:
		case r.Position != ranges[i-1].Position:
			start = ranges[i-1].End
		default:
			continue
		}
		original := message[r.Position:r.End]
		replacement := markdownDestinationEscaper.Replace(f(markdown.Unescape(original)))
		resultLength += len(replacement) - len(original)
		copyRanges = append(copyRanges, markdown.Range{Position: start, End: r.Position})
		urls = append(urls, replacement)
	}

	result := make([]byte, resultLength)

	offset := 0
	for i, r := range copyRanges {
		offset += copy(result[offset:], message[r.Position:r.End])
		offset += copy(result[offset:], urls[i])
	}
	copy(result[offset:], message[ranges[len(ranges)-1].End:])

	return string(result)
}

func (o *Post) IsFromOAuthBot() bool {
	props := o.GetProps()
	return props[PostPropsFromWebhook] == "true" && props[PostPropsOverrideUsername] != ""
}

func (o *Post) ToNilIfInvalid() *Post {
	if o.Id == "" {
		return nil
	}
	return o
}

func (o *Post) ForPlugin() *Post {
	p := o.Clone()
	p.Metadata = nil
	if p.Type == fmt.Sprintf("%sup_notification", PostCustomTypePrefix) {
		p.DelProp("requested_features")
	}
	return p
}

func (o *Post) GetPreviewPost() *PreviewPost {
	if o.Metadata == nil {
		return nil
	}
	for _, embed := range o.Metadata.Embeds {
		if embed != nil && embed.Type == PostEmbedPermalink {
			if previewPost, ok := embed.Data.(*PreviewPost); ok {
				return previewPost
			}
		}
	}
	return nil
}

func (o *Post) GetPreviewedPostProp() string {
	if val, ok := o.GetProp(PostPropsPreviewedPost).(string); ok {
		return val
	}
	return ""
}

func (o *Post) GetPriority() *PostPriority {
	if o.Metadata == nil {
		return nil
	}
	return o.Metadata.Priority
}

func (o *Post) GetPersistentNotification() *bool {
	priority := o.GetPriority()
	if priority == nil {
		return nil
	}
	return priority.PersistentNotifications
}

func (o *Post) GetRequestedAck() *bool {
	priority := o.GetPriority()
	if priority == nil {
		return nil
	}
	return priority.RequestedAck
}

func (o *Post) IsUrgent() bool {
	postPriority := o.GetPriority()
	if postPriority == nil {
		return false
	}

	if postPriority.Priority == nil {
		return false
	}

	return *postPriority.Priority == PostPriorityUrgent
}

func (o *Post) CleanPost() *Post {
	o.Id = ""
	o.CreateAt = 0
	o.UpdateAt = 0
	o.EditAt = 0
	return o
}

type UpdatePostOptions struct {
	SafeUpdate    bool
	IsRestorePost bool
}

func DefaultUpdatePostOptions() *UpdatePostOptions {
	return &UpdatePostOptions{
		SafeUpdate:    false,
		IsRestorePost: false,
	}
}

type PreparePostForClientOpts struct {
	IsNewPost       bool
	IsEditPost      bool
	IncludePriority bool
	RetainContent   bool
	IncludeDeleted  bool
}

// ReportPostOptions contains options for querying posts for reporting/compliance purposes
type ReportPostOptions struct {
	ChannelId          string `json:"channel_id"`
	StartTime          int64  `json:"start_time,omitempty"`           // Optional: Start time for query range (unix timestamp in milliseconds)
	TimeField          string `json:"time_field,omitempty"`           // "create_at" or "update_at" (default: "create_at")
	SortDirection      string `json:"sort_direction,omitempty"`       // "asc" or "desc" (default: "asc")
	PerPage            int    `json:"per_page,omitempty"`             // Number of posts per page (default: 100, max: MaxReportingPerPage)
	IncludeDeleted     bool   `json:"include_deleted,omitempty"`      // Include deleted posts
	ExcludeSystemPosts bool   `json:"exclude_system_posts,omitempty"` // Exclude all system posts (any type starting with "system_")
	IncludeMetadata    bool   `json:"include_metadata,omitempty"`     // Include file info, reactions, etc.
}
type RewriteAction string

const (
	RewriteActionCustom         RewriteAction = "custom"
	RewriteActionShorten        RewriteAction = "shorten"
	RewriteActionElaborate      RewriteAction = "elaborate"
	RewriteActionImproveWriting RewriteAction = "improve_writing"
	RewriteActionFixSpelling    RewriteAction = "fix_spelling"
	RewriteActionSimplify       RewriteAction = "simplify"
	RewriteActionSummarize      RewriteAction = "summarize"
)

type RewriteRequest struct {
	AgentID      string        `json:"agent_id"`
	Message      string        `json:"message"`
	Action       RewriteAction `json:"action"`
	CustomPrompt string        `json:"custom_prompt,omitempty"`
}

type RewriteResponse struct {
	RewrittenText string `json:"rewritten_text"`
}

const RewriteSystemPrompt = `You are a JSON API that rewrites text. Your response must be valid JSON only. 
Return this exact format: {"rewritten_text":"content"}. 
Do not use markdown, code blocks, or any formatting. Start with { and end with }.`

// ReportPostOptionsCursor contains cursor information for pagination.
// The cursor is an opaque base64-encoded string that encodes all pagination state.
// Clients should treat this as an opaque token and pass it back unchanged.
//
// Internal format (before base64 encoding):
//
//	v1: "version:channel_id:time_field:include_deleted:exclude_system_posts:sort_direction:timestamp:post_id"
//
// Field order (general to specific):
// - version: Allows format evolution
// - channel_id: Which channel to query (filter)
// - time_field: Which timestamp column to use for ordering (filter/config)
// - include_deleted: Whether to include deleted posts (filter)
// - exclude_system_posts: Whether to exclude channel metadata system posts (filter)
// - sort_direction: Query direction ASC vs DESC (filter/config)
// - timestamp: The cursor position in time (pagination state)
// - post_id: Tie-breaker for posts with identical timestamps (pagination state)
//
// Version history:
// - v1: Initial format with all query-affecting parameters ordered general→specific, base64-encoded for opacity
// ReportPostOptionsCursor contains the pagination cursor for posts reporting.
//
// The cursor is opaque and self-contained:
// - It's base64-encoded and contains all query parameters (channel_id, time_field, sort_direction, etc.)
// - When a cursor is provided, query parameters in the request body are IGNORED
// - The cursor's embedded parameters take precedence over request body parameters
// - This allows clients to keep sending the same parameters on every page without errors
// - For the first page, omit the cursor field or set it to ""
type ReportPostOptionsCursor struct {
	Cursor string `json:"cursor,omitempty"` // Optional: Opaque base64-encoded cursor string (omit or use "" for first request)
}

// ReportPostListResponse contains the response for cursor-based post reporting queries
type ReportPostListResponse struct {
	Posts      []*Post                  `json:"posts"`
	NextCursor *ReportPostOptionsCursor `json:"next_cursor,omitempty"` // nil if no more pages
}

// ReportPostQueryParams contains the fully resolved query parameters for the store layer.
// This struct is used internally after cursor decoding and parameter resolution.
// The store layer receives these concrete parameters and executes the query.
type ReportPostQueryParams struct {
	ChannelId          string // Required: Channel to query
	CursorTime         int64  // Pagination cursor time position
	CursorId           string // Pagination cursor ID for tie-breaking
	TimeField          string // Resolved: "create_at" or "update_at"
	SortDirection      string // Resolved: "asc" or "desc"
	IncludeDeleted     bool   // Resolved: include deleted posts
	ExcludeSystemPosts bool   // Resolved: exclude system posts
	PerPage            int    // Number of posts per page (already validated)
}

// Validate validates the ReportPostQueryParams fields.
// This should be called after parameter resolution (from cursor or options) and before passing to the store layer.
// Note: PerPage is handled separately in the API layer (capped at 100-1000 range).
func (q *ReportPostQueryParams) Validate() *AppError {
	// Validate ChannelId
	if !IsValidId(q.ChannelId) {
		return NewAppError("ReportPostQueryParams.Validate", "model.post.query_params.invalid_channel_id", nil, "channel_id must be a valid 26-character ID", 400)
	}

	// Validate TimeField
	if q.TimeField != ReportingTimeFieldCreateAt && q.TimeField != ReportingTimeFieldUpdateAt {
		return NewAppError("ReportPostQueryParams.Validate", "model.post.query_params.invalid_time_field", nil, fmt.Sprintf("time_field must be %q or %q", ReportingTimeFieldCreateAt, ReportingTimeFieldUpdateAt), 400)
	}

	// Validate SortDirection
	if q.SortDirection != ReportingSortDirectionAsc && q.SortDirection != ReportingSortDirectionDesc {
		return NewAppError("ReportPostQueryParams.Validate", "model.post.query_params.invalid_sort_direction", nil, fmt.Sprintf("sort_direction must be %q or %q", ReportingSortDirectionAsc, ReportingSortDirectionDesc), 400)
	}

	// Validate CursorId - can be empty (first page) or must be a valid ID format (subsequent pages)
	if q.CursorId != "" && !IsValidId(q.CursorId) {
		return NewAppError("ReportPostQueryParams.Validate", "model.post.query_params.invalid_cursor_id", nil, "cursor_id must be a valid 26-character ID", 400)
	}

	// CursorTime is validated by the fact it's an int64
	// PerPage is handled in API layer before calling Validate()
	return nil
}

// EncodeReportPostCursor creates an opaque cursor string from pagination state.
// The cursor encodes all query-affecting parameters to ensure consistency across pages.
// The cursor is base64-encoded to ensure it's truly opaque and URL-safe.
//
// Internal format: "version:channel_id:time_field:include_deleted:exclude_system_posts:sort_direction:timestamp:post_id"
// Example (before encoding): "1:abc123xyz:create_at:false:true:asc:1635724800000:post456def"
func EncodeReportPostCursor(channelId string, timeField string, includeDeleted bool, excludeSystemPosts bool, sortDirection string, timestamp int64, postId string) string {
	plainText := fmt.Sprintf("1:%s:%s:%t:%t:%s:%d:%s",
		channelId,
		timeField,
		includeDeleted,
		excludeSystemPosts,
		sortDirection,
		timestamp,
		postId)
	return base64.URLEncoding.EncodeToString([]byte(plainText))
}

// DecodeReportPostCursorV1 parses an opaque cursor string into query parameters.
// Returns a partially populated ReportPostQueryParams (missing PerPage which comes from the request).
func DecodeReportPostCursorV1(cursor string) (*ReportPostQueryParams, *AppError) {
	decoded, err := base64.URLEncoding.DecodeString(cursor)
	if err != nil {
		return nil, NewAppError("DecodeReportPostCursorV1", "model.post.decode_cursor.invalid_base64", nil, err.Error(), 400)
	}

	parts := strings.Split(string(decoded), ":")
	if len(parts) != 8 {
		return nil, NewAppError("DecodeReportPostCursorV1", "model.post.decode_cursor.invalid_format", nil, fmt.Sprintf("expected 8 parts, got %d", len(parts)), 400)
	}

	version, err := strconv.Atoi(parts[0])
	if err != nil {
		return nil, NewAppError("DecodeReportPostCursorV1", "model.post.decode_cursor.invalid_version", nil, fmt.Sprintf("version must be an integer: %s", err.Error()), 400)
	}
	if version != 1 {
		return nil, NewAppError("DecodeReportPostCursorV1", "model.post.decode_cursor.unsupported_version", nil, fmt.Sprintf("version %d", version), 400)
	}

	includeDeleted, err := strconv.ParseBool(parts[3])
	if err != nil {
		return nil, NewAppError("DecodeReportPostCursorV1", "model.post.decode_cursor.invalid_include_deleted", nil, fmt.Sprintf("include_deleted must be a boolean: %s", err.Error()), 400)
	}

	excludeSystemPosts, err := strconv.ParseBool(parts[4])
	if err != nil {
		return nil, NewAppError("DecodeReportPostCursorV1", "model.post.decode_cursor.invalid_exclude_system_posts", nil, fmt.Sprintf("exclude_system_posts must be a boolean: %s", err.Error()), 400)
	}

	timestamp, err := strconv.ParseInt(parts[6], 10, 64)
	if err != nil {
		return nil, NewAppError("DecodeReportPostCursorV1", "model.post.decode_cursor.invalid_timestamp", nil, fmt.Sprintf("timestamp must be an integer: %s", err.Error()), 400)
	}

	return &ReportPostQueryParams{
		ChannelId:          parts[1],
		CursorTime:         timestamp,
		CursorId:           parts[7],
		TimeField:          parts[2],
		SortDirection:      parts[5],
		IncludeDeleted:     includeDeleted,
		ExcludeSystemPosts: excludeSystemPosts,
	}, nil
}<|MERGE_RESOLUTION|>--- conflicted
+++ resolved
@@ -26,7 +26,6 @@
 type PostContextKey string
 
 const (
-<<<<<<< HEAD
 	PostSystemMessagePrefix       = "system_"
 	PostTypeDefault               = ""
 	PostTypeSlackAttachment       = "slack_attachment"
@@ -60,41 +59,7 @@
 	PostTypeMe                    = "me"
 	PostCustomTypePrefix          = "custom_"
 	PostTypeReminder              = "reminder"
-=======
-	PostSystemMessagePrefix      = "system_"
-	PostTypeDefault              = ""
-	PostTypeSlackAttachment      = "slack_attachment"
-	PostTypeSystemGeneric        = "system_generic"
-	PostTypeJoinLeave            = "system_join_leave" // Deprecated, use PostJoinChannel or PostLeaveChannel instead
-	PostTypeJoinChannel          = "system_join_channel"
-	PostTypeGuestJoinChannel     = "system_guest_join_channel"
-	PostTypeLeaveChannel         = "system_leave_channel"
-	PostTypeJoinTeam             = "system_join_team"
-	PostTypeLeaveTeam            = "system_leave_team"
-	PostTypeAutoResponder        = "system_auto_responder"
-	PostTypeAddRemove            = "system_add_remove" // Deprecated, use PostAddToChannel or PostRemoveFromChannel instead
-	PostTypeAddToChannel         = "system_add_to_channel"
-	PostTypeAddGuestToChannel    = "system_add_guest_to_chan"
-	PostTypeRemoveFromChannel    = "system_remove_from_channel"
-	PostTypeMoveChannel          = "system_move_channel"
-	PostTypeAddToTeam            = "system_add_to_team"
-	PostTypeRemoveFromTeam       = "system_remove_from_team"
-	PostTypeHeaderChange         = "system_header_change"
-	PostTypeDisplaynameChange    = "system_displayname_change"
-	PostTypeConvertChannel       = "system_convert_channel"
-	PostTypePurposeChange        = "system_purpose_change"
-	PostTypeChannelDeleted       = "system_channel_deleted"
-	PostTypeChannelRestored      = "system_channel_restored"
-	PostTypeEphemeral            = "system_ephemeral"
-	PostTypeChangeChannelPrivacy = "system_change_chan_privacy"
-	PostTypeWrangler             = "system_wrangler"
-	PostTypeGMConvertedToChannel = "system_gm_to_channel"
-	PostTypeAddBotTeamsChannels  = "add_bot_teams_channels"
-	PostTypeMe                   = "me"
-	PostCustomTypePrefix         = "custom_"
-	PostTypeReminder             = "reminder"
-	PostTypeBurnOnRead           = "burn_on_read"
->>>>>>> 10f0b071
+	PostTypeBurnOnRead            = "burn_on_read"
 
 	PostFileidsMaxRunes   = 300
 	PostFilenamesMaxRunes = 4000
@@ -559,11 +524,8 @@
 		PostTypeMe,
 		PostTypeWrangler,
 		PostTypeGMConvertedToChannel,
-<<<<<<< HEAD
-		PostTypeAutotranslationChange:
-=======
+		PostTypeAutotranslationChange,
 		PostTypeBurnOnRead:
->>>>>>> 10f0b071
 	default:
 		if !strings.HasPrefix(o.Type, PostCustomTypePrefix) {
 			return NewAppError("Post.IsValid", "model.post.is_valid.type.app_error", nil, "id="+o.Type, http.StatusBadRequest)

// Copyright (c) 2015-present Mattermost, Inc. All Rights Reserved.
// See LICENSE.txt for license information.

package model

import (
	"encoding/json"
	"errors"
	"fmt"
	"io"
	"net/http"
	"regexp"
	"sort"
	"strings"
	"sync"
	"unicode/utf8"

	"github.com/mattermost/mattermost/server/public/shared/markdown"
)

const (
	PostSystemMessagePrefix      = "system_"
	PostTypeDefault              = ""
	PostTypeSlackAttachment      = "slack_attachment"
	PostTypeSystemGeneric        = "system_generic"
	PostTypeJoinLeave            = "system_join_leave" // Deprecated, use PostJoinChannel or PostLeaveChannel instead
	PostTypeJoinChannel          = "system_join_channel"
	PostTypeGuestJoinChannel     = "system_guest_join_channel"
	PostTypeLeaveChannel         = "system_leave_channel"
	PostTypeJoinTeam             = "system_join_team"
	PostTypeLeaveTeam            = "system_leave_team"
	PostTypeAutoResponder        = "system_auto_responder"
	PostTypeAddRemove            = "system_add_remove" // Deprecated, use PostAddToChannel or PostRemoveFromChannel instead
	PostTypeAddToChannel         = "system_add_to_channel"
	PostTypeAddGuestToChannel    = "system_add_guest_to_chan"
	PostTypeRemoveFromChannel    = "system_remove_from_channel"
	PostTypeMoveChannel          = "system_move_channel"
	PostTypeAddToTeam            = "system_add_to_team"
	PostTypeRemoveFromTeam       = "system_remove_from_team"
	PostTypeHeaderChange         = "system_header_change"
	PostTypeDisplaynameChange    = "system_displayname_change"
	PostTypeConvertChannel       = "system_convert_channel"
	PostTypePurposeChange        = "system_purpose_change"
	PostTypeChannelDeleted       = "system_channel_deleted"
	PostTypeChannelRestored      = "system_channel_restored"
	PostTypeEphemeral            = "system_ephemeral"
	PostTypeChangeChannelPrivacy = "system_change_chan_privacy"
	PostTypeWrangler             = "system_wrangler"
	PostTypeGMConvertedToChannel = "system_gm_to_channel"
	PostTypeAddBotTeamsChannels  = "add_bot_teams_channels"
	PostTypeMe                   = "me"
	PostCustomTypePrefix         = "custom_"
	PostTypeReminder             = "reminder"

	PostFileidsMaxRunes   = 300
	PostFilenamesMaxRunes = 4000
	PostHashtagsMaxRunes  = 1000
	PostMessageMaxRunesV1 = 4000
	PostMessageMaxBytesV2 = 65535                     // Maximum size of a TEXT column in MySQL
	PostMessageMaxRunesV2 = PostMessageMaxBytesV2 / 4 // Assume a worst-case representation
	PostPropsMaxRunes     = 800000
	PostPropsMaxUserRunes = PostPropsMaxRunes - 40000 // Leave some room for system / pre-save modifications

	PropsAddChannelMember = "add_channel_member"

	PostPropsAddedUserId              = "addedUserId"
	PostPropsDeleteBy                 = "deleteBy"
	PostPropsOverrideIconURL          = "override_icon_url"
	PostPropsOverrideIconEmoji        = "override_icon_emoji"
	PostPropsOverrideUsername         = "override_username"
	PostPropsFromWebhook              = "from_webhook"
	PostPropsFromBot                  = "from_bot"
	PostPropsFromOAuthApp             = "from_oauth_app"
	PostPropsWebhookDisplayName       = "webhook_display_name"
	PostPropsMentionHighlightDisabled = "mentionHighlightDisabled"
	PostPropsGroupHighlightDisabled   = "disable_group_highlight"
	PostPropsPreviewedPost            = "previewed_post"

	PostPriorityUrgent               = "urgent"
	PostPropsRequestedAck            = "requested_ack"
	PostPropsPersistentNotifications = "persistent_notifications"
)

type Post struct {
	Id         string `json:"id"`
	CreateAt   int64  `json:"create_at"`
	UpdateAt   int64  `json:"update_at"`
	EditAt     int64  `json:"edit_at"`
	DeleteAt   int64  `json:"delete_at"`
	IsPinned   bool   `json:"is_pinned"`
	UserId     string `json:"user_id"`
	ChannelId  string `json:"channel_id"`
	RootId     string `json:"root_id"`
	OriginalId string `json:"original_id"`

	Message string `json:"message"`
	// MessageSource will contain the message as submitted by the user if Message has been modified
	// by Mattermost for presentation (e.g if an image proxy is being used). It should be used to
	// populate edit boxes if present.
	MessageSource string `json:"message_source,omitempty"`

	Type          string          `json:"type"`
	propsMu       sync.RWMutex    `db:"-"`       // Unexported mutex used to guard Post.Props.
	Props         StringInterface `json:"props"` // Deprecated: use GetProps()
	Hashtags      string          `json:"hashtags"`
	Filenames     StringArray     `json:"-"` // Deprecated, do not use this field any more
	FileIds       StringArray     `json:"file_ids,omitempty"`
	PendingPostId string          `json:"pending_post_id"`
	HasReactions  bool            `json:"has_reactions,omitempty"`
	RemoteId      *string         `json:"remote_id,omitempty"`

	// Transient data populated before sending a post to the client
	ReplyCount   int64         `json:"reply_count"`
	LastReplyAt  int64         `json:"last_reply_at"`
	Participants []*User       `json:"participants"`
	IsFollowing  *bool         `json:"is_following,omitempty"` // for root posts in collapsed thread mode indicates if the current user is following this thread
	Metadata     *PostMetadata `json:"metadata,omitempty"`
}

func (o *Post) Auditable() map[string]interface{} {
	var metaData map[string]any
	if o.Metadata != nil {
		metaData = o.Metadata.Auditable()
	}

	return map[string]interface{}{
		"id":              o.Id,
		"create_at":       o.CreateAt,
		"update_at":       o.UpdateAt,
		"edit_at":         o.EditAt,
		"delete_at":       o.DeleteAt,
		"is_pinned":       o.IsPinned,
		"user_id":         o.UserId,
		"channel_id":      o.ChannelId,
		"root_id":         o.RootId,
		"original_id":     o.OriginalId,
		"type":            o.Type,
		"props":           o.GetProps(),
		"file_ids":        o.FileIds,
		"pending_post_id": o.PendingPostId,
		"remote_id":       o.RemoteId,
		"reply_count":     o.ReplyCount,
		"last_reply_at":   o.LastReplyAt,
		"is_following":    o.IsFollowing,
		"metadata":        metaData,
	}
}

func (o *Post) LogClone() any {
	return o.Auditable()
}

type PostEphemeral struct {
	UserID string `json:"user_id"`
	Post   *Post  `json:"post"`
}

type PostPatch struct {
	IsPinned     *bool            `json:"is_pinned"`
	Message      *string          `json:"message"`
	Props        *StringInterface `json:"props"`
	FileIds      *StringArray     `json:"file_ids"`
	HasReactions *bool            `json:"has_reactions"`
}

type PostReminder struct {
	TargetTime int64 `json:"target_time"`
	// These fields are only used internally for interacting with DB.
	PostId string `json:",omitempty"`
	UserId string `json:",omitempty"`
}

type PostPriority struct {
	Priority                *string `json:"priority"`
	RequestedAck            *bool   `json:"requested_ack"`
	PersistentNotifications *bool   `json:"persistent_notifications"`
	// These fields are only used internally for interacting with DB.
	PostId    string `json:",omitempty"`
	ChannelId string `json:",omitempty"`
}

type PostPersistentNotifications struct {
	PostId     string
	CreateAt   int64
	LastSentAt int64
	DeleteAt   int64
	SentCount  int16
}

type GetPersistentNotificationsPostsParams struct {
	MaxTime      int64
	MaxSentCount int16
	PerPage      int
}

type MoveThreadParams struct {
	ChannelId string `json:"channel_id"`
}

type SearchParameter struct {
	Terms                  *string `json:"terms"`
	IsOrSearch             *bool   `json:"is_or_search"`
	TimeZoneOffset         *int    `json:"time_zone_offset"`
	Page                   *int    `json:"page"`
	PerPage                *int    `json:"per_page"`
	IncludeDeletedChannels *bool   `json:"include_deleted_channels"`
}

type AnalyticsPostCountsOptions struct {
	TeamId        string
	BotsOnly      bool
	YesterdayOnly bool
}

func (o *PostPatch) WithRewrittenImageURLs(f func(string) string) *PostPatch {
	pCopy := *o //nolint:revive
	if pCopy.Message != nil {
		*pCopy.Message = RewriteImageURLs(*o.Message, f)
	}
	return &pCopy
}

func (o *PostPatch) Auditable() map[string]interface{} {
	return map[string]interface{}{
		"is_pinned":     o.IsPinned,
		"props":         o.Props,
		"file_ids":      o.FileIds,
		"has_reactions": o.HasReactions,
	}
}

type PostForExport struct {
	Post
	TeamName    string
	ChannelName string
	Username    string
	ReplyCount  int
}

type DirectPostForExport struct {
	Post
	User           string
	ChannelMembers *[]string
}

type ReplyForExport struct {
	Post
	Username string
}

type PostForIndexing struct {
	Post
	TeamId         string `json:"team_id"`
	ParentCreateAt *int64 `json:"parent_create_at"`
}

type FileForIndexing struct {
	FileInfo
	ChannelId string `json:"channel_id"`
	Content   string `json:"content"`
}

// ShouldIndex tells if a file should be indexed or not.
// index files which are-
// a. not deleted
// b. have an associated post ID, if no post ID, then,
// b.i. the file should belong to the channel's bookmarks, as indicated by the "CreatorId" field.
//
// Files not passing this criteria will be deleted from ES index.
// We're deleting those files from ES index instead of simply skipping them while fetching a batch of files
// because existing ES indexes might have these files already indexed, so we need to remove them from index.
func (file *FileForIndexing) ShouldIndex() bool {
	// NOTE - this function is used in server as well as Enterprise code.
	// Make sure to update public package dependency in both server and Enterprise code when
	// updating the logic here and to test both places.
	return file != nil && file.DeleteAt == 0 && (file.PostId != "" || file.CreatorId == BookmarkFileOwner)
}

// ShallowCopy is an utility function to shallow copy a Post to the given
// destination without touching the internal RWMutex.
func (o *Post) ShallowCopy(dst *Post) error {
	if dst == nil {
		return errors.New("dst cannot be nil")
	}
	o.propsMu.RLock()
	defer o.propsMu.RUnlock()
	dst.propsMu.Lock()
	defer dst.propsMu.Unlock()
	dst.Id = o.Id
	dst.CreateAt = o.CreateAt
	dst.UpdateAt = o.UpdateAt
	dst.EditAt = o.EditAt
	dst.DeleteAt = o.DeleteAt
	dst.IsPinned = o.IsPinned
	dst.UserId = o.UserId
	dst.ChannelId = o.ChannelId
	dst.RootId = o.RootId
	dst.OriginalId = o.OriginalId
	dst.Message = o.Message
	dst.MessageSource = o.MessageSource
	dst.Type = o.Type
	dst.Props = o.Props
	dst.Hashtags = o.Hashtags
	dst.Filenames = o.Filenames
	dst.FileIds = o.FileIds
	dst.PendingPostId = o.PendingPostId
	dst.HasReactions = o.HasReactions
	dst.ReplyCount = o.ReplyCount
	dst.Participants = o.Participants
	dst.LastReplyAt = o.LastReplyAt
	dst.Metadata = o.Metadata
	if o.IsFollowing != nil {
		dst.IsFollowing = NewPointer(*o.IsFollowing)
	}
	dst.RemoteId = o.RemoteId
	return nil
}

// Clone shallowly copies the post and returns the copy.
func (o *Post) Clone() *Post {
	pCopy := &Post{} //nolint:revive
	o.ShallowCopy(pCopy)
	return pCopy
}

func (o *Post) ToJSON() (string, error) {
	pCopy := o.Clone() //nolint:revive
	pCopy.StripActionIntegrations()
	b, err := json.Marshal(pCopy)
	return string(b), err
}

func (o *Post) EncodeJSON(w io.Writer) error {
	o.StripActionIntegrations()
	return json.NewEncoder(w).Encode(o)
}

type GetPostsSinceOptions struct {
	UserId                   string
	ChannelId                string
	Time                     int64
	SkipFetchThreads         bool
	CollapsedThreads         bool
	CollapsedThreadsExtended bool
	SortAscending            bool
}

type GetPostsSinceForSyncCursor struct {
	LastPostUpdateAt int64
	LastPostUpdateID string
	LastPostCreateAt int64
	LastPostCreateID string
}

func (c GetPostsSinceForSyncCursor) IsEmpty() bool {
	return c.LastPostCreateAt == 0 && c.LastPostCreateID == "" && c.LastPostUpdateAt == 0 && c.LastPostUpdateID == ""
}

type GetPostsSinceForSyncOptions struct {
	ChannelId       string
	ExcludeRemoteId string
	IncludeDeleted  bool
	SinceCreateAt   bool // determines whether the cursor will be based on CreateAt or UpdateAt
}

type GetPostsOptions struct {
	UserId                   string
	ChannelId                string
	PostId                   string
	Page                     int
	PerPage                  int
	SkipFetchThreads         bool
	CollapsedThreads         bool
	CollapsedThreadsExtended bool
	FromPost                 string // PostId after which to send the items
	FromCreateAt             int64  // CreateAt after which to send the items
	Direction                string // Only accepts up|down. Indicates the order in which to send the items.
	IncludeDeleted           bool
	IncludePostPriority      bool
}

type PostCountOptions struct {
	// Only include posts on a specific team. "" for any team.
	TeamId             string
	MustHaveFile       bool
	MustHaveHashtag    bool
	ExcludeDeleted     bool
	ExcludeSystemPosts bool
	UsersPostsOnly     bool
	// AllowFromCache looks up cache only when ExcludeDeleted and UsersPostsOnly are true and rest are falsy.
	AllowFromCache bool
	SincePostID    string
	SinceUpdateAt  int64
}

func (o *Post) Etag() string {
	return Etag(o.Id, o.UpdateAt)
}

func (o *Post) IsValid(maxPostSize int) *AppError {
	if !IsValidId(o.Id) {
		return NewAppError("Post.IsValid", "model.post.is_valid.id.app_error", nil, "", http.StatusBadRequest)
	}

	if o.CreateAt == 0 {
		return NewAppError("Post.IsValid", "model.post.is_valid.create_at.app_error", nil, "id="+o.Id, http.StatusBadRequest)
	}

	if o.UpdateAt == 0 {
		return NewAppError("Post.IsValid", "model.post.is_valid.update_at.app_error", nil, "id="+o.Id, http.StatusBadRequest)
	}

	if !IsValidId(o.UserId) {
		return NewAppError("Post.IsValid", "model.post.is_valid.user_id.app_error", nil, "", http.StatusBadRequest)
	}

	if !IsValidId(o.ChannelId) {
		return NewAppError("Post.IsValid", "model.post.is_valid.channel_id.app_error", nil, "", http.StatusBadRequest)
	}

	if !(IsValidId(o.RootId) || o.RootId == "") {
		return NewAppError("Post.IsValid", "model.post.is_valid.root_id.app_error", nil, "", http.StatusBadRequest)
	}

	if !(len(o.OriginalId) == 26 || o.OriginalId == "") {
		return NewAppError("Post.IsValid", "model.post.is_valid.original_id.app_error", nil, "", http.StatusBadRequest)
	}

	if utf8.RuneCountInString(o.Message) > maxPostSize {
		return NewAppError("Post.IsValid", "model.post.is_valid.msg.app_error", nil, "id="+o.Id, http.StatusBadRequest)
	}

	if utf8.RuneCountInString(o.Hashtags) > PostHashtagsMaxRunes {
		return NewAppError("Post.IsValid", "model.post.is_valid.hashtags.app_error", nil, "id="+o.Id, http.StatusBadRequest)
	}

	switch o.Type {
	case
		PostTypeDefault,
		PostTypeSystemGeneric,
		PostTypeJoinLeave,
		PostTypeAutoResponder,
		PostTypeAddRemove,
		PostTypeJoinChannel,
		PostTypeGuestJoinChannel,
		PostTypeLeaveChannel,
		PostTypeJoinTeam,
		PostTypeLeaveTeam,
		PostTypeAddToChannel,
		PostTypeAddGuestToChannel,
		PostTypeRemoveFromChannel,
		PostTypeMoveChannel,
		PostTypeAddToTeam,
		PostTypeRemoveFromTeam,
		PostTypeSlackAttachment,
		PostTypeHeaderChange,
		PostTypePurposeChange,
		PostTypeDisplaynameChange,
		PostTypeConvertChannel,
		PostTypeChannelDeleted,
		PostTypeChannelRestored,
		PostTypeChangeChannelPrivacy,
		PostTypeAddBotTeamsChannels,
		PostTypeReminder,
		PostTypeMe,
		PostTypeWrangler,
		PostTypeGMConvertedToChannel:
	default:
		if !strings.HasPrefix(o.Type, PostCustomTypePrefix) {
			return NewAppError("Post.IsValid", "model.post.is_valid.type.app_error", nil, "id="+o.Type, http.StatusBadRequest)
		}
	}

	if utf8.RuneCountInString(ArrayToJSON(o.Filenames)) > PostFilenamesMaxRunes {
		return NewAppError("Post.IsValid", "model.post.is_valid.filenames.app_error", nil, "id="+o.Id, http.StatusBadRequest)
	}

	if utf8.RuneCountInString(ArrayToJSON(o.FileIds)) > PostFileidsMaxRunes {
		return NewAppError("Post.IsValid", "model.post.is_valid.file_ids.app_error", nil, "id="+o.Id, http.StatusBadRequest)
	}

	if utf8.RuneCountInString(StringInterfaceToJSON(o.GetProps())) > PostPropsMaxRunes {
		return NewAppError("Post.IsValid", "model.post.is_valid.props.app_error", nil, "id="+o.Id, http.StatusBadRequest)
	}

	return nil
}

func (o *Post) SanitizeProps() {
	if o == nil {
		return
	}
	membersToSanitize := []string{
		PropsAddChannelMember,
	}

	for _, member := range membersToSanitize {
		if _, ok := o.GetProps()[member]; ok {
			o.DelProp(member)
		}
	}
	for _, p := range o.Participants {
		p.Sanitize(map[string]bool{})
	}
}

// Remove any input data from the post object that is not user controlled
func (o *Post) SanitizeInput() {
	o.DeleteAt = 0
<<<<<<< HEAD
	o.RemoteId = NewString("")

	if o.Metadata != nil {
		o.Metadata.Embeds = nil
	}
=======
	o.RemoteId = NewPointer("")
>>>>>>> 2be8f2f3
}

func (o *Post) ContainsIntegrationsReservedProps() []string {
	return containsIntegrationsReservedProps(o.GetProps())
}

func (o *PostPatch) ContainsIntegrationsReservedProps() []string {
	if o == nil || o.Props == nil {
		return nil
	}
	return containsIntegrationsReservedProps(*o.Props)
}

func containsIntegrationsReservedProps(props StringInterface) []string {
	foundProps := []string{}

	if props != nil {
		reservedProps := []string{
			PostPropsFromWebhook,
			PostPropsOverrideUsername,
			PostPropsWebhookDisplayName,
			PostPropsOverrideIconURL,
			PostPropsOverrideIconEmoji,
		}

		for _, key := range reservedProps {
			if _, ok := props[key]; ok {
				foundProps = append(foundProps, key)
			}
		}
	}

	return foundProps
}

func (o *Post) PreSave() {
	if o.Id == "" {
		o.Id = NewId()
	}

	o.OriginalId = ""

	if o.CreateAt == 0 {
		o.CreateAt = GetMillis()
	}

	o.UpdateAt = o.CreateAt
	o.PreCommit()
}

func (o *Post) PreCommit() {
	if o.GetProps() == nil {
		o.SetProps(make(map[string]any))
	}

	if o.Filenames == nil {
		o.Filenames = []string{}
	}

	if o.FileIds == nil {
		o.FileIds = []string{}
	}

	o.GenerateActionIds()

	// There's a rare bug where the client sends up duplicate FileIds so protect against that
	o.FileIds = RemoveDuplicateStrings(o.FileIds)
}

func (o *Post) MakeNonNil() {
	if o.GetProps() == nil {
		o.SetProps(make(map[string]any))
	}
}

func (o *Post) DelProp(key string) {
	o.propsMu.Lock()
	defer o.propsMu.Unlock()
	propsCopy := make(map[string]any, len(o.Props)-1)
	for k, v := range o.Props {
		propsCopy[k] = v
	}
	delete(propsCopy, key)
	o.Props = propsCopy
}

func (o *Post) AddProp(key string, value any) {
	o.propsMu.Lock()
	defer o.propsMu.Unlock()
	propsCopy := make(map[string]any, len(o.Props)+1)
	for k, v := range o.Props {
		propsCopy[k] = v
	}
	propsCopy[key] = value
	o.Props = propsCopy
}

func (o *Post) GetProps() StringInterface {
	o.propsMu.RLock()
	defer o.propsMu.RUnlock()
	return o.Props
}

func (o *Post) SetProps(props StringInterface) {
	o.propsMu.Lock()
	defer o.propsMu.Unlock()
	o.Props = props
}

func (o *Post) GetProp(key string) any {
	o.propsMu.RLock()
	defer o.propsMu.RUnlock()
	return o.Props[key]
}

func (o *Post) IsSystemMessage() bool {
	return len(o.Type) >= len(PostSystemMessagePrefix) && o.Type[:len(PostSystemMessagePrefix)] == PostSystemMessagePrefix
}

// IsRemote returns true if the post originated on a remote cluster.
func (o *Post) IsRemote() bool {
	return o.RemoteId != nil && *o.RemoteId != ""
}

// GetRemoteID safely returns the remoteID or empty string if not remote.
func (o *Post) GetRemoteID() string {
	if o.RemoteId != nil {
		return *o.RemoteId
	}
	return ""
}

func (o *Post) IsJoinLeaveMessage() bool {
	return o.Type == PostTypeJoinLeave ||
		o.Type == PostTypeAddRemove ||
		o.Type == PostTypeJoinChannel ||
		o.Type == PostTypeLeaveChannel ||
		o.Type == PostTypeJoinTeam ||
		o.Type == PostTypeLeaveTeam ||
		o.Type == PostTypeAddToChannel ||
		o.Type == PostTypeRemoveFromChannel ||
		o.Type == PostTypeAddToTeam ||
		o.Type == PostTypeRemoveFromTeam
}

func (o *Post) Patch(patch *PostPatch) {
	if patch.IsPinned != nil {
		o.IsPinned = *patch.IsPinned
	}

	if patch.Message != nil {
		o.Message = *patch.Message
	}

	if patch.Props != nil {
		newProps := *patch.Props
		o.SetProps(newProps)
	}

	if patch.FileIds != nil {
		o.FileIds = *patch.FileIds
	}

	if patch.HasReactions != nil {
		o.HasReactions = *patch.HasReactions
	}
}

func (o *Post) ChannelMentions() []string {
	return ChannelMentions(o.Message)
}

// DisableMentionHighlights disables a posts mention highlighting and returns the first channel mention that was present in the message.
func (o *Post) DisableMentionHighlights() string {
	mention, hasMentions := findAtChannelMention(o.Message)
	if hasMentions {
		o.AddProp(PostPropsMentionHighlightDisabled, true)
	}
	return mention
}

// DisableMentionHighlights disables mention highlighting for a post patch if required.
func (o *PostPatch) DisableMentionHighlights() {
	if o.Message == nil {
		return
	}
	if _, hasMentions := findAtChannelMention(*o.Message); hasMentions {
		if o.Props == nil {
			o.Props = &StringInterface{}
		}
		(*o.Props)[PostPropsMentionHighlightDisabled] = true
	}
}

func findAtChannelMention(message string) (mention string, found bool) {
	re := regexp.MustCompile(`(?i)\B@(channel|all|here)\b`)
	matched := re.FindStringSubmatch(message)
	if found = (len(matched) > 0); found {
		mention = strings.ToLower(matched[0])
	}
	return
}

func (o *Post) Attachments() []*SlackAttachment {
	if attachments, ok := o.GetProp("attachments").([]*SlackAttachment); ok {
		return attachments
	}
	var ret []*SlackAttachment
	if attachments, ok := o.GetProp("attachments").([]any); ok {
		for _, attachment := range attachments {
			if enc, err := json.Marshal(attachment); err == nil {
				var decoded SlackAttachment
				if json.Unmarshal(enc, &decoded) == nil {
					// Ignoring nil actions
					i := 0
					for _, action := range decoded.Actions {
						if action != nil {
							decoded.Actions[i] = action
							i++
						}
					}
					decoded.Actions = decoded.Actions[:i]

					// Ignoring nil fields
					i = 0
					for _, field := range decoded.Fields {
						if field != nil {
							decoded.Fields[i] = field
							i++
						}
					}
					decoded.Fields = decoded.Fields[:i]
					ret = append(ret, &decoded)
				}
			}
		}
	}
	return ret
}

func (o *Post) AttachmentsEqual(input *Post) bool {
	attachments := o.Attachments()
	inputAttachments := input.Attachments()

	if len(attachments) != len(inputAttachments) {
		return false
	}

	for i := range attachments {
		if !attachments[i].Equals(inputAttachments[i]) {
			return false
		}
	}

	return true
}

var markdownDestinationEscaper = strings.NewReplacer(
	`\`, `\\`,
	`<`, `\<`,
	`>`, `\>`,
	`(`, `\(`,
	`)`, `\)`,
)

// WithRewrittenImageURLs returns a new shallow copy of the post where the message has been
// rewritten via RewriteImageURLs.
func (o *Post) WithRewrittenImageURLs(f func(string) string) *Post {
	pCopy := o.Clone()
	pCopy.Message = RewriteImageURLs(o.Message, f)
	if pCopy.MessageSource == "" && pCopy.Message != o.Message {
		pCopy.MessageSource = o.Message
	}
	return pCopy
}

// RewriteImageURLs takes a message and returns a copy that has all of the image URLs replaced
// according to the function f. For each image URL, f will be invoked, and the resulting markdown
// will contain the URL returned by that invocation instead.
//
// Image URLs are destination URLs used in inline images or reference definitions that are used
// anywhere in the input markdown as an image.
func RewriteImageURLs(message string, f func(string) string) string {
	if !strings.Contains(message, "![") {
		return message
	}

	var ranges []markdown.Range

	markdown.Inspect(message, func(blockOrInline any) bool {
		switch v := blockOrInline.(type) {
		case *markdown.ReferenceImage:
			ranges = append(ranges, v.ReferenceDefinition.RawDestination)
		case *markdown.InlineImage:
			ranges = append(ranges, v.RawDestination)
		default:
			return true
		}
		return true
	})

	if ranges == nil {
		return message
	}

	sort.Slice(ranges, func(i, j int) bool {
		return ranges[i].Position < ranges[j].Position
	})

	copyRanges := make([]markdown.Range, 0, len(ranges))
	urls := make([]string, 0, len(ranges))
	resultLength := len(message)

	start := 0
	for i, r := range ranges {
		switch {
		case i == 0:
		case r.Position != ranges[i-1].Position:
			start = ranges[i-1].End
		default:
			continue
		}
		original := message[r.Position:r.End]
		replacement := markdownDestinationEscaper.Replace(f(markdown.Unescape(original)))
		resultLength += len(replacement) - len(original)
		copyRanges = append(copyRanges, markdown.Range{Position: start, End: r.Position})
		urls = append(urls, replacement)
	}

	result := make([]byte, resultLength)

	offset := 0
	for i, r := range copyRanges {
		offset += copy(result[offset:], message[r.Position:r.End])
		offset += copy(result[offset:], urls[i])
	}
	copy(result[offset:], message[ranges[len(ranges)-1].End:])

	return string(result)
}

func (o *Post) IsFromOAuthBot() bool {
	props := o.GetProps()
	return props["from_webhook"] == "true" && props["override_username"] != ""
}

func (o *Post) ToNilIfInvalid() *Post {
	if o.Id == "" {
		return nil
	}
	return o
}

func (o *Post) ForPlugin() *Post {
	p := o.Clone()
	p.Metadata = nil
	if p.Type == fmt.Sprintf("%sup_notification", PostCustomTypePrefix) {
		p.DelProp("requested_features")
	}
	return p
}

func (o *Post) GetPreviewPost() *PreviewPost {
	for _, embed := range o.Metadata.Embeds {
		if embed.Type == PostEmbedPermalink {
			if previewPost, ok := embed.Data.(*PreviewPost); ok {
				return previewPost
			}
		}
	}
	return nil
}

func (o *Post) GetPreviewedPostProp() string {
	if val, ok := o.GetProp(PostPropsPreviewedPost).(string); ok {
		return val
	}
	return ""
}

func (o *Post) GetPriority() *PostPriority {
	if o.Metadata == nil {
		return nil
	}
	return o.Metadata.Priority
}

func (o *Post) GetPersistentNotification() *bool {
	priority := o.GetPriority()
	if priority == nil {
		return nil
	}
	return priority.PersistentNotifications
}

func (o *Post) GetRequestedAck() *bool {
	priority := o.GetPriority()
	if priority == nil {
		return nil
	}
	return priority.RequestedAck
}

func (o *Post) IsUrgent() bool {
	postPriority := o.GetPriority()
	if postPriority == nil {
		return false
	}

	return *postPriority.Priority == PostPriorityUrgent
}

func (o *Post) CleanPost() *Post {
	o.Id = ""
	o.CreateAt = 0
	o.UpdateAt = 0
	o.EditAt = 0
	return o
}<|MERGE_RESOLUTION|>--- conflicted
+++ resolved
@@ -507,15 +507,11 @@
 // Remove any input data from the post object that is not user controlled
 func (o *Post) SanitizeInput() {
 	o.DeleteAt = 0
-<<<<<<< HEAD
-	o.RemoteId = NewString("")
+	o.RemoteId = NewPointer("")
 
 	if o.Metadata != nil {
 		o.Metadata.Embeds = nil
 	}
-=======
-	o.RemoteId = NewPointer("")
->>>>>>> 2be8f2f3
 }
 
 func (o *Post) ContainsIntegrationsReservedProps() []string {

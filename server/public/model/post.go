// Copyright (c) 2015-present Mattermost, Inc. All Rights Reserved.
// See LICENSE.txt for license information.

package model

import (
	"encoding/base64"
	"encoding/json"
	"errors"
	"fmt"
	"io"
	"maps"
	"net/http"
	"regexp"
	"sort"
	"strconv"
	"strings"
	"sync"
	"unicode/utf8"

	"github.com/hashicorp/go-multierror"
	"github.com/mattermost/mattermost/server/public/shared/markdown"
	"github.com/mattermost/mattermost/server/public/shared/mlog"
)

const (
	PostSystemMessagePrefix      = "system_"
	PostTypeDefault              = ""
	PostTypeSlackAttachment      = "slack_attachment"
	PostTypeSystemGeneric        = "system_generic"
	PostTypeJoinLeave            = "system_join_leave" // Deprecated, use PostJoinChannel or PostLeaveChannel instead
	PostTypeJoinChannel          = "system_join_channel"
	PostTypeGuestJoinChannel     = "system_guest_join_channel"
	PostTypeLeaveChannel         = "system_leave_channel"
	PostTypeJoinTeam             = "system_join_team"
	PostTypeLeaveTeam            = "system_leave_team"
	PostTypeAutoResponder        = "system_auto_responder"
	PostTypeAddRemove            = "system_add_remove" // Deprecated, use PostAddToChannel or PostRemoveFromChannel instead
	PostTypeAddToChannel         = "system_add_to_channel"
	PostTypeAddGuestToChannel    = "system_add_guest_to_chan"
	PostTypeRemoveFromChannel    = "system_remove_from_channel"
	PostTypeMoveChannel          = "system_move_channel"
	PostTypeAddToTeam            = "system_add_to_team"
	PostTypeRemoveFromTeam       = "system_remove_from_team"
	PostTypeHeaderChange         = "system_header_change"
	PostTypeDisplaynameChange    = "system_displayname_change"
	PostTypeConvertChannel       = "system_convert_channel"
	PostTypePurposeChange        = "system_purpose_change"
	PostTypeChannelDeleted       = "system_channel_deleted"
	PostTypeChannelRestored      = "system_channel_restored"
	PostTypeEphemeral            = "system_ephemeral"
	PostTypeChangeChannelPrivacy = "system_change_chan_privacy"
	PostTypeWrangler             = "system_wrangler"
	PostTypeGMConvertedToChannel = "system_gm_to_channel"
	PostTypeAddBotTeamsChannels  = "add_bot_teams_channels"
	PostTypeMe                   = "me"
	PostTypePage                 = "page"
	PostTypePageComment          = "page_comment"
	PostTypePageMention          = "system_page_mention"
	PostTypeWikiAdded            = "system_wiki_added"
	PostTypeWikiDeleted          = "system_wiki_deleted"
	PostTypePageAdded            = "system_page_added"
	PostTypePageUpdated          = "system_page_updated"
	PostCustomTypePrefix         = "custom_"
	PostTypeReminder             = "reminder"

	PostFileidsMaxRunes   = 300
	PostFilenamesMaxRunes = 4000
	PostHashtagsMaxRunes  = 1000
	PostMessageMaxRunesV1 = 4000
	PostMessageMaxBytesV2 = 65535                     // Maximum size of a TEXT column in MySQL
	PostMessageMaxRunesV2 = PostMessageMaxBytesV2 / 4 // Assume a worst-case representation
<<<<<<< HEAD
	PostPropsMaxRunes     = 800000
	PostPropsMaxUserRunes = PostPropsMaxRunes - 40000 // Leave some room for system / pre-save modifications
	PostPageMaxDepth      = 10                        // Maximum depth for page hierarchies
	MaxPageTitleLength    = 255                       // Maximum length for page titles
	PostEditHistoryLimit  = 10                        // Maximum number of edit history versions to store
=======

	// Reporting API constants
	MaxReportingPerPage        = 1000 // Maximum number of posts that can be requested per page in reporting endpoints
	ReportingTimeFieldCreateAt = "create_at"
	ReportingTimeFieldUpdateAt = "update_at"
	ReportingSortDirectionAsc  = "asc"
	ReportingSortDirectionDesc = "desc"
	PostPropsMaxRunes          = 800000
	PostPropsMaxUserRunes      = PostPropsMaxRunes - 40000 // Leave some room for system / pre-save modifications
>>>>>>> 1022cd44

	PropsAddChannelMember = "add_channel_member"

	PostPropsAddedUserId              = "addedUserId"
	PostPropsDeleteBy                 = "deleteBy"
	PostPropsOverrideIconURL          = "override_icon_url"
	PostPropsOverrideIconEmoji        = "override_icon_emoji"
	PostPropsOverrideUsername         = "override_username"
	PostPropsFromWebhook              = "from_webhook"
	PostPropsFromBot                  = "from_bot"
	PostPropsFromOAuthApp             = "from_oauth_app"
	PostPropsWebhookDisplayName       = "webhook_display_name"
	PostPropsAttachments              = "attachments"
	PostPropsFromPlugin               = "from_plugin"
	PostPropsMentionHighlightDisabled = "mentionHighlightDisabled"
	PostPropsGroupHighlightDisabled   = "disable_group_highlight"
	PostPropsPreviewedPost            = "previewed_post"
	PostPropsForceNotification        = "force_notification"
	PostPropsChannelMentions          = "channel_mentions"
	PostPropsUnsafeLinks              = "unsafe_links"
	PostPropsAIGeneratedByUserID      = "ai_generated_by"
	PostPropsAIGeneratedByUsername    = "ai_generated_by_username"
	PostPropsCommentType              = "comment_type"

	PageCommentTypeInline = "inline"

	PostPriorityUrgent = "urgent"
)

type Post struct {
	Id           string `json:"id"`
	CreateAt     int64  `json:"create_at"`
	UpdateAt     int64  `json:"update_at"`
	EditAt       int64  `json:"edit_at"`
	DeleteAt     int64  `json:"delete_at"`
	IsPinned     bool   `json:"is_pinned"`
	UserId       string `json:"user_id"`
	ChannelId    string `json:"channel_id"`
	RootId       string `json:"root_id"`
	OriginalId   string `json:"original_id"`
	PageParentId string `json:"page_parent_id"`

	Message string `json:"message"`
	// MessageSource will contain the message as submitted by the user if Message has been modified
	// by Mattermost for presentation (e.g if an image proxy is being used). It should be used to
	// populate edit boxes if present.
	MessageSource string `json:"message_source,omitempty"`

	Type          string          `json:"type"`
	propsMu       sync.RWMutex    `db:"-"`       // Unexported mutex used to guard Post.Props.
	Props         StringInterface `json:"props"` // Deprecated: use GetProps()
	Hashtags      string          `json:"hashtags"`
	Filenames     StringArray     `json:"-"` // Deprecated, do not use this field any more
	FileIds       StringArray     `json:"file_ids"`
	PendingPostId string          `json:"pending_post_id"`
	HasReactions  bool            `json:"has_reactions,omitempty"`
	RemoteId      *string         `json:"remote_id,omitempty"`

	// Transient data populated before sending a post to the client
	ReplyCount   int64         `json:"reply_count"`
	LastReplyAt  int64         `json:"last_reply_at"`
	Participants []*User       `json:"participants"`
	IsFollowing  *bool         `json:"is_following,omitempty"` // for root posts in collapsed thread mode indicates if the current user is following this thread
	Metadata     *PostMetadata `json:"metadata,omitempty"`
}

func (o *Post) Auditable() map[string]any {
	var metaData map[string]any
	if o.Metadata != nil {
		metaData = o.Metadata.Auditable()
	}

	return map[string]any{
		"id":              o.Id,
		"create_at":       o.CreateAt,
		"update_at":       o.UpdateAt,
		"edit_at":         o.EditAt,
		"delete_at":       o.DeleteAt,
		"is_pinned":       o.IsPinned,
		"user_id":         o.UserId,
		"channel_id":      o.ChannelId,
		"root_id":         o.RootId,
		"original_id":     o.OriginalId,
		"page_parent_id":  o.PageParentId,
		"type":            o.Type,
		"props":           o.GetProps(),
		"file_ids":        o.FileIds,
		"pending_post_id": o.PendingPostId,
		"remote_id":       o.RemoteId,
		"reply_count":     o.ReplyCount,
		"last_reply_at":   o.LastReplyAt,
		"is_following":    o.IsFollowing,
		"metadata":        metaData,
	}
}

func (o *Post) LogClone() any {
	return o.Auditable()
}

type PostEphemeral struct {
	UserID string `json:"user_id"`
	Post   *Post  `json:"post"`
}

type PostPatch struct {
	IsPinned     *bool            `json:"is_pinned"`
	Message      *string          `json:"message"`
	Props        *StringInterface `json:"props"`
	FileIds      *StringArray     `json:"file_ids"`
	HasReactions *bool            `json:"has_reactions"`
	PageParentId *string          `json:"page_parent_id"`
}

type PostReminder struct {
	TargetTime int64 `json:"target_time"`
	// These fields are only used internally for interacting with DB.
	PostId string `json:",omitempty"`
	UserId string `json:",omitempty"`
}

type PostPriority struct {
	Priority                *string `json:"priority"`
	RequestedAck            *bool   `json:"requested_ack"`
	PersistentNotifications *bool   `json:"persistent_notifications"`
	// These fields are only used internally for interacting with DB.
	PostId    string `json:",omitempty"`
	ChannelId string `json:",omitempty"`
}

type PostPersistentNotifications struct {
	PostId     string
	CreateAt   int64
	LastSentAt int64
	DeleteAt   int64
	SentCount  int16
}

type GetPersistentNotificationsPostsParams struct {
	MaxTime      int64
	MaxSentCount int16
	PerPage      int
}

type MoveThreadParams struct {
	ChannelId string `json:"channel_id"`
}

type SearchParameter struct {
	Terms                  *string `json:"terms"`
	IsOrSearch             *bool   `json:"is_or_search"`
	TimeZoneOffset         *int    `json:"time_zone_offset"`
	Page                   *int    `json:"page"`
	PerPage                *int    `json:"per_page"`
	IncludeDeletedChannels *bool   `json:"include_deleted_channels"`
}

func (sp SearchParameter) Auditable() map[string]any {
	return map[string]any{
		"terms":                    sp.Terms,
		"is_or_search":             sp.IsOrSearch,
		"time_zone_offset":         sp.TimeZoneOffset,
		"page":                     sp.Page,
		"per_page":                 sp.PerPage,
		"include_deleted_channels": sp.IncludeDeletedChannels,
	}
}

func (sp SearchParameter) LogClone() any {
	return sp.Auditable()
}

type AnalyticsPostCountsOptions struct {
	TeamId        string
	BotsOnly      bool
	YesterdayOnly bool
}

func (o *PostPatch) WithRewrittenImageURLs(f func(string) string) *PostPatch {
	pCopy := *o //nolint:revive
	if pCopy.Message != nil {
		*pCopy.Message = RewriteImageURLs(*o.Message, f)
	}
	return &pCopy
}

func (o *PostPatch) Auditable() map[string]any {
	return map[string]any{
		"is_pinned":     o.IsPinned,
		"props":         o.Props,
		"file_ids":      o.FileIds,
		"has_reactions": o.HasReactions,
	}
}

type PostForExport struct {
	Post
	TeamName    string
	ChannelName string
	Username    string
	ReplyCount  int
	FlaggedBy   StringArray
}

type DirectPostForExport struct {
	Post
	User           string
	ChannelMembers *[]string
	FlaggedBy      StringArray
}

type ReplyForExport struct {
	Post
	Username  string
	FlaggedBy StringArray
}

type PostForIndexing struct {
	Post
	TeamId         string `json:"team_id"`
	ParentCreateAt *int64 `json:"parent_create_at"`
}

type FileForIndexing struct {
	FileInfo
	ChannelId string `json:"channel_id"`
	Content   string `json:"content"`
}

// ShouldIndex tells if a file should be indexed or not.
// index files which are-
// a. not deleted
// b. have an associated post ID, if no post ID, then,
// b.i. the file should belong to the channel's bookmarks, as indicated by the "CreatorId" field.
//
// Files not passing this criteria will be deleted from ES index.
// We're deleting those files from ES index instead of simply skipping them while fetching a batch of files
// because existing ES indexes might have these files already indexed, so we need to remove them from index.
func (file *FileForIndexing) ShouldIndex() bool {
	// NOTE - this function is used in server as well as Enterprise code.
	// Make sure to update public package dependency in both server and Enterprise code when
	// updating the logic here and to test both places.
	return file != nil && file.DeleteAt == 0 && (file.PostId != "" || file.CreatorId == BookmarkFileOwner)
}

// ShallowCopy is an utility function to shallow copy a Post to the given
// destination without touching the internal RWMutex.
func (o *Post) ShallowCopy(dst *Post) error {
	if dst == nil {
		return errors.New("dst cannot be nil")
	}
	o.propsMu.RLock()
	defer o.propsMu.RUnlock()
	dst.propsMu.Lock()
	defer dst.propsMu.Unlock()
	dst.Id = o.Id
	dst.CreateAt = o.CreateAt
	dst.UpdateAt = o.UpdateAt
	dst.EditAt = o.EditAt
	dst.DeleteAt = o.DeleteAt
	dst.IsPinned = o.IsPinned
	dst.UserId = o.UserId
	dst.ChannelId = o.ChannelId
	dst.RootId = o.RootId
	dst.OriginalId = o.OriginalId
	dst.PageParentId = o.PageParentId
	dst.Message = o.Message
	dst.MessageSource = o.MessageSource
	dst.Type = o.Type
	dst.Props = o.Props
	dst.Hashtags = o.Hashtags
	dst.Filenames = o.Filenames
	dst.FileIds = o.FileIds
	dst.PendingPostId = o.PendingPostId
	dst.HasReactions = o.HasReactions
	dst.ReplyCount = o.ReplyCount
	dst.Participants = o.Participants
	dst.LastReplyAt = o.LastReplyAt
	dst.Metadata = o.Metadata
	if o.IsFollowing != nil {
		dst.IsFollowing = NewPointer(*o.IsFollowing)
	}
	dst.RemoteId = o.RemoteId
	return nil
}

// Clone shallowly copies the post and returns the copy.
func (o *Post) Clone() *Post {
	pCopy := &Post{} //nolint:revive
	o.ShallowCopy(pCopy)
	return pCopy
}

func (o *Post) ToJSON() (string, error) {
	pCopy := o.Clone() //nolint:revive
	pCopy.StripActionIntegrations()
	b, err := json.Marshal(pCopy)
	return string(b), err
}

func (o *Post) EncodeJSON(w io.Writer) error {
	o.StripActionIntegrations()
	return json.NewEncoder(w).Encode(o)
}

type CreatePostFlags struct {
	TriggerWebhooks   bool
	SetOnline         bool
	ForceNotification bool
}

type GetPostsSinceOptions struct {
	UserId                   string
	ChannelId                string
	Time                     int64
	SkipFetchThreads         bool
	CollapsedThreads         bool
	CollapsedThreadsExtended bool
	SortAscending            bool
}

type GetPostsSinceForSyncCursor struct {
	LastPostUpdateAt int64
	LastPostUpdateID string
	LastPostCreateAt int64
	LastPostCreateID string
}

func (c GetPostsSinceForSyncCursor) IsEmpty() bool {
	return c.LastPostCreateAt == 0 && c.LastPostCreateID == "" && c.LastPostUpdateAt == 0 && c.LastPostUpdateID == ""
}

type GetPostsSinceForSyncOptions struct {
	ChannelId                         string
	ExcludeRemoteId                   string
	IncludeDeleted                    bool
	SinceCreateAt                     bool // determines whether the cursor will be based on CreateAt or UpdateAt
	ExcludeChannelMetadataSystemPosts bool // if true, exclude channel metadata system posts (header, display name, purpose changes)
}

type GetPostsOptions struct {
	UserId                   string
	ChannelId                string
	PostId                   string
	Page                     int
	PerPage                  int
	SkipFetchThreads         bool
	CollapsedThreads         bool
	CollapsedThreadsExtended bool
	FromPost                 string // PostId after which to send the items
	FromCreateAt             int64  // CreateAt after which to send the items
	FromUpdateAt             int64  // UpdateAt after which to send the items. This cannot be used with FromCreateAt.
	Direction                string // Only accepts up|down. Indicates the order in which to send the items.
	UpdatesOnly              bool   // This flag is used to make the API work with the updateAt value.
	IncludeDeleted           bool
	IncludePostPriority      bool
}

type PostCountOptions struct {
	// Only include posts on a specific team. "" for any team.
	TeamId             string
	MustHaveFile       bool
	MustHaveHashtag    bool
	ExcludeDeleted     bool
	ExcludeSystemPosts bool
	UsersPostsOnly     bool
	// AllowFromCache looks up cache only when ExcludeDeleted and UsersPostsOnly are true and rest are falsy.
	AllowFromCache bool

	// retrieves posts in the inclusive range: [SinceUpdateAt + LastPostId, UntilUpdateAt]
	SincePostID   string
	SinceUpdateAt int64
	UntilUpdateAt int64
}

func (o *Post) Etag() string {
	return Etag(o.Id, o.UpdateAt)
}

func (o *Post) IsValid(maxPostSize int) *AppError {
	if !IsValidId(o.Id) {
		return NewAppError("Post.IsValid", "model.post.is_valid.id.app_error", nil, "", http.StatusBadRequest)
	}

	if o.CreateAt == 0 {
		return NewAppError("Post.IsValid", "model.post.is_valid.create_at.app_error", nil, "id="+o.Id, http.StatusBadRequest)
	}

	if o.UpdateAt == 0 {
		return NewAppError("Post.IsValid", "model.post.is_valid.update_at.app_error", nil, "id="+o.Id, http.StatusBadRequest)
	}

	if !IsValidId(o.UserId) {
		return NewAppError("Post.IsValid", "model.post.is_valid.user_id.app_error", nil, "", http.StatusBadRequest)
	}

	if !IsValidId(o.ChannelId) {
		return NewAppError("Post.IsValid", "model.post.is_valid.channel_id.app_error", nil, "", http.StatusBadRequest)
	}

	if !(IsValidId(o.RootId) || o.RootId == "") {
		return NewAppError("Post.IsValid", "model.post.is_valid.root_id.app_error", nil, "", http.StatusBadRequest)
	}

	if !(len(o.OriginalId) == 26 || o.OriginalId == "") {
		return NewAppError("Post.IsValid", "model.post.is_valid.original_id.app_error", nil, "", http.StatusBadRequest)
	}

	if o.Type == PostTypePage {
		if !(IsValidId(o.PageParentId) || o.PageParentId == "") {
			return NewAppError("Post.IsValid", "model.post.is_valid.page_parent_id.app_error", nil, "id="+o.Id, http.StatusBadRequest)
		}
		if o.PageParentId == o.Id {
			return NewAppError("Post.IsValid", "model.post.is_valid.page_parent_id_self.app_error", nil, "id="+o.Id, http.StatusBadRequest)
		}
	}

	if utf8.RuneCountInString(o.Message) > maxPostSize {
		return NewAppError("Post.IsValid", "model.post.is_valid.message_length.app_error",
			map[string]any{"Length": utf8.RuneCountInString(o.Message), "MaxLength": maxPostSize}, "id="+o.Id, http.StatusBadRequest)
	}

	if utf8.RuneCountInString(o.Hashtags) > PostHashtagsMaxRunes {
		return NewAppError("Post.IsValid", "model.post.is_valid.hashtags.app_error", nil, "id="+o.Id, http.StatusBadRequest)
	}

	switch o.Type {
	case
		PostTypeDefault,
		PostTypeSystemGeneric,
		PostTypeJoinLeave,
		PostTypeAutoResponder,
		PostTypeAddRemove,
		PostTypeJoinChannel,
		PostTypeGuestJoinChannel,
		PostTypeLeaveChannel,
		PostTypeJoinTeam,
		PostTypeLeaveTeam,
		PostTypeAddToChannel,
		PostTypeAddGuestToChannel,
		PostTypeRemoveFromChannel,
		PostTypeMoveChannel,
		PostTypeAddToTeam,
		PostTypeRemoveFromTeam,
		PostTypeSlackAttachment,
		PostTypeHeaderChange,
		PostTypePurposeChange,
		PostTypeDisplaynameChange,
		PostTypeConvertChannel,
		PostTypeChannelDeleted,
		PostTypeChannelRestored,
		PostTypeChangeChannelPrivacy,
		PostTypeAddBotTeamsChannels,
		PostTypeReminder,
		PostTypeMe,
		PostTypePage,
		PostTypePageComment,
		PostTypePageMention,
		PostTypeWikiAdded,
		PostTypeWikiDeleted,
		PostTypePageAdded,
		PostTypePageUpdated,
		PostTypeWrangler,
		PostTypeGMConvertedToChannel:
	default:
		if !strings.HasPrefix(o.Type, PostCustomTypePrefix) {
			return NewAppError("Post.IsValid", "model.post.is_valid.type.app_error", nil, "id="+o.Type, http.StatusBadRequest)
		}
	}

	if utf8.RuneCountInString(ArrayToJSON(o.Filenames)) > PostFilenamesMaxRunes {
		return NewAppError("Post.IsValid", "model.post.is_valid.filenames.app_error", nil, "id="+o.Id, http.StatusBadRequest)
	}

	if utf8.RuneCountInString(ArrayToJSON(o.FileIds)) > PostFileidsMaxRunes {
		return NewAppError("Post.IsValid", "model.post.is_valid.file_ids.app_error", nil, "id="+o.Id, http.StatusBadRequest)
	}

	if utf8.RuneCountInString(StringInterfaceToJSON(o.GetProps())) > PostPropsMaxRunes {
		return NewAppError("Post.IsValid", "model.post.is_valid.props.app_error", nil, "id="+o.Id, http.StatusBadRequest)
	}

	return nil
}

func (o *Post) SanitizeProps() {
	if o == nil {
		return
	}
	membersToSanitize := []string{
		PropsAddChannelMember,
		PostPropsForceNotification,
	}

	for _, member := range membersToSanitize {
		if _, ok := o.GetProps()[member]; ok {
			o.DelProp(member)
		}
	}
	for _, p := range o.Participants {
		p.Sanitize(map[string]bool{})
	}
}

// Remove any input data from the post object that is not user controlled
func (o *Post) SanitizeInput() {
	o.DeleteAt = 0
	o.RemoteId = NewPointer("")

	if o.Metadata != nil {
		o.Metadata.Embeds = nil
	}
}

func (o *Post) ContainsIntegrationsReservedProps() []string {
	return ContainsIntegrationsReservedProps(o.GetProps())
}

func (o *PostPatch) ContainsIntegrationsReservedProps() []string {
	if o == nil || o.Props == nil {
		return nil
	}
	return ContainsIntegrationsReservedProps(*o.Props)
}

func ContainsIntegrationsReservedProps(props StringInterface) []string {
	foundProps := []string{}

	if props != nil {
		reservedProps := []string{
			PostPropsFromWebhook,
			PostPropsOverrideUsername,
			PostPropsWebhookDisplayName,
			PostPropsOverrideIconURL,
			PostPropsOverrideIconEmoji,
		}

		for _, key := range reservedProps {
			if _, ok := props[key]; ok {
				foundProps = append(foundProps, key)
			}
		}
	}

	return foundProps
}

func (o *Post) PreSave() {
	if o.Id == "" {
		o.Id = NewId()
	}

	o.OriginalId = ""

	if o.CreateAt == 0 {
		o.CreateAt = GetMillis()
	}

	o.UpdateAt = o.CreateAt
	o.PreCommit()
}

func (o *Post) PreCommit() {
	if o.GetProps() == nil {
		o.SetProps(make(map[string]any))
	}

	if o.Filenames == nil {
		o.Filenames = []string{}
	}

	if o.FileIds == nil {
		o.FileIds = []string{}
	}

	o.GenerateActionIds()

	// There's a rare bug where the client sends up duplicate FileIds so protect against that
	o.FileIds = RemoveDuplicateStrings(o.FileIds)
}

func (o *Post) MakeNonNil() {
	if o.GetProps() == nil {
		o.SetProps(make(map[string]any))
	}
}

func (o *Post) DelProp(key string) {
	o.propsMu.Lock()
	defer o.propsMu.Unlock()
	propsCopy := make(map[string]any, len(o.Props)-1)
	maps.Copy(propsCopy, o.Props)
	delete(propsCopy, key)
	o.Props = propsCopy
}

func (o *Post) AddProp(key string, value any) {
	o.propsMu.Lock()
	defer o.propsMu.Unlock()
	propsCopy := make(map[string]any, len(o.Props)+1)
	maps.Copy(propsCopy, o.Props)
	propsCopy[key] = value
	o.Props = propsCopy
}

func (o *Post) GetProps() StringInterface {
	o.propsMu.RLock()
	defer o.propsMu.RUnlock()
	return o.Props
}

func (o *Post) SetProps(props StringInterface) {
	o.propsMu.Lock()
	defer o.propsMu.Unlock()
	o.Props = props
}

func (o *Post) GetProp(key string) any {
	o.propsMu.RLock()
	defer o.propsMu.RUnlock()
	return o.Props[key]
}

// ValidateProps checks all known props for validity.
// Currently, it logs warnings for invalid props rather than returning an error.
// In a future version, this will be updated to return errors for invalid props.
func (o *Post) ValidateProps(logger mlog.LoggerIFace) {
	if err := o.propsIsValid(); err != nil {
		logger.Warn(
			"Invalid post props. In a future version this will result in an error. Please update your integration to be compliant.",
			mlog.String("post_id", o.Id),
			mlog.Err(err),
		)
	}
}

func (o *Post) propsIsValid() error {
	var multiErr *multierror.Error

	props := o.GetProps()

	// Check basic props validity
	if props == nil {
		return nil
	}

	if props[PostPropsAddedUserId] != nil {
		if addedUserID, ok := props[PostPropsAddedUserId].(string); !ok {
			multiErr = multierror.Append(multiErr, fmt.Errorf("added_user_id prop must be a string"))
		} else if !IsValidId(addedUserID) {
			multiErr = multierror.Append(multiErr, fmt.Errorf("added_user_id prop must be a valid user ID"))
		}
	}
	if props[PostPropsDeleteBy] != nil {
		if deleteByID, ok := props[PostPropsDeleteBy].(string); !ok {
			multiErr = multierror.Append(multiErr, fmt.Errorf("delete_by prop must be a string"))
		} else if !IsValidId(deleteByID) {
			multiErr = multierror.Append(multiErr, fmt.Errorf("delete_by prop must be a valid user ID"))
		}
	}

	// Validate integration props
	if props[PostPropsOverrideIconURL] != nil {
		if iconURL, ok := props[PostPropsOverrideIconURL].(string); !ok {
			multiErr = multierror.Append(multiErr, fmt.Errorf("override_icon_url prop must be a string"))
		} else if iconURL == "" || !IsValidHTTPURL(iconURL) {
			multiErr = multierror.Append(multiErr, fmt.Errorf("override_icon_url prop must be a valid URL"))
		}
	}
	if props[PostPropsOverrideIconEmoji] != nil {
		if _, ok := props[PostPropsOverrideIconEmoji].(string); !ok {
			multiErr = multierror.Append(multiErr, fmt.Errorf("override_icon_emoji prop must be a string"))
		}
	}
	if props[PostPropsOverrideUsername] != nil {
		if _, ok := props[PostPropsOverrideUsername].(string); !ok {
			multiErr = multierror.Append(multiErr, fmt.Errorf("override_username prop must be a string"))
		}
	}
	if props[PostPropsFromWebhook] != nil {
		if fromWebhook, ok := props[PostPropsFromWebhook].(string); !ok {
			multiErr = multierror.Append(multiErr, fmt.Errorf("from_webhook prop must be a string"))
		} else if fromWebhook != "true" {
			multiErr = multierror.Append(multiErr, fmt.Errorf("from_webhook prop must be \"true\""))
		}
	}
	if props[PostPropsFromBot] != nil {
		if fromBot, ok := props[PostPropsFromBot].(string); !ok {
			multiErr = multierror.Append(multiErr, fmt.Errorf("from_bot prop must be a string"))
		} else if fromBot != "true" {
			multiErr = multierror.Append(multiErr, fmt.Errorf("from_bot prop must be \"true\""))
		}
	}
	if props[PostPropsFromOAuthApp] != nil {
		if fromOAuthApp, ok := props[PostPropsFromOAuthApp].(string); !ok {
			multiErr = multierror.Append(multiErr, fmt.Errorf("from_oauth_app prop must be a string"))
		} else if fromOAuthApp != "true" {
			multiErr = multierror.Append(multiErr, fmt.Errorf("from_oauth_app prop must be \"true\""))
		}
	}
	if props[PostPropsFromPlugin] != nil {
		if fromPlugin, ok := props[PostPropsFromPlugin].(string); !ok {
			multiErr = multierror.Append(multiErr, fmt.Errorf("from_plugin prop must be a string"))
		} else if fromPlugin != "true" {
			multiErr = multierror.Append(multiErr, fmt.Errorf("from_plugin prop must be \"true\""))
		}
	}
	if props[PostPropsUnsafeLinks] != nil {
		if unsafeLinks, ok := props[PostPropsUnsafeLinks].(string); !ok {
			multiErr = multierror.Append(multiErr, fmt.Errorf("unsafe_links prop must be a string"))
		} else if unsafeLinks != "true" {
			multiErr = multierror.Append(multiErr, fmt.Errorf("unsafe_links prop must be \"true\""))
		}
	}
	if props[PostPropsWebhookDisplayName] != nil {
		if _, ok := props[PostPropsWebhookDisplayName].(string); !ok {
			multiErr = multierror.Append(multiErr, fmt.Errorf("webhook_display_name prop must be a string"))
		}
	}

	if props[PostPropsMentionHighlightDisabled] != nil {
		if _, ok := props[PostPropsMentionHighlightDisabled].(bool); !ok {
			multiErr = multierror.Append(multiErr, fmt.Errorf("mention_highlight_disabled prop must be a boolean"))
		}
	}
	if props[PostPropsGroupHighlightDisabled] != nil {
		if _, ok := props[PostPropsGroupHighlightDisabled].(bool); !ok {
			multiErr = multierror.Append(multiErr, fmt.Errorf("disable_group_highlight prop must be a boolean"))
		}
	}

	if props[PostPropsPreviewedPost] != nil {
		if previewedPostID, ok := props[PostPropsPreviewedPost].(string); !ok {
			multiErr = multierror.Append(multiErr, fmt.Errorf("previewed_post prop must be a string"))
		} else if !IsValidId(previewedPostID) {
			multiErr = multierror.Append(multiErr, fmt.Errorf("previewed_post prop must be a valid post ID"))
		}
	}

	if props[PostPropsForceNotification] != nil {
		if _, ok := props[PostPropsForceNotification].(bool); !ok {
			multiErr = multierror.Append(multiErr, fmt.Errorf("force_notification prop must be a boolean"))
		}
	}

	if props[PostPropsAIGeneratedByUserID] != nil {
		if aiGenUserID, ok := props[PostPropsAIGeneratedByUserID].(string); !ok {
			multiErr = multierror.Append(multiErr, fmt.Errorf("ai_generated_by prop must be a string"))
		} else if !IsValidId(aiGenUserID) {
			multiErr = multierror.Append(multiErr, fmt.Errorf("ai_generated_by prop must be a valid user ID"))
		}
	}

	if props[PostPropsAIGeneratedByUsername] != nil {
		if _, ok := props[PostPropsAIGeneratedByUsername].(string); !ok {
			multiErr = multierror.Append(multiErr, fmt.Errorf("ai_generated_by_username prop must be a string"))
		}
	}

	for i, a := range o.Attachments() {
		if err := a.IsValid(); err != nil {
			multiErr = multierror.Append(multiErr, multierror.Prefix(err, fmt.Sprintf("message attachtment at index %d is invalid:", i)))
		}
	}

	return multiErr.ErrorOrNil()
}

func (o *Post) IsSystemMessage() bool {
	return len(o.Type) >= len(PostSystemMessagePrefix) && o.Type[:len(PostSystemMessagePrefix)] == PostSystemMessagePrefix
}

// IsRemote returns true if the post originated on a remote cluster.
func (o *Post) IsRemote() bool {
	return o.RemoteId != nil && *o.RemoteId != ""
}

// GetRemoteID safely returns the remoteID or empty string if not remote.
func (o *Post) GetRemoteID() string {
	if o.RemoteId != nil {
		return *o.RemoteId
	}
	return ""
}

func (o *Post) IsJoinLeaveMessage() bool {
	return o.Type == PostTypeJoinLeave ||
		o.Type == PostTypeAddRemove ||
		o.Type == PostTypeJoinChannel ||
		o.Type == PostTypeLeaveChannel ||
		o.Type == PostTypeJoinTeam ||
		o.Type == PostTypeLeaveTeam ||
		o.Type == PostTypeAddToChannel ||
		o.Type == PostTypeRemoveFromChannel ||
		o.Type == PostTypeAddToTeam ||
		o.Type == PostTypeRemoveFromTeam
}

func (o *Post) Patch(patch *PostPatch) {
	if patch.IsPinned != nil {
		o.IsPinned = *patch.IsPinned
	}

	if patch.Message != nil {
		o.Message = *patch.Message
	}

	if patch.Props != nil {
		newProps := *patch.Props
		o.SetProps(newProps)
	}

	if patch.FileIds != nil {
		o.FileIds = *patch.FileIds
	}

	if patch.HasReactions != nil {
		o.HasReactions = *patch.HasReactions
	}

	if patch.PageParentId != nil {
		o.PageParentId = *patch.PageParentId
	}
}

func (o *Post) ChannelMentions() []string {
	return ChannelMentions(o.Message)
}

// DisableMentionHighlights disables a posts mention highlighting and returns the first channel mention that was present in the message.
func (o *Post) DisableMentionHighlights() string {
	mention, hasMentions := findAtChannelMention(o.Message)
	if hasMentions {
		o.AddProp(PostPropsMentionHighlightDisabled, true)
	}
	return mention
}

// DisableMentionHighlights disables mention highlighting for a post patch if required.
func (o *PostPatch) DisableMentionHighlights() {
	if o.Message == nil {
		return
	}
	if _, hasMentions := findAtChannelMention(*o.Message); hasMentions {
		if o.Props == nil {
			o.Props = &StringInterface{}
		}
		(*o.Props)[PostPropsMentionHighlightDisabled] = true
	}
}

func findAtChannelMention(message string) (mention string, found bool) {
	re := regexp.MustCompile(`(?i)\B@(channel|all|here)\b`)
	matched := re.FindStringSubmatch(message)
	if found = (len(matched) > 0); found {
		mention = strings.ToLower(matched[0])
	}
	return
}

func (o *Post) Attachments() []*SlackAttachment {
	if attachments, ok := o.GetProp(PostPropsAttachments).([]*SlackAttachment); ok {
		return attachments
	}
	var ret []*SlackAttachment
	if attachments, ok := o.GetProp(PostPropsAttachments).([]any); ok {
		for _, attachment := range attachments {
			if enc, err := json.Marshal(attachment); err == nil {
				var decoded SlackAttachment
				if json.Unmarshal(enc, &decoded) == nil {
					// Ignoring nil actions
					i := 0
					for _, action := range decoded.Actions {
						if action != nil {
							decoded.Actions[i] = action
							i++
						}
					}
					decoded.Actions = decoded.Actions[:i]

					// Ignoring nil fields
					i = 0
					for _, field := range decoded.Fields {
						if field != nil {
							decoded.Fields[i] = field
							i++
						}
					}
					decoded.Fields = decoded.Fields[:i]
					ret = append(ret, &decoded)
				}
			}
		}
	}
	return ret
}

func (o *Post) AttachmentsEqual(input *Post) bool {
	attachments := o.Attachments()
	inputAttachments := input.Attachments()

	if len(attachments) != len(inputAttachments) {
		return false
	}

	for i := range attachments {
		if !attachments[i].Equals(inputAttachments[i]) {
			return false
		}
	}

	return true
}

var markdownDestinationEscaper = strings.NewReplacer(
	`\`, `\\`,
	`<`, `\<`,
	`>`, `\>`,
	`(`, `\(`,
	`)`, `\)`,
)

// WithRewrittenImageURLs returns a new shallow copy of the post where the message has been
// rewritten via RewriteImageURLs.
func (o *Post) WithRewrittenImageURLs(f func(string) string) *Post {
	pCopy := o.Clone()
	pCopy.Message = RewriteImageURLs(o.Message, f)
	if pCopy.MessageSource == "" && pCopy.Message != o.Message {
		pCopy.MessageSource = o.Message
	}
	return pCopy
}

// RewriteImageURLs takes a message and returns a copy that has all of the image URLs replaced
// according to the function f. For each image URL, f will be invoked, and the resulting markdown
// will contain the URL returned by that invocation instead.
//
// Image URLs are destination URLs used in inline images or reference definitions that are used
// anywhere in the input markdown as an image.
func RewriteImageURLs(message string, f func(string) string) string {
	if !strings.Contains(message, "![") {
		return message
	}

	var ranges []markdown.Range

	markdown.Inspect(message, func(blockOrInline any) bool {
		switch v := blockOrInline.(type) {
		case *markdown.ReferenceImage:
			ranges = append(ranges, v.ReferenceDefinition.RawDestination)
		case *markdown.InlineImage:
			ranges = append(ranges, v.RawDestination)
		default:
			return true
		}
		return true
	})

	if ranges == nil {
		return message
	}

	sort.Slice(ranges, func(i, j int) bool {
		return ranges[i].Position < ranges[j].Position
	})

	copyRanges := make([]markdown.Range, 0, len(ranges))
	urls := make([]string, 0, len(ranges))
	resultLength := len(message)

	start := 0
	for i, r := range ranges {
		switch {
		case i == 0:
		case r.Position != ranges[i-1].Position:
			start = ranges[i-1].End
		default:
			continue
		}
		original := message[r.Position:r.End]
		replacement := markdownDestinationEscaper.Replace(f(markdown.Unescape(original)))
		resultLength += len(replacement) - len(original)
		copyRanges = append(copyRanges, markdown.Range{Position: start, End: r.Position})
		urls = append(urls, replacement)
	}

	result := make([]byte, resultLength)

	offset := 0
	for i, r := range copyRanges {
		offset += copy(result[offset:], message[r.Position:r.End])
		offset += copy(result[offset:], urls[i])
	}
	copy(result[offset:], message[ranges[len(ranges)-1].End:])

	return string(result)
}

func (o *Post) IsFromOAuthBot() bool {
	props := o.GetProps()
	return props[PostPropsFromWebhook] == "true" && props[PostPropsOverrideUsername] != ""
}

func (o *Post) ToNilIfInvalid() *Post {
	if o.Id == "" {
		return nil
	}
	return o
}

func (o *Post) ForPlugin() *Post {
	p := o.Clone()
	p.Metadata = nil
	if p.Type == fmt.Sprintf("%sup_notification", PostCustomTypePrefix) {
		p.DelProp("requested_features")
	}
	return p
}

func (o *Post) GetPreviewPost() *PreviewPost {
	if o.Metadata == nil {
		return nil
	}
	for _, embed := range o.Metadata.Embeds {
		if embed != nil && embed.Type == PostEmbedPermalink {
			if previewPost, ok := embed.Data.(*PreviewPost); ok {
				return previewPost
			}
		}
	}
	return nil
}

func (o *Post) GetPreviewedPostProp() string {
	if val, ok := o.GetProp(PostPropsPreviewedPost).(string); ok {
		return val
	}
	return ""
}

func (o *Post) GetPageTitle() string {
	if o.Type != PostTypePage {
		return ""
	}
	if title, ok := o.GetProp("title").(string); ok && title != "" {
		return title
	}
	return "Untitled page"
}

func (o *Post) GetPriority() *PostPriority {
	if o.Metadata == nil {
		return nil
	}
	return o.Metadata.Priority
}

func (o *Post) GetPersistentNotification() *bool {
	priority := o.GetPriority()
	if priority == nil {
		return nil
	}
	return priority.PersistentNotifications
}

func (o *Post) GetRequestedAck() *bool {
	priority := o.GetPriority()
	if priority == nil {
		return nil
	}
	return priority.RequestedAck
}

func (o *Post) IsUrgent() bool {
	postPriority := o.GetPriority()
	if postPriority == nil {
		return false
	}

	if postPriority.Priority == nil {
		return false
	}

	return *postPriority.Priority == PostPriorityUrgent
}

func (o *Post) CleanPost() *Post {
	o.Id = ""
	o.CreateAt = 0
	o.UpdateAt = 0
	o.EditAt = 0
	return o
}

type UpdatePostOptions struct {
	SafeUpdate    bool
	IsRestorePost bool
}

func DefaultUpdatePostOptions() *UpdatePostOptions {
	return &UpdatePostOptions{
		SafeUpdate:    false,
		IsRestorePost: false,
	}
}

type PreparePostForClientOpts struct {
	IsNewPost       bool
	IsEditPost      bool
	IncludePriority bool
	RetainContent   bool
	IncludeDeleted  bool
}

// ReportPostOptions contains options for querying posts for reporting/compliance purposes
type ReportPostOptions struct {
	ChannelId          string `json:"channel_id"`
	StartTime          int64  `json:"start_time,omitempty"`           // Optional: Start time for query range (unix timestamp in milliseconds)
	TimeField          string `json:"time_field,omitempty"`           // "create_at" or "update_at" (default: "create_at")
	SortDirection      string `json:"sort_direction,omitempty"`       // "asc" or "desc" (default: "asc")
	PerPage            int    `json:"per_page,omitempty"`             // Number of posts per page (default: 100, max: MaxReportingPerPage)
	IncludeDeleted     bool   `json:"include_deleted,omitempty"`      // Include deleted posts
	ExcludeSystemPosts bool   `json:"exclude_system_posts,omitempty"` // Exclude all system posts (any type starting with "system_")
	IncludeMetadata    bool   `json:"include_metadata,omitempty"`     // Include file info, reactions, etc.
}
type RewriteAction string

const (
	RewriteActionCustom         RewriteAction = "custom"
	RewriteActionShorten        RewriteAction = "shorten"
	RewriteActionElaborate      RewriteAction = "elaborate"
	RewriteActionImproveWriting RewriteAction = "improve_writing"
	RewriteActionFixSpelling    RewriteAction = "fix_spelling"
	RewriteActionSimplify       RewriteAction = "simplify"
	RewriteActionSummarize      RewriteAction = "summarize"
)

type RewriteRequest struct {
	AgentID      string        `json:"agent_id"`
	Message      string        `json:"message"`
	Action       RewriteAction `json:"action"`
	CustomPrompt string        `json:"custom_prompt,omitempty"`
}

type RewriteResponse struct {
	RewrittenText string `json:"rewritten_text"`
}

const RewriteSystemPrompt = `You are a JSON API that rewrites text. Your response must be valid JSON only. 
Return this exact format: {"rewritten_text":"content"}. 
Do not use markdown, code blocks, or any formatting. Start with { and end with }.`

// ReportPostOptionsCursor contains cursor information for pagination.
// The cursor is an opaque base64-encoded string that encodes all pagination state.
// Clients should treat this as an opaque token and pass it back unchanged.
//
// Internal format (before base64 encoding):
//
//	v1: "version:channel_id:time_field:include_deleted:exclude_system_posts:sort_direction:timestamp:post_id"
//
// Field order (general to specific):
// - version: Allows format evolution
// - channel_id: Which channel to query (filter)
// - time_field: Which timestamp column to use for ordering (filter/config)
// - include_deleted: Whether to include deleted posts (filter)
// - exclude_system_posts: Whether to exclude channel metadata system posts (filter)
// - sort_direction: Query direction ASC vs DESC (filter/config)
// - timestamp: The cursor position in time (pagination state)
// - post_id: Tie-breaker for posts with identical timestamps (pagination state)
//
// Version history:
// - v1: Initial format with all query-affecting parameters ordered general→specific, base64-encoded for opacity
// ReportPostOptionsCursor contains the pagination cursor for posts reporting.
//
// The cursor is opaque and self-contained:
// - It's base64-encoded and contains all query parameters (channel_id, time_field, sort_direction, etc.)
// - When a cursor is provided, query parameters in the request body are IGNORED
// - The cursor's embedded parameters take precedence over request body parameters
// - This allows clients to keep sending the same parameters on every page without errors
// - For the first page, omit the cursor field or set it to ""
type ReportPostOptionsCursor struct {
	Cursor string `json:"cursor,omitempty"` // Optional: Opaque base64-encoded cursor string (omit or use "" for first request)
}

// ReportPostListResponse contains the response for cursor-based post reporting queries
type ReportPostListResponse struct {
	Posts      []*Post                  `json:"posts"`
	NextCursor *ReportPostOptionsCursor `json:"next_cursor,omitempty"` // nil if no more pages
}

// ReportPostQueryParams contains the fully resolved query parameters for the store layer.
// This struct is used internally after cursor decoding and parameter resolution.
// The store layer receives these concrete parameters and executes the query.
type ReportPostQueryParams struct {
	ChannelId          string // Required: Channel to query
	CursorTime         int64  // Pagination cursor time position
	CursorId           string // Pagination cursor ID for tie-breaking
	TimeField          string // Resolved: "create_at" or "update_at"
	SortDirection      string // Resolved: "asc" or "desc"
	IncludeDeleted     bool   // Resolved: include deleted posts
	ExcludeSystemPosts bool   // Resolved: exclude system posts
	PerPage            int    // Number of posts per page (already validated)
}

// Validate validates the ReportPostQueryParams fields.
// This should be called after parameter resolution (from cursor or options) and before passing to the store layer.
// Note: PerPage is handled separately in the API layer (capped at 100-1000 range).
func (q *ReportPostQueryParams) Validate() *AppError {
	// Validate ChannelId
	if !IsValidId(q.ChannelId) {
		return NewAppError("ReportPostQueryParams.Validate", "model.post.query_params.invalid_channel_id", nil, "channel_id must be a valid 26-character ID", 400)
	}

	// Validate TimeField
	if q.TimeField != ReportingTimeFieldCreateAt && q.TimeField != ReportingTimeFieldUpdateAt {
		return NewAppError("ReportPostQueryParams.Validate", "model.post.query_params.invalid_time_field", nil, fmt.Sprintf("time_field must be %q or %q", ReportingTimeFieldCreateAt, ReportingTimeFieldUpdateAt), 400)
	}

	// Validate SortDirection
	if q.SortDirection != ReportingSortDirectionAsc && q.SortDirection != ReportingSortDirectionDesc {
		return NewAppError("ReportPostQueryParams.Validate", "model.post.query_params.invalid_sort_direction", nil, fmt.Sprintf("sort_direction must be %q or %q", ReportingSortDirectionAsc, ReportingSortDirectionDesc), 400)
	}

	// Validate CursorId - can be empty (first page) or must be a valid ID format (subsequent pages)
	if q.CursorId != "" && !IsValidId(q.CursorId) {
		return NewAppError("ReportPostQueryParams.Validate", "model.post.query_params.invalid_cursor_id", nil, "cursor_id must be a valid 26-character ID", 400)
	}

	// CursorTime is validated by the fact it's an int64
	// PerPage is handled in API layer before calling Validate()
	return nil
}

// EncodeReportPostCursor creates an opaque cursor string from pagination state.
// The cursor encodes all query-affecting parameters to ensure consistency across pages.
// The cursor is base64-encoded to ensure it's truly opaque and URL-safe.
//
// Internal format: "version:channel_id:time_field:include_deleted:exclude_system_posts:sort_direction:timestamp:post_id"
// Example (before encoding): "1:abc123xyz:create_at:false:true:asc:1635724800000:post456def"
func EncodeReportPostCursor(channelId string, timeField string, includeDeleted bool, excludeSystemPosts bool, sortDirection string, timestamp int64, postId string) string {
	plainText := fmt.Sprintf("1:%s:%s:%t:%t:%s:%d:%s",
		channelId,
		timeField,
		includeDeleted,
		excludeSystemPosts,
		sortDirection,
		timestamp,
		postId)
	return base64.URLEncoding.EncodeToString([]byte(plainText))
}

// DecodeReportPostCursorV1 parses an opaque cursor string into query parameters.
// Returns a partially populated ReportPostQueryParams (missing PerPage which comes from the request).
func DecodeReportPostCursorV1(cursor string) (*ReportPostQueryParams, *AppError) {
	decoded, err := base64.URLEncoding.DecodeString(cursor)
	if err != nil {
		return nil, NewAppError("DecodeReportPostCursorV1", "model.post.decode_cursor.invalid_base64", nil, err.Error(), 400)
	}

	parts := strings.Split(string(decoded), ":")
	if len(parts) != 8 {
		return nil, NewAppError("DecodeReportPostCursorV1", "model.post.decode_cursor.invalid_format", nil, fmt.Sprintf("expected 8 parts, got %d", len(parts)), 400)
	}

	version, err := strconv.Atoi(parts[0])
	if err != nil {
		return nil, NewAppError("DecodeReportPostCursorV1", "model.post.decode_cursor.invalid_version", nil, fmt.Sprintf("version must be an integer: %s", err.Error()), 400)
	}
	if version != 1 {
		return nil, NewAppError("DecodeReportPostCursorV1", "model.post.decode_cursor.unsupported_version", nil, fmt.Sprintf("version %d", version), 400)
	}

	includeDeleted, err := strconv.ParseBool(parts[3])
	if err != nil {
		return nil, NewAppError("DecodeReportPostCursorV1", "model.post.decode_cursor.invalid_include_deleted", nil, fmt.Sprintf("include_deleted must be a boolean: %s", err.Error()), 400)
	}

	excludeSystemPosts, err := strconv.ParseBool(parts[4])
	if err != nil {
		return nil, NewAppError("DecodeReportPostCursorV1", "model.post.decode_cursor.invalid_exclude_system_posts", nil, fmt.Sprintf("exclude_system_posts must be a boolean: %s", err.Error()), 400)
	}

	timestamp, err := strconv.ParseInt(parts[6], 10, 64)
	if err != nil {
		return nil, NewAppError("DecodeReportPostCursorV1", "model.post.decode_cursor.invalid_timestamp", nil, fmt.Sprintf("timestamp must be an integer: %s", err.Error()), 400)
	}

	return &ReportPostQueryParams{
		ChannelId:          parts[1],
		CursorTime:         timestamp,
		CursorId:           parts[7],
		TimeField:          parts[2],
		SortDirection:      parts[5],
		IncludeDeleted:     includeDeleted,
		ExcludeSystemPosts: excludeSystemPosts,
	}, nil
}<|MERGE_RESOLUTION|>--- conflicted
+++ resolved
@@ -70,13 +70,12 @@
 	PostMessageMaxRunesV1 = 4000
 	PostMessageMaxBytesV2 = 65535                     // Maximum size of a TEXT column in MySQL
 	PostMessageMaxRunesV2 = PostMessageMaxBytesV2 / 4 // Assume a worst-case representation
-<<<<<<< HEAD
 	PostPropsMaxRunes     = 800000
 	PostPropsMaxUserRunes = PostPropsMaxRunes - 40000 // Leave some room for system / pre-save modifications
-	PostPageMaxDepth      = 10                        // Maximum depth for page hierarchies
-	MaxPageTitleLength    = 255                       // Maximum length for page titles
-	PostEditHistoryLimit  = 10                        // Maximum number of edit history versions to store
-=======
+
+	PostPageMaxDepth     = 10  // Maximum depth for page hierarchies
+	MaxPageTitleLength   = 255 // Maximum length for page titles
+	PostEditHistoryLimit = 10  // Maximum number of edit history versions to store
 
 	// Reporting API constants
 	MaxReportingPerPage        = 1000 // Maximum number of posts that can be requested per page in reporting endpoints
@@ -84,9 +83,6 @@
 	ReportingTimeFieldUpdateAt = "update_at"
 	ReportingSortDirectionAsc  = "asc"
 	ReportingSortDirectionDesc = "desc"
-	PostPropsMaxRunes          = 800000
-	PostPropsMaxUserRunes      = PostPropsMaxRunes - 40000 // Leave some room for system / pre-save modifications
->>>>>>> 1022cd44
 
 	PropsAddChannelMember = "add_channel_member"
 

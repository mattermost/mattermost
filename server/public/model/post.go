--- conflicted
+++ resolved
@@ -340,14 +340,9 @@
 }
 
 type CreatePostFlags struct {
-<<<<<<< HEAD
 	TriggerWebhooks   bool
 	SetOnline         bool
 	ForceNotification bool
-=======
-	TriggerWebhooks bool
-	SetOnline       bool
->>>>>>> fdd5bb9c
 }
 
 type GetPostsSinceOptions struct {

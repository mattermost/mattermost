// Copyright (c) 2015-present Mattermost, Inc. All Rights Reserved.
// See LICENSE.txt for license information.

package model

import (
	"encoding/json"
	"errors"
	"fmt"
	"io"
	"net/http"
	"regexp"
	"sort"
	"strings"
	"sync"
	"unicode/utf8"

	"github.com/mattermost/mattermost/server/public/shared/markdown"
)

const (
	PostSystemMessagePrefix        = "system_"
	PostTypeDefault                = ""
	PostTypeSlackAttachment        = "slack_attachment"
	PostTypeSystemGeneric          = "system_generic"
	PostTypeJoinLeave              = "system_join_leave" // Deprecated, use PostJoinChannel or PostLeaveChannel instead
	PostTypeJoinChannel            = "system_join_channel"
	PostTypeGuestJoinChannel       = "system_guest_join_channel"
	PostTypeLeaveChannel           = "system_leave_channel"
	PostTypeJoinTeam               = "system_join_team"
	PostTypeLeaveTeam              = "system_leave_team"
	PostTypeAutoResponder          = "system_auto_responder"
	PostTypeAddRemove              = "system_add_remove" // Deprecated, use PostAddToChannel or PostRemoveFromChannel instead
	PostTypeAddToChannel           = "system_add_to_channel"
	PostTypeAddGuestToChannel      = "system_add_guest_to_chan"
	PostTypeRemoveFromChannel      = "system_remove_from_channel"
	PostTypeMoveChannel            = "system_move_channel"
	PostTypeAddToTeam              = "system_add_to_team"
	PostTypeRemoveFromTeam         = "system_remove_from_team"
	PostTypeHeaderChange           = "system_header_change"
	PostTypeDisplaynameChange      = "system_displayname_change"
	PostTypeConvertChannel         = "system_convert_channel"
	PostTypePurposeChange          = "system_purpose_change"
	PostTypeChannelDeleted         = "system_channel_deleted"
	PostTypeChannelRestored        = "system_channel_restored"
	PostTypeEphemeral              = "system_ephemeral"
	PostTypeChangeChannelPrivacy   = "system_change_chan_privacy"
<<<<<<< HEAD
	PostTypeWrangler               = "system_wrangler"
=======
	PostTypeGMConvertedToChannel   = "system_gm_to_channel"
>>>>>>> 5e94af13
	PostTypeAddBotTeamsChannels    = "add_bot_teams_channels"
	PostTypeSystemWarnMetricStatus = "warn_metric_status"
	PostTypeMe                     = "me"
	PostCustomTypePrefix           = "custom_"
	PostTypeReminder               = "reminder"

	PostFileidsMaxRunes   = 300
	PostFilenamesMaxRunes = 4000
	PostHashtagsMaxRunes  = 1000
	PostMessageMaxRunesV1 = 4000
	PostMessageMaxBytesV2 = 65535                     // Maximum size of a TEXT column in MySQL
	PostMessageMaxRunesV2 = PostMessageMaxBytesV2 / 4 // Assume a worst-case representation
	PostPropsMaxRunes     = 800000
	PostPropsMaxUserRunes = PostPropsMaxRunes - 40000 // Leave some room for system / pre-save modifications

	PropsAddChannelMember = "add_channel_member"

	PostPropsAddedUserId              = "addedUserId"
	PostPropsDeleteBy                 = "deleteBy"
	PostPropsOverrideIconURL          = "override_icon_url"
	PostPropsOverrideIconEmoji        = "override_icon_emoji"
	PostPropsOverrideUsername         = "override_username"
	PostPropsFromWebhook              = "from_webhook"
	PostPropsFromBot                  = "from_bot"
	PostPropsFromOAuthApp             = "from_oauth_app"
	PostPropsWebhookDisplayName       = "webhook_display_name"
	PostPropsMentionHighlightDisabled = "mentionHighlightDisabled"
	PostPropsGroupHighlightDisabled   = "disable_group_highlight"
	PostPropsPreviewedPost            = "previewed_post"

	PostPriorityUrgent               = "urgent"
	PostPropsRequestedAck            = "requested_ack"
	PostPropsPersistentNotifications = "persistent_notifications"
)

type Post struct {
	Id         string `json:"id"`
	CreateAt   int64  `json:"create_at"`
	UpdateAt   int64  `json:"update_at"`
	EditAt     int64  `json:"edit_at"`
	DeleteAt   int64  `json:"delete_at"`
	IsPinned   bool   `json:"is_pinned"`
	UserId     string `json:"user_id"`
	ChannelId  string `json:"channel_id"`
	RootId     string `json:"root_id"`
	OriginalId string `json:"original_id"`

	Message string `json:"message"`
	// MessageSource will contain the message as submitted by the user if Message has been modified
	// by Mattermost for presentation (e.g if an image proxy is being used). It should be used to
	// populate edit boxes if present.
	MessageSource string `json:"message_source,omitempty"`

	Type          string          `json:"type"`
	propsMu       sync.RWMutex    `db:"-"`       // Unexported mutex used to guard Post.Props.
	Props         StringInterface `json:"props"` // Deprecated: use GetProps()
	Hashtags      string          `json:"hashtags"`
	Filenames     StringArray     `json:"-"` // Deprecated, do not use this field any more
	FileIds       StringArray     `json:"file_ids,omitempty"`
	PendingPostId string          `json:"pending_post_id"`
	HasReactions  bool            `json:"has_reactions,omitempty"`
	RemoteId      *string         `json:"remote_id,omitempty"`

	// Transient data populated before sending a post to the client
	ReplyCount   int64         `json:"reply_count"`
	LastReplyAt  int64         `json:"last_reply_at"`
	Participants []*User       `json:"participants"`
	IsFollowing  *bool         `json:"is_following,omitempty"` // for root posts in collapsed thread mode indicates if the current user is following this thread
	Metadata     *PostMetadata `json:"metadata,omitempty"`
}

func (o *Post) Auditable() map[string]interface{} {
	var metaData map[string]any
	if o.Metadata != nil {
		metaData = o.Metadata.Auditable()
	}

	return map[string]interface{}{
		"id":              o.Id,
		"create_at":       o.CreateAt,
		"update_at":       o.UpdateAt,
		"edit_at":         o.EditAt,
		"delete_at":       o.DeleteAt,
		"is_pinned":       o.IsPinned,
		"user_id":         o.UserId,
		"channel_id":      o.ChannelId,
		"root_id":         o.RootId,
		"original_id":     o.OriginalId,
		"type":            o.Type,
		"props":           o.GetProps(),
		"file_ids":        o.FileIds,
		"pending_post_id": o.PendingPostId,
		"remote_id":       o.RemoteId,
		"reply_count":     o.ReplyCount,
		"last_reply_at":   o.LastReplyAt,
		"is_following":    o.IsFollowing,
		"metadata":        metaData,
	}
}

func (o *Post) LogClone() any {
	return o.Auditable()
}

type PostEphemeral struct {
	UserID string `json:"user_id"`
	Post   *Post  `json:"post"`
}

type PostPatch struct {
	IsPinned     *bool            `json:"is_pinned"`
	Message      *string          `json:"message"`
	Props        *StringInterface `json:"props"`
	FileIds      *StringArray     `json:"file_ids"`
	HasReactions *bool            `json:"has_reactions"`
}

type PostReminder struct {
	TargetTime int64 `json:"target_time"`
	// These fields are only used internally for interacting with DB.
	PostId string `json:",omitempty"`
	UserId string `json:",omitempty"`
}

type PostPriority struct {
	Priority                *string `json:"priority"`
	RequestedAck            *bool   `json:"requested_ack"`
	PersistentNotifications *bool   `json:"persistent_notifications"`
	// These fields are only used internally for interacting with DB.
	PostId    string `json:",omitempty"`
	ChannelId string `json:",omitempty"`
}

type PostPersistentNotifications struct {
	PostId     string
	CreateAt   int64
	LastSentAt int64
	DeleteAt   int64
	SentCount  int16
}

type GetPersistentNotificationsPostsParams struct {
	MaxTime      int64
	MaxSentCount int16
	PerPage      int
}

type MoveThreadParams struct {
	ChannelId string `json:"channel_id"`
}

type SearchParameter struct {
	Terms                  *string `json:"terms"`
	IsOrSearch             *bool   `json:"is_or_search"`
	TimeZoneOffset         *int    `json:"time_zone_offset"`
	Page                   *int    `json:"page"`
	PerPage                *int    `json:"per_page"`
	IncludeDeletedChannels *bool   `json:"include_deleted_channels"`
}

type AnalyticsPostCountsOptions struct {
	TeamId        string
	BotsOnly      bool
	YesterdayOnly bool
}

func (o *PostPatch) WithRewrittenImageURLs(f func(string) string) *PostPatch {
	pCopy := *o //nolint:revive
	if pCopy.Message != nil {
		*pCopy.Message = RewriteImageURLs(*o.Message, f)
	}
	return &pCopy
}

func (o *PostPatch) Auditable() map[string]interface{} {
	return map[string]interface{}{
		"is_pinned":     o.IsPinned,
		"props":         o.Props,
		"file_ids":      o.FileIds,
		"has_reactions": o.HasReactions,
	}
}

type PostForExport struct {
	Post
	TeamName    string
	ChannelName string
	Username    string
	ReplyCount  int
}

type DirectPostForExport struct {
	Post
	User           string
	ChannelMembers *[]string
}

type ReplyForExport struct {
	Post
	Username string
}

type PostForIndexing struct {
	Post
	TeamId         string `json:"team_id"`
	ParentCreateAt *int64 `json:"parent_create_at"`
}

type FileForIndexing struct {
	FileInfo
	ChannelId string `json:"channel_id"`
	Content   string `json:"content"`
}

// ShallowCopy is an utility function to shallow copy a Post to the given
// destination without touching the internal RWMutex.
func (o *Post) ShallowCopy(dst *Post) error {
	if dst == nil {
		return errors.New("dst cannot be nil")
	}
	o.propsMu.RLock()
	defer o.propsMu.RUnlock()
	dst.propsMu.Lock()
	defer dst.propsMu.Unlock()
	dst.Id = o.Id
	dst.CreateAt = o.CreateAt
	dst.UpdateAt = o.UpdateAt
	dst.EditAt = o.EditAt
	dst.DeleteAt = o.DeleteAt
	dst.IsPinned = o.IsPinned
	dst.UserId = o.UserId
	dst.ChannelId = o.ChannelId
	dst.RootId = o.RootId
	dst.OriginalId = o.OriginalId
	dst.Message = o.Message
	dst.MessageSource = o.MessageSource
	dst.Type = o.Type
	dst.Props = o.Props
	dst.Hashtags = o.Hashtags
	dst.Filenames = o.Filenames
	dst.FileIds = o.FileIds
	dst.PendingPostId = o.PendingPostId
	dst.HasReactions = o.HasReactions
	dst.ReplyCount = o.ReplyCount
	dst.Participants = o.Participants
	dst.LastReplyAt = o.LastReplyAt
	dst.Metadata = o.Metadata
	if o.IsFollowing != nil {
		dst.IsFollowing = NewBool(*o.IsFollowing)
	}
	dst.RemoteId = o.RemoteId
	return nil
}

// Clone shallowly copies the post and returns the copy.
func (o *Post) Clone() *Post {
	pCopy := &Post{} //nolint:revive
	o.ShallowCopy(pCopy)
	return pCopy
}

func (o *Post) ToJSON() (string, error) {
	pCopy := o.Clone() //nolint:revive
	pCopy.StripActionIntegrations()
	b, err := json.Marshal(pCopy)
	return string(b), err
}

func (o *Post) EncodeJSON(w io.Writer) error {
	o.StripActionIntegrations()
	return json.NewEncoder(w).Encode(o)
}

type GetPostsSinceOptions struct {
	UserId                   string
	ChannelId                string
	Time                     int64
	SkipFetchThreads         bool
	CollapsedThreads         bool
	CollapsedThreadsExtended bool
	SortAscending            bool
}

type GetPostsSinceForSyncCursor struct {
	LastPostUpdateAt int64
	LastPostId       string
}

type GetPostsSinceForSyncOptions struct {
	ChannelId       string
	ExcludeRemoteId string
	IncludeDeleted  bool
}

type GetPostsOptions struct {
	UserId                   string
	ChannelId                string
	PostId                   string
	Page                     int
	PerPage                  int
	SkipFetchThreads         bool
	CollapsedThreads         bool
	CollapsedThreadsExtended bool
	FromPost                 string // PostId after which to send the items
	FromCreateAt             int64  // CreateAt after which to send the items
	Direction                string // Only accepts up|down. Indicates the order in which to send the items.
	IncludeDeleted           bool
	IncludePostPriority      bool
}

type PostCountOptions struct {
	// Only include posts on a specific team. "" for any team.
	TeamId             string
	MustHaveFile       bool
	MustHaveHashtag    bool
	ExcludeDeleted     bool
	ExcludeSystemPosts bool
	UsersPostsOnly     bool
	// AllowFromCache looks up cache only when ExcludeDeleted and UsersPostsOnly are true and rest are falsy.
	AllowFromCache bool
	SincePostID    string
	SinceUpdateAt  int64
}

func (o *Post) Etag() string {
	return Etag(o.Id, o.UpdateAt)
}

func (o *Post) IsValid(maxPostSize int) *AppError {
	if !IsValidId(o.Id) {
		return NewAppError("Post.IsValid", "model.post.is_valid.id.app_error", nil, "", http.StatusBadRequest)
	}

	if o.CreateAt == 0 {
		return NewAppError("Post.IsValid", "model.post.is_valid.create_at.app_error", nil, "id="+o.Id, http.StatusBadRequest)
	}

	if o.UpdateAt == 0 {
		return NewAppError("Post.IsValid", "model.post.is_valid.update_at.app_error", nil, "id="+o.Id, http.StatusBadRequest)
	}

	if !IsValidId(o.UserId) {
		return NewAppError("Post.IsValid", "model.post.is_valid.user_id.app_error", nil, "", http.StatusBadRequest)
	}

	if !IsValidId(o.ChannelId) {
		return NewAppError("Post.IsValid", "model.post.is_valid.channel_id.app_error", nil, "", http.StatusBadRequest)
	}

	if !(IsValidId(o.RootId) || o.RootId == "") {
		return NewAppError("Post.IsValid", "model.post.is_valid.root_id.app_error", nil, "", http.StatusBadRequest)
	}

	if !(len(o.OriginalId) == 26 || o.OriginalId == "") {
		return NewAppError("Post.IsValid", "model.post.is_valid.original_id.app_error", nil, "", http.StatusBadRequest)
	}

	if utf8.RuneCountInString(o.Message) > maxPostSize {
		return NewAppError("Post.IsValid", "model.post.is_valid.msg.app_error", nil, "id="+o.Id, http.StatusBadRequest)
	}

	if utf8.RuneCountInString(o.Hashtags) > PostHashtagsMaxRunes {
		return NewAppError("Post.IsValid", "model.post.is_valid.hashtags.app_error", nil, "id="+o.Id, http.StatusBadRequest)
	}

	switch o.Type {
	case
		PostTypeDefault,
		PostTypeSystemGeneric,
		PostTypeJoinLeave,
		PostTypeAutoResponder,
		PostTypeAddRemove,
		PostTypeJoinChannel,
		PostTypeGuestJoinChannel,
		PostTypeLeaveChannel,
		PostTypeJoinTeam,
		PostTypeLeaveTeam,
		PostTypeAddToChannel,
		PostTypeAddGuestToChannel,
		PostTypeRemoveFromChannel,
		PostTypeMoveChannel,
		PostTypeAddToTeam,
		PostTypeRemoveFromTeam,
		PostTypeSlackAttachment,
		PostTypeHeaderChange,
		PostTypePurposeChange,
		PostTypeDisplaynameChange,
		PostTypeConvertChannel,
		PostTypeChannelDeleted,
		PostTypeChannelRestored,
		PostTypeChangeChannelPrivacy,
		PostTypeAddBotTeamsChannels,
		PostTypeSystemWarnMetricStatus,
		PostTypeReminder,
<<<<<<< HEAD
		PostTypeWrangler,
		PostTypeMe:
=======
		PostTypeMe,
		PostTypeGMConvertedToChannel:
>>>>>>> 5e94af13
	default:
		if !strings.HasPrefix(o.Type, PostCustomTypePrefix) {
			return NewAppError("Post.IsValid", "model.post.is_valid.type.app_error", nil, "id="+o.Type, http.StatusBadRequest)
		}
	}

	if utf8.RuneCountInString(ArrayToJSON(o.Filenames)) > PostFilenamesMaxRunes {
		return NewAppError("Post.IsValid", "model.post.is_valid.filenames.app_error", nil, "id="+o.Id, http.StatusBadRequest)
	}

	if utf8.RuneCountInString(ArrayToJSON(o.FileIds)) > PostFileidsMaxRunes {
		return NewAppError("Post.IsValid", "model.post.is_valid.file_ids.app_error", nil, "id="+o.Id, http.StatusBadRequest)
	}

	if utf8.RuneCountInString(StringInterfaceToJSON(o.GetProps())) > PostPropsMaxRunes {
		return NewAppError("Post.IsValid", "model.post.is_valid.props.app_error", nil, "id="+o.Id, http.StatusBadRequest)
	}

	return nil
}

func (o *Post) SanitizeProps() {
	if o == nil {
		return
	}
	membersToSanitize := []string{
		PropsAddChannelMember,
	}

	for _, member := range membersToSanitize {
		if _, ok := o.GetProps()[member]; ok {
			o.DelProp(member)
		}
	}
	for _, p := range o.Participants {
		p.Sanitize(map[string]bool{})
	}
}

func (o *Post) ContainsIntegrationsReservedProps() []string {
	return containsIntegrationsReservedProps(o.GetProps())
}

func (o *PostPatch) ContainsIntegrationsReservedProps() []string {
	if o == nil || o.Props == nil {
		return nil
	}
	return containsIntegrationsReservedProps(*o.Props)
}

func containsIntegrationsReservedProps(props StringInterface) []string {
	foundProps := []string{}

	if props != nil {
		reservedProps := []string{
			PostPropsFromWebhook,
			PostPropsOverrideUsername,
			PostPropsWebhookDisplayName,
			PostPropsOverrideIconURL,
			PostPropsOverrideIconEmoji,
		}

		for _, key := range reservedProps {
			if _, ok := props[key]; ok {
				foundProps = append(foundProps, key)
			}
		}
	}

	return foundProps
}

func (o *Post) PreSave() {
	if o.Id == "" {
		o.Id = NewId()
	}

	o.OriginalId = ""

	if o.CreateAt == 0 {
		o.CreateAt = GetMillis()
	}

	o.UpdateAt = o.CreateAt
	o.PreCommit()
}

func (o *Post) PreCommit() {
	if o.GetProps() == nil {
		o.SetProps(make(map[string]any))
	}

	if o.Filenames == nil {
		o.Filenames = []string{}
	}

	if o.FileIds == nil {
		o.FileIds = []string{}
	}

	o.GenerateActionIds()

	// There's a rare bug where the client sends up duplicate FileIds so protect against that
	o.FileIds = RemoveDuplicateStrings(o.FileIds)
}

func (o *Post) MakeNonNil() {
	if o.GetProps() == nil {
		o.SetProps(make(map[string]any))
	}
}

func (o *Post) DelProp(key string) {
	o.propsMu.Lock()
	defer o.propsMu.Unlock()
	propsCopy := make(map[string]any, len(o.Props)-1)
	for k, v := range o.Props {
		propsCopy[k] = v
	}
	delete(propsCopy, key)
	o.Props = propsCopy
}

func (o *Post) AddProp(key string, value any) {
	o.propsMu.Lock()
	defer o.propsMu.Unlock()
	propsCopy := make(map[string]any, len(o.Props)+1)
	for k, v := range o.Props {
		propsCopy[k] = v
	}
	propsCopy[key] = value
	o.Props = propsCopy
}

func (o *Post) GetProps() StringInterface {
	o.propsMu.RLock()
	defer o.propsMu.RUnlock()
	return o.Props
}

func (o *Post) SetProps(props StringInterface) {
	o.propsMu.Lock()
	defer o.propsMu.Unlock()
	o.Props = props
}

func (o *Post) GetProp(key string) any {
	o.propsMu.RLock()
	defer o.propsMu.RUnlock()
	return o.Props[key]
}

func (o *Post) IsSystemMessage() bool {
	return len(o.Type) >= len(PostSystemMessagePrefix) && o.Type[:len(PostSystemMessagePrefix)] == PostSystemMessagePrefix
}

// IsRemote returns true if the post originated on a remote cluster.
func (o *Post) IsRemote() bool {
	return o.RemoteId != nil && *o.RemoteId != ""
}

// GetRemoteID safely returns the remoteID or empty string if not remote.
func (o *Post) GetRemoteID() string {
	if o.RemoteId != nil {
		return *o.RemoteId
	}
	return ""
}

func (o *Post) IsJoinLeaveMessage() bool {
	return o.Type == PostTypeJoinLeave ||
		o.Type == PostTypeAddRemove ||
		o.Type == PostTypeJoinChannel ||
		o.Type == PostTypeLeaveChannel ||
		o.Type == PostTypeJoinTeam ||
		o.Type == PostTypeLeaveTeam ||
		o.Type == PostTypeAddToChannel ||
		o.Type == PostTypeRemoveFromChannel ||
		o.Type == PostTypeAddToTeam ||
		o.Type == PostTypeRemoveFromTeam
}

func (o *Post) Patch(patch *PostPatch) {
	if patch.IsPinned != nil {
		o.IsPinned = *patch.IsPinned
	}

	if patch.Message != nil {
		o.Message = *patch.Message
	}

	if patch.Props != nil {
		newProps := *patch.Props
		o.SetProps(newProps)
	}

	if patch.FileIds != nil {
		o.FileIds = *patch.FileIds
	}

	if patch.HasReactions != nil {
		o.HasReactions = *patch.HasReactions
	}
}

func (o *Post) ChannelMentions() []string {
	return ChannelMentions(o.Message)
}

// DisableMentionHighlights disables a posts mention highlighting and returns the first channel mention that was present in the message.
func (o *Post) DisableMentionHighlights() string {
	mention, hasMentions := findAtChannelMention(o.Message)
	if hasMentions {
		o.AddProp(PostPropsMentionHighlightDisabled, true)
	}
	return mention
}

// DisableMentionHighlights disables mention highlighting for a post patch if required.
func (o *PostPatch) DisableMentionHighlights() {
	if o.Message == nil {
		return
	}
	if _, hasMentions := findAtChannelMention(*o.Message); hasMentions {
		if o.Props == nil {
			o.Props = &StringInterface{}
		}
		(*o.Props)[PostPropsMentionHighlightDisabled] = true
	}
}

func findAtChannelMention(message string) (mention string, found bool) {
	re := regexp.MustCompile(`(?i)\B@(channel|all|here)\b`)
	matched := re.FindStringSubmatch(message)
	if found = (len(matched) > 0); found {
		mention = strings.ToLower(matched[0])
	}
	return
}

func (o *Post) Attachments() []*SlackAttachment {
	if attachments, ok := o.GetProp("attachments").([]*SlackAttachment); ok {
		return attachments
	}
	var ret []*SlackAttachment
	if attachments, ok := o.GetProp("attachments").([]any); ok {
		for _, attachment := range attachments {
			if enc, err := json.Marshal(attachment); err == nil {
				var decoded SlackAttachment
				if json.Unmarshal(enc, &decoded) == nil {
					// Ignoring nil actions
					i := 0
					for _, action := range decoded.Actions {
						if action != nil {
							decoded.Actions[i] = action
							i++
						}
					}
					decoded.Actions = decoded.Actions[:i]

					// Ignoring nil fields
					i = 0
					for _, field := range decoded.Fields {
						if field != nil {
							decoded.Fields[i] = field
							i++
						}
					}
					decoded.Fields = decoded.Fields[:i]
					ret = append(ret, &decoded)
				}
			}
		}
	}
	return ret
}

func (o *Post) AttachmentsEqual(input *Post) bool {
	attachments := o.Attachments()
	inputAttachments := input.Attachments()

	if len(attachments) != len(inputAttachments) {
		return false
	}

	for i := range attachments {
		if !attachments[i].Equals(inputAttachments[i]) {
			return false
		}
	}

	return true
}

var markdownDestinationEscaper = strings.NewReplacer(
	`\`, `\\`,
	`<`, `\<`,
	`>`, `\>`,
	`(`, `\(`,
	`)`, `\)`,
)

// WithRewrittenImageURLs returns a new shallow copy of the post where the message has been
// rewritten via RewriteImageURLs.
func (o *Post) WithRewrittenImageURLs(f func(string) string) *Post {
	pCopy := o.Clone()
	pCopy.Message = RewriteImageURLs(o.Message, f)
	if pCopy.MessageSource == "" && pCopy.Message != o.Message {
		pCopy.MessageSource = o.Message
	}
	return pCopy
}

// RewriteImageURLs takes a message and returns a copy that has all of the image URLs replaced
// according to the function f. For each image URL, f will be invoked, and the resulting markdown
// will contain the URL returned by that invocation instead.
//
// Image URLs are destination URLs used in inline images or reference definitions that are used
// anywhere in the input markdown as an image.
func RewriteImageURLs(message string, f func(string) string) string {
	if !strings.Contains(message, "![") {
		return message
	}

	var ranges []markdown.Range

	markdown.Inspect(message, func(blockOrInline any) bool {
		switch v := blockOrInline.(type) {
		case *markdown.ReferenceImage:
			ranges = append(ranges, v.ReferenceDefinition.RawDestination)
		case *markdown.InlineImage:
			ranges = append(ranges, v.RawDestination)
		default:
			return true
		}
		return true
	})

	if ranges == nil {
		return message
	}

	sort.Slice(ranges, func(i, j int) bool {
		return ranges[i].Position < ranges[j].Position
	})

	copyRanges := make([]markdown.Range, 0, len(ranges))
	urls := make([]string, 0, len(ranges))
	resultLength := len(message)

	start := 0
	for i, r := range ranges {
		switch {
		case i == 0:
		case r.Position != ranges[i-1].Position:
			start = ranges[i-1].End
		default:
			continue
		}
		original := message[r.Position:r.End]
		replacement := markdownDestinationEscaper.Replace(f(markdown.Unescape(original)))
		resultLength += len(replacement) - len(original)
		copyRanges = append(copyRanges, markdown.Range{Position: start, End: r.Position})
		urls = append(urls, replacement)
	}

	result := make([]byte, resultLength)

	offset := 0
	for i, r := range copyRanges {
		offset += copy(result[offset:], message[r.Position:r.End])
		offset += copy(result[offset:], urls[i])
	}
	copy(result[offset:], message[ranges[len(ranges)-1].End:])

	return string(result)
}

func (o *Post) IsFromOAuthBot() bool {
	props := o.GetProps()
	return props["from_webhook"] == "true" && props["override_username"] != ""
}

func (o *Post) ToNilIfInvalid() *Post {
	if o.Id == "" {
		return nil
	}
	return o
}

func (o *Post) ForPlugin() *Post {
	p := o.Clone()
	p.Metadata = nil
	if p.Type == fmt.Sprintf("%sup_notification", PostCustomTypePrefix) {
		p.DelProp("requested_features")
	}
	return p
}

func (o *Post) GetPreviewPost() *PreviewPost {
	for _, embed := range o.Metadata.Embeds {
		if embed.Type == PostEmbedPermalink {
			if previewPost, ok := embed.Data.(*PreviewPost); ok {
				return previewPost
			}
		}
	}
	return nil
}

func (o *Post) GetPreviewedPostProp() string {
	if val, ok := o.GetProp(PostPropsPreviewedPost).(string); ok {
		return val
	}
	return ""
}

func (o *Post) GetPriority() *PostPriority {
	if o.Metadata == nil {
		return nil
	}
	return o.Metadata.Priority
}

func (o *Post) GetPersistentNotification() *bool {
	priority := o.GetPriority()
	if priority == nil {
		return nil
	}
	return priority.PersistentNotifications
}

func (o *Post) GetRequestedAck() *bool {
	priority := o.GetPriority()
	if priority == nil {
		return nil
	}
	return priority.RequestedAck
}

func (o *Post) IsUrgent() bool {
	postPriority := o.GetPriority()
	if postPriority == nil {
		return false
	}

	return *postPriority.Priority == PostPriorityUrgent
}

func (o *Post) CleanPost() *Post {
	o.Id = ""
	o.CreateAt = 0
	o.UpdateAt = 0
	o.EditAt = 0
	return o
}<|MERGE_RESOLUTION|>--- conflicted
+++ resolved
@@ -45,11 +45,8 @@
 	PostTypeChannelRestored        = "system_channel_restored"
 	PostTypeEphemeral              = "system_ephemeral"
 	PostTypeChangeChannelPrivacy   = "system_change_chan_privacy"
-<<<<<<< HEAD
 	PostTypeWrangler               = "system_wrangler"
-=======
 	PostTypeGMConvertedToChannel   = "system_gm_to_channel"
->>>>>>> 5e94af13
 	PostTypeAddBotTeamsChannels    = "add_bot_teams_channels"
 	PostTypeSystemWarnMetricStatus = "warn_metric_status"
 	PostTypeMe                     = "me"
@@ -444,13 +441,9 @@
 		PostTypeAddBotTeamsChannels,
 		PostTypeSystemWarnMetricStatus,
 		PostTypeReminder,
-<<<<<<< HEAD
+		PostTypeMe,
 		PostTypeWrangler,
-		PostTypeMe:
-=======
-		PostTypeMe,
 		PostTypeGMConvertedToChannel:
->>>>>>> 5e94af13
 	default:
 		if !strings.HasPrefix(o.Type, PostCustomTypePrefix) {
 			return NewAppError("Post.IsValid", "model.post.is_valid.type.app_error", nil, "id="+o.Type, http.StatusBadRequest)

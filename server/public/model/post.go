--- conflicted
+++ resolved
@@ -45,11 +45,8 @@
 	PostTypeChannelRestored        = "system_channel_restored"
 	PostTypeEphemeral              = "system_ephemeral"
 	PostTypeChangeChannelPrivacy   = "system_change_chan_privacy"
-<<<<<<< HEAD
 	PostTypeWelcomePost            = "system_welcome_post"
 	PostTypeWrangler               = "system_wrangler"
-=======
->>>>>>> be68398c
 	PostTypeAddBotTeamsChannels    = "add_bot_teams_channels"
 	PostTypeSystemWarnMetricStatus = "warn_metric_status"
 	PostTypeMe                     = "me"

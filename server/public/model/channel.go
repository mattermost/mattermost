--- conflicted
+++ resolved
@@ -125,10 +125,7 @@
 		"update_at":            o.UpdateAt,
 		"policy_enforced":      o.PolicyEnforced,
 		"autotranslation":      o.AutoTranslation,
-<<<<<<< HEAD
-=======
 		"policy_is_active":     o.PolicyIsActive, // this field is only for logging purposes
->>>>>>> 1b064a79
 	}
 }
 

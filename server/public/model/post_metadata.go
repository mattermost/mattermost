--- conflicted
+++ resolved
@@ -34,9 +34,11 @@
 	// Acknowledgements holds acknowledgements made by users to the post
 	Acknowledgements []*PostAcknowledgement `json:"acknowledgements,omitempty"`
 
-<<<<<<< HEAD
 	// Translations holds translation data for configured target languages, keyed by language code
 	Translations map[string]*PostTranslation `json:"translations,omitempty"`
+
+	ExpireAt   int64    `json:"expire_at,omitempty"`
+	Recipients []string `json:"recipients,omitempty"`
 }
 
 // PostTranslation represents a translation of a post in a specific language
@@ -46,10 +48,6 @@
 	Type       string          `json:"type"`
 	State      string          `json:"state"`
 	SourceLang string          `json:"source_lang,omitempty"` // Original language of the post
-=======
-	ExpireAt   int64    `json:"expire_at,omitempty"`
-	Recipients []string `json:"recipients,omitempty"`
->>>>>>> b6138952
 }
 
 func (p *PostMetadata) Auditable() map[string]any {

// Copyright (c) 2015-present Mattermost, Inc. All Rights Reserved.
// See LICENSE.txt for license information.

package model

<<<<<<< HEAD
import (
	"errors"
)

const CustomProfileAttributesPropertyGroupName = "custom_profile_attributes"

const (
	CustomProfileAttributesPropertyAttrsValueType  = "value_type"
	CustomProfileAttributesPropertyAttrsVisibility = "visibility"
)

const (
	CustomProfileAttributesValueTypeEmail = "email"
	CustomProfileAttributesValueTypeURL   = "url"
	CustomProfileAttributesValueTypePhone = "phone"
)

func IsKnownCustomProfilteAttributesValueType(valueType string) bool {
	switch valueType {
	case CustomProfileAttributesValueTypeEmail,
		CustomProfileAttributesValueTypeURL,
		CustomProfileAttributesValueTypePhone:
		return true
	}

	return false
}

const (
	CustomProfileAttributesVisibilityHidden  = "hidden"
	CustomProfileAttributesVisibilityWhenSet = "when_set"
	CustomProfileAttributesVisibilityAlways  = "always"

	CustomProfileAttributesVisibilityDefault = CustomProfileAttributesVisibilityWhenSet
)

func IsKnownCustomProfilteAttributesVisibility(visibility string) bool {
	switch visibility {
	case CustomProfileAttributesVisibilityHidden,
		CustomProfileAttributesVisibilityWhenSet,
		CustomProfileAttributesVisibilityAlways:
		return true
	}

	return false
}

type CustomProfileAttributesSelectOption struct {
	ID    string `json:"id"`
	Name  string `json:"name"`
	Color string `json:"color"`
}

func (c CustomProfileAttributesSelectOption) GetID() string {
	return c.ID
}

func (c CustomProfileAttributesSelectOption) GetName() string {
	return c.Name
}

func (c *CustomProfileAttributesSelectOption) SetID(id string) {
	c.ID = id
}

func (c CustomProfileAttributesSelectOption) IsValid() error {
	if c.ID == "" {
		return errors.New("id cannot be empty")
	}

	if !IsValidId(c.ID) {
		return errors.New("id is not a valid ID")
	}

	if c.Name == "" {
		return errors.New("name cannot be empty")
	}

	return nil
=======
const CustomProfileAttributesPropertyGroupName = "custom_profile_attributes"

const CustomProfileAttributesPropertyAttrsSortOrder = "sort_order"

func CustomProfileAttributesPropertySortOrder(p *PropertyField) int {
	value, ok := p.Attrs[CustomProfileAttributesPropertyAttrsSortOrder]
	if !ok {
		return 0
	}

	order, ok := value.(float64)
	if !ok {
		return 0
	}

	return int(order)
>>>>>>> 68c11e9e
}<|MERGE_RESOLUTION|>--- conflicted
+++ resolved
@@ -3,12 +3,27 @@
 
 package model
 
-<<<<<<< HEAD
 import (
 	"errors"
 )
 
 const CustomProfileAttributesPropertyGroupName = "custom_profile_attributes"
+
+const CustomProfileAttributesPropertyAttrsSortOrder = "sort_order"
+
+func CustomProfileAttributesPropertySortOrder(p *PropertyField) int {
+	value, ok := p.Attrs[CustomProfileAttributesPropertyAttrsSortOrder]
+	if !ok {
+		return 0
+	}
+
+	order, ok := value.(float64)
+	if !ok {
+		return 0
+	}
+
+	return int(order)
+}
 
 const (
 	CustomProfileAttributesPropertyAttrsValueType  = "value_type"
@@ -83,22 +98,4 @@
 	}
 
 	return nil
-=======
-const CustomProfileAttributesPropertyGroupName = "custom_profile_attributes"
-
-const CustomProfileAttributesPropertyAttrsSortOrder = "sort_order"
-
-func CustomProfileAttributesPropertySortOrder(p *PropertyField) int {
-	value, ok := p.Attrs[CustomProfileAttributesPropertyAttrsSortOrder]
-	if !ok {
-		return 0
-	}
-
-	order, ok := value.(float64)
-	if !ok {
-		return 0
-	}
-
-	return int(order)
->>>>>>> 68c11e9e
 }
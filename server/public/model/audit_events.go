// Copyright (c) 2015-present Mattermost, Inc. All Rights Reserved.
// See LICENSE.txt for license information.

package model

// Access Control & Security
const (
	AuditEventApplyIPFilters            = "applyIPFilters"            // apply IP address filtering
	AuditEventAssignAccessPolicy        = "assignAccessPolicy"        // assign access control policy to channels
	AuditEventCreateAccessControlPolicy = "createAccessControlPolicy" // create access control policy
	AuditEventDeleteAccessControlPolicy = "deleteAccessControlPolicy" // delete access control policy
	AuditEventUnassignAccessPolicy      = "unassignAccessPolicy"      // remove access control policy from channels
	AuditEventUpdateActiveStatus        = "updateActiveStatus"        // update active/inactive status of access control policy
	AuditEventSetActiveStatus           = "setActiveStatus"           // set active/inactive status of multiple access control policies
)

// Audit & Certificates
const (
	AuditEventAddAuditLogCertificate    = "addAuditLogCertificate"    // add certificate for secure audit log transmission
	AuditEventGetAudits                 = "getAudits"                 // get audit log entries
	AuditEventGetUserAudits             = "getUserAudits"             // get audit log entries for specific user
	AuditEventRemoveAuditLogCertificate = "removeAuditLogCertificate" // remove certificate used for audit log transmission
)

// Bots
const (
	AuditEventAssignBot        = "assignBot"        // assign bot to user
	AuditEventConvertBotToUser = "convertBotToUser" // convert bot account to regular user account
	AuditEventConvertUserToBot = "convertUserToBot" // convert regular user account to bot account
	AuditEventCreateBot        = "createBot"        // create bot account
	AuditEventPatchBot         = "patchBot"         // update bot properties
	AuditEventUpdateBotActive  = "updateBotActive"  // enable or disable bot account
)

// Branding
const (
	AuditEventDeleteBrandImage = "deleteBrandImage" // delete brand image
	AuditEventUploadBrandImage = "uploadBrandImage" // upload brand image
)

// Channel Bookmarks
const (
	AuditEventCreateChannelBookmark          = "createChannelBookmark"          // create bookmark in channels
	AuditEventDeleteChannelBookmark          = "deleteChannelBookmark"          // delete bookmark
	AuditEventUpdateChannelBookmark          = "updateChannelBookmark"          // update bookmark
	AuditEventUpdateChannelBookmarkSortOrder = "updateChannelBookmarkSortOrder" // update display order of bookmarks
)

// Channel Categories
const (
	AuditEventCreateCategoryForTeamForUser      = "createCategoryForTeamForUser"      // create channel category for user
	AuditEventDeleteCategoryForTeamForUser      = "deleteCategoryForTeamForUser"      // delete channel category
	AuditEventUpdateCategoriesForTeamForUser    = "updateCategoriesForTeamForUser"    // update multiple channel categories
	AuditEventUpdateCategoryForTeamForUser      = "updateCategoryForTeamForUser"      // update single channel category
	AuditEventUpdateCategoryOrderForTeamForUser = "updateCategoryOrderForTeamForUser" // update display order of the categories
)

// Channels
const (
	AuditEventAddChannelMember               = "addChannelMember"               // add member to channel
	AuditEventConvertGroupMessageToChannel   = "convertGroupMessageToChannel"   // convert group message to private channel
	AuditEventCreateChannel                  = "createChannel"                  // create public or private channel
	AuditEventCreateDirectChannel            = "createDirectChannel"            // create direct message channel between two users
	AuditEventCreateGroupChannel             = "createGroupChannel"             // create group message channel with multiple users
	AuditEventDeleteChannel                  = "deleteChannel"                  // delete channel
	AuditEventLocalAddChannelMember          = "localAddChannelMember"          // add channel member locally
	AuditEventLocalCreateChannel             = "localCreateChannel"             // create channel locally
	AuditEventLocalDeleteChannel             = "localDeleteChannel"             // delete channel locally
	AuditEventLocalMoveChannel               = "localMoveChannel"               // move channel locally
	AuditEventLocalPatchChannel              = "localPatchChannel"              // patch channel locally
	AuditEventLocalRemoveChannelMember       = "localRemoveChannelMember"       // remove channel member locally
	AuditEventLocalRestoreChannel            = "localRestoreChannel"            // restore channel locally
	AuditEventLocalUpdateChannelPrivacy      = "localUpdateChannelPrivacy"      // update channel privacy locally
	AuditEventMoveChannel                    = "moveChannel"                    // move channel to different team
	AuditEventPatchChannel                   = "patchChannel"                   // update channel properties
	AuditEventPatchChannelModerations        = "patchChannelModerations"        // update channel moderation settings
	AuditEventRemoveChannelMember            = "removeChannelMember"            // remove member from channel
	AuditEventRestoreChannel                 = "restoreChannel"                 // restore previously deleted channel
	AuditEventUpdateChannel                  = "updateChannel"                  // update channel properties
	AuditEventUpdateChannelMemberNotifyProps = "updateChannelMemberNotifyProps" // update notification preferences
	AuditEventUpdateChannelMemberRoles       = "updateChannelMemberRoles"       // update roles and permissions
	AuditEventUpdateChannelMemberSchemeRoles = "updateChannelMemberSchemeRoles" // update scheme-based roles
	AuditEventUpdateChannelPrivacy           = "updateChannelPrivacy"           // change channel privacy settings
	AuditEventUpdateChannelScheme            = "updateChannelScheme"            // update permission scheme applied to channel
)

// Commands
const (
	AuditEventCreateCommand      = "createCommand"      // create slash command
	AuditEventDeleteCommand      = "deleteCommand"      // delete command
	AuditEventExecuteCommand     = "executeCommand"     // execute command
	AuditEventLocalCreateCommand = "localCreateCommand" // create command locally
	AuditEventMoveCommand        = "moveCommand"        // move command to another team
	AuditEventRegenCommandToken  = "regenCommandToken"  // regenerate authentication token for command
	AuditEventUpdateCommand      = "updateCommand"      // update command
)

// Compliance
const (
	AuditEventCreateComplianceReport   = "createComplianceReport"   // create compliance report
	AuditEventDownloadComplianceReport = "downloadComplianceReport" // download compliance report
	AuditEventGetComplianceReport      = "getComplianceReport"      // get specific compliance report
	AuditEventGetComplianceReports     = "getComplianceReports"     // get all compliance reports
)

// Configuration
const (
	AuditEventConfigReload         = "configReload"         // reload server configuration
	AuditEventGetConfig            = "getConfig"            // get current server configuration
	AuditEventLocalGetClientConfig = "localGetClientConfig" // get client configuration locally
	AuditEventLocalGetConfig       = "localGetConfig"       // get server configuration locally
	AuditEventLocalPatchConfig     = "localPatchConfig"     // update server configuration locally
	AuditEventLocalUpdateConfig    = "localUpdateConfig"    // update server configuration locally
	AuditEventMigrateConfig        = "migrateConfig"        // migrate configs with file values from one store to another
	AuditEventPatchConfig          = "patchConfig"          // update server configuration
	AuditEventUpdateConfig         = "updateConfig"         // update server configuration
)

// Custom Profile Attributes
const (
	AuditEventCreateCPAField = "createCPAField" // create custom profile attribute
	AuditEventDeleteCPAField = "deleteCPAField" // delete custom profile attribute
	AuditEventPatchCPAField  = "patchCPAField"  // update custom profile attribute field
	AuditEventPatchCPAValues = "patchCPAValues" // update custom profile attribute values
)

// Data Retention Policies
const (
	AuditEventAddChannelsToPolicy      = "addChannelsToPolicy"      // add channels to data retention policy
	AuditEventAddTeamsToPolicy         = "addTeamsToPolicy"         // add teams to data retention policy
	AuditEventCreatePolicy             = "createPolicy"             // create data retention policy
	AuditEventDeletePolicy             = "deletePolicy"             // delete data retention policy
	AuditEventPatchPolicy              = "patchPolicy"              // update data retention policy
	AuditEventRemoveChannelsFromPolicy = "removeChannelsFromPolicy" // remove channels from data retention policy
	AuditEventRemoveTeamsFromPolicy    = "removeTeamsFromPolicy"    // remove teams from data retention policy
)

// Emojis
const (
	AuditEventCreateEmoji = "createEmoji" // create emoji
	AuditEventDeleteEmoji = "deleteEmoji" // delete emoji
)

// Exports
const (
	AuditEventBulkExport               = "bulkExport"               // bulk export data to a file
	AuditEventDeleteExport             = "deleteExport"             // delete exported file
	AuditEventGeneratePresignURLExport = "generatePresignURLExport" // generate presigned URL to download the exported file
	AuditEventScheduleExport           = "scheduleExport"           // schedule export job
)

// Files
const (
	AuditEventGetFile                   = "getFile"                   // get or download file
	AuditEventGetFileLink               = "getFileLink"               // generate link for file sharing
	AuditEventUploadFileMultipart       = "uploadFileMultipart"       // upload file using multipart form data
	AuditEventUploadFileMultipartLegacy = "uploadFileMultipartLegacy" // upload file using legacy multipart method
	AuditEventUploadFileSimple          = "uploadFileSimple"          // upload file using simple direct upload method
)

// Groups
const (
	AuditEventAddGroupMembers         = "addGroupMembers"         // add members to group
	AuditEventAddUserToGroupSyncables = "addUserToGroupSyncables" // add user to group-synchronized teams and channels
	AuditEventCreateGroup             = "createGroup"             // create group
	AuditEventDeleteGroup             = "deleteGroup"             // delete group
	AuditEventDeleteGroupMembers      = "deleteGroupMembers"      // remove members from group
	AuditEventLinkGroupSyncable       = "linkGroupSyncable"       // link group to team or channel for synchronization
	AuditEventPatchGroup              = "patchGroup"              // update group
	AuditEventPatchGroupSyncable      = "patchGroupSyncable"      // update group synchronization settings
	AuditEventRestoreGroup            = "restoreGroup"            // restore previously deleted group
	AuditEventUnlinkGroupSyncable     = "unlinkGroupSyncable"     // unlink group from team or channel synchronization
)

// Imports
const (
	AuditEventBulkImport   = "bulkImport"   // bulk import data from a file
	AuditEventDeleteImport = "deleteImport" // delete import file
	AuditEventSlackImport  = "slackImport"  // import data from Slack
)

// Jobs
const (
	AuditEventCancelJob       = "cancelJob"       // cancel a job
	AuditEventCreateJob       = "createJob"       // create a job
	AuditEventJobServer       = "jobServer"       // start job server
	AuditEventUpdateJobStatus = "updateJobStatus" // update status of a job
)

// LDAP
const (
	AuditEventAddLdapPrivateCertificate    = "addLdapPrivateCertificate"    // add private certificate for LDAP
	AuditEventAddLdapPublicCertificate     = "addLdapPublicCertificate"     // add public certificate for LDAP
	AuditEventIdMigrateLdap                = "idMigrateLdap"                // migrate user ID mapping to another attribute
	AuditEventLinkLdapGroup                = "linkLdapGroup"                // link LDAP group to Mattermost team or channel
	AuditEventRemoveLdapPrivateCertificate = "removeLdapPrivateCertificate" // remove private certificate for LDAP
	AuditEventRemoveLdapPublicCertificate  = "removeLdapPublicCertificate"  // remove public certificate for LDAP
	AuditEventSyncLdap                     = "syncLdap"                     // synchronize users and groups from LDAP
	AuditEventUnlinkLdapGroup              = "unlinkLdapGroup"              // unlink LDAP group from Mattermost team or channel
)

// Licensing
const (
	AuditEventAddLicense          = "addLicense"          // add license
	AuditEventLocalAddLicense     = "localAddLicense"     // add license locally
	AuditEventLocalRemoveLicense  = "localRemoveLicense"  // remove license locally
	AuditEventRemoveLicense       = "removeLicense"       // remove license
	AuditEventRequestTrialLicense = "requestTrialLicense" // request trial license
)

// OAuth
const (
	AuditEventAuthorizeOAuthApp                          = "authorizeOAuthApp"                          // authorize OAuth app
	AuditEventAuthorizeOAuthPage                         = "authorizeOAuthPage"                         // authorize OAuth page
	AuditEventCompleteOAuth                              = "completeOAuth"                              // complete OAuth authorization flow
	AuditEventCreateOAuthApp                             = "createOAuthApp"                             // create OAuth app
	AuditEventCreateOutgoingOauthConnection              = "createOutgoingOauthConnection"              // create outgoing OAuth connection
	AuditEventDeauthorizeOAuthApp                        = "deauthorizeOAuthApp"                        // revoke OAuth app authorization
	AuditEventDeleteOAuthApp                             = "deleteOAuthApp"                             // delete OAuth app
	AuditEventDeleteOutgoingOAuthConnection              = "deleteOutgoingOAuthConnection"              // delete outgoing OAuth connection
	AuditEventGetAccessToken                             = "getAccessToken"                             // get OAuth access token
	AuditEventLoginWithOAuth                             = "loginWithOAuth"                             // login using OAuth authentication provider
	AuditEventMobileLoginWithOAuth                       = "mobileLoginWithOAuth"                       // mobile application login using OAuth authentication provider
	AuditEventRegenerateOAuthAppSecret                   = "regenerateOAuthAppSecret"                   // regenerate secret key for OAuth app
	AuditEventSignupWithOAuth                            = "signupWithOAuth"                            // create account using OAuth authentication provider
	AuditEventUpdateOAuthApp                             = "updateOAuthApp"                             // update OAuth app
	AuditEventUpdateOutgoingOAuthConnection              = "updateOutgoingOAuthConnection"              // update outgoing OAuth connection
	AuditEventValidateOutgoingOAuthConnectionCredentials = "validateOutgoingOAuthConnectionCredentials" // validate credentials for outgoing OAuth connection

)

// Plugins
const (
	AuditEventDisablePlugin                       = "disablePlugin"                       // disable installed plugin
	AuditEventEnablePlugin                        = "enablePlugin"                        // enable installed plugin
	AuditEventGetFirstAdminVisitMarketplaceStatus = "getFirstAdminVisitMarketplaceStatus" // get first admin visit status
	AuditEventInstallMarketplacePlugin            = "installMarketplacePlugin"            // install plugin from official marketplace
	AuditEventInstallPluginFromURL                = "installPluginFromURL"                // install plugin from external URL
	AuditEventRemovePlugin                        = "removePlugin"                        // delete plugin
	AuditEventSetFirstAdminVisitMarketplaceStatus = "setFirstAdminVisitMarketplaceStatus" // set first admin visit status
	AuditEventUploadPlugin                        = "uploadPlugin"                        // upload plugin file to server for installation
)

// Posts
const (
	AuditEventCreatePost         = "createPost"         // create post
	AuditEventDeletePost         = "deletePost"         // delete post
	AuditEventLocalDeletePost    = "localDeletePost"    // delete post locally
	AuditEventMoveThread         = "moveThread"         // move thread and replies to different channel
	AuditEventPatchPost          = "patchPost"          // update post meta properties
	AuditEventRestorePostVersion = "restorePostVersion" // restore post to previous version
	AuditEventSaveIsPinnedPost   = "saveIsPinnedPost"   // pin or unpin post
	AuditEventSearchPosts        = "searchPosts"        // search for posts
	AuditEventUpdatePost         = "updatePost"         // update post content
	AuditEventRevealPost         = "revealPost"         // reveal a post that was hidden due to burn on read
<<<<<<< HEAD
=======
	AuditEventBurnPost           = "burnPost"           // burn a post that was hidden due to burn on read
>>>>>>> 6099950c
)

// Preferences
const (
	AuditEventDeletePreferences = "deletePreferences" // delete user preferences
	AuditEventUpdatePreferences = "updatePreferences" // update user preferences
)

// Remote Clusters
const (
	AuditEventCreateRemoteCluster            = "createRemoteCluster"            // create connection to remote Mattermost cluster
	AuditEventDeleteRemoteCluster            = "deleteRemoteCluster"            // delete connection to remote Mattermost cluster
	AuditEventGenerateRemoteClusterInvite    = "generateRemoteClusterInvite"    // generate invitation token for remote cluster connection
	AuditEventInviteRemoteClusterToChannel   = "inviteRemoteClusterToChannel"   // invite remote cluster users to shared channel
	AuditEventPatchRemoteCluster             = "patchRemoteCluster"             // update remote cluster connection settings
	AuditEventRemoteClusterAcceptInvite      = "remoteClusterAcceptInvite"      // accept invitation from remote cluster
	AuditEventRemoteClusterAcceptMessage     = "remoteClusterAcceptMessage"     // accept message from remote cluster
	AuditEventRemoteUploadProfileImage       = "remoteUploadProfileImage"       // upload profile image from remote cluster
	AuditEventUninviteRemoteClusterToChannel = "uninviteRemoteClusterToChannel" // remove remote cluster access from shared channel
	AuditEventUploadRemoteData               = "uploadRemoteData"               // upload data to remote cluster
)

// Roles
const (
	AuditEventPatchRole = "patchRole" // update role permissions
)

// SAML
const (
	AuditEventAddSamlIdpCertificate        = "addSamlIdpCertificate"        // add SAML identity provider certificate
	AuditEventAddSamlPrivateCertificate    = "addSamlPrivateCertificate"    // add SAML private certificate
	AuditEventAddSamlPublicCertificate     = "addSamlPublicCertificate"     // add SAML public certificate
	AuditEventCompleteSaml                 = "completeSaml"                 // complete SAML authentication flow
	AuditEventRemoveSamlIdpCertificate     = "removeSamlIdpCertificate"     // remove SAML identity provider certificate
	AuditEventRemoveSamlPrivateCertificate = "removeSamlPrivateCertificate" // remove SAML private certificate
	AuditEventRemoveSamlPublicCertificate  = "removeSamlPublicCertificate"  // remove SAML public certificate
)

// Scheduled Posts
const (
	AuditEventCreateSchedulePost  = "createSchedulePost"  // create post scheduled for future delivery
	AuditEventDeleteScheduledPost = "deleteScheduledPost" // delete scheduled post before delivery
	AuditEventUpdateScheduledPost = "updateScheduledPost" // update scheduled post
)

// Schemes
const (
	AuditEventCreateScheme = "createScheme" // create permission scheme with role definitions
	AuditEventDeleteScheme = "deleteScheme" // delete scheme
	AuditEventPatchScheme  = "patchScheme"  // update scheme
)

// Search Indexes
const (
	AuditEventPurgeBleveIndexes         = "purgeBleveIndexes"         // purge Bleve search indexes
	AuditEventPurgeElasticsearchIndexes = "purgeElasticsearchIndexes" // purge Elasticsearch search indexes
)

// Server Administration
const (
	AuditEventClearServerBusy            = "clearServerBusy"            // clear server busy status to allow normal operations
	AuditEventCompleteOnboarding         = "completeOnboarding"         // complete system onboarding process
	AuditEventDatabaseRecycle            = "databaseRecycle"            // closes active connections
	AuditEventDownloadLogs               = "downloadLogs"               // download server log files
	AuditEventGetAppliedSchemaMigrations = "getAppliedSchemaMigrations" // get list of applied database schema migrations
	AuditEventGetLogs                    = "getLogs"                    // get server log entries
	AuditEventGetOnboarding              = "getOnboarding"              // get system onboarding status
	AuditEventInvalidateCaches           = "invalidateCaches"           // clear server caches
	AuditEventLocalCheckIntegrity        = "localCheckIntegrity"        // check database integrity locally
	AuditEventQueryLogs                  = "queryLogs"                  // search server log entries
	AuditEventRestartServer              = "restartServer"              // restart Mattermost server process
	AuditEventSetServerBusy              = "setServerBusy"              // set server busy status to disallow any operations
	AuditEventUpdateViewedProductNotices = "updateViewedProductNotices" // update viewed status of product notices
	AuditEventUpgradeToEnterprise        = "upgradeToEnterprise"        // upgrade server to Enterprise edition
)

// Teams
const (
	AuditEventAddTeamMember               = "addTeamMember"               // add member to team
	AuditEventAddTeamMembers              = "addTeamMembers"              // add multiple members to team
	AuditEventAddUserToTeamFromInvite     = "addUserToTeamFromInvite"     // add user to team using invitation link
	AuditEventCreateTeam                  = "createTeam"                  // create team
	AuditEventDeleteTeam                  = "deleteTeam"                  // delete team
	AuditEventImportTeam                  = "importTeam"                  // import team data from external source
	AuditEventInvalidateAllEmailInvites   = "invalidateAllEmailInvites"   // invalidate all pending email invitations
	AuditEventInviteGuestsToChannels      = "inviteGuestsToChannels"      // invite guest users to specific channels
	AuditEventInviteUsersToTeam           = "inviteUsersToTeam"           // invite users to team
	AuditEventLocalCreateTeam             = "localCreateTeam"             // create team locally
	AuditEventLocalDeleteTeam             = "localDeleteTeam"             // delete team locally
	AuditEventLocalInviteUsersToTeam      = "localInviteUsersToTeam"      // invite users to team locally
	AuditEventPatchTeam                   = "patchTeam"                   // update team properties
	AuditEventRegenerateTeamInviteId      = "regenerateTeamInviteId"      // regenerate team invitation ID
	AuditEventRemoveTeamIcon              = "removeTeamIcon"              // remove custom icon from team
	AuditEventRemoveTeamMember            = "removeTeamMember"            // remove member from team
	AuditEventRestoreTeam                 = "restoreTeam"                 // restore previously deleted team
	AuditEventSetTeamIcon                 = "setTeamIcon"                 // set custom icon for team
	AuditEventUpdateTeam                  = "updateTeam"                  // update team properties
	AuditEventUpdateTeamMemberRoles       = "updateTeamMemberRoles"       // update roles of team members
	AuditEventUpdateTeamMemberSchemeRoles = "updateTeamMemberSchemeRoles" // update scheme-based roles of team members
	AuditEventUpdateTeamPrivacy           = "updateTeamPrivacy"           // change team privacy settings
	AuditEventUpdateTeamScheme            = "updateTeamScheme"            // update scheme applied to team
)

// Terms of Service
const (
	AuditEventCreateTermsOfService   = "createTermsOfService"   // create terms of service
	AuditEventSaveUserTermsOfService = "saveUserTermsOfService" // save user acceptance of terms of service
)

// Threads
const (
	AuditEventFollowThreadByUser              = "followThreadByUser"              // follow thread to receive notifications about replies
	AuditEventSetUnreadThreadByPostId         = "setUnreadThreadByPostId"         // mark thread as unread for user by post ID
	AuditEventUnfollowThreadByUser            = "unfollowThreadByUser"            // unfollow thread to stop receiving notifications about replies
	AuditEventUpdateReadStateAllThreadsByUser = "updateReadStateAllThreadsByUser" // update read status for all threads for user
	AuditEventUpdateReadStateThreadByUser     = "updateReadStateThreadByUser"     // update read status for specific thread for user
)

// Uploads
const (
	AuditEventCreateUpload = "createUpload" // create file upload session
	AuditEventUploadData   = "uploadData"   // upload file data to server storage
)

// Users
const (
	AuditEventAttachDeviceId               = "attachDeviceId"               // attach device ID to user session for mobile app
	AuditEventCreateUser                   = "createUser"                   // create user account
	AuditEventCreateUserAccessToken        = "createUserAccessToken"        // create personal access token for user API access
	AuditEventDeleteUser                   = "deleteUser"                   // delete user account
	AuditEventDemoteUserToGuest            = "demoteUserToGuest"            // demote regular user to guest account with limited permissions
	AuditEventDisableUserAccessToken       = "disableUserAccessToken"       // disable user personal access token
	AuditEventEnableUserAccessToken        = "enableUserAccessToken"        // enable user personal access token
	AuditEventExtendSessionExpiry          = "extendSessionExpiry"          // extend user session expiration time
	AuditEventLocalDeleteUser              = "localDeleteUser"              // delete user locally
	AuditEventLocalPermanentDeleteAllUsers = "localPermanentDeleteAllUsers" // permanently delete all users locally
	AuditEventLogin                        = "login"                        // user login to system
	AuditEventLogout                       = "logout"                       // user logout from system
	AuditEventMigrateAuthToLdap            = "migrateAuthToLdap"            // migrate user authentication method to LDAP
	AuditEventMigrateAuthToSaml            = "migrateAuthToSaml"            // migrate user authentication method to SAML
	AuditEventPatchUser                    = "patchUser"                    // update user properties
	AuditEventPromoteGuestToUser           = "promoteGuestToUser"           // promote guest account to regular user
	AuditEventResetPassword                = "resetPassword"                // reset user password
	AuditEventResetPasswordFailedAttempts  = "resetPasswordFailedAttempts"  // reset failed password attempt counter
	AuditEventRevokeAllSessionsAllUsers    = "revokeAllSessionsAllUsers"    // revoke all active sessions for all users
	AuditEventRevokeAllSessionsForUser     = "revokeAllSessionsForUser"     // revoke all active sessions for specific user
	AuditEventRevokeSession                = "revokeSession"                // revoke specific user session
	AuditEventRevokeUserAccessToken        = "revokeUserAccessToken"        // revoke user personal access token
	AuditEventSendPasswordReset            = "sendPasswordReset"            // send password reset email to user
	AuditEventSendVerificationEmail        = "sendVerificationEmail"        // send email verification link to user
	AuditEventSetDefaultProfileImage       = "setDefaultProfileImage"       // set user profile image to default avatar
	AuditEventSetProfileImage              = "setProfileImage"              // set custom profile image for user
	AuditEventSwitchAccountType            = "switchAccountType"            // switch user authentication method from one to another
	AuditEventUpdatePassword               = "updatePassword"               // update user password
	AuditEventUpdateUser                   = "updateUser"                   // update user account properties
	AuditEventUpdateUserActive             = "updateUserActive"             // update user active status
	AuditEventUpdateUserAuth               = "updateUserAuth"               // update user authentication method
	AuditEventUpdateUserMfa                = "updateUserMfa"                // update user multi-factor authentication settings
	AuditEventUpdateUserRoles              = "updateUserRoles"              // update user roles
	AuditEventVerifyUserEmail              = "verifyUserEmail"              // verify user email address using verification token
	AuditEventVerifyUserEmailWithoutToken  = "verifyUserEmailWithoutToken"  // verify user email address without verification token
)

// Webhooks
const (
	AuditEventCreateIncomingHook      = "createIncomingHook"      // create incoming webhook
	AuditEventCreateOutgoingHook      = "createOutgoingHook"      // create outgoing webhook
	AuditEventDeleteIncomingHook      = "deleteIncomingHook"      // delete incoming webhook
	AuditEventDeleteOutgoingHook      = "deleteOutgoingHook"      // delete outgoing webhook
	AuditEventGetIncomingHook         = "getIncomingHook"         // get incoming webhook details
	AuditEventGetOutgoingHook         = "getOutgoingHook"         // get outgoing webhook details
	AuditEventLocalCreateIncomingHook = "localCreateIncomingHook" // create incoming webhook locally
	AuditEventRegenOutgoingHookToken  = "regenOutgoingHookToken"  // regenerate authentication token
	AuditEventUpdateIncomingHook      = "updateIncomingHook"      // update incoming webhook
	AuditEventUpdateOutgoingHook      = "updateOutgoingHook"      // update outgoing webhook
)

// Content Flagging
const (
	AuditEventFlagPost                     = "flagPost"                     // flag post for review
	AuditEventGetFlaggedPost               = "getFlaggedPost"               // get flagged post details
	AuditEventPermanentlyRemoveFlaggedPost = "permanentlyRemoveFlaggedPost" // permanently remove flagged post
	AuditEventKeepFlaggedPost              = "keepFlaggedPost"              // keep flagged post
	AuditEventUpdateContentFlaggingConfig  = "updateContentFlaggingConfig"  // update content flagging configuration
	AuditEventSetReviewer                  = "setFlaggedPostReviewer"       // assign reviewer for flagged post
)<|MERGE_RESOLUTION|>--- conflicted
+++ resolved
@@ -253,10 +253,7 @@
 	AuditEventSearchPosts        = "searchPosts"        // search for posts
 	AuditEventUpdatePost         = "updatePost"         // update post content
 	AuditEventRevealPost         = "revealPost"         // reveal a post that was hidden due to burn on read
-<<<<<<< HEAD
-=======
 	AuditEventBurnPost           = "burnPost"           // burn a post that was hidden due to burn on read
->>>>>>> 6099950c
 )
 
 // Preferences

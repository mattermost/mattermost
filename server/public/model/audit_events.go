--- conflicted
+++ resolved
@@ -248,7 +248,6 @@
 
 // Posts
 const (
-<<<<<<< HEAD
 	AuditEventCreatePost                         = "createPost"                         // create post
 	AuditEventDeletePost                         = "deletePost"                         // delete post
 	AuditEventLocalDeletePost                    = "localDeletePost"                    // delete post locally
@@ -258,21 +257,10 @@
 	AuditEventSaveIsPinnedPost                   = "saveIsPinnedPost"                   // pin or unpin post
 	AuditEventSearchPosts                        = "searchPosts"                        // search for posts
 	AuditEventUpdatePost                         = "updatePost"                         // update post content
+	AuditEventRevealPost                         = "revealPost"                         // reveal a post that was hidden due to burn on read
+	AuditEventBurnPost                           = "burnPost"                           // burn a post that was hidden due to burn on read
 	AuditEventViewedPostWithoutMembership        = "viewedPostWithoutMembership"        // view post without membership
 	AuditEventViewedPinnedPostsWithoutMembership = "viewedPinnedPostsWithoutMembership" // view pinned posts without membership
-=======
-	AuditEventCreatePost         = "createPost"         // create post
-	AuditEventDeletePost         = "deletePost"         // delete post
-	AuditEventLocalDeletePost    = "localDeletePost"    // delete post locally
-	AuditEventMoveThread         = "moveThread"         // move thread and replies to different channel
-	AuditEventPatchPost          = "patchPost"          // update post meta properties
-	AuditEventRestorePostVersion = "restorePostVersion" // restore post to previous version
-	AuditEventSaveIsPinnedPost   = "saveIsPinnedPost"   // pin or unpin post
-	AuditEventSearchPosts        = "searchPosts"        // search for posts
-	AuditEventUpdatePost         = "updatePost"         // update post content
-	AuditEventRevealPost         = "revealPost"         // reveal a post that was hidden due to burn on read
-	AuditEventBurnPost           = "burnPost"           // burn a post that was hidden due to burn on read
->>>>>>> 36285d19
 )
 
 // Preferences

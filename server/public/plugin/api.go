--- conflicted
+++ resolved
@@ -1400,7 +1400,18 @@
 	// Minimum server version: 10.7
 	GetGroups(page, perPage int, opts model.GroupSearchOpts, viewRestrictions *model.ViewUsersRestrictions) ([]*model.Group, *model.AppError)
 
-<<<<<<< HEAD
+	// CreateDefaultSyncableMemberships creates default syncable memberships based off the provided parameters.
+	//
+	// @tag Group
+	// Minimum server version: 10.9
+	CreateDefaultSyncableMemberships(params model.CreateDefaultMembershipParams) *model.AppError
+
+	// DeleteGroupConstrainedMemberships deletes team and channel memberships of users who aren't members of the allowed groups of all group-constrained teams and channels.
+	//
+	// @tag Group
+	// Minimum server version: 10.9
+	DeleteGroupConstrainedMemberships() *model.AppError
+
 	// CreatePropertyField creates a new property field.
 	//
 	// @tag PropertyField
@@ -1490,19 +1501,6 @@
 	// @tag PropertyGroup
 	// Minimum server version: 10.10
 	GetPropertyGroup(name string) (*model.PropertyGroup, *model.AppError)
-=======
-	// CreateDefaultSyncableMemberships creates default syncable memberships based off the provided parameters.
-	//
-	// @tag Group
-	// Minimum server version: 10.9
-	CreateDefaultSyncableMemberships(params model.CreateDefaultMembershipParams) *model.AppError
-
-	// DeleteGroupConstrainedMemberships deletes team and channel memberships of users who aren't members of the allowed groups of all group-constrained teams and channels.
-	//
-	// @tag Group
-	// Minimum server version: 10.9
-	DeleteGroupConstrainedMemberships() *model.AppError
->>>>>>> 0cacee57
 }
 
 var handshake = plugin.HandshakeConfig{

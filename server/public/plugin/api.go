--- conflicted
+++ resolved
@@ -1413,7 +1413,132 @@
 	// Minimum server version: 10.9
 	DeleteGroupConstrainedMemberships() *model.AppError
 
-<<<<<<< HEAD
+	// CreatePropertyField creates a new property field.
+	//
+	// @tag PropertyField
+	// Minimum server version: 10.10
+	CreatePropertyField(field *model.PropertyField) (*model.PropertyField, error)
+
+	// GetPropertyField gets a property field by groupID and fieldID.
+	//
+	// @tag PropertyField
+	// Minimum server version: 10.10
+	GetPropertyField(groupID, fieldID string) (*model.PropertyField, error)
+
+	// GetPropertyFields gets multiple property fields by groupID and a list of IDs.
+	//
+	// @tag PropertyField
+	// Minimum server version: 10.10
+	GetPropertyFields(groupID string, ids []string) ([]*model.PropertyField, error)
+
+	// UpdatePropertyField updates an existing property field.
+	//
+	// @tag PropertyField
+	// Minimum server version: 10.10
+	UpdatePropertyField(groupID string, field *model.PropertyField) (*model.PropertyField, error)
+
+	// DeletePropertyField deletes a property field (soft delete).
+	//
+	// @tag PropertyField
+	// Minimum server version: 10.10
+	DeletePropertyField(groupID, fieldID string) error
+
+	// SearchPropertyFields searches for property fields with filtering options.
+	//
+	// @tag PropertyField
+	// Minimum server version: 10.10
+	SearchPropertyFields(groupID, targetID string, opts model.PropertyFieldSearchOpts) ([]*model.PropertyField, error)
+
+	// CreatePropertyValue creates a new property value.
+	//
+	// @tag PropertyValue
+	// Minimum server version: 10.10
+	CreatePropertyValue(value *model.PropertyValue) (*model.PropertyValue, error)
+
+	// GetPropertyValue gets a property value by groupID and valueID.
+	//
+	// @tag PropertyValue
+	// Minimum server version: 10.10
+	GetPropertyValue(groupID, valueID string) (*model.PropertyValue, error)
+
+	// GetPropertyValues gets multiple property values by groupID and a list of IDs.
+	//
+	// @tag PropertyValue
+	// Minimum server version: 10.10
+	GetPropertyValues(groupID string, ids []string) ([]*model.PropertyValue, error)
+
+	// UpdatePropertyValue updates an existing property value.
+	//
+	// @tag PropertyValue
+	// Minimum server version: 10.10
+	UpdatePropertyValue(groupID string, value *model.PropertyValue) (*model.PropertyValue, error)
+
+	// UpsertPropertyValue creates a new property value or updates if it already exists.
+	//
+	// @tag PropertyValue
+	// Minimum server version: 10.10
+	UpsertPropertyValue(value *model.PropertyValue) (*model.PropertyValue, error)
+
+	// DeletePropertyValue deletes a property value (soft delete).
+	//
+	// @tag PropertyValue
+	// Minimum server version: 10.10
+	DeletePropertyValue(groupID, valueID string) error
+
+	// SearchPropertyValues searches for property values with filtering options.
+	//
+	// @tag PropertyValue
+	// Minimum server version: 10.10
+	SearchPropertyValues(groupID, targetID string, opts model.PropertyValueSearchOpts) ([]*model.PropertyValue, error)
+
+	// RegisterPropertyGroup registers a new property group.
+	//
+	// @tag PropertyGroup
+	// Minimum server version: 10.10
+	RegisterPropertyGroup(name string) (*model.PropertyGroup, error)
+
+	// GetPropertyGroup gets a property group by name.
+	//
+	// @tag PropertyGroup
+	// Minimum server version: 10.10
+	GetPropertyGroup(name string) (*model.PropertyGroup, error)
+
+	// GetPropertyFieldByName gets a property field by groupID, targetID and name.
+	//
+	// @tag PropertyField
+	// Minimum server version: 10.10
+	GetPropertyFieldByName(groupID, targetID, name string) (*model.PropertyField, error)
+
+	// UpdatePropertyFields updates multiple property fields in a single operation.
+	//
+	// @tag PropertyField
+	// Minimum server version: 10.10
+	UpdatePropertyFields(groupID string, fields []*model.PropertyField) ([]*model.PropertyField, error)
+
+	// UpdatePropertyValues updates multiple property values in a single operation.
+	//
+	// @tag PropertyValue
+	// Minimum server version: 10.10
+	UpdatePropertyValues(groupID string, values []*model.PropertyValue) ([]*model.PropertyValue, error)
+
+	// UpsertPropertyValues creates or updates multiple property values in a single operation.
+	//
+	// @tag PropertyValue
+	// Minimum server version: 10.10
+	UpsertPropertyValues(values []*model.PropertyValue) ([]*model.PropertyValue, error)
+
+	// DeletePropertyValuesForTarget deletes all property values for a specific target.
+	//
+	// @tag PropertyValue
+	// Minimum server version: 10.10
+	DeletePropertyValuesForTarget(groupID, targetType, targetID string) error
+
+	// DeletePropertyValuesForField deletes all property values for a specific field.
+	//
+	// @tag PropertyValue
+	// Minimum server version: 10.10
+	DeletePropertyValuesForField(groupID, fieldID string) error
+
 	// LogAuditRec logs an audit record using the default audit logger.
 	//
 	// @tag Audit
@@ -1425,133 +1550,6 @@
 	// @tag Audit
 	// Minimum server version: 10.10
 	LogAuditRecWithLevel(rec *model.AuditRecord, level mlog.Level)
-=======
-	// CreatePropertyField creates a new property field.
-	//
-	// @tag PropertyField
-	// Minimum server version: 10.10
-	CreatePropertyField(field *model.PropertyField) (*model.PropertyField, error)
-
-	// GetPropertyField gets a property field by groupID and fieldID.
-	//
-	// @tag PropertyField
-	// Minimum server version: 10.10
-	GetPropertyField(groupID, fieldID string) (*model.PropertyField, error)
-
-	// GetPropertyFields gets multiple property fields by groupID and a list of IDs.
-	//
-	// @tag PropertyField
-	// Minimum server version: 10.10
-	GetPropertyFields(groupID string, ids []string) ([]*model.PropertyField, error)
-
-	// UpdatePropertyField updates an existing property field.
-	//
-	// @tag PropertyField
-	// Minimum server version: 10.10
-	UpdatePropertyField(groupID string, field *model.PropertyField) (*model.PropertyField, error)
-
-	// DeletePropertyField deletes a property field (soft delete).
-	//
-	// @tag PropertyField
-	// Minimum server version: 10.10
-	DeletePropertyField(groupID, fieldID string) error
-
-	// SearchPropertyFields searches for property fields with filtering options.
-	//
-	// @tag PropertyField
-	// Minimum server version: 10.10
-	SearchPropertyFields(groupID, targetID string, opts model.PropertyFieldSearchOpts) ([]*model.PropertyField, error)
-
-	// CreatePropertyValue creates a new property value.
-	//
-	// @tag PropertyValue
-	// Minimum server version: 10.10
-	CreatePropertyValue(value *model.PropertyValue) (*model.PropertyValue, error)
-
-	// GetPropertyValue gets a property value by groupID and valueID.
-	//
-	// @tag PropertyValue
-	// Minimum server version: 10.10
-	GetPropertyValue(groupID, valueID string) (*model.PropertyValue, error)
-
-	// GetPropertyValues gets multiple property values by groupID and a list of IDs.
-	//
-	// @tag PropertyValue
-	// Minimum server version: 10.10
-	GetPropertyValues(groupID string, ids []string) ([]*model.PropertyValue, error)
-
-	// UpdatePropertyValue updates an existing property value.
-	//
-	// @tag PropertyValue
-	// Minimum server version: 10.10
-	UpdatePropertyValue(groupID string, value *model.PropertyValue) (*model.PropertyValue, error)
-
-	// UpsertPropertyValue creates a new property value or updates if it already exists.
-	//
-	// @tag PropertyValue
-	// Minimum server version: 10.10
-	UpsertPropertyValue(value *model.PropertyValue) (*model.PropertyValue, error)
-
-	// DeletePropertyValue deletes a property value (soft delete).
-	//
-	// @tag PropertyValue
-	// Minimum server version: 10.10
-	DeletePropertyValue(groupID, valueID string) error
-
-	// SearchPropertyValues searches for property values with filtering options.
-	//
-	// @tag PropertyValue
-	// Minimum server version: 10.10
-	SearchPropertyValues(groupID, targetID string, opts model.PropertyValueSearchOpts) ([]*model.PropertyValue, error)
-
-	// RegisterPropertyGroup registers a new property group.
-	//
-	// @tag PropertyGroup
-	// Minimum server version: 10.10
-	RegisterPropertyGroup(name string) (*model.PropertyGroup, error)
-
-	// GetPropertyGroup gets a property group by name.
-	//
-	// @tag PropertyGroup
-	// Minimum server version: 10.10
-	GetPropertyGroup(name string) (*model.PropertyGroup, error)
-
-	// GetPropertyFieldByName gets a property field by groupID, targetID and name.
-	//
-	// @tag PropertyField
-	// Minimum server version: 10.10
-	GetPropertyFieldByName(groupID, targetID, name string) (*model.PropertyField, error)
-
-	// UpdatePropertyFields updates multiple property fields in a single operation.
-	//
-	// @tag PropertyField
-	// Minimum server version: 10.10
-	UpdatePropertyFields(groupID string, fields []*model.PropertyField) ([]*model.PropertyField, error)
-
-	// UpdatePropertyValues updates multiple property values in a single operation.
-	//
-	// @tag PropertyValue
-	// Minimum server version: 10.10
-	UpdatePropertyValues(groupID string, values []*model.PropertyValue) ([]*model.PropertyValue, error)
-
-	// UpsertPropertyValues creates or updates multiple property values in a single operation.
-	//
-	// @tag PropertyValue
-	// Minimum server version: 10.10
-	UpsertPropertyValues(values []*model.PropertyValue) ([]*model.PropertyValue, error)
-
-	// DeletePropertyValuesForTarget deletes all property values for a specific target.
-	//
-	// @tag PropertyValue
-	// Minimum server version: 10.10
-	DeletePropertyValuesForTarget(groupID, targetType, targetID string) error
-
-	// DeletePropertyValuesForField deletes all property values for a specific field.
-	//
-	// @tag PropertyValue
-	// Minimum server version: 10.10
-	DeletePropertyValuesForField(groupID, fieldID string) error
->>>>>>> 7fad1369
 }
 
 var handshake = plugin.HandshakeConfig{

--- conflicted
+++ resolved
@@ -23,15 +23,14 @@
 )
 
 type supervisor struct {
-<<<<<<< HEAD
 	lock        sync.RWMutex
 	pluginID    string
 	appDriver   AppDriver
 	client      *plugin.Client
 	hooks       Hooks
 	implemented [TotalHooksID]bool
-	pid         int
 	hooksClient *hooksRPCClient
+	isReattached bool
 }
 
 type driverForPlugin struct {
@@ -41,23 +40,6 @@
 
 func (d *driverForPlugin) Conn(isMaster bool) (string, error) {
 	return d.AppDriver.ConnWithPluginID(isMaster, d.pluginID)
-}
-
-func newSupervisor(pluginInfo *model.BundleInfo, apiImpl API, driver AppDriver, parentLogger *mlog.Logger, metrics metricsInterface) (retSupervisor *supervisor, retErr error) {
-	sup := supervisor{
-		pluginID: pluginInfo.Manifest.Id,
-	}
-	if driver != nil {
-		sup.appDriver = &driverForPlugin{AppDriver: driver, pluginID: pluginInfo.Manifest.Id}
-	}
-
-=======
-	lock         sync.RWMutex
-	client       *plugin.Client
-	hooks        Hooks
-	implemented  [TotalHooksID]bool
-	hooksClient  *hooksRPCClient
-	isReattached bool
 }
 
 func WithExecutableFromManifest(pluginInfo *model.BundleInfo) func(*supervisor, *plugin.ClientConfig) error {
@@ -103,9 +85,14 @@
 	}
 }
 
-func newSupervisor(pluginInfo *model.BundleInfo, apiImpl API, driver Driver, parentLogger *mlog.Logger, metrics metricsInterface, opts ...func(*supervisor, *plugin.ClientConfig) error) (retSupervisor *supervisor, retErr error) {
-	sup := supervisor{}
->>>>>>> 6aaabfb3
+func newSupervisor(pluginInfo *model.BundleInfo, apiImpl API, driver AppDriver, parentLogger *mlog.Logger, metrics metricsInterface, opts ...func(*supervisor, *plugin.ClientConfig) error) (retSupervisor *supervisor, retErr error) {
+	sup := supervisor{
+		pluginID: pluginInfo.Manifest.Id,
+	}
+	if driver != nil {
+		sup.appDriver = &driverForPlugin{AppDriver: driver, pluginID: pluginInfo.Manifest.Id}
+	}
+
 	defer func() {
 		if retErr != nil {
 			sup.Shutdown()

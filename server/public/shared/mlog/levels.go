--- conflicted
+++ resolved
@@ -32,24 +32,8 @@
 // !!!!! Custom ID's must be between 20 and 32,768 !!!!!!
 
 var (
-<<<<<<< HEAD
-	/* used by the audit system */
+	/* Audit system */
 
-	LvlAuditAPI     = Level{ID: 100, Name: "audit-api"}
-	LvlAuditContent = Level{ID: 101, Name: "audit-content"}
-	LvlAuditPerms   = Level{ID: 102, Name: "audit-permissions"}
-	LvlAuditCLI     = Level{ID: 103, Name: "audit-cli"}
-	MLvlAuditAll    = []Level{
-		LvlAuditAPI,
-		LvlAuditContent,
-		LvlAuditPerms,
-		LvlAuditCLI,
-	}
-
-	/* used by Remote Cluster Service */
-=======
-	// Audit system levels.
-	//
 	// LvlAuditAPI is used for auditing REST API endpoint access. This is the most commonly used
 	// audit level and should be applied whenever a REST API endpoint is accessed. It provides
 	// a record of API usage patterns and access.
@@ -74,8 +58,13 @@
 
 	// LvlAuditCLI is intended for auditing command-line interface operations. This level was
 	// originally designed for the legacy CLI. It's mostly unused now.
-	LvlAuditCLI = Level{ID: 103, Name: "audit-cli"}
->>>>>>> c40f6ee7
+	LvlAuditCLI  = Level{ID: 103, Name: "audit-cli"}
+	MLvlAuditAll = []Level{
+		LvlAuditAPI,
+		LvlAuditContent,
+		LvlAuditPerms,
+		LvlAuditCLI,
+	}
 
 	LvlRemoteClusterServiceDebug = Level{ID: 130, Name: "RemoteClusterServiceDebug"}
 	LvlRemoteClusterServiceError = Level{ID: 131, Name: "RemoteClusterServiceError"}
@@ -86,7 +75,7 @@
 		LvlRemoteClusterServiceWarn,
 	}
 
-	/* used by LDAP sync job */
+	/* LDAP sync job */
 
 	LvlLDAPError = Level{ID: 140, Name: "LDAPError"}
 	LvlLDAPWarn  = Level{ID: 141, Name: "LDAPWarn"}
@@ -95,7 +84,7 @@
 	LvlLDAPTrace = Level{ID: 144, Name: "LDAPTrace"}
 	MLvlLDAPAll  = []Level{LvlLDAPError, LvlLDAPWarn, LvlLDAPInfo, LvlLDAPDebug, LvlLDAPTrace}
 
-	/* used by Shared Channel Sync Service */
+	/* Shared Channel Sync Service */
 
 	LvlSharedChannelServiceDebug            = Level{ID: 200, Name: "SharedChannelServiceDebug"}
 	LvlSharedChannelServiceError            = Level{ID: 201, Name: "SharedChannelServiceError"}
@@ -110,7 +99,7 @@
 		LvlSharedChannelServiceMessagesOutbound,
 	}
 
-	/*  used by Notification Service*/
+	/* Notification Service */
 
 	LvlNotificationError = Level{ID: 300, Name: "NotificationError"}
 	LvlNotificationWarn  = Level{ID: 301, Name: "NotificationWarn"}

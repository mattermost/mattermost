// Copyright (c) 2015-present Mattermost, Inc. All Rights Reserved.
// See LICENSE.txt for license information.

package web

import (
	"context"
	"encoding/base64"
	"encoding/json"
	"io"
	"net/http"
	"net/http/httptest"
	"net/url"
	"slices"
	"strings"
	"testing"

	"github.com/stretchr/testify/assert"
	"github.com/stretchr/testify/require"

	"github.com/mattermost/mattermost/server/public/model"
	"github.com/mattermost/mattermost/server/public/shared/request"
	"github.com/mattermost/mattermost/server/v8/channels/utils"
	"github.com/mattermost/mattermost/server/v8/einterfaces"
)

func TestOAuthComplete_AccessDenied(t *testing.T) {
	th := Setup(t).InitBasic(t)

	c := &Context{
		App: th.App,
		Params: &Params{
			Service: "TestService",
		},
		AppContext: request.EmptyContext(th.TestLogger),
	}
	responseWriter := httptest.NewRecorder()
	request, err := http.NewRequest(http.MethodGet, th.App.GetSiteURL()+"/signup/TestService/complete?error=access_denied", nil)
	require.NoError(t, err)

	completeOAuth(c, responseWriter, request)

	response := responseWriter.Result()

	assert.Equal(t, http.StatusTemporaryRedirect, response.StatusCode)

	location, err := url.Parse(response.Header.Get("Location"))
	require.NoError(t, err)
	assert.Equal(t, "oauth_access_denied", location.Query().Get("type"))
	assert.Equal(t, "TestService", location.Query().Get("service"))
}

func TestAuthorizeOAuthApp(t *testing.T) {
	th := Setup(t).InitBasic(t)
	th.Login(t, apiClient, th.SystemAdminUser)

	enableOAuth := *th.App.Config().ServiceSettings.EnableOAuthServiceProvider
	defer func() {
		th.App.UpdateConfig(func(cfg *model.Config) { *cfg.ServiceSettings.EnableOAuthServiceProvider = enableOAuth })
	}()

	th.App.UpdateConfig(func(cfg *model.Config) { *cfg.ServiceSettings.EnableOAuthServiceProvider = true })

	oapp := &model.OAuthApp{
		Name:         GenerateTestAppName(),
		Homepage:     "https://nowhere.com",
		Description:  "test",
		CallbackUrls: []string{"https://nowhere.com"},
		CreatorId:    th.SystemAdminUser.Id,
	}

	rapp, appErr := th.App.CreateOAuthApp(oapp)
	require.Nil(t, appErr)

	authRequest := &model.AuthorizeRequest{
		ResponseType: model.AuthCodeResponseType,
		ClientId:     rapp.Id,
		RedirectURI:  rapp.CallbackUrls[0],
		Scope:        "",
		State:        "123",
	}

	// Test auth code flow
	ruri, _, err := apiClient.AuthorizeOAuthApp(context.Background(), authRequest)
	require.NoError(t, err)

	require.NotEmpty(t, ruri, "redirect url should be set")

	ru, err := url.Parse(ruri)
	require.NoError(t, err)
	require.NotNil(t, ru, "redirect url unparseable")
	require.NotEmpty(t, ru.Query().Get("code"), "authorization code not returned")
	require.Equal(t, ru.Query().Get("state"), authRequest.State, "returned state doesn't match")

	// Test implicit flow
	authRequest.ResponseType = model.ImplicitResponseType
	ruri, _, err = apiClient.AuthorizeOAuthApp(context.Background(), authRequest)
	require.NoError(t, err)
	require.False(t, ruri == "", "redirect url should be set")

	ru, err = url.Parse(ruri)
	require.NoError(t, err)
	require.NotNil(t, ru, "redirect url unparseable")
	values, err := url.ParseQuery(ru.Fragment)
	require.NoError(t, err)
	assert.False(t, values.Get("access_token") == "", "access_token not returned")
	assert.Equal(t, authRequest.State, values.Get("state"), "returned state doesn't match")

	oldToken := apiClient.AuthToken
	apiClient.AuthToken = values.Get("access_token")
	_, resp, err := apiClient.AuthorizeOAuthApp(context.Background(), authRequest)
	require.Error(t, err)
	CheckForbiddenStatus(t, resp)

	apiClient.AuthToken = oldToken

	authRequest.RedirectURI = ""
	_, resp, err = apiClient.AuthorizeOAuthApp(context.Background(), authRequest)
	require.Error(t, err)
	CheckBadRequestStatus(t, resp)

	authRequest.RedirectURI = "http://somewhereelse.com"
	_, resp, err = apiClient.AuthorizeOAuthApp(context.Background(), authRequest)
	require.Error(t, err)
	CheckBadRequestStatus(t, resp)

	authRequest.RedirectURI = rapp.CallbackUrls[0]
	authRequest.ResponseType = ""
	_, resp, err = apiClient.AuthorizeOAuthApp(context.Background(), authRequest)
	require.Error(t, err)
	CheckBadRequestStatus(t, resp)

	authRequest.ResponseType = model.AuthCodeResponseType
	authRequest.ClientId = ""
	_, resp, err = apiClient.AuthorizeOAuthApp(context.Background(), authRequest)
	require.Error(t, err)
	CheckBadRequestStatus(t, resp)

	authRequest.ClientId = model.NewId()
	_, resp, err = apiClient.AuthorizeOAuthApp(context.Background(), authRequest)
	require.Error(t, err)
	CheckNotFoundStatus(t, resp)

	// test callback URI doesn't have malformed query parameters
	oappWithQueryParamInCallback := &model.OAuthApp{
		Name:         GenerateTestAppName(),
		Homepage:     "https://nowhere.com",
		Description:  "test",
		CallbackUrls: []string{"https://nowhere.com?simply=lovely"},
		CreatorId:    th.SystemAdminUser.Id,
	}

	rapp, appErr = th.App.CreateOAuthApp(oappWithQueryParamInCallback)
	require.Nil(t, appErr)

	authRequest = &model.AuthorizeRequest{
		ResponseType: model.AuthCodeResponseType,
		ClientId:     rapp.Id,
		RedirectURI:  rapp.CallbackUrls[0],
		Scope:        "",
		State:        "/oauthcallback?sesskey=abcd&other=123",
	}
	uriResponse, _, err := apiClient.AuthorizeOAuthApp(context.Background(), authRequest)
	require.NoError(t, err)
	ru, err = url.Parse(uriResponse)
	require.NoError(t, err)
	require.NotEmpty(t, uriResponse, "redirect url should be set")
	require.NotNil(t, ru, "redirect url unparseable")
	// require no query parameter to have "?"
	require.False(t, strings.Contains(ru.RawQuery, "?"), "should not malform query parameters")
	require.NotEmpty(t, ru.Query().Get("code"), "authorization code not returned")

	// test state is not encoded multiple times
	require.Equal(t, ru.Query().Get("state"), authRequest.State, "returned state doesn't match")
	// test state is URL encoded at least once
	require.Empty(t, ru.Query().Get("other"), "state's query parameters should not leak")
}

func TestDeauthorizeOAuthApp(t *testing.T) {
	th := Setup(t).InitBasic(t)
	th.Login(t, apiClient, th.SystemAdminUser)

	enableOAuth := th.App.Config().ServiceSettings.EnableOAuthServiceProvider
	defer func() {
		th.App.UpdateConfig(func(cfg *model.Config) { cfg.ServiceSettings.EnableOAuthServiceProvider = enableOAuth })
	}()
	th.App.UpdateConfig(func(cfg *model.Config) { *cfg.ServiceSettings.EnableOAuthServiceProvider = true })

	oapp := &model.OAuthApp{
		Name:         GenerateTestAppName(),
		Homepage:     "https://nowhere.com",
		Description:  "test",
		CallbackUrls: []string{"https://nowhere.com"},
		CreatorId:    th.SystemAdminUser.Id,
	}

	rapp, appErr := th.App.CreateOAuthApp(oapp)
	require.Nil(t, appErr)

	authRequest := &model.AuthorizeRequest{
		ResponseType: model.AuthCodeResponseType,
		ClientId:     rapp.Id,
		RedirectURI:  rapp.CallbackUrls[0],
		Scope:        "",
		State:        "123",
	}

	_, _, err := apiClient.AuthorizeOAuthApp(context.Background(), authRequest)
	require.NoError(t, err)

	_, err = apiClient.DeauthorizeOAuthApp(context.Background(), rapp.Id)
	require.NoError(t, err)

	resp, err := apiClient.DeauthorizeOAuthApp(context.Background(), "junk")
	require.Error(t, err)
	CheckBadRequestStatus(t, resp)

	_, err = apiClient.DeauthorizeOAuthApp(context.Background(), model.NewId())
	require.NoError(t, err)

	th.Logout(apiClient)
	resp, err = apiClient.DeauthorizeOAuthApp(context.Background(), rapp.Id)
	require.Error(t, err)
	CheckUnauthorizedStatus(t, resp)
}

func TestOAuthAccessToken(t *testing.T) {
	if testing.Short() {
		t.SkipNow()
	}

	th := Setup(t).InitBasic(t)
	th.Login(t, apiClient, th.SystemAdminUser)

	enableOAuth := th.App.Config().ServiceSettings.EnableOAuthServiceProvider
	defer func() {
		th.App.UpdateConfig(func(cfg *model.Config) { cfg.ServiceSettings.EnableOAuthServiceProvider = enableOAuth })
	}()
	th.App.UpdateConfig(func(cfg *model.Config) { *cfg.ServiceSettings.EnableOAuthServiceProvider = true })

	defaultRolePermissions := th.SaveDefaultRolePermissions(t)
	defer func() {
		th.RestoreDefaultRolePermissions(t, defaultRolePermissions)
	}()
	th.AddPermissionToRole(t, model.PermissionManageOAuth.Id, model.TeamUserRoleId)
	th.AddPermissionToRole(t, model.PermissionManageOAuth.Id, model.SystemUserRoleId)

	oauthApp := &model.OAuthApp{
		Name:         "TestApp5" + model.NewId(),
		Homepage:     "https://nowhere.com",
		Description:  "test",
		CallbackUrls: []string{"https://nowhere.com"},
		CreatorId:    th.SystemAdminUser.Id,
	}
	oauthApp, appErr := th.App.CreateOAuthApp(oauthApp)
	require.Nil(t, appErr)

	th.App.UpdateConfig(func(cfg *model.Config) { *cfg.ServiceSettings.EnableOAuthServiceProvider = false })
	data := url.Values{"grant_type": []string{"junk"}, "client_id": []string{"12345678901234567890123456"}, "client_secret": []string{"12345678901234567890123456"}, "code": []string{"junk"}, "redirect_uri": []string{oauthApp.CallbackUrls[0]}}

	_, _, err := apiClient.GetOAuthAccessToken(context.Background(), data)
	require.Error(t, err, "should have failed - oauth providing turned off")
	th.App.UpdateConfig(func(cfg *model.Config) { *cfg.ServiceSettings.EnableOAuthServiceProvider = true })

	authRequest := &model.AuthorizeRequest{
		ResponseType: model.AuthCodeResponseType,
		ClientId:     oauthApp.Id,
		RedirectURI:  oauthApp.CallbackUrls[0],
		Scope:        "all",
		State:        "123",
	}

	redirect, _, err := apiClient.AuthorizeOAuthApp(context.Background(), authRequest)
	require.NoError(t, err)
	rurl, err := url.Parse(redirect)
	require.NoError(t, err)

	data = url.Values{"grant_type": []string{"junk"}, "client_id": []string{oauthApp.Id}, "client_secret": []string{oauthApp.ClientSecret}, "code": []string{rurl.Query().Get("code")}, "redirect_uri": []string{oauthApp.CallbackUrls[0]}}
	_, resp, err := apiClient.GetOAuthAccessToken(context.Background(), data)
	require.Error(t, err, "should have failed - bad grant type")
	CheckBadRequestStatus(t, resp)

	data.Set("grant_type", model.AccessTokenGrantType)
	data.Set("client_id", "")
	_, _, err = apiClient.GetOAuthAccessToken(context.Background(), data)
	require.Error(t, err, "should have failed - missing client id")

	data.Set("client_id", "junk")
	_, _, err = apiClient.GetOAuthAccessToken(context.Background(), data)
	require.Error(t, err, "should have failed - bad client id")

	data.Set("client_id", oauthApp.Id)
	data.Set("client_secret", "")
	_, _, err = apiClient.GetOAuthAccessToken(context.Background(), data)
	require.Error(t, err, "should have failed - missing client secret")

	data.Set("client_secret", "junk")
	_, _, err = apiClient.GetOAuthAccessToken(context.Background(), data)
	require.Error(t, err, "should have failed - bad client secret")

	data.Set("client_secret", oauthApp.ClientSecret)
	data.Set("code", "")
	_, _, err = apiClient.GetOAuthAccessToken(context.Background(), data)
	require.Error(t, err, "should have failed - missing code")

	data.Set("code", "junk")
	_, _, err = apiClient.GetOAuthAccessToken(context.Background(), data)
	require.Error(t, err, "should have failed - bad code")

	data.Set("code", rurl.Query().Get("code"))
	data.Set("redirect_uri", "junk")
	_, _, err = apiClient.GetOAuthAccessToken(context.Background(), data)
	require.Error(t, err, "should have failed - non-matching redirect uri")

	// reset data for successful request
	data.Set("grant_type", model.AccessTokenGrantType)
	data.Set("client_id", oauthApp.Id)
	data.Set("client_secret", oauthApp.ClientSecret)
	data.Set("code", rurl.Query().Get("code"))
	data.Set("redirect_uri", oauthApp.CallbackUrls[0])

	token := ""
	refreshToken := ""
	rsp, _, err := apiClient.GetOAuthAccessToken(context.Background(), data)
	require.NoError(t, err)
	require.NotEmpty(t, rsp.AccessToken, "access token not returned")
	require.NotEmpty(t, rsp.RefreshToken, "refresh token not returned")
	token, refreshToken = rsp.AccessToken, rsp.RefreshToken
	require.Equal(t, rsp.TokenType, model.AccessTokenType, "access token type incorrect")

	_, err = apiClient.DoAPIGet(context.Background(), "/oauth_test", "")
	require.NoError(t, err)

	apiClient.SetOAuthToken("")
	_, err = apiClient.DoAPIGet(context.Background(), "/oauth_test", "")
	require.Error(t, err, "should have failed - no access token provided")

	apiClient.SetOAuthToken("badtoken")
	_, err = apiClient.DoAPIGet(context.Background(), "/oauth_test", "")
	require.Error(t, err, "should have failed - bad token provided")

	apiClient.SetOAuthToken(token)
	_, err = apiClient.DoAPIGet(context.Background(), "/oauth_test", "")
	require.NoError(t, err)

	_, _, err = apiClient.GetOAuthAccessToken(context.Background(), data)
	require.Error(t, err, "should have failed - tried to reuse auth code")

	data.Set("grant_type", model.RefreshTokenGrantType)
	data.Set("client_id", oauthApp.Id)
	data.Set("client_secret", oauthApp.ClientSecret)
	data.Set("refresh_token", "")
	data.Set("redirect_uri", oauthApp.CallbackUrls[0])
	data.Del("code")
	_, _, err = apiClient.GetOAuthAccessToken(context.Background(), data)
	require.Error(t, err, "Should have failed - refresh token empty")

	data.Set("refresh_token", refreshToken)
	rsp, _, err = apiClient.GetOAuthAccessToken(context.Background(), data)
	require.NoError(t, err)
	require.NotEmpty(t, rsp.AccessToken, "access token not returned")
	require.NotEmpty(t, rsp.RefreshToken, "refresh token not returned")
	require.NotEqual(t, rsp.RefreshToken, refreshToken, "refresh token did not update")
	require.Equal(t, rsp.TokenType, model.AccessTokenType, "access token type incorrect")

	apiClient.SetOAuthToken(rsp.AccessToken)
	_, err = apiClient.DoAPIGet(context.Background(), "/oauth_test", "")
	require.NoError(t, err)

	data.Set("refresh_token", rsp.RefreshToken)
	rsp, _, err = apiClient.GetOAuthAccessToken(context.Background(), data)
	require.NoError(t, err)
	require.NotEmpty(t, rsp.AccessToken, "access token not returned")
	require.NotEmpty(t, rsp.RefreshToken, "refresh token not returned")
	require.NotEqual(t, rsp.RefreshToken, refreshToken, "refresh token did not update")
	require.Equal(t, rsp.TokenType, model.AccessTokenType, "access token type incorrect")

	apiClient.SetOAuthToken(rsp.AccessToken)
	_, err = apiClient.DoAPIGet(context.Background(), "/oauth_test", "")
	require.NoError(t, err)

	authData := &model.AuthData{ClientId: oauthApp.Id, RedirectUri: oauthApp.CallbackUrls[0], UserId: th.BasicUser.Id, Code: model.NewId(), ExpiresIn: -1}
	_, err = th.App.Srv().Store().OAuth().SaveAuthData(authData)
	require.NoError(t, err)

	data.Set("grant_type", model.AccessTokenGrantType)
	data.Set("client_id", oauthApp.Id)
	data.Set("client_secret", oauthApp.ClientSecret)
	data.Set("redirect_uri", oauthApp.CallbackUrls[0])
	data.Set("code", authData.Code)
	data.Del("refresh_token")
	_, _, err = apiClient.GetOAuthAccessToken(context.Background(), data)
	require.Error(t, err, "Should have failed - code is expired")

	apiClient.ClearOAuthToken()
}

func TestMobileLoginWithOAuth(t *testing.T) {
	th := Setup(t).InitBasic(t)

	c := &Context{
		App:        th.App,
		AppContext: th.Context,
		Logger:     th.TestLogger,
		Params: &Params{
			Service: "gitlab",
		},
	}

	siteURL := "http://localhost:8065"
	th.App.UpdateConfig(func(cfg *model.Config) {
		*cfg.ServiceSettings.SiteURL = siteURL
		*cfg.GitLabSettings.Enable = true
	})

	provider := &MattermostTestProvider{}
	einterfaces.RegisterOAuthProvider(model.ServiceGitlab, provider)

	t.Run("Should redirect to the SSO login page when valid URL Scheme is passed as redirect_to parameter", func(t *testing.T) {
		responseWriter := httptest.NewRecorder()
		request, err := http.NewRequest(http.MethodGet, th.App.GetSiteURL()+"/oauth/gitlab/mobile_login?redirect_to="+url.QueryEscape("mmauth://"), nil)
		require.NoError(t, err)
		mobileLoginWithOAuth(c, responseWriter, request)
		assert.Equal(t, responseWriter.Code, 302)
		assert.NotContains(t, responseWriter.Body.String(), siteURL)
	})

	t.Run("Should include SiteURL in the output when invalid URL Scheme is passed", func(t *testing.T) {
		einterfaces.RegisterOAuthProvider(model.ServiceGitlab, provider)
		responseWriter := httptest.NewRecorder()
		request, err := http.NewRequest(http.MethodGet, th.App.GetSiteURL()+"/oauth/gitlab/mobile_login?redirect_to="+url.QueryEscape("randomScheme://"), nil)
		require.NoError(t, err)
		mobileLoginWithOAuth(c, responseWriter, request)
		body := responseWriter.Body.String()
		assert.NotContains(t, body, "randomScheme://")
		assert.Contains(t, body, siteURL)
	})

	t.Run("Should not include the redirect URL consisting of javascript protocol", func(t *testing.T) {
		responseWriter := httptest.NewRecorder()
		request, err := http.NewRequest(http.MethodGet, th.App.GetSiteURL()+"/oauth/gitlab/mobile_login?redirect_to="+url.QueryEscape("javascript:alert('hello')"), nil)
		require.NoError(t, err)
		mobileLoginWithOAuth(c, responseWriter, request)
		body := responseWriter.Body.String()
		assert.NotContains(t, body, "javascript:alert('hello')")
		assert.Contains(t, body, siteURL)
	})

	t.Run("Should not include the redirect URL consisting of javascript protocol in mixed case", func(t *testing.T) {
		responseWriter := httptest.NewRecorder()
		request, err := http.NewRequest(http.MethodGet, th.App.GetSiteURL()+"/oauth/gitlab/mobile_login?redirect_to="+url.QueryEscape("JaVasCript:alert('hello')"), nil)
		require.NoError(t, err)
		mobileLoginWithOAuth(c, responseWriter, request)
		body := responseWriter.Body.String()
		assert.NotContains(t, body, "JaVasCript:alert('hello')")
		assert.Contains(t, body, siteURL)
	})
}

func TestOAuthComplete(t *testing.T) {
	if testing.Short() {
		t.SkipNow()
	}

	th := Setup(t).InitBasic(t)
	th.Login(t, apiClient, th.SystemAdminUser)

	gitLabSettingsEnable := th.App.Config().GitLabSettings.Enable
	gitLabSettingsAuthEndpoint := th.App.Config().GitLabSettings.AuthEndpoint
	gitLabSettingsId := th.App.Config().GitLabSettings.Id
	gitLabSettingsSecret := th.App.Config().GitLabSettings.Secret
	gitLabSettingsTokenEndpoint := th.App.Config().GitLabSettings.TokenEndpoint
	gitLabSettingsUserAPIEndpoint := th.App.Config().GitLabSettings.UserAPIEndpoint
	enableOAuthServiceProvider := th.App.Config().ServiceSettings.EnableOAuthServiceProvider
	defer func() {
		th.App.UpdateConfig(func(cfg *model.Config) { cfg.GitLabSettings.Enable = gitLabSettingsEnable })
		th.App.UpdateConfig(func(cfg *model.Config) { cfg.GitLabSettings.AuthEndpoint = gitLabSettingsAuthEndpoint })
		th.App.UpdateConfig(func(cfg *model.Config) { cfg.GitLabSettings.Id = gitLabSettingsId })
		th.App.UpdateConfig(func(cfg *model.Config) { cfg.GitLabSettings.Secret = gitLabSettingsSecret })
		th.App.UpdateConfig(func(cfg *model.Config) { cfg.GitLabSettings.TokenEndpoint = gitLabSettingsTokenEndpoint })
		th.App.UpdateConfig(func(cfg *model.Config) { cfg.GitLabSettings.UserAPIEndpoint = gitLabSettingsUserAPIEndpoint })
		th.App.UpdateConfig(func(cfg *model.Config) { cfg.ServiceSettings.EnableOAuthServiceProvider = enableOAuthServiceProvider })
	}()

	r, err := HTTPGet(apiClient.URL+"/login/gitlab/complete?code=123", apiClient.HTTPClient, "", true)
	assert.Error(t, err)
	closeBody(r)

	th.App.UpdateConfig(func(cfg *model.Config) { *cfg.GitLabSettings.Enable = true })
	r, err = HTTPGet(apiClient.URL+"/login/gitlab/complete?code=123&state=!#$#F@#Yˆ&~ñ", apiClient.HTTPClient, "", true)
	assert.Error(t, err)
	closeBody(r)

	th.App.UpdateConfig(func(cfg *model.Config) { *cfg.GitLabSettings.AuthEndpoint = apiClient.URL + "/oauth/authorize" })
	th.App.UpdateConfig(func(cfg *model.Config) { *cfg.GitLabSettings.Id = model.NewId() })

	stateProps := map[string]string{}
	stateProps["action"] = model.OAuthActionLogin
	stateProps["team_id"] = th.BasicTeam.Id
	stateProps["redirect_to"] = *th.App.Config().GitLabSettings.AuthEndpoint

	state := base64.StdEncoding.EncodeToString([]byte(model.MapToJSON(stateProps)))
	r, err = HTTPGet(apiClient.URL+"/login/gitlab/complete?code=123&state="+url.QueryEscape(state), apiClient.HTTPClient, "", true)
	assert.Error(t, err)
	closeBody(r)

	stateProps["hash"] = utils.HashSha256(*th.App.Config().GitLabSettings.Id)
	state = base64.StdEncoding.EncodeToString([]byte(model.MapToJSON(stateProps)))
	r, err = HTTPGet(apiClient.URL+"/login/gitlab/complete?code=123&state="+url.QueryEscape(state), apiClient.HTTPClient, "", true)
	assert.Error(t, err)
	closeBody(r)

	// We are going to use mattermost as the provider emulating gitlab
	th.App.UpdateConfig(func(cfg *model.Config) { *cfg.ServiceSettings.EnableOAuthServiceProvider = true })

	defaultRolePermissions := th.SaveDefaultRolePermissions(t)
	defer func() {
		th.RestoreDefaultRolePermissions(t, defaultRolePermissions)
	}()
	th.AddPermissionToRole(t, model.PermissionManageOAuth.Id, model.TeamUserRoleId)
	th.AddPermissionToRole(t, model.PermissionManageOAuth.Id, model.SystemUserRoleId)

	oauthApp := &model.OAuthApp{
		Name:        "TestApp5" + model.NewId(),
		Homepage:    "https://nowhere.com",
		Description: "test",
		CallbackUrls: []string{
			apiClient.URL + "/signup/" + model.ServiceGitlab + "/complete",
			apiClient.URL + "/login/" + model.ServiceGitlab + "/complete",
		},
		CreatorId: th.SystemAdminUser.Id,
		IsTrusted: true,
	}
	oauthApp, appErr := th.App.CreateOAuthApp(oauthApp)
	require.Nil(t, appErr)

	th.App.UpdateConfig(func(cfg *model.Config) { *cfg.GitLabSettings.Id = oauthApp.Id })
	th.App.UpdateConfig(func(cfg *model.Config) { *cfg.GitLabSettings.Secret = oauthApp.ClientSecret })
	th.App.UpdateConfig(func(cfg *model.Config) { *cfg.GitLabSettings.AuthEndpoint = apiClient.URL + "/oauth/authorize" })
	th.App.UpdateConfig(func(cfg *model.Config) { *cfg.GitLabSettings.TokenEndpoint = apiClient.URL + "/oauth/access_token" })
	th.App.UpdateConfig(func(cfg *model.Config) { *cfg.GitLabSettings.UserAPIEndpoint = apiClient.APIURL + "/users/me" })

	provider := &MattermostTestProvider{}

	authRequest := &model.AuthorizeRequest{
		ResponseType: model.AuthCodeResponseType,
		ClientId:     oauthApp.Id,
		RedirectURI:  oauthApp.CallbackUrls[0],
		Scope:        "all",
		State:        "123",
	}

	redirect, _, err := apiClient.AuthorizeOAuthApp(context.Background(), authRequest)
	require.NoError(t, err)
	rurl, err := url.Parse(redirect)
	require.NoError(t, err)

	code := rurl.Query().Get("code")
	stateProps["action"] = model.OAuthActionEmailToSSO
	delete(stateProps, "team_id")
	stateProps["redirect_to"] = *th.App.Config().GitLabSettings.AuthEndpoint
	stateProps["hash"] = utils.HashSha256(*th.App.Config().GitLabSettings.Id)
	stateProps["redirect_to"] = "/oauth/authorize"
	state = base64.StdEncoding.EncodeToString([]byte(model.MapToJSON(stateProps)))
	r, err = HTTPGet(apiClient.URL+"/login/"+model.ServiceGitlab+"/complete?code="+url.QueryEscape(code)+"&state="+url.QueryEscape(state), apiClient.HTTPClient, "", false)
	if err == nil {
		closeBody(r)
	}

	einterfaces.RegisterOAuthProvider(model.ServiceGitlab, provider)

	redirect, _, err = apiClient.AuthorizeOAuthApp(context.Background(), authRequest)
	require.NoError(t, err)
	rurl, _ = url.Parse(redirect)

	code = rurl.Query().Get("code")
	r, err = HTTPGet(apiClient.URL+"/login/"+model.ServiceGitlab+"/complete?code="+url.QueryEscape(code)+"&state="+url.QueryEscape(state), apiClient.HTTPClient, "", false)
	if err == nil {
		closeBody(r)
	}

	_, nErr := th.App.Srv().Store().User().UpdateAuthData(
		th.BasicUser.Id, model.ServiceGitlab, &th.BasicUser.Email, th.BasicUser.Email, true)
	require.NoError(t, nErr)

	redirect, _, err = apiClient.AuthorizeOAuthApp(context.Background(), authRequest)
	require.NoError(t, err)
	rurl, _ = url.Parse(redirect)

	code = rurl.Query().Get("code")
	stateProps["action"] = model.OAuthActionLogin
	state = base64.StdEncoding.EncodeToString([]byte(model.MapToJSON(stateProps)))
	if r, err = HTTPGet(apiClient.URL+"/login/"+model.ServiceGitlab+"/complete?code="+url.QueryEscape(code)+"&state="+url.QueryEscape(state), apiClient.HTTPClient, "", false); err == nil {
		closeBody(r)
	}

	redirect, _, err = apiClient.AuthorizeOAuthApp(context.Background(), authRequest)
	require.NoError(t, err)
	rurl, _ = url.Parse(redirect)

	code = rurl.Query().Get("code")
	delete(stateProps, "action")
	state = base64.StdEncoding.EncodeToString([]byte(model.MapToJSON(stateProps)))
	if r, err = HTTPGet(apiClient.URL+"/login/"+model.ServiceGitlab+"/complete?code="+url.QueryEscape(code)+"&state="+url.QueryEscape(state), apiClient.HTTPClient, "", false); err == nil {
		closeBody(r)
	}

	redirect, _, err = apiClient.AuthorizeOAuthApp(context.Background(), authRequest)
	require.NoError(t, err)
	rurl, _ = url.Parse(redirect)

	code = rurl.Query().Get("code")
	stateProps["action"] = model.OAuthActionSignup
	state = base64.StdEncoding.EncodeToString([]byte(model.MapToJSON(stateProps)))
	if r, err := HTTPGet(apiClient.URL+"/login/"+model.ServiceGitlab+"/complete?code="+url.QueryEscape(code)+"&state="+url.QueryEscape(state), apiClient.HTTPClient, "", false); err == nil {
		closeBody(r)
	}
}

func TestOAuthComplete_ErrorMessages(t *testing.T) {
	th := Setup(t).InitBasic(t)

	c := &Context{
		App:        th.App,
		AppContext: th.Context,
		Logger:     th.TestLogger,
		Params: &Params{
			Service: "gitlab",
		},
	}

	th.App.UpdateConfig(func(cfg *model.Config) { *cfg.GitLabSettings.Enable = true })
	th.App.UpdateConfig(func(cfg *model.Config) { *cfg.ServiceSettings.EnableOAuthServiceProvider = true })
	provider := &MattermostTestProvider{}
	einterfaces.RegisterOAuthProvider(model.ServiceGitlab, provider)

	responseWriter := httptest.NewRecorder()

	// Renders for web & mobile app with webview
	request, err := http.NewRequest(http.MethodGet, th.App.GetSiteURL()+"/signup/gitlab/complete?code=1234", nil)
	require.NoError(t, err)

	completeOAuth(c, responseWriter, request)
	assert.Contains(t, responseWriter.Body.String(), "<!-- web error message -->")

	// Renders for mobile app with redirect url
	stateProps := map[string]string{}
	stateProps["action"] = model.OAuthActionMobile
	stateProps["redirect_to"] = th.App.Config().NativeAppSettings.AppCustomURLSchemes[0]
	state := base64.StdEncoding.EncodeToString([]byte(model.MapToJSON(stateProps)))
	request2, err := http.NewRequest(http.MethodGet, th.App.GetSiteURL()+"/signup/gitlab/complete?code=1234&state="+url.QueryEscape(state), nil)
	require.NoError(t, err)

	completeOAuth(c, responseWriter, request2)
	assert.Contains(t, responseWriter.Body.String(), "<!-- mobile app message -->")
}

func HTTPGet(url string, httpClient *http.Client, authToken string, followRedirect bool) (*http.Response, error) {
	rq, err := http.NewRequest("GET", url, nil)
	if err != nil {
		return nil, err
	}
	rq.Close = true

	if authToken != "" {
		rq.Header.Set(model.HeaderAuth, authToken)
	}

	if !followRedirect {
		httpClient.CheckRedirect = func(req *http.Request, via []*http.Request) error {
			return http.ErrUseLastResponse
		}
	}

	rp, err := httpClient.Do(rq)
	if err != nil {
		return nil, err
	} else if rp.StatusCode == 304 {
		return rp, nil
	} else if rp.StatusCode == 307 {
		return rp, nil
	} else if rp.StatusCode >= 300 {
		defer closeBody(rp)
		return rp, model.AppErrorFromJSON(rp.Body)
	}
	return rp, nil
}

func closeBody(r *http.Response) {
	if r != nil && r.Body != nil {
		_, _ = io.ReadAll(r.Body) // Discard and ignore errors - just draining the body
		r.Body.Close()
	}
}

type MattermostTestProvider struct {
}

func (m *MattermostTestProvider) GetUserFromJSON(_ request.CTX, data io.Reader, tokenUser *model.User) (*model.User, error) {
	var user model.User
	if err := json.NewDecoder(data).Decode(&user); err != nil {
		return nil, err
	}
	user.AuthData = &user.Email
	return &user, nil
}

func (m *MattermostTestProvider) GetSSOSettings(_ request.CTX, config *model.Config, service string) (*model.SSOSettings, error) {
	return &config.GitLabSettings, nil
}

func (m *MattermostTestProvider) GetUserFromIdToken(_ request.CTX, token string) (*model.User, error) {
	return nil, nil
}

func (m *MattermostTestProvider) IsSameUser(_ request.CTX, dbUser, oauthUser *model.User) bool {
	return dbUser.AuthData == oauthUser.AuthData
}

func GenerateTestAppName() string {
	return "fakeoauthapp" + model.NewRandomString(10)
}

func checkHTTPStatus(t *testing.T, resp *model.Response, expectedStatus int) {
	t.Helper()

	require.NotNilf(t, resp, "Unexpected nil response, expected http status:%v", expectedStatus)

	require.Equalf(t, expectedStatus, resp.StatusCode, "Expected http status:%v, got %v", expectedStatus, resp.StatusCode)
}

func CheckForbiddenStatus(t *testing.T, resp *model.Response) {
	t.Helper()
	checkHTTPStatus(t, resp, http.StatusForbidden)
}

func CheckUnauthorizedStatus(t *testing.T, resp *model.Response) {
	t.Helper()
	checkHTTPStatus(t, resp, http.StatusUnauthorized)
}

func CheckNotFoundStatus(t *testing.T, resp *model.Response) {
	t.Helper()
	checkHTTPStatus(t, resp, http.StatusNotFound)
}

func CheckBadRequestStatus(t *testing.T, resp *model.Response) {
	t.Helper()
	checkHTTPStatus(t, resp, http.StatusBadRequest)
}

func (th *TestHelper) Login(tb testing.TB, client *model.Client4, user *model.User) {
	tb.Helper()

	session := &model.Session{
		UserId:  user.Id,
		Roles:   user.GetRawRoles(),
		IsOAuth: false,
	}
	session, appErr := th.App.CreateSession(th.Context, session)
	require.Nil(tb, appErr)
	client.AuthToken = session.Token
	client.AuthType = model.HeaderBearer
}

func (th *TestHelper) Logout(client *model.Client4) {
	client.AuthToken = ""
}

func (th *TestHelper) SaveDefaultRolePermissions(tb testing.TB) map[string][]string {
	results := make(map[string][]string)

	for _, roleName := range []string{
		"system_user",
		"system_admin",
		"team_user",
		"team_admin",
		"channel_user",
		"channel_admin",
	} {
<<<<<<< HEAD
		role, appErr := th.App.GetRoleByName(context.Background(), roleName)
		require.Nil(tb, appErr)
=======
		role, err1 := th.App.GetRoleByName(th.Context, roleName)
		if err1 != nil {
			panic(err1)
		}
>>>>>>> d203ab7e

		results[roleName] = role.Permissions
	}
	return results
}

func (th *TestHelper) RestoreDefaultRolePermissions(tb testing.TB, data map[string][]string) {
	for roleName, permissions := range data {
<<<<<<< HEAD
		role, appErr := th.App.GetRoleByName(context.Background(), roleName)
		require.Nil(tb, appErr)
=======
		role, err1 := th.App.GetRoleByName(th.Context, roleName)
		if err1 != nil {
			panic(err1)
		}
>>>>>>> d203ab7e

		if strings.Join(role.Permissions, " ") == strings.Join(permissions, " ") {
			continue
		}

		role.Permissions = permissions

		_, appErr = th.App.UpdateRole(role)
		require.Nil(tb, appErr)
	}
}

// func (th *TestHelper) RemovePermissionFromRole(permission string, roleName string) {
// 	utils.DisableDebugLogForTest()

// 	role, err1 := th.App.GetRoleByName(roleName)
// 	if err1 != nil {
// 		utils.EnableDebugLogForTest()
// 		panic(err1)
// 	}

// 	var newPermissions []string
// 	for _, p := range role.Permissions {
// 		if p != permission {
// 			newPermissions = append(newPermissions, p)
// 		}
// 	}

// 	if strings.Join(role.Permissions, " ") == strings.Join(newPermissions, " ") {
// 		utils.EnableDebugLogForTest()
// 		return
// 	}

// 	role.Permissions = newPermissions

// 	_, err2 := th.App.UpdateRole(role)
// 	if err2 != nil {
// 		utils.EnableDebugLogForTest()
// 		panic(err2)
// 	}

// 	utils.EnableDebugLogForTest()
// }

<<<<<<< HEAD
func (th *TestHelper) AddPermissionToRole(tb testing.TB, permission string, roleName string) {
	role, appErr := th.App.GetRoleByName(context.Background(), roleName)
	require.Nil(tb, appErr)
=======
func (th *TestHelper) AddPermissionToRole(permission string, roleName string) {
	role, err1 := th.App.GetRoleByName(th.Context, roleName)
	if err1 != nil {
		panic(err1)
	}
>>>>>>> d203ab7e

	if slices.Contains(role.Permissions, permission) {
		return
	}

	role.Permissions = append(role.Permissions, permission)

	_, appErr = th.App.UpdateRole(role)
	require.Nil(tb, appErr)
}

func TestFullyQualifiedRedirectURL(t *testing.T) {
	const siteURL = "https://xxx.yyy/mm"

	for target, expected := range map[string]string{
		"":                                     siteURL,
		"/":                                    siteURL + "/",
		"some-path":                            siteURL + "/some-path",
		"/some-path":                           siteURL + "/some-path",
		"/some-path/":                          siteURL + "/some-path/",
		"/some-path?foo=bar":                   siteURL + "/some-path?foo=bar",
		"/some-path#section":                   siteURL + "/some-path#section",
		"../bad-path":                          siteURL,
		"/index.html":                          siteURL + "/index.html",
		"//evil.com":                           siteURL,
		"https://xxx.yyy/mm":                   siteURL,
		"https://xxx.yyy/mm//double-concat":    siteURL + "//double-concat",
		"https://xxx.yyy/other-path/":          siteURL,
		"https://xxx.yyy/mm/some-path":         siteURL + "/some-path",
		"https://yyy.zzz/mm/some-path":         siteURL,
		"https://xxx.yyy/mm/some-path?foo=bar": siteURL + "/some-path?foo=bar",
		"https://xxx.yyy/mm/some-path#section": siteURL + "/some-path#section",
		"https://xxx.yyy/mm/../malicious-path": siteURL,
		":foo":                                 siteURL,
		"mmauth://callback":                    "mmauth://callback",
		"mmauth://xxx.yyy/mm":                  siteURL, // invalid mobile URL (wrong host)
	} {
		t.Run(target, func(t *testing.T) {
			require.Equal(t, expected, fullyQualifiedRedirectURL(siteURL, target, []string{"mmauth://"}))
		})
	}
}<|MERGE_RESOLUTION|>--- conflicted
+++ resolved
@@ -778,15 +778,8 @@
 		"channel_user",
 		"channel_admin",
 	} {
-<<<<<<< HEAD
-		role, appErr := th.App.GetRoleByName(context.Background(), roleName)
+		role, appErr := th.App.GetRoleByName(th.Context, roleName)
 		require.Nil(tb, appErr)
-=======
-		role, err1 := th.App.GetRoleByName(th.Context, roleName)
-		if err1 != nil {
-			panic(err1)
-		}
->>>>>>> d203ab7e
 
 		results[roleName] = role.Permissions
 	}
@@ -795,15 +788,8 @@
 
 func (th *TestHelper) RestoreDefaultRolePermissions(tb testing.TB, data map[string][]string) {
 	for roleName, permissions := range data {
-<<<<<<< HEAD
-		role, appErr := th.App.GetRoleByName(context.Background(), roleName)
+		role, appErr := th.App.GetRoleByName(th.Context, roleName)
 		require.Nil(tb, appErr)
-=======
-		role, err1 := th.App.GetRoleByName(th.Context, roleName)
-		if err1 != nil {
-			panic(err1)
-		}
->>>>>>> d203ab7e
 
 		if strings.Join(role.Permissions, " ") == strings.Join(permissions, " ") {
 			continue
@@ -848,17 +834,9 @@
 // 	utils.EnableDebugLogForTest()
 // }
 
-<<<<<<< HEAD
 func (th *TestHelper) AddPermissionToRole(tb testing.TB, permission string, roleName string) {
-	role, appErr := th.App.GetRoleByName(context.Background(), roleName)
+	role, appErr := th.App.GetRoleByName(th.Context, roleName)
 	require.Nil(tb, appErr)
-=======
-func (th *TestHelper) AddPermissionToRole(permission string, roleName string) {
-	role, err1 := th.App.GetRoleByName(th.Context, roleName)
-	if err1 != nil {
-		panic(err1)
-	}
->>>>>>> d203ab7e
 
 	if slices.Contains(role.Permissions, permission) {
 		return

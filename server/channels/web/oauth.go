--- conflicted
+++ resolved
@@ -417,11 +417,7 @@
 		return
 	}
 
-<<<<<<< HEAD
-	authURL, err := c.App.GetOAuthLoginEndpoint(w, r, c.Params.Service, teamId, model.OAuthActionLogin, redirectURL, loginHint, false, desktopToken, "")
-=======
-	authURL, err := c.App.GetOAuthLoginEndpoint(c.AppContext, w, r, c.Params.Service, teamId, model.OAuthActionLogin, redirectURL, loginHint, false, desktopToken)
->>>>>>> f18002a8
+	authURL, err := c.App.GetOAuthLoginEndpoint(c.AppContext, w, r, c.Params.Service, teamId, model.OAuthActionLogin, redirectURL, loginHint, false, desktopToken, "")
 	if err != nil {
 		c.Err = err
 		return
@@ -451,7 +447,6 @@
 		return
 	}
 
-<<<<<<< HEAD
 	codeChallengeToken := ""
 	if codeChallenge != "" {
 		token, tokenErr := c.App.CreateCodeChallengeToken(codeChallenge)
@@ -462,10 +457,7 @@
 		codeChallengeToken = token.Token
 	}
 
-	authURL, err := c.App.GetOAuthLoginEndpoint(w, r, c.Params.Service, teamId, model.OAuthActionMobile, redirectURL, "", true, "", codeChallengeToken)
-=======
-	authURL, err := c.App.GetOAuthLoginEndpoint(c.AppContext, w, r, c.Params.Service, teamId, model.OAuthActionMobile, redirectURL, "", true, "")
->>>>>>> f18002a8
+	authURL, err := c.App.GetOAuthLoginEndpoint(c.AppContext, w, r, c.Params.Service, teamId, model.OAuthActionMobile, redirectURL, "", true, "", codeChallengeToken)
 	if err != nil {
 		c.Err = err
 		return

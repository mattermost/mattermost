--- conflicted
+++ resolved
@@ -407,20 +407,8 @@
 
 		if r.URL.Path != model.APIURLSuffix+"/websocket" {
 			elapsed := float64(time.Since(now)) / float64(time.Second)
-<<<<<<< HEAD
-			var endpoint string
-			if strings.HasPrefix(r.URL.Path, model.APIURLSuffixV5) {
-				// It's a graphQL query, so use the operation name.
-				endpoint = c.GraphQLOperationName
-			} else {
-				endpoint = h.HandlerName
-			}
-
 			originDevice := string(originDevice(r))
-			c.App.Metrics().ObserveAPIEndpointDuration(endpoint, r.Method, statusCode, originDevice, elapsed)
-=======
-			c.App.Metrics().ObserveAPIEndpointDuration(h.HandlerName, r.Method, statusCode, elapsed)
->>>>>>> 760dfe41
+			c.App.Metrics().ObserveAPIEndpointDuration(h.HandlerName, r.Method, statusCode, originDevice, elapsed)
 		}
 	}
 }

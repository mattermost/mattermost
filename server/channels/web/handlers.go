// Copyright (c) 2015-present Mattermost, Inc. All Rights Reserved.
// See LICENSE.txt for license information.

package web

import (
	"bytes"
	"context"
	"fmt"
	"net/http"
	"reflect"
	"runtime"
	"strconv"
	"strings"
	"time"

	"github.com/klauspost/compress/gzhttp"
	"github.com/opentracing/opentracing-go"
	"github.com/opentracing/opentracing-go/ext"
	spanlog "github.com/opentracing/opentracing-go/log"

	"github.com/mattermost/mattermost/server/public/model"
	"github.com/mattermost/mattermost/server/public/shared/i18n"
	"github.com/mattermost/mattermost/server/public/shared/mlog"
	"github.com/mattermost/mattermost/server/public/shared/request"
	"github.com/mattermost/mattermost/server/v8/channels/app"
	app_opentracing "github.com/mattermost/mattermost/server/v8/channels/app/opentracing"
	"github.com/mattermost/mattermost/server/v8/channels/store/opentracinglayer"
	"github.com/mattermost/mattermost/server/v8/channels/utils"
	"github.com/mattermost/mattermost/server/v8/platform/services/tracing"
)

const (
	frameAncestors = "'self' teams.microsoft.com"
)

func GetHandlerName(h func(*Context, http.ResponseWriter, *http.Request)) string {
	handlerName := runtime.FuncForPC(reflect.ValueOf(h).Pointer()).Name()
	pos := strings.LastIndex(handlerName, ".")
	if pos != -1 && len(handlerName) > pos {
		handlerName = handlerName[pos+1:]
	}
	return handlerName
}

func (w *Web) NewHandler(h func(*Context, http.ResponseWriter, *http.Request)) http.Handler {
	return &Handler{
		Srv:            w.srv,
		HandleFunc:     h,
		HandlerName:    GetHandlerName(h),
		RequireSession: false,
		TrustRequester: false,
		RequireMfa:     false,
		IsStatic:       false,
		IsLocal:        false,
	}
}

func (w *Web) NewStaticHandler(h func(*Context, http.ResponseWriter, *http.Request)) http.Handler {
	// Determine the CSP SHA directive needed for subpath support, if any. This value is fixed
	// on server start and intentionally requires a restart to take effect.
	subpath, _ := utils.GetSubpathFromConfig(w.srv.Config())

	return &Handler{
		Srv:            w.srv,
		HandleFunc:     h,
		HandlerName:    GetHandlerName(h),
		RequireSession: false,
		TrustRequester: false,
		RequireMfa:     false,
		IsStatic:       true,

		cspShaDirective: utils.GetSubpathScriptHash(subpath),
	}
}

type Handler struct {
	Srv                       *app.Server
	HandleFunc                func(*Context, http.ResponseWriter, *http.Request)
	HandlerName               string
	RequireSession            bool
	RequireCloudKey           bool
	RequireRemoteClusterToken bool
	TrustRequester            bool
	RequireMfa                bool
	IsStatic                  bool
	IsLocal                   bool
	DisableWhenBusy           bool

	cspShaDirective string
}

func generateDevCSP(c Context) string {
	var devCSP []string

	// Add unsafe-eval to the content security policy for faster source maps in development mode
	if model.BuildNumber == "dev" {
		devCSP = append(devCSP, "'unsafe-eval'")
	}

	// Add unsafe-inline to unlock extensions like React & Redux DevTools in Firefox
	// see https://github.com/reduxjs/redux-devtools/issues/380
	if model.BuildNumber == "dev" {
		devCSP = append(devCSP, "'unsafe-inline'")
	}

	// Add supported flags for debugging during development, even if not on a dev build.
	if *c.App.Config().ServiceSettings.DeveloperFlags != "" {
		for _, devFlagKVStr := range strings.Split(*c.App.Config().ServiceSettings.DeveloperFlags, ",") {
			devFlagKVSplit := strings.SplitN(devFlagKVStr, "=", 2)
			if len(devFlagKVSplit) != 2 {
				c.Logger.Warn("Unable to parse developer flag", mlog.String("developer_flag", devFlagKVStr))
				continue
			}
			devFlagKey := devFlagKVSplit[0]
			devFlagValue := devFlagKVSplit[1]

			// Ignore disabled keys
			if devFlagValue != "true" {
				continue
			}

			// Honour only supported keys
			switch devFlagKey {
			case "unsafe-eval", "unsafe-inline":
				if model.BuildNumber == "dev" {
					// These flags are added automatically for dev builds
					continue
				}

				devCSP = append(devCSP, "'"+devFlagKey+"'")
			default:
				c.Logger.Warn("Unrecognized developer flag", mlog.String("developer_flag", devFlagKVStr))
			}
		}
	}

	if len(devCSP) == 0 {
		return ""
	}

	return " " + strings.Join(devCSP, " ")
}

func (h Handler) ServeHTTP(w http.ResponseWriter, r *http.Request) {
	w = newWrappedWriter(w)
	now := time.Now()

	appInstance := app.New(app.ServerConnector(h.Srv.Channels()))

	c := &Context{
		AppContext: &request.Context{},
		App:        appInstance,
	}

	requestID := model.NewId()
	var statusCode string
	defer func() {
		responseLogFields := []mlog.Field{
			mlog.String("method", r.Method),
			mlog.String("url", r.URL.Path),
			mlog.String("request_id", requestID),
		}
		// if there is a session then include the user_id
		if c.AppContext.Session() != nil {
			responseLogFields = append(responseLogFields, mlog.String("user_id", c.AppContext.Session().UserId))
		}
		// Websockets are returning status code 0 to requests after closing the socket
		if statusCode != "0" {
			responseLogFields = append(responseLogFields, mlog.String("status_code", statusCode))
		}
		mlog.Debug("Received HTTP request", responseLogFields...)
	}()

	t, _ := i18n.GetTranslationsAndLocaleFromRequest(r)
	c.AppContext = request.NewContext(
		context.Background(),
		requestID,
		utils.GetIPAddress(r, c.App.Config().ServiceSettings.TrustedProxyIPHeader),
		r.Header.Get("X-Forwarded-For"),
		r.URL.Path,
		r.UserAgent(),
		r.Header.Get("Accept-Language"),
		t,
	)

	c.Params = ParamsFromRequest(r)
	c.Logger = c.App.Log()

	if *c.App.Config().ServiceSettings.EnableOpenTracing {
		span, ctx := tracing.StartRootSpanByContext(context.Background(), "web:ServeHTTP")
		carrier := opentracing.HTTPHeadersCarrier(r.Header)
		_ = opentracing.GlobalTracer().Inject(span.Context(), opentracing.HTTPHeaders, carrier)
		ext.HTTPMethod.Set(span, r.Method)
		ext.HTTPUrl.Set(span, c.AppContext.Path())
		ext.PeerAddress.Set(span, c.AppContext.IPAddress())
		span.SetTag("request_id", c.AppContext.RequestId())
		span.SetTag("user_agent", c.AppContext.UserAgent())

		defer func() {
			if c.Err != nil {
				span.LogFields(spanlog.Error(c.Err))
				ext.HTTPStatusCode.Set(span, uint16(c.Err.StatusCode))
				ext.Error.Set(span, true)
			}
			span.Finish()
		}()
		c.AppContext.SetContext(ctx)

		tmpSrv := *c.App.Srv()
		tmpSrv.SetStore(opentracinglayer.New(c.App.Srv().Store(), ctx))
		c.App.SetServer(&tmpSrv)
		c.App = app_opentracing.NewOpenTracingAppLayer(c.App, ctx)
	}

	// Set the max request body size to be equal to MaxFileSize.
	// Ideally, non-file request bodies should be smaller than file request bodies,
	// but we don't have a clean way to identify all file upload handlers.
	// So to keep it simple, we clamp it to the max file size.
	// We add a buffer of bytes.MinRead so that file sizes close to max file size
	// do not get cut off.
	r.Body = http.MaxBytesReader(w, r.Body, *c.App.Config().FileSettings.MaxFileSize+bytes.MinRead)

	subpath, _ := utils.GetSubpathFromConfig(c.App.Config())
	siteURLHeader := app.GetProtocol(r) + "://" + r.Host + subpath
	if c.App.Channels().License().IsCloud() {
		siteURLHeader = *c.App.Config().ServiceSettings.SiteURL + subpath
	}
	c.SetSiteURLHeader(siteURLHeader)

	w.Header().Set(model.HeaderRequestId, c.AppContext.RequestId())
	w.Header().Set(model.HeaderVersionId, fmt.Sprintf("%v.%v.%v.%v", model.CurrentVersion, model.BuildNumber, c.App.ClientConfigHash(), c.App.Channels().License() != nil))

	if *c.App.Config().ServiceSettings.TLSStrictTransport {
		w.Header().Set("Strict-Transport-Security", fmt.Sprintf("max-age=%d", *c.App.Config().ServiceSettings.TLSStrictTransportMaxAge))
	}

	// Hardcoded sensible default values for these security headers. Feel free to override in proxy or ingress
	w.Header().Set("Permissions-Policy", "")
	w.Header().Set("X-Content-Type-Options", "nosniff")
	w.Header().Set("Referrer-Policy", "no-referrer")

	cloudCSP := ""
	if c.App.Channels().License().IsCloud() || *c.App.Config().ServiceSettings.SelfHostedPurchase {
		cloudCSP = " js.stripe.com/v3"
	}

	if h.IsStatic {
		// Instruct the browser not to display us in an iframe unless is the same origin for anti-clickjacking
		w.Header().Set("X-Frame-Options", "SAMEORIGIN")

		devCSP := generateDevCSP(*c)

		// Set content security policy. This is also specified in the root.html of the webapp in a meta tag.
		w.Header().Set("Content-Security-Policy", fmt.Sprintf(
			"frame-ancestors %s; script-src 'self' cdn.rudderlabs.com%s%s%s",
			frameAncestors,
			cloudCSP,
			h.cspShaDirective,
			devCSP,
		))
	} else {
		// All api response bodies will be JSON formatted by default
		w.Header().Set("Content-Type", "application/json")

		if r.Method == "GET" {
			w.Header().Set("Expires", "0")
		}
	}

	token, tokenLocation := app.ParseAuthTokenFromRequest(r)

	if token != "" && tokenLocation != app.TokenLocationCloudHeader && tokenLocation != app.TokenLocationRemoteClusterHeader {
		session, err := c.App.GetSession(token)
		defer c.App.ReturnSessionToPool(session)

		if err != nil {
			c.Logger.Info("Invalid session", mlog.Err(err))
			if err.StatusCode == http.StatusInternalServerError {
				c.Err = err
			} else if h.RequireSession {
				c.RemoveSessionCookie(w, r)
				c.Err = model.NewAppError("ServeHTTP", "api.context.session_expired.app_error", nil, "token="+token, http.StatusUnauthorized)
			}
		} else if !session.IsOAuth && tokenLocation == app.TokenLocationQueryString {
			c.Err = model.NewAppError("ServeHTTP", "api.context.token_provided.app_error", nil, "token="+token, http.StatusUnauthorized)
		} else {
			c.AppContext.SetSession(session)
		}

		// Rate limit by UserID
		if c.App.Srv().RateLimiter != nil && c.App.Srv().RateLimiter.UserIdRateLimit(c.AppContext.Session().UserId, w) {
			return
		}

		h.checkCSRFToken(c, r, token, tokenLocation, session)
	} else if token != "" && c.App.Channels().License().IsCloud() && tokenLocation == app.TokenLocationCloudHeader {
		// Check to see if this provided token matches our CWS Token
		session, err := c.App.GetCloudSession(token)
		if err != nil {
			c.Logger.Warn("Invalid CWS token", mlog.Err(err))
			c.Err = err
		} else {
			c.AppContext.SetSession(session)
		}
	} else if token != "" && c.App.Channels().License() != nil && c.App.Channels().License().HasRemoteClusterService() && tokenLocation == app.TokenLocationRemoteClusterHeader {
		// Get the remote cluster
		if remoteId := c.GetRemoteID(r); remoteId == "" {
			c.Logger.Warn("Missing remote cluster id") //
			c.Err = model.NewAppError("ServeHTTP", "api.context.remote_id_missing.app_error", nil, "", http.StatusUnauthorized)
		} else {
			// Check the token is correct for the remote cluster id.
			session, err := c.App.GetRemoteClusterSession(token, remoteId)
			if err != nil {
				c.Logger.Warn("Invalid remote cluster token", mlog.Err(err))
				c.Err = err
			} else {
				c.AppContext.SetSession(session)
			}
		}
	}

	c.Logger = c.App.Log().With(
		mlog.String("path", c.AppContext.Path()),
		mlog.String("request_id", c.AppContext.RequestId()),
		mlog.String("ip_addr", c.AppContext.IPAddress()),
		mlog.String("user_id", c.AppContext.Session().UserId),
		mlog.String("method", r.Method),
	)
	c.AppContext.SetLogger(c.Logger)

	if c.Err == nil && h.RequireSession {
		c.SessionRequired()
	}

	if c.Err == nil && h.RequireMfa {
		c.MfaRequired()
	}

	if c.Err == nil && h.DisableWhenBusy && c.App.Srv().Platform().Busy.IsBusy() {
		c.SetServerBusyError()
	}

	if c.Err == nil && h.RequireCloudKey {
		c.CloudKeyRequired()
	}

	if c.Err == nil && h.RequireRemoteClusterToken {
		c.RemoteClusterTokenRequired()
	}

	if c.Err == nil && h.IsLocal {
		// if the connection is local, RemoteAddr shouldn't have the
		// shape IP:PORT (it will be "@" in Linux, for example)
		isLocalOrigin := !strings.Contains(r.RemoteAddr, ":")
		if *c.App.Config().ServiceSettings.EnableLocalMode && isLocalOrigin {
			c.AppContext.SetSession(&model.Session{Local: true})
		} else if !isLocalOrigin {
			c.Err = model.NewAppError("", "api.context.local_origin_required.app_error", nil, "LocalOriginRequired", http.StatusUnauthorized)
		}
	}

	if c.Err == nil {
		h.HandleFunc(c, w, r)
	}

	// Handle errors that have occurred
	if c.Err != nil {
		c.Err.RequestId = c.AppContext.RequestId()
		c.LogErrorByCode(c.Err)
		// The locale translation needs to happen after we have logged it.
		// We don't want the server logs to be translated as per user locale.
		c.Err.Translate(c.AppContext.T)

		c.Err.Where = r.URL.Path

		// Block out detailed error when not in developer mode
		if !*c.App.Config().ServiceSettings.EnableDeveloper {
			c.Err.DetailedError = ""
		}

		// Sanitize all 5xx error messages in hardened mode
		if *c.App.Config().ServiceSettings.ExperimentalEnableHardenedMode && c.Err.StatusCode >= 500 {
			c.Err.Id = ""
			c.Err.Message = "Internal Server Error"
			c.Err.DetailedError = ""
			c.Err.StatusCode = 500
			c.Err.Where = ""
			c.Err.IsOAuth = false
		}

		if IsAPICall(c.App, r) || IsWebhookCall(c.App, r) || IsOAuthAPICall(c.App, r) || r.Header.Get("X-Mobile-App") != "" {
			w.WriteHeader(c.Err.StatusCode)
			w.Write([]byte(c.Err.ToJSON()))
		} else {
			utils.RenderWebAppError(c.App.Config(), w, r, c.Err, c.App.AsymmetricSigningKey())
		}

		if c.App.Metrics() != nil {
			c.App.Metrics().IncrementHTTPError()
		}
	}

	statusCode = strconv.Itoa(w.(*responseWriterWrapper).StatusCode())
	if c.App.Metrics() != nil {
		c.App.Metrics().IncrementHTTPRequest()

		if r.URL.Path != model.APIURLSuffix+"/websocket" {
			elapsed := float64(time.Since(now)) / float64(time.Second)
<<<<<<< HEAD
			var endpoint string
			if strings.HasPrefix(r.URL.Path, model.APIURLSuffixV5) {
				// It's a graphQL query, so use the operation name.
				endpoint = c.GraphQLOperationName
			} else {
				endpoint = h.HandlerName
			}

			pageLoadContext := r.Header.Get("X-Page-Load-Context")
			if pageLoadContext != "page_load" && pageLoadContext != "reconnect" {
				pageLoadContext = ""
			}

			c.App.Metrics().ObserveAPIEndpointDuration(endpoint, r.Method, statusCode, elapsed, pageLoadContext)
=======
			c.App.Metrics().ObserveAPIEndpointDuration(h.HandlerName, r.Method, statusCode, elapsed)
>>>>>>> 760dfe41
		}
	}
}

// checkCSRFToken performs a CSRF check on the provided request with the given CSRF token. Returns whether or not
// a CSRF check occurred and whether or not it succeeded.
func (h *Handler) checkCSRFToken(c *Context, r *http.Request, token string, tokenLocation app.TokenLocation, session *model.Session) (checked bool, passed bool) {
	csrfCheckNeeded := session != nil && c.Err == nil && tokenLocation == app.TokenLocationCookie && !h.TrustRequester && r.Method != "GET"
	csrfCheckPassed := false

	if csrfCheckNeeded {
		csrfHeader := r.Header.Get(model.HeaderCsrfToken)

		if csrfHeader == session.GetCSRF() {
			csrfCheckPassed = true
		} else if r.Header.Get(model.HeaderRequestedWith) == model.HeaderRequestedWithXML {
			// ToDo(DSchalla) 2019/01/04: Remove after deprecation period and only allow CSRF Header (MM-13657)
			csrfErrorMessage := "CSRF Header check failed for request - Please upgrade your web application or custom app to set a CSRF Header"

			sid := ""
			userId := ""

			if session != nil {
				sid = session.Id
				userId = session.UserId
			}

			fields := []mlog.Field{
				mlog.String("path", r.URL.Path),
				mlog.String("ip", r.RemoteAddr),
				mlog.String("session_id", sid),
				mlog.String("user_id", userId),
			}

			if *c.App.Config().ServiceSettings.ExperimentalStrictCSRFEnforcement {
				c.Logger.Warn(csrfErrorMessage, fields...)
			} else {
				c.Logger.Debug(csrfErrorMessage, fields...)
				csrfCheckPassed = true
			}
		}

		if !csrfCheckPassed {
			c.AppContext.SetSession(&model.Session{})
			c.Err = model.NewAppError("ServeHTTP", "api.context.session_expired.app_error", nil, "token="+token+" Appears to be a CSRF attempt", http.StatusUnauthorized)
		}
	}

	return csrfCheckNeeded, csrfCheckPassed
}

// APIHandler provides a handler for API endpoints which do not require the user to be logged in order for access to be
// granted.
func (w *Web) APIHandler(h func(*Context, http.ResponseWriter, *http.Request)) http.Handler {
	handler := &Handler{
		Srv:            w.srv,
		HandleFunc:     h,
		HandlerName:    GetHandlerName(h),
		RequireSession: false,
		TrustRequester: false,
		RequireMfa:     false,
		IsStatic:       false,
		IsLocal:        false,
	}
	if *w.srv.Config().ServiceSettings.WebserverMode == "gzip" {
		return gzhttp.GzipHandler(handler)
	}
	return handler
}

// APIHandlerTrustRequester provides a handler for API endpoints which do not require the user to be logged in and are
// allowed to be requested directly rather than via javascript/XMLHttpRequest, such as site branding images or the
// websocket.
func (w *Web) APIHandlerTrustRequester(h func(*Context, http.ResponseWriter, *http.Request)) http.Handler {
	handler := &Handler{
		Srv:            w.srv,
		HandleFunc:     h,
		HandlerName:    GetHandlerName(h),
		RequireSession: false,
		TrustRequester: true,
		RequireMfa:     false,
		IsStatic:       false,
		IsLocal:        false,
	}
	if *w.srv.Config().ServiceSettings.WebserverMode == "gzip" {
		return gzhttp.GzipHandler(handler)
	}
	return handler
}

// APISessionRequired provides a handler for API endpoints which require the user to be logged in in order for access to
// be granted.
func (w *Web) APISessionRequired(h func(*Context, http.ResponseWriter, *http.Request)) http.Handler {
	handler := &Handler{
		Srv:            w.srv,
		HandleFunc:     h,
		HandlerName:    GetHandlerName(h),
		RequireSession: true,
		TrustRequester: false,
		RequireMfa:     true,
		IsStatic:       false,
		IsLocal:        false,
	}
	if *w.srv.Config().ServiceSettings.WebserverMode == "gzip" {
		return gzhttp.GzipHandler(handler)
	}
	return handler
}<|MERGE_RESOLUTION|>--- conflicted
+++ resolved
@@ -407,24 +407,12 @@
 
 		if r.URL.Path != model.APIURLSuffix+"/websocket" {
 			elapsed := float64(time.Since(now)) / float64(time.Second)
-<<<<<<< HEAD
-			var endpoint string
-			if strings.HasPrefix(r.URL.Path, model.APIURLSuffixV5) {
-				// It's a graphQL query, so use the operation name.
-				endpoint = c.GraphQLOperationName
-			} else {
-				endpoint = h.HandlerName
-			}
-
 			pageLoadContext := r.Header.Get("X-Page-Load-Context")
 			if pageLoadContext != "page_load" && pageLoadContext != "reconnect" {
 				pageLoadContext = ""
 			}
 
 			c.App.Metrics().ObserveAPIEndpointDuration(endpoint, r.Method, statusCode, elapsed, pageLoadContext)
-=======
-			c.App.Metrics().ObserveAPIEndpointDuration(h.HandlerName, r.Method, statusCode, elapsed)
->>>>>>> 760dfe41
 		}
 	}
 }

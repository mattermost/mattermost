--- conflicted
+++ resolved
@@ -253,16 +253,7 @@
 	}
 	if newJob != nil {
 		if srv.metrics != nil {
-<<<<<<< HEAD
 			srv.metrics.DecrementJobActive(newJob.Type)
-=======
-			job, err := srv.GetJob(rctx, jobId)
-			if err != nil {
-				return model.NewAppError("RequestCancellation", "app.job.update.app_error", nil, "", http.StatusInternalServerError).Wrap(err)
-			}
-
-			srv.metrics.DecrementJobActive(job.Type)
->>>>>>> a9c99534
 		}
 
 		return nil

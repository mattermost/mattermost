// Copyright (c) 2015-present Mattermost, Inc. All Rights Reserved.
// See LICENSE.txt for license information.

package storetest

import (
	"context"
	"database/sql"
	"time"

	"github.com/stretchr/testify/mock"

	"github.com/mattermost/mattermost/server/public/model"
	"github.com/mattermost/mattermost/server/public/shared/mlog"
	"github.com/mattermost/mattermost/server/v8/channels/store"
	"github.com/mattermost/mattermost/server/v8/channels/store/storetest/mocks"
)

// Store can be used to provide mock stores for testing.
type Store struct {
	TeamStore                       mocks.TeamStore
	ChannelStore                    mocks.ChannelStore
	PostStore                       mocks.PostStore
	UserStore                       mocks.UserStore
	RetentionPolicyStore            mocks.RetentionPolicyStore
	BotStore                        mocks.BotStore
	AuditStore                      mocks.AuditStore
	ClusterDiscoveryStore           mocks.ClusterDiscoveryStore
	RemoteClusterStore              mocks.RemoteClusterStore
	ComplianceStore                 mocks.ComplianceStore
	SessionStore                    mocks.SessionStore
	OAuthStore                      mocks.OAuthStore
	OutgoingOAuthConnectionStore    mocks.OutgoingOAuthConnectionStore
	SystemStore                     mocks.SystemStore
	WebhookStore                    mocks.WebhookStore
	CommandStore                    mocks.CommandStore
	CommandWebhookStore             mocks.CommandWebhookStore
	PreferenceStore                 mocks.PreferenceStore
	LicenseStore                    mocks.LicenseStore
	TokenStore                      mocks.TokenStore
	EmojiStore                      mocks.EmojiStore
	ThreadStore                     mocks.ThreadStore
	StatusStore                     mocks.StatusStore
	FileInfoStore                   mocks.FileInfoStore
	UploadSessionStore              mocks.UploadSessionStore
	ReactionStore                   mocks.ReactionStore
	JobStore                        mocks.JobStore
	UserAccessTokenStore            mocks.UserAccessTokenStore
	PluginStore                     mocks.PluginStore
	ChannelMemberHistoryStore       mocks.ChannelMemberHistoryStore
	RoleStore                       mocks.RoleStore
	SchemeStore                     mocks.SchemeStore
	TermsOfServiceStore             mocks.TermsOfServiceStore
	GroupStore                      mocks.GroupStore
	UserTermsOfServiceStore         mocks.UserTermsOfServiceStore
	LinkMetadataStore               mocks.LinkMetadataStore
	SharedChannelStore              mocks.SharedChannelStore
	ProductNoticesStore             mocks.ProductNoticesStore
	DraftStore                      mocks.DraftStore
	logger                          mlog.LoggerIFace
	context                         context.Context
	NotifyAdminStore                mocks.NotifyAdminStore
	PostPriorityStore               mocks.PostPriorityStore
	PostAcknowledgementStore        mocks.PostAcknowledgementStore
	PostPersistentNotificationStore mocks.PostPersistentNotificationStore
	DesktopTokensStore              mocks.DesktopTokensStore
	ChannelBookmarkStore            mocks.ChannelBookmarkStore
	ScheduledPostStore              mocks.ScheduledPostStore
	PropertyGroupStore              mocks.PropertyGroupStore
	PropertyFieldStore              mocks.PropertyFieldStore
	PropertyValueStore              mocks.PropertyValueStore
	AccessControlPolicyStore        mocks.AccessControlPolicyStore
	AttributesStore                 mocks.AttributesStore
<<<<<<< HEAD
	AutoTranslationStore            mocks.AutoTranslationStore
=======
	ContentFlaggingStore            mocks.ContentFlaggingStore
>>>>>>> acda1fb5
}

func (s *Store) SetContext(context context.Context)            { s.context = context }
func (s *Store) Context() context.Context                      { return s.context }
func (s *Store) Logger() mlog.LoggerIFace                      { return s.logger }
func (s *Store) Team() store.TeamStore                         { return &s.TeamStore }
func (s *Store) Channel() store.ChannelStore                   { return &s.ChannelStore }
func (s *Store) Post() store.PostStore                         { return &s.PostStore }
func (s *Store) User() store.UserStore                         { return &s.UserStore }
func (s *Store) RetentionPolicy() store.RetentionPolicyStore   { return &s.RetentionPolicyStore }
func (s *Store) Bot() store.BotStore                           { return &s.BotStore }
func (s *Store) ProductNotices() store.ProductNoticesStore     { return &s.ProductNoticesStore }
func (s *Store) Audit() store.AuditStore                       { return &s.AuditStore }
func (s *Store) ClusterDiscovery() store.ClusterDiscoveryStore { return &s.ClusterDiscoveryStore }
func (s *Store) RemoteCluster() store.RemoteClusterStore       { return &s.RemoteClusterStore }
func (s *Store) Compliance() store.ComplianceStore             { return &s.ComplianceStore }
func (s *Store) Session() store.SessionStore                   { return &s.SessionStore }
func (s *Store) OAuth() store.OAuthStore                       { return &s.OAuthStore }
func (s *Store) OutgoingOAuthConnection() store.OutgoingOAuthConnectionStore {
	return &s.OutgoingOAuthConnectionStore
}
func (s *Store) System() store.SystemStore                         { return &s.SystemStore }
func (s *Store) Webhook() store.WebhookStore                       { return &s.WebhookStore }
func (s *Store) Command() store.CommandStore                       { return &s.CommandStore }
func (s *Store) CommandWebhook() store.CommandWebhookStore         { return &s.CommandWebhookStore }
func (s *Store) Preference() store.PreferenceStore                 { return &s.PreferenceStore }
func (s *Store) License() store.LicenseStore                       { return &s.LicenseStore }
func (s *Store) Token() store.TokenStore                           { return &s.TokenStore }
func (s *Store) Emoji() store.EmojiStore                           { return &s.EmojiStore }
func (s *Store) Thread() store.ThreadStore                         { return &s.ThreadStore }
func (s *Store) Status() store.StatusStore                         { return &s.StatusStore }
func (s *Store) FileInfo() store.FileInfoStore                     { return &s.FileInfoStore }
func (s *Store) UploadSession() store.UploadSessionStore           { return &s.UploadSessionStore }
func (s *Store) Reaction() store.ReactionStore                     { return &s.ReactionStore }
func (s *Store) Job() store.JobStore                               { return &s.JobStore }
func (s *Store) UserAccessToken() store.UserAccessTokenStore       { return &s.UserAccessTokenStore }
func (s *Store) Plugin() store.PluginStore                         { return &s.PluginStore }
func (s *Store) Role() store.RoleStore                             { return &s.RoleStore }
func (s *Store) Scheme() store.SchemeStore                         { return &s.SchemeStore }
func (s *Store) TermsOfService() store.TermsOfServiceStore         { return &s.TermsOfServiceStore }
func (s *Store) UserTermsOfService() store.UserTermsOfServiceStore { return &s.UserTermsOfServiceStore }
func (s *Store) Draft() store.DraftStore                           { return &s.DraftStore }
func (s *Store) ChannelMemberHistory() store.ChannelMemberHistoryStore {
	return &s.ChannelMemberHistoryStore
}
func (s *Store) ChannelBookmark() store.ChannelBookmarkStore { return &s.ChannelBookmarkStore }
func (s *Store) DesktopTokens() store.DesktopTokensStore     { return &s.DesktopTokensStore }
func (s *Store) NotifyAdmin() store.NotifyAdminStore         { return &s.NotifyAdminStore }
func (s *Store) Group() store.GroupStore                     { return &s.GroupStore }
func (s *Store) LinkMetadata() store.LinkMetadataStore       { return &s.LinkMetadataStore }
func (s *Store) SharedChannel() store.SharedChannelStore     { return &s.SharedChannelStore }
func (s *Store) PostPriority() store.PostPriorityStore       { return &s.PostPriorityStore }
func (s *Store) ScheduledPost() store.ScheduledPostStore     { return &s.ScheduledPostStore }
func (s *Store) PropertyGroup() store.PropertyGroupStore     { return &s.PropertyGroupStore }
func (s *Store) PropertyField() store.PropertyFieldStore     { return &s.PropertyFieldStore }
func (s *Store) PropertyValue() store.PropertyValueStore     { return &s.PropertyValueStore }
func (s *Store) PostAcknowledgement() store.PostAcknowledgementStore {
	return &s.PostAcknowledgementStore
}
func (s *Store) PostPersistentNotification() store.PostPersistentNotificationStore {
	return &s.PostPersistentNotificationStore
}
func (s *Store) MarkSystemRanUnitTests()             { /* do nothing */ }
func (s *Store) Close()                              { /* do nothing */ }
func (s *Store) LockToMaster()                       { /* do nothing */ }
func (s *Store) UnlockFromMaster()                   { /* do nothing */ }
func (s *Store) DropAllTables()                      { /* do nothing */ }
func (s *Store) GetDbVersion(bool) (string, error)   { return "", nil }
func (s *Store) GetInternalMasterDB() *sql.DB        { return nil }
func (s *Store) GetInternalReplicaDB() *sql.DB       { return nil }
func (s *Store) GetInternalReplicaDBs() []*sql.DB    { return nil }
func (s *Store) RecycleDBConnections(time.Duration)  {}
func (s *Store) GetDBSchemaVersion() (int, error)    { return 1, nil }
func (s *Store) GetLocalSchemaVersion() (int, error) { return 1, nil }
func (s *Store) GetAppliedMigrations() ([]model.AppliedMigration, error) {
	return []model.AppliedMigration{}, nil
}
func (s *Store) TotalMasterDbConnections() int { return 1 }
func (s *Store) TotalReadDbConnections() int   { return 1 }
func (s *Store) TotalSearchDbConnections() int { return 1 }
func (s *Store) CheckIntegrity() <-chan model.IntegrityCheckResult {
	return make(chan model.IntegrityCheckResult)
}
func (s *Store) ReplicaLagAbs() error  { return nil }
func (s *Store) ReplicaLagTime() error { return nil }
func (s *Store) AccessControlPolicy() store.AccessControlPolicyStore {
	return &s.AccessControlPolicyStore
}
func (s *Store) Attributes() store.AttributesStore {
	return &s.AttributesStore
}
<<<<<<< HEAD
func (s *Store) AutoTranslation() store.AutoTranslationStore {
	return &s.AutoTranslationStore
=======
func (s *Store) ContentFlagging() store.ContentFlaggingStore {
	return &s.ContentFlaggingStore
>>>>>>> acda1fb5
}

func (s *Store) GetSchemaDefinition() (*model.SupportPacketDatabaseSchema, error) {
	return &model.SupportPacketDatabaseSchema{
		Tables: []model.DatabaseTable{},
	}, nil
}

func (s *Store) AssertExpectations(t mock.TestingT) bool {
	return mock.AssertExpectationsForObjects(t,
		&s.TeamStore,
		&s.ChannelStore,
		&s.PostStore,
		&s.UserStore,
		&s.BotStore,
		&s.AuditStore,
		&s.ClusterDiscoveryStore,
		&s.RemoteClusterStore,
		&s.ComplianceStore,
		&s.SessionStore,
		&s.OAuthStore,
		&s.SystemStore,
		&s.WebhookStore,
		&s.CommandStore,
		&s.CommandWebhookStore,
		&s.PreferenceStore,
		&s.LicenseStore,
		&s.TokenStore,
		&s.EmojiStore,
		&s.StatusStore,
		&s.FileInfoStore,
		&s.UploadSessionStore,
		&s.ReactionStore,
		&s.JobStore,
		&s.UserAccessTokenStore,
		&s.ChannelMemberHistoryStore,
		&s.PluginStore,
		&s.RoleStore,
		&s.SchemeStore,
		&s.ThreadStore,
		&s.ProductNoticesStore,
		&s.SharedChannelStore,
		&s.DraftStore,
		&s.NotifyAdminStore,
		&s.PostPriorityStore,
		&s.PostAcknowledgementStore,
		&s.PostPersistentNotificationStore,
		&s.DesktopTokensStore,
		&s.ChannelBookmarkStore,
		&s.ScheduledPostStore,
		&s.AccessControlPolicyStore,
		&s.AttributesStore,
<<<<<<< HEAD
		&s.AutoTranslationStore,
=======
		&s.ContentFlaggingStore,
>>>>>>> acda1fb5
	)
}<|MERGE_RESOLUTION|>--- conflicted
+++ resolved
@@ -71,11 +71,8 @@
 	PropertyValueStore              mocks.PropertyValueStore
 	AccessControlPolicyStore        mocks.AccessControlPolicyStore
 	AttributesStore                 mocks.AttributesStore
-<<<<<<< HEAD
 	AutoTranslationStore            mocks.AutoTranslationStore
-=======
 	ContentFlaggingStore            mocks.ContentFlaggingStore
->>>>>>> acda1fb5
 }
 
 func (s *Store) SetContext(context context.Context)            { s.context = context }
@@ -167,13 +164,12 @@
 func (s *Store) Attributes() store.AttributesStore {
 	return &s.AttributesStore
 }
-<<<<<<< HEAD
 func (s *Store) AutoTranslation() store.AutoTranslationStore {
 	return &s.AutoTranslationStore
-=======
+}
+
 func (s *Store) ContentFlagging() store.ContentFlaggingStore {
 	return &s.ContentFlaggingStore
->>>>>>> acda1fb5
 }
 
 func (s *Store) GetSchemaDefinition() (*model.SupportPacketDatabaseSchema, error) {
@@ -226,10 +222,7 @@
 		&s.ScheduledPostStore,
 		&s.AccessControlPolicyStore,
 		&s.AttributesStore,
-<<<<<<< HEAD
 		&s.AutoTranslationStore,
-=======
 		&s.ContentFlaggingStore,
->>>>>>> acda1fb5
 	)
 }
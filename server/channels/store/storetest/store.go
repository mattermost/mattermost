--- conflicted
+++ resolved
@@ -111,10 +111,6 @@
 	return &s.ChannelMemberHistoryStore
 }
 func (s *Store) ChannelBookmark() store.ChannelBookmarkStore { return &s.ChannelBookmarkStore }
-<<<<<<< HEAD
-func (s *Store) TrueUpReview() store.TrueUpReviewStore       { return &s.TrueUpReviewStore }
-=======
->>>>>>> 96825e23
 func (s *Store) DesktopTokens() store.DesktopTokensStore     { return &s.DesktopTokensStore }
 func (s *Store) NotifyAdmin() store.NotifyAdminStore         { return &s.NotifyAdminStore }
 func (s *Store) Group() store.GroupStore                     { return &s.GroupStore }

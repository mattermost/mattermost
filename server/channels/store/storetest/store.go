// Copyright (c) 2015-present Mattermost, Inc. All Rights Reserved.
// See LICENSE.txt for license information.

package storetest

import (
	"context"
	"database/sql"
	"time"

	"github.com/stretchr/testify/mock"

	"github.com/mattermost/mattermost/server/public/model"
	"github.com/mattermost/mattermost/server/public/shared/mlog"
	"github.com/mattermost/mattermost/server/v8/channels/store"
	"github.com/mattermost/mattermost/server/v8/channels/store/storetest/mocks"
)

// Store can be used to provide mock stores for testing.
type Store struct {
	TeamStore                       mocks.TeamStore
	ChannelStore                    mocks.ChannelStore
	PostStore                       mocks.PostStore
	UserStore                       mocks.UserStore
	RetentionPolicyStore            mocks.RetentionPolicyStore
	BotStore                        mocks.BotStore
	AuditStore                      mocks.AuditStore
	ClusterDiscoveryStore           mocks.ClusterDiscoveryStore
	RemoteClusterStore              mocks.RemoteClusterStore
	ComplianceStore                 mocks.ComplianceStore
	SessionStore                    mocks.SessionStore
	OAuthStore                      mocks.OAuthStore
	OutgoingOAuthConnectionStore    mocks.OutgoingOAuthConnectionStore
	SystemStore                     mocks.SystemStore
	WebhookStore                    mocks.WebhookStore
	CommandStore                    mocks.CommandStore
	CommandWebhookStore             mocks.CommandWebhookStore
	PreferenceStore                 mocks.PreferenceStore
	LicenseStore                    mocks.LicenseStore
	TokenStore                      mocks.TokenStore
	EmojiStore                      mocks.EmojiStore
	ThreadStore                     mocks.ThreadStore
	StatusStore                     mocks.StatusStore
	FileInfoStore                   mocks.FileInfoStore
	UploadSessionStore              mocks.UploadSessionStore
	ReactionStore                   mocks.ReactionStore
	JobStore                        mocks.JobStore
	UserAccessTokenStore            mocks.UserAccessTokenStore
	PluginStore                     mocks.PluginStore
	ChannelMemberHistoryStore       mocks.ChannelMemberHistoryStore
	RoleStore                       mocks.RoleStore
	SchemeStore                     mocks.SchemeStore
	TermsOfServiceStore             mocks.TermsOfServiceStore
	GroupStore                      mocks.GroupStore
	UserTermsOfServiceStore         mocks.UserTermsOfServiceStore
	LinkMetadataStore               mocks.LinkMetadataStore
	SharedChannelStore              mocks.SharedChannelStore
	ProductNoticesStore             mocks.ProductNoticesStore
	DraftStore                      mocks.DraftStore
	logger                          mlog.LoggerIFace
	context                         context.Context
	NotifyAdminStore                mocks.NotifyAdminStore
	PostPriorityStore               mocks.PostPriorityStore
	PostAcknowledgementStore        mocks.PostAcknowledgementStore
	PostPersistentNotificationStore mocks.PostPersistentNotificationStore
	TrueUpReviewStore               mocks.TrueUpReviewStore
	DesktopTokensStore              mocks.DesktopTokensStore
}

<<<<<<< HEAD
func (s *Store) SetContext(context context.Context)                { s.context = context }
func (s *Store) Context() context.Context                          { return s.context }
func (s *Store) Logger() mlog.LoggerIFace                          { return s.logger }
func (s *Store) Team() store.TeamStore                             { return &s.TeamStore }
func (s *Store) Channel() store.ChannelStore                       { return &s.ChannelStore }
func (s *Store) Post() store.PostStore                             { return &s.PostStore }
func (s *Store) User() store.UserStore                             { return &s.UserStore }
func (s *Store) RetentionPolicy() store.RetentionPolicyStore       { return &s.RetentionPolicyStore }
func (s *Store) Bot() store.BotStore                               { return &s.BotStore }
func (s *Store) ProductNotices() store.ProductNoticesStore         { return &s.ProductNoticesStore }
func (s *Store) Audit() store.AuditStore                           { return &s.AuditStore }
func (s *Store) ClusterDiscovery() store.ClusterDiscoveryStore     { return &s.ClusterDiscoveryStore }
func (s *Store) RemoteCluster() store.RemoteClusterStore           { return &s.RemoteClusterStore }
func (s *Store) Compliance() store.ComplianceStore                 { return &s.ComplianceStore }
func (s *Store) Session() store.SessionStore                       { return &s.SessionStore }
func (s *Store) OAuth() store.OAuthStore                           { return &s.OAuthStore }
=======
func (s *Store) SetContext(context context.Context)            { s.context = context }
func (s *Store) Context() context.Context                      { return s.context }
func (s *Store) Team() store.TeamStore                         { return &s.TeamStore }
func (s *Store) Channel() store.ChannelStore                   { return &s.ChannelStore }
func (s *Store) Post() store.PostStore                         { return &s.PostStore }
func (s *Store) User() store.UserStore                         { return &s.UserStore }
func (s *Store) RetentionPolicy() store.RetentionPolicyStore   { return &s.RetentionPolicyStore }
func (s *Store) Bot() store.BotStore                           { return &s.BotStore }
func (s *Store) ProductNotices() store.ProductNoticesStore     { return &s.ProductNoticesStore }
func (s *Store) Audit() store.AuditStore                       { return &s.AuditStore }
func (s *Store) ClusterDiscovery() store.ClusterDiscoveryStore { return &s.ClusterDiscoveryStore }
func (s *Store) RemoteCluster() store.RemoteClusterStore       { return &s.RemoteClusterStore }
func (s *Store) Compliance() store.ComplianceStore             { return &s.ComplianceStore }
func (s *Store) Session() store.SessionStore                   { return &s.SessionStore }
func (s *Store) OAuth() store.OAuthStore                       { return &s.OAuthStore }
func (s *Store) OutgoingOAuthConnection() store.OutgoingOAuthConnectionStore {
	return &s.OutgoingOAuthConnectionStore
}
>>>>>>> e99ded16
func (s *Store) System() store.SystemStore                         { return &s.SystemStore }
func (s *Store) Webhook() store.WebhookStore                       { return &s.WebhookStore }
func (s *Store) Command() store.CommandStore                       { return &s.CommandStore }
func (s *Store) CommandWebhook() store.CommandWebhookStore         { return &s.CommandWebhookStore }
func (s *Store) Preference() store.PreferenceStore                 { return &s.PreferenceStore }
func (s *Store) License() store.LicenseStore                       { return &s.LicenseStore }
func (s *Store) Token() store.TokenStore                           { return &s.TokenStore }
func (s *Store) Emoji() store.EmojiStore                           { return &s.EmojiStore }
func (s *Store) Thread() store.ThreadStore                         { return &s.ThreadStore }
func (s *Store) Status() store.StatusStore                         { return &s.StatusStore }
func (s *Store) FileInfo() store.FileInfoStore                     { return &s.FileInfoStore }
func (s *Store) UploadSession() store.UploadSessionStore           { return &s.UploadSessionStore }
func (s *Store) Reaction() store.ReactionStore                     { return &s.ReactionStore }
func (s *Store) Job() store.JobStore                               { return &s.JobStore }
func (s *Store) UserAccessToken() store.UserAccessTokenStore       { return &s.UserAccessTokenStore }
func (s *Store) Plugin() store.PluginStore                         { return &s.PluginStore }
func (s *Store) Role() store.RoleStore                             { return &s.RoleStore }
func (s *Store) Scheme() store.SchemeStore                         { return &s.SchemeStore }
func (s *Store) TermsOfService() store.TermsOfServiceStore         { return &s.TermsOfServiceStore }
func (s *Store) UserTermsOfService() store.UserTermsOfServiceStore { return &s.UserTermsOfServiceStore }
func (s *Store) Draft() store.DraftStore                           { return &s.DraftStore }
func (s *Store) ChannelMemberHistory() store.ChannelMemberHistoryStore {
	return &s.ChannelMemberHistoryStore
}
func (s *Store) TrueUpReview() store.TrueUpReviewStore   { return &s.TrueUpReviewStore }
func (s *Store) DesktopTokens() store.DesktopTokensStore { return &s.DesktopTokensStore }
func (s *Store) NotifyAdmin() store.NotifyAdminStore     { return &s.NotifyAdminStore }
func (s *Store) Group() store.GroupStore                 { return &s.GroupStore }
func (s *Store) LinkMetadata() store.LinkMetadataStore   { return &s.LinkMetadataStore }
func (s *Store) SharedChannel() store.SharedChannelStore { return &s.SharedChannelStore }
func (s *Store) PostPriority() store.PostPriorityStore   { return &s.PostPriorityStore }
func (s *Store) PostAcknowledgement() store.PostAcknowledgementStore {
	return &s.PostAcknowledgementStore
}
func (s *Store) PostPersistentNotification() store.PostPersistentNotificationStore {
	return &s.PostPersistentNotificationStore
}
func (s *Store) MarkSystemRanUnitTests()             { /* do nothing */ }
func (s *Store) Close()                              { /* do nothing */ }
func (s *Store) LockToMaster()                       { /* do nothing */ }
func (s *Store) UnlockFromMaster()                   { /* do nothing */ }
func (s *Store) DropAllTables()                      { /* do nothing */ }
func (s *Store) GetDbVersion(bool) (string, error)   { return "", nil }
func (s *Store) GetInternalMasterDB() *sql.DB        { return nil }
func (s *Store) GetInternalReplicaDB() *sql.DB       { return nil }
func (s *Store) GetInternalReplicaDBs() []*sql.DB    { return nil }
func (s *Store) RecycleDBConnections(time.Duration)  {}
func (s *Store) GetDBSchemaVersion() (int, error)    { return 1, nil }
func (s *Store) GetLocalSchemaVersion() (int, error) { return 1, nil }
func (s *Store) GetAppliedMigrations() ([]model.AppliedMigration, error) {
	return []model.AppliedMigration{}, nil
}
func (s *Store) TotalMasterDbConnections() int { return 1 }
func (s *Store) TotalReadDbConnections() int   { return 1 }
func (s *Store) TotalSearchDbConnections() int { return 1 }
func (s *Store) CheckIntegrity() <-chan model.IntegrityCheckResult {
	return make(chan model.IntegrityCheckResult)
}
func (s *Store) ReplicaLagAbs() error  { return nil }
func (s *Store) ReplicaLagTime() error { return nil }

func (s *Store) AssertExpectations(t mock.TestingT) bool {
	return mock.AssertExpectationsForObjects(t,
		&s.TeamStore,
		&s.ChannelStore,
		&s.PostStore,
		&s.UserStore,
		&s.BotStore,
		&s.AuditStore,
		&s.ClusterDiscoveryStore,
		&s.RemoteClusterStore,
		&s.ComplianceStore,
		&s.SessionStore,
		&s.OAuthStore,
		&s.SystemStore,
		&s.WebhookStore,
		&s.CommandStore,
		&s.CommandWebhookStore,
		&s.PreferenceStore,
		&s.LicenseStore,
		&s.TokenStore,
		&s.EmojiStore,
		&s.StatusStore,
		&s.FileInfoStore,
		&s.UploadSessionStore,
		&s.ReactionStore,
		&s.JobStore,
		&s.UserAccessTokenStore,
		&s.ChannelMemberHistoryStore,
		&s.PluginStore,
		&s.RoleStore,
		&s.SchemeStore,
		&s.ThreadStore,
		&s.ProductNoticesStore,
		&s.SharedChannelStore,
		&s.DraftStore,
		&s.NotifyAdminStore,
		&s.PostPriorityStore,
		&s.PostAcknowledgementStore,
		&s.PostPersistentNotificationStore,
		&s.DesktopTokensStore,
	)
}<|MERGE_RESOLUTION|>--- conflicted
+++ resolved
@@ -67,26 +67,9 @@
 	DesktopTokensStore              mocks.DesktopTokensStore
 }
 
-<<<<<<< HEAD
-func (s *Store) SetContext(context context.Context)                { s.context = context }
-func (s *Store) Context() context.Context                          { return s.context }
-func (s *Store) Logger() mlog.LoggerIFace                          { return s.logger }
-func (s *Store) Team() store.TeamStore                             { return &s.TeamStore }
-func (s *Store) Channel() store.ChannelStore                       { return &s.ChannelStore }
-func (s *Store) Post() store.PostStore                             { return &s.PostStore }
-func (s *Store) User() store.UserStore                             { return &s.UserStore }
-func (s *Store) RetentionPolicy() store.RetentionPolicyStore       { return &s.RetentionPolicyStore }
-func (s *Store) Bot() store.BotStore                               { return &s.BotStore }
-func (s *Store) ProductNotices() store.ProductNoticesStore         { return &s.ProductNoticesStore }
-func (s *Store) Audit() store.AuditStore                           { return &s.AuditStore }
-func (s *Store) ClusterDiscovery() store.ClusterDiscoveryStore     { return &s.ClusterDiscoveryStore }
-func (s *Store) RemoteCluster() store.RemoteClusterStore           { return &s.RemoteClusterStore }
-func (s *Store) Compliance() store.ComplianceStore                 { return &s.ComplianceStore }
-func (s *Store) Session() store.SessionStore                       { return &s.SessionStore }
-func (s *Store) OAuth() store.OAuthStore                           { return &s.OAuthStore }
-=======
 func (s *Store) SetContext(context context.Context)            { s.context = context }
 func (s *Store) Context() context.Context                      { return s.context }
+func (s *Store) Logger() mlog.LoggerIFace                      { return s.logger }
 func (s *Store) Team() store.TeamStore                         { return &s.TeamStore }
 func (s *Store) Channel() store.ChannelStore                   { return &s.ChannelStore }
 func (s *Store) Post() store.PostStore                         { return &s.PostStore }
@@ -103,7 +86,6 @@
 func (s *Store) OutgoingOAuthConnection() store.OutgoingOAuthConnectionStore {
 	return &s.OutgoingOAuthConnectionStore
 }
->>>>>>> e99ded16
 func (s *Store) System() store.SystemStore                         { return &s.SystemStore }
 func (s *Store) Webhook() store.WebhookStore                       { return &s.WebhookStore }
 func (s *Store) Command() store.CommandStore                       { return &s.CommandStore }

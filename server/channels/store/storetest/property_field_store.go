// Copyright (c) 2015-present Mattermost, Inc. All Rights Reserved.
// See LICENSE.txt for license information.

package storetest

import (
	"database/sql"
	"fmt"
	"testing"
	"time"

	"github.com/mattermost/mattermost/server/public/model"
	"github.com/mattermost/mattermost/server/public/shared/request"
	"github.com/mattermost/mattermost/server/v8/channels/store"
	"github.com/stretchr/testify/require"
)

func TestPropertyFieldStore(t *testing.T, rctx request.CTX, ss store.Store, s SqlStore) {
	t.Run("CreatePropertyField", func(t *testing.T) { testCreatePropertyField(t, rctx, ss) })
	t.Run("GetPropertyField", func(t *testing.T) { testGetPropertyField(t, rctx, ss) })
	t.Run("GetManyPropertyFields", func(t *testing.T) { testGetManyPropertyFields(t, rctx, ss) })
	t.Run("UpdatePropertyField", func(t *testing.T) { testUpdatePropertyField(t, rctx, ss) })
	t.Run("DeletePropertyField", func(t *testing.T) { testDeletePropertyField(t, rctx, ss) })
	t.Run("SearchPropertyFields", func(t *testing.T) { testSearchPropertyFields(t, rctx, ss) })
	t.Run("CountForGroup", func(t *testing.T) { testCountForGroup(t, rctx, ss) })
}

func testCreatePropertyField(t *testing.T, _ request.CTX, ss store.Store) {
	t.Run("should fail if the property field already has an ID set", func(t *testing.T) {
		newField := &model.PropertyField{ID: "sampleid"}
		field, err := ss.PropertyField().Create(newField)
		require.Zero(t, field)
		var eii *store.ErrInvalidInput
		require.ErrorAs(t, err, &eii)
	})

	t.Run("should fail if the property field is not valid", func(t *testing.T) {
		newField := &model.PropertyField{GroupID: ""}
		field, err := ss.PropertyField().Create(newField)
		require.Zero(t, field)
		require.ErrorContains(t, err, "model.property_field.is_valid.app_error")

		newField = &model.PropertyField{GroupID: model.NewId(), Name: ""}
		field, err = ss.PropertyField().Create(newField)
		require.Zero(t, field)
		require.ErrorContains(t, err, "model.property_field.is_valid.app_error")
	})

	newField := &model.PropertyField{
		GroupID: model.NewId(),
		Name:    "My new property field",
		Type:    model.PropertyFieldTypeText,
		Attrs: map[string]any{
			"locked":  true,
			"special": "value",
		},
	}

	t.Run("should be able to create a property field", func(t *testing.T) {
		field, err := ss.PropertyField().Create(newField)
		require.NoError(t, err)
		require.NotZero(t, field.ID)
		require.NotZero(t, field.CreateAt)
		require.NotZero(t, field.UpdateAt)
		require.Zero(t, field.DeleteAt)
	})

	t.Run("should enforce the field's uniqueness", func(t *testing.T) {
		newField.ID = ""
		field, err := ss.PropertyField().Create(newField)
		require.Error(t, err)
		require.Empty(t, field)
	})
}

func testGetPropertyField(t *testing.T, _ request.CTX, ss store.Store) {
	t.Run("should fail on nonexisting field", func(t *testing.T) {
<<<<<<< HEAD
		field, err := ss.PropertyField().Get(model.NewId(), "")
=======
		field, err := ss.PropertyField().Get("", model.NewId())
>>>>>>> 2cb8d655
		require.Zero(t, field)
		require.ErrorIs(t, err, sql.ErrNoRows)
	})

	groupID := model.NewId()
	newField := &model.PropertyField{
		GroupID: groupID,
		Name:    "My new property field",
		Type:    model.PropertyFieldTypeText,
		Attrs: map[string]any{
			"locked":  true,
			"special": "value",
		},
	}
	_, err := ss.PropertyField().Create(newField)
	require.NoError(t, err)
	require.NotZero(t, newField.ID)

	t.Run("should be able to retrieve an existing property field", func(t *testing.T) {
		field, err := ss.PropertyField().Get(groupID, newField.ID)
		require.NoError(t, err)
		require.Equal(t, newField.ID, field.ID)
		require.True(t, field.Attrs["locked"].(bool))
		require.Equal(t, "value", field.Attrs["special"])

<<<<<<< HEAD
		field, err := ss.PropertyField().Get(newField.ID, "")
=======
		// should work without specifying the group ID as well
		field, err = ss.PropertyField().Get("", newField.ID)
>>>>>>> 2cb8d655
		require.NoError(t, err)
		require.Equal(t, newField.ID, field.ID)
		require.True(t, field.Attrs["locked"].(bool))
		require.Equal(t, "value", field.Attrs["special"])
	})

<<<<<<< HEAD
	t.Run("should be able to retrieve an existing property field filtering by groupID", func(t *testing.T) {
		groupID := model.NewId()
		newField := &model.PropertyField{
			GroupID: groupID,
			Name:    "Field with specific group",
			Type:    model.PropertyFieldTypeText,
		}
		_, err := ss.PropertyField().Create(newField)
		require.NoError(t, err)
		require.NotZero(t, newField.ID)

		field, err := ss.PropertyField().Get(newField.ID, groupID)
		require.NoError(t, err)
		require.Equal(t, newField.ID, field.ID)
		require.Equal(t, groupID, field.GroupID)
	})

	t.Run("should fail when retrieving a field with non-matching groupID", func(t *testing.T) {
		newField := &model.PropertyField{
			GroupID: model.NewId(),
			Name:    "Field with specific group",
			Type:    model.PropertyFieldTypeText,
		}
		_, err := ss.PropertyField().Create(newField)
		require.NoError(t, err)
		require.NotZero(t, newField.ID)

		// Try to get the field with a different group ID
		field, err := ss.PropertyField().Get(newField.ID, model.NewId())
=======
	t.Run("should not be able to retrieve an existing field when specifying a different group ID", func(t *testing.T) {
		field, err := ss.PropertyField().Get(model.NewId(), newField.ID)
>>>>>>> 2cb8d655
		require.Zero(t, field)
		require.ErrorIs(t, err, sql.ErrNoRows)
	})
}

func testGetManyPropertyFields(t *testing.T, _ request.CTX, ss store.Store) {
	t.Run("should fail on nonexisting fields", func(t *testing.T) {
<<<<<<< HEAD
		fields, err := ss.PropertyField().GetMany([]string{model.NewId(), model.NewId()}, "")
=======
		fields, err := ss.PropertyField().GetMany("", []string{model.NewId(), model.NewId()})
>>>>>>> 2cb8d655
		require.Empty(t, fields)
		require.ErrorContains(t, err, "missmatch results")
	})

	groupID := model.NewId()
	newFields := []*model.PropertyField{}
	for _, fieldName := range []string{"field1", "field2", "field3"} {
		newField := &model.PropertyField{
			GroupID: groupID,
			Name:    fieldName,
			Type:    model.PropertyFieldTypeText,
		}
		_, err := ss.PropertyField().Create(newField)
		require.NoError(t, err)
		require.NotZero(t, newField.ID)

		newFields = append(newFields, newField)
	}

	newFieldOutsideGroup := &model.PropertyField{
		GroupID: model.NewId(),
		Name:    "field outside the groupID",
		Type:    model.PropertyFieldTypeText,
	}
	_, err := ss.PropertyField().Create(newFieldOutsideGroup)
	require.NoError(t, err)
	require.NotZero(t, newFieldOutsideGroup.ID)

	t.Run("should fail if at least one of the ids is nonexistent", func(t *testing.T) {
<<<<<<< HEAD
		fields, err := ss.PropertyField().GetMany([]string{newFields[0].ID, newFields[1].ID, model.NewId()}, "")
=======
		fields, err := ss.PropertyField().GetMany(groupID, []string{newFields[0].ID, newFields[1].ID, model.NewId()})
>>>>>>> 2cb8d655
		require.Empty(t, fields)
		require.ErrorContains(t, err, "missmatch results")
	})

	t.Run("should be able to retrieve existing property fields", func(t *testing.T) {
<<<<<<< HEAD
		fields, err := ss.PropertyField().GetMany([]string{newFields[0].ID, newFields[1].ID, newFields[2].ID}, "")
=======
		fields, err := ss.PropertyField().GetMany(groupID, []string{newFields[0].ID, newFields[1].ID, newFields[2].ID})
>>>>>>> 2cb8d655
		require.NoError(t, err)
		require.Len(t, fields, 3)
		require.ElementsMatch(t, newFields, fields)
	})

<<<<<<< HEAD
	t.Run("should be able to filter fields by groupID", func(t *testing.T) {
		// Create fields with the same groupID
		groupID := model.NewId()
		groupFields := []*model.PropertyField{}

		for i := 0; i < 3; i++ {
			field := &model.PropertyField{
				GroupID: groupID,
				Name:    fmt.Sprintf("Group Field %d", i),
				Type:    model.PropertyFieldTypeText,
			}
			_, err := ss.PropertyField().Create(field)
			require.NoError(t, err)
			require.NotZero(t, field.ID)
			groupFields = append(groupFields, field)
		}

		// Create a field with a different groupID
		otherField := &model.PropertyField{
			GroupID: model.NewId(),
			Name:    "Other Group Field",
			Type:    model.PropertyFieldTypeText,
		}
		_, err := ss.PropertyField().Create(otherField)
		require.NoError(t, err)

		// Get only fields with the specific groupID
		t.Run("should be able to retrieve fields that match a groupID", func(t *testing.T) {
			fields, err := ss.PropertyField().GetMany([]string{
				groupFields[0].ID,
				groupFields[1].ID,
				groupFields[2].ID,
			}, groupID)
			require.NoError(t, err)
			require.Len(t, fields, 3)
			require.ElementsMatch(t, groupFields, fields)
		})

		t.Run("should fail when some fields don't match the groupID", func(t *testing.T) {
			fields, err := ss.PropertyField().GetMany([]string{
				groupFields[0].ID,
				otherField.ID,
			}, groupID)
			require.Empty(t, fields)
			require.ErrorContains(t, err, "missmatch results")
		})
=======
	t.Run("should fail if asked for valid IDs but outside the group", func(t *testing.T) {
		fields, err := ss.PropertyField().GetMany(groupID, []string{newFields[0].ID, newFieldOutsideGroup.ID})
		require.Empty(t, fields)
		require.ErrorContains(t, err, "missmatch results")
	})

	t.Run("should be able to retrieve existing property fields from multiple groups", func(t *testing.T) {
		fields, err := ss.PropertyField().GetMany("", []string{newFields[0].ID, newFieldOutsideGroup.ID})
		require.NoError(t, err)
		require.Len(t, fields, 2)
>>>>>>> 2cb8d655
	})
}

func testUpdatePropertyField(t *testing.T, _ request.CTX, ss store.Store) {
	t.Run("should fail on nonexisting field", func(t *testing.T) {
		field := &model.PropertyField{
			ID:       model.NewId(),
			GroupID:  model.NewId(),
			Name:     "My property field",
			Type:     model.PropertyFieldTypeText,
			CreateAt: model.GetMillis(),
		}
		updatedField, err := ss.PropertyField().Update([]*model.PropertyField{field}, "")
		require.Zero(t, updatedField)
		require.ErrorContains(t, err, "failed to update, some property fields were not found, got 0 of 1")
	})

	t.Run("should fail if the property field is not valid", func(t *testing.T) {
		field := &model.PropertyField{
			GroupID: model.NewId(),
			Name:    "My property field",
			Type:    model.PropertyFieldTypeText,
		}
		_, err := ss.PropertyField().Create(field)
		require.NoError(t, err)
		require.NotZero(t, field.ID)

		field.GroupID = ""
		updatedField, err := ss.PropertyField().Update([]*model.PropertyField{field}, "")
		require.Zero(t, updatedField)
		require.ErrorContains(t, err, "model.property_field.is_valid.app_error")

		field.GroupID = model.NewId()
		field.Name = ""
		updatedField, err = ss.PropertyField().Update([]*model.PropertyField{field}, "")
		require.Zero(t, updatedField)
		require.ErrorContains(t, err, "model.property_field.is_valid.app_error")
	})

	t.Run("should be able to update multiple property fields", func(t *testing.T) {
		field1 := &model.PropertyField{
			GroupID: model.NewId(),
			Name:    "First field",
			Type:    model.PropertyFieldTypeText,
			Attrs: map[string]any{
				"locked":  true,
				"special": "value",
			},
		}

		field2 := &model.PropertyField{
			GroupID: model.NewId(),
			Name:    "Second field",
			Type:    model.PropertyFieldTypeSelect,
			Attrs: map[string]any{
				"options": []string{"a", "b"},
			},
		}

		for _, field := range []*model.PropertyField{field1, field2} {
			_, err := ss.PropertyField().Create(field)
			require.NoError(t, err)
			require.NotZero(t, field.ID)
		}
		time.Sleep(10 * time.Millisecond)

		field1.Name = "Updated first"
		field1.Type = model.PropertyFieldTypeSelect
		field1.Attrs = map[string]any{
			"locked":    false,
			"new_field": "new_value",
		}

		field2.Name = "Updated second"
		field2.Attrs = map[string]any{
			"options": []string{"x", "y", "z"},
		}

		_, err := ss.PropertyField().Update([]*model.PropertyField{field1, field2}, "")
		require.NoError(t, err)

		// Verify first field
<<<<<<< HEAD
		updated1, err := ss.PropertyField().Get(field1.ID, "")
=======
		updated1, err := ss.PropertyField().Get("", field1.ID)
>>>>>>> 2cb8d655
		require.NoError(t, err)
		require.Equal(t, "Updated first", updated1.Name)
		require.Equal(t, model.PropertyFieldTypeSelect, updated1.Type)
		require.False(t, updated1.Attrs["locked"].(bool))
		require.NotContains(t, updated1.Attrs, "special")
		require.Equal(t, "new_value", updated1.Attrs["new_field"])
		require.Greater(t, updated1.UpdateAt, updated1.CreateAt)

		// Verify second field
<<<<<<< HEAD
		updated2, err := ss.PropertyField().Get(field2.ID, "")
=======
		updated2, err := ss.PropertyField().Get("", field2.ID)
>>>>>>> 2cb8d655
		require.NoError(t, err)
		require.Equal(t, "Updated second", updated2.Name)
		require.Equal(t, model.PropertyFieldTypeSelect, updated2.Type)
		require.ElementsMatch(t, []string{"x", "y", "z"}, updated2.Attrs["options"])
		require.Greater(t, updated2.UpdateAt, updated2.CreateAt)
	})

	t.Run("should not update any fields if one update is invalid", func(t *testing.T) {
		// Create two valid fields
		groupID := model.NewId()
		field1 := &model.PropertyField{
			GroupID: groupID,
			Name:    "Field 1",
			Type:    model.PropertyFieldTypeText,
			Attrs: map[string]any{
				"key": "value",
			},
		}

		field2 := &model.PropertyField{
			GroupID: groupID,
			Name:    "Field 2",
			Type:    model.PropertyFieldTypeText,
			Attrs: map[string]any{
				"key": "value",
			},
		}

		for _, field := range []*model.PropertyField{field1, field2} {
			_, err := ss.PropertyField().Create(field)
			require.NoError(t, err)
		}

		originalUpdateAt1 := field1.UpdateAt
		originalUpdateAt2 := field2.UpdateAt

		// Try to update both fields, but make one invalid
		field1.Name = "Valid update"
		field2.GroupID = "Invalid ID"

		_, err := ss.PropertyField().Update([]*model.PropertyField{field1, field2}, "")
		require.ErrorContains(t, err, "model.property_field.is_valid.app_error")

		// Check that fields were not updated
<<<<<<< HEAD
		updated1, err := ss.PropertyField().Get(field1.ID, "")
=======
		updated1, err := ss.PropertyField().Get(groupID, field1.ID)
>>>>>>> 2cb8d655
		require.NoError(t, err)
		require.Equal(t, "Field 1", updated1.Name)
		require.Equal(t, originalUpdateAt1, updated1.UpdateAt)

<<<<<<< HEAD
		updated2, err := ss.PropertyField().Get(field2.ID, "")
=======
		updated2, err := ss.PropertyField().Get(groupID, field2.ID)
>>>>>>> 2cb8d655
		require.NoError(t, err)
		require.Equal(t, groupID, updated2.GroupID)
		require.Equal(t, originalUpdateAt2, updated2.UpdateAt)
	})

	t.Run("should not update any fields if one update points to a nonexisting one", func(t *testing.T) {
		// Create a valid field
		field1 := &model.PropertyField{
			GroupID: model.NewId(),
			Name:    "First field",
			Type:    model.PropertyFieldTypeText,
		}

		_, err := ss.PropertyField().Create(field1)
		require.NoError(t, err)

		originalUpdateAt := field1.UpdateAt

		// Try to update both the valid field and a nonexistent one
		field2 := &model.PropertyField{
			ID:         model.NewId(),
			GroupID:    model.NewId(),
			Name:       "Second field",
			Type:       model.PropertyFieldTypeText,
			TargetID:   model.NewId(),
			TargetType: "test_type",
			CreateAt:   1,
			Attrs: map[string]any{
				"key": "value",
			},
		}

		field1.Name = "Updated First"

		_, err = ss.PropertyField().Update([]*model.PropertyField{field1, field2}, "")
		require.Error(t, err)
		require.ErrorContains(t, err, "failed to update, some property fields were not found")

		// Check that the valid field was not updated
<<<<<<< HEAD
		updated1, err := ss.PropertyField().Get(field1.ID, "")
=======
		updated1, err := ss.PropertyField().Get("", field1.ID)
>>>>>>> 2cb8d655
		require.NoError(t, err)
		require.Equal(t, "First field", updated1.Name)
		require.Equal(t, originalUpdateAt, updated1.UpdateAt)
	})

	t.Run("should update fields with matching groupID", func(t *testing.T) {
		// Create fields with the same groupID
		groupID := model.NewId()
		field1 := &model.PropertyField{
			GroupID: groupID,
			Name:    "Group Field 1",
			Type:    model.PropertyFieldTypeText,
		}
		field2 := &model.PropertyField{
			GroupID: groupID,
			Name:    "Group Field 2",
			Type:    model.PropertyFieldTypeText,
		}

		for _, field := range []*model.PropertyField{field1, field2} {
			_, err := ss.PropertyField().Create(field)
			require.NoError(t, err)
		}

		// Update the fields with the matching groupID
		field1.Name = "Updated Group Field 1"
		field2.Name = "Updated Group Field 2"

		updatedFields, err := ss.PropertyField().Update([]*model.PropertyField{field1, field2}, groupID)
		require.NoError(t, err)
		require.Len(t, updatedFields, 2)

		// Verify the fields were updated
		for _, field := range []*model.PropertyField{field1, field2} {
			updated, err := ss.PropertyField().Get(field.ID, "")
			require.NoError(t, err)
			require.Contains(t, updated.Name, "Updated Group Field")
		}
	})

	t.Run("should not update fields with non-matching groupID", func(t *testing.T) {
		// Create fields with different groupIDs
		groupID1 := model.NewId()
		groupID2 := model.NewId()

		field1 := &model.PropertyField{
			GroupID: groupID1,
			Name:    "Field in Group 1",
			Type:    model.PropertyFieldTypeText,
		}
		field2 := &model.PropertyField{
			GroupID: groupID2,
			Name:    "Field in Group 2",
			Type:    model.PropertyFieldTypeText,
		}

		for _, field := range []*model.PropertyField{field1, field2} {
			_, err := ss.PropertyField().Create(field)
			require.NoError(t, err)
		}

		originalName1 := field1.Name
		originalName2 := field2.Name

		// Try to update both fields but filter by groupID1
		field1.Name = "Updated Field in Group 1"
		field2.Name = "Updated Field in Group 2"

		_, err := ss.PropertyField().Update([]*model.PropertyField{field1, field2}, groupID1)
		require.Error(t, err)
		require.ErrorContains(t, err, "failed to update, some property fields were not found")

		// Verify neither field was updated due to transaction rollback
		updated1, err := ss.PropertyField().Get(field1.ID, "")
		require.NoError(t, err)
		require.Equal(t, originalName1, updated1.Name)

		updated2, err := ss.PropertyField().Get(field2.ID, "")
		require.NoError(t, err)
		require.Equal(t, originalName2, updated2.Name)
	})
}

func testDeletePropertyField(t *testing.T, _ request.CTX, ss store.Store) {
	t.Run("should fail on nonexisting field", func(t *testing.T) {
		err := ss.PropertyField().Delete(model.NewId(), "")
		var enf *store.ErrNotFound
		require.ErrorAs(t, err, &enf)
	})

	newField := &model.PropertyField{
		GroupID: model.NewId(),
		Name:    "My property field",
		Type:    model.PropertyFieldTypeText,
	}

	t.Run("should be able to delete an existing property field", func(t *testing.T) {
		field, err := ss.PropertyField().Create(newField)
		require.NoError(t, err)
		require.NotEmpty(t, field.ID)

		err = ss.PropertyField().Delete(field.ID, "")
		require.NoError(t, err)

		// Verify the field was soft-deleted
<<<<<<< HEAD
		deletedField, err := ss.PropertyField().Get(field.ID, "")
=======
		deletedField, err := ss.PropertyField().Get("", field.ID)
>>>>>>> 2cb8d655
		require.NoError(t, err)
		require.NotZero(t, deletedField.DeleteAt)
	})

	t.Run("should be able to create a new field with the same details as the deleted one", func(t *testing.T) {
		newField.ID = ""
		field, err := ss.PropertyField().Create(newField)
		require.NoError(t, err)
		require.NotEmpty(t, field.ID)
	})

	t.Run("should be able to delete a field with matching groupID", func(t *testing.T) {
		groupID := model.NewId()
		field := &model.PropertyField{
			GroupID: groupID,
			Name:    "Field with specific group",
			Type:    model.PropertyFieldTypeText,
		}
		_, err := ss.PropertyField().Create(field)
		require.NoError(t, err)
		require.NotZero(t, field.ID)

		err = ss.PropertyField().Delete(field.ID, groupID)
		require.NoError(t, err)

		// Verify the field was soft-deleted
		deletedField, err := ss.PropertyField().Get(field.ID, groupID)
		require.NoError(t, err)
		require.NotZero(t, deletedField.DeleteAt)
	})

	t.Run("should fail when deleting with non-matching groupID", func(t *testing.T) {
		groupID := model.NewId()
		field := &model.PropertyField{
			GroupID: groupID,
			Name:    "Another field with specific group",
			Type:    model.PropertyFieldTypeText,
		}
		_, err := ss.PropertyField().Create(field)
		require.NoError(t, err)
		require.NotZero(t, field.ID)

		// Try to delete with wrong groupID
		err = ss.PropertyField().Delete(field.ID, model.NewId())
		require.Error(t, err)
		var enf *store.ErrNotFound
		require.ErrorAs(t, err, &enf)

		// Verify the field was not deleted
		nonDeletedField, err := ss.PropertyField().Get(field.ID, groupID)
		require.NoError(t, err)
		require.Zero(t, nonDeletedField.DeleteAt)
	})
}

func testCountForGroup(t *testing.T, _ request.CTX, ss store.Store) {
	t.Run("should return 0 for group with no properties", func(t *testing.T) {
		count, err := ss.PropertyField().CountForGroup(model.NewId(), false)
		require.NoError(t, err)
		require.Equal(t, int64(0), count)
	})

	t.Run("should return correct count for group with properties", func(t *testing.T) {
		groupID := model.NewId()

		// Create 5 property fields
		for i := 0; i < 5; i++ {
			field := &model.PropertyField{
				GroupID: groupID,
				Name:    fmt.Sprintf("Field %d", i),
				Type:    model.PropertyFieldTypeText,
			}
			_, err := ss.PropertyField().Create(field)
			require.NoError(t, err)
		}

		count, err := ss.PropertyField().CountForGroup(groupID, false)
		require.NoError(t, err)
		require.Equal(t, int64(5), count)
	})

	t.Run("should not count deleted properties when includeDeleted is false", func(t *testing.T) {
		groupID := model.NewId()

		// Create 5 property fields
		for i := 0; i < 5; i++ {
			field := &model.PropertyField{
				GroupID: groupID,
				Name:    fmt.Sprintf("Field %d", i),
				Type:    model.PropertyFieldTypeText,
			}
			_, err := ss.PropertyField().Create(field)
			require.NoError(t, err)
		}

		// Create one more and delete it
		deletedField := &model.PropertyField{
			GroupID: groupID,
			Name:    "To be deleted",
			Type:    model.PropertyFieldTypeText,
		}
		_, err := ss.PropertyField().Create(deletedField)
		require.NoError(t, err)

		err = ss.PropertyField().Delete(deletedField.ID, "")
		require.NoError(t, err)

		// Count should be 5 since the deleted field shouldn't be counted
		count, err := ss.PropertyField().CountForGroup(groupID, false)
		require.NoError(t, err)
		require.Equal(t, int64(5), count)
	})

	t.Run("should count deleted properties when includeDeleted is true", func(t *testing.T) {
		groupID := model.NewId()

		// Create 5 property fields
		for i := 0; i < 5; i++ {
			field := &model.PropertyField{
				GroupID: groupID,
				Name:    fmt.Sprintf("Field %d", i),
				Type:    model.PropertyFieldTypeText,
			}
			_, err := ss.PropertyField().Create(field)
			require.NoError(t, err)
		}

		// Create one more and delete it
		deletedField := &model.PropertyField{
			GroupID: groupID,
			Name:    "To be deleted",
			Type:    model.PropertyFieldTypeText,
		}
		_, err := ss.PropertyField().Create(deletedField)
		require.NoError(t, err)

		err = ss.PropertyField().Delete(deletedField.ID, "")
		require.NoError(t, err)

		// Count should be 6 since we're including deleted fields
		count, err := ss.PropertyField().CountForGroup(groupID, true)
		require.NoError(t, err)
		require.Equal(t, int64(6), count)
	})
}

func testSearchPropertyFields(t *testing.T, _ request.CTX, ss store.Store) {
	groupID := model.NewId()
	targetID := model.NewId()

	// Define test property fields
	field1 := &model.PropertyField{
		GroupID:    groupID,
		Name:       "Field 1",
		Type:       model.PropertyFieldTypeText,
		TargetID:   targetID,
		TargetType: "test_type",
	}

	field2 := &model.PropertyField{
		GroupID:    groupID,
		Name:       "Field 2",
		Type:       model.PropertyFieldTypeSelect,
		TargetID:   targetID,
		TargetType: "other_type",
	}

	field3 := &model.PropertyField{
		GroupID:    model.NewId(),
		Name:       "Field 3",
		Type:       model.PropertyFieldTypeText,
		TargetType: "test_type",
	}

	field4 := &model.PropertyField{
		GroupID:    groupID,
		Name:       "Field 4",
		Type:       model.PropertyFieldTypeText,
		TargetType: "test_type",
	}

	for _, field := range []*model.PropertyField{field1, field2, field3, field4} {
		_, err := ss.PropertyField().Create(field)
		require.NoError(t, err)
		time.Sleep(10 * time.Millisecond)
	}

	// Delete one field for deletion tests
	require.NoError(t, ss.PropertyField().Delete(field4.ID, ""))

	tests := []struct {
		name          string
		opts          model.PropertyFieldSearchOpts
		expectedError bool
		expectedIDs   []string
	}{
		{
			name: "negative per_page",
			opts: model.PropertyFieldSearchOpts{
				PerPage: -1,
			},
			expectedError: true,
		},
		{
			name: "filter by group_id",
			opts: model.PropertyFieldSearchOpts{
				GroupID: groupID,
				PerPage: 10,
			},
			expectedIDs: []string{field1.ID, field2.ID},
		},
		{
			name: "filter by group_id including deleted",
			opts: model.PropertyFieldSearchOpts{
				GroupID:        groupID,
				PerPage:        10,
				IncludeDeleted: true,
			},
			expectedIDs: []string{field1.ID, field2.ID, field4.ID},
		},
		{
			name: "filter by target_type",
			opts: model.PropertyFieldSearchOpts{
				TargetType: "test_type",
				PerPage:    10,
			},
			expectedIDs: []string{field1.ID, field3.ID},
		},
		{
			name: "filter by target_id",
			opts: model.PropertyFieldSearchOpts{
				TargetID: targetID,
				PerPage:  10,
			},
			expectedIDs: []string{field1.ID, field2.ID},
		},
		{
			name: "pagination page 0",
			opts: model.PropertyFieldSearchOpts{
				GroupID:        groupID,
				PerPage:        2,
				IncludeDeleted: true,
			},
			expectedIDs: []string{field1.ID, field2.ID},
		},
		{
			name: "pagination page 1",
			opts: model.PropertyFieldSearchOpts{
				GroupID: groupID,
				Cursor: model.PropertyFieldSearchCursor{
					CreateAt:        field2.CreateAt,
					PropertyFieldID: field2.ID,
				},
				PerPage:        2,
				IncludeDeleted: true,
			},
			expectedIDs: []string{field4.ID},
		},
	}

	for _, tc := range tests {
		t.Run(tc.name, func(t *testing.T) {
			results, err := ss.PropertyField().SearchPropertyFields(tc.opts)
			if tc.expectedError {
				require.Error(t, err)
				return
			}

			require.NoError(t, err)
			ids := make([]string, len(results))
			for i, field := range results {
				ids[i] = field.ID
			}
			require.ElementsMatch(t, tc.expectedIDs, ids)
		})
	}
}<|MERGE_RESOLUTION|>--- conflicted
+++ resolved
@@ -75,11 +75,7 @@
 
 func testGetPropertyField(t *testing.T, _ request.CTX, ss store.Store) {
 	t.Run("should fail on nonexisting field", func(t *testing.T) {
-<<<<<<< HEAD
-		field, err := ss.PropertyField().Get(model.NewId(), "")
-=======
 		field, err := ss.PropertyField().Get("", model.NewId())
->>>>>>> 2cb8d655
 		require.Zero(t, field)
 		require.ErrorIs(t, err, sql.ErrNoRows)
 	})
@@ -105,52 +101,16 @@
 		require.True(t, field.Attrs["locked"].(bool))
 		require.Equal(t, "value", field.Attrs["special"])
 
-<<<<<<< HEAD
-		field, err := ss.PropertyField().Get(newField.ID, "")
-=======
 		// should work without specifying the group ID as well
 		field, err = ss.PropertyField().Get("", newField.ID)
->>>>>>> 2cb8d655
 		require.NoError(t, err)
 		require.Equal(t, newField.ID, field.ID)
 		require.True(t, field.Attrs["locked"].(bool))
 		require.Equal(t, "value", field.Attrs["special"])
 	})
 
-<<<<<<< HEAD
-	t.Run("should be able to retrieve an existing property field filtering by groupID", func(t *testing.T) {
-		groupID := model.NewId()
-		newField := &model.PropertyField{
-			GroupID: groupID,
-			Name:    "Field with specific group",
-			Type:    model.PropertyFieldTypeText,
-		}
-		_, err := ss.PropertyField().Create(newField)
-		require.NoError(t, err)
-		require.NotZero(t, newField.ID)
-
-		field, err := ss.PropertyField().Get(newField.ID, groupID)
-		require.NoError(t, err)
-		require.Equal(t, newField.ID, field.ID)
-		require.Equal(t, groupID, field.GroupID)
-	})
-
-	t.Run("should fail when retrieving a field with non-matching groupID", func(t *testing.T) {
-		newField := &model.PropertyField{
-			GroupID: model.NewId(),
-			Name:    "Field with specific group",
-			Type:    model.PropertyFieldTypeText,
-		}
-		_, err := ss.PropertyField().Create(newField)
-		require.NoError(t, err)
-		require.NotZero(t, newField.ID)
-
-		// Try to get the field with a different group ID
-		field, err := ss.PropertyField().Get(newField.ID, model.NewId())
-=======
 	t.Run("should not be able to retrieve an existing field when specifying a different group ID", func(t *testing.T) {
 		field, err := ss.PropertyField().Get(model.NewId(), newField.ID)
->>>>>>> 2cb8d655
 		require.Zero(t, field)
 		require.ErrorIs(t, err, sql.ErrNoRows)
 	})
@@ -158,11 +118,7 @@
 
 func testGetManyPropertyFields(t *testing.T, _ request.CTX, ss store.Store) {
 	t.Run("should fail on nonexisting fields", func(t *testing.T) {
-<<<<<<< HEAD
-		fields, err := ss.PropertyField().GetMany([]string{model.NewId(), model.NewId()}, "")
-=======
 		fields, err := ss.PropertyField().GetMany("", []string{model.NewId(), model.NewId()})
->>>>>>> 2cb8d655
 		require.Empty(t, fields)
 		require.ErrorContains(t, err, "missmatch results")
 	})
@@ -192,74 +148,18 @@
 	require.NotZero(t, newFieldOutsideGroup.ID)
 
 	t.Run("should fail if at least one of the ids is nonexistent", func(t *testing.T) {
-<<<<<<< HEAD
-		fields, err := ss.PropertyField().GetMany([]string{newFields[0].ID, newFields[1].ID, model.NewId()}, "")
-=======
 		fields, err := ss.PropertyField().GetMany(groupID, []string{newFields[0].ID, newFields[1].ID, model.NewId()})
->>>>>>> 2cb8d655
 		require.Empty(t, fields)
 		require.ErrorContains(t, err, "missmatch results")
 	})
 
 	t.Run("should be able to retrieve existing property fields", func(t *testing.T) {
-<<<<<<< HEAD
-		fields, err := ss.PropertyField().GetMany([]string{newFields[0].ID, newFields[1].ID, newFields[2].ID}, "")
-=======
 		fields, err := ss.PropertyField().GetMany(groupID, []string{newFields[0].ID, newFields[1].ID, newFields[2].ID})
->>>>>>> 2cb8d655
 		require.NoError(t, err)
 		require.Len(t, fields, 3)
 		require.ElementsMatch(t, newFields, fields)
 	})
 
-<<<<<<< HEAD
-	t.Run("should be able to filter fields by groupID", func(t *testing.T) {
-		// Create fields with the same groupID
-		groupID := model.NewId()
-		groupFields := []*model.PropertyField{}
-
-		for i := 0; i < 3; i++ {
-			field := &model.PropertyField{
-				GroupID: groupID,
-				Name:    fmt.Sprintf("Group Field %d", i),
-				Type:    model.PropertyFieldTypeText,
-			}
-			_, err := ss.PropertyField().Create(field)
-			require.NoError(t, err)
-			require.NotZero(t, field.ID)
-			groupFields = append(groupFields, field)
-		}
-
-		// Create a field with a different groupID
-		otherField := &model.PropertyField{
-			GroupID: model.NewId(),
-			Name:    "Other Group Field",
-			Type:    model.PropertyFieldTypeText,
-		}
-		_, err := ss.PropertyField().Create(otherField)
-		require.NoError(t, err)
-
-		// Get only fields with the specific groupID
-		t.Run("should be able to retrieve fields that match a groupID", func(t *testing.T) {
-			fields, err := ss.PropertyField().GetMany([]string{
-				groupFields[0].ID,
-				groupFields[1].ID,
-				groupFields[2].ID,
-			}, groupID)
-			require.NoError(t, err)
-			require.Len(t, fields, 3)
-			require.ElementsMatch(t, groupFields, fields)
-		})
-
-		t.Run("should fail when some fields don't match the groupID", func(t *testing.T) {
-			fields, err := ss.PropertyField().GetMany([]string{
-				groupFields[0].ID,
-				otherField.ID,
-			}, groupID)
-			require.Empty(t, fields)
-			require.ErrorContains(t, err, "missmatch results")
-		})
-=======
 	t.Run("should fail if asked for valid IDs but outside the group", func(t *testing.T) {
 		fields, err := ss.PropertyField().GetMany(groupID, []string{newFields[0].ID, newFieldOutsideGroup.ID})
 		require.Empty(t, fields)
@@ -270,7 +170,6 @@
 		fields, err := ss.PropertyField().GetMany("", []string{newFields[0].ID, newFieldOutsideGroup.ID})
 		require.NoError(t, err)
 		require.Len(t, fields, 2)
->>>>>>> 2cb8d655
 	})
 }
 
@@ -283,7 +182,7 @@
 			Type:     model.PropertyFieldTypeText,
 			CreateAt: model.GetMillis(),
 		}
-		updatedField, err := ss.PropertyField().Update([]*model.PropertyField{field}, "")
+		updatedField, err := ss.PropertyField().Update("", []*model.PropertyField{field})
 		require.Zero(t, updatedField)
 		require.ErrorContains(t, err, "failed to update, some property fields were not found, got 0 of 1")
 	})
@@ -299,13 +198,13 @@
 		require.NotZero(t, field.ID)
 
 		field.GroupID = ""
-		updatedField, err := ss.PropertyField().Update([]*model.PropertyField{field}, "")
+		updatedField, err := ss.PropertyField().Update("", []*model.PropertyField{field})
 		require.Zero(t, updatedField)
 		require.ErrorContains(t, err, "model.property_field.is_valid.app_error")
 
 		field.GroupID = model.NewId()
 		field.Name = ""
-		updatedField, err = ss.PropertyField().Update([]*model.PropertyField{field}, "")
+		updatedField, err = ss.PropertyField().Update("", []*model.PropertyField{field})
 		require.Zero(t, updatedField)
 		require.ErrorContains(t, err, "model.property_field.is_valid.app_error")
 	})
@@ -349,15 +248,11 @@
 			"options": []string{"x", "y", "z"},
 		}
 
-		_, err := ss.PropertyField().Update([]*model.PropertyField{field1, field2}, "")
+		_, err := ss.PropertyField().Update("", []*model.PropertyField{field1, field2})
 		require.NoError(t, err)
 
 		// Verify first field
-<<<<<<< HEAD
-		updated1, err := ss.PropertyField().Get(field1.ID, "")
-=======
 		updated1, err := ss.PropertyField().Get("", field1.ID)
->>>>>>> 2cb8d655
 		require.NoError(t, err)
 		require.Equal(t, "Updated first", updated1.Name)
 		require.Equal(t, model.PropertyFieldTypeSelect, updated1.Type)
@@ -367,11 +262,7 @@
 		require.Greater(t, updated1.UpdateAt, updated1.CreateAt)
 
 		// Verify second field
-<<<<<<< HEAD
-		updated2, err := ss.PropertyField().Get(field2.ID, "")
-=======
 		updated2, err := ss.PropertyField().Get("", field2.ID)
->>>>>>> 2cb8d655
 		require.NoError(t, err)
 		require.Equal(t, "Updated second", updated2.Name)
 		require.Equal(t, model.PropertyFieldTypeSelect, updated2.Type)
@@ -412,24 +303,16 @@
 		field1.Name = "Valid update"
 		field2.GroupID = "Invalid ID"
 
-		_, err := ss.PropertyField().Update([]*model.PropertyField{field1, field2}, "")
+		_, err := ss.PropertyField().Update("", []*model.PropertyField{field1, field2})
 		require.ErrorContains(t, err, "model.property_field.is_valid.app_error")
 
 		// Check that fields were not updated
-<<<<<<< HEAD
-		updated1, err := ss.PropertyField().Get(field1.ID, "")
-=======
-		updated1, err := ss.PropertyField().Get(groupID, field1.ID)
->>>>>>> 2cb8d655
+		updated1, err := ss.PropertyField().Get("", field1.ID)
 		require.NoError(t, err)
 		require.Equal(t, "Field 1", updated1.Name)
 		require.Equal(t, originalUpdateAt1, updated1.UpdateAt)
 
-<<<<<<< HEAD
-		updated2, err := ss.PropertyField().Get(field2.ID, "")
-=======
-		updated2, err := ss.PropertyField().Get(groupID, field2.ID)
->>>>>>> 2cb8d655
+		updated2, err := ss.PropertyField().Get("", field2.ID)
 		require.NoError(t, err)
 		require.Equal(t, groupID, updated2.GroupID)
 		require.Equal(t, originalUpdateAt2, updated2.UpdateAt)
@@ -464,16 +347,12 @@
 
 		field1.Name = "Updated First"
 
-		_, err = ss.PropertyField().Update([]*model.PropertyField{field1, field2}, "")
+		_, err = ss.PropertyField().Update("", []*model.PropertyField{field1, field2})
 		require.Error(t, err)
 		require.ErrorContains(t, err, "failed to update, some property fields were not found")
 
 		// Check that the valid field was not updated
-<<<<<<< HEAD
-		updated1, err := ss.PropertyField().Get(field1.ID, "")
-=======
 		updated1, err := ss.PropertyField().Get("", field1.ID)
->>>>>>> 2cb8d655
 		require.NoError(t, err)
 		require.Equal(t, "First field", updated1.Name)
 		require.Equal(t, originalUpdateAt, updated1.UpdateAt)
@@ -502,13 +381,13 @@
 		field1.Name = "Updated Group Field 1"
 		field2.Name = "Updated Group Field 2"
 
-		updatedFields, err := ss.PropertyField().Update([]*model.PropertyField{field1, field2}, groupID)
+		updatedFields, err := ss.PropertyField().Update(groupID, []*model.PropertyField{field1, field2})
 		require.NoError(t, err)
 		require.Len(t, updatedFields, 2)
 
 		// Verify the fields were updated
 		for _, field := range []*model.PropertyField{field1, field2} {
-			updated, err := ss.PropertyField().Get(field.ID, "")
+			updated, err := ss.PropertyField().Get("", field.ID)
 			require.NoError(t, err)
 			require.Contains(t, updated.Name, "Updated Group Field")
 		}
@@ -542,16 +421,16 @@
 		field1.Name = "Updated Field in Group 1"
 		field2.Name = "Updated Field in Group 2"
 
-		_, err := ss.PropertyField().Update([]*model.PropertyField{field1, field2}, groupID1)
+		_, err := ss.PropertyField().Update(groupID1, []*model.PropertyField{field1, field2})
 		require.Error(t, err)
 		require.ErrorContains(t, err, "failed to update, some property fields were not found")
 
 		// Verify neither field was updated due to transaction rollback
-		updated1, err := ss.PropertyField().Get(field1.ID, "")
+		updated1, err := ss.PropertyField().Get("", field1.ID)
 		require.NoError(t, err)
 		require.Equal(t, originalName1, updated1.Name)
 
-		updated2, err := ss.PropertyField().Get(field2.ID, "")
+		updated2, err := ss.PropertyField().Get("", field2.ID)
 		require.NoError(t, err)
 		require.Equal(t, originalName2, updated2.Name)
 	})
@@ -559,7 +438,7 @@
 
 func testDeletePropertyField(t *testing.T, _ request.CTX, ss store.Store) {
 	t.Run("should fail on nonexisting field", func(t *testing.T) {
-		err := ss.PropertyField().Delete(model.NewId(), "")
+		err := ss.PropertyField().Delete("", model.NewId())
 		var enf *store.ErrNotFound
 		require.ErrorAs(t, err, &enf)
 	})
@@ -575,15 +454,11 @@
 		require.NoError(t, err)
 		require.NotEmpty(t, field.ID)
 
-		err = ss.PropertyField().Delete(field.ID, "")
+		err = ss.PropertyField().Delete("", field.ID)
 		require.NoError(t, err)
 
 		// Verify the field was soft-deleted
-<<<<<<< HEAD
-		deletedField, err := ss.PropertyField().Get(field.ID, "")
-=======
 		deletedField, err := ss.PropertyField().Get("", field.ID)
->>>>>>> 2cb8d655
 		require.NoError(t, err)
 		require.NotZero(t, deletedField.DeleteAt)
 	})
@@ -606,11 +481,11 @@
 		require.NoError(t, err)
 		require.NotZero(t, field.ID)
 
-		err = ss.PropertyField().Delete(field.ID, groupID)
+		err = ss.PropertyField().Delete(groupID, field.ID)
 		require.NoError(t, err)
 
 		// Verify the field was soft-deleted
-		deletedField, err := ss.PropertyField().Get(field.ID, groupID)
+		deletedField, err := ss.PropertyField().Get(groupID, field.ID)
 		require.NoError(t, err)
 		require.NotZero(t, deletedField.DeleteAt)
 	})
@@ -627,13 +502,13 @@
 		require.NotZero(t, field.ID)
 
 		// Try to delete with wrong groupID
-		err = ss.PropertyField().Delete(field.ID, model.NewId())
+		err = ss.PropertyField().Delete(model.NewId(), field.ID)
 		require.Error(t, err)
 		var enf *store.ErrNotFound
 		require.ErrorAs(t, err, &enf)
 
 		// Verify the field was not deleted
-		nonDeletedField, err := ss.PropertyField().Get(field.ID, groupID)
+		nonDeletedField, err := ss.PropertyField().Get(groupID, field.ID)
 		require.NoError(t, err)
 		require.Zero(t, nonDeletedField.DeleteAt)
 	})
@@ -688,7 +563,7 @@
 		_, err := ss.PropertyField().Create(deletedField)
 		require.NoError(t, err)
 
-		err = ss.PropertyField().Delete(deletedField.ID, "")
+		err = ss.PropertyField().Delete("", deletedField.ID)
 		require.NoError(t, err)
 
 		// Count should be 5 since the deleted field shouldn't be counted
@@ -720,7 +595,7 @@
 		_, err := ss.PropertyField().Create(deletedField)
 		require.NoError(t, err)
 
-		err = ss.PropertyField().Delete(deletedField.ID, "")
+		err = ss.PropertyField().Delete("", deletedField.ID)
 		require.NoError(t, err)
 
 		// Count should be 6 since we're including deleted fields
@@ -772,7 +647,7 @@
 	}
 
 	// Delete one field for deletion tests
-	require.NoError(t, ss.PropertyField().Delete(field4.ID, ""))
+	require.NoError(t, ss.PropertyField().Delete("", field4.ID))
 
 	tests := []struct {
 		name          string

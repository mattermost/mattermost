// Code generated by mockery v2.42.2. DO NOT EDIT.

// Regenerate this file using `make store-mocks`.

package mocks

import (
	model "github.com/mattermost/mattermost/server/public/model"
	mock "github.com/stretchr/testify/mock"
)

// RemoteClusterStore is an autogenerated mock type for the RemoteClusterStore type
type RemoteClusterStore struct {
	mock.Mock
}

// Delete provides a mock function with given fields: remoteClusterID
func (_m *RemoteClusterStore) Delete(remoteClusterID string) (bool, error) {
	ret := _m.Called(remoteClusterID)

	if len(ret) == 0 {
		panic("no return value specified for Delete")
	}

	var r0 bool
	var r1 error
	if rf, ok := ret.Get(0).(func(string) (bool, error)); ok {
		return rf(remoteClusterID)
	}
	if rf, ok := ret.Get(0).(func(string) bool); ok {
		r0 = rf(remoteClusterID)
	} else {
		r0 = ret.Get(0).(bool)
	}

	if rf, ok := ret.Get(1).(func(string) error); ok {
		r1 = rf(remoteClusterID)
	} else {
		r1 = ret.Error(1)
	}

	return r0, r1
}

<<<<<<< HEAD
// Get provides a mock function with given fields: remoteClusterId, includeDeleted
func (_m *RemoteClusterStore) Get(remoteClusterId string, includeDeleted bool) (*model.RemoteCluster, error) {
	ret := _m.Called(remoteClusterId, includeDeleted)
=======
// Get provides a mock function with given fields: remoteClusterID, includeDeleted
func (_m *RemoteClusterStore) Get(remoteClusterID string, includeDeleted bool) (*model.RemoteCluster, error) {
	ret := _m.Called(remoteClusterID, includeDeleted)
>>>>>>> e55b018d

	if len(ret) == 0 {
		panic("no return value specified for Get")
	}

	var r0 *model.RemoteCluster
	var r1 error
	if rf, ok := ret.Get(0).(func(string, bool) (*model.RemoteCluster, error)); ok {
<<<<<<< HEAD
		return rf(remoteClusterId, includeDeleted)
	}
	if rf, ok := ret.Get(0).(func(string, bool) *model.RemoteCluster); ok {
		r0 = rf(remoteClusterId, includeDeleted)
=======
		return rf(remoteClusterID, includeDeleted)
	}
	if rf, ok := ret.Get(0).(func(string, bool) *model.RemoteCluster); ok {
		r0 = rf(remoteClusterID, includeDeleted)
>>>>>>> e55b018d
	} else {
		if ret.Get(0) != nil {
			r0 = ret.Get(0).(*model.RemoteCluster)
		}
	}

	if rf, ok := ret.Get(1).(func(string, bool) error); ok {
<<<<<<< HEAD
		r1 = rf(remoteClusterId, includeDeleted)
=======
		r1 = rf(remoteClusterID, includeDeleted)
>>>>>>> e55b018d
	} else {
		r1 = ret.Error(1)
	}

	return r0, r1
}

// GetAll provides a mock function with given fields: offset, limit, filter
func (_m *RemoteClusterStore) GetAll(offset int, limit int, filter model.RemoteClusterQueryFilter) ([]*model.RemoteCluster, error) {
	ret := _m.Called(offset, limit, filter)

	if len(ret) == 0 {
		panic("no return value specified for GetAll")
	}

	var r0 []*model.RemoteCluster
	var r1 error
	if rf, ok := ret.Get(0).(func(int, int, model.RemoteClusterQueryFilter) ([]*model.RemoteCluster, error)); ok {
		return rf(offset, limit, filter)
	}
	if rf, ok := ret.Get(0).(func(int, int, model.RemoteClusterQueryFilter) []*model.RemoteCluster); ok {
		r0 = rf(offset, limit, filter)
	} else {
		if ret.Get(0) != nil {
			r0 = ret.Get(0).([]*model.RemoteCluster)
		}
	}

	if rf, ok := ret.Get(1).(func(int, int, model.RemoteClusterQueryFilter) error); ok {
		r1 = rf(offset, limit, filter)
	} else {
		r1 = ret.Error(1)
	}

	return r0, r1
}

// GetByPluginID provides a mock function with given fields: pluginID
func (_m *RemoteClusterStore) GetByPluginID(pluginID string) (*model.RemoteCluster, error) {
	ret := _m.Called(pluginID)

	if len(ret) == 0 {
		panic("no return value specified for GetByPluginID")
	}

	var r0 *model.RemoteCluster
	var r1 error
	if rf, ok := ret.Get(0).(func(string) (*model.RemoteCluster, error)); ok {
		return rf(pluginID)
	}
	if rf, ok := ret.Get(0).(func(string) *model.RemoteCluster); ok {
		r0 = rf(pluginID)
	} else {
		if ret.Get(0) != nil {
			r0 = ret.Get(0).(*model.RemoteCluster)
		}
	}

	if rf, ok := ret.Get(1).(func(string) error); ok {
		r1 = rf(pluginID)
	} else {
		r1 = ret.Error(1)
	}

	return r0, r1
}

// Save provides a mock function with given fields: rc
func (_m *RemoteClusterStore) Save(rc *model.RemoteCluster) (*model.RemoteCluster, error) {
	ret := _m.Called(rc)

	if len(ret) == 0 {
		panic("no return value specified for Save")
	}

	var r0 *model.RemoteCluster
	var r1 error
	if rf, ok := ret.Get(0).(func(*model.RemoteCluster) (*model.RemoteCluster, error)); ok {
		return rf(rc)
	}
	if rf, ok := ret.Get(0).(func(*model.RemoteCluster) *model.RemoteCluster); ok {
		r0 = rf(rc)
	} else {
		if ret.Get(0) != nil {
			r0 = ret.Get(0).(*model.RemoteCluster)
		}
	}

	if rf, ok := ret.Get(1).(func(*model.RemoteCluster) error); ok {
		r1 = rf(rc)
	} else {
		r1 = ret.Error(1)
	}

	return r0, r1
}

// SetLastPingAt provides a mock function with given fields: remoteClusterID
func (_m *RemoteClusterStore) SetLastPingAt(remoteClusterID string) error {
	ret := _m.Called(remoteClusterID)

	if len(ret) == 0 {
		panic("no return value specified for SetLastPingAt")
	}

	var r0 error
	if rf, ok := ret.Get(0).(func(string) error); ok {
		r0 = rf(remoteClusterID)
	} else {
		r0 = ret.Error(0)
	}

	return r0
}

// Update provides a mock function with given fields: rc
func (_m *RemoteClusterStore) Update(rc *model.RemoteCluster) (*model.RemoteCluster, error) {
	ret := _m.Called(rc)

	if len(ret) == 0 {
		panic("no return value specified for Update")
	}

	var r0 *model.RemoteCluster
	var r1 error
	if rf, ok := ret.Get(0).(func(*model.RemoteCluster) (*model.RemoteCluster, error)); ok {
		return rf(rc)
	}
	if rf, ok := ret.Get(0).(func(*model.RemoteCluster) *model.RemoteCluster); ok {
		r0 = rf(rc)
	} else {
		if ret.Get(0) != nil {
			r0 = ret.Get(0).(*model.RemoteCluster)
		}
	}

	if rf, ok := ret.Get(1).(func(*model.RemoteCluster) error); ok {
		r1 = rf(rc)
	} else {
		r1 = ret.Error(1)
	}

	return r0, r1
}

// UpdateTopics provides a mock function with given fields: remoteClusterID, topics
func (_m *RemoteClusterStore) UpdateTopics(remoteClusterID string, topics string) (*model.RemoteCluster, error) {
	ret := _m.Called(remoteClusterID, topics)

	if len(ret) == 0 {
		panic("no return value specified for UpdateTopics")
	}

	var r0 *model.RemoteCluster
	var r1 error
	if rf, ok := ret.Get(0).(func(string, string) (*model.RemoteCluster, error)); ok {
		return rf(remoteClusterID, topics)
	}
	if rf, ok := ret.Get(0).(func(string, string) *model.RemoteCluster); ok {
		r0 = rf(remoteClusterID, topics)
	} else {
		if ret.Get(0) != nil {
			r0 = ret.Get(0).(*model.RemoteCluster)
		}
	}

	if rf, ok := ret.Get(1).(func(string, string) error); ok {
		r1 = rf(remoteClusterID, topics)
	} else {
		r1 = ret.Error(1)
	}

	return r0, r1
}

// NewRemoteClusterStore creates a new instance of RemoteClusterStore. It also registers a testing interface on the mock and a cleanup function to assert the mocks expectations.
// The first argument is typically a *testing.T value.
func NewRemoteClusterStore(t interface {
	mock.TestingT
	Cleanup(func())
}) *RemoteClusterStore {
	mock := &RemoteClusterStore{}
	mock.Mock.Test(t)

	t.Cleanup(func() { mock.AssertExpectations(t) })

	return mock
}<|MERGE_RESOLUTION|>--- conflicted
+++ resolved
@@ -42,15 +42,9 @@
 	return r0, r1
 }
 
-<<<<<<< HEAD
-// Get provides a mock function with given fields: remoteClusterId, includeDeleted
-func (_m *RemoteClusterStore) Get(remoteClusterId string, includeDeleted bool) (*model.RemoteCluster, error) {
-	ret := _m.Called(remoteClusterId, includeDeleted)
-=======
 // Get provides a mock function with given fields: remoteClusterID, includeDeleted
 func (_m *RemoteClusterStore) Get(remoteClusterID string, includeDeleted bool) (*model.RemoteCluster, error) {
 	ret := _m.Called(remoteClusterID, includeDeleted)
->>>>>>> e55b018d
 
 	if len(ret) == 0 {
 		panic("no return value specified for Get")
@@ -59,17 +53,10 @@
 	var r0 *model.RemoteCluster
 	var r1 error
 	if rf, ok := ret.Get(0).(func(string, bool) (*model.RemoteCluster, error)); ok {
-<<<<<<< HEAD
-		return rf(remoteClusterId, includeDeleted)
-	}
-	if rf, ok := ret.Get(0).(func(string, bool) *model.RemoteCluster); ok {
-		r0 = rf(remoteClusterId, includeDeleted)
-=======
 		return rf(remoteClusterID, includeDeleted)
 	}
 	if rf, ok := ret.Get(0).(func(string, bool) *model.RemoteCluster); ok {
 		r0 = rf(remoteClusterID, includeDeleted)
->>>>>>> e55b018d
 	} else {
 		if ret.Get(0) != nil {
 			r0 = ret.Get(0).(*model.RemoteCluster)
@@ -77,11 +64,7 @@
 	}
 
 	if rf, ok := ret.Get(1).(func(string, bool) error); ok {
-<<<<<<< HEAD
-		r1 = rf(remoteClusterId, includeDeleted)
-=======
 		r1 = rf(remoteClusterID, includeDeleted)
->>>>>>> e55b018d
 	} else {
 		r1 = ret.Error(1)
 	}

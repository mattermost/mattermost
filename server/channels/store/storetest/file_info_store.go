--- conflicted
+++ resolved
@@ -38,11 +38,8 @@
 	t.Run("GetStorageUsage", func(t *testing.T) { testFileInfoGetStorageUsage(t, rctx, ss) })
 	t.Run("GetUptoNSizeFileTime", func(t *testing.T) { testGetUptoNSizeFileTime(t, rctx, ss, s) })
 	t.Run("FileInfoPermanentDeleteForPost", func(t *testing.T) { testPermanentDeleteForPost(t, rctx, ss) })
-<<<<<<< HEAD
 	t.Run("FileInfoGetByIds", func(t *testing.T) { testGetByIds(t, rctx, ss) })
-=======
 	t.Run("FileInfoDeleteForPostByIds", func(t *testing.T) { testDeleteForPostByIds(t, rctx, ss) })
->>>>>>> 23f73e24
 }
 
 func testFileInfoSaveGet(t *testing.T, rctx request.CTX, ss store.Store) {
@@ -973,7 +970,6 @@
 	assert.Len(t, postInfos, 0)
 }
 
-<<<<<<< HEAD
 func testGetByIds(t *testing.T, rctx request.CTX, ss store.Store) {
 	t.Run("Should get single file info", func(t *testing.T) {
 		info, err := ss.FileInfo().Save(rctx, &model.FileInfo{
@@ -1062,7 +1058,9 @@
 
 		require.Equal(t, info1.Id, fileInfos[1].Id)
 		require.Greater(t, fileInfos[1].DeleteAt, int64(0))
-=======
+	})
+}
+
 func testDeleteForPostByIds(t *testing.T, rctx request.CTX, ss store.Store) {
 	t.Run("base case", func(t *testing.T) {
 		now := model.GetMillis()
@@ -1318,6 +1316,5 @@
 				require.Equal(t, int64(0), fileInfo.DeleteAt)
 			}
 		}
->>>>>>> 23f73e24
 	})
 }
--- conflicted
+++ resolved
@@ -76,11 +76,7 @@
 
 func testGetPropertyValue(t *testing.T, _ request.CTX, ss store.Store) {
 	t.Run("should fail on nonexisting value", func(t *testing.T) {
-<<<<<<< HEAD
-		value, err := ss.PropertyValue().Get(model.NewId(), "")
-=======
 		value, err := ss.PropertyValue().Get("", model.NewId())
->>>>>>> 2cb8d655
 		require.Zero(t, value)
 		require.ErrorIs(t, err, sql.ErrNoRows)
 	})
@@ -103,18 +99,19 @@
 		require.Equal(t, newValue.ID, value.ID)
 		require.Equal(t, newValue.Value, value.Value)
 
-<<<<<<< HEAD
-		value, err := ss.PropertyValue().Get(newValue.ID, "")
-=======
 		// should work without specifying the group ID as well
 		value, err = ss.PropertyValue().Get("", newValue.ID)
->>>>>>> 2cb8d655
 		require.NoError(t, err)
 		require.Equal(t, newValue.ID, value.ID)
 		require.Equal(t, newValue.Value, value.Value)
 	})
 
-<<<<<<< HEAD
+	t.Run("should not be able to retrieve an existing value when specifying a different group ID", func(t *testing.T) {
+		value, err := ss.PropertyValue().Get(model.NewId(), newValue.ID)
+		require.Zero(t, value)
+		require.ErrorIs(t, err, sql.ErrNoRows)
+	})
+
 	t.Run("should be able to retrieve an existing property value with matching groupID", func(t *testing.T) {
 		groupID := model.NewId()
 		newValue := &model.PropertyValue{
@@ -128,7 +125,7 @@
 		require.NoError(t, err)
 		require.NotZero(t, newValue.ID)
 
-		value, err := ss.PropertyValue().Get(newValue.ID, groupID)
+		value, err := ss.PropertyValue().Get(groupID, newValue.ID)
 		require.NoError(t, err)
 		require.Equal(t, newValue.ID, value.ID)
 		require.Equal(t, newValue.Value, value.Value)
@@ -147,11 +144,7 @@
 		require.NotZero(t, newValue.ID)
 
 		// Try to get the value with a different group ID
-		value, err := ss.PropertyValue().Get(newValue.ID, model.NewId())
-=======
-	t.Run("should not be able to retrieve an existing value when specifying a different group ID", func(t *testing.T) {
 		value, err := ss.PropertyValue().Get(model.NewId(), newValue.ID)
->>>>>>> 2cb8d655
 		require.Zero(t, value)
 		require.ErrorIs(t, err, sql.ErrNoRows)
 	})
@@ -159,11 +152,7 @@
 
 func testGetManyPropertyValues(t *testing.T, _ request.CTX, ss store.Store) {
 	t.Run("should fail on nonexisting values", func(t *testing.T) {
-<<<<<<< HEAD
-		values, err := ss.PropertyValue().GetMany([]string{model.NewId(), model.NewId()}, "")
-=======
 		values, err := ss.PropertyValue().GetMany("", []string{model.NewId(), model.NewId()})
->>>>>>> 2cb8d655
 		require.Empty(t, values)
 		require.ErrorContains(t, err, "missmatch results")
 	})
@@ -197,78 +186,18 @@
 	require.NotZero(t, newValueOutsideGroup.ID)
 
 	t.Run("should fail if at least one of the ids is nonexistent", func(t *testing.T) {
-<<<<<<< HEAD
-		values, err := ss.PropertyValue().GetMany([]string{newValues[0].ID, newValues[1].ID, model.NewId()}, "")
-=======
 		values, err := ss.PropertyValue().GetMany(groupID, []string{newValues[0].ID, newValues[1].ID, model.NewId()})
->>>>>>> 2cb8d655
 		require.Empty(t, values)
 		require.ErrorContains(t, err, "missmatch results")
 	})
 
 	t.Run("should be able to retrieve existing property values", func(t *testing.T) {
-<<<<<<< HEAD
-		values, err := ss.PropertyValue().GetMany([]string{newValues[0].ID, newValues[1].ID, newValues[2].ID}, "")
-=======
 		values, err := ss.PropertyValue().GetMany(groupID, []string{newValues[0].ID, newValues[1].ID, newValues[2].ID})
->>>>>>> 2cb8d655
 		require.NoError(t, err)
 		require.Len(t, values, 3)
 		require.ElementsMatch(t, newValues, values)
 	})
 
-<<<<<<< HEAD
-	t.Run("should be able to filter values by groupID", func(t *testing.T) {
-		// Create values with the same groupID
-		groupID := model.NewId()
-		groupValues := []*model.PropertyValue{}
-
-		for i := 0; i < 3; i++ {
-			value := &model.PropertyValue{
-				TargetID:   model.NewId(),
-				TargetType: "test_type",
-				GroupID:    groupID,
-				FieldID:    model.NewId(),
-				Value:      json.RawMessage(fmt.Sprintf(`"Group Value %d"`, i)),
-			}
-			_, err := ss.PropertyValue().Create(value)
-			require.NoError(t, err)
-			require.NotZero(t, value.ID)
-			groupValues = append(groupValues, value)
-		}
-
-		// Create a value with a different groupID
-		otherValue := &model.PropertyValue{
-			TargetID:   model.NewId(),
-			TargetType: "test_type",
-			GroupID:    model.NewId(),
-			FieldID:    model.NewId(),
-			Value:      json.RawMessage(`"Other Group Value"`),
-		}
-		_, err := ss.PropertyValue().Create(otherValue)
-		require.NoError(t, err)
-
-		// Get only values with the specific groupID
-		t.Run("should be able to retrieve values that match a groupID", func(t *testing.T) {
-			values, err := ss.PropertyValue().GetMany([]string{
-				groupValues[0].ID,
-				groupValues[1].ID,
-				groupValues[2].ID,
-			}, groupID)
-			require.NoError(t, err)
-			require.Len(t, values, 3)
-			require.ElementsMatch(t, groupValues, values)
-		})
-
-		t.Run("should fail when some values don't match the groupID", func(t *testing.T) {
-			values, err := ss.PropertyValue().GetMany([]string{
-				groupValues[0].ID,
-				otherValue.ID,
-			}, groupID)
-			require.Empty(t, values)
-			require.ErrorContains(t, err, "missmatch results")
-		})
-=======
 	t.Run("should fail if asked for valid IDs but outside the group", func(t *testing.T) {
 		values, err := ss.PropertyValue().GetMany(groupID, []string{newValues[0].ID, newValueOutsideGroup.ID})
 		require.Empty(t, values)
@@ -279,7 +208,6 @@
 		fields, err := ss.PropertyValue().GetMany("", []string{newValues[0].ID, newValueOutsideGroup.ID})
 		require.NoError(t, err)
 		require.Len(t, fields, 2)
->>>>>>> 2cb8d655
 	})
 }
 
@@ -294,7 +222,7 @@
 			Value:      json.RawMessage(`"test value"`),
 			CreateAt:   model.GetMillis(),
 		}
-		updatedValue, err := ss.PropertyValue().Update([]*model.PropertyValue{value}, "")
+		updatedValue, err := ss.PropertyValue().Update("", []*model.PropertyValue{value})
 		require.Zero(t, updatedValue)
 		require.ErrorContains(t, err, "failed to update, some property values were not found, got 0 of 1")
 	})
@@ -312,13 +240,13 @@
 		require.NotZero(t, value.ID)
 
 		value.TargetID = ""
-		updatedValue, err := ss.PropertyValue().Update([]*model.PropertyValue{value}, "")
+		updatedValue, err := ss.PropertyValue().Update("", []*model.PropertyValue{value})
 		require.Zero(t, updatedValue)
 		require.ErrorContains(t, err, "model.property_value.is_valid.app_error")
 
 		value.TargetID = model.NewId()
 		value.GroupID = ""
-		updatedValue, err = ss.PropertyValue().Update([]*model.PropertyValue{value}, "")
+		updatedValue, err = ss.PropertyValue().Update("", []*model.PropertyValue{value})
 		require.Zero(t, updatedValue)
 		require.ErrorContains(t, err, "model.property_value.is_valid.app_error")
 	})
@@ -350,25 +278,17 @@
 		value1.Value = json.RawMessage(`"updated value 1"`)
 		value2.Value = json.RawMessage(`"updated value 2"`)
 
-		_, err := ss.PropertyValue().Update([]*model.PropertyValue{value1, value2}, "")
+		_, err := ss.PropertyValue().Update("", []*model.PropertyValue{value1, value2})
 		require.NoError(t, err)
 
 		// Verify first value
-<<<<<<< HEAD
-		updated1, err := ss.PropertyValue().Get(value1.ID, "")
-=======
 		updated1, err := ss.PropertyValue().Get("", value1.ID)
->>>>>>> 2cb8d655
 		require.NoError(t, err)
 		require.Equal(t, json.RawMessage(`"updated value 1"`), updated1.Value)
 		require.Greater(t, updated1.UpdateAt, updated1.CreateAt)
 
 		// Verify second value
-<<<<<<< HEAD
-		updated2, err := ss.PropertyValue().Get(value2.ID, "")
-=======
 		updated2, err := ss.PropertyValue().Get("", value2.ID)
->>>>>>> 2cb8d655
 		require.NoError(t, err)
 		require.Equal(t, json.RawMessage(`"updated value 2"`), updated2.Value)
 		require.Greater(t, updated2.UpdateAt, updated2.CreateAt)
@@ -405,25 +325,17 @@
 		value1.Value = json.RawMessage(`"Valid update"`)
 		value2.GroupID = "Invalid ID"
 
-		_, err := ss.PropertyValue().Update([]*model.PropertyValue{value1, value2}, "")
+		_, err := ss.PropertyValue().Update("", []*model.PropertyValue{value1, value2})
 		require.Error(t, err)
 		require.Contains(t, err.Error(), "model.property_value.is_valid.app_error")
 
 		// Check that values were not updated
-<<<<<<< HEAD
-		updated1, err := ss.PropertyValue().Get(value1.ID, "")
-=======
 		updated1, err := ss.PropertyValue().Get("", value1.ID)
->>>>>>> 2cb8d655
 		require.NoError(t, err)
 		require.Equal(t, json.RawMessage(`"Value 1"`), updated1.Value)
 		require.Equal(t, originalUpdateAt1, updated1.UpdateAt)
 
-<<<<<<< HEAD
-		updated2, err := ss.PropertyValue().Get(value2.ID, "")
-=======
 		updated2, err := ss.PropertyValue().Get("", value2.ID)
->>>>>>> 2cb8d655
 		require.NoError(t, err)
 		require.Equal(t, groupID, updated2.GroupID)
 		require.Equal(t, originalUpdateAt2, updated2.UpdateAt)
@@ -457,16 +369,12 @@
 
 		value1.Value = json.RawMessage(`"Updated Value 1"`)
 
-		_, err = ss.PropertyValue().Update([]*model.PropertyValue{value1, value2}, "")
+		_, err = ss.PropertyValue().Update("", []*model.PropertyValue{value1, value2})
 		require.Error(t, err)
 		require.ErrorContains(t, err, "failed to update, some property values were not found")
 
 		// Check that the valid value was not updated
-<<<<<<< HEAD
-		updated1, err := ss.PropertyValue().Get(value1.ID, "")
-=======
 		updated1, err := ss.PropertyValue().Get("", value1.ID)
->>>>>>> 2cb8d655
 		require.NoError(t, err)
 		require.Equal(t, json.RawMessage(`"Value 1"`), updated1.Value)
 		require.Equal(t, originalUpdateAt, updated1.UpdateAt)
@@ -499,13 +407,13 @@
 		value1.Value = json.RawMessage(`"Updated Group Value 1"`)
 		value2.Value = json.RawMessage(`"Updated Group Value 2"`)
 
-		updatedValues, err := ss.PropertyValue().Update([]*model.PropertyValue{value1, value2}, groupID)
+		updatedValues, err := ss.PropertyValue().Update(groupID, []*model.PropertyValue{value1, value2})
 		require.NoError(t, err)
 		require.Len(t, updatedValues, 2)
 
 		// Verify the values were updated
 		for _, value := range []*model.PropertyValue{value1, value2} {
-			updated, err := ss.PropertyValue().Get(value.ID, "")
+			updated, err := ss.PropertyValue().Get("", value.ID)
 			require.NoError(t, err)
 			require.Contains(t, string(updated.Value), "Updated Group Value")
 		}
@@ -543,16 +451,16 @@
 		value1.Value = json.RawMessage(`"Updated Value in Group 1"`)
 		value2.Value = json.RawMessage(`"Updated Value in Group 2"`)
 
-		_, err := ss.PropertyValue().Update([]*model.PropertyValue{value1, value2}, groupID1)
+		_, err := ss.PropertyValue().Update(groupID1, []*model.PropertyValue{value1, value2})
 		require.Error(t, err)
 		require.ErrorContains(t, err, "failed to update, some property values were not found")
 
 		// Verify neither value was updated due to transaction rollback
-		updated1, err := ss.PropertyValue().Get(value1.ID, "")
+		updated1, err := ss.PropertyValue().Get("", value1.ID)
 		require.NoError(t, err)
 		require.Equal(t, originalValue1, string(updated1.Value))
 
-		updated2, err := ss.PropertyValue().Get(value2.ID, "")
+		updated2, err := ss.PropertyValue().Get("", value2.ID)
 		require.NoError(t, err)
 		require.Equal(t, originalValue2, string(updated2.Value))
 	})
@@ -603,11 +511,7 @@
 		require.NotZero(t, values[0].CreateAt)
 		require.NotZero(t, values[1].CreateAt)
 
-<<<<<<< HEAD
-		valuesFromStore, err := ss.PropertyValue().GetMany([]string{values[0].ID, values[1].ID}, "")
-=======
 		valuesFromStore, err := ss.PropertyValue().GetMany("", []string{values[0].ID, values[1].ID})
->>>>>>> 2cb8d655
 		require.NoError(t, err)
 		require.Len(t, valuesFromStore, 2)
 	})
@@ -638,11 +542,7 @@
 		require.Greater(t, values[0].UpdateAt, values[0].CreateAt)
 
 		// Verify in database
-<<<<<<< HEAD
-		updated, err := ss.PropertyValue().Get(valueID, "")
-=======
 		updated, err := ss.PropertyValue().Get("", valueID)
->>>>>>> 2cb8d655
 		require.NoError(t, err)
 		require.Equal(t, json.RawMessage(`"updated value"`), updated.Value)
 		require.Greater(t, updated.UpdateAt, updated.CreateAt)
@@ -676,17 +576,10 @@
 		require.Len(t, values, 2)
 
 		// Verify both values
-<<<<<<< HEAD
-		newValueUpserted, err := ss.PropertyValue().Get(newValue.ID, "")
-		require.NoError(t, err)
-		require.Equal(t, json.RawMessage(`"new value"`), newValueUpserted.Value)
-		existingValueUpserted, err := ss.PropertyValue().Get(existingValue.ID, "")
-=======
 		newValueUpserted, err := ss.PropertyValue().Get("", newValue.ID)
 		require.NoError(t, err)
 		require.Equal(t, json.RawMessage(`"new value"`), newValueUpserted.Value)
 		existingValueUpserted, err := ss.PropertyValue().Get("", existingValue.ID)
->>>>>>> 2cb8d655
 		require.NoError(t, err)
 		require.Equal(t, json.RawMessage(`"updated existing"`), existingValueUpserted.Value)
 	})
@@ -721,11 +614,7 @@
 		require.Contains(t, err.Error(), "model.property_value.is_valid.app_error")
 
 		// Verify the existing value was not changed
-<<<<<<< HEAD
-		retrieved, err := ss.PropertyValue().Get(existingValue.ID, "")
-=======
 		retrieved, err := ss.PropertyValue().Get("", existingValue.ID)
->>>>>>> 2cb8d655
 		require.NoError(t, err)
 		require.Equal(t, originalValue.Value, retrieved.Value)
 		require.Equal(t, originalValue.UpdateAt, retrieved.UpdateAt)
@@ -742,7 +631,7 @@
 
 func testDeletePropertyValue(t *testing.T, _ request.CTX, ss store.Store) {
 	t.Run("should fail on nonexisting value", func(t *testing.T) {
-		err := ss.PropertyValue().Delete(model.NewId(), "")
+		err := ss.PropertyValue().Delete("", model.NewId())
 		var enf *store.ErrNotFound
 		require.ErrorAs(t, err, &enf)
 	})
@@ -759,15 +648,11 @@
 		require.NoError(t, err)
 		require.NotEmpty(t, value.ID)
 
-		err = ss.PropertyValue().Delete(value.ID, "")
+		err = ss.PropertyValue().Delete("", value.ID)
 		require.NoError(t, err)
 
 		// Verify the value was soft-deleted
-<<<<<<< HEAD
-		deletedValue, err := ss.PropertyValue().Get(value.ID, "")
-=======
 		deletedValue, err := ss.PropertyValue().Get("", value.ID)
->>>>>>> 2cb8d655
 		require.NoError(t, err)
 		require.NotZero(t, deletedValue.DeleteAt)
 	})
@@ -800,11 +685,11 @@
 		require.NotZero(t, value.ID)
 
 		// Delete with matching groupID
-		err = ss.PropertyValue().Delete(value.ID, groupID)
+		err = ss.PropertyValue().Delete(groupID, value.ID)
 		require.NoError(t, err)
 
 		// Verify the value was soft-deleted
-		deletedValue, err := ss.PropertyValue().Get(value.ID, groupID)
+		deletedValue, err := ss.PropertyValue().Get(groupID, value.ID)
 		require.NoError(t, err)
 		require.NotZero(t, deletedValue.DeleteAt)
 	})
@@ -823,13 +708,13 @@
 		require.NotZero(t, value.ID)
 
 		// Try to delete with wrong groupID
-		err = ss.PropertyValue().Delete(value.ID, model.NewId())
+		err = ss.PropertyValue().Delete(model.NewId(), value.ID)
 		require.Error(t, err)
 		var enf *store.ErrNotFound
 		require.ErrorAs(t, err, &enf)
 
 		// Verify the value was not deleted
-		nonDeletedValue, err := ss.PropertyValue().Get(value.ID, groupID)
+		nonDeletedValue, err := ss.PropertyValue().Get(groupID, value.ID)
 		require.NoError(t, err)
 		require.Zero(t, nonDeletedValue.DeleteAt)
 	})
@@ -880,7 +765,7 @@
 	}
 
 	// Delete one value for deletion tests
-	require.NoError(t, ss.PropertyValue().Delete(value4.ID, ""))
+	require.NoError(t, ss.PropertyValue().Delete("", value4.ID))
 
 	tests := []struct {
 		name          string
@@ -1033,16 +918,12 @@
 		require.NotZero(t, created.ID)
 
 		created.Value = json.RawMessage(`["updated1", "updated2", "updated3"]`)
-		updated, err := ss.PropertyValue().Update([]*model.PropertyValue{created}, "")
+		updated, err := ss.PropertyValue().Update("", []*model.PropertyValue{created})
 		require.NoError(t, err)
 		require.NotZero(t, updated)
 
 		// Verify updated array values
-<<<<<<< HEAD
-		retrieved, err := ss.PropertyValue().Get(created.ID, "")
-=======
 		retrieved, err := ss.PropertyValue().Get("", created.ID)
->>>>>>> 2cb8d655
 		require.NoError(t, err)
 		var arrayValues []string
 		require.NoError(t, json.Unmarshal(retrieved.Value, &arrayValues))
@@ -1089,22 +970,14 @@
 	require.NoError(t, err)
 
 	// Verify values were soft-deleted
-<<<<<<< HEAD
-	deletedValues, err := ss.PropertyValue().GetMany([]string{value1.ID, value2.ID}, "")
-=======
 	deletedValues, err := ss.PropertyValue().GetMany(groupID, []string{value1.ID, value2.ID})
->>>>>>> 2cb8d655
 	require.NoError(t, err)
 	require.Len(t, deletedValues, 2)
 	require.NotZero(t, deletedValues[0].DeleteAt)
 	require.NotZero(t, deletedValues[1].DeleteAt)
 
 	// Verify value with different field ID was not deleted
-<<<<<<< HEAD
-	nonDeletedValue, err := ss.PropertyValue().Get(value3.ID, "")
-=======
 	nonDeletedValue, err := ss.PropertyValue().Get(groupID, value3.ID)
->>>>>>> 2cb8d655
 	require.NoError(t, err)
 	require.Zero(t, nonDeletedValue.DeleteAt)
 }
--- conflicted
+++ resolved
@@ -2212,16 +2212,7 @@
 }
 
 func testSidebarCategoryConcurrentAccess(t *testing.T, rctx request.CTX, ss store.Store, s SqlStore) {
-<<<<<<< HEAD
-	for i := 0; i < 2; i++ {
-		i := i
-=======
-	if s.DriverName() == model.DatabaseDriverMysql {
-		t.Skip("This is known to fail on MySQL")
-	}
-
 	for i := range 2 {
->>>>>>> 5829dfe5
 		t.Run(fmt.Sprint(i), func(t *testing.T) {
 			t.Parallel()
 			doTestSidebarCategoryConcurrentAccess(t, rctx, ss)

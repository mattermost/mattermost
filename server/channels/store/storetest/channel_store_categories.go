// Copyright (c) 2015-present Mattermost, Inc. All Rights Reserved.
// See LICENSE.txt for license information.

package storetest

import (
	"database/sql"
	"errors"
	"sync"
	"testing"

	"github.com/stretchr/testify/assert"
	"github.com/stretchr/testify/require"

	"github.com/mattermost/mattermost/server/public/model"
	"github.com/mattermost/mattermost/server/public/shared/request"
	"github.com/mattermost/mattermost/server/v8/channels/store"
)

func TestChannelStoreCategories(t *testing.T, ss store.Store, s SqlStore) {
	t.Run("CreateInitialSidebarCategories", func(t *testing.T) { testCreateInitialSidebarCategories(t, ss) })
	t.Run("CreateSidebarCategory", func(t *testing.T) { testCreateSidebarCategory(t, ss) })
	t.Run("GetSidebarCategory", func(t *testing.T) { testGetSidebarCategory(t, ss, s) })
	t.Run("GetSidebarCategories", func(t *testing.T) { testGetSidebarCategories(t, ss) })
	t.Run("UpdateSidebarCategories", func(t *testing.T) { testUpdateSidebarCategories(t, ss) })
	t.Run("ClearSidebarOnTeamLeave", func(t *testing.T) { testClearSidebarOnTeamLeave(t, ss, s) })
	t.Run("DeleteSidebarCategory", func(t *testing.T) { testDeleteSidebarCategory(t, ss, s) })
	t.Run("UpdateSidebarChannelsByPreferences", func(t *testing.T) { testUpdateSidebarChannelsByPreferences(t, ss) })
	t.Run("SidebarCategoryDeadlock", func(t *testing.T) { testSidebarCategoryDeadlock(t, ss) })
}

func setupTeam(t *testing.T, ss store.Store, userIds ...string) *model.Team {
	team, err := ss.Team().Save(&model.Team{
		DisplayName: "Name",
		Name:        NewTestId(),
		Email:       MakeEmail(),
		Type:        model.TeamOpen,
	})
	assert.NoError(t, err)

	members := make([]*model.TeamMember, 0, len(userIds))
	for _, userId := range userIds {
		members = append(members, &model.TeamMember{
			TeamId: team.Id,
			UserId: userId,
		})
	}
	if len(members) > 0 {
		_, err = ss.Team().SaveMultipleMembers(members, len(userIds)+1)
		assert.NoError(t, err)
	}

	return team
}

func testCreateInitialSidebarCategories(t *testing.T, ss store.Store) {
	c := request.TestContext(t)

	t.Run("should create initial favorites/channels/DMs categories", func(t *testing.T) {
		userId := model.NewId()

		team := setupTeam(t, ss, userId)

		opts := &store.SidebarCategorySearchOpts{
			TeamID:      team.Id,
			ExcludeTeam: false,
		}

		res, nErr := ss.Channel().CreateInitialSidebarCategories(c, userId, opts)
		assert.NoError(t, nErr)
		require.Len(t, res.Categories, 3)
		assert.Equal(t, model.SidebarCategoryFavorites, res.Categories[0].Type)
		assert.Equal(t, model.SidebarCategoryChannels, res.Categories[1].Type)
		assert.Equal(t, model.SidebarCategoryDirectMessages, res.Categories[2].Type)

		res2, err := ss.Channel().GetSidebarCategoriesForTeamForUser(userId, team.Id)
		assert.NoError(t, err)
		assert.Equal(t, res, res2)
	})

	t.Run("should create initial favorites/channels/DMs categories for multiple users", func(t *testing.T) {
		userId := model.NewId()
		userId2 := model.NewId()

		team := setupTeam(t, ss, userId, userId2)

		opts := &store.SidebarCategorySearchOpts{
			TeamID:      team.Id,
			ExcludeTeam: false,
		}
		res, nErr := ss.Channel().CreateInitialSidebarCategories(c, userId, opts)
		require.NoError(t, nErr)
		require.NotEmpty(t, res)

		res, nErr = ss.Channel().CreateInitialSidebarCategories(c, userId2, opts)
		assert.NoError(t, nErr)
		assert.Len(t, res.Categories, 3)
		assert.Equal(t, model.SidebarCategoryFavorites, res.Categories[0].Type)
		assert.Equal(t, model.SidebarCategoryChannels, res.Categories[1].Type)
		assert.Equal(t, model.SidebarCategoryDirectMessages, res.Categories[2].Type)

		res2, err := ss.Channel().GetSidebarCategoriesForTeamForUser(userId2, team.Id)
		assert.NoError(t, err)
		assert.Equal(t, res, res2)
	})

	t.Run("should create initial favorites/channels/DMs categories on different teams", func(t *testing.T) {
		userId := model.NewId()

		team := setupTeam(t, ss, userId)
		team2 := setupTeam(t, ss, userId)

		opts := &store.SidebarCategorySearchOpts{
			TeamID:      team.Id,
			ExcludeTeam: false,
		}
		res, nErr := ss.Channel().CreateInitialSidebarCategories(c, userId, opts)
		require.NoError(t, nErr)
		require.NotEmpty(t, res)

		opts = &store.SidebarCategorySearchOpts{
			TeamID:      team2.Id,
			ExcludeTeam: false,
		}
		res, nErr = ss.Channel().CreateInitialSidebarCategories(c, userId, opts)
		assert.NoError(t, nErr)
		assert.Len(t, res.Categories, 3)
		assert.Equal(t, model.SidebarCategoryFavorites, res.Categories[0].Type)
		assert.Equal(t, model.SidebarCategoryChannels, res.Categories[1].Type)
		assert.Equal(t, model.SidebarCategoryDirectMessages, res.Categories[2].Type)

		res2, err := ss.Channel().GetSidebarCategoriesForTeamForUser(userId, team2.Id)
		assert.NoError(t, err)
		assert.Equal(t, res, res2)
	})

	t.Run("shouldn't create additional categories when ones already exist", func(t *testing.T) {
		userId := model.NewId()

		team := setupTeam(t, ss, userId)

		opts := &store.SidebarCategorySearchOpts{
			TeamID:      team.Id,
			ExcludeTeam: false,
		}
		res, nErr := ss.Channel().CreateInitialSidebarCategories(c, userId, opts)
		require.NoError(t, nErr)
		require.NotEmpty(t, res)

		initialCategories, err := ss.Channel().GetSidebarCategoriesForTeamForUser(userId, team.Id)
		require.NoError(t, err)
		require.Equal(t, res, initialCategories)

		// Calling CreateInitialSidebarCategories a second time shouldn't create any new categories
		res, nErr = ss.Channel().CreateInitialSidebarCategories(c, userId, opts)
		assert.NoError(t, nErr)
		assert.NotEmpty(t, res)

		res, err = ss.Channel().GetSidebarCategoriesForTeamForUser(userId, team.Id)
		assert.NoError(t, err)
		assert.Equal(t, initialCategories.Categories, res.Categories)
	})

	t.Run("shouldn't create additional categories when ones already exist even when ran simultaneously", func(t *testing.T) {
		userId := model.NewId()

		team := setupTeam(t, ss, userId)

		var wg sync.WaitGroup

		for i := 0; i < 10; i++ {
			wg.Add(1)

			go func() {
				defer wg.Done()

				opts := &store.SidebarCategorySearchOpts{
					TeamID:      team.Id,
					ExcludeTeam: false,
				}
				_, _ = ss.Channel().CreateInitialSidebarCategories(c, userId, opts)
			}()
		}

		wg.Wait()

		res, err := ss.Channel().GetSidebarCategoriesForTeamForUser(userId, team.Id)
		assert.NoError(t, err)
		assert.Len(t, res.Categories, 3)
	})

	t.Run("should populate the Favorites category with regular channels", func(t *testing.T) {
		userId := model.NewId()

		team := setupTeam(t, ss, userId)

		// Set up two channels, one favorited and one not
		channel1, nErr := ss.Channel().Save(&model.Channel{
			TeamId: team.Id,
			Type:   model.ChannelTypeOpen,
			Name:   "channel1",
		}, 1000)
		require.NoError(t, nErr)
		_, err := ss.Channel().SaveMember(&model.ChannelMember{
			ChannelId:   channel1.Id,
			UserId:      userId,
			NotifyProps: model.GetDefaultChannelNotifyProps(),
		})
		require.NoError(t, err)

		channel2, nErr := ss.Channel().Save(&model.Channel{
			TeamId: team.Id,
			Type:   model.ChannelTypeOpen,
			Name:   "channel2",
		}, 1000)
		require.NoError(t, nErr)
		_, err = ss.Channel().SaveMember(&model.ChannelMember{
			ChannelId:   channel2.Id,
			UserId:      userId,
			NotifyProps: model.GetDefaultChannelNotifyProps(),
		})
		require.NoError(t, err)

		nErr = ss.Preference().Save(model.Preferences{
			{
				UserId:   userId,
				Category: model.PreferenceCategoryFavoriteChannel,
				Name:     channel1.Id,
				Value:    "true",
			},
		})
		require.NoError(t, nErr)

		// Create the categories
		opts := &store.SidebarCategorySearchOpts{
			TeamID:      team.Id,
			ExcludeTeam: false,
		}
		categories, nErr := ss.Channel().CreateInitialSidebarCategories(c, userId, opts)
		require.NoError(t, nErr)
		require.Len(t, categories.Categories, 3)
		assert.Equal(t, model.SidebarCategoryFavorites, categories.Categories[0].Type)
		assert.Equal(t, []string{channel1.Id}, categories.Categories[0].Channels)
		assert.Equal(t, model.SidebarCategoryChannels, categories.Categories[1].Type)
		assert.Equal(t, []string{channel2.Id}, categories.Categories[1].Channels)

		// Get and check the categories for channels
		categories2, nErr := ss.Channel().GetSidebarCategoriesForTeamForUser(userId, team.Id)
		require.NoError(t, nErr)
		require.Equal(t, categories, categories2)
	})

	t.Run("should populate the Favorites category in alphabetical order", func(t *testing.T) {
		userId := model.NewId()

		team := setupTeam(t, ss, userId)

		// Set up two channels
		channel1, nErr := ss.Channel().Save(&model.Channel{
			TeamId:      team.Id,
			Type:        model.ChannelTypeOpen,
			Name:        "channel1",
			DisplayName: "zebra",
		}, 1000)
		require.NoError(t, nErr)
		_, err := ss.Channel().SaveMember(&model.ChannelMember{
			ChannelId:   channel1.Id,
			UserId:      userId,
			NotifyProps: model.GetDefaultChannelNotifyProps(),
		})
		require.NoError(t, err)

		channel2, nErr := ss.Channel().Save(&model.Channel{
			TeamId:      team.Id,
			Type:        model.ChannelTypeOpen,
			Name:        "channel2",
			DisplayName: "aardvark",
		}, 1000)
		require.NoError(t, nErr)
		_, err = ss.Channel().SaveMember(&model.ChannelMember{
			ChannelId:   channel2.Id,
			UserId:      userId,
			NotifyProps: model.GetDefaultChannelNotifyProps(),
		})
		require.NoError(t, err)

		nErr = ss.Preference().Save(model.Preferences{
			{
				UserId:   userId,
				Category: model.PreferenceCategoryFavoriteChannel,
				Name:     channel1.Id,
				Value:    "true",
			},
			{
				UserId:   userId,
				Category: model.PreferenceCategoryFavoriteChannel,
				Name:     channel2.Id,
				Value:    "true",
			},
		})
		require.NoError(t, nErr)

		// Create the categories
		opts := &store.SidebarCategorySearchOpts{
			TeamID:      team.Id,
			ExcludeTeam: false,
		}
		categories, nErr := ss.Channel().CreateInitialSidebarCategories(c, userId, opts)
		require.NoError(t, nErr)
		require.Len(t, categories.Categories, 3)
		assert.Equal(t, model.SidebarCategoryFavorites, categories.Categories[0].Type)
		assert.Equal(t, []string{channel2.Id, channel1.Id}, categories.Categories[0].Channels)

		// Get and check the categories for channels
		categories2, nErr := ss.Channel().GetSidebarCategoriesForTeamForUser(userId, team.Id)
		require.NoError(t, nErr)
		require.Equal(t, categories, categories2)
	})

	t.Run("should populate the Favorites category with DMs and GMs", func(t *testing.T) {
		userId := model.NewId()

		team := setupTeam(t, ss, userId)

		otherUserId1 := model.NewId()
		otherUserId2 := model.NewId()

		// Set up two direct channels, one favorited and one not
		dmChannel1, err := ss.Channel().SaveDirectChannel(
			&model.Channel{
				Name: model.GetDMNameFromIds(userId, otherUserId1),
				Type: model.ChannelTypeDirect,
			},
			&model.ChannelMember{
				UserId:      userId,
				NotifyProps: model.GetDefaultChannelNotifyProps(),
			},
			&model.ChannelMember{
				UserId:      otherUserId1,
				NotifyProps: model.GetDefaultChannelNotifyProps(),
			},
		)
		require.NoError(t, err)

		dmChannel2, err := ss.Channel().SaveDirectChannel(
			&model.Channel{
				Name: model.GetDMNameFromIds(userId, otherUserId2),
				Type: model.ChannelTypeDirect,
			},
			&model.ChannelMember{
				UserId:      userId,
				NotifyProps: model.GetDefaultChannelNotifyProps(),
			},
			&model.ChannelMember{
				UserId:      otherUserId2,
				NotifyProps: model.GetDefaultChannelNotifyProps(),
			},
		)
		require.NoError(t, err)

		err = ss.Preference().Save(model.Preferences{
			{
				UserId:   userId,
				Category: model.PreferenceCategoryFavoriteChannel,
				Name:     dmChannel1.Id,
				Value:    "true",
			},
		})
		require.NoError(t, err)

		// Create the categories
		opts := &store.SidebarCategorySearchOpts{
			TeamID:      team.Id,
			ExcludeTeam: false,
		}
		categories, nErr := ss.Channel().CreateInitialSidebarCategories(c, userId, opts)
		require.NoError(t, nErr)
		require.Len(t, categories.Categories, 3)
		assert.Equal(t, model.SidebarCategoryFavorites, categories.Categories[0].Type)
		assert.Equal(t, []string{dmChannel1.Id}, categories.Categories[0].Channels)
		assert.Equal(t, model.SidebarCategoryDirectMessages, categories.Categories[2].Type)
		assert.Equal(t, []string{dmChannel2.Id}, categories.Categories[2].Channels)

		// Get and check the categories for channels
		categories2, err := ss.Channel().GetSidebarCategoriesForTeamForUser(userId, team.Id)
		require.NoError(t, err)
		require.Equal(t, categories, categories2)
	})

	t.Run("should not populate the Favorites category with channels from other teams", func(t *testing.T) {
		userId := model.NewId()

		team := setupTeam(t, ss, userId)
		team2 := setupTeam(t, ss, userId)

		// Set up a channel on another team and favorite it
		channel1, nErr := ss.Channel().Save(&model.Channel{
			TeamId: team2.Id,
			Type:   model.ChannelTypeOpen,
			Name:   "channel1",
		}, 1000)
		require.NoError(t, nErr)
		_, err := ss.Channel().SaveMember(&model.ChannelMember{
			ChannelId:   channel1.Id,
			UserId:      userId,
			NotifyProps: model.GetDefaultChannelNotifyProps(),
		})
		require.NoError(t, err)

		nErr = ss.Preference().Save(model.Preferences{
			{
				UserId:   userId,
				Category: model.PreferenceCategoryFavoriteChannel,
				Name:     channel1.Id,
				Value:    "true",
			},
		})
		require.NoError(t, nErr)

		// Create the categories
		opts := &store.SidebarCategorySearchOpts{
			TeamID:      team.Id,
			ExcludeTeam: false,
		}
		categories, nErr := ss.Channel().CreateInitialSidebarCategories(c, userId, opts)
		require.NoError(t, nErr)
		require.Len(t, categories.Categories, 3)
		assert.Equal(t, model.SidebarCategoryFavorites, categories.Categories[0].Type)
		assert.Equal(t, []string{}, categories.Categories[0].Channels)
		assert.Equal(t, model.SidebarCategoryChannels, categories.Categories[1].Type)
		assert.Equal(t, []string{}, categories.Categories[1].Channels)

		// Get and check the categories for channels
		categories2, nErr := ss.Channel().GetSidebarCategoriesForTeamForUser(userId, team.Id)
		require.NoError(t, nErr)
		require.Equal(t, categories, categories2)
	})
<<<<<<< HEAD
=======

	t.Run("graphQL path to create initial favorites/channels/DMs categories on different teams", func(t *testing.T) {
		userId := model.NewId()

		t1 := &model.Team{
			DisplayName: "DisplayName",
			Name:        NewTestId(),
			Email:       MakeEmail(),
			Type:        model.TeamOpen,
			InviteId:    model.NewId(),
		}
		t1, err := ss.Team().Save(t1)
		require.NoError(t, err)

		m1 := &model.TeamMember{TeamId: t1.Id, UserId: userId}
		_, nErr := ss.Team().SaveMember(m1, -1)
		require.NoError(t, nErr)

		t2 := &model.Team{
			DisplayName: "DisplayName2",
			Name:        NewTestId(),
			Email:       MakeEmail(),
			Type:        model.TeamOpen,
			InviteId:    model.NewId(),
		}
		t2, err = ss.Team().Save(t2)
		require.NoError(t, err)

		m2 := &model.TeamMember{TeamId: t2.Id, UserId: userId}
		_, nErr = ss.Team().SaveMember(m2, -1)
		require.NoError(t, nErr)

		opts := &store.SidebarCategorySearchOpts{
			TeamID:      t1.Id,
			ExcludeTeam: true,
		}
		res, nErr := ss.Channel().CreateInitialSidebarCategories(c, userId, opts)
		require.NoError(t, nErr)
		require.NotEmpty(t, res)

		for _, cat := range res.Categories {
			assert.Equal(t, t2.Id, cat.TeamId)
		}
	})
>>>>>>> d172ff18
}

func testCreateSidebarCategory(t *testing.T, ss store.Store) {
	c := request.TestContext(t)

	t.Run("Creating category without initial categories should fail", func(t *testing.T) {
		userId := model.NewId()
		teamId := model.NewId()

		// Create the category
		created, err := ss.Channel().CreateSidebarCategory(userId, teamId, &model.SidebarCategoryWithChannels{
			SidebarCategory: model.SidebarCategory{
				DisplayName: model.NewId(),
			},
		})
		require.Error(t, err)
		var errNotFound *store.ErrNotFound
		require.ErrorAs(t, err, &errNotFound)
		require.Nil(t, created)
	})

	t.Run("should place the new category second if Favorites comes first", func(t *testing.T) {
		userId := model.NewId()

		team := setupTeam(t, ss, userId)

		opts := &store.SidebarCategorySearchOpts{
			TeamID:      team.Id,
			ExcludeTeam: false,
		}
		res, nErr := ss.Channel().CreateInitialSidebarCategories(c, userId, opts)
		require.NoError(t, nErr)
		require.NotEmpty(t, res)

		// Create the category
		created, err := ss.Channel().CreateSidebarCategory(userId, team.Id, &model.SidebarCategoryWithChannels{
			SidebarCategory: model.SidebarCategory{
				DisplayName: model.NewId(),
			},
		})
		require.NoError(t, err)

		// Confirm that it comes second
		res, err = ss.Channel().GetSidebarCategoriesForTeamForUser(userId, team.Id)
		require.NoError(t, err)
		require.Len(t, res.Categories, 4)
		assert.Equal(t, model.SidebarCategoryFavorites, res.Categories[0].Type)
		assert.Equal(t, model.SidebarCategoryCustom, res.Categories[1].Type)
		assert.Equal(t, created.Id, res.Categories[1].Id)
	})

	t.Run("should place the new category first if Favorites is not first", func(t *testing.T) {
		userId := model.NewId()

		team := setupTeam(t, ss, userId)

		opts := &store.SidebarCategorySearchOpts{
			TeamID:      team.Id,
			ExcludeTeam: false,
		}
		res, nErr := ss.Channel().CreateInitialSidebarCategories(c, userId, opts)
		require.NoError(t, nErr)
		require.NotEmpty(t, res)

		// Re-arrange the categories so that Favorites comes last
		categories, err := ss.Channel().GetSidebarCategoriesForTeamForUser(userId, team.Id)
		require.NoError(t, err)
		require.Len(t, categories.Categories, 3)
		require.Equal(t, model.SidebarCategoryFavorites, categories.Categories[0].Type)

		err = ss.Channel().UpdateSidebarCategoryOrder(userId, team.Id, []string{
			categories.Categories[1].Id,
			categories.Categories[2].Id,
			categories.Categories[0].Id,
		})
		require.NoError(t, err)

		// Create the category
		created, err := ss.Channel().CreateSidebarCategory(userId, team.Id, &model.SidebarCategoryWithChannels{
			SidebarCategory: model.SidebarCategory{
				DisplayName: model.NewId(),
			},
		})
		require.NoError(t, err)

		// Confirm that it comes first
		res, err = ss.Channel().GetSidebarCategoriesForTeamForUser(userId, team.Id)
		require.NoError(t, err)
		require.Len(t, res.Categories, 4)
		assert.Equal(t, model.SidebarCategoryCustom, res.Categories[0].Type)
		assert.Equal(t, created.Id, res.Categories[0].Id)
	})

	t.Run("should create the category with its channels", func(t *testing.T) {
		userId := model.NewId()
		team := setupTeam(t, ss, userId)

		opts := &store.SidebarCategorySearchOpts{
			TeamID:      team.Id,
			ExcludeTeam: false,
		}
		res, nErr := ss.Channel().CreateInitialSidebarCategories(c, userId, opts)
		require.NoError(t, nErr)
		require.NotEmpty(t, res)

		// Create some channels
		channel1, err := ss.Channel().Save(&model.Channel{
			Type:   model.ChannelTypeOpen,
			TeamId: team.Id,
			Name:   model.NewId(),
		}, 100)
		require.NoError(t, err)
		channel2, err := ss.Channel().Save(&model.Channel{
			Type:   model.ChannelTypeOpen,
			TeamId: team.Id,
			Name:   model.NewId(),
		}, 100)
		require.NoError(t, err)

		// Create the category
		created, err := ss.Channel().CreateSidebarCategory(userId, team.Id, &model.SidebarCategoryWithChannels{
			SidebarCategory: model.SidebarCategory{
				DisplayName: model.NewId(),
			},
			Channels: []string{channel2.Id, channel1.Id},
		})
		require.NoError(t, err)
		assert.Equal(t, []string{channel2.Id, channel1.Id}, created.Channels)

		// Get the channel again to ensure that the SidebarChannels were saved correctly
		res2, err := ss.Channel().GetSidebarCategory(created.Id)
		require.NoError(t, err)
		assert.Equal(t, []string{channel2.Id, channel1.Id}, res2.Channels)
	})

	t.Run("should remove any channels from their previous categories", func(t *testing.T) {
		userId := model.NewId()
		team := setupTeam(t, ss, userId)

		opts := &store.SidebarCategorySearchOpts{
			TeamID:      team.Id,
			ExcludeTeam: false,
		}
		res, nErr := ss.Channel().CreateInitialSidebarCategories(c, userId, opts)
		require.NoError(t, nErr)
		require.NotEmpty(t, res)

		categories, err := ss.Channel().GetSidebarCategoriesForTeamForUser(userId, team.Id)
		require.NoError(t, err)
		require.Len(t, categories.Categories, 3)

		favoritesCategory := categories.Categories[0]
		require.Equal(t, model.SidebarCategoryFavorites, favoritesCategory.Type)
		channelsCategory := categories.Categories[1]
		require.Equal(t, model.SidebarCategoryChannels, channelsCategory.Type)

		// Create some channels
		channel1, nErr := ss.Channel().Save(&model.Channel{
			Type:   model.ChannelTypeOpen,
			TeamId: team.Id,
			Name:   model.NewId(),
		}, 100)
		require.NoError(t, nErr)
		channel2, nErr := ss.Channel().Save(&model.Channel{
			Type:   model.ChannelTypeOpen,
			TeamId: team.Id,
			Name:   model.NewId(),
		}, 100)
		require.NoError(t, nErr)

		// Assign them to categories
		favoritesCategory.Channels = []string{channel1.Id}
		channelsCategory.Channels = []string{channel2.Id}
		_, _, err = ss.Channel().UpdateSidebarCategories(userId, team.Id, []*model.SidebarCategoryWithChannels{
			favoritesCategory,
			channelsCategory,
		})
		require.NoError(t, err)

		// Create the category
		created, err := ss.Channel().CreateSidebarCategory(userId, team.Id, &model.SidebarCategoryWithChannels{
			SidebarCategory: model.SidebarCategory{
				DisplayName: model.NewId(),
			},
			Channels: []string{channel2.Id, channel1.Id},
		})
		require.NoError(t, err)
		assert.Equal(t, []string{channel2.Id, channel1.Id}, created.Channels)

		// Confirm that the channels were removed from their original categories
		res2, err := ss.Channel().GetSidebarCategory(favoritesCategory.Id)
		require.NoError(t, err)
		assert.Equal(t, []string{}, res2.Channels)

		res2, err = ss.Channel().GetSidebarCategory(channelsCategory.Id)
		require.NoError(t, err)
		assert.Equal(t, []string{}, res2.Channels)
	})

	t.Run("should store the correct sorting value", func(t *testing.T) {
		userId := model.NewId()

		team := setupTeam(t, ss, userId)

		opts := &store.SidebarCategorySearchOpts{
			TeamID:      team.Id,
			ExcludeTeam: false,
		}
		res, nErr := ss.Channel().CreateInitialSidebarCategories(c, userId, opts)
		require.NoError(t, nErr)
		require.NotEmpty(t, res)
		// Create the category
		created, err := ss.Channel().CreateSidebarCategory(userId, team.Id, &model.SidebarCategoryWithChannels{
			SidebarCategory: model.SidebarCategory{
				DisplayName: model.NewId(),
				Sorting:     model.SidebarCategorySortManual,
			},
		})
		require.NoError(t, err)

		// Confirm that sorting value is correct
		res, err = ss.Channel().GetSidebarCategoriesForTeamForUser(userId, team.Id)
		require.NoError(t, err)
		require.Len(t, res.Categories, 4)
		// first category will be favorites and second will be newly created
		assert.Equal(t, model.SidebarCategoryCustom, res.Categories[1].Type)
		assert.Equal(t, created.Id, res.Categories[1].Id)
		assert.Equal(t, model.SidebarCategorySortManual, res.Categories[1].Sorting)
		assert.Equal(t, model.SidebarCategorySortManual, created.Sorting)
	})
}

func testGetSidebarCategory(t *testing.T, ss store.Store, s SqlStore) {
	c := request.TestContext(t)

	t.Run("should return a custom category with its Channels field set", func(t *testing.T) {
		userId := model.NewId()
		team := setupTeam(t, ss, userId)

		channelId1 := model.NewId()
		channelId2 := model.NewId()
		channelId3 := model.NewId()

		opts := &store.SidebarCategorySearchOpts{
			TeamID:      team.Id,
			ExcludeTeam: false,
		}
		res, nErr := ss.Channel().CreateInitialSidebarCategories(c, userId, opts)
		require.NoError(t, nErr)
		require.NotEmpty(t, res)

		// Create a category and assign some channels to it
		created, err := ss.Channel().CreateSidebarCategory(userId, team.Id, &model.SidebarCategoryWithChannels{
			SidebarCategory: model.SidebarCategory{
				UserId:      userId,
				TeamId:      team.Id,
				DisplayName: model.NewId(),
			},
			Channels: []string{channelId1, channelId2, channelId3},
		})
		require.NoError(t, err)
		require.NotNil(t, created)

		// Ensure that they're returned in order
		res2, err := ss.Channel().GetSidebarCategory(created.Id)
		assert.NoError(t, err)
		assert.Equal(t, created.Id, res2.Id)
		assert.Equal(t, model.SidebarCategoryCustom, res2.Type)
		assert.Equal(t, created.DisplayName, res2.DisplayName)
		assert.Equal(t, []string{channelId1, channelId2, channelId3}, res2.Channels)
	})

	t.Run("should return any orphaned channels with the Channels category", func(t *testing.T) {
		userId := model.NewId()
		team := setupTeam(t, ss, userId)

		// Create the initial categories and find the channels category
		opts := &store.SidebarCategorySearchOpts{
			TeamID:      team.Id,
			ExcludeTeam: false,
		}
		res, nErr := ss.Channel().CreateInitialSidebarCategories(c, userId, opts)
		require.NoError(t, nErr)
		require.NotEmpty(t, res)

		categories, err := ss.Channel().GetSidebarCategoriesForTeamForUser(userId, team.Id)
		require.NoError(t, err)

		channelsCategory := categories.Categories[1]
		require.Equal(t, model.SidebarCategoryChannels, channelsCategory.Type)

		// Join some channels
		channel1, nErr := ss.Channel().Save(&model.Channel{
			Name:        "channel1",
			DisplayName: "DEF",
			TeamId:      team.Id,
			Type:        model.ChannelTypePrivate,
		}, 10)
		require.NoError(t, nErr)
		_, nErr = ss.Channel().SaveMember(&model.ChannelMember{
			UserId:      userId,
			ChannelId:   channel1.Id,
			NotifyProps: model.GetDefaultChannelNotifyProps(),
		})
		require.NoError(t, nErr)

		channel2, nErr := ss.Channel().Save(&model.Channel{
			Name:        "channel2",
			DisplayName: "ABC",
			TeamId:      team.Id,
			Type:        model.ChannelTypeOpen,
		}, 10)
		require.NoError(t, nErr)
		_, nErr = ss.Channel().SaveMember(&model.ChannelMember{
			UserId:      userId,
			ChannelId:   channel2.Id,
			NotifyProps: model.GetDefaultChannelNotifyProps(),
		})
		require.NoError(t, nErr)

		// Confirm that they're not in the Channels category in the DB
		var count int64
		countErr := s.GetMasterX().Get(&count, `
			SELECT
				COUNT(*)
			FROM
				SidebarChannels
			WHERE
				CategoryId = ?`, channelsCategory.Id)
		require.NoError(t, countErr)
		assert.Equal(t, int64(0), count)

		// Ensure that the Channels are returned in alphabetical order
		res2, err := ss.Channel().GetSidebarCategory(channelsCategory.Id)
		assert.NoError(t, err)
		assert.Equal(t, channelsCategory.Id, res2.Id)
		assert.Equal(t, model.SidebarCategoryChannels, channelsCategory.Type)
		assert.Equal(t, []string{channel2.Id, channel1.Id}, res2.Channels)
	})

	t.Run("shouldn't return orphaned channels on another team with the Channels category", func(t *testing.T) {
		userId := model.NewId()
		team := setupTeam(t, ss, userId)

		// Create the initial categories and find the channels category
		opts := &store.SidebarCategorySearchOpts{
			TeamID:      team.Id,
			ExcludeTeam: false,
		}
		res, nErr := ss.Channel().CreateInitialSidebarCategories(c, userId, opts)
		require.NoError(t, nErr)
		require.NotEmpty(t, res)

		categories, err := ss.Channel().GetSidebarCategoriesForTeamForUser(userId, team.Id)
		require.NoError(t, err)
		require.Equal(t, model.SidebarCategoryChannels, categories.Categories[1].Type)

		channelsCategory := categories.Categories[1]

		// Join a channel on another team
		channel1, nErr := ss.Channel().Save(&model.Channel{
			Name:   "abc",
			TeamId: model.NewId(),
			Type:   model.ChannelTypeOpen,
		}, 10)
		require.NoError(t, nErr)
		defer ss.Channel().PermanentDelete(channel1.Id)

		_, nErr = ss.Channel().SaveMember(&model.ChannelMember{
			UserId:      userId,
			ChannelId:   channel1.Id,
			NotifyProps: model.GetDefaultChannelNotifyProps(),
		})
		require.NoError(t, nErr)

		// Ensure that no channels are returned
		res2, err := ss.Channel().GetSidebarCategory(channelsCategory.Id)
		assert.NoError(t, err)
		assert.Equal(t, channelsCategory.Id, res2.Id)
		assert.Equal(t, model.SidebarCategoryChannels, channelsCategory.Type)
		assert.Len(t, res2.Channels, 0)
	})

	t.Run("shouldn't return non-orphaned channels with the Channels category", func(t *testing.T) {
		userId := model.NewId()
		team := setupTeam(t, ss, userId)

		opts := &store.SidebarCategorySearchOpts{
			TeamID:      team.Id,
			ExcludeTeam: false,
		}
		// Create the initial categories and find the channels category
		res, nErr := ss.Channel().CreateInitialSidebarCategories(c, userId, opts)
		require.NoError(t, nErr)
		require.NotEmpty(t, res)

		categories, err := ss.Channel().GetSidebarCategoriesForTeamForUser(userId, team.Id)
		require.NoError(t, err)

		favoritesCategory := categories.Categories[0]
		require.Equal(t, model.SidebarCategoryFavorites, favoritesCategory.Type)
		channelsCategory := categories.Categories[1]
		require.Equal(t, model.SidebarCategoryChannels, channelsCategory.Type)

		// Join some channels
		channel1, nErr := ss.Channel().Save(&model.Channel{
			Name:        "channel1",
			DisplayName: "DEF",
			TeamId:      team.Id,
			Type:        model.ChannelTypePrivate,
		}, 10)
		require.NoError(t, nErr)
		_, nErr = ss.Channel().SaveMember(&model.ChannelMember{
			UserId:      userId,
			ChannelId:   channel1.Id,
			NotifyProps: model.GetDefaultChannelNotifyProps(),
		})
		require.NoError(t, nErr)

		channel2, nErr := ss.Channel().Save(&model.Channel{
			Name:        "channel2",
			DisplayName: "ABC",
			TeamId:      team.Id,
			Type:        model.ChannelTypeOpen,
		}, 10)
		require.NoError(t, nErr)
		_, nErr = ss.Channel().SaveMember(&model.ChannelMember{
			UserId:      userId,
			ChannelId:   channel2.Id,
			NotifyProps: model.GetDefaultChannelNotifyProps(),
		})
		require.NoError(t, nErr)

		// And assign one to another category
		_, _, err = ss.Channel().UpdateSidebarCategories(userId, team.Id, []*model.SidebarCategoryWithChannels{
			{
				SidebarCategory: favoritesCategory.SidebarCategory,
				Channels:        []string{channel2.Id},
			},
		})
		require.NoError(t, err)

		// Ensure that the correct channel is returned in the Channels category
		res2, err := ss.Channel().GetSidebarCategory(channelsCategory.Id)
		assert.NoError(t, err)
		assert.Equal(t, channelsCategory.Id, res2.Id)
		assert.Equal(t, model.SidebarCategoryChannels, channelsCategory.Type)
		assert.Equal(t, []string{channel1.Id}, res2.Channels)
	})

	t.Run("should return any orphaned DM channels with the Direct Messages category", func(t *testing.T) {
		userId := model.NewId()
		team := setupTeam(t, ss, userId)

		// Create the initial categories and find the DMs category
		opts := &store.SidebarCategorySearchOpts{
			TeamID:      team.Id,
			ExcludeTeam: false,
		}
		res, nErr := ss.Channel().CreateInitialSidebarCategories(c, userId, opts)
		require.NoError(t, nErr)
		require.NotEmpty(t, res)

		categories, err := ss.Channel().GetSidebarCategoriesForTeamForUser(userId, team.Id)
		require.NoError(t, err)
		require.Equal(t, model.SidebarCategoryDirectMessages, categories.Categories[2].Type)

		dmsCategory := categories.Categories[2]

		// Create a DM
		otherUserId := model.NewId()
		dmChannel, nErr := ss.Channel().SaveDirectChannel(
			&model.Channel{
				Name: model.GetDMNameFromIds(userId, otherUserId),
				Type: model.ChannelTypeDirect,
			},
			&model.ChannelMember{
				UserId:      userId,
				NotifyProps: model.GetDefaultChannelNotifyProps(),
			},
			&model.ChannelMember{
				UserId:      otherUserId,
				NotifyProps: model.GetDefaultChannelNotifyProps(),
			},
		)
		require.NoError(t, nErr)

		// Ensure that the DM is returned
		res2, err := ss.Channel().GetSidebarCategory(dmsCategory.Id)
		assert.NoError(t, err)
		assert.Equal(t, dmsCategory.Id, res2.Id)
		assert.Equal(t, model.SidebarCategoryDirectMessages, res2.Type)
		assert.Equal(t, []string{dmChannel.Id}, res2.Channels)
	})

	t.Run("should return any orphaned GM channels with the Direct Messages category", func(t *testing.T) {
		userId := model.NewId()
		team := setupTeam(t, ss, userId)

		// Create the initial categories and find the DMs category
		opts := &store.SidebarCategorySearchOpts{
			TeamID:      team.Id,
			ExcludeTeam: false,
		}
		res, nErr := ss.Channel().CreateInitialSidebarCategories(c, userId, opts)
		require.NoError(t, nErr)
		require.NotEmpty(t, res)

		categories, err := ss.Channel().GetSidebarCategoriesForTeamForUser(userId, team.Id)
		require.NoError(t, err)
		require.Equal(t, model.SidebarCategoryDirectMessages, categories.Categories[2].Type)

		dmsCategory := categories.Categories[2]

		// Create a GM
		gmChannel, nErr := ss.Channel().Save(&model.Channel{
			Name:   "abc",
			TeamId: "",
			Type:   model.ChannelTypeGroup,
		}, 10)
		require.NoError(t, nErr)
		defer ss.Channel().PermanentDelete(gmChannel.Id)
		_, nErr = ss.Channel().SaveMember(&model.ChannelMember{
			UserId:      userId,
			ChannelId:   gmChannel.Id,
			NotifyProps: model.GetDefaultChannelNotifyProps(),
		})
		require.NoError(t, nErr)

		// Ensure that the DM is returned
		res2, err := ss.Channel().GetSidebarCategory(dmsCategory.Id)
		assert.NoError(t, err)
		assert.Equal(t, dmsCategory.Id, res2.Id)
		assert.Equal(t, model.SidebarCategoryDirectMessages, res2.Type)
		assert.Equal(t, []string{gmChannel.Id}, res2.Channels)
	})

	t.Run("should return orphaned DM channels in the DMs category which are in a custom category on another team", func(t *testing.T) {
		userId := model.NewId()
		team := setupTeam(t, ss, userId)

		// Create the initial categories and find the DMs category
		opts := &store.SidebarCategorySearchOpts{
			TeamID:      team.Id,
			ExcludeTeam: false,
		}
		res, nErr := ss.Channel().CreateInitialSidebarCategories(c, userId, opts)
		require.NoError(t, nErr)
		require.NotEmpty(t, res)

		categories, err := ss.Channel().GetSidebarCategoriesForTeamForUser(userId, team.Id)
		require.NoError(t, err)
		require.Equal(t, model.SidebarCategoryDirectMessages, categories.Categories[2].Type)

		dmsCategory := categories.Categories[2]

		// Create a DM
		otherUserId := model.NewId()
		dmChannel, nErr := ss.Channel().SaveDirectChannel(
			&model.Channel{
				Name: model.GetDMNameFromIds(userId, otherUserId),
				Type: model.ChannelTypeDirect,
			},
			&model.ChannelMember{
				UserId:      userId,
				NotifyProps: model.GetDefaultChannelNotifyProps(),
			},
			&model.ChannelMember{
				UserId:      otherUserId,
				NotifyProps: model.GetDefaultChannelNotifyProps(),
			},
		)
		require.NoError(t, nErr)

		// Create another team and assign the DM to a custom category on that team
		otherTeam := setupTeam(t, ss, userId)
		opts = &store.SidebarCategorySearchOpts{
			TeamID:      otherTeam.Id,
			ExcludeTeam: false,
		}
		res, nErr = ss.Channel().CreateInitialSidebarCategories(c, userId, opts)
		require.NoError(t, nErr)
		require.NotEmpty(t, res)

		_, err = ss.Channel().CreateSidebarCategory(userId, otherTeam.Id, &model.SidebarCategoryWithChannels{
			SidebarCategory: model.SidebarCategory{
				UserId: userId,
				TeamId: team.Id,
			},
			Channels: []string{dmChannel.Id},
		})
		require.NoError(t, err)

		// Ensure that the DM is returned with the DMs category on the original team
		res2, err := ss.Channel().GetSidebarCategory(dmsCategory.Id)
		assert.NoError(t, err)
		assert.Equal(t, dmsCategory.Id, res2.Id)
		assert.Equal(t, model.SidebarCategoryDirectMessages, res2.Type)
		assert.Equal(t, []string{dmChannel.Id}, res2.Channels)
	})
}

func testGetSidebarCategories(t *testing.T, ss store.Store) {
	c := request.TestContext(t)

	t.Run("should return channels in the same order between different ways of getting categories", func(t *testing.T) {
		userId := model.NewId()
		team := setupTeam(t, ss, userId)

		opts := &store.SidebarCategorySearchOpts{
			TeamID:      team.Id,
			ExcludeTeam: false,
		}
		res, nErr := ss.Channel().CreateInitialSidebarCategories(c, userId, opts)
		require.NoError(t, nErr)
		require.NotEmpty(t, res)

		channelIds := []string{
			model.NewId(),
			model.NewId(),
			model.NewId(),
		}

		newCategory, err := ss.Channel().CreateSidebarCategory(userId, team.Id, &model.SidebarCategoryWithChannels{
			Channels: channelIds,
		})
		require.NoError(t, err)
		require.NotNil(t, newCategory)

		gotCategory, err := ss.Channel().GetSidebarCategory(newCategory.Id)
		require.NoError(t, err)

		res, err = ss.Channel().GetSidebarCategoriesForTeamForUser(userId, team.Id)
		require.NoError(t, err)
		require.Len(t, res.Categories, 4)

		require.Equal(t, model.SidebarCategoryCustom, res.Categories[1].Type)

		// This looks unnecessary, but I was getting different results from some of these before
		assert.Equal(t, newCategory.Channels, res.Categories[1].Channels)
		assert.Equal(t, gotCategory.Channels, res.Categories[1].Channels)
		assert.Equal(t, channelIds, res.Categories[1].Channels)
	})
	t.Run("should not return categories for teams deleted, or no longer a member", func(t *testing.T) {
		userId := model.NewId()

		teamMember1 := setupTeam(t, ss, userId)
		teamMember2 := setupTeam(t, ss, userId)
		teamDeleted := setupTeam(t, ss, userId)
		teamDeleted.DeleteAt = model.GetMillis()
		ss.Team().Update(teamDeleted)
		teamNotMember := setupTeam(t, ss)
		teamDeletedMember := setupTeam(t, ss, userId)

		members, err := ss.Team().GetMembersByIds(teamDeletedMember.Id, []string{userId}, nil)
		require.NoError(t, err)
		require.NotEmpty(t, members)
		member := members[0]
		member.DeleteAt = model.GetMillis()
		ss.Team().UpdateMember(member)

		teamIds := []string{
			teamMember1.Id,
			teamMember2.Id,
			teamDeleted.Id,
			teamNotMember.Id,
			teamDeletedMember.Id,
		}

		for _, id := range teamIds {
			res, nErr := ss.Channel().CreateInitialSidebarCategories(c, userId, &store.SidebarCategorySearchOpts{TeamID: id})
			require.NoError(t, nErr)
			require.NotEmpty(t, res)
		}

		opts := &store.SidebarCategorySearchOpts{
			TeamID:      teamMember1.Id,
			ExcludeTeam: false,
		}

		// Team member and not exclude
		res, err := ss.Channel().GetSidebarCategories(userId, opts)
		require.NoError(t, err)
		assert.Equal(t, 3, len(res.Categories))

		// No team member and not exclude
		opts.TeamID = teamDeleted.Id
		res, err = ss.Channel().GetSidebarCategories(userId, opts)
		require.NoError(t, err)
		assert.Equal(t, 0, len(res.Categories))

		// No team member and exclude
		opts.ExcludeTeam = true
		res, err = ss.Channel().GetSidebarCategories(userId, opts)
		require.NoError(t, err)
		assert.Equal(t, 6, len(res.Categories))

		// Team member and exclude
		opts.TeamID = teamMember1.Id
		res, err = ss.Channel().GetSidebarCategories(userId, opts)
		require.NoError(t, err)
		assert.Equal(t, 3, len(res.Categories))
	})
}

func testUpdateSidebarCategories(t *testing.T, ss store.Store) {
	c := request.TestContext(t)

	t.Run("ensure the query to update SidebarCategories hasn't been polluted by UpdateSidebarCategoryOrder", func(t *testing.T) {
		userId := model.NewId()
		team := setupTeam(t, ss, userId)

		// Create the initial categories
		opts := &store.SidebarCategorySearchOpts{
			TeamID:      team.Id,
			ExcludeTeam: false,
		}
		res, err := ss.Channel().CreateInitialSidebarCategories(c, userId, opts)
		require.NoError(t, err)
		require.NotEmpty(t, res)

		initialCategories, err := ss.Channel().GetSidebarCategoriesForTeamForUser(userId, team.Id)
		require.NoError(t, err)

		favoritesCategory := initialCategories.Categories[0]
		channelsCategory := initialCategories.Categories[1]
		dmsCategory := initialCategories.Categories[2]

		// And then update one of them
		updated, _, err := ss.Channel().UpdateSidebarCategories(userId, team.Id, []*model.SidebarCategoryWithChannels{
			channelsCategory,
		})
		require.NoError(t, err)
		assert.Equal(t, channelsCategory, updated[0])
		assert.Equal(t, "Channels", updated[0].DisplayName)

		// And then reorder the categories
		err = ss.Channel().UpdateSidebarCategoryOrder(userId, team.Id, []string{dmsCategory.Id, favoritesCategory.Id, channelsCategory.Id})
		require.NoError(t, err)

		// Which somehow blanks out stuff because ???
		got, err := ss.Channel().GetSidebarCategory(favoritesCategory.Id)
		require.NoError(t, err)
		assert.Equal(t, "Favorites", got.DisplayName)
	})

	t.Run("categories should be returned in their original order", func(t *testing.T) {
		userId := model.NewId()
		team := setupTeam(t, ss, userId)

		// Create the initial categories
		opts := &store.SidebarCategorySearchOpts{
			TeamID:      team.Id,
			ExcludeTeam: false,
		}
		res, err := ss.Channel().CreateInitialSidebarCategories(c, userId, opts)
		require.NoError(t, err)
		require.NotEmpty(t, res)

		initialCategories, err := ss.Channel().GetSidebarCategoriesForTeamForUser(userId, team.Id)
		require.NoError(t, err)

		favoritesCategory := initialCategories.Categories[0]
		channelsCategory := initialCategories.Categories[1]
		dmsCategory := initialCategories.Categories[2]

		// And then update them
		updatedCategories, _, err := ss.Channel().UpdateSidebarCategories(userId, team.Id, []*model.SidebarCategoryWithChannels{
			favoritesCategory,
			channelsCategory,
			dmsCategory,
		})
		assert.NoError(t, err)
		assert.Equal(t, favoritesCategory.Id, updatedCategories[0].Id)
		assert.Equal(t, channelsCategory.Id, updatedCategories[1].Id)
		assert.Equal(t, dmsCategory.Id, updatedCategories[2].Id)
	})

	t.Run("should silently fail to update read only fields", func(t *testing.T) {
		userId := model.NewId()
		team := setupTeam(t, ss, userId)

		opts := &store.SidebarCategorySearchOpts{
			TeamID:      team.Id,
			ExcludeTeam: false,
		}
		res, nErr := ss.Channel().CreateInitialSidebarCategories(c, userId, opts)
		require.NoError(t, nErr)
		require.NotEmpty(t, res)

		initialCategories, err := ss.Channel().GetSidebarCategoriesForTeamForUser(userId, team.Id)
		require.NoError(t, err)

		favoritesCategory := initialCategories.Categories[0]
		channelsCategory := initialCategories.Categories[1]
		dmsCategory := initialCategories.Categories[2]

		customCategory, err := ss.Channel().CreateSidebarCategory(userId, team.Id, &model.SidebarCategoryWithChannels{})
		require.NoError(t, err)

		categoriesToUpdate := []*model.SidebarCategoryWithChannels{
			// Try to change the type of Favorites
			{
				SidebarCategory: model.SidebarCategory{
					Id:          favoritesCategory.Id,
					DisplayName: "something else",
				},
				Channels: favoritesCategory.Channels,
			},
			// Try to change the type of Channels
			{
				SidebarCategory: model.SidebarCategory{
					Id:   channelsCategory.Id,
					Type: model.SidebarCategoryDirectMessages,
				},
				Channels: channelsCategory.Channels,
			},
			// Try to change the Channels of DMs
			{
				SidebarCategory: dmsCategory.SidebarCategory,
				Channels:        []string{"fakechannel"},
			},
			// Try to change the UserId/TeamId of a custom category
			{
				SidebarCategory: model.SidebarCategory{
					Id:          customCategory.Id,
					UserId:      model.NewId(),
					TeamId:      model.NewId(),
					Sorting:     customCategory.Sorting,
					DisplayName: customCategory.DisplayName,
				},
				Channels: customCategory.Channels,
			},
		}

		updatedCategories, _, err := ss.Channel().UpdateSidebarCategories(userId, team.Id, categoriesToUpdate)
		assert.NoError(t, err)

		assert.NotEqual(t, "Favorites", categoriesToUpdate[0].DisplayName)
		assert.Equal(t, "Favorites", updatedCategories[0].DisplayName)
		assert.NotEqual(t, model.SidebarCategoryChannels, categoriesToUpdate[1].Type)
		assert.Equal(t, model.SidebarCategoryChannels, updatedCategories[1].Type)
		assert.NotEqual(t, []string{}, categoriesToUpdate[2].Channels)
		assert.Equal(t, []string{}, updatedCategories[2].Channels)
		assert.NotEqual(t, userId, categoriesToUpdate[3].UserId)
		assert.Equal(t, userId, updatedCategories[3].UserId)
	})

	t.Run("should add and remove favorites preferences based on the Favorites category", func(t *testing.T) {
		userId := model.NewId()
		team := setupTeam(t, ss, userId)

		// Create the initial categories and find the favorites category
		opts := &store.SidebarCategorySearchOpts{
			TeamID:      team.Id,
			ExcludeTeam: false,
		}
		res, nErr := ss.Channel().CreateInitialSidebarCategories(c, userId, opts)
		require.NoError(t, nErr)
		require.NotEmpty(t, res)

		categories, err := ss.Channel().GetSidebarCategoriesForTeamForUser(userId, team.Id)
		require.NoError(t, err)

		favoritesCategory := categories.Categories[0]
		require.Equal(t, model.SidebarCategoryFavorites, favoritesCategory.Type)

		// Join a channel
		channel, nErr := ss.Channel().Save(&model.Channel{
			Name:   "channel",
			Type:   model.ChannelTypeOpen,
			TeamId: team.Id,
		}, 10)
		require.NoError(t, nErr)
		_, nErr = ss.Channel().SaveMember(&model.ChannelMember{
			UserId:      userId,
			ChannelId:   channel.Id,
			NotifyProps: model.GetDefaultChannelNotifyProps(),
		})
		require.NoError(t, nErr)

		// Assign it to favorites
		_, _, err = ss.Channel().UpdateSidebarCategories(userId, team.Id, []*model.SidebarCategoryWithChannels{
			{
				SidebarCategory: favoritesCategory.SidebarCategory,
				Channels:        []string{channel.Id},
			},
		})
		assert.NoError(t, err)

		res2, nErr := ss.Preference().Get(userId, model.PreferenceCategoryFavoriteChannel, channel.Id)
		assert.NoError(t, nErr)
		assert.NotNil(t, res2)
		assert.Equal(t, "true", res2.Value)

		// And then remove it
		channelsCategory := categories.Categories[1]
		require.Equal(t, model.SidebarCategoryChannels, channelsCategory.Type)

		_, _, err = ss.Channel().UpdateSidebarCategories(userId, team.Id, []*model.SidebarCategoryWithChannels{
			{
				SidebarCategory: channelsCategory.SidebarCategory,
				Channels:        []string{channel.Id},
			},
		})
		assert.NoError(t, err)

		res2, nErr = ss.Preference().Get(userId, model.PreferenceCategoryFavoriteChannel, channel.Id)
		assert.Error(t, nErr)
		assert.True(t, errors.Is(nErr, sql.ErrNoRows))
		assert.Nil(t, res2)
	})

	t.Run("should add and remove favorites preferences for DMs", func(t *testing.T) {
		userId := model.NewId()
		team := setupTeam(t, ss, userId)

		// Create the initial categories and find the favorites category
		opts := &store.SidebarCategorySearchOpts{
			TeamID:      team.Id,
			ExcludeTeam: false,
		}
		res, nErr := ss.Channel().CreateInitialSidebarCategories(c, userId, opts)
		require.NoError(t, nErr)
		require.NotEmpty(t, res)

		categories, err := ss.Channel().GetSidebarCategoriesForTeamForUser(userId, team.Id)
		require.NoError(t, err)

		favoritesCategory := categories.Categories[0]
		require.Equal(t, model.SidebarCategoryFavorites, favoritesCategory.Type)

		// Create a direct channel
		otherUserId := model.NewId()

		dmChannel, nErr := ss.Channel().SaveDirectChannel(
			&model.Channel{
				Name: model.GetDMNameFromIds(userId, otherUserId),
				Type: model.ChannelTypeDirect,
			},
			&model.ChannelMember{
				UserId:      userId,
				NotifyProps: model.GetDefaultChannelNotifyProps(),
			},
			&model.ChannelMember{
				UserId:      otherUserId,
				NotifyProps: model.GetDefaultChannelNotifyProps(),
			},
		)
		assert.NoError(t, nErr)

		// Assign it to favorites
		_, _, err = ss.Channel().UpdateSidebarCategories(userId, team.Id, []*model.SidebarCategoryWithChannels{
			{
				SidebarCategory: favoritesCategory.SidebarCategory,
				Channels:        []string{dmChannel.Id},
			},
		})
		assert.NoError(t, err)

		res2, nErr := ss.Preference().Get(userId, model.PreferenceCategoryFavoriteChannel, dmChannel.Id)
		assert.NoError(t, nErr)
		assert.NotNil(t, res2)
		assert.Equal(t, "true", res2.Value)

		// And then remove it
		dmsCategory := categories.Categories[2]
		require.Equal(t, model.SidebarCategoryDirectMessages, dmsCategory.Type)

		_, _, err = ss.Channel().UpdateSidebarCategories(userId, team.Id, []*model.SidebarCategoryWithChannels{
			{
				SidebarCategory: dmsCategory.SidebarCategory,
				Channels:        []string{dmChannel.Id},
			},
		})
		assert.NoError(t, err)

		res2, nErr = ss.Preference().Get(userId, model.PreferenceCategoryFavoriteChannel, dmChannel.Id)
		assert.Error(t, nErr)
		assert.True(t, errors.Is(nErr, sql.ErrNoRows))
		assert.Nil(t, res2)
	})

	t.Run("should add and remove favorites preferences, even if the channel is already favorited in preferences", func(t *testing.T) {
		userId := model.NewId()
		team := setupTeam(t, ss, userId)
		team2 := setupTeam(t, ss, userId)

		// Create the initial categories and find the favorites categories in each team
		opts := &store.SidebarCategorySearchOpts{
			TeamID:      team.Id,
			ExcludeTeam: false,
		}
		res, nErr := ss.Channel().CreateInitialSidebarCategories(c, userId, opts)
		require.NoError(t, nErr)
		require.NotEmpty(t, res)

		categories, err := ss.Channel().GetSidebarCategoriesForTeamForUser(userId, team.Id)
		require.NoError(t, err)

		favoritesCategory := categories.Categories[0]
		require.Equal(t, model.SidebarCategoryFavorites, favoritesCategory.Type)

		opts = &store.SidebarCategorySearchOpts{
			TeamID:      team2.Id,
			ExcludeTeam: false,
		}
		res, nErr = ss.Channel().CreateInitialSidebarCategories(c, userId, opts)
		require.NoError(t, nErr)
		require.NotEmpty(t, res)

		categories2, err := ss.Channel().GetSidebarCategoriesForTeamForUser(userId, team2.Id)
		require.NoError(t, err)

		favoritesCategory2 := categories2.Categories[0]
		require.Equal(t, model.SidebarCategoryFavorites, favoritesCategory2.Type)

		// Create a direct channel
		otherUserId := model.NewId()

		dmChannel, nErr := ss.Channel().SaveDirectChannel(
			&model.Channel{
				Name: model.GetDMNameFromIds(userId, otherUserId),
				Type: model.ChannelTypeDirect,
			},
			&model.ChannelMember{
				UserId:      userId,
				NotifyProps: model.GetDefaultChannelNotifyProps(),
			},
			&model.ChannelMember{
				UserId:      otherUserId,
				NotifyProps: model.GetDefaultChannelNotifyProps(),
			},
		)
		assert.NoError(t, nErr)

		// Assign it to favorites on the first team. The favorites preference gets set for all teams.
		_, _, err = ss.Channel().UpdateSidebarCategories(userId, team.Id, []*model.SidebarCategoryWithChannels{
			{
				SidebarCategory: favoritesCategory.SidebarCategory,
				Channels:        []string{dmChannel.Id},
			},
		})
		assert.NoError(t, err)

		res2, nErr := ss.Preference().Get(userId, model.PreferenceCategoryFavoriteChannel, dmChannel.Id)
		assert.NoError(t, nErr)
		assert.NotNil(t, res2)
		assert.Equal(t, "true", res2.Value)

		// Assign it to favorites on the second team. The favorites preference is already set.
		updated, _, err := ss.Channel().UpdateSidebarCategories(userId, team.Id, []*model.SidebarCategoryWithChannels{
			{
				SidebarCategory: favoritesCategory2.SidebarCategory,
				Channels:        []string{dmChannel.Id},
			},
		})
		assert.NoError(t, err)
		assert.Equal(t, []string{dmChannel.Id}, updated[0].Channels)

		res2, nErr = ss.Preference().Get(userId, model.PreferenceCategoryFavoriteChannel, dmChannel.Id)
		assert.NoError(t, nErr)
		assert.NotNil(t, res2)
		assert.Equal(t, "true", res2.Value)

		// Remove it from favorites on the first team. This clears the favorites preference for all teams.
		_, _, err = ss.Channel().UpdateSidebarCategories(userId, team.Id, []*model.SidebarCategoryWithChannels{
			{
				SidebarCategory: favoritesCategory.SidebarCategory,
				Channels:        []string{},
			},
		})
		assert.NoError(t, err)

		res2, nErr = ss.Preference().Get(userId, model.PreferenceCategoryFavoriteChannel, dmChannel.Id)
		require.Error(t, nErr)
		assert.Nil(t, res2)

		// Remove it from favorites on the second team. The favorites preference was already deleted.
		_, _, err = ss.Channel().UpdateSidebarCategories(userId, team.Id, []*model.SidebarCategoryWithChannels{
			{
				SidebarCategory: favoritesCategory2.SidebarCategory,
				Channels:        []string{},
			},
		})
		assert.NoError(t, err)

		res2, nErr = ss.Preference().Get(userId, model.PreferenceCategoryFavoriteChannel, dmChannel.Id)
		require.Error(t, nErr)
		assert.Nil(t, res2)
	})

	t.Run("should not affect other users' favorites preferences", func(t *testing.T) {
		userId := model.NewId()
		userId2 := model.NewId()
		team := setupTeam(t, ss, userId, userId2)

		// Create the initial categories and find the favorites category
		opts := &store.SidebarCategorySearchOpts{
			TeamID:      team.Id,
			ExcludeTeam: false,
		}
		res, nErr := ss.Channel().CreateInitialSidebarCategories(c, userId, opts)
		require.NoError(t, nErr)
		require.NotEmpty(t, res)

		categories, err := ss.Channel().GetSidebarCategoriesForTeamForUser(userId, team.Id)
		require.NoError(t, err)

		favoritesCategory := categories.Categories[0]
		require.Equal(t, model.SidebarCategoryFavorites, favoritesCategory.Type)
		channelsCategory := categories.Categories[1]
		require.Equal(t, model.SidebarCategoryChannels, channelsCategory.Type)

		// Create the other users' categories
		res, nErr = ss.Channel().CreateInitialSidebarCategories(c, userId2, opts)
		require.NoError(t, nErr)
		require.NotEmpty(t, res)

		categories2, err := ss.Channel().GetSidebarCategoriesForTeamForUser(userId2, team.Id)
		require.NoError(t, err)

		favoritesCategory2 := categories2.Categories[0]
		require.Equal(t, model.SidebarCategoryFavorites, favoritesCategory2.Type)
		channelsCategory2 := categories2.Categories[1]
		require.Equal(t, model.SidebarCategoryChannels, channelsCategory2.Type)

		// Have both users join a channel
		channel, nErr := ss.Channel().Save(&model.Channel{
			Name:   "channel",
			Type:   model.ChannelTypeOpen,
			TeamId: team.Id,
		}, 10)
		require.NoError(t, nErr)
		_, nErr = ss.Channel().SaveMember(&model.ChannelMember{
			UserId:      userId,
			ChannelId:   channel.Id,
			NotifyProps: model.GetDefaultChannelNotifyProps(),
		})
		require.NoError(t, nErr)
		_, nErr = ss.Channel().SaveMember(&model.ChannelMember{
			UserId:      userId2,
			ChannelId:   channel.Id,
			NotifyProps: model.GetDefaultChannelNotifyProps(),
		})
		require.NoError(t, nErr)

		// Have user1 favorite it
		_, _, err = ss.Channel().UpdateSidebarCategories(userId, team.Id, []*model.SidebarCategoryWithChannels{
			{
				SidebarCategory: favoritesCategory.SidebarCategory,
				Channels:        []string{channel.Id},
			},
			{
				SidebarCategory: channelsCategory.SidebarCategory,
				Channels:        []string{},
			},
		})
		assert.NoError(t, err)

		res2, nErr := ss.Preference().Get(userId, model.PreferenceCategoryFavoriteChannel, channel.Id)
		assert.NoError(t, nErr)
		assert.NotNil(t, res2)
		assert.Equal(t, "true", res2.Value)

		res2, nErr = ss.Preference().Get(userId2, model.PreferenceCategoryFavoriteChannel, channel.Id)
		assert.True(t, errors.Is(nErr, sql.ErrNoRows))
		assert.Nil(t, res2)

		// And user2 favorite it
		_, _, err = ss.Channel().UpdateSidebarCategories(userId2, team.Id, []*model.SidebarCategoryWithChannels{
			{
				SidebarCategory: favoritesCategory2.SidebarCategory,
				Channels:        []string{channel.Id},
			},
			{
				SidebarCategory: channelsCategory2.SidebarCategory,
				Channels:        []string{},
			},
		})
		assert.NoError(t, err)

		res2, nErr = ss.Preference().Get(userId, model.PreferenceCategoryFavoriteChannel, channel.Id)
		assert.NoError(t, nErr)
		assert.NotNil(t, res2)
		assert.Equal(t, "true", res2.Value)

		res2, nErr = ss.Preference().Get(userId2, model.PreferenceCategoryFavoriteChannel, channel.Id)
		assert.NoError(t, nErr)
		assert.NotNil(t, res2)
		assert.Equal(t, "true", res2.Value)

		// And then user1 unfavorite it
		_, _, err = ss.Channel().UpdateSidebarCategories(userId, team.Id, []*model.SidebarCategoryWithChannels{
			{
				SidebarCategory: channelsCategory.SidebarCategory,
				Channels:        []string{channel.Id},
			},
			{
				SidebarCategory: favoritesCategory.SidebarCategory,
				Channels:        []string{},
			},
		})
		assert.NoError(t, err)

		res2, nErr = ss.Preference().Get(userId, model.PreferenceCategoryFavoriteChannel, channel.Id)
		assert.True(t, errors.Is(nErr, sql.ErrNoRows))
		assert.Nil(t, res2)

		res2, nErr = ss.Preference().Get(userId2, model.PreferenceCategoryFavoriteChannel, channel.Id)
		assert.NoError(t, nErr)
		assert.NotNil(t, res2)
		assert.Equal(t, "true", res2.Value)

		// And finally user2 favorite it
		_, _, err = ss.Channel().UpdateSidebarCategories(userId2, team.Id, []*model.SidebarCategoryWithChannels{
			{
				SidebarCategory: channelsCategory2.SidebarCategory,
				Channels:        []string{channel.Id},
			},
			{
				SidebarCategory: favoritesCategory2.SidebarCategory,
				Channels:        []string{},
			},
		})
		assert.NoError(t, err)

		res2, nErr = ss.Preference().Get(userId, model.PreferenceCategoryFavoriteChannel, channel.Id)
		assert.True(t, errors.Is(nErr, sql.ErrNoRows))
		assert.Nil(t, res2)

		res2, nErr = ss.Preference().Get(userId2, model.PreferenceCategoryFavoriteChannel, channel.Id)
		assert.True(t, errors.Is(nErr, sql.ErrNoRows))
		assert.Nil(t, res2)
	})

	t.Run("channels removed from Channels or DMs categories should be re-added", func(t *testing.T) {
		userId := model.NewId()
		team := setupTeam(t, ss, userId)

		// Create some channels
		channel, nErr := ss.Channel().Save(&model.Channel{
			Name:   "channel",
			Type:   model.ChannelTypeOpen,
			TeamId: team.Id,
		}, 10)
		require.NoError(t, nErr)
		_, err := ss.Channel().SaveMember(&model.ChannelMember{
			UserId:      userId,
			ChannelId:   channel.Id,
			NotifyProps: model.GetDefaultChannelNotifyProps(),
		})
		require.NoError(t, err)

		otherUserId := model.NewId()
		dmChannel, nErr := ss.Channel().SaveDirectChannel(
			&model.Channel{
				Name: model.GetDMNameFromIds(userId, otherUserId),
				Type: model.ChannelTypeDirect,
			},
			&model.ChannelMember{
				UserId:      userId,
				NotifyProps: model.GetDefaultChannelNotifyProps(),
			},
			&model.ChannelMember{
				UserId:      otherUserId,
				NotifyProps: model.GetDefaultChannelNotifyProps(),
			},
		)
		require.NoError(t, nErr)

		opts := &store.SidebarCategorySearchOpts{
			TeamID:      team.Id,
			ExcludeTeam: false,
		}
		res, nErr := ss.Channel().CreateInitialSidebarCategories(c, userId, opts)
		require.NoError(t, nErr)
		require.NotEmpty(t, res)

		// And some categories
		initialCategories, nErr := ss.Channel().GetSidebarCategoriesForTeamForUser(userId, team.Id)
		require.NoError(t, nErr)

		channelsCategory := initialCategories.Categories[1]
		dmsCategory := initialCategories.Categories[2]

		require.Equal(t, []string{channel.Id}, channelsCategory.Channels)
		require.Equal(t, []string{dmChannel.Id}, dmsCategory.Channels)

		// Try to save the categories with no channels in them
		categoriesToUpdate := []*model.SidebarCategoryWithChannels{
			{
				SidebarCategory: channelsCategory.SidebarCategory,
				Channels:        []string{},
			},
			{
				SidebarCategory: dmsCategory.SidebarCategory,
				Channels:        []string{},
			},
		}

		updatedCategories, _, nErr := ss.Channel().UpdateSidebarCategories(userId, team.Id, categoriesToUpdate)
		assert.NoError(t, nErr)

		// The channels should still exist in the category because they would otherwise be orphaned
		assert.Equal(t, []string{channel.Id}, updatedCategories[0].Channels)
		assert.Equal(t, []string{dmChannel.Id}, updatedCategories[1].Channels)
	})

	t.Run("should be able to move DMs into and out of custom categories", func(t *testing.T) {
		userId := model.NewId()
		team := setupTeam(t, ss, userId)

		otherUserId := model.NewId()
		dmChannel, nErr := ss.Channel().SaveDirectChannel(
			&model.Channel{
				Name: model.GetDMNameFromIds(userId, otherUserId),
				Type: model.ChannelTypeDirect,
			},
			&model.ChannelMember{
				UserId:      userId,
				NotifyProps: model.GetDefaultChannelNotifyProps(),
			},
			&model.ChannelMember{
				UserId:      otherUserId,
				NotifyProps: model.GetDefaultChannelNotifyProps(),
			},
		)
		require.NoError(t, nErr)

		opts := &store.SidebarCategorySearchOpts{
			TeamID:      team.Id,
			ExcludeTeam: false,
		}
		res, nErr := ss.Channel().CreateInitialSidebarCategories(c, userId, opts)
		require.NoError(t, nErr)
		require.NotEmpty(t, res)

		// The DM should start in the DMs category
		initialCategories, err := ss.Channel().GetSidebarCategoriesForTeamForUser(userId, team.Id)
		require.NoError(t, err)

		dmsCategory := initialCategories.Categories[2]
		require.Equal(t, []string{dmChannel.Id}, dmsCategory.Channels)

		// Now move the DM into a custom category
		customCategory, err := ss.Channel().CreateSidebarCategory(userId, team.Id, &model.SidebarCategoryWithChannels{})
		require.NoError(t, err)

		categoriesToUpdate := []*model.SidebarCategoryWithChannels{
			{
				SidebarCategory: dmsCategory.SidebarCategory,
				Channels:        []string{},
			},
			{
				SidebarCategory: customCategory.SidebarCategory,
				Channels:        []string{dmChannel.Id},
			},
		}

		updatedCategories, _, err := ss.Channel().UpdateSidebarCategories(userId, team.Id, categoriesToUpdate)
		assert.NoError(t, err)
		assert.Equal(t, dmsCategory.Id, updatedCategories[0].Id)
		assert.Equal(t, []string{}, updatedCategories[0].Channels)
		assert.Equal(t, customCategory.Id, updatedCategories[1].Id)
		assert.Equal(t, []string{dmChannel.Id}, updatedCategories[1].Channels)

		updatedDmsCategory, err := ss.Channel().GetSidebarCategory(dmsCategory.Id)
		require.NoError(t, err)
		assert.Equal(t, []string{}, updatedDmsCategory.Channels)

		updatedCustomCategory, err := ss.Channel().GetSidebarCategory(customCategory.Id)
		require.NoError(t, err)
		assert.Equal(t, []string{dmChannel.Id}, updatedCustomCategory.Channels)

		// And move it back out of the custom category
		categoriesToUpdate = []*model.SidebarCategoryWithChannels{
			{
				SidebarCategory: dmsCategory.SidebarCategory,
				Channels:        []string{dmChannel.Id},
			},
			{
				SidebarCategory: customCategory.SidebarCategory,
				Channels:        []string{},
			},
		}

		updatedCategories, _, err = ss.Channel().UpdateSidebarCategories(userId, team.Id, categoriesToUpdate)
		assert.NoError(t, err)
		assert.Equal(t, dmsCategory.Id, updatedCategories[0].Id)
		assert.Equal(t, []string{dmChannel.Id}, updatedCategories[0].Channels)
		assert.Equal(t, customCategory.Id, updatedCategories[1].Id)
		assert.Equal(t, []string{}, updatedCategories[1].Channels)

		updatedDmsCategory, err = ss.Channel().GetSidebarCategory(dmsCategory.Id)
		require.NoError(t, err)
		assert.Equal(t, []string{dmChannel.Id}, updatedDmsCategory.Channels)

		updatedCustomCategory, err = ss.Channel().GetSidebarCategory(customCategory.Id)
		require.NoError(t, err)
		assert.Equal(t, []string{}, updatedCustomCategory.Channels)
	})

	t.Run("should successfully move channels between categories", func(t *testing.T) {
		userId := model.NewId()
		team := setupTeam(t, ss, userId)

		// Join a channel
		channel, nErr := ss.Channel().Save(&model.Channel{
			Name:   "channel",
			Type:   model.ChannelTypeOpen,
			TeamId: team.Id,
		}, 10)
		require.NoError(t, nErr)
		_, err := ss.Channel().SaveMember(&model.ChannelMember{
			UserId:      userId,
			ChannelId:   channel.Id,
			NotifyProps: model.GetDefaultChannelNotifyProps(),
		})
		require.NoError(t, err)

		// And then create the initial categories so that it includes the channel
		opts := &store.SidebarCategorySearchOpts{
			TeamID:      team.Id,
			ExcludeTeam: false,
		}
		res, nErr := ss.Channel().CreateInitialSidebarCategories(c, userId, opts)
		require.NoError(t, nErr)
		require.NotEmpty(t, res)

		initialCategories, nErr := ss.Channel().GetSidebarCategoriesForTeamForUser(userId, team.Id)
		require.NoError(t, nErr)

		channelsCategory := initialCategories.Categories[1]
		require.Equal(t, []string{channel.Id}, channelsCategory.Channels)

		customCategory, nErr := ss.Channel().CreateSidebarCategory(userId, team.Id, &model.SidebarCategoryWithChannels{})
		require.NoError(t, nErr)

		// Move the channel one way
		updatedCategories, _, nErr := ss.Channel().UpdateSidebarCategories(userId, team.Id, []*model.SidebarCategoryWithChannels{
			{
				SidebarCategory: channelsCategory.SidebarCategory,
				Channels:        []string{},
			},
			{
				SidebarCategory: customCategory.SidebarCategory,
				Channels:        []string{channel.Id},
			},
		})
		assert.NoError(t, nErr)

		assert.Equal(t, []string{}, updatedCategories[0].Channels)
		assert.Equal(t, []string{channel.Id}, updatedCategories[1].Channels)

		// And then the other
		updatedCategories, _, nErr = ss.Channel().UpdateSidebarCategories(userId, team.Id, []*model.SidebarCategoryWithChannels{
			{
				SidebarCategory: channelsCategory.SidebarCategory,
				Channels:        []string{channel.Id},
			},
			{
				SidebarCategory: customCategory.SidebarCategory,
				Channels:        []string{},
			},
		})
		assert.NoError(t, nErr)
		assert.Equal(t, []string{channel.Id}, updatedCategories[0].Channels)
		assert.Equal(t, []string{}, updatedCategories[1].Channels)
	})

	t.Run("should correctly return the original categories that were modified", func(t *testing.T) {
		userId := model.NewId()
		team := setupTeam(t, ss, userId)

		// Join a channel
		channel, nErr := ss.Channel().Save(&model.Channel{
			Name:   "channel",
			Type:   model.ChannelTypeOpen,
			TeamId: team.Id,
		}, 10)
		require.NoError(t, nErr)
		_, err := ss.Channel().SaveMember(&model.ChannelMember{
			UserId:      userId,
			ChannelId:   channel.Id,
			NotifyProps: model.GetDefaultChannelNotifyProps(),
		})
		require.NoError(t, err)

		// And then create the initial categories so that Channels includes the channel
		opts := &store.SidebarCategorySearchOpts{
			TeamID:      team.Id,
			ExcludeTeam: false,
		}
		res, nErr := ss.Channel().CreateInitialSidebarCategories(c, userId, opts)
		require.NoError(t, nErr)
		require.NotEmpty(t, res)

		initialCategories, nErr := ss.Channel().GetSidebarCategoriesForTeamForUser(userId, team.Id)
		require.NoError(t, nErr)

		channelsCategory := initialCategories.Categories[1]
		require.Equal(t, []string{channel.Id}, channelsCategory.Channels)

		customCategory, nErr := ss.Channel().CreateSidebarCategory(userId, team.Id, &model.SidebarCategoryWithChannels{
			SidebarCategory: model.SidebarCategory{
				DisplayName: "originalName",
			},
		})
		require.NoError(t, nErr)

		// Rename the custom category
		updatedCategories, originalCategories, nErr := ss.Channel().UpdateSidebarCategories(userId, team.Id, []*model.SidebarCategoryWithChannels{
			{
				SidebarCategory: model.SidebarCategory{
					Id:          customCategory.Id,
					DisplayName: "updatedName",
				},
			},
		})
		require.NoError(t, nErr)
		require.Equal(t, len(updatedCategories), len(originalCategories))
		assert.Equal(t, "originalName", originalCategories[0].DisplayName)
		assert.Equal(t, "updatedName", updatedCategories[0].DisplayName)

		// Move a channel
		updatedCategories, originalCategories, nErr = ss.Channel().UpdateSidebarCategories(userId, team.Id, []*model.SidebarCategoryWithChannels{
			{
				SidebarCategory: channelsCategory.SidebarCategory,
				Channels:        []string{},
			},
			{
				SidebarCategory: customCategory.SidebarCategory,
				Channels:        []string{channel.Id},
			},
		})
		require.NoError(t, nErr)
		require.Equal(t, len(updatedCategories), len(originalCategories))
		require.Equal(t, updatedCategories[0].Id, originalCategories[0].Id)
		require.Equal(t, updatedCategories[1].Id, originalCategories[1].Id)

		assert.Equal(t, []string{channel.Id}, originalCategories[0].Channels)
		assert.Equal(t, []string{}, updatedCategories[0].Channels)
		assert.Equal(t, []string{}, originalCategories[1].Channels)
		assert.Equal(t, []string{channel.Id}, updatedCategories[1].Channels)
	})
}

func setupInitialSidebarCategories(t *testing.T, ss store.Store) (string, string) {
	c := request.TestContext(t)

	userId := model.NewId()
	team := setupTeam(t, ss, userId)

	opts := &store.SidebarCategorySearchOpts{
		TeamID:      team.Id,
		ExcludeTeam: false,
	}
	res, nErr := ss.Channel().CreateInitialSidebarCategories(c, userId, opts)
	require.NoError(t, nErr)
	require.NotEmpty(t, res)

	res, err := ss.Channel().GetSidebarCategoriesForTeamForUser(userId, team.Id)
	require.NoError(t, err)
	require.Len(t, res.Categories, 3)

	return userId, team.Id
}

func testClearSidebarOnTeamLeave(t *testing.T, ss store.Store, s SqlStore) {
	c := request.TestContext(t)

	t.Run("should delete all sidebar categories and channels on the team", func(t *testing.T) {
		userId, teamId := setupInitialSidebarCategories(t, ss)

		user := &model.User{
			Id: userId,
		}

		// Create some channels and assign them to a custom category
		channel1, nErr := ss.Channel().Save(&model.Channel{
			Name:   model.NewId(),
			TeamId: teamId,
			Type:   model.ChannelTypeOpen,
		}, 1000)
		require.NoError(t, nErr)

		dmChannel1, nErr := ss.Channel().CreateDirectChannel(user, &model.User{
			Id: model.NewId(),
		})
		require.NoError(t, nErr)

		_, err := ss.Channel().CreateSidebarCategory(userId, teamId, &model.SidebarCategoryWithChannels{
			Channels: []string{channel1.Id, dmChannel1.Id},
		})
		require.NoError(t, err)

		// Confirm that we start with the right number of categories and SidebarChannels entries
		var count int64
		err = s.GetMasterX().Get(&count, "SELECT COUNT(*) FROM SidebarCategories WHERE UserId = ?", userId)
		require.NoError(t, err)
		require.Equal(t, int64(4), count)

		err = s.GetMasterX().Get(&count, "SELECT COUNT(*) FROM SidebarChannels WHERE UserId = ?", userId)
		require.NoError(t, err)
		require.Equal(t, int64(2), count)

		// Leave the team
		err = ss.Channel().ClearSidebarOnTeamLeave(userId, teamId)
		assert.NoError(t, err)

		// Confirm that all the categories and SidebarChannel entries have been deleted
		err = s.GetMasterX().Get(&count, "SELECT COUNT(*) FROM SidebarCategories WHERE UserId = ?", userId)
		require.NoError(t, err)
		assert.Equal(t, int64(0), count)

		err = s.GetMasterX().Get(&count, "SELECT COUNT(*) FROM SidebarChannels WHERE UserId = ?", userId)
		require.NoError(t, err)
		assert.Equal(t, int64(0), count)
	})

	t.Run("should not delete sidebar categories and channels on another the team", func(t *testing.T) {
		userId, teamId := setupInitialSidebarCategories(t, ss)

		user := &model.User{
			Id: userId,
		}

		// Create some channels and assign them to a custom category
		channel1, nErr := ss.Channel().Save(&model.Channel{
			Name:   model.NewId(),
			TeamId: teamId,
			Type:   model.ChannelTypeOpen,
		}, 1000)
		require.NoError(t, nErr)

		dmChannel1, nErr := ss.Channel().CreateDirectChannel(user, &model.User{
			Id: model.NewId(),
		})
		require.NoError(t, nErr)

		_, err := ss.Channel().CreateSidebarCategory(userId, teamId, &model.SidebarCategoryWithChannels{
			Channels: []string{channel1.Id, dmChannel1.Id},
		})
		require.NoError(t, err)

		// Confirm that we start with the right number of categories and SidebarChannels entries
		var count int64
		err = s.GetMasterX().Get(&count, "SELECT COUNT(*) FROM SidebarCategories WHERE UserId = ?", userId)
		require.NoError(t, err)
		require.Equal(t, int64(4), count)

		err = s.GetMasterX().Get(&count, "SELECT COUNT(*) FROM SidebarChannels WHERE UserId = ?", userId)
		require.NoError(t, err)
		require.Equal(t, int64(2), count)

		// Leave another team
		err = ss.Channel().ClearSidebarOnTeamLeave(userId, model.NewId())
		assert.NoError(t, err)

		// Confirm that nothing has been deleted
		err = s.GetMasterX().Get(&count, "SELECT COUNT(*) FROM SidebarCategories WHERE UserId = ?", userId)
		require.NoError(t, err)
		assert.Equal(t, int64(4), count)

		err = s.GetMasterX().Get(&count, "SELECT COUNT(*) FROM SidebarChannels WHERE UserId = ?", userId)
		require.NoError(t, err)
		assert.Equal(t, int64(2), count)
	})

	t.Run("MM-30314 should not delete channels on another team under specific circumstances", func(t *testing.T) {
		userId, teamId := setupInitialSidebarCategories(t, ss)

		user := &model.User{
			Id: userId,
		}
		user2 := &model.User{
			Id: model.NewId(),
		}

		// Create a second team and set up the sidebar categories for it
		team2 := setupTeam(t, ss, userId)

		opts := &store.SidebarCategorySearchOpts{
			TeamID:      team2.Id,
			ExcludeTeam: false,
		}
		res, err := ss.Channel().CreateInitialSidebarCategories(c, userId, opts)
		require.NoError(t, err)
		require.NotEmpty(t, res)

		res, err = ss.Channel().GetSidebarCategoriesForTeamForUser(userId, team2.Id)
		require.NoError(t, err)
		require.Len(t, res.Categories, 3)

		// On the first team, create some channels and assign them to a custom category
		channel1, nErr := ss.Channel().Save(&model.Channel{
			Name:   model.NewId(),
			TeamId: teamId,
			Type:   model.ChannelTypeOpen,
		}, 1000)
		require.NoError(t, nErr)

		dmChannel1, nErr := ss.Channel().CreateDirectChannel(user, user2)
		require.NoError(t, nErr)

		_, err = ss.Channel().CreateSidebarCategory(userId, teamId, &model.SidebarCategoryWithChannels{
			Channels: []string{channel1.Id, dmChannel1.Id},
		})
		require.NoError(t, err)

		// Do the same on the second team
		channel2, nErr := ss.Channel().Save(&model.Channel{
			Name:   model.NewId(),
			TeamId: team2.Id,
			Type:   model.ChannelTypeOpen,
		}, 1000)
		require.NoError(t, nErr)

		_, err = ss.Channel().CreateSidebarCategory(userId, team2.Id, &model.SidebarCategoryWithChannels{
			Channels: []string{channel2.Id, dmChannel1.Id},
		})
		require.NoError(t, err)

		// Confirm that we start with the right number of categories and SidebarChannels entries
		var count int64
		err = s.GetMasterX().Get(&count, "SELECT COUNT(*) FROM SidebarCategories WHERE UserId = ?", userId)
		require.NoError(t, err)
		require.Equal(t, int64(8), count)

		err = s.GetMasterX().Get(&count, "SELECT COUNT(*) FROM SidebarChannels WHERE UserId = ?", userId)
		require.NoError(t, err)
		require.Equal(t, int64(4), count)

		// Leave the first team
		err = ss.Channel().ClearSidebarOnTeamLeave(userId, teamId)
		assert.NoError(t, err)

		// Confirm that we have the correct number of categories and SidebarChannels entries left over
		err = s.GetMasterX().Get(&count, "SELECT COUNT(*) FROM SidebarCategories WHERE UserId = ?", userId)
		require.NoError(t, err)
		assert.Equal(t, int64(4), count)

		err = s.GetMasterX().Get(&count, "SELECT COUNT(*) FROM SidebarChannels WHERE UserId = ?", userId)
		require.NoError(t, err)
		assert.Equal(t, int64(2), count)

		// Confirm that the categories on the second team are unchanged
		res, err = ss.Channel().GetSidebarCategoriesForTeamForUser(userId, team2.Id)
		require.NoError(t, err)
		assert.Len(t, res.Categories, 4)

		assert.Equal(t, model.SidebarCategoryCustom, res.Categories[1].Type)
		assert.Equal(t, []string{channel2.Id, dmChannel1.Id}, res.Categories[1].Channels)
	})
}

func testDeleteSidebarCategory(t *testing.T, ss store.Store, s SqlStore) {
	t.Run("should correctly remove an empty category", func(t *testing.T) {
		userId, teamId := setupInitialSidebarCategories(t, ss)
		defer ss.User().PermanentDelete(userId)

		newCategory, err := ss.Channel().CreateSidebarCategory(userId, teamId, &model.SidebarCategoryWithChannels{})
		require.NoError(t, err)
		require.NotNil(t, newCategory)

		// Ensure that the category was created properly
		res, err := ss.Channel().GetSidebarCategoriesForTeamForUser(userId, teamId)
		require.NoError(t, err)
		require.Len(t, res.Categories, 4)

		// Then delete it and confirm that was done correctly
		err = ss.Channel().DeleteSidebarCategory(newCategory.Id)
		assert.NoError(t, err)

		res, err = ss.Channel().GetSidebarCategoriesForTeamForUser(userId, teamId)
		require.NoError(t, err)
		require.Len(t, res.Categories, 3)
	})

	t.Run("should correctly remove a category and its channels", func(t *testing.T) {
		userId, teamId := setupInitialSidebarCategories(t, ss)
		defer ss.User().PermanentDelete(userId)

		user := &model.User{
			Id: userId,
		}

		// Create some channels
		channel1, nErr := ss.Channel().Save(&model.Channel{
			Name:   model.NewId(),
			TeamId: teamId,
			Type:   model.ChannelTypeOpen,
		}, 1000)
		require.NoError(t, nErr)
		defer ss.Channel().PermanentDelete(channel1.Id)

		channel2, nErr := ss.Channel().Save(&model.Channel{
			Name:   model.NewId(),
			TeamId: teamId,
			Type:   model.ChannelTypePrivate,
		}, 1000)
		require.NoError(t, nErr)
		defer ss.Channel().PermanentDelete(channel2.Id)

		dmChannel1, nErr := ss.Channel().CreateDirectChannel(user, &model.User{
			Id: model.NewId(),
		})
		require.NoError(t, nErr)
		defer ss.Channel().PermanentDelete(dmChannel1.Id)

		// Assign some of those channels to a custom category
		newCategory, err := ss.Channel().CreateSidebarCategory(userId, teamId, &model.SidebarCategoryWithChannels{
			Channels: []string{channel1.Id, channel2.Id, dmChannel1.Id},
		})
		require.NoError(t, err)
		require.NotNil(t, newCategory)

		// Ensure that the categories are set up correctly
		res, err := ss.Channel().GetSidebarCategoriesForTeamForUser(userId, teamId)
		require.NoError(t, err)
		require.Len(t, res.Categories, 4)

		require.Equal(t, model.SidebarCategoryCustom, res.Categories[1].Type)
		require.Equal(t, []string{channel1.Id, channel2.Id, dmChannel1.Id}, res.Categories[1].Channels)

		// Actually delete the channel
		err = ss.Channel().DeleteSidebarCategory(newCategory.Id)
		assert.NoError(t, err)

		// Confirm that the category was deleted...
		res, err = ss.Channel().GetSidebarCategoriesForTeamForUser(userId, teamId)
		assert.NoError(t, err)
		assert.Len(t, res.Categories, 3)

		// ...and that the corresponding SidebarChannel entries were deleted
		var count int64
		countErr := s.GetMasterX().Get(&count, `
			SELECT
				COUNT(*)
			FROM
				SidebarChannels
			WHERE
				CategoryId = ?`, newCategory.Id)
		require.NoError(t, countErr)
		assert.Equal(t, int64(0), count)
	})

	t.Run("should not allow you to remove non-custom categories", func(t *testing.T) {
		userId, teamId := setupInitialSidebarCategories(t, ss)
		defer ss.User().PermanentDelete(userId)
		res, err := ss.Channel().GetSidebarCategoriesForTeamForUser(userId, teamId)
		require.NoError(t, err)
		require.Len(t, res.Categories, 3)
		require.Equal(t, model.SidebarCategoryFavorites, res.Categories[0].Type)
		require.Equal(t, model.SidebarCategoryChannels, res.Categories[1].Type)
		require.Equal(t, model.SidebarCategoryDirectMessages, res.Categories[2].Type)

		err = ss.Channel().DeleteSidebarCategory(res.Categories[0].Id)
		assert.Error(t, err)

		err = ss.Channel().DeleteSidebarCategory(res.Categories[1].Id)
		assert.Error(t, err)

		err = ss.Channel().DeleteSidebarCategory(res.Categories[2].Id)
		assert.Error(t, err)
	})
}

func testUpdateSidebarChannelsByPreferences(t *testing.T, ss store.Store) {
	c := request.TestContext(t)

	t.Run("Should be able to update sidebar channels", func(t *testing.T) {
		userId := model.NewId()
		teamId := model.NewId()

		opts := &store.SidebarCategorySearchOpts{
			TeamID:      teamId,
			ExcludeTeam: false,
		}
		res, nErr := ss.Channel().CreateInitialSidebarCategories(c, userId, opts)
		require.NoError(t, nErr)
		require.NotEmpty(t, res)

		channel, nErr := ss.Channel().Save(&model.Channel{
			Name:   "channel",
			Type:   model.ChannelTypeOpen,
			TeamId: teamId,
		}, 10)
		require.NoError(t, nErr)

		err := ss.Channel().UpdateSidebarChannelsByPreferences(model.Preferences{
			model.Preference{
				Name:     channel.Id,
				Category: model.PreferenceCategoryFavoriteChannel,
				Value:    "true",
			},
		})
		assert.NoError(t, err)
	})

	t.Run("Should not panic if channel is not found", func(t *testing.T) {
		userId := model.NewId()
		teamId := model.NewId()

		opts := &store.SidebarCategorySearchOpts{
			TeamID:      teamId,
			ExcludeTeam: false,
		}
		res, nErr := ss.Channel().CreateInitialSidebarCategories(c, userId, opts)
		assert.NoError(t, nErr)
		require.NotEmpty(t, res)

		require.NotPanics(t, func() {
			_ = ss.Channel().UpdateSidebarChannelsByPreferences(model.Preferences{
				model.Preference{
					Name:     "fakeid",
					Category: model.PreferenceCategoryFavoriteChannel,
					Value:    "true",
				},
			})
		})
	})
}

// testSidebarCategoryDeadlock tries to delete and update a category at the same time
// in the hope of triggering a deadlock. This is a best-effort test case, and is not guaranteed
// to catch a bug.
func testSidebarCategoryDeadlock(t *testing.T, ss store.Store) {
	c := request.TestContext(t)

	userID := model.NewId()
	team := setupTeam(t, ss, userID)

	// Join a channel
	channel, err := ss.Channel().Save(&model.Channel{
		Name:   "channel",
		Type:   model.ChannelTypeOpen,
		TeamId: team.Id,
	}, 10)
	require.NoError(t, err)
	_, err = ss.Channel().SaveMember(&model.ChannelMember{
		UserId:      userID,
		ChannelId:   channel.Id,
		NotifyProps: model.GetDefaultChannelNotifyProps(),
	})
	require.NoError(t, err)

	// And then create the initial categories so that it includes the channel
	opts := &store.SidebarCategorySearchOpts{
		TeamID:      team.Id,
		ExcludeTeam: false,
	}
	res, err := ss.Channel().CreateInitialSidebarCategories(c, userID, opts)
	require.NoError(t, err)
	require.NotEmpty(t, res)

	initialCategories, err := ss.Channel().GetSidebarCategoriesForTeamForUser(userID, team.Id)
	require.NoError(t, err)

	channelsCategory := initialCategories.Categories[1]
	require.Equal(t, []string{channel.Id}, channelsCategory.Channels)

	customCategory, err := ss.Channel().CreateSidebarCategory(userID, team.Id, &model.SidebarCategoryWithChannels{})
	require.NoError(t, err)

	var wg sync.WaitGroup
	wg.Add(2)

	go func() {
		defer wg.Done()
		_, _, err := ss.Channel().UpdateSidebarCategories(userID, team.Id, []*model.SidebarCategoryWithChannels{
			{
				SidebarCategory: channelsCategory.SidebarCategory,
				Channels:        []string{},
			},
			{
				SidebarCategory: customCategory.SidebarCategory,
				Channels:        []string{channel.Id},
			},
		})
		if err != nil {
			var nfErr *store.ErrNotFound
			require.True(t, errors.As(err, &nfErr))
		}
	}()

	go func() {
		defer wg.Done()
		err := ss.Channel().DeleteSidebarCategory(customCategory.Id)
		require.NoError(t, err)
	}()

	wg.Wait()
}<|MERGE_RESOLUTION|>--- conflicted
+++ resolved
@@ -435,53 +435,6 @@
 		require.NoError(t, nErr)
 		require.Equal(t, categories, categories2)
 	})
-<<<<<<< HEAD
-=======
-
-	t.Run("graphQL path to create initial favorites/channels/DMs categories on different teams", func(t *testing.T) {
-		userId := model.NewId()
-
-		t1 := &model.Team{
-			DisplayName: "DisplayName",
-			Name:        NewTestId(),
-			Email:       MakeEmail(),
-			Type:        model.TeamOpen,
-			InviteId:    model.NewId(),
-		}
-		t1, err := ss.Team().Save(t1)
-		require.NoError(t, err)
-
-		m1 := &model.TeamMember{TeamId: t1.Id, UserId: userId}
-		_, nErr := ss.Team().SaveMember(m1, -1)
-		require.NoError(t, nErr)
-
-		t2 := &model.Team{
-			DisplayName: "DisplayName2",
-			Name:        NewTestId(),
-			Email:       MakeEmail(),
-			Type:        model.TeamOpen,
-			InviteId:    model.NewId(),
-		}
-		t2, err = ss.Team().Save(t2)
-		require.NoError(t, err)
-
-		m2 := &model.TeamMember{TeamId: t2.Id, UserId: userId}
-		_, nErr = ss.Team().SaveMember(m2, -1)
-		require.NoError(t, nErr)
-
-		opts := &store.SidebarCategorySearchOpts{
-			TeamID:      t1.Id,
-			ExcludeTeam: true,
-		}
-		res, nErr := ss.Channel().CreateInitialSidebarCategories(c, userId, opts)
-		require.NoError(t, nErr)
-		require.NotEmpty(t, res)
-
-		for _, cat := range res.Categories {
-			assert.Equal(t, t2.Id, cat.TeamId)
-		}
-	})
->>>>>>> d172ff18
 }
 
 func testCreateSidebarCategory(t *testing.T, ss store.Store) {

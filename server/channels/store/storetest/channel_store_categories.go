--- conflicted
+++ resolved
@@ -2181,13 +2181,8 @@
 
 func testDeleteSidebarCategory(t *testing.T, rctx request.CTX, ss store.Store, s SqlStore) {
 	t.Run("should correctly remove an empty category", func(t *testing.T) {
-<<<<<<< HEAD
 		userID, teamID := setupInitialSidebarCategories(t, rctx, ss)
-		defer ss.User().PermanentDelete(userID)
-=======
-		userId, teamId := setupInitialSidebarCategories(t, rctx, ss)
-		defer ss.User().PermanentDelete(rctx, userId)
->>>>>>> d2a5b2e5
+		defer ss.User().PermanentDelete(rctx, userID)
 
 		newCategory, err := ss.Channel().CreateSidebarCategory(userID, teamID, &model.SidebarCategoryWithChannels{})
 		require.NoError(t, err)
@@ -2208,13 +2203,8 @@
 	})
 
 	t.Run("should correctly remove a category and its channels", func(t *testing.T) {
-<<<<<<< HEAD
 		userID, teamID := setupInitialSidebarCategories(t, rctx, ss)
-		defer ss.User().PermanentDelete(userID)
-=======
-		userId, teamId := setupInitialSidebarCategories(t, rctx, ss)
-		defer ss.User().PermanentDelete(rctx, userId)
->>>>>>> d2a5b2e5
+		defer ss.User().PermanentDelete(rctx, userID)
 
 		user := &model.User{
 			Id: userID,
@@ -2281,15 +2271,9 @@
 	})
 
 	t.Run("should not allow you to remove non-custom categories", func(t *testing.T) {
-<<<<<<< HEAD
 		userID, teamID := setupInitialSidebarCategories(t, rctx, ss)
-		defer ss.User().PermanentDelete(userID)
+		defer ss.User().PermanentDelete(rctx, userID)
 		res, err := ss.Channel().GetSidebarCategoriesForTeamForUser(userID, teamID)
-=======
-		userId, teamId := setupInitialSidebarCategories(t, rctx, ss)
-		defer ss.User().PermanentDelete(rctx, userId)
-		res, err := ss.Channel().GetSidebarCategoriesForTeamForUser(userId, teamId)
->>>>>>> d2a5b2e5
 		require.NoError(t, err)
 		require.Len(t, res.Categories, 3)
 		require.Equal(t, model.SidebarCategoryFavorites, res.Categories[0].Type)

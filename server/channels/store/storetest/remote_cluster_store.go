--- conflicted
+++ resolved
@@ -46,11 +46,8 @@
 		require.Equal(t, rc.SiteURL, rcSaved.SiteURL)
 		require.Greater(t, rc.CreateAt, int64(0))
 		require.Equal(t, rc.LastPingAt, int64(0))
-<<<<<<< HEAD
 		require.Equal(t, testPluginID_1, rcSaved.PluginID)
-=======
 		require.Equal(t, rc.Options, model.Bitmask(0))
->>>>>>> d641fe36
 	})
 
 	t.Run("Save missing display name", func(t *testing.T) {
@@ -71,7 +68,6 @@
 		require.Error(t, err)
 	})
 
-<<<<<<< HEAD
 	t.Run("Save pluginID collision", func(t *testing.T) {
 		rc := &model.RemoteCluster{
 			Name:      "some_remote",
@@ -116,32 +112,33 @@
 		}
 		_, err = ss.RemoteCluster().Save(rc2)
 		require.NoError(t, err)
-=======
+	})
+
 	t.Run("Save for plugin with options", func(t *testing.T) {
 		rc := &model.RemoteCluster{
 			Name:      "plugin_remote",
 			SiteURL:   "plugin.example.com",
 			CreatorId: model.NewId(),
-			PluginID:  testPluginID,
+			PluginID:  testPluginID_1,
 			Options:   model.BitflagOptionAutoShareDMs,
 		}
 
 		rcSaved, err := ss.RemoteCluster().Save(rc)
 		require.NoError(t, err)
-		require.Equal(t, testPluginID, rcSaved.PluginID)
+		require.Equal(t, testPluginID_1, rcSaved.PluginID)
 		require.Equal(t, model.BitflagOptionAutoShareDMs, rcSaved.Options)
 		require.True(t, rcSaved.IsOptionFlagSet(model.BitflagOptionAutoShareDMs))
 
 		rc.Name = "plugin_remote_2"
 		rc.SiteURL = "plugin2.example.com"
+		rc.PluginID = testPluginID_2
 		rc.UnsetOptionFlag(model.BitflagOptionAutoShareDMs)
 
 		rcSaved, err = ss.RemoteCluster().Save(rc)
 		require.NoError(t, err)
-		require.Equal(t, testPluginID, rcSaved.PluginID)
+		require.Equal(t, testPluginID_2, rcSaved.PluginID)
 		require.Equal(t, model.Bitmask(0), rcSaved.Options)
 		require.False(t, rcSaved.IsOptionFlagSet(model.BitflagOptionAutoShareDMs))
->>>>>>> d641fe36
 	})
 }
 
@@ -182,12 +179,8 @@
 		rcGet, err := ss.RemoteCluster().Get(rcSaved.RemoteId)
 		require.NoError(t, err)
 		require.Equal(t, rcSaved.RemoteId, rcGet.RemoteId)
-<<<<<<< HEAD
 		require.Equal(t, testPluginID_1, rcGet.PluginID)
-=======
-		require.Equal(t, testPluginID, rcGet.PluginID)
 		require.True(t, rcGet.IsOptionFlagSet(model.BitflagOptionAutoShareDMs))
->>>>>>> d641fe36
 	})
 
 	t.Run("Get not found", func(t *testing.T) {

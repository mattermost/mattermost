// Copyright (c) 2015-present Mattermost, Inc. All Rights Reserved.
// See LICENSE.txt for license information.

package storetest

import (
	"context"
	"errors"
	"strings"
	"testing"
	"time"

	"github.com/stretchr/testify/assert"
	"github.com/stretchr/testify/require"

	"github.com/mattermost/mattermost/server/public/model"
	"github.com/mattermost/mattermost/server/public/shared/request"
	"github.com/mattermost/mattermost/server/v8/channels/store"
)

func cleanupTeamStore(t *testing.T, rctx request.CTX, ss store.Store) {
	allTeams, err := ss.Team().GetAll()
	for _, team := range allTeams {
		ss.Team().PermanentDelete(team.Id)
	}
	assert.NoError(t, err)
}

func TestTeamStore(t *testing.T, rctx request.CTX, ss store.Store) {
	createDefaultRoles(ss)

	t.Run("Save", func(t *testing.T) { testTeamStoreSave(t, rctx, ss) })
	t.Run("Update", func(t *testing.T) { testTeamStoreUpdate(t, rctx, ss) })
	t.Run("Get", func(t *testing.T) { testTeamStoreGet(t, rctx, ss) })
	t.Run("GetMany", func(t *testing.T) { testTeamStoreGetMany(t, rctx, ss) })
	t.Run("GetByName", func(t *testing.T) { testTeamStoreGetByName(t, rctx, ss) })
	t.Run("GetByNames", func(t *testing.T) { testTeamStoreGetByNames(t, rctx, ss) })
	t.Run("SearchAll", func(t *testing.T) { testTeamStoreSearchAll(t, rctx, ss) })
	t.Run("SearchOpen", func(t *testing.T) { testTeamStoreSearchOpen(t, rctx, ss) })
	t.Run("SearchPrivate", func(t *testing.T) { testTeamStoreSearchPrivate(t, rctx, ss) })
	t.Run("GetByInviteId", func(t *testing.T) { testTeamStoreGetByInviteId(t, rctx, ss) })
	t.Run("ByUserId", func(t *testing.T) { testTeamStoreByUserId(t, rctx, ss) })
	t.Run("GetAllTeamListing", func(t *testing.T) { testGetAllTeamListing(t, rctx, ss) })
	t.Run("GetAllTeamPage", func(t *testing.T) { testTeamStoreGetAllPage(t, rctx, ss) })
	t.Run("GetAllTeamPageListing", func(t *testing.T) { testGetAllTeamPageListing(t, rctx, ss) })
	t.Run("GetAllPrivateTeamListing", func(t *testing.T) { testGetAllPrivateTeamListing(t, rctx, ss) })
	t.Run("GetAllPrivateTeamPageListing", func(t *testing.T) { testGetAllPrivateTeamPageListing(t, rctx, ss) })
	t.Run("GetAllPublicTeamPageListing", func(t *testing.T) { testGetAllPublicTeamPageListing(t, rctx, ss) })
	t.Run("Delete", func(t *testing.T) { testDelete(t, rctx, ss) })
	t.Run("TeamCount", func(t *testing.T) { testTeamCount(t, rctx, ss) })
	t.Run("TeamPublicCount", func(t *testing.T) { testPublicTeamCount(t, rctx, ss) })
	t.Run("TeamPrivateCount", func(t *testing.T) { testPrivateTeamCount(t, rctx, ss) })
	t.Run("TeamMembers", func(t *testing.T) { testTeamMembers(t, rctx, ss) })
	t.Run("TestGetMembers", func(t *testing.T) { testGetMembers(t, rctx, ss) })
	t.Run("SaveMember", func(t *testing.T) { testTeamSaveMember(t, rctx, ss) })
	t.Run("SaveMultipleMembers", func(t *testing.T) { testTeamSaveMultipleMembers(t, rctx, ss) })
	t.Run("UpdateMember", func(t *testing.T) { testTeamUpdateMember(t, rctx, ss) })
	t.Run("UpdateMultipleMembers", func(t *testing.T) { testTeamUpdateMultipleMembers(t, rctx, ss) })
	t.Run("RemoveMember", func(t *testing.T) { testTeamRemoveMember(t, rctx, ss) })
	t.Run("RemoveMembers", func(t *testing.T) { testTeamRemoveMembers(t, rctx, ss) })
	t.Run("SaveTeamMemberMaxMembers", func(t *testing.T) { testSaveTeamMemberMaxMembers(t, rctx, ss) })
	t.Run("GetTeamMember", func(t *testing.T) { testGetTeamMember(t, rctx, ss) })
	t.Run("GetTeamMembersByIds", func(t *testing.T) { testGetTeamMembersByIds(t, rctx, ss) })
	t.Run("MemberCount", func(t *testing.T) { testTeamStoreMemberCount(t, rctx, ss) })
	t.Run("GetChannelUnreadsForAllTeams", func(t *testing.T) { testGetChannelUnreadsForAllTeams(t, rctx, ss) })
	t.Run("GetChannelUnreadsForTeam", func(t *testing.T) { testGetChannelUnreadsForTeam(t, rctx, ss) })
	t.Run("UpdateLastTeamIconUpdate", func(t *testing.T) { testUpdateLastTeamIconUpdate(t, rctx, ss) })
	t.Run("GetTeamsByScheme", func(t *testing.T) { testGetTeamsByScheme(t, rctx, ss) })
	t.Run("MigrateTeamMembers", func(t *testing.T) { testTeamStoreMigrateTeamMembers(t, rctx, ss) })
	t.Run("ResetAllTeamSchemes", func(t *testing.T) { testResetAllTeamSchemes(t, rctx, ss) })
	t.Run("ClearAllCustomRoleAssignments", func(t *testing.T) { testTeamStoreClearAllCustomRoleAssignments(t, rctx, ss) })
	t.Run("AnalyticsGetTeamCountForScheme", func(t *testing.T) { testTeamStoreAnalyticsGetTeamCountForScheme(t, rctx, ss) })
	t.Run("GetAllForExportAfter", func(t *testing.T) { testTeamStoreGetAllForExportAfter(t, rctx, ss) })
	t.Run("GetTeamMembersForExport", func(t *testing.T) { testTeamStoreGetTeamMembersForExport(t, rctx, ss) })
	t.Run("GetTeamsForUserWithPagination", func(t *testing.T) { testTeamMembersWithPagination(t, rctx, ss) })
	t.Run("GroupSyncedTeamCount", func(t *testing.T) { testGroupSyncedTeamCount(t, rctx, ss) })
	t.Run("GetCommonTeamIDsForMultipleUsers", func(t *testing.T) { testGetCommonTeamIDsForMultipleUsers(t, rctx, ss) })
}

func testTeamStoreSave(t *testing.T, rctx request.CTX, ss store.Store) {
	o1 := model.Team{}
	o1.DisplayName = "DisplayName"
	o1.Name = NewTestId()
	o1.Email = MakeEmail()
	o1.Type = model.TeamOpen

	_, err := ss.Team().Save(&o1)
	require.NoError(t, err, "couldn't save item")

	_, err = ss.Team().Save(&o1)
	require.Error(t, err, "shouldn't be able to update from save")

	o1.Id = ""
	_, err = ss.Team().Save(&o1)
	require.Error(t, err, "should be unique domain")
}

func testTeamStoreUpdate(t *testing.T, rctx request.CTX, ss store.Store) {
	o1 := model.Team{}
	o1.DisplayName = "DisplayName"
	o1.Name = NewTestId()
	o1.Email = MakeEmail()
	o1.Type = model.TeamOpen
	_, err := ss.Team().Save(&o1)
	require.NoError(t, err)

	time.Sleep(100 * time.Millisecond)

	_, err = ss.Team().Update(&o1)
	require.NoError(t, err)

	o1.Id = "missing"
	_, err = ss.Team().Update(&o1)
	require.Error(t, err, "Update should have failed because of missing key")

	o1.Id = model.NewId()
	_, err = ss.Team().Update(&o1)
	require.Error(t, err, "Update should have faile because id change")
}

func testTeamStoreGet(t *testing.T, rctx request.CTX, ss store.Store) {
	o1 := model.Team{}
	o1.DisplayName = "DisplayName"
	o1.Name = NewTestId()
	o1.Email = MakeEmail()
	o1.Type = model.TeamOpen
	_, err := ss.Team().Save(&o1)
	require.NoError(t, err)

	r1, err := ss.Team().Get(o1.Id)
	require.NoError(t, err)
	require.Equal(t, r1, &o1)

	_, err = ss.Team().Get("")
	require.Error(t, err, "Missing id should have failed")
}

func testTeamStoreGetMany(t *testing.T, rctx request.CTX, ss store.Store) {
	o1, err := ss.Team().Save(&model.Team{
		DisplayName: "DisplayName",
		Name:        NewTestId(),
		Email:       MakeEmail(),
		Type:        model.TeamOpen,
	})
	require.NoError(t, err)

	o2, err := ss.Team().Save(&model.Team{
		DisplayName: "DisplayName2",
		Name:        NewTestId(),
		Email:       MakeEmail(),
		Type:        model.TeamOpen,
	})
	require.NoError(t, err)

	res, err := ss.Team().GetMany([]string{o1.Id, o2.Id})
	require.NoError(t, err)
	assert.Len(t, res, 2)

	res, err = ss.Team().GetMany([]string{o1.Id, "notexists"})
	require.NoError(t, err)
	assert.Len(t, res, 1)

	_, err = ss.Team().GetMany([]string{"whereisit", "notexists"})
	require.Error(t, err)
	var nfErr *store.ErrNotFound
	assert.True(t, errors.As(err, &nfErr))
}

func testTeamStoreGetByNames(t *testing.T, rctx request.CTX, ss store.Store) {
	o1 := model.Team{}
	o1.DisplayName = "DisplayName"
	o1.Name = NewTestId()
	o1.Email = MakeEmail()
	o1.Type = model.TeamOpen

	_, err := ss.Team().Save(&o1)
	require.NoError(t, err)

	o2 := model.Team{}
	o2.DisplayName = "DisplayName2"
	o2.Name = NewTestId()
	o2.Email = MakeEmail()
	o2.Type = model.TeamOpen

	_, err = ss.Team().Save(&o2)
	require.NoError(t, err)

	t.Run("Get empty list", func(t *testing.T) {
		var teams []*model.Team
		teams, err = ss.Team().GetByNames([]string{})
		require.NoError(t, err)
		require.Empty(t, teams)
	})

	t.Run("Get existing teams", func(t *testing.T) {
		var teams []*model.Team
		teams, err = ss.Team().GetByNames([]string{o1.Name, o2.Name})
		require.NoError(t, err)
		teamsIds := []string{}
		for _, team := range teams {
			teamsIds = append(teamsIds, team.Id)
		}
		assert.Contains(t, teamsIds, o1.Id, "invalid returned team")
		assert.Contains(t, teamsIds, o2.Id, "invalid returned team")
	})

	t.Run("Get existing team and one invalid team name", func(t *testing.T) {
		_, err = ss.Team().GetByNames([]string{o1.Name, ""})
		require.Error(t, err)
	})

	t.Run("Get existing team and not existing team", func(t *testing.T) {
		_, err = ss.Team().GetByNames([]string{o1.Name, "not-existing-team-name"})
		require.Error(t, err)
	})
	t.Run("Get not existing teams", func(t *testing.T) {
		_, err = ss.Team().GetByNames([]string{"not-existing-team-name", "not-existing-team-name-2"})
		require.Error(t, err)
	})
}

func testTeamStoreGetByName(t *testing.T, rctx request.CTX, ss store.Store) {
	o1 := model.Team{}
	o1.DisplayName = "DisplayName"
	o1.Name = NewTestId()
	o1.Email = MakeEmail()
	o1.Type = model.TeamOpen

	_, err := ss.Team().Save(&o1)
	require.NoError(t, err)

	t.Run("Get existing team", func(t *testing.T) {
		var team *model.Team
		team, err = ss.Team().GetByName(o1.Name)
		require.NoError(t, err)
		require.Equal(t, *team, o1, "invalid returned team")
	})

	t.Run("Get invalid team name", func(t *testing.T) {
		_, err = ss.Team().GetByName("")
		require.Error(t, err, "Missing id should have failed")
	})

	t.Run("Get not existing team", func(t *testing.T) {
		_, err = ss.Team().GetByName("not-existing-team-name")
		require.Error(t, err, "Missing id should have failed")
	})
}

func testTeamStoreSearchAll(t *testing.T, rctx request.CTX, ss store.Store) {
	cleanupTeamStore(t, rctx, ss)

	o := model.Team{}
	o.DisplayName = "ADisplayName" + NewTestId()
	o.Name = "searchterm-" + NewTestId()
	o.Email = MakeEmail()
	o.Type = model.TeamOpen
	o.AllowOpenInvite = true

	_, err := ss.Team().Save(&o)
	require.NoError(t, err)

	p := model.Team{}
	p.DisplayName = "BDisplayName" + NewTestId()
	p.Name = "searchterm-" + NewTestId()
	p.Email = MakeEmail()
	p.Type = model.TeamOpen
	p.AllowOpenInvite = false

	_, err = ss.Team().Save(&p)
	require.NoError(t, err)

	g := model.Team{}
	g.DisplayName = "CDisplayName" + NewTestId()
	g.Name = "searchterm-" + NewTestId()
	g.Email = MakeEmail()
	g.Type = model.TeamOpen
	g.AllowOpenInvite = false
	g.GroupConstrained = model.NewBool(true)

	_, err = ss.Team().Save(&g)
	require.NoError(t, err)

	q := &model.Team{}
	q.DisplayName = "CHOCOLATE"
	q.Name = "ilovecake"
	q.Email = MakeEmail()
	q.Type = model.TeamOpen
	q.AllowOpenInvite = false

	q, err = ss.Team().Save(q)
	require.NoError(t, err)

	_, err = ss.RetentionPolicy().Save(&model.RetentionPolicyWithTeamAndChannelIDs{
		RetentionPolicy: model.RetentionPolicy{
			DisplayName:      "Policy 1",
			PostDurationDays: model.NewInt64(20),
		},
		TeamIDs: []string{q.Id},
	})
	require.NoError(t, err)

	testCases := []struct {
		Name            string
		Opts            *model.TeamSearch
		ExpectedLenth   int
		ExpectedTeamIds []string
	}{
		{
			"Search chocolate by display name",
			&model.TeamSearch{Term: "ocola"},
			1,
			[]string{q.Id},
		},
		{
			"Search chocolate by display name",
			&model.TeamSearch{Term: "choc"},
			1,
			[]string{q.Id},
		},
		{
			"Search chocolate by display name",
			&model.TeamSearch{Term: "late"},
			1,
			[]string{q.Id},
		},
		{
			"Search chocolate by  name",
			&model.TeamSearch{Term: "ilov"},
			1,
			[]string{q.Id},
		},
		{
			"Search chocolate by  name",
			&model.TeamSearch{Term: "ecake"},
			1,
			[]string{q.Id},
		},
		{
			"Search for open team name",
			&model.TeamSearch{Term: o.Name},
			1,
			[]string{o.Id},
		},
		{
			"Search for open team displayName",
			&model.TeamSearch{Term: o.DisplayName},
			1,
			[]string{o.Id},
		},
		{
			"Search for open team without results",
			&model.TeamSearch{Term: "nonexistent"},
			0,
			[]string{},
		},
		{
			"Search for private team",
			&model.TeamSearch{Term: p.DisplayName},
			1,
			[]string{p.Id},
		},
		{
			"Search for all 3 searchterm teams",
			&model.TeamSearch{Term: "searchterm"},
			3,
			[]string{o.Id, p.Id, g.Id},
		},
		{
			"Search for all 3 teams filter by allow open invite",
			&model.TeamSearch{Term: "searchterm", AllowOpenInvite: model.NewBool(true)},
			1,
			[]string{o.Id},
		},
		{
			"Search for all 3 teams filter by allow open invite = false",
			&model.TeamSearch{Term: "searchterm", AllowOpenInvite: model.NewBool(false)},
			1,
			[]string{p.Id},
		},
		{
			"Search for all 3 teams filter by group constrained",
			&model.TeamSearch{Term: "searchterm", GroupConstrained: model.NewBool(true)},
			1,
			[]string{g.Id},
		},
		{
			"Search for all 3 teams filter by group constrained = false",
			&model.TeamSearch{Term: "searchterm", GroupConstrained: model.NewBool(false)},
			2,
			[]string{o.Id, p.Id},
		},
		{
			"Search for all 3 teams filter by allow open invite and include group constrained",
			&model.TeamSearch{Term: "searchterm", AllowOpenInvite: model.NewBool(true), GroupConstrained: model.NewBool(true)},
			2,
			[]string{o.Id, g.Id},
		},
		{
			"Search for all 3 teams filter by group constrained and not open invite",
			&model.TeamSearch{Term: "searchterm", GroupConstrained: model.NewBool(true), AllowOpenInvite: model.NewBool(false)},
			2,
			[]string{g.Id, p.Id},
		},
		{
			"Search for all 3 teams filter by group constrained false and open invite",
			&model.TeamSearch{Term: "searchterm", GroupConstrained: model.NewBool(false), AllowOpenInvite: model.NewBool(true)},
			2,
			[]string{o.Id, p.Id},
		},
		{
			"Search for all 3 teams filter by group constrained false and open invite false",
			&model.TeamSearch{Term: "searchterm", GroupConstrained: model.NewBool(false), AllowOpenInvite: model.NewBool(false)},
			2,
			[]string{p.Id, o.Id},
		},
		{
			"Search for teams which are not part of a data retention policy",
			&model.TeamSearch{Term: "", ExcludePolicyConstrained: model.NewBool(true)},
			3,
			[]string{o.Id, p.Id, g.Id},
		},
	}

	for _, tc := range testCases {
		t.Run(tc.Name, func(t *testing.T) {
			response, err := ss.Team().SearchAll(tc.Opts)
			require.NoError(t, err)
			require.Equal(t, tc.ExpectedLenth, len(response))
			responseTeamIds := []string{}
			for _, team := range response {
				responseTeamIds = append(responseTeamIds, team.Id)
			}
			require.ElementsMatch(t, tc.ExpectedTeamIds, responseTeamIds)
		})
	}
}

func testTeamStoreSearchOpen(t *testing.T, rctx request.CTX, ss store.Store) {
	o := model.Team{}
	o.DisplayName = "ADisplayName" + NewTestId()
	o.Name = NewTestId()
	o.Email = MakeEmail()
	o.Type = model.TeamOpen
	o.AllowOpenInvite = true

	_, err := ss.Team().Save(&o)
	require.NoError(t, err)

	p := model.Team{}
	p.DisplayName = "ADisplayName" + NewTestId()
	p.Name = NewTestId()
	p.Email = MakeEmail()
	p.Type = model.TeamOpen
	p.AllowOpenInvite = false

	_, err = ss.Team().Save(&p)
	require.NoError(t, err)

	q := model.Team{}
	q.DisplayName = "PINEAPPLEPIE"
	q.Name = "ihadsomepineapplepiewithstrawberry"
	q.Email = MakeEmail()
	q.Type = model.TeamOpen
	q.AllowOpenInvite = true

	_, err = ss.Team().Save(&q)
	require.NoError(t, err)

	testCases := []struct {
		Name            string
		Term            string
		ExpectedLength  int
		ExpectedFirstId string
	}{
		{
			"Search PINEAPPLEPIE by display name",
			"neapplep",
			1,
			q.Id,
		},
		{
			"Search PINEAPPLEPIE by display name",
			"pine",
			1,
			q.Id,
		},
		{
			"Search PINEAPPLEPIE by display name",
			"epie",
			1,
			q.Id,
		},
		{
			"Search PINEAPPLEPIE by  name",
			"ihadsome",
			1,
			q.Id,
		},
		{
			"Search PINEAPPLEPIE by  name",
			"pineapplepiewithstrawberry",
			1,
			q.Id,
		},
		{
			"Search for open team name",
			o.Name,
			1,
			o.Id,
		},
		{
			"Search for open team displayName",
			o.DisplayName,
			1,
			o.Id,
		},
		{
			"Search for open team without results",
			"nonexistent",
			0,
			"",
		},
		{
			"Search for a private team (expected no results)",
			p.DisplayName,
			0,
			"",
		},
	}

	for _, tc := range testCases {
		t.Run(tc.Name, func(t *testing.T) {
			r1, err := ss.Team().SearchOpen(&model.TeamSearch{Term: tc.Term})
			require.NoError(t, err)
			results := r1
			require.Equal(t, tc.ExpectedLength, len(results))
			if tc.ExpectedFirstId != "" {
				assert.Equal(t, tc.ExpectedFirstId, results[0].Id)
			}
		})
	}
}

func testTeamStoreSearchPrivate(t *testing.T, rctx request.CTX, ss store.Store) {
	o := model.Team{}
	o.DisplayName = "ADisplayName" + NewTestId()
	o.Name = NewTestId()
	o.Email = MakeEmail()
	o.Type = model.TeamOpen
	o.AllowOpenInvite = true

	_, err := ss.Team().Save(&o)
	require.NoError(t, err)

	p := model.Team{}
	p.DisplayName = "ADisplayName" + NewTestId()
	p.Name = NewTestId()
	p.Email = MakeEmail()
	p.Type = model.TeamOpen
	p.AllowOpenInvite = false

	_, err = ss.Team().Save(&p)
	require.NoError(t, err)

	q := model.Team{}
	q.DisplayName = "FOOBARDISPLAYNAME"
	q.Name = "averylongname"
	q.Email = MakeEmail()
	q.Type = model.TeamOpen
	q.AllowOpenInvite = false

	_, err = ss.Team().Save(&q)
	require.NoError(t, err)

	testCases := []struct {
		Name            string
		Term            string
		ExpectedLength  int
		ExpectedFirstId string
	}{
		{
			"Search FooBar by display name from text in the middle of display name",
			"oobardisplay",
			1,
			q.Id,
		},
		{
			"Search FooBar by display name from text at the beginning of display name",
			"foobar",
			1,
			q.Id,
		},
		{
			"Search FooBar by display name from text at the end of display name",
			"bardisplayname",
			1,
			q.Id,
		},
		{
			"Search FooBar by  name from text at the beginning name",
			"averyl",
			1,
			q.Id,
		},
		{
			"Search FooBar by  name from text at the end of name",
			"ongname",
			1,
			q.Id,
		},
		{
			"Search for private team name",
			p.Name,
			1,
			p.Id,
		},
		{
			"Search for private team displayName",
			p.DisplayName,
			1,
			p.Id,
		},
		{
			"Search for private team without results",
			"nonexistent",
			0,
			"",
		},
		{
			"Search for a open team (expected no results)",
			o.DisplayName,
			0,
			"",
		},
	}

	for _, tc := range testCases {
		t.Run(tc.Name, func(t *testing.T) {
			r1, err := ss.Team().SearchPrivate(&model.TeamSearch{Term: tc.Term})
			require.NoError(t, err)
			results := r1
			require.Equal(t, tc.ExpectedLength, len(results))
			if tc.ExpectedFirstId != "" {
				assert.Equal(t, tc.ExpectedFirstId, results[0].Id)
			}
		})
	}
}

func testTeamStoreGetByInviteId(t *testing.T, rctx request.CTX, ss store.Store) {
	o1 := model.Team{}
	o1.DisplayName = "DisplayName"
	o1.Name = NewTestId()
	o1.Email = MakeEmail()
	o1.Type = model.TeamOpen
	o1.InviteId = model.NewId()

	save1, err := ss.Team().Save(&o1)
	require.NoError(t, err)

	r1, err := ss.Team().GetByInviteId(save1.InviteId)
	require.NoError(t, err)
	require.Equal(t, *r1, o1, "invalid returned team")

	_, err = ss.Team().GetByInviteId("")
	require.Error(t, err, "Missing id should have failed")
}

func testTeamStoreByUserId(t *testing.T, rctx request.CTX, ss store.Store) {
	o1 := &model.Team{}
	o1.DisplayName = "DisplayName"
	o1.Name = NewTestId()
	o1.Email = MakeEmail()
	o1.Type = model.TeamOpen
	o1.InviteId = model.NewId()
	o1, err := ss.Team().Save(o1)
	require.NoError(t, err)

	m1 := &model.TeamMember{TeamId: o1.Id, UserId: model.NewId()}
	_, nErr := ss.Team().SaveMember(rctx, m1, -1)
	require.NoError(t, nErr)

	teams, err := ss.Team().GetTeamsByUserId(m1.UserId)
	require.NoError(t, err)
	require.Len(t, teams, 1, "Should return a team")
	require.Equal(t, teams[0].Id, o1.Id, "should be a member")
}

func testTeamStoreGetAllPage(t *testing.T, rctx request.CTX, ss store.Store) {
	o := model.Team{}
	o.DisplayName = "ADisplayName" + model.NewId()
	o.Name = "zz" + model.NewId() + "a"
	o.Email = MakeEmail()
	o.Type = model.TeamOpen
	o.AllowOpenInvite = true
	_, err := ss.Team().Save(&o)
	require.NoError(t, err)

	policy, err := ss.RetentionPolicy().Save(&model.RetentionPolicyWithTeamAndChannelIDs{
		RetentionPolicy: model.RetentionPolicy{
			DisplayName:      "Policy 1",
			PostDurationDays: model.NewInt64(30),
		},
		TeamIDs: []string{o.Id},
	})
	require.NoError(t, err)

	// Without ExcludePolicyConstrained
	teams, err := ss.Team().GetAllPage(0, 100, nil)
	require.NoError(t, err)
	found := false
	for _, team := range teams {
		if team.Id == o.Id {
			found = true
			require.Nil(t, team.PolicyID)
			break
		}
	}
	require.True(t, found)

	// With ExcludePolicyConstrained
	teams, err = ss.Team().GetAllPage(0, 100, &model.TeamSearch{ExcludePolicyConstrained: model.NewBool(true)})
	require.NoError(t, err)
	found = false
	for _, team := range teams {
		if team.Id == o.Id {
			found = true
			break
		}
	}
	require.False(t, found)

	// With policy ID
	teams, err = ss.Team().GetAllPage(0, 100, &model.TeamSearch{IncludePolicyID: model.NewBool(true)})
	require.NoError(t, err)
	found = false
	for _, team := range teams {
		if team.Id == o.Id {
			found = true
			require.Equal(t, *team.PolicyID, policy.ID)
			break
		}
	}
	require.True(t, found)
}

func testGetAllTeamListing(t *testing.T, rctx request.CTX, ss store.Store) {
	o1 := model.Team{}
	o1.DisplayName = "DisplayName"
	o1.Name = NewTestId()
	o1.Email = MakeEmail()
	o1.Type = model.TeamOpen
	o1.AllowOpenInvite = true
	_, err := ss.Team().Save(&o1)
	require.NoError(t, err)

	o2 := model.Team{}
	o2.DisplayName = "DisplayName"
	o2.Name = NewTestId()
	o2.Email = MakeEmail()
	o2.Type = model.TeamOpen
	_, err = ss.Team().Save(&o2)
	require.NoError(t, err)

	o3 := model.Team{}
	o3.DisplayName = "DisplayName"
	o3.Name = NewTestId()
	o3.Email = MakeEmail()
	o3.Type = model.TeamInvite
	o3.AllowOpenInvite = true
	_, err = ss.Team().Save(&o3)
	require.NoError(t, err)

	o4 := model.Team{}
	o4.DisplayName = "DisplayName"
	o4.Name = NewTestId()
	o4.Email = MakeEmail()
	o4.Type = model.TeamInvite
	_, err = ss.Team().Save(&o4)
	require.NoError(t, err)

	teams, err := ss.Team().GetAllTeamListing()
	require.NoError(t, err)
	for _, team := range teams {
		require.True(t, team.AllowOpenInvite, "should have returned team with AllowOpenInvite as true")
	}

	require.NotEmpty(t, teams, "failed team listing")
}

func testGetAllTeamPageListing(t *testing.T, rctx request.CTX, ss store.Store) {
	o1 := model.Team{}
	o1.DisplayName = "DisplayName"
	o1.Name = NewTestId()
	o1.Email = MakeEmail()
	o1.Type = model.TeamOpen
	o1.AllowOpenInvite = true
	_, err := ss.Team().Save(&o1)
	require.NoError(t, err)

	o2 := model.Team{}
	o2.DisplayName = "DisplayName"
	o2.Name = NewTestId()
	o2.Email = MakeEmail()
	o2.Type = model.TeamOpen
	o2.AllowOpenInvite = false
	_, err = ss.Team().Save(&o2)
	require.NoError(t, err)

	o3 := model.Team{}
	o3.DisplayName = "DisplayName"
	o3.Name = NewTestId()
	o3.Email = MakeEmail()
	o3.Type = model.TeamInvite
	o3.AllowOpenInvite = true
	_, err = ss.Team().Save(&o3)
	require.NoError(t, err)

	o4 := model.Team{}
	o4.DisplayName = "DisplayName"
	o4.Name = NewTestId()
	o4.Email = MakeEmail()
	o4.Type = model.TeamInvite
	o4.AllowOpenInvite = false
	_, err = ss.Team().Save(&o4)
	require.NoError(t, err)

	opts := &model.TeamSearch{AllowOpenInvite: model.NewBool(true)}

	teams, err := ss.Team().GetAllPage(0, 10, opts)
	require.NoError(t, err)

	for _, team := range teams {
		require.True(t, team.AllowOpenInvite, "should have returned team with AllowOpenInvite as true")
	}

	require.LessOrEqual(t, len(teams), 10, "should have returned max of 10 teams")

	o5 := model.Team{}
	o5.DisplayName = "DisplayName"
	o5.Name = NewTestId()
	o5.Email = MakeEmail()
	o5.Type = model.TeamOpen
	o5.AllowOpenInvite = true
	_, err = ss.Team().Save(&o5)
	require.NoError(t, err)

	teams, err = ss.Team().GetAllPage(0, 4, opts)
	require.NoError(t, err)

	for _, team := range teams {
		require.True(t, team.AllowOpenInvite, "should have returned team with AllowOpenInvite as true")
	}

	require.LessOrEqual(t, len(teams), 4, "should have returned max of 4 teams")

	teams, err = ss.Team().GetAllPage(1, 1, opts)
	require.NoError(t, err)

	for _, team := range teams {
		require.True(t, team.AllowOpenInvite, "should have returned team with AllowOpenInvite as true")
	}

	require.LessOrEqual(t, len(teams), 1, "should have returned max of 1 team")
}

func testGetAllPrivateTeamListing(t *testing.T, rctx request.CTX, ss store.Store) {
	o1 := model.Team{}
	o1.DisplayName = "DisplayName"
	o1.Name = NewTestId()
	o1.Email = MakeEmail()
	o1.Type = model.TeamOpen
	o1.AllowOpenInvite = true
	_, err := ss.Team().Save(&o1)
	require.NoError(t, err)

	o2 := model.Team{}
	o2.DisplayName = "DisplayName"
	o2.Name = NewTestId()
	o2.Email = MakeEmail()
	o2.Type = model.TeamOpen
	_, err = ss.Team().Save(&o2)
	require.NoError(t, err)

	o3 := model.Team{}
	o3.DisplayName = "DisplayName"
	o3.Name = NewTestId()
	o3.Email = MakeEmail()
	o3.Type = model.TeamInvite
	o3.AllowOpenInvite = true
	_, err = ss.Team().Save(&o3)
	require.NoError(t, err)

	o4 := model.Team{}
	o4.DisplayName = "DisplayName"
	o4.Name = NewTestId()
	o4.Email = MakeEmail()
	o4.Type = model.TeamInvite
	_, err = ss.Team().Save(&o4)
	require.NoError(t, err)

	teams, err := ss.Team().GetAllPrivateTeamListing()
	require.NoError(t, err)
	require.NotEmpty(t, teams, "failed team listing")

	for _, team := range teams {
		require.False(t, team.AllowOpenInvite, "should have returned team with AllowOpenInvite as false")
	}
}

func testGetAllPrivateTeamPageListing(t *testing.T, rctx request.CTX, ss store.Store) {
	o1 := model.Team{}
	o1.DisplayName = "DisplayName"
	o1.Name = NewTestId()
	o1.Email = MakeEmail()
	o1.Type = model.TeamOpen
	o1.AllowOpenInvite = true
	_, err := ss.Team().Save(&o1)
	require.NoError(t, err)

	o2 := model.Team{}
	o2.DisplayName = "DisplayName"
	o2.Name = NewTestId()
	o2.Email = MakeEmail()
	o2.Type = model.TeamOpen
	o2.AllowOpenInvite = false
	_, err = ss.Team().Save(&o2)
	require.NoError(t, err)

	o3 := model.Team{}
	o3.DisplayName = "DisplayName"
	o3.Name = NewTestId()
	o3.Email = MakeEmail()
	o3.Type = model.TeamInvite
	o3.AllowOpenInvite = true
	_, err = ss.Team().Save(&o3)
	require.NoError(t, err)

	o4 := model.Team{}
	o4.DisplayName = "DisplayName"
	o4.Name = NewTestId()
	o4.Email = MakeEmail()
	o4.Type = model.TeamInvite
	o4.AllowOpenInvite = false
	_, err = ss.Team().Save(&o4)
	require.NoError(t, err)

	opts := &model.TeamSearch{AllowOpenInvite: model.NewBool(false)}

	teams, listErr := ss.Team().GetAllPage(0, 10, opts)
	require.NoError(t, listErr)
	for _, team := range teams {
		require.False(t, team.AllowOpenInvite, "should have returned team with AllowOpenInvite as false")
	}

	require.LessOrEqual(t, len(teams), 10, "should have returned max of 10 teams")

	o5 := model.Team{}
	o5.DisplayName = "DisplayName"
	o5.Name = NewTestId()
	o5.Email = MakeEmail()
	o5.Type = model.TeamOpen
	o5.AllowOpenInvite = true
	_, err = ss.Team().Save(&o5)
	require.NoError(t, err)

	teams, listErr = ss.Team().GetAllPage(0, 4, opts)
	require.NoError(t, listErr)
	for _, team := range teams {
		require.False(t, team.AllowOpenInvite, "should have returned team with AllowOpenInvite as false")
	}

	require.LessOrEqual(t, len(teams), 4, "should have returned max of 4 teams")

	teams, listErr = ss.Team().GetAllPage(1, 1, opts)
	require.NoError(t, listErr)
	for _, team := range teams {
		require.False(t, team.AllowOpenInvite, "should have returned team with AllowOpenInvite as false")
	}

	require.LessOrEqual(t, len(teams), 1, "should have returned max of 1 team")
}

func testGetAllPublicTeamPageListing(t *testing.T, rctx request.CTX, ss store.Store) {
	cleanupTeamStore(t, rctx, ss)

	o1 := model.Team{}
	o1.DisplayName = "DisplayName1"
	o1.Name = NewTestId()
	o1.Email = MakeEmail()
	o1.Type = model.TeamOpen
	o1.AllowOpenInvite = true
	t1, err := ss.Team().Save(&o1)
	require.NoError(t, err)

	o2 := model.Team{}
	o2.DisplayName = "DisplayName2"
	o2.Name = NewTestId()
	o2.Email = MakeEmail()
	o2.Type = model.TeamOpen
	o2.AllowOpenInvite = false
	_, err = ss.Team().Save(&o2)
	require.NoError(t, err)

	o3 := model.Team{}
	o3.DisplayName = "DisplayName3"
	o3.Name = NewTestId()
	o3.Email = MakeEmail()
	o3.Type = model.TeamInvite
	o3.AllowOpenInvite = true
	t3, err := ss.Team().Save(&o3)
	require.NoError(t, err)

	o4 := model.Team{}
	o4.DisplayName = "DisplayName4"
	o4.Name = NewTestId()
	o4.Email = MakeEmail()
	o4.Type = model.TeamInvite
	o4.AllowOpenInvite = false
	_, err = ss.Team().Save(&o4)
	require.NoError(t, err)

	opts := &model.TeamSearch{AllowOpenInvite: model.NewBool(true)}

	teams, err := ss.Team().GetAllPage(0, 10, opts)
	assert.NoError(t, err)
	assert.Equal(t, []*model.Team{t1, t3}, teams)

	o5 := model.Team{}
	o5.DisplayName = "DisplayName5"
	o5.Name = NewTestId()
	o5.Email = MakeEmail()
	o5.Type = model.TeamOpen
	o5.AllowOpenInvite = true
	t5, err := ss.Team().Save(&o5)
	require.NoError(t, err)

	teams, err = ss.Team().GetAllPage(0, 4, opts)
	assert.NoError(t, err)
	assert.Equal(t, []*model.Team{t1, t3, t5}, teams)

	_, err = ss.Team().GetAllPage(1, 1, opts)
	assert.NoError(t, err)
}

func testDelete(t *testing.T, rctx request.CTX, ss store.Store) {
	o1 := model.Team{}
	o1.DisplayName = "DisplayName"
	o1.Name = NewTestId()
	o1.Email = MakeEmail()
	o1.Type = model.TeamOpen
	o1.AllowOpenInvite = true
	_, err := ss.Team().Save(&o1)
	require.NoError(t, err)

	o2 := model.Team{}
	o2.DisplayName = "DisplayName"
	o2.Name = NewTestId()
	o2.Email = MakeEmail()
	o2.Type = model.TeamOpen
	_, err = ss.Team().Save(&o2)
	require.NoError(t, err)

	r1 := ss.Team().PermanentDelete(o1.Id)
	require.NoError(t, r1)
}

func testPublicTeamCount(t *testing.T, rctx request.CTX, ss store.Store) {
	cleanupTeamStore(t, rctx, ss)

	o1 := model.Team{}
	o1.DisplayName = "DisplayName"
	o1.Name = NewTestId()
	o1.Email = MakeEmail()
	o1.Type = model.TeamOpen
	o1.AllowOpenInvite = true
	_, err := ss.Team().Save(&o1)
	require.NoError(t, err)

	o2 := model.Team{}
	o2.DisplayName = "DisplayName"
	o2.Name = NewTestId()
	o2.Email = MakeEmail()
	o2.Type = model.TeamOpen
	o2.AllowOpenInvite = false
	_, err = ss.Team().Save(&o2)
	require.NoError(t, err)

	o3 := model.Team{}
	o3.DisplayName = "DisplayName"
	o3.Name = NewTestId()
	o3.Email = MakeEmail()
	o3.Type = model.TeamOpen
	o3.AllowOpenInvite = true
	_, err = ss.Team().Save(&o3)
	require.NoError(t, err)

	teamCount, err := ss.Team().AnalyticsTeamCount(&model.TeamSearch{AllowOpenInvite: model.NewBool(true)})
	require.NoError(t, err)
	require.Equal(t, int64(2), teamCount, "should only be 1 team")
}

func testPrivateTeamCount(t *testing.T, rctx request.CTX, ss store.Store) {
	cleanupTeamStore(t, rctx, ss)

	o1 := model.Team{}
	o1.DisplayName = "DisplayName"
	o1.Name = NewTestId()
	o1.Email = MakeEmail()
	o1.Type = model.TeamOpen
	o1.AllowOpenInvite = false
	_, err := ss.Team().Save(&o1)
	require.NoError(t, err)

	o2 := model.Team{}
	o2.DisplayName = "DisplayName"
	o2.Name = NewTestId()
	o2.Email = MakeEmail()
	o2.Type = model.TeamOpen
	o2.AllowOpenInvite = true
	_, err = ss.Team().Save(&o2)
	require.NoError(t, err)

	o3 := model.Team{}
	o3.DisplayName = "DisplayName"
	o3.Name = NewTestId()
	o3.Email = MakeEmail()
	o3.Type = model.TeamOpen
	o3.AllowOpenInvite = false
	_, err = ss.Team().Save(&o3)
	require.NoError(t, err)

	teamCount, err := ss.Team().AnalyticsTeamCount(&model.TeamSearch{AllowOpenInvite: model.NewBool(false)})
	require.NoError(t, err)
	require.Equal(t, int64(2), teamCount, "should only be 1 team")
}

func testTeamCount(t *testing.T, rctx request.CTX, ss store.Store) {
	o1 := model.Team{}
	o1.DisplayName = "DisplayName"
	o1.Name = NewTestId()
	o1.Email = MakeEmail()
	o1.Type = model.TeamOpen
	o1.AllowOpenInvite = true
	team, err := ss.Team().Save(&o1)
	require.NoError(t, err)

	// not including deleted teams
	teamCount, err := ss.Team().AnalyticsTeamCount(nil)
	require.NoError(t, err)
	require.NotEqual(t, 0, int(teamCount), "should be at least 1 team")

	// delete the team for the next check
	team.DeleteAt = model.GetMillis()
	_, err = ss.Team().Update(team)
	require.NoError(t, err)

	// get the count of teams not including deleted
	countNotIncludingDeleted, err := ss.Team().AnalyticsTeamCount(nil)
	require.NoError(t, err)

	// get the count of teams including deleted
	countIncludingDeleted, err := ss.Team().AnalyticsTeamCount(&model.TeamSearch{IncludeDeleted: model.NewBool(true)})
	require.NoError(t, err)

	// count including deleted should be one greater than not including deleted
	require.Equal(t, countNotIncludingDeleted+1, countIncludingDeleted)
}

func testGetMembers(t *testing.T, rctx request.CTX, ss store.Store) {
	// Each user should have a mention count of exactly 1 in the DB at this point.
	t.Run("Test GetMembers Order By UserID", func(t *testing.T) {
		teamId1 := model.NewId()
		teamId2 := model.NewId()

		m1 := &model.TeamMember{TeamId: teamId1, UserId: "55555555555555555555555555"}
		m2 := &model.TeamMember{TeamId: teamId1, UserId: "11111111111111111111111111"}
		m3 := &model.TeamMember{TeamId: teamId1, UserId: "33333333333333333333333333"}
		m4 := &model.TeamMember{TeamId: teamId1, UserId: "22222222222222222222222222"}
		m5 := &model.TeamMember{TeamId: teamId1, UserId: "44444444444444444444444444"}
		m6 := &model.TeamMember{TeamId: teamId2, UserId: "00000000000000000000000000"}

		_, nErr := ss.Team().SaveMultipleMembers([]*model.TeamMember{m1, m2, m3, m4, m5, m6}, -1)
		require.NoError(t, nErr)

		// Gets users ordered by UserId
		ms, err := ss.Team().GetMembers(teamId1, 0, 100, nil)
		require.NoError(t, err)
		assert.Len(t, ms, 5)
		assert.Equal(t, "11111111111111111111111111", ms[0].UserId)
		assert.Equal(t, "22222222222222222222222222", ms[1].UserId)
		assert.Equal(t, "33333333333333333333333333", ms[2].UserId)
		assert.Equal(t, "44444444444444444444444444", ms[3].UserId)
		assert.Equal(t, "55555555555555555555555555", ms[4].UserId)
	})

	t.Run("Test GetMembers Order By Username And Exclude Deleted Members", func(t *testing.T) {
		teamId1 := model.NewId()
		teamId2 := model.NewId()

		u1 := &model.User{Username: "a", Email: MakeEmail(), DeleteAt: int64(1)}
		u2 := &model.User{Username: "c", Email: MakeEmail()}
		u3 := &model.User{Username: "b", Email: MakeEmail(), DeleteAt: int64(1)}
		u4 := &model.User{Username: "f", Email: MakeEmail()}
		u5 := &model.User{Username: "e", Email: MakeEmail(), DeleteAt: int64(1)}
		u6 := &model.User{Username: "d", Email: MakeEmail()}

		u1, err := ss.User().Save(rctx, u1)
		require.NoError(t, err)
		u2, err = ss.User().Save(rctx, u2)
		require.NoError(t, err)
		u3, err = ss.User().Save(rctx, u3)
		require.NoError(t, err)
		u4, err = ss.User().Save(rctx, u4)
		require.NoError(t, err)
		u5, err = ss.User().Save(rctx, u5)
		require.NoError(t, err)
		u6, err = ss.User().Save(rctx, u6)
		require.NoError(t, err)

		m1 := &model.TeamMember{TeamId: teamId1, UserId: u1.Id}
		m2 := &model.TeamMember{TeamId: teamId1, UserId: u2.Id}
		m3 := &model.TeamMember{TeamId: teamId1, UserId: u3.Id}
		m4 := &model.TeamMember{TeamId: teamId1, UserId: u4.Id}
		m5 := &model.TeamMember{TeamId: teamId1, UserId: u5.Id}
		m6 := &model.TeamMember{TeamId: teamId2, UserId: u6.Id}

		_, nErr := ss.Team().SaveMultipleMembers([]*model.TeamMember{m1, m2, m3, m4, m5, m6}, -1)
		require.NoError(t, nErr)

		// Gets users ordered by UserName
		ms, nErr := ss.Team().GetMembers(teamId1, 0, 100, &model.TeamMembersGetOptions{Sort: model.USERNAME})
		require.NoError(t, nErr)
		assert.Len(t, ms, 5)
		assert.Equal(t, u1.Id, ms[0].UserId)
		assert.Equal(t, u3.Id, ms[1].UserId)
		assert.Equal(t, u2.Id, ms[2].UserId)
		assert.Equal(t, u5.Id, ms[3].UserId)
		assert.Equal(t, u4.Id, ms[4].UserId)

		// Gets users ordered by UserName and excludes deleted members
		ms, nErr = ss.Team().GetMembers(teamId1, 0, 100, &model.TeamMembersGetOptions{Sort: model.USERNAME, ExcludeDeletedUsers: true})
		require.NoError(t, nErr)
		assert.Len(t, ms, 2)
		assert.Equal(t, u2.Id, ms[0].UserId)
		assert.Equal(t, u4.Id, ms[1].UserId)
	})

	t.Run("Test GetMembers Excluded Deleted Users", func(t *testing.T) {
		teamId1 := model.NewId()
		teamId2 := model.NewId()

		u1 := &model.User{Email: MakeEmail()}
		u2 := &model.User{Email: MakeEmail(), DeleteAt: int64(1)}
		u3 := &model.User{Email: MakeEmail()}
		u4 := &model.User{Email: MakeEmail(), DeleteAt: int64(3)}
		u5 := &model.User{Email: MakeEmail()}
		u6 := &model.User{Email: MakeEmail(), DeleteAt: int64(5)}

		u1, err := ss.User().Save(rctx, u1)
		require.NoError(t, err)
		u2, err = ss.User().Save(rctx, u2)
		require.NoError(t, err)
		u3, err = ss.User().Save(rctx, u3)
		require.NoError(t, err)
		u4, err = ss.User().Save(rctx, u4)
		require.NoError(t, err)
		u5, err = ss.User().Save(rctx, u5)
		require.NoError(t, err)
		u6, err = ss.User().Save(rctx, u6)
		require.NoError(t, err)

		m1 := &model.TeamMember{TeamId: teamId1, UserId: u1.Id}
		m2 := &model.TeamMember{TeamId: teamId1, UserId: u2.Id}
		m3 := &model.TeamMember{TeamId: teamId1, UserId: u3.Id}
		m4 := &model.TeamMember{TeamId: teamId1, UserId: u4.Id}
		m5 := &model.TeamMember{TeamId: teamId1, UserId: u5.Id}
		m6 := &model.TeamMember{TeamId: teamId2, UserId: u6.Id}

		t1, nErr := ss.Team().SaveMember(rctx, m1, -1)
		require.NoError(t, nErr)
		_, nErr = ss.Team().SaveMember(rctx, m2, -1)
		require.NoError(t, nErr)
		t3, nErr := ss.Team().SaveMember(rctx, m3, -1)
		require.NoError(t, nErr)
		_, nErr = ss.Team().SaveMember(rctx, m4, -1)
		require.NoError(t, nErr)
		t5, nErr := ss.Team().SaveMember(rctx, m5, -1)
		require.NoError(t, nErr)
		_, nErr = ss.Team().SaveMember(rctx, m6, -1)
		require.NoError(t, nErr)

		// Gets users ordered by UserName
		ms, nErr := ss.Team().GetMembers(teamId1, 0, 100, &model.TeamMembersGetOptions{ExcludeDeletedUsers: true})
		require.NoError(t, nErr)
		assert.Len(t, ms, 3)
		require.ElementsMatch(t, ms, [3]*model.TeamMember{t1, t3, t5})
	})
}

func testTeamMembers(t *testing.T, rctx request.CTX, ss store.Store) {
	teamId1 := model.NewId()
	teamId2 := model.NewId()

	m1 := &model.TeamMember{TeamId: teamId1, UserId: model.NewId()}
	m2 := &model.TeamMember{TeamId: teamId1, UserId: model.NewId()}
	m3 := &model.TeamMember{TeamId: teamId2, UserId: model.NewId()}

	_, nErr := ss.Team().SaveMultipleMembers([]*model.TeamMember{m1, m2, m3}, -1)
	require.NoError(t, nErr)

	ms, err := ss.Team().GetMembers(teamId1, 0, 100, nil)
	require.NoError(t, err)
	assert.Len(t, ms, 2)

	ms, err = ss.Team().GetMembers(teamId2, 0, 100, nil)
	require.NoError(t, err)
	require.Len(t, ms, 1)
	require.Equal(t, m3.UserId, ms[0].UserId)

	ms, err = ss.Team().GetTeamsForUser(rctx, m1.UserId, "", true)
	require.NoError(t, err)
	require.Len(t, ms, 1)
	require.Equal(t, m1.TeamId, ms[0].TeamId)

	err = ss.Team().RemoveMember(rctx, teamId1, m1.UserId)
	require.NoError(t, err)

	ms, err = ss.Team().GetMembers(teamId1, 0, 100, nil)
	require.NoError(t, err)
	require.Len(t, ms, 1)
	require.Equal(t, m2.UserId, ms[0].UserId)

	_, nErr = ss.Team().SaveMember(rctx, m1, -1)
	require.NoError(t, nErr)

	err = ss.Team().RemoveAllMembersByTeam(teamId1)
	require.NoError(t, err)

	ms, err = ss.Team().GetMembers(teamId1, 0, 100, nil)
	require.NoError(t, err)
	require.Empty(t, ms)

	uid := model.NewId()
	m4 := &model.TeamMember{TeamId: teamId1, UserId: uid}
	m5 := &model.TeamMember{TeamId: teamId2, UserId: uid}
	_, nErr = ss.Team().SaveMultipleMembers([]*model.TeamMember{m4, m5}, -1)
	require.NoError(t, nErr)

	ms, err = ss.Team().GetTeamsForUser(rctx, uid, "", true)
	require.NoError(t, err)
	require.Len(t, ms, 2)

	ms, err = ss.Team().GetTeamsForUser(rctx, uid, teamId2, true)
	require.NoError(t, err)
	require.Len(t, ms, 1)

	m4.DeleteAt = model.GetMillis()
	_, err = ss.Team().UpdateMember(rctx, m4)
	require.NoError(t, err)

	ms, err = ss.Team().GetTeamsForUser(rctx, uid, "", true)
	require.NoError(t, err)
	require.Len(t, ms, 2)

	ms, err = ss.Team().GetTeamsForUser(rctx, uid, "", false)
	require.NoError(t, err)
	require.Len(t, ms, 1)

	nErr = ss.Team().RemoveAllMembersByUser(rctx, uid)
	require.NoError(t, nErr)

	ms, err = ss.Team().GetTeamsForUser(rctx, m1.UserId, "", true)
	require.NoError(t, err)
	require.Empty(t, ms)
}

<<<<<<< HEAD
func testTeamSaveMember(t *testing.T, ss store.Store) {
	u1, err := ss.User().Save(&model.User{Username: "a" + model.NewId(), Email: MakeEmail()})
	require.NoError(t, err)
	u2, err := ss.User().Save(&model.User{Username: "a" + model.NewId(), Email: MakeEmail()})
=======
func testTeamSaveMember(t *testing.T, rctx request.CTX, ss store.Store) {
	u1, err := ss.User().Save(rctx, &model.User{Username: model.NewId(), Email: MakeEmail()})
	require.NoError(t, err)
	u2, err := ss.User().Save(rctx, &model.User{Username: model.NewId(), Email: MakeEmail()})
>>>>>>> 7d7b2035
	require.NoError(t, err)

	t.Run("not valid team member", func(t *testing.T) {
		member := &model.TeamMember{TeamId: "wrong", UserId: u1.Id}
		_, nErr := ss.Team().SaveMember(rctx, member, -1)
		require.Error(t, nErr)
		require.Equal(t, "TeamMember.IsValid: model.team_member.is_valid.team_id.app_error", nErr.Error())
	})

	t.Run("too many members", func(t *testing.T) {
		member := &model.TeamMember{TeamId: model.NewId(), UserId: u1.Id}
		_, nErr := ss.Team().SaveMember(rctx, member, 0)
		require.Error(t, nErr)
		require.Equal(t, "limit exceeded: what: TeamMember count: 1 metadata: team members limit exceeded", nErr.Error())
	})

	t.Run("too many members because previous existing members", func(t *testing.T) {
		teamID := model.NewId()

		m1 := &model.TeamMember{TeamId: teamID, UserId: u1.Id}
		_, nErr := ss.Team().SaveMember(rctx, m1, 1)
		require.NoError(t, nErr)
		m2 := &model.TeamMember{TeamId: teamID, UserId: u2.Id}
		_, nErr = ss.Team().SaveMember(rctx, m2, 1)
		require.Error(t, nErr)
		require.Equal(t, "limit exceeded: what: TeamMember count: 2 metadata: team members limit exceeded", nErr.Error())
	})

	t.Run("duplicated entries should fail", func(t *testing.T) {
		teamID1 := model.NewId()
		m1 := &model.TeamMember{TeamId: teamID1, UserId: u1.Id}
		_, nErr := ss.Team().SaveMember(rctx, m1, -1)
		require.NoError(t, nErr)
		m2 := &model.TeamMember{TeamId: teamID1, UserId: u1.Id}
		_, nErr = ss.Team().SaveMember(rctx, m2, -1)
		require.Error(t, nErr)
		require.IsType(t, &store.ErrConflict{}, nErr)
	})

	t.Run("insert member correctly (in team without scheme)", func(t *testing.T) {
		team := &model.Team{
			DisplayName: "Name",
			Name:        NewTestId(),
			Email:       MakeEmail(),
			Type:        model.TeamOpen,
		}

		team, nErr := ss.Team().Save(team)
		require.NoError(t, nErr)

		testCases := []struct {
			Name                  string
			SchemeGuest           bool
			SchemeUser            bool
			SchemeAdmin           bool
			ExplicitRoles         string
			ExpectedRoles         string
			ExpectedExplicitRoles string
			ExpectedSchemeGuest   bool
			ExpectedSchemeUser    bool
			ExpectedSchemeAdmin   bool
		}{
			{
				Name:               "team user implicit",
				SchemeUser:         true,
				ExpectedRoles:      "team_user",
				ExpectedSchemeUser: true,
			},
			{
				Name:               "team user explicit",
				ExplicitRoles:      "team_user",
				ExpectedRoles:      "team_user",
				ExpectedSchemeUser: true,
			},
			{
				Name:                "team guest implicit",
				SchemeGuest:         true,
				ExpectedRoles:       "team_guest",
				ExpectedSchemeGuest: true,
			},
			{
				Name:                "team guest explicit",
				ExplicitRoles:       "team_guest",
				ExpectedRoles:       "team_guest",
				ExpectedSchemeGuest: true,
			},
			{
				Name:                "team admin implicit",
				SchemeUser:          true,
				SchemeAdmin:         true,
				ExpectedRoles:       "team_user team_admin",
				ExpectedSchemeUser:  true,
				ExpectedSchemeAdmin: true,
			},
			{
				Name:                "team admin explicit",
				ExplicitRoles:       "team_user team_admin",
				ExpectedRoles:       "team_user team_admin",
				ExpectedSchemeUser:  true,
				ExpectedSchemeAdmin: true,
			},
			{
				Name:                  "team user implicit and explicit custom role",
				SchemeUser:            true,
				ExplicitRoles:         "test",
				ExpectedRoles:         "test team_user",
				ExpectedExplicitRoles: "test",
				ExpectedSchemeUser:    true,
			},
			{
				Name:                  "team user explicit and explicit custom role",
				ExplicitRoles:         "team_user test",
				ExpectedRoles:         "test team_user",
				ExpectedExplicitRoles: "test",
				ExpectedSchemeUser:    true,
			},
			{
				Name:                  "team guest implicit and explicit custom role",
				SchemeGuest:           true,
				ExplicitRoles:         "test",
				ExpectedRoles:         "test team_guest",
				ExpectedExplicitRoles: "test",
				ExpectedSchemeGuest:   true,
			},
			{
				Name:                  "team guest explicit and explicit custom role",
				ExplicitRoles:         "team_guest test",
				ExpectedRoles:         "test team_guest",
				ExpectedExplicitRoles: "test",
				ExpectedSchemeGuest:   true,
			},
			{
				Name:                  "team admin implicit and explicit custom role",
				SchemeUser:            true,
				SchemeAdmin:           true,
				ExplicitRoles:         "test",
				ExpectedRoles:         "test team_user team_admin",
				ExpectedExplicitRoles: "test",
				ExpectedSchemeUser:    true,
				ExpectedSchemeAdmin:   true,
			},
			{
				Name:                  "team admin explicit and explicit custom role",
				ExplicitRoles:         "team_user team_admin test",
				ExpectedRoles:         "test team_user team_admin",
				ExpectedExplicitRoles: "test",
				ExpectedSchemeUser:    true,
				ExpectedSchemeAdmin:   true,
			},
			{
				Name:                  "team member with only explicit custom roles",
				ExplicitRoles:         "test test2",
				ExpectedRoles:         "test test2",
				ExpectedExplicitRoles: "test test2",
			},
		}

		for _, tc := range testCases {
			t.Run(tc.Name, func(t *testing.T) {
				member := &model.TeamMember{
					TeamId:        team.Id,
					UserId:        u1.Id,
					SchemeGuest:   tc.SchemeGuest,
					SchemeUser:    tc.SchemeUser,
					SchemeAdmin:   tc.SchemeAdmin,
					ExplicitRoles: tc.ExplicitRoles,
				}
				member, nErr := ss.Team().SaveMember(rctx, member, -1)
				require.NoError(t, nErr)
				defer ss.Team().RemoveMember(rctx, team.Id, u1.Id)

				assert.Equal(t, tc.ExpectedRoles, member.Roles)
				assert.Equal(t, tc.ExpectedExplicitRoles, member.ExplicitRoles)
				assert.Equal(t, tc.ExpectedSchemeGuest, member.SchemeGuest)
				assert.Equal(t, tc.ExpectedSchemeUser, member.SchemeUser)
				assert.Equal(t, tc.ExpectedSchemeAdmin, member.SchemeAdmin)
			})
		}
	})

	t.Run("insert member correctly (in team with scheme)", func(t *testing.T) {
		ts := &model.Scheme{
			Name:        NewTestId(),
			DisplayName: NewTestId(),
			Description: NewTestId(),
			Scope:       model.SchemeScopeTeam,
		}
		ts, nErr := ss.Scheme().Save(ts)
		require.NoError(t, nErr)

		team := &model.Team{
			DisplayName: "Name",
			Name:        NewTestId(),
			Email:       MakeEmail(),
			Type:        model.TeamOpen,
			SchemeId:    &ts.Id,
		}

		team, nErr = ss.Team().Save(team)
		require.NoError(t, nErr)

		testCases := []struct {
			Name                  string
			SchemeGuest           bool
			SchemeUser            bool
			SchemeAdmin           bool
			ExplicitRoles         string
			ExpectedRoles         string
			ExpectedExplicitRoles string
			ExpectedSchemeGuest   bool
			ExpectedSchemeUser    bool
			ExpectedSchemeAdmin   bool
		}{
			{
				Name:               "team user implicit",
				SchemeUser:         true,
				ExpectedRoles:      ts.DefaultTeamUserRole,
				ExpectedSchemeUser: true,
			},
			{
				Name:               "team user explicit",
				ExplicitRoles:      "team_user",
				ExpectedRoles:      ts.DefaultTeamUserRole,
				ExpectedSchemeUser: true,
			},
			{
				Name:                "team guest implicit",
				SchemeGuest:         true,
				ExpectedRoles:       ts.DefaultTeamGuestRole,
				ExpectedSchemeGuest: true,
			},
			{
				Name:                "team guest explicit",
				ExplicitRoles:       "team_guest",
				ExpectedRoles:       ts.DefaultTeamGuestRole,
				ExpectedSchemeGuest: true,
			},
			{
				Name:                "team admin implicit",
				SchemeUser:          true,
				SchemeAdmin:         true,
				ExpectedRoles:       ts.DefaultTeamUserRole + " " + ts.DefaultTeamAdminRole,
				ExpectedSchemeUser:  true,
				ExpectedSchemeAdmin: true,
			},
			{
				Name:                "team admin explicit",
				ExplicitRoles:       "team_user team_admin",
				ExpectedRoles:       ts.DefaultTeamUserRole + " " + ts.DefaultTeamAdminRole,
				ExpectedSchemeUser:  true,
				ExpectedSchemeAdmin: true,
			},
			{
				Name:                  "team user implicit and explicit custom role",
				SchemeUser:            true,
				ExplicitRoles:         "test",
				ExpectedRoles:         "test " + ts.DefaultTeamUserRole,
				ExpectedExplicitRoles: "test",
				ExpectedSchemeUser:    true,
			},
			{
				Name:                  "team user explicit and explicit custom role",
				ExplicitRoles:         "team_user test",
				ExpectedRoles:         "test " + ts.DefaultTeamUserRole,
				ExpectedExplicitRoles: "test",
				ExpectedSchemeUser:    true,
			},
			{
				Name:                  "team guest implicit and explicit custom role",
				SchemeGuest:           true,
				ExplicitRoles:         "test",
				ExpectedRoles:         "test " + ts.DefaultTeamGuestRole,
				ExpectedExplicitRoles: "test",
				ExpectedSchemeGuest:   true,
			},
			{
				Name:                  "team guest explicit and explicit custom role",
				ExplicitRoles:         "team_guest test",
				ExpectedRoles:         "test " + ts.DefaultTeamGuestRole,
				ExpectedExplicitRoles: "test",
				ExpectedSchemeGuest:   true,
			},
			{
				Name:                  "team admin implicit and explicit custom role",
				SchemeUser:            true,
				SchemeAdmin:           true,
				ExplicitRoles:         "test",
				ExpectedRoles:         "test " + ts.DefaultTeamUserRole + " " + ts.DefaultTeamAdminRole,
				ExpectedExplicitRoles: "test",
				ExpectedSchemeUser:    true,
				ExpectedSchemeAdmin:   true,
			},
			{
				Name:                  "team admin explicit and explicit custom role",
				ExplicitRoles:         "team_user team_admin test",
				ExpectedRoles:         "test " + ts.DefaultTeamUserRole + " " + ts.DefaultTeamAdminRole,
				ExpectedExplicitRoles: "test",
				ExpectedSchemeUser:    true,
				ExpectedSchemeAdmin:   true,
			},
			{
				Name:                  "team member with only explicit custom roles",
				ExplicitRoles:         "test test2",
				ExpectedRoles:         "test test2",
				ExpectedExplicitRoles: "test test2",
			},
		}

		for _, tc := range testCases {
			t.Run(tc.Name, func(t *testing.T) {
				member := &model.TeamMember{
					TeamId:        team.Id,
					UserId:        u1.Id,
					SchemeGuest:   tc.SchemeGuest,
					SchemeUser:    tc.SchemeUser,
					SchemeAdmin:   tc.SchemeAdmin,
					ExplicitRoles: tc.ExplicitRoles,
				}
				member, nErr := ss.Team().SaveMember(rctx, member, -1)
				require.NoError(t, nErr)
				defer ss.Team().RemoveMember(rctx, team.Id, u1.Id)

				assert.Equal(t, tc.ExpectedRoles, member.Roles)
				assert.Equal(t, tc.ExpectedExplicitRoles, member.ExplicitRoles)
				assert.Equal(t, tc.ExpectedSchemeGuest, member.SchemeGuest)
				assert.Equal(t, tc.ExpectedSchemeUser, member.SchemeUser)
				assert.Equal(t, tc.ExpectedSchemeAdmin, member.SchemeAdmin)
			})
		}
	})
}

<<<<<<< HEAD
func testTeamSaveMultipleMembers(t *testing.T, ss store.Store) {
	u1, err := ss.User().Save(&model.User{Username: "a" + model.NewId(), Email: MakeEmail()})
	require.NoError(t, err)
	u2, err := ss.User().Save(&model.User{Username: "a" + model.NewId(), Email: MakeEmail()})
	require.NoError(t, err)
	u3, err := ss.User().Save(&model.User{Username: "a" + model.NewId(), Email: MakeEmail()})
	require.NoError(t, err)
	u4, err := ss.User().Save(&model.User{Username: "a" + model.NewId(), Email: MakeEmail()})
=======
func testTeamSaveMultipleMembers(t *testing.T, rctx request.CTX, ss store.Store) {
	u1, err := ss.User().Save(rctx, &model.User{Username: model.NewId(), Email: MakeEmail()})
	require.NoError(t, err)
	u2, err := ss.User().Save(rctx, &model.User{Username: model.NewId(), Email: MakeEmail()})
	require.NoError(t, err)
	u3, err := ss.User().Save(rctx, &model.User{Username: model.NewId(), Email: MakeEmail()})
	require.NoError(t, err)
	u4, err := ss.User().Save(rctx, &model.User{Username: model.NewId(), Email: MakeEmail()})
>>>>>>> 7d7b2035
	require.NoError(t, err)

	t.Run("any not valid team member", func(t *testing.T) {
		m1 := &model.TeamMember{TeamId: "wrong", UserId: u1.Id}
		m2 := &model.TeamMember{TeamId: model.NewId(), UserId: u2.Id}
		_, nErr := ss.Team().SaveMultipleMembers([]*model.TeamMember{m1, m2}, -1)
		require.Error(t, nErr)
		require.Equal(t, "TeamMember.IsValid: model.team_member.is_valid.team_id.app_error", nErr.Error())
	})

	t.Run("too many members in one team", func(t *testing.T) {
		teamID := model.NewId()
		m1 := &model.TeamMember{TeamId: teamID, UserId: u1.Id}
		m2 := &model.TeamMember{TeamId: teamID, UserId: u2.Id}
		_, nErr := ss.Team().SaveMultipleMembers([]*model.TeamMember{m1, m2}, 0)
		require.Error(t, nErr)
		require.Equal(t, "limit exceeded: what: TeamMember count: 2 metadata: team members limit exceeded", nErr.Error())
	})

	t.Run("too many members in one team because previous existing members", func(t *testing.T) {
		teamID := model.NewId()
		m1 := &model.TeamMember{TeamId: teamID, UserId: u1.Id}
		m2 := &model.TeamMember{TeamId: teamID, UserId: u2.Id}
		m3 := &model.TeamMember{TeamId: teamID, UserId: u3.Id}
		m4 := &model.TeamMember{TeamId: teamID, UserId: u4.Id}
		_, nErr := ss.Team().SaveMultipleMembers([]*model.TeamMember{m1, m2}, 3)
		require.NoError(t, nErr)

		_, nErr = ss.Team().SaveMultipleMembers([]*model.TeamMember{m3, m4}, 3)
		require.Error(t, nErr)
		require.Equal(t, "limit exceeded: what: TeamMember count: 4 metadata: team members limit exceeded", nErr.Error())
	})

	t.Run("too many members, but in different teams", func(t *testing.T) {
		teamID1 := model.NewId()
		teamID2 := model.NewId()
		m1 := &model.TeamMember{TeamId: teamID1, UserId: u1.Id}
		m2 := &model.TeamMember{TeamId: teamID1, UserId: u2.Id}
		m3 := &model.TeamMember{TeamId: teamID1, UserId: u3.Id}
		m4 := &model.TeamMember{TeamId: teamID2, UserId: u1.Id}
		m5 := &model.TeamMember{TeamId: teamID2, UserId: u2.Id}
		_, nErr := ss.Team().SaveMultipleMembers([]*model.TeamMember{m1, m2, m3, m4, m5}, 2)
		require.Error(t, nErr)
		require.Equal(t, "limit exceeded: what: TeamMember count: 3 metadata: team members limit exceeded", nErr.Error())
	})

	t.Run("duplicated entries should fail", func(t *testing.T) {
		teamID1 := model.NewId()
		m1 := &model.TeamMember{TeamId: teamID1, UserId: u1.Id}
		m2 := &model.TeamMember{TeamId: teamID1, UserId: u1.Id}
		_, nErr := ss.Team().SaveMultipleMembers([]*model.TeamMember{m1, m2}, 10)
		require.Error(t, nErr)
		require.IsType(t, &store.ErrConflict{}, nErr)
	})

	t.Run("insert members correctly (in team without scheme)", func(t *testing.T) {
		team := &model.Team{
			DisplayName: "Name",
			Name:        NewTestId(),
			Email:       MakeEmail(),
			Type:        model.TeamOpen,
		}

		team, nErr := ss.Team().Save(team)
		require.NoError(t, nErr)

		testCases := []struct {
			Name                  string
			SchemeGuest           bool
			SchemeUser            bool
			SchemeAdmin           bool
			ExplicitRoles         string
			ExpectedRoles         string
			ExpectedExplicitRoles string
			ExpectedSchemeGuest   bool
			ExpectedSchemeUser    bool
			ExpectedSchemeAdmin   bool
		}{
			{
				Name:               "team user implicit",
				SchemeUser:         true,
				ExpectedRoles:      "team_user",
				ExpectedSchemeUser: true,
			},
			{
				Name:               "team user explicit",
				ExplicitRoles:      "team_user",
				ExpectedRoles:      "team_user",
				ExpectedSchemeUser: true,
			},
			{
				Name:                "team guest implicit",
				SchemeGuest:         true,
				ExpectedRoles:       "team_guest",
				ExpectedSchemeGuest: true,
			},
			{
				Name:                "team guest explicit",
				ExplicitRoles:       "team_guest",
				ExpectedRoles:       "team_guest",
				ExpectedSchemeGuest: true,
			},
			{
				Name:                "team admin implicit",
				SchemeUser:          true,
				SchemeAdmin:         true,
				ExpectedRoles:       "team_user team_admin",
				ExpectedSchemeUser:  true,
				ExpectedSchemeAdmin: true,
			},
			{
				Name:                "team admin explicit",
				ExplicitRoles:       "team_user team_admin",
				ExpectedRoles:       "team_user team_admin",
				ExpectedSchemeUser:  true,
				ExpectedSchemeAdmin: true,
			},
			{
				Name:                  "team user implicit and explicit custom role",
				SchemeUser:            true,
				ExplicitRoles:         "test",
				ExpectedRoles:         "test team_user",
				ExpectedExplicitRoles: "test",
				ExpectedSchemeUser:    true,
			},
			{
				Name:                  "team user explicit and explicit custom role",
				ExplicitRoles:         "team_user test",
				ExpectedRoles:         "test team_user",
				ExpectedExplicitRoles: "test",
				ExpectedSchemeUser:    true,
			},
			{
				Name:                  "team guest implicit and explicit custom role",
				SchemeGuest:           true,
				ExplicitRoles:         "test",
				ExpectedRoles:         "test team_guest",
				ExpectedExplicitRoles: "test",
				ExpectedSchemeGuest:   true,
			},
			{
				Name:                  "team guest explicit and explicit custom role",
				ExplicitRoles:         "team_guest test",
				ExpectedRoles:         "test team_guest",
				ExpectedExplicitRoles: "test",
				ExpectedSchemeGuest:   true,
			},
			{
				Name:                  "team admin implicit and explicit custom role",
				SchemeUser:            true,
				SchemeAdmin:           true,
				ExplicitRoles:         "test",
				ExpectedRoles:         "test team_user team_admin",
				ExpectedExplicitRoles: "test",
				ExpectedSchemeUser:    true,
				ExpectedSchemeAdmin:   true,
			},
			{
				Name:                  "team admin explicit and explicit custom role",
				ExplicitRoles:         "team_user team_admin test",
				ExpectedRoles:         "test team_user team_admin",
				ExpectedExplicitRoles: "test",
				ExpectedSchemeUser:    true,
				ExpectedSchemeAdmin:   true,
			},
			{
				Name:                  "team member with only explicit custom roles",
				ExplicitRoles:         "test test2",
				ExpectedRoles:         "test test2",
				ExpectedExplicitRoles: "test test2",
			},
		}

		for _, tc := range testCases {
			t.Run(tc.Name, func(t *testing.T) {
				member := &model.TeamMember{
					TeamId:        team.Id,
					UserId:        u1.Id,
					SchemeGuest:   tc.SchemeGuest,
					SchemeUser:    tc.SchemeUser,
					SchemeAdmin:   tc.SchemeAdmin,
					ExplicitRoles: tc.ExplicitRoles,
				}
				otherMember := &model.TeamMember{
					TeamId:        team.Id,
					UserId:        u2.Id,
					SchemeGuest:   tc.SchemeGuest,
					SchemeUser:    tc.SchemeUser,
					SchemeAdmin:   tc.SchemeAdmin,
					ExplicitRoles: tc.ExplicitRoles,
				}
				var members []*model.TeamMember
				members, nErr := ss.Team().SaveMultipleMembers([]*model.TeamMember{member, otherMember}, -1)
				require.NoError(t, nErr)
				require.Len(t, members, 2)
				member = members[0]
				defer ss.Team().RemoveMember(rctx, team.Id, u1.Id)
				defer ss.Team().RemoveMember(rctx, team.Id, u2.Id)

				assert.Equal(t, tc.ExpectedRoles, member.Roles)
				assert.Equal(t, tc.ExpectedExplicitRoles, member.ExplicitRoles)
				assert.Equal(t, tc.ExpectedSchemeGuest, member.SchemeGuest)
				assert.Equal(t, tc.ExpectedSchemeUser, member.SchemeUser)
				assert.Equal(t, tc.ExpectedSchemeAdmin, member.SchemeAdmin)
			})
		}
	})

	t.Run("insert members correctly (in team with scheme)", func(t *testing.T) {
		ts := &model.Scheme{
			Name:        NewTestId(),
			DisplayName: NewTestId(),
			Description: NewTestId(),
			Scope:       model.SchemeScopeTeam,
		}
		ts, nErr := ss.Scheme().Save(ts)
		require.NoError(t, nErr)

		team := &model.Team{
			DisplayName: "Name",
			Name:        NewTestId(),
			Email:       MakeEmail(),
			Type:        model.TeamOpen,
			SchemeId:    &ts.Id,
		}

		team, nErr = ss.Team().Save(team)
		require.NoError(t, nErr)

		testCases := []struct {
			Name                  string
			SchemeGuest           bool
			SchemeUser            bool
			SchemeAdmin           bool
			ExplicitRoles         string
			ExpectedRoles         string
			ExpectedExplicitRoles string
			ExpectedSchemeGuest   bool
			ExpectedSchemeUser    bool
			ExpectedSchemeAdmin   bool
		}{
			{
				Name:               "team user implicit",
				SchemeUser:         true,
				ExpectedRoles:      ts.DefaultTeamUserRole,
				ExpectedSchemeUser: true,
			},
			{
				Name:               "team user explicit",
				ExplicitRoles:      "team_user",
				ExpectedRoles:      ts.DefaultTeamUserRole,
				ExpectedSchemeUser: true,
			},
			{
				Name:                "team guest implicit",
				SchemeGuest:         true,
				ExpectedRoles:       ts.DefaultTeamGuestRole,
				ExpectedSchemeGuest: true,
			},
			{
				Name:                "team guest explicit",
				ExplicitRoles:       "team_guest",
				ExpectedRoles:       ts.DefaultTeamGuestRole,
				ExpectedSchemeGuest: true,
			},
			{
				Name:                "team admin implicit",
				SchemeUser:          true,
				SchemeAdmin:         true,
				ExpectedRoles:       ts.DefaultTeamUserRole + " " + ts.DefaultTeamAdminRole,
				ExpectedSchemeUser:  true,
				ExpectedSchemeAdmin: true,
			},
			{
				Name:                "team admin explicit",
				ExplicitRoles:       "team_user team_admin",
				ExpectedRoles:       ts.DefaultTeamUserRole + " " + ts.DefaultTeamAdminRole,
				ExpectedSchemeUser:  true,
				ExpectedSchemeAdmin: true,
			},
			{
				Name:                  "team user implicit and explicit custom role",
				SchemeUser:            true,
				ExplicitRoles:         "test",
				ExpectedRoles:         "test " + ts.DefaultTeamUserRole,
				ExpectedExplicitRoles: "test",
				ExpectedSchemeUser:    true,
			},
			{
				Name:                  "team user explicit and explicit custom role",
				ExplicitRoles:         "team_user test",
				ExpectedRoles:         "test " + ts.DefaultTeamUserRole,
				ExpectedExplicitRoles: "test",
				ExpectedSchemeUser:    true,
			},
			{
				Name:                  "team guest implicit and explicit custom role",
				SchemeGuest:           true,
				ExplicitRoles:         "test",
				ExpectedRoles:         "test " + ts.DefaultTeamGuestRole,
				ExpectedExplicitRoles: "test",
				ExpectedSchemeGuest:   true,
			},
			{
				Name:                  "team guest explicit and explicit custom role",
				ExplicitRoles:         "team_guest test",
				ExpectedRoles:         "test " + ts.DefaultTeamGuestRole,
				ExpectedExplicitRoles: "test",
				ExpectedSchemeGuest:   true,
			},
			{
				Name:                  "team admin implicit and explicit custom role",
				SchemeUser:            true,
				SchemeAdmin:           true,
				ExplicitRoles:         "test",
				ExpectedRoles:         "test " + ts.DefaultTeamUserRole + " " + ts.DefaultTeamAdminRole,
				ExpectedExplicitRoles: "test",
				ExpectedSchemeUser:    true,
				ExpectedSchemeAdmin:   true,
			},
			{
				Name:                  "team admin explicit and explicit custom role",
				ExplicitRoles:         "team_user team_admin test",
				ExpectedRoles:         "test " + ts.DefaultTeamUserRole + " " + ts.DefaultTeamAdminRole,
				ExpectedExplicitRoles: "test",
				ExpectedSchemeUser:    true,
				ExpectedSchemeAdmin:   true,
			},
			{
				Name:                  "team member with only explicit custom roles",
				ExplicitRoles:         "test test2",
				ExpectedRoles:         "test test2",
				ExpectedExplicitRoles: "test test2",
			},
		}

		for _, tc := range testCases {
			t.Run(tc.Name, func(t *testing.T) {
				member := &model.TeamMember{
					TeamId:        team.Id,
					UserId:        u1.Id,
					SchemeGuest:   tc.SchemeGuest,
					SchemeUser:    tc.SchemeUser,
					SchemeAdmin:   tc.SchemeAdmin,
					ExplicitRoles: tc.ExplicitRoles,
				}
				otherMember := &model.TeamMember{
					TeamId:        team.Id,
					UserId:        u2.Id,
					SchemeGuest:   tc.SchemeGuest,
					SchemeUser:    tc.SchemeUser,
					SchemeAdmin:   tc.SchemeAdmin,
					ExplicitRoles: tc.ExplicitRoles,
				}
				members, nErr := ss.Team().SaveMultipleMembers([]*model.TeamMember{member, otherMember}, -1)
				require.NoError(t, nErr)
				require.Len(t, members, 2)
				member = members[0]
				defer ss.Team().RemoveMember(rctx, team.Id, u1.Id)
				defer ss.Team().RemoveMember(rctx, team.Id, u2.Id)

				assert.Equal(t, tc.ExpectedRoles, member.Roles)
				assert.Equal(t, tc.ExpectedExplicitRoles, member.ExplicitRoles)
				assert.Equal(t, tc.ExpectedSchemeGuest, member.SchemeGuest)
				assert.Equal(t, tc.ExpectedSchemeUser, member.SchemeUser)
				assert.Equal(t, tc.ExpectedSchemeAdmin, member.SchemeAdmin)
			})
		}
	})
}

<<<<<<< HEAD
func testTeamUpdateMember(t *testing.T, ss store.Store) {
	u1, err := ss.User().Save(&model.User{Username: "a" + model.NewId(), Email: MakeEmail()})
=======
func testTeamUpdateMember(t *testing.T, rctx request.CTX, ss store.Store) {
	u1, err := ss.User().Save(rctx, &model.User{Username: model.NewId(), Email: MakeEmail()})
>>>>>>> 7d7b2035
	require.NoError(t, err)

	t.Run("not valid team member", func(t *testing.T) {
		member := &model.TeamMember{TeamId: "wrong", UserId: u1.Id}
		_, nErr := ss.Team().UpdateMember(rctx, member)
		require.Error(t, nErr)
		var appErr *model.AppError
		require.True(t, errors.As(nErr, &appErr))
		require.Equal(t, "model.team_member.is_valid.team_id.app_error", appErr.Id)
	})

	t.Run("insert member correctly (in team without scheme)", func(t *testing.T) {
		team := &model.Team{
			DisplayName: "Name",
			Name:        NewTestId(),
			Email:       MakeEmail(),
			Type:        model.TeamOpen,
		}

		team, nErr := ss.Team().Save(team)
		require.NoError(t, nErr)

		member := &model.TeamMember{TeamId: team.Id, UserId: u1.Id}
		member, nErr = ss.Team().SaveMember(rctx, member, -1)
		require.NoError(t, nErr)

		testCases := []struct {
			Name                  string
			SchemeGuest           bool
			SchemeUser            bool
			SchemeAdmin           bool
			ExplicitRoles         string
			ExpectedRoles         string
			ExpectedExplicitRoles string
			ExpectedSchemeGuest   bool
			ExpectedSchemeUser    bool
			ExpectedSchemeAdmin   bool
		}{
			{
				Name:               "team user implicit",
				SchemeUser:         true,
				ExpectedRoles:      "team_user",
				ExpectedSchemeUser: true,
			},
			{
				Name:               "team user explicit",
				ExplicitRoles:      "team_user",
				ExpectedRoles:      "team_user",
				ExpectedSchemeUser: true,
			},
			{
				Name:                "team guest implicit",
				SchemeGuest:         true,
				ExpectedRoles:       "team_guest",
				ExpectedSchemeGuest: true,
			},
			{
				Name:                "team guest explicit",
				ExplicitRoles:       "team_guest",
				ExpectedRoles:       "team_guest",
				ExpectedSchemeGuest: true,
			},
			{
				Name:                "team admin implicit",
				SchemeUser:          true,
				SchemeAdmin:         true,
				ExpectedRoles:       "team_user team_admin",
				ExpectedSchemeUser:  true,
				ExpectedSchemeAdmin: true,
			},
			{
				Name:                "team admin explicit",
				ExplicitRoles:       "team_user team_admin",
				ExpectedRoles:       "team_user team_admin",
				ExpectedSchemeUser:  true,
				ExpectedSchemeAdmin: true,
			},
			{
				Name:                  "team user implicit and explicit custom role",
				SchemeUser:            true,
				ExplicitRoles:         "test",
				ExpectedRoles:         "test team_user",
				ExpectedExplicitRoles: "test",
				ExpectedSchemeUser:    true,
			},
			{
				Name:                  "team user explicit and explicit custom role",
				ExplicitRoles:         "team_user test",
				ExpectedRoles:         "test team_user",
				ExpectedExplicitRoles: "test",
				ExpectedSchemeUser:    true,
			},
			{
				Name:                  "team guest implicit and explicit custom role",
				SchemeGuest:           true,
				ExplicitRoles:         "test",
				ExpectedRoles:         "test team_guest",
				ExpectedExplicitRoles: "test",
				ExpectedSchemeGuest:   true,
			},
			{
				Name:                  "team guest explicit and explicit custom role",
				ExplicitRoles:         "team_guest test",
				ExpectedRoles:         "test team_guest",
				ExpectedExplicitRoles: "test",
				ExpectedSchemeGuest:   true,
			},
			{
				Name:                  "team admin implicit and explicit custom role",
				SchemeUser:            true,
				SchemeAdmin:           true,
				ExplicitRoles:         "test",
				ExpectedRoles:         "test team_user team_admin",
				ExpectedExplicitRoles: "test",
				ExpectedSchemeUser:    true,
				ExpectedSchemeAdmin:   true,
			},
			{
				Name:                  "team admin explicit and explicit custom role",
				ExplicitRoles:         "team_user team_admin test",
				ExpectedRoles:         "test team_user team_admin",
				ExpectedExplicitRoles: "test",
				ExpectedSchemeUser:    true,
				ExpectedSchemeAdmin:   true,
			},
			{
				Name:                  "team member with only explicit custom roles",
				ExplicitRoles:         "test test2",
				ExpectedRoles:         "test test2",
				ExpectedExplicitRoles: "test test2",
			},
		}

		for _, tc := range testCases {
			t.Run(tc.Name, func(t *testing.T) {
				member.SchemeGuest = tc.SchemeGuest
				member.SchemeUser = tc.SchemeUser
				member.SchemeAdmin = tc.SchemeAdmin
				member.ExplicitRoles = tc.ExplicitRoles

				member, nErr = ss.Team().UpdateMember(rctx, member)
				require.NoError(t, nErr)

				assert.Equal(t, tc.ExpectedRoles, member.Roles)
				assert.Equal(t, tc.ExpectedExplicitRoles, member.ExplicitRoles)
				assert.Equal(t, tc.ExpectedSchemeGuest, member.SchemeGuest)
				assert.Equal(t, tc.ExpectedSchemeUser, member.SchemeUser)
				assert.Equal(t, tc.ExpectedSchemeAdmin, member.SchemeAdmin)
			})
		}
	})

	t.Run("insert member correctly (in team with scheme)", func(t *testing.T) {
		ts := &model.Scheme{
			Name:        NewTestId(),
			DisplayName: NewTestId(),
			Description: NewTestId(),
			Scope:       model.SchemeScopeTeam,
		}
		ts, nErr := ss.Scheme().Save(ts)
		require.NoError(t, nErr)

		team := &model.Team{
			DisplayName: "Name",
			Name:        NewTestId(),
			Email:       MakeEmail(),
			Type:        model.TeamOpen,
			SchemeId:    &ts.Id,
		}

		team, nErr = ss.Team().Save(team)
		require.NoError(t, nErr)

		member := &model.TeamMember{TeamId: team.Id, UserId: u1.Id}
		member, nErr = ss.Team().SaveMember(rctx, member, -1)
		require.NoError(t, nErr)

		testCases := []struct {
			Name                  string
			SchemeGuest           bool
			SchemeUser            bool
			SchemeAdmin           bool
			ExplicitRoles         string
			ExpectedRoles         string
			ExpectedExplicitRoles string
			ExpectedSchemeGuest   bool
			ExpectedSchemeUser    bool
			ExpectedSchemeAdmin   bool
		}{
			{
				Name:               "team user implicit",
				SchemeUser:         true,
				ExpectedRoles:      ts.DefaultTeamUserRole,
				ExpectedSchemeUser: true,
			},
			{
				Name:               "team user explicit",
				ExplicitRoles:      "team_user",
				ExpectedRoles:      ts.DefaultTeamUserRole,
				ExpectedSchemeUser: true,
			},
			{
				Name:                "team guest implicit",
				SchemeGuest:         true,
				ExpectedRoles:       ts.DefaultTeamGuestRole,
				ExpectedSchemeGuest: true,
			},
			{
				Name:                "team guest explicit",
				ExplicitRoles:       "team_guest",
				ExpectedRoles:       ts.DefaultTeamGuestRole,
				ExpectedSchemeGuest: true,
			},
			{
				Name:                "team admin implicit",
				SchemeUser:          true,
				SchemeAdmin:         true,
				ExpectedRoles:       ts.DefaultTeamUserRole + " " + ts.DefaultTeamAdminRole,
				ExpectedSchemeUser:  true,
				ExpectedSchemeAdmin: true,
			},
			{
				Name:                "team admin explicit",
				ExplicitRoles:       "team_user team_admin",
				ExpectedRoles:       ts.DefaultTeamUserRole + " " + ts.DefaultTeamAdminRole,
				ExpectedSchemeUser:  true,
				ExpectedSchemeAdmin: true,
			},
			{
				Name:                  "team user implicit and explicit custom role",
				SchemeUser:            true,
				ExplicitRoles:         "test",
				ExpectedRoles:         "test " + ts.DefaultTeamUserRole,
				ExpectedExplicitRoles: "test",
				ExpectedSchemeUser:    true,
			},
			{
				Name:                  "team user explicit and explicit custom role",
				ExplicitRoles:         "team_user test",
				ExpectedRoles:         "test " + ts.DefaultTeamUserRole,
				ExpectedExplicitRoles: "test",
				ExpectedSchemeUser:    true,
			},
			{
				Name:                  "team guest implicit and explicit custom role",
				SchemeGuest:           true,
				ExplicitRoles:         "test",
				ExpectedRoles:         "test " + ts.DefaultTeamGuestRole,
				ExpectedExplicitRoles: "test",
				ExpectedSchemeGuest:   true,
			},
			{
				Name:                  "team guest explicit and explicit custom role",
				ExplicitRoles:         "team_guest test",
				ExpectedRoles:         "test " + ts.DefaultTeamGuestRole,
				ExpectedExplicitRoles: "test",
				ExpectedSchemeGuest:   true,
			},
			{
				Name:                  "team admin implicit and explicit custom role",
				SchemeUser:            true,
				SchemeAdmin:           true,
				ExplicitRoles:         "test",
				ExpectedRoles:         "test " + ts.DefaultTeamUserRole + " " + ts.DefaultTeamAdminRole,
				ExpectedExplicitRoles: "test",
				ExpectedSchemeUser:    true,
				ExpectedSchemeAdmin:   true,
			},
			{
				Name:                  "team admin explicit and explicit custom role",
				ExplicitRoles:         "team_user team_admin test",
				ExpectedRoles:         "test " + ts.DefaultTeamUserRole + " " + ts.DefaultTeamAdminRole,
				ExpectedExplicitRoles: "test",
				ExpectedSchemeUser:    true,
				ExpectedSchemeAdmin:   true,
			},
			{
				Name:                  "team member with only explicit custom roles",
				ExplicitRoles:         "test test2",
				ExpectedRoles:         "test test2",
				ExpectedExplicitRoles: "test test2",
			},
		}

		for _, tc := range testCases {
			t.Run(tc.Name, func(t *testing.T) {
				member.SchemeGuest = tc.SchemeGuest
				member.SchemeUser = tc.SchemeUser
				member.SchemeAdmin = tc.SchemeAdmin
				member.ExplicitRoles = tc.ExplicitRoles

				member, nErr = ss.Team().UpdateMember(rctx, member)
				require.NoError(t, nErr)

				assert.Equal(t, tc.ExpectedRoles, member.Roles)
				assert.Equal(t, tc.ExpectedExplicitRoles, member.ExplicitRoles)
				assert.Equal(t, tc.ExpectedSchemeGuest, member.SchemeGuest)
				assert.Equal(t, tc.ExpectedSchemeUser, member.SchemeUser)
				assert.Equal(t, tc.ExpectedSchemeAdmin, member.SchemeAdmin)
			})
		}
	})
}

<<<<<<< HEAD
func testTeamUpdateMultipleMembers(t *testing.T, ss store.Store) {
	u1, err := ss.User().Save(&model.User{Username: "a" + model.NewId(), Email: MakeEmail()})
	require.NoError(t, err)
	u2, err := ss.User().Save(&model.User{Username: "a" + model.NewId(), Email: MakeEmail()})
=======
func testTeamUpdateMultipleMembers(t *testing.T, rctx request.CTX, ss store.Store) {
	u1, err := ss.User().Save(rctx, &model.User{Username: model.NewId(), Email: MakeEmail()})
	require.NoError(t, err)
	u2, err := ss.User().Save(rctx, &model.User{Username: model.NewId(), Email: MakeEmail()})
>>>>>>> 7d7b2035
	require.NoError(t, err)

	t.Run("any not valid team member", func(t *testing.T) {
		m1 := &model.TeamMember{TeamId: "wrong", UserId: u1.Id}
		m2 := &model.TeamMember{TeamId: model.NewId(), UserId: u2.Id}
		_, nErr := ss.Team().UpdateMultipleMembers([]*model.TeamMember{m1, m2})
		require.Error(t, nErr)
		var appErr *model.AppError
		require.True(t, errors.As(nErr, &appErr))
		require.Equal(t, "model.team_member.is_valid.team_id.app_error", appErr.Id)
	})

	t.Run("update members correctly (in team without scheme)", func(t *testing.T) {
		team := &model.Team{
			DisplayName: "Name",
			Name:        NewTestId(),
			Email:       MakeEmail(),
			Type:        model.TeamOpen,
		}

		team, nErr := ss.Team().Save(team)
		require.NoError(t, nErr)

		member := &model.TeamMember{TeamId: team.Id, UserId: u1.Id}
		otherMember := &model.TeamMember{TeamId: team.Id, UserId: u2.Id}
		var members []*model.TeamMember
		members, nErr = ss.Team().SaveMultipleMembers([]*model.TeamMember{member, otherMember}, -1)
		require.NoError(t, nErr)
		require.Len(t, members, 2)
		member = members[0]
		otherMember = members[1]

		testCases := []struct {
			Name                  string
			SchemeGuest           bool
			SchemeUser            bool
			SchemeAdmin           bool
			ExplicitRoles         string
			ExpectedRoles         string
			ExpectedExplicitRoles string
			ExpectedSchemeGuest   bool
			ExpectedSchemeUser    bool
			ExpectedSchemeAdmin   bool
		}{
			{
				Name:               "team user implicit",
				SchemeUser:         true,
				ExpectedRoles:      "team_user",
				ExpectedSchemeUser: true,
			},
			{
				Name:               "team user explicit",
				ExplicitRoles:      "team_user",
				ExpectedRoles:      "team_user",
				ExpectedSchemeUser: true,
			},
			{
				Name:                "team guest implicit",
				SchemeGuest:         true,
				ExpectedRoles:       "team_guest",
				ExpectedSchemeGuest: true,
			},
			{
				Name:                "team guest explicit",
				ExplicitRoles:       "team_guest",
				ExpectedRoles:       "team_guest",
				ExpectedSchemeGuest: true,
			},
			{
				Name:                "team admin implicit",
				SchemeUser:          true,
				SchemeAdmin:         true,
				ExpectedRoles:       "team_user team_admin",
				ExpectedSchemeUser:  true,
				ExpectedSchemeAdmin: true,
			},
			{
				Name:                "team admin explicit",
				ExplicitRoles:       "team_user team_admin",
				ExpectedRoles:       "team_user team_admin",
				ExpectedSchemeUser:  true,
				ExpectedSchemeAdmin: true,
			},
			{
				Name:                  "team user implicit and explicit custom role",
				SchemeUser:            true,
				ExplicitRoles:         "test",
				ExpectedRoles:         "test team_user",
				ExpectedExplicitRoles: "test",
				ExpectedSchemeUser:    true,
			},
			{
				Name:                  "team user explicit and explicit custom role",
				ExplicitRoles:         "team_user test",
				ExpectedRoles:         "test team_user",
				ExpectedExplicitRoles: "test",
				ExpectedSchemeUser:    true,
			},
			{
				Name:                  "team guest implicit and explicit custom role",
				SchemeGuest:           true,
				ExplicitRoles:         "test",
				ExpectedRoles:         "test team_guest",
				ExpectedExplicitRoles: "test",
				ExpectedSchemeGuest:   true,
			},
			{
				Name:                  "team guest explicit and explicit custom role",
				ExplicitRoles:         "team_guest test",
				ExpectedRoles:         "test team_guest",
				ExpectedExplicitRoles: "test",
				ExpectedSchemeGuest:   true,
			},
			{
				Name:                  "team admin implicit and explicit custom role",
				SchemeUser:            true,
				SchemeAdmin:           true,
				ExplicitRoles:         "test",
				ExpectedRoles:         "test team_user team_admin",
				ExpectedExplicitRoles: "test",
				ExpectedSchemeUser:    true,
				ExpectedSchemeAdmin:   true,
			},
			{
				Name:                  "team admin explicit and explicit custom role",
				ExplicitRoles:         "team_user team_admin test",
				ExpectedRoles:         "test team_user team_admin",
				ExpectedExplicitRoles: "test",
				ExpectedSchemeUser:    true,
				ExpectedSchemeAdmin:   true,
			},
			{
				Name:                  "team member with only explicit custom roles",
				ExplicitRoles:         "test test2",
				ExpectedRoles:         "test test2",
				ExpectedExplicitRoles: "test test2",
			},
		}

		for _, tc := range testCases {
			t.Run(tc.Name, func(t *testing.T) {
				member.SchemeGuest = tc.SchemeGuest
				member.SchemeUser = tc.SchemeUser
				member.SchemeAdmin = tc.SchemeAdmin
				member.ExplicitRoles = tc.ExplicitRoles

				var members []*model.TeamMember
				members, nErr = ss.Team().UpdateMultipleMembers([]*model.TeamMember{member, otherMember})
				require.NoError(t, nErr)
				require.Len(t, members, 2)
				member = members[0]

				assert.Equal(t, tc.ExpectedRoles, member.Roles)
				assert.Equal(t, tc.ExpectedExplicitRoles, member.ExplicitRoles)
				assert.Equal(t, tc.ExpectedSchemeGuest, member.SchemeGuest)
				assert.Equal(t, tc.ExpectedSchemeUser, member.SchemeUser)
				assert.Equal(t, tc.ExpectedSchemeAdmin, member.SchemeAdmin)
			})
		}
	})

	t.Run("insert members correctly (in team with scheme)", func(t *testing.T) {
		ts := &model.Scheme{
			Name:        NewTestId(),
			DisplayName: NewTestId(),
			Description: NewTestId(),
			Scope:       model.SchemeScopeTeam,
		}
		ts, nErr := ss.Scheme().Save(ts)
		require.NoError(t, nErr)

		team := &model.Team{
			DisplayName: "Name",
			Name:        NewTestId(),
			Email:       MakeEmail(),
			Type:        model.TeamOpen,
			SchemeId:    &ts.Id,
		}

		team, nErr = ss.Team().Save(team)
		require.NoError(t, nErr)

		member := &model.TeamMember{TeamId: team.Id, UserId: u1.Id}
		otherMember := &model.TeamMember{TeamId: team.Id, UserId: u2.Id}
		members, nErr := ss.Team().SaveMultipleMembers([]*model.TeamMember{member, otherMember}, -1)
		require.NoError(t, nErr)
		require.Len(t, members, 2)
		member = members[0]
		otherMember = members[1]

		testCases := []struct {
			Name                  string
			SchemeGuest           bool
			SchemeUser            bool
			SchemeAdmin           bool
			ExplicitRoles         string
			ExpectedRoles         string
			ExpectedExplicitRoles string
			ExpectedSchemeGuest   bool
			ExpectedSchemeUser    bool
			ExpectedSchemeAdmin   bool
		}{
			{
				Name:               "team user implicit",
				SchemeUser:         true,
				ExpectedRoles:      ts.DefaultTeamUserRole,
				ExpectedSchemeUser: true,
			},
			{
				Name:               "team user explicit",
				ExplicitRoles:      "team_user",
				ExpectedRoles:      ts.DefaultTeamUserRole,
				ExpectedSchemeUser: true,
			},
			{
				Name:                "team guest implicit",
				SchemeGuest:         true,
				ExpectedRoles:       ts.DefaultTeamGuestRole,
				ExpectedSchemeGuest: true,
			},
			{
				Name:                "team guest explicit",
				ExplicitRoles:       "team_guest",
				ExpectedRoles:       ts.DefaultTeamGuestRole,
				ExpectedSchemeGuest: true,
			},
			{
				Name:                "team admin implicit",
				SchemeUser:          true,
				SchemeAdmin:         true,
				ExpectedRoles:       ts.DefaultTeamUserRole + " " + ts.DefaultTeamAdminRole,
				ExpectedSchemeUser:  true,
				ExpectedSchemeAdmin: true,
			},
			{
				Name:                "team admin explicit",
				ExplicitRoles:       "team_user team_admin",
				ExpectedRoles:       ts.DefaultTeamUserRole + " " + ts.DefaultTeamAdminRole,
				ExpectedSchemeUser:  true,
				ExpectedSchemeAdmin: true,
			},
			{
				Name:                  "team user implicit and explicit custom role",
				SchemeUser:            true,
				ExplicitRoles:         "test",
				ExpectedRoles:         "test " + ts.DefaultTeamUserRole,
				ExpectedExplicitRoles: "test",
				ExpectedSchemeUser:    true,
			},
			{
				Name:                  "team user explicit and explicit custom role",
				ExplicitRoles:         "team_user test",
				ExpectedRoles:         "test " + ts.DefaultTeamUserRole,
				ExpectedExplicitRoles: "test",
				ExpectedSchemeUser:    true,
			},
			{
				Name:                  "team guest implicit and explicit custom role",
				SchemeGuest:           true,
				ExplicitRoles:         "test",
				ExpectedRoles:         "test " + ts.DefaultTeamGuestRole,
				ExpectedExplicitRoles: "test",
				ExpectedSchemeGuest:   true,
			},
			{
				Name:                  "team guest explicit and explicit custom role",
				ExplicitRoles:         "team_guest test",
				ExpectedRoles:         "test " + ts.DefaultTeamGuestRole,
				ExpectedExplicitRoles: "test",
				ExpectedSchemeGuest:   true,
			},
			{
				Name:                  "team admin implicit and explicit custom role",
				SchemeUser:            true,
				SchemeAdmin:           true,
				ExplicitRoles:         "test",
				ExpectedRoles:         "test " + ts.DefaultTeamUserRole + " " + ts.DefaultTeamAdminRole,
				ExpectedExplicitRoles: "test",
				ExpectedSchemeUser:    true,
				ExpectedSchemeAdmin:   true,
			},
			{
				Name:                  "team admin explicit and explicit custom role",
				ExplicitRoles:         "team_user team_admin test",
				ExpectedRoles:         "test " + ts.DefaultTeamUserRole + " " + ts.DefaultTeamAdminRole,
				ExpectedExplicitRoles: "test",
				ExpectedSchemeUser:    true,
				ExpectedSchemeAdmin:   true,
			},
			{
				Name:                  "team member with only explicit custom roles",
				ExplicitRoles:         "test test2",
				ExpectedRoles:         "test test2",
				ExpectedExplicitRoles: "test test2",
			},
		}

		for _, tc := range testCases {
			t.Run(tc.Name, func(t *testing.T) {
				member.SchemeGuest = tc.SchemeGuest
				member.SchemeUser = tc.SchemeUser
				member.SchemeAdmin = tc.SchemeAdmin
				member.ExplicitRoles = tc.ExplicitRoles

				members, err := ss.Team().UpdateMultipleMembers([]*model.TeamMember{member, otherMember})
				require.NoError(t, err)
				require.Len(t, members, 2)
				member = members[0]

				assert.Equal(t, tc.ExpectedRoles, member.Roles)
				assert.Equal(t, tc.ExpectedExplicitRoles, member.ExplicitRoles)
				assert.Equal(t, tc.ExpectedSchemeGuest, member.SchemeGuest)
				assert.Equal(t, tc.ExpectedSchemeUser, member.SchemeUser)
				assert.Equal(t, tc.ExpectedSchemeAdmin, member.SchemeAdmin)
			})
		}
	})
}

<<<<<<< HEAD
func testTeamRemoveMember(t *testing.T, ss store.Store) {
	u1, err := ss.User().Save(&model.User{Username: "a" + model.NewId(), Email: MakeEmail()})
	require.NoError(t, err)
	u2, err := ss.User().Save(&model.User{Username: "a" + model.NewId(), Email: MakeEmail()})
	require.NoError(t, err)
	u3, err := ss.User().Save(&model.User{Username: "a" + model.NewId(), Email: MakeEmail()})
	require.NoError(t, err)
	u4, err := ss.User().Save(&model.User{Username: "a" + model.NewId(), Email: MakeEmail()})
=======
func testTeamRemoveMember(t *testing.T, rctx request.CTX, ss store.Store) {
	u1, err := ss.User().Save(rctx, &model.User{Username: model.NewId(), Email: MakeEmail()})
	require.NoError(t, err)
	u2, err := ss.User().Save(rctx, &model.User{Username: model.NewId(), Email: MakeEmail()})
	require.NoError(t, err)
	u3, err := ss.User().Save(rctx, &model.User{Username: model.NewId(), Email: MakeEmail()})
	require.NoError(t, err)
	u4, err := ss.User().Save(rctx, &model.User{Username: model.NewId(), Email: MakeEmail()})
>>>>>>> 7d7b2035
	require.NoError(t, err)
	teamID := model.NewId()
	m1 := &model.TeamMember{TeamId: teamID, UserId: u1.Id}
	m2 := &model.TeamMember{TeamId: teamID, UserId: u2.Id}
	m3 := &model.TeamMember{TeamId: teamID, UserId: u3.Id}
	m4 := &model.TeamMember{TeamId: teamID, UserId: u4.Id}
	_, nErr := ss.Team().SaveMultipleMembers([]*model.TeamMember{m1, m2, m3, m4}, -1)
	require.NoError(t, nErr)

	t.Run("remove member from not existing team", func(t *testing.T) {
		nErr = ss.Team().RemoveMember(rctx, "not-existing-team", u1.Id)
		require.NoError(t, nErr)
		var membersOtherTeam []*model.TeamMember
		membersOtherTeam, nErr = ss.Team().GetMembers(teamID, 0, 100, nil)
		require.NoError(t, nErr)
		require.Len(t, membersOtherTeam, 4)
	})

	t.Run("remove not existing member from an existing team", func(t *testing.T) {
		nErr = ss.Team().RemoveMember(rctx, teamID, model.NewId())
		require.NoError(t, nErr)
		var membersOtherTeam []*model.TeamMember
		membersOtherTeam, nErr = ss.Team().GetMembers(teamID, 0, 100, nil)
		require.NoError(t, nErr)
		require.Len(t, membersOtherTeam, 4)
	})

	t.Run("remove existing member from an existing team", func(t *testing.T) {
		nErr = ss.Team().RemoveMember(rctx, teamID, u1.Id)
		require.NoError(t, nErr)
		defer ss.Team().SaveMember(rctx, m1, -1)
		var membersOtherTeam []*model.TeamMember
		membersOtherTeam, nErr = ss.Team().GetMembers(teamID, 0, 100, nil)
		require.NoError(t, nErr)
		require.Len(t, membersOtherTeam, 3)
	})
}

<<<<<<< HEAD
func testTeamRemoveMembers(t *testing.T, ss store.Store) {
	u1, err := ss.User().Save(&model.User{Username: "a" + model.NewId(), Email: MakeEmail()})
	require.NoError(t, err)
	u2, err := ss.User().Save(&model.User{Username: "a" + model.NewId(), Email: MakeEmail()})
	require.NoError(t, err)
	u3, err := ss.User().Save(&model.User{Username: "a" + model.NewId(), Email: MakeEmail()})
	require.NoError(t, err)
	u4, err := ss.User().Save(&model.User{Username: "a" + model.NewId(), Email: MakeEmail()})
=======
func testTeamRemoveMembers(t *testing.T, rctx request.CTX, ss store.Store) {
	u1, err := ss.User().Save(rctx, &model.User{Username: model.NewId(), Email: MakeEmail()})
	require.NoError(t, err)
	u2, err := ss.User().Save(rctx, &model.User{Username: model.NewId(), Email: MakeEmail()})
	require.NoError(t, err)
	u3, err := ss.User().Save(rctx, &model.User{Username: model.NewId(), Email: MakeEmail()})
	require.NoError(t, err)
	u4, err := ss.User().Save(rctx, &model.User{Username: model.NewId(), Email: MakeEmail()})
>>>>>>> 7d7b2035
	require.NoError(t, err)
	teamID := model.NewId()
	m1 := &model.TeamMember{TeamId: teamID, UserId: u1.Id}
	m2 := &model.TeamMember{TeamId: teamID, UserId: u2.Id}
	m3 := &model.TeamMember{TeamId: teamID, UserId: u3.Id}
	m4 := &model.TeamMember{TeamId: teamID, UserId: u4.Id}
	_, nErr := ss.Team().SaveMultipleMembers([]*model.TeamMember{m1, m2, m3, m4}, -1)
	require.NoError(t, nErr)

	t.Run("remove members from not existing team", func(t *testing.T) {
		nErr = ss.Team().RemoveMembers(rctx, "not-existing-team", []string{u1.Id, u2.Id, u3.Id, u4.Id})
		require.NoError(t, nErr)
		var membersOtherTeam []*model.TeamMember
		membersOtherTeam, nErr = ss.Team().GetMembers(teamID, 0, 100, nil)
		require.NoError(t, nErr)
		require.Len(t, membersOtherTeam, 4)
	})

	t.Run("remove not existing members from an existing team", func(t *testing.T) {
		nErr = ss.Team().RemoveMembers(rctx, teamID, []string{model.NewId(), model.NewId()})
		require.NoError(t, nErr)
		var membersOtherTeam []*model.TeamMember
		membersOtherTeam, nErr = ss.Team().GetMembers(teamID, 0, 100, nil)
		require.NoError(t, nErr)
		require.Len(t, membersOtherTeam, 4)
	})

	t.Run("remove not existing and not existing members from an existing team", func(t *testing.T) {
		nErr = ss.Team().RemoveMembers(rctx, teamID, []string{u1.Id, u2.Id, model.NewId(), model.NewId()})
		require.NoError(t, nErr)
		defer ss.Team().SaveMultipleMembers([]*model.TeamMember{m1, m2}, -1)
		var membersOtherTeam []*model.TeamMember
		membersOtherTeam, nErr = ss.Team().GetMembers(teamID, 0, 100, nil)
		require.NoError(t, nErr)
		require.Len(t, membersOtherTeam, 2)
	})
	t.Run("remove existing members from an existing team", func(t *testing.T) {
		nErr = ss.Team().RemoveMembers(rctx, teamID, []string{u1.Id, u2.Id, u3.Id})
		require.NoError(t, nErr)
		defer ss.Team().SaveMultipleMembers([]*model.TeamMember{m1, m2, m3}, -1)
		var membersOtherTeam []*model.TeamMember
		membersOtherTeam, nErr = ss.Team().GetMembers(teamID, 0, 100, nil)
		require.NoError(t, nErr)
		require.Len(t, membersOtherTeam, 1)
	})
}

func testTeamMembersWithPagination(t *testing.T, rctx request.CTX, ss store.Store) {
	teamId1 := model.NewId()
	teamId2 := model.NewId()

	m1 := &model.TeamMember{TeamId: teamId1, UserId: model.NewId()}
	m2 := &model.TeamMember{TeamId: teamId1, UserId: model.NewId()}
	m3 := &model.TeamMember{TeamId: teamId2, UserId: model.NewId()}

	_, nErr := ss.Team().SaveMultipleMembers([]*model.TeamMember{m1, m2, m3}, -1)
	require.NoError(t, nErr)

	ms, errTeam := ss.Team().GetTeamsForUserWithPagination(m1.UserId, 0, 1)
	require.NoError(t, errTeam)

	require.Len(t, ms, 1)
	require.Equal(t, m1.TeamId, ms[0].TeamId)

	e := ss.Team().RemoveMember(rctx, teamId1, m1.UserId)
	require.NoError(t, e)

	ms, err := ss.Team().GetMembers(teamId1, 0, 100, nil)
	require.NoError(t, err)

	require.Len(t, ms, 1)
	require.Equal(t, m2.UserId, ms[0].UserId)

	_, nErr = ss.Team().SaveMember(rctx, m1, -1)
	require.NoError(t, nErr)

	err = ss.Team().RemoveAllMembersByTeam(teamId1)
	require.NoError(t, err)

	uid := model.NewId()
	m4 := &model.TeamMember{TeamId: teamId1, UserId: uid}
	m5 := &model.TeamMember{TeamId: teamId2, UserId: uid}
	_, nErr = ss.Team().SaveMultipleMembers([]*model.TeamMember{m4, m5}, -1)
	require.NoError(t, nErr)

	result, err := ss.Team().GetTeamsForUserWithPagination(uid, 0, 1)
	require.NoError(t, err)
	require.Len(t, result, 1)

	nErr = ss.Team().RemoveAllMembersByUser(rctx, uid)
	require.NoError(t, nErr)

	result, err = ss.Team().GetTeamsForUserWithPagination(uid, 1, 1)
	require.NoError(t, err)
	require.Empty(t, result)
}

func testSaveTeamMemberMaxMembers(t *testing.T, rctx request.CTX, ss store.Store) {
	maxUsersPerTeam := 5

	team, errSave := ss.Team().Save(&model.Team{
		DisplayName: "DisplayName",
		Name:        NewTestId(),
		Type:        model.TeamOpen,
	})
	require.NoError(t, errSave)
	defer func() {
		ss.Team().PermanentDelete(team.Id)
	}()

	userIds := make([]string, maxUsersPerTeam)

	for i := 0; i < maxUsersPerTeam; i++ {
<<<<<<< HEAD
		user, err := ss.User().Save(&model.User{
			Username: "a" + NewTestId(),
=======
		user, err := ss.User().Save(rctx, &model.User{
			Username: NewTestId(),
>>>>>>> 7d7b2035
			Email:    MakeEmail(),
		})
		require.NoError(t, err)
		userIds[i] = user.Id

		defer func(userId string) {
			ss.User().PermanentDelete(rctx, userId)
		}(userIds[i])

		_, nErr := ss.Team().SaveMember(rctx, &model.TeamMember{
			TeamId: team.Id,
			UserId: userIds[i],
		}, maxUsersPerTeam)
		require.NoError(t, nErr)

		defer func(userId string) {
			ss.Team().RemoveMember(rctx, team.Id, userId)
		}(userIds[i])
	}

	totalMemberCount, err := ss.Team().GetTotalMemberCount(team.Id, nil)
	require.NoError(t, err)
	require.Equal(t, int(totalMemberCount), maxUsersPerTeam, "should start with 5 team members, had %v instead", totalMemberCount)

<<<<<<< HEAD
	user, nErr := ss.User().Save(&model.User{
		Username: "a" + NewTestId(),
=======
	user, nErr := ss.User().Save(rctx, &model.User{
		Username: NewTestId(),
>>>>>>> 7d7b2035
		Email:    MakeEmail(),
	})
	require.NoError(t, nErr)
	newUserId := user.Id
	defer func() {
		ss.User().PermanentDelete(rctx, newUserId)
	}()

	_, nErr = ss.Team().SaveMember(rctx, &model.TeamMember{
		TeamId: team.Id,
		UserId: newUserId,
	}, maxUsersPerTeam)
	require.Error(t, nErr, "shouldn't be able to save member when at maximum members per team")

	totalMemberCount, teamErr := ss.Team().GetTotalMemberCount(team.Id, nil)
	require.NoError(t, teamErr)
	require.Equal(t, maxUsersPerTeam, int(totalMemberCount), "should still have 5 team members, had %v instead", totalMemberCount)

	// Leaving the team from the UI sets DeleteAt instead of using TeamStore.RemoveMember
	_, teamErr = ss.Team().UpdateMember(rctx, &model.TeamMember{
		TeamId:   team.Id,
		UserId:   userIds[0],
		DeleteAt: 1234,
	})
	require.NoError(t, teamErr)

	totalMemberCount, teamErr = ss.Team().GetTotalMemberCount(team.Id, nil)
	require.NoError(t, teamErr)
	require.Equal(t, maxUsersPerTeam-1, int(totalMemberCount), "should now only have 4 team members, had %v instead", totalMemberCount)

	_, nErr = ss.Team().SaveMember(rctx, &model.TeamMember{TeamId: team.Id, UserId: newUserId}, maxUsersPerTeam)
	require.NoError(t, nErr, "should've been able to save new member after deleting one")

	defer ss.Team().RemoveMember(rctx, team.Id, newUserId)

	totalMemberCount, teamErr = ss.Team().GetTotalMemberCount(team.Id, nil)
	require.NoError(t, teamErr)
	require.Equal(t, maxUsersPerTeam, int(totalMemberCount), "should have 5 team members again, had %v instead", totalMemberCount)

	// Deactivating a user should make them stop counting against max members
	user2, nErr := ss.User().Get(context.Background(), userIds[1])
	require.NoError(t, nErr)
	user2.DeleteAt = 1234
	_, nErr = ss.User().Update(rctx, user2, true)
	require.NoError(t, nErr)

<<<<<<< HEAD
	user, nErr = ss.User().Save(&model.User{
		Username: "a" + NewTestId(),
=======
	user, nErr = ss.User().Save(rctx, &model.User{
		Username: NewTestId(),
>>>>>>> 7d7b2035
		Email:    MakeEmail(),
	})
	require.NoError(t, nErr)
	newUserId2 := user.Id
	_, nErr = ss.Team().SaveMember(rctx, &model.TeamMember{TeamId: team.Id, UserId: newUserId2}, maxUsersPerTeam)
	require.NoError(t, nErr, "should've been able to save new member after deleting one")

	defer ss.Team().RemoveMember(rctx, team.Id, newUserId2)
}

func testGetTeamMember(t *testing.T, rctx request.CTX, ss store.Store) {
	teamId1 := model.NewId()

	m1 := &model.TeamMember{TeamId: teamId1, UserId: model.NewId()}
	_, nErr := ss.Team().SaveMember(rctx, m1, -1)
	require.NoError(t, nErr)

	var rm1 *model.TeamMember
	rm1, err := ss.Team().GetMember(rctx, m1.TeamId, m1.UserId)
	require.NoError(t, err)

	require.Equal(t, rm1.TeamId, m1.TeamId, "bad team id")

	require.Equal(t, rm1.UserId, m1.UserId, "bad user id")

	_, err = ss.Team().GetMember(rctx, m1.TeamId, "")
	require.Error(t, err, "empty user id - should have failed")

	_, err = ss.Team().GetMember(rctx, "", m1.UserId)
	require.Error(t, err, "empty team id - should have failed")

	// Test with a custom team scheme.
	s2 := &model.Scheme{
		Name:        NewTestId(),
		DisplayName: NewTestId(),
		Description: NewTestId(),
		Scope:       model.SchemeScopeTeam,
	}
	s2, nErr = ss.Scheme().Save(s2)
	require.NoError(t, nErr)
	t.Log(s2)

	t2, nErr := ss.Team().Save(&model.Team{
		DisplayName: "DisplayName",
		Name:        NewTestId(),
		Type:        model.TeamOpen,
		SchemeId:    &s2.Id,
	})
	require.NoError(t, nErr)

	defer func() {
		ss.Team().PermanentDelete(t2.Id)
	}()

	m2 := &model.TeamMember{TeamId: t2.Id, UserId: model.NewId(), SchemeUser: true}
	_, nErr = ss.Team().SaveMember(rctx, m2, -1)
	require.NoError(t, nErr)

	m3, err := ss.Team().GetMember(rctx, m2.TeamId, m2.UserId)
	require.NoError(t, err)
	t.Log(m3)

	assert.Equal(t, s2.DefaultTeamUserRole, m3.Roles)

	m4 := &model.TeamMember{TeamId: t2.Id, UserId: model.NewId(), SchemeGuest: true}
	_, nErr = ss.Team().SaveMember(rctx, m4, -1)
	require.NoError(t, nErr)

	m5, err := ss.Team().GetMember(rctx, m4.TeamId, m4.UserId)
	require.NoError(t, err)

	assert.Equal(t, s2.DefaultTeamGuestRole, m5.Roles)
}

func testGetTeamMembersByIds(t *testing.T, rctx request.CTX, ss store.Store) {
	teamId1 := model.NewId()

	m1 := &model.TeamMember{TeamId: teamId1, UserId: model.NewId()}
	_, nErr := ss.Team().SaveMember(rctx, m1, -1)
	require.NoError(t, nErr)

	var r []*model.TeamMember
	r, err := ss.Team().GetMembersByIds(m1.TeamId, []string{m1.UserId}, nil)
	require.NoError(t, err)
	rm1 := r[0]

	require.Equal(t, rm1.TeamId, m1.TeamId, "bad team id")
	require.Equal(t, rm1.UserId, m1.UserId, "bad user id")

	m2 := &model.TeamMember{TeamId: teamId1, UserId: model.NewId()}
	_, nErr = ss.Team().SaveMember(rctx, m2, -1)
	require.NoError(t, nErr)

	rm, err := ss.Team().GetMembersByIds(m1.TeamId, []string{m1.UserId, m2.UserId, model.NewId()}, nil)
	require.NoError(t, err)

	require.Len(t, rm, 2, "return wrong number of results")

	_, err = ss.Team().GetMembersByIds(m1.TeamId, []string{}, nil)
	require.Error(t, err, "empty user ids - should have failed")
}

func testTeamStoreMemberCount(t *testing.T, rctx request.CTX, ss store.Store) {
	u1 := &model.User{}
	u1.Email = MakeEmail()
	_, err := ss.User().Save(rctx, u1)
	require.NoError(t, err)

	u2 := &model.User{}
	u2.Email = MakeEmail()
	u2.DeleteAt = 1
	_, err = ss.User().Save(rctx, u2)
	require.NoError(t, err)

	teamId1 := model.NewId()
	m1 := &model.TeamMember{TeamId: teamId1, UserId: u1.Id}
	_, nErr := ss.Team().SaveMember(rctx, m1, -1)
	require.NoError(t, nErr)

	m2 := &model.TeamMember{TeamId: teamId1, UserId: u2.Id}
	_, nErr = ss.Team().SaveMember(rctx, m2, -1)
	require.NoError(t, nErr)

	var totalMemberCount int64
	totalMemberCount, nErr = ss.Team().GetTotalMemberCount(teamId1, nil)
	require.NoError(t, nErr)
	require.Equal(t, int(totalMemberCount), 2, "wrong count")

	var result int64
	result, nErr = ss.Team().GetActiveMemberCount(teamId1, nil)
	require.NoError(t, nErr)
	require.Equal(t, 1, int(result), "wrong count")

	m3 := &model.TeamMember{TeamId: teamId1, UserId: model.NewId()}
	_, nErr = ss.Team().SaveMember(rctx, m3, -1)
	require.NoError(t, nErr)

	totalMemberCount, nErr = ss.Team().GetTotalMemberCount(teamId1, nil)
	require.NoError(t, nErr)
	require.Equal(t, 2, int(totalMemberCount), "wrong count")

	result, nErr = ss.Team().GetActiveMemberCount(teamId1, nil)
	require.NoError(t, nErr)
	require.Equal(t, 1, int(result), "wrong count")
}

func testGetChannelUnreadsForAllTeams(t *testing.T, rctx request.CTX, ss store.Store) {
	teamId1 := model.NewId()
	teamId2 := model.NewId()

	uid := model.NewId()
	m1 := &model.TeamMember{TeamId: teamId1, UserId: uid}
	m2 := &model.TeamMember{TeamId: teamId2, UserId: uid}
	_, nErr := ss.Team().SaveMember(rctx, m1, -1)
	require.NoError(t, nErr)
	_, nErr = ss.Team().SaveMember(rctx, m2, -1)
	require.NoError(t, nErr)

	c1 := &model.Channel{TeamId: m1.TeamId, Name: model.NewId(), DisplayName: "Town Square", Type: model.ChannelTypeOpen, TotalMsgCount: 100}
	_, nErr = ss.Channel().Save(rctx, c1, -1)
	require.NoError(t, nErr)

	c2 := &model.Channel{TeamId: m2.TeamId, Name: model.NewId(), DisplayName: "Town Square", Type: model.ChannelTypeOpen, TotalMsgCount: 100}
	_, nErr = ss.Channel().Save(rctx, c2, -1)
	require.NoError(t, nErr)

	cm1 := &model.ChannelMember{ChannelId: c1.Id, UserId: m1.UserId, NotifyProps: model.GetDefaultChannelNotifyProps(), MsgCount: 90}
	_, err := ss.Channel().SaveMember(rctx, cm1)
	require.NoError(t, err)
	cm2 := &model.ChannelMember{ChannelId: c2.Id, UserId: m2.UserId, NotifyProps: model.GetDefaultChannelNotifyProps(), MsgCount: 90}
	_, err = ss.Channel().SaveMember(rctx, cm2)
	require.NoError(t, err)

	ms1, nErr := ss.Team().GetChannelUnreadsForAllTeams("", uid)
	require.NoError(t, nErr)
	membersMap := make(map[string]bool)
	for i := range ms1 {
		id := ms1[i].TeamId
		if _, ok := membersMap[id]; !ok {
			membersMap[id] = true
		}
	}
	require.Len(t, membersMap, 2, "Should be the unreads for all the teams")

	require.Equal(t, 10, int(ms1[0].MsgCount), "subtraction failed")

	ms2, nErr := ss.Team().GetChannelUnreadsForAllTeams(teamId1, uid)
	require.NoError(t, nErr)
	membersMap = make(map[string]bool)
	for i := range ms2 {
		id := ms2[i].TeamId
		if _, ok := membersMap[id]; !ok {
			membersMap[id] = true
		}
	}

	require.Len(t, membersMap, 1, "Should be the unreads for just one team")

	require.Equal(t, 10, int(ms2[0].MsgCount), "subtraction failed")

	nErr = ss.Team().RemoveAllMembersByUser(rctx, uid)
	require.NoError(t, nErr)
}

func testGetChannelUnreadsForTeam(t *testing.T, rctx request.CTX, ss store.Store) {
	teamId1 := model.NewId()

	uid := model.NewId()
	m1 := &model.TeamMember{TeamId: teamId1, UserId: uid}
	_, nErr := ss.Team().SaveMember(rctx, m1, -1)
	require.NoError(t, nErr)

	c1 := &model.Channel{TeamId: m1.TeamId, Name: model.NewId(), DisplayName: "Town Square", Type: model.ChannelTypeOpen, TotalMsgCount: 100}
	_, nErr = ss.Channel().Save(rctx, c1, -1)
	require.NoError(t, nErr)

	c2 := &model.Channel{TeamId: m1.TeamId, Name: model.NewId(), DisplayName: "Town Square", Type: model.ChannelTypeOpen, TotalMsgCount: 100}
	_, nErr = ss.Channel().Save(rctx, c2, -1)
	require.NoError(t, nErr)

	cm1 := &model.ChannelMember{ChannelId: c1.Id, UserId: m1.UserId, NotifyProps: model.GetDefaultChannelNotifyProps(), MsgCount: 90}
	_, nErr = ss.Channel().SaveMember(rctx, cm1)
	require.NoError(t, nErr)
	cm2 := &model.ChannelMember{ChannelId: c2.Id, UserId: m1.UserId, NotifyProps: model.GetDefaultChannelNotifyProps(), MsgCount: 90}
	_, nErr = ss.Channel().SaveMember(rctx, cm2)
	require.NoError(t, nErr)

	ms, err := ss.Team().GetChannelUnreadsForTeam(m1.TeamId, m1.UserId)
	require.NoError(t, err)
	require.Len(t, ms, 2, "wrong length")

	require.Equal(t, 10, int(ms[0].MsgCount), "subtraction failed")
}

func testUpdateLastTeamIconUpdate(t *testing.T, rctx request.CTX, ss store.Store) {
	// team icon initially updated a second ago
	lastTeamIconUpdateInitial := model.GetMillis() - 1000

	o1 := &model.Team{}
	o1.DisplayName = "Display Name"
	o1.Name = "z-z-z" + model.NewId() + "b"
	o1.Email = MakeEmail()
	o1.Type = model.TeamOpen
	o1.LastTeamIconUpdate = lastTeamIconUpdateInitial
	o1, err := ss.Team().Save(o1)
	require.NoError(t, err)

	curTime := model.GetMillis()

	err = ss.Team().UpdateLastTeamIconUpdate(o1.Id, curTime)
	require.NoError(t, err)

	ro1, err := ss.Team().Get(o1.Id)
	require.NoError(t, err)

	require.Greater(t, ro1.LastTeamIconUpdate, lastTeamIconUpdateInitial, "LastTeamIconUpdate not updated")
}

func testGetTeamsByScheme(t *testing.T, rctx request.CTX, ss store.Store) {
	// Create some schemes.
	s1 := &model.Scheme{
		DisplayName: NewTestId(),
		Name:        NewTestId(),
		Description: NewTestId(),
		Scope:       model.SchemeScopeTeam,
	}

	s2 := &model.Scheme{
		DisplayName: NewTestId(),
		Name:        NewTestId(),
		Description: NewTestId(),
		Scope:       model.SchemeScopeTeam,
	}

	s1, err := ss.Scheme().Save(s1)
	require.NoError(t, err)
	s2, err = ss.Scheme().Save(s2)
	require.NoError(t, err)

	// Create and save some teams.
	t1 := &model.Team{
		Name:        NewTestId(),
		DisplayName: NewTestId(),
		Email:       MakeEmail(),
		Type:        model.TeamOpen,
		SchemeId:    &s1.Id,
	}

	t2 := &model.Team{
		Name:        NewTestId(),
		DisplayName: NewTestId(),
		Email:       MakeEmail(),
		Type:        model.TeamOpen,
		SchemeId:    &s1.Id,
	}

	t3 := &model.Team{
		Name:        NewTestId(),
		DisplayName: NewTestId(),
		Email:       MakeEmail(),
		Type:        model.TeamOpen,
	}

	_, err = ss.Team().Save(t1)
	require.NoError(t, err)

	_, err = ss.Team().Save(t2)
	require.NoError(t, err)

	_, err = ss.Team().Save(t3)
	require.NoError(t, err)

	// Get the teams by a valid Scheme ID.
	d, err := ss.Team().GetTeamsByScheme(s1.Id, 0, 100)
	assert.NoError(t, err)
	assert.Len(t, d, 2)

	// Get the teams by a valid Scheme ID where there aren't any matching Teams.
	d, err = ss.Team().GetTeamsByScheme(s2.Id, 0, 100)
	assert.NoError(t, err)
	assert.Empty(t, d)

	// Get the teams by an invalid Scheme ID.
	d, err = ss.Team().GetTeamsByScheme(model.NewId(), 0, 100)
	assert.NoError(t, err)
	assert.Empty(t, d)
}

func testTeamStoreMigrateTeamMembers(t *testing.T, rctx request.CTX, ss store.Store) {
	s1 := model.NewId()
	t1 := &model.Team{
		DisplayName: "Name",
		Name:        NewTestId(),
		Email:       MakeEmail(),
		Type:        model.TeamOpen,
		InviteId:    model.NewId(),
		SchemeId:    &s1,
	}
	t1, err := ss.Team().Save(t1)
	require.NoError(t, err)

	tm1 := &model.TeamMember{
		TeamId:        t1.Id,
		UserId:        NewTestId(),
		ExplicitRoles: "team_admin team_user",
	}
	tm2 := &model.TeamMember{
		TeamId:        t1.Id,
		UserId:        NewTestId(),
		ExplicitRoles: "team_user",
	}
	tm3 := &model.TeamMember{
		TeamId:        t1.Id,
		UserId:        NewTestId(),
		ExplicitRoles: "something_else",
	}

	memberships, nErr := ss.Team().SaveMultipleMembers([]*model.TeamMember{tm1, tm2, tm3}, -1)
	require.NoError(t, nErr)
	require.Len(t, memberships, 3)
	tm1 = memberships[0]
	tm2 = memberships[1]
	tm3 = memberships[2]

	lastDoneTeamId := strings.Repeat("0", 26)
	lastDoneUserId := strings.Repeat("0", 26)

	for {
		res, e := ss.Team().MigrateTeamMembers(lastDoneTeamId, lastDoneUserId)
		if assert.NoError(t, e) {
			if res == nil {
				break
			}
			lastDoneTeamId = res["TeamId"]
			lastDoneUserId = res["UserId"]
		}
	}

	tm1b, err := ss.Team().GetMember(rctx, tm1.TeamId, tm1.UserId)
	assert.NoError(t, err)
	assert.Equal(t, "", tm1b.ExplicitRoles)
	assert.True(t, tm1b.SchemeUser)
	assert.True(t, tm1b.SchemeAdmin)

	tm2b, err := ss.Team().GetMember(rctx, tm2.TeamId, tm2.UserId)
	assert.NoError(t, err)
	assert.Equal(t, "", tm2b.ExplicitRoles)
	assert.True(t, tm2b.SchemeUser)
	assert.False(t, tm2b.SchemeAdmin)

	tm3b, err := ss.Team().GetMember(rctx, tm3.TeamId, tm3.UserId)
	assert.NoError(t, err)
	assert.Equal(t, "something_else", tm3b.ExplicitRoles)
	assert.False(t, tm3b.SchemeUser)
	assert.False(t, tm3b.SchemeAdmin)
}

func testResetAllTeamSchemes(t *testing.T, rctx request.CTX, ss store.Store) {
	s1 := &model.Scheme{
		Name:        NewTestId(),
		DisplayName: NewTestId(),
		Description: NewTestId(),
		Scope:       model.SchemeScopeTeam,
	}
	s1, err := ss.Scheme().Save(s1)
	require.NoError(t, err)

	t1 := &model.Team{
		Name:        NewTestId(),
		DisplayName: NewTestId(),
		Email:       MakeEmail(),
		Type:        model.TeamOpen,
		SchemeId:    &s1.Id,
	}

	t2 := &model.Team{
		Name:        NewTestId(),
		DisplayName: NewTestId(),
		Email:       MakeEmail(),
		Type:        model.TeamOpen,
		SchemeId:    &s1.Id,
	}

	t1, err = ss.Team().Save(t1)
	require.NoError(t, err)
	t2, err = ss.Team().Save(t2)
	require.NoError(t, err)

	assert.Equal(t, s1.Id, *t1.SchemeId)
	assert.Equal(t, s1.Id, *t2.SchemeId)

	res := ss.Team().ResetAllTeamSchemes()
	assert.NoError(t, res)

	t1, err = ss.Team().Get(t1.Id)
	require.NoError(t, err)

	t2, err = ss.Team().Get(t2.Id)
	require.NoError(t, err)

	assert.Equal(t, "", *t1.SchemeId)
	assert.Equal(t, "", *t2.SchemeId)
}

func testTeamStoreClearAllCustomRoleAssignments(t *testing.T, rctx request.CTX, ss store.Store) {
	m1 := &model.TeamMember{
		TeamId:        model.NewId(),
		UserId:        model.NewId(),
		ExplicitRoles: "team_post_all_public team_user team_admin",
	}
	m2 := &model.TeamMember{
		TeamId:        model.NewId(),
		UserId:        model.NewId(),
		ExplicitRoles: "team_user custom_role team_admin another_custom_role",
	}
	m3 := &model.TeamMember{
		TeamId:        model.NewId(),
		UserId:        model.NewId(),
		ExplicitRoles: "team_user",
	}
	m4 := &model.TeamMember{
		TeamId:        model.NewId(),
		UserId:        model.NewId(),
		ExplicitRoles: "custom_only",
	}

	_, nErr := ss.Team().SaveMultipleMembers([]*model.TeamMember{m1, m2, m3, m4}, -1)
	require.NoError(t, nErr)

	require.NoError(t, (ss.Team().ClearAllCustomRoleAssignments()))

	r1, err := ss.Team().GetMember(rctx, m1.TeamId, m1.UserId)
	require.NoError(t, err)
	assert.Equal(t, m1.ExplicitRoles, r1.Roles)

	r2, err := ss.Team().GetMember(rctx, m2.TeamId, m2.UserId)
	require.NoError(t, err)
	assert.Equal(t, "team_user team_admin", r2.Roles)

	r3, err := ss.Team().GetMember(rctx, m3.TeamId, m3.UserId)
	require.NoError(t, err)
	assert.Equal(t, m3.ExplicitRoles, r3.Roles)

	r4, err := ss.Team().GetMember(rctx, m4.TeamId, m4.UserId)
	require.NoError(t, err)
	assert.Equal(t, "", r4.Roles)
}

func testTeamStoreAnalyticsGetTeamCountForScheme(t *testing.T, rctx request.CTX, ss store.Store) {
	s1 := &model.Scheme{
		DisplayName: NewTestId(),
		Name:        NewTestId(),
		Description: NewTestId(),
		Scope:       model.SchemeScopeTeam,
	}
	s1, err := ss.Scheme().Save(s1)
	require.NoError(t, err)

	count1, err := ss.Team().AnalyticsGetTeamCountForScheme(s1.Id)
	assert.NoError(t, err)
	assert.Equal(t, int64(0), count1)

	t1 := &model.Team{
		Name:        NewTestId(),
		DisplayName: NewTestId(),
		Email:       MakeEmail(),
		Type:        model.TeamOpen,
		SchemeId:    &s1.Id,
	}
	_, err = ss.Team().Save(t1)
	require.NoError(t, err)

	count2, err := ss.Team().AnalyticsGetTeamCountForScheme(s1.Id)
	assert.NoError(t, err)
	assert.Equal(t, int64(1), count2)

	t2 := &model.Team{
		Name:        NewTestId(),
		DisplayName: NewTestId(),
		Email:       MakeEmail(),
		Type:        model.TeamOpen,
		SchemeId:    &s1.Id,
	}
	_, err = ss.Team().Save(t2)
	require.NoError(t, err)

	count3, err := ss.Team().AnalyticsGetTeamCountForScheme(s1.Id)
	assert.NoError(t, err)
	assert.Equal(t, int64(2), count3)

	t3 := &model.Team{
		Name:        NewTestId(),
		DisplayName: NewTestId(),
		Email:       MakeEmail(),
		Type:        model.TeamOpen,
	}
	_, err = ss.Team().Save(t3)
	require.NoError(t, err)

	count4, err := ss.Team().AnalyticsGetTeamCountForScheme(s1.Id)
	assert.NoError(t, err)
	assert.Equal(t, int64(2), count4)

	t4 := &model.Team{
		Name:        NewTestId(),
		DisplayName: NewTestId(),
		Email:       MakeEmail(),
		Type:        model.TeamOpen,
		SchemeId:    &s1.Id,
		DeleteAt:    model.GetMillis(),
	}
	_, err = ss.Team().Save(t4)
	require.NoError(t, err)

	count5, err := ss.Team().AnalyticsGetTeamCountForScheme(s1.Id)
	assert.NoError(t, err)
	assert.Equal(t, int64(2), count5)
}

func testTeamStoreGetAllForExportAfter(t *testing.T, rctx request.CTX, ss store.Store) {
	t1 := model.Team{}
	t1.DisplayName = "Name"
	t1.Name = NewTestId()
	t1.Email = MakeEmail()
	t1.Type = model.TeamOpen
	_, err := ss.Team().Save(&t1)
	require.NoError(t, err)

	d1, err := ss.Team().GetAllForExportAfter(10000, strings.Repeat("0", 26))
	assert.NoError(t, err)

	found := false
	for _, team := range d1 {
		if team.Id == t1.Id {
			found = true
			assert.Equal(t, t1.Id, team.Id)
			assert.Nil(t, team.SchemeId)
			assert.Equal(t, t1.Name, team.Name)
		}
	}
	assert.True(t, found)
}

func testTeamStoreGetTeamMembersForExport(t *testing.T, rctx request.CTX, ss store.Store) {
	t1 := model.Team{}
	t1.DisplayName = "Name"
	t1.Name = NewTestId()
	t1.Email = MakeEmail()
	t1.Type = model.TeamOpen
	_, err := ss.Team().Save(&t1)
	require.NoError(t, err)

	u1 := model.User{}
	u1.Email = MakeEmail()
	u1.Nickname = NewTestId()
	_, err = ss.User().Save(rctx, &u1)
	require.NoError(t, err)

	u2 := model.User{}
	u2.Email = MakeEmail()
	u2.Nickname = NewTestId()
	_, err = ss.User().Save(rctx, &u2)
	require.NoError(t, err)

	m1 := &model.TeamMember{TeamId: t1.Id, UserId: u1.Id}
	m2 := &model.TeamMember{TeamId: t1.Id, UserId: u2.Id}
	_, nErr := ss.Team().SaveMultipleMembers([]*model.TeamMember{m1, m2}, -1)
	require.NoError(t, nErr)

	d1, err := ss.Team().GetTeamMembersForExport(u1.Id)
	assert.NoError(t, err)

	assert.Len(t, d1, 1)

	tmfe1 := d1[0]
	assert.Equal(t, t1.Id, tmfe1.TeamId)
	assert.Equal(t, u1.Id, tmfe1.UserId)
	assert.Equal(t, t1.Name, tmfe1.TeamName)
}

func testGroupSyncedTeamCount(t *testing.T, rctx request.CTX, ss store.Store) {
	team1, err := ss.Team().Save(&model.Team{
		DisplayName:      NewTestId(),
		Name:             NewTestId(),
		Email:            MakeEmail(),
		Type:             model.TeamInvite,
		GroupConstrained: model.NewBool(true),
	})
	require.NoError(t, err)
	require.True(t, team1.IsGroupConstrained())
	defer ss.Team().PermanentDelete(team1.Id)

	team2, err := ss.Team().Save(&model.Team{
		DisplayName: NewTestId(),
		Name:        "zz" + model.NewId(),
		Email:       MakeEmail(),
		Type:        model.TeamInvite,
	})
	require.NoError(t, err)
	require.False(t, team2.IsGroupConstrained())
	defer ss.Team().PermanentDelete(team2.Id)

	count, err := ss.Team().GroupSyncedTeamCount()
	require.NoError(t, err)
	require.GreaterOrEqual(t, count, int64(1))

	team2.GroupConstrained = model.NewBool(true)
	team2, err = ss.Team().Update(team2)
	require.NoError(t, err)
	require.True(t, team2.IsGroupConstrained())

	countAfter, err := ss.Team().GroupSyncedTeamCount()
	require.NoError(t, err)
	require.GreaterOrEqual(t, countAfter, count+1)
}

func testGetCommonTeamIDsForMultipleUsers(t *testing.T, rctx request.CTX, ss store.Store) {
	// Creating teams

	// Team 1
	t1 := model.Team{}
	t1.DisplayName = "Team 1"
	t1.Name = NewTestId()
	t1.Email = MakeEmail()
	t1.Type = model.TeamOpen
	_, err := ss.Team().Save(&t1)
	require.NoError(t, err)

	// Team 2
	t2 := model.Team{}
	t2.DisplayName = "Team 2"
	t2.Name = NewTestId()
	t2.Email = MakeEmail()
	t2.Type = model.TeamOpen
	_, err = ss.Team().Save(&t2)
	require.NoError(t, err)

	// Team 3
	t3 := model.Team{}
	t3.DisplayName = "Team 3"
	t3.Name = NewTestId()
	t3.Email = MakeEmail()
	t3.Type = model.TeamOpen
	_, err = ss.Team().Save(&t3)
	require.NoError(t, err)

	// Creating users

	// User 1
	u1 := model.User{}
	u1.Email = MakeEmail()
	u1.Nickname = NewTestId()
	_, err = ss.User().Save(rctx, &u1)
	require.NoError(t, err)

	// User 2
	u2 := model.User{}
	u2.Email = MakeEmail()
	u2.Nickname = NewTestId()
	_, err = ss.User().Save(rctx, &u2)
	require.NoError(t, err)

	t.Run("multiple common teams exist", func(t *testing.T) {
		// Add user 1 in team 1 and 2
		m1 := &model.TeamMember{TeamId: t1.Id, UserId: u1.Id}
		m2 := &model.TeamMember{TeamId: t2.Id, UserId: u1.Id}

		// Add user 2 in team1, 2 and 3
		m3 := &model.TeamMember{TeamId: t1.Id, UserId: u2.Id}
		m4 := &model.TeamMember{TeamId: t2.Id, UserId: u2.Id}
		m5 := &model.TeamMember{TeamId: t3.Id, UserId: u2.Id}

		// Save team memberships
		_, nErr := ss.Team().SaveMultipleMembers([]*model.TeamMember{m1, m2, m3, m4, m5}, -1)
		require.NoError(t, nErr)

		// Find common teams between user 1 and user 2
		commonTeamIDs, err2 := ss.Team().GetCommonTeamIDsForMultipleUsers([]string{u1.Id, u2.Id})
		require.NoError(t, err2)
		require.Equal(t, 2, len(commonTeamIDs))
		require.Contains(t, commonTeamIDs, t1.Id)
		require.Contains(t, commonTeamIDs, t2.Id)

		// cleanup
		err2 = ss.Team().RemoveAllMembersByUser(rctx, u1.Id)
		require.NoError(t, err2)

		err2 = ss.Team().RemoveAllMembersByUser(rctx, u2.Id)
		require.NoError(t, err2)
	})

	t.Run("single common teams exist", func(t *testing.T) {
		// Add user 1 in team 1 and 2
		m1 := &model.TeamMember{TeamId: t1.Id, UserId: u1.Id}
		m2 := &model.TeamMember{TeamId: t2.Id, UserId: u1.Id}

		// Add user 2 in team1, 2 and 3
		m3 := &model.TeamMember{TeamId: t1.Id, UserId: u2.Id}
		m5 := &model.TeamMember{TeamId: t3.Id, UserId: u2.Id}

		// Save team memberships
		_, nErr := ss.Team().SaveMultipleMembers([]*model.TeamMember{m1, m2, m3, m5}, -1)
		require.NoError(t, nErr)

		// Find common teams between user 1 and user 2
		commonTeamIDs, err2 := ss.Team().GetCommonTeamIDsForMultipleUsers([]string{u1.Id, u2.Id})
		require.NoError(t, err2)
		require.Equal(t, 1, len(commonTeamIDs))
		require.Contains(t, commonTeamIDs, t1.Id)

		// cleanup
		err2 = ss.Team().RemoveAllMembersByUser(rctx, u1.Id)
		require.NoError(t, err2)

		err2 = ss.Team().RemoveAllMembersByUser(rctx, u2.Id)
		require.NoError(t, err2)
	})

	t.Run("no common teams exist", func(t *testing.T) {
		// Add user 1 in team 1 and 2
		m1 := &model.TeamMember{TeamId: t1.Id, UserId: u1.Id}

		// Add user 2 in team1, 2 and 3
		m4 := &model.TeamMember{TeamId: t2.Id, UserId: u2.Id}
		m5 := &model.TeamMember{TeamId: t3.Id, UserId: u2.Id}

		// Save team memberships
		_, nErr := ss.Team().SaveMultipleMembers([]*model.TeamMember{m1, m4, m5}, -1)
		require.NoError(t, nErr)

		// Find common teams between user 1 and user 2
		commonTeamIDs, err2 := ss.Team().GetCommonTeamIDsForMultipleUsers([]string{u1.Id, u2.Id})
		require.NoError(t, err2)
		require.Equal(t, 0, len(commonTeamIDs))

		// cleanup
		err2 = ss.Team().RemoveAllMembersByUser(rctx, u1.Id)
		require.NoError(t, err2)

		err2 = ss.Team().RemoveAllMembersByUser(rctx, u2.Id)
		require.NoError(t, err2)
	})

	t.Run("some user have no team members", func(t *testing.T) {
		// Add user 1 in team 1 and 2
		m1 := &model.TeamMember{TeamId: t1.Id, UserId: u1.Id}
		m2 := &model.TeamMember{TeamId: t2.Id, UserId: u1.Id}

		// We'll leave user 2 without any team

		// Save team memberships
		_, nErr := ss.Team().SaveMultipleMembers([]*model.TeamMember{m1, m2}, -1)
		require.NoError(t, nErr)

		// Find common teams between user 1 and user 2
		commonTeamIDs, err2 := ss.Team().GetCommonTeamIDsForMultipleUsers([]string{u1.Id, u2.Id})
		require.NoError(t, err2)
		require.Equal(t, 0, len(commonTeamIDs))

		// cleanup
		err2 = ss.Team().RemoveAllMembersByUser(rctx, u1.Id)
		require.NoError(t, err2)
	})

	t.Run("more than two users, common teams exist", func(t *testing.T) {
		// User 3
		u3 := model.User{}
		u3.Email = MakeEmail()
		u3.Nickname = NewTestId()
		_, err = ss.User().Save(rctx, &u3)
		require.NoError(t, err)

		// User 4
		u4 := model.User{}
		u4.Email = MakeEmail()
		u4.Nickname = NewTestId()
		_, err = ss.User().Save(rctx, &u4)
		require.NoError(t, err)

		// Add user 1 in team 1 and 2
		m1 := &model.TeamMember{TeamId: t1.Id, UserId: u1.Id}
		m2 := &model.TeamMember{TeamId: t2.Id, UserId: u1.Id}

		// Add user 2 in team1, 2 and 3
		m3 := &model.TeamMember{TeamId: t1.Id, UserId: u2.Id}
		m4 := &model.TeamMember{TeamId: t2.Id, UserId: u2.Id}
		m5 := &model.TeamMember{TeamId: t3.Id, UserId: u2.Id}

		// Add user 3 in team 1 and 2
		m6 := &model.TeamMember{TeamId: t1.Id, UserId: u3.Id}
		m7 := &model.TeamMember{TeamId: t2.Id, UserId: u3.Id}

		// Add user 4 in team 1 and 2
		m8 := &model.TeamMember{TeamId: t1.Id, UserId: u4.Id}
		m9 := &model.TeamMember{TeamId: t2.Id, UserId: u4.Id}

		// Save team memberships
		_, nErr := ss.Team().SaveMultipleMembers([]*model.TeamMember{m1, m2, m3, m4, m5, m6, m7, m8, m9}, -1)
		require.NoError(t, nErr)

		// Find common teams between user 1 and user 2
		commonTeamIDs, err := ss.Team().GetCommonTeamIDsForMultipleUsers([]string{u1.Id, u2.Id, u3.Id, u4.Id})
		require.NoError(t, err)
		require.Equal(t, 2, len(commonTeamIDs))
		require.Contains(t, commonTeamIDs, t1.Id)
		require.Contains(t, commonTeamIDs, t2.Id)

		// cleanup
		err = ss.Team().RemoveAllMembersByUser(rctx, u1.Id)
		require.NoError(t, err)

		err = ss.Team().RemoveAllMembersByUser(rctx, u2.Id)
		require.NoError(t, err)
	})
}<|MERGE_RESOLUTION|>--- conflicted
+++ resolved
@@ -1376,17 +1376,10 @@
 	require.Empty(t, ms)
 }
 
-<<<<<<< HEAD
-func testTeamSaveMember(t *testing.T, ss store.Store) {
-	u1, err := ss.User().Save(&model.User{Username: "a" + model.NewId(), Email: MakeEmail()})
-	require.NoError(t, err)
-	u2, err := ss.User().Save(&model.User{Username: "a" + model.NewId(), Email: MakeEmail()})
-=======
 func testTeamSaveMember(t *testing.T, rctx request.CTX, ss store.Store) {
-	u1, err := ss.User().Save(rctx, &model.User{Username: model.NewId(), Email: MakeEmail()})
-	require.NoError(t, err)
-	u2, err := ss.User().Save(rctx, &model.User{Username: model.NewId(), Email: MakeEmail()})
->>>>>>> 7d7b2035
+	u1, err := ss.User().Save(rctx, &model.User{Username: "a" + model.NewId(), Email: MakeEmail()})
+	require.NoError(t, err)
+	u2, err := ss.User().Save(rctx, &model.User{Username: "a" + model.NewId(), Email: MakeEmail()})
 	require.NoError(t, err)
 
 	t.Run("not valid team member", func(t *testing.T) {
@@ -1719,25 +1712,14 @@
 	})
 }
 
-<<<<<<< HEAD
-func testTeamSaveMultipleMembers(t *testing.T, ss store.Store) {
-	u1, err := ss.User().Save(&model.User{Username: "a" + model.NewId(), Email: MakeEmail()})
-	require.NoError(t, err)
-	u2, err := ss.User().Save(&model.User{Username: "a" + model.NewId(), Email: MakeEmail()})
-	require.NoError(t, err)
-	u3, err := ss.User().Save(&model.User{Username: "a" + model.NewId(), Email: MakeEmail()})
-	require.NoError(t, err)
-	u4, err := ss.User().Save(&model.User{Username: "a" + model.NewId(), Email: MakeEmail()})
-=======
 func testTeamSaveMultipleMembers(t *testing.T, rctx request.CTX, ss store.Store) {
-	u1, err := ss.User().Save(rctx, &model.User{Username: model.NewId(), Email: MakeEmail()})
-	require.NoError(t, err)
-	u2, err := ss.User().Save(rctx, &model.User{Username: model.NewId(), Email: MakeEmail()})
-	require.NoError(t, err)
-	u3, err := ss.User().Save(rctx, &model.User{Username: model.NewId(), Email: MakeEmail()})
-	require.NoError(t, err)
-	u4, err := ss.User().Save(rctx, &model.User{Username: model.NewId(), Email: MakeEmail()})
->>>>>>> 7d7b2035
+	u1, err := ss.User().Save(rctx, &model.User{Username: "a" + model.NewId(), Email: MakeEmail()})
+	require.NoError(t, err)
+	u2, err := ss.User().Save(rctx, &model.User{Username: "a" + model.NewId(), Email: MakeEmail()})
+	require.NoError(t, err)
+	u3, err := ss.User().Save(rctx, &model.User{Username: "a" + model.NewId(), Email: MakeEmail()})
+	require.NoError(t, err)
+	u4, err := ss.User().Save(rctx, &model.User{Username: "a" + model.NewId(), Email: MakeEmail()})
 	require.NoError(t, err)
 
 	t.Run("any not valid team member", func(t *testing.T) {
@@ -2109,13 +2091,8 @@
 	})
 }
 
-<<<<<<< HEAD
-func testTeamUpdateMember(t *testing.T, ss store.Store) {
-	u1, err := ss.User().Save(&model.User{Username: "a" + model.NewId(), Email: MakeEmail()})
-=======
 func testTeamUpdateMember(t *testing.T, rctx request.CTX, ss store.Store) {
-	u1, err := ss.User().Save(rctx, &model.User{Username: model.NewId(), Email: MakeEmail()})
->>>>>>> 7d7b2035
+	u1, err := ss.User().Save(rctx, &model.User{Username: "a" + model.NewId(), Email: MakeEmail()})
 	require.NoError(t, err)
 
 	t.Run("not valid team member", func(t *testing.T) {
@@ -2420,17 +2397,10 @@
 	})
 }
 
-<<<<<<< HEAD
-func testTeamUpdateMultipleMembers(t *testing.T, ss store.Store) {
-	u1, err := ss.User().Save(&model.User{Username: "a" + model.NewId(), Email: MakeEmail()})
-	require.NoError(t, err)
-	u2, err := ss.User().Save(&model.User{Username: "a" + model.NewId(), Email: MakeEmail()})
-=======
 func testTeamUpdateMultipleMembers(t *testing.T, rctx request.CTX, ss store.Store) {
-	u1, err := ss.User().Save(rctx, &model.User{Username: model.NewId(), Email: MakeEmail()})
-	require.NoError(t, err)
-	u2, err := ss.User().Save(rctx, &model.User{Username: model.NewId(), Email: MakeEmail()})
->>>>>>> 7d7b2035
+	u1, err := ss.User().Save(rctx, &model.User{Username: "a" + model.NewId(), Email: MakeEmail()})
+	require.NoError(t, err)
+	u2, err := ss.User().Save(rctx, &model.User{Username: "a" + model.NewId(), Email: MakeEmail()})
 	require.NoError(t, err)
 
 	t.Run("any not valid team member", func(t *testing.T) {
@@ -2750,25 +2720,14 @@
 	})
 }
 
-<<<<<<< HEAD
-func testTeamRemoveMember(t *testing.T, ss store.Store) {
-	u1, err := ss.User().Save(&model.User{Username: "a" + model.NewId(), Email: MakeEmail()})
-	require.NoError(t, err)
-	u2, err := ss.User().Save(&model.User{Username: "a" + model.NewId(), Email: MakeEmail()})
-	require.NoError(t, err)
-	u3, err := ss.User().Save(&model.User{Username: "a" + model.NewId(), Email: MakeEmail()})
-	require.NoError(t, err)
-	u4, err := ss.User().Save(&model.User{Username: "a" + model.NewId(), Email: MakeEmail()})
-=======
 func testTeamRemoveMember(t *testing.T, rctx request.CTX, ss store.Store) {
-	u1, err := ss.User().Save(rctx, &model.User{Username: model.NewId(), Email: MakeEmail()})
-	require.NoError(t, err)
-	u2, err := ss.User().Save(rctx, &model.User{Username: model.NewId(), Email: MakeEmail()})
-	require.NoError(t, err)
-	u3, err := ss.User().Save(rctx, &model.User{Username: model.NewId(), Email: MakeEmail()})
-	require.NoError(t, err)
-	u4, err := ss.User().Save(rctx, &model.User{Username: model.NewId(), Email: MakeEmail()})
->>>>>>> 7d7b2035
+	u1, err := ss.User().Save(rctx, &model.User{Username: "a" + model.NewId(), Email: MakeEmail()})
+	require.NoError(t, err)
+	u2, err := ss.User().Save(rctx, &model.User{Username: "a" + model.NewId(), Email: MakeEmail()})
+	require.NoError(t, err)
+	u3, err := ss.User().Save(rctx, &model.User{Username: "a" + model.NewId(), Email: MakeEmail()})
+	require.NoError(t, err)
+	u4, err := ss.User().Save(rctx, &model.User{Username: "a" + model.NewId(), Email: MakeEmail()})
 	require.NoError(t, err)
 	teamID := model.NewId()
 	m1 := &model.TeamMember{TeamId: teamID, UserId: u1.Id}
@@ -2807,25 +2766,14 @@
 	})
 }
 
-<<<<<<< HEAD
-func testTeamRemoveMembers(t *testing.T, ss store.Store) {
-	u1, err := ss.User().Save(&model.User{Username: "a" + model.NewId(), Email: MakeEmail()})
-	require.NoError(t, err)
-	u2, err := ss.User().Save(&model.User{Username: "a" + model.NewId(), Email: MakeEmail()})
-	require.NoError(t, err)
-	u3, err := ss.User().Save(&model.User{Username: "a" + model.NewId(), Email: MakeEmail()})
-	require.NoError(t, err)
-	u4, err := ss.User().Save(&model.User{Username: "a" + model.NewId(), Email: MakeEmail()})
-=======
 func testTeamRemoveMembers(t *testing.T, rctx request.CTX, ss store.Store) {
-	u1, err := ss.User().Save(rctx, &model.User{Username: model.NewId(), Email: MakeEmail()})
-	require.NoError(t, err)
-	u2, err := ss.User().Save(rctx, &model.User{Username: model.NewId(), Email: MakeEmail()})
-	require.NoError(t, err)
-	u3, err := ss.User().Save(rctx, &model.User{Username: model.NewId(), Email: MakeEmail()})
-	require.NoError(t, err)
-	u4, err := ss.User().Save(rctx, &model.User{Username: model.NewId(), Email: MakeEmail()})
->>>>>>> 7d7b2035
+	u1, err := ss.User().Save(rctx, &model.User{Username: "a" + model.NewId(), Email: MakeEmail()})
+	require.NoError(t, err)
+	u2, err := ss.User().Save(rctx, &model.User{Username: "a" + model.NewId(), Email: MakeEmail()})
+	require.NoError(t, err)
+	u3, err := ss.User().Save(rctx, &model.User{Username: "a" + model.NewId(), Email: MakeEmail()})
+	require.NoError(t, err)
+	u4, err := ss.User().Save(rctx, &model.User{Username: "a" + model.NewId(), Email: MakeEmail()})
 	require.NoError(t, err)
 	teamID := model.NewId()
 	m1 := &model.TeamMember{TeamId: teamID, UserId: u1.Id}
@@ -2939,13 +2887,8 @@
 	userIds := make([]string, maxUsersPerTeam)
 
 	for i := 0; i < maxUsersPerTeam; i++ {
-<<<<<<< HEAD
-		user, err := ss.User().Save(&model.User{
+		user, err := ss.User().Save(rctx, &model.User{
 			Username: "a" + NewTestId(),
-=======
-		user, err := ss.User().Save(rctx, &model.User{
-			Username: NewTestId(),
->>>>>>> 7d7b2035
 			Email:    MakeEmail(),
 		})
 		require.NoError(t, err)
@@ -2970,13 +2913,8 @@
 	require.NoError(t, err)
 	require.Equal(t, int(totalMemberCount), maxUsersPerTeam, "should start with 5 team members, had %v instead", totalMemberCount)
 
-<<<<<<< HEAD
-	user, nErr := ss.User().Save(&model.User{
+	user, nErr := ss.User().Save(rctx, &model.User{
 		Username: "a" + NewTestId(),
-=======
-	user, nErr := ss.User().Save(rctx, &model.User{
-		Username: NewTestId(),
->>>>>>> 7d7b2035
 		Email:    MakeEmail(),
 	})
 	require.NoError(t, nErr)
@@ -3023,13 +2961,8 @@
 	_, nErr = ss.User().Update(rctx, user2, true)
 	require.NoError(t, nErr)
 
-<<<<<<< HEAD
-	user, nErr = ss.User().Save(&model.User{
+	user, nErr = ss.User().Save(rctx, &model.User{
 		Username: "a" + NewTestId(),
-=======
-	user, nErr = ss.User().Save(rctx, &model.User{
-		Username: NewTestId(),
->>>>>>> 7d7b2035
 		Email:    MakeEmail(),
 	})
 	require.NoError(t, nErr)

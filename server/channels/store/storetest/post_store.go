// Copyright (c) 2015-present Mattermost, Inc. All Rights Reserved.
// See LICENSE.txt for license information.

package storetest

import (
	"encoding/json"
	"errors"
	"fmt"
	"maps"
	"slices"
	"sort"
	"strings"
	"testing"
	"time"

	"github.com/stretchr/testify/assert"
	"github.com/stretchr/testify/require"

	"github.com/mattermost/mattermost/server/public/model"
	"github.com/mattermost/mattermost/server/public/shared/request"
	"github.com/mattermost/mattermost/server/v8/channels/store"
	"github.com/mattermost/mattermost/server/v8/channels/utils"
)

func TestPostStore(t *testing.T, rctx request.CTX, ss store.Store, s SqlStore) {
	t.Run("SaveMultiple", func(t *testing.T) { testPostStoreSaveMultiple(t, rctx, ss) })
	t.Run("Save", func(t *testing.T) { testPostStoreSave(t, rctx, ss) })
	t.Run("SaveAndUpdateChannelMsgCounts", func(t *testing.T) { testPostStoreSaveChannelMsgCounts(t, rctx, ss) })
	t.Run("Get", func(t *testing.T) { testPostStoreGet(t, rctx, ss) })
	t.Run("GetSingle", func(t *testing.T) { testPostStoreGetSingle(t, rctx, ss) })
	t.Run("Update", func(t *testing.T) { testPostStoreUpdate(t, rctx, ss) })
	t.Run("Delete", func(t *testing.T) { testPostStoreDelete(t, rctx, ss) })
	t.Run("PermDelete1Level", func(t *testing.T) { testPostStorePermDelete1Level(t, rctx, ss) })
	t.Run("PermDelete1Level2", func(t *testing.T) { testPostStorePermDelete1Level2(t, rctx, ss) })
	t.Run("PermDeleteLimitExceeded", func(t *testing.T) { testPostStorePermDeleteLimitExceeded(t, rctx, ss) })
	t.Run("GetWithChildren", func(t *testing.T) { testPostStoreGetWithChildren(t, rctx, ss) })
	t.Run("GetPostsWithDetails", func(t *testing.T) { testPostStoreGetPostsWithDetails(t, rctx, ss) })
	t.Run("GetPostsBeforeAfter", func(t *testing.T) { testPostStoreGetPostsBeforeAfter(t, rctx, ss) })
	t.Run("GetPostsSince", func(t *testing.T) { testPostStoreGetPostsSince(t, rctx, ss) })
	t.Run("GetPosts", func(t *testing.T) { testPostStoreGetPosts(t, rctx, ss) })
	t.Run("GetPostBeforeAfter", func(t *testing.T) { testPostStoreGetPostBeforeAfter(t, rctx, ss) })
	t.Run("UserCountsWithPostsByDay", func(t *testing.T) { testUserCountsWithPostsByDay(t, rctx, ss) })
	t.Run("PostCountsByDuration", func(t *testing.T) { testPostCountsByDay(t, rctx, ss) })
	t.Run("PostCounts", func(t *testing.T) { testPostCounts(t, rctx, ss) })
	t.Run("GetFlaggedPostsForTeam", func(t *testing.T) { testPostStoreGetFlaggedPostsForTeam(t, rctx, ss, s) })
	t.Run("GetFlaggedPosts", func(t *testing.T) { testPostStoreGetFlaggedPosts(t, rctx, ss) })
	t.Run("GetFlaggedPostsForChannel", func(t *testing.T) { testPostStoreGetFlaggedPostsForChannel(t, rctx, ss) })
	t.Run("GetPostsCreatedAt", func(t *testing.T) { testPostStoreGetPostsCreatedAt(t, rctx, ss) })
	t.Run("Overwrite", func(t *testing.T) { testPostStoreOverwrite(t, rctx, ss) })
	t.Run("OverwriteMultiple", func(t *testing.T) { testPostStoreOverwriteMultiple(t, rctx, ss) })
	t.Run("GetPostsByIds", func(t *testing.T) { testPostStoreGetPostsByIds(t, rctx, ss) })
	t.Run("GetPostsBatchForIndexing", func(t *testing.T) { testPostStoreGetPostsBatchForIndexing(t, rctx, ss) })
	t.Run("PermanentDeleteBatch", func(t *testing.T) { testPostStorePermanentDeleteBatch(t, rctx, ss) })
	t.Run("GetOldest", func(t *testing.T) { testPostStoreGetOldest(t, rctx, ss) })
	t.Run("TestGetMaxPostSize", func(t *testing.T) { testGetMaxPostSize(t, rctx, ss) })
	t.Run("GetParentsForExportAfter", func(t *testing.T) { testPostStoreGetParentsForExportAfter(t, rctx, ss) })
	t.Run("GetRepliesForExport", func(t *testing.T) { testPostStoreGetRepliesForExport(t, rctx, ss) })
	t.Run("GetDirectPostParentsForExportAfter", func(t *testing.T) { testPostStoreGetDirectPostParentsForExportAfter(t, rctx, ss, s) })
	t.Run("GetDirectPostParentsForExportAfterDeleted", func(t *testing.T) { testPostStoreGetDirectPostParentsForExportAfterDeleted(t, rctx, ss, s) })
	t.Run("GetDirectPostParentsForExportAfterBatched", func(t *testing.T) { testPostStoreGetDirectPostParentsForExportAfterBatched(t, rctx, ss, s) })
	t.Run("GetForThread", func(t *testing.T) { testPostStoreGetForThread(t, rctx, ss) })
	t.Run("HasAutoResponsePostByUserSince", func(t *testing.T) { testHasAutoResponsePostByUserSince(t, rctx, ss) })
	t.Run("GetPostsSinceUpdateForSync", func(t *testing.T) { testGetPostsSinceUpdateForSync(t, rctx, ss, s) })
	t.Run("GetPostsSinceCreateForSync", func(t *testing.T) { testGetPostsSinceCreateForSync(t, rctx, ss, s) })
	t.Run("GetPostsSinceForSyncExcludeMetadata", func(t *testing.T) { testGetPostsSinceForSyncExcludeMetadata(t, rctx, ss, s) })
	t.Run("GetPostsForReporting", func(t *testing.T) { testGetPostsForReporting(t, rctx, ss, s) })
	t.Run("SetPostReminder", func(t *testing.T) { testSetPostReminder(t, rctx, ss, s) })
	t.Run("GetPostReminders", func(t *testing.T) { testGetPostReminders(t, rctx, ss, s) })
	t.Run("GetPostReminderMetadata", func(t *testing.T) { testGetPostReminderMetadata(t, rctx, ss, s) })
	t.Run("GetNthRecentPostTime", func(t *testing.T) { testGetNthRecentPostTime(t, rctx, ss) })
	t.Run("GetEditHistoryForPost", func(t *testing.T) { testGetEditHistoryForPost(t, rctx, ss) })
	t.Run("RestoreContentFlaggedPost", func(t *testing.T) { testRestoreContentFlaggedPost(t, rctx, ss) })
}

func testPostStoreSave(t *testing.T, rctx request.CTX, ss store.Store) {
	t.Run("Save post", func(t *testing.T) {
		o1 := model.Post{}
		o1.ChannelId = model.NewId()
		o1.UserId = model.NewId()
		o1.Message = NewTestID()

		p, err := ss.Post().Save(rctx, &o1)
		require.NoError(t, err, "couldn't save item")
		assert.Equal(t, int64(0), p.ReplyCount)
	})

	t.Run("Save replies", func(t *testing.T) {
		teamID := model.NewId()
		channel1, err := ss.Channel().Save(rctx, &model.Channel{
			TeamId:      teamID,
			DisplayName: "DisplayName1",
			Name:        "channel" + model.NewId(),
			Type:        model.ChannelTypeOpen,
		}, -1)
		require.NoError(t, err)

		o1 := model.Post{}
		o1.ChannelId = channel1.Id
		o1.UserId = model.NewId()
		o1.RootId = model.NewId()
		o1.Message = NewTestID()

		channel2, err := ss.Channel().Save(rctx, &model.Channel{
			TeamId:      teamID,
			DisplayName: "DisplayName2",
			Name:        "channel" + model.NewId(),
			Type:        model.ChannelTypeOpen,
		}, -1)
		require.NoError(t, err)

		o2 := model.Post{}
		o2.ChannelId = channel2.Id
		o2.UserId = model.NewId()
		o2.RootId = o1.RootId
		o2.Message = NewTestID()

		channel3, err := ss.Channel().Save(rctx, &model.Channel{
			TeamId:      teamID,
			DisplayName: "DisplayName3",
			Name:        "channel" + model.NewId(),
			Type:        model.ChannelTypeOpen,
		}, -1)
		require.NoError(t, err)

		o3 := model.Post{}
		o3.ChannelId = channel3.Id
		o3.UserId = model.NewId()
		o3.RootId = model.NewId()
		o3.Message = NewTestID()

		p1, err := ss.Post().Save(rctx, &o1)
		require.NoError(t, err, "couldn't save item")
		assert.Equal(t, int64(1), p1.ReplyCount)

		p2, err := ss.Post().Save(rctx, &o2)
		require.NoError(t, err, "couldn't save item")
		assert.Equal(t, int64(2), p2.ReplyCount)

		p3, err := ss.Post().Save(rctx, &o3)
		require.NoError(t, err, "couldn't save item")
		assert.Equal(t, int64(1), p3.ReplyCount)
	})

	t.Run("Try to save existing post", func(t *testing.T) {
		o1 := model.Post{}
		o1.ChannelId = model.NewId()
		o1.UserId = model.NewId()
		o1.Message = NewTestID()

		_, err := ss.Post().Save(rctx, &o1)
		require.NoError(t, err, "couldn't save item")

		_, err = ss.Post().Save(rctx, &o1)
		require.Error(t, err, "shouldn't be able to update from save")
	})

	t.Run("Update reply should update the UpdateAt of the root post", func(t *testing.T) {
		teamID := model.NewId()
		channel, err := ss.Channel().Save(rctx, &model.Channel{
			TeamId:      teamID,
			DisplayName: "DisplayName1",
			Name:        "channel" + model.NewId(),
			Type:        model.ChannelTypeOpen,
		}, -1)
		require.NoError(t, err)

		rootPost := model.Post{}
		rootPost.ChannelId = channel.Id
		rootPost.UserId = model.NewId()
		rootPost.Message = NewTestID()

		_, err = ss.Post().Save(rctx, &rootPost)
		require.NoError(t, err)

		time.Sleep(2 * time.Millisecond)

		replyPost := model.Post{}
		replyPost.ChannelId = rootPost.ChannelId
		replyPost.UserId = model.NewId()
		replyPost.Message = NewTestID()
		replyPost.RootId = rootPost.Id

		// We need to sleep here to be sure the post is not created during the same millisecond
		time.Sleep(time.Millisecond)
		_, err = ss.Post().Save(rctx, &replyPost)
		require.NoError(t, err)

		rrootPost, err := ss.Post().GetSingle(rctx, rootPost.Id, false)
		require.NoError(t, err)
		assert.Greater(t, rrootPost.UpdateAt, rootPost.UpdateAt)
	})

	t.Run("Create a post should update the channel LastPostAt and the total messages count by one", func(t *testing.T) {
		channel := model.Channel{}
		channel.Name = NewTestID()
		channel.DisplayName = NewTestID()
		channel.Type = model.ChannelTypeOpen

		_, err := ss.Channel().Save(rctx, &channel, 100)
		require.NoError(t, err)

		post := model.Post{}
		post.ChannelId = channel.Id
		post.UserId = model.NewId()
		post.Message = NewTestID()

		// We need to sleep here to be sure the post is not created during the same millisecond
		time.Sleep(time.Millisecond)
		_, err = ss.Post().Save(rctx, &post)
		require.NoError(t, err)

		rchannel, err := ss.Channel().Get(channel.Id, false)
		require.NoError(t, err)
		assert.Greater(t, rchannel.LastPostAt, channel.LastPostAt)
		assert.Equal(t, int64(1), rchannel.TotalMsgCount)

		post = model.Post{}
		post.ChannelId = channel.Id
		post.UserId = model.NewId()
		post.Message = NewTestID()
		post.CreateAt = 5

		// We need to sleep here to be sure the post is not created during the same millisecond
		time.Sleep(time.Millisecond)
		_, err = ss.Post().Save(rctx, &post)
		require.NoError(t, err)

		rchannel2, err := ss.Channel().Get(channel.Id, false)
		require.NoError(t, err)
		assert.Equal(t, rchannel.LastPostAt, rchannel2.LastPostAt)
		assert.Equal(t, int64(2), rchannel2.TotalMsgCount)

		post = model.Post{}
		post.ChannelId = channel.Id
		post.UserId = model.NewId()
		post.Message = NewTestID()

		// We need to sleep here to be sure the post is not created during the same millisecond
		time.Sleep(time.Millisecond)
		_, err = ss.Post().Save(rctx, &post)
		require.NoError(t, err)

		rchannel3, err := ss.Channel().Get(channel.Id, false)
		require.NoError(t, err)
		assert.Greater(t, rchannel3.LastPostAt, rchannel2.LastPostAt)
		assert.Equal(t, int64(3), rchannel3.TotalMsgCount)
	})

	t.Run("Save post with priority metadata set", func(t *testing.T) {
		o1 := model.Post{}
		o1.ChannelId = model.NewId()
		o1.UserId = model.NewId()
		o1.Message = NewTestID()

		o1.Metadata = &model.PostMetadata{
			Priority: &model.PostPriority{
				Priority:                model.NewPointer("important"),
				RequestedAck:            model.NewPointer(true),
				PersistentNotifications: model.NewPointer(false),
			},
		}

		p, err := ss.Post().Save(rctx, &o1)
		require.NoError(t, err, "couldn't save item")
		assert.Equal(t, int64(0), p.ReplyCount)

		pp, err := ss.PostPriority().GetForPost(p.Id)
		require.NoError(t, err, "couldn't save item")
		assert.Equal(t, "important", *pp.Priority)
		assert.Equal(t, true, *pp.RequestedAck)
		assert.Equal(t, false, *pp.PersistentNotifications)
	})
}

func testPostStoreSaveMultiple(t *testing.T, rctx request.CTX, ss store.Store) {
	p1 := model.Post{}
	p1.ChannelId = model.NewId()
	p1.UserId = model.NewId()
	p1.Message = NewTestID()

	p2 := model.Post{}
	p2.ChannelId = model.NewId()
	p2.UserId = model.NewId()
	p2.Message = NewTestID()

	p3 := model.Post{}
	p3.ChannelId = model.NewId()
	p3.UserId = model.NewId()
	p3.Message = NewTestID()

	p4 := model.Post{}
	p4.ChannelId = model.NewId()
	p4.UserId = model.NewId()
	p4.Message = NewTestID()

	t.Run("Save correctly a new set of posts", func(t *testing.T) {
		newPosts, errIdx, err := ss.Post().SaveMultiple(rctx, []*model.Post{&p1, &p2, &p3})
		require.NoError(t, err)
		require.Equal(t, -1, errIdx)
		for _, post := range newPosts {
			storedPost, err := ss.Post().GetSingle(rctx, post.Id, false)
			assert.NoError(t, err)
			assert.Equal(t, post.ChannelId, storedPost.ChannelId)
			assert.Equal(t, post.Message, storedPost.Message)
			assert.Equal(t, post.UserId, storedPost.UserId)
		}
	})

	t.Run("Save replies", func(t *testing.T) {
		teamID := model.NewId()
		channel1, err := ss.Channel().Save(rctx, &model.Channel{
			TeamId:      teamID,
			DisplayName: "DisplayName1",
			Name:        "channel" + model.NewId(),
			Type:        model.ChannelTypeOpen,
		}, -1)
		require.NoError(t, err)

		channel2, err := ss.Channel().Save(rctx, &model.Channel{
			TeamId:      teamID,
			DisplayName: "DisplayName2",
			Name:        "channel" + model.NewId(),
			Type:        model.ChannelTypeOpen,
		}, -1)
		require.NoError(t, err)

		channel3, err := ss.Channel().Save(rctx, &model.Channel{
			TeamId:      teamID,
			DisplayName: "DisplayName3",
			Name:        "channel" + model.NewId(),
			Type:        model.ChannelTypeOpen,
		}, -1)
		require.NoError(t, err)

		channel4, err := ss.Channel().Save(rctx, &model.Channel{
			TeamId:      teamID,
			DisplayName: "DisplayName4",
			Name:        "channel" + model.NewId(),
			Type:        model.ChannelTypeOpen,
		}, -1)
		require.NoError(t, err)
		o1 := model.Post{}
		o1.ChannelId = channel1.Id
		o1.UserId = model.NewId()
		o1.RootId = model.NewId()
		o1.Message = NewTestID()

		o2 := model.Post{}
		o2.ChannelId = channel2.Id
		o2.UserId = model.NewId()
		o2.RootId = o1.RootId
		o2.Message = NewTestID()

		o3 := model.Post{}
		o3.ChannelId = channel3.Id
		o3.UserId = model.NewId()
		o3.RootId = model.NewId()
		o3.Message = NewTestID()

		o4 := model.Post{}
		o4.ChannelId = channel4.Id
		o4.UserId = model.NewId()
		o4.Message = NewTestID()

		newPosts, errIdx, err := ss.Post().SaveMultiple(rctx, []*model.Post{&o1, &o2, &o3, &o4})
		require.NoError(t, err, "couldn't save item")
		require.Equal(t, -1, errIdx)
		assert.Len(t, newPosts, 4)
		assert.Equal(t, int64(2), newPosts[0].ReplyCount)
		assert.Equal(t, int64(2), newPosts[1].ReplyCount)
		assert.Equal(t, int64(1), newPosts[2].ReplyCount)
		assert.Equal(t, int64(0), newPosts[3].ReplyCount)
	})

	t.Run("Try to save mixed, already saved and not saved posts", func(t *testing.T) {
		newPosts, errIdx, err := ss.Post().SaveMultiple(rctx, []*model.Post{&p4, &p3})
		require.Error(t, err)
		require.Equal(t, 1, errIdx)
		require.Nil(t, newPosts)
		storedPost, err := ss.Post().GetSingle(rctx, p3.Id, false)
		assert.NoError(t, err)
		assert.Equal(t, p3.ChannelId, storedPost.ChannelId)
		assert.Equal(t, p3.Message, storedPost.Message)
		assert.Equal(t, p3.UserId, storedPost.UserId)

		storedPost, err = ss.Post().GetSingle(rctx, p4.Id, false)
		assert.Error(t, err)
		assert.Nil(t, storedPost)
	})

	t.Run("Update reply should update the UpdateAt of the root post", func(t *testing.T) {
		teamID := model.NewId()
		channel, err := ss.Channel().Save(rctx, &model.Channel{
			TeamId:      teamID,
			DisplayName: "DisplayName",
			Name:        "channel" + model.NewId(),
			Type:        model.ChannelTypeOpen,
		}, -1)
		require.NoError(t, err)

		rootPost := model.Post{}
		rootPost.ChannelId = channel.Id
		rootPost.UserId = model.NewId()
		rootPost.Message = NewTestID()

		replyPost := model.Post{}
		replyPost.ChannelId = rootPost.ChannelId
		replyPost.UserId = model.NewId()
		replyPost.Message = NewTestID()
		replyPost.RootId = rootPost.Id

		_, _, err = ss.Post().SaveMultiple(rctx, []*model.Post{&rootPost, &replyPost})
		require.NoError(t, err)

		rrootPost, err := ss.Post().GetSingle(rctx, rootPost.Id, false)
		require.NoError(t, err)
		assert.Equal(t, rrootPost.UpdateAt, rootPost.UpdateAt)

		replyPost2 := model.Post{}
		replyPost2.ChannelId = rootPost.ChannelId
		replyPost2.UserId = model.NewId()
		replyPost2.Message = NewTestID()
		replyPost2.RootId = rootPost.Id

		replyPost3 := model.Post{}
		replyPost3.ChannelId = rootPost.ChannelId
		replyPost3.UserId = model.NewId()
		replyPost3.Message = NewTestID()
		replyPost3.RootId = rootPost.Id

		// Ensure update does not occur in the same timestamp as creation
		time.Sleep(time.Millisecond)

		_, _, err = ss.Post().SaveMultiple(rctx, []*model.Post{&replyPost2, &replyPost3})
		require.NoError(t, err)

		rrootPost2, err := ss.Post().GetSingle(rctx, rootPost.Id, false)
		require.NoError(t, err)
		assert.Greater(t, rrootPost2.UpdateAt, rrootPost.UpdateAt)
	})

	t.Run("Create a post should update the channel LastPostAt and the total messages count by one", func(t *testing.T) {
		channel := model.Channel{}
		channel.Name = NewTestID()
		channel.DisplayName = NewTestID()
		channel.Type = model.ChannelTypeOpen

		_, err := ss.Channel().Save(rctx, &channel, 100)
		require.NoError(t, err)

		post1 := model.Post{}
		post1.ChannelId = channel.Id
		post1.UserId = model.NewId()
		post1.Message = NewTestID()

		post2 := model.Post{}
		post2.ChannelId = channel.Id
		post2.UserId = model.NewId()
		post2.Message = NewTestID()
		post2.CreateAt = 5

		post3 := model.Post{}
		post3.ChannelId = channel.Id
		post3.UserId = model.NewId()
		post3.Message = NewTestID()

		_, _, err = ss.Post().SaveMultiple(rctx, []*model.Post{&post1, &post2, &post3})
		require.NoError(t, err)

		rchannel, err := ss.Channel().Get(channel.Id, false)
		require.NoError(t, err)
		assert.Greater(t, rchannel.LastPostAt, channel.LastPostAt)
		assert.Equal(t, int64(3), rchannel.TotalMsgCount)
	})

	t.Run("Thread participants", func(t *testing.T) {
		teamID := model.NewId()
		channel1, err := ss.Channel().Save(rctx, &model.Channel{
			TeamId:      teamID,
			DisplayName: "DisplayName1",
			Name:        "channel" + model.NewId(),
			Type:        model.ChannelTypeOpen,
		}, -1)
		require.NoError(t, err)

		o1 := model.Post{}
		o1.ChannelId = channel1.Id
		o1.UserId = model.NewId()
		o1.Message = "jessica hyde" + model.NewId() + "b"

		root, err := ss.Post().Save(rctx, &o1)
		require.NoError(t, err)

		channel2, err := ss.Channel().Save(rctx, &model.Channel{
			TeamId:      teamID,
			DisplayName: "DisplayName2",
			Name:        "channel" + model.NewId(),
			Type:        model.ChannelTypeOpen,
		}, -1)
		require.NoError(t, err)

		channel3, err := ss.Channel().Save(rctx, &model.Channel{
			TeamId:      teamID,
			DisplayName: "DisplayName3",
			Name:        "channel" + model.NewId(),
			Type:        model.ChannelTypeOpen,
		}, -1)
		require.NoError(t, err)

		channel4, err := ss.Channel().Save(rctx, &model.Channel{
			TeamId:      teamID,
			DisplayName: "DisplayName4",
			Name:        "channel" + model.NewId(),
			Type:        model.ChannelTypeOpen,
		}, -1)
		require.NoError(t, err)

		channel5, err := ss.Channel().Save(rctx, &model.Channel{
			TeamId:      teamID,
			DisplayName: "DisplayName5",
			Name:        "channel" + model.NewId(),
			Type:        model.ChannelTypeOpen,
		}, -1)
		require.NoError(t, err)
		o2 := model.Post{}
		o2.ChannelId = channel2.Id
		o2.UserId = model.NewId()
		o2.RootId = root.Id
		o2.Message = "zz" + model.NewId() + "b"

		o3 := model.Post{}
		o3.ChannelId = channel3.Id
		o3.UserId = model.NewId()
		o3.RootId = root.Id
		o3.Message = "zz" + model.NewId() + "b"

		o4 := model.Post{}
		o4.ChannelId = channel4.Id
		o4.UserId = o2.UserId
		o4.RootId = root.Id
		o4.Message = "zz" + model.NewId() + "b"

		o5 := model.Post{}
		o5.ChannelId = channel5.Id
		o5.UserId = o1.UserId
		o5.RootId = root.Id
		o5.Message = "zz" + model.NewId() + "b"

		_, err = ss.Post().Save(rctx, &o2)
		require.NoError(t, err)
		thread, errT := ss.Thread().Get(root.Id)
		require.NoError(t, errT)

		assert.Equal(t, int64(1), thread.ReplyCount)
		assert.Equal(t, int(1), len(thread.Participants))
		assert.Equal(t, model.StringArray{o2.UserId}, thread.Participants)

		_, err = ss.Post().Save(rctx, &o3)
		require.NoError(t, err)
		thread, errT = ss.Thread().Get(root.Id)
		require.NoError(t, errT)

		assert.Equal(t, int64(2), thread.ReplyCount)
		assert.Equal(t, int(2), len(thread.Participants))
		assert.Equal(t, model.StringArray{o2.UserId, o3.UserId}, thread.Participants)

		_, err = ss.Post().Save(rctx, &o4)
		require.NoError(t, err)
		thread, errT = ss.Thread().Get(root.Id)
		require.NoError(t, errT)

		assert.Equal(t, int64(3), thread.ReplyCount)
		assert.Equal(t, int(2), len(thread.Participants))
		assert.Equal(t, model.StringArray{o3.UserId, o2.UserId}, thread.Participants)

		_, err = ss.Post().Save(rctx, &o5)
		require.NoError(t, err)
		thread, errT = ss.Thread().Get(root.Id)
		require.NoError(t, errT)

		assert.Equal(t, int64(4), thread.ReplyCount)
		assert.Equal(t, int(3), len(thread.Participants))
		assert.Equal(t, model.StringArray{o3.UserId, o2.UserId, o1.UserId}, thread.Participants)
	})
}

func testPostStoreSaveChannelMsgCounts(t *testing.T, rctx request.CTX, ss store.Store) {
	c1 := &model.Channel{Name: model.NewId(), DisplayName: "posttestchannel", Type: model.ChannelTypeOpen, TeamId: model.NewId()}
	_, err := ss.Channel().Save(rctx, c1, 1000000)
	require.NoError(t, err)

	o1 := model.Post{}
	o1.ChannelId = c1.Id
	o1.UserId = model.NewId()
	o1.Message = NewTestID()

	_, err = ss.Post().Save(rctx, &o1)
	require.NoError(t, err)

	c1, err = ss.Channel().Get(c1.Id, false)
	require.NoError(t, err)
	assert.Equal(t, int64(1), c1.TotalMsgCount, "Message count should update by 1")

	o1.Id = ""
	o1.Type = model.PostTypeAddToTeam
	_, err = ss.Post().Save(rctx, &o1)
	require.NoError(t, err)

	o1.Id = ""
	o1.Type = model.PostTypeRemoveFromTeam
	_, err = ss.Post().Save(rctx, &o1)
	require.NoError(t, err)

	c1, err = ss.Channel().Get(c1.Id, false)
	require.NoError(t, err)
	assert.Equal(t, int64(1), c1.TotalMsgCount, "Message count should not update for team add/removed message")

	oldLastPostAt := c1.LastPostAt

	o2 := model.Post{}
	o2.ChannelId = c1.Id
	o2.UserId = model.NewId()
	o2.Message = NewTestID()
	o2.CreateAt = int64(7)
	_, err = ss.Post().Save(rctx, &o2)
	require.NoError(t, err)

	c1, err = ss.Channel().Get(c1.Id, false)
	require.NoError(t, err)
	assert.Equal(t, oldLastPostAt, c1.LastPostAt, "LastPostAt should not update for old message save")
}

func testPostStoreGet(t *testing.T, rctx request.CTX, ss store.Store) {
	teamID := model.NewId()
	channel, err := ss.Channel().Save(rctx, &model.Channel{
		TeamId:      teamID,
		DisplayName: "DisplayName1",
		Name:        "channel" + model.NewId(),
		Type:        model.ChannelTypeOpen,
	}, -1)
	require.NoError(t, err)
	o1 := &model.Post{}
	o1.ChannelId = channel.Id
	o1.UserId = model.NewId()
	o1.Message = NewTestID()

	etag1 := ss.Post().GetEtag(o1.ChannelId, false, false)
	require.Equal(t, 0, strings.Index(etag1, model.CurrentVersion+"."), "Invalid Etag")

	o1, err = ss.Post().Save(rctx, o1)
	require.NoError(t, err)

	etag2 := ss.Post().GetEtag(o1.ChannelId, false, false)
	require.Equal(t, 0, strings.Index(etag2, fmt.Sprintf("%v.%v", model.CurrentVersion, o1.UpdateAt)), "Invalid Etag")

	r1, err := ss.Post().Get(rctx, o1.Id, model.GetPostsOptions{}, "", map[string]bool{})
	require.NoError(t, err)
	require.Equal(t, r1.Posts[o1.Id].CreateAt, o1.CreateAt, "invalid returned post")

	_, err = ss.Post().Get(rctx, "123", model.GetPostsOptions{}, "", map[string]bool{})
	require.Error(t, err, "Missing id should have failed")

	_, err = ss.Post().Get(rctx, "", model.GetPostsOptions{}, "", map[string]bool{})
	require.Error(t, err, "should fail for blank post ids")
}

func testPostStoreGetForThread(t *testing.T, rctx request.CTX, ss store.Store) {
	t.Run("Post thread is followed", func(t *testing.T) {
		teamID := model.NewId()
		channel, err := ss.Channel().Save(rctx, &model.Channel{
			TeamId:      teamID,
			DisplayName: "DisplayName1",
			Name:        "channel" + model.NewId(),
			Type:        model.ChannelTypeOpen,
		}, -1)
		require.NoError(t, err)

		o1 := &model.Post{ChannelId: channel.Id, UserId: model.NewId(), Message: NewTestID()}
		o1, err = ss.Post().Save(rctx, o1)
		require.NoError(t, err)
		_, err = ss.Post().Save(rctx, &model.Post{ChannelId: o1.ChannelId, UserId: model.NewId(), Message: NewTestID(), RootId: o1.Id})
		require.NoError(t, err)

		_, err = ss.Thread().MaintainMembership(o1.UserId, o1.Id, store.ThreadMembershipOpts{
			Following:       true,
			UpdateFollowing: true,
		})
		require.NoError(t, err)
		opts := model.GetPostsOptions{
			CollapsedThreads: true,
		}
		r1, err := ss.Post().Get(rctx, o1.Id, opts, o1.UserId, map[string]bool{})
		require.NoError(t, err)
		require.Equal(t, r1.Posts[o1.Id].CreateAt, o1.CreateAt, "invalid returned post")
		require.True(t, *r1.Posts[o1.Id].IsFollowing)
	})

	t.Run("Post thread is explicitly not followed", func(t *testing.T) {
		teamID := model.NewId()
		channel, err := ss.Channel().Save(rctx, &model.Channel{
			TeamId:      teamID,
			DisplayName: "DisplayName1",
			Name:        "channel" + model.NewId(),
			Type:        model.ChannelTypeOpen,
		}, -1)
		require.NoError(t, err)

		o1 := &model.Post{ChannelId: channel.Id, UserId: model.NewId(), Message: NewTestID()}
		o1, err = ss.Post().Save(rctx, o1)
		require.NoError(t, err)
		_, err = ss.Post().Save(rctx, &model.Post{ChannelId: o1.ChannelId, UserId: model.NewId(), Message: NewTestID(), RootId: o1.Id})
		require.NoError(t, err)

		_, err = ss.Thread().MaintainMembership(o1.UserId, o1.Id, store.ThreadMembershipOpts{
			Following:       false,
			UpdateFollowing: true,
		})
		require.NoError(t, err)
		opts := model.GetPostsOptions{
			CollapsedThreads: true,
		}
		r1, err := ss.Post().Get(rctx, o1.Id, opts, o1.UserId, map[string]bool{})
		require.NoError(t, err)
		require.Equal(t, r1.Posts[o1.Id].CreateAt, o1.CreateAt, "invalid returned post")
		require.False(t, *r1.Posts[o1.Id].IsFollowing)
	})

	t.Run("Post threadmembership does not exist", func(t *testing.T) {
		teamID := model.NewId()
		channel, err := ss.Channel().Save(rctx, &model.Channel{
			TeamId:      teamID,
			DisplayName: "DisplayName1",
			Name:        "channel" + model.NewId(),
			Type:        model.ChannelTypeOpen,
		}, -1)
		require.NoError(t, err)

		o1 := &model.Post{ChannelId: channel.Id, UserId: model.NewId(), Message: NewTestID()}
		o1, err = ss.Post().Save(rctx, o1)
		require.NoError(t, err)
		_, err = ss.Post().Save(rctx, &model.Post{ChannelId: o1.ChannelId, UserId: model.NewId(), Message: NewTestID(), RootId: o1.Id})
		require.NoError(t, err)

		opts := model.GetPostsOptions{
			CollapsedThreads: true,
		}
		r1, err := ss.Post().Get(rctx, o1.Id, opts, o1.UserId, map[string]bool{})
		require.NoError(t, err)
		require.Equal(t, r1.Posts[o1.Id].CreateAt, o1.CreateAt, "invalid returned post")
		require.Nil(t, r1.Posts[o1.Id].IsFollowing)
	})

	t.Run("Pagination", func(t *testing.T) {
		teamID := model.NewId()
		channel, err := ss.Channel().Save(rctx, &model.Channel{
			TeamId:      teamID,
			DisplayName: "DisplayName1",
			Name:        "channel" + model.NewId(),
			Type:        model.ChannelTypeOpen,
		}, -1)
		require.NoError(t, err)

		now := model.GetMillis()
		o1, err := ss.Post().Save(rctx, &model.Post{CreateAt: now, ChannelId: channel.Id, UserId: model.NewId(), Message: NewTestID()})
		require.NoError(t, err)
		_, err = ss.Post().Save(rctx, &model.Post{CreateAt: now + 1, ChannelId: o1.ChannelId, UserId: model.NewId(), Message: NewTestID(), RootId: o1.Id})
		require.NoError(t, err)
		m1, err := ss.Post().Save(rctx, &model.Post{CreateAt: now + 2, ChannelId: o1.ChannelId, UserId: model.NewId(), Message: NewTestID(), RootId: o1.Id})
		require.NoError(t, err)
		_, err = ss.Post().Save(rctx, &model.Post{CreateAt: now + 3, ChannelId: o1.ChannelId, UserId: model.NewId(), Message: NewTestID(), RootId: o1.Id})
		require.NoError(t, err)
		_, err = ss.Post().Save(rctx, &model.Post{CreateAt: now + 4, ChannelId: o1.ChannelId, UserId: model.NewId(), Message: NewTestID(), RootId: o1.Id})
		require.NoError(t, err)

		opts := model.GetPostsOptions{
			CollapsedThreads: true,
			PerPage:          2,
			Direction:        "down",
		}
		r1, err := ss.Post().Get(rctx, o1.Id, opts, o1.UserId, map[string]bool{})
		require.NoError(t, err)
		require.Len(t, r1.Order, 3) // including the root post
		require.Len(t, r1.Posts, 3)
		assert.True(t, *r1.HasNext)

		lastPostID := r1.Order[len(r1.Order)-1]
		lastPostCreateAt := r1.Posts[lastPostID].CreateAt

		opts = model.GetPostsOptions{
			CollapsedThreads: true,
			PerPage:          2,
			Direction:        "down",
			FromPost:         lastPostID,
			FromCreateAt:     lastPostCreateAt,
		}
		r1, err = ss.Post().Get(rctx, o1.Id, opts, o1.UserId, map[string]bool{})
		require.NoError(t, err)
		require.Len(t, r1.Order, 3) // including the root post
		require.Len(t, r1.Posts, 3)
		assert.GreaterOrEqual(t, r1.Posts[r1.Order[len(r1.Order)-1]].CreateAt, lastPostCreateAt)
		assert.False(t, *r1.HasNext)

		// Going from bottom to top now.
		firstPostCreateAt := r1.Posts[r1.Order[1]].CreateAt
		opts = model.GetPostsOptions{
			CollapsedThreads: true,
			PerPage:          2,
			Direction:        "up",
			FromPost:         r1.Order[1],
			FromCreateAt:     firstPostCreateAt,
		}
		r1, err = ss.Post().Get(rctx, o1.Id, opts, o1.UserId, map[string]bool{})
		require.NoError(t, err)
		require.Len(t, r1.Order, 3) // including the root post
		require.Len(t, r1.Posts, 3)
		assert.LessOrEqual(t, r1.Posts[r1.Order[1]].CreateAt, firstPostCreateAt)
		assert.False(t, *r1.HasNext)

		// Only with CreateAt
		opts = model.GetPostsOptions{
			CollapsedThreads: false,
			PerPage:          1,
			Direction:        "up",
			FromCreateAt:     m1.CreateAt,
			SkipFetchThreads: false,
		}
		r1, err = ss.Post().Get(rctx, o1.Id, opts, o1.UserId, map[string]bool{})
		require.NoError(t, err)
		require.Equal(t, r1.Posts[r1.Order[0]].ReplyCount, int64(4))
		require.Equal(t, r1.Posts[r1.Order[1]].ReplyCount, int64(4))
		require.Len(t, r1.Order, 2) // including the root post
		require.Len(t, r1.Posts, 2)
		assert.LessOrEqual(t, r1.Posts[r1.Order[1]].CreateAt, m1.CreateAt)
		assert.True(t, *r1.HasNext)

		// Non-CRT mode
		opts = model.GetPostsOptions{
			CollapsedThreads: false,
			PerPage:          2,
			Direction:        "down",
			SkipFetchThreads: false,
		}
		r1, err = ss.Post().Get(rctx, o1.Id, opts, o1.UserId, map[string]bool{})
		require.NoError(t, err)
		require.Len(t, r1.Order, 2)
		require.Len(t, r1.Posts, 2)
		assert.True(t, *r1.HasNext)

		lastPostID = r1.Order[len(r1.Order)-1]
		lastPostCreateAt = r1.Posts[lastPostID].CreateAt

		opts = model.GetPostsOptions{
			CollapsedThreads: false,
			PerPage:          3,
			Direction:        "down",
			FromPost:         lastPostID,
			FromCreateAt:     lastPostCreateAt,
			SkipFetchThreads: false,
		}
		r1, err = ss.Post().Get(rctx, o1.Id, opts, o1.UserId, map[string]bool{})
		require.NoError(t, err)
		require.Equal(t, r1.Posts[r1.Order[0]].ReplyCount, int64(4))
		require.Equal(t, r1.Posts[r1.Order[1]].ReplyCount, int64(4))
		require.Equal(t, r1.Posts[r1.Order[2]].ReplyCount, int64(4))
		require.Equal(t, r1.Posts[r1.Order[3]].ReplyCount, int64(4))
		require.Len(t, r1.Order, 4) // including the root post
		require.Len(t, r1.Posts, 4)
		assert.GreaterOrEqual(t, r1.Posts[r1.Order[len(r1.Order)-1]].CreateAt, lastPostCreateAt)
		assert.False(t, *r1.HasNext)

		// Going from bottom to top now.
		firstPostCreateAt = r1.Posts[r1.Order[1]].CreateAt
		opts = model.GetPostsOptions{
			CollapsedThreads: false,
			PerPage:          2,
			Direction:        "up",
			FromPost:         r1.Order[1],
			FromCreateAt:     firstPostCreateAt,
			SkipFetchThreads: false,
		}
		r1, err = ss.Post().Get(rctx, o1.Id, opts, o1.UserId, map[string]bool{})
		require.NoError(t, err)
		require.Len(t, r1.Order, 2)
		require.Len(t, r1.Posts, 2)
		assert.LessOrEqual(t, r1.Posts[r1.Order[1]].CreateAt, firstPostCreateAt)
		assert.False(t, *r1.HasNext)

		// Only with CreateAt
		opts = model.GetPostsOptions{
			CollapsedThreads: false,
			PerPage:          1,
			Direction:        "down",
			FromCreateAt:     m1.CreateAt,
			SkipFetchThreads: false,
		}
		r1, err = ss.Post().Get(rctx, o1.Id, opts, o1.UserId, map[string]bool{})
		require.NoError(t, err)
		require.Len(t, r1.Order, 2) // including the root post
		require.Len(t, r1.Posts, 2)
		assert.GreaterOrEqual(t, r1.Posts[r1.Order[1]].CreateAt, m1.CreateAt)
		assert.True(t, *r1.HasNext)
	})

	t.Run("Pagination with UpdateAt", func(t *testing.T) {
		teamID := model.NewId()
		channel, err := ss.Channel().Save(rctx, &model.Channel{
			TeamId:      teamID,
			DisplayName: "DisplayName1",
			Name:        "channel" + model.NewId(),
			Type:        model.ChannelTypeOpen,
		}, -1)
		require.NoError(t, err)

		now := model.GetMillis()
		o1 := &model.Post{CreateAt: now, ChannelId: channel.Id, UserId: model.NewId(), Message: NewTestID()}
		o1, err = ss.Post().Save(rctx, o1)
		require.NoError(t, err)

		// Create replies with explicit UpdateAt timestamps
		o2 := &model.Post{CreateAt: now + 1, UpdateAt: now + 1, ChannelId: o1.ChannelId, UserId: model.NewId(), Message: NewTestID(), RootId: o1.Id}
		_, err = ss.Post().Save(rctx, o2)
		require.NoError(t, err)

		m1 := &model.Post{CreateAt: now + 2, UpdateAt: now + 2, ChannelId: o1.ChannelId, UserId: model.NewId(), Message: NewTestID(), RootId: o1.Id}
		m1, err = ss.Post().Save(rctx, m1)
		require.NoError(t, err)

		o3 := &model.Post{CreateAt: now + 3, UpdateAt: now + 3, ChannelId: o1.ChannelId, UserId: model.NewId(), Message: NewTestID(), RootId: o1.Id}
		_, err = ss.Post().Save(rctx, o3)
		require.NoError(t, err)

		o4 := &model.Post{CreateAt: now + 4, UpdateAt: now + 4, ChannelId: o1.ChannelId, UserId: model.NewId(), Message: NewTestID(), RootId: o1.Id}
		o4, err = ss.Post().Save(rctx, o4)
		require.NoError(t, err)

		// Test pagination with UpdateAt in "down" direction
		opts := model.GetPostsOptions{
			UpdatesOnly:      true,
			CollapsedThreads: true,
			PerPage:          2,
			Direction:        "down",
		}
		r1, err := ss.Post().Get(rctx, o1.Id, opts, o1.UserId, map[string]bool{})
		require.NoError(t, err)
		require.Len(t, r1.Order, 3) // including the root post
		require.Len(t, r1.Posts, 3)
		assert.Equal(t, r1.Posts[r1.Order[0]].UpdateAt, o4.CreateAt) // The root post always get updated with the createAt of the latest post in the thread.
		assert.True(t, *r1.HasNext)

		lastPostID := r1.Order[len(r1.Order)-1]
		lastPostUpdateAt := r1.Posts[lastPostID].UpdateAt

		// Continue pagination using UpdateAt
		opts = model.GetPostsOptions{
			UpdatesOnly:      true,
			CollapsedThreads: true,
			PerPage:          2,
			Direction:        "down",
			FromPost:         lastPostID,
			FromUpdateAt:     lastPostUpdateAt,
		}
		r1, err = ss.Post().Get(rctx, o1.Id, opts, o1.UserId, map[string]bool{})
		require.NoError(t, err)
		require.Len(t, r1.Order, 3) // including the root post
		require.Len(t, r1.Posts, 3)
		assert.GreaterOrEqual(t, r1.Posts[r1.Order[len(r1.Order)-1]].UpdateAt, lastPostUpdateAt)
		assert.Equal(t, r1.Posts[r1.Order[0]].UpdateAt, o4.CreateAt) // The root post always get updated with the createAt of the latest post in the thread.
		assert.False(t, *r1.HasNext)

		// Non-CRT mode with UpdateAt pagination
		opts = model.GetPostsOptions{
			UpdatesOnly:      true,
			CollapsedThreads: false,
			PerPage:          2,
			Direction:        "down",
			SkipFetchThreads: false,
		}
		r1, err = ss.Post().Get(rctx, o1.Id, opts, o1.UserId, map[string]bool{})
		require.NoError(t, err)
		// Ordering by updateAt will move the root post down, so we will get more posts in the thread.
		require.Len(t, r1.Order, 3)
		require.Len(t, r1.Posts, 3)
		require.True(t, *r1.HasNext)

		lastPostID = r1.Order[len(r1.Order)-1]
		lastPostUpdateAt = r1.Posts[lastPostID].UpdateAt

		opts = model.GetPostsOptions{
			UpdatesOnly:      true,
			CollapsedThreads: false,
			PerPage:          3,
			Direction:        "down",
			FromPost:         lastPostID,
			FromUpdateAt:     lastPostUpdateAt,
			SkipFetchThreads: false,
		}
		r1, err = ss.Post().Get(rctx, o1.Id, opts, o1.UserId, map[string]bool{})
		require.NoError(t, err)
		require.Len(t, r1.Order, 3)
		require.Len(t, r1.Posts, 3)
		require.Equal(t, r1.Posts[r1.Order[0]].ReplyCount, int64(4))
		require.Equal(t, r1.Posts[r1.Order[1]].ReplyCount, int64(4))
		require.Equal(t, r1.Posts[r1.Order[2]].ReplyCount, int64(4))
		require.GreaterOrEqual(t, r1.Posts[r1.Order[len(r1.Order)-1]].UpdateAt, lastPostUpdateAt)
		assert.False(t, *r1.HasNext)

		// Only with UpdateAt - direction down
		opts = model.GetPostsOptions{
			UpdatesOnly:      true,
			CollapsedThreads: false,
			PerPage:          1,
			Direction:        "down",
			FromUpdateAt:     m1.UpdateAt,
			SkipFetchThreads: false,
		}
		r1, err = ss.Post().Get(rctx, o1.Id, opts, o1.UserId, map[string]bool{})
		require.NoError(t, err)
		require.Len(t, r1.Order, 2)
		require.Len(t, r1.Posts, 2)
		require.GreaterOrEqual(t, r1.Posts[r1.Order[1]].UpdateAt, m1.UpdateAt)
		require.True(t, *r1.HasNext)
	})
}

func testPostStoreGetSingle(t *testing.T, rctx request.CTX, ss store.Store) {
	teamID := model.NewId()
	channel, err := ss.Channel().Save(rctx, &model.Channel{
		TeamId:      teamID,
		DisplayName: "DisplayName1",
		Name:        "channel" + model.NewId(),
		Type:        model.ChannelTypeOpen,
	}, -1)
	require.NoError(t, err)

	o1 := &model.Post{}
	o1.ChannelId = channel.Id
	o1.UserId = model.NewId()
	o1.Message = NewTestID()

	o2 := &model.Post{}
	o2.ChannelId = o1.ChannelId
	o2.UserId = o1.UserId
	o2.Message = NewTestID()

	o1, err = ss.Post().Save(rctx, o1)
	require.NoError(t, err)

	o2, err = ss.Post().Save(rctx, o2)
	require.NoError(t, err)

	o3 := &model.Post{}
	o3.ChannelId = o1.ChannelId
	o3.UserId = o1.UserId
	o3.Message = model.NewRandomString(10)
	o3.RootId = o1.Id

	o4 := &model.Post{}
	o4.ChannelId = o1.ChannelId
	o4.UserId = o1.UserId
	o4.Message = model.NewRandomString(10)
	o4.RootId = o1.Id

	_, err = ss.Post().Save(rctx, o3)
	require.NoError(t, err)

	o4, err = ss.Post().Save(rctx, o4)
	require.NoError(t, err)

	err = ss.Post().Delete(rctx, o2.Id, model.GetMillis(), o2.UserId)
	require.NoError(t, err)

	err = ss.Post().Delete(rctx, o4.Id, model.GetMillis(), o4.UserId)
	require.NoError(t, err)

	post, err := ss.Post().GetSingle(rctx, o1.Id, false)
	require.NoError(t, err)
	require.Equal(t, post.CreateAt, o1.CreateAt, "invalid returned post")
	require.Equal(t, int64(1), post.ReplyCount, "wrong replyCount computed")

	_, err = ss.Post().GetSingle(rctx, o2.Id, false)
	require.Error(t, err, "should not return deleted post")

	post, err = ss.Post().GetSingle(rctx, o2.Id, true)
	require.NoError(t, err)
	require.Equal(t, post.CreateAt, o2.CreateAt, "invalid returned post")
	require.NotZero(t, post.DeleteAt, "DeleteAt should be non-zero")
	require.Zero(t, post.ReplyCount, "Post without replies should return zero ReplyCount")

	_, err = ss.Post().GetSingle(rctx, "123", false)
	require.Error(t, err, "Missing id should have failed")
}

func testPostStoreUpdate(t *testing.T, rctx request.CTX, ss store.Store) {
	teamID := model.NewId()
	channel, err := ss.Channel().Save(rctx, &model.Channel{
		TeamId:      teamID,
		DisplayName: "DisplayName1",
		Name:        "channel" + model.NewId(),
		Type:        model.ChannelTypeOpen,
	}, -1)
	require.NoError(t, err)

	o1 := &model.Post{}
	o1.ChannelId = channel.Id
	o1.UserId = model.NewId()
	o1.Message = NewTestID()
	o1, err = ss.Post().Save(rctx, o1)
	require.NoError(t, err)

	o2 := &model.Post{}
	o2.ChannelId = o1.ChannelId
	o2.UserId = model.NewId()
	o2.Message = NewTestID()
	o2.RootId = o1.Id
	o2, err = ss.Post().Save(rctx, o2)
	require.NoError(t, err)

	o3 := &model.Post{}
	o3.ChannelId = o1.ChannelId
	o3.UserId = model.NewId()
	o3.Message = NewTestID()
	o3, err = ss.Post().Save(rctx, o3)
	require.NoError(t, err)

	r1, err := ss.Post().Get(rctx, o1.Id, model.GetPostsOptions{}, "", map[string]bool{})
	require.NoError(t, err)
	ro1 := r1.Posts[o1.Id]

	r2, err := ss.Post().Get(rctx, o1.Id, model.GetPostsOptions{}, "", map[string]bool{})
	require.NoError(t, err)
	ro2 := r2.Posts[o2.Id]

	r3, err := ss.Post().Get(rctx, o3.Id, model.GetPostsOptions{}, "", map[string]bool{})
	require.NoError(t, err)
	ro3 := r3.Posts[o3.Id]

	require.Equal(t, ro1.Message, o1.Message, "Failed to save/get")

	o1a := ro1.Clone()
	o1a.Message = ro1.Message + "BBBBBBBBBB"
	_, err = ss.Post().Update(rctx, o1a, ro1)
	require.NoError(t, err)

	r1, err = ss.Post().Get(rctx, o1.Id, model.GetPostsOptions{}, "", map[string]bool{})
	require.NoError(t, err)

	ro1a := r1.Posts[o1.Id]
	require.Equal(t, ro1a.Message, o1a.Message, "Failed to update/get")

	o2a := ro2.Clone()
	o2a.Message = ro2.Message + "DDDDDDD"
	_, err = ss.Post().Update(rctx, o2a, ro2)
	require.NoError(t, err)

	r2, err = ss.Post().Get(rctx, o1.Id, model.GetPostsOptions{}, "", map[string]bool{})
	require.NoError(t, err)
	ro2a := r2.Posts[o2.Id]

	require.Equal(t, ro2a.Message, o2a.Message, "Failed to update/get")

	o3a := ro3.Clone()
	o3a.Message = ro3.Message + "WWWWWWW"
	_, err = ss.Post().Update(rctx, o3a, ro3)
	require.NoError(t, err)

	r3, err = ss.Post().Get(rctx, o3.Id, model.GetPostsOptions{}, "", map[string]bool{})
	require.NoError(t, err)
	ro3a := r3.Posts[o3.Id]

	if ro3a.Message != o3a.Message {
		require.Equal(t, ro3a.Hashtags, o3a.Hashtags, "Failed to update/get")
	}

	channel2, err := ss.Channel().Save(rctx, &model.Channel{
		TeamId:      teamID,
		DisplayName: "DisplayName1",
		Name:        "channel" + model.NewId(),
		Type:        model.ChannelTypeOpen,
	}, -1)
	require.NoError(t, err)
	o4, err := ss.Post().Save(rctx, &model.Post{
		ChannelId: channel2.Id,
		UserId:    model.NewId(),
		Message:   model.NewId(),
		Filenames: []string{"test"},
	})
	require.NoError(t, err)

	r4, err := ss.Post().Get(rctx, o4.Id, model.GetPostsOptions{}, "", map[string]bool{})
	require.NoError(t, err)
	ro4 := r4.Posts[o4.Id]

	o4a := ro4.Clone()
	o4a.Filenames = []string{}
	o4a.FileIds = []string{model.NewId()}
	_, err = ss.Post().Update(rctx, o4a, ro4)
	require.NoError(t, err)

	r4, err = ss.Post().Get(rctx, o4.Id, model.GetPostsOptions{}, "", map[string]bool{})
	require.NoError(t, err)

	ro4a := r4.Posts[o4.Id]
	require.Empty(t, ro4a.Filenames, "Failed to clear Filenames")
	require.Len(t, ro4a.FileIds, 1, "Failed to set FileIds")
}

func testPostStoreDelete(t *testing.T, rctx request.CTX, ss store.Store) {
	t.Run("single post, no replies", func(t *testing.T) {
		teamID := model.NewId()
		channel, err := ss.Channel().Save(rctx, &model.Channel{
			TeamId:      teamID,
			DisplayName: "DisplayName1",
			Name:        "channel" + model.NewId(),
			Type:        model.ChannelTypeOpen,
		}, -1)
		require.NoError(t, err)

		// Create a post
		rootPost, err := ss.Post().Save(rctx, &model.Post{
			ChannelId: channel.Id,
			UserId:    model.NewId(),
			Message:   model.NewRandomString(10),
		})
		require.NoError(t, err)

		// Verify etag generation for the channel containing the post.
		etag1 := ss.Post().GetEtag(rootPost.ChannelId, false, false)
		require.Equal(t, 0, strings.Index(etag1, model.CurrentVersion+"."), "Invalid Etag")

		// Verify the created post.
		r1, err := ss.Post().Get(rctx, rootPost.Id, model.GetPostsOptions{}, "", map[string]bool{})
		require.NoError(t, err)
		require.NotNil(t, r1.Posts[rootPost.Id])
		require.Equal(t, rootPost, r1.Posts[rootPost.Id])

		// Mark the post as deleted by the user identified with deleteByID.
		deleteByID := model.NewId()
		err = ss.Post().Delete(rctx, rootPost.Id, model.GetMillis(), deleteByID)
		require.NoError(t, err)

		// Ensure the appropriate posts prop reflects the user deleting the post.
		posts, err := ss.Post().GetPostsCreatedAt(rootPost.ChannelId, rootPost.CreateAt)
		require.NoError(t, err)
		require.NotEmpty(t, posts)
		assert.Equal(t, deleteByID, posts[0].GetProp(model.PostPropsDeleteBy), "unexpected Props[model.PostPropsDeleteBy]")

		// Verify that the post is no longer fetched by default.
		_, err = ss.Post().Get(rctx, rootPost.Id, model.GetPostsOptions{}, "", map[string]bool{})
		require.Error(t, err, "fetching deleted post should have failed")
		require.IsType(t, &store.ErrNotFound{}, err)

		// Verify etag generation for the channel containing the now deleted post.
		etag2 := ss.Post().GetEtag(rootPost.ChannelId, false, false)
		require.Equal(t, 0, strings.Index(etag2, model.CurrentVersion+"."), "Invalid Etag")
	})

	t.Run("thread with one reply", func(t *testing.T) {
		teamID := model.NewId()
		channel, err := ss.Channel().Save(rctx, &model.Channel{
			TeamId:      teamID,
			DisplayName: "DisplayName1",
			Name:        "channel" + model.NewId(),
			Type:        model.ChannelTypeOpen,
		}, -1)
		require.NoError(t, err)

		// Create a root post
		rootPost, err := ss.Post().Save(rctx, &model.Post{
			ChannelId: channel.Id,
			UserId:    model.NewId(),
			Message:   NewTestID(),
		})
		require.NoError(t, err)

		// Reply to that root post
		replyPost, err := ss.Post().Save(rctx, &model.Post{
			ChannelId: rootPost.ChannelId,
			UserId:    model.NewId(),
			Message:   NewTestID(),
			RootId:    rootPost.Id,
		})
		require.NoError(t, err)

		// Delete the root post
		err = ss.Post().Delete(rctx, rootPost.Id, model.GetMillis(), "")
		require.NoError(t, err)

		// Verify the root post deleted
		_, err = ss.Post().Get(rctx, rootPost.Id, model.GetPostsOptions{}, "", map[string]bool{})
		require.Error(t, err, "Deleted id should have failed")
		require.IsType(t, &store.ErrNotFound{}, err)

		// Verify the reply post deleted
		_, err = ss.Post().Get(rctx, replyPost.Id, model.GetPostsOptions{}, "", map[string]bool{})
		require.Error(t, err, "Deleted id should have failed")
		require.IsType(t, &store.ErrNotFound{}, err)
	})

	t.Run("thread with multiple replies", func(t *testing.T) {
		teamID := model.NewId()
		channel, err := ss.Channel().Save(rctx, &model.Channel{
			TeamId:      teamID,
			DisplayName: "DisplayName1",
			Name:        "channel" + model.NewId(),
			Type:        model.ChannelTypeOpen,
		}, -1)
		require.NoError(t, err)

		// Create a root post
		rootPost1, err := ss.Post().Save(rctx, &model.Post{
			ChannelId: channel.Id,
			UserId:    model.NewId(),
			Message:   NewTestID(),
		})
		require.NoError(t, err)

		// Reply to that root post
		replyPost1, err := ss.Post().Save(rctx, &model.Post{
			ChannelId: rootPost1.ChannelId,
			UserId:    model.NewId(),
			Message:   NewTestID(),
			RootId:    rootPost1.Id,
		})
		require.NoError(t, err)

		// Reply to that root post a second time
		replyPost2, err := ss.Post().Save(rctx, &model.Post{
			ChannelId: rootPost1.ChannelId,
			UserId:    model.NewId(),
			Message:   NewTestID(),
			RootId:    rootPost1.Id,
		})
		require.NoError(t, err)

		channel2, err := ss.Channel().Save(rctx, &model.Channel{
			TeamId:      teamID,
			DisplayName: "DisplayName1",
			Name:        "channel" + model.NewId(),
			Type:        model.ChannelTypeOpen,
		}, -1)
		require.NoError(t, err)

		// Create another root post in a separate channel
		rootPost2, err := ss.Post().Save(rctx, &model.Post{
			ChannelId: channel2.Id,
			UserId:    model.NewId(),
			Message:   NewTestID(),
		})
		require.NoError(t, err)

		// Delete the root post
		err = ss.Post().Delete(rctx, rootPost1.Id, model.GetMillis(), "")
		require.NoError(t, err)

		// Verify the root post and replies deleted
		_, err = ss.Post().Get(rctx, rootPost1.Id, model.GetPostsOptions{}, "", map[string]bool{})
		require.Error(t, err, "Deleted id should have failed")

		_, err = ss.Post().Get(rctx, replyPost1.Id, model.GetPostsOptions{}, "", map[string]bool{})
		require.Error(t, err, "Deleted id should have failed")

		_, err = ss.Post().Get(rctx, replyPost2.Id, model.GetPostsOptions{}, "", map[string]bool{})
		require.Error(t, err, "Deleted id should have failed")

		// Verify other root posts remain undeleted.
		_, err = ss.Post().Get(rctx, rootPost2.Id, model.GetPostsOptions{}, "", map[string]bool{})
		require.NoError(t, err)
	})

	t.Run("root post update at is updated upon reply delete", func(t *testing.T) {
		teamId := model.NewId()
		channel, err := ss.Channel().Save(rctx, &model.Channel{
			TeamId:      teamId,
			DisplayName: "DisplayName1",
			Name:        "channel" + model.NewId(),
			Type:        model.ChannelTypeOpen,
		}, -1)
		require.NoError(t, err)

		// Create a root post
		rootPost1, err := ss.Post().Save(rctx, &model.Post{
			ChannelId: channel.Id,
			UserId:    model.NewId(),
			Message:   NewTestID(),
		})
		require.NoError(t, err)

		// Reply to that root post
		_, err = ss.Post().Save(rctx, &model.Post{
			ChannelId: rootPost1.ChannelId,
			UserId:    model.NewId(),
			Message:   NewTestID(),
			RootId:    rootPost1.Id,
		})
		require.NoError(t, err)

		// Reply to that root post a second time
		replyPost2, err := ss.Post().Save(rctx, &model.Post{
			ChannelId: rootPost1.ChannelId,
			UserId:    model.NewId(),
			Message:   NewTestID(),
			RootId:    rootPost1.Id,
		})
		require.NoError(t, err)

		// Reply to that root post a third time
		_, err = ss.Post().Save(rctx, &model.Post{
			ChannelId: rootPost1.ChannelId,
			UserId:    model.NewId(),
			Message:   NewTestID(),
			RootId:    rootPost1.Id,
		})
		require.NoError(t, err)

		updatedRootPost, err := ss.Post().GetSingle(rctx, rootPost1.Id, false)
		require.NoError(t, err)

		beforeDeleteTime := updatedRootPost.UpdateAt

		// Delete the reply previous to last
		err = ss.Post().Delete(rctx, replyPost2.Id, model.GetMillis(), "")
		require.NoError(t, err)

		updatedRootPost, err = ss.Post().GetSingle(rctx, rootPost1.Id, false)
		require.NoError(t, err)

		require.Greater(t, updatedRootPost.UpdateAt, beforeDeleteTime)
	})

	t.Run("thread with multiple replies, update thread last reply at", func(t *testing.T) {
		teamID := model.NewId()
		channel, err := ss.Channel().Save(rctx, &model.Channel{
			TeamId:      teamID,
			DisplayName: "DisplayName1",
			Name:        "channel" + model.NewId(),
			Type:        model.ChannelTypeOpen,
		}, -1)
		require.NoError(t, err)

		// Create a root post
		rootPost1, err := ss.Post().Save(rctx, &model.Post{
			ChannelId: channel.Id,
			UserId:    model.NewId(),
			Message:   NewTestID(),
		})
		require.NoError(t, err)

		// Reply to that root post
		replyPost1, err := ss.Post().Save(rctx, &model.Post{
			ChannelId: rootPost1.ChannelId,
			UserId:    model.NewId(),
			Message:   NewTestID(),
			RootId:    rootPost1.Id,
		})
		require.NoError(t, err)

		// Reply to that root post a second time
		replyPost2, err := ss.Post().Save(rctx, &model.Post{
			ChannelId: rootPost1.ChannelId,
			UserId:    model.NewId(),
			Message:   NewTestID(),
			RootId:    rootPost1.Id,
		})
		require.NoError(t, err)

		// Reply to that root post a third time
		replyPost3, err := ss.Post().Save(rctx, &model.Post{
			ChannelId: rootPost1.ChannelId,
			UserId:    model.NewId(),
			Message:   NewTestID(),
			RootId:    rootPost1.Id,
		})
		require.NoError(t, err)

		thread, err := ss.Thread().Get(rootPost1.Id)
		require.NoError(t, err)
		require.Equal(t, replyPost3.CreateAt, thread.LastReplyAt)

		// Delete the reply previous to last
		err = ss.Post().Delete(rctx, replyPost2.Id, model.GetMillis(), "")
		require.NoError(t, err)

		thread, err = ss.Thread().Get(rootPost1.Id)
		require.NoError(t, err)
		// last reply at should be unchanged
		require.Equal(t, replyPost3.CreateAt, thread.LastReplyAt)

		// Delete the last reply
		err = ss.Post().Delete(rctx, replyPost3.Id, model.GetMillis(), "")
		require.NoError(t, err)

		thread, err = ss.Thread().Get(rootPost1.Id)
		require.NoError(t, err)
		// last reply at should have changed
		require.Equal(t, replyPost1.CreateAt, thread.LastReplyAt)

		// Delete the last reply
		err = ss.Post().Delete(rctx, replyPost1.Id, model.GetMillis(), "")
		require.NoError(t, err)

		thread, err = ss.Thread().Get(rootPost1.Id)
		require.NoError(t, err)
		// last reply at should be 0
		require.Equal(t, int64(0), thread.LastReplyAt)
	})

	t.Run("thread with file attachments", func(t *testing.T) {
		teamID := model.NewId()
		channel, err := ss.Channel().Save(rctx, &model.Channel{
			TeamId:      teamID,
			DisplayName: "DisplayName1",
			Name:        "channel" + model.NewId(),
			Type:        model.ChannelTypeOpen,
		}, -1)
		require.NoError(t, err)

		// Create a root post
		rootPost1, err := ss.Post().Save(rctx, &model.Post{
			ChannelId: channel.Id,
			UserId:    model.NewId(),
			Message:   NewTestID(),
		})
		require.NoError(t, err)

		// Create another root post
		rootPost2, err := ss.Post().Save(rctx, &model.Post{
			ChannelId: channel.Id,
			UserId:    model.NewId(),
			Message:   NewTestID(),
		})
		require.NoError(t, err)

		// Reply to first root post with file attachments
		replyPost1, err := ss.Post().Save(rctx, &model.Post{
			ChannelId: rootPost1.ChannelId,
			UserId:    model.NewId(),
			Message:   NewTestID(),
			RootId:    rootPost1.Id,
		})
		require.NoError(t, err)
		file11, err := ss.FileInfo().Save(rctx, &model.FileInfo{
			Id:        model.NewId(),
			PostId:    replyPost1.Id,
			CreatorId: replyPost1.UserId,
			Path:      "file1.txt",
		})
		require.NoError(t, err)
		file12, err := ss.FileInfo().Save(rctx, &model.FileInfo{
			Id:        model.NewId(),
			PostId:    replyPost1.Id,
			CreatorId: replyPost1.UserId,
			Path:      "file2.png",
		})
		require.NoError(t, err)

		// Reply to second root post with file attachments
		replyPost2, err := ss.Post().Save(rctx, &model.Post{
			ChannelId: rootPost2.ChannelId,
			UserId:    model.NewId(),
			Message:   NewTestID(),
			RootId:    rootPost2.Id,
		})
		require.NoError(t, err)
		file21, err := ss.FileInfo().Save(rctx, &model.FileInfo{
			Id:        model.NewId(),
			PostId:    replyPost2.Id,
			CreatorId: replyPost2.UserId,
			Path:      "file1.txt",
		})
		require.NoError(t, err)

		// Delete the first root post
		err = ss.Post().Delete(rctx, rootPost1.Id, model.GetMillis(), "")
		require.NoError(t, err)

		// Verify the reply post's files are deleted
		_, err = ss.FileInfo().Get(file11.Id)
		require.Error(t, err, "Deleted id should have failed")
		require.IsType(t, &store.ErrNotFound{}, err)
		_, err = ss.FileInfo().Get(file12.Id)
		require.Error(t, err, "Deleted id should have failed")
		require.IsType(t, &store.ErrNotFound{}, err)

		// Verify the other reply post's files are NOT deleted
		_, err = ss.FileInfo().Get(file21.Id)
		require.NoError(t, err, "Not deleted id should have succeeded")
	})
}

func testPostStorePermDelete1Level(t *testing.T, rctx request.CTX, ss store.Store) {
	teamID := model.NewId()
	channel, err := ss.Channel().Save(rctx, &model.Channel{
		TeamId:      teamID,
		DisplayName: "DisplayName1",
		Name:        "channel" + model.NewId(),
		Type:        model.ChannelTypeOpen,
	}, -1)
	require.NoError(t, err)

	o1 := &model.Post{}
	o1.ChannelId = channel.Id
	o1.UserId = model.NewId()
	o1.Message = NewTestID()
	o1, err = ss.Post().Save(rctx, o1)
	require.NoError(t, err)

	o2 := &model.Post{}
	o2.ChannelId = o1.ChannelId
	o2.UserId = model.NewId()
	o2.Message = NewTestID()
	o2.RootId = o1.Id
	o2, err = ss.Post().Save(rctx, o2)
	require.NoError(t, err)

	r1 := &model.Reaction{}
	r1.ChannelId = o1.ChannelId
	r1.UserId = o2.UserId
	r1.PostId = o1.Id
	r1.EmojiName = "smile"
	r1, err = ss.Reaction().Save(r1)
	require.NoError(t, err)

	r2 := &model.Reaction{}
	r2.ChannelId = o1.ChannelId
	r2.UserId = o1.UserId
	r2.PostId = o2.Id
	r2.EmojiName = "wave"
	_, err = ss.Reaction().Save(r2)
	require.NoError(t, err)

	r3 := &model.Reaction{}
	r3.ChannelId = o1.ChannelId
	r3.UserId = model.NewId()
	r3.PostId = o1.Id
	r3.EmojiName = "sad"
	r3, err = ss.Reaction().Save(r3)
	require.NoError(t, err)

	channel2, err := ss.Channel().Save(rctx, &model.Channel{
		TeamId:      teamID,
		DisplayName: "DisplayName2",
		Name:        "channel" + model.NewId(),
		Type:        model.ChannelTypeOpen,
	}, -1)
	require.NoError(t, err)
	o3 := &model.Post{}
	o3.ChannelId = channel2.Id
	o3.UserId = model.NewId()
	o3.Message = NewTestID()
	o3, err = ss.Post().Save(rctx, o3)
	require.NoError(t, err)

	r4 := &model.Reaction{}
	r4.ChannelId = channel2.Id
	r4.UserId = model.NewId()
	r4.PostId = o3.Id
	r4.EmojiName = "angry"
	_, err = ss.Reaction().Save(r4)
	require.NoError(t, err)

	channel3, err := ss.Channel().Save(rctx, &model.Channel{
		TeamId:      teamID,
		DisplayName: "DisplayName3",
		Name:        "channel" + model.NewId(),
		Type:        model.ChannelTypeOpen,
	}, -1)
	require.NoError(t, err)

	o4 := &model.Post{}
	o4.ChannelId = channel3.Id
	o4.RootId = o1.Id
	o4.UserId = o2.UserId
	o4.Message = NewTestID()
	o4, err = ss.Post().Save(rctx, o4)
	require.NoError(t, err)

	o5 := &model.Post{}
	o5.ChannelId = o3.ChannelId
	o5.UserId = model.NewId()
	o5.Message = NewTestID()
	o5, err = ss.Post().Save(rctx, o5)
	require.NoError(t, err)

	o6 := &model.Post{}
	o6.ChannelId = o3.ChannelId
	o6.RootId = o5.Id
	o6.UserId = model.NewId()
	o6.Message = NewTestID()
	o6, err = ss.Post().Save(rctx, o6)
	require.NoError(t, err)

	var thread *model.Thread
	thread, err = ss.Thread().Get(o1.Id)
	require.NoError(t, err)

	require.EqualValues(t, 2, thread.ReplyCount)
	require.EqualValues(t, model.StringArray{o2.UserId}, thread.Participants)

	err2 := ss.Post().PermanentDeleteByUser(rctx, o2.UserId)
	require.NoError(t, err2)

	thread, err = ss.Thread().Get(o1.Id)
	require.NoError(t, err)

	require.EqualValues(t, 0, thread.ReplyCount)
	require.EqualValues(t, model.StringArray{}, thread.Participants)

	_, err = ss.Post().Get(rctx, o1.Id, model.GetPostsOptions{}, "", map[string]bool{})
	require.NoError(t, err, "Deleted id shouldn't have failed")

	reactions, err := ss.Reaction().GetForPost(o1.Id, false)
	require.NoError(t, err, "Reactions should exist")
	require.Equal(t, 2, len(reactions))
	emojis := []string{r1.EmojiName, r3.EmojiName}
	for _, reaction := range reactions {
		require.Contains(t, emojis, reaction.EmojiName)
	}

	_, err = ss.Post().Get(rctx, o2.Id, model.GetPostsOptions{}, "", map[string]bool{})
	require.Error(t, err, "Deleted id should have failed")

	reactions, err = ss.Reaction().GetForPost(o2.Id, false)
	require.NoError(t, err, "No error for not found")
	require.Equal(t, 0, len(reactions))

	thread, err = ss.Thread().Get(o5.Id)
	require.NoError(t, err)
	require.NotEmpty(t, thread)

	err = ss.Post().PermanentDeleteByChannel(rctx, o3.ChannelId)
	require.NoError(t, err)

	thread, err = ss.Thread().Get(o5.Id)
	require.NoError(t, err)
	require.Nil(t, thread)

	reactions, err = ss.Reaction().GetForPost(o3.Id, false)
	require.NoError(t, err, "No error for not found")
	require.Equal(t, 0, len(reactions))

	reactions, err = ss.Reaction().GetForPost(o1.Id, false)
	require.NoError(t, err, "Reactions should exist")
	require.Equal(t, 2, len(reactions))
	for _, reaction := range reactions {
		require.Contains(t, emojis, reaction.EmojiName)
	}

	_, err = ss.Post().Get(rctx, o3.Id, model.GetPostsOptions{}, "", map[string]bool{})
	require.Error(t, err, "Deleted id should have failed")

	_, err = ss.Post().Get(rctx, o4.Id, model.GetPostsOptions{}, "", map[string]bool{})
	require.Error(t, err, "Deleted id should have failed")

	_, err = ss.Post().Get(rctx, o5.Id, model.GetPostsOptions{}, "", map[string]bool{})
	require.Error(t, err, "Deleted id should have failed")

	_, err = ss.Post().Get(rctx, o6.Id, model.GetPostsOptions{}, "", map[string]bool{})
	require.Error(t, err, "Deleted id should have failed")
}

func testPostStorePermDelete1Level2(t *testing.T, rctx request.CTX, ss store.Store) {
	teamID := model.NewId()
	channel1, err := ss.Channel().Save(rctx, &model.Channel{
		TeamId:      teamID,
		DisplayName: "DisplayName1",
		Name:        "channel" + model.NewId(),
		Type:        model.ChannelTypeOpen,
	}, -1)
	require.NoError(t, err)

	o1 := &model.Post{}
	o1.ChannelId = channel1.Id
	o1.UserId = model.NewId()
	o1.Message = NewTestID()
	o1, err = ss.Post().Save(rctx, o1)
	require.NoError(t, err)

	o2 := &model.Post{}
	o2.ChannelId = o1.ChannelId
	o2.UserId = model.NewId()
	o2.Message = NewTestID()
	o2.RootId = o1.Id
	o2, err = ss.Post().Save(rctx, o2)
	require.NoError(t, err)

	channel2, err := ss.Channel().Save(rctx, &model.Channel{
		TeamId:      teamID,
		DisplayName: "DisplayName2",
		Name:        "channel" + model.NewId(),
		Type:        model.ChannelTypeOpen,
	}, -1)
	require.NoError(t, err)

	o3 := &model.Post{}
	o3.ChannelId = channel2.Id
	o3.UserId = model.NewId()
	o3.Message = NewTestID()
	o3, err = ss.Post().Save(rctx, o3)
	require.NoError(t, err)

	err2 := ss.Post().PermanentDeleteByUser(rctx, o1.UserId)
	require.NoError(t, err2)

	_, err = ss.Post().Get(rctx, o1.Id, model.GetPostsOptions{}, "", map[string]bool{})
	require.Error(t, err, "Deleted id should have failed")

	_, err = ss.Post().Get(rctx, o2.Id, model.GetPostsOptions{}, "", map[string]bool{})
	require.Error(t, err, "Deleted id should have failed")

	_, err = ss.Post().Get(rctx, o3.Id, model.GetPostsOptions{}, "", map[string]bool{})
	require.NoError(t, err, "Deleted id should have failed")
}

func testPostStorePermDeleteLimitExceeded(t *testing.T, rctx request.CTX, ss store.Store) {
	const maxPosts = 10000
	teamID := model.NewId()
	userID := model.NewId()
	channel, err := ss.Channel().Save(rctx, &model.Channel{
		TeamId:      teamID,
		DisplayName: "10KPosts",
		Name:        "channel" + model.NewId(),
		Type:        model.ChannelTypeOpen,
	}, -1)
	require.NoError(t, err)

	for range maxPosts + 100 {
		post := &model.Post{
			ChannelId: channel.Id,
			UserId:    userID,
			Message:   NewTestID(),
		}
		_, err = ss.Post().Save(rctx, post)
		require.NoError(t, err)
	}

	err = ss.Post().PermanentDeleteByUser(rctx, userID)
	var errLimitExceeded *store.ErrLimitExceeded
	require.ErrorAs(t, err, &errLimitExceeded)
}

func testPostStoreGetWithChildren(t *testing.T, rctx request.CTX, ss store.Store) {
	teamID := model.NewId()
	channel1, err := ss.Channel().Save(rctx, &model.Channel{
		TeamId:      teamID,
		DisplayName: "DisplayName1",
		Name:        "channel" + model.NewId(),
		Type:        model.ChannelTypeOpen,
	}, -1)
	require.NoError(t, err)

	o1 := &model.Post{}
	o1.ChannelId = channel1.Id
	o1.UserId = model.NewId()
	o1.Message = NewTestID()
	o1, err = ss.Post().Save(rctx, o1)
	require.NoError(t, err)

	o2 := &model.Post{}
	o2.ChannelId = o1.ChannelId
	o2.UserId = model.NewId()
	o2.Message = NewTestID()
	o2.RootId = o1.Id
	o2, err = ss.Post().Save(rctx, o2)
	require.NoError(t, err)

	o3 := &model.Post{}
	o3.ChannelId = o1.ChannelId
	o3.UserId = model.NewId()
	o3.Message = NewTestID()
	o3.RootId = o1.Id
	o3, err = ss.Post().Save(rctx, o3)
	require.NoError(t, err)

	pl, err := ss.Post().Get(rctx, o1.Id, model.GetPostsOptions{}, "", map[string]bool{})
	require.NoError(t, err)

	require.Len(t, pl.Posts, 3, "invalid returned post")

	dErr := ss.Post().Delete(rctx, o3.Id, model.GetMillis(), "")
	require.NoError(t, dErr)

	pl, err = ss.Post().Get(rctx, o1.Id, model.GetPostsOptions{}, "", map[string]bool{})
	require.NoError(t, err)

	require.Len(t, pl.Posts, 2, "invalid returned post")

	dErr = ss.Post().Delete(rctx, o2.Id, model.GetMillis(), "")
	require.NoError(t, dErr)

	pl, err = ss.Post().Get(rctx, o1.Id, model.GetPostsOptions{}, "", map[string]bool{})
	require.NoError(t, err)

	require.Len(t, pl.Posts, 1, "invalid returned post")
}

func testPostStoreGetPostsWithDetails(t *testing.T, rctx request.CTX, ss store.Store) {
	teamID := model.NewId()
	channel1, err := ss.Channel().Save(rctx, &model.Channel{
		TeamId:      teamID,
		DisplayName: "DisplayName1",
		Name:        "channel" + model.NewId(),
		Type:        model.ChannelTypeOpen,
	}, -1)
	require.NoError(t, err)

	o1 := &model.Post{}
	o1.ChannelId = channel1.Id
	o1.UserId = model.NewId()
	o1.Message = NewTestID()
	o1, err = ss.Post().Save(rctx, o1)
	require.NoError(t, err)
	time.Sleep(2 * time.Millisecond)

	o2 := &model.Post{}
	o2.ChannelId = o1.ChannelId
	o2.UserId = model.NewId()
	o2.Message = NewTestID()
	o2.RootId = o1.Id
	_, err = ss.Post().Save(rctx, o2)
	require.NoError(t, err)
	time.Sleep(2 * time.Millisecond)

	o2a := &model.Post{}
	o2a.ChannelId = o1.ChannelId
	o2a.UserId = model.NewId()
	o2a.Message = NewTestID()
	o2a.RootId = o1.Id
	o2a, err = ss.Post().Save(rctx, o2a)
	require.NoError(t, err)
	time.Sleep(2 * time.Millisecond)

	o3 := &model.Post{}
	o3.ChannelId = o1.ChannelId
	o3.UserId = model.NewId()
	o3.Message = NewTestID()
	o3.RootId = o1.Id
	o3, err = ss.Post().Save(rctx, o3)
	require.NoError(t, err)
	time.Sleep(2 * time.Millisecond)

	o4 := &model.Post{}
	o4.ChannelId = o1.ChannelId
	o4.UserId = model.NewId()
	o4.Message = NewTestID()
	o4, err = ss.Post().Save(rctx, o4)
	require.NoError(t, err)
	time.Sleep(2 * time.Millisecond)

	o5 := &model.Post{}
	o5.ChannelId = o1.ChannelId
	o5.UserId = model.NewId()
	o5.Message = NewTestID()
	o5.RootId = o4.Id
	o5, err = ss.Post().Save(rctx, o5)
	require.NoError(t, err)

	r1, err := ss.Post().GetPosts(rctx, model.GetPostsOptions{ChannelId: o1.ChannelId, Page: 0, PerPage: 4}, false, map[string]bool{})
	require.NoError(t, err)

	require.Equal(t, r1.Order[0], o5.Id, "invalid order")
	require.Equal(t, r1.Order[1], o4.Id, "invalid order")
	require.Equal(t, r1.Order[2], o3.Id, "invalid order")
	require.Equal(t, r1.Order[3], o2a.Id, "invalid order")

	//the last 4, + o1 (o2a and o3's parent) + o2 (in same thread as o2a and o3)
	require.Len(t, r1.Posts, 6, "wrong size")

	require.Equal(t, r1.Posts[o1.Id].Message, o1.Message, "Missing parent")

	r2, err := ss.Post().GetPosts(rctx, model.GetPostsOptions{ChannelId: o1.ChannelId, Page: 0, PerPage: 4}, false, map[string]bool{})
	require.NoError(t, err)

	require.Equal(t, r2.Order[0], o5.Id, "invalid order")
	require.Equal(t, r2.Order[1], o4.Id, "invalid order")
	require.Equal(t, r2.Order[2], o3.Id, "invalid order")
	require.Equal(t, r2.Order[3], o2a.Id, "invalid order")

	//the last 4, + o1 (o2a and o3's parent) + o2 (in same thread as o2a and o3)
	require.Len(t, r2.Posts, 6, "wrong size")

	require.Equal(t, r2.Posts[o1.Id].Message, o1.Message, "Missing parent")

	// Run once to fill cache
	_, err = ss.Post().GetPosts(rctx, model.GetPostsOptions{ChannelId: o1.ChannelId, Page: 0, PerPage: 30}, false, map[string]bool{})
	require.NoError(t, err)

	o6 := &model.Post{}
	o6.ChannelId = o1.ChannelId
	o6.UserId = model.NewId()
	o6.Message = NewTestID()
	_, err = ss.Post().Save(rctx, o6)
	require.NoError(t, err)

	r3, err := ss.Post().GetPosts(rctx, model.GetPostsOptions{ChannelId: o1.ChannelId, Page: 0, PerPage: 30}, false, map[string]bool{})
	require.NoError(t, err)
	assert.Equal(t, 7, len(r3.Order))
}

func testPostStoreGetPostsBeforeAfter(t *testing.T, rctx request.CTX, ss store.Store) {
	t.Run("without threads", func(t *testing.T) {
		teamID := model.NewId()
		channel1, err := ss.Channel().Save(rctx, &model.Channel{
			TeamId:      teamID,
			DisplayName: "DisplayName1",
			Name:        "channel" + model.NewId(),
			Type:        model.ChannelTypeOpen,
		}, -1)
		require.NoError(t, err)

		channelID := channel1.Id
		userID := model.NewId()

		var posts []*model.Post
		for range 10 {
			post, err := ss.Post().Save(rctx, &model.Post{
				ChannelId: channelID,
				UserId:    userID,
				Message:   "message",
			})
			require.NoError(t, err)

			posts = append(posts, post)

			time.Sleep(time.Millisecond)
		}

		t.Run("should return error if negative Page/PerPage options are passed", func(t *testing.T) {
			postList, err := ss.Post().GetPostsAfter(rctx, model.GetPostsOptions{ChannelId: channelID, PostId: posts[0].Id, Page: 0, PerPage: -1}, map[string]bool{})
			assert.Nil(t, postList)
			assert.Error(t, err)
			assert.IsType(t, &store.ErrInvalidInput{}, err)

			postList, err = ss.Post().GetPostsAfter(rctx, model.GetPostsOptions{ChannelId: channelID, PostId: posts[0].Id, Page: -1, PerPage: 10}, map[string]bool{})
			assert.Nil(t, postList)
			assert.Error(t, err)
			assert.IsType(t, &store.ErrInvalidInput{}, err)
		})

		t.Run("should not return anything before the first post", func(t *testing.T) {
			postList, err := ss.Post().GetPostsBefore(rctx, model.GetPostsOptions{ChannelId: channelID, PostId: posts[0].Id, Page: 0, PerPage: 10}, map[string]bool{})
			assert.NoError(t, err)

			assert.Equal(t, []string{}, postList.Order)
			assert.Equal(t, map[string]*model.Post{}, postList.Posts)
		})

		t.Run("should return posts before a post", func(t *testing.T) {
			postList, err := ss.Post().GetPostsBefore(rctx, model.GetPostsOptions{ChannelId: channelID, PostId: posts[5].Id, Page: 0, PerPage: 10}, map[string]bool{})
			assert.NoError(t, err)

			assert.Equal(t, []string{posts[4].Id, posts[3].Id, posts[2].Id, posts[1].Id, posts[0].Id}, postList.Order)
			assert.Equal(t, map[string]*model.Post{
				posts[0].Id: posts[0],
				posts[1].Id: posts[1],
				posts[2].Id: posts[2],
				posts[3].Id: posts[3],
				posts[4].Id: posts[4],
			}, postList.Posts)
		})

		t.Run("should limit posts before", func(t *testing.T) {
			postList, err := ss.Post().GetPostsBefore(rctx, model.GetPostsOptions{ChannelId: channelID, PostId: posts[5].Id, PerPage: 2}, map[string]bool{})
			assert.NoError(t, err)

			assert.Equal(t, []string{posts[4].Id, posts[3].Id}, postList.Order)
			assert.Equal(t, map[string]*model.Post{
				posts[3].Id: posts[3],
				posts[4].Id: posts[4],
			}, postList.Posts)
		})

		t.Run("should not return anything after the last post", func(t *testing.T) {
			postList, err := ss.Post().GetPostsAfter(rctx, model.GetPostsOptions{ChannelId: channelID, PostId: posts[len(posts)-1].Id, PerPage: 10}, map[string]bool{})
			assert.NoError(t, err)

			assert.Equal(t, []string{}, postList.Order)
			assert.Equal(t, map[string]*model.Post{}, postList.Posts)
		})

		t.Run("should return posts after a post", func(t *testing.T) {
			postList, err := ss.Post().GetPostsAfter(rctx, model.GetPostsOptions{ChannelId: channelID, PostId: posts[5].Id, PerPage: 10}, map[string]bool{})
			assert.NoError(t, err)

			assert.Equal(t, []string{posts[9].Id, posts[8].Id, posts[7].Id, posts[6].Id}, postList.Order)
			assert.Equal(t, map[string]*model.Post{
				posts[6].Id: posts[6],
				posts[7].Id: posts[7],
				posts[8].Id: posts[8],
				posts[9].Id: posts[9],
			}, postList.Posts)
		})

		t.Run("should limit posts after", func(t *testing.T) {
			postList, err := ss.Post().GetPostsAfter(rctx, model.GetPostsOptions{ChannelId: channelID, PostId: posts[5].Id, PerPage: 2}, map[string]bool{})
			assert.NoError(t, err)

			assert.Equal(t, []string{posts[7].Id, posts[6].Id}, postList.Order)
			assert.Equal(t, map[string]*model.Post{
				posts[6].Id: posts[6],
				posts[7].Id: posts[7],
			}, postList.Posts)
		})
	})
	t.Run("with threads", func(t *testing.T) {
		teamID := model.NewId()
		channel1, err := ss.Channel().Save(rctx, &model.Channel{
			TeamId:      teamID,
			DisplayName: "DisplayName1",
			Name:        "channel" + model.NewId(),
			Type:        model.ChannelTypeOpen,
		}, -1)
		require.NoError(t, err)

		channelID := channel1.Id
		userID := model.NewId()

		// This creates a series of posts that looks like:
		// post1
		// post2
		// post3 (in response to post1)
		// post4 (in response to post2)
		// post5
		// post6 (in response to post2)

		post1, err := ss.Post().Save(rctx, &model.Post{
			ChannelId: channelID,
			UserId:    userID,
			Message:   "message",
		})
		post1.ReplyCount = 1
		require.NoError(t, err)
		time.Sleep(time.Millisecond)

		post2, err := ss.Post().Save(rctx, &model.Post{
			ChannelId: channelID,
			UserId:    userID,
			Message:   "message",
		})
		require.NoError(t, err)
		post2.ReplyCount = 2
		time.Sleep(time.Millisecond)

		post3, err := ss.Post().Save(rctx, &model.Post{
			ChannelId: channelID,
			UserId:    userID,
			RootId:    post1.Id,
			Message:   "message",
		})
		require.NoError(t, err)
		post3.ReplyCount = 1
		time.Sleep(time.Millisecond)

		post4, err := ss.Post().Save(rctx, &model.Post{
			ChannelId: channelID,
			UserId:    userID,
			RootId:    post2.Id,
			Message:   "message",
		})
		require.NoError(t, err)
		post4.ReplyCount = 2
		time.Sleep(time.Millisecond)

		post5, err := ss.Post().Save(rctx, &model.Post{
			ChannelId: channelID,
			UserId:    userID,
			Message:   "message",
		})
		require.NoError(t, err)
		time.Sleep(time.Millisecond)

		post6, err := ss.Post().Save(rctx, &model.Post{
			ChannelId: channelID,
			UserId:    userID,
			RootId:    post2.Id,
			Message:   "message",
		})
		post6.ReplyCount = 2
		require.NoError(t, err)

		// Adding a post to a thread changes the UpdateAt timestamp of the parent post
		post1.UpdateAt = post3.UpdateAt
		post2.UpdateAt = post6.UpdateAt

		t.Run("should return each post and thread before a post", func(t *testing.T) {
			postList, err := ss.Post().GetPostsBefore(rctx, model.GetPostsOptions{ChannelId: channelID, PostId: post4.Id, PerPage: 2}, map[string]bool{})
			assert.NoError(t, err)

			assert.Equal(t, []string{post3.Id, post2.Id}, postList.Order)
			assert.Equal(t, map[string]*model.Post{
				post1.Id: post1,
				post2.Id: post2,
				post3.Id: post3,
				post4.Id: post4,
				post6.Id: post6,
			}, postList.Posts)
		})

		t.Run("should return each post and the root of each thread after a post", func(t *testing.T) {
			postList, err := ss.Post().GetPostsAfter(rctx, model.GetPostsOptions{ChannelId: channelID, PostId: post4.Id, PerPage: 2}, map[string]bool{})
			assert.NoError(t, err)

			assert.Equal(t, []string{post6.Id, post5.Id}, postList.Order)
			assert.Equal(t, map[string]*model.Post{
				post2.Id: post2,
				post4.Id: post4,
				post5.Id: post5,
				post6.Id: post6,
			}, postList.Posts)
		})
	})
	t.Run("with threads (skipFetchThreads)", func(t *testing.T) {
		teamID := model.NewId()
		channel1, err := ss.Channel().Save(rctx, &model.Channel{
			TeamId:      teamID,
			DisplayName: "DisplayName1",
			Name:        "channel" + model.NewId(),
			Type:        model.ChannelTypeOpen,
		}, -1)
		require.NoError(t, err)

		channelID := channel1.Id
		userID := model.NewId()

		// This creates a series of posts that looks like:
		// post1
		// post2
		// post3 (in response to post1)
		// post4 (in response to post2)
		// post5
		// post6 (in response to post2)

		post1, err := ss.Post().Save(rctx, &model.Post{
			ChannelId: channelID,
			UserId:    userID,
			Message:   "post1",
		})
		require.NoError(t, err)
		post1.ReplyCount = 1
		time.Sleep(time.Millisecond)

		post2, err := ss.Post().Save(rctx, &model.Post{
			ChannelId: channelID,
			UserId:    userID,
			Message:   "post2",
		})
		require.NoError(t, err)
		post2.ReplyCount = 2
		time.Sleep(time.Millisecond)

		post3, err := ss.Post().Save(rctx, &model.Post{
			ChannelId: channelID,
			UserId:    userID,
			RootId:    post1.Id,
			Message:   "post3",
		})
		require.NoError(t, err)
		post3.ReplyCount = 1
		time.Sleep(time.Millisecond)

		post4, err := ss.Post().Save(rctx, &model.Post{
			ChannelId: channelID,
			UserId:    userID,
			RootId:    post2.Id,
			Message:   "post4",
		})
		require.NoError(t, err)
		post4.ReplyCount = 2
		time.Sleep(time.Millisecond)

		post5, err := ss.Post().Save(rctx, &model.Post{
			ChannelId: channelID,
			UserId:    userID,
			Message:   "post5",
		})
		require.NoError(t, err)
		time.Sleep(time.Millisecond)

		post6, err := ss.Post().Save(rctx, &model.Post{
			ChannelId: channelID,
			UserId:    userID,
			RootId:    post2.Id,
			Message:   "post6",
		})
		post6.ReplyCount = 2
		require.NoError(t, err)

		// Adding a post to a thread changes the UpdateAt timestamp of the parent post
		post1.UpdateAt = post3.UpdateAt
		post2.UpdateAt = post6.UpdateAt

		t.Run("should return each post and thread before a post", func(t *testing.T) {
			postList, err := ss.Post().GetPostsBefore(rctx, model.GetPostsOptions{ChannelId: channelID, PostId: post4.Id, PerPage: 2, SkipFetchThreads: true}, map[string]bool{})
			assert.NoError(t, err)

			assert.Equal(t, []string{post3.Id, post2.Id}, postList.Order)
			assert.Equal(t, map[string]*model.Post{
				post1.Id: post1,
				post2.Id: post2,
				post3.Id: post3,
			}, postList.Posts)
		})

		t.Run("should return each post and thread before a post with limit", func(t *testing.T) {
			postList, err := ss.Post().GetPostsBefore(rctx, model.GetPostsOptions{ChannelId: channelID, PostId: post4.Id, PerPage: 1, SkipFetchThreads: true}, map[string]bool{})
			assert.NoError(t, err)

			assert.Equal(t, []string{post3.Id}, postList.Order)
			assert.Equal(t, map[string]*model.Post{
				post1.Id: post1,
				post3.Id: post3,
			}, postList.Posts)
		})

		t.Run("should return each post and the root of each thread after a post", func(t *testing.T) {
			postList, err := ss.Post().GetPostsAfter(rctx, model.GetPostsOptions{ChannelId: channelID, PostId: post4.Id, PerPage: 2, SkipFetchThreads: true}, map[string]bool{})
			assert.NoError(t, err)

			assert.Equal(t, []string{post6.Id, post5.Id}, postList.Order)
			assert.Equal(t, map[string]*model.Post{
				post2.Id: post2,
				post5.Id: post5,
				post6.Id: post6,
			}, postList.Posts)
		})
	})
	t.Run("with threads (collapsedThreads)", func(t *testing.T) {
		teamID := model.NewId()
		channel1, err := ss.Channel().Save(rctx, &model.Channel{
			TeamId:      teamID,
			DisplayName: "DisplayName1",
			Name:        "channel" + model.NewId(),
			Type:        model.ChannelTypeOpen,
		}, -1)
		require.NoError(t, err)

		channelID := channel1.Id
		userID := model.NewId()

		// This creates a series of posts that looks like:
		// post1
		// post2
		// post3 (in response to post1)
		// post4 (in response to post2)
		// post5
		// post6 (in response to post2)

		post1, err := ss.Post().Save(rctx, &model.Post{
			ChannelId: channelID,
			UserId:    userID,
			Message:   "post1",
		})
		require.NoError(t, err)
		post1.ReplyCount = 1
		time.Sleep(time.Millisecond)

		post2, err := ss.Post().Save(rctx, &model.Post{
			ChannelId: channelID,
			UserId:    userID,
			Message:   "post2",
		})
		require.NoError(t, err)
		post2.ReplyCount = 2
		time.Sleep(time.Millisecond)

		post3, err := ss.Post().Save(rctx, &model.Post{
			ChannelId: channelID,
			UserId:    userID,
			RootId:    post1.Id,
			Message:   "post3",
		})
		require.NoError(t, err)
		post3.ReplyCount = 1
		time.Sleep(time.Millisecond)

		post4, err := ss.Post().Save(rctx, &model.Post{
			ChannelId: channelID,
			UserId:    userID,
			RootId:    post2.Id,
			Message:   "post4",
		})
		require.NoError(t, err)
		post4.ReplyCount = 2
		time.Sleep(time.Millisecond)

		post5, err := ss.Post().Save(rctx, &model.Post{
			ChannelId: channelID,
			UserId:    userID,
			Message:   "post5",
		})
		require.NoError(t, err)
		time.Sleep(time.Millisecond)

		post6, err := ss.Post().Save(rctx, &model.Post{
			ChannelId: channelID,
			UserId:    userID,
			RootId:    post2.Id,
			Message:   "post6",
		})
		post6.ReplyCount = 2
		require.NoError(t, err)

		// Adding a post to a thread changes the UpdateAt timestamp of the parent post
		post1.UpdateAt = post3.UpdateAt
		post2.UpdateAt = post6.UpdateAt

		t.Run("should return each root post before a post", func(t *testing.T) {
			postList, err := ss.Post().GetPostsBefore(rctx, model.GetPostsOptions{ChannelId: channelID, PostId: post4.Id, PerPage: 2, CollapsedThreads: true}, map[string]bool{})
			assert.NoError(t, err)

			assert.Equal(t, []string{post2.Id, post1.Id}, postList.Order)
		})

		t.Run("should return each root post before a post with limit", func(t *testing.T) {
			postList, err := ss.Post().GetPostsBefore(rctx, model.GetPostsOptions{ChannelId: channelID, PostId: post4.Id, PerPage: 1, CollapsedThreads: true}, map[string]bool{})
			assert.NoError(t, err)

			assert.Equal(t, []string{post2.Id}, postList.Order)
		})

		t.Run("should return each root after a post", func(t *testing.T) {
			postList, err := ss.Post().GetPostsAfter(rctx, model.GetPostsOptions{ChannelId: channelID, PostId: post4.Id, PerPage: 2, CollapsedThreads: true}, map[string]bool{})
			require.NoError(t, err)

			assert.Equal(t, []string{post5.Id}, postList.Order)
		})
	})
}

func testPostStoreGetPostsSince(t *testing.T, rctx request.CTX, ss store.Store) {
	t.Run("should return posts created after the given time", func(t *testing.T) {
		teamID := model.NewId()
		channel1, err := ss.Channel().Save(rctx, &model.Channel{
			TeamId:      teamID,
			DisplayName: "DisplayName1",
			Name:        "channel" + model.NewId(),
			Type:        model.ChannelTypeOpen,
		}, -1)
		require.NoError(t, err)

		channelID := channel1.Id
		userID := model.NewId()

		post1, err := ss.Post().Save(rctx, &model.Post{
			ChannelId: channelID,
			UserId:    userID,
			Message:   "message",
		})
		require.NoError(t, err)
		time.Sleep(time.Millisecond)

		_, err = ss.Post().Save(rctx, &model.Post{
			ChannelId: channelID,
			UserId:    userID,
			Message:   "message",
		})
		require.NoError(t, err)
		time.Sleep(time.Millisecond)

		post3, err := ss.Post().Save(rctx, &model.Post{
			ChannelId: channelID,
			UserId:    userID,
			Message:   "message",
		})
		require.NoError(t, err)
		time.Sleep(time.Millisecond)

		post4, err := ss.Post().Save(rctx, &model.Post{
			ChannelId: channelID,
			UserId:    userID,
			Message:   "message",
		})
		require.NoError(t, err)
		time.Sleep(time.Millisecond)

		post5, err := ss.Post().Save(rctx, &model.Post{
			ChannelId: channelID,
			UserId:    userID,
			Message:   "message",
			RootId:    post3.Id,
		})
		require.NoError(t, err)
		time.Sleep(time.Millisecond)

		post6, err := ss.Post().Save(rctx, &model.Post{
			ChannelId: channelID,
			UserId:    userID,
			Message:   "message",
			RootId:    post1.Id,
		})
		require.NoError(t, err)
		time.Sleep(time.Millisecond)

		postList, err := ss.Post().GetPostsSince(rctx, model.GetPostsSinceOptions{ChannelId: channelID, Time: post3.CreateAt}, false, map[string]bool{})
		require.NoError(t, err)

		assert.Equal(t, []string{
			post6.Id,
			post5.Id,
			post4.Id,
			post3.Id,
			post1.Id,
		}, postList.Order)

		assert.Len(t, postList.Posts, 5)
		assert.NotNil(t, postList.Posts[post1.Id], "should return the parent post")
		assert.NotNil(t, postList.Posts[post3.Id])
		assert.NotNil(t, postList.Posts[post4.Id])
		assert.NotNil(t, postList.Posts[post5.Id])
		assert.NotNil(t, postList.Posts[post6.Id])
	})

	t.Run("should return empty list when nothing has changed", func(t *testing.T) {
		teamID := model.NewId()
		channel1, err := ss.Channel().Save(rctx, &model.Channel{
			TeamId:      teamID,
			DisplayName: "DisplayName1",
			Name:        "channel" + model.NewId(),
			Type:        model.ChannelTypeOpen,
		}, -1)
		require.NoError(t, err)

		channelID := channel1.Id
		userID := model.NewId()

		post1, err := ss.Post().Save(rctx, &model.Post{
			ChannelId: channelID,
			UserId:    userID,
			Message:   "message",
		})
		require.NoError(t, err)
		time.Sleep(time.Millisecond)

		postList, err := ss.Post().GetPostsSince(rctx, model.GetPostsSinceOptions{ChannelId: channelID, Time: post1.CreateAt}, false, map[string]bool{})
		assert.NoError(t, err)

		assert.Equal(t, []string{}, postList.Order)
		assert.Empty(t, postList.Posts)
	})

	t.Run("should not cache a timestamp of 0 when nothing has changed", func(t *testing.T) {
		ss.Post().ClearCaches()

		teamID := model.NewId()
		channel1, err := ss.Channel().Save(rctx, &model.Channel{
			TeamId:      teamID,
			DisplayName: "DisplayName1",
			Name:        "channel" + model.NewId(),
			Type:        model.ChannelTypeOpen,
		}, -1)
		require.NoError(t, err)

		channelID := channel1.Id
		userID := model.NewId()

		post1, err := ss.Post().Save(rctx, &model.Post{
			ChannelId: channelID,
			UserId:    userID,
			Message:   "message",
		})
		require.NoError(t, err)
		time.Sleep(time.Millisecond)

		// Make a request that returns no results
		postList, err := ss.Post().GetPostsSince(rctx, model.GetPostsSinceOptions{ChannelId: channelID, Time: post1.CreateAt}, true, map[string]bool{})
		require.NoError(t, err)
		require.Equal(t, model.NewPostList(), postList)

		// And then ensure that it doesn't cause future requests to also return no results
		postList, err = ss.Post().GetPostsSince(rctx, model.GetPostsSinceOptions{ChannelId: channelID, Time: post1.CreateAt - 1}, true, map[string]bool{})
		require.NoError(t, err)

		assert.Equal(t, []string{post1.Id}, postList.Order)

		assert.Len(t, postList.Posts, 1)
		assert.NotNil(t, postList.Posts[post1.Id])
	})
}

func testPostStoreGetPosts(t *testing.T, rctx request.CTX, ss store.Store) {
	teamID := model.NewId()
	channel1, err := ss.Channel().Save(rctx, &model.Channel{
		TeamId:      teamID,
		DisplayName: "DisplayName1",
		Name:        "channel" + model.NewId(),
		Type:        model.ChannelTypeOpen,
	}, -1)
	require.NoError(t, err)

	channelID := channel1.Id
	userID := model.NewId()

	post1, err := ss.Post().Save(rctx, &model.Post{
		ChannelId: channelID,
		UserId:    userID,
		Message:   "message",
	})
	require.NoError(t, err)
	time.Sleep(time.Millisecond)

	post2, err := ss.Post().Save(rctx, &model.Post{
		ChannelId: channelID,
		UserId:    userID,
		Message:   "message",
	})
	require.NoError(t, err)
	time.Sleep(time.Millisecond)

	post3, err := ss.Post().Save(rctx, &model.Post{
		ChannelId: channelID,
		UserId:    userID,
		Message:   "message",
	})
	require.NoError(t, err)
	time.Sleep(time.Millisecond)

	post4, err := ss.Post().Save(rctx, &model.Post{
		ChannelId: channelID,
		UserId:    userID,
		Message:   "message",
	})
	require.NoError(t, err)
	time.Sleep(time.Millisecond)

	post5, err := ss.Post().Save(rctx, &model.Post{
		ChannelId: channelID,
		UserId:    userID,
		Message:   "message",
		RootId:    post3.Id,
	})
	require.NoError(t, err)
	time.Sleep(time.Millisecond)

	post6, err := ss.Post().Save(rctx, &model.Post{
		ChannelId: channelID,
		UserId:    userID,
		Message:   "message",
		RootId:    post1.Id,
	})
	require.NoError(t, err)

	t.Run("should return the last posts created in a channel", func(t *testing.T) {
		postList, err := ss.Post().GetPosts(rctx, model.GetPostsOptions{ChannelId: channelID, Page: 0, PerPage: 30, SkipFetchThreads: false}, false, map[string]bool{})
		assert.NoError(t, err)

		assert.Equal(t, []string{
			post6.Id,
			post5.Id,
			post4.Id,
			post3.Id,
			post2.Id,
			post1.Id,
		}, postList.Order)

		assert.Len(t, postList.Posts, 6)
		assert.NotNil(t, postList.Posts[post1.Id])
		assert.NotNil(t, postList.Posts[post2.Id])
		assert.NotNil(t, postList.Posts[post3.Id])
		assert.NotNil(t, postList.Posts[post4.Id])
		assert.NotNil(t, postList.Posts[post5.Id])
		assert.NotNil(t, postList.Posts[post6.Id])
	})

	t.Run("should return the last posts created in a channel and the threads and the reply count must be 0", func(t *testing.T) {
		postList, err := ss.Post().GetPosts(rctx, model.GetPostsOptions{ChannelId: channelID, Page: 0, PerPage: 2, SkipFetchThreads: false}, false, map[string]bool{})
		assert.NoError(t, err)

		assert.Equal(t, []string{
			post6.Id,
			post5.Id,
		}, postList.Order)

		assert.Len(t, postList.Posts, 4)
		require.NotNil(t, postList.Posts[post1.Id])
		require.NotNil(t, postList.Posts[post3.Id])
		require.NotNil(t, postList.Posts[post5.Id])
		require.NotNil(t, postList.Posts[post6.Id])
		assert.Equal(t, int64(0), postList.Posts[post1.Id].ReplyCount)
		assert.Equal(t, int64(0), postList.Posts[post3.Id].ReplyCount)
		assert.Equal(t, int64(0), postList.Posts[post5.Id].ReplyCount)
		assert.Equal(t, int64(0), postList.Posts[post6.Id].ReplyCount)
	})

	t.Run("should return the last posts created in a channel without the threads and the reply count must be correct", func(t *testing.T) {
		postList, err := ss.Post().GetPosts(rctx, model.GetPostsOptions{ChannelId: channelID, Page: 0, PerPage: 2, SkipFetchThreads: true}, false, map[string]bool{})
		require.NoError(t, err)

		assert.Equal(t, []string{
			post6.Id,
			post5.Id,
		}, postList.Order)

		assert.Len(t, postList.Posts, 4)
		assert.NotNil(t, postList.Posts[post5.Id])
		assert.NotNil(t, postList.Posts[post6.Id])
		assert.Equal(t, int64(1), postList.Posts[post5.Id].ReplyCount)
		assert.Equal(t, int64(1), postList.Posts[post6.Id].ReplyCount)
	})

	t.Run("should return all posts in a channel included deleted posts", func(t *testing.T) {
		err := ss.Post().Delete(rctx, post1.Id, 1, userID)
		require.NoError(t, err)

		postList, err := ss.Post().GetPosts(rctx, model.GetPostsOptions{ChannelId: channelID, Page: 0, PerPage: 30, SkipFetchThreads: false, IncludeDeleted: true}, false, map[string]bool{})
		require.NoError(t, err)

		assert.Equal(t, []string{
			post6.Id,
			post5.Id,
			post4.Id,
			post3.Id,
			post2.Id,
			post1.Id,
		}, postList.Order)

		assert.Len(t, postList.Posts, 6)
		assert.NotNil(t, postList.Posts[post1.Id])
		assert.NotNil(t, postList.Posts[post2.Id])
		assert.NotNil(t, postList.Posts[post3.Id])
		assert.NotNil(t, postList.Posts[post4.Id])
		assert.NotNil(t, postList.Posts[post5.Id])
		assert.NotNil(t, postList.Posts[post6.Id])
	})

	t.Run("should return all posts in a channel included deleted posts without threads", func(t *testing.T) {
		err := ss.Post().Delete(rctx, post5.Id, 1, userID)
		require.NoError(t, err)

		postList, err := ss.Post().GetPosts(rctx, model.GetPostsOptions{ChannelId: channelID, Page: 0, PerPage: 30, SkipFetchThreads: true, IncludeDeleted: true}, false, map[string]bool{})
		require.NoError(t, err)

		assert.Equal(t, []string{
			post6.Id,
			post5.Id,
			post4.Id,
			post3.Id,
			post2.Id,
			post1.Id,
		}, postList.Order)

		assert.Len(t, postList.Posts, 6)
		assert.NotNil(t, postList.Posts[post5.Id])
		assert.NotNil(t, postList.Posts[post6.Id])
		assert.Equal(t, int64(1), postList.Posts[post5.Id].ReplyCount)
		assert.Equal(t, int64(1), postList.Posts[post6.Id].ReplyCount)
	})

	t.Run("should return the lasts posts created in channel without include deleted posts", func(t *testing.T) {
		err := ss.Post().Delete(rctx, post6.Id, 1, userID)
		require.NoError(t, err)

		postList, err := ss.Post().GetPosts(rctx, model.GetPostsOptions{ChannelId: channelID, Page: 0, PerPage: 30, SkipFetchThreads: true, IncludeDeleted: false}, false, map[string]bool{})
		require.NoError(t, err)

		assert.Equal(t, []string{
			post4.Id,
			post3.Id,
			post2.Id,
		}, postList.Order)

		assert.Len(t, postList.Posts, 3)
		assert.NotNil(t, postList.Posts[post2.Id])
		assert.NotNil(t, postList.Posts[post3.Id])
		assert.NotNil(t, postList.Posts[post4.Id])
	})
}

func testPostStoreGetPostBeforeAfter(t *testing.T, rctx request.CTX, ss store.Store) {
	teamID := model.NewId()
	channel1, err := ss.Channel().Save(rctx, &model.Channel{
		TeamId:      teamID,
		DisplayName: "DisplayName1",
		Name:        "channel" + model.NewId(),
		Type:        model.ChannelTypeOpen,
	}, -1)
	require.NoError(t, err)

	channelID := channel1.Id

	o0 := &model.Post{}
	o0.ChannelId = channelID
	o0.UserId = model.NewId()
	o0.Message = NewTestID()
	_, err = ss.Post().Save(rctx, o0)
	require.NoError(t, err)
	time.Sleep(2 * time.Millisecond)

	o1 := &model.Post{}
	o1.ChannelId = channelID
	o1.Type = model.PostTypeJoinChannel
	o1.UserId = model.NewId()
	o1.Message = "system_join_channel message"
	_, err = ss.Post().Save(rctx, o1)
	require.NoError(t, err)
	time.Sleep(2 * time.Millisecond)

	o0a := &model.Post{}
	o0a.ChannelId = channelID
	o0a.UserId = model.NewId()
	o0a.Message = NewTestID()
	o0a.RootId = o1.Id
	_, err = ss.Post().Save(rctx, o0a)
	require.NoError(t, err)
	time.Sleep(2 * time.Millisecond)

	o0b := &model.Post{}
	o0b.ChannelId = channelID
	o0b.UserId = model.NewId()
	o0b.Message = "deleted message"
	o0b.RootId = o1.Id
	o0b.DeleteAt = 1
	_, err = ss.Post().Save(rctx, o0b)
	require.NoError(t, err)
	time.Sleep(2 * time.Millisecond)

	channel2, err := ss.Channel().Save(rctx, &model.Channel{
		TeamId:      teamID,
		DisplayName: "DisplayName2",
		Name:        "channel" + model.NewId(),
		Type:        model.ChannelTypeOpen,
	}, -1)
	require.NoError(t, err)

	otherChannelPost := &model.Post{}
	otherChannelPost.ChannelId = channel2.Id
	otherChannelPost.UserId = model.NewId()
	otherChannelPost.Message = NewTestID()
	_, err = ss.Post().Save(rctx, otherChannelPost)
	require.NoError(t, err)
	time.Sleep(2 * time.Millisecond)

	o2 := &model.Post{}
	o2.ChannelId = channelID
	o2.UserId = model.NewId()
	o2.Message = NewTestID()
	_, err = ss.Post().Save(rctx, o2)
	require.NoError(t, err)
	time.Sleep(2 * time.Millisecond)

	o2a := &model.Post{}
	o2a.ChannelId = channelID
	o2a.UserId = model.NewId()
	o2a.Message = NewTestID()
	o2a.RootId = o2.Id
	_, err = ss.Post().Save(rctx, o2a)
	require.NoError(t, err)

	rPostID1, err := ss.Post().GetPostIdBeforeTime(channelID, o0a.CreateAt, false)
	require.Equal(t, rPostID1, o1.Id, "should return before post o1")
	require.NoError(t, err)

	rPostID1, err = ss.Post().GetPostIdAfterTime(channelID, o0b.CreateAt, false)
	require.Equal(t, rPostID1, o2.Id, "should return before post o2")
	require.NoError(t, err)

	rPost1, err := ss.Post().GetPostAfterTime(channelID, o0b.CreateAt, false)
	require.Equal(t, rPost1.Id, o2.Id, "should return before post o2")
	require.NoError(t, err)

	rPostID2, err := ss.Post().GetPostIdBeforeTime(channelID, o0.CreateAt, false)
	require.Empty(t, rPostID2, "should return no post")
	require.NoError(t, err)

	rPostID2, err = ss.Post().GetPostIdAfterTime(channelID, o0.CreateAt, false)
	require.Equal(t, rPostID2, o1.Id, "should return before post o1")
	require.NoError(t, err)

	rPost2, err := ss.Post().GetPostAfterTime(channelID, o0.CreateAt, false)
	require.Equal(t, rPost2.Id, o1.Id, "should return before post o1")
	require.NoError(t, err)

	rPostID3, err := ss.Post().GetPostIdBeforeTime(channelID, o2a.CreateAt, false)
	require.Equal(t, rPostID3, o2.Id, "should return before post o2")
	require.NoError(t, err)

	rPostID3, err = ss.Post().GetPostIdAfterTime(channelID, o2a.CreateAt, false)
	require.Empty(t, rPostID3, "should return no post")
	require.NoError(t, err)

	rPost3, err := ss.Post().GetPostAfterTime(channelID, o2a.CreateAt, false)
	require.Empty(t, rPost3.Id, "should return no post")
	require.NoError(t, err)
}

func testUserCountsWithPostsByDay(t *testing.T, rctx request.CTX, ss store.Store) {
	t1 := &model.Team{}
	t1.DisplayName = "DisplayName"
	t1.Name = NewTestID()
	t1.Email = MakeEmail()
	t1.Type = model.TeamOpen
	t1, err := ss.Team().Save(t1)
	require.NoError(t, err)

	c1 := &model.Channel{}
	c1.TeamId = t1.Id
	c1.DisplayName = "Channel2"
	c1.Name = NewTestID()
	c1.Type = model.ChannelTypeOpen
	c1, nErr := ss.Channel().Save(rctx, c1, -1)
	require.NoError(t, nErr)

	o1 := &model.Post{}
	o1.ChannelId = c1.Id
	o1.UserId = model.NewId()
	o1.CreateAt = utils.MillisFromTime(utils.Yesterday())
	o1.Message = NewTestID()
	o1, nErr = ss.Post().Save(rctx, o1)
	require.NoError(t, nErr)

	o1a := &model.Post{}
	o1a.ChannelId = c1.Id
	o1a.UserId = model.NewId()
	o1a.CreateAt = o1.CreateAt
	o1a.Message = NewTestID()
	_, nErr = ss.Post().Save(rctx, o1a)
	require.NoError(t, nErr)

	o2 := &model.Post{}
	o2.ChannelId = c1.Id
	o2.UserId = model.NewId()
	o2.CreateAt = o1.CreateAt - (1000 * 60 * 60 * 24)
	o2.Message = NewTestID()
	o2, nErr = ss.Post().Save(rctx, o2)
	require.NoError(t, nErr)

	o2a := &model.Post{}
	o2a.ChannelId = c1.Id
	o2a.UserId = o2.UserId
	o2a.CreateAt = o1.CreateAt - (1000 * 60 * 60 * 24)
	o2a.Message = NewTestID()
	_, nErr = ss.Post().Save(rctx, o2a)
	require.NoError(t, nErr)

	r1, err := ss.Post().AnalyticsUserCountsWithPostsByDay(t1.Id)
	require.NoError(t, err)

	row1 := r1[0]
	require.Equal(t, float64(2), row1.Value, "wrong value")

	row2 := r1[1]
	require.Equal(t, float64(1), row2.Value, "wrong value")
}

func testPostCountsByDay(t *testing.T, rctx request.CTX, ss store.Store) {
	t1 := &model.Team{}
	t1.DisplayName = "DisplayName"
	t1.Name = NewTestID()
	t1.Email = MakeEmail()
	t1.Type = model.TeamOpen
	t1, err := ss.Team().Save(t1)
	require.NoError(t, err)

	c1 := &model.Channel{}
	c1.TeamId = t1.Id
	c1.DisplayName = "Channel2"
	c1.Name = NewTestID()
	c1.Type = model.ChannelTypeOpen
	c1, nErr := ss.Channel().Save(rctx, c1, -1)
	require.NoError(t, nErr)

	o1 := &model.Post{}
	o1.ChannelId = c1.Id
	o1.UserId = model.NewId()
	o1.CreateAt = utils.MillisFromTime(utils.Yesterday())
	o1.Message = NewTestID()
	o1.Hashtags = "hashtag"
	o1, nErr = ss.Post().Save(rctx, o1)
	require.NoError(t, nErr)

	o1a := &model.Post{}
	o1a.ChannelId = c1.Id
	o1a.UserId = model.NewId()
	o1a.CreateAt = o1.CreateAt
	o1a.Message = NewTestID()
	o1a.FileIds = []string{"fileId1"}
	_, nErr = ss.Post().Save(rctx, o1a)
	require.NoError(t, nErr)

	o2 := &model.Post{}
	o2.ChannelId = c1.Id
	o2.UserId = model.NewId()
	o2.CreateAt = o1.CreateAt - (1000 * 60 * 60 * 24 * 2)
	o2.Message = NewTestID()
	o2.Filenames = []string{"filename1"}
	o2, nErr = ss.Post().Save(rctx, o2)
	require.NoError(t, nErr)

	o2a := &model.Post{}
	o2a.ChannelId = c1.Id
	o2a.UserId = o2.UserId
	o2a.CreateAt = o1.CreateAt - (1000 * 60 * 60 * 24 * 2)
	o2a.Message = NewTestID()
	o2a.Hashtags = "hashtag"
	o2a.FileIds = []string{"fileId2"}
	_, nErr = ss.Post().Save(rctx, o2a)
	require.NoError(t, nErr)

	bot1 := &model.Bot{
		Username:    "username",
		Description: "a bot",
		OwnerId:     model.NewId(),
		UserId:      model.NewId(),
	}
	_, nErr = ss.Bot().Save(bot1)
	require.NoError(t, nErr)

	b1 := &model.Post{}
	b1.Message = "bot message one"
	b1.ChannelId = c1.Id
	b1.UserId = bot1.UserId
	b1.CreateAt = utils.MillisFromTime(utils.Yesterday())
	_, nErr = ss.Post().Save(rctx, b1)
	require.NoError(t, nErr)

	b1a := &model.Post{}
	b1a.Message = "bot message two"
	b1a.ChannelId = c1.Id
	b1a.UserId = bot1.UserId
	b1a.CreateAt = utils.MillisFromTime(utils.Yesterday()) - (1000 * 60 * 60 * 24 * 2)
	_, nErr = ss.Post().Save(rctx, b1a)
	require.NoError(t, nErr)

	require.NoError(t, ss.Post().RefreshPostStats())

	time.Sleep(1 * time.Second)

	// summary of posts
	// yesterday - 2 non-bot user posts, 1 bot user post
	// 3 days ago - 2 non-bot user posts, 1 bot user post

	// last 31 days, all users (including bots)
	postCountsOptions := &model.AnalyticsPostCountsOptions{TeamId: t1.Id, BotsOnly: false, YesterdayOnly: false}
	r1, err := ss.Post().AnalyticsPostCountsByDay(postCountsOptions)
	require.NoError(t, err)
	assert.Equal(t, float64(3), r1[0].Value)
	assert.Equal(t, float64(3), r1[1].Value)
	assert.Equal(t, utils.Yesterday().Format("2006-01-02"), r1[0].Name)
	assert.Equal(t, utils.Yesterday().Add(-48*time.Hour).Format("2006-01-02"), r1[1].Name)

	// last 31 days, bots only
	postCountsOptions = &model.AnalyticsPostCountsOptions{TeamId: t1.Id, BotsOnly: true, YesterdayOnly: false}
	r1, err = ss.Post().AnalyticsPostCountsByDay(postCountsOptions)
	require.NoError(t, err)
	assert.Equal(t, float64(1), r1[0].Value)
	assert.Equal(t, float64(1), r1[1].Value)
	assert.Equal(t, utils.Yesterday().Format("2006-01-02"), r1[0].Name)
	assert.Equal(t, utils.Yesterday().Add(-48*time.Hour).Format("2006-01-02"), r1[1].Name)

	// yesterday only, all users (including bots)
	postCountsOptions = &model.AnalyticsPostCountsOptions{TeamId: t1.Id, BotsOnly: false, YesterdayOnly: true}
	r1, err = ss.Post().AnalyticsPostCountsByDay(postCountsOptions)
	require.NoError(t, err)
	assert.Equal(t, float64(3), r1[0].Value)
	assert.Equal(t, utils.Yesterday().Format("2006-01-02"), r1[0].Name)

	// yesterday only, bots only
	postCountsOptions = &model.AnalyticsPostCountsOptions{TeamId: t1.Id, BotsOnly: true, YesterdayOnly: true}
	r1, err = ss.Post().AnalyticsPostCountsByDay(postCountsOptions)
	require.NoError(t, err)
	assert.Equal(t, float64(1), r1[0].Value)
	assert.Equal(t, utils.Yesterday().Format("2006-01-02"), r1[0].Name)
}

func testPostCounts(t *testing.T, rctx request.CTX, ss store.Store) {
	now := time.Now()
	twentyMinAgo := now.Add(-20 * time.Minute).UnixMilli()
	fifteenMinAgo := now.Add(-15 * time.Minute).UnixMilli()
	tenMinAgo := now.Add(-10 * time.Minute).UnixMilli()

	t1 := &model.Team{}
	t1.DisplayName = "DisplayName"
	t1.Name = NewTestID()
	t1.Email = MakeEmail()
	t1.Type = model.TeamOpen
	t1, err := ss.Team().Save(t1)
	require.NoError(t, err)

	c1 := &model.Channel{}
	c1.TeamId = t1.Id
	c1.DisplayName = "Channel2"
	c1.Name = NewTestID()
	c1.Type = model.ChannelTypeOpen
	c1, nErr := ss.Channel().Save(rctx, c1, -1)
	require.NoError(t, nErr)

	// system post
	p1 := &model.Post{}
	p1.Type = "system_add_to_channel"
	p1.ChannelId = c1.Id
	p1.UserId = model.NewId()
	p1.Message = NewTestID()
	p1.CreateAt = twentyMinAgo
	p1.UpdateAt = twentyMinAgo
	_, nErr = ss.Post().Save(rctx, p1)
	require.NoError(t, nErr)

	p2 := &model.Post{}
	p2.ChannelId = c1.Id
	p2.UserId = model.NewId()
	p2.Message = NewTestID()
	p2.Hashtags = "hashtag"
	p2.CreateAt = twentyMinAgo
	p2.UpdateAt = twentyMinAgo
	p2, nErr = ss.Post().Save(rctx, p2)
	require.NoError(t, nErr)

	p3 := &model.Post{}
	p3.ChannelId = c1.Id
	p3.UserId = model.NewId()
	p3.Message = NewTestID()
	p3.FileIds = []string{"fileId1"}
	p3.CreateAt = twentyMinAgo
	p3.UpdateAt = twentyMinAgo
	_, nErr = ss.Post().Save(rctx, p3)
	require.NoError(t, nErr)

	p4 := &model.Post{}
	p4.ChannelId = c1.Id
	p4.UserId = model.NewId()
	p4.Message = NewTestID()
	p4.Filenames = []string{"filename1"}
	p4.CreateAt = tenMinAgo
	p4.UpdateAt = tenMinAgo
	p4, nErr = ss.Post().Save(rctx, p4)
	require.NoError(t, nErr)

	p5 := &model.Post{}
	p5.ChannelId = c1.Id
	p5.UserId = p4.UserId
	p5.Message = NewTestID()
	p5.Hashtags = "hashtag"
	p5.FileIds = []string{"fileId2"}
	p5.CreateAt = tenMinAgo
	p5.UpdateAt = tenMinAgo
	_, nErr = ss.Post().Save(rctx, p5)
	require.NoError(t, nErr)

	bot1 := &model.Bot{
		Username:    "username",
		Description: "a bot",
		OwnerId:     model.NewId(),
		UserId:      model.NewId(),
	}
	_, nErr = ss.Bot().Save(bot1)
	require.NoError(t, nErr)

	p6 := &model.Post{}
	p6.Message = "bot message one"
	p6.ChannelId = c1.Id
	p6.UserId = bot1.UserId
	p6.CreateAt = twentyMinAgo
	p6.UpdateAt = twentyMinAgo
	_, nErr = ss.Post().Save(rctx, p6)
	require.NoError(t, nErr)

	p7 := &model.Post{}
	p7.Message = "bot message two"
	p7.ChannelId = c1.Id
	p7.UserId = bot1.UserId
	p7.CreateAt = tenMinAgo
	p7.UpdateAt = tenMinAgo
	_, nErr = ss.Post().Save(rctx, p7)
	require.NoError(t, nErr)

	require.NoError(t, ss.Post().RefreshPostStats())

	// total across all teams
	c, err := ss.Post().AnalyticsPostCount(&model.PostCountOptions{})
	require.NoError(t, err)
	assert.GreaterOrEqual(t, c, int64(7))

	// total for single team
	c, err = ss.Post().AnalyticsPostCount(&model.PostCountOptions{TeamId: t1.Id})
	require.NoError(t, err)
	assert.Equal(t, int64(7), c)

	c, err = ss.Post().AnalyticsPostCountByTeam(t1.Id)
	require.NoError(t, err)
	assert.Equal(t, int64(7), c)

	// with files
	c, err = ss.Post().AnalyticsPostCount(&model.PostCountOptions{TeamId: t1.Id, MustHaveFile: true})
	require.NoError(t, err)
	assert.Equal(t, int64(3), c)

	// with hashtags
	c, err = ss.Post().AnalyticsPostCount(&model.PostCountOptions{TeamId: t1.Id, MustHaveHashtag: true})
	require.NoError(t, err)
	assert.Equal(t, int64(2), c)

	// with hashtags and files
	c, err = ss.Post().AnalyticsPostCount(&model.PostCountOptions{TeamId: t1.Id, MustHaveFile: true, MustHaveHashtag: true})
	require.NoError(t, err)
	assert.Equal(t, int64(1), c)

	// excluding system posts
	c, err = ss.Post().AnalyticsPostCount(&model.PostCountOptions{TeamId: t1.Id, ExcludeSystemPosts: true})
	require.NoError(t, err)
	assert.Equal(t, int64(6), c)

	// before update_at time
	c, err = ss.Post().AnalyticsPostCount(&model.PostCountOptions{TeamId: t1.Id, SinceUpdateAt: fifteenMinAgo})
	require.NoError(t, err)
	assert.Equal(t, int64(3), c)

	// equal to update_at time
	c, err = ss.Post().AnalyticsPostCount(&model.PostCountOptions{TeamId: t1.Id, SinceUpdateAt: tenMinAgo})
	require.NoError(t, err)
	assert.Equal(t, int64(3), c)

	// since update_at and since post id
	tenMinAgoIDs := []string{p4.Id, p5.Id, p7.Id}
	sort.Strings(tenMinAgoIDs)
	c, err = ss.Post().AnalyticsPostCount(&model.PostCountOptions{TeamId: t1.Id, SinceUpdateAt: tenMinAgo, SincePostID: tenMinAgoIDs[0]})
	require.NoError(t, err)
	assert.Equal(t, int64(2), c)

	// delete 1 post
	err = ss.Post().Delete(rctx, p2.Id, 1, p2.UserId)
	require.NoError(t, err)

	// total for single team with the deleted post excluded
	c, err = ss.Post().AnalyticsPostCount(&model.PostCountOptions{TeamId: t1.Id, ExcludeDeleted: true})
	require.NoError(t, err)
	assert.Equal(t, int64(6), c)

	// total users only posts for single team with the deleted post excluded
	c, err = ss.Post().AnalyticsPostCount(&model.PostCountOptions{TeamId: t1.Id, ExcludeDeleted: true, UsersPostsOnly: true})
	require.NoError(t, err)
	assert.Equal(t, int64(3), c)
}

func testPostStoreGetFlaggedPostsForTeam(t *testing.T, rctx request.CTX, ss store.Store, s SqlStore) {
	c1 := &model.Channel{}
	c1.TeamId = model.NewId()
	c1.DisplayName = "Channel1"
	c1.Name = NewTestID()
	c1.Type = model.ChannelTypeOpen
	c1, err := ss.Channel().Save(rctx, c1, -1)
	require.NoError(t, err)

	o1 := &model.Post{}
	o1.ChannelId = c1.Id
	o1.UserId = model.NewId()
	o1.Message = NewTestID()
	o1, err = ss.Post().Save(rctx, o1)
	require.NoError(t, err)
	time.Sleep(2 * time.Millisecond)

	o2 := &model.Post{}
	o2.ChannelId = o1.ChannelId
	o2.UserId = model.NewId()
	o2.Message = NewTestID()
	o2, err = ss.Post().Save(rctx, o2)
	require.NoError(t, err)
	time.Sleep(2 * time.Millisecond)

	o3 := &model.Post{}
	o3.ChannelId = o1.ChannelId
	o3.UserId = model.NewId()
	o3.Message = NewTestID()
	o3.DeleteAt = 1
	o3, err = ss.Post().Save(rctx, o3)
	require.NoError(t, err)
	time.Sleep(2 * time.Millisecond)

	m0 := &model.ChannelMember{}
	m0.ChannelId = c1.Id
	m0.UserId = o1.UserId
	m0.NotifyProps = model.GetDefaultChannelNotifyProps()
	_, err = ss.Channel().SaveMember(rctx, m0)
	require.NoError(t, err)

	teamID := model.NewId()
	channel2, err := ss.Channel().Save(rctx, &model.Channel{
		TeamId:      teamID,
		DisplayName: "DisplayName2",
		Name:        "channel" + model.NewId(),
		Type:        model.ChannelTypeOpen,
	}, -1)
	require.NoError(t, err)

	o4 := &model.Post{}
	o4.ChannelId = channel2.Id
	o4.UserId = model.NewId()
	o4.Message = NewTestID()
	o4, err = ss.Post().Save(rctx, o4)
	require.NoError(t, err)
	time.Sleep(2 * time.Millisecond)

	c2 := &model.Channel{}
	c2.DisplayName = "DMChannel1"
	c2.Name = model.GetDMNameFromIds(NewTestID(), NewTestID())
	c2.Type = model.ChannelTypeDirect

	m1 := &model.ChannelMember{}
	m1.ChannelId = c2.Id
	m1.UserId = o1.UserId
	m1.NotifyProps = model.GetDefaultChannelNotifyProps()

	m2 := &model.ChannelMember{}
	m2.ChannelId = c2.Id
	m2.UserId = model.NewId()
	m2.NotifyProps = model.GetDefaultChannelNotifyProps()

	c2, err = ss.Channel().SaveDirectChannel(rctx, c2, m1, m2)
	require.NoError(t, err)

	o5 := &model.Post{}
	o5.ChannelId = c2.Id
	o5.UserId = m2.UserId
	o5.Message = NewTestID()
	o5, err = ss.Post().Save(rctx, o5)
	require.NoError(t, err)
	time.Sleep(2 * time.Millisecond)

	// Post on channel where user is not a member
	channel3, err := ss.Channel().Save(rctx, &model.Channel{
		TeamId:      teamID,
		DisplayName: "DisplayName3",
		Name:        "channel" + model.NewId(),
		Type:        model.ChannelTypeOpen,
	}, -1)
	require.NoError(t, err)

	o6 := &model.Post{}
	o6.ChannelId = channel3.Id
	o6.UserId = m2.UserId
	o6.Message = NewTestID()
	o6, err = ss.Post().Save(rctx, o6)
	require.NoError(t, err)
	time.Sleep(2 * time.Millisecond)

	r1, err := ss.Post().GetFlaggedPosts(o1.ChannelId, 0, 2)
	require.NoError(t, err)

	require.Empty(t, r1.Order, "should be empty")

	preferences := model.Preferences{
		{
			UserId:   o1.UserId,
			Category: model.PreferenceCategoryFlaggedPost,
			Name:     o1.Id,
			Value:    "true",
		},
	}

	err = ss.Preference().Save(preferences)
	require.NoError(t, err)

	r2, err := ss.Post().GetFlaggedPostsForTeam(o1.UserId, c1.TeamId, 0, 2)
	require.NoError(t, err)
	require.Len(t, r2.Order, 1, "should have 1 post")

	preferences = model.Preferences{
		{
			UserId:   o1.UserId,
			Category: model.PreferenceCategoryFlaggedPost,
			Name:     o2.Id,
			Value:    "true",
		},
	}

	err = ss.Preference().Save(preferences)
	require.NoError(t, err)

	r3, err := ss.Post().GetFlaggedPostsForTeam(o1.UserId, c1.TeamId, 0, 1)
	require.NoError(t, err)
	require.Len(t, r3.Order, 1, "should have 1 post")

	r3, err = ss.Post().GetFlaggedPostsForTeam(o1.UserId, c1.TeamId, 1, 1)
	require.NoError(t, err)
	require.Len(t, r3.Order, 1, "should have 1 post")

	r3, err = ss.Post().GetFlaggedPostsForTeam(o1.UserId, c1.TeamId, 1000, 10)
	require.NoError(t, err)
	require.Empty(t, r3.Order, "should be empty")

	r4, err := ss.Post().GetFlaggedPostsForTeam(o1.UserId, c1.TeamId, 0, 2)
	require.NoError(t, err)
	require.Len(t, r4.Order, 2, "should have 2 posts")

	preferences = model.Preferences{
		{
			UserId:   o1.UserId,
			Category: model.PreferenceCategoryFlaggedPost,
			Name:     o3.Id,
			Value:    "true",
		},
	}

	err = ss.Preference().Save(preferences)
	require.NoError(t, err)

	r4, err = ss.Post().GetFlaggedPostsForTeam(o1.UserId, c1.TeamId, 0, 2)
	require.NoError(t, err)
	require.Len(t, r4.Order, 2, "should have 2 posts")

	preferences = model.Preferences{
		{
			UserId:   o1.UserId,
			Category: model.PreferenceCategoryFlaggedPost,
			Name:     o4.Id,
			Value:    "true",
		},
	}
	err = ss.Preference().Save(preferences)
	require.NoError(t, err)

	r4, err = ss.Post().GetFlaggedPostsForTeam(o1.UserId, c1.TeamId, 0, 2)
	require.NoError(t, err)
	require.Len(t, r4.Order, 2, "should have 2 posts")

	r4, err = ss.Post().GetFlaggedPostsForTeam(o1.UserId, model.NewId(), 0, 2)
	require.NoError(t, err)
	require.Empty(t, r4.Order, "should have 0 posts")

	preferences = model.Preferences{
		{
			UserId:   o1.UserId,
			Category: model.PreferenceCategoryFlaggedPost,
			Name:     o5.Id,
			Value:    "true",
		},
	}
	err = ss.Preference().Save(preferences)
	require.NoError(t, err)

	r4, err = ss.Post().GetFlaggedPostsForTeam(o1.UserId, c1.TeamId, 0, 10)
	require.NoError(t, err)
	require.Len(t, r4.Order, 3, "should have 3 posts")

	preferences = model.Preferences{
		{
			UserId:   o1.UserId,
			Category: model.PreferenceCategoryFlaggedPost,
			Name:     o6.Id,
			Value:    "true",
		},
	}
	err = ss.Preference().Save(preferences)
	require.NoError(t, err)

	r4, err = ss.Post().GetFlaggedPostsForTeam(o1.UserId, c1.TeamId, 0, 10)
	require.NoError(t, err)
	require.Len(t, r4.Order, 3, "should have 3 posts")

	// Manually truncate Channels table until testlib can handle cleanups
	s.GetMaster().Exec("TRUNCATE Channels")
}

func testPostStoreGetFlaggedPosts(t *testing.T, rctx request.CTX, ss store.Store) {
	c1 := &model.Channel{}
	c1.TeamId = model.NewId()
	c1.DisplayName = "Channel1"
	c1.Name = NewTestID()
	c1.Type = model.ChannelTypeOpen
	c1, err := ss.Channel().Save(rctx, c1, -1)
	require.NoError(t, err)

	o1 := &model.Post{}
	o1.ChannelId = c1.Id
	o1.UserId = model.NewId()
	o1.Message = NewTestID()
	o1, err = ss.Post().Save(rctx, o1)
	require.NoError(t, err)
	time.Sleep(2 * time.Millisecond)

	o2 := &model.Post{}
	o2.ChannelId = o1.ChannelId
	o2.UserId = model.NewId()
	o2.Message = NewTestID()
	o2, err = ss.Post().Save(rctx, o2)
	require.NoError(t, err)
	time.Sleep(2 * time.Millisecond)

	o3 := &model.Post{}
	o3.ChannelId = o1.ChannelId
	o3.UserId = model.NewId()
	o3.Message = NewTestID()
	o3.DeleteAt = 1
	o3, err = ss.Post().Save(rctx, o3)
	require.NoError(t, err)
	time.Sleep(2 * time.Millisecond)

	// Post on channel where user is not a member
	teamID := model.NewId()
	channel2, err := ss.Channel().Save(rctx, &model.Channel{
		TeamId:      teamID,
		DisplayName: "DisplayName2",
		Name:        "channel" + model.NewId(),
		Type:        model.ChannelTypeOpen,
	}, -1)
	require.NoError(t, err)

	o4 := &model.Post{}
	o4.ChannelId = channel2.Id
	o4.UserId = model.NewId()
	o4.Message = NewTestID()
	o4, err = ss.Post().Save(rctx, o4)
	require.NoError(t, err)
	time.Sleep(2 * time.Millisecond)

	m0 := &model.ChannelMember{}
	m0.ChannelId = o1.ChannelId
	m0.UserId = o1.UserId
	m0.NotifyProps = model.GetDefaultChannelNotifyProps()
	_, err = ss.Channel().SaveMember(rctx, m0)
	require.NoError(t, err)

	r1, err := ss.Post().GetFlaggedPosts(o1.UserId, 0, 2)
	require.NoError(t, err)
	require.Empty(t, r1.Order, "should be empty")

	preferences := model.Preferences{
		{
			UserId:   o1.UserId,
			Category: model.PreferenceCategoryFlaggedPost,
			Name:     o1.Id,
			Value:    "true",
		},
	}

	nErr := ss.Preference().Save(preferences)
	require.NoError(t, nErr)

	r2, err := ss.Post().GetFlaggedPosts(o1.UserId, 0, 2)
	require.NoError(t, err)
	require.Len(t, r2.Order, 1, "should have 1 post")

	preferences = model.Preferences{
		{
			UserId:   o1.UserId,
			Category: model.PreferenceCategoryFlaggedPost,
			Name:     o2.Id,
			Value:    "true",
		},
	}

	nErr = ss.Preference().Save(preferences)
	require.NoError(t, nErr)

	r3, err := ss.Post().GetFlaggedPosts(o1.UserId, 0, 1)
	require.NoError(t, err)
	require.Len(t, r3.Order, 1, "should have 1 post")

	r3, err = ss.Post().GetFlaggedPosts(o1.UserId, 1, 1)
	require.NoError(t, err)
	require.Len(t, r3.Order, 1, "should have 1 post")

	r3, err = ss.Post().GetFlaggedPosts(o1.UserId, 1000, 10)
	require.NoError(t, err)
	require.Empty(t, r3.Order, "should be empty")

	r4, err := ss.Post().GetFlaggedPosts(o1.UserId, 0, 2)
	require.NoError(t, err)
	require.Len(t, r4.Order, 2, "should have 2 posts")

	preferences = model.Preferences{
		{
			UserId:   o1.UserId,
			Category: model.PreferenceCategoryFlaggedPost,
			Name:     o3.Id,
			Value:    "true",
		},
	}

	nErr = ss.Preference().Save(preferences)
	require.NoError(t, nErr)

	r4, err = ss.Post().GetFlaggedPosts(o1.UserId, 0, 2)
	require.NoError(t, err)
	require.Len(t, r4.Order, 2, "should have 2 posts")

	preferences = model.Preferences{
		{
			UserId:   o1.UserId,
			Category: model.PreferenceCategoryFlaggedPost,
			Name:     o4.Id,
			Value:    "true",
		},
	}

	nErr = ss.Preference().Save(preferences)
	require.NoError(t, nErr)

	r4, err = ss.Post().GetFlaggedPosts(o1.UserId, 0, 2)
	require.NoError(t, err)
	require.Len(t, r4.Order, 2, "should have 2 posts")
}

func testPostStoreGetFlaggedPostsForChannel(t *testing.T, rctx request.CTX, ss store.Store) {
	c1 := &model.Channel{}
	c1.TeamId = model.NewId()
	c1.DisplayName = "Channel1"
	c1.Name = NewTestID()
	c1.Type = model.ChannelTypeOpen
	c1, err := ss.Channel().Save(rctx, c1, -1)
	require.NoError(t, err)

	c2 := &model.Channel{}
	c2.TeamId = model.NewId()
	c2.DisplayName = "Channel2"
	c2.Name = NewTestID()
	c2.Type = model.ChannelTypeOpen
	c2, err = ss.Channel().Save(rctx, c2, -1)
	require.NoError(t, err)

	o1 := &model.Post{}
	o1.ChannelId = c1.Id
	o1.UserId = model.NewId()
	o1.Message = NewTestID()
	o1, err = ss.Post().Save(rctx, o1)
	require.NoError(t, err)
	time.Sleep(2 * time.Millisecond)

	o2 := &model.Post{}
	o2.ChannelId = o1.ChannelId
	o2.UserId = model.NewId()
	o2.Message = NewTestID()
	o2, err = ss.Post().Save(rctx, o2)
	require.NoError(t, err)
	time.Sleep(2 * time.Millisecond)

	// deleted post
	teamID := model.NewId()
	channel3, err := ss.Channel().Save(rctx, &model.Channel{
		TeamId:      teamID,
		DisplayName: "DisplayName3",
		Name:        "channel" + model.NewId(),
		Type:        model.ChannelTypeOpen,
	}, -1)
	require.NoError(t, err)

	o3 := &model.Post{}
	o3.ChannelId = channel3.Id
	o3.UserId = o1.ChannelId
	o3.Message = NewTestID()
	o3.DeleteAt = 1
	o3, err = ss.Post().Save(rctx, o3)
	require.NoError(t, err)
	time.Sleep(2 * time.Millisecond)

	o4 := &model.Post{}
	o4.ChannelId = c2.Id
	o4.UserId = model.NewId()
	o4.Message = NewTestID()
	o4, err = ss.Post().Save(rctx, o4)
	require.NoError(t, err)
	time.Sleep(2 * time.Millisecond)

	// Post on channel where user is not a member
	channel4, err := ss.Channel().Save(rctx, &model.Channel{
		TeamId:      teamID,
		DisplayName: "DisplayName4",
		Name:        "channel" + model.NewId(),
		Type:        model.ChannelTypeOpen,
	}, -1)
	require.NoError(t, err)

	o5 := &model.Post{}
	o5.ChannelId = channel4.Id
	o5.UserId = model.NewId()
	o5.Message = NewTestID()
	o5, err = ss.Post().Save(rctx, o5)
	require.NoError(t, err)
	time.Sleep(2 * time.Millisecond)

	m1 := &model.ChannelMember{}
	m1.ChannelId = o1.ChannelId
	m1.UserId = o1.UserId
	m1.NotifyProps = model.GetDefaultChannelNotifyProps()
	_, err = ss.Channel().SaveMember(rctx, m1)
	require.NoError(t, err)

	m2 := &model.ChannelMember{}
	m2.ChannelId = o4.ChannelId
	m2.UserId = o1.UserId
	m2.NotifyProps = model.GetDefaultChannelNotifyProps()
	_, err = ss.Channel().SaveMember(rctx, m2)
	require.NoError(t, err)

	r, err := ss.Post().GetFlaggedPostsForChannel(o1.UserId, o1.ChannelId, 0, 10)
	require.NoError(t, err)
	require.Empty(t, r.Order, "should be empty")

	preference := model.Preference{
		UserId:   o1.UserId,
		Category: model.PreferenceCategoryFlaggedPost,
		Name:     o1.Id,
		Value:    "true",
	}

	nErr := ss.Preference().Save(model.Preferences{preference})
	require.NoError(t, nErr)

	r, err = ss.Post().GetFlaggedPostsForChannel(o1.UserId, o1.ChannelId, 0, 10)
	require.NoError(t, err)
	require.Len(t, r.Order, 1, "should have 1 post")

	preference.Name = o2.Id
	nErr = ss.Preference().Save(model.Preferences{preference})
	require.NoError(t, nErr)

	preference.Name = o3.Id
	nErr = ss.Preference().Save(model.Preferences{preference})
	require.NoError(t, nErr)

	r, err = ss.Post().GetFlaggedPostsForChannel(o1.UserId, o1.ChannelId, 0, 1)
	require.NoError(t, err)
	require.Len(t, r.Order, 1, "should have 1 post")

	r, err = ss.Post().GetFlaggedPostsForChannel(o1.UserId, o1.ChannelId, 1, 1)
	require.NoError(t, err)
	require.Len(t, r.Order, 1, "should have 1 post")

	r, err = ss.Post().GetFlaggedPostsForChannel(o1.UserId, o1.ChannelId, 1000, 10)
	require.NoError(t, err)
	require.Empty(t, r.Order, "should be empty")

	r, err = ss.Post().GetFlaggedPostsForChannel(o1.UserId, o1.ChannelId, 0, 10)
	require.NoError(t, err)
	require.Len(t, r.Order, 2, "should have 2 posts")

	preference.Name = o4.Id
	nErr = ss.Preference().Save(model.Preferences{preference})
	require.NoError(t, nErr)

	r, err = ss.Post().GetFlaggedPostsForChannel(o1.UserId, o4.ChannelId, 0, 10)
	require.NoError(t, err)
	require.Len(t, r.Order, 1, "should have 1 posts")

	preference.Name = o5.Id
	nErr = ss.Preference().Save(model.Preferences{preference})
	require.NoError(t, nErr)

	r, err = ss.Post().GetFlaggedPostsForChannel(o1.UserId, o5.ChannelId, 0, 10)
	require.NoError(t, err)
	require.Len(t, r.Order, 0, "should have 0 posts")
}

func testPostStoreGetPostsCreatedAt(t *testing.T, rctx request.CTX, ss store.Store) {
	teamID := model.NewId()
	channel1, err := ss.Channel().Save(rctx, &model.Channel{
		TeamId:      teamID,
		DisplayName: "DisplayName1",
		Name:        "channel" + model.NewId(),
		Type:        model.ChannelTypeOpen,
	}, -1)
	require.NoError(t, err)

	createTime := model.GetMillis() + 1

	o0 := &model.Post{}
	o0.ChannelId = channel1.Id
	o0.UserId = model.NewId()
	o0.Message = NewTestID()
	o0.CreateAt = createTime
	o0, err = ss.Post().Save(rctx, o0)
	require.NoError(t, err)

	o1 := &model.Post{}
	o1.ChannelId = o0.ChannelId
	o1.UserId = model.NewId()
	o1.Message = NewTestID()
	o1.CreateAt = createTime
	o1, err = ss.Post().Save(rctx, o1)
	require.NoError(t, err)

	o2 := &model.Post{}
	o2.ChannelId = o1.ChannelId
	o2.UserId = model.NewId()
	o2.Message = NewTestID()
	o2.RootId = o1.Id
	o2.CreateAt = createTime + 1
	_, err = ss.Post().Save(rctx, o2)
	require.NoError(t, err)

	channel2, err := ss.Channel().Save(rctx, &model.Channel{
		TeamId:      teamID,
		DisplayName: "DisplayName2",
		Name:        "channel" + model.NewId(),
		Type:        model.ChannelTypeOpen,
	}, -1)
	require.NoError(t, err)

	o3 := &model.Post{}
	o3.ChannelId = channel2.Id
	o3.UserId = model.NewId()
	o3.Message = NewTestID()
	o3.CreateAt = createTime
	_, err = ss.Post().Save(rctx, o3)
	require.NoError(t, err)

	r1, _ := ss.Post().GetPostsCreatedAt(o1.ChannelId, createTime)
	assert.Equal(t, 2, len(r1))
}

func testPostStoreOverwriteMultiple(t *testing.T, rctx request.CTX, ss store.Store) {
	teamID := model.NewId()
	channel1, err := ss.Channel().Save(rctx, &model.Channel{
		TeamId:      teamID,
		DisplayName: "DisplayName1",
		Name:        "channel" + model.NewId(),
		Type:        model.ChannelTypeOpen,
	}, -1)
	require.NoError(t, err)

	o1 := &model.Post{}
	o1.ChannelId = channel1.Id
	o1.UserId = model.NewId()
	o1.Message = NewTestID()
	o1, err = ss.Post().Save(rctx, o1)
	require.NoError(t, err)

	o2 := &model.Post{}
	o2.ChannelId = o1.ChannelId
	o2.UserId = model.NewId()
	o2.Message = NewTestID()
	o2.RootId = o1.Id
	o2, err = ss.Post().Save(rctx, o2)
	require.NoError(t, err)

	o3 := &model.Post{}
	o3.ChannelId = o1.ChannelId
	o3.UserId = model.NewId()
	o3.Message = NewTestID()
	o3, err = ss.Post().Save(rctx, o3)
	require.NoError(t, err)

	channel2, err := ss.Channel().Save(rctx, &model.Channel{
		TeamId:      teamID,
		DisplayName: "DisplayName2",
		Name:        "channel" + model.NewId(),
		Type:        model.ChannelTypeOpen,
	}, -1)
	require.NoError(t, err)

	o4, err := ss.Post().Save(rctx, &model.Post{
		ChannelId: channel2.Id,
		UserId:    model.NewId(),
		Message:   model.NewId(),
		Filenames: []string{"test"},
	})
	require.NoError(t, err)

	channel3, err := ss.Channel().Save(rctx, &model.Channel{
		TeamId:      teamID,
		DisplayName: "DisplayName3",
		Name:        "channel" + model.NewId(),
		Type:        model.ChannelTypeOpen,
	}, -1)
	require.NoError(t, err)
	o5, err := ss.Post().Save(rctx, &model.Post{
		ChannelId: channel3.Id,
		UserId:    model.NewId(),
		Message:   model.NewId(),
		Filenames: []string{"test2", "test3"},
	})
	require.NoError(t, err)

	r1, err := ss.Post().Get(rctx, o1.Id, model.GetPostsOptions{}, "", map[string]bool{})
	require.NoError(t, err)
	ro1 := r1.Posts[o1.Id]

	r2, err := ss.Post().Get(rctx, o2.Id, model.GetPostsOptions{}, "", map[string]bool{})
	require.NoError(t, err)
	ro2 := r2.Posts[o2.Id]

	r3, err := ss.Post().Get(rctx, o3.Id, model.GetPostsOptions{}, "", map[string]bool{})
	require.NoError(t, err)
	ro3 := r3.Posts[o3.Id]

	r4, err := ss.Post().Get(rctx, o4.Id, model.GetPostsOptions{}, "", map[string]bool{})
	require.NoError(t, err)
	ro4 := r4.Posts[o4.Id]

	r5, err := ss.Post().Get(rctx, o5.Id, model.GetPostsOptions{}, "", map[string]bool{})
	require.NoError(t, err)
	ro5 := r5.Posts[o5.Id]

	require.Equal(t, ro1.Message, o1.Message, "Failed to save/get")
	require.Equal(t, ro2.Message, o2.Message, "Failed to save/get")
	require.Equal(t, ro3.Message, o3.Message, "Failed to save/get")
	require.Equal(t, ro4.Message, o4.Message, "Failed to save/get")
	require.Equal(t, ro4.Filenames, o4.Filenames, "Failed to save/get")
	require.Equal(t, ro5.Message, o5.Message, "Failed to save/get")
	require.Equal(t, ro5.Filenames, o5.Filenames, "Failed to save/get")

	t.Run("overwrite changing message", func(t *testing.T) {
		o1a := ro1.Clone()
		o1a.Message = ro1.Message + "BBBBBBBBBB"

		o2a := ro2.Clone()
		o2a.Message = ro2.Message + "DDDDDDD"

		o3a := ro3.Clone()
		o3a.Message = ro3.Message + "WWWWWWW"

		_, errIdx, err := ss.Post().OverwriteMultiple(rctx, []*model.Post{o1a, o2a, o3a})
		require.NoError(t, err)
		require.Equal(t, -1, errIdx)

		r1, nErr := ss.Post().Get(rctx, o1.Id, model.GetPostsOptions{}, "", map[string]bool{})
		require.NoError(t, nErr)
		ro1a := r1.Posts[o1.Id]

		r2, nErr = ss.Post().Get(rctx, o1.Id, model.GetPostsOptions{}, "", map[string]bool{})
		require.NoError(t, nErr)
		ro2a := r2.Posts[o2.Id]

		r3, nErr = ss.Post().Get(rctx, o3.Id, model.GetPostsOptions{}, "", map[string]bool{})
		require.NoError(t, nErr)
		ro3a := r3.Posts[o3.Id]

		assert.Equal(t, ro1a.Message, o1a.Message, "Failed to overwrite/get")
		assert.Equal(t, ro2a.Message, o2a.Message, "Failed to overwrite/get")
		assert.Equal(t, ro3a.Message, o3a.Message, "Failed to overwrite/get")
	})

	t.Run("overwrite clearing filenames", func(t *testing.T) {
		o4a := ro4.Clone()
		o4a.Filenames = []string{}
		o4a.FileIds = []string{model.NewId()}

		o5a := ro5.Clone()
		o5a.Filenames = []string{}
		o5a.FileIds = []string{}

		_, errIdx, err := ss.Post().OverwriteMultiple(rctx, []*model.Post{o4a, o5a})
		require.NoError(t, err)
		require.Equal(t, -1, errIdx)

		r4, nErr := ss.Post().Get(rctx, o4.Id, model.GetPostsOptions{}, "", map[string]bool{})
		require.NoError(t, nErr)
		ro4a := r4.Posts[o4.Id]

		r5, nErr = ss.Post().Get(rctx, o5.Id, model.GetPostsOptions{}, "", map[string]bool{})
		require.NoError(t, nErr)
		ro5a := r5.Posts[o5.Id]

		require.Empty(t, ro4a.Filenames, "Failed to clear Filenames")
		require.Len(t, ro4a.FileIds, 1, "Failed to set FileIds")
		require.Empty(t, ro5a.Filenames, "Failed to clear Filenames")
		require.Empty(t, ro5a.FileIds, "Failed to set FileIds")
	})
}

func testPostStoreOverwrite(t *testing.T, rctx request.CTX, ss store.Store) {
	teamID := model.NewId()
	channel1, err := ss.Channel().Save(rctx, &model.Channel{
		TeamId:      teamID,
		DisplayName: "DisplayName1",
		Name:        "channel" + model.NewId(),
		Type:        model.ChannelTypeOpen,
	}, -1)
	require.NoError(t, err)

	o1 := &model.Post{}
	o1.ChannelId = channel1.Id
	o1.UserId = model.NewId()
	o1.Message = NewTestID()
	o1, err = ss.Post().Save(rctx, o1)
	require.NoError(t, err)

	o2 := &model.Post{}
	o2.ChannelId = o1.ChannelId
	o2.UserId = model.NewId()
	o2.Message = NewTestID()
	o2.RootId = o1.Id
	o2, err = ss.Post().Save(rctx, o2)
	require.NoError(t, err)

	o3 := &model.Post{}
	o3.ChannelId = o1.ChannelId
	o3.UserId = model.NewId()
	o3.Message = NewTestID()
	o3, err = ss.Post().Save(rctx, o3)
	require.NoError(t, err)

	channel2, err := ss.Channel().Save(rctx, &model.Channel{
		TeamId:      teamID,
		DisplayName: "DisplayName2",
		Name:        "channel" + model.NewId(),
		Type:        model.ChannelTypeOpen,
	}, -1)
	require.NoError(t, err)
	o4, err := ss.Post().Save(rctx, &model.Post{
		ChannelId: channel2.Id,
		UserId:    model.NewId(),
		Message:   model.NewId(),
		Filenames: []string{"test"},
	})
	require.NoError(t, err)

	r1, err := ss.Post().Get(rctx, o1.Id, model.GetPostsOptions{}, "", map[string]bool{})
	require.NoError(t, err)
	ro1 := r1.Posts[o1.Id]

	r2, err := ss.Post().Get(rctx, o2.Id, model.GetPostsOptions{}, "", map[string]bool{})
	require.NoError(t, err)
	ro2 := r2.Posts[o2.Id]

	r3, err := ss.Post().Get(rctx, o3.Id, model.GetPostsOptions{}, "", map[string]bool{})
	require.NoError(t, err)
	ro3 := r3.Posts[o3.Id]

	r4, err := ss.Post().Get(rctx, o4.Id, model.GetPostsOptions{}, "", map[string]bool{})
	require.NoError(t, err)
	ro4 := r4.Posts[o4.Id]

	require.Equal(t, ro1.Message, o1.Message, "Failed to save/get")
	require.Equal(t, ro2.Message, o2.Message, "Failed to save/get")
	require.Equal(t, ro3.Message, o3.Message, "Failed to save/get")
	require.Equal(t, ro4.Message, o4.Message, "Failed to save/get")

	t.Run("overwrite changing message", func(t *testing.T) {
		o1a := ro1.Clone()
		o1a.Message = ro1.Message + "BBBBBBBBBB"
		_, err = ss.Post().Overwrite(rctx, o1a)
		require.NoError(t, err)

		o2a := ro2.Clone()
		o2a.Message = ro2.Message + "DDDDDDD"
		_, err = ss.Post().Overwrite(rctx, o2a)
		require.NoError(t, err)

		o3a := ro3.Clone()
		o3a.Message = ro3.Message + "WWWWWWW"
		_, err = ss.Post().Overwrite(rctx, o3a)
		require.NoError(t, err)

		r1, err = ss.Post().Get(rctx, o1.Id, model.GetPostsOptions{}, "", map[string]bool{})
		require.NoError(t, err)
		ro1a := r1.Posts[o1.Id]

		r2, err = ss.Post().Get(rctx, o1.Id, model.GetPostsOptions{}, "", map[string]bool{})
		require.NoError(t, err)
		ro2a := r2.Posts[o2.Id]

		r3, err = ss.Post().Get(rctx, o3.Id, model.GetPostsOptions{}, "", map[string]bool{})
		require.NoError(t, err)
		ro3a := r3.Posts[o3.Id]

		assert.Equal(t, ro1a.Message, o1a.Message, "Failed to overwrite/get")
		assert.Equal(t, ro2a.Message, o2a.Message, "Failed to overwrite/get")
		assert.Equal(t, ro3a.Message, o3a.Message, "Failed to overwrite/get")
	})

	t.Run("overwrite clearing filenames", func(t *testing.T) {
		o4a := ro4.Clone()
		o4a.Filenames = []string{}
		o4a.FileIds = []string{model.NewId()}
		_, err = ss.Post().Overwrite(rctx, o4a)
		require.NoError(t, err)

		r4, err = ss.Post().Get(rctx, o4.Id, model.GetPostsOptions{}, "", map[string]bool{})
		require.NoError(t, err)

		ro4a := r4.Posts[o4.Id]
		require.Empty(t, ro4a.Filenames, "Failed to clear Filenames")
		require.Len(t, ro4a.FileIds, 1, "Failed to set FileIds")
	})
}

func testPostStoreGetPostsByIds(t *testing.T, rctx request.CTX, ss store.Store) {
	teamID := model.NewId()
	channel1, err := ss.Channel().Save(rctx, &model.Channel{
		TeamId:      teamID,
		DisplayName: "DisplayName1",
		Name:        "channel" + model.NewId(),
		Type:        model.ChannelTypeOpen,
	}, -1)
	require.NoError(t, err)

	o1 := &model.Post{}
	o1.ChannelId = channel1.Id
	o1.UserId = model.NewId()
	o1.Message = NewTestID()
	o1, err = ss.Post().Save(rctx, o1)
	require.NoError(t, err)

	o2 := &model.Post{}
	o2.ChannelId = o1.ChannelId
	o2.UserId = model.NewId()
	o2.Message = NewTestID()
	o2, err = ss.Post().Save(rctx, o2)
	require.NoError(t, err)

	o3 := &model.Post{}
	o3.ChannelId = o1.ChannelId
	o3.UserId = model.NewId()
	o3.Message = NewTestID()
	o3, err = ss.Post().Save(rctx, o3)
	require.NoError(t, err)

	r1, err := ss.Post().Get(rctx, o1.Id, model.GetPostsOptions{}, "", map[string]bool{})
	require.NoError(t, err)
	ro1 := r1.Posts[o1.Id]

	r2, err := ss.Post().Get(rctx, o2.Id, model.GetPostsOptions{}, "", map[string]bool{})
	require.NoError(t, err)
	ro2 := r2.Posts[o2.Id]

	r3, err := ss.Post().Get(rctx, o3.Id, model.GetPostsOptions{}, "", map[string]bool{})
	require.NoError(t, err)
	ro3 := r3.Posts[o3.Id]

	postIds := []string{
		ro1.Id,
		ro2.Id,
		ro3.Id,
	}

	posts, err := ss.Post().GetPostsByIds(postIds)
	require.NoError(t, err)
	require.Len(t, posts, 3, "Expected 3 posts in results. Got %v", len(posts))

	err = ss.Post().Delete(rctx, ro1.Id, model.GetMillis(), "")
	require.NoError(t, err)

	posts, err = ss.Post().GetPostsByIds(postIds)
	require.NoError(t, err)
	require.Len(t, posts, 3, "Expected 3 posts in results. Got %v", len(posts))
}

func testPostStoreGetPostsBatchForIndexing(t *testing.T, rctx request.CTX, ss store.Store) {
	c1 := &model.Channel{}
	c1.TeamId = model.NewId()
	c1.DisplayName = "Channel1"
	c1.Name = NewTestID()
	c1.Type = model.ChannelTypeOpen
	c1, _ = ss.Channel().Save(rctx, c1, -1)

	c2 := &model.Channel{}
	c2.TeamId = model.NewId()
	c2.DisplayName = "Channel2"
	c2.Name = NewTestID()
	c2.Type = model.ChannelTypeOpen
	c2, _ = ss.Channel().Save(rctx, c2, -1)

	o1 := &model.Post{}
	o1.ChannelId = c1.Id
	o1.UserId = model.NewId()
	o1.Message = NewTestID()
	o1, err := ss.Post().Save(rctx, o1)
	require.NoError(t, err)

	o2 := &model.Post{}
	o2.ChannelId = c2.Id
	o2.UserId = model.NewId()
	o2.Message = NewTestID()
	_, err = ss.Post().Save(rctx, o2)
	require.NoError(t, err)

	o3 := &model.Post{}
	o3.ChannelId = c1.Id
	o3.UserId = model.NewId()
	o3.RootId = o1.Id
	o3.Message = NewTestID()
	_, err = ss.Post().Save(rctx, o3)
	require.NoError(t, err)

	// Getting all
	r, err := ss.Post().GetPostsBatchForIndexing(o1.CreateAt-1, "", 100)
	require.NoError(t, err)
	require.Len(t, r, 3, "Expected 3 posts in results. Got %v", len(r))

	// Testing pagination
	r, err = ss.Post().GetPostsBatchForIndexing(o1.CreateAt-1, "", 1)
	require.NoError(t, err)
	require.Len(t, r, 1, "Expected 1 post in results. Got %v", len(r))

	r, err = ss.Post().GetPostsBatchForIndexing(r[0].CreateAt, r[0].Id, 1)
	require.NoError(t, err)
	require.Len(t, r, 1, "Expected 1 post in results. Got %v", len(r))

	r, err = ss.Post().GetPostsBatchForIndexing(r[0].CreateAt, r[0].Id, 1)
	require.NoError(t, err)
	require.Len(t, r, 1, "Expected 1 post in results. Got %v", len(r))

	r, err = ss.Post().GetPostsBatchForIndexing(r[0].CreateAt, r[0].Id, 1)
	require.NoError(t, err)
	require.Len(t, r, 0, "Expected 0 post in results. Got %v", len(r))
}

func testPostStorePermanentDeleteBatch(t *testing.T, rctx request.CTX, ss store.Store) {
	team, err := ss.Team().Save(&model.Team{
		DisplayName: "DisplayName",
		Name:        "team" + model.NewId(),
		Email:       MakeEmail(),
		Type:        model.TeamOpen,
	})
	require.NoError(t, err)
	channel, err := ss.Channel().Save(rctx, &model.Channel{
		TeamId:      team.Id,
		DisplayName: "DisplayName",
		Name:        "channel" + model.NewId(),
		Type:        model.ChannelTypeOpen,
	}, -1)
	require.NoError(t, err)

	o1 := &model.Post{}
	o1.ChannelId = channel.Id
	o1.UserId = model.NewId()
	o1.Message = NewTestID()
	o1.CreateAt = 1000
	o1, err = ss.Post().Save(rctx, o1)
	require.NoError(t, err)

	o2 := &model.Post{}
	o2.ChannelId = channel.Id
	o2.UserId = model.NewId()
	o2.Message = NewTestID()
	o2.CreateAt = 1000
	o2, err = ss.Post().Save(rctx, o2)
	require.NoError(t, err)

	o3 := &model.Post{}
	o3.ChannelId = channel.Id
	o3.UserId = model.NewId()
	o3.Message = NewTestID()
	o3.CreateAt = 100000
	o3, err = ss.Post().Save(rctx, o3)
	require.NoError(t, err)

	deleted, _, err := ss.Post().PermanentDeleteBatchForRetentionPolicies(model.RetentionPolicyBatchConfigs{
		Now:                 0,
		GlobalPolicyEndTime: 2000,
		Limit:               1000,
	}, model.RetentionPolicyCursor{})
	require.NoError(t, err)
	require.Equal(t, int64(2), deleted)

	_, err = ss.Post().Get(rctx, o1.Id, model.GetPostsOptions{}, "", map[string]bool{})
	require.Error(t, err, "Should have not found post 1 after purge")

	_, err = ss.Post().Get(rctx, o2.Id, model.GetPostsOptions{}, "", map[string]bool{})
	require.Error(t, err, "Should have not found post 2 after purge")

	_, err = ss.Post().Get(rctx, o3.Id, model.GetPostsOptions{}, "", map[string]bool{})
	require.NoError(t, err, "Should have found post 3 after purge")

	rows, err := ss.RetentionPolicy().GetIdsForDeletionByTableName("Posts", 1000)
	require.NoError(t, err)
	require.Equal(t, 1, len(rows))
	require.Equal(t, 2, len(rows[0].Ids))
	// Clean up retention ids table
	deleted, err = ss.Reaction().DeleteOrphanedRowsByIds(rows[0])
	require.NoError(t, err)
	require.Equal(t, int64(0), deleted)

	t.Run("with pagination", func(t *testing.T) {
		for range 3 {
			_, err = ss.Post().Save(rctx, &model.Post{
				ChannelId: channel.Id,
				UserId:    model.NewId(),
				Message:   "message",
				CreateAt:  1,
			})
			require.NoError(t, err)
		}
		cursor := model.RetentionPolicyCursor{}

		deleted, cursor, err = ss.Post().PermanentDeleteBatchForRetentionPolicies(model.RetentionPolicyBatchConfigs{
			Now:                 0,
			GlobalPolicyEndTime: 2,
			Limit:               2,
		}, cursor)
		require.NoError(t, err)
		require.Equal(t, int64(2), deleted)

		rows, err = ss.RetentionPolicy().GetIdsForDeletionByTableName("Posts", 1000)
		require.NoError(t, err)
		require.Equal(t, 1, len(rows))
		require.Equal(t, 2, len(rows[0].Ids))

		// Clean up retention ids table
		deleted, err = ss.Reaction().DeleteOrphanedRowsByIds(rows[0])
		require.NoError(t, err)
		require.Equal(t, int64(0), deleted)

		deleted, _, err = ss.Post().PermanentDeleteBatchForRetentionPolicies(model.RetentionPolicyBatchConfigs{
			Now:                 0,
			GlobalPolicyEndTime: 2,
			Limit:               2,
		}, cursor)
		require.NoError(t, err)
		require.Equal(t, int64(1), deleted)

		rows, err = ss.RetentionPolicy().GetIdsForDeletionByTableName("Posts", 1000)
		require.NoError(t, err)
		require.Equal(t, 1, len(rows))
		require.Equal(t, 1, len(rows[0].Ids))

		// Clean up retention ids table
		deleted, err = ss.Reaction().DeleteOrphanedRowsByIds(rows[0])
		require.NoError(t, err)
		require.Equal(t, int64(0), deleted)
	})

	t.Run("with data retention policies", func(t *testing.T) {
		channelPolicy, err2 := ss.RetentionPolicy().Save(&model.RetentionPolicyWithTeamAndChannelIDs{
			RetentionPolicy: model.RetentionPolicy{
				DisplayName:      "DisplayName",
				PostDurationDays: model.NewPointer(int64(30)),
			},
			ChannelIDs: []string{channel.Id},
		})
		require.NoError(t, err2)
		post := &model.Post{
			ChannelId: channel.Id,
			UserId:    model.NewId(),
			Message:   "message",
			CreateAt:  1,
		}
		post, err2 = ss.Post().Save(rctx, post)
		require.NoError(t, err2)

		_, _, err2 = ss.Post().PermanentDeleteBatchForRetentionPolicies(model.RetentionPolicyBatchConfigs{
			Now:                 0,
			GlobalPolicyEndTime: 2000,
			Limit:               1000,
		}, model.RetentionPolicyCursor{})
		require.NoError(t, err2)
		_, err2 = ss.Post().Get(rctx, post.Id, model.GetPostsOptions{}, "", map[string]bool{})
		require.NoError(t, err2, "global policy should have been ignored due to granular policy")

		nowMillis := post.CreateAt + *channelPolicy.PostDurationDays*model.DayInMilliseconds + 1
		_, _, err2 = ss.Post().PermanentDeleteBatchForRetentionPolicies(model.RetentionPolicyBatchConfigs{
			Now:                 nowMillis,
			GlobalPolicyEndTime: 0,
			Limit:               1000,
		}, model.RetentionPolicyCursor{})
		require.NoError(t, err2)
		_, err2 = ss.Post().Get(rctx, post.Id, model.GetPostsOptions{}, "", map[string]bool{})
		require.Error(t, err2, "post should have been deleted by channel policy")

		// Create a team policy which is stricter than the channel policy
		teamPolicy, err2 := ss.RetentionPolicy().Save(&model.RetentionPolicyWithTeamAndChannelIDs{
			RetentionPolicy: model.RetentionPolicy{
				DisplayName:      "DisplayName",
				PostDurationDays: model.NewPointer(int64(20)),
			},
			TeamIDs: []string{team.Id},
		})
		require.NoError(t, err2)
		post.Id = ""
		post, err2 = ss.Post().Save(rctx, post)
		require.NoError(t, err2)

		nowMillis = post.CreateAt + *teamPolicy.PostDurationDays*model.DayInMilliseconds + 1
		_, _, err2 = ss.Post().PermanentDeleteBatchForRetentionPolicies(model.RetentionPolicyBatchConfigs{
			Now:                 nowMillis,
			GlobalPolicyEndTime: 0,
			Limit:               1000,
		}, model.RetentionPolicyCursor{})
		require.NoError(t, err2)
		_, err2 = ss.Post().Get(rctx, post.Id, model.GetPostsOptions{}, "", map[string]bool{})
		require.NoError(t, err2, "channel policy should have overridden team policy")

		// Delete channel policy and re-run team policy
		err2 = ss.RetentionPolicy().RemoveChannels(channelPolicy.ID, []string{channel.Id})
		require.NoError(t, err2)

		err2 = ss.RetentionPolicy().Delete(channelPolicy.ID)
		require.NoError(t, err2)

		_, _, err2 = ss.Post().PermanentDeleteBatchForRetentionPolicies(model.RetentionPolicyBatchConfigs{
			Now:                 nowMillis,
			GlobalPolicyEndTime: 0,
			Limit:               1000,
		}, model.RetentionPolicyCursor{})
		require.NoError(t, err2)
		_, err2 = ss.Post().Get(rctx, post.Id, model.GetPostsOptions{}, "", map[string]bool{})
		require.Error(t, err2, "post should have been deleted by team policy")

		err2 = ss.RetentionPolicy().RemoveTeams(teamPolicy.ID, []string{team.Id})
		require.NoError(t, err2)

		err2 = ss.RetentionPolicy().Delete(teamPolicy.ID)
		require.NoError(t, err2)

		// Clean up retention ids table
		rows, err = ss.RetentionPolicy().GetIdsForDeletionByTableName("Posts", 1000)
		require.NoError(t, err)
		for _, row := range rows {
			deleted, err = ss.Reaction().DeleteOrphanedRowsByIds(row)
			require.NoError(t, err)
			require.Equal(t, int64(0), deleted)
		}
	})

	t.Run("with channel, team and global policies", func(t *testing.T) {
		c1 := &model.Channel{}
		c1.TeamId = model.NewId()
		c1.DisplayName = "Channel1"
		c1.Name = NewTestID()
		c1.Type = model.ChannelTypeOpen
		c1, _ = ss.Channel().Save(rctx, c1, -1)

		c2 := &model.Channel{}
		c2.TeamId = model.NewId()
		c2.DisplayName = "Channel2"
		c2.Name = NewTestID()
		c2.Type = model.ChannelTypeOpen
		c2, _ = ss.Channel().Save(rctx, c2, -1)

		channelPolicy, err2 := ss.RetentionPolicy().Save(&model.RetentionPolicyWithTeamAndChannelIDs{
			RetentionPolicy: model.RetentionPolicy{
				DisplayName:      "DisplayName",
				PostDurationDays: model.NewPointer(int64(30)),
			},
			ChannelIDs: []string{c1.Id},
		})
		require.NoError(t, err2)
		defer ss.RetentionPolicy().Delete(channelPolicy.ID)
		teamPolicy, err2 := ss.RetentionPolicy().Save(&model.RetentionPolicyWithTeamAndChannelIDs{
			RetentionPolicy: model.RetentionPolicy{
				DisplayName:      "DisplayName",
				PostDurationDays: model.NewPointer(int64(30)),
			},
			TeamIDs: []string{team.Id},
		})
		require.NoError(t, err2)
		defer ss.RetentionPolicy().Delete(teamPolicy.ID)

		// This one should be deleted by the channel policy
		_, err2 = ss.Post().Save(rctx, &model.Post{
			ChannelId: c1.Id,
			UserId:    model.NewId(),
			Message:   "message",
			CreateAt:  1,
		})
		require.NoError(t, err2)
		// This one, by the team policy
		_, err2 = ss.Post().Save(rctx, &model.Post{
			ChannelId: channel.Id,
			UserId:    model.NewId(),
			Message:   "message",
			CreateAt:  1,
		})
		require.NoError(t, err2)
		// This one, by the global policy
		_, err2 = ss.Post().Save(rctx, &model.Post{
			ChannelId: c2.Id,
			UserId:    model.NewId(),
			Message:   "message",
			CreateAt:  1,
		})
		require.NoError(t, err2)

		nowMillis := int64(1 + 30*model.DayInMilliseconds + 1)
		deleted, _, err2 = ss.Post().PermanentDeleteBatchForRetentionPolicies(model.RetentionPolicyBatchConfigs{
			Now:                 nowMillis,
			GlobalPolicyEndTime: 2,
			Limit:               1000,
		}, model.RetentionPolicyCursor{})
		require.NoError(t, err2)
		require.Equal(t, int64(3), deleted)

		rows, err = ss.RetentionPolicy().GetIdsForDeletionByTableName("Posts", 1000)
		require.NoError(t, err)
		// Each policy would generate it's own row
		require.Equal(t, 3, len(rows))

		// Clean up retention ids table
		for _, row := range rows {
			deleted, err = ss.Reaction().DeleteOrphanedRowsByIds(row)
			require.NoError(t, err)
			require.Equal(t, int64(0), deleted)
		}
	})

	t.Run("with preserve pinned posts true", func(t *testing.T) {
		p1 := &model.Post{}
		p1.ChannelId = channel.Id
		p1.UserId = model.NewId()
		p1.IsPinned = false
		p1.Message = NewTestID()
		p1.CreateAt = 1000
		p1, err = ss.Post().Save(rctx, p1)
		require.NoError(t, err)

		p2 := &model.Post{}
		p2.ChannelId = channel.Id
		p2.UserId = model.NewId()
		p2.IsPinned = false
		p2.Message = NewTestID()
		p2.CreateAt = 1000
		p2, err = ss.Post().Save(rctx, p2)
		require.NoError(t, err)

		p3 := &model.Post{}
		p3.ChannelId = channel.Id
		p3.UserId = model.NewId()
		p3.IsPinned = false
		p3.Message = NewTestID()
		p3.CreateAt = 1000
		p3, err = ss.Post().Save(rctx, p3)
		require.NoError(t, err)

		np3 := p3.Clone()
		np3.IsPinned = true

		np3, err = ss.Post().Update(rctx, np3, p3)

		deleted, _, err = ss.Post().PermanentDeleteBatchForRetentionPolicies(model.RetentionPolicyBatchConfigs{
			Now:                 0,
			GlobalPolicyEndTime: 2000,
			Limit:               1000,
			PreservePinnedPosts: true,
		}, model.RetentionPolicyCursor{})
		require.NoError(t, err)
		require.Equal(t, int64(3), deleted)

		_, err = ss.Post().Get(rctx, p1.Id, model.GetPostsOptions{}, "", map[string]bool{})
		require.Error(t, err, "Should have not found post 1 after purge")

		_, err = ss.Post().Get(rctx, p2.Id, model.GetPostsOptions{}, "", map[string]bool{})
		require.Error(t, err, "Should have not found post 2 after purge")

		_, err = ss.Post().Get(rctx, p3.Id, model.GetPostsOptions{}, "", map[string]bool{})
		require.Error(t, err, "Should have not found post 3 before update after purge")

		_, err = ss.Post().Get(rctx, np3.Id, model.GetPostsOptions{}, "", map[string]bool{})
		require.NoError(t, err, "Should have found updated post 3 after purge")

		rows, err = ss.RetentionPolicy().GetIdsForDeletionByTableName("Posts", 1000)
		require.NoError(t, err)
		require.Equal(t, 1, len(rows))
		require.Equal(t, 3, len(rows[0].Ids))
		// Clean up retention ids table
		deleted, err = ss.Reaction().DeleteOrphanedRowsByIds(rows[0])
		require.NoError(t, err)
		require.Equal(t, int64(0), deleted)

		// Clean up pinned post
		_, _, err = ss.Post().PermanentDeleteBatchForRetentionPolicies(model.RetentionPolicyBatchConfigs{
			Now:                 0,
			GlobalPolicyEndTime: 2000,
			Limit:               1000,
			PreservePinnedPosts: false,
		}, model.RetentionPolicyCursor{})
		require.NoError(t, err)

		rows, err = ss.RetentionPolicy().GetIdsForDeletionByTableName("Posts", 1000)
		require.NoError(t, err)
		require.Equal(t, 1, len(rows))

		// Clean up retention ids table
		_, err = ss.Reaction().DeleteOrphanedRowsByIds(rows[0])
		require.NoError(t, err)
	})

	t.Run("with preserve pinned posts false", func(t *testing.T) {
		p1 := &model.Post{}
		p1.ChannelId = channel.Id
		p1.UserId = model.NewId()
		p1.IsPinned = false
		p1.Message = NewTestID()
		p1.CreateAt = 1000
		p1, err = ss.Post().Save(rctx, p1)
		require.NoError(t, err)

		p2 := &model.Post{}
		p2.ChannelId = channel.Id
		p2.UserId = model.NewId()
		p2.IsPinned = false
		p2.Message = NewTestID()
		p2.CreateAt = 1000
		p2, err = ss.Post().Save(rctx, p2)
		require.NoError(t, err)

		p3 := &model.Post{}
		p3.ChannelId = channel.Id
		p3.UserId = model.NewId()
		p3.IsPinned = false
		p3.Message = NewTestID()
		p3.CreateAt = 1000
		p3, err = ss.Post().Save(rctx, p3)
		require.NoError(t, err)

		np3 := p3.Clone()
		np3.IsPinned = true

		np3, err = ss.Post().Update(rctx, np3, p3)

		deleted, _, err = ss.Post().PermanentDeleteBatchForRetentionPolicies(model.RetentionPolicyBatchConfigs{
			Now:                 0,
			GlobalPolicyEndTime: 2000,
			Limit:               1000,
			PreservePinnedPosts: false,
		}, model.RetentionPolicyCursor{})
		require.NoError(t, err)
		require.Equal(t, int64(4), deleted)

		_, err = ss.Post().Get(rctx, p1.Id, model.GetPostsOptions{}, "", map[string]bool{})
		require.Error(t, err, "Should have not found post 1 after purge")

		_, err = ss.Post().Get(rctx, p2.Id, model.GetPostsOptions{}, "", map[string]bool{})
		require.Error(t, err, "Should have not found post 2 after purge")

		_, err = ss.Post().Get(rctx, p3.Id, model.GetPostsOptions{}, "", map[string]bool{})
		require.Error(t, err, "Should have not found post 3 before update after purge")

		_, err = ss.Post().Get(rctx, np3.Id, model.GetPostsOptions{}, "", map[string]bool{})
		require.Error(t, err, "Should have not found updated post 3 after purge")

		rows, err = ss.RetentionPolicy().GetIdsForDeletionByTableName("Posts", 1000)
		require.NoError(t, err)
		require.Equal(t, 1, len(rows))
		require.Equal(t, 4, len(rows[0].Ids))
		// Clean up retention ids table
		deleted, err = ss.Reaction().DeleteOrphanedRowsByIds(rows[0])
		require.NoError(t, err)
		require.Equal(t, int64(0), deleted)
	})
}

func testPostStoreGetOldest(t *testing.T, rctx request.CTX, ss store.Store) {
	teamID := model.NewId()
	channel1, err := ss.Channel().Save(rctx, &model.Channel{
		TeamId:      teamID,
		DisplayName: "DisplayName1",
		Name:        "channel" + model.NewId(),
		Type:        model.ChannelTypeOpen,
	}, -1)
	require.NoError(t, err)

	o0 := &model.Post{}
	o0.ChannelId = channel1.Id
	o0.UserId = model.NewId()
	o0.Message = NewTestID()
	o0.CreateAt = 3
	o0, err = ss.Post().Save(rctx, o0)
	require.NoError(t, err)

	o1 := &model.Post{}
	o1.ChannelId = o0.Id
	o1.UserId = model.NewId()
	o1.Message = NewTestID()
	o1.CreateAt = 2
	o1, err = ss.Post().Save(rctx, o1)
	require.NoError(t, err)

	o2 := &model.Post{}
	o2.ChannelId = o1.ChannelId
	o2.UserId = model.NewId()
	o2.Message = NewTestID()
	o2.CreateAt = 1
	o2, err = ss.Post().Save(rctx, o2)
	require.NoError(t, err)

	r1, err := ss.Post().GetOldest()

	require.NoError(t, err)
	assert.EqualValues(t, o2.Id, r1.Id)
}

func testGetMaxPostSize(t *testing.T, _ request.CTX, ss store.Store) {
	assert.Equal(t, model.PostMessageMaxRunesV2, ss.Post().GetMaxPostSize())
}

func testPostStoreGetParentsForExportAfter(t *testing.T, rctx request.CTX, ss store.Store) {
	t1 := model.Team{}
	t1.DisplayName = "Name"
	t1.Name = NewTestID()
	t1.Email = MakeEmail()
	t1.Type = model.TeamOpen
	_, err := ss.Team().Save(&t1)
	require.NoError(t, err)

	c1 := model.Channel{}
	c1.TeamId = t1.Id
	c1.DisplayName = "Channel1"
	c1.Name = NewTestID()
	c1.Type = model.ChannelTypeOpen
	_, nErr := ss.Channel().Save(rctx, &c1, -1)
	require.NoError(t, nErr)

	c2 := model.Channel{}
	c2.TeamId = t1.Id
	c2.DisplayName = "Channel2"
	c2.Name = NewTestID()
	c2.Type = model.ChannelTypeOpen
	_, nErr = ss.Channel().Save(rctx, &c2, -1)
	require.NoError(t, nErr)

	u1 := model.User{}
	u1.Username = model.NewUsername()
	u1.Email = MakeEmail()
	u1.Nickname = model.NewId()
	_, err = ss.User().Save(rctx, &u1)
	require.NoError(t, err)

	p1 := &model.Post{}
	p1.ChannelId = c1.Id
	p1.UserId = u1.Id
	p1.Message = NewTestID()
	p1.CreateAt = 1000
	p1, nErr = ss.Post().Save(rctx, p1)
	require.NoError(t, nErr)

	p2 := &model.Post{}
	p2.ChannelId = c2.Id
	p2.UserId = u1.Id
	p2.Message = NewTestID()
	p2.CreateAt = 1000
	p2, nErr = ss.Post().Save(rctx, p2)
	require.NoError(t, nErr)
	nErr = ss.Channel().Delete(c2.Id, model.GetMillis())
	require.NoError(t, nErr)

	t.Run("without archived channels", func(t *testing.T) {
		posts, err := ss.Post().GetParentsForExportAfter(10000, strings.Repeat("0", 26), false)
		assert.NoError(t, err)

		found := false
		foundArchived := false
		for _, p := range posts {
			if p.Id == p1.Id {
				found = true
				assert.Equal(t, p.Id, p1.Id)
				assert.Equal(t, p.Message, p1.Message)
				assert.Equal(t, p.Username, u1.Username)
				assert.Equal(t, p.TeamName, t1.Name)
				assert.Equal(t, p.ChannelName, c1.Name)
			}
			if p.Id == p2.Id {
				foundArchived = true
			}
		}
		assert.True(t, found)
		assert.False(t, foundArchived, "posts from archived channel should not be returned")
	})

	t.Run("with archived channels", func(t *testing.T) {
		posts, err := ss.Post().GetParentsForExportAfter(10000, strings.Repeat("0", 26), true)
		assert.NoError(t, err)

		found := false
		for _, p := range posts {
			if p.Id == p2.Id {
				found = true
				assert.Equal(t, p.Id, p2.Id)
				assert.Equal(t, p.Message, p2.Message)
				assert.Equal(t, p.Username, u1.Username)
				assert.Equal(t, p.TeamName, t1.Name)
				assert.Equal(t, p.ChannelName, c2.Name)
			}
		}
		assert.True(t, found)
	})

	t.Run("with flagged post", func(t *testing.T) {
		err := ss.Preference().Save(model.Preferences([]model.Preference{
			{
				UserId:   u1.Id,
				Category: model.PreferenceCategoryFlaggedPost,
				Name:     p1.Id,
				Value:    "true",
			},
		}))
		require.NoError(t, err)

		posts, err := ss.Post().GetParentsForExportAfter(10000, strings.Repeat("0", 26), false)
		assert.NoError(t, err)

		for _, p := range posts {
			if p.Id == p1.Id {
				require.NotNil(t, p.FlaggedBy)
				assert.Equal(t, model.StringArray([]string{u1.Username}), p.FlaggedBy)
			}
		}
	})
}

func testPostStoreGetRepliesForExport(t *testing.T, rctx request.CTX, ss store.Store) {
	t1 := model.Team{}
	t1.DisplayName = "Name"
	t1.Name = NewTestID()
	t1.Email = MakeEmail()
	t1.Type = model.TeamOpen
	_, err := ss.Team().Save(&t1)
	require.NoError(t, err)

	c1 := model.Channel{}
	c1.TeamId = t1.Id
	c1.DisplayName = "Channel1"
	c1.Name = NewTestID()
	c1.Type = model.ChannelTypeOpen
	_, nErr := ss.Channel().Save(rctx, &c1, -1)
	require.NoError(t, nErr)

	u1 := model.User{}
	u1.Email = MakeEmail()
	u1.Nickname = model.NewId()
	_, err = ss.User().Save(rctx, &u1)
	require.NoError(t, err)

	p1 := &model.Post{}
	p1.ChannelId = c1.Id
	p1.UserId = u1.Id
	p1.Message = NewTestID()
	p1.CreateAt = 1000
	p1, nErr = ss.Post().Save(rctx, p1)
	require.NoError(t, nErr)

	p2 := &model.Post{}
	p2.ChannelId = c1.Id
	p2.UserId = u1.Id
	p2.Message = NewTestID()
	p2.CreateAt = 1001
	p2.RootId = p1.Id
	p2, nErr = ss.Post().Save(rctx, p2)
	require.NoError(t, nErr)

	r1, err := ss.Post().GetRepliesForExport(p1.Id)
	assert.NoError(t, err)

	require.Len(t, r1, 1)

	reply1 := r1[0]
	assert.Equal(t, reply1.Id, p2.Id)
	assert.Equal(t, reply1.Message, p2.Message)
	assert.Equal(t, reply1.Username, u1.Username)

	// Checking whether replies by deleted user are exported
	u1.DeleteAt = 1002
	_, err = ss.User().Update(rctx, &u1, false)
	require.NoError(t, err)

	r1, err = ss.Post().GetRepliesForExport(p1.Id)
	assert.NoError(t, err)

	require.Len(t, r1, 1)

	reply1 = r1[0]
	assert.Equal(t, reply1.Id, p2.Id)
	assert.Equal(t, reply1.Message, p2.Message)
	assert.Equal(t, reply1.Username, u1.Username)
}

func testPostStoreGetDirectPostParentsForExportAfter(t *testing.T, rctx request.CTX, ss store.Store, s SqlStore) {
	teamID := model.NewId()

	o1 := model.Channel{}
	o1.TeamId = teamID
	o1.DisplayName = "Name"
	o1.Name = model.GetDMNameFromIds(NewTestID(), NewTestID())
	o1.Type = model.ChannelTypeDirect

	u1 := &model.User{}
	u1.Email = MakeEmail()
	u1.Nickname = model.NewId()
	_, err := ss.User().Save(rctx, u1)
	require.NoError(t, err)
	_, nErr := ss.Team().SaveMember(rctx, &model.TeamMember{TeamId: model.NewId(), UserId: u1.Id}, -1)
	require.NoError(t, nErr)

	u2 := &model.User{}
	u2.Email = MakeEmail()
	u2.Nickname = model.NewId()
	_, err = ss.User().Save(rctx, u2)
	require.NoError(t, err)
	_, nErr = ss.Team().SaveMember(rctx, &model.TeamMember{TeamId: model.NewId(), UserId: u2.Id}, -1)
	require.NoError(t, nErr)

	m1 := model.ChannelMember{}
	m1.ChannelId = o1.Id
	m1.UserId = u1.Id
	m1.NotifyProps = model.GetDefaultChannelNotifyProps()

	m2 := model.ChannelMember{}
	m2.ChannelId = o1.Id
	m2.UserId = u2.Id
	m2.NotifyProps = model.GetDefaultChannelNotifyProps()

	ss.Channel().SaveDirectChannel(rctx, &o1, &m1, &m2)

	p1 := &model.Post{}
	p1.ChannelId = o1.Id
	p1.UserId = u1.Id
	p1.Message = NewTestID()
	p1.CreateAt = 1000
	p1, nErr = ss.Post().Save(rctx, p1)
	require.NoError(t, nErr)

	r1, nErr := ss.Post().GetDirectPostParentsForExportAfter(10000, strings.Repeat("0", 26), false)
	assert.NoError(t, nErr)

	assert.Equal(t, p1.Message, r1[0].Message)

	// Manually truncate Channels table until testlib can handle cleanups
	s.GetMaster().Exec("TRUNCATE Channels")
}

func testPostStoreGetDirectPostParentsForExportAfterDeleted(t *testing.T, rctx request.CTX, ss store.Store, s SqlStore) {
	teamID := model.NewId()

	o1 := model.Channel{}
	o1.TeamId = teamID
	o1.DisplayName = "Name"
	o1.Name = model.GetDMNameFromIds(NewTestID(), NewTestID())
	o1.Type = model.ChannelTypeDirect

	u1 := &model.User{}
	u1.DeleteAt = 1
	u1.Email = MakeEmail()
	u1.Nickname = model.NewId()
	_, err := ss.User().Save(rctx, u1)
	require.NoError(t, err)
	_, nErr := ss.Team().SaveMember(rctx, &model.TeamMember{TeamId: model.NewId(), UserId: u1.Id}, -1)
	require.NoError(t, nErr)

	u2 := &model.User{}
	u2.DeleteAt = 1
	u2.Email = MakeEmail()
	u2.Nickname = model.NewId()
	_, err = ss.User().Save(rctx, u2)
	require.NoError(t, err)
	_, nErr = ss.Team().SaveMember(rctx, &model.TeamMember{TeamId: model.NewId(), UserId: u2.Id}, -1)
	require.NoError(t, nErr)

	m1 := model.ChannelMember{}
	m1.ChannelId = o1.Id
	m1.UserId = u1.Id
	m1.NotifyProps = model.GetDefaultChannelNotifyProps()

	m2 := model.ChannelMember{}
	m2.ChannelId = o1.Id
	m2.UserId = u2.Id
	m2.NotifyProps = model.GetDefaultChannelNotifyProps()

	ss.Channel().SaveDirectChannel(rctx, &o1, &m1, &m2)

	o1.DeleteAt = 1
	nErr = ss.Channel().SetDeleteAt(o1.Id, 1, 1)
	assert.NoError(t, nErr)

	p1 := &model.Post{}
	p1.ChannelId = o1.Id
	p1.UserId = u1.Id
	p1.Message = NewTestID()
	p1.CreateAt = 1000
	_, nErr = ss.Post().Save(rctx, p1)
	require.NoError(t, nErr)

	r1, nErr := ss.Post().GetDirectPostParentsForExportAfter(10000, strings.Repeat("0", 26), false)
	assert.NoError(t, nErr)
	assert.Equal(t, 0, len(r1))

	r1, nErr = ss.Post().GetDirectPostParentsForExportAfter(10000, strings.Repeat("0", 26), true)
	assert.NoError(t, nErr)
	assert.Equal(t, 1, len(r1))

	// Manually truncate Channels table until testlib can handle cleanups
	s.GetMaster().Exec("TRUNCATE Channels")
}

func testPostStoreGetDirectPostParentsForExportAfterBatched(t *testing.T, rctx request.CTX, ss store.Store, s SqlStore) {
	teamID := model.NewId()

	o1 := model.Channel{}
	o1.TeamId = teamID
	o1.DisplayName = "Name"
	o1.Name = model.GetDMNameFromIds(NewTestID(), NewTestID())
	o1.Type = model.ChannelTypeDirect

	var postIds []string
	for range 150 {
		u1 := &model.User{}
		u1.Email = MakeEmail()
		u1.Nickname = model.NewId()
		_, err := ss.User().Save(rctx, u1)
		require.NoError(t, err)
		_, nErr := ss.Team().SaveMember(rctx, &model.TeamMember{TeamId: model.NewId(), UserId: u1.Id}, -1)
		require.NoError(t, nErr)

		u2 := &model.User{}
		u2.Email = MakeEmail()
		u2.Nickname = model.NewId()
		_, err = ss.User().Save(rctx, u2)
		require.NoError(t, err)
		_, nErr = ss.Team().SaveMember(rctx, &model.TeamMember{TeamId: model.NewId(), UserId: u2.Id}, -1)
		require.NoError(t, nErr)

		m1 := model.ChannelMember{}
		m1.ChannelId = o1.Id
		m1.UserId = u1.Id
		m1.NotifyProps = model.GetDefaultChannelNotifyProps()

		m2 := model.ChannelMember{}
		m2.ChannelId = o1.Id
		m2.UserId = u2.Id
		m2.NotifyProps = model.GetDefaultChannelNotifyProps()

		ss.Channel().SaveDirectChannel(rctx, &o1, &m1, &m2)

		p1 := &model.Post{}
		p1.ChannelId = o1.Id
		p1.UserId = u1.Id
		p1.Message = NewTestID()
		p1.CreateAt = 1000
		p1, nErr = ss.Post().Save(rctx, p1)
		require.NoError(t, nErr)
		postIds = append(postIds, p1.Id)
	}
	slices.Sort(postIds)

	// Get all posts
	r1, err := ss.Post().GetDirectPostParentsForExportAfter(10000, strings.Repeat("0", 26), false)
	assert.NoError(t, err)
	assert.Equal(t, len(postIds), len(r1))
	var exportedPostIds []string
	for i := range r1 {
		exportedPostIds = append(exportedPostIds, r1[i].Id)
	}
	slices.Sort(exportedPostIds)
	assert.ElementsMatch(t, postIds, exportedPostIds)

	// Get 100
	r1, err = ss.Post().GetDirectPostParentsForExportAfter(100, strings.Repeat("0", 26), false)
	assert.NoError(t, err)
	assert.Equal(t, 100, len(r1))
	exportedPostIds = []string{}
	for i := range r1 {
		exportedPostIds = append(exportedPostIds, r1[i].Id)
	}
	slices.Sort(exportedPostIds)
	assert.ElementsMatch(t, postIds[:100], exportedPostIds)

	// Manually truncate Channels table until testlib can handle cleanups
	s.GetMaster().Exec("TRUNCATE Channels")
}

func testHasAutoResponsePostByUserSince(t *testing.T, rctx request.CTX, ss store.Store) {
	t.Run("should return posts created after the given time", func(t *testing.T) {
		teamID := model.NewId()
		channel1, err := ss.Channel().Save(rctx, &model.Channel{
			TeamId:      teamID,
			DisplayName: "DisplayName1",
			Name:        "channel" + model.NewId(),
			Type:        model.ChannelTypeOpen,
		}, -1)
		require.NoError(t, err)

		channelID := channel1.Id
		userID := model.NewId()

		_, err = ss.Post().Save(rctx, &model.Post{
			ChannelId: channelID,
			UserId:    userID,
			Message:   "message",
		})
		require.NoError(t, err)
		// We need to sleep because SendAutoResponseIfNecessary
		// runs in a goroutine.
		time.Sleep(time.Millisecond)

		post2, err := ss.Post().Save(rctx, &model.Post{
			ChannelId: channelID,
			UserId:    userID,
			Message:   "message",
		})
		require.NoError(t, err)
		time.Sleep(time.Millisecond)

		post3, err := ss.Post().Save(rctx, &model.Post{
			ChannelId: channelID,
			UserId:    userID,
			Message:   "auto response message",
			Type:      model.PostTypeAutoResponder,
		})
		require.NoError(t, err)
		time.Sleep(time.Millisecond)

		exists, err := ss.Post().HasAutoResponsePostByUserSince(model.GetPostsSinceOptions{ChannelId: channelID, Time: post2.CreateAt}, userID)
		require.NoError(t, err)
		assert.True(t, exists)

		err = ss.Post().Delete(rctx, post3.Id, time.Now().Unix(), userID)
		require.NoError(t, err)

		exists, err = ss.Post().HasAutoResponsePostByUserSince(model.GetPostsSinceOptions{ChannelId: channelID, Time: post2.CreateAt}, userID)
		require.NoError(t, err)
		assert.False(t, exists)
	})
}

func testGetPostsSinceUpdateForSync(t *testing.T, rctx request.CTX, ss store.Store, s SqlStore) {
	// create some posts.
	channelID := model.NewId()
	remoteID := model.NewPointer(model.NewId())
	first := model.GetMillis()

	data := []*model.Post{
		{Id: model.NewId(), ChannelId: channelID, UserId: model.NewId(), Message: "test post 0"},
		{Id: model.NewId(), ChannelId: channelID, UserId: model.NewId(), Message: "test post 1"},
		{Id: model.NewId(), ChannelId: channelID, UserId: model.NewId(), Message: "test post 2"},
		{Id: model.NewId(), ChannelId: channelID, UserId: model.NewId(), Message: "test post 3", RemoteId: remoteID},
		{Id: model.NewId(), ChannelId: channelID, UserId: model.NewId(), Message: "test post 4", RemoteId: remoteID},
		{Id: model.NewId(), ChannelId: channelID, UserId: model.NewId(), Message: "test post 5", RemoteId: remoteID},
		{Id: model.NewId(), ChannelId: channelID, UserId: model.NewId(), Message: "test post 6", RemoteId: remoteID},
		{Id: model.NewId(), ChannelId: channelID, UserId: model.NewId(), Message: "test post 7"},
		{Id: model.NewId(), ChannelId: channelID, UserId: model.NewId(), Message: "test post 8", DeleteAt: model.GetMillis()},
		{Id: model.NewId(), ChannelId: channelID, UserId: model.NewId(), Message: "test post 9", DeleteAt: model.GetMillis()},
	}

	for i, p := range data {
		p.UpdateAt = first + (int64(i) * 300000)
		if p.RemoteId == nil {
			p.RemoteId = model.NewPointer(model.NewId())
		}
		_, err := ss.Post().Save(rctx, p)
		require.NoError(t, err, "couldn't save post")
	}

	t.Run("Invalid channel id", func(t *testing.T) {
		opt := model.GetPostsSinceForSyncOptions{
			ChannelId: model.NewId(),
		}
		cursor := model.GetPostsSinceForSyncCursor{}
		posts, cursorOut, err := ss.Post().GetPostsSinceForSync(opt, cursor, 100)
		require.NoError(t, err)
		require.Empty(t, posts, "should return zero posts")
		require.Equal(t, cursor, cursorOut)
	})

	t.Run("Get by channel, exclude remotes, exclude deleted", func(t *testing.T) {
		opt := model.GetPostsSinceForSyncOptions{
			ChannelId:       channelID,
			ExcludeRemoteId: *remoteID,
		}
		cursor := model.GetPostsSinceForSyncCursor{}
		posts, _, err := ss.Post().GetPostsSinceForSync(opt, cursor, 100)
		require.NoError(t, err)

		require.ElementsMatch(t, getPostIds(data[0:3], data[7]), getPostIds(posts))
	})

	t.Run("Include deleted", func(t *testing.T) {
		opt := model.GetPostsSinceForSyncOptions{
			ChannelId:      channelID,
			IncludeDeleted: true,
		}
		cursor := model.GetPostsSinceForSyncCursor{}
		posts, _, err := ss.Post().GetPostsSinceForSync(opt, cursor, 100)
		require.NoError(t, err)

		require.ElementsMatch(t, getPostIds(data), getPostIds(posts))
	})

	t.Run("Limit and cursor", func(t *testing.T) {
		opt := model.GetPostsSinceForSyncOptions{
			ChannelId: channelID,
		}
		cursor := model.GetPostsSinceForSyncCursor{}
		posts1, cursor, err := ss.Post().GetPostsSinceForSync(opt, cursor, 5)
		require.NoError(t, err)
		require.Len(t, posts1, 5, "should get 5 posts")

		posts2, _, err := ss.Post().GetPostsSinceForSync(opt, cursor, 5)
		require.NoError(t, err)
		require.Len(t, posts2, 3, "should get 3 posts")

		require.ElementsMatch(t, getPostIds(data[0:8]), getPostIds(posts1, posts2...))
	})

	t.Run("UpdateAt collisions", func(t *testing.T) {
		// this test requires all the UpdateAt timestamps to be the same.
		result, err := s.GetMaster().Exec("UPDATE Posts SET UpdateAt = ?", model.GetMillis())
		require.NoError(t, err)
		rows, err := result.RowsAffected()
		require.NoError(t, err)
		require.Greater(t, rows, int64(0))

		opt := model.GetPostsSinceForSyncOptions{
			ChannelId: channelID,
		}
		cursor := model.GetPostsSinceForSyncCursor{}
		posts1, cursor, err := ss.Post().GetPostsSinceForSync(opt, cursor, 5)
		require.NoError(t, err)
		require.Len(t, posts1, 5, "should get 5 posts")

		posts2, _, err := ss.Post().GetPostsSinceForSync(opt, cursor, 5)
		require.NoError(t, err)
		require.Len(t, posts2, 3, "should get 3 posts")

		require.ElementsMatch(t, getPostIds(data[0:8]), getPostIds(posts1, posts2...))
	})
}

func testGetPostsSinceCreateForSync(t *testing.T, rctx request.CTX, ss store.Store, s SqlStore) {
	// create some posts.
	channelID := model.NewId()
	remoteID := model.NewPointer(model.NewId())
	first := model.GetMillis()

	data := []*model.Post{
		{Id: model.NewId(), ChannelId: channelID, UserId: model.NewId(), Message: "test post 0"},
		{Id: model.NewId(), ChannelId: channelID, UserId: model.NewId(), Message: "test post 1"},
		{Id: model.NewId(), ChannelId: channelID, UserId: model.NewId(), Message: "test post 2"},
		{Id: model.NewId(), ChannelId: channelID, UserId: model.NewId(), Message: "test post 3", RemoteId: remoteID},
		{Id: model.NewId(), ChannelId: channelID, UserId: model.NewId(), Message: "test post 4", RemoteId: remoteID},
		{Id: model.NewId(), ChannelId: channelID, UserId: model.NewId(), Message: "test post 5", RemoteId: remoteID},
		{Id: model.NewId(), ChannelId: channelID, UserId: model.NewId(), Message: "test post 6", RemoteId: remoteID},
		{Id: model.NewId(), ChannelId: channelID, UserId: model.NewId(), Message: "test post 7"},
		{Id: model.NewId(), ChannelId: channelID, UserId: model.NewId(), Message: "test post 8", DeleteAt: model.GetMillis()},
		{Id: model.NewId(), ChannelId: channelID, UserId: model.NewId(), Message: "test post 9", DeleteAt: model.GetMillis()},
	}

	for i, p := range data {
		p.CreateAt = first + (int64(i) * 300000)
		if p.RemoteId == nil {
			p.RemoteId = model.NewPointer(model.NewId())
		}
		_, err := ss.Post().Save(rctx, p)
		require.NoError(t, err, "couldn't save post")
	}

	t.Run("Invalid channel id", func(t *testing.T) {
		opt := model.GetPostsSinceForSyncOptions{
			ChannelId:     model.NewId(),
			SinceCreateAt: true,
		}
		cursor := model.GetPostsSinceForSyncCursor{}
		posts, cursorOut, err := ss.Post().GetPostsSinceForSync(opt, cursor, 100)
		require.NoError(t, err)
		require.Empty(t, posts, "should return zero posts")
		require.Equal(t, cursor, cursorOut)
	})

	t.Run("Get by channel, exclude remotes, exclude deleted", func(t *testing.T) {
		opt := model.GetPostsSinceForSyncOptions{
			ChannelId:       channelID,
			ExcludeRemoteId: *remoteID,
			SinceCreateAt:   true,
		}
		cursor := model.GetPostsSinceForSyncCursor{}
		posts, _, err := ss.Post().GetPostsSinceForSync(opt, cursor, 100)
		require.NoError(t, err)

		require.ElementsMatch(t, getPostIds(data[0:3], data[7]), getPostIds(posts))
	})

	t.Run("Include deleted", func(t *testing.T) {
		opt := model.GetPostsSinceForSyncOptions{
			ChannelId:      channelID,
			IncludeDeleted: true,
			SinceCreateAt:  true,
		}
		cursor := model.GetPostsSinceForSyncCursor{}
		posts, _, err := ss.Post().GetPostsSinceForSync(opt, cursor, 100)
		require.NoError(t, err)

		require.ElementsMatch(t, getPostIds(data), getPostIds(posts))
	})

	t.Run("Limit and cursor", func(t *testing.T) {
		opt := model.GetPostsSinceForSyncOptions{
			ChannelId:     channelID,
			SinceCreateAt: true,
		}
		cursor := model.GetPostsSinceForSyncCursor{}
		posts1, cursor, err := ss.Post().GetPostsSinceForSync(opt, cursor, 5)
		require.NoError(t, err)
		require.Len(t, posts1, 5, "should get 5 posts")

		posts2, _, err := ss.Post().GetPostsSinceForSync(opt, cursor, 5)
		require.NoError(t, err)
		require.Len(t, posts2, 3, "should get 3 posts")

		require.ElementsMatch(t, getPostIds(data[0:8]), getPostIds(posts1, posts2...))
	})

	t.Run("CreateAt collisions", func(t *testing.T) {
		// this test requires all the CreateAt timestamps to be the same.
		result, err := s.GetMaster().Exec("UPDATE Posts SET CreateAt = ?", model.GetMillis())
		require.NoError(t, err)
		rows, err := result.RowsAffected()
		require.NoError(t, err)
		require.Greater(t, rows, int64(0))

		opt := model.GetPostsSinceForSyncOptions{
			ChannelId: channelID,
		}
		cursor := model.GetPostsSinceForSyncCursor{}
		posts1, cursor, err := ss.Post().GetPostsSinceForSync(opt, cursor, 5)
		require.NoError(t, err)
		require.Len(t, posts1, 5, "should get 5 posts")

		posts2, _, err := ss.Post().GetPostsSinceForSync(opt, cursor, 5)
		require.NoError(t, err)
		require.Len(t, posts2, 3, "should get 3 posts")

		require.ElementsMatch(t, getPostIds(data[0:8]), getPostIds(posts1, posts2...))
	})
}

func testSetPostReminder(t *testing.T, rctx request.CTX, ss store.Store, s SqlStore) {
	// Basic
	userID := NewTestID()

	p1 := &model.Post{
		UserId:    userID,
		ChannelId: NewTestID(),
		Message:   "hi there",
		Type:      model.PostTypeDefault,
	}
	p1, err := ss.Post().Save(rctx, p1)
	require.NoError(t, err)

	reminder := &model.PostReminder{
		TargetTime: 1234,
		PostId:     p1.Id,
		UserId:     userID,
	}

	require.NoError(t, ss.Post().SetPostReminder(reminder))

	out := model.PostReminder{}
	require.NoError(t, s.GetMaster().Get(&out, `SELECT PostId, UserId, TargetTime FROM PostReminders WHERE PostId=? AND UserId=?`, reminder.PostId, reminder.UserId))
	assert.Equal(t, reminder, &out)

	reminder.PostId = "notfound"
	err = ss.Post().SetPostReminder(reminder)
	var nfErr *store.ErrNotFound
	require.True(t, errors.As(err, &nfErr))

	// Upsert
	reminder = &model.PostReminder{
		TargetTime: 12345,
		PostId:     p1.Id,
		UserId:     userID,
	}

	require.NoError(t, ss.Post().SetPostReminder(reminder))
	require.NoError(t, s.GetMaster().Get(&out, `SELECT PostId, UserId, TargetTime FROM PostReminders WHERE PostId=? AND UserId=?`, reminder.PostId, reminder.UserId))
	assert.Equal(t, reminder, &out)
}

func testGetPostReminders(t *testing.T, rctx request.CTX, ss store.Store, s SqlStore) {
	times := []int64{100, 101, 102}
	for _, tt := range times {
		userID := NewTestID()

		p1 := &model.Post{
			UserId:    userID,
			ChannelId: NewTestID(),
			Message:   "hi there",
			Type:      model.PostTypeDefault,
		}
		p1, err := ss.Post().Save(rctx, p1)
		require.NoError(t, err)

		reminder := &model.PostReminder{
			TargetTime: tt,
			PostId:     p1.Id,
			UserId:     userID,
		}

		require.NoError(t, ss.Post().SetPostReminder(reminder))
	}

	reminders, err := ss.Post().GetPostReminders(101)
	require.NoError(t, err)
	require.Len(t, reminders, 2)

	// assert one reminder is left
	reminders, err = ss.Post().GetPostReminders(102)
	require.NoError(t, err)
	require.Len(t, reminders, 1)

	// assert everything is deleted.
	reminders, err = ss.Post().GetPostReminders(103)
	require.NoError(t, err)
	require.Len(t, reminders, 0)
}

func testGetPostReminderMetadata(t *testing.T, rctx request.CTX, ss store.Store, s SqlStore) {
	team := &model.Team{
		Name:        "teamname",
		DisplayName: "display",
		Type:        model.TeamOpen,
	}
	team, err := ss.Team().Save(team)
	require.NoError(t, err)

	ch := &model.Channel{
		TeamId:      team.Id,
		DisplayName: "channeldisplay",
		Name:        NewTestID(),
		Type:        model.ChannelTypeOpen,
	}
	ch, err = ss.Channel().Save(rctx, ch, -1)
	require.NoError(t, err)

	ch2 := &model.Channel{
		TeamId:      "",
		DisplayName: "GM_display",
		Name:        NewTestID(),
		Type:        model.ChannelTypeGroup,
	}
	ch2, err = ss.Channel().Save(rctx, ch2, -1)
	require.NoError(t, err)

	u1 := &model.User{
		Email:    MakeEmail(),
		Username: model.NewUsername(),
		Locale:   "es",
	}

	u1, err = ss.User().Save(rctx, u1)
	require.NoError(t, err)

	p1 := &model.Post{
		UserId:    u1.Id,
		ChannelId: ch.Id,
		Message:   "hi there",
		Type:      model.PostTypeDefault,
	}
	p1, err = ss.Post().Save(rctx, p1)
	require.NoError(t, err)

	p2 := &model.Post{
		UserId:    u1.Id,
		ChannelId: ch2.Id,
		Message:   "hi there 2",
		Type:      model.PostTypeDefault,
	}
	p2, err = ss.Post().Save(rctx, p2)
	require.NoError(t, err)

	meta, err := ss.Post().GetPostReminderMetadata(p1.Id)
	require.NoError(t, err)
	assert.Equal(t, meta.ChannelID, ch.Id)
	assert.Equal(t, meta.TeamName, team.Name)
	assert.Equal(t, meta.Username, u1.Username)
	assert.Equal(t, meta.UserLocale, u1.Locale)

	meta, err = ss.Post().GetPostReminderMetadata(p2.Id)
	require.NoError(t, err)
	assert.Equal(t, meta.ChannelID, ch2.Id)
	assert.Equal(t, meta.TeamName, "")
	assert.Equal(t, meta.Username, u1.Username)
	assert.Equal(t, meta.UserLocale, u1.Locale)
}

func getPostIds(posts []*model.Post, morePosts ...*model.Post) []string {
	ids := make([]string, 0, len(posts)+len(morePosts))
	for _, p := range posts {
		ids = append(ids, p.Id)
	}
	for _, p := range morePosts {
		ids = append(ids, p.Id)
	}
	return ids
}

func testGetNthRecentPostTime(t *testing.T, rctx request.CTX, ss store.Store) {
	t.Skip("https://mattermost.atlassian.net/browse/MM-64438")

	_, err := ss.Post().GetNthRecentPostTime(0)
	assert.Error(t, err)
	_, err = ss.Post().GetNthRecentPostTime(-1)
	assert.Error(t, err)

	diff := int64(10000)
	now := utils.MillisFromTime(time.Now()) + diff

	p1 := &model.Post{}
	p1.ChannelId = model.NewId()
	p1.UserId = model.NewId()
	p1.Message = "test"
	p1.CreateAt = now
	p1, err = ss.Post().Save(rctx, p1)
	require.NoError(t, err)

	p2 := &model.Post{}
	p2.ChannelId = p1.ChannelId
	p2.UserId = p1.UserId
	p2.Message = p1.Message
	now = now + diff
	p2.CreateAt = now
	p2, err = ss.Post().Save(rctx, p2)
	require.NoError(t, err)

	bot1 := &model.Bot{
		Username:    "username",
		Description: "a bot",
		OwnerId:     model.NewId(),
		UserId:      model.NewId(),
	}
	_, err = ss.Bot().Save(bot1)
	require.NoError(t, err)

	b1 := &model.Post{}
	b1.Message = "bot test"
	b1.ChannelId = p1.ChannelId
	b1.UserId = bot1.UserId
	now = now + diff
	b1.CreateAt = now
	_, err = ss.Post().Save(rctx, b1)
	require.NoError(t, err)

	p3 := &model.Post{}
	p3.ChannelId = p1.ChannelId
	p3.UserId = p1.UserId
	p3.Message = p1.Message
	now = now + diff
	p3.CreateAt = now
	p3, err = ss.Post().Save(rctx, p3)
	require.NoError(t, err)

	s1 := &model.Post{}
	s1.Type = model.PostTypeJoinChannel
	s1.ChannelId = p1.ChannelId
	s1.UserId = model.NewId()
	s1.Message = "system_join_channel message"
	now = now + diff
	s1.CreateAt = now
	_, err = ss.Post().Save(rctx, s1)
	require.NoError(t, err)

	p4 := &model.Post{}
	p4.ChannelId = p1.ChannelId
	p4.UserId = p1.UserId
	p4.Message = p1.Message
	now = now + diff
	p4.CreateAt = now
	p4, err = ss.Post().Save(rctx, p4)
	require.NoError(t, err)

	r, err := ss.Post().GetNthRecentPostTime(1)
	assert.NoError(t, err)
	assert.Equal(t, p4.CreateAt, r)

	// Skip system post
	r, err = ss.Post().GetNthRecentPostTime(2)
	assert.NoError(t, err)
	assert.Equal(t, p3.CreateAt, r)

	// Skip system & bot post
	r, err = ss.Post().GetNthRecentPostTime(3)
	assert.NoError(t, err)
	assert.Equal(t, p2.CreateAt, r)

	r, err = ss.Post().GetNthRecentPostTime(4)
	assert.NoError(t, err)
	assert.Equal(t, p1.CreateAt, r)

	_, err = ss.Post().GetNthRecentPostTime(10000)
	assert.Error(t, err)
	assert.IsType(t, &store.ErrNotFound{}, err)
}

func testGetEditHistoryForPost(t *testing.T, rctx request.CTX, ss store.Store) {
	t.Run("should return edit history for post", func(t *testing.T) {
		// create a post
		post := &model.Post{
			ChannelId: model.NewId(),
			UserId:    model.NewId(),
			Message:   "test",
		}
		originalPost, err := ss.Post().Save(rctx, post)
		require.NoError(t, err)
		// create an edit
		updatedPost := originalPost.Clone()
		updatedPost.Message = "test edited"
		savedUpdatedPost, err := ss.Post().Update(rctx, updatedPost, originalPost)
		require.NoError(t, err)
		// get edit history
		edits, err := ss.Post().GetEditHistoryForPost(savedUpdatedPost.Id)
		require.NoError(t, err)
		require.Len(t, edits, 1)
		require.Equal(t, originalPost.Id, edits[0].Id)
		require.Equal(t, originalPost.UserId, edits[0].UserId)
		require.Equal(t, originalPost.Message, edits[0].Message)
	})

	t.Run("should return error for not edited posts", func(t *testing.T) {
		// create a post
		post := &model.Post{
			ChannelId: model.NewId(),
			UserId:    model.NewId(),
			Message:   "test",
		}
		originalPost, err := ss.Post().Save(rctx, post)
		require.NoError(t, err)
		// get edit history
		_, err = ss.Post().GetEditHistoryForPost(originalPost.Id)
		require.Error(t, err)
	})

	t.Run("should return error for non-existent post", func(t *testing.T) {
		// get edit history
		_, err := ss.Post().GetEditHistoryForPost("non-existent")
		require.Error(t, err)
	})

	t.Run("should return error for deleted post", func(t *testing.T) {
		// create a post
		post := &model.Post{
			ChannelId: model.NewId(),
			UserId:    model.NewId(),
			Message:   "test",
		}
		originalPost, err := ss.Post().Save(rctx, post)
		require.NoError(t, err)
		// delete post
		err = ss.Post().Delete(rctx, post.Id, 100, post.UserId)
		require.NoError(t, err)
		// get edit history
		_, err = ss.Post().GetEditHistoryForPost(originalPost.Id)
		require.Error(t, err)
	})

	t.Run("should return error for deleted edit", func(t *testing.T) {
		// create a post
		post := &model.Post{
			ChannelId: model.NewId(),
			UserId:    model.NewId(),
			Message:   "test",
		}
		originalPost, err := ss.Post().Save(rctx, post)
		require.NoError(t, err)
		// create an edit
		updatedPost := originalPost.Clone()
		updatedPost.Message = "test edited"
		savedUpdatedPost, err := ss.Post().Update(rctx, updatedPost, originalPost)
		require.NoError(t, err)
		// delete edit
		err = ss.Post().Delete(rctx, savedUpdatedPost.Id, 100, savedUpdatedPost.UserId)
		require.NoError(t, err)
		// get edit history
		_, err = ss.Post().GetEditHistoryForPost(savedUpdatedPost.Id)
		require.NoError(t, err)
	})
}

// testGetPostsSinceForSyncExcludeMetadata tests the ExcludeSystemPosts option
// in the GetPostsSinceForSync function to verify that database-level filtering works correctly
func testGetPostsSinceForSyncExcludeMetadata(t *testing.T, rctx request.CTX, ss store.Store, s SqlStore) {
	// Create a channel
	channelID := model.NewId()

	// Create test posts - mix of regular posts and channel metadata system posts
	first := model.GetMillis()

	data := []*model.Post{
		{Id: model.NewId(), ChannelId: channelID, UserId: model.NewId(), Message: "regular post 1", Type: model.PostTypeDefault},
		{Id: model.NewId(), ChannelId: channelID, UserId: model.NewId(), Message: "changed header", Type: model.PostTypeHeaderChange},
		{Id: model.NewId(), ChannelId: channelID, UserId: model.NewId(), Message: "regular post 2", Type: model.PostTypeDefault},
		{Id: model.NewId(), ChannelId: channelID, UserId: model.NewId(), Message: "changed display name", Type: model.PostTypeDisplaynameChange},
		{Id: model.NewId(), ChannelId: channelID, UserId: model.NewId(), Message: "regular post 3", Type: model.PostTypeDefault},
		{Id: model.NewId(), ChannelId: channelID, UserId: model.NewId(), Message: "changed purpose", Type: model.PostTypePurposeChange},
		{Id: model.NewId(), ChannelId: channelID, UserId: model.NewId(), Message: "regular post 4", Type: model.PostTypeDefault},
	}

	// Save posts
	for i, p := range data {
		p.UpdateAt = first + (int64(i) * 300000)
		p.CreateAt = first + (int64(i) * 300000)
		p.RemoteId = model.NewPointer(model.NewId())
		_, err := ss.Post().Save(rctx, p)
		require.NoError(t, err, "couldn't save post")
	}

	t.Run("ExcludeSystemPosts=true should filter out metadata posts", func(t *testing.T) {
		// Set options with ExcludeChannelMetadataSystemPosts = true
		opt := model.GetPostsSinceForSyncOptions{
			ChannelId:                         channelID,
			ExcludeChannelMetadataSystemPosts: true,
		}
		cursor := model.GetPostsSinceForSyncCursor{}
		posts, _, err := ss.Post().GetPostsSinceForSync(opt, cursor, 100)
		require.NoError(t, err)

		// Verify only regular posts are returned
		require.Len(t, posts, 4, "should return only 4 regular posts")

		// Check that only default post types are returned
		for _, post := range posts {
			require.Equal(t, model.PostTypeDefault, post.Type, "only default posts should be returned")
		}

		// Verify we have the expected post IDs (only regular posts)
		expectedIDs := []string{
			data[0].Id, // regular post 1
			data[2].Id, // regular post 2
			data[4].Id, // regular post 3
			data[6].Id, // regular post 4
		}

		postIDs := make([]string, 0, len(posts))
		for _, p := range posts {
			postIDs = append(postIDs, p.Id)
		}

		require.ElementsMatch(t, expectedIDs, postIDs, "returned posts should only be regular posts")
	})

	t.Run("ExcludeSystemPosts=false should include all posts", func(t *testing.T) {
		// Set options with ExcludeChannelMetadataSystemPosts = false
		opt := model.GetPostsSinceForSyncOptions{
			ChannelId:                         channelID,
			ExcludeChannelMetadataSystemPosts: false,
		}
		cursor := model.GetPostsSinceForSyncCursor{}
		posts, _, err := ss.Post().GetPostsSinceForSync(opt, cursor, 100)
		require.NoError(t, err)

		// Verify all posts are returned
		require.Len(t, posts, 7, "should return all 7 posts when not excluding metadata posts")

		// Verify all post types are included by counting each type
		postTypeCount := make(map[string]int)
		for _, post := range posts {
			postTypeCount[post.Type]++
		}

		require.Equal(t, 4, postTypeCount[model.PostTypeDefault], "should have 4 regular posts")
		require.Equal(t, 1, postTypeCount[model.PostTypeHeaderChange], "should have 1 header change post")
		require.Equal(t, 1, postTypeCount[model.PostTypeDisplaynameChange], "should have 1 display name change post")
		require.Equal(t, 1, postTypeCount[model.PostTypePurposeChange], "should have 1 purpose change post")
	})
}

<<<<<<< HEAD
// testGetPostsForReporting tests the cursor-based pagination endpoint for compliance reporting
func testGetPostsForReporting(t *testing.T, rctx request.CTX, ss store.Store, s SqlStore) {
	channelID := model.NewId()
	first := model.GetMillis()

	// Create test posts with predictable timestamps
	data := []*model.Post{
		{ChannelId: channelID, UserId: model.NewId(), Message: "post 0"},
		{ChannelId: channelID, UserId: model.NewId(), Message: "post 1"},
		{ChannelId: channelID, UserId: model.NewId(), Message: "post 2"},
		{ChannelId: channelID, UserId: model.NewId(), Message: "post 3"},
		{ChannelId: channelID, UserId: model.NewId(), Message: "post 4"},
		{ChannelId: channelID, UserId: model.NewId(), Message: "post 5"},
		{ChannelId: channelID, UserId: model.NewId(), Message: "post 6"},
		{ChannelId: channelID, UserId: model.NewId(), Message: "post 7"},
		{ChannelId: channelID, UserId: model.NewId(), Message: "post 8", DeleteAt: model.GetMillis()},
		{ChannelId: channelID, UserId: model.NewId(), Message: "post 9", DeleteAt: model.GetMillis()},
		{ChannelId: channelID, UserId: model.NewId(), Message: "header change", Type: model.PostTypeHeaderChange},
		{ChannelId: channelID, UserId: model.NewId(), Message: "name change", Type: model.PostTypeDisplaynameChange},
	}

	for i, p := range data {
		p.CreateAt = first + (int64(i) * 300000)
		p.UpdateAt = first + (int64(i) * 300000)
		saved, err := ss.Post().Save(rctx, p)
		require.NoError(t, err, "couldn't save post")
		data[i] = saved // Update with saved post (includes generated ID)
	}

	t.Run("Invalid channel id", func(t *testing.T) {
		options := model.ReportPostOptions{
			ChannelId: model.NewId(),
		}
		cursor := model.ReportPostOptionsCursor{
			Cursor: "", // Empty cursor for first page
		}
		queryParams, err := model.ResolveReportPostQueryParams(options, cursor)
		require.NoError(t, err)
		result, err := ss.Post().GetPostsForReporting(rctx, *queryParams)
		require.NoError(t, err)
		require.Empty(t, result.Posts, "should return zero posts")
		require.Nil(t, result.NextCursor, "should not have next cursor")
	})

	t.Run("empty cursor is valid for first page", func(t *testing.T) {
		// Empty cursor is valid for first page - the store layer handles defaults
		// This is documented in OpenAPI spec and used by mmctl
		options := model.ReportPostOptions{
			ChannelId:     channelID,
			TimeField:     "create_at",
			SortDirection: "asc",
			PerPage:       100,
		}
		cursor := model.ReportPostOptionsCursor{
			Cursor: "", // Empty cursor for first page
		}
		queryParams, err := model.ResolveReportPostQueryParams(options, cursor)
		require.NoError(t, err)
		result, err := ss.Post().GetPostsForReporting(rctx, *queryParams)
		require.NoError(t, err, "empty cursor should be valid")
		require.NotNil(t, result)
		require.Greater(t, len(result.Posts), 0, "should return posts")
	})

	t.Run("Invalid cursor format validation", func(t *testing.T) {
		options := model.ReportPostOptions{
			ChannelId: channelID,
		}
		cursor := model.ReportPostOptionsCursor{
			Cursor: "invalid:cursor:format", // Invalid cursor format
		}
		_, err := model.ResolveReportPostQueryParams(options, cursor)
		require.Error(t, err, "should error on invalid cursor format")
	})

	t.Run("Basic cursor pagination with create_at ASC", func(t *testing.T) {
		options := model.ReportPostOptions{
			ChannelId:     channelID,
			TimeField:     "create_at",
			SortDirection: "asc",
			PerPage:       5,
		}
		cursor := model.ReportPostOptionsCursor{
			Cursor: "", // Empty cursor for first page
		}

		// First page
		queryParams, err := model.ResolveReportPostQueryParams(options, cursor)
		require.NoError(t, err)
		result1, err := ss.Post().GetPostsForReporting(rctx, *queryParams)
		require.NoError(t, err)
		require.Len(t, result1.Posts, 5, "should get 5 posts")
		require.NotNil(t, result1.NextCursor, "should have next cursor")

		// Second page - use cursor from first page
		queryParams2, err := model.ResolveReportPostQueryParams(options, *result1.NextCursor)
		require.NoError(t, err)
		result2, err := ss.Post().GetPostsForReporting(rctx, *queryParams2)
		require.NoError(t, err)
		require.Len(t, result2.Posts, 5, "should get 5 posts")
		require.Nil(t, result2.NextCursor, "should not have next cursor (10 non-deleted posts total: 0-7,10-11)")
	})

	t.Run("DESC sort order", func(t *testing.T) {
		// Empty cursor for DESC starts from the most recent post
		options := model.ReportPostOptions{
			ChannelId:     channelID,
			TimeField:     "create_at",
			SortDirection: "desc",
			PerPage:       3,
		}
		cursor := model.ReportPostOptionsCursor{
			Cursor: "", // Empty cursor - DESC will start from most recent
		}

		queryParams, err := model.ResolveReportPostQueryParams(options, cursor)
		require.NoError(t, err)
		result, err := ss.Post().GetPostsForReporting(rctx, *queryParams)
		require.NoError(t, err)
		require.Len(t, result.Posts, 3, "should get 3 posts")
		require.NotNil(t, result.NextCursor, "should have next cursor")

		// Verify posts are in descending order by checking CreateAt values
		// The 3 most recent posts (by CreateAt) should be returned
		// Since we have 12 total posts (indices 0-11) and 8,9 are deleted,
		// the last 3 non-deleted posts are: 11 (name change), 10 (header change), 7 (post 7)
		postsByTime := make([]*model.Post, 0, len(result.Posts))
		for _, post := range result.Posts {
			postsByTime = append(postsByTime, post)
		}
		// Verify we got the right count
		require.Len(t, postsByTime, 3, "should have 3 posts")
	})

	t.Run("DESC sort order with end_time filter", func(t *testing.T) {
		// Test DESC pagination with end_time acting as lower bound
		// Scenario: Get posts from most recent down to post 5 (going backwards in time)
		// Posts: 0,1,2,3,4,5,6,7,8(deleted),9(deleted),10,11
		// End time: post 5's timestamp (lower bound when going backwards)
		// Expected: Should get posts 11,10,7,6,5 (DESC order, stopping at post 5)

		endTime := data[5].CreateAt // Stop at post 5

		options := model.ReportPostOptions{
			ChannelId:     channelID,
			TimeField:     "create_at",
			SortDirection: "desc",
			EndTime:       endTime,
			PerPage:       10,
		}
		cursor := model.ReportPostOptionsCursor{
			Cursor: "", // Start from most recent
		}

		queryParams, err := model.ResolveReportPostQueryParams(options, cursor)
		require.NoError(t, err)
		result, err := ss.Post().GetPostsForReporting(rctx, *queryParams)
		require.NoError(t, err)

		// Should get posts from 11 down to 5 (skipping 8,9 which are deleted)
		// That's: 11, 10, 7, 6, 5 = 5 posts
		require.Len(t, result.Posts, 5, "should get 5 posts (11,10,7,6,5)")
		require.Nil(t, result.NextCursor, "should not have next cursor (reached end_time)")

		// Verify we got the right posts
		messages := make([]string, 0, len(result.Posts))
		for _, post := range result.Posts {
			messages = append(messages, post.Message)
		}
		require.Contains(t, messages, "name change")   // post 11
		require.Contains(t, messages, "header change") // post 10
		require.Contains(t, messages, "post 7")
		require.Contains(t, messages, "post 6")
		require.Contains(t, messages, "post 5")
		require.NotContains(t, messages, "post 4", "should stop at end_time boundary")

		// Verify all returned posts have CreateAt >= end_time (DESC lower bound)
		for _, post := range result.Posts {
			require.GreaterOrEqual(t, post.CreateAt, endTime,
				"all posts should be >= end_time when using DESC (end_time is lower bound)")
		}
	})

	t.Run("Include deleted posts", func(t *testing.T) {
		options := model.ReportPostOptions{
			ChannelId:      channelID,
			TimeField:      "create_at",
			SortDirection:  "asc",
			PerPage:        100,
			IncludeDeleted: true,
		}
		cursor := model.ReportPostOptionsCursor{
			Cursor: "", // Empty cursor for first page
		}

		queryParams, err := model.ResolveReportPostQueryParams(options, cursor)
		require.NoError(t, err)
		result, err := ss.Post().GetPostsForReporting(rctx, *queryParams)
		require.NoError(t, err)
		require.Len(t, result.Posts, 12, "should get all 12 posts including deleted")

		// Verify deleted posts are included
		deletedCount := 0
		for _, post := range result.Posts {
			if post.DeleteAt > 0 {
				deletedCount++
			}
		}
		require.Equal(t, 2, deletedCount, "should have 2 deleted posts")
	})

	t.Run("Exclude channel metadata system posts", func(t *testing.T) {
		options := model.ReportPostOptions{
			ChannelId:                         channelID,
			TimeField:                         "create_at",
			SortDirection:                     "asc",
			PerPage:                           100,
			ExcludeSystemPosts: true,
		}
		cursor := model.ReportPostOptionsCursor{
			Cursor: "", // Empty cursor for first page
		}

		queryParams, err := model.ResolveReportPostQueryParams(options, cursor)
		require.NoError(t, err)
		result, err := ss.Post().GetPostsForReporting(rctx, *queryParams)
		require.NoError(t, err)
		require.Len(t, result.Posts, 8, "should get 8 posts (10 regular posts - 2 deleted)")

		// Verify no system posts for channel metadata are included
		for _, post := range result.Posts {
			require.NotEqual(t, model.PostTypeHeaderChange, post.Type)
			require.NotEqual(t, model.PostTypeDisplaynameChange, post.Type)
			require.NotEqual(t, model.PostTypePurposeChange, post.Type)
		}
	})

	t.Run("Time range with end_time", func(t *testing.T) {
		// Get posts only in first half of time range
		// Post 4 has CreateAt = first + (4 * 300000)
		// Post 5 has CreateAt = first + (5 * 300000)
		// To get posts 0-4 only, end time must be < post 5's time
		endTime := first + (4 * 300000) + 1 // Just after post 4, before post 5
		options := model.ReportPostOptions{
			ChannelId:     channelID,
			TimeField:     "create_at",
			SortDirection: "asc",
			PerPage:       100,
			EndTime:       endTime,
		}
		cursor := model.ReportPostOptionsCursor{
			Cursor: "", // Empty cursor for first page
		}

		queryParams, err := model.ResolveReportPostQueryParams(options, cursor)
		require.NoError(t, err)
		result, err := ss.Post().GetPostsForReporting(rctx, *queryParams)
		require.NoError(t, err)
		require.Len(t, result.Posts, 5, "should get 5 posts (0-4)")

		// Verify all posts are within time range
		for _, post := range result.Posts {
			require.LessOrEqual(t, post.CreateAt, endTime, "post CreateAt should be <= endTime")
		}
	})

	t.Run("Update_at time field", func(t *testing.T) {
		// Simply test that we can query using update_at field
		// Create a new channel for this test
		channelID3 := model.NewId()
		testPosts := []*model.Post{
			{ChannelId: channelID3, UserId: model.NewId(), Message: "test 1"},
			{ChannelId: channelID3, UserId: model.NewId(), Message: "test 2"},
			{ChannelId: channelID3, UserId: model.NewId(), Message: "test 3"},
		}

		baseTime := model.GetMillis()
		for i, p := range testPosts {
			// Set CreateAt and UpdateAt to different values
			p.CreateAt = baseTime + (int64(i) * 1000)
			p.UpdateAt = baseTime + (int64(i) * 2000) // UpdateAt is different from CreateAt
			saved, err := ss.Post().Save(rctx, p)
			require.NoError(t, err)
			testPosts[i] = saved
		}

		// Query by update_at field
		options := model.ReportPostOptions{
			ChannelId:     channelID3,
			TimeField:     "update_at",
			SortDirection: "asc",
			PerPage:       100,
		}
		cursor := model.ReportPostOptionsCursor{
			Cursor: "", // Empty cursor for first page
		}

		queryParams, err := model.ResolveReportPostQueryParams(options, cursor)
		require.NoError(t, err)
		result, err := ss.Post().GetPostsForReporting(rctx, *queryParams)
		require.NoError(t, err)
		require.Len(t, result.Posts, 3, "should get all 3 posts")

		// Verify that querying by update_at works (posts are ordered by UpdateAt, not CreateAt)
		require.Greater(t, len(result.Posts), 0, "should have posts")
	})

	t.Run("Timestamp collisions with ID tie-breaking", func(t *testing.T) {
		// Create posts with identical timestamps
		channelID2 := model.NewId()
		sameTime := model.GetMillis()
		collisionPosts := []*model.Post{
			{ChannelId: channelID2, UserId: model.NewId(), Message: "collision 0"},
			{ChannelId: channelID2, UserId: model.NewId(), Message: "collision 1"},
			{ChannelId: channelID2, UserId: model.NewId(), Message: "collision 2"},
			{ChannelId: channelID2, UserId: model.NewId(), Message: "collision 3"},
			{ChannelId: channelID2, UserId: model.NewId(), Message: "collision 4"},
		}

		for i, p := range collisionPosts {
			p.CreateAt = sameTime
			p.UpdateAt = sameTime
			saved, err := ss.Post().Save(rctx, p)
			require.NoError(t, err)
			collisionPosts[i] = saved // Update with saved post
		}

		// Paginate through posts with same timestamp
		options := model.ReportPostOptions{
			ChannelId:     channelID2,
			TimeField:     "create_at",
			SortDirection: "asc",
			PerPage:       2,
		}
		cursor := model.ReportPostOptionsCursor{
			Cursor: "", // Empty cursor for first page
		}

		allPosts := make(map[string]*model.Post)
		iterations := 0
		maxIterations := 10 // Safety limit

		for iterations < maxIterations {
			queryParams, err := model.ResolveReportPostQueryParams(options, cursor)
			require.NoError(t, err)
			result, err := ss.Post().GetPostsForReporting(rctx, *queryParams)
			require.NoError(t, err)

			maps.Copy(allPosts, result.Posts)

			if result.NextCursor == nil {
				break
			}
			cursor = *result.NextCursor
			iterations++
		}

		require.Len(t, allPosts, 5, "should get all 5 posts despite timestamp collision")
	})

	t.Run("Per page limits", func(t *testing.T) {
		options := model.ReportPostOptions{
			ChannelId:     channelID,
			TimeField:     "create_at",
			SortDirection: "asc",
			PerPage:       3, // Request 3 per page
		}
		cursor := model.ReportPostOptionsCursor{
			Cursor: "", // Empty cursor for first page
		}

		queryParams, err := model.ResolveReportPostQueryParams(options, cursor)
		require.NoError(t, err)
		result, err := ss.Post().GetPostsForReporting(rctx, *queryParams)
		require.NoError(t, err)
		require.Len(t, result.Posts, 3, "should respect per_page limit")
	})

	t.Run("Default per page when not specified", func(t *testing.T) {
		options := model.ReportPostOptions{
			ChannelId:     channelID,
			TimeField:     "create_at",
			SortDirection: "asc",
			PerPage:       0, // 0 should default to 100
		}
		cursor := model.ReportPostOptionsCursor{
			Cursor: "", // Empty cursor for first page
		}

		queryParams, err := model.ResolveReportPostQueryParams(options, cursor)
		require.NoError(t, err)
		result, err := ss.Post().GetPostsForReporting(rctx, *queryParams)
		require.NoError(t, err)
		// Should get all non-deleted posts in one page (default is 100)
		require.Greater(t, len(result.Posts), 0, "should get posts with default per_page")
	})

	t.Run("Max per page limit enforced", func(t *testing.T) {
		// Test that per_page > 1000 is capped at 1000
		// We can't easily test the 1000 limit without creating 1001 posts,
		// so we just verify the function doesn't error with large values
		options := model.ReportPostOptions{
			ChannelId:     channelID,
			TimeField:     "create_at",
			SortDirection: "asc",
			PerPage:       5000, // Request more than max
		}
		cursor := model.ReportPostOptionsCursor{
			Cursor: "", // Empty cursor for first page
		}

		queryParams, err := model.ResolveReportPostQueryParams(options, cursor)
		require.NoError(t, err)
		result, err := ss.Post().GetPostsForReporting(rctx, *queryParams)
		require.NoError(t, err)
		require.NotNil(t, result, "should handle large per_page values")
	})

	t.Run("DESC order with end_time (typical use case: newest first until cutoff)", func(t *testing.T) {
		// Common production use case: "Get all posts from last month, newest first"
		// Start from most recent post and page backwards to an older end_time
		//
		// Posts 0-7 are non-deleted, posts 8-9 are deleted, posts 10-11 are system posts
		// So non-deleted regular posts are: 0, 1, 2, 3, 4, 5, 6, 7
		// Post 7 has CreateAt = first + (7 * 300000) - most recent regular post
		// Post 2 has CreateAt = first + (2 * 300000) - middle post

		endTime := first + (2 * 300000) // End at post 2 (older cutoff)

		options := model.ReportPostOptions{
			ChannelId:     channelID,
			TimeField:     "create_at",
			SortDirection: "desc",
			PerPage:       100,
			EndTime:       endTime, // Stop when we reach this older time
		}
		cursor := model.ReportPostOptionsCursor{
			Cursor: "", // Empty cursor - starts from most recent
		}

		queryParams, err := model.ResolveReportPostQueryParams(options, cursor)
		require.NoError(t, err)
		result, err := ss.Post().GetPostsForReporting(rctx, *queryParams)
		require.NoError(t, err)

		// Should get posts from most recent down to endTime
		// Non-deleted posts >= endTime: 2, 3, 4, 5, 6, 7, 10, 11 (8 posts)
		require.GreaterOrEqual(t, len(result.Posts), 6, "should get posts from recent down to endTime")

		// Verify all posts are at or after end_time
		for _, post := range result.Posts {
			require.GreaterOrEqual(t, post.CreateAt, endTime, "post should be at or after end_time")
		}

		// Verify post at end_time boundary is included
		post2Time := first + (2 * 300000)
		foundPost2 := false
		for _, post := range result.Posts {
			if post.CreateAt == post2Time {
				foundPost2 = true
				break
			}
		}
		require.True(t, foundPost2, "should include post 2 (at end_time boundary)")
	})

	t.Run("DESC order with end_time pagination", func(t *testing.T) {
		// Test that DESC pagination with end_time works correctly across pages
		// Posts 0-7 are non-deleted, posts 8-9 are deleted, posts 10-11 are system posts
		// Empty cursor starts from most recent and pages backwards to end_time

		endTime := first + (4 * 300000) // Stop at post 4

		options := model.ReportPostOptions{
			ChannelId:     channelID,
			TimeField:     "create_at",
			SortDirection: "desc",
			PerPage:       2, // Small pages to test pagination
			EndTime:       endTime,
		}
		cursor := model.ReportPostOptionsCursor{
			Cursor: "", // Empty cursor for first page
		}

		// Collect all posts across pages
		allPosts := make(map[string]*model.Post)
		iterations := 0
		maxIterations := 10 // Safety limit

		for iterations < maxIterations {
			queryParams, err := model.ResolveReportPostQueryParams(options, cursor)
			require.NoError(t, err)
			result, err := ss.Post().GetPostsForReporting(rctx, *queryParams)
			require.NoError(t, err)

			// Add posts to collection
			for id, post := range result.Posts {
				allPosts[id] = post
			}

			if result.NextCursor == nil {
				break
			}
			cursor = *result.NextCursor
			iterations++
		}

		// Should get posts 4, 5, 6, 7, 10, 11 (6 posts: non-deleted from post 4 onwards)
		// Posts 8-9 are deleted (excluded), so we get: 4, 5, 6, 7, 10, 11
		require.GreaterOrEqual(t, len(allPosts), 6, "should get at least 6 posts (4-7, 10-11)")

		// Verify all posts are within range (>= end_time)
		for _, post := range allPosts {
			require.GreaterOrEqual(t, post.CreateAt, endTime, "all posts should be >= end_time")
		}
	})

	t.Run("Verify query uses indexes efficiently", func(t *testing.T) {
		// This test verifies that the query plan uses the expected indexes
		// The Posts table has these relevant indexes:
		// - idx_posts_channel_id_update_at (ChannelId, UpdateAt)
		// - idx_posts_channel_id_delete_at_create_at (ChannelId, DeleteAt, CreateAt)
		//
		// For reporting queries, we expect the query to use index seeks, not table scans
		//
		// Note: The actual query plan depends on the database (PostgreSQL vs MySQL),
		// data distribution, and statistics. This test just verifies the query executes
		// efficiently by checking that it completes in a reasonable time.

		// Create a larger dataset to better test index usage
		largeChannelID := model.NewId()
		largeBaseTime := model.GetMillis()
		numPosts := 100

		for i := 0; i < numPosts; i++ {
			post := &model.Post{
				ChannelId: largeChannelID,
				UserId:    model.NewId(),
				Message:   "large test post",
				CreateAt:  largeBaseTime + (int64(i) * 10000),
				UpdateAt:  largeBaseTime + (int64(i) * 10000),
			}
			_, err := ss.Post().Save(rctx, post)
			require.NoError(t, err)
		}

		// Query with time range - should use (ChannelId, CreateAt) index seek
		options := model.ReportPostOptions{
			ChannelId:     largeChannelID,
			TimeField:     "create_at",
			SortDirection: "asc",
			PerPage:       50,
			EndTime:       largeBaseTime + 500000, // Middle of range
		}
		cursor := model.ReportPostOptionsCursor{
			Cursor: "", // Empty cursor for first page
		}

		// This query should be fast (< 100ms) if using indexes properly
		// If it's doing a table scan, it would be much slower with larger datasets
		queryParams, err := model.ResolveReportPostQueryParams(options, cursor)
		require.NoError(t, err)
		result, err := ss.Post().GetPostsForReporting(rctx, *queryParams)
		require.NoError(t, err)
		require.Greater(t, len(result.Posts), 0, "should return posts")

		// Test DESC query which uses different index path
		optionsDesc := model.ReportPostOptions{
			ChannelId:     largeChannelID,
			TimeField:     "create_at",
			SortDirection: "desc",
			PerPage:       50,
			EndTime:       largeBaseTime + 500000, // Lower bound for DESC
		}
		cursorDesc := model.ReportPostOptionsCursor{
			Cursor: "", // Empty cursor - starts from most recent
		}

		queryParamsDesc, err := model.ResolveReportPostQueryParams(optionsDesc, cursorDesc)
		require.NoError(t, err)
		resultDesc, err := ss.Post().GetPostsForReporting(rctx, *queryParamsDesc)
		require.NoError(t, err)
		require.Greater(t, len(resultDesc.Posts), 0, "should return posts")

		// If we got results in reasonable time, the indexes are being used
		// A full table scan would timeout or be noticeably slow
=======
func testRestoreContentFlaggedPost(t *testing.T, rctx request.CTX, ss store.Store) {
	channel := &model.Channel{
		DisplayName: "Test Channel",
		Name:        "test_channel",
		Type:        model.ChannelTypeOpen,
	}
	channel, err := ss.Channel().Save(rctx, channel, -1)
	require.NoError(t, err)

	botId := model.NewId()
	statusFieldId := model.NewId()
	contentFlaggingManagedFieldId := model.NewId()
	groupId := model.NewId()

	setupFlaggedPost := func(rootId string) *model.Post {
		post := &model.Post{}
		post.ChannelId = channel.Id
		post.UserId = model.NewId()
		post.Message = NewTestID()

		if rootId != "" {
			post.RootId = rootId
		}

		var err error
		post, err = ss.Post().Save(rctx, post)
		require.NoError(t, err)

		err = ss.Post().Delete(rctx, post.Id, model.GetMillis(), botId)
		require.NoError(t, err)

		statusPropertyValue := &model.PropertyValue{
			TargetID:   post.Id,
			FieldID:    statusFieldId,
			Value:      fmt.Appendf([]byte{}, "\"%s\"", model.ContentFlaggingStatusPending),
			TargetType: model.PropertyValueTargetTypePost,
			GroupID:    groupId,
		}
		_, err = ss.PropertyValue().Create(statusPropertyValue)
		require.NoError(t, err)

		contentFlaggingManagedPropertyValue := &model.PropertyValue{
			TargetID:   post.Id,
			FieldID:    contentFlaggingManagedFieldId,
			Value:      json.RawMessage("true"),
			TargetType: model.PropertyValueTargetTypePost,
			GroupID:    groupId,
		}
		_, err = ss.PropertyValue().Create(contentFlaggingManagedPropertyValue)
		require.NoError(t, err)

		return post
	}

	t.Run("Should restore a single root post", func(t *testing.T) {
		post := setupFlaggedPost("")

		fetchedPost, err := ss.Post().GetSingle(rctx, post.Id, true)
		require.NoError(t, err)
		require.Greater(t, fetchedPost.DeleteAt, int64(0))

		err = ss.Post().RestoreContentFlaggedPost(post, statusFieldId, contentFlaggingManagedFieldId)
		require.NoError(t, err)

		fetchedPost, err = ss.Post().GetSingle(rctx, post.Id, false)
		require.NoError(t, err)
		require.Equal(t, int64(0), fetchedPost.DeleteAt)
	})

	t.Run("Should restore a thread reply and update thread's reply count", func(t *testing.T) {
		rootPost := &model.Post{}
		rootPost.ChannelId = channel.Id
		rootPost.UserId = model.NewId()
		rootPost.Message = NewTestID()

		var err error
		rootPost, err = ss.Post().Save(rctx, rootPost)
		require.NoError(t, err)

		post := setupFlaggedPost(rootPost.Id)

		err = ss.Post().RestoreContentFlaggedPost(post, statusFieldId, contentFlaggingManagedFieldId)
		require.NoError(t, err)

		fetchedPost, err := ss.Post().GetSingle(rctx, post.Id, false)
		require.NoError(t, err)
		require.Equal(t, int64(0), fetchedPost.DeleteAt)

		thread, err := ss.Thread().Get(rootPost.Id)
		require.NoError(t, err)
		require.Equal(t, int64(1), thread.ReplyCount)
>>>>>>> cda45eec
	})
}<|MERGE_RESOLUTION|>--- conflicted
+++ resolved
@@ -5728,8 +5728,6 @@
 	})
 }
 
-<<<<<<< HEAD
-// testGetPostsForReporting tests the cursor-based pagination endpoint for compliance reporting
 func testGetPostsForReporting(t *testing.T, rctx request.CTX, ss store.Store, s SqlStore) {
 	channelID := model.NewId()
 	first := model.GetMillis()
@@ -6315,7 +6313,9 @@
 
 		// If we got results in reasonable time, the indexes are being used
 		// A full table scan would timeout or be noticeably slow
-=======
+	})
+}
+
 func testRestoreContentFlaggedPost(t *testing.T, rctx request.CTX, ss store.Store) {
 	channel := &model.Channel{
 		DisplayName: "Test Channel",
@@ -6407,6 +6407,5 @@
 		thread, err := ss.Thread().Get(rootPost.Id)
 		require.NoError(t, err)
 		require.Equal(t, int64(1), thread.ReplyCount)
->>>>>>> cda45eec
 	})
 }
// Copyright (c) 2015-present Mattermost, Inc. All Rights Reserved.
// See LICENSE.txt for license information.

package storetest

import (
	"encoding/json"
	"testing"
	"time"

	"github.com/stretchr/testify/assert"
	"github.com/stretchr/testify/require"

	"github.com/mattermost/mattermost/server/public/model"
	"github.com/mattermost/mattermost/server/public/shared/request"
	"github.com/mattermost/mattermost/server/v8/channels/store"
)

func cleanupStoreState(t *testing.T, rctx request.CTX, ss store.Store) {
	//remove existing users
	allUsers, err := ss.User().GetAll()
	require.NoError(t, err, "error cleaning all test users", err)
	for _, u := range allUsers {
		err = ss.User().PermanentDelete(rctx, u.Id)
		require.NoError(t, err, "failed cleaning up test user %s", u.Username)

		//remove all posts by this user
		nErr := ss.Post().PermanentDeleteByUser(rctx, u.Id)
		require.NoError(t, nErr, "failed cleaning all posts of test user %s", u.Username)
	}

	//remove existing channels
	allChannels, nErr := ss.Channel().GetAllChannels(0, 100000, store.ChannelSearchOpts{IncludeDeleted: true})
	require.NoError(t, nErr, "error cleaning all test channels", nErr)
	for _, channel := range allChannels {
		nErr = ss.Channel().PermanentDelete(rctx, channel.Id)
		require.NoError(t, nErr, "failed cleaning up test channel %s", channel.Id)
	}

	//remove existing teams
	allTeams, nErr := ss.Team().GetAll()
	require.NoError(t, nErr, "error cleaning all test teams", nErr)
	for _, team := range allTeams {
		err := ss.Team().PermanentDelete(team.Id)
		require.NoError(t, err, "failed cleaning up test team %s", team.Id)
	}
}

func TestComplianceStore(t *testing.T, rctx request.CTX, ss store.Store) {
	t.Run("", func(t *testing.T) { testComplianceStore(t, rctx, ss) })
	t.Run("ComplianceExport", func(t *testing.T) { testComplianceExport(t, rctx, ss) })
	t.Run("ComplianceExportDirectMessages", func(t *testing.T) { testComplianceExportDirectMessages(t, rctx, ss) })
	t.Run("MessageExportPublicChannel", func(t *testing.T) { testMessageExportPublicChannel(t, rctx, ss) })
	t.Run("MessageExportPrivateChannel", func(t *testing.T) { testMessageExportPrivateChannel(t, rctx, ss) })
	t.Run("MessageExportDirectMessageChannel", func(t *testing.T) { testMessageExportDirectMessageChannel(t, rctx, ss) })
	t.Run("MessageExportGroupMessageChannel", func(t *testing.T) { testMessageExportGroupMessageChannel(t, rctx, ss) })
	t.Run("MessageEditExportMessage", func(t *testing.T) { testEditExportMessage(t, rctx, ss) })
	t.Run("MessageEditAfterExportMessage", func(t *testing.T) { testEditAfterExportMessage(t, rctx, ss) })
	t.Run("MessageDeleteExportMessage", func(t *testing.T) { testDeleteExportMessage(t, rctx, ss) })
	t.Run("MessageDeleteAfterExportMessage", func(t *testing.T) { testDeleteAfterExportMessage(t, rctx, ss) })
}

func testComplianceStore(t *testing.T, rctx request.CTX, ss store.Store) {
	compliance1 := &model.Compliance{Desc: "Audit for federal subpoena case #22443", UserId: model.NewId(), Status: model.ComplianceStatusFailed, StartAt: model.GetMillis() - 1, EndAt: model.GetMillis() + 1, Type: model.ComplianceTypeAdhoc}
	_, err := ss.Compliance().Save(compliance1)
	require.NoError(t, err)
	time.Sleep(100 * time.Millisecond)

	compliance2 := &model.Compliance{Desc: "Audit for federal subpoena case #11458", UserId: model.NewId(), Status: model.ComplianceStatusRunning, StartAt: model.GetMillis() - 1, EndAt: model.GetMillis() + 1, Type: model.ComplianceTypeAdhoc}
	_, err = ss.Compliance().Save(compliance2)
	require.NoError(t, err)
	time.Sleep(100 * time.Millisecond)

	compliances, _ := ss.Compliance().GetAll(0, 1000)

	require.Equal(t, model.ComplianceStatusRunning, compliances[0].Status)
	require.Equal(t, compliance2.Id, compliances[0].Id)

	compliance2.Status = model.ComplianceStatusFailed
	_, err = ss.Compliance().Update(compliance2)
	require.NoError(t, err)

	compliances, _ = ss.Compliance().GetAll(0, 1000)

	require.Equal(t, model.ComplianceStatusFailed, compliances[0].Status)
	require.Equal(t, compliance2.Id, compliances[0].Id)

	compliances, _ = ss.Compliance().GetAll(0, 1)

	require.Len(t, compliances, 1)

	compliances, _ = ss.Compliance().GetAll(1, 1)

	require.Len(t, compliances, 1)

	rc2, _ := ss.Compliance().Get(compliance2.Id)
	require.Equal(t, compliance2.Status, rc2.Status)
}

func testComplianceExport(t *testing.T, rctx request.CTX, ss store.Store) {
	time.Sleep(100 * time.Millisecond)
	const (
		limit = 30000
	)

	t1 := &model.Team{}
	t1.DisplayName = "DisplayName"
	t1.Name = NewTestId()
	t1.Email = MakeEmail()
	t1.Type = model.TeamOpen
	t1, err := ss.Team().Save(t1)
	require.NoError(t, err)

	u1 := &model.User{}
	u1.Email = MakeEmail()
<<<<<<< HEAD
	u1.Username = "a" + model.NewId()
	u1, err = ss.User().Save(u1)
=======
	u1.Username = model.NewId()
	u1, err = ss.User().Save(rctx, u1)
>>>>>>> 7d7b2035
	require.NoError(t, err)
	_, nErr := ss.Team().SaveMember(rctx, &model.TeamMember{TeamId: t1.Id, UserId: u1.Id}, -1)
	require.NoError(t, nErr)

	u2 := &model.User{}
	u2.Email = MakeEmail()
<<<<<<< HEAD
	u2.Username = "a" + model.NewId()
	u2, err = ss.User().Save(u2)
=======
	u2.Username = model.NewId()
	u2, err = ss.User().Save(rctx, u2)
>>>>>>> 7d7b2035
	require.NoError(t, err)
	_, nErr = ss.Team().SaveMember(rctx, &model.TeamMember{TeamId: t1.Id, UserId: u2.Id}, -1)
	require.NoError(t, nErr)

	c1 := &model.Channel{}
	c1.TeamId = t1.Id
	c1.DisplayName = "Channel2"
	c1.Name = NewTestId()
	c1.Type = model.ChannelTypeOpen
	c1, nErr = ss.Channel().Save(rctx, c1, -1)
	require.NoError(t, nErr)

	o1 := &model.Post{}
	o1.ChannelId = c1.Id
	o1.UserId = u1.Id
	o1.CreateAt = model.GetMillis()
	o1.Message = NewTestId()
	o1, nErr = ss.Post().Save(rctx, o1)
	require.NoError(t, nErr)

	o1a := &model.Post{}
	o1a.ChannelId = c1.Id
	o1a.UserId = u1.Id
	o1a.CreateAt = o1.CreateAt + 10
	o1a.Message = NewTestId()
	_, nErr = ss.Post().Save(rctx, o1a)
	require.NoError(t, nErr)

	o2 := &model.Post{}
	o2.ChannelId = c1.Id
	o2.UserId = u1.Id
	o2.CreateAt = o1.CreateAt + 20
	o2.Message = NewTestId()
	_, nErr = ss.Post().Save(rctx, o2)
	require.NoError(t, nErr)

	o2a := &model.Post{}
	o2a.ChannelId = c1.Id
	o2a.UserId = u2.Id
	o2a.CreateAt = o1.CreateAt + 30
	o2a.Message = NewTestId()
	o2a, nErr = ss.Post().Save(rctx, o2a)
	require.NoError(t, nErr)

	time.Sleep(100 * time.Millisecond)

	cr1 := &model.Compliance{Desc: "test" + model.NewId(), StartAt: o1.CreateAt - 1, EndAt: o2a.CreateAt + 1}
	cposts, _, nErr := ss.Compliance().ComplianceExport(cr1, model.ComplianceExportCursor{}, limit)
	require.NoError(t, nErr)
	assert.Len(t, cposts, 4)
	assert.Equal(t, cposts[0].PostId, o1.Id)
	assert.Equal(t, cposts[3].PostId, o2a.Id)

	// Test limit
	cposts, _, nErr = ss.Compliance().ComplianceExport(cr1, model.ComplianceExportCursor{}, 2)
	require.NoError(t, nErr)
	assert.Len(t, cposts, 2)

	cr2 := &model.Compliance{Desc: "test" + model.NewId(), StartAt: o1.CreateAt - 1, EndAt: o2a.CreateAt + 1, Emails: u2.Email}
	cposts, _, nErr = ss.Compliance().ComplianceExport(cr2, model.ComplianceExportCursor{}, limit)
	require.NoError(t, nErr)
	assert.Len(t, cposts, 1)
	assert.Equal(t, cposts[0].PostId, o2a.Id)

	cr3 := &model.Compliance{Desc: "test" + model.NewId(), StartAt: o1.CreateAt - 1, EndAt: o2a.CreateAt + 1, Emails: u2.Email + ", " + u1.Email}
	cposts, _, nErr = ss.Compliance().ComplianceExport(cr3, model.ComplianceExportCursor{}, limit)
	require.NoError(t, nErr)
	assert.Len(t, cposts, 4)
	assert.Equal(t, cposts[0].PostId, o1.Id)
	assert.Equal(t, cposts[3].PostId, o2a.Id)

	cr4 := &model.Compliance{Desc: "test" + model.NewId(), StartAt: o1.CreateAt - 1, EndAt: o2a.CreateAt + 1, Keywords: o2a.Message}
	cposts, _, nErr = ss.Compliance().ComplianceExport(cr4, model.ComplianceExportCursor{}, limit)
	require.NoError(t, nErr)
	assert.Len(t, cposts, 1)
	assert.Equal(t, cposts[0].PostId, o2a.Id)

	cr5 := &model.Compliance{Desc: "test" + model.NewId(), StartAt: o1.CreateAt - 1, EndAt: o2a.CreateAt + 1, Keywords: o2a.Message + " " + o1.Message}
	cposts, _, nErr = ss.Compliance().ComplianceExport(cr5, model.ComplianceExportCursor{}, limit)
	require.NoError(t, nErr)
	assert.Len(t, cposts, 2)
	assert.Equal(t, cposts[0].PostId, o1.Id)

	cr6 := &model.Compliance{Desc: "test" + model.NewId(), StartAt: o1.CreateAt - 1, EndAt: o2a.CreateAt + 1, Emails: u2.Email + ", " + u1.Email, Keywords: o2a.Message + " " + o1.Message}
	cposts, _, nErr = ss.Compliance().ComplianceExport(cr6, model.ComplianceExportCursor{}, limit)
	require.NoError(t, nErr)
	assert.Len(t, cposts, 2)
	assert.Equal(t, cposts[0].PostId, o1.Id)
	assert.Equal(t, cposts[1].PostId, o2a.Id)

	t.Run("multiple batches", func(t *testing.T) {
		cr7 := &model.Compliance{Desc: "test" + model.NewId(), StartAt: o1.CreateAt - 1, EndAt: o2a.CreateAt + 1}
		cursor := model.ComplianceExportCursor{}
		cposts, cursor, nErr = ss.Compliance().ComplianceExport(cr7, cursor, 2)
		require.NoError(t, nErr)
		assert.Len(t, cposts, 2)
		assert.Equal(t, cposts[0].PostId, o1.Id)
		assert.Equal(t, cposts[1].PostId, o1a.Id)
		cposts, _, nErr = ss.Compliance().ComplianceExport(cr7, cursor, 3)
		require.NoError(t, nErr)
		assert.Len(t, cposts, 2)
		assert.Equal(t, cposts[0].PostId, o2.Id)
		assert.Equal(t, cposts[1].PostId, o2a.Id)
	})
}

func testComplianceExportDirectMessages(t *testing.T, rctx request.CTX, ss store.Store) {
	defer cleanupStoreState(t, rctx, ss)

	time.Sleep(100 * time.Millisecond)
	const (
		limit = 30000
	)

	t1 := &model.Team{}
	t1.DisplayName = "DisplayName"
	t1.Name = NewTestId()
	t1.Email = MakeEmail()
	t1.Type = model.TeamOpen
	t1, err := ss.Team().Save(t1)
	require.NoError(t, err)

	u1 := &model.User{}
	u1.Email = MakeEmail()
<<<<<<< HEAD
	u1.Username = "a" + model.NewId()
	u1, err = ss.User().Save(u1)
=======
	u1.Username = model.NewId()
	u1, err = ss.User().Save(rctx, u1)
>>>>>>> 7d7b2035
	require.NoError(t, err)
	_, nErr := ss.Team().SaveMember(rctx, &model.TeamMember{TeamId: t1.Id, UserId: u1.Id}, -1)
	require.NoError(t, nErr)

	u2 := &model.User{}
	u2.Email = MakeEmail()
<<<<<<< HEAD
	u2.Username = "a" + model.NewId()
	u2, err = ss.User().Save(u2)
=======
	u2.Username = model.NewId()
	u2, err = ss.User().Save(rctx, u2)
>>>>>>> 7d7b2035
	require.NoError(t, err)
	_, nErr = ss.Team().SaveMember(rctx, &model.TeamMember{TeamId: t1.Id, UserId: u2.Id}, -1)
	require.NoError(t, nErr)

	c1 := &model.Channel{}
	c1.TeamId = t1.Id
	c1.DisplayName = "Channel2"
	c1.Name = NewTestId()
	c1.Type = model.ChannelTypeOpen
	c1, nErr = ss.Channel().Save(rctx, c1, -1)
	require.NoError(t, nErr)

	cDM, nErr := ss.Channel().CreateDirectChannel(rctx, u1, u2)
	require.NoError(t, nErr)
	o1 := &model.Post{}
	o1.ChannelId = c1.Id
	o1.UserId = u1.Id
	o1.CreateAt = model.GetMillis()
	o1.Message = NewTestId()
	o1, nErr = ss.Post().Save(rctx, o1)
	require.NoError(t, nErr)

	o1a := &model.Post{}
	o1a.ChannelId = c1.Id
	o1a.UserId = u1.Id
	o1a.CreateAt = o1.CreateAt + 10
	o1a.Message = NewTestId()
	_, nErr = ss.Post().Save(rctx, o1a)
	require.NoError(t, nErr)

	o2 := &model.Post{}
	o2.ChannelId = c1.Id
	o2.UserId = u1.Id
	o2.CreateAt = o1.CreateAt + 20
	o2.Message = NewTestId()
	_, nErr = ss.Post().Save(rctx, o2)
	require.NoError(t, nErr)

	o2a := &model.Post{}
	o2a.ChannelId = c1.Id
	o2a.UserId = u2.Id
	o2a.CreateAt = o1.CreateAt + 30
	o2a.Message = NewTestId()
	_, nErr = ss.Post().Save(rctx, o2a)
	require.NoError(t, nErr)

	o3 := &model.Post{}
	o3.ChannelId = cDM.Id
	o3.UserId = u1.Id
	o3.CreateAt = o1.CreateAt + 40
	o3.Message = NewTestId()
	o3, nErr = ss.Post().Save(rctx, o3)
	require.NoError(t, nErr)

	time.Sleep(100 * time.Millisecond)

	cr1 := &model.Compliance{Desc: "test" + model.NewId(), StartAt: o1.CreateAt - 1, EndAt: o3.CreateAt + 1, Emails: u1.Email}
	cposts, _, nErr := ss.Compliance().ComplianceExport(cr1, model.ComplianceExportCursor{}, limit)
	require.NoError(t, nErr)
	assert.Len(t, cposts, 4)
	assert.Equal(t, cposts[0].PostId, o1.Id)
	assert.Equal(t, cposts[len(cposts)-1].PostId, o3.Id)

	t.Run("mix of channel and direct messages", func(t *testing.T) {
		// This will "cross the boundary" between the two queries
		cursor := model.ComplianceExportCursor{}
		cr2 := &model.Compliance{Desc: "test" + model.NewId(), StartAt: o1.CreateAt - 1, EndAt: o3.CreateAt + 1, Emails: u1.Email}

		cposts, cursor, nErr = ss.Compliance().ComplianceExport(cr2, cursor, 2)
		require.NoError(t, nErr)
		assert.Len(t, cposts, 2)
		assert.Equal(t, cposts[0].PostId, o1.Id)
		assert.Equal(t, cposts[len(cposts)-1].PostId, o1a.Id)

		cposts, _, nErr = ss.Compliance().ComplianceExport(cr2, cursor, 2)
		require.NoError(t, nErr)
		assert.Len(t, cposts, 2)
		assert.Equal(t, cposts[0].PostId, o2.Id)
		assert.Equal(t, cposts[len(cposts)-1].PostId, o3.Id)

		// This will exhaust the first query before moving to the next one
		cursor = model.ComplianceExportCursor{}
		cr3 := &model.Compliance{Desc: "test" + model.NewId(), StartAt: o1.CreateAt - 1, EndAt: o3.CreateAt + 1, Emails: u1.Email}

		cposts, cursor, nErr = ss.Compliance().ComplianceExport(cr3, cursor, 3)
		require.NoError(t, nErr)
		assert.Len(t, cposts, 3)
		assert.Equal(t, cposts[0].PostId, o1.Id)
		assert.Equal(t, cposts[len(cposts)-1].PostId, o2.Id)

		cposts, _, nErr = ss.Compliance().ComplianceExport(cr3, cursor, 2)
		require.NoError(t, nErr)
		assert.Len(t, cposts, 1)
		assert.Equal(t, cposts[0].PostId, o3.Id)
	})

	t.Run("timestamp collision", func(t *testing.T) {
		time.Sleep(100 * time.Millisecond)
		nowMillis := model.GetMillis()

		createPost := func(createAt int64) {
			post := &model.Post{}
			post.ChannelId = c1.Id
			post.UserId = u1.Id
			post.CreateAt = createAt
			post.Message = NewTestId()
			_, nErr = ss.Post().Save(rctx, post)
			require.NoError(t, nErr)
		}

		for i := 0; i < 3; i++ {
			createPost(nowMillis)
		}
		for i := 0; i < 2; i++ {
			createPost(nowMillis + 1)
		}

		cursor := model.ComplianceExportCursor{}

		cr4 := &model.Compliance{Desc: "test" + model.NewId(), StartAt: nowMillis, EndAt: nowMillis + 2}
		cposts, cursor, nErr = ss.Compliance().ComplianceExport(cr4, cursor, 2)
		require.NoError(t, nErr)
		assert.Len(t, cposts, 2)

		cr5 := &model.Compliance{Desc: "test" + model.NewId(), StartAt: nowMillis, EndAt: nowMillis + 2}
		cposts, _, nErr = ss.Compliance().ComplianceExport(cr5, cursor, 3)
		require.NoError(t, nErr)
		assert.Len(t, cposts, 3)

		// range should be [inclusive, exclusive)
		cursor = model.ComplianceExportCursor{}
		cr6 := &model.Compliance{Desc: "test" + model.NewId(), StartAt: nowMillis, EndAt: nowMillis + 1}
		cposts, _, nErr = ss.Compliance().ComplianceExport(cr6, cursor, 5)
		require.NoError(t, nErr)
		assert.Len(t, cposts, 3)
	})
}

func testMessageExportPublicChannel(t *testing.T, rctx request.CTX, ss store.Store) {
	defer cleanupStoreState(t, rctx, ss)

	// get the starting number of message export entries
	startTime := model.GetMillis()
	messages, _, err := ss.Compliance().MessageExport(rctx, model.MessageExportCursor{LastPostUpdateAt: startTime - 10}, 10)
	require.NoError(t, err)
	assert.Equal(t, 0, len(messages))

	// need a team
	team := &model.Team{
		DisplayName: "DisplayName",
		Name:        NewTestId(),
		Email:       MakeEmail(),
		Type:        model.TeamOpen,
	}
	team, err = ss.Team().Save(team)
	require.NoError(t, err)

	// and two users that are a part of that team
	user1 := &model.User{
		Email:    MakeEmail(),
		Username: "a" + model.NewId(),
	}
	user1, err = ss.User().Save(rctx, user1)
	require.NoError(t, err)
	_, nErr := ss.Team().SaveMember(rctx, &model.TeamMember{
		TeamId: team.Id,
		UserId: user1.Id,
	}, -1)
	require.NoError(t, nErr)

	user2 := &model.User{
		Email:    MakeEmail(),
		Username: "a" + model.NewId(),
	}
	user2, err = ss.User().Save(rctx, user2)
	require.NoError(t, err)
	_, nErr = ss.Team().SaveMember(rctx, &model.TeamMember{
		TeamId: team.Id,
		UserId: user2.Id,
	}, -1)
	require.NoError(t, nErr)

	// need a public channel
	channel := &model.Channel{
		TeamId:      team.Id,
		Name:        model.NewId(),
		DisplayName: "Public Channel",
		Type:        model.ChannelTypeOpen,
	}
	channel, nErr = ss.Channel().Save(rctx, channel, -1)
	require.NoError(t, nErr)

	// user1 posts twice in the public channel
	post1 := &model.Post{
		ChannelId: channel.Id,
		UserId:    user1.Id,
		CreateAt:  startTime,
		Message:   NewTestId(),
	}
	post1, err = ss.Post().Save(rctx, post1)
	require.NoError(t, err)

	post2 := &model.Post{
		ChannelId: channel.Id,
		UserId:    user1.Id,
		CreateAt:  startTime + 10,
		Message:   NewTestId(),
	}
	post2, err = ss.Post().Save(rctx, post2)
	require.NoError(t, err)

	// fetch the message exports for both posts that user1 sent
	messageExportMap := map[string]model.MessageExport{}
	messages, _, err = ss.Compliance().MessageExport(rctx, model.MessageExportCursor{LastPostUpdateAt: startTime - 10}, 10)
	require.NoError(t, err)
	assert.Equal(t, 2, len(messages))

	for _, v := range messages {
		messageExportMap[*v.PostId] = *v
	}

	// post1 was made by user1 in channel1 and team1
	assert.Equal(t, post1.Id, *messageExportMap[post1.Id].PostId)
	assert.Equal(t, post1.CreateAt, *messageExportMap[post1.Id].PostCreateAt)
	assert.Equal(t, post1.Message, *messageExportMap[post1.Id].PostMessage)
	assert.Equal(t, channel.Id, *messageExportMap[post1.Id].ChannelId)
	assert.Equal(t, channel.DisplayName, *messageExportMap[post1.Id].ChannelDisplayName)
	assert.Equal(t, user1.Id, *messageExportMap[post1.Id].UserId)
	assert.Equal(t, user1.Email, *messageExportMap[post1.Id].UserEmail)
	assert.Equal(t, user1.Username, *messageExportMap[post1.Id].Username)

	// post2 was made by user1 in channel1 and team1
	assert.Equal(t, post2.Id, *messageExportMap[post2.Id].PostId)
	assert.Equal(t, post2.CreateAt, *messageExportMap[post2.Id].PostCreateAt)
	assert.Equal(t, post2.Message, *messageExportMap[post2.Id].PostMessage)
	assert.Equal(t, channel.Id, *messageExportMap[post2.Id].ChannelId)
	assert.Equal(t, channel.DisplayName, *messageExportMap[post2.Id].ChannelDisplayName)
	assert.Equal(t, user1.Id, *messageExportMap[post2.Id].UserId)
	assert.Equal(t, user1.Email, *messageExportMap[post2.Id].UserEmail)
	assert.Equal(t, user1.Username, *messageExportMap[post2.Id].Username)
}

func testMessageExportPrivateChannel(t *testing.T, rctx request.CTX, ss store.Store) {
	defer cleanupStoreState(t, rctx, ss)

	// get the starting number of message export entries
	startTime := model.GetMillis()
	messages, _, err := ss.Compliance().MessageExport(rctx, model.MessageExportCursor{LastPostUpdateAt: startTime - 10}, 10)
	require.NoError(t, err)
	assert.Equal(t, 0, len(messages))

	// need a team
	team := &model.Team{
		DisplayName: "DisplayName",
		Name:        NewTestId(),
		Email:       MakeEmail(),
		Type:        model.TeamOpen,
	}
	team, err = ss.Team().Save(team)
	require.NoError(t, err)

	// and two users that are a part of that team
	user1 := &model.User{
		Email:    MakeEmail(),
		Username: "a" + model.NewId(),
	}
	user1, err = ss.User().Save(rctx, user1)
	require.NoError(t, err)
	_, nErr := ss.Team().SaveMember(rctx, &model.TeamMember{
		TeamId: team.Id,
		UserId: user1.Id,
	}, -1)
	require.NoError(t, nErr)

	user2 := &model.User{
		Email:    MakeEmail(),
		Username: "a" + model.NewId(),
	}
	user2, err = ss.User().Save(rctx, user2)
	require.NoError(t, err)
	_, nErr = ss.Team().SaveMember(rctx, &model.TeamMember{
		TeamId: team.Id,
		UserId: user2.Id,
	}, -1)
	require.NoError(t, nErr)

	// need a private channel
	channel := &model.Channel{
		TeamId:      team.Id,
		Name:        model.NewId(),
		DisplayName: "Private Channel",
		Type:        model.ChannelTypePrivate,
	}
	channel, nErr = ss.Channel().Save(rctx, channel, -1)
	require.NoError(t, nErr)

	// user1 posts twice in the private channel
	post1 := &model.Post{
		ChannelId: channel.Id,
		UserId:    user1.Id,
		CreateAt:  startTime,
		Message:   NewTestId(),
	}
	post1, err = ss.Post().Save(rctx, post1)
	require.NoError(t, err)

	post2 := &model.Post{
		ChannelId: channel.Id,
		UserId:    user1.Id,
		CreateAt:  startTime + 10,
		Message:   NewTestId(),
	}
	post2, err = ss.Post().Save(rctx, post2)
	require.NoError(t, err)

	// fetch the message exports for both posts that user1 sent
	messageExportMap := map[string]model.MessageExport{}
	messages, _, err = ss.Compliance().MessageExport(rctx, model.MessageExportCursor{LastPostUpdateAt: startTime - 10}, 10)
	require.NoError(t, err)
	assert.Equal(t, 2, len(messages))

	for _, v := range messages {
		messageExportMap[*v.PostId] = *v
	}

	// post1 was made by user1 in channel1 and team1
	assert.Equal(t, post1.Id, *messageExportMap[post1.Id].PostId)
	assert.Equal(t, post1.CreateAt, *messageExportMap[post1.Id].PostCreateAt)
	assert.Equal(t, post1.Message, *messageExportMap[post1.Id].PostMessage)
	assert.Equal(t, channel.Id, *messageExportMap[post1.Id].ChannelId)
	assert.Equal(t, channel.DisplayName, *messageExportMap[post1.Id].ChannelDisplayName)
	assert.Equal(t, channel.Type, *messageExportMap[post1.Id].ChannelType)
	assert.Equal(t, user1.Id, *messageExportMap[post1.Id].UserId)
	assert.Equal(t, user1.Email, *messageExportMap[post1.Id].UserEmail)
	assert.Equal(t, user1.Username, *messageExportMap[post1.Id].Username)

	// post2 was made by user1 in channel1 and team1
	assert.Equal(t, post2.Id, *messageExportMap[post2.Id].PostId)
	assert.Equal(t, post2.CreateAt, *messageExportMap[post2.Id].PostCreateAt)
	assert.Equal(t, post2.Message, *messageExportMap[post2.Id].PostMessage)
	assert.Equal(t, channel.Id, *messageExportMap[post2.Id].ChannelId)
	assert.Equal(t, channel.DisplayName, *messageExportMap[post2.Id].ChannelDisplayName)
	assert.Equal(t, channel.Type, *messageExportMap[post2.Id].ChannelType)
	assert.Equal(t, user1.Id, *messageExportMap[post2.Id].UserId)
	assert.Equal(t, user1.Email, *messageExportMap[post2.Id].UserEmail)
	assert.Equal(t, user1.Username, *messageExportMap[post2.Id].Username)
}

func testMessageExportDirectMessageChannel(t *testing.T, rctx request.CTX, ss store.Store) {
	defer cleanupStoreState(t, rctx, ss)

	// get the starting number of message export entries
	startTime := model.GetMillis()
	messages, _, err := ss.Compliance().MessageExport(rctx, model.MessageExportCursor{LastPostUpdateAt: startTime - 10}, 10)
	require.NoError(t, err)
	assert.Equal(t, 0, len(messages))

	// need a team
	team := &model.Team{
		DisplayName: "DisplayName",
		Name:        NewTestId(),
		Email:       MakeEmail(),
		Type:        model.TeamOpen,
	}
	team, err = ss.Team().Save(team)
	require.NoError(t, err)

	// and two users that are a part of that team
	user1 := &model.User{
		Email:    MakeEmail(),
		Username: "a" + model.NewId(),
	}
	user1, err = ss.User().Save(rctx, user1)
	require.NoError(t, err)
	_, nErr := ss.Team().SaveMember(rctx, &model.TeamMember{
		TeamId: team.Id,
		UserId: user1.Id,
	}, -1)
	require.NoError(t, nErr)

	user2 := &model.User{
		Email:    MakeEmail(),
		Username: "a" + model.NewId(),
	}
	user2, err = ss.User().Save(rctx, user2)
	require.NoError(t, err)
	_, nErr = ss.Team().SaveMember(rctx, &model.TeamMember{
		TeamId: team.Id,
		UserId: user2.Id,
	}, -1)
	require.NoError(t, nErr)

	// as well as a DM channel between those users
	directMessageChannel, nErr := ss.Channel().CreateDirectChannel(rctx, user1, user2)
	require.NoError(t, nErr)

	// user1 also sends a DM to user2
	post := &model.Post{
		ChannelId: directMessageChannel.Id,
		UserId:    user1.Id,
		CreateAt:  startTime + 20,
		Message:   NewTestId(),
	}
	post, err = ss.Post().Save(rctx, post)
	require.NoError(t, err)

	// fetch the message export for the post that user1 sent
	messageExportMap := map[string]model.MessageExport{}
	messages, _, err = ss.Compliance().MessageExport(rctx, model.MessageExportCursor{LastPostUpdateAt: startTime - 10}, 10)
	require.NoError(t, err)

	assert.Equal(t, 1, len(messages))

	for _, v := range messages {
		messageExportMap[*v.PostId] = *v
	}

	// post is a DM between user1 and user2
	// there is no channel display name for direct messages, so we sub in the string "Direct Message" instead
	assert.Equal(t, post.Id, *messageExportMap[post.Id].PostId)
	assert.Equal(t, post.CreateAt, *messageExportMap[post.Id].PostCreateAt)
	assert.Equal(t, post.Message, *messageExportMap[post.Id].PostMessage)
	assert.Equal(t, directMessageChannel.Id, *messageExportMap[post.Id].ChannelId)
	assert.Equal(t, "Direct Message", *messageExportMap[post.Id].ChannelDisplayName)
	assert.Equal(t, user1.Id, *messageExportMap[post.Id].UserId)
	assert.Equal(t, user1.Email, *messageExportMap[post.Id].UserEmail)
	assert.Equal(t, user1.Username, *messageExportMap[post.Id].Username)
}

func testMessageExportGroupMessageChannel(t *testing.T, rctx request.CTX, ss store.Store) {
	defer cleanupStoreState(t, rctx, ss)

	// get the starting number of message export entries
	startTime := model.GetMillis()
	messages, _, err := ss.Compliance().MessageExport(rctx, model.MessageExportCursor{LastPostUpdateAt: startTime - 10}, 10)
	require.NoError(t, err)
	assert.Equal(t, 0, len(messages))

	// need a team
	team := &model.Team{
		DisplayName: "DisplayName",
		Name:        NewTestId(),
		Email:       MakeEmail(),
		Type:        model.TeamOpen,
	}
	team, err = ss.Team().Save(team)
	require.NoError(t, err)

	// and three users that are a part of that team
	user1 := &model.User{
		Email:    MakeEmail(),
		Username: "a" + model.NewId(),
	}
	user1, err = ss.User().Save(rctx, user1)
	require.NoError(t, err)
	_, nErr := ss.Team().SaveMember(rctx, &model.TeamMember{
		TeamId: team.Id,
		UserId: user1.Id,
	}, -1)
	require.NoError(t, nErr)

	user2 := &model.User{
		Email:    MakeEmail(),
		Username: "a" + model.NewId(),
	}
	user2, err = ss.User().Save(rctx, user2)
	require.NoError(t, err)
	_, nErr = ss.Team().SaveMember(rctx, &model.TeamMember{
		TeamId: team.Id,
		UserId: user2.Id,
	}, -1)
	require.NoError(t, nErr)

	user3 := &model.User{
		Email:    MakeEmail(),
		Username: "a" + model.NewId(),
	}
	user3, err = ss.User().Save(rctx, user3)
	require.NoError(t, err)
	_, nErr = ss.Team().SaveMember(rctx, &model.TeamMember{
		TeamId: team.Id,
		UserId: user3.Id,
	}, -1)
	require.NoError(t, nErr)

	// can't create a group channel directly, because importing app creates an import cycle, so we have to fake it
	groupMessageChannel := &model.Channel{
		TeamId: team.Id,
		Name:   model.NewId(),
		Type:   model.ChannelTypeGroup,
	}
	groupMessageChannel, nErr = ss.Channel().Save(rctx, groupMessageChannel, -1)
	require.NoError(t, nErr)

	// user1 posts in the GM
	post := &model.Post{
		ChannelId: groupMessageChannel.Id,
		UserId:    user1.Id,
		CreateAt:  startTime + 20,
		Message:   NewTestId(),
	}
	post, err = ss.Post().Save(rctx, post)
	require.NoError(t, err)

	// fetch the message export for the post that user1 sent
	messageExportMap := map[string]model.MessageExport{}
	messages, _, err = ss.Compliance().MessageExport(rctx, model.MessageExportCursor{LastPostUpdateAt: startTime - 10}, 10)
	require.NoError(t, err)
	assert.Equal(t, 1, len(messages))

	for _, v := range messages {
		messageExportMap[*v.PostId] = *v
	}

	// post is a DM between user1 and user2
	// there is no channel display name for direct messages, so we sub in the string "Direct Message" instead
	assert.Equal(t, post.Id, *messageExportMap[post.Id].PostId)
	assert.Equal(t, post.CreateAt, *messageExportMap[post.Id].PostCreateAt)
	assert.Equal(t, post.Message, *messageExportMap[post.Id].PostMessage)
	assert.Equal(t, groupMessageChannel.Id, *messageExportMap[post.Id].ChannelId)
	assert.Equal(t, "Group Message", *messageExportMap[post.Id].ChannelDisplayName)
	assert.Equal(t, user1.Id, *messageExportMap[post.Id].UserId)
	assert.Equal(t, user1.Email, *messageExportMap[post.Id].UserEmail)
	assert.Equal(t, user1.Username, *messageExportMap[post.Id].Username)
}

// post,edit,export
func testEditExportMessage(t *testing.T, rctx request.CTX, ss store.Store) {
	defer cleanupStoreState(t, rctx, ss)

	// get the starting number of message export entries
	startTime := model.GetMillis()
	messages, _, err := ss.Compliance().MessageExport(rctx, model.MessageExportCursor{LastPostUpdateAt: startTime - 1}, 10)
	require.NoError(t, err)
	assert.Equal(t, 0, len(messages))

	// need a team
	team := &model.Team{
		DisplayName: "DisplayName",
		Name:        NewTestId(),
		Email:       MakeEmail(),
		Type:        model.TeamOpen,
	}
	team, err = ss.Team().Save(team)
	require.NoError(t, err)

	// need a user part of that team
	user1 := &model.User{
		Email:    MakeEmail(),
		Username: "a" + model.NewId(),
	}
	user1, err = ss.User().Save(rctx, user1)
	require.NoError(t, err)
	_, nErr := ss.Team().SaveMember(rctx, &model.TeamMember{
		TeamId: team.Id,
		UserId: user1.Id,
	}, -1)
	require.NoError(t, nErr)

	// need a public channel
	channel := &model.Channel{
		TeamId:      team.Id,
		Name:        model.NewId(),
		DisplayName: "Public Channel",
		Type:        model.ChannelTypeOpen,
	}
	channel, nErr = ss.Channel().Save(rctx, channel, -1)
	require.NoError(t, nErr)

	// user1 posts in the public channel
	post1 := &model.Post{
		ChannelId: channel.Id,
		UserId:    user1.Id,
		CreateAt:  startTime,
		Message:   NewTestId(),
	}
	post1, err = ss.Post().Save(rctx, post1)
	require.NoError(t, err)

	//user 1 edits the previous post
	post1e := post1.Clone()
	post1e.Message = "edit " + post1.Message

	post1e, err = ss.Post().Update(rctx, post1e, post1)
	require.NoError(t, err)

	// fetch the message exports from the start
	messages, _, err = ss.Compliance().MessageExport(rctx, model.MessageExportCursor{LastPostUpdateAt: startTime - 1}, 10)
	require.NoError(t, err)
	assert.Equal(t, 2, len(messages))

	for _, v := range messages {
		if *v.PostDeleteAt > 0 {
			// post1 was made by user1 in channel1 and team1
			assert.Equal(t, post1.Id, *v.PostId)
			assert.Equal(t, post1.OriginalId, *v.PostOriginalId)
			assert.Equal(t, post1.CreateAt, *v.PostCreateAt)
			assert.Equal(t, post1.UpdateAt, *v.PostUpdateAt)
			assert.Equal(t, post1.Message, *v.PostMessage)
			assert.Equal(t, channel.Id, *v.ChannelId)
			assert.Equal(t, channel.DisplayName, *v.ChannelDisplayName)
			assert.Equal(t, user1.Id, *v.UserId)
			assert.Equal(t, user1.Email, *v.UserEmail)
			assert.Equal(t, user1.Username, *v.Username)
		} else {
			// post1e was made by user1 in channel1 and team1
			assert.Equal(t, post1e.Id, *v.PostId)
			assert.Equal(t, post1e.CreateAt, *v.PostCreateAt)
			assert.Equal(t, post1e.UpdateAt, *v.PostUpdateAt)
			assert.Equal(t, post1e.Message, *v.PostMessage)
			assert.Equal(t, channel.Id, *v.ChannelId)
			assert.Equal(t, channel.DisplayName, *v.ChannelDisplayName)
			assert.Equal(t, user1.Id, *v.UserId)
			assert.Equal(t, user1.Email, *v.UserEmail)
			assert.Equal(t, user1.Username, *v.Username)
		}
	}
}

// post, export, edit, export
func testEditAfterExportMessage(t *testing.T, rctx request.CTX, ss store.Store) {
	defer cleanupStoreState(t, rctx, ss)
	// get the starting number of message export entries
	startTime := model.GetMillis()
	messages, _, err := ss.Compliance().MessageExport(rctx, model.MessageExportCursor{LastPostUpdateAt: startTime - 1}, 10)
	require.NoError(t, err)
	assert.Equal(t, 0, len(messages))

	// need a team
	team := &model.Team{
		DisplayName: "DisplayName",
		Name:        NewTestId(),
		Email:       MakeEmail(),
		Type:        model.TeamOpen,
	}
	team, err = ss.Team().Save(team)
	require.NoError(t, err)

	// need a user part of that team
	user1 := &model.User{
		Email:    MakeEmail(),
		Username: "a" + model.NewId(),
	}
	user1, err = ss.User().Save(rctx, user1)
	require.NoError(t, err)
	_, nErr := ss.Team().SaveMember(rctx, &model.TeamMember{
		TeamId: team.Id,
		UserId: user1.Id,
	}, -1)
	require.NoError(t, nErr)

	// need a public channel
	channel := &model.Channel{
		TeamId:      team.Id,
		Name:        model.NewId(),
		DisplayName: "Public Channel",
		Type:        model.ChannelTypeOpen,
	}
	channel, nErr = ss.Channel().Save(rctx, channel, -1)
	require.NoError(t, nErr)

	// user1 posts in the public channel
	post1 := &model.Post{
		ChannelId: channel.Id,
		UserId:    user1.Id,
		CreateAt:  startTime,
		Message:   NewTestId(),
	}
	post1, err = ss.Post().Save(rctx, post1)
	require.NoError(t, err)

	// fetch the message exports from the start
	messages, _, err = ss.Compliance().MessageExport(rctx, model.MessageExportCursor{LastPostUpdateAt: startTime - 1}, 10)
	require.NoError(t, err)
	assert.Equal(t, 1, len(messages))

	v := messages[0]
	// post1 was made by user1 in channel1 and team1
	assert.Equal(t, post1.Id, *v.PostId)
	assert.Equal(t, post1.OriginalId, *v.PostOriginalId)
	assert.Equal(t, post1.CreateAt, *v.PostCreateAt)
	assert.Equal(t, post1.UpdateAt, *v.PostUpdateAt)
	assert.Equal(t, post1.Message, *v.PostMessage)
	assert.Equal(t, channel.Id, *v.ChannelId)
	assert.Equal(t, channel.DisplayName, *v.ChannelDisplayName)
	assert.Equal(t, user1.Id, *v.UserId)
	assert.Equal(t, user1.Email, *v.UserEmail)
	assert.Equal(t, user1.Username, *v.Username)

	postEditTime := post1.UpdateAt + 1
	//user 1 edits the previous post
	post1e := post1.Clone()
	post1e.EditAt = postEditTime
	post1e.Message = "edit " + post1.Message
	post1e, err = ss.Post().Update(rctx, post1e, post1)
	require.NoError(t, err)

	// fetch the message exports after edit
	messages, _, err = ss.Compliance().MessageExport(rctx, model.MessageExportCursor{LastPostUpdateAt: postEditTime - 1}, 10)
	require.NoError(t, err)
	assert.Equal(t, 2, len(messages))

	for _, v := range messages {
		if *v.PostDeleteAt > 0 {
			// post1 was made by user1 in channel1 and team1
			assert.Equal(t, post1.Id, *v.PostId)
			assert.Equal(t, post1.OriginalId, *v.PostOriginalId)
			assert.Equal(t, post1.CreateAt, *v.PostCreateAt)
			assert.Equal(t, post1.UpdateAt, *v.PostUpdateAt)
			assert.Equal(t, post1.Message, *v.PostMessage)
			assert.Equal(t, channel.Id, *v.ChannelId)
			assert.Equal(t, channel.DisplayName, *v.ChannelDisplayName)
			assert.Equal(t, user1.Id, *v.UserId)
			assert.Equal(t, user1.Email, *v.UserEmail)
			assert.Equal(t, user1.Username, *v.Username)
		} else {
			// post1e was made by user1 in channel1 and team1
			assert.Equal(t, post1e.Id, *v.PostId)
			assert.Equal(t, post1e.CreateAt, *v.PostCreateAt)
			assert.Equal(t, post1e.UpdateAt, *v.PostUpdateAt)
			assert.Equal(t, post1e.Message, *v.PostMessage)
			assert.Equal(t, channel.Id, *v.ChannelId)
			assert.Equal(t, channel.DisplayName, *v.ChannelDisplayName)
			assert.Equal(t, user1.Id, *v.UserId)
			assert.Equal(t, user1.Email, *v.UserEmail)
			assert.Equal(t, user1.Username, *v.Username)
		}
	}
}

// post, delete, export
func testDeleteExportMessage(t *testing.T, rctx request.CTX, ss store.Store) {
	defer cleanupStoreState(t, rctx, ss)
	// get the starting number of message export entries
	startTime := model.GetMillis()
	messages, _, err := ss.Compliance().MessageExport(rctx, model.MessageExportCursor{LastPostUpdateAt: startTime - 1}, 10)
	require.NoError(t, err)
	assert.Equal(t, 0, len(messages))

	// need a team
	team := &model.Team{
		DisplayName: "DisplayName",
		Name:        NewTestId(),
		Email:       MakeEmail(),
		Type:        model.TeamOpen,
	}
	team, err = ss.Team().Save(team)
	require.NoError(t, err)

	// need a user part of that team
	user1 := &model.User{
		Email:    MakeEmail(),
		Username: "a" + model.NewId(),
	}
	user1, err = ss.User().Save(rctx, user1)
	require.NoError(t, err)
	_, nErr := ss.Team().SaveMember(rctx, &model.TeamMember{
		TeamId: team.Id,
		UserId: user1.Id,
	}, -1)
	require.NoError(t, nErr)

	// need a public channel
	channel := &model.Channel{
		TeamId:      team.Id,
		Name:        model.NewId(),
		DisplayName: "Public Channel",
		Type:        model.ChannelTypeOpen,
	}
	channel, nErr = ss.Channel().Save(rctx, channel, -1)
	require.NoError(t, nErr)

	// user1 posts in the public channel
	post1 := &model.Post{
		ChannelId: channel.Id,
		UserId:    user1.Id,
		CreateAt:  startTime,
		Message:   NewTestId(),
	}
	post1, err = ss.Post().Save(rctx, post1)
	require.NoError(t, err)

	//user 1 deletes the previous post
	postDeleteTime := post1.UpdateAt + 1
	err = ss.Post().Delete(rctx, post1.Id, postDeleteTime, user1.Id)
	require.NoError(t, err)

	// fetch the message exports from the start
	messages, _, err = ss.Compliance().MessageExport(rctx, model.MessageExportCursor{LastPostUpdateAt: startTime - 1}, 10)
	require.NoError(t, err)
	assert.Equal(t, 1, len(messages))

	v := messages[0]
	// post1 was made and deleted by user1 in channel1 and team1
	assert.Equal(t, post1.Id, *v.PostId)
	assert.Equal(t, post1.OriginalId, *v.PostOriginalId)
	assert.Equal(t, post1.CreateAt, *v.PostCreateAt)
	assert.Equal(t, postDeleteTime, *v.PostUpdateAt)
	assert.NotNil(t, v.PostProps)

	props := map[string]any{}
	e := json.Unmarshal([]byte(*v.PostProps), &props)
	require.NoError(t, e)

	_, ok := props[model.PostPropsDeleteBy]
	assert.True(t, ok)

	assert.Equal(t, post1.Message, *v.PostMessage)
	assert.Equal(t, channel.Id, *v.ChannelId)
	assert.Equal(t, channel.DisplayName, *v.ChannelDisplayName)
	assert.Equal(t, user1.Id, *v.UserId)
	assert.Equal(t, user1.Email, *v.UserEmail)
	assert.Equal(t, user1.Username, *v.Username)
}

// post,export,delete,export
func testDeleteAfterExportMessage(t *testing.T, rctx request.CTX, ss store.Store) {
	defer cleanupStoreState(t, rctx, ss)
	// get the starting number of message export entries
	startTime := model.GetMillis()
	messages, _, err := ss.Compliance().MessageExport(rctx, model.MessageExportCursor{LastPostUpdateAt: startTime - 1}, 10)
	require.NoError(t, err)
	assert.Equal(t, 0, len(messages))

	// need a team
	team := &model.Team{
		DisplayName: "DisplayName",
		Name:        NewTestId(),
		Email:       MakeEmail(),
		Type:        model.TeamOpen,
	}
	team, err = ss.Team().Save(team)
	require.NoError(t, err)

	// need a user part of that team
	user1 := &model.User{
		Email:    MakeEmail(),
		Username: "a" + model.NewId(),
	}
	user1, err = ss.User().Save(rctx, user1)
	require.NoError(t, err)
	_, nErr := ss.Team().SaveMember(rctx, &model.TeamMember{
		TeamId: team.Id,
		UserId: user1.Id,
	}, -1)
	require.NoError(t, nErr)

	// need a public channel
	channel := &model.Channel{
		TeamId:      team.Id,
		Name:        model.NewId(),
		DisplayName: "Public Channel",
		Type:        model.ChannelTypeOpen,
	}
	channel, nErr = ss.Channel().Save(rctx, channel, -1)
	require.NoError(t, nErr)

	// user1 posts in the public channel
	post1 := &model.Post{
		ChannelId: channel.Id,
		UserId:    user1.Id,
		CreateAt:  startTime,
		Message:   NewTestId(),
	}
	post1, err = ss.Post().Save(rctx, post1)
	require.NoError(t, err)

	// fetch the message exports from the start
	messages, _, err = ss.Compliance().MessageExport(rctx, model.MessageExportCursor{LastPostUpdateAt: startTime - 1}, 10)
	require.NoError(t, err)
	assert.Equal(t, 1, len(messages))

	v := messages[0]
	// post1 was created by user1 in channel1 and team1
	assert.Equal(t, post1.Id, *v.PostId)
	assert.Equal(t, post1.OriginalId, *v.PostOriginalId)
	assert.Equal(t, post1.CreateAt, *v.PostCreateAt)
	assert.Equal(t, post1.UpdateAt, *v.PostUpdateAt)
	assert.Equal(t, post1.Message, *v.PostMessage)
	assert.Equal(t, channel.Id, *v.ChannelId)
	assert.Equal(t, channel.DisplayName, *v.ChannelDisplayName)
	assert.Equal(t, user1.Id, *v.UserId)
	assert.Equal(t, user1.Email, *v.UserEmail)
	assert.Equal(t, user1.Username, *v.Username)

	//user 1 deletes the previous post
	postDeleteTime := post1.UpdateAt + 1
	err = ss.Post().Delete(rctx, post1.Id, postDeleteTime, user1.Id)
	require.NoError(t, err)

	// fetch the message exports after delete
	messages, _, err = ss.Compliance().MessageExport(rctx, model.MessageExportCursor{LastPostUpdateAt: postDeleteTime - 1}, 10)
	require.NoError(t, err)
	assert.Equal(t, 1, len(messages))

	v = messages[0]
	// post1 was created and deleted by user1 in channel1 and team1
	assert.Equal(t, post1.Id, *v.PostId)
	assert.Equal(t, post1.OriginalId, *v.PostOriginalId)
	assert.Equal(t, post1.CreateAt, *v.PostCreateAt)
	assert.Equal(t, postDeleteTime, *v.PostUpdateAt)
	assert.NotNil(t, v.PostProps)

	props := map[string]any{}
	e := json.Unmarshal([]byte(*v.PostProps), &props)
	require.NoError(t, e)

	_, ok := props[model.PostPropsDeleteBy]
	assert.True(t, ok)

	assert.Equal(t, post1.Message, *v.PostMessage)
	assert.Equal(t, channel.Id, *v.ChannelId)
	assert.Equal(t, channel.DisplayName, *v.ChannelDisplayName)
	assert.Equal(t, user1.Id, *v.UserId)
	assert.Equal(t, user1.Email, *v.UserEmail)
	assert.Equal(t, user1.Username, *v.Username)
}<|MERGE_RESOLUTION|>--- conflicted
+++ resolved
@@ -113,26 +113,16 @@
 
 	u1 := &model.User{}
 	u1.Email = MakeEmail()
-<<<<<<< HEAD
 	u1.Username = "a" + model.NewId()
-	u1, err = ss.User().Save(u1)
-=======
-	u1.Username = model.NewId()
 	u1, err = ss.User().Save(rctx, u1)
->>>>>>> 7d7b2035
 	require.NoError(t, err)
 	_, nErr := ss.Team().SaveMember(rctx, &model.TeamMember{TeamId: t1.Id, UserId: u1.Id}, -1)
 	require.NoError(t, nErr)
 
 	u2 := &model.User{}
 	u2.Email = MakeEmail()
-<<<<<<< HEAD
 	u2.Username = "a" + model.NewId()
-	u2, err = ss.User().Save(u2)
-=======
-	u2.Username = model.NewId()
 	u2, err = ss.User().Save(rctx, u2)
->>>>>>> 7d7b2035
 	require.NoError(t, err)
 	_, nErr = ss.Team().SaveMember(rctx, &model.TeamMember{TeamId: t1.Id, UserId: u2.Id}, -1)
 	require.NoError(t, nErr)
@@ -257,26 +247,16 @@
 
 	u1 := &model.User{}
 	u1.Email = MakeEmail()
-<<<<<<< HEAD
 	u1.Username = "a" + model.NewId()
-	u1, err = ss.User().Save(u1)
-=======
-	u1.Username = model.NewId()
 	u1, err = ss.User().Save(rctx, u1)
->>>>>>> 7d7b2035
 	require.NoError(t, err)
 	_, nErr := ss.Team().SaveMember(rctx, &model.TeamMember{TeamId: t1.Id, UserId: u1.Id}, -1)
 	require.NoError(t, nErr)
 
 	u2 := &model.User{}
 	u2.Email = MakeEmail()
-<<<<<<< HEAD
 	u2.Username = "a" + model.NewId()
-	u2, err = ss.User().Save(u2)
-=======
-	u2.Username = model.NewId()
 	u2, err = ss.User().Save(rctx, u2)
->>>>>>> 7d7b2035
 	require.NoError(t, err)
 	_, nErr = ss.Team().SaveMember(rctx, &model.TeamMember{TeamId: t1.Id, UserId: u2.Id}, -1)
 	require.NoError(t, nErr)

// Copyright (c) 2015-present Mattermost, Inc. All Rights Reserved.
// See LICENSE.txt for license information.

package sqlstore

import (
	"database/sql"
	"fmt"
	"strings"

	"github.com/pkg/errors"

	sq "github.com/mattermost/squirrel"

	"github.com/mattermost/mattermost/server/public/model"
	"github.com/mattermost/mattermost/server/v8/channels/store"
)

type sqlRemoteClusterStore struct {
	*SqlStore
}

func newSqlRemoteClusterStore(sqlStore *SqlStore) store.RemoteClusterStore {
	return &sqlRemoteClusterStore{sqlStore}
}

func remoteClusterFields(prefix string) []string {
	if prefix != "" && !strings.HasSuffix(prefix, ".") {
		prefix = prefix + "."
	}
	return []string{
		prefix + "RemoteId",
		prefix + "RemoteTeamId",
		prefix + "Name",
		prefix + "DisplayName",
		prefix + "SiteURL",
		prefix + "CreateAt",
		prefix + "LastPingAt",
		prefix + "Token",
		prefix + "RemoteToken",
		prefix + "Topics",
		prefix + "CreatorId",
		prefix + "PluginID",
		prefix + "Options",
	}
}

func (s sqlRemoteClusterStore) Save(remoteCluster *model.RemoteCluster) (*model.RemoteCluster, error) {
	remoteCluster.PreSave()
	if err := remoteCluster.IsValid(); err != nil {
		return nil, err
	}

	// check for pluginID collisions - on collision treat as idempotent
	if remoteCluster.PluginID != "" {
		rc, err := s.getByPluginID(remoteCluster.PluginID)
		if err == nil {
			// if this plugin id already exists, just return it
			return rc, nil
		}
		if !errors.Is(err, sql.ErrNoRows) {
			// anything other than NotFound is unexpected
			return nil, errors.Wrapf(err, "failed to lookup RemoteCluster by pluginID %s", remoteCluster.PluginID)
		}
	}

	query := `INSERT INTO RemoteClusters
				(RemoteId, RemoteTeamId, Name, DisplayName, SiteURL, CreateAt,
				LastPingAt, Token, RemoteToken, Topics, CreatorId, PluginID, Options)
				VALUES
				(:RemoteId, :RemoteTeamId, :Name, :DisplayName, :SiteURL, :CreateAt,
				:LastPingAt, :Token, :RemoteToken, :Topics, :CreatorId, :PluginID, :Options)`

	if _, err := s.GetMasterX().NamedExec(query, remoteCluster); err != nil {
		return nil, errors.Wrap(err, "failed to save RemoteCluster")
	}
	return remoteCluster, nil
}

func (s sqlRemoteClusterStore) Update(remoteCluster *model.RemoteCluster) (*model.RemoteCluster, error) {
	remoteCluster.PreUpdate()
	if err := remoteCluster.IsValid(); err != nil {
		return nil, err
	}

	// not all fields can be updated.
	query := `UPDATE RemoteClusters
			SET Token = :Token,
			RemoteTeamId = :RemoteTeamId,
			CreateAt = :CreateAt,
			LastPingAt = :LastPingAt,
			RemoteToken = :RemoteToken,
			CreatorId = :CreatorId,
			DisplayName = :DisplayName,
			SiteURL = :SiteURL,
			Topics = :Topics,
<<<<<<< HEAD
<<<<<<< HEAD
=======
			PluginID = :PluginID,
			Options = :Options
>>>>>>> d641fe3690bd8a35554533b3e4872483b672e126
=======
			PluginID = :PluginID,
			Options = :Options
>>>>>>> d56dc9d0
			WHERE RemoteId = :RemoteId AND Name = :Name`

	if _, err := s.GetMasterX().NamedExec(query, remoteCluster); err != nil {
		return nil, errors.Wrap(err, "failed to update RemoteCluster")
	}
	return remoteCluster, nil
}

func (s sqlRemoteClusterStore) Delete(remoteId string) (bool, error) {
	squery, args, err := s.getQueryBuilder().
		Delete("RemoteClusters").
		Where(sq.Eq{"RemoteId": remoteId}).
		ToSql()
	if err != nil {
		return false, errors.Wrap(err, "delete_remote_cluster_tosql")
	}

	result, err := s.GetMasterX().Exec(squery, args...)
	if err != nil {
		return false, errors.Wrap(err, "failed to delete RemoteCluster")
	}

	count, err := result.RowsAffected()
	if err != nil {
		return false, errors.Wrap(err, "failed to determine rows affected")
	}

	return count > 0, nil
}

func (s sqlRemoteClusterStore) Get(remoteId string) (*model.RemoteCluster, error) {
	query := s.getQueryBuilder().
		Select(remoteClusterFields("")...).
		From("RemoteClusters").
		Where(sq.Eq{"RemoteId": remoteId})

	queryString, args, err := query.ToSql()
	if err != nil {
		return nil, errors.Wrap(err, "remote_cluster_get_tosql")
	}

	var rc model.RemoteCluster
	if err := s.GetReplicaX().Get(&rc, queryString, args...); err != nil {
		return nil, errors.Wrapf(err, "failed to find RemoteCluster")
	}
	return &rc, nil
}

func (s sqlRemoteClusterStore) getByPluginID(pluginID string) (*model.RemoteCluster, error) {
	query := s.getQueryBuilder().
		Select(remoteClusterFields("")...).
		From("RemoteClusters").
		Where(sq.Eq{"PluginID": pluginID})

	queryString, args, err := query.ToSql()
	if err != nil {
		return nil, errors.Wrap(err, "remote_cluster_get_by_pluginid_tosql")
	}

	var rc model.RemoteCluster
	if err := s.GetReplicaX().Get(&rc, queryString, args...); err != nil {
		return nil, errors.Wrapf(err, "failed to find RemoteCluster by plugin_id")
	}
	return &rc, nil
}

func (s sqlRemoteClusterStore) GetAll(filter model.RemoteClusterQueryFilter) ([]*model.RemoteCluster, error) {
	query := s.getQueryBuilder().
		Select(remoteClusterFields("rc")...).
		From("RemoteClusters rc")

	if filter.InChannel != "" {
		query = query.Where("rc.RemoteId IN (SELECT scr.RemoteId FROM SharedChannelRemotes scr WHERE scr.ChannelId = ?)", filter.InChannel)
	}

	if filter.NotInChannel != "" {
		query = query.Where("rc.RemoteId NOT IN (SELECT scr.RemoteId FROM SharedChannelRemotes scr WHERE scr.ChannelId = ?)", filter.NotInChannel)
	}

	if filter.ExcludeOffline {
		query = query.Where(sq.Gt{"rc.LastPingAt": model.GetMillis() - model.RemoteOfflineAfterMillis})
	}

	if filter.CreatorId != "" {
		query = query.Where(sq.Eq{"rc.CreatorId": filter.CreatorId})
	}

	if filter.OnlyConfirmed {
		query = query.Where(sq.NotEq{"rc.SiteURL": ""})
	}

	if filter.PluginID != "" {
		query = query.Where(sq.Eq{"rc.PluginID": filter.PluginID})
	}

	if filter.Topic != "" {
		trimmed := strings.TrimSpace(filter.Topic)
		if trimmed == "" || trimmed == "*" {
			return nil, errors.New("invalid topic")
		}
		queryTopic := fmt.Sprintf("%% %s %%", trimmed)
		query = query.Where(sq.Or{sq.Like{"rc.Topics": queryTopic}, sq.Eq{"rc.Topics": "*"}})
	}

	queryString, args, err := query.ToSql()
	if err != nil {
		return nil, errors.Wrap(err, "remote_cluster_getall_tosql")
	}

	list := []*model.RemoteCluster{}
	if err := s.GetReplicaX().Select(&list, queryString, args...); err != nil {
		return nil, errors.Wrapf(err, "failed to find RemoteClusters")
	}
	return list, nil
}

func (s sqlRemoteClusterStore) UpdateTopics(remoteClusterid string, topics string) (*model.RemoteCluster, error) {
	rc, err := s.Get(remoteClusterid)
	if err != nil {
		return nil, err
	}
	rc.Topics = topics

	rc.PreUpdate()

	query := `UPDATE RemoteClusters
			  SET Topics = :Topics
			  WHERE	RemoteId = :RemoteId`

	if _, err = s.GetMasterX().NamedExec(query, rc); err != nil {
		return nil, err
	}
	return rc, nil
}

func (s sqlRemoteClusterStore) SetLastPingAt(remoteClusterId string) error {
	query := s.getQueryBuilder().
		Update("RemoteClusters").
		Set("LastPingAt", model.GetMillis()).
		Where(sq.Eq{"RemoteId": remoteClusterId})

	queryString, args, err := query.ToSql()
	if err != nil {
		return errors.Wrap(err, "remote_cluster_tosql")
	}

	if _, err := s.GetMasterX().Exec(queryString, args...); err != nil {
		return errors.Wrap(err, "failed to update RemoteCluster")
	}
	return nil
}<|MERGE_RESOLUTION|>--- conflicted
+++ resolved
@@ -94,16 +94,8 @@
 			DisplayName = :DisplayName,
 			SiteURL = :SiteURL,
 			Topics = :Topics,
-<<<<<<< HEAD
-<<<<<<< HEAD
-=======
 			PluginID = :PluginID,
 			Options = :Options
->>>>>>> d641fe3690bd8a35554533b3e4872483b672e126
-=======
-			PluginID = :PluginID,
-			Options = :Options
->>>>>>> d56dc9d0
 			WHERE RemoteId = :RemoteId AND Name = :Name`
 
 	if _, err := s.GetMasterX().NamedExec(query, remoteCluster); err != nil {

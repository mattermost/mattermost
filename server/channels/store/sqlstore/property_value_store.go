// Copyright (c) 2015-present Mattermost, Inc. All Rights Reserved.
// See LICENSE.txt for license information.

package sqlstore

import (
	"fmt"

	sq "github.com/mattermost/squirrel"
	"github.com/pkg/errors"

	"github.com/mattermost/mattermost/server/public/model"
	"github.com/mattermost/mattermost/server/v8/channels/store"
)

type SqlPropertyValueStore struct {
	*SqlStore

	tableSelectQuery sq.SelectBuilder
}

func newPropertyValueStore(sqlStore *SqlStore) store.PropertyValueStore {
	s := SqlPropertyValueStore{SqlStore: sqlStore}

	s.tableSelectQuery = s.getQueryBuilder().
		Select("ID", "TargetID", "TargetType", "GroupID", "FieldID", "Value", "CreateAt", "UpdateAt", "DeleteAt").
		From("PropertyValues")

	return &s
}

func (s *SqlPropertyValueStore) Create(value *model.PropertyValue) (*model.PropertyValue, error) {
	if value.ID != "" {
		return nil, store.NewErrInvalidInput("PropertyValue", "id", value.ID)
	}

	value.PreSave()

	if err := value.IsValid(); err != nil {
		return nil, errors.Wrap(err, "property_value_create_isvalid")
	}

	valueJSON := value.Value
	if s.IsBinaryParamEnabled() {
		valueJSON = AppendBinaryFlag(valueJSON)
	}

	builder := s.getQueryBuilder().
		Insert("PropertyValues").
		Columns("ID", "TargetID", "TargetType", "GroupID", "FieldID", "Value", "CreateAt", "UpdateAt", "DeleteAt").
		Values(value.ID, value.TargetID, value.TargetType, value.GroupID, value.FieldID, valueJSON, value.CreateAt, value.UpdateAt, value.DeleteAt)
	if _, err := s.GetMaster().ExecBuilder(builder); err != nil {
		return nil, errors.Wrap(err, "property_value_create_insert")
	}

	return value, nil
}

<<<<<<< HEAD
func (s *SqlPropertyValueStore) Get(id string, groupID string) (*model.PropertyValue, error) {
=======
func (s *SqlPropertyValueStore) Get(groupID, id string) (*model.PropertyValue, error) {
>>>>>>> 2cb8d655
	builder := s.tableSelectQuery.Where(sq.Eq{"id": id})

	if groupID != "" {
		builder = builder.Where(sq.Eq{"GroupID": groupID})
	}

	var value model.PropertyValue
	if err := s.GetReplica().GetBuilder(&value, builder); err != nil {
		return nil, errors.Wrap(err, "property_value_get_select")
	}

	return &value, nil
}

<<<<<<< HEAD
func (s *SqlPropertyValueStore) GetMany(ids []string, groupID string) ([]*model.PropertyValue, error) {
=======
func (s *SqlPropertyValueStore) GetMany(groupID string, ids []string) ([]*model.PropertyValue, error) {
>>>>>>> 2cb8d655
	builder := s.tableSelectQuery.Where(sq.Eq{"id": ids})

	if groupID != "" {
		builder = builder.Where(sq.Eq{"GroupID": groupID})
	}

	var values []*model.PropertyValue
	if err := s.GetReplica().SelectBuilder(&values, builder); err != nil {
		return nil, errors.Wrap(err, "property_value_get_many_query")
	}

	if len(values) < len(ids) {
		return nil, fmt.Errorf("missmatch results: got %d results of the %d ids passed", len(values), len(ids))
	}

	return values, nil
}

func (s *SqlPropertyValueStore) SearchPropertyValues(opts model.PropertyValueSearchOpts) ([]*model.PropertyValue, error) {
	if err := opts.Cursor.IsValid(); err != nil {
		return nil, fmt.Errorf("cursor is invalid: %w", err)
	}

	if opts.PerPage < 1 {
		return nil, errors.New("per page must be positive integer greater than zero")
	}

	builder := s.tableSelectQuery.
		OrderBy("CreateAt ASC, Id ASC").
		Limit(uint64(opts.PerPage))

	if !opts.Cursor.IsEmpty() {
		builder = builder.Where(sq.Or{
			sq.Gt{"CreateAt": opts.Cursor.CreateAt},
			sq.And{
				sq.Eq{"CreateAt": opts.Cursor.CreateAt},
				sq.Gt{"Id": opts.Cursor.PropertyValueID},
			},
		})
	}

	if !opts.IncludeDeleted {
		builder = builder.Where(sq.Eq{"DeleteAt": 0})
	}

	if opts.GroupID != "" {
		builder = builder.Where(sq.Eq{"GroupID": opts.GroupID})
	}

	if opts.TargetType != "" {
		builder = builder.Where(sq.Eq{"TargetType": opts.TargetType})
	}

	if opts.TargetID != "" {
		builder = builder.Where(sq.Eq{"TargetID": opts.TargetID})
	}

	if opts.FieldID != "" {
		builder = builder.Where(sq.Eq{"FieldID": opts.FieldID})
	}

	var values []*model.PropertyValue
	if err := s.GetReplica().SelectBuilder(&values, builder); err != nil {
		return nil, errors.Wrap(err, "property_value_search_query")
	}

	return values, nil
}

func (s *SqlPropertyValueStore) Update(values []*model.PropertyValue, groupID string) (_ []*model.PropertyValue, err error) {
	if len(values) == 0 {
		return nil, nil
	}

	transaction, err := s.GetMaster().Beginx()
	if err != nil {
		return nil, errors.Wrap(err, "property_value_update_begin_transaction")
	}
	defer finalizeTransactionX(transaction, &err)

	updateTime := model.GetMillis()
	isPostgres := s.DriverName() == model.DatabaseDriverPostgres
	valueCase := sq.Case("id")
	deleteAtCase := sq.Case("id")
	ids := make([]string, len(values))

	for i, value := range values {
		value.UpdateAt = updateTime
		if vErr := value.IsValid(); vErr != nil {
			return nil, errors.Wrap(vErr, "property_value_update_isvalid")
		}

		ids[i] = value.ID
		valueJSON := value.Value
		if s.IsBinaryParamEnabled() {
			valueJSON = AppendBinaryFlag(valueJSON)
		}

		if isPostgres {
			valueCase = valueCase.When(sq.Expr("?", value.ID), sq.Expr("?::jsonb", valueJSON))
			deleteAtCase = deleteAtCase.When(sq.Expr("?", value.ID), sq.Expr("?::bigint", value.DeleteAt))
		} else {
			valueCase = valueCase.When(sq.Expr("?", value.ID), sq.Expr("?", valueJSON))
			deleteAtCase = deleteAtCase.When(sq.Expr("?", value.ID), sq.Expr("?", value.DeleteAt))
		}
	}

	builder := s.getQueryBuilder().
		Update("PropertyValues").
		Set("Value", valueCase).
		Set("DeleteAt", deleteAtCase).
		Set("UpdateAt", updateTime).
		Where(sq.Eq{"id": ids})

	if groupID != "" {
		builder = builder.Where(sq.Eq{"GroupID": groupID})
	}

	result, err := transaction.ExecBuilder(builder)
	if err != nil {
		return nil, errors.Wrap(err, "property_value_update_exec")
	}

	count, err := result.RowsAffected()
	if err != nil {
		return nil, errors.Wrap(err, "property_value_update_rowsaffected")
	}
	if count != int64(len(values)) {
		return nil, errors.Errorf("failed to update, some property values were not found, got %d of %d", count, len(values))
	}

	if err := transaction.Commit(); err != nil {
		return nil, errors.Wrap(err, "property_value_update_commit_transaction")
	}

	return values, nil
}

func (s *SqlPropertyValueStore) Upsert(values []*model.PropertyValue) (_ []*model.PropertyValue, err error) {
	if len(values) == 0 {
		return nil, nil
	}

	transaction, err := s.GetMaster().Beginx()
	if err != nil {
		return nil, errors.Wrap(err, "property_value_upsert_begin_transaction")
	}
	defer finalizeTransactionX(transaction, &err)

	updatedValues := make([]*model.PropertyValue, len(values))
	updateTime := model.GetMillis()
	for i, value := range values {
		value.PreSave()
		value.UpdateAt = updateTime

		if err := value.IsValid(); err != nil {
			return nil, errors.Wrap(err, "property_value_upsert_isvalid")
		}

		valueJSON := value.Value
		if s.IsBinaryParamEnabled() {
			valueJSON = AppendBinaryFlag(valueJSON)
		}

		builder := s.getQueryBuilder().
			Insert("PropertyValues").
			Columns("ID", "TargetID", "TargetType", "GroupID", "FieldID", "Value", "CreateAt", "UpdateAt", "DeleteAt").
			Values(value.ID, value.TargetID, value.TargetType, value.GroupID, value.FieldID, valueJSON, value.CreateAt, value.UpdateAt, value.DeleteAt)

		if s.DriverName() == model.DatabaseDriverMysql {
			builder = builder.SuffixExpr(sq.Expr(
				"ON DUPLICATE KEY UPDATE Value = ?, UpdateAt = ?, DeleteAt = ?",
				valueJSON,
				value.UpdateAt,
				0,
			))

			if _, err := transaction.ExecBuilder(builder); err != nil {
				return nil, errors.Wrap(err, "property_value_upsert_exec")
			}

			// MySQL doesn't support RETURNING, so we need to fetch
			// the new field to get its ID in case we hit a DUPLICATED
			// KEY and the value.ID we have is not the right one
			gBuilder := s.tableSelectQuery.Where(sq.Eq{
				"GroupID":  value.GroupID,
				"TargetID": value.TargetID,
				"FieldID":  value.FieldID,
				"DeleteAt": 0,
			})

			var values []*model.PropertyValue
			if gErr := transaction.SelectBuilder(&values, gBuilder); gErr != nil {
				return nil, errors.Wrap(gErr, "property_value_upsert_select")
			}

			if len(values) != 1 {
				return nil, errors.New("property_value_upsert_select_length")
			}

			updatedValues[i] = values[0]
		} else {
			builder = builder.SuffixExpr(sq.Expr(
				"ON CONFLICT (GroupID, TargetID, FieldID) WHERE DeleteAt = 0 DO UPDATE SET Value = ?, UpdateAt = ?, DeleteAt = ? RETURNING *",
				valueJSON,
				value.UpdateAt,
				0,
			))

			var values []*model.PropertyValue
			if err := transaction.SelectBuilder(&values, builder); err != nil {
				return nil, errors.Wrapf(err, "failed to upsert property value with id: %s", value.ID)
			}

			if len(values) != 1 {
				return nil, errors.New("property_value_upsert_select_length")
			}

			updatedValues[i] = values[0]
		}
	}

	if err := transaction.Commit(); err != nil {
		return nil, errors.Wrap(err, "property_value_upsert_commit")
	}

	return updatedValues, nil
}

func (s *SqlPropertyValueStore) Delete(id string, groupID string) error {
	builder := s.getQueryBuilder().
		Update("PropertyValues").
		Set("DeleteAt", model.GetMillis()).
		Where(sq.Eq{"id": id})

	if groupID != "" {
		builder = builder.Where(sq.Eq{"GroupID": groupID})
	}

	result, err := s.GetMaster().ExecBuilder(builder)
	if err != nil {
		return errors.Wrapf(err, "failed to delete property value with id: %s", id)
	}

	count, err := result.RowsAffected()
	if err != nil {
		return errors.Wrap(err, "property_value_delete_rowsaffected")
	}
	if count == 0 {
		return store.NewErrNotFound("PropertyValue", id)
	}

	return nil
}

func (s *SqlPropertyValueStore) DeleteForField(fieldID string) error {
	builder := s.getQueryBuilder().
		Update("PropertyValues").
		Set("DeleteAt", model.GetMillis()).
		Where(sq.Eq{"FieldID": fieldID})

	if _, err := s.GetMaster().ExecBuilder(builder); err != nil {
		return errors.Wrap(err, "property_value_delete_for_field_exec")
	}

	return nil
}<|MERGE_RESOLUTION|>--- conflicted
+++ resolved
@@ -56,11 +56,7 @@
 	return value, nil
 }
 
-<<<<<<< HEAD
-func (s *SqlPropertyValueStore) Get(id string, groupID string) (*model.PropertyValue, error) {
-=======
 func (s *SqlPropertyValueStore) Get(groupID, id string) (*model.PropertyValue, error) {
->>>>>>> 2cb8d655
 	builder := s.tableSelectQuery.Where(sq.Eq{"id": id})
 
 	if groupID != "" {
@@ -75,11 +71,7 @@
 	return &value, nil
 }
 
-<<<<<<< HEAD
-func (s *SqlPropertyValueStore) GetMany(ids []string, groupID string) ([]*model.PropertyValue, error) {
-=======
 func (s *SqlPropertyValueStore) GetMany(groupID string, ids []string) ([]*model.PropertyValue, error) {
->>>>>>> 2cb8d655
 	builder := s.tableSelectQuery.Where(sq.Eq{"id": ids})
 
 	if groupID != "" {
@@ -149,7 +141,7 @@
 	return values, nil
 }
 
-func (s *SqlPropertyValueStore) Update(values []*model.PropertyValue, groupID string) (_ []*model.PropertyValue, err error) {
+func (s *SqlPropertyValueStore) Update(groupID string, values []*model.PropertyValue) (_ []*model.PropertyValue, err error) {
 	if len(values) == 0 {
 		return nil, nil
 	}
@@ -309,7 +301,7 @@
 	return updatedValues, nil
 }
 
-func (s *SqlPropertyValueStore) Delete(id string, groupID string) error {
+func (s *SqlPropertyValueStore) Delete(groupID string, id string) error {
 	builder := s.getQueryBuilder().
 		Update("PropertyValues").
 		Set("DeleteAt", model.GetMillis()).

// Copyright (c) 2015-present Mattermost, Inc. All Rights Reserved.
// See LICENSE.txt for license information.

package sqlstore

import (
	"database/sql"
	"encoding/json"
	"fmt"
	"strings"
	"time"

	"github.com/go-sql-driver/mysql"
	"github.com/lib/pq"
	sq "github.com/mattermost/squirrel"
	"github.com/pkg/errors"

	"github.com/mattermost/mattermost/server/public/model"
	"github.com/mattermost/mattermost/server/public/shared/request"
	"github.com/mattermost/mattermost/server/v8/channels/store"
)

const (
	jobsCleanupDelay = 100 * time.Millisecond
)

type SqlJobStore struct {
	*SqlStore

	jobColumns []string
	jobQuery   sq.SelectBuilder
}

func newSqlJobStore(sqlStore *SqlStore) store.JobStore {
	s := &SqlJobStore{
		SqlStore: sqlStore,
		jobColumns: []string{
			"Id",
			"Type",
			"Priority",
			"CreateAt",
			"StartAt",
			"LastActivityAt",
			"Status",
			"Progress",
			"Data",
		},
	}

	s.jobQuery = s.getQueryBuilder().
		Select(s.jobColumns...).
		From("Jobs")

	return s
}

func (jss SqlJobStore) Save(job *model.Job) (*model.Job, error) {
	jsonData, err := json.Marshal(job.Data)
	if err != nil {
		return nil, errors.Wrap(err, "failed marshalling job data")
	}
	if jss.IsBinaryParamEnabled() {
		jsonData = AppendBinaryFlag(jsonData)
	}
	query := jss.getQueryBuilder().
		Insert("Jobs").
		Columns("Id", "Type", "Priority", "CreateAt", "StartAt", "LastActivityAt", "Status", "Progress", "Data").
		Values(job.Id, job.Type, job.Priority, job.CreateAt, job.StartAt, job.LastActivityAt, job.Status, job.Progress, jsonData)

	queryString, args, err := query.ToSql()
	if err != nil {
		return nil, errors.Wrap(err, "failed to generate sqlquery")
	}

	if _, err = jss.GetMaster().Exec(queryString, args...); err != nil {
		return nil, errors.Wrap(err, "failed to save Job")
	}

	return job, nil
}

func (jss SqlJobStore) SaveOnce(job *model.Job) (*model.Job, error) {
	jsonData, err := json.Marshal(job.Data)
	if err != nil {
		return nil, errors.Wrap(err, "failed marshalling job data")
	}
	if jss.IsBinaryParamEnabled() {
		jsonData = AppendBinaryFlag(jsonData)
	}

	tx, err := jss.GetMaster().BeginXWithIsolation(&sql.TxOptions{
		Isolation: sql.LevelSerializable,
	})
	if err != nil {
		return nil, errors.Wrap(err, "begin_transaction")
	}
	defer finalizeTransactionX(tx, &err)

	query, args, err := jss.getQueryBuilder().
		Select("COUNT(*)").
		From("Jobs").
		Where(sq.Eq{
			"Status": []string{model.JobStatusPending, model.JobStatusInProgress},
			"Type":   job.Type,
		}).ToSql()
	if err != nil {
		return nil, errors.Wrap(err, "job_tosql")
	}

	var count int64
	err = tx.Get(&count, query, args...)
	if err != nil {
		return nil, errors.Wrapf(err, "failed to count pending and in-progress jobs with type=%s", job.Type)
	}

	if count > 0 {
		return nil, nil
	}

	query, args, err = jss.getQueryBuilder().
		Insert("Jobs").
		Columns("Id", "Type", "Priority", "CreateAt", "StartAt", "LastActivityAt", "Status", "Progress", "Data").
		Values(job.Id, job.Type, job.Priority, job.CreateAt, job.StartAt, job.LastActivityAt, job.Status, job.Progress, jsonData).ToSql()
	if err != nil {
		return nil, errors.Wrap(err, "failed to generate sqlquery")
	}

	if _, err = tx.Exec(query, args...); err != nil {
		if isRepeatableError(err) {
			return nil, nil
		}
		return nil, errors.Wrap(err, "failed to save Job")
	}

	if err = tx.Commit(); err != nil {
		if isRepeatableError(err) {
			return nil, nil
		}
		return nil, errors.Wrap(err, "commit_transaction")
	}

	return job, nil
}

func (jss SqlJobStore) UpdateOptimistically(job *model.Job, currentStatus string) (bool, error) {
	dataJSON, jsonErr := json.Marshal(job.Data)
	if jsonErr != nil {
		return false, errors.Wrap(jsonErr, "failed to encode job's data to JSON")
	}
	if jss.IsBinaryParamEnabled() {
		dataJSON = AppendBinaryFlag(dataJSON)
	}
	query, args, err := jss.getQueryBuilder().
		Update("Jobs").
		Set("LastActivityAt", model.GetMillis()).
		Set("Status", job.Status).
		Set("Data", dataJSON).
		Set("Progress", job.Progress).
		Where(sq.Eq{"Id": job.Id, "Status": currentStatus}).ToSql()
	if err != nil {
		return false, errors.Wrap(err, "job_tosql")
	}
	sqlResult, err := jss.GetMaster().Exec(query, args...)
	if err != nil {
		return false, errors.Wrap(err, "failed to update Job")
	}

	rows, err := sqlResult.RowsAffected()

	if err != nil {
		return false, errors.Wrap(err, "unable to get rows affected")
	}

	if rows != 1 {
		return false, nil
	}

	return true, nil
}

func (jss SqlJobStore) UpdateStatus(id string, status string) (*model.Job, error) {
	job := &model.Job{
		Id:             id,
		Status:         status,
		LastActivityAt: model.GetMillis(),
	}

	if _, err := jss.GetMaster().NamedExec(`UPDATE Jobs
		SET Status=:Status, LastActivityAt=:LastActivityAt
		WHERE Id=:Id`, job); err != nil {
		return nil, errors.Wrapf(err, "failed to update Job with id=%s", id)
	}

	return job, nil
}

func (jss SqlJobStore) UpdateStatusOptimistically(id string, currentStatus string, newStatus string) (*model.Job, error) {
	lastActivityAndStartTime := model.GetMillis()

	if jss.DriverName() == model.DatabaseDriverMysql {
		tx, err := jss.GetMaster().Beginx()
		if err != nil {
			return nil, errors.Wrap(err, "begin_transaction")
		}
		defer finalizeTransactionX(tx, &err)

		builder := jss.getQueryBuilder().
			Update("Jobs").
			Set("LastActivityAt", lastActivityAndStartTime).
			Set("Status", newStatus).
			Where(sq.Eq{"Id": id, "Status": currentStatus})

		if newStatus == model.JobStatusInProgress {
			builder = builder.Set("StartAt", lastActivityAndStartTime)
		}

		sqlResult, err := tx.ExecBuilder(builder)
		if err != nil {
			return nil, errors.Wrapf(err, "failed to update Job with id=%s", id)
		}
		rows, err := sqlResult.RowsAffected()
		if err != nil {
			return nil, errors.Wrap(err, "unable to get rows affected")
		}
		if rows != 1 {
			return nil, nil
		}

		getBuilder := jss.jobQuery.
			Where(sq.Eq{"Id": id, "Status": newStatus})

		var job model.Job
		if err = tx.GetBuilder(&job, getBuilder); err != nil {
			if errors.Is(err, sql.ErrNoRows) {
				return nil, store.NewErrNotFound("Job", id)
			}
			return nil, errors.Wrapf(err, "failed to get Job with id=%s", id)
		}

		err = tx.Commit()
		if err != nil {
			return nil, errors.Wrap(err, "commit_transaction")
		}

		return &job, nil
	}

	// For PostgreSQL, use RETURNING to get the updated job in a single query
	builder := jss.getQueryBuilder().
		Update("Jobs").
		Set("LastActivityAt", lastActivityAndStartTime).
		Set("Status", newStatus).
		Where(sq.Eq{"Id": id, "Status": currentStatus}).
		Suffix("RETURNING " + strings.Join(jss.jobColumns, ", "))

	if newStatus == model.JobStatusInProgress {
		builder = builder.Set("StartAt", lastActivityAndStartTime)
	}

	var job []*model.Job
	if err := jss.GetMaster().SelectBuilder(&job, builder); err != nil {
		if errors.Is(err, sql.ErrNoRows) {
			return nil, store.NewErrNotFound("Job", id)
		}
		return nil, errors.Wrapf(err, "failed to update Job with id=%s", id)
	}

	// we are updating by id, so we should only ever update 1 job
	if len(job) != 1 {
		// no row was updated, but no error above, so to remain consistent we return nil, nil
		return nil, nil
	}

	return job[0], nil
}

func (jss SqlJobStore) Get(c request.CTX, id string) (*model.Job, error) {
	query, args, err := jss.jobQuery.
		Where(sq.Eq{"Id": id}).ToSql()
	if err != nil {
		return nil, errors.Wrap(err, "job_tosql")
	}

	var status model.Job
	if err = jss.GetReplica().Get(&status, query, args...); err != nil {
		if errors.Is(err, sql.ErrNoRows) {
			return nil, store.NewErrNotFound("Job", id)
		}
		return nil, errors.Wrapf(err, "failed to get Job with id=%s", id)
	}

	return &status, nil
}

<<<<<<< HEAD
func (jss SqlJobStore) GetAllByTypesPage(c request.CTX, jobTypes []string, page int, perPage int) ([]*model.Job, error) {
	offset := page * perPage
	query, args, err := jss.getQueryBuilder().
		Select("*").
		From("Jobs").
=======
func (jss SqlJobStore) GetAllByTypesPage(c request.CTX, jobTypes []string, offset int, limit int) ([]*model.Job, error) {
	query, args, err := jss.jobQuery.
>>>>>>> 077f8e50
		Where(sq.Eq{"Type": jobTypes}).
		OrderBy("CreateAt DESC").
		Limit(uint64(perPage)).
		Offset(uint64(offset)).ToSql()
	if err != nil {
		return nil, errors.Wrap(err, "job_tosql")
	}

	var jobs []*model.Job
	if err = jss.GetReplica().Select(&jobs, query, args...); err != nil {
		return nil, errors.Wrapf(err, "failed to find Jobs with types")
	}

	return jobs, nil
}

func (jss SqlJobStore) GetAllByType(c request.CTX, jobType string) ([]*model.Job, error) {
	query, args, err := jss.jobQuery.
		Where(sq.Eq{"Type": jobType}).
		OrderBy("CreateAt DESC").ToSql()
	if err != nil {
		return nil, errors.Wrap(err, "job_tosql")
	}

	statuses := []*model.Job{}
	if err = jss.GetReplica().Select(&statuses, query, args...); err != nil {
		return nil, errors.Wrapf(err, "failed to find Jobs with type=%s", jobType)
	}

	return statuses, nil
}

func (jss SqlJobStore) GetAllByTypeAndStatus(c request.CTX, jobType string, status string) ([]*model.Job, error) {
	query, args, err := jss.jobQuery.
		Where(sq.Eq{"Type": jobType, "Status": status}).
		OrderBy("CreateAt DESC").ToSql()
	if err != nil {
		return nil, errors.Wrap(err, "job_tosql")
	}

	jobs := []*model.Job{}
	if err = jss.GetReplica().Select(&jobs, query, args...); err != nil {
		return nil, errors.Wrapf(err, "failed to find Jobs with type=%s", jobType)
	}

	return jobs, nil
}

<<<<<<< HEAD
func (jss SqlJobStore) GetAllByTypePage(c request.CTX, jobType string, page int, perPage int) ([]*model.Job, error) {
	offset := page * perPage
	query, args, err := jss.getQueryBuilder().
		Select("*").
		From("Jobs").
=======
func (jss SqlJobStore) GetAllByTypePage(c request.CTX, jobType string, offset int, limit int) ([]*model.Job, error) {
	query, args, err := jss.jobQuery.
>>>>>>> 077f8e50
		Where(sq.Eq{"Type": jobType}).
		OrderBy("CreateAt DESC").
		Limit(uint64(perPage)).
		Offset(uint64(offset)).ToSql()
	if err != nil {
		return nil, errors.Wrap(err, "job_tosql")
	}

	statuses := []*model.Job{}
	if err = jss.GetReplica().Select(&statuses, query, args...); err != nil {
		return nil, errors.Wrapf(err, "failed to find Jobs with type=%s", jobType)
	}

	return statuses, nil
}

func (jss SqlJobStore) GetAllByStatus(c request.CTX, status string) ([]*model.Job, error) {
	statuses := []*model.Job{}
	query, args, err := jss.jobQuery.
		Where(sq.Eq{"Status": status}).
		OrderBy("CreateAt ASC").ToSql()
	if err != nil {
		return nil, errors.Wrap(err, "job_tosql")
	}

	if err = jss.GetReplica().Select(&statuses, query, args...); err != nil {
		return nil, errors.Wrapf(err, "failed to find Jobs with status=%s", status)
	}

	return statuses, nil
}

<<<<<<< HEAD
func (jss SqlJobStore) GetAllByTypeAndStatusPage(c request.CTX, jobType []string, status string, page int, perPage int) ([]*model.Job, error) {
	offset := page * perPage
	query, args, err := jss.getQueryBuilder().
		Select("*").
		From("Jobs").
=======
func (jss SqlJobStore) GetAllByTypeAndStatusPage(c request.CTX, jobType []string, status string, offset int, limit int) ([]*model.Job, error) {
	query, args, err := jss.jobQuery.
>>>>>>> 077f8e50
		Where(sq.Eq{"Type": jobType, "Status": status}).
		OrderBy("CreateAt DESC").
		Limit(uint64(perPage)).
		Offset(uint64(offset)).ToSql()
	if err != nil {
		return nil, errors.Wrap(err, "job_tosql")
	}

	jobs := []*model.Job{}
	if err = jss.GetReplica().Select(&jobs, query, args...); err != nil {
		return nil, errors.Wrapf(err, "failed to find Jobs with type=%s and status=%s", strings.Join(jobType, ","), status)
	}

	return jobs, nil
}

func (jss SqlJobStore) GetNewestJobByStatusAndType(status string, jobType string) (*model.Job, error) {
	return jss.GetNewestJobByStatusesAndType([]string{status}, jobType)
}

func (jss SqlJobStore) GetNewestJobByStatusesAndType(status []string, jobType string) (*model.Job, error) {
	query, args, err := jss.jobQuery.
		Where(sq.Eq{"Status": status, "Type": jobType}).
		OrderBy("CreateAt DESC").
		Limit(1).ToSql()
	if err != nil {
		return nil, errors.Wrap(err, "job_tosql")
	}

	var job model.Job
	if err = jss.GetReplica().Get(&job, query, args...); err != nil {
		if err == sql.ErrNoRows {
			return nil, store.NewErrNotFound("Job", fmt.Sprintf("<status, type>=<%s, %s>", strings.Join(status, ","), jobType))
		}
		return nil, errors.Wrapf(err, "failed to find Job with statuses=%s and type=%s", strings.Join(status, ","), jobType)
	}
	return &job, nil
}

func (jss SqlJobStore) GetCountByStatusAndType(status string, jobType string) (int64, error) {
	query, args, err := jss.getQueryBuilder().
		Select("COUNT(*)").
		From("Jobs").
		Where(sq.Eq{"Status": status, "Type": jobType}).ToSql()
	if err != nil {
		return 0, errors.Wrap(err, "job_tosql")
	}

	var count int64
	err = jss.GetReplica().Get(&count, query, args...)
	if err != nil {
		return int64(0), errors.Wrapf(err, "failed to count Jobs with status=%s and type=%s", status, jobType)
	}
	return count, nil
}

func (jss SqlJobStore) Delete(id string) (string, error) {
	query, args, err := jss.getQueryBuilder().
		Delete("Jobs").
		Where(sq.Eq{"Id": id}).ToSql()
	if err != nil {
		return "", errors.Wrap(err, "job_tosql")
	}

	if _, err = jss.GetMaster().Exec(query, args...); err != nil {
		return "", errors.Wrapf(err, "failed to delete Job with id=%s", id)
	}
	return id, nil
}

func (jss SqlJobStore) Cleanup(expiryTime int64, batchSize int) error {
	var query string
	if jss.DriverName() == model.DatabaseDriverPostgres {
		query = "DELETE FROM Jobs WHERE Id IN (SELECT Id FROM Jobs WHERE CreateAt < ? AND (Status != ? AND Status != ?) ORDER BY CreateAt ASC LIMIT ?)"
	} else {
		query = "DELETE FROM Jobs WHERE CreateAt < ? AND (Status != ? AND Status != ?) ORDER BY CreateAt ASC LIMIT ?"
	}

	var rowsAffected int64 = 1

	for rowsAffected > 0 {
		sqlResult, err := jss.GetMaster().Exec(query,
			expiryTime, model.JobStatusInProgress, model.JobStatusPending, batchSize)
		if err != nil {
			return errors.Wrap(err, "unable to delete jobs")
		}
		var rowErr error
		rowsAffected, rowErr = sqlResult.RowsAffected()
		if rowErr != nil {
			return errors.Wrap(err, "unable to delete jobs")
		}

		time.Sleep(jobsCleanupDelay)
	}

	return nil
}

const mySQLDeadlockCode = uint16(1213)

// isRepeatableError is a bit of copied code from retrylayer.go.
// A little copying is fine because we don't want to import another package
// in the store layer
func isRepeatableError(err error) bool {
	var pqErr *pq.Error
	var mysqlErr *mysql.MySQLError
	switch {
	case errors.As(err, &pqErr):
		if pqErr.Code == "40001" || pqErr.Code == "40P01" {
			return true
		}
	case errors.As(err, &mysqlErr):
		if mysqlErr.Number == mySQLDeadlockCode {
			return true
		}
	}
	return false
}<|MERGE_RESOLUTION|>--- conflicted
+++ resolved
@@ -292,16 +292,9 @@
 	return &status, nil
 }
 
-<<<<<<< HEAD
 func (jss SqlJobStore) GetAllByTypesPage(c request.CTX, jobTypes []string, page int, perPage int) ([]*model.Job, error) {
 	offset := page * perPage
-	query, args, err := jss.getQueryBuilder().
-		Select("*").
-		From("Jobs").
-=======
-func (jss SqlJobStore) GetAllByTypesPage(c request.CTX, jobTypes []string, offset int, limit int) ([]*model.Job, error) {
-	query, args, err := jss.jobQuery.
->>>>>>> 077f8e50
+	query, args, err := jss.jobQuery.
 		Where(sq.Eq{"Type": jobTypes}).
 		OrderBy("CreateAt DESC").
 		Limit(uint64(perPage)).
@@ -350,16 +343,9 @@
 	return jobs, nil
 }
 
-<<<<<<< HEAD
 func (jss SqlJobStore) GetAllByTypePage(c request.CTX, jobType string, page int, perPage int) ([]*model.Job, error) {
 	offset := page * perPage
-	query, args, err := jss.getQueryBuilder().
-		Select("*").
-		From("Jobs").
-=======
-func (jss SqlJobStore) GetAllByTypePage(c request.CTX, jobType string, offset int, limit int) ([]*model.Job, error) {
-	query, args, err := jss.jobQuery.
->>>>>>> 077f8e50
+	query, args, err := jss.jobQuery.
 		Where(sq.Eq{"Type": jobType}).
 		OrderBy("CreateAt DESC").
 		Limit(uint64(perPage)).
@@ -392,16 +378,9 @@
 	return statuses, nil
 }
 
-<<<<<<< HEAD
 func (jss SqlJobStore) GetAllByTypeAndStatusPage(c request.CTX, jobType []string, status string, page int, perPage int) ([]*model.Job, error) {
 	offset := page * perPage
-	query, args, err := jss.getQueryBuilder().
-		Select("*").
-		From("Jobs").
-=======
-func (jss SqlJobStore) GetAllByTypeAndStatusPage(c request.CTX, jobType []string, status string, offset int, limit int) ([]*model.Job, error) {
-	query, args, err := jss.jobQuery.
->>>>>>> 077f8e50
+	query, args, err := jss.jobQuery.
 		Where(sq.Eq{"Type": jobType, "Status": status}).
 		OrderBy("CreateAt DESC").
 		Limit(uint64(perPage)).

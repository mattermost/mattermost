--- conflicted
+++ resolved
@@ -174,6 +174,7 @@
 	resultSlice = append(resultSlice, channel.Shared)
 	resultSlice = append(resultSlice, channel.TotalMsgCountRoot)
 	resultSlice = append(resultSlice, channel.LastRootPostAt)
+	resultSlice = append(resultSlice, channel.BannerInfo)
 	return resultSlice
 }
 
@@ -733,18 +734,6 @@
 
 	var insert sq.InsertBuilder
 	if s.DriverName() == model.DatabaseDriverMysql {
-<<<<<<< HEAD
-		insert = `INSERT IGNORE INTO Channels
-		(` + strings.Join(channelSliceColumns(""), ", ") + `)
-		VALUES
-		(:Id, :CreateAt, :UpdateAt, :DeleteAt, :TeamId, :Type, :DisplayName, :Name, :Header, :Purpose, :LastPostAt, :TotalMsgCount, :ExtraUpdateAt, :CreatorId, :SchemeId, :GroupConstrained, :Shared, :TotalMsgCountRoot, :LastRootPostAt, :BannerInfo)`
-	} else {
-		insert = `INSERT INTO Channels
-		(` + strings.Join(channelSliceColumns(""), ", ") + `)
-		VALUES
-		(:Id, :CreateAt, :UpdateAt, :DeleteAt, :TeamId, :Type, :DisplayName, :Name, :Header, :Purpose, :LastPostAt, :TotalMsgCount, :ExtraUpdateAt, :CreatorId, :SchemeId, :GroupConstrained, :Shared, :TotalMsgCountRoot, :LastRootPostAt, :BannerInfo)
-		ON CONFLICT (TeamId, Name) DO NOTHING`
-=======
 		insert = s.getQueryBuilder().
 			Insert("Channels").
 			Options("IGNORE").
@@ -761,7 +750,6 @@
 	query, params, err := insert.ToSql()
 	if err != nil {
 		return nil, errors.Wrapf(err, "save_channel: id=%s", channel.Id)
->>>>>>> 0783446a
 	}
 
 	insertResult, err := transaction.Exec(query, params...)

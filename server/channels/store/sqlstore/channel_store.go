--- conflicted
+++ resolved
@@ -116,28 +116,6 @@
 	}
 
 	return []string{
-<<<<<<< HEAD
-		prefix + "Id",
-		prefix + "CreateAt",
-		prefix + "UpdateAt",
-		prefix + "DeleteAt",
-		prefix + "TeamId",
-		prefix + "Type",
-		prefix + "DisplayName",
-		prefix + "Name",
-		prefix + "Header",
-		prefix + "Purpose",
-		prefix + "LastPostAt",
-		prefix + "TotalMsgCount",
-		prefix + "ExtraUpdateAt",
-		prefix + "CreatorId",
-		prefix + "SchemeId",
-		prefix + "GroupConstrained",
-		prefix + "Shared",
-		prefix + "TotalMsgCountRoot",
-		prefix + "LastRootPostAt",
-		prefix + "BannerInfo",
-=======
 		p + "Id",
 		p + "CreateAt",
 		p + "UpdateAt",
@@ -157,54 +135,11 @@
 		p + "Shared",
 		p + "TotalMsgCountRoot",
 		p + "LastRootPostAt",
->>>>>>> cd587874
+		p + "BannerInfo",
 	}
 }
 
 func channelToSlice(channel *model.Channel) []interface{} {
-<<<<<<< HEAD
-	resultSlice := []interface{}{}
-	resultSlice = append(resultSlice, channel.Id)
-	resultSlice = append(resultSlice, channel.CreateAt)
-	resultSlice = append(resultSlice, channel.UpdateAt)
-	resultSlice = append(resultSlice, channel.DeleteAt)
-	resultSlice = append(resultSlice, channel.TeamId)
-	resultSlice = append(resultSlice, channel.Type)
-	resultSlice = append(resultSlice, channel.DisplayName)
-	resultSlice = append(resultSlice, channel.Name)
-	resultSlice = append(resultSlice, channel.Header)
-	resultSlice = append(resultSlice, channel.Purpose)
-	resultSlice = append(resultSlice, channel.LastPostAt)
-	resultSlice = append(resultSlice, channel.TotalMsgCount)
-	resultSlice = append(resultSlice, channel.ExtraUpdateAt)
-	resultSlice = append(resultSlice, channel.CreatorId)
-	resultSlice = append(resultSlice, channel.SchemeId)
-	resultSlice = append(resultSlice, channel.GroupConstrained)
-	resultSlice = append(resultSlice, channel.Shared)
-	resultSlice = append(resultSlice, channel.TotalMsgCountRoot)
-	resultSlice = append(resultSlice, channel.LastRootPostAt)
-	resultSlice = append(resultSlice, channel.BannerInfo)
-	return resultSlice
-}
-
-func channelMemberToSlice(member *model.ChannelMember) []any {
-	resultSlice := []any{}
-	resultSlice = append(resultSlice, member.ChannelId)
-	resultSlice = append(resultSlice, member.UserId)
-	resultSlice = append(resultSlice, member.ExplicitRoles)
-	resultSlice = append(resultSlice, member.LastViewedAt)
-	resultSlice = append(resultSlice, member.MsgCount)
-	resultSlice = append(resultSlice, member.MsgCountRoot)
-	resultSlice = append(resultSlice, member.MentionCount)
-	resultSlice = append(resultSlice, member.MentionCountRoot)
-	resultSlice = append(resultSlice, member.UrgentMentionCount)
-	resultSlice = append(resultSlice, model.MapToJSON(member.NotifyProps))
-	resultSlice = append(resultSlice, member.LastUpdateAt)
-	resultSlice = append(resultSlice, member.SchemeUser)
-	resultSlice = append(resultSlice, member.SchemeAdmin)
-	resultSlice = append(resultSlice, member.SchemeGuest)
-	return resultSlice
-=======
 	return []interface{}{
 		channel.Id,
 		channel.CreateAt,
@@ -225,8 +160,27 @@
 		channel.Shared,
 		channel.TotalMsgCountRoot,
 		channel.LastRootPostAt,
-	}
->>>>>>> cd587874
+		channel.BannerInfo,
+	}
+}
+
+func channelMemberToSlice(member *model.ChannelMember) []any {
+	resultSlice := []any{}
+	resultSlice = append(resultSlice, member.ChannelId)
+	resultSlice = append(resultSlice, member.UserId)
+	resultSlice = append(resultSlice, member.ExplicitRoles)
+	resultSlice = append(resultSlice, member.LastViewedAt)
+	resultSlice = append(resultSlice, member.MsgCount)
+	resultSlice = append(resultSlice, member.MsgCountRoot)
+	resultSlice = append(resultSlice, member.MentionCount)
+	resultSlice = append(resultSlice, member.MentionCountRoot)
+	resultSlice = append(resultSlice, member.UrgentMentionCount)
+	resultSlice = append(resultSlice, model.MapToJSON(member.NotifyProps))
+	resultSlice = append(resultSlice, member.LastUpdateAt)
+	resultSlice = append(resultSlice, member.SchemeUser)
+	resultSlice = append(resultSlice, member.SchemeAdmin)
+	resultSlice = append(resultSlice, member.SchemeGuest)
+	return resultSlice
 }
 
 type channelMemberWithSchemeRolesList []channelMemberWithSchemeRoles

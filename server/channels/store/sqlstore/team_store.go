// Copyright (c) 2015-present Mattermost, Inc. All Rights Reserved.
// See LICENSE.txt for license information.

package sqlstore

import (
	"database/sql"
	"fmt"
	"slices"
	"strings"

	sq "github.com/mattermost/squirrel"
	"github.com/pkg/errors"

	"github.com/mattermost/mattermost/server/public/model"
	"github.com/mattermost/mattermost/server/public/shared/request"
	"github.com/mattermost/mattermost/server/v8/channels/store"
	"github.com/mattermost/mattermost/server/v8/channels/utils"
)

const (
	TeamMemberExistsError = "store.sql_team.save_member.exists.app_error"
)

type SqlTeamStore struct {
	*SqlStore

	teamsQuery       sq.SelectBuilder
	teamMembersQuery sq.SelectBuilder
}

type teamMember struct {
	TeamId      string
	UserId      string
	Roles       string
	DeleteAt    int64
	SchemeUser  sql.NullBool
	SchemeAdmin sql.NullBool
	SchemeGuest sql.NullBool
	CreateAt    int64
}

func NewTeamMemberFromModel(tm *model.TeamMember) *teamMember {
	return &teamMember{
		TeamId:      tm.TeamId,
		UserId:      tm.UserId,
		Roles:       tm.ExplicitRoles,
		DeleteAt:    tm.DeleteAt,
		SchemeGuest: sql.NullBool{Valid: true, Bool: tm.SchemeGuest},
		SchemeUser:  sql.NullBool{Valid: true, Bool: tm.SchemeUser},
		SchemeAdmin: sql.NullBool{Valid: true, Bool: tm.SchemeAdmin},
		CreateAt:    tm.CreateAt,
	}
}

type teamMemberWithSchemeRoles struct {
	TeamId                     string
	UserId                     string
	Roles                      string
	DeleteAt                   int64
	SchemeGuest                sql.NullBool
	SchemeUser                 sql.NullBool
	SchemeAdmin                sql.NullBool
	TeamSchemeDefaultGuestRole sql.NullString
	TeamSchemeDefaultUserRole  sql.NullString
	TeamSchemeDefaultAdminRole sql.NullString
	CreateAt                   int64
}

type teamMemberWithSchemeRolesList []teamMemberWithSchemeRoles

func teamMemberSliceColumns() []string {
	return []string{"TeamId", "UserId", "Roles", "DeleteAt", "SchemeUser", "SchemeAdmin", "SchemeGuest", "CreateAt"}
}
func teamMemberToSlice(member *model.TeamMember) []any {
	resultSlice := []any{}
	resultSlice = append(resultSlice, member.TeamId)
	resultSlice = append(resultSlice, member.UserId)
	resultSlice = append(resultSlice, member.ExplicitRoles)
	resultSlice = append(resultSlice, member.DeleteAt)
	resultSlice = append(resultSlice, member.SchemeUser)
	resultSlice = append(resultSlice, member.SchemeAdmin)
	resultSlice = append(resultSlice, member.SchemeGuest)
	resultSlice = append(resultSlice, member.CreateAt)
	return resultSlice
}

func wildcardSearchTerm(term string) string {
	return strings.ToLower("%" + term + "%")
}

type rolesInfo struct {
	roles         []string
	explicitRoles []string
	schemeGuest   bool
	schemeUser    bool
	schemeAdmin   bool
}

func getTeamRoles(schemeGuest, schemeUser, schemeAdmin bool, defaultTeamGuestRole, defaultTeamUserRole, defaultTeamAdminRole string, roles []string) rolesInfo {
	result := rolesInfo{
		roles:         []string{},
		explicitRoles: []string{},
		schemeGuest:   schemeGuest,
		schemeUser:    schemeUser,
		schemeAdmin:   schemeAdmin,
	}
	// Identify any scheme derived roles that are in "Roles" field due to not yet being migrated, and exclude
	// them from ExplicitRoles field.
	for _, role := range roles {
		switch role {
		case model.TeamGuestRoleId:
			result.schemeGuest = true
		case model.TeamUserRoleId:
			result.schemeUser = true
		case model.TeamAdminRoleId:
			result.schemeAdmin = true
		default:
			result.explicitRoles = append(result.explicitRoles, role)
			result.roles = append(result.roles, role)
		}
	}

	// Add any scheme derived roles that are not in the Roles field due to being Implicit from the Scheme, and add
	// them to the Roles field for backwards compatibility reasons.
	var schemeImpliedRoles []string
	if result.schemeGuest {
		if defaultTeamGuestRole != "" {
			schemeImpliedRoles = append(schemeImpliedRoles, defaultTeamGuestRole)
		} else {
			schemeImpliedRoles = append(schemeImpliedRoles, model.TeamGuestRoleId)
		}
	}
	if result.schemeUser {
		if defaultTeamUserRole != "" {
			schemeImpliedRoles = append(schemeImpliedRoles, defaultTeamUserRole)
		} else {
			schemeImpliedRoles = append(schemeImpliedRoles, model.TeamUserRoleId)
		}
	}
	if result.schemeAdmin {
		if defaultTeamAdminRole != "" {
			schemeImpliedRoles = append(schemeImpliedRoles, defaultTeamAdminRole)
		} else {
			schemeImpliedRoles = append(schemeImpliedRoles, model.TeamAdminRoleId)
		}
	}
	for _, impliedRole := range schemeImpliedRoles {
		alreadyThere := false
		for _, role := range result.roles {
			if role == impliedRole {
				alreadyThere = true
			}
		}
		if !alreadyThere {
			result.roles = append(result.roles, impliedRole)
		}
	}
	return result
}

func (db teamMemberWithSchemeRoles) ToModel() *model.TeamMember {
	// Identify any scheme derived roles that are in "Roles" field due to not yet being migrated, and exclude
	// them from ExplicitRoles field.
	schemeGuest := db.SchemeGuest.Valid && db.SchemeGuest.Bool
	schemeUser := db.SchemeUser.Valid && db.SchemeUser.Bool
	schemeAdmin := db.SchemeAdmin.Valid && db.SchemeAdmin.Bool

	defaultTeamGuestRole := ""
	if db.TeamSchemeDefaultGuestRole.Valid {
		defaultTeamGuestRole = db.TeamSchemeDefaultGuestRole.String
	}

	defaultTeamUserRole := ""
	if db.TeamSchemeDefaultUserRole.Valid {
		defaultTeamUserRole = db.TeamSchemeDefaultUserRole.String
	}

	defaultTeamAdminRole := ""
	if db.TeamSchemeDefaultAdminRole.Valid {
		defaultTeamAdminRole = db.TeamSchemeDefaultAdminRole.String
	}

	rolesResult := getTeamRoles(schemeGuest, schemeUser, schemeAdmin, defaultTeamGuestRole, defaultTeamUserRole, defaultTeamAdminRole, strings.Fields(db.Roles))

	tm := &model.TeamMember{
		TeamId:        db.TeamId,
		UserId:        db.UserId,
		Roles:         strings.Join(rolesResult.roles, " "),
		DeleteAt:      db.DeleteAt,
		SchemeGuest:   rolesResult.schemeGuest,
		SchemeUser:    rolesResult.schemeUser,
		SchemeAdmin:   rolesResult.schemeAdmin,
		ExplicitRoles: strings.Join(rolesResult.explicitRoles, " "),
		CreateAt:      db.CreateAt,
	}
	return tm
}

func (db teamMemberWithSchemeRolesList) ToModel() []*model.TeamMember {
	tms := make([]*model.TeamMember, 0)

	for _, tm := range db {
		tms = append(tms, tm.ToModel())
	}

	return tms
}

<<<<<<< HEAD
=======
// teamSliceColumns returns fields of the team as a string slice with Teams prefix.
>>>>>>> 3b6c7091
func teamSliceColumns() []string {
	return []string{
		"Teams.Id",
		"Teams.CreateAt",
		"Teams.UpdateAt",
		"Teams.DeleteAt",
		"Teams.DisplayName",
		"Teams.Name",
		"Teams.Description",
		"Teams.Email",
		"Teams.Type",
		"Teams.CompanyName",
		"Teams.AllowedDomains",
		"Teams.InviteId",
		"Teams.AllowOpenInvite",
		"Teams.LastTeamIconUpdate",
		"Teams.SchemeId",
		"Teams.GroupConstrained",
		"Teams.CloudLimitsArchived",
	}
}

func newSqlTeamStore(sqlStore *SqlStore) store.TeamStore {
	s := &SqlTeamStore{
		SqlStore: sqlStore,
	}

	s.teamsQuery = s.getQueryBuilder().
		Select(teamSliceColumns()...).
		From("Teams")

	s.teamMembersQuery = s.getQueryBuilder().
		Select(
			"TeamMembers.TeamId",
			"TeamMembers.UserId",
			"TeamMembers.Roles",
			"TeamMembers.DeleteAt",
			"TeamMembers.SchemeUser",
			"TeamMembers.SchemeAdmin",
			"TeamMembers.SchemeGuest",
			"TeamMembers.CreateAt",
		).
		From("TeamMembers")
	return s
}

// Save adds the team to the database if a team with the same name does not already
// exist in the database. It returns the team added if the operation is successful.
func (s SqlTeamStore) Save(team *model.Team) (*model.Team, error) {
	if team.Id != "" {
		return nil, store.NewErrInvalidInput("Team", "id", team.Id)
	}

	team.PreSave()

	if err := team.IsValid(); err != nil {
		return nil, err
	}

	if _, err := s.GetMaster().NamedExec(`INSERT INTO Teams
		(Id, CreateAt, UpdateAt, DeleteAt, DisplayName, Name, Description, Email, Type, CompanyName, AllowedDomains,
		InviteId, AllowOpenInvite, LastTeamIconUpdate, SchemeId, GroupConstrained, CloudLimitsArchived)
		VALUES
		(:Id, :CreateAt, :UpdateAt, :DeleteAt, :DisplayName, :Name, :Description, :Email, :Type, :CompanyName, :AllowedDomains,
		:InviteId, :AllowOpenInvite, :LastTeamIconUpdate, :SchemeId, :GroupConstrained, :CloudLimitsArchived)`, team); err != nil {
		if IsUniqueConstraintError(err, []string{"Name", "teams_name_key"}) {
			return nil, store.NewErrInvalidInput("Team", "id", team.Id)
		}
		return nil, errors.Wrapf(err, "failed to save Team with id=%s", team.Id)
	}
	return team, nil
}

// Update updates the details of the team passed as the parameter using the team Id
// if the team exists in the database.
// It returns the updated team if the operation is successful.
func (s SqlTeamStore) Update(team *model.Team) (*model.Team, error) {
	team.PreUpdate()

	if err := team.IsValid(); err != nil {
		return nil, err
	}

	oldTeam := model.Team{}
	query := s.teamsQuery.Where(sq.Eq{"Id": team.Id})

	err := s.GetMaster().GetBuilder(&oldTeam, query)
	if err != nil {
		return nil, errors.Wrapf(err, "failed to get Team with id=%s", team.Id)
	}

	if oldTeam.Id == "" {
		return nil, store.NewErrInvalidInput("Team", "id", team.Id)
	}

	team.CreateAt = oldTeam.CreateAt
	team.UpdateAt = model.GetMillis()

	res, err := s.GetMaster().NamedExec(`UPDATE Teams
			SET CreateAt=:CreateAt, UpdateAt=:UpdateAt, DeleteAt=:DeleteAt, DisplayName=:DisplayName, Name=:Name,
				Description=:Description, Email=:Email, Type=:Type, CompanyName=:CompanyName, AllowedDomains=:AllowedDomains,
				InviteId=:InviteId, AllowOpenInvite=:AllowOpenInvite, LastTeamIconUpdate=:LastTeamIconUpdate,
				SchemeId=:SchemeId, GroupConstrained=:GroupConstrained, CloudLimitsArchived=:CloudLimitsArchived
			WHERE Id=:Id`, team)
	if err != nil {
		return nil, errors.Wrapf(err, "failed to update Team with id=%s", team.Id)
	}

	count, err := res.RowsAffected()
	if err != nil {
		return nil, errors.Wrap(err, "failed to get rows_affected")
	}
	if count > 1 {
		return nil, errors.Wrapf(err, "multiple Teams updated with id=%s", team.Id)
	}

	return team, nil
}

// Get returns from the database the team that matches the id provided as parameter.
// If the team doesn't exist it returns a model.AppError with a
// http.StatusNotFound in the StatusCode field.
func (s SqlTeamStore) Get(id string) (*model.Team, error) {
	team := model.Team{}

	query := s.teamsQuery.Where(sq.Eq{"Id": id})

	if err := s.GetReplica().GetBuilder(&team, query); err != nil {
		if err == sql.ErrNoRows {
			return nil, store.NewErrNotFound("Team", id)
		}
		return nil, errors.Wrapf(err, "failed to get Team with id=%s", id)
	}
	if team.Id == "" {
		return nil, store.NewErrNotFound("Team", id)
	}

	return &team, nil
}

func (s SqlTeamStore) GetMany(ids []string) ([]*model.Team, error) {
	query := s.teamsQuery.Where(sq.Eq{"Teams.Id": ids})

	teams := []*model.Team{}
	err := s.GetReplica().SelectBuilder(&teams, query)
	if err != nil {
		return nil, errors.Wrapf(err, "failed to get teams with ids %v", ids)
	}

	if len(teams) == 0 {
		return nil, store.NewErrNotFound("Team", fmt.Sprintf("ids=%v", ids))
	}

	return teams, nil
}

// GetByInviteId returns from the database the team that matches the inviteId provided as parameter.
// If the parameter provided is empty or if there is no match in the database, it returns a model.AppError
// with a http.StatusNotFound in the StatusCode field.
func (s SqlTeamStore) GetByInviteId(inviteId string) (*model.Team, error) {
	team := model.Team{}

	query, args, err := s.teamsQuery.Where(sq.Eq{"InviteId": inviteId}).ToSql()
	if err != nil {
		return nil, errors.Wrap(err, "team_tosql")
	}
	err = s.GetReplica().Get(&team, query, args...)
	if err != nil {
		return nil, store.NewErrNotFound("Team", fmt.Sprintf("inviteId=%s", inviteId))
	}

	if inviteId == "" || team.InviteId != inviteId {
		return nil, store.NewErrNotFound("Team", fmt.Sprintf("inviteId=%s", inviteId))
	}
	return &team, nil
}

func (s SqlTeamStore) GetByEmptyInviteID() ([]*model.Team, error) {
	teams := []*model.Team{}

	query := s.teamsQuery.Where(sq.Eq{"InviteId": ""})

	err := s.GetReplica().SelectBuilder(&teams, query)
	if err != nil {
		return nil, errors.Wrap(err, "failed to find Teams with empty InviteID")
	}
	return teams, nil
}

// GetByName returns from the database the team that matches the name provided as parameter.
// If there is no match in the database, it returns a model.AppError with a
// http.StatusNotFound in the StatusCode field.
func (s SqlTeamStore) GetByName(name string) (*model.Team, error) {
	team := model.Team{}
	query, args, err := s.teamsQuery.Where(sq.Eq{"Name": name}).ToSql()
	if err != nil {
		return nil, errors.Wrap(err, "team_tosql")
	}
	err = s.GetReplica().Get(&team, query, args...)
	if err != nil {
		if err == sql.ErrNoRows {
			return nil, store.NewErrNotFound("Team", fmt.Sprintf("name=%s", name))
		}
		return nil, errors.Wrapf(err, "failed to find Team with name=%s", name)
	}
	return &team, nil
}

func (s SqlTeamStore) GetByNames(names []string) ([]*model.Team, error) {
	uniqueNames := utils.RemoveDuplicatesFromStringArray(names)

	query, args, err := s.teamsQuery.Where(sq.Eq{"Name": uniqueNames}).ToSql()

	if err != nil {
		return nil, errors.Wrap(err, "team_tosql")
	}

	teams := []*model.Team{}
	err = s.GetReplica().Select(&teams, query, args...)
	if err != nil {
		if err == sql.ErrNoRows {
			return nil, store.NewErrNotFound("Team", fmt.Sprintf("nameIn=%v", names))
		}
		return nil, errors.Wrap(err, "failed to find Teams")
	}
	if len(teams) != len(uniqueNames) {
		return nil, store.NewErrNotFound("Team", fmt.Sprintf("nameIn=%v", names))
	}
	return teams, nil
}

func (s SqlTeamStore) teamSearchQuery(opts *model.TeamSearch, countQuery bool) sq.SelectBuilder {
	var selectStr string
	if countQuery {
		selectStr = "count(*)"
	} else {
		selectStr = "t.*"
		if opts.IncludePolicyID != nil && *opts.IncludePolicyID {
			selectStr += ", RetentionPoliciesTeams.PolicyId as PolicyID"
		}
	}

	query := s.getQueryBuilder().
		Select(selectStr).
		From("Teams as t")

	// Don't order or limit if getting count
	if !countQuery {
		query = query.OrderBy("t.DisplayName")

		if opts.IsPaginated() {
			query = query.Limit(uint64(*opts.PerPage)).Offset(uint64(*opts.Page * *opts.PerPage))
		}
	}

	term := opts.Term
	if term != "" {
		term = sanitizeSearchTerm(term, "\\")
		term = wildcardSearchTerm(term)

		operatorKeyword := "ILIKE"
		if s.DriverName() == model.DatabaseDriverMysql {
			operatorKeyword = "LIKE"
		}

		query = query.Where(fmt.Sprintf("(Name %[1]s ? OR DisplayName %[1]s ?)", operatorKeyword), term, term)
	}

	if opts.PolicyID != nil && *opts.PolicyID != "" {
		query = query.
			InnerJoin("RetentionPoliciesTeams ON t.Id = RetentionPoliciesTeams.TeamId").
			Where(sq.Eq{"RetentionPoliciesTeams.PolicyId": *opts.PolicyID})
	} else if opts.ExcludePolicyConstrained != nil && *opts.ExcludePolicyConstrained {
		query = query.
			LeftJoin("RetentionPoliciesTeams ON t.Id = RetentionPoliciesTeams.TeamId").
			Where("RetentionPoliciesTeams.TeamId IS NULL")
	} else if opts.IncludePolicyID != nil && *opts.IncludePolicyID {
		query = query.
			LeftJoin("RetentionPoliciesTeams ON t.Id = RetentionPoliciesTeams.TeamId")
	}

	var teamFilters sq.Sqlizer
	var openInviteFilter sq.Sqlizer
	if opts.AllowOpenInvite != nil {
		if *opts.AllowOpenInvite {
			openInviteFilter = sq.Eq{"AllowOpenInvite": true}
		} else {
			openInviteFilter = sq.And{
				sq.Or{
					sq.NotEq{"AllowOpenInvite": true},
					sq.Eq{"AllowOpenInvite": nil},
				},
				sq.Or{
					sq.NotEq{"GroupConstrained": true},
					sq.Eq{"GroupConstrained": nil},
				},
			}
		}

		teamFilters = openInviteFilter
	}

	var groupConstrainedFilter sq.Sqlizer
	if opts.GroupConstrained != nil {
		if *opts.GroupConstrained {
			groupConstrainedFilter = sq.Eq{"GroupConstrained": true}
		} else {
			groupConstrainedFilter = sq.Or{
				sq.NotEq{"GroupConstrained": true},
				sq.Eq{"GroupConstrained": nil},
			}
		}

		if teamFilters == nil {
			teamFilters = groupConstrainedFilter
		} else {
			teamFilters = sq.Or{teamFilters, groupConstrainedFilter}
		}
	}

	if opts.TeamType != nil {
		teamTypeFilter := sq.Eq{"Type": *opts.TeamType}
		teamFilters = sq.And{teamFilters, teamTypeFilter}
	}

	query = query.Where(teamFilters)

	return query
}

// SearchAll returns from the database a list of teams that match the Name or DisplayName
// passed as the term search parameter.
func (s SqlTeamStore) SearchAll(opts *model.TeamSearch) ([]*model.Team, error) {
	teams := []*model.Team{}

	queryString, args, err := s.teamSearchQuery(opts, false).ToSql()
	if err != nil {
		return nil, errors.Wrap(err, "team_tosql")
	}

	if err = s.GetReplica().Select(&teams, queryString, args...); err != nil {
		return nil, errors.Wrapf(err, "failed to find Teams with term=%s", opts.Term)
	}

	return teams, nil
}

// SearchAllPaged returns a teams list and the total count of teams that matched the search.
func (s SqlTeamStore) SearchAllPaged(opts *model.TeamSearch) ([]*model.Team, int64, error) {
	teams := []*model.Team{}
	var totalCount int64

	queryString, args, err := s.teamSearchQuery(opts, false).ToSql()
	if err != nil {
		return nil, 0, errors.Wrap(err, "team_tosql")
	}
	if err = s.GetReplica().Select(&teams, queryString, args...); err != nil {
		return nil, 0, errors.Wrapf(err, "failed to find Teams with term=%s", opts.Term)
	}

	queryString, args, err = s.teamSearchQuery(opts, true).ToSql()
	if err != nil {
		return nil, 0, errors.Wrap(err, "team_tosql")
	}

	err = s.GetReplica().Get(&totalCount, queryString, args...)
	if err != nil {
		return nil, 0, errors.Wrapf(err, "failed to count Teams with term=%s", opts.Term)
	}

	return teams, totalCount, nil
}

// SearchOpen returns from the database a list of public teams that match the Name or DisplayName
// passed as the term search parameter.
func (s SqlTeamStore) SearchOpen(opts *model.TeamSearch) ([]*model.Team, error) {
	opts.TeamType = model.NewPointer("O")
	opts.AllowOpenInvite = model.NewPointer(true)
	return s.SearchAll(opts)
}

// SearchPrivate returns from the database a list of private teams that match the Name or DisplayName
// passed as the term search parameter.
func (s SqlTeamStore) SearchPrivate(opts *model.TeamSearch) ([]*model.Team, error) {
	opts.TeamType = model.NewPointer("O")
	opts.AllowOpenInvite = model.NewPointer(false)
	return s.SearchAll(opts)
}

// GetAll returns all teams
func (s SqlTeamStore) GetAll() ([]*model.Team, error) {
	teams := []*model.Team{}

	query, args, err := s.teamsQuery.OrderBy("DisplayName").ToSql()

	if err != nil {
		return nil, errors.Wrap(err, "team_tosql")
	}

	err = s.GetReplica().Select(&teams, query, args...)
	if err != nil {
		return nil, errors.Wrap(err, "failed to find Teams")
	}
	return teams, nil
}

// GetAllPage returns teams, up to a total limit passed as parameter and paginated by offset number passed as parameter.
func (s SqlTeamStore) GetAllPage(offset int, limit int, opts *model.TeamSearch) ([]*model.Team, error) {
	teams := []*model.Team{}

	selectString := "Teams.*"
	if opts != nil && opts.IncludePolicyID != nil && *opts.IncludePolicyID {
		selectString += ", RetentionPoliciesTeams.PolicyId as PolicyID"
	}

	builder := s.getQueryBuilder().
		Select(selectString).
		From("Teams").
		OrderBy("DisplayName").
		Limit(uint64(limit)).
		Offset(uint64(offset))

	if opts != nil {
		if (opts.ExcludePolicyConstrained != nil && *opts.ExcludePolicyConstrained) ||
			(opts.IncludePolicyID != nil && *opts.IncludePolicyID) {
			builder = builder.LeftJoin("RetentionPoliciesTeams ON Teams.Id = RetentionPoliciesTeams.TeamId")
		}
		if opts.ExcludePolicyConstrained != nil && *opts.ExcludePolicyConstrained {
			builder = builder.Where("RetentionPoliciesTeams.TeamId IS NULL")
		}
		if opts.AllowOpenInvite != nil {
			builder = builder.Where(sq.Eq{"AllowOpenInvite": *opts.AllowOpenInvite})
		}
	}

	query, args, err := builder.ToSql()

	if err != nil {
		return nil, errors.Wrap(err, "team_tosql")
	}
	if err = s.GetReplica().Select(&teams, query, args...); err != nil {
		return nil, errors.Wrap(err, "failed to find Teams")
	}

	return teams, nil
}

// GetTeamsByUserId returns from the database all teams that userId belongs to.
func (s SqlTeamStore) GetTeamsByUserId(userId string) ([]*model.Team, error) {
	teams := []*model.Team{}
	query := s.teamsQuery.
		Join("TeamMembers ON TeamMembers.TeamId = Teams.Id").
		Where(sq.Eq{"TeamMembers.UserId": userId, "TeamMembers.DeleteAt": 0, "Teams.DeleteAt": 0})

	if err := s.GetReplica().SelectBuilder(&teams, query); err != nil {
		return nil, errors.Wrap(err, "failed to find Teams")
	}

	return teams, nil
}

// GetAllPrivateTeamListing returns all private teams.
func (s SqlTeamStore) GetAllPrivateTeamListing() ([]*model.Team, error) {
	query := s.teamsQuery.Where(sq.Eq{"AllowOpenInvite": false}).
		OrderBy("DisplayName")

	data := []*model.Team{}
	if err := s.GetReplica().SelectBuilder(&data, query); err != nil {
		return nil, errors.Wrap(err, "failed to find Teams")
	}
	return data, nil
}

// GetAllTeamListing returns all public teams.
func (s SqlTeamStore) GetAllTeamListing() ([]*model.Team, error) {
	query := s.teamsQuery.Where(sq.Eq{"AllowOpenInvite": true}).
		OrderBy("DisplayName")

	data := []*model.Team{}
	if err := s.GetReplica().SelectBuilder(&data, query); err != nil {
		return nil, errors.Wrap(err, "failed to find Teams")
	}

	return data, nil
}

// PermanentDelete permanently deletes from the database the team entry that matches the teamId passed as parameter.
// To soft-delete the team you can Update it with the DeleteAt field set to the current millisecond using model.GetMillis()
func (s SqlTeamStore) PermanentDelete(teamId string) error {
	sql, args, err := s.getQueryBuilder().
		Delete("Teams").
		Where(sq.Eq{"Id": teamId}).ToSql()
	if err != nil {
		return errors.Wrap(err, "team_tosql")
	}
	if _, err = s.GetMaster().Exec(sql, args...); err != nil {
		return errors.Wrapf(err, "failed to delete Team with id=%s", teamId)
	}
	return nil
}

// AnalyticsTeamCount returns the total number of teams.
func (s SqlTeamStore) AnalyticsTeamCount(opts *model.TeamSearch) (int64, error) {
	query := s.getQueryBuilder().Select("COUNT(*) FROM Teams")
	if opts == nil || (opts.IncludeDeleted != nil && !*opts.IncludeDeleted) {
		query = query.Where(sq.Eq{"DeleteAt": 0})
	}
	if opts != nil && opts.AllowOpenInvite != nil {
		query = query.Where(sq.Eq{"AllowOpenInvite": *opts.AllowOpenInvite})
	}

	queryString, args, err := query.ToSql()
	if err != nil {
		return 0, errors.Wrap(err, "team_tosql")
	}

	var c int64
	err = s.GetReplica().Get(&c, queryString, args...)

	if err != nil {
		return int64(0), errors.Wrap(err, "failed to count Teams")
	}

	return c, nil
}

func (s SqlTeamStore) getTeamMembersWithSchemeSelectQuery() sq.SelectBuilder {
	query := s.teamMembersQuery.
		Column("TeamScheme.DefaultTeamGuestRole TeamSchemeDefaultGuestRole").
		Column("TeamScheme.DefaultTeamUserRole TeamSchemeDefaultUserRole").
		Column("TeamScheme.DefaultTeamAdminRole TeamSchemeDefaultAdminRole").
		LeftJoin("Teams ON TeamMembers.TeamId = Teams.Id").
		LeftJoin("Schemes TeamScheme ON Teams.SchemeId = TeamScheme.Id")

	return query
}

func (s SqlTeamStore) SaveMultipleMembers(members []*model.TeamMember, maxUsersPerTeam int) ([]*model.TeamMember, error) {
	newTeamMembers := map[string]int{}
	users := map[string]bool{}
	for _, member := range members {
		newTeamMembers[member.TeamId] = 0
	}

	for _, member := range members {
		newTeamMembers[member.TeamId]++
		users[member.UserId] = true

		if err := member.IsValid(); err != nil {
			return nil, err
		}
	}

	teams := []string{}
	for team := range newTeamMembers {
		teams = append(teams, team)
	}

	defaultTeamRolesByTeam := map[string]struct {
		Id    string
		Guest sql.NullString
		User  sql.NullString
		Admin sql.NullString
	}{}

	queryRoles := s.getQueryBuilder().
		Select(
			"Teams.Id as Id",
			"TeamScheme.DefaultTeamGuestRole as Guest",
			"TeamScheme.DefaultTeamUserRole as User",
			"TeamScheme.DefaultTeamAdminRole as Admin",
		).
		From("Teams").
		LeftJoin("Schemes TeamScheme ON Teams.SchemeId = TeamScheme.Id").
		Where(sq.Eq{"Teams.Id": teams})

	sqlRolesQuery, argsRoles, err := queryRoles.ToSql()
	if err != nil {
		return nil, errors.Wrap(err, "team_roles_tosql")
	}
	defaultTeamsRoles := []struct {
		Id    string
		Guest sql.NullString
		User  sql.NullString
		Admin sql.NullString
	}{}
	err = s.GetMaster().Select(&defaultTeamsRoles, sqlRolesQuery, argsRoles...)
	if err != nil {
		return nil, errors.Wrap(err, "default_team_roles_select")
	}

	for _, defaultRoles := range defaultTeamsRoles {
		defaultTeamRolesByTeam[defaultRoles.Id] = defaultRoles
	}

	if maxUsersPerTeam >= 0 {
		queryCount := s.getQueryBuilder().
			Select(
				"COUNT(0) as Count, TeamMembers.TeamId as TeamId",
			).
			From("TeamMembers").
			Join("Users ON TeamMembers.UserId = Users.Id").
			Where(sq.Eq{"TeamMembers.TeamId": teams}).
			Where(sq.Eq{"TeamMembers.DeleteAt": 0}).
			Where(sq.Eq{"Users.DeleteAt": 0}).
			GroupBy("TeamMembers.TeamId")

		sqlCountQuery, argsCount, errCount := queryCount.ToSql()
		if errCount != nil {
			return nil, errors.Wrap(err, "member_count_tosql")
		}

		counters := []struct {
			Count  int
			TeamId string
		}{}

		err = s.GetMaster().Select(&counters, sqlCountQuery, argsCount...)
		if err != nil {
			return nil, errors.Wrap(err, "failed to count users in the teams of the memberships")
		}

		for teamId, newMembers := range newTeamMembers {
			existingMembers := 0
			for _, counter := range counters {
				if counter.TeamId == teamId {
					existingMembers = counter.Count
				}
			}
			if existingMembers+newMembers > maxUsersPerTeam {
				return nil, store.NewErrLimitExceeded("TeamMember", existingMembers+newMembers, "team members limit exceeded")
			}
		}
	}

	query := s.getQueryBuilder().Insert("TeamMembers").Columns(teamMemberSliceColumns()...)
	for _, member := range members {
		query = query.Values(teamMemberToSlice(member)...)
	}

	sql, args, err := query.ToSql()
	if err != nil {
		return nil, errors.Wrap(err, "insert_members_to_sql")
	}

	if _, err = s.GetMaster().Exec(sql, args...); err != nil {
		if IsUniqueConstraintError(err, []string{"TeamId", "teammembers_pkey", "PRIMARY"}) {
			return nil, store.NewErrConflict("TeamMember", err, "")
		}
		return nil, errors.Wrap(err, "unable_to_save_team_member")
	}

	newMembers := []*model.TeamMember{}
	for _, member := range members {
		s.InvalidateAllTeamIdsForUser(member.UserId)
		defaultTeamGuestRole := defaultTeamRolesByTeam[member.TeamId].Guest.String
		defaultTeamUserRole := defaultTeamRolesByTeam[member.TeamId].User.String
		defaultTeamAdminRole := defaultTeamRolesByTeam[member.TeamId].Admin.String
		rolesResult := getTeamRoles(member.SchemeGuest, member.SchemeUser, member.SchemeAdmin, defaultTeamGuestRole, defaultTeamUserRole, defaultTeamAdminRole, strings.Fields(member.ExplicitRoles))
		newMember := *member
		newMember.SchemeGuest = rolesResult.schemeGuest
		newMember.SchemeUser = rolesResult.schemeUser
		newMember.SchemeAdmin = rolesResult.schemeAdmin
		newMember.Roles = strings.Join(rolesResult.roles, " ")
		newMember.ExplicitRoles = strings.Join(rolesResult.explicitRoles, " ")
		newMembers = append(newMembers, &newMember)
	}

	return newMembers, nil
}

func (s SqlTeamStore) SaveMember(rctx request.CTX, member *model.TeamMember, maxUsersPerTeam int) (*model.TeamMember, error) {
	members, err := s.SaveMultipleMembers([]*model.TeamMember{member}, maxUsersPerTeam)
	if err != nil {
		return nil, err
	}
	return members[0], nil
}

func (s SqlTeamStore) UpdateMultipleMembers(members []*model.TeamMember) ([]*model.TeamMember, error) {
	teams := []string{}
	for _, member := range members {
		member.PreUpdate()

		newTeamMember := NewTeamMemberFromModel(member)

		if err := member.IsValid(); err != nil {
			return nil, err
		}

		if _, err := s.GetMaster().NamedExec(`UPDATE TeamMembers
				SET Roles=:Roles, DeleteAt=:DeleteAt, CreateAt=:CreateAt, SchemeGuest=:SchemeGuest,
					SchemeUser=:SchemeUser, SchemeAdmin=:SchemeAdmin
				WHERE TeamId=:TeamId AND UserId=:UserId`, newTeamMember); err != nil {
			return nil, errors.Wrap(err, "failed to update TeamMember")
		}
		teams = append(teams, member.TeamId)
	}

	query := s.getQueryBuilder().
		Select(
			"Teams.Id as Id",
			"TeamScheme.DefaultTeamGuestRole as Guest",
			"TeamScheme.DefaultTeamUserRole as User",
			"TeamScheme.DefaultTeamAdminRole as Admin",
		).
		From("Teams").
		LeftJoin("Schemes TeamScheme ON Teams.SchemeId = TeamScheme.Id").
		Where(sq.Eq{"Teams.Id": teams})

	sqlQuery, args, err := query.ToSql()
	if err != nil {
		return nil, errors.Wrap(err, "team_tosql")
	}
	defaultTeamsRoles := []struct {
		Id    string
		Guest sql.NullString
		User  sql.NullString
		Admin sql.NullString
	}{}
	err = s.GetMaster().Select(&defaultTeamsRoles, sqlQuery, args...)
	if err != nil {
		return nil, errors.Wrap(err, "failed to find Teams")
	}

	defaultTeamRolesByTeam := map[string]struct {
		Id    string
		Guest sql.NullString
		User  sql.NullString
		Admin sql.NullString
	}{}
	for _, defaultRoles := range defaultTeamsRoles {
		defaultTeamRolesByTeam[defaultRoles.Id] = defaultRoles
	}

	updatedMembers := []*model.TeamMember{}
	for _, member := range members {
		s.InvalidateAllTeamIdsForUser(member.UserId)
		defaultTeamGuestRole := defaultTeamRolesByTeam[member.TeamId].Guest.String
		defaultTeamUserRole := defaultTeamRolesByTeam[member.TeamId].User.String
		defaultTeamAdminRole := defaultTeamRolesByTeam[member.TeamId].Admin.String
		rolesResult := getTeamRoles(member.SchemeGuest, member.SchemeUser, member.SchemeAdmin, defaultTeamGuestRole, defaultTeamUserRole, defaultTeamAdminRole, strings.Fields(member.ExplicitRoles))
		updatedMember := *member
		updatedMember.SchemeGuest = rolesResult.schemeGuest
		updatedMember.SchemeUser = rolesResult.schemeUser
		updatedMember.SchemeAdmin = rolesResult.schemeAdmin
		updatedMember.Roles = strings.Join(rolesResult.roles, " ")
		updatedMember.ExplicitRoles = strings.Join(rolesResult.explicitRoles, " ")
		updatedMembers = append(updatedMembers, &updatedMember)
	}

	return updatedMembers, nil
}

func (s SqlTeamStore) UpdateMember(rctx request.CTX, member *model.TeamMember) (*model.TeamMember, error) {
	members, err := s.UpdateMultipleMembers([]*model.TeamMember{member})
	if err != nil {
		return nil, err
	}
	return members[0], nil
}

// GetMember returns a single member of the team that matches the teamId and userId provided as parameters.
func (s SqlTeamStore) GetMember(rctx request.CTX, teamId string, userId string) (*model.TeamMember, error) {
	query := s.getTeamMembersWithSchemeSelectQuery().
		Where(sq.Eq{"TeamMembers.TeamId": teamId}).
		Where(sq.Eq{"TeamMembers.UserId": userId})

	queryString, args, err := query.ToSql()
	if err != nil {
		return nil, errors.Wrap(err, "team_tosql")
	}

	var dbMember teamMemberWithSchemeRoles
	err = s.DBXFromContext(rctx.Context()).Get(&dbMember, queryString, args...)
	if err != nil {
		if err == sql.ErrNoRows {
			return nil, store.NewErrNotFound("TeamMember", fmt.Sprintf("teamId=%s, userId=%s", teamId, userId))
		}
		return nil, errors.Wrapf(err, "failed to find TeamMembers with teamId=%s and userId=%s", teamId, userId)
	}

	return dbMember.ToModel(), nil
}

// GetMembers returns a list of members from the database that matches the teamId passed as parameter and,
// also expects teamMembersGetOptions to be passed as a parameter which allows to further filter what to show in the result.
// TeamMembersGetOptions Model has following options->
// 1. Sort through USERNAME [ if provided, which otherwise defaults to ID ]
// 2. Sort through USERNAME [ if provided, which otherwise defaults to ID ] and exclude deleted members.
// 3. Return all the members but, exclude deleted ones.
// 4. Apply ViewUsersRestrictions to restrict what is visible to the user.
func (s SqlTeamStore) GetMembers(teamId string, offset int, limit int, teamMembersGetOptions *model.TeamMembersGetOptions) ([]*model.TeamMember, error) {
	query := s.getTeamMembersWithSchemeSelectQuery().
		Where(sq.Eq{"TeamMembers.TeamId": teamId}).
		Where(sq.Eq{"TeamMembers.DeleteAt": 0}).
		Limit(uint64(limit)).
		Offset(uint64(offset))

	if teamMembersGetOptions == nil || teamMembersGetOptions.Sort == "" {
		query = query.OrderBy("UserId")
	}

	if teamMembersGetOptions != nil {
		if teamMembersGetOptions.Sort == model.USERNAME || teamMembersGetOptions.ExcludeDeletedUsers {
			query = query.LeftJoin("Users ON TeamMembers.UserId = Users.Id")
		}

		if teamMembersGetOptions.ExcludeDeletedUsers {
			query = query.Where(sq.Eq{"Users.DeleteAt": 0})
		}

		if teamMembersGetOptions.Sort == model.USERNAME {
			query = query.OrderBy(model.USERNAME)
		}

		query = applyTeamMemberViewRestrictionsFilter(query, teamMembersGetOptions.ViewRestrictions)
	}

	queryString, args, err := query.ToSql()
	if err != nil {
		return nil, errors.Wrap(err, "team_tosql")
	}

	dbMembers := teamMemberWithSchemeRolesList{}
	err = s.GetReplica().Select(&dbMembers, queryString, args...)
	if err != nil {
		return nil, errors.Wrapf(err, "failed to find TeamMembers with teamId=%s", teamId)
	}

	return dbMembers.ToModel(), nil
}

// GetTotalMemberCount returns the number of all members in a team for the teamId passed as a parameter.
// Expects a restrictions parameter of type ViewUsersRestrictions that defines a set of Teams and Channels that are visible to the caller of the query, and applies restrictions with a filtered result.
func (s SqlTeamStore) GetTotalMemberCount(teamId string, restrictions *model.ViewUsersRestrictions) (int64, error) {
	query := s.getQueryBuilder().
		Select("count(DISTINCT TeamMembers.UserId)").
		From("TeamMembers, Users").
		Where("TeamMembers.DeleteAt = 0").
		Where("TeamMembers.UserId = Users.Id").
		Where(sq.Eq{"TeamMembers.TeamId": teamId})

	query = applyTeamMemberViewRestrictionsFilterForStats(query, restrictions)
	queryString, args, err := query.ToSql()
	if err != nil {
		return int64(0), errors.Wrap(err, "team_tosql")
	}

	var count int64
	err = s.GetReplica().Get(&count, queryString, args...)
	if err != nil {
		return int64(0), errors.Wrap(err, "failed to count TeamMembers")
	}
	return count, nil
}

// GetActiveMemberCount returns the number of active members in a team for the teamId passed as a parameter i.e. members with 'DeleteAt = 0'
// Expects a restrictions parameter of type ViewUsersRestrictions that defines a set of Teams and Channels that are visible to the caller of the query, and applies restrictions with a filtered result.
func (s SqlTeamStore) GetActiveMemberCount(teamId string, restrictions *model.ViewUsersRestrictions) (int64, error) {
	query := s.getQueryBuilder().
		Select("count(DISTINCT TeamMembers.UserId)").
		From("TeamMembers, Users").
		Where("TeamMembers.DeleteAt = 0").
		Where("TeamMembers.UserId = Users.Id").
		Where("Users.DeleteAt = 0").
		Where(sq.Eq{"TeamMembers.TeamId": teamId})

	query = applyTeamMemberViewRestrictionsFilterForStats(query, restrictions)
	queryString, args, err := query.ToSql()
	if err != nil {
		return 0, errors.Wrap(err, "team_tosql")
	}

	var count int64
	err = s.GetReplica().Get(&count, queryString, args...)
	if err != nil {
		return 0, errors.Wrap(err, "failed to count TeamMembers")
	}

	return count, nil
}

// GetMembersByIds returns a list of members from the database that matches the teamId and the list of userIds passed as parameters.
// Expects a restrictions parameter of type ViewUsersRestrictions that defines a set of Teams and Channels that are visible to the caller of the query, and applies restrictions with a filtered result.
func (s SqlTeamStore) GetMembersByIds(teamId string, userIds []string, restrictions *model.ViewUsersRestrictions) ([]*model.TeamMember, error) {
	if len(userIds) == 0 {
		return nil, errors.New("invalid list of user ids")
	}

	query := s.getTeamMembersWithSchemeSelectQuery().
		Where(sq.Eq{"TeamMembers.TeamId": teamId}).
		Where(sq.Eq{"TeamMembers.UserId": userIds}).
		Where(sq.Eq{"TeamMembers.DeleteAt": 0})

	query = applyTeamMemberViewRestrictionsFilter(query, restrictions)

	queryString, args, err := query.ToSql()
	if err != nil {
		return nil, errors.Wrap(err, "team_tosql")
	}

	dbMembers := teamMemberWithSchemeRolesList{}
	if err = s.GetReplica().Select(&dbMembers, queryString, args...); err != nil {
		return nil, errors.Wrap(err, "failed to find TeamMembers")
	}
	return dbMembers.ToModel(), nil
}

// GetTeamsForUser returns a list of teams that the user is a member of. Expects userId to be passed as a parameter. It can also negative the teamID passed.
func (s SqlTeamStore) GetTeamsForUser(ctx request.CTX, userId, excludeTeamID string, includeDeleted bool) ([]*model.TeamMember, error) {
	query := s.getTeamMembersWithSchemeSelectQuery().
		Where(sq.Eq{"TeamMembers.UserId": userId})

	if excludeTeamID != "" {
		query = query.Where(sq.NotEq{"TeamMembers.TeamId": excludeTeamID})
	}

	if !includeDeleted {
		query = query.Where(sq.Eq{"TeamMembers.DeleteAt": 0})
	}

	queryString, args, err := query.ToSql()
	if err != nil {
		return nil, errors.Wrap(err, "team_tosql")
	}

	dbMembers := teamMemberWithSchemeRolesList{}
	err = s.SqlStore.DBXFromContext(ctx.Context()).Select(&dbMembers, queryString, args...)
	if err != nil {
		return nil, errors.Wrapf(err, "failed to find TeamMembers with userId=%s", userId)
	}

	return dbMembers.ToModel(), nil
}

// GetTeamsForUserWithPagination returns limited TeamMembers according to the perPage parameter specified.
// It also offsets the records as per the page parameter supplied.
func (s SqlTeamStore) GetTeamsForUserWithPagination(userId string, page, perPage int) ([]*model.TeamMember, error) {
	query := s.getTeamMembersWithSchemeSelectQuery().
		Where(sq.Eq{"TeamMembers.UserId": userId}).
		Limit(uint64(perPage)).
		Offset(uint64(page * perPage))

	queryString, args, err := query.ToSql()
	if err != nil {
		return nil, errors.Wrap(err, "team_tosql")
	}

	dbMembers := teamMemberWithSchemeRolesList{}
	err = s.GetReplica().Select(&dbMembers, queryString, args...)
	if err != nil {
		return nil, errors.Wrapf(err, "failed to find TeamMembers with userId=%s", userId)
	}

	return dbMembers.ToModel(), nil
}

// GetChannelUnreadsForAllTeams returns unreads msg count, mention counts, and notifyProps
// for all the channels in all the teams except the excluded ones.
func (s SqlTeamStore) GetChannelUnreadsForAllTeams(excludeTeamId, userId string) ([]*model.ChannelUnread, error) {
	query, args, err := s.getQueryBuilder().
		Select("Channels.TeamId TeamId", "Channels.Id ChannelId", "(Channels.TotalMsgCount - ChannelMembers.MsgCount) MsgCount", "(Channels.TotalMsgCountRoot - ChannelMembers.MsgCountRoot) MsgCountRoot", "ChannelMembers.MentionCount MentionCount", "ChannelMembers.MentionCountRoot MentionCountRoot", "ChannelMembers.NotifyProps NotifyProps").
		From("Channels").
		Join("ChannelMembers ON Id = ChannelId").
		Where(sq.Eq{"UserId": userId, "DeleteAt": 0}).
		Where(sq.NotEq{"TeamId": excludeTeamId}).ToSql()

	if err != nil {
		return nil, errors.Wrap(err, "team_tosql")
	}
	data := []*model.ChannelUnread{}
	err = s.GetReplica().Select(&data, query, args...)

	if err != nil {
		return nil, errors.Wrapf(err, "failed to find Channels with userId=%s and teamId!=%s", userId, excludeTeamId)
	}

	return data, nil
}

// GetChannelUnreadsForTeam returns unreads msg count, mention counts and notifyProps for all the channels in a single team.
func (s SqlTeamStore) GetChannelUnreadsForTeam(teamId, userId string) ([]*model.ChannelUnread, error) {
	query, args, err := s.getQueryBuilder().
		Select("Channels.TeamId TeamId", "Channels.Id ChannelId", "(Channels.TotalMsgCount - ChannelMembers.MsgCount) MsgCount", "(Channels.TotalMsgCountRoot - ChannelMembers.MsgCountRoot) MsgCountRoot", "ChannelMembers.MentionCount MentionCount", "ChannelMembers.MentionCountRoot MentionCountRoot", "ChannelMembers.NotifyProps NotifyProps").
		From("Channels").
		Join("ChannelMembers ON Id = ChannelId").
		Where(sq.Eq{"UserId": userId, "TeamId": teamId, "DeleteAt": 0}).ToSql()

	if err != nil {
		return nil, errors.Wrap(err, "team_tosql")
	}

	channels := []*model.ChannelUnread{}
	err = s.GetReplica().Select(&channels, query, args...)

	if err != nil {
		return nil, errors.Wrapf(err, "failed to find Channels with teamId=%s and userId=%s", teamId, userId)
	}
	return channels, nil
}

func (s SqlTeamStore) RemoveMembers(rctx request.CTX, teamId string, userIds []string) error {
	builder := s.getQueryBuilder().
		Delete("TeamMembers").
		Where(sq.Eq{"TeamId": teamId}).
		Where(sq.Eq{"UserId": userIds})

	query, args, err := builder.ToSql()
	if err != nil {
		return errors.Wrap(err, "team_tosql")
	}
	_, err = s.GetMaster().Exec(query, args...)
	if err != nil {
		return errors.Wrapf(err, "failed to delete TeamMembers with teamId=%s and userId in %v", teamId, userIds)
	}
	return nil
}

// RemoveMember remove from the database the team members that match the userId and teamId passed as parameter.
func (s SqlTeamStore) RemoveMember(rctx request.CTX, teamId string, userId string) error {
	return s.RemoveMembers(rctx, teamId, []string{userId})
}

// RemoveAllMembersByTeam removes from the database the team members that belong to the teamId passed as parameter.
func (s SqlTeamStore) RemoveAllMembersByTeam(teamId string) error {
	query, args, err := s.getQueryBuilder().
		Delete("TeamMembers").
		Where(sq.Eq{"TeamId": teamId}).ToSql()
	if err != nil {
		return errors.Wrap(err, "team_tosql")
	}

	_, err = s.GetMaster().Exec(query, args...)
	if err != nil {
		return errors.Wrapf(err, "failed to delete TeamMembers with teamId=%s", teamId)
	}
	return nil
}

// RemoveAllMembersByUser removes from the database the team members that match the userId passed as parameter.
func (s SqlTeamStore) RemoveAllMembersByUser(rctx request.CTX, userId string) error {
	query, args, err := s.getQueryBuilder().
		Delete("TeamMembers").
		Where(sq.Eq{"UserId": userId}).ToSql()
	if err != nil {
		return errors.Wrap(err, "team_tosql")
	}
	_, err = s.GetMaster().Exec(query, args...)
	if err != nil {
		return errors.Wrapf(err, "failed to delete TeamMembers with userId=%s", userId)
	}
	return nil
}

// UpdateLastTeamIconUpdate sets the last updated time for the icon based on the parameter passed in teamId. The
// LastTeamIconUpdate and UpdateAt fields are set to the parameter passed in curTime. Returns nil on success and an error
// otherwise.
func (s SqlTeamStore) UpdateLastTeamIconUpdate(teamId string, curTime int64) error {
	query, args, err := s.getQueryBuilder().
		Update("Teams").
		SetMap(sq.Eq{"LastTeamIconUpdate": curTime, "UpdateAt": curTime}).
		Where(sq.Eq{"Id": teamId}).ToSql()
	if err != nil {
		return errors.Wrap(err, "team_tosql")
	}

	if _, err = s.GetMaster().Exec(query, args...); err != nil {
		return errors.Wrap(err, "failed to update Team")
	}
	return nil
}

// GetTeamsByScheme returns from the database all teams that match the schemeId provided as parameter, up to
// a total limit passed as parameter and paginated by offset number passed as parameter.
func (s SqlTeamStore) GetTeamsByScheme(schemeId string, offset int, limit int) ([]*model.Team, error) {
	query, args, err := s.teamsQuery.Where(sq.Eq{"SchemeId": schemeId}).
		OrderBy("DisplayName").
		Limit(uint64(limit)).
		Offset(uint64(offset)).ToSql()

	if err != nil {
		return nil, errors.Wrap(err, "team_tosql")
	}

	teams := []*model.Team{}
	err = s.GetReplica().Select(&teams, query, args...)
	if err != nil {
		return nil, errors.Wrapf(err, "failed to find Teams with schemeId=%s", schemeId)
	}
	return teams, nil
}

// MigrateTeamMembers performs the Advanced Permissions Phase 2 migration for TeamMember objects. Migration is done
// in batches as a single transaction per batch to ensure consistency but to also minimise execution time to avoid
// causing unnecessary table locks. **THIS FUNCTION SHOULD NOT BE USED FOR ANY OTHER PURPOSE.** Executing this function
// *after* the new Schemes functionality has been used on an installation will have unintended consequences.
func (s SqlTeamStore) MigrateTeamMembers(fromTeamId string, fromUserId string) (_ map[string]string, err error) {
	var transaction *sqlxTxWrapper

	if transaction, err = s.GetMaster().Beginx(); err != nil {
		return nil, errors.Wrap(err, "begin_transaction")
	}
	defer finalizeTransactionX(transaction, &err)

	query := s.teamMembersQuery.
		Where(sq.Expr("(TeamMembers.TeamId, TeamMembers.UserId) > (?, ?)", fromTeamId, fromUserId)).
		OrderBy("TeamMembers.TeamId, TeamMembers.UserId").
		Limit(100)

	teamMembers := []teamMember{}
	if err := transaction.SelectBuilder(&teamMembers, query); err != nil {
		return nil, errors.Wrap(err, "failed to find TeamMembers")
	}

	if len(teamMembers) == 0 {
		// No more team members in query result means that the migration has finished.
		return nil, nil
	}

	for i := range teamMembers {
		member := teamMembers[i]
		roles := strings.Fields(member.Roles)
		var newRoles []string
		if !member.SchemeAdmin.Valid {
			member.SchemeAdmin = sql.NullBool{Bool: false, Valid: true}
		}
		if !member.SchemeUser.Valid {
			member.SchemeUser = sql.NullBool{Bool: false, Valid: true}
		}
		if !member.SchemeGuest.Valid {
			member.SchemeGuest = sql.NullBool{Bool: false, Valid: true}
		}
		for _, role := range roles {
			if role == model.TeamAdminRoleId {
				member.SchemeAdmin = sql.NullBool{Bool: true, Valid: true}
			} else if role == model.TeamUserRoleId {
				member.SchemeUser = sql.NullBool{Bool: true, Valid: true}
			} else if role == model.TeamGuestRoleId {
				member.SchemeGuest = sql.NullBool{Bool: true, Valid: true}
			} else {
				newRoles = append(newRoles, role)
			}
		}
		member.Roles = strings.Join(newRoles, " ")

		if _, err := transaction.NamedExec(`UPDATE TeamMembers
			SET TeamId=:TeamId,
				UserId=:UserId,
				Roles=:Roles,
				DeleteAt=:DeleteAt,
				SchemeUser=:SchemeUser,
				SchemeAdmin=:SchemeAdmin,
				SchemeGuest=:SchemeGuest
			WHERE TeamId=:TeamId AND UserId=:UserId`, &member); err != nil {
			return nil, errors.Wrap(err, "failed to update TeamMember")
		}
	}

	if err := transaction.Commit(); err != nil {
		return nil, errors.Wrap(err, "commit_transaction")
	}

	data := make(map[string]string)
	data["TeamId"] = teamMembers[len(teamMembers)-1].TeamId
	data["UserId"] = teamMembers[len(teamMembers)-1].UserId

	return data, nil
}

// ResetAllTeamSchemes Set all Team's SchemeId values to an empty string.
func (s SqlTeamStore) ResetAllTeamSchemes() error {
	if _, err := s.GetMaster().Exec("UPDATE Teams SET SchemeId=''"); err != nil {
		return errors.Wrap(err, "failed to update Teams")
	}
	return nil
}

// ClearCaches method not implemented.
func (s SqlTeamStore) ClearCaches() {}

// InvalidateAllTeamIdsForUser does not execute anything because the store does not handle the cache.
//
//nolint:unparam
func (s SqlTeamStore) InvalidateAllTeamIdsForUser(userId string) {}

// ClearAllCustomRoleAssignments removes all custom role assignments from TeamMembers.
func (s SqlTeamStore) ClearAllCustomRoleAssignments() (err error) {
	builtInRoles := model.MakeDefaultRoles()
	lastUserId := strings.Repeat("0", 26)
	lastTeamId := strings.Repeat("0", 26)

	for {
		var transaction *sqlxTxWrapper
		var err error

		if transaction, err = s.GetMaster().Beginx(); err != nil {
			return errors.Wrap(err, "begin_transaction")
		}
		defer finalizeTransactionX(transaction, &err)

		query := s.teamMembersQuery.
			Where(sq.Expr("(TeamMembers.TeamId, TeamMembers.UserId) > (?, ?)", lastTeamId, lastUserId)).
			OrderBy("TeamMembers.TeamId, TeamMembers.UserId").
			Limit(1000)

		teamMembers := []*teamMember{}
		if err := transaction.SelectBuilder(&teamMembers, query); err != nil {
			return errors.Wrap(err, "failed to find TeamMembers")
		}

		if len(teamMembers) == 0 {
			break
		}

		for _, member := range teamMembers {
			lastUserId = member.UserId
			lastTeamId = member.TeamId

			var newRoles []string

			for _, role := range strings.Fields(member.Roles) {
				for name := range builtInRoles {
					if name == role {
						newRoles = append(newRoles, role)
						break
					}
				}
			}

			newRolesString := strings.Join(newRoles, " ")
			if newRolesString != member.Roles {
				if _, err := transaction.Exec("UPDATE TeamMembers SET Roles = ? WHERE UserId = ? AND TeamId = ?", newRolesString, member.UserId, member.TeamId); err != nil {
					return errors.Wrap(err, "failed to update TeamMembers")
				}
			}
		}

		if err := transaction.Commit(); err != nil {
			return errors.Wrap(err, "commit_transaction")
		}
	}
	return nil
}

// AnalyticsGetTeamCountForScheme returns the number of active teams that match the schemeId passed as parameter.
func (s SqlTeamStore) AnalyticsGetTeamCountForScheme(schemeId string) (int64, error) {
	query, args, err := s.getQueryBuilder().
		Select("count(*)").
		From("Teams").
		Where(sq.Eq{"SchemeId": schemeId, "DeleteAt": 0}).ToSql()

	if err != nil {
		return 0, errors.Wrap(err, "team_tosql")
	}

	var count int64
	err = s.GetReplica().Get(&count, query, args...)
	if err != nil {
		return 0, errors.Wrapf(err, "failed to count Teams with schemeId=%s", schemeId)
	}

	return count, nil
}

// GetAllForExportAfter returns teams for export, up to a total limit passed as parameter where Teams.Id is greater than the afterId passed as parameter.
func (s SqlTeamStore) GetAllForExportAfter(limit int, afterId string) ([]*model.TeamForExport, error) {
	data := []*model.TeamForExport{}
	query, args, err := s.getQueryBuilder().
		Select(teamSliceColumns()...).
		Column("Schemes.Name as SchemeName").
		From("Teams").
		LeftJoin("Schemes ON Teams.SchemeId = Schemes.Id").
		Where(sq.Gt{"Teams.Id": afterId}).
		OrderBy("Id").
		Limit(uint64(limit)).ToSql()

	if err != nil {
		return nil, errors.Wrap(err, "team_tosql")
	}
	if err = s.GetReplica().Select(&data, query, args...); err != nil {
		return nil, errors.Wrap(err, "failed to find Teams")
	}

	return data, nil
}

// GetUserTeamIds get the team ids to which the user belongs to. allowFromCache parameter does not have any effect in this Store
//
//nolint:unparam
func (s SqlTeamStore) GetUserTeamIds(userId string, allowFromCache bool) ([]string, error) {
	teamIds := []string{}
	query, args, err := s.getQueryBuilder().
		Select("TeamId").
		From("TeamMembers").
		Join("Teams ON TeamMembers.TeamId = Teams.Id").
		Where(sq.Eq{"TeamMembers.UserId": userId, "TeamMembers.DeleteAt": 0, "Teams.DeleteAt": 0}).ToSql()

	if err != nil {
		return []string{}, errors.Wrap(err, "team_tosql")
	}
	err = s.GetReplica().Select(&teamIds, query, args...)
	if err != nil {
		return []string{}, errors.Wrapf(err, "failed to find TeamMembers with userId=%s", userId)
	}

	return teamIds, nil
}

// GetCommonTeamIDsForTwoUsers returns the intersection of all the teams to which the specified
// users belong.
func (s SqlTeamStore) GetCommonTeamIDsForTwoUsers(userID, otherUserID string) ([]string, error) {
	var teamIDs []string
	query, args, err := s.getQueryBuilder().
		Select("TM1.TeamId").
		From("TeamMembers AS TM1").
		InnerJoin("TeamMembers AS TM2 ON TM1.TeamId = TM2.TeamId").
		InnerJoin("Teams ON TM1.TeamId = Teams.Id").
		Where(sq.And{
			sq.Eq{"TM1.UserId": userID},
			sq.Eq{"TM1.DeleteAt": 0},
			sq.Eq{"TM2.UserId": otherUserID},
			sq.Eq{"TM2.DeleteAt": 0},
			sq.Eq{"Teams.DeleteAt": 0},
		}).
		ToSql()
	if err != nil {
		return nil, errors.Wrap(err, "team_tosql")
	}
	err = s.GetReplica().Select(&teamIDs, query, args...)
	if err != nil {
		return nil, errors.Wrapf(err, "failed to find TeamMembers with user IDs %s and %s", userID, otherUserID)
	}

	return teamIDs, nil
}

func (s SqlTeamStore) GetCommonTeamIDsForMultipleUsers(userIDs []string) ([]string, error) {
	subQuery := s.getSubQueryBuilder().
		Select("TeamId, UserId").
		From("TeamMembers").
		Where(sq.Eq{
			"UserId":   userIDs,
			"DeleteAt": 0,
		})

	subQuerySQL, subQueryParams, err := subQuery.ToSql()
	if err != nil {
		return nil, errors.Wrap(err, "GetCommonTeamIDsForMultipleUsers_subquery_toSQL")
	}

	query := s.getQueryBuilder().
		Select("t.Id").
		From("Teams AS t").
		Join("("+subQuerySQL+") AS tm ON t.Id = tm.TeamId", subQueryParams...).
		Where(sq.Eq{
			"t.DeleteAt": 0,
		}).
		GroupBy("t.Id").
		Having(sq.Eq{
			"COUNT(UserId)": len(userIDs),
		})

	querySQL, args, err := query.ToSql()
	if err != nil {
		return nil, errors.Wrap(err, "GetCommonTeamIDsForMultipleUsers_query_toSQL")
	}

	var teamIDs []string

	if err := s.GetReplica().Select(&teamIDs, querySQL, args...); err != nil {
		return nil, errors.Wrapf(err, "failed to find common team for users %v", userIDs)
	}

	return teamIDs, nil
}

// GetTeamMembersForExport gets the various teams for which a user, denoted by userId, is a part of.
func (s SqlTeamStore) GetTeamMembersForExport(userId string) ([]*model.TeamMemberForExport, error) {
	members := []*model.TeamMemberForExport{}
	query, args, err := s.getQueryBuilder().
		Select("TeamMembers.TeamId", "TeamMembers.UserId", "TeamMembers.Roles", "TeamMembers.DeleteAt",
			"(TeamMembers.SchemeGuest IS NOT NULL AND TeamMembers.SchemeGuest) as SchemeGuest",
			"TeamMembers.SchemeUser", "TeamMembers.SchemeAdmin", "Teams.Name as TeamName").
		From("TeamMembers").
		Join("Teams ON TeamMembers.TeamId = Teams.Id").
		Where(sq.Eq{"TeamMembers.UserId": userId, "Teams.DeleteAt": 0}).ToSql()

	if err != nil {
		return nil, errors.Wrap(err, "team_tosql")
	}
	err = s.GetReplica().Select(&members, query, args...)
	if err != nil {
		return nil, errors.Wrapf(err, "failed to find TeamMembers with userId=%s", userId)
	}
	return members, nil
}

// UserBelongsToTeams returns true if the user denoted by userId is a member of the teams in the teamIds string array.
func (s SqlTeamStore) UserBelongsToTeams(userId string, teamIds []string) (bool, error) {
	idQuery := sq.Eq{
		"UserId":   userId,
		"TeamId":   teamIds,
		"DeleteAt": 0,
	}

	query, params, err := s.getQueryBuilder().Select("Count(*)").From("TeamMembers").Where(idQuery).ToSql()
	if err != nil {
		return false, errors.Wrap(err, "team_tosql")
	}

	var c int64
	err = s.GetReplica().Get(&c, query, params...)
	if err != nil {
		return false, errors.Wrap(err, "failed to count TeamMembers")
	}

	return c > 0, nil
}

// UpdateMembersRole updates all the members of teamID in the adminIDs string array to be admins and sets all other
// users as not being admin.
// It returns the list of userIDs whose roles got updated.
func (s SqlTeamStore) UpdateMembersRole(teamID string, adminIDs []string) (_ []*model.TeamMember, err error) {
	transaction, err := s.GetMaster().Beginx()
	if err != nil {
		return nil, err
	}
	defer finalizeTransactionX(transaction, &err)

	// On MySQL it's not possible to update a table and select from it in the same query.
	// A SELECT and a UPDATE query are needed.
	// Once we only support PostgreSQL, this can be done in a single query using RETURNING.
	query, args, err := s.teamMembersQuery.
		Where(sq.Eq{"TeamId": teamID, "DeleteAt": 0}).
		Where(sq.Or{sq.Eq{"SchemeGuest": false}, sq.Expr("SchemeGuest IS NULL")}).
		Where(
			sq.Or{
				// New admins
				sq.And{
					sq.Eq{"SchemeAdmin": false},
					sq.Eq{"UserId": adminIDs},
				},
				// Demoted admins
				sq.And{
					sq.Eq{"SchemeAdmin": true},
					sq.NotEq{"UserId": adminIDs},
				},
			},
		).ToSql()
	if err != nil {
		return nil, errors.Wrap(err, "team_tosql")
	}

	var updatedMembers []*model.TeamMember
	if err = transaction.Select(&updatedMembers, query, args...); err != nil {
		return nil, errors.Wrap(err, "failed to get list of updated users")
	}

	// Update SchemeAdmin field as the data from the SQL is not updated yet
	for _, member := range updatedMembers {
		if slices.Contains(adminIDs, member.UserId) {
			member.SchemeAdmin = true
		} else {
			member.SchemeAdmin = false
		}
	}

	query, args, err = s.getQueryBuilder().
		Update("TeamMembers").
		Set("SchemeAdmin", sq.Case().When(sq.Eq{"UserId": adminIDs}, "true").Else("false")).
		Where(sq.Eq{"TeamId": teamID, "DeleteAt": 0}).
		Where(sq.Or{sq.Eq{"SchemeGuest": false}, sq.Expr("SchemeGuest IS NULL")}).ToSql()
	if err != nil {
		return nil, errors.Wrap(err, "team_tosql")
	}

	if _, err = transaction.Exec(query, args...); err != nil {
		return nil, errors.Wrap(err, "failed to update TeamMembers")
	}

	if err = transaction.Commit(); err != nil {
		return nil, errors.Wrap(err, "commit_transaction")
	}

	return updatedMembers, nil
}

func applyTeamMemberViewRestrictionsFilter(query sq.SelectBuilder, restrictions *model.ViewUsersRestrictions) sq.SelectBuilder {
	if restrictions == nil {
		return query
	}

	// If you have no access to teams or channels, return and empty result.
	if restrictions.Teams != nil && len(restrictions.Teams) == 0 && restrictions.Channels != nil && len(restrictions.Channels) == 0 {
		return query.Where("1 = 0")
	}

	teams := make([]any, len(restrictions.Teams))
	for i, v := range restrictions.Teams {
		teams[i] = v
	}
	channels := make([]any, len(restrictions.Channels))
	for i, v := range restrictions.Channels {
		channels[i] = v
	}

	resultQuery := query.Join("Users ru ON (TeamMembers.UserId = ru.Id)")
	if len(restrictions.Teams) > 0 {
		resultQuery = resultQuery.Join(fmt.Sprintf("TeamMembers rtm ON ( rtm.UserId = ru.Id AND rtm.DeleteAt = 0 AND rtm.TeamId IN (%s))", sq.Placeholders(len(teams))), teams...)
	}
	if len(restrictions.Channels) > 0 {
		resultQuery = resultQuery.Join(fmt.Sprintf("ChannelMembers rcm ON ( rcm.UserId = ru.Id AND rcm.ChannelId IN (%s))", sq.Placeholders(len(channels))), channels...)
	}

	return resultQuery.Distinct()
}

func applyTeamMemberViewRestrictionsFilterForStats(query sq.SelectBuilder, restrictions *model.ViewUsersRestrictions) sq.SelectBuilder {
	if restrictions == nil {
		return query
	}

	// If you have no access to teams or channels, return and empty result.
	if restrictions.Teams != nil && len(restrictions.Teams) == 0 && restrictions.Channels != nil && len(restrictions.Channels) == 0 {
		return query.Where("1 = 0")
	}

	teams := make([]any, len(restrictions.Teams))
	for i, v := range restrictions.Teams {
		teams[i] = v
	}
	channels := make([]any, len(restrictions.Channels))
	for i, v := range restrictions.Channels {
		channels[i] = v
	}

	resultQuery := query
	if len(restrictions.Teams) > 0 {
		resultQuery = resultQuery.Join(fmt.Sprintf("TeamMembers rtm ON ( rtm.UserId = Users.Id AND rtm.DeleteAt = 0 AND rtm.TeamId IN (%s))", sq.Placeholders(len(teams))), teams...)
	}
	if len(restrictions.Channels) > 0 {
		resultQuery = resultQuery.Join(fmt.Sprintf("ChannelMembers rcm ON ( rcm.UserId = Users.Id AND rcm.ChannelId IN (%s))", sq.Placeholders(len(channels))), channels...)
	}

	return resultQuery
}

// GroupSyncedTeamCount returns the number of teams that are group constrained.
func (s SqlTeamStore) GroupSyncedTeamCount() (int64, error) {
	builder := s.getQueryBuilder().Select("COUNT(*)").From("Teams").Where(sq.Eq{"GroupConstrained": true, "DeleteAt": 0})

	query, args, err := builder.ToSql()
	if err != nil {
		return 0, errors.Wrap(err, "team_tosql")
	}

	var count int64
	err = s.GetReplica().Get(&count, query, args...)
	if err != nil {
		return 0, errors.Wrap(err, "failed to count Teams")
	}

	return count, nil
}<|MERGE_RESOLUTION|>--- conflicted
+++ resolved
@@ -72,6 +72,7 @@
 func teamMemberSliceColumns() []string {
 	return []string{"TeamId", "UserId", "Roles", "DeleteAt", "SchemeUser", "SchemeAdmin", "SchemeGuest", "CreateAt"}
 }
+
 func teamMemberToSlice(member *model.TeamMember) []any {
 	resultSlice := []any{}
 	resultSlice = append(resultSlice, member.TeamId)
@@ -207,10 +208,6 @@
 	return tms
 }
 
-<<<<<<< HEAD
-=======
-// teamSliceColumns returns fields of the team as a string slice with Teams prefix.
->>>>>>> 3b6c7091
 func teamSliceColumns() []string {
 	return []string{
 		"Teams.Id",
@@ -423,7 +420,6 @@
 	uniqueNames := utils.RemoveDuplicatesFromStringArray(names)
 
 	query, args, err := s.teamsQuery.Where(sq.Eq{"Name": uniqueNames}).ToSql()
-
 	if err != nil {
 		return nil, errors.Wrap(err, "team_tosql")
 	}
@@ -605,7 +601,6 @@
 	teams := []*model.Team{}
 
 	query, args, err := s.teamsQuery.OrderBy("DisplayName").ToSql()
-
 	if err != nil {
 		return nil, errors.Wrap(err, "team_tosql")
 	}
@@ -647,7 +642,6 @@
 	}
 
 	query, args, err := builder.ToSql()
-
 	if err != nil {
 		return nil, errors.Wrap(err, "team_tosql")
 	}
@@ -729,7 +723,6 @@
 
 	var c int64
 	err = s.GetReplica().Get(&c, queryString, args...)
-
 	if err != nil {
 		return int64(0), errors.Wrap(err, "failed to count Teams")
 	}
@@ -1178,13 +1171,11 @@
 		Join("ChannelMembers ON Id = ChannelId").
 		Where(sq.Eq{"UserId": userId, "DeleteAt": 0}).
 		Where(sq.NotEq{"TeamId": excludeTeamId}).ToSql()
-
 	if err != nil {
 		return nil, errors.Wrap(err, "team_tosql")
 	}
 	data := []*model.ChannelUnread{}
 	err = s.GetReplica().Select(&data, query, args...)
-
 	if err != nil {
 		return nil, errors.Wrapf(err, "failed to find Channels with userId=%s and teamId!=%s", userId, excludeTeamId)
 	}
@@ -1199,14 +1190,12 @@
 		From("Channels").
 		Join("ChannelMembers ON Id = ChannelId").
 		Where(sq.Eq{"UserId": userId, "TeamId": teamId, "DeleteAt": 0}).ToSql()
-
 	if err != nil {
 		return nil, errors.Wrap(err, "team_tosql")
 	}
 
 	channels := []*model.ChannelUnread{}
 	err = s.GetReplica().Select(&channels, query, args...)
-
 	if err != nil {
 		return nil, errors.Wrapf(err, "failed to find Channels with teamId=%s and userId=%s", teamId, userId)
 	}
@@ -1291,7 +1280,6 @@
 		OrderBy("DisplayName").
 		Limit(uint64(limit)).
 		Offset(uint64(offset)).ToSql()
-
 	if err != nil {
 		return nil, errors.Wrap(err, "team_tosql")
 	}
@@ -1462,7 +1450,6 @@
 		Select("count(*)").
 		From("Teams").
 		Where(sq.Eq{"SchemeId": schemeId, "DeleteAt": 0}).ToSql()
-
 	if err != nil {
 		return 0, errors.Wrap(err, "team_tosql")
 	}
@@ -1487,7 +1474,6 @@
 		Where(sq.Gt{"Teams.Id": afterId}).
 		OrderBy("Id").
 		Limit(uint64(limit)).ToSql()
-
 	if err != nil {
 		return nil, errors.Wrap(err, "team_tosql")
 	}
@@ -1508,7 +1494,6 @@
 		From("TeamMembers").
 		Join("Teams ON TeamMembers.TeamId = Teams.Id").
 		Where(sq.Eq{"TeamMembers.UserId": userId, "TeamMembers.DeleteAt": 0, "Teams.DeleteAt": 0}).ToSql()
-
 	if err != nil {
 		return []string{}, errors.Wrap(err, "team_tosql")
 	}
@@ -1598,7 +1583,6 @@
 		From("TeamMembers").
 		Join("Teams ON TeamMembers.TeamId = Teams.Id").
 		Where(sq.Eq{"TeamMembers.UserId": userId, "Teams.DeleteAt": 0}).ToSql()
-
 	if err != nil {
 		return nil, errors.Wrap(err, "team_tosql")
 	}

// Copyright (c) 2015-present Mattermost, Inc. All Rights Reserved.
// See LICENSE.txt for license information.

package sqlstore

import (
	"database/sql"
	"fmt"
	"strings"

	sq "github.com/mattermost/squirrel"
	"github.com/pkg/errors"

	"github.com/mattermost/mattermost/server/public/model"
	"github.com/mattermost/mattermost/server/v8/channels/store"
)

type selectType int

const (
	selectGroups selectType = iota
	selectCountGroups
)

type groupTeam struct {
	model.GroupSyncable
	TeamId string
}

type groupChannel struct {
	model.GroupSyncable
	ChannelId string
}

type groupTeamJoin struct {
	groupTeam
	TeamDisplayName string
	TeamType        string
}

type groupChannelJoin struct {
	groupChannel
	ChannelDisplayName string
	TeamDisplayName    string
	TeamType           string
	ChannelType        string
	TeamId             string
}

type SqlGroupStore struct {
	*SqlStore
	userGroupsSelectQuery       sq.SelectBuilder
	groupMembersSelectQuery     sq.SelectBuilder
	groupMemberUsersSelectQuery sq.SelectBuilder
	groupTeamsSelectQuery       sq.SelectBuilder
	groupChannelsSelectQuery    sq.SelectBuilder
}

func newSqlGroupStore(sqlStore *SqlStore) store.GroupStore {
	s := &SqlGroupStore{SqlStore: sqlStore}

	s.userGroupsSelectQuery = s.getQueryBuilder().
		Select(
			"UserGroups.Id",
			"UserGroups.Name",
			"UserGroups.DisplayName",
			"UserGroups.Description",
			"UserGroups.Source",
			"UserGroups.RemoteId",
			"UserGroups.CreateAt",
			"UserGroups.UpdateAt",
			"UserGroups.DeleteAt",
			"UserGroups.AllowReference",
		).
		From("UserGroups")

	s.groupMembersSelectQuery = s.getQueryBuilder().
		Select(
			"GroupMembers.GroupId",
			"GroupMembers.UserId",
			"GroupMembers.CreateAt",
			"GroupMembers.DeleteAt",
		).From("GroupMembers")

	s.groupMemberUsersSelectQuery = s.getQueryBuilder().
		Select(getUsersColumns()...).
		From("GroupMembers").
		Join("Users ON Users.Id = GroupMembers.UserId")

	s.groupTeamsSelectQuery = s.getQueryBuilder().
		Select(
			"GroupTeams.GroupId",
			"GroupTeams.TeamId",
			"GroupTeams.AutoAdd",
			"GroupTeams.SchemeAdmin",
			"GroupTeams.CreateAt",
			"GroupTeams.UpdateAt",
			"GroupTeams.DeleteAt",
		).From("GroupTeams")

	s.groupChannelsSelectQuery = s.getQueryBuilder().
		Select(
			"GroupChannels.GroupId",
			"GroupChannels.ChannelId",
			"GroupChannels.AutoAdd",
			"GroupChannels.SchemeAdmin",
			"GroupChannels.CreateAt",
			"GroupChannels.UpdateAt",
			"GroupChannels.DeleteAt",
		).From("GroupChannels")

	return s
}

func (s *SqlGroupStore) Create(group *model.Group) (*model.Group, error) {
	if group.Id != "" {
		return nil, store.NewErrInvalidInput("Group", "id", group.Id)
	}

	if err := group.IsValidForCreate(); err != nil {
		return nil, err
	}

	group.Id = model.NewId()
	group.CreateAt = model.GetMillis()
	group.UpdateAt = group.CreateAt

	if _, err := s.GetMaster().NamedExec(`INSERT INTO UserGroups
		(Id, Name, DisplayName, Description, Source, RemoteId, CreateAt, UpdateAt, DeleteAt, AllowReference)
		VALUES
		(:Id, :Name, :DisplayName, :Description, :Source, :RemoteId, :CreateAt, :UpdateAt, :DeleteAt, :AllowReference)`, group); err != nil {
		if IsUniqueConstraintError(err, []string{"Name", "groups_name_key"}) {
			return nil, errors.Wrapf(err, "Group with name %s already exists", *group.Name)
		}
		return nil, errors.Wrap(err, "failed to save Group")
	}

	return group, nil
}

func (s *SqlGroupStore) CreateWithUserIds(g *model.GroupWithUserIds) (_ *model.Group, err error) {
	if g.Id != "" {
		return nil, store.NewErrInvalidInput("Group", "id", g.Id)
	}

	// Check if group values are formatted correctly
	if appErr := g.IsValidForCreate(); appErr != nil {
		return nil, appErr
	}

	// Check Users exist
	if err = s.checkUsersExist(g.UserIds); err != nil {
		return nil, err
	}

	g.Id = model.NewId()
	g.CreateAt = model.GetMillis()
	g.UpdateAt = g.CreateAt

	groupInsertQuery, groupInsertArgs, err := s.getQueryBuilder().
		Insert("UserGroups").
		Columns("Id", "Name", "DisplayName", "Description", "Source", "RemoteId", "CreateAt", "UpdateAt", "DeleteAt", "AllowReference").
		Values(g.Id, g.Name, g.DisplayName, g.Description, g.Source, g.RemoteId, g.CreateAt, g.UpdateAt, 0, g.AllowReference).
		ToSql()
	if err != nil {
		return nil, err
	}

	usersInsertQuery, usersInsertArgs, err := s.buildInsertGroupUsersQuery(g.Id, g.UserIds)
	if err != nil {
		return nil, err
	}

	txn, err := s.GetMaster().Beginx()
	if err != nil {
		return nil, err
	}
	defer finalizeTransactionX(txn, &err)

	// Create a new usergroup
	if _, err = txn.Exec(groupInsertQuery, groupInsertArgs...); err != nil {
		if IsUniqueConstraintError(err, []string{"Name", "groups_name_key"}) {
			return nil, store.NewErrUniqueConstraint("Name")
		}
		return nil, errors.Wrap(err, "failed to save Group")
	}
	// Insert the Group Members
	if _, err = executePossiblyEmptyQuery(txn, usersInsertQuery, usersInsertArgs...); err != nil {
		return nil, err
	}

	groupGroupQuery := s.userGroupsSelectQuery.
		Column("A.Count AS MemberCount").
		InnerJoin(`(
				SELECT
					UserGroups.Id,
					COUNT(GroupMembers.UserId) AS Count
				FROM
					UserGroups
					LEFT JOIN GroupMembers ON UserGroups.Id = GroupMembers.GroupId
				WHERE
					UserGroups.Id = ?
				GROUP BY
					UserGroups.Id
				ORDER BY
					UserGroups.DisplayName,
					UserGroups.Id
				LIMIT
					1 OFFSET 0
			) AS A ON UserGroups.Id = A.Id`, g.Id).
		OrderBy("UserGroups.CreateAt DESC")

	var newGroup group
	if err = txn.GetBuilder(&newGroup, groupGroupQuery); err != nil {
		return nil, err
	}
	if err = txn.Commit(); err != nil {
		return nil, err
	}
	return newGroup.ToModel(), nil
}

func (s *SqlGroupStore) checkUsersExist(userIDs []string) error {
	if len(userIDs) == 0 {
		return nil
	}
	usersSelectQuery := s.getQueryBuilder().
		Select("Id").
		From("Users").
		Where(sq.Eq{"Id": userIDs, "DeleteAt": 0})

	var rows []string
	err := s.GetReplica().SelectBuilder(&rows, usersSelectQuery)
	if err != nil {
		return err
	}
	if len(rows) == len(userIDs) {
		return nil
	}
	retrievedIDs := make(map[string]bool)
	for _, userID := range rows {
		retrievedIDs[userID] = true
	}
	for _, userID := range userIDs {
		if _, ok := retrievedIDs[userID]; !ok {
			return store.NewErrNotFound("User", userID)
		}
	}
	return nil
}

func (s *SqlGroupStore) buildInsertGroupUsersQuery(groupId string, userIds []string) (query string, args []any, err error) {
	if len(userIds) > 0 {
		builder := s.getQueryBuilder().
			Insert("GroupMembers").
			Columns("GroupId", "UserId", "CreateAt", "DeleteAt")
		for _, userId := range userIds {
			builder = builder.Values(groupId, userId, model.GetMillis(), 0)
		}
		query, args, err = builder.ToSql()
	}
	return
}

func (s *SqlGroupStore) Get(groupId string) (*model.Group, error) {
	var group model.Group
	builder := s.userGroupsSelectQuery.
		Where(sq.Eq{"Id": groupId})

	if err := s.GetReplica().GetBuilder(&group, builder); err != nil {
		if err == sql.ErrNoRows {
			return nil, store.NewErrNotFound("Group", groupId)
		}
		return nil, errors.Wrapf(err, "failed to get Group with id=%s", groupId)
	}

	return &group, nil
}

func (s *SqlGroupStore) GetByName(name string, opts model.GroupSearchOpts) (*model.Group, error) {
	var group model.Group
	query := s.userGroupsSelectQuery.
		Where(sq.Eq{"Name": name})

	if opts.FilterAllowReference {
		query = query.Where("AllowReference = true")
	}

	if err := s.GetReplica().GetBuilder(&group, query); err != nil {
		if err == sql.ErrNoRows {
			return nil, store.NewErrNotFound("Group", fmt.Sprintf("name=%s", name))
		}
		return nil, errors.Wrapf(err, "failed to get Group with name=%s", name)
	}

	return &group, nil
}

func (s *SqlGroupStore) GetByNames(names []string, viewRestrictions *model.ViewUsersRestrictions) ([]*model.Group, error) {
	groups := []*model.Group{}
	query := s.userGroupsSelectQuery.Where(sq.Eq{"Name": names})
	query = applyViewRestrictionsFilter(query, viewRestrictions, true)
	if err := s.GetReplica().SelectBuilder(&groups, query); err != nil {
		return nil, errors.Wrap(err, "failed to find Groups by names")
	}
	return groups, nil
}

func (s *SqlGroupStore) GetByIDs(groupIDs []string) ([]*model.Group, error) {
	groups := []*model.Group{}
	query := s.userGroupsSelectQuery.Where(sq.Eq{"Id": groupIDs})
	if err := s.GetReplica().SelectBuilder(&groups, query); err != nil {
		return nil, errors.Wrap(err, "failed to find Groups by ids")
	}
	return groups, nil
}

func (s *SqlGroupStore) GetByRemoteID(remoteID string, groupSource model.GroupSource) (*model.Group, error) {
	var group model.Group
	builder := s.userGroupsSelectQuery.
		Where(sq.Eq{
			"RemoteId": remoteID,
			"Source":   groupSource,
		})

	if err := s.GetReplica().GetBuilder(&group, builder); err != nil {
		if err == sql.ErrNoRows {
			return nil, store.NewErrNotFound("Group", fmt.Sprintf("remoteId=%s", remoteID))
		}
		return nil, errors.Wrapf(err, "failed to get Group with remoteId=%s", remoteID)
	}

	return &group, nil
}

func (s *SqlGroupStore) GetAllBySource(groupSource model.GroupSource) ([]*model.Group, error) {
	groups := []*model.Group{}
	builder := s.userGroupsSelectQuery.
		Where(sq.Eq{
			"DeleteAt": 0,
			"Source":   groupSource,
		})

	if err := s.GetReplica().SelectBuilder(&groups, builder); err != nil {
		return nil, errors.Wrapf(err, "failed to find Groups by groupSource=%v", groupSource)
	}

	return groups, nil
}

func (s *SqlGroupStore) GetByUser(userID string, opts model.GroupSearchOpts) ([]*model.Group, error) {
	groups := []*model.Group{}

	builder := s.userGroupsSelectQuery.
		Join("GroupMembers ON GroupMembers.GroupId = UserGroups.Id").
		Where(sq.Eq{
			"GroupMembers.DeleteAt": 0,
			"GroupMembers.UserId":   userID,
		})

	if opts.FilterAllowReference {
		builder = builder.Where("UserGroups.AllowReference = true")
	}

	if err := s.GetReplica().SelectBuilder(&groups, builder); err != nil {
		return nil, errors.Wrapf(err, "failed to find Groups with userId=%s", userID)
	}

	return groups, nil
}

func (s *SqlGroupStore) Update(group *model.Group) (*model.Group, error) {
	var retrievedGroup model.Group
	builder := s.userGroupsSelectQuery.Where(sq.Eq{"Id": group.Id})

	if err := s.GetReplica().GetBuilder(&retrievedGroup, builder); err != nil {
		if err == sql.ErrNoRows {
			return nil, store.NewErrNotFound("Group", group.Id)
		}
		return nil, errors.Wrapf(err, "failed to get Group with id=%s", group.Id)
	}

	// If updating DeleteAt it can only be to 0
	if group.DeleteAt != retrievedGroup.DeleteAt && group.DeleteAt != 0 {
		return nil, errors.New("DeleteAt should be 0 when updating")
	}

	// Reset these properties, don't update them based on input
	group.CreateAt = retrievedGroup.CreateAt
	group.UpdateAt = model.GetMillis()

	if err := group.IsValidForUpdate(); err != nil {
		return nil, err
	}

	res, err := s.GetMaster().NamedExec(`UPDATE UserGroups
		SET Name=:Name, DisplayName=:DisplayName, Description=:Description, Source=:Source,
		RemoteId=:RemoteId, CreateAt=:CreateAt, UpdateAt=:UpdateAt, DeleteAt=:DeleteAt, AllowReference=:AllowReference
		WHERE Id=:Id`, group)
	if err != nil {
		if IsUniqueConstraintError(err, []string{"Name", "groups_name_key"}) {
			return nil, store.NewErrUniqueConstraint("Name")
		}
		return nil, errors.Wrap(err, "failed to update Group")
	}
	rowsChanged, _ := res.RowsAffected()
	if rowsChanged > 1 {
		return nil, errors.Wrapf(err, "multiple Groups were update: %d", rowsChanged)
	}

	return group, nil
}

func (s *SqlGroupStore) Delete(groupID string) (*model.Group, error) {
	var group model.Group
	builder := s.userGroupsSelectQuery.
		Where(sq.Eq{
			"Id":       groupID,
			"DeleteAt": 0,
		})

	if err := s.GetReplica().GetBuilder(&group, builder); err != nil {
		if err == sql.ErrNoRows {
			return nil, store.NewErrNotFound("Group", groupID)
		}
		return nil, errors.Wrapf(err, "failed to get Group with id=%s", groupID)
	}

	time := model.GetMillis()
	group.DeleteAt = time
	group.UpdateAt = time
	if _, err := s.GetMaster().Exec(`UPDATE UserGroups
		SET DeleteAt=?, UpdateAt=?
		WHERE Id=? AND DeleteAt=0`, group.DeleteAt, group.UpdateAt, groupID); err != nil {
		return nil, errors.Wrapf(err, "failed to update Group with id=%s", groupID)
	}

	return &group, nil
}

func (s *SqlGroupStore) Restore(groupID string) (*model.Group, error) {
	var group model.Group
	builder := s.userGroupsSelectQuery.
		Where(sq.And{
			sq.Eq{"Id": groupID},
			sq.NotEq{"DeleteAt": 0},
		})

	if err := s.GetReplica().GetBuilder(&group, builder); err != nil {
		if err == sql.ErrNoRows {
			return nil, store.NewErrNotFound("Group", groupID)
		}
		return nil, errors.Wrapf(err, "failed to get Group with id=%s", groupID)
	}

	group.UpdateAt = model.GetMillis()
	group.DeleteAt = 0
	if _, err := s.GetMaster().Exec(`UPDATE UserGroups
		SET DeleteAt=0, UpdateAt=?
		WHERE Id=? AND DeleteAt!=0`, group.UpdateAt, groupID); err != nil {
		return nil, errors.Wrapf(err, "failed to update Group with id=%s", groupID)
	}

	return &group, nil
}

func (s *SqlGroupStore) GetMember(groupID, userID string) (*model.GroupMember, error) {
	builder := s.groupMembersSelectQuery.
		Where(sq.Eq{"UserId": userID}).
		Where(sq.Eq{"GroupId": groupID}).
		Where(sq.Eq{"DeleteAt": 0})

	var groupMember model.GroupMember
	if err := s.GetReplica().GetBuilder(&groupMember, builder); err != nil {
		return nil, errors.Wrap(err, "GetMember")
	}
	return &groupMember, nil
}

func (s *SqlGroupStore) GetMemberUsers(groupID string) ([]*model.User, error) {
	groupMembers := []*model.User{}

	builder := s.groupMemberUsersSelectQuery.
		Where(sq.Eq{
			"GroupMembers.DeleteAt": 0,
			"Users.DeleteAt":        0,
			"GroupMembers.GroupId":  groupID,
		})

	if err := s.GetReplica().SelectBuilder(&groupMembers, builder); err != nil {
		return nil, errors.Wrapf(err, "failed to find member Users for Group with id=%s", groupID)
	}

	return groupMembers, nil
}

func (s *SqlGroupStore) GetMemberUsersPage(groupID string, page int, perPage int, viewRestrictions *model.ViewUsersRestrictions) ([]*model.User, error) {
	return s.GetMemberUsersSortedPage(groupID, page, perPage, viewRestrictions, model.ShowUsername)
}

func (s *SqlGroupStore) GetMemberUsersSortedPage(groupID string, page int, perPage int, viewRestrictions *model.ViewUsersRestrictions, teammateNameDisplay string) ([]*model.User, error) {
	groupMembers := []*model.User{}

	userQuery := s.groupMemberUsersSelectQuery.
		Where(sq.Eq{"GroupMembers.DeleteAt": 0}).
		Where(sq.Eq{"Users.DeleteAt": 0}).
		Where(sq.Eq{"GroupMembers.GroupId": groupID})

	userQuery = applyViewRestrictionsFilter(userQuery, viewRestrictions, true)

	orderQuery := s.getQueryBuilder().
		Select(getUsersColumns()...).
		FromSelect(userQuery, "Users")

	if teammateNameDisplay == model.ShowNicknameFullName {
		orderQuery = orderQuery.OrderBy(`
		CASE
			WHEN Users.Nickname != '' THEN Users.Nickname
			WHEN Users.FirstName !=  '' AND Users.LastName != '' THEN CONCAT(Users.FirstName, ' ', Users.LastName)
			WHEN Users.FirstName != '' THEN Users.FirstName
			WHEN Users.LastName != '' THEN Users.LastName
			ELSE Users.Username
		END`)
	} else if teammateNameDisplay == model.ShowFullName {
		orderQuery = orderQuery.OrderBy(`
		CASE
			WHEN Users.FirstName !=  '' AND Users.LastName != '' THEN CONCAT(Users.FirstName, ' ', Users.LastName)
			WHEN Users.FirstName != '' THEN Users.FirstName
			WHEN Users.LastName != '' THEN Users.LastName
			ELSE Users.Username
		END`)
	} else {
		orderQuery = orderQuery.OrderBy("Users.Username")
	}

	orderQuery = orderQuery.
		Limit(uint64(perPage)).
		Offset(uint64(page * perPage))

	if err := s.GetReplica().SelectBuilder(&groupMembers, orderQuery); err != nil {
		return nil, errors.Wrapf(err, "failed to find member Users for Group with id=%s", groupID)
	}

	return groupMembers, nil
}

func (s *SqlGroupStore) GetNonMemberUsersPage(groupID string, page int, perPage int, viewRestrictions *model.ViewUsersRestrictions) ([]*model.User, error) {
	groupMembers := []*model.User{}

	builder := s.userGroupsSelectQuery.
		Where(sq.Eq{"Id": groupID})

	if err := s.GetReplica().GetBuilder(&model.Group{}, builder); err != nil {
		return nil, errors.Wrap(err, "GetNonMemberUsersPage")
	}

	builder = s.getQueryBuilder().
		Select(getUsersColumns()...).
		From("Users").
		LeftJoin("GroupMembers ON (GroupMembers.UserId = Users.Id AND GroupMembers.GroupId = ?)", groupID).
		Where(sq.Eq{"Users.DeleteAt": 0}).
		Where("(GroupMembers.UserID IS NULL OR GroupMembers.DeleteAt != 0)").
		Limit(uint64(perPage)).
		Offset(uint64(page * perPage)).
		OrderBy("Users.Username ASC")

	builder = applyViewRestrictionsFilter(builder, viewRestrictions, true)

	if err := s.GetReplica().SelectBuilder(&groupMembers, builder); err != nil {
		return nil, errors.Wrapf(err, "failed to find member Users for Group with id=%s", groupID)
	}

	return groupMembers, nil
}

func (s *SqlGroupStore) GetMemberCount(groupID string) (int64, error) {
	return s.GetMemberCountWithRestrictions(groupID, nil)
}

func (s *SqlGroupStore) GetMemberCountWithRestrictions(groupID string, viewRestrictions *model.ViewUsersRestrictions) (int64, error) {
	query := s.getQueryBuilder().
		Select("COUNT(DISTINCT Users.Id)").
		From("GroupMembers").
		Join("Users ON Users.Id = GroupMembers.UserId").
		Where(sq.Eq{"GroupMembers.GroupId": groupID}).
		Where(sq.Eq{"Users.DeleteAt": 0}).
		Where(sq.Eq{"GroupMembers.DeleteAt": 0})

	query = applyViewRestrictionsFilter(query, viewRestrictions, false)

	var count int64
	if err := s.GetReplica().GetBuilder(&count, query); err != nil {
		return int64(0), errors.Wrapf(err, "failed to count member Users for Group with id=%s", groupID)
	}

	return count, nil
}

func (s *SqlGroupStore) GetMemberUsersInTeam(groupID string, teamID string) ([]*model.User, error) {
	groupMembers := []*model.User{}

<<<<<<< HEAD
	query := s.getQueryBuilder().
		Select("Users.*").
		From("GroupMembers").
		Join("Users ON Users.Id = GroupMembers.UserId").
		Where(`
			GroupId = ?
			AND GroupMembers.UserId IN (
				SELECT TeamMembers.UserId
				FROM TeamMembers
				JOIN Teams ON Teams.Id = ?
				WHERE TeamMembers.TeamId = Teams.Id
				AND TeamMembers.DeleteAt = 0
			)
			AND GroupMembers.DeleteAt = 0
			AND Users.DeleteAt = 0
		`, groupID, teamID)

	queryString, args, err := query.ToSql()
	if err != nil {
		return nil, errors.Wrap(err, "get_member_users_in_team_tosql")
	}

	if err := s.GetReplica().Select(&groupMembers, queryString, args...); err != nil {
=======
	query := s.groupMemberUsersSelectQuery.
		Where(sq.Eq{
			"GroupMembers.GroupId": groupID,
			"GroupMembers.UserId": s.getQueryBuilder().
				Select("TeamMembers.UserId").
				From("TeamMembers").
				Join("Teams ON Teams.Id = TeamMembers.TeamId").
				Where(sq.Eq{
					"TeamMembers.TeamId":   teamID,
					"TeamMembers.DeleteAt": 0,
				}),
			"GroupMembers.DeleteAt": 0,
			"Users.DeleteAt":        0,
		})

	if err := s.GetReplica().SelectBuilder(&groupMembers, query); err != nil {
>>>>>>> df1c2920
		return nil, errors.Wrapf(err, "failed to member Users for groupId=%s and teamId=%s", groupID, teamID)
	}

	return groupMembers, nil
}

func (s *SqlGroupStore) GetMemberUsersNotInChannel(groupID string, channelID string) ([]*model.User, error) {
	groupMembers := []*model.User{}

	query := s.groupMemberUsersSelectQuery.
		Where(sq.Eq{
			"GroupMembers.GroupId": groupID,
		}).
		Where(sq.NotEq{
			"GroupMembers.UserId": s.getQueryBuilder().
				Select("ChannelMembers.UserId").
				From("ChannelMembers").
				Where(sq.Eq{
					"ChannelMembers.ChannelId": channelID,
				}),
		}).
		Where(sq.Eq{
			"GroupMembers.UserId": s.getQueryBuilder().
				Select("TeamMembers.UserId").
				From("Channels").
				Join("TeamMembers ON TeamMembers.TeamId = Channels.TeamId").
				Where(sq.Eq{
					"Channels.Id":          channelID,
					"TeamMembers.DeleteAt": 0,
				}),
		}).
		Where(sq.Eq{
			"GroupMembers.DeleteAt": 0,
			"Users.DeleteAt":        0,
		})

	if err := s.GetReplica().SelectBuilder(&groupMembers, query); err != nil {
		return nil, errors.Wrapf(err, "failed to member Users for groupId=%s and channelId!=%s", groupID, channelID)
	}

	return groupMembers, nil
}

func (s *SqlGroupStore) UpsertMember(groupID string, userID string) (*model.GroupMember, error) {
	members, query, err := s.buildUpsertMembersQuery(groupID, []string{userID})
	if err != nil {
		return nil, err
	}
	if _, err = s.GetMaster().ExecBuilder(query); err != nil {
		return nil, errors.Wrap(err, "failed to save GroupMember")
	}
	return members[0], nil
}

func (s *SqlGroupStore) DeleteMember(groupID string, userID string) (*model.GroupMember, error) {
	members, query, err := s.buildDeleteMembersQuery(groupID, []string{userID})
	if err != nil {
		return nil, err
	}
	if _, err = s.GetMaster().ExecBuilder(query); err != nil {
		return nil, errors.Wrapf(err, "failed to update GroupMember with groupId=%s and userId=%s", groupID, userID)
	}

	return members[0], nil
}

func (s *SqlGroupStore) PermanentDeleteMembersByUser(userId string) error {
	builder := s.getQueryBuilder().
		Delete("GroupMembers").
		Where(sq.Eq{"UserId": userId})
	if _, err := s.GetMaster().ExecBuilder(builder); err != nil {
		return errors.Wrapf(err, "failed to permanent delete GroupMember with userId=%s", userId)
	}
	return nil
}

func (s *SqlGroupStore) CreateGroupSyncable(groupSyncable *model.GroupSyncable) (*model.GroupSyncable, error) {
	if err := groupSyncable.IsValid(); err != nil {
		return nil, err
	}

	// Reset values that shouldn't be updatable by parameter
	groupSyncable.DeleteAt = 0
	groupSyncable.CreateAt = model.GetMillis()
	groupSyncable.UpdateAt = groupSyncable.CreateAt

	var insertErr error

	switch groupSyncable.Type {
	case model.GroupSyncableTypeTeam:
		if _, err := s.Team().Get(groupSyncable.SyncableId); err != nil {
			return nil, err
		}

		_, insertErr = s.GetMaster().NamedExec(`INSERT INTO GroupTeams
			(GroupId, AutoAdd, SchemeAdmin, CreateAt, DeleteAt, UpdateAt, TeamId)
			VALUES
			(:GroupId, :AutoAdd, :SchemeAdmin, :CreateAt, :DeleteAt, :UpdateAt, :TeamId)`, groupSyncableToGroupTeam(groupSyncable))
	case model.GroupSyncableTypeChannel:
		var channel *model.Channel
		channel, err := s.Channel().Get(groupSyncable.SyncableId, false)
		if err != nil {
			return nil, err
		}
		_, insertErr = s.GetMaster().NamedExec(`INSERT INTO GroupChannels
			(GroupId, AutoAdd, SchemeAdmin, CreateAt, DeleteAt, UpdateAt, ChannelId)
			VALUES
			(:GroupId, :AutoAdd, :SchemeAdmin, :CreateAt, :DeleteAt, :UpdateAt, :ChannelId)`, groupSyncableToGroupChannel(groupSyncable))
		groupSyncable.TeamID = channel.TeamId
	default:
		return nil, fmt.Errorf("invalid GroupSyncableType: %s", groupSyncable.Type)
	}

	if insertErr != nil {
		return nil, errors.Wrap(insertErr, "unable to insert GroupSyncable")
	}

	return groupSyncable, nil
}

func (s *SqlGroupStore) GetGroupSyncable(groupID string, syncableID string, syncableType model.GroupSyncableType) (*model.GroupSyncable, error) {
	groupSyncable, err := s.getGroupSyncable(groupID, syncableID, syncableType)
	if err != nil {
		if err == sql.ErrNoRows {
			return nil, store.NewErrNotFound("GroupSyncable", fmt.Sprintf("groupId=%s, syncableId=%s, syncableType=%s", groupID, syncableID, syncableType))
		}
		return nil, errors.Wrapf(err, "failed to find GroupSyncable with groupId=%s, syncableId=%s, syncableType=%s", groupID, syncableID, syncableType)
	}

	return groupSyncable, nil
}

func (s *SqlGroupStore) getGroupSyncable(groupID string, syncableID string, syncableType model.GroupSyncableType) (*model.GroupSyncable, error) {
	var err error
	var result any

	switch syncableType {
	case model.GroupSyncableTypeTeam:
		var team groupTeam
		err = s.GetReplica().GetBuilder(&team, s.groupTeamsSelectQuery.Where(sq.Eq{
			"GroupTeams.GroupId": groupID,
			"GroupTeams.TeamId":  syncableID,
		}))
		result = &team
	case model.GroupSyncableTypeChannel:
		var ch groupChannel
		err = s.GetReplica().GetBuilder(&ch, s.groupChannelsSelectQuery.Where(sq.Eq{
			"GroupChannels.GroupId":   groupID,
			"GroupChannels.ChannelId": syncableID,
		}))
		result = &ch
	}

	if err != nil {
		return nil, err
	}

	if result == nil {
		return nil, sql.ErrNoRows
	}

	groupSyncable := model.GroupSyncable{}
	switch syncableType {
	case model.GroupSyncableTypeTeam:
		groupTeam := result.(*groupTeam)
		groupSyncable.SyncableId = groupTeam.TeamId
		groupSyncable.GroupId = groupTeam.GroupId
		groupSyncable.AutoAdd = groupTeam.AutoAdd
		groupSyncable.CreateAt = groupTeam.CreateAt
		groupSyncable.DeleteAt = groupTeam.DeleteAt
		groupSyncable.UpdateAt = groupTeam.UpdateAt
		groupSyncable.Type = syncableType
	case model.GroupSyncableTypeChannel:
		groupChannel := result.(*groupChannel)
		groupSyncable.SyncableId = groupChannel.ChannelId
		groupSyncable.GroupId = groupChannel.GroupId
		groupSyncable.AutoAdd = groupChannel.AutoAdd
		groupSyncable.CreateAt = groupChannel.CreateAt
		groupSyncable.DeleteAt = groupChannel.DeleteAt
		groupSyncable.UpdateAt = groupChannel.UpdateAt
		groupSyncable.Type = syncableType
	default:
		return nil, fmt.Errorf("unable to convert syncableType: %s", syncableType.String())
	}

	return &groupSyncable, nil
}

func (s *SqlGroupStore) GetAllGroupSyncablesByGroupId(groupID string, syncableType model.GroupSyncableType) ([]*model.GroupSyncable, error) {
	groupSyncables := []*model.GroupSyncable{}

	switch syncableType {
	case model.GroupSyncableTypeTeam:
		query := s.groupTeamsSelectQuery.
			Columns("Teams.DisplayName AS TeamDisplayName", "Teams.Type AS TeamType").
			Join("Teams ON Teams.Id = GroupTeams.TeamId").
			Where(sq.Eq{
				"GroupTeams.GroupId":  groupID,
				"GroupTeams.DeleteAt": 0,
			})

		results := []*groupTeamJoin{}
		err := s.GetReplica().SelectBuilder(&results, query)
		if err != nil {
			return nil, errors.Wrapf(err, "failed to find GroupTeams with groupId=%s", groupID)
		}
		for _, result := range results {
			groupSyncable := &model.GroupSyncable{
				SyncableId:      result.TeamId,
				GroupId:         result.GroupId,
				AutoAdd:         result.AutoAdd,
				CreateAt:        result.CreateAt,
				DeleteAt:        result.DeleteAt,
				UpdateAt:        result.UpdateAt,
				Type:            syncableType,
				TeamDisplayName: result.TeamDisplayName,
				TeamType:        result.TeamType,
				SchemeAdmin:     result.SchemeAdmin,
			}
			groupSyncables = append(groupSyncables, groupSyncable)
		}
	case model.GroupSyncableTypeChannel:
		query := s.groupChannelsSelectQuery.
			Columns(
				"Channels.DisplayName AS ChannelDisplayName",
				"Teams.DisplayName AS TeamDisplayName",
				"Channels.Type As ChannelType",
				"Teams.Type As TeamType",
				"Teams.Id AS TeamId",
			).Join("Channels ON Channels.Id = GroupChannels.ChannelId").
			Join("Teams ON Teams.Id = Channels.TeamId").
			Where(sq.Eq{
				"GroupChannels.GroupId":  groupID,
				"GroupChannels.DeleteAt": 0,
			})

		results := []*groupChannelJoin{}
		err := s.GetReplica().SelectBuilder(&results, query)
		if err != nil {
			return nil, errors.Wrapf(err, "failed to find GroupChannels with groupId=%s", groupID)
		}
		for _, result := range results {
			groupSyncable := &model.GroupSyncable{
				SyncableId:         result.ChannelId,
				GroupId:            result.GroupId,
				AutoAdd:            result.AutoAdd,
				CreateAt:           result.CreateAt,
				DeleteAt:           result.DeleteAt,
				UpdateAt:           result.UpdateAt,
				Type:               syncableType,
				ChannelDisplayName: result.ChannelDisplayName,
				ChannelType:        result.ChannelType,
				TeamDisplayName:    result.TeamDisplayName,
				TeamType:           result.TeamType,
				TeamID:             result.TeamID,
				SchemeAdmin:        result.SchemeAdmin,
			}
			groupSyncables = append(groupSyncables, groupSyncable)
		}
	}

	return groupSyncables, nil
}

func (s *SqlGroupStore) UpdateGroupSyncable(groupSyncable *model.GroupSyncable) (*model.GroupSyncable, error) {
	retrievedGroupSyncable, err := s.getGroupSyncable(groupSyncable.GroupId, groupSyncable.SyncableId, groupSyncable.Type)
	if err != nil {
		if err == sql.ErrNoRows {
			return nil, errors.Wrap(store.NewErrNotFound("GroupSyncable", fmt.Sprintf("groupId=%s, syncableId=%s, syncableType=%s", groupSyncable.GroupId, groupSyncable.SyncableId, groupSyncable.Type)), "GroupSyncable not found")
		}
		return nil, errors.Wrapf(err, "failed to find GroupSyncable with groupId=%s, syncableId=%s, syncableType=%s", groupSyncable.GroupId, groupSyncable.SyncableId, groupSyncable.Type)
	}

	if err := groupSyncable.IsValid(); err != nil {
		return nil, err
	}

	// If updating DeleteAt it can only be to 0
	if groupSyncable.DeleteAt != retrievedGroupSyncable.DeleteAt && groupSyncable.DeleteAt != 0 {
		return nil, errors.New("DeleteAt should be 0 when updating")
	}

	// Reset these properties, don't update them based on input
	groupSyncable.CreateAt = retrievedGroupSyncable.CreateAt
	groupSyncable.UpdateAt = model.GetMillis()

	switch groupSyncable.Type {
	case model.GroupSyncableTypeTeam:
		_, err = s.GetMaster().NamedExec(`UPDATE GroupTeams
			SET AutoAdd=:AutoAdd, SchemeAdmin=:SchemeAdmin, CreateAt=:CreateAt,
				DeleteAt=:DeleteAt, UpdateAt=:UpdateAt
			WHERE GroupId=:GroupId AND TeamId=:TeamId`, groupSyncableToGroupTeam(groupSyncable))
	case model.GroupSyncableTypeChannel:
		// We need to get the TeamId so redux can manage channels when teams are unlinked
		var channel *model.Channel
		channel, channelErr := s.Channel().Get(groupSyncable.SyncableId, false)
		if channelErr != nil {
			return nil, channelErr
		}

		_, err = s.GetMaster().NamedExec(`UPDATE GroupChannels
			SET AutoAdd=:AutoAdd, SchemeAdmin=:SchemeAdmin, CreateAt=:CreateAt,
				DeleteAt=:DeleteAt, UpdateAt=:UpdateAt
			WHERE GroupId=:GroupId AND ChannelId=:ChannelId`, groupSyncableToGroupChannel(groupSyncable))

		groupSyncable.TeamID = channel.TeamId
	default:
		return nil, fmt.Errorf("invalid GroupSyncableType: %s", groupSyncable.Type)
	}

	if err != nil {
		return nil, errors.Wrap(err, "failed to update GroupSyncable")
	}

	return groupSyncable, nil
}

func (s *SqlGroupStore) DeleteGroupSyncable(groupID string, syncableID string, syncableType model.GroupSyncableType) (*model.GroupSyncable, error) {
	groupSyncable, err := s.getGroupSyncable(groupID, syncableID, syncableType)
	if err != nil {
		if err == sql.ErrNoRows {
			return nil, store.NewErrNotFound("GroupSyncable", fmt.Sprintf("groupId=%s, syncableId=%s, syncableType=%s", groupID, syncableID, syncableType))
		}
		return nil, errors.Wrapf(err, "failed to find GroupSyncable with groupId=%s, syncableId=%s, syncableType=%s", groupID, syncableID, syncableType)
	}

	if groupSyncable.DeleteAt != 0 {
		return nil, store.NewErrInvalidInput("GroupSyncable", "<groupId, syncableId, syncableType>", fmt.Sprintf("<%s, %s, %s>", groupSyncable.GroupId, groupSyncable.SyncableId, groupSyncable.Type))
	}

	time := model.GetMillis()
	groupSyncable.DeleteAt = time
	groupSyncable.UpdateAt = time

	switch groupSyncable.Type {
	case model.GroupSyncableTypeTeam:
		_, err = s.GetMaster().NamedExec(`UPDATE GroupTeams
			SET AutoAdd=:AutoAdd, SchemeAdmin=:SchemeAdmin, CreateAt=:CreateAt,
				DeleteAt=:DeleteAt, UpdateAt=:UpdateAt
			WHERE GroupId=:GroupId AND TeamId=:TeamId`, groupSyncableToGroupTeam(groupSyncable))
	case model.GroupSyncableTypeChannel:
		_, err = s.GetMaster().NamedExec(`UPDATE GroupChannels
			SET AutoAdd=:AutoAdd, SchemeAdmin=:SchemeAdmin, CreateAt=:CreateAt,
				DeleteAt=:DeleteAt, UpdateAt=:UpdateAt
			WHERE GroupId=:GroupId AND ChannelId=:ChannelId`, groupSyncableToGroupChannel(groupSyncable))
	default:
		return nil, fmt.Errorf("invalid GroupSyncableType: %s", groupSyncable.Type)
	}

	if err != nil {
		return nil, errors.Wrap(err, "failed to update GroupSyncable")
	}

	return groupSyncable, nil
}

func (s *SqlGroupStore) TeamMembersToAdd(since int64, teamID *string, reAddRemovedMembers bool) ([]*model.UserTeamIDPair, error) {
	builder := s.getQueryBuilder().Select("GroupMembers.UserId UserID", "GroupTeams.TeamId TeamID").
		From("GroupMembers").
		Join("GroupTeams ON GroupTeams.GroupId = GroupMembers.GroupId").
		Join("UserGroups ON UserGroups.Id = GroupMembers.GroupId").
		Join("Teams ON Teams.Id = GroupTeams.TeamId").
		Where(sq.Eq{
			"UserGroups.DeleteAt":   0,
			"GroupTeams.DeleteAt":   0,
			"GroupTeams.AutoAdd":    true,
			"GroupMembers.DeleteAt": 0,
			"Teams.DeleteAt":        0,
		})

	if !reAddRemovedMembers {
		builder = builder.
			JoinClause("LEFT OUTER JOIN TeamMembers ON TeamMembers.TeamId = GroupTeams.TeamId AND TeamMembers.UserId = GroupMembers.UserId").
			Where(sq.Eq{"TeamMembers.UserId": nil}).
			Where(sq.Or{
				sq.GtOrEq{"GroupMembers.CreateAt": since},
				sq.GtOrEq{"GroupTeams.UpdateAt": since},
			})
	}
	if teamID != nil {
		builder = builder.Where(sq.Eq{"Teams.Id": *teamID})
	}

	teamMembers := []*model.UserTeamIDPair{}

	if err := s.GetMaster().SelectBuilder(&teamMembers, builder); err != nil {
		return nil, errors.Wrap(err, "failed to find UserTeamIDPairs")
	}

	return teamMembers, nil
}

func (s *SqlGroupStore) ChannelMembersToAdd(since int64, channelID *string, reAddRemovedMembers bool) ([]*model.UserChannelIDPair, error) {
	builder := s.getQueryBuilder().Select("GroupMembers.UserId UserID", "GroupChannels.ChannelId ChannelID").
		From("GroupMembers").
		Join("GroupChannels ON GroupChannels.GroupId = GroupMembers.GroupId").
		Join("UserGroups ON UserGroups.Id = GroupMembers.GroupId").
		Join("Channels ON Channels.Id = GroupChannels.ChannelId").
		Where(sq.Eq{
			"UserGroups.DeleteAt":    0,
			"GroupChannels.DeleteAt": 0,
			"GroupChannels.AutoAdd":  true,
			"GroupMembers.DeleteAt":  0,
			"Channels.DeleteAt":      0,
		})

	if !reAddRemovedMembers {
		builder = builder.
			JoinClause("LEFT OUTER JOIN ChannelMemberHistory ON ChannelMemberHistory.ChannelId = GroupChannels.ChannelId AND ChannelMemberHistory.UserId = GroupMembers.UserId").
			Where(sq.Eq{
				"ChannelMemberHistory.UserId":    nil,
				"ChannelMemberHistory.LeaveTime": nil,
			}).
			Where(sq.Or{
				sq.GtOrEq{"GroupMembers.CreateAt": since},
				sq.GtOrEq{"GroupChannels.UpdateAt": since},
			})
	}
	if channelID != nil {
		builder = builder.Where(sq.Eq{"Channels.Id": *channelID})
	}

	channelMembers := []*model.UserChannelIDPair{}

	if err := s.GetMaster().SelectBuilder(&channelMembers, builder); err != nil {
		return nil, errors.Wrap(err, "failed to find UserChannelIDPairs")
	}

	return channelMembers, nil
}

func groupSyncableToGroupTeam(groupSyncable *model.GroupSyncable) *groupTeam {
	return &groupTeam{
		GroupSyncable: *groupSyncable,
		TeamId:        groupSyncable.SyncableId,
	}
}

func groupSyncableToGroupChannel(groupSyncable *model.GroupSyncable) *groupChannel {
	return &groupChannel{
		GroupSyncable: *groupSyncable,
		ChannelId:     groupSyncable.SyncableId,
	}
}

func (s *SqlGroupStore) TeamMembersToRemove(teamID *string) ([]*model.TeamMember, error) {
	whereStmt := `
		(TeamMembers.TeamId,
			TeamMembers.UserId)
		NOT IN (
			SELECT
				Teams.Id AS TeamId,
				GroupMembers.UserId
			FROM
				Teams
				JOIN GroupTeams ON GroupTeams.TeamId = Teams.Id
				JOIN UserGroups ON UserGroups.Id = GroupTeams.GroupId
				JOIN GroupMembers ON GroupMembers.GroupId = UserGroups.Id
			WHERE
				Teams.GroupConstrained = TRUE
				AND GroupTeams.DeleteAt = 0
				AND UserGroups.DeleteAt = 0
				AND Teams.DeleteAt = 0
				AND GroupMembers.DeleteAt = 0
			GROUP BY
				Teams.Id,
				GroupMembers.UserId)`

	builder := s.getQueryBuilder().Select(
		"TeamMembers.TeamId",
		"TeamMembers.UserId",
		"TeamMembers.Roles",
		"TeamMembers.DeleteAt",
		"TeamMembers.SchemeUser",
		"TeamMembers.SchemeAdmin",
		"(TeamMembers.SchemeGuest IS NOT NULL AND TeamMembers.SchemeGuest) AS SchemeGuest",
	).
		From("TeamMembers").
		Join("Teams ON Teams.Id = TeamMembers.TeamId").
		LeftJoin("Bots ON Bots.UserId = TeamMembers.UserId").
		Where(sq.Eq{"TeamMembers.DeleteAt": 0, "Teams.DeleteAt": 0, "Teams.GroupConstrained": true, "Bots.UserId": nil}).
		Where(whereStmt)

	if teamID != nil {
		builder = builder.Where(sq.Eq{"TeamMembers.TeamId": *teamID})
	}

	teamMembers := []*model.TeamMember{}

	if err := s.GetReplica().SelectBuilder(&teamMembers, builder); err != nil {
		return nil, errors.Wrap(err, "failed to find TeamMembers")
	}

	return teamMembers, nil
}

func (s *SqlGroupStore) CountGroupsByChannel(channelId string, opts model.GroupSearchOpts) (int64, error) {
	builder := s.groupsBySyncableBaseQuery(model.GroupSyncableTypeChannel, selectCountGroups, channelId, opts)

	var count int64
	if err := s.GetReplica().GetBuilder(&count, builder); err != nil {
		return int64(0), errors.Wrapf(err, "failed to count Groups by channel with channelId=%s", channelId)
	}

	return count, nil
}

type group struct {
	Id                          string
	Name                        *string
	DisplayName                 string
	Description                 string
	Source                      model.GroupSource
	RemoteId                    *string
	CreateAt                    int64
	UpdateAt                    int64
	DeleteAt                    int64
	HasSyncables                bool
	MemberCount                 *int
	AllowReference              bool
	ChannelMemberCount          *int
	ChannelMemberTimezonesCount *int
}

func (g group) ToModel() *model.Group {
	return &model.Group{
		Id:                          g.Id,
		Name:                        g.Name,
		DisplayName:                 g.DisplayName,
		Description:                 g.Description,
		Source:                      g.Source,
		RemoteId:                    g.RemoteId,
		CreateAt:                    g.CreateAt,
		UpdateAt:                    g.UpdateAt,
		DeleteAt:                    g.DeleteAt,
		HasSyncables:                g.HasSyncables,
		AllowReference:              g.AllowReference,
		MemberCount:                 g.MemberCount,
		ChannelMemberCount:          g.ChannelMemberCount,
		ChannelMemberTimezonesCount: g.ChannelMemberTimezonesCount,
	}
}

type groups []*group

func (groups groups) ToModel() []*model.Group {
	res := make([]*model.Group, 0, len(groups))
	for _, g := range groups {
		res = append(res, g.ToModel())
	}
	return res
}

type groupWithSchemeAdmin struct {
	group
	SyncableSchemeAdmin *bool
}

func (g groupWithSchemeAdmin) ToModel() *model.GroupWithSchemeAdmin {
	if g.SyncableSchemeAdmin == nil {
		g.SyncableSchemeAdmin = model.NewPointer(false)
	}
	res := &model.GroupWithSchemeAdmin{
		Group:       *g.group.ToModel(),
		SchemeAdmin: g.SyncableSchemeAdmin,
	}
	return res
}

type groupsWithSchemeAdmin []*groupWithSchemeAdmin

func (groups groupsWithSchemeAdmin) ToModel() []*model.GroupWithSchemeAdmin {
	res := make([]*model.GroupWithSchemeAdmin, 0, len(groups))
	for _, g := range groups {
		res = append(res, g.ToModel())
	}
	return res
}

type groupAssociatedToChannelWithSchemeAdmin struct {
	groupWithSchemeAdmin
	ChannelId string
}

func (g groupAssociatedToChannelWithSchemeAdmin) ToModel() *model.GroupsAssociatedToChannelWithSchemeAdmin {
	withSchemeAdmin := g.groupWithSchemeAdmin.ToModel()
	return &model.GroupsAssociatedToChannelWithSchemeAdmin{
		ChannelId:   g.ChannelId,
		SchemeAdmin: withSchemeAdmin.SchemeAdmin,
		Group:       withSchemeAdmin.Group,
	}
}

type groupsAssociatedToChannelWithSchemeAdmin []groupAssociatedToChannelWithSchemeAdmin

func (groups groupsAssociatedToChannelWithSchemeAdmin) ToModel() []*model.GroupsAssociatedToChannelWithSchemeAdmin {
	res := make([]*model.GroupsAssociatedToChannelWithSchemeAdmin, 0, len(groups))
	for _, g := range groups {
		res = append(res, g.ToModel())
	}
	return res
}

func (s *SqlGroupStore) GetGroupsByChannel(channelId string, opts model.GroupSearchOpts) ([]*model.GroupWithSchemeAdmin, error) {
	builder := s.groupsBySyncableBaseQuery(model.GroupSyncableTypeChannel, selectGroups, channelId, opts)

	if opts.PageOpts != nil {
		offset := uint64(opts.PageOpts.Page * opts.PageOpts.PerPage)
		builder = builder.OrderBy("UserGroups.DisplayName").Limit(uint64(opts.PageOpts.PerPage)).Offset(offset)
	}

	groups := groupsWithSchemeAdmin{}
	if err := s.GetReplica().SelectBuilder(&groups, builder); err != nil {
		return nil, errors.Wrapf(err, "failed to find Groups with channelId=%s", channelId)
	}

	return groups.ToModel(), nil
}

func (s *SqlGroupStore) ChannelMembersToRemove(channelID *string) ([]*model.ChannelMember, error) {
	whereStmt := `
		(ChannelMembers.ChannelId,
			ChannelMembers.UserId)
		NOT IN (
			SELECT
				Channels.Id AS ChannelId,
				GroupMembers.UserId
			FROM
				Channels
				JOIN GroupChannels ON GroupChannels.ChannelId = Channels.Id
				JOIN UserGroups ON UserGroups.Id = GroupChannels.GroupId
				JOIN GroupMembers ON GroupMembers.GroupId = UserGroups.Id
			WHERE
				Channels.GroupConstrained = TRUE
				AND GroupChannels.DeleteAt = 0
				AND UserGroups.DeleteAt = 0
				AND Channels.DeleteAt = 0
				AND GroupMembers.DeleteAt = 0
			GROUP BY
				Channels.Id,
				GroupMembers.UserId)`

	builder := s.getQueryBuilder().Select(
		"ChannelMembers.ChannelId",
		"ChannelMembers.UserId",
		"ChannelMembers.LastViewedAt",
		"ChannelMembers.MsgCount",
		"ChannelMembers.MsgCountRoot",
		"ChannelMembers.MentionCount",
		"ChannelMembers.MentionCountRoot",
		"ChannelMembers.NotifyProps",
		"ChannelMembers.LastUpdateAt",
		"ChannelMembers.LastUpdateAt",
		"ChannelMembers.SchemeUser",
		"ChannelMembers.SchemeAdmin",
		"(ChannelMembers.SchemeGuest IS NOT NULL AND ChannelMembers.SchemeGuest) AS SchemeGuest",
	).
		From("ChannelMembers").
		Join("Channels ON Channels.Id = ChannelMembers.ChannelId").
		LeftJoin("Bots ON Bots.UserId = ChannelMembers.UserId").
		Where(sq.Eq{"Channels.DeleteAt": 0, "Channels.GroupConstrained": true, "Bots.UserId": nil}).
		Where(whereStmt)

	if channelID != nil {
		builder = builder.Where(sq.Eq{"ChannelMembers.ChannelId": *channelID})
	}

	channelMembers := []*model.ChannelMember{}

	if err := s.GetReplica().SelectBuilder(&channelMembers, builder); err != nil {
		return nil, errors.Wrap(err, "failed to find ChannelMembers")
	}

	return channelMembers, nil
}

func (s *SqlGroupStore) groupsBySyncableBaseQuery(st model.GroupSyncableType, t selectType, syncableID string, opts model.GroupSearchOpts) sq.SelectBuilder {
	var query sq.SelectBuilder
	switch t {
	case selectGroups:
		query = s.userGroupsSelectQuery.
			Column("gs.SchemeAdmin AS SyncableSchemeAdmin")
	case selectCountGroups:
		query = s.getQueryBuilder().
			Select("COUNT(*)").
			From("UserGroups")
	}

	if st == model.GroupSyncableTypeTeam {
		query = query.
			Join("GroupTeams gs ON gs.GroupId = UserGroups.Id").
			Where(sq.Eq{
				"gs.TeamId":   syncableID,
				"gs.DeleteAt": 0,
			})
	} else {
		query = query.
			Join("GroupChannels gs ON gs.GroupId = UserGroups.Id").
			Where(sq.Eq{
				"gs.ChannelId": syncableID,
				"gs.DeleteAt":  0,
			})
	}

	query = query.
		Where(sq.Eq{
			"UserGroups.DeleteAt": 0,
		})

	if opts.IncludeMemberCount && t == selectGroups {
		query = query.
			Column("coalesce(Members.MemberCount, 0) AS MemberCount").
			LeftJoin("(SELECT GroupMembers.GroupId, COUNT(*) AS MemberCount FROM GroupMembers LEFT JOIN Users ON Users.Id = GroupMembers.UserId WHERE GroupMembers.DeleteAt = 0 AND Users.DeleteAt = 0 GROUP BY GroupId) AS Members ON Members.GroupId = UserGroups.Id").
			OrderBy("UserGroups.DisplayName")
	}

	if opts.FilterAllowReference && t == selectGroups {
		query = query.Where("UserGroups.AllowReference = true")
	}

	if opts.Q != "" {
		pattern := fmt.Sprintf("%%%s%%", sanitizeSearchTerm(opts.Q, "\\"))
		operatorKeyword := "ILIKE"
		query = query.Where(fmt.Sprintf("(UserGroups.Name %[1]s ? OR UserGroups.DisplayName %[1]s ?)", operatorKeyword), pattern, pattern)
	}

	return query
}

func (s *SqlGroupStore) getGroupsAssociatedToChannelsByTeam(teamID string, opts model.GroupSearchOpts) sq.SelectBuilder {
	query := s.userGroupsSelectQuery.
		Columns("gc.ChannelId", "gc.SchemeAdmin AS SyncableSchemeAdmin").
		LeftJoin(`
			(SELECT
				GroupChannels.GroupId, GroupChannels.ChannelId, GroupChannels.DeleteAt, GroupChannels.SchemeAdmin
			FROM
				GroupChannels
			LEFT JOIN
				Channels ON (Channels.Id = GroupChannels.ChannelId)
			WHERE
				GroupChannels.DeleteAt = 0
				AND Channels.DeleteAt = 0
				AND Channels.TeamId = ?) AS gc ON gc.GroupId = UserGroups.Id`, teamID).
		Where("UserGroups.DeleteAt = 0 AND gc.DeleteAt = 0").
		OrderBy("UserGroups.DisplayName")

	if opts.IncludeMemberCount {
		query = s.userGroupsSelectQuery.
			Columns("gc.ChannelId", "coalesce(Members.MemberCount, 0) AS MemberCount", "gc.SchemeAdmin AS SyncableSchemeAdmin").
			LeftJoin(`
				(SELECT
					GroupChannels.ChannelId, GroupChannels.DeleteAt, GroupChannels.GroupId, GroupChannels.SchemeAdmin
				FROM
					GroupChannels
				LEFT JOIN
					Channels ON (Channels.Id = GroupChannels.ChannelId)
				WHERE
					GroupChannels.DeleteAt = 0
					AND Channels.DeleteAt = 0
					AND Channels.TeamId = ?) AS gc ON gc.GroupId = UserGroups.Id`, teamID).
			LeftJoin(`(
				SELECT
					GroupMembers.GroupId, COUNT(*) AS MemberCount
				FROM
					GroupMembers
				LEFT JOIN
					Users ON Users.Id = GroupMembers.UserId
				WHERE
					GroupMembers.DeleteAt = 0
					AND Users.DeleteAt = 0
				GROUP BY GroupId) AS Members
			ON Members.GroupId = UserGroups.Id`).
			Where("UserGroups.DeleteAt = 0 AND gc.DeleteAt = 0").
			OrderBy("UserGroups.DisplayName")
	}

	if opts.FilterAllowReference {
		query = query.Where("UserGroups.AllowReference = true")
	}

	if opts.Q != "" {
		pattern := fmt.Sprintf("%%%s%%", sanitizeSearchTerm(opts.Q, "\\"))
		operatorKeyword := "ILIKE"
		query = query.Where(fmt.Sprintf("(UserGroups.Name %[1]s ? OR UserGroups.DisplayName %[1]s ?)", operatorKeyword), pattern, pattern)
	}

	return query
}

func (s *SqlGroupStore) CountGroupsByTeam(teamId string, opts model.GroupSearchOpts) (int64, error) {
	builder := s.groupsBySyncableBaseQuery(model.GroupSyncableTypeTeam, selectCountGroups, teamId, opts)

	var count int64
	if err := s.GetReplica().GetBuilder(&count, builder); err != nil {
		return int64(0), errors.Wrapf(err, "failed to count Groups with teamId=%s", teamId)
	}

	return count, nil
}

func (s *SqlGroupStore) GetGroupsByTeam(teamId string, opts model.GroupSearchOpts) ([]*model.GroupWithSchemeAdmin, error) {
	builder := s.groupsBySyncableBaseQuery(model.GroupSyncableTypeTeam, selectGroups, teamId, opts)

	if opts.PageOpts != nil {
		offset := uint64(opts.PageOpts.Page * opts.PageOpts.PerPage)
		builder = builder.OrderBy("UserGroups.DisplayName").Limit(uint64(opts.PageOpts.PerPage)).Offset(offset)
	}

	groups := groupsWithSchemeAdmin{}
	if err := s.GetReplica().SelectBuilder(&groups, builder); err != nil {
		return nil, errors.Wrapf(err, "failed to find Groups with teamId=%s", teamId)
	}

	return groups.ToModel(), nil
}

func (s *SqlGroupStore) GetGroupsAssociatedToChannelsByTeam(teamId string, opts model.GroupSearchOpts) (map[string][]*model.GroupWithSchemeAdmin, error) {
	builder := s.getGroupsAssociatedToChannelsByTeam(teamId, opts)

	if opts.PageOpts != nil {
		offset := uint64(opts.PageOpts.Page * opts.PageOpts.PerPage)
		builder = builder.OrderBy("UserGroups.DisplayName").Limit(uint64(opts.PageOpts.PerPage)).Offset(offset)
	}

	tgroups := groupsAssociatedToChannelWithSchemeAdmin{}

	if err := s.GetReplica().SelectBuilder(&tgroups, builder); err != nil {
		return nil, errors.Wrapf(err, "failed to find Groups with teamId=%s", teamId)
	}

	groups := map[string][]*model.GroupWithSchemeAdmin{}
	for _, tgroup := range tgroups {
		group := tgroup.groupWithSchemeAdmin.ToModel()
		groups[tgroup.ChannelId] = append(groups[tgroup.ChannelId], group)
	}

	return groups, nil
}

func (s *SqlGroupStore) GetGroups(page, perPage int, opts model.GroupSearchOpts, viewRestrictions *model.ViewUsersRestrictions) ([]*model.Group, error) {
	groupsVar := groups{}

	groupsQuery := s.userGroupsSelectQuery

	if opts.IncludeMemberCount {
		groupsQuery = groupsQuery.Column("coalesce(Members.MemberCount, 0) AS MemberCount")
	}

	if opts.IncludeChannelMemberCount != "" {
		groupsQuery = groupsQuery.Column("coalesce(ChannelMembers.ChannelMemberCount, 0) AS ChannelMemberCount")
		if opts.IncludeTimezones {
			groupsQuery = groupsQuery.Column("coalesce(ChannelMembers.ChannelMemberTimezonesCount, 0) AS ChannelMemberTimezonesCount")
		}
	}

	if opts.IncludeMemberCount {
		countQuery := s.getQueryBuilder().
			Select("GroupMembers.GroupId, COUNT(DISTINCT Users.Id) AS MemberCount").
			From("GroupMembers").
			LeftJoin("Users ON Users.Id = GroupMembers.UserId").
			Where(sq.Eq{"GroupMembers.DeleteAt": 0}).
			Where(sq.Eq{"Users.DeleteAt": 0}).
			GroupBy("GroupId")

		countQuery = applyViewRestrictionsFilter(countQuery, viewRestrictions, false)

		countString, params, err := countQuery.PlaceholderFormat(sq.Question).ToSql()
		if err != nil {
			return nil, errors.Wrap(err, "get_groups_tosql")
		}
		groupsQuery = groupsQuery.
			LeftJoin("("+countString+") AS Members ON Members.GroupId = UserGroups.Id", params...)
	}

	if opts.IncludeChannelMemberCount != "" {
		selectStr := "GroupMembers.GroupId, COUNT(ChannelMembers.UserId) AS ChannelMemberCount"
		joinStr := ""

		if opts.IncludeTimezones {
			selectStr += `,
				COUNT(DISTINCT
				(
					CASE WHEN Timezone->>'useAutomaticTimezone' = 'true' AND length(Timezone->>'automaticTimezone') > 0
					THEN Timezone->>'automaticTimezone'
					WHEN Timezone->>'useAutomaticTimezone' = 'false' AND length(Timezone->>'manualTimezone') > 0
					THEN Timezone->>'manualTimezone'
					END
				)) AS ChannelMemberTimezonesCount`
			joinStr = "LEFT JOIN Users ON Users.Id = GroupMembers.UserId"
		}

		groupsQuery = groupsQuery.
			LeftJoin("(SELECT "+selectStr+" FROM ChannelMembers LEFT JOIN GroupMembers ON GroupMembers.UserId = ChannelMembers.UserId AND GroupMembers.DeleteAt = 0 "+joinStr+" WHERE ChannelMembers.ChannelId = ? GROUP BY GroupId) AS ChannelMembers ON ChannelMembers.GroupId = UserGroups.Id", opts.IncludeChannelMemberCount)
	}

	if opts.FilterHasMember != "" {
		groupsQuery = groupsQuery.
			LeftJoin("GroupMembers ON GroupMembers.GroupId = UserGroups.Id").
			Where("GroupMembers.UserId = ?", opts.FilterHasMember).
			Where("GroupMembers.DeleteAt = 0")
	}

	if opts.Since > 0 {
		groupsQuery = groupsQuery.Where(sq.Gt{
			"UserGroups.UpdateAt": opts.Since,
		})
	}

	if opts.FilterArchived {
		groupsQuery = groupsQuery.Where("UserGroups.DeleteAt > 0")
	} else if !opts.IncludeArchived && opts.Since <= 0 {
		// Mobile needs to return archived groups when the since parameter is set, will need to keep this for backwards compatibility
		groupsQuery = groupsQuery.Where("UserGroups.DeleteAt = 0")
	}

	if opts.IncludeArchived {
		groupsQuery = groupsQuery.OrderBy("CASE WHEN UserGroups.DeleteAt = 0 THEN UserGroups.DisplayName end, CASE WHEN UserGroups.DeleteAt != 0 THEN UserGroups.DisplayName END")
	} else {
		groupsQuery = groupsQuery.OrderBy("UserGroups.DisplayName")
	}

	if perPage != 0 {
		groupsQuery = groupsQuery.
			Limit(uint64(perPage)).
			Offset(uint64(page * perPage))
	}

	if opts.FilterAllowReference {
		groupsQuery = groupsQuery.Where("UserGroups.AllowReference = true")
	}

	if opts.Q != "" {
		pattern := fmt.Sprintf("%%%s%%", sanitizeSearchTerm(opts.Q, "\\"))
		operatorKeyword := "ILIKE"
		groupsQuery = groupsQuery.Where(fmt.Sprintf("(UserGroups.Name %[1]s ? OR UserGroups.DisplayName %[1]s ?)", operatorKeyword), pattern, pattern)
	}

	if len(opts.NotAssociatedToTeam) == 26 {
		groupsQuery = groupsQuery.Where(`
			UserGroups.Id NOT IN (
				SELECT
					Id
				FROM
					UserGroups
					JOIN GroupTeams ON GroupTeams.GroupId = UserGroups.Id
				WHERE
					GroupTeams.DeleteAt = 0
					AND UserGroups.DeleteAt = 0
					AND GroupTeams.TeamId = ?
			)
		`, opts.NotAssociatedToTeam)
	}

	if len(opts.NotAssociatedToChannel) == 26 {
		groupsQuery = groupsQuery.Where(`
			UserGroups.Id NOT IN (
				SELECT
					Id
				FROM
					UserGroups
					JOIN GroupChannels ON GroupChannels.GroupId = UserGroups.Id
				WHERE
					GroupChannels.DeleteAt = 0
					AND UserGroups.DeleteAt = 0
					AND GroupChannels.ChannelId = ?
			)
		`, opts.NotAssociatedToChannel)
	}

	if opts.FilterParentTeamPermitted && len(opts.NotAssociatedToChannel) == 26 {
		groupsQuery = groupsQuery.Where(`
			CASE
			WHEN (
				SELECT
					Teams.GroupConstrained
				FROM
					Teams
					JOIN Channels ON Channels.TeamId = Teams.Id
				WHERE
					Channels.Id = ?
			) THEN UserGroups.Id IN (
				SELECT
					GroupId
				FROM
					GroupTeams
				WHERE
					GroupTeams.DeleteAt = 0
					AND GroupTeams.TeamId = (
						SELECT
							TeamId
						FROM
							Channels
						WHERE
							Id = ?
					)
			)
			ELSE TRUE
		END
		`, opts.NotAssociatedToChannel, opts.NotAssociatedToChannel)
	}

	if opts.Source != "" {
		groupsQuery = groupsQuery.Where("UserGroups.Source = ?", opts.Source)
	} else if opts.OnlySyncableSources {
		sources := model.GetSyncableGroupSources()
		sourcePrefixes := model.GetSyncableGroupSourcePrefixes()

		orClauses := sq.Or{}
		if len(sources) > 0 {
			orClauses = append(orClauses, sq.Eq{"UserGroups.Source": sources})
		}
		for _, prefix := range sourcePrefixes {
			orClauses = append(orClauses, sq.Like{"UserGroups.Source": string(prefix) + "%"})
		}
		groupsQuery = groupsQuery.Where(orClauses)
	}

	if err := s.GetReplica().SelectBuilder(&groupsVar, groupsQuery); err != nil {
		return nil, errors.Wrap(err, "failed to find Groups")
	}

	return groupsVar.ToModel(), nil
}

func (s *SqlGroupStore) teamMembersMinusGroupMembersQuery(teamID string, groupIDs []string, isCount bool) sq.SelectBuilder {
	var builder sq.SelectBuilder

	if isCount {
		builder = s.getQueryBuilder().Select("count(DISTINCT Users.Id)")
	} else {
		builder = s.getQueryBuilder().Select().
			Columns(getUsersColumns()...).
			Column("coalesce(TeamMembers.SchemeGuest, false) SchemeGuest").
			Column("TeamMembers.SchemeAdmin").
			Column("TeamMembers.SchemeUser")

		builder = builder.Column("string_agg(UserGroups.Id, ',') AS GroupIDs")
	}

	subQuery := s.getQueryBuilder().Select("GroupMembers.UserId").
		From("GroupMembers").
		Join("UserGroups ON UserGroups.Id = GroupMembers.GroupId").
		Where("GroupMembers.DeleteAt = 0").
		Where(fmt.Sprintf("GroupMembers.GroupId IN ('%s')", strings.Join(groupIDs, "', '")))

	query, _ := subQuery.MustSql()

	builder = builder.
		From("TeamMembers").
		Join("Teams ON Teams.Id = TeamMembers.TeamId").
		Join("Users ON Users.Id = TeamMembers.UserId").
		LeftJoin("Bots ON Bots.UserId = TeamMembers.UserId").
		LeftJoin("GroupMembers ON GroupMembers.UserId = Users.Id").
		LeftJoin("UserGroups ON UserGroups.Id = GroupMembers.GroupId").
		Where("TeamMembers.DeleteAt = 0").
		Where("Teams.DeleteAt = 0").
		Where("Users.DeleteAt = 0").
		Where("Bots.UserId IS NULL").
		Where("Teams.Id = ?", teamID).
		Where(fmt.Sprintf("Users.Id NOT IN (%s)", query))

	if !isCount {
		builder = builder.GroupBy("Users.Id, TeamMembers.SchemeGuest, TeamMembers.SchemeAdmin, TeamMembers.SchemeUser")
	}

	return builder
}

// TeamMembersMinusGroupMembers returns the set of users on the given team minus the set of users in the given
// groups.
func (s *SqlGroupStore) TeamMembersMinusGroupMembers(teamID string, groupIDs []string, page, perPage int) ([]*model.UserWithGroups, error) {
	builder := s.teamMembersMinusGroupMembersQuery(teamID, groupIDs, false)
	builder = builder.OrderBy("Users.Username ASC").Limit(uint64(perPage)).Offset(uint64(page * perPage))

	users := []*model.UserWithGroups{}
	if err := s.GetReplica().SelectBuilder(&users, builder); err != nil {
		return nil, errors.Wrap(err, "failed to find UserWithGroups")
	}

	return users, nil
}

// CountTeamMembersMinusGroupMembers returns the count of the set of users on the given team minus the set of users
// in the given groups.
func (s *SqlGroupStore) CountTeamMembersMinusGroupMembers(teamID string, groupIDs []string) (int64, error) {
	queryString, args, err := s.teamMembersMinusGroupMembersQuery(teamID, groupIDs, true).ToSql()
	if err != nil {
		return 0, errors.Wrap(err, "count_team_members_minus_group_members_tosql")
	}

	var count int64
	if err := s.GetReplica().Get(&count, queryString, args...); err != nil {
		return 0, errors.Wrap(err, "failed to count TeamMembers minus GroupMembers")
	}

	return count, nil
}

func (s *SqlGroupStore) channelMembersMinusGroupMembersQuery(channelID string, groupIDs []string, isCount bool) sq.SelectBuilder {
	builder := s.getQueryBuilder().Select()

	if isCount {
		builder = builder.Column("count(DISTINCT Users.Id)")
	} else {
		builder = builder.Columns(getUsersColumns()...)
		builder = builder.Columns(
			"COALESCE(ChannelMembers.SchemeGuest, FALSE) SchemeGuest",
			"ChannelMembers.SchemeAdmin",
			"ChannelMembers.SchemeUser",
		)

		builder = builder.Column("string_agg(UserGroups.Id, ',') AS GroupIDs")
	}

	subQuery := s.getQueryBuilder().Select("GroupMembers.UserId").
		From("GroupMembers").
		Join("UserGroups ON UserGroups.Id = GroupMembers.GroupId").
		Where("GroupMembers.DeleteAt = 0").
		Where(fmt.Sprintf("GroupMembers.GroupId IN ('%s')", strings.Join(groupIDs, "', '")))

	query, _ := subQuery.MustSql()

	builder = builder.
		From("ChannelMembers").
		Join("Channels ON Channels.Id = ChannelMembers.ChannelId").
		Join("Users ON Users.Id = ChannelMembers.UserId").
		LeftJoin("Bots ON Bots.UserId = ChannelMembers.UserId").
		LeftJoin("GroupMembers ON GroupMembers.UserId = Users.Id").
		LeftJoin("UserGroups ON UserGroups.Id = GroupMembers.GroupId").
		Where("Channels.DeleteAt = 0").
		Where("Users.DeleteAt = 0").
		Where("Bots.UserId IS NULL").
		Where("Channels.Id = ?", channelID).
		Where(fmt.Sprintf("Users.Id NOT IN (%s)", query))

	if !isCount {
		builder = builder.GroupBy("Users.Id, ChannelMembers.SchemeGuest, ChannelMembers.SchemeAdmin, ChannelMembers.SchemeUser")
	}

	return builder
}

// ChannelMembersMinusGroupMembers returns the set of users in the given channel minus the set of users in the given
// groups.
func (s *SqlGroupStore) ChannelMembersMinusGroupMembers(channelID string, groupIDs []string, page, perPage int) ([]*model.UserWithGroups, error) {
	builder := s.channelMembersMinusGroupMembersQuery(channelID, groupIDs, false)
	builder = builder.OrderBy("Users.Username ASC").Limit(uint64(perPage)).Offset(uint64(page * perPage))

	users := []*model.UserWithGroups{}
	if err := s.GetReplica().SelectBuilder(&users, builder); err != nil {
		return nil, errors.Wrap(err, "failed to find UserWithGroups")
	}

	return users, nil
}

// CountChannelMembersMinusGroupMembers returns the count of the set of users in the given channel minus the set of users
// in the given groups.
func (s *SqlGroupStore) CountChannelMembersMinusGroupMembers(channelID string, groupIDs []string) (int64, error) {
	queryString, args, err := s.channelMembersMinusGroupMembersQuery(channelID, groupIDs, true).ToSql()
	if err != nil {
		return 0, errors.Wrap(err, "count_channel_members_minus_group_members_tosql")
	}

	var count int64
	if err := s.GetReplica().Get(&count, queryString, args...); err != nil {
		return 0, errors.Wrap(err, "failed to count ChannelMembers")
	}

	return count, nil
}

func (s *SqlGroupStore) AdminRoleGroupsForSyncableMember(userID, syncableID string, syncableType model.GroupSyncableType) ([]string, error) {
	var groupIds []string

	query := fmt.Sprintf(`
		SELECT
			GroupMembers.GroupId
		FROM
			GroupMembers
		INNER JOIN
			Group%[1]ss ON Group%[1]ss.GroupId = GroupMembers.GroupId
		WHERE
			GroupMembers.UserId = ?
			AND GroupMembers.DeleteAt = 0
			AND %[1]sId = ?
			AND Group%[1]ss.DeleteAt = 0
			AND Group%[1]ss.SchemeAdmin = TRUE`, syncableType)

	err := s.GetReplica().Select(&groupIds, query, userID, syncableID)
	if err != nil {
		return nil, errors.Wrap(err, "failed to find Group ids")
	}

	return groupIds, nil
}

func (s *SqlGroupStore) PermittedSyncableAdmins(syncableID string, syncableType model.GroupSyncableType) ([]string, error) {
	builder := s.getQueryBuilder().Select("UserId").
		From(fmt.Sprintf("Group%ss", syncableType)).
		Join(fmt.Sprintf("GroupMembers ON GroupMembers.GroupId = Group%ss.GroupId AND Group%[1]ss.SchemeAdmin = TRUE AND GroupMembers.DeleteAt = 0", syncableType.String())).Where(fmt.Sprintf("Group%[1]ss.%[1]sId = ?", syncableType.String()), syncableID)

	var userIDs []string
	if err := s.GetMaster().SelectBuilder(&userIDs, builder); err != nil {
		return nil, errors.Wrapf(err, "failed to find User ids")
	}

	return userIDs, nil
}

func (s *SqlGroupStore) GroupCount() (int64, error) {
	return s.countTable("UserGroups")
}

func (s *SqlGroupStore) GroupCountBySource(source model.GroupSource) (int64, error) {
	return s.countTableWithSelectAndWhere("COUNT(*)", "UserGroups", sq.Eq{"Source": source, "DeleteAt": 0})
}

func (s *SqlGroupStore) GroupTeamCount() (int64, error) {
	return s.countTable("GroupTeams")
}

func (s *SqlGroupStore) GroupChannelCount() (int64, error) {
	return s.countTable("GroupChannels")
}

func (s *SqlGroupStore) GroupMemberCount() (int64, error) {
	return s.countTable("GroupMembers")
}

func (s *SqlGroupStore) DistinctGroupMemberCount() (int64, error) {
	return s.countTableWithSelectAndWhere("COUNT(DISTINCT UserId)", "GroupMembers", nil)
}

func (s *SqlGroupStore) DistinctGroupMemberCountForSource(source model.GroupSource) (int64, error) {
	builder := s.getQueryBuilder().
		Select("COUNT(DISTINCT GroupMembers.UserId)").
		From("GroupMembers").
		Join("UserGroups ON GroupMembers.GroupId = UserGroups.Id").
		Where(sq.Eq{"UserGroups.Source": source, "GroupMembers.DeleteAt": 0})

	var count int64
	if err := s.GetReplica().GetBuilder(&count, builder); err != nil {
		return 0, errors.Wrapf(err, "failed to select distinct groupmember count for source %q", source)
	}

	return count, nil
}

func (s *SqlGroupStore) GroupCountWithAllowReference() (int64, error) {
	return s.countTableWithSelectAndWhere("COUNT(*)", "UserGroups", sq.Eq{"AllowReference": true, "DeleteAt": 0})
}

func (s *SqlGroupStore) countTable(tableName string) (int64, error) {
	return s.countTableWithSelectAndWhere("COUNT(*)", tableName, nil)
}

func (s *SqlGroupStore) countTableWithSelectAndWhere(selectStr, tableName string, whereStmt map[string]any) (int64, error) {
	if whereStmt == nil {
		whereStmt = sq.Eq{"DeleteAt": 0}
	}

	query := s.getQueryBuilder().Select(selectStr).From(tableName).Where(whereStmt)

	sql, args, err := query.ToSql()
	if err != nil {
		return 0, errors.Wrap(err, "count_table_with_select_and_where_tosql")
	}

	var count int64
	err = s.GetReplica().Get(&count, sql, args...)
	if err != nil {
		return 0, errors.Wrapf(err, "failed to count from table %s", tableName)
	}

	return count, nil
}

func (s *SqlGroupStore) UpsertMembers(groupID string, userIDs []string) ([]*model.GroupMember, error) {
	members, query, err := s.buildUpsertMembersQuery(groupID, userIDs)
	if err != nil {
		return nil, err
	}

	if _, err = s.GetMaster().ExecBuilder(query); err != nil {
		return nil, errors.Wrap(err, "failed to save GroupMember")
	}

	return members, err
}

func (s *SqlGroupStore) buildUpsertMembersQuery(groupID string, userIDs []string) (members []*model.GroupMember, builder sq.InsertBuilder, err error) {
	var retrievedGroup model.Group
	// Check Group exists
	if err = s.GetReplica().GetBuilder(&retrievedGroup, s.userGroupsSelectQuery.Where(sq.Eq{"UserGroups.Id": groupID})); err != nil {
		err = errors.Wrapf(err, "failed to get UserGroup with groupId=%s", groupID)
		return
	}

	// Check Users exist
	if err = s.checkUsersExist(userIDs); err != nil {
		return
	}

	builder = s.getQueryBuilder().
		Insert("GroupMembers").
		Columns("GroupId", "UserId", "CreateAt", "DeleteAt")

	members = make([]*model.GroupMember, 0, len(userIDs))
	createAt := model.GetMillis()
	for _, userId := range userIDs {
		member := &model.GroupMember{
			GroupId:  groupID,
			UserId:   userId,
			CreateAt: createAt,
			DeleteAt: 0,
		}
		builder = builder.Values(member.GroupId, member.UserId, member.CreateAt, member.DeleteAt)
		members = append(members, member)
	}

	builder = builder.SuffixExpr(sq.Expr("ON CONFLICT (groupid, userid) DO UPDATE SET CreateAt = ?, DeleteAt = ?", createAt, 0))

	return
}

func (s *SqlGroupStore) DeleteMembers(groupID string, userIDs []string) ([]*model.GroupMember, error) {
	members, query, err := s.buildDeleteMembersQuery(groupID, userIDs)
	if err != nil {
		return nil, err
	}

	if _, err = s.GetMaster().ExecBuilder(query); err != nil {
		return nil, errors.Wrap(err, "failed to delete GroupMembers")
	}
	return members, err
}

func (s *SqlGroupStore) buildDeleteMembersQuery(groupID string, userIDs []string) (members []*model.GroupMember, builder sq.UpdateBuilder, err error) {
	membersSelectQuery := s.groupMembersSelectQuery.
		Where(sq.And{
			sq.Eq{"GroupMembers.GroupId": groupID},
			sq.Eq{"GroupMembers.UserId": userIDs},
			sq.Eq{"GroupMembers.DeleteAt": 0},
		})

	if err = s.GetReplica().SelectBuilder(&members, membersSelectQuery); err != nil {
		return
	}
	if len(members) != len(userIDs) {
		retrievedRecords := make(map[string]bool)
		for _, member := range members {
			retrievedRecords[member.UserId] = true
		}
		for _, userID := range userIDs {
			if _, ok := retrievedRecords[userID]; !ok {
				err = store.NewErrNotFound("User", userID)
				return
			}
		}
	}

	deleteAt := model.GetMillis()

	for _, member := range members {
		member.DeleteAt = deleteAt
	}

	builder = s.getQueryBuilder().
		Update("GroupMembers").
		Set("DeleteAt", deleteAt).
		Where(sq.And{
			sq.Eq{"GroupId": groupID},
			sq.Eq{"UserId": userIDs},
		})

	return
}<|MERGE_RESOLUTION|>--- conflicted
+++ resolved
@@ -599,31 +599,6 @@
 func (s *SqlGroupStore) GetMemberUsersInTeam(groupID string, teamID string) ([]*model.User, error) {
 	groupMembers := []*model.User{}
 
-<<<<<<< HEAD
-	query := s.getQueryBuilder().
-		Select("Users.*").
-		From("GroupMembers").
-		Join("Users ON Users.Id = GroupMembers.UserId").
-		Where(`
-			GroupId = ?
-			AND GroupMembers.UserId IN (
-				SELECT TeamMembers.UserId
-				FROM TeamMembers
-				JOIN Teams ON Teams.Id = ?
-				WHERE TeamMembers.TeamId = Teams.Id
-				AND TeamMembers.DeleteAt = 0
-			)
-			AND GroupMembers.DeleteAt = 0
-			AND Users.DeleteAt = 0
-		`, groupID, teamID)
-
-	queryString, args, err := query.ToSql()
-	if err != nil {
-		return nil, errors.Wrap(err, "get_member_users_in_team_tosql")
-	}
-
-	if err := s.GetReplica().Select(&groupMembers, queryString, args...); err != nil {
-=======
 	query := s.groupMemberUsersSelectQuery.
 		Where(sq.Eq{
 			"GroupMembers.GroupId": groupID,
@@ -640,7 +615,6 @@
 		})
 
 	if err := s.GetReplica().SelectBuilder(&groupMembers, query); err != nil {
->>>>>>> df1c2920
 		return nil, errors.Wrapf(err, "failed to member Users for groupId=%s and teamId=%s", groupID, teamID)
 	}
 

--- conflicted
+++ resolved
@@ -624,37 +624,6 @@
 func (s *SqlGroupStore) GetMemberUsersNotInChannel(groupID string, channelID string) ([]*model.User, error) {
 	groupMembers := []*model.User{}
 
-<<<<<<< HEAD
-	query := s.getQueryBuilder().
-		Select("Users.*").
-		From("GroupMembers").
-		Join("Users ON Users.Id = GroupMembers.UserId").
-		Where(`
-			GroupId = ?
-			AND GroupMembers.UserId NOT IN (
-				SELECT ChannelMembers.UserId
-				FROM ChannelMembers
-				WHERE ChannelMembers.ChannelId = ?
-			)
-			AND GroupMembers.UserId IN (
-				SELECT TeamMembers.UserId
-				FROM TeamMembers
-				JOIN Channels ON Channels.Id = ?
-				JOIN Teams ON Teams.Id = Channels.TeamId
-				WHERE TeamMembers.TeamId = Teams.Id
-				AND TeamMembers.DeleteAt = 0
-			)
-			AND GroupMembers.DeleteAt = 0
-			AND Users.DeleteAt = 0
-		`, groupID, channelID, channelID)
-
-	queryString, args, err := query.ToSql()
-	if err != nil {
-		return nil, errors.Wrap(err, "get_member_users_not_in_channel_tosql")
-	}
-
-	if err := s.GetReplica().Select(&groupMembers, queryString, args...); err != nil {
-=======
 	query := s.groupMemberUsersSelectQuery.
 		Where(sq.Eq{
 			"GroupMembers.GroupId": groupID,
@@ -683,7 +652,6 @@
 		})
 
 	if err := s.GetReplica().SelectBuilder(&groupMembers, query); err != nil {
->>>>>>> df1c2920
 		return nil, errors.Wrapf(err, "failed to member Users for groupId=%s and channelId!=%s", groupID, channelID)
 	}
 

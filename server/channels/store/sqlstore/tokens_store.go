--- conflicted
+++ resolved
@@ -58,24 +58,18 @@
 func (s SqlTokenStore) GetByToken(tokenString string) (*model.Token, error) {
 	var token model.Token
 
-<<<<<<< HEAD
 	query, args, err := s.tokenSelectQuery.
 		Where(sq.Eq{"Token": tokenString}).
 		ToSql()
-=======
-	if err := s.GetReplica().Get(&token, "SELECT * FROM Tokens WHERE Token = ?", tokenString); err != nil {
-		if err == sql.ErrNoRows {
-			return nil, store.NewErrNotFound("Token", fmt.Sprintf("Token=%s", tokenString))
-		}
->>>>>>> 2c52f090
 
 	if err != nil {
 		return nil, errors.Wrap(err, "could not build sql query to get token store")
 	}
-
-	if err := s.GetReplicaX().Select(&token, query, args...); err != nil {
-		return nil, errors.Wrapf(err, "failed to get token store for tokenString=%s", tokenString)
-	}
+	
+	if err := s.GetReplica().Get(&token, query, args); err != nil {
+		if err == sql.ErrNoRows {
+			return nil, store.NewErrNotFound("Token", fmt.Sprintf("Token=%s", tokenString))
+		}
 
 	return &token, nil
 }

--- conflicted
+++ resolved
@@ -112,12 +112,9 @@
 	Attributes                 store.AttributesStore
 	autotranslation            store.AutoTranslationStore
 	ContentFlagging            store.ContentFlaggingStore
-<<<<<<< HEAD
 	recap                      store.RecapStore
-=======
 	readReceipt                store.ReadReceiptStore
 	temporaryPost              store.TemporaryPostStore
->>>>>>> 54f2e9b4
 }
 
 type SqlStore struct {
@@ -269,12 +266,9 @@
 	store.stores.Attributes = newSqlAttributesStore(store, metrics)
 	store.stores.autotranslation = newSqlAutoTranslationStore(store)
 	store.stores.ContentFlagging = newContentFlaggingStore(store)
-<<<<<<< HEAD
 	store.stores.recap = newSqlRecapStore(store)
-=======
 	store.stores.readReceipt = newSqlReadReceiptStore(store, metrics)
 	store.stores.temporaryPost = newSqlTemporaryPostStore(store, metrics)
->>>>>>> 54f2e9b4
 
 	store.stores.preference.(*SqlPreferenceStore).deleteUnusedFeatures()
 
@@ -894,17 +888,16 @@
 	return ss.stores.autotranslation
 }
 
-<<<<<<< HEAD
 func (ss *SqlStore) Recap() store.RecapStore {
 	return ss.stores.recap
-=======
+}
+
 func (ss *SqlStore) ReadReceipt() store.ReadReceiptStore {
 	return ss.stores.readReceipt
 }
 
 func (ss *SqlStore) TemporaryPost() store.TemporaryPostStore {
 	return ss.stores.temporaryPost
->>>>>>> 54f2e9b4
 }
 
 func (ss *SqlStore) DropAllTables() {

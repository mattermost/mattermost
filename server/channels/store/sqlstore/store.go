// Copyright (c) 2015-present Mattermost, Inc. All Rights Reserved.
// See LICENSE.txt for license information.

package sqlstore

import (
	"context"
	"database/sql"
	"fmt"
	"path"
	"strconv"
	"strings"
	"sync"
	"sync/atomic"
	"time"

	sqlUtils "github.com/mattermost/mattermost/server/public/utils/sql"

	sq "github.com/mattermost/squirrel"

	_ "github.com/golang-migrate/migrate/v4/source/file"
	"github.com/jmoiron/sqlx"
	"github.com/lib/pq"
	"github.com/mattermost/morph/models"
	"github.com/pkg/errors"

	"github.com/mattermost/mattermost/server/public/model"
	"github.com/mattermost/mattermost/server/public/shared/mlog"
	"github.com/mattermost/mattermost/server/v8/channels/db"
	"github.com/mattermost/mattermost/server/v8/channels/store"
	"github.com/mattermost/mattermost/server/v8/einterfaces"
)

type migrationDirection string

type Option func(s *SqlStore) error

const (
	IndexTypeFullText              = "full_text"
	IndexTypeFullTextFunc          = "full_text_func"
	IndexTypeDefault               = "default"
	PGDupTableErrorCode            = "42P07" // see https://github.com/lib/pq/blob/master/error.go#L268
	PGForeignKeyViolationErrorCode = "23503"
	PGDuplicateObjectErrorCode     = "42710"
	DBPingAttempts                 = 5
	DBReplicaPingAttempts          = 2
	// This is a numerical version string by postgres. The format is
	// 2 characters for major, minor, and patch version prior to 10.
	// After 10, it's major and minor only.
	// 10.1 would be 100001.
	// 9.6.3 would be 90603.
	minimumRequiredPostgresVersion = 140000

	migrationsDirectionUp   migrationDirection = "up"
	migrationsDirectionDown migrationDirection = "down"

	replicaLagPrefix = "replica-lag"

	RemoteClusterSiteURLUniqueIndex = "remote_clusters_site_url_unique"
)

type SqlStoreStores struct {
	team                       store.TeamStore
	channel                    store.ChannelStore
	post                       store.PostStore
	retentionPolicy            store.RetentionPolicyStore
	thread                     store.ThreadStore
	user                       store.UserStore
	bot                        store.BotStore
	audit                      store.AuditStore
	cluster                    store.ClusterDiscoveryStore
	remoteCluster              store.RemoteClusterStore
	compliance                 store.ComplianceStore
	session                    store.SessionStore
	oauth                      store.OAuthStore
	outgoingOAuthConnection    store.OutgoingOAuthConnectionStore
	system                     store.SystemStore
	webhook                    store.WebhookStore
	command                    store.CommandStore
	commandWebhook             store.CommandWebhookStore
	preference                 store.PreferenceStore
	license                    store.LicenseStore
	token                      store.TokenStore
	emoji                      store.EmojiStore
	status                     store.StatusStore
	fileInfo                   store.FileInfoStore
	uploadSession              store.UploadSessionStore
	reaction                   store.ReactionStore
	job                        store.JobStore
	userAccessToken            store.UserAccessTokenStore
	plugin                     store.PluginStore
	channelMemberHistory       store.ChannelMemberHistoryStore
	role                       store.RoleStore
	scheme                     store.SchemeStore
	TermsOfService             store.TermsOfServiceStore
	productNotices             store.ProductNoticesStore
	group                      store.GroupStore
	UserTermsOfService         store.UserTermsOfServiceStore
	linkMetadata               store.LinkMetadataStore
	sharedchannel              store.SharedChannelStore
	draft                      store.DraftStore
	notifyAdmin                store.NotifyAdminStore
	postPriority               store.PostPriorityStore
	postAcknowledgement        store.PostAcknowledgementStore
	postPersistentNotification store.PostPersistentNotificationStore
	desktopTokens              store.DesktopTokensStore
	channelBookmarks           store.ChannelBookmarkStore
	scheduledPost              store.ScheduledPostStore
	propertyGroup              store.PropertyGroupStore
	propertyField              store.PropertyFieldStore
	propertyValue              store.PropertyValueStore
	accessControlPolicy        store.AccessControlPolicyStore
	Attributes                 store.AttributesStore
<<<<<<< HEAD
	autotranslation            store.AutoTranslationStore
=======
	ContentFlagging            store.ContentFlaggingStore
>>>>>>> acda1fb5
}

type SqlStore struct {
	// rrCounter and srCounter should be kept first.
	// See https://github.com/mattermost/mattermost/server/v8/channels/pull/7281
	rrCounter int64
	srCounter int64

	masterX *sqlxDBWrapper

	ReplicaXs []*atomic.Pointer[sqlxDBWrapper]

	searchReplicaXs []*atomic.Pointer[sqlxDBWrapper]

	replicaLagHandles []*sql.DB
	stores            SqlStoreStores
	settings          *model.SqlSettings
	lockedToMaster    bool
	context           context.Context
	license           *model.License
	licenseMutex      sync.RWMutex
	logger            mlog.LoggerIFace
	metrics           einterfaces.MetricsInterface

	isBinaryParam             bool
	pgDefaultTextSearchConfig string
	skipMigrations            bool
	disableMorphLogging       bool

	quitMonitor chan struct{}
	wgMonitor   *sync.WaitGroup
}

func SkipMigrations() Option {
	return func(s *SqlStore) error {
		s.skipMigrations = true
		return nil
	}
}

func DisableMorphLogging() Option {
	return func(s *SqlStore) error {
		s.disableMorphLogging = true
		return nil
	}
}

func New(settings model.SqlSettings, logger mlog.LoggerIFace, metrics einterfaces.MetricsInterface, options ...Option) (*SqlStore, error) {
	store := &SqlStore{
		rrCounter:   0,
		srCounter:   0,
		settings:    &settings,
		metrics:     metrics,
		logger:      logger,
		quitMonitor: make(chan struct{}),
		wgMonitor:   &sync.WaitGroup{},
	}

	for _, option := range options {
		if err := option(store); err != nil {
			return nil, fmt.Errorf("failed to apply option: %w", err)
		}
	}

	err := store.initConnection()
	if err != nil {
		return nil, errors.Wrap(err, "error setting up connections")
	}

	store.wgMonitor.Add(1)
	go store.monitorReplicas()

	ver, err := store.GetDbVersion(true)
	if err != nil {
		return nil, errors.Wrap(err, "error while getting DB version")
	}

	ok, err := store.ensureMinimumDBVersion(ver)
	if !ok {
		return nil, errors.Wrap(err, "error while checking DB version")
	}

	if !store.skipMigrations {
		err = store.migrate(migrationsDirectionUp, false, !store.disableMorphLogging)
		if err != nil {
			return nil, errors.Wrap(err, "failed to apply database migrations")
		}
	}

	store.isBinaryParam, err = store.computeBinaryParam()
	if err != nil {
		return nil, errors.Wrap(err, "failed to compute binary param")
	}

	store.pgDefaultTextSearchConfig, err = store.computeDefaultTextSearchConfig()
	if err != nil {
		return nil, errors.Wrap(err, "failed to compute default text search config")
	}

	store.stores.team = newSqlTeamStore(store)
	store.stores.channel = newSqlChannelStore(store, metrics)
	store.stores.post = newSqlPostStore(store, metrics)
	store.stores.retentionPolicy = newSqlRetentionPolicyStore(store, metrics)
	store.stores.user = newSqlUserStore(store, metrics)
	store.stores.bot = newSqlBotStore(store, metrics)
	store.stores.audit = newSqlAuditStore(store)
	store.stores.cluster = newSqlClusterDiscoveryStore(store)
	store.stores.remoteCluster = newSqlRemoteClusterStore(store)
	store.stores.compliance = newSqlComplianceStore(store)
	store.stores.session = newSqlSessionStore(store)
	store.stores.oauth = newSqlOAuthStore(store)
	store.stores.outgoingOAuthConnection = newSqlOutgoingOAuthConnectionStore(store)
	store.stores.system = newSqlSystemStore(store)
	store.stores.webhook = newSqlWebhookStore(store, metrics)
	store.stores.command = newSqlCommandStore(store)
	store.stores.commandWebhook = newSqlCommandWebhookStore(store)
	store.stores.preference = newSqlPreferenceStore(store)
	store.stores.license = newSqlLicenseStore(store)
	store.stores.token = newSqlTokenStore(store)
	store.stores.emoji = newSqlEmojiStore(store, metrics)
	store.stores.status = newSqlStatusStore(store)
	store.stores.fileInfo = newSqlFileInfoStore(store, metrics)
	store.stores.uploadSession = newSqlUploadSessionStore(store)
	store.stores.thread = newSqlThreadStore(store)
	store.stores.job = newSqlJobStore(store)
	store.stores.userAccessToken = newSqlUserAccessTokenStore(store)
	store.stores.channelMemberHistory = newSqlChannelMemberHistoryStore(store)
	store.stores.plugin = newSqlPluginStore(store)
	store.stores.TermsOfService = newSqlTermsOfServiceStore(store, metrics)
	store.stores.UserTermsOfService = newSqlUserTermsOfServiceStore(store)
	store.stores.linkMetadata = newSqlLinkMetadataStore(store)
	store.stores.sharedchannel = newSqlSharedChannelStore(store)
	store.stores.reaction = newSqlReactionStore(store)
	store.stores.role = newSqlRoleStore(store)
	store.stores.scheme = newSqlSchemeStore(store)
	store.stores.group = newSqlGroupStore(store)
	store.stores.productNotices = newSqlProductNoticesStore(store)
	store.stores.draft = newSqlDraftStore(store, metrics)
	store.stores.notifyAdmin = newSqlNotifyAdminStore(store)
	store.stores.postPriority = newSqlPostPriorityStore(store)
	store.stores.postAcknowledgement = newSqlPostAcknowledgementStore(store)
	store.stores.postPersistentNotification = newSqlPostPersistentNotificationStore(store)
	store.stores.desktopTokens = newSqlDesktopTokensStore(store, metrics)
	store.stores.channelBookmarks = newSqlChannelBookmarkStore(store)
	store.stores.scheduledPost = newScheduledPostStore(store)
	store.stores.propertyGroup = newPropertyGroupStore(store)
	store.stores.propertyField = newPropertyFieldStore(store)
	store.stores.propertyValue = newPropertyValueStore(store)
	store.stores.accessControlPolicy = newSqlAccessControlPolicyStore(store, metrics)
	store.stores.Attributes = newSqlAttributesStore(store, metrics)
<<<<<<< HEAD
	store.stores.autotranslation = newSqlAutoTranslationStore(store)
=======
	store.stores.ContentFlagging = newContentFlaggingStore(store)
>>>>>>> acda1fb5

	store.stores.preference.(*SqlPreferenceStore).deleteUnusedFeatures()

	return store, nil
}

func (ss *SqlStore) SetContext(context context.Context) {
	ss.context = context
}

func (ss *SqlStore) Context() context.Context {
	return ss.context
}

func (ss *SqlStore) Logger() mlog.LoggerIFace {
	return ss.logger
}

func (ss *SqlStore) initConnection() error {
	dataSource := *ss.settings.DataSource

	handle, err := sqlUtils.SetupConnection(ss.Logger(), "master", dataSource, ss.settings, DBPingAttempts)
	if err != nil {
		return err
	}
	ss.masterX = newSqlxDBWrapper(sqlx.NewDb(handle, ss.DriverName()),
		time.Duration(*ss.settings.QueryTimeout)*time.Second,
		*ss.settings.Trace)
	if ss.metrics != nil {
		ss.metrics.RegisterDBCollector(ss.masterX.DB.DB, "master")
	}

	if len(ss.settings.DataSourceReplicas) > 0 {
		ss.ReplicaXs = make([]*atomic.Pointer[sqlxDBWrapper], len(ss.settings.DataSourceReplicas))
		for i, replica := range ss.settings.DataSourceReplicas {
			ss.ReplicaXs[i] = &atomic.Pointer[sqlxDBWrapper]{}
			handle, err = sqlUtils.SetupConnection(ss.Logger(), fmt.Sprintf("replica-%v", i), replica, ss.settings, DBReplicaPingAttempts)
			if err != nil {
				// Initializing to be offline
				ss.ReplicaXs[i].Store(&sqlxDBWrapper{isOnline: &atomic.Bool{}})
				mlog.Warn("Failed to setup connection. Skipping..", mlog.String("db", fmt.Sprintf("replica-%v", i)), mlog.Err(err))
				continue
			}
			ss.setDB(ss.ReplicaXs[i], handle, "replica-"+strconv.Itoa(i))
		}
	}

	if len(ss.settings.DataSourceSearchReplicas) > 0 {
		ss.searchReplicaXs = make([]*atomic.Pointer[sqlxDBWrapper], len(ss.settings.DataSourceSearchReplicas))
		for i, replica := range ss.settings.DataSourceSearchReplicas {
			ss.searchReplicaXs[i] = &atomic.Pointer[sqlxDBWrapper]{}
			handle, err = sqlUtils.SetupConnection(ss.Logger(), fmt.Sprintf("search-replica-%v", i), replica, ss.settings, DBReplicaPingAttempts)
			if err != nil {
				// Initializing to be offline
				ss.searchReplicaXs[i].Store(&sqlxDBWrapper{isOnline: &atomic.Bool{}})
				mlog.Warn("Failed to setup connection. Skipping..", mlog.String("db", fmt.Sprintf("search-replica-%v", i)), mlog.Err(err))
				continue
			}
			ss.setDB(ss.searchReplicaXs[i], handle, "searchreplica-"+strconv.Itoa(i))
		}
	}

	if len(ss.settings.ReplicaLagSettings) > 0 {
		ss.replicaLagHandles = make([]*sql.DB, 0, len(ss.settings.ReplicaLagSettings))
		for i, src := range ss.settings.ReplicaLagSettings {
			if src.DataSource == nil {
				continue
			}
			replicaLagHandle, err := sqlUtils.SetupConnection(ss.Logger(), fmt.Sprintf(replicaLagPrefix+"-%d", i), *src.DataSource, ss.settings, DBReplicaPingAttempts)
			if err != nil {
				mlog.Warn("Failed to setup replica lag handle. Skipping..", mlog.String("db", fmt.Sprintf(replicaLagPrefix+"-%d", i)), mlog.Err(err))
				continue
			}
			ss.replicaLagHandles = append(ss.replicaLagHandles, replicaLagHandle)
		}
	}
	return nil
}

func (ss *SqlStore) DriverName() string {
	return *ss.settings.DriverName
}

// specialSearchChars have special meaning and can be treated as spaces
func (ss *SqlStore) specialSearchChars() []string {
	chars := []string{
		"<",
		">",
		"+",
		"-",
		"(",
		")",
		"~",
		":",
	}

	// Postgres can handle "@" without any errors
	// Also helps postgres in enabling search for EmailAddresses
	if ss.DriverName() != model.DatabaseDriverPostgres {
		chars = append(chars, "@")
	}

	return chars
}

// computeBinaryParam returns whether the data source uses binary_parameters
// when using Postgres
func (ss *SqlStore) computeBinaryParam() (bool, error) {
	if ss.DriverName() != model.DatabaseDriverPostgres {
		return false, nil
	}

	return DSNHasBinaryParam(*ss.settings.DataSource)
}

func (ss *SqlStore) computeDefaultTextSearchConfig() (string, error) {
	if ss.DriverName() != model.DatabaseDriverPostgres {
		return "", nil
	}

	var defaultTextSearchConfig string
	err := ss.GetMaster().Get(&defaultTextSearchConfig, `SHOW default_text_search_config`)
	return defaultTextSearchConfig, err
}

func (ss *SqlStore) IsBinaryParamEnabled() bool {
	return ss.isBinaryParam
}

// GetDbVersion returns the version of the database being used.
// If numerical is set to true, it attempts to return a numerical version string
// that can be parsed by callers.
func (ss *SqlStore) GetDbVersion(numerical bool) (string, error) {
	var sqlVersion string
	if ss.DriverName() == model.DatabaseDriverPostgres {
		if numerical {
			sqlVersion = `SHOW server_version_num`
		} else {
			sqlVersion = `SHOW server_version`
		}
	} else {
		return "", errors.New("Not supported driver")
	}

	var version string
	err := ss.GetReplica().Get(&version, sqlVersion)
	if err != nil {
		return "", err
	}

	return version, nil
}

func (ss *SqlStore) GetMaster() *sqlxDBWrapper {
	return ss.masterX
}

func (ss *SqlStore) SetMasterX(db *sql.DB) {
	ss.masterX = newSqlxDBWrapper(sqlx.NewDb(db, ss.DriverName()),
		time.Duration(*ss.settings.QueryTimeout)*time.Second,
		*ss.settings.Trace)
}

func (ss *SqlStore) GetInternalMasterDB() *sql.DB {
	return ss.GetMaster().DB.DB
}

func (ss *SqlStore) GetSearchReplicaX() *sqlxDBWrapper {
	if !ss.hasLicense() {
		return ss.GetMaster()
	}

	if len(ss.settings.DataSourceSearchReplicas) == 0 {
		return ss.GetReplica()
	}

	for i := 0; i < len(ss.searchReplicaXs); i++ {
		rrNum := atomic.AddInt64(&ss.srCounter, 1) % int64(len(ss.searchReplicaXs))
		if ss.searchReplicaXs[rrNum].Load().Online() {
			return ss.searchReplicaXs[rrNum].Load()
		}
	}

	// If all search replicas are down, then go with replica.
	return ss.GetReplica()
}

func (ss *SqlStore) GetReplica() *sqlxDBWrapper {
	if len(ss.settings.DataSourceReplicas) == 0 || ss.lockedToMaster || !ss.hasLicense() {
		return ss.GetMaster()
	}

	for i := 0; i < len(ss.ReplicaXs); i++ {
		rrNum := atomic.AddInt64(&ss.rrCounter, 1) % int64(len(ss.ReplicaXs))
		if ss.ReplicaXs[rrNum].Load().Online() {
			return ss.ReplicaXs[rrNum].Load()
		}
	}

	// If all replicas are down, then go with master.
	return ss.GetMaster()
}

func (ss *SqlStore) monitorReplicas() {
	t := time.NewTicker(time.Duration(*ss.settings.ReplicaMonitorIntervalSeconds) * time.Second)
	defer func() {
		t.Stop()
		ss.wgMonitor.Done()
	}()
	for {
		select {
		case <-ss.quitMonitor:
			return
		case <-t.C:
			setupReplica := func(r *atomic.Pointer[sqlxDBWrapper], dsn, name string) {
				if r.Load().Online() {
					return
				}

				handle, err := sqlUtils.SetupConnection(ss.Logger(), name, dsn, ss.settings, 1)
				if err != nil {
					mlog.Warn("Failed to setup connection. Skipping..", mlog.String("db", name), mlog.Err(err))
					return
				}
				if ss.metrics != nil && r.Load() != nil && r.Load().DB != nil {
					ss.metrics.UnregisterDBCollector(r.Load().DB.DB, name)
				}
				ss.setDB(r, handle, name)
			}
			for i, replica := range ss.ReplicaXs {
				setupReplica(replica, ss.settings.DataSourceReplicas[i], "replica-"+strconv.Itoa(i))
			}

			for i, replica := range ss.searchReplicaXs {
				setupReplica(replica, ss.settings.DataSourceSearchReplicas[i], "search-replica-"+strconv.Itoa(i))
			}
		}
	}
}

func (ss *SqlStore) setDB(replica *atomic.Pointer[sqlxDBWrapper], handle *sql.DB, name string) {
	replica.Store(newSqlxDBWrapper(sqlx.NewDb(handle, ss.DriverName()),
		time.Duration(*ss.settings.QueryTimeout)*time.Second,
		*ss.settings.Trace))
	if ss.metrics != nil {
		ss.metrics.RegisterDBCollector(replica.Load().DB.DB, name)
	}
}

func (ss *SqlStore) GetInternalReplicaDB() *sql.DB {
	if len(ss.settings.DataSourceReplicas) == 0 || ss.lockedToMaster || !ss.hasLicense() {
		return ss.GetMaster().DB.DB
	}

	rrNum := atomic.AddInt64(&ss.rrCounter, 1) % int64(len(ss.ReplicaXs))
	return ss.ReplicaXs[rrNum].Load().DB.DB
}

func (ss *SqlStore) TotalMasterDbConnections() int {
	return ss.GetMaster().Stats().OpenConnections
}

// ReplicaLagAbs queries all the replica databases to get the absolute replica lag value
// and updates the Prometheus metric with it.
func (ss *SqlStore) ReplicaLagAbs() error {
	for i, item := range ss.settings.ReplicaLagSettings {
		if item.QueryAbsoluteLag == nil || *item.QueryAbsoluteLag == "" {
			continue
		}
		var binDiff float64
		var node string
		err := ss.replicaLagHandles[i].QueryRow(*item.QueryAbsoluteLag).Scan(&node, &binDiff)
		if err != nil {
			return err
		}
		// There is no nil check needed here because it's called from the metrics store.
		ss.metrics.SetReplicaLagAbsolute(node, binDiff)
	}
	return nil
}

// ReplicaLagAbs queries all the replica databases to get the time-based replica lag value
// and updates the Prometheus metric with it.
func (ss *SqlStore) ReplicaLagTime() error {
	for i, item := range ss.settings.ReplicaLagSettings {
		if item.QueryTimeLag == nil || *item.QueryTimeLag == "" {
			continue
		}
		var timeDiff float64
		var node string
		err := ss.replicaLagHandles[i].QueryRow(*item.QueryTimeLag).Scan(&node, &timeDiff)
		if err != nil {
			return err
		}
		// There is no nil check needed here because it's called from the metrics store.
		ss.metrics.SetReplicaLagTime(node, timeDiff)
	}
	return nil
}

func (ss *SqlStore) TotalReadDbConnections() int {
	if len(ss.settings.DataSourceReplicas) == 0 {
		return 0
	}

	count := 0
	for _, db := range ss.ReplicaXs {
		if !db.Load().Online() {
			continue
		}
		count = count + db.Load().Stats().OpenConnections
	}

	return count
}

func (ss *SqlStore) TotalSearchDbConnections() int {
	if len(ss.settings.DataSourceSearchReplicas) == 0 {
		return 0
	}

	count := 0
	for _, db := range ss.searchReplicaXs {
		if !db.Load().Online() {
			continue
		}
		count = count + db.Load().Stats().OpenConnections
	}

	return count
}

func (ss *SqlStore) MarkSystemRanUnitTests() {
	props, err := ss.System().Get()
	if err != nil {
		return
	}

	unitTests := props[model.SystemRanUnitTests]
	if unitTests == "" {
		systemTests := &model.System{Name: model.SystemRanUnitTests, Value: "1"}
		ss.System().Save(systemTests)
	}
}

func IsUniqueConstraintError(err error, indexName []string) bool {
	unique := false
	if pqErr, ok := err.(*pq.Error); ok && pqErr.Code == "23505" {
		unique = true
	}

	field := false
	for _, contain := range indexName {
		if strings.Contains(err.Error(), contain) {
			field = true
			break
		}
	}

	return unique && field
}

func (ss *SqlStore) GetAllConns() []*sqlxDBWrapper {
	all := make([]*sqlxDBWrapper, 0, len(ss.ReplicaXs)+1)
	for i := range ss.ReplicaXs {
		if !ss.ReplicaXs[i].Load().Online() {
			continue
		}
		all = append(all, ss.ReplicaXs[i].Load())
	}
	all = append(all, ss.masterX)
	return all
}

// RecycleDBConnections closes active connections by setting the max conn lifetime
// to d, and then resets them back to their original duration.
func (ss *SqlStore) RecycleDBConnections(d time.Duration) {
	// Get old time.
	originalDuration := time.Duration(*ss.settings.ConnMaxLifetimeMilliseconds) * time.Millisecond
	// Set the max lifetimes for all connections.
	for _, conn := range ss.GetAllConns() {
		conn.SetConnMaxLifetime(d)
	}
	// Wait for that period with an additional 2 seconds of scheduling delay.
	time.Sleep(d + 2*time.Second)
	// Reset max lifetime back to original value.
	for _, conn := range ss.GetAllConns() {
		conn.SetConnMaxLifetime(originalDuration)
	}
}

func (ss *SqlStore) Close() {
	ss.masterX.Close()
	// Closing monitor and waiting for it to be done.
	// This needs to be done before closing the replica handles.
	close(ss.quitMonitor)
	ss.wgMonitor.Wait()

	for _, replica := range ss.ReplicaXs {
		if replica.Load().Online() {
			replica.Load().Close()
		}
	}

	for _, replica := range ss.searchReplicaXs {
		if replica.Load().Online() {
			replica.Load().Close()
		}
	}

	for _, replica := range ss.replicaLagHandles {
		replica.Close()
	}
}

func (ss *SqlStore) LockToMaster() {
	ss.lockedToMaster = true
}

func (ss *SqlStore) UnlockFromMaster() {
	ss.lockedToMaster = false
}

func (ss *SqlStore) Team() store.TeamStore {
	return ss.stores.team
}

func (ss *SqlStore) Channel() store.ChannelStore {
	return ss.stores.channel
}

func (ss *SqlStore) Post() store.PostStore {
	return ss.stores.post
}

func (ss *SqlStore) RetentionPolicy() store.RetentionPolicyStore {
	return ss.stores.retentionPolicy
}

func (ss *SqlStore) User() store.UserStore {
	return ss.stores.user
}

func (ss *SqlStore) Bot() store.BotStore {
	return ss.stores.bot
}

func (ss *SqlStore) Session() store.SessionStore {
	return ss.stores.session
}

func (ss *SqlStore) Audit() store.AuditStore {
	return ss.stores.audit
}

func (ss *SqlStore) ClusterDiscovery() store.ClusterDiscoveryStore {
	return ss.stores.cluster
}

func (ss *SqlStore) RemoteCluster() store.RemoteClusterStore {
	return ss.stores.remoteCluster
}

func (ss *SqlStore) Compliance() store.ComplianceStore {
	return ss.stores.compliance
}

func (ss *SqlStore) OAuth() store.OAuthStore {
	return ss.stores.oauth
}

func (ss *SqlStore) OutgoingOAuthConnection() store.OutgoingOAuthConnectionStore {
	return ss.stores.outgoingOAuthConnection
}

func (ss *SqlStore) System() store.SystemStore {
	return ss.stores.system
}

func (ss *SqlStore) Webhook() store.WebhookStore {
	return ss.stores.webhook
}

func (ss *SqlStore) Command() store.CommandStore {
	return ss.stores.command
}

func (ss *SqlStore) CommandWebhook() store.CommandWebhookStore {
	return ss.stores.commandWebhook
}

func (ss *SqlStore) Preference() store.PreferenceStore {
	return ss.stores.preference
}

func (ss *SqlStore) License() store.LicenseStore {
	return ss.stores.license
}

func (ss *SqlStore) Token() store.TokenStore {
	return ss.stores.token
}

func (ss *SqlStore) Emoji() store.EmojiStore {
	return ss.stores.emoji
}

func (ss *SqlStore) Status() store.StatusStore {
	return ss.stores.status
}

func (ss *SqlStore) FileInfo() store.FileInfoStore {
	return ss.stores.fileInfo
}

func (ss *SqlStore) UploadSession() store.UploadSessionStore {
	return ss.stores.uploadSession
}

func (ss *SqlStore) Reaction() store.ReactionStore {
	return ss.stores.reaction
}

func (ss *SqlStore) Job() store.JobStore {
	return ss.stores.job
}

func (ss *SqlStore) UserAccessToken() store.UserAccessTokenStore {
	return ss.stores.userAccessToken
}

func (ss *SqlStore) ChannelMemberHistory() store.ChannelMemberHistoryStore {
	return ss.stores.channelMemberHistory
}

func (ss *SqlStore) Plugin() store.PluginStore {
	return ss.stores.plugin
}

func (ss *SqlStore) Thread() store.ThreadStore {
	return ss.stores.thread
}

func (ss *SqlStore) Role() store.RoleStore {
	return ss.stores.role
}

func (ss *SqlStore) TermsOfService() store.TermsOfServiceStore {
	return ss.stores.TermsOfService
}

func (ss *SqlStore) ProductNotices() store.ProductNoticesStore {
	return ss.stores.productNotices
}

func (ss *SqlStore) UserTermsOfService() store.UserTermsOfServiceStore {
	return ss.stores.UserTermsOfService
}

func (ss *SqlStore) Scheme() store.SchemeStore {
	return ss.stores.scheme
}

func (ss *SqlStore) Group() store.GroupStore {
	return ss.stores.group
}

func (ss *SqlStore) LinkMetadata() store.LinkMetadataStore {
	return ss.stores.linkMetadata
}

func (ss *SqlStore) NotifyAdmin() store.NotifyAdminStore {
	return ss.stores.notifyAdmin
}

func (ss *SqlStore) SharedChannel() store.SharedChannelStore {
	return ss.stores.sharedchannel
}

func (ss *SqlStore) PostPriority() store.PostPriorityStore {
	return ss.stores.postPriority
}

func (ss *SqlStore) Draft() store.DraftStore {
	return ss.stores.draft
}

func (ss *SqlStore) PostAcknowledgement() store.PostAcknowledgementStore {
	return ss.stores.postAcknowledgement
}

func (ss *SqlStore) PostPersistentNotification() store.PostPersistentNotificationStore {
	return ss.stores.postPersistentNotification
}

func (ss *SqlStore) DesktopTokens() store.DesktopTokensStore {
	return ss.stores.desktopTokens
}

func (ss *SqlStore) ChannelBookmark() store.ChannelBookmarkStore {
	return ss.stores.channelBookmarks
}

func (ss *SqlStore) PropertyGroup() store.PropertyGroupStore {
	return ss.stores.propertyGroup
}

func (ss *SqlStore) PropertyField() store.PropertyFieldStore {
	return ss.stores.propertyField
}

func (ss *SqlStore) PropertyValue() store.PropertyValueStore {
	return ss.stores.propertyValue
}

func (ss *SqlStore) AccessControlPolicy() store.AccessControlPolicyStore {
	return ss.stores.accessControlPolicy
}

func (ss *SqlStore) Attributes() store.AttributesStore {
	return ss.stores.Attributes
}

func (ss *SqlStore) AutoTranslation() store.AutoTranslationStore {
	return ss.stores.autotranslation
}

func (ss *SqlStore) DropAllTables() {
	ss.masterX.Exec(`DO
		$func$
		BEGIN
		   EXECUTE
		   (SELECT 'TRUNCATE TABLE ' || string_agg(oid::regclass::text, ', ') || ' CASCADE'
		    FROM   pg_class
		    WHERE  relkind = 'r'  -- only tables
		    AND    relnamespace = 'public'::regnamespace
			AND NOT relname = 'db_migrations'
		   );
		END
		$func$;`)
}

func (ss *SqlStore) getQueryBuilder() sq.StatementBuilderType {
	return sq.StatementBuilder.PlaceholderFormat(ss.getQueryPlaceholder())
}

func (ss *SqlStore) getQueryPlaceholder() sq.PlaceholderFormat {
	return sq.Dollar
}

// getSubQueryBuilder is necessary to generate the SQL query and args to pass to sub-queries because squirrel does not support WHERE clause in sub-queries.
func (ss *SqlStore) getSubQueryBuilder() sq.StatementBuilderType {
	return sq.StatementBuilder.PlaceholderFormat(sq.Question)
}

func (ss *SqlStore) CheckIntegrity() <-chan model.IntegrityCheckResult {
	results := make(chan model.IntegrityCheckResult)
	go CheckRelationalIntegrity(ss, results)
	return results
}

func (ss *SqlStore) UpdateLicense(license *model.License) {
	ss.licenseMutex.Lock()
	defer ss.licenseMutex.Unlock()
	ss.license = license
}

func (ss *SqlStore) GetLicense() *model.License {
	return ss.license
}

func (ss *SqlStore) hasLicense() bool {
	ss.licenseMutex.Lock()
	hasLicense := ss.license != nil
	ss.licenseMutex.Unlock()

	return hasLicense
}

func convertMySQLFullTextColumnsToPostgres(columnNames string) string {
	columns := strings.Split(columnNames, ", ")
	concatenatedColumnNames := ""
	for i, c := range columns {
		concatenatedColumnNames += c
		if i < len(columns)-1 {
			concatenatedColumnNames += " || ' ' || "
		}
	}

	return concatenatedColumnNames
}

// IsDuplicate checks whether an error is a duplicate key error, which comes when processes are competing on creating the same
// tables in the database.
func IsDuplicate(err error) bool {
	var pqErr *pq.Error
	if errors.As(errors.Cause(err), &pqErr) {
		if pqErr.Code == PGDupTableErrorCode {
			return true
		}
	}

	return false
}

// ensureMinimumDBVersion gets the DB version and ensures it is
// above the required minimum version requirements.
func (ss *SqlStore) ensureMinimumDBVersion(ver string) (bool, error) {
	switch *ss.settings.DriverName {
	case model.DatabaseDriverPostgres:
		intVer, err2 := strconv.Atoi(ver)
		if err2 != nil {
			return false, fmt.Errorf("cannot parse DB version: %v", err2)
		}
		if intVer < minimumRequiredPostgresVersion {
			return false, fmt.Errorf("minimum Postgres version requirements not met. Found: %s, Wanted: %s", versionString(intVer, *ss.settings.DriverName), versionString(minimumRequiredPostgresVersion, *ss.settings.DriverName))
		}
	}
	return true, nil
}

// versionString converts an integer representation of a Postgres DB version
// to a pretty-printed string.
// Postgres doesn't follow three-part version numbers from 10.0 onwards:
// https://www.postgresql.org/docs/13/libpq-status.html#LIBPQ-PQSERVERVERSION.
func versionString(v int, driver string) string {
	minor := v % 10000
	major := v / 10000
	return strconv.Itoa(major) + "." + strconv.Itoa(minor)
}

func (ss *SqlStore) toReserveCase(str string) string {
	return fmt.Sprintf("%q", str)
}

func (ss *SqlStore) GetLocalSchemaVersion() (int, error) {
	assets := db.Assets()

	assetsList, err := assets.ReadDir(path.Join("migrations", ss.DriverName()))
	if err != nil {
		return 0, err
	}

	maxVersion := 0
	for _, entry := range assetsList {
		// parse the version name from the file name
		m := models.Regex.FindStringSubmatch(entry.Name())
		if len(m) < 2 {
			return 0, fmt.Errorf("migration file name incorrectly formed: %s", entry.Name())
		}

		version, err := strconv.Atoi(m[1])
		if err != nil {
			return 0, err
		}
		// store the highest version
		if maxVersion < version {
			maxVersion = version
		}
	}
	return maxVersion, nil
}

func (ss *SqlStore) GetDBSchemaVersion() (int, error) {
	var version int
	if err := ss.GetMaster().Get(&version, "SELECT Version FROM db_migrations ORDER BY Version DESC LIMIT 1"); err != nil {
		return 0, errors.Wrap(err, "unable to select from db_migrations")
	}
	return version, nil
}

func (ss *SqlStore) GetAppliedMigrations() ([]model.AppliedMigration, error) {
	migrations := []model.AppliedMigration{}
	if err := ss.GetMaster().Select(&migrations, "SELECT Version, Name FROM db_migrations ORDER BY Version DESC"); err != nil {
		return nil, errors.Wrap(err, "unable to select from db_migrations")
	}

	return migrations, nil
}

func (ss *SqlStore) determineMaxColumnSize(tableName, columnName string) (int, error) {
	var columnSizeBytes int32
	ss.getQueryPlaceholder()

	if err := ss.GetReplica().Get(&columnSizeBytes, `
		SELECT
			COALESCE(character_maximum_length, 0)
		FROM
			information_schema.columns
		WHERE
			lower(table_name) = lower($1)
		AND	lower(column_name) = lower($2)
	`, tableName, columnName); err != nil {
		mlog.Warn("Unable to determine the maximum supported column size for Postgres", mlog.Err(err))
		return 0, err
	}

	// Assume a worst-case representation of four bytes per rune.
	maxColumnSize := int(columnSizeBytes) / 4

	mlog.Info("Column has size restrictions", mlog.String("table_name", tableName), mlog.String("column_name", columnName), mlog.Int("max_characters", maxColumnSize), mlog.Int("max_bytes", columnSizeBytes))

	return maxColumnSize, nil
}

func (ss *SqlStore) ScheduledPost() store.ScheduledPostStore {
	return ss.stores.scheduledPost
}

func (ss *SqlStore) ContentFlagging() store.ContentFlaggingStore {
	return ss.stores.ContentFlagging
}<|MERGE_RESOLUTION|>--- conflicted
+++ resolved
@@ -111,11 +111,8 @@
 	propertyValue              store.PropertyValueStore
 	accessControlPolicy        store.AccessControlPolicyStore
 	Attributes                 store.AttributesStore
-<<<<<<< HEAD
 	autotranslation            store.AutoTranslationStore
-=======
 	ContentFlagging            store.ContentFlaggingStore
->>>>>>> acda1fb5
 }
 
 type SqlStore struct {
@@ -266,11 +263,8 @@
 	store.stores.propertyValue = newPropertyValueStore(store)
 	store.stores.accessControlPolicy = newSqlAccessControlPolicyStore(store, metrics)
 	store.stores.Attributes = newSqlAttributesStore(store, metrics)
-<<<<<<< HEAD
 	store.stores.autotranslation = newSqlAutoTranslationStore(store)
-=======
 	store.stores.ContentFlagging = newContentFlaggingStore(store)
->>>>>>> acda1fb5
 
 	store.stores.preference.(*SqlPreferenceStore).deleteUnusedFeatures()
 

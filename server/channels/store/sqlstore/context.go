// Copyright (c) 2015-present Mattermost, Inc. All Rights Reserved.
// See LICENSE.txt for license information.

package sqlstore

import (
	"context"

	"github.com/mattermost/mattermost/server/public/shared/request"
	"github.com/mattermost/mattermost/server/v8/channels/store"
)

// WithMaster adds the context value that master DB should be selected for this request.
//
// Deprecated: This method is deprecated and there's ongoing change to use `request.CTX` across
// instead of `context.Context`. Please use `RequestContextWithMaster` instead.
func WithMaster(ctx context.Context) context.Context {
	return store.WithMaster(ctx)
}

// RequestContextWithMaster adds the context value that master DB should be selected for this request.
<<<<<<< HEAD
func RequestContextWithMaster(rctx request.CTX) request.CTX {
	ctx := WithMaster(rctx.Context())
	rctx = rctx.WithContext(ctx)
	return rctx
=======
func RequestContextWithMaster(c request.CTX) request.CTX {
	return store.RequestContextWithMaster(c)
>>>>>>> 9c8148a0
}

// HasMaster is a helper function to check whether master DB should be selected or not.
func HasMaster(ctx context.Context) bool {
	return store.HasMaster(ctx)
}

// DBXFromContext is a helper utility that returns the sqlx DB handle from a given context.
func (ss *SqlStore) DBXFromContext(ctx context.Context) *sqlxDBWrapper {
	if HasMaster(ctx) {
		return ss.GetMaster()
	}
	return ss.GetReplica()
}<|MERGE_RESOLUTION|>--- conflicted
+++ resolved
@@ -19,15 +19,8 @@
 }
 
 // RequestContextWithMaster adds the context value that master DB should be selected for this request.
-<<<<<<< HEAD
 func RequestContextWithMaster(rctx request.CTX) request.CTX {
-	ctx := WithMaster(rctx.Context())
-	rctx = rctx.WithContext(ctx)
-	return rctx
-=======
-func RequestContextWithMaster(c request.CTX) request.CTX {
-	return store.RequestContextWithMaster(c)
->>>>>>> 9c8148a0
+	return store.RequestContextWithMaster(rctx)
 }
 
 // HasMaster is a helper function to check whether master DB should be selected or not.

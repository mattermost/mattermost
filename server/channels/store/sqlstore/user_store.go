// Copyright (c) 2015-present Mattermost, Inc. All Rights Reserved.
// See LICENSE.txt for license information.

package sqlstore

import (
	"context"
	"database/sql"
	"encoding/json"
	"fmt"
	"sort"
	"strconv"
	"strings"
	"time"
	"unicode/utf8"

	sq "github.com/mattermost/squirrel"
	"github.com/pkg/errors"
	"golang.org/x/sync/errgroup"

	"github.com/mattermost/mattermost/server/public/model"
	"github.com/mattermost/mattermost/server/public/shared/mlog"
	"github.com/mattermost/mattermost/server/public/shared/request"
	"github.com/mattermost/mattermost/server/v8/channels/store"
	"github.com/mattermost/mattermost/server/v8/einterfaces"
)

const (
	MaxGroupChannelsForProfiles = 50
)

var (
	UserSearchTypeNamesNoFullName = []string{"Username", "Nickname"}
	UserSearchTypeNames           = []string{"Username", "FirstName", "LastName", "Nickname"}
	UserSearchTypeAllNoFullName   = []string{"Username", "Nickname", "Email"}
	UserSearchTypeAll             = []string{"Username", "FirstName", "LastName", "Nickname", "Email"}
)

type SqlUserStore struct {
	*SqlStore
	metrics einterfaces.MetricsInterface

	// usersQuery is a starting point for all queries that return one or more Users.
	usersQuery sq.SelectBuilder
}

func (us *SqlUserStore) ClearCaches() {}

func (us SqlUserStore) InvalidateProfileCacheForUser(userId string) {}

func newSqlUserStore(sqlStore *SqlStore, metrics einterfaces.MetricsInterface) store.UserStore {
	us := &SqlUserStore{
		SqlStore: sqlStore,
		metrics:  metrics,
	}

	// note: we are providing field names explicitly here to maintain order of columns (needed when using raw queries)
	us.usersQuery = us.getQueryBuilder().
		Select("u.Id", "u.CreateAt", "u.UpdateAt", "u.DeleteAt", "u.Username", "u.Password", "u.AuthData", "u.AuthService", "u.Email", "u.EmailVerified", "u.Nickname", "u.FirstName", "u.LastName", "u.Position", "u.Roles", "u.AllowMarketing", "u.Props", "u.NotifyProps", "u.LastPasswordUpdate", "u.LastPictureUpdate", "u.FailedAttempts", "u.Locale", "u.Timezone", "u.MfaActive", "u.MfaSecret", "u.MfaUsedTimestamps",
			"b.UserId IS NOT NULL AS IsBot", "COALESCE(b.Description, '') AS BotDescription", "COALESCE(b.LastIconUpdate, 0) AS BotLastIconUpdate", "u.RemoteId", "u.LastLogin").
		From("Users u").
		LeftJoin("Bots b ON ( b.UserId = u.Id )")

	return us
}

func (us SqlUserStore) validateAutoResponderMessageSize(notifyProps model.StringMap) error {
	if notifyProps != nil {
		maxPostSize := us.Post().GetMaxPostSize()
		msg := notifyProps[model.AutoResponderMessageNotifyProp]
		msgSize := utf8.RuneCountInString(msg)
		if msgSize > maxPostSize {
			mlog.Warn("auto_responder_message has size restrictions", mlog.Int("max_characters", maxPostSize), mlog.Int("received_size", msgSize))
			return errors.New("Auto responder message size can't be more than the allowed Post size")
		}
	}
	return nil
}

func (us SqlUserStore) insert(user *model.User) (sql.Result, error) {
	if err := us.validateAutoResponderMessageSize(user.NotifyProps); err != nil {
		return nil, err
	}

	query := `INSERT INTO Users
		(Id, CreateAt, UpdateAt, DeleteAt, Username, Password, AuthData, AuthService,
			Email, EmailVerified, Nickname, FirstName, LastName, Position, Roles, AllowMarketing,
			Props, NotifyProps, LastPasswordUpdate, LastPictureUpdate, FailedAttempts,
			Locale, Timezone, MfaActive, MfaSecret, RemoteId, MfaUsedTimestamps)
		VALUES
		(:Id, :CreateAt, :UpdateAt, :DeleteAt, :Username, :Password, :AuthData, :AuthService,
			:Email, :EmailVerified, :Nickname, :FirstName, :LastName, :Position, :Roles, :AllowMarketing,
			:Props, :NotifyProps, :LastPasswordUpdate, :LastPictureUpdate, :FailedAttempts,
			:Locale, :Timezone, :MfaActive, :MfaSecret, :RemoteId, :MfaUsedTimestamps)`

	user.Props = wrapBinaryParamStringMap(us.IsBinaryParamEnabled(), user.Props)
	return us.GetMasterX().NamedExec(query, user)
}

func (us SqlUserStore) InsertUsers(users []*model.User) error {
	for _, user := range users {
		_, err := us.insert(user)
		if err != nil {
			return err
		}
	}

	return nil
}

func (us SqlUserStore) Save(rctx request.CTX, user *model.User) (*model.User, error) {
	if user.Id != "" && !user.IsRemote() {
		return nil, store.NewErrInvalidInput("User", "id", user.Id)
	}

	if err := user.PreSave(); err != nil {
		return nil, err
	}
	if err := user.IsValid(); err != nil {
		return nil, err
	}

	if _, err := us.insert(user); err != nil {
		if IsUniqueConstraintError(err, []string{"Email", "users_email_key", "idx_users_email_unique"}) {
			return nil, store.NewErrInvalidInput("User", "email", user.Email)
		}
		if IsUniqueConstraintError(err, []string{"Username", "users_username_key", "idx_users_username_unique"}) {
			return nil, store.NewErrInvalidInput("User", "username", user.Username)
		}
		return nil, errors.Wrapf(err, "failed to save User with userId=%s", user.Id)
	}

	return user, nil
}

func (us SqlUserStore) DeactivateGuests() ([]string, error) {
	curTime := model.GetMillis()
	updateQuery := us.getQueryBuilder().Update("Users").
		Set("UpdateAt", curTime).
		Set("DeleteAt", curTime).
		Where(sq.Eq{"Roles": "system_guest"}).
		Where(sq.Eq{"DeleteAt": 0})

	_, err := us.GetMasterX().ExecBuilder(updateQuery)
	if err != nil {
		return nil, errors.Wrap(err, "failed to update Users with roles=system_guest")
	}

	selectQuery := us.getQueryBuilder().
		Select("Id").
		From("Users").
		Where(sq.Eq{"DeleteAt": curTime})

	userIds := []string{}
	err = us.GetMasterX().SelectBuilder(&userIds, selectQuery)
	if err != nil {
		return nil, errors.Wrap(err, "failed to find Users")
	}

	return userIds, nil
}

func (us SqlUserStore) Update(rctx request.CTX, user *model.User, trustedUpdateData bool) (*model.UserUpdate, error) {
	user.PreUpdate()

	if err := user.IsValid(); err != nil {
		return nil, err
	}

	if err := us.validateAutoResponderMessageSize(user.NotifyProps); err != nil {
		return nil, err
	}

	oldUser := model.User{}
	err := us.GetMasterX().Get(&oldUser, "SELECT * FROM Users WHERE Id=?", user.Id)
	if err != nil {
		return nil, errors.Wrapf(err, "failed to get User with userId=%s", user.Id)
	}

	if oldUser.Id == "" {
		return nil, store.NewErrInvalidInput("User", "id", user.Id)
	}

	user.CreateAt = oldUser.CreateAt
	user.AuthData = oldUser.AuthData
	user.AuthService = oldUser.AuthService
	user.Password = oldUser.Password
	user.LastPasswordUpdate = oldUser.LastPasswordUpdate
	user.LastPictureUpdate = oldUser.LastPictureUpdate
	user.EmailVerified = oldUser.EmailVerified
	user.FailedAttempts = oldUser.FailedAttempts
	user.MfaSecret = oldUser.MfaSecret
	user.MfaActive = oldUser.MfaActive
	user.MfaUsedTimestamps = oldUser.MfaUsedTimestamps
	user.LastLogin = oldUser.LastLogin

	if !trustedUpdateData {
		user.Roles = oldUser.Roles
		user.DeleteAt = oldUser.DeleteAt
	}

	if user.IsOAuthUser() {
		if !trustedUpdateData {
			user.Email = oldUser.Email
		}
	} else if user.IsLDAPUser() && !trustedUpdateData {
		if user.Username != oldUser.Username || user.Email != oldUser.Email {
			return nil, store.NewErrInvalidInput("User", "id", user.Id)
		}
	} else if user.Email != oldUser.Email {
		user.EmailVerified = false
	}

	if user.Username != oldUser.Username {
		user.UpdateMentionKeysFromUsername(oldUser.Username)
	}

	query := `UPDATE Users
			SET CreateAt=:CreateAt, UpdateAt=:UpdateAt, DeleteAt=:DeleteAt, Username=:Username, Password=:Password,
				AuthData=:AuthData, AuthService=:AuthService,Email=:Email, EmailVerified=:EmailVerified,
				Nickname=:Nickname, FirstName=:FirstName, LastName=:LastName, Position=:Position, Roles=:Roles,
				AllowMarketing=:AllowMarketing, Props=:Props, NotifyProps=:NotifyProps,
				LastPasswordUpdate=:LastPasswordUpdate, LastPictureUpdate=:LastPictureUpdate,
				FailedAttempts=:FailedAttempts,Locale=:Locale, Timezone=:Timezone, MfaActive=:MfaActive,
				MfaSecret=:MfaSecret, RemoteId=:RemoteId, LastLogin=:LastLogin, MfaUsedTimestamps=:MfaUsedTimestamps
			WHERE Id=:Id`

	user.Props = wrapBinaryParamStringMap(us.IsBinaryParamEnabled(), user.Props)
	res, err := us.GetMasterX().NamedExec(query, user)
	if err != nil {
		if IsUniqueConstraintError(err, []string{"Email", "users_email_key", "idx_users_email_unique"}) {
			return nil, store.NewErrConflict("Email", err, user.Email)
		}
		if IsUniqueConstraintError(err, []string{"Username", "users_username_key", "idx_users_username_unique"}) {
			return nil, store.NewErrConflict("Username", err, user.Username)
		}
		return nil, errors.Wrapf(err, "failed to update User with userId=%s", user.Id)
	}

	count, err := res.RowsAffected()
	if err != nil {
		return nil, errors.Wrap(err, "failed to get rows_affected")
	}
	if count > 1 {
		return nil, fmt.Errorf("multiple users were update: userId=%s, count=%d", user.Id, count)
	}

	user.Sanitize(map[string]bool{})
	oldUser.Sanitize(map[string]bool{})
	return &model.UserUpdate{New: user.DeepCopy(), Old: &oldUser}, nil
}

func (us SqlUserStore) UpdateNotifyProps(userID string, props map[string]string) error {
	if err := us.validateAutoResponderMessageSize(props); err != nil {
		return err
	}

	buf, err := json.Marshal(props)
	if err != nil {
		return errors.Wrap(err, "failed marshalling session props")
	}
	if us.IsBinaryParamEnabled() {
		buf = AppendBinaryFlag(buf)
	}

	if _, err := us.GetMasterX().Exec(`UPDATE Users
		SET NotifyProps = ?
		WHERE Id = ?`, buf, userID); err != nil {
		return errors.Wrapf(err, "failed to update User with userId=%s", userID)
	}

	return nil
}

func (us SqlUserStore) UpdateLastPictureUpdate(userId string) error {
	curTime := model.GetMillis()

	if _, err := us.GetMasterX().Exec("UPDATE Users SET LastPictureUpdate = ?, UpdateAt = ? WHERE Id = ?", curTime, curTime, userId); err != nil {
		return errors.Wrapf(err, "failed to update User with userId=%s", userId)
	}

	return nil
}

func (us SqlUserStore) ResetLastPictureUpdate(userId string) error {
	curTime := model.GetMillis()

	if _, err := us.GetMasterX().Exec("UPDATE Users SET LastPictureUpdate = ?, UpdateAt = ? WHERE Id = ?", -curTime, curTime, userId); err != nil {
		return errors.Wrapf(err, "failed to update User with userId=%s", userId)
	}

	return nil
}

func (us SqlUserStore) UpdateUpdateAt(userId string) (int64, error) {
	curTime := model.GetMillis()

	if _, err := us.GetMasterX().Exec("UPDATE Users SET UpdateAt = ? WHERE Id = ?", curTime, userId); err != nil {
		return curTime, errors.Wrapf(err, "failed to update User with userId=%s", userId)
	}

	return curTime, nil
}

func (us SqlUserStore) UpdatePassword(userId, hashedPassword string) error {
	updateAt := model.GetMillis()

	if _, err := us.GetMasterX().Exec("UPDATE Users SET Password = ?, LastPasswordUpdate = ?, UpdateAt = ?, AuthData = NULL, AuthService = '', FailedAttempts = 0 WHERE Id = ?", hashedPassword, updateAt, updateAt, userId); err != nil {
		return errors.Wrapf(err, "failed to update User with userId=%s", userId)
	}

	return nil
}

func (us SqlUserStore) UpdateFailedPasswordAttempts(userId string, attempts int) error {
	if _, err := us.GetMasterX().Exec("UPDATE Users SET FailedAttempts = ? WHERE Id = ?", attempts, userId); err != nil {
		return errors.Wrapf(err, "failed to update User with userId=%s", userId)
	}

	return nil
}

func (us SqlUserStore) UpdateAuthData(userId string, service string, authData *string, email string, resetMfa bool) (string, error) {
	updateAt := model.GetMillis()

	updateQuery := us.getQueryBuilder().Update("Users").
		Set("Password", "").
		Set("LastPasswordUpdate", updateAt).
		Set("UpdateAt", updateAt).
		Set("FailedAttempts", 0).
		Set("AuthService", service).
		Set("AuthData", authData).
		Where(sq.Eq{"Id": userId})

	if email != "" {
		updateQuery = updateQuery.Set("Email", sq.Expr("lower(?)", email))
	}

	if resetMfa {
		updateQuery = updateQuery.Set("MfaActive", false).
			Set("MfaSecret", "").
			Set("MfaUsedTimestamps", model.StringArray{})
	}

	if _, err := us.GetMasterX().ExecBuilder(updateQuery); err != nil {
		if IsUniqueConstraintError(err, []string{"Email", "users_email_key", "idx_users_email_unique", "AuthData", "users_authdata_key"}) {
			return "", store.NewErrInvalidInput("User", "id", userId)
		}
		return "", errors.Wrapf(err, "failed to update User with userId=%s", userId)
	}
	return userId, nil
}

func (us SqlUserStore) UpdateLastLogin(userId string, lastLogin int64) error {
	updateQuery := us.getQueryBuilder().
		Update("Users").
		Set("LastLogin", lastLogin).
		Set("UpdateAt", model.GetMillis()).
		Where(sq.Eq{"Id": userId})

	if _, err := us.GetMasterX().ExecBuilder(updateQuery); err != nil {
		return errors.Wrapf(err, "failed to update User with userId=%s", userId)
	}

	return nil
}

// ResetAuthDataToEmailForUsers resets the AuthData of users whose AuthService
// is |service| to their Email. If userIDs is non-empty, only the users whose
// IDs are in userIDs will be affected. If dryRun is true, only the number
// of users who *would* be affected is returned; otherwise, the number of
// users who actually were affected is returned.
func (us SqlUserStore) ResetAuthDataToEmailForUsers(service string, userIDs []string, includeDeleted bool, dryRun bool) (int, error) {
	whereEquals := sq.Eq{"AuthService": service}
	if len(userIDs) > 0 {
		whereEquals["Id"] = userIDs
	}
	if !includeDeleted {
		whereEquals["DeleteAt"] = 0
	}

	if dryRun {
		builder := us.getQueryBuilder().
			Select("COUNT(*)").
			From("Users").
			Where(whereEquals)
		var numAffected int
		err := us.GetReplicaX().GetBuilder(&numAffected, builder)
		return numAffected, err
	}
	builder := us.getQueryBuilder().
		Update("Users").
		Set("AuthData", sq.Expr("Email")).
		Where(whereEquals)
	result, err := us.GetMasterX().ExecBuilder(builder)
	if err != nil {
		return 0, errors.Wrap(err, "failed to update users' AuthData")
	}
	numAffected, err := result.RowsAffected()
	return int(numAffected), err
}

func (us SqlUserStore) UpdateMfaSecret(userId, secret string) error {
	updateAt := model.GetMillis()

	if _, err := us.GetMasterX().Exec("UPDATE Users SET MfaSecret = ?, MfaUsedTimestamps = ?, UpdateAt = ? WHERE Id = ?", secret, model.StringArray{}, updateAt, userId); err != nil {
		return errors.Wrapf(err, "failed to update User with userId=%s", userId)
	}

	return nil
}

func (us SqlUserStore) UpdateMfaActive(userId string, active bool) error {
	updateAt := model.GetMillis()

	if _, err := us.GetMasterX().Exec("UPDATE Users SET MfaActive = ?, UpdateAt = ? WHERE Id = ?", active, updateAt, userId); err != nil {
		return errors.Wrapf(err, "failed to update User with userId=%s", userId)
	}

	return nil
}

func (us SqlUserStore) StoreMfaUsedTimestamps(userId string, ts []int) error {
	tSStrArray := model.StringArray{}
	for _, t := range ts {
		tSStrArray = append(tSStrArray, fmt.Sprintf("%d", t))
	}

	updateAt := model.GetMillis()
	if _, err := us.GetMasterX().Exec("UPDATE Users SET MfaUsedTimestamps = ?, UpdateAt = ? WHERE Id = ?", tSStrArray, updateAt, userId); err != nil {
		return errors.Wrapf(err, "failed to update User with userId=%s", userId)
	}
	return nil
}

func (us SqlUserStore) GetMfaUsedTimestamps(userId string) ([]int, error) {
	tsStrArray := model.StringArray{}
	err := us.GetReplicaX().Get(&tsStrArray, "SELECT MfaUsedTimestamps FROM Users WHERE Id = ?", userId)
<<<<<<< HEAD
	if err != nil {
		return nil, errors.Wrapf(err, "failed to get MFA used timestamps for user with ID %s", userId)
	}

	ts := make([]int, len(tsStrArray))
	for i, t := range tsStrArray {
		ts[i], err = strconv.Atoi(t)
		if err != nil {
			return nil, errors.Wrapf(err, "failed to parse MFA used timestamp %s for user with ID %s", t, userId)
		}
	}

	return ts, nil
}

// GetMany returns a list of users for the provided list of ids
func (us SqlUserStore) GetMany(ctx context.Context, ids []string) ([]*model.User, error) {
	query := us.usersQuery.Where(sq.Eq{"Id": ids})
	queryString, args, err := query.ToSql()
=======
>>>>>>> e55b018d
	if err != nil {
		return nil, errors.Wrapf(err, "failed to get MFA used timestamps for user with ID %s", userId)
	}

	ts := make([]int, len(tsStrArray))
	for i, t := range tsStrArray {
		ts[i], err = strconv.Atoi(t)
		if err != nil {
			return nil, errors.Wrapf(err, "failed to parse MFA used timestamp %s for user with ID %s", t, userId)
		}
	}

	return ts, nil
}

// GetMany returns a list of users for the provided list of ids
func (us SqlUserStore) GetMany(ctx context.Context, ids []string) ([]*model.User, error) {
	query := us.usersQuery.Where(sq.Eq{"Id": ids})
	users := []*model.User{}
	if err := us.SqlStore.DBXFromContext(ctx).SelectBuilder(&users, query); err != nil {
		return nil, errors.Wrap(err, "users_get_many_select")
	}

	return users, nil
}

func (us SqlUserStore) Get(ctx context.Context, id string) (*model.User, error) {
	query := us.usersQuery.Where("Id = ?", id)
	queryString, args, err := query.ToSql()
	if err != nil {
		return nil, errors.Wrap(err, "users_get_tosql")
	}
	row := us.SqlStore.DBXFromContext(ctx).QueryRow(queryString, args...)

	var user model.User
	var props, notifyProps, timezone []byte
	err = row.Scan(&user.Id, &user.CreateAt, &user.UpdateAt, &user.DeleteAt, &user.Username,
		&user.Password, &user.AuthData, &user.AuthService, &user.Email, &user.EmailVerified,
		&user.Nickname, &user.FirstName, &user.LastName, &user.Position, &user.Roles,
		&user.AllowMarketing, &props, &notifyProps, &user.LastPasswordUpdate, &user.LastPictureUpdate,
		&user.FailedAttempts, &user.Locale, &timezone, &user.MfaActive, &user.MfaSecret, &user.MfaUsedTimestamps,
		&user.IsBot, &user.BotDescription, &user.BotLastIconUpdate, &user.RemoteId, &user.LastLogin)
	if err != nil {
		if err == sql.ErrNoRows {
			return nil, store.NewErrNotFound("User", id)
		}
		return nil, errors.Wrapf(err, "failed to get User with userId=%s", id)
	}
	if err = json.Unmarshal(props, &user.Props); err != nil {
		return nil, errors.Wrap(err, "failed to unmarshal user props")
	}
	if err = json.Unmarshal(notifyProps, &user.NotifyProps); err != nil {
		return nil, errors.Wrap(err, "failed to unmarshal user notify props")
	}
	if err = json.Unmarshal(timezone, &user.Timezone); err != nil {
		return nil, errors.Wrap(err, "failed to unmarshal user timezone")
	}

	return &user, nil
}

func (us SqlUserStore) GetAll() ([]*model.User, error) {
	query := us.usersQuery.OrderBy("Username ASC")

	queryString, args, err := query.ToSql()
	if err != nil {
		return nil, errors.Wrap(err, "get_all_users_tosql")
	}

	data := []*model.User{}
	if err := us.GetReplicaX().Select(&data, queryString, args...); err != nil {
		return nil, errors.Wrap(err, "failed to find Users")
	}
	return data, nil
}

func (us SqlUserStore) GetAllAfter(limit int, afterId string) ([]*model.User, error) {
	query := us.usersQuery.
		Where("Id > ?", afterId).
		OrderBy("Id ASC").
		Limit(uint64(limit))

	users := []*model.User{}
	if err := us.GetReplicaX().SelectBuilder(&users, query); err != nil {
		return nil, errors.Wrap(err, "failed to find Users")
	}

	return users, nil
}

func (us SqlUserStore) GetEtagForAllProfiles() string {
	var updateAt int64
	err := us.GetReplicaX().Get(&updateAt, "SELECT UpdateAt FROM Users ORDER BY UpdateAt DESC LIMIT 1")
	if err != nil {
		return fmt.Sprintf("%v.%v", model.CurrentVersion, model.GetMillis())
	}
	return fmt.Sprintf("%v.%v", model.CurrentVersion, updateAt)
}

func (us SqlUserStore) GetAllProfiles(options *model.UserGetOptions) ([]*model.User, error) {
	isPostgreSQL := us.DriverName() == model.DatabaseDriverPostgres
	query := us.usersQuery.
		OrderBy("u.Username ASC").
		Offset(uint64(options.Page * options.PerPage)).Limit(uint64(options.PerPage))

	query = applyViewRestrictionsFilter(query, options.ViewRestrictions, true)

	query = applyRoleFilter(query, options.Role, isPostgreSQL)
	query = applyMultiRoleFilters(query, options.Roles, []string{}, []string{}, isPostgreSQL)

	if options.Inactive {
		query = query.Where("u.DeleteAt != 0")
	} else if options.Active {
		query = query.Where("u.DeleteAt = 0")
	}

	users := []*model.User{}
	if err := us.GetReplicaX().SelectBuilder(&users, query); err != nil {
		return nil, errors.Wrap(err, "failed to get User profiles")
	}

	for _, u := range users {
		u.Sanitize(map[string]bool{})
	}

	return users, nil
}

func applyRoleFilter(query sq.SelectBuilder, role string, isPostgreSQL bool) sq.SelectBuilder {
	if role == "" {
		return query
	}

	if isPostgreSQL {
		roleParam := fmt.Sprintf("%%%s%%", sanitizeSearchTerm(role, "\\"))
		return query.Where("u.Roles LIKE LOWER(?)", roleParam)
	}

	roleParam := fmt.Sprintf("%%%s%%", sanitizeSearchTerm(role, "*"))

	return query.Where("u.Roles LIKE ? ESCAPE '*'", roleParam)
}

func applyMultiRoleFilters(query sq.SelectBuilder, systemRoles []string, teamRoles []string, channelRoles []string, isPostgreSQL bool) sq.SelectBuilder {
	sqOr := sq.Or{}

	if len(systemRoles) > 0 && systemRoles[0] != "" {
		for _, role := range systemRoles {
			queryRole := wildcardSearchTerm(role)
			switch role {
			case model.SystemUserRoleId:
				// If querying for a `system_user` ensure that the user is only a system_user.
				sqOr = append(sqOr, sq.Eq{"u.Roles": role})
			case model.SystemGuestRoleId, model.SystemAdminRoleId, model.SystemUserManagerRoleId, model.SystemReadOnlyAdminRoleId, model.SystemManagerRoleId:
				// If querying for any other roles search using a wildcard.
				if isPostgreSQL {
					sqOr = append(sqOr, sq.ILike{"u.Roles": queryRole})
				} else {
					sqOr = append(sqOr, sq.Like{"u.Roles": queryRole})
				}
			}
		}
	}

	if len(channelRoles) > 0 && channelRoles[0] != "" {
		for _, channelRole := range channelRoles {
			switch channelRole {
			case model.ChannelAdminRoleId:
				if isPostgreSQL {
					sqOr = append(sqOr, sq.And{sq.Eq{"cm.SchemeAdmin": true}, sq.NotILike{"u.Roles": wildcardSearchTerm(model.SystemAdminRoleId)}})
				} else {
					sqOr = append(sqOr, sq.And{sq.Eq{"cm.SchemeAdmin": true}, sq.NotLike{"u.Roles": wildcardSearchTerm(model.SystemAdminRoleId)}})
				}
			case model.ChannelUserRoleId:
				if isPostgreSQL {
					sqOr = append(sqOr, sq.And{sq.Eq{"cm.SchemeUser": true}, sq.Eq{"cm.SchemeAdmin": false}, sq.NotILike{"u.Roles": wildcardSearchTerm(model.SystemAdminRoleId)}})
				} else {
					sqOr = append(sqOr, sq.And{sq.Eq{"cm.SchemeUser": true}, sq.Eq{"cm.SchemeAdmin": false}, sq.NotLike{"u.Roles": wildcardSearchTerm(model.SystemAdminRoleId)}})
				}
			case model.ChannelGuestRoleId:
				sqOr = append(sqOr, sq.Eq{"cm.SchemeGuest": true})
			}
		}
	}

	if len(teamRoles) > 0 && teamRoles[0] != "" {
		for _, teamRole := range teamRoles {
			switch teamRole {
			case model.TeamAdminRoleId:
				if isPostgreSQL {
					sqOr = append(sqOr, sq.And{sq.Eq{"tm.SchemeAdmin": true}, sq.NotILike{"u.Roles": wildcardSearchTerm(model.SystemAdminRoleId)}})
				} else {
					sqOr = append(sqOr, sq.And{sq.Eq{"tm.SchemeAdmin": true}, sq.NotLike{"u.Roles": wildcardSearchTerm(model.SystemAdminRoleId)}})
				}
			case model.TeamUserRoleId:
				if isPostgreSQL {
					sqOr = append(sqOr, sq.And{sq.Eq{"tm.SchemeUser": true}, sq.Eq{"tm.SchemeAdmin": false}, sq.NotILike{"u.Roles": wildcardSearchTerm(model.SystemAdminRoleId)}})
				} else {
					sqOr = append(sqOr, sq.And{sq.Eq{"tm.SchemeUser": true}, sq.Eq{"tm.SchemeAdmin": false}, sq.NotLike{"u.Roles": wildcardSearchTerm(model.SystemAdminRoleId)}})
				}
			case model.TeamGuestRoleId:
				sqOr = append(sqOr, sq.Eq{"tm.SchemeGuest": true})
			}
		}
	}

	if len(sqOr) > 0 {
		return query.Where(sqOr)
	}
	return query
}

func applyChannelGroupConstrainedFilter(query sq.SelectBuilder, channelId string) sq.SelectBuilder {
	if channelId == "" {
		return query
	}

	return query.
		Where(`u.Id IN (
				SELECT
					GroupMembers.UserId
				FROM
					Channels
					JOIN GroupChannels ON GroupChannels.ChannelId = Channels.Id
					JOIN UserGroups ON UserGroups.Id = GroupChannels.GroupId
					JOIN GroupMembers ON GroupMembers.GroupId = UserGroups.Id
				WHERE
					Channels.Id = ?
					AND GroupChannels.DeleteAt = 0
					AND UserGroups.DeleteAt = 0
					AND GroupMembers.DeleteAt = 0
				GROUP BY
					GroupMembers.UserId
			)`, channelId)
}

func applyTeamGroupConstrainedFilter(query sq.SelectBuilder, teamId string) sq.SelectBuilder {
	if teamId == "" {
		return query
	}

	return query.
		Where(`u.Id IN (
				SELECT
					GroupMembers.UserId
				FROM
					Teams
					JOIN GroupTeams ON GroupTeams.TeamId = Teams.Id
					JOIN UserGroups ON UserGroups.Id = GroupTeams.GroupId
					JOIN GroupMembers ON GroupMembers.GroupId = UserGroups.Id
				WHERE
					Teams.Id = ?
					AND GroupTeams.DeleteAt = 0
					AND UserGroups.DeleteAt = 0
					AND GroupMembers.DeleteAt = 0
				GROUP BY
					GroupMembers.UserId
			)`, teamId)
}

func (us SqlUserStore) GetEtagForProfiles(teamId string) string {
	var updateAt int64
	err := us.GetReplicaX().Get(&updateAt, "SELECT UpdateAt FROM Users, TeamMembers WHERE TeamMembers.TeamId = ? AND Users.Id = TeamMembers.UserId ORDER BY UpdateAt DESC LIMIT 1", teamId)
	if err != nil {
		return fmt.Sprintf("%v.%v", model.CurrentVersion, model.GetMillis())
	}
	return fmt.Sprintf("%v.%v", model.CurrentVersion, updateAt)
}

func (us SqlUserStore) GetProfiles(options *model.UserGetOptions) ([]*model.User, error) {
	isPostgreSQL := us.DriverName() == model.DatabaseDriverPostgres
	query := us.usersQuery.
		Join("TeamMembers tm ON ( tm.UserId = u.Id AND tm.DeleteAt = 0 )").
		Where("tm.TeamId = ?", options.InTeamId).
		OrderBy("u.Username ASC").
		Offset(uint64(options.Page * options.PerPage)).Limit(uint64(options.PerPage))

	query = applyViewRestrictionsFilter(query, options.ViewRestrictions, true)

	query = applyRoleFilter(query, options.Role, isPostgreSQL)
	query = applyMultiRoleFilters(query, options.Roles, options.TeamRoles, options.ChannelRoles, isPostgreSQL)

	if options.Inactive {
		query = query.Where("u.DeleteAt != 0")
	} else if options.Active {
		query = query.Where("u.DeleteAt = 0")
	}

	users := []*model.User{}
	if err := us.GetReplicaX().SelectBuilder(&users, query); err != nil {
		return nil, errors.Wrap(err, "failed to find Users")
	}

	for _, u := range users {
		u.Sanitize(map[string]bool{})
	}

	return users, nil
}

func (us SqlUserStore) InvalidateProfilesInChannelCacheByUser(userId string) {}

func (us SqlUserStore) InvalidateProfilesInChannelCache(channelId string) {}

func (us SqlUserStore) GetProfilesInChannel(options *model.UserGetOptions) ([]*model.User, error) {
	query := us.usersQuery.
		Join("ChannelMembers cm ON ( cm.UserId = u.Id )").
		Where("cm.ChannelId = ?", options.InChannelId).
		OrderBy("u.Username ASC").
		Offset(uint64(options.Page * options.PerPage)).Limit(uint64(options.PerPage))

	if options.Inactive {
		query = query.Where("u.DeleteAt != 0")
	} else if options.Active {
		query = query.Where("u.DeleteAt = 0")
	}

	query = applyMultiRoleFilters(query, options.Roles, options.TeamRoles, options.ChannelRoles, us.DriverName() == model.DatabaseDriverPostgres)

	users := []*model.User{}
	if err := us.GetReplicaX().SelectBuilder(&users, query); err != nil {
		return nil, errors.Wrap(err, "failed to find Users")
	}

	for _, u := range users {
		u.Sanitize(map[string]bool{})
	}

	return users, nil
}

func (us SqlUserStore) GetProfilesInChannelByStatus(options *model.UserGetOptions) ([]*model.User, error) {
	query := us.usersQuery.
		Join("ChannelMembers cm ON ( cm.UserId = u.Id )").
		LeftJoin("Status s ON ( s.UserId = u.Id )").
		Where("cm.ChannelId = ?", options.InChannelId).
		OrderBy(`
			CASE s.Status
				WHEN 'online' THEN 1
				WHEN 'away' THEN 2
				WHEN 'dnd' THEN 3
				ELSE 4
			END
			`).
		OrderBy("u.Username ASC").
		Offset(uint64(options.Page * options.PerPage)).Limit(uint64(options.PerPage))

	if options.Inactive && !options.Active {
		query = query.Where("u.DeleteAt != 0")
	} else if options.Active && !options.Inactive {
		query = query.Where("u.DeleteAt = 0")
	}

	users := []*model.User{}
	if err := us.GetReplicaX().SelectBuilder(&users, query); err != nil {
		return nil, errors.Wrap(err, "failed to find Users")
	}

	for _, u := range users {
		u.Sanitize(map[string]bool{})
	}

	return users, nil
}

func (us SqlUserStore) GetProfilesInChannelByAdmin(options *model.UserGetOptions) ([]*model.User, error) {
	query := us.usersQuery.
		Join("ChannelMembers cm ON ( cm.UserId = u.Id )").
		Where("cm.ChannelId = ?", options.InChannelId).
		OrderBy(`cm.SchemeAdmin DESC`).
		OrderBy("u.Username ASC").
		Offset(uint64(options.Page * options.PerPage)).Limit(uint64(options.PerPage))

	if options.Inactive && !options.Active {
		query = query.Where("u.DeleteAt != 0")
	} else if options.Active && !options.Inactive {
		query = query.Where("u.DeleteAt = 0")
	}

	queryString, args, err := query.ToSql()
	if err != nil {
		return nil, errors.Wrap(err, "get_profiles_in_channel_by_admin_tosql")
	}

	users := []*model.User{}
	if err := us.GetReplicaX().Select(&users, queryString, args...); err != nil {
		return nil, errors.Wrap(err, "failed to find Users")
	}

	for _, u := range users {
		u.Sanitize(map[string]bool{})
	}

	return users, nil
}

func (us SqlUserStore) GetAllProfilesInChannel(ctx context.Context, channelID string, allowFromCache bool) (map[string]*model.User, error) {
	query := us.usersQuery.
		Join("ChannelMembers cm ON ( cm.UserId = u.Id )").
		Where("cm.ChannelId = ?", channelID).
		Where("u.DeleteAt = 0").
		OrderBy("u.Username ASC")

	queryString, args, err := query.ToSql()
	if err != nil {
		return nil, errors.Wrap(err, "get_all_profiles_in_channel_tosql")
	}

	users := []*model.User{}
	rows, err := us.SqlStore.DBXFromContext(ctx).Query(queryString, args...)
	if err != nil {
		return nil, errors.Wrap(err, "failed to find Users")
	}

	defer rows.Close()
	for rows.Next() {
		var user model.User
		var props, notifyProps, timezone []byte
		if err = rows.Scan(&user.Id, &user.CreateAt, &user.UpdateAt, &user.DeleteAt, &user.Username, &user.Password, &user.AuthData, &user.AuthService, &user.Email, &user.EmailVerified, &user.Nickname, &user.FirstName, &user.LastName, &user.Position, &user.Roles, &user.AllowMarketing, &props, &notifyProps, &user.LastPasswordUpdate, &user.LastPictureUpdate, &user.FailedAttempts, &user.Locale, &timezone, &user.MfaActive, &user.MfaSecret, &user.MfaUsedTimestamps, &user.IsBot, &user.BotDescription, &user.BotLastIconUpdate, &user.RemoteId, &user.LastLogin); err != nil {
			return nil, errors.Wrap(err, "failed to scan values from rows into User entity")
		}
		if err = json.Unmarshal(props, &user.Props); err != nil {
			return nil, errors.Wrap(err, "failed to unmarshal user props")
		}
		if err = json.Unmarshal(notifyProps, &user.NotifyProps); err != nil {
			return nil, errors.Wrap(err, "failed to unmarshal user notify props")
		}
		if err = json.Unmarshal(timezone, &user.Timezone); err != nil {
			return nil, errors.Wrap(err, "failed to unmarshal user timezone")
		}
		users = append(users, &user)
	}
	err = rows.Err()
	if err != nil {
		return nil, errors.Wrap(err, "error while iterating over rows")
	}

	userMap := make(map[string]*model.User)

	for _, u := range users {
		u.Sanitize(map[string]bool{})
		userMap[u.Id] = u
	}

	return userMap, nil
}

func (us SqlUserStore) GetProfilesNotInChannel(teamId string, channelId string, groupConstrained bool, offset int, limit int, viewRestrictions *model.ViewUsersRestrictions) ([]*model.User, error) {
	query := us.usersQuery.
		Join("TeamMembers tm ON ( tm.UserId = u.Id AND tm.DeleteAt = 0 AND tm.TeamId = ? )", teamId).
		LeftJoin("ChannelMembers cm ON ( cm.UserId = u.Id AND cm.ChannelId = ? )", channelId).
		Where("cm.UserId IS NULL").
		OrderBy("u.Username ASC").
		Offset(uint64(offset)).Limit(uint64(limit))

	query = applyViewRestrictionsFilter(query, viewRestrictions, true)

	if groupConstrained {
		query = applyChannelGroupConstrainedFilter(query, channelId)
	}

	queryString, args, err := query.ToSql()
	if err != nil {
		return nil, errors.Wrap(err, "get_profiles_not_in_channel_tosql")
	}

	users := []*model.User{}
	if err := us.GetReplicaX().Select(&users, queryString, args...); err != nil {
		return nil, errors.Wrap(err, "failed to find Users")
	}

	for _, u := range users {
		u.Sanitize(map[string]bool{})
	}

	return users, nil
}

func (us SqlUserStore) GetProfilesWithoutTeam(options *model.UserGetOptions) ([]*model.User, error) {
	isPostgreSQL := us.DriverName() == model.DatabaseDriverPostgres
	query := us.usersQuery.
		Where(`(
			SELECT
				COUNT(0)
			FROM
				TeamMembers
			WHERE
				TeamMembers.UserId = u.Id
				AND TeamMembers.DeleteAt = 0
		) = 0`).
		OrderBy("u.Username ASC").
		Offset(uint64(options.Page * options.PerPage)).Limit(uint64(options.PerPage))

	query = applyViewRestrictionsFilter(query, options.ViewRestrictions, true)

	query = applyRoleFilter(query, options.Role, isPostgreSQL)

	if options.Inactive {
		query = query.Where("u.DeleteAt != 0")
	} else if options.Active {
		query = query.Where("u.DeleteAt = 0")
	}

	queryString, args, err := query.ToSql()
	if err != nil {
		return nil, errors.Wrap(err, "get_profiles_without_team_tosql")
	}

	users := []*model.User{}
	if err := us.GetReplicaX().Select(&users, queryString, args...); err != nil {
		return nil, errors.Wrap(err, "failed to find Users")
	}

	for _, u := range users {
		u.Sanitize(map[string]bool{})
	}

	return users, nil
}

func (us SqlUserStore) GetProfilesByUsernames(usernames []string, viewRestrictions *model.ViewUsersRestrictions) ([]*model.User, error) {
	query := us.usersQuery

	query = applyViewRestrictionsFilter(query, viewRestrictions, true)

	query = query.
		Where(map[string]any{
			"Username": usernames,
		}).
		OrderBy("u.Username ASC")

	queryString, args, err := query.ToSql()
	if err != nil {
		return nil, errors.Wrap(err, "get_profiles_by_usernames")
	}

	users := []*model.User{}
	if err := us.GetReplicaX().Select(&users, queryString, args...); err != nil {
		return nil, errors.Wrap(err, "failed to find Users")
	}

	return users, nil
}

type UserWithLastActivityAt struct {
	model.User
	LastActivityAt int64
}

func (us SqlUserStore) GetRecentlyActiveUsersForTeam(teamId string, offset, limit int, viewRestrictions *model.ViewUsersRestrictions) ([]*model.User, error) {
	query := us.usersQuery.
		Column("s.LastActivityAt").
		Join("TeamMembers tm ON (tm.UserId = u.Id AND tm.TeamId = ?)", teamId).
		Join("Status s ON (s.UserId = u.Id)").
		OrderBy("s.LastActivityAt DESC").
		OrderBy("u.Username ASC").
		Offset(uint64(offset)).Limit(uint64(limit))

	query = applyViewRestrictionsFilter(query, viewRestrictions, true)

	queryString, args, err := query.ToSql()
	if err != nil {
		return nil, errors.Wrap(err, "get_recently_active_users_for_team_tosql")
	}

	users := []*UserWithLastActivityAt{}
	if err := us.GetReplicaX().Select(&users, queryString, args...); err != nil {
		return nil, errors.Wrap(err, "failed to find Users")
	}

	userList := []*model.User{}

	for _, userWithLastActivityAt := range users {
		u := userWithLastActivityAt.User
		u.Sanitize(map[string]bool{})
		u.LastActivityAt = userWithLastActivityAt.LastActivityAt
		userList = append(userList, &u)
	}

	return userList, nil
}

func (us SqlUserStore) GetNewUsersForTeam(teamId string, offset, limit int, viewRestrictions *model.ViewUsersRestrictions) ([]*model.User, error) {
	query := us.usersQuery.
		Join("TeamMembers tm ON (tm.UserId = u.Id AND tm.TeamId = ?)", teamId).
		OrderBy("u.CreateAt DESC").
		OrderBy("u.Username ASC").
		Offset(uint64(offset)).Limit(uint64(limit))

	query = applyViewRestrictionsFilter(query, viewRestrictions, true)

	queryString, args, err := query.ToSql()
	if err != nil {
		return nil, errors.Wrap(err, "get_new_users_for_team_tosql")
	}

	users := []*model.User{}
	if err := us.GetReplicaX().Select(&users, queryString, args...); err != nil {
		return nil, errors.Wrap(err, "failed to find Users")
	}

	for _, u := range users {
		u.Sanitize(map[string]bool{})
	}

	return users, nil
}

func (us SqlUserStore) GetProfileByIds(ctx context.Context, userIds []string, options *store.UserGetByIdsOpts, allowFromCache bool) ([]*model.User, error) {
	if options == nil {
		options = &store.UserGetByIdsOpts{}
	}

	users := []*model.User{}
	query := us.usersQuery.
		Where(map[string]any{
			"u.Id": userIds,
		}).
		OrderBy("u.Username ASC")

	if options.Since > 0 {
		query = query.Where(sq.Gt(map[string]any{
			"u.UpdateAt": options.Since,
		}))
	}

	query = applyViewRestrictionsFilter(query, options.ViewRestrictions, true)

	queryString, args, err := query.ToSql()
	if err != nil {
		return nil, errors.Wrap(err, "get_profile_by_ids_tosql")
	}

	if err := us.SqlStore.DBXFromContext(ctx).Select(&users, queryString, args...); err != nil {
		return nil, errors.Wrap(err, "failed to find Users")
	}

	return users, nil
}

type UserWithChannel struct {
	model.User
	ChannelId string
}

func (us SqlUserStore) GetProfileByGroupChannelIdsForUser(userId string, channelIds []string) (map[string][]*model.User, error) {
	if len(channelIds) > MaxGroupChannelsForProfiles {
		channelIds = channelIds[0:MaxGroupChannelsForProfiles]
	}

	isMemberQuery := fmt.Sprintf(`
      EXISTS(
        SELECT
          1
        FROM
          ChannelMembers
        WHERE
          UserId = '%s'
        AND
          ChannelId = cm.ChannelId
        )`, userId)

	query := us.getQueryBuilder().
		Select("u.*, cm.ChannelId").
		From("Users u").
		Join("ChannelMembers cm ON u.Id = cm.UserId").
		Join("Channels c ON cm.ChannelId = c.Id").
		Where(sq.Eq{"c.Type": model.ChannelTypeGroup, "cm.ChannelId": channelIds}).
		Where(isMemberQuery).
		Where(sq.NotEq{"u.Id": userId}).
		OrderBy("u.Username ASC")

	queryString, args, err := query.ToSql()
	if err != nil {
		return nil, errors.Wrap(err, "get_profiles_by_group_channel_ids_for_user_tosql")
	}

	usersWithChannel := []*UserWithChannel{}
	if err := us.GetReplicaX().Select(&usersWithChannel, queryString, args...); err != nil {
		return nil, errors.Wrap(err, "failed to find Users")
	}

	usersByChannelId := map[string][]*model.User{}
	for _, user := range usersWithChannel {
		if val, ok := usersByChannelId[user.ChannelId]; ok {
			usersByChannelId[user.ChannelId] = append(val, &user.User)
		} else {
			usersByChannelId[user.ChannelId] = []*model.User{&user.User}
		}
	}

	return usersByChannelId, nil
}

func (us SqlUserStore) GetSystemAdminProfiles() (map[string]*model.User, error) {
	query := us.usersQuery.
		Where("Roles LIKE ?", "%system_admin%").
		OrderBy("u.Username ASC")

	queryString, args, err := query.ToSql()
	if err != nil {
		return nil, errors.Wrap(err, "get_system_admin_profiles_tosql")
	}

	users := []*model.User{}
	if err := us.GetReplicaX().Select(&users, queryString, args...); err != nil {
		return nil, errors.Wrap(err, "failed to find Users")
	}

	userMap := make(map[string]*model.User)

	for _, u := range users {
		u.Sanitize(map[string]bool{})
		userMap[u.Id] = u
	}

	return userMap, nil
}

func (us SqlUserStore) GetByEmail(email string) (*model.User, error) {
	query := us.usersQuery.Where("Email = lower(?)", email)

	queryString, args, err := query.ToSql()
	if err != nil {
		return nil, errors.Wrap(err, "get_by_email_tosql")
	}

	user := model.User{}
	if err := us.GetReplicaX().Get(&user, queryString, args...); err != nil {
		if err == sql.ErrNoRows {
			return nil, errors.Wrap(store.NewErrNotFound("User", fmt.Sprintf("email=%s", email)), "failed to find User")
		}

		return nil, errors.Wrapf(err, "failed to get User with email=%s", email)
	}

	return &user, nil
}

func (us SqlUserStore) GetByRemoteID(remoteID string) (*model.User, error) {
	query := us.usersQuery.Where(sq.Eq{"RemoteId": remoteID})

	queryString, args, err := query.ToSql()
	if err != nil {
		return nil, errors.Wrap(err, "get_by_remote_id_tosql")
	}

	user := model.User{}
	if err := us.GetReplicaX().Get(&user, queryString, args...); err != nil {
		if err == sql.ErrNoRows {
			return nil, errors.Wrap(store.NewErrNotFound("User", fmt.Sprintf("remoteid=%s", remoteID)), "failed to find User")
		}

		return nil, errors.Wrapf(err, "failed to get User with RemoteId=%s", remoteID)
	}

	return &user, nil
}

func (us SqlUserStore) GetByAuth(authData *string, authService string) (*model.User, error) {
	if authData == nil || *authData == "" {
		return nil, store.NewErrInvalidInput("User", "<authData>", "empty or nil")
	}

	query := us.usersQuery.
		Where("u.AuthData = ?", authData).
		Where("u.AuthService = ?", authService)

	queryString, args, err := query.ToSql()
	if err != nil {
		return nil, errors.Wrap(err, "get_by_auth_tosql")
	}

	user := model.User{}
	if err := us.GetReplicaX().Get(&user, queryString, args...); err == sql.ErrNoRows {
		return nil, store.NewErrNotFound("User", fmt.Sprintf("authData=%s, authService=%s", *authData, authService))
	} else if err != nil {
		return nil, errors.Wrapf(err, "failed to find User with authData=%s and authService=%s", *authData, authService)
	}
	return &user, nil
}

func (us SqlUserStore) GetAllUsingAuthService(authService string) ([]*model.User, error) {
	query := us.usersQuery.
		Where("u.AuthService = ?", authService).
		OrderBy("u.Username ASC")

	queryString, args, err := query.ToSql()
	if err != nil {
		return nil, errors.Wrap(err, "get_all_using_auth_service_tosql")
	}

	users := []*model.User{}
	if err := us.GetReplicaX().Select(&users, queryString, args...); err != nil {
		return nil, errors.Wrapf(err, "failed to find Users with authService=%s", authService)
	}

	return users, nil
}

func (us SqlUserStore) GetAllNotInAuthService(authServices []string) ([]*model.User, error) {
	query := us.usersQuery.
		Where(sq.NotEq{"u.AuthService": authServices}).
		OrderBy("u.Username ASC")

	queryString, args, err := query.ToSql()
	if err != nil {
		return nil, errors.Wrap(err, "get_all_not_in_auth_service_tosql")
	}

	users := []*model.User{}
	if err := us.GetReplicaX().Select(&users, queryString, args...); err != nil {
		return nil, errors.Wrapf(err, "failed to find Users with authServices in %v", authServices)
	}

	return users, nil
}

func (us SqlUserStore) GetByUsername(username string) (*model.User, error) {
	query := us.usersQuery.Where("u.Username = lower(?)", username)

	queryString, args, err := query.ToSql()
	if err != nil {
		return nil, errors.Wrap(err, "get_by_username_tosql")
	}

	user := model.User{}
	if err := us.GetReplicaX().Get(&user, queryString, args...); err != nil {
		if err == sql.ErrNoRows {
			return nil, errors.Wrap(store.NewErrNotFound("User", fmt.Sprintf("username=%s", username)), "failed to find User")
		}

		return nil, errors.Wrapf(err, "failed to find User with username=%s", username)
	}

	return &user, nil
}

func (us SqlUserStore) GetForLogin(loginId string, allowSignInWithUsername, allowSignInWithEmail bool) (*model.User, error) {
	query := us.usersQuery
	if allowSignInWithUsername && allowSignInWithEmail {
		query = query.Where("Username = lower(?) OR Email = lower(?)", loginId, loginId)
	} else if allowSignInWithUsername {
		query = query.Where("Username = lower(?)", loginId)
	} else if allowSignInWithEmail {
		query = query.Where("Email = lower(?)", loginId)
	} else {
		return nil, errors.New("sign in with username and email are disabled")
	}

	queryString, args, err := query.ToSql()
	if err != nil {
		return nil, errors.Wrap(err, "get_for_login_tosql")
	}

	users := []*model.User{}
	if err := us.GetReplicaX().Select(&users, queryString, args...); err != nil {
		return nil, errors.Wrap(err, "failed to find Users")
	}

	if len(users) == 0 {
		return nil, errors.New("user not found")
	}

	if len(users) > 1 {
		return nil, errors.New("multiple users found")
	}

	return users[0], nil
}

func (us SqlUserStore) VerifyEmail(userId, email string) (string, error) {
	curTime := model.GetMillis()
	if _, err := us.GetMasterX().Exec("UPDATE Users SET Email = lower(?), EmailVerified = true, UpdateAt = ? WHERE Id = ?", email, curTime, userId); err != nil {
		return "", errors.Wrapf(err, "failed to update Users with userId=%s and email=%s", userId, email)
	}

	return userId, nil
}

func (us SqlUserStore) PermanentDelete(rctx request.CTX, userId string) error {
	if _, err := us.GetMasterX().Exec("DELETE FROM Users WHERE Id = ?", userId); err != nil {
		return errors.Wrapf(err, "failed to delete User with userId=%s", userId)
	}
	return nil
}

func (us SqlUserStore) Count(options model.UserCountOptions) (int64, error) {
	query := us.getQueryBuilder().Select("COUNT(*)").From("Users AS u")

	if !options.IncludeDeleted {
		query = query.Where("u.DeleteAt = 0")
	}

	if !options.IncludeRemoteUsers {
		query = query.Where(sq.Or{sq.Eq{"u.RemoteId": ""}, sq.Eq{"u.RemoteId": nil}})
	}

	isPostgreSQL := us.DriverName() == model.DatabaseDriverPostgres
	if options.IncludeBotAccounts {
		if options.ExcludeRegularUsers {
			query = query.Join("Bots ON u.Id = Bots.UserId")
		}
	} else {
		if isPostgreSQL {
			query = query.LeftJoin("Bots ON u.Id = Bots.UserId").Where("Bots.UserId IS NULL")
		} else {
			query = query.Where(sq.Expr("u.Id NOT IN (SELECT UserId FROM Bots)"))
		}

		if options.ExcludeRegularUsers {
			// Currently this doesn't make sense because it will always return 0
			return int64(0), errors.New("query with IncludeBotAccounts=false and excludeRegularUsers=true always return 0")
		}
	}

	if options.TeamId != "" {
		query = query.LeftJoin("TeamMembers AS tm ON u.Id = tm.UserId").Where("tm.TeamId = ? AND tm.DeleteAt = 0", options.TeamId)
	} else if options.ChannelId != "" {
		query = query.LeftJoin("ChannelMembers AS cm ON u.Id = cm.UserId").Where("cm.ChannelId = ?", options.ChannelId)
	}
	query = applyViewRestrictionsFilter(query, options.ViewRestrictions, false)
	query = applyMultiRoleFilters(query, options.Roles, options.TeamRoles, options.ChannelRoles, isPostgreSQL)

	if isPostgreSQL {
		query = query.PlaceholderFormat(sq.Dollar)
	}

	queryString, args, err := query.ToSql()
	if err != nil {
		return int64(0), errors.Wrap(err, "count_tosql")
	}

	var count int64
	err = us.GetReplicaX().Get(&count, queryString, args...)
	if err != nil {
		return int64(0), errors.Wrap(err, "failed to count Users")
	}
	return count, nil
}

func (us SqlUserStore) AnalyticsActiveCount(timePeriod int64, options model.UserCountOptions) (int64, error) {
	time := model.GetMillis() - timePeriod
	query := us.getQueryBuilder().Select("COUNT(*)").From("Status AS s").Where("LastActivityAt > ?", time)

	if !options.IncludeBotAccounts {
		if us.DriverName() == model.DatabaseDriverPostgres {
			query = query.LeftJoin("Bots ON s.UserId = Bots.UserId").Where("Bots.UserId IS NULL")
		} else {
			query = query.Where(sq.Expr("UserId NOT IN (SELECT UserId FROM Bots)"))
		}
	}

	if !options.IncludeRemoteUsers || !options.IncludeDeleted {
		query = query.LeftJoin("Users ON s.UserId = Users.Id")
	}

	if !options.IncludeRemoteUsers {
		query = query.Where(sq.Or{sq.Eq{"Users.RemoteId": ""}, sq.Eq{"Users.RemoteId": nil}})
	}

	if !options.IncludeDeleted {
		query = query.Where("Users.DeleteAt = 0")
	}

	queryStr, args, err := query.ToSql()
	if err != nil {
		return 0, errors.Wrap(err, "analytics_active_count_tosql")
	}

	var v int64
	err = us.GetReplicaX().Get(&v, queryStr, args...)
	if err != nil {
		return 0, errors.Wrap(err, "failed to count Users")
	}
	return v, nil
}

func (us SqlUserStore) AnalyticsActiveCountForPeriod(startTime int64, endTime int64, options model.UserCountOptions) (int64, error) {
	query := us.getQueryBuilder().Select("COUNT(*)").From("Status AS s").Where("LastActivityAt > ? AND LastActivityAt <= ?", startTime, endTime)

	if !options.IncludeBotAccounts {
		if us.DriverName() == model.DatabaseDriverPostgres {
			query = query.LeftJoin("Bots ON s.UserId = Bots.UserId").Where("Bots.UserId IS NULL")
		} else {
			query = query.Where(sq.Expr("UserId NOT IN (SELECT UserId FROM Bots)"))
		}
	}

	if !options.IncludeRemoteUsers || !options.IncludeDeleted {
		query = query.LeftJoin("Users ON s.UserId = Users.Id")
	}

	if !options.IncludeRemoteUsers {
		query = query.Where(sq.Or{sq.Eq{"Users.RemoteId": ""}, sq.Eq{"Users.RemoteId": nil}})
	}

	if !options.IncludeDeleted {
		query = query.Where("Users.DeleteAt = 0")
	}

	queryStr, args, err := query.ToSql()
	if err != nil {
		return 0, errors.Wrap(err, "Failed to build query.")
	}

	var v int64
	err = us.GetReplicaX().Get(&v, queryStr, args...)
	if err != nil {
		return 0, errors.Wrap(err, "Unable to get the active users during the requested period.")
	}
	return v, nil
}

func (us SqlUserStore) GetUnreadCount(userId string, isCRTEnabled bool) (int64, error) {
	var mentionCountColumn = "cm.MentionCount"
	if isCRTEnabled {
		mentionCountColumn = "cm.MentionCountRoot"
	}

	query := `
		SELECT SUM(` + mentionCountColumn + `)
		FROM Channels c
		INNER JOIN ChannelMembers cm
			ON cm.ChannelId = c.Id
			AND cm.UserId = ?
			AND c.DeleteAt = 0
	`

	var count int64
	err := us.GetReplicaX().Get(&count, query, userId)
	if err != nil {
		return count, errors.Wrapf(err, "failed to count unread Channels for userId=%s", userId)
	}

	return count, nil
}

func (us SqlUserStore) GetUnreadCountForChannel(userId string, channelId string) (int64, error) {
	var count int64
	err := us.GetReplicaX().Get(&count, "SELECT SUM(CASE WHEN c.Type = ? THEN (c.TotalMsgCount - cm.MsgCount) ELSE cm.MentionCount END) FROM Channels c INNER JOIN ChannelMembers cm ON c.Id = cm.ChannelId AND cm.ChannelId = ? AND cm.UserId = ?", model.ChannelTypeDirect, channelId, userId)
	if err != nil {
		return 0, errors.Wrapf(err, "failed to get unread count for channelId=%s and userId=%s", channelId, userId)
	}
	return count, nil
}

func (us SqlUserStore) GetAnyUnreadPostCountForChannel(userId string, channelId string) (int64, error) {
	var count int64
	err := us.GetReplicaX().Get(&count, "SELECT SUM(c.TotalMsgCount - cm.MsgCount) FROM Channels c INNER JOIN ChannelMembers cm ON c.Id = cm.ChannelId AND cm.ChannelId = ? AND cm.UserId = ?", channelId, userId)
	if err != nil {
		return count, errors.Wrapf(err, "failed to get any unread count for channelId=%s and userId=%s", channelId, userId)
	}
	return count, nil
}

func (us SqlUserStore) Search(rctx request.CTX, teamId string, term string, options *model.UserSearchOptions) ([]*model.User, error) {
	query := us.usersQuery.
		OrderBy("Username ASC").
		Limit(uint64(options.Limit))

	if teamId != "" {
		query = query.Join("TeamMembers tm ON ( tm.UserId = u.Id AND tm.DeleteAt = 0 AND tm.TeamId = ? )", teamId)
	}
	return us.performSearch(query, term, options)
}

func (us SqlUserStore) SearchWithoutTeam(term string, options *model.UserSearchOptions) ([]*model.User, error) {
	query := us.usersQuery.
		Where(`(
				SELECT
					COUNT(0)
				FROM
					TeamMembers
				WHERE
					TeamMembers.UserId = u.Id
					AND TeamMembers.DeleteAt = 0
			) = 0`).
		OrderBy("u.Username ASC").
		Limit(uint64(options.Limit))

	return us.performSearch(query, term, options)
}

func (us SqlUserStore) SearchNotInTeam(notInTeamId string, term string, options *model.UserSearchOptions) ([]*model.User, error) {
	query := us.usersQuery.
		LeftJoin("TeamMembers tm ON ( tm.UserId = u.Id AND tm.DeleteAt = 0 AND tm.TeamId = ? )", notInTeamId).
		Where("tm.UserId IS NULL").
		OrderBy("u.Username ASC").
		Limit(uint64(options.Limit))

	if options.GroupConstrained {
		query = applyTeamGroupConstrainedFilter(query, notInTeamId)
	}

	return us.performSearch(query, term, options)
}

func (us SqlUserStore) SearchNotInChannel(teamId string, channelId string, term string, options *model.UserSearchOptions) ([]*model.User, error) {
	query := us.usersQuery.
		LeftJoin("ChannelMembers cm ON ( cm.UserId = u.Id AND cm.ChannelId = ? )", channelId).
		Where("cm.UserId IS NULL").
		OrderBy("Username ASC").
		Limit(uint64(options.Limit))

	if teamId != "" {
		query = query.Join("TeamMembers tm ON ( tm.UserId = u.Id AND tm.DeleteAt = 0 AND tm.TeamId = ? )", teamId)
	}

	if options.GroupConstrained {
		query = applyChannelGroupConstrainedFilter(query, channelId)
	}

	return us.performSearch(query, term, options)
}

func (us SqlUserStore) SearchInChannel(channelId string, term string, options *model.UserSearchOptions) ([]*model.User, error) {
	query := us.usersQuery.
		Join("ChannelMembers cm ON ( cm.UserId = u.Id AND cm.ChannelId = ? )", channelId).
		OrderBy("Username ASC").
		Limit(uint64(options.Limit))

	return us.performSearch(query, term, options)
}

func (us SqlUserStore) SearchInGroup(groupID string, term string, options *model.UserSearchOptions) ([]*model.User, error) {
	query := us.usersQuery.
		Join("GroupMembers gm ON ( gm.UserId = u.Id AND gm.GroupId = ? AND gm.DeleteAt = 0 )", groupID).
		OrderBy("Username ASC").
		Limit(uint64(options.Limit))

	return us.performSearch(query, term, options)
}

func (us SqlUserStore) SearchNotInGroup(groupID string, term string, options *model.UserSearchOptions) ([]*model.User, error) {
	query := us.usersQuery.
		LeftJoin("GroupMembers gm ON ( gm.UserId = u.Id AND gm.GroupId = ? )", groupID).
		Where("(gm.UserId IS NULL OR gm.deleteat != 0)").
		OrderBy("Username ASC").
		Limit(uint64(options.Limit))

	return us.performSearch(query, term, options)
}

func generateSearchQuery(query sq.SelectBuilder, terms []string, fields []string, isPostgreSQL bool) sq.SelectBuilder {
	for _, term := range terms {
		searchFields := []string{}
		termArgs := []any{}
		for _, field := range fields {
			if isPostgreSQL {
				searchFields = append(searchFields, fmt.Sprintf("lower(%s) LIKE lower(?) escape '*' ", field))
			} else {
				searchFields = append(searchFields, fmt.Sprintf("%s LIKE ? escape '*' ", field))
			}
			termArgs = append(termArgs, fmt.Sprintf("%%%s%%", strings.TrimLeft(term, "@")))
		}
		searchFields = append(searchFields, "Id = ?")
		termArgs = append(termArgs, strings.TrimLeft(term, "@"))
		query = query.Where(fmt.Sprintf("(%s)", strings.Join(searchFields, " OR ")), termArgs...)
	}

	return query
}

func (us SqlUserStore) performSearch(query sq.SelectBuilder, term string, options *model.UserSearchOptions) ([]*model.User, error) {
	term = sanitizeSearchTerm(term, "*")

	var searchType []string
	if options.AllowEmails {
		if options.AllowFullNames {
			searchType = UserSearchTypeAll
		} else {
			searchType = UserSearchTypeAllNoFullName
		}
	} else {
		if options.AllowFullNames {
			searchType = UserSearchTypeNames
		} else {
			searchType = UserSearchTypeNamesNoFullName
		}
	}

	isPostgreSQL := us.DriverName() == model.DatabaseDriverPostgres

	query = applyRoleFilter(query, options.Role, isPostgreSQL)
	query = applyMultiRoleFilters(query, options.Roles, options.TeamRoles, options.ChannelRoles, isPostgreSQL)

	if !options.AllowInactive {
		query = query.Where("u.DeleteAt = 0")
	}

	if strings.TrimSpace(term) != "" {
		query = generateSearchQuery(query, strings.Fields(term), searchType, isPostgreSQL)
	}

	query = applyViewRestrictionsFilter(query, options.ViewRestrictions, true)

	queryString, args, err := query.ToSql()
	if err != nil {
		return nil, errors.Wrap(err, "perform_search_tosql")
	}

	users := []*model.User{}
	if err := us.GetReplicaX().Select(&users, queryString, args...); err != nil {
		return nil, errors.Wrapf(err, "failed to find Users with term=%s and searchType=%v", term, searchType)
	}
	for _, u := range users {
		u.Sanitize(map[string]bool{})
	}

	return users, nil
}

func (us SqlUserStore) AnalyticsGetInactiveUsersCount() (int64, error) {
	var count int64
	query := us.getQueryBuilder().
		Select("COUNT(Id)").
		From("Users")
	if us.DriverName() == model.DatabaseDriverPostgres {
		query = query.LeftJoin("Bots ON Users.ID = Bots.UserId").
			Where(sq.And{
				sq.Gt{"Users.DeleteAt": 0},
				sq.Eq{"Bots.UserId": nil},
			})
	} else {
		query = query.Where(sq.And{
			sq.Expr("Users.Id NOT IN (SELECT UserId FROM Bots)"),
			sq.Gt{"Users.DeleteAt": 0},
		})
	}
	queryStr, args, err := query.ToSql()
	if err != nil {
		return int64(0), errors.Wrap(err, "failed to create a SQL query to count inactive users")
	}
	err = us.GetReplicaX().Get(&count, queryStr, args...)

	if err != nil {
		return int64(0), errors.Wrap(err, "failed to count inactive Users")
	}
	return count, nil
}

func (us SqlUserStore) AnalyticsGetExternalUsers(hostDomain string) (bool, error) {
	var count int64
	err := us.GetReplicaX().Get(&count, "SELECT COUNT(Id) FROM Users WHERE LOWER(Email) NOT LIKE ?", "%@"+strings.ToLower(hostDomain))
	if err != nil {
		return false, errors.Wrap(err, "failed to count inactive Users")
	}
	return count > 0, nil
}

func (us SqlUserStore) AnalyticsGetGuestCount() (int64, error) {
	var count int64
	err := us.GetReplicaX().Get(&count, "SELECT count(*) FROM Users WHERE Roles LIKE ? and DeleteAt = 0", "%system_guest%")
	if err != nil {
		return int64(0), errors.Wrap(err, "failed to count guest Users")
	}
	return count, nil
}

func (us SqlUserStore) AnalyticsGetSystemAdminCount() (int64, error) {
	var count int64
	err := us.GetReplicaX().Get(&count, "SELECT count(*) FROM Users WHERE Roles LIKE ? and DeleteAt = 0", "%system_admin%")
	if err != nil {
		return int64(0), errors.Wrap(err, "failed to count system admin Users")
	}
	return count, nil
}

func (us SqlUserStore) GetProfilesNotInTeam(teamId string, groupConstrained bool, offset int, limit int, viewRestrictions *model.ViewUsersRestrictions) ([]*model.User, error) {
	users := []*model.User{}
	query := us.usersQuery.
		LeftJoin("TeamMembers tm ON ( tm.UserId = u.Id AND tm.DeleteAt = 0 AND tm.TeamId = ? )", teamId).
		Where("tm.UserId IS NULL").
		OrderBy("u.Username ASC").
		Offset(uint64(offset)).Limit(uint64(limit))

	query = applyViewRestrictionsFilter(query, viewRestrictions, true)

	if groupConstrained {
		query = applyTeamGroupConstrainedFilter(query, teamId)
	}

	queryString, args, err := query.ToSql()
	if err != nil {
		return nil, errors.Wrap(err, "get_profiles_not_in_team_tosql")
	}

	if err := us.GetReplicaX().Select(&users, queryString, args...); err != nil {
		return nil, errors.Wrap(err, "failed to find Users")
	}

	for _, u := range users {
		u.Sanitize(map[string]bool{})
	}
	return users, nil
}

func (us SqlUserStore) GetEtagForProfilesNotInTeam(teamId string) string {
	querystr := `
		SELECT
			CONCAT(MAX(UpdateAt), '.', COUNT(Id)) as etag
		FROM
			Users as u
		LEFT JOIN TeamMembers tm
			ON tm.UserId = u.Id
			AND tm.TeamId = ?
			AND tm.DeleteAt = 0
		WHERE
			tm.UserId IS NULL
	`
	var etag string
	err := us.GetReplicaX().Get(&etag, querystr, teamId)
	if err != nil {
		return fmt.Sprintf("%v.%v", model.CurrentVersion, model.GetMillis())
	}

	return fmt.Sprintf("%v.%v", model.CurrentVersion, etag)
}

func (us SqlUserStore) ClearAllCustomRoleAssignments() (err error) {
	builtInRoles := model.MakeDefaultRoles()
	lastUserId := strings.Repeat("0", 26)

	for {
		var transaction *sqlxTxWrapper
		var err error

		if transaction, err = us.GetMasterX().Beginx(); err != nil {
			return errors.Wrap(err, "begin_transaction")
		}
		defer finalizeTransactionX(transaction, &err)

		users := []*model.User{}
		if err := transaction.Select(&users, "SELECT * from Users WHERE Id > ? ORDER BY Id LIMIT 1000", lastUserId); err != nil {
			return errors.Wrapf(err, "failed to find Users with id > %s", lastUserId)
		}

		if len(users) == 0 {
			break
		}

		for _, user := range users {
			lastUserId = user.Id

			var newRoles []string

			for _, role := range strings.Fields(user.Roles) {
				for name := range builtInRoles {
					if name == role {
						newRoles = append(newRoles, role)
						break
					}
				}
			}

			newRolesString := strings.Join(newRoles, " ")
			if newRolesString != user.Roles {
				if _, err := transaction.Exec("UPDATE Users SET Roles = ? WHERE Id = ?", newRolesString, user.Id); err != nil {
					return errors.Wrap(err, "failed to update Users")
				}
			}
		}

		if err := transaction.Commit(); err != nil {
			return errors.Wrap(err, "commit_transaction")
		}
	}

	return nil
}

func (us SqlUserStore) InferSystemInstallDate() (int64, error) {
	var createAt int64
	err := us.GetReplicaX().Get(&createAt, "SELECT CreateAt FROM Users WHERE CreateAt IS NOT NULL ORDER BY CreateAt ASC LIMIT 1")
	if err != nil {
		return 0, errors.Wrap(err, "failed to infer system install date")
	}

	return createAt, nil
}

func (us SqlUserStore) GetUsersBatchForIndexing(startTime int64, startFileID string, limit int) ([]*model.UserForIndexing, error) {
	users := []*model.User{}
	usersQuery, args, err := us.usersQuery.
		Where(sq.Or{
			sq.Gt{"u.CreateAt": startTime},
			sq.And{
				sq.Eq{"u.CreateAt": startTime},
				sq.Gt{"u.Id": startFileID},
			},
		}).
		OrderBy("u.CreateAt ASC, u.Id ASC").
		Limit(uint64(limit)).
		ToSql()
	if err != nil {
		return nil, errors.Wrap(err, "GetUsersBatchForIndexing_ToSql1")
	}

	err = us.GetSearchReplicaX().Select(&users, usersQuery, args...)
	if err != nil {
		return nil, errors.Wrap(err, "failed to find Users")
	}

	userIds := []string{}
	for _, user := range users {
		userIds = append(userIds, user.Id)
	}

	channelMembers := []*model.ChannelMember{}
	channelMembersQuery, args, err := us.getQueryBuilder().
		Select(`
				cm.ChannelId,
				cm.UserId,
				cm.Roles,
				cm.LastViewedAt,
				cm.MsgCount,
				cm.MentionCount,
				cm.MentionCountRoot,
				cm.NotifyProps,
				cm.LastUpdateAt,
				cm.SchemeUser,
				cm.SchemeAdmin,
				(cm.SchemeGuest IS NOT NULL AND cm.SchemeGuest) as SchemeGuest
			`).
		From("ChannelMembers cm").
		Join("Channels c ON cm.ChannelId = c.Id").
		Where(sq.And{
			sq.Eq{
				"cm.UserId": userIds,
			},
			sq.Or{
				sq.Eq{"c.Type": model.ChannelTypeOpen},
				sq.Eq{"c.Type": model.ChannelTypeDirect},
				sq.Eq{"c.Type": model.ChannelTypeGroup},
			},
		}).
		ToSql()
	if err != nil {
		return nil, errors.Wrap(err, "GetUsersBatchForIndexing_ToSql2")
	}

	err = us.GetSearchReplicaX().Select(&channelMembers, channelMembersQuery, args...)
	if err != nil {
		return nil, errors.Wrap(err, "failed to find ChannelMembers")
	}

	teamMembers := []*model.TeamMember{}
	teamMembersQuery, args, err := us.getQueryBuilder().
		Select("TeamId, UserId, Roles, DeleteAt, (SchemeGuest IS NOT NULL AND SchemeGuest) as SchemeGuest, SchemeUser, SchemeAdmin").
		From("TeamMembers").
		Where(sq.Eq{"UserId": userIds, "DeleteAt": 0}).
		ToSql()
	if err != nil {
		return nil, errors.Wrap(err, "GetUsersBatchForIndexing_ToSql3")
	}

	err = us.GetSearchReplicaX().Select(&teamMembers, teamMembersQuery, args...)
	if err != nil {
		return nil, errors.Wrap(err, "failed to find TeamMembers")
	}

	userMap := map[string]*model.UserForIndexing{}
	for _, user := range users {
		userMap[user.Id] = &model.UserForIndexing{
			Id:          user.Id,
			Username:    user.Username,
			Nickname:    user.Nickname,
			FirstName:   user.FirstName,
			LastName:    user.LastName,
			Roles:       user.Roles,
			CreateAt:    user.CreateAt,
			DeleteAt:    user.DeleteAt,
			TeamsIds:    []string{},
			ChannelsIds: []string{},
		}
	}

	for _, c := range channelMembers {
		if userMap[c.UserId] != nil {
			userMap[c.UserId].ChannelsIds = append(userMap[c.UserId].ChannelsIds, c.ChannelId)
		}
	}
	for _, t := range teamMembers {
		if userMap[t.UserId] != nil {
			userMap[t.UserId].TeamsIds = append(userMap[t.UserId].TeamsIds, t.TeamId)
		}
	}

	usersForIndexing := []*model.UserForIndexing{}
	for _, user := range userMap {
		usersForIndexing = append(usersForIndexing, user)
	}
	sort.Slice(usersForIndexing, func(i, j int) bool {
		return usersForIndexing[i].CreateAt < usersForIndexing[j].CreateAt
	})

	return usersForIndexing, nil
}

func (us SqlUserStore) GetTeamGroupUsers(teamID string) ([]*model.User, error) {
	query := applyTeamGroupConstrainedFilter(us.usersQuery, teamID)

	queryString, args, err := query.ToSql()
	if err != nil {
		return nil, errors.Wrap(err, "get_team_group_users_tosql")
	}

	users := []*model.User{}
	if err := us.GetReplicaX().Select(&users, queryString, args...); err != nil {
		return nil, errors.Wrap(err, "failed to find Users")
	}

	for _, u := range users {
		u.Sanitize(map[string]bool{})
	}

	return users, nil
}

func (us SqlUserStore) GetChannelGroupUsers(channelID string) ([]*model.User, error) {
	query := applyChannelGroupConstrainedFilter(us.usersQuery, channelID)

	queryString, args, err := query.ToSql()
	if err != nil {
		return nil, errors.Wrap(err, "get_channel_group_users_tosql")
	}

	users := []*model.User{}
	if err := us.GetReplicaX().Select(&users, queryString, args...); err != nil {
		return nil, errors.Wrap(err, "failed to find Users")
	}

	for _, u := range users {
		u.Sanitize(map[string]bool{})
	}

	return users, nil
}

func applyViewRestrictionsFilter(query sq.SelectBuilder, restrictions *model.ViewUsersRestrictions, distinct bool) sq.SelectBuilder {
	if restrictions == nil {
		return query
	}

	// If you have no access to teams or channels, return and empty result.
	if restrictions.Teams != nil && len(restrictions.Teams) == 0 && restrictions.Channels != nil && len(restrictions.Channels) == 0 {
		return query.Where("1 = 0")
	}

	teams := make([]any, len(restrictions.Teams))
	for i, v := range restrictions.Teams {
		teams[i] = v
	}
	channels := make([]any, len(restrictions.Channels))
	for i, v := range restrictions.Channels {
		channels[i] = v
	}
	resultQuery := query
	if restrictions.Teams != nil && len(restrictions.Teams) > 0 {
		resultQuery = resultQuery.Join(fmt.Sprintf("TeamMembers rtm ON ( rtm.UserId = u.Id AND rtm.DeleteAt = 0 AND rtm.TeamId IN (%s))", sq.Placeholders(len(teams))), teams...)
	}
	if restrictions.Channels != nil && len(restrictions.Channels) > 0 {
		resultQuery = resultQuery.Join(fmt.Sprintf("ChannelMembers rcm ON ( rcm.UserId = u.Id AND rcm.ChannelId IN (%s))", sq.Placeholders(len(channels))), channels...)
	}

	if distinct {
		return resultQuery.Distinct()
	}

	return resultQuery
}

func (us SqlUserStore) PromoteGuestToUser(userId string) (err error) {
	transaction, err := us.GetMasterX().Beginx()
	if err != nil {
		return errors.Wrap(err, "begin_transaction")
	}
	defer finalizeTransactionX(transaction, &err)

	user, err := us.Get(context.Background(), userId)
	if err != nil {
		return err
	}

	roles := user.GetRoles()

	for idx, role := range roles {
		if role == "system_guest" {
			roles[idx] = "system_user"
		}
	}

	curTime := model.GetMillis()
	query := us.getQueryBuilder().Update("Users").
		Set("Roles", strings.Join(roles, " ")).
		Set("UpdateAt", curTime).
		Where(sq.Eq{"Id": userId})

	queryString, args, err := query.ToSql()
	if err != nil {
		return errors.Wrap(err, "promote_guest_to_user_tosql")
	}

	if _, err = transaction.Exec(queryString, args...); err != nil {
		return errors.Wrapf(err, "failed to update User with userId=%s", userId)
	}

	query = us.getQueryBuilder().Update("ChannelMembers").
		Set("SchemeUser", true).
		Set("SchemeGuest", false).
		Where(sq.Eq{"UserId": userId})

	queryString, args, err = query.ToSql()
	if err != nil {
		return errors.Wrap(err, "promote_guest_to_user_tosql")
	}

	if _, err = transaction.Exec(queryString, args...); err != nil {
		return errors.Wrapf(err, "failed to update ChannelMembers with userId=%s", userId)
	}

	query = us.getQueryBuilder().Update("TeamMembers").
		Set("SchemeUser", true).
		Set("SchemeGuest", false).
		Where(sq.Eq{"UserId": userId})

	queryString, args, err = query.ToSql()
	if err != nil {
		return errors.Wrap(err, "promote_guest_to_user_tosql")
	}

	if _, err := transaction.Exec(queryString, args...); err != nil {
		return errors.Wrapf(err, "failed to update TeamMembers with userId=%s", userId)
	}

	if err := transaction.Commit(); err != nil {
		return errors.Wrap(err, "commit_transaction")
	}
	return nil
}

func (us SqlUserStore) DemoteUserToGuest(userID string) (_ *model.User, err error) {
	transaction, err := us.GetMasterX().Beginx()
	if err != nil {
		return nil, errors.Wrap(err, "begin_transaction")
	}
	defer finalizeTransactionX(transaction, &err)

	user, err := us.Get(context.Background(), userID)
	if err != nil {
		return nil, err
	}

	curTime := model.GetMillis()
	newRolesDBStr := model.SystemGuestRoleId

	query := us.getQueryBuilder().Update("Users").
		Set("Roles", newRolesDBStr).
		Set("UpdateAt", curTime).
		Where(sq.Eq{"Id": userID})

	queryString, args, err := query.ToSql()
	if err != nil {
		return nil, errors.Wrap(err, "demote_user_to_guest_tosql")
	}

	if _, err = transaction.Exec(queryString, args...); err != nil {
		return nil, errors.Wrapf(err, "failed to update User with userId=%s", userID)
	}

	user.Roles = newRolesDBStr
	user.UpdateAt = curTime

	query = us.getQueryBuilder().Update("ChannelMembers").
		Set("SchemeUser", false).
		Set("SchemeAdmin", false).
		Set("SchemeGuest", true).
		Where(sq.Eq{"UserId": userID})

	queryString, args, err = query.ToSql()
	if err != nil {
		return nil, errors.Wrap(err, "demote_user_to_guest_tosql")
	}

	if _, err = transaction.Exec(queryString, args...); err != nil {
		return nil, errors.Wrapf(err, "failed to update ChannelMembers with userId=%s", userID)
	}

	query = us.getQueryBuilder().Update("TeamMembers").
		Set("SchemeUser", false).
		Set("SchemeAdmin", false).
		Set("SchemeGuest", true).
		Where(sq.Eq{"UserId": userID})

	queryString, args, err = query.ToSql()
	if err != nil {
		return nil, errors.Wrap(err, "demote_user_to_guest_tosql")
	}

	if _, err := transaction.Exec(queryString, args...); err != nil {
		return nil, errors.Wrapf(err, "failed to update TeamMembers with userId=%s", userID)
	}

	if err := transaction.Commit(); err != nil {
		return nil, errors.Wrap(err, "commit_transaction")
	}
	return user, nil
}

func (us SqlUserStore) AutocompleteUsersInChannel(rctx request.CTX, teamId, channelId, term string, options *model.UserSearchOptions) (*model.UserAutocompleteInChannel, error) {
	var usersInChannel, usersNotInChannel []*model.User
	g := errgroup.Group{}
	g.Go(func() (err error) {
		usersInChannel, err = us.SearchInChannel(channelId, term, options)
		return err
	})
	g.Go(func() (err error) {
		usersNotInChannel, err = us.SearchNotInChannel(teamId, channelId, term, options)
		return err
	})
	err := g.Wait()
	if err != nil {
		return nil, err
	}

	return &model.UserAutocompleteInChannel{
		InChannel:    usersInChannel,
		OutOfChannel: usersNotInChannel,
	}, nil
}

// GetKnownUsers returns the list of user ids of users with any direct
// relationship with a user. That means any user sharing any channel, including
// direct and group channels.
func (us SqlUserStore) GetKnownUsers(userId string) ([]string, error) {
	userIds := []string{}
	usersQuery, args, err := us.getQueryBuilder().
		Select("DISTINCT ocm.UserId").
		From("ChannelMembers AS cm").
		Join("ChannelMembers AS ocm ON ocm.ChannelId = cm.ChannelId").
		Where(sq.NotEq{"ocm.UserId": userId}).
		Where(sq.Eq{"cm.UserId": userId}).
		ToSql()
	if err != nil {
		return nil, errors.Wrap(err, "GetKnownUsers_ToSql")
	}

	err = us.GetSearchReplicaX().Select(&userIds, usersQuery, args...)
	if err != nil {
		return nil, errors.Wrap(err, "failed to find ChannelMembers")
	}

	return userIds, nil
}

// IsEmpty returns whether or not the Users table is empty.
func (us SqlUserStore) IsEmpty(excludeBots bool) (bool, error) {
	var hasRows bool

	builder := us.getQueryBuilder().
		Select("1").
		Prefix("SELECT EXISTS (").
		From("Users")

	if excludeBots {
		if us.DriverName() == model.DatabaseDriverPostgres {
			builder = builder.LeftJoin("Bots ON Users.Id = Bots.UserId").Where("Bots.UserId IS NULL")
		} else {
			builder = builder.Where(sq.Expr("Users.Id NOT IN (SELECT UserId FROM Bots)"))
		}
	}

	builder = builder.Suffix(")")

	query, args, err := builder.ToSql()
	if err != nil {
		return false, errors.Wrapf(err, "users_is_empty_to_sql")
	}

	if err = us.GetReplicaX().Get(&hasRows, query, args...); err != nil {
		return false, errors.Wrap(err, "failed to check if table is empty")
	}
	return !hasRows, nil
}

func (us SqlUserStore) GetUsersWithInvalidEmails(page int, perPage int, restrictedDomains string) ([]*model.User, error) {
	domainArray := strings.Split(restrictedDomains, ",")
	query := us.usersQuery.
		LeftJoin("Bots ON u.Id = Bots.UserId").
		Where("Bots.UserId IS NULL").
		Where("u.Roles != 'system_guest'").
		Where("u.DeleteAt = 0").
		Where("(u.AuthService = '' OR u.AuthService IS NULL)")

	for _, d := range domainArray {
		if d != "" {
			query = query.Where("u.Email NOT LIKE LOWER(?)", wildcardSearchTerm(d))
		}
	}

	query = query.Offset(uint64(page * perPage)).Limit(uint64(perPage))

	queryString, args, err := query.ToSql()

	if err != nil {
		return nil, errors.Wrap(err, "users_get_many_tosql")
	}

	users := []*model.User{}
	if err := us.GetReplicaX().Select(&users, queryString, args...); err != nil {
		return nil, errors.Wrap(err, "users_get_many_select")
	}

	for _, u := range users {
		u.Sanitize(map[string]bool{})
	}

	return users, nil
}

func (us SqlUserStore) RefreshPostStatsForUsers() error {
	if us.DriverName() == model.DatabaseDriverPostgres {
		if _, err := us.GetMasterX().Exec("REFRESH MATERIALIZED VIEW poststats"); err != nil {
			return errors.Wrap(err, "users_refresh_post_stats_exec")
		}
	} else {
		mlog.Debug("Skipped running refresh post stats, only available on Postgres")
	}

	return nil
}

func applyUserReportFilter(query sq.SelectBuilder, filter *model.UserReportOptions, isPostgres bool) sq.SelectBuilder {
	query = applyRoleFilter(query, filter.Role, isPostgres)
	if filter.HasNoTeam {
		query = query.Where(sq.Expr("u.Id NOT IN (SELECT UserId FROM TeamMembers WHERE DeleteAt = 0)"))
	} else if filter.Team != "" {
		query = query.Join("TeamMembers tm ON (tm.UserId = u.Id AND tm.DeleteAt = 0)").
			Where(sq.Eq{"tm.TeamId": filter.Team})
	}
	if filter.HideActive {
		query = query.Where(sq.Gt{"u.DeleteAt": 0})
	}
	if filter.HideInactive {
		query = query.Where(sq.Eq{"u.DeleteAt": 0})
	}

	if strings.TrimSpace(filter.SearchTerm) != "" {
		query = generateSearchQuery(query, strings.Fields(sanitizeSearchTerm(filter.SearchTerm, "*")), UserSearchTypeAll, isPostgres)
	}

	return query
}

func (us SqlUserStore) GetUserCountForReport(filter *model.UserReportOptions) (int64, error) {
	isPostgres := us.DriverName() == model.DatabaseDriverPostgres
	query := us.getQueryBuilder().
		Select("COUNT(u.Id)").
		From("Users u")

	if isPostgres {
		query = query.LeftJoin("Bots ON u.Id = Bots.UserId").Where("Bots.UserId IS NULL")
	} else {
		query = query.Where(sq.Expr("u.Id NOT IN (SELECT UserId FROM Bots)"))
	}

	query = applyUserReportFilter(query, filter, isPostgres)
	queryStr, args, err := query.ToSql()
	if err != nil {
		return 0, errors.Wrap(err, "user_count_report_tosql")
	}
	var v int64
	err = us.GetReplicaX().Get(&v, queryStr, args...)
	if err != nil {
		return 0, errors.Wrap(err, "failed to count Users for report")
	}
	return v, nil
}

func (us SqlUserStore) GetUserReport(filter *model.UserReportOptions) ([]*model.UserReportQuery, error) {
	isPostgres := us.DriverName() == model.DatabaseDriverPostgres
	selectColumns := []string{"u.*", "MAX(s.LastActivityAt) AS LastStatusAt"}
	if isPostgres {
		selectColumns = append(selectColumns,
			"MAX(ps.LastPostDate) AS LastPostDate",
			"COUNT(ps.Day) AS DaysActive",
			"SUM(ps.NumPosts) AS TotalPosts",
		)
	}

	sortDirection := "ASC"
	if filter.SortDesc {
		sortDirection = "DESC"
	}

	query := us.getQueryBuilder().
		Select(selectColumns...).
		From("Users u").
		LeftJoin("Status s ON s.UserId = u.Id").
		Where(sq.Expr("u.Id NOT IN (SELECT UserId FROM Bots)")).
		GroupBy("u.Id")

	// no need to apply any filtering and pagination if there are no
	// previous element ID and value provided.
	if filter.FromId != "" && filter.FromColumnValue != "" {
		if (filter.Direction == "prev" && !filter.SortDesc) || (filter.Direction == "next" && filter.SortDesc) {
			sortDirection = "DESC"

			query = query.Where(sq.Or{
				sq.Lt{filter.SortColumn: filter.FromColumnValue},
				sq.And{
					sq.Eq{filter.SortColumn: filter.FromColumnValue},
					sq.Lt{"u.Id": filter.FromId},
				},
			})
		} else {
			sortDirection = "ASC"

			query = query.Where(sq.Or{
				sq.Gt{filter.SortColumn: filter.FromColumnValue},
				sq.And{
					sq.Eq{filter.SortColumn: filter.FromColumnValue},
					sq.Gt{"u.Id": filter.FromId},
				},
			})
		}
	}

	query = query.OrderBy(filter.SortColumn+" "+sortDirection, "u.Id")

	if filter.PageSize > 0 {
		query = query.Limit(uint64(filter.PageSize))
	}

	if isPostgres {
		joinSql := sq.And{}
		if filter.StartAt > 0 {
			startDate := time.UnixMilli(filter.StartAt)
			joinSql = append(joinSql, sq.GtOrEq{"ps.Day": startDate.Format("2006-01-02")})
		}
		if filter.EndAt > 0 {
			endDate := time.UnixMilli(filter.EndAt)
			joinSql = append(joinSql, sq.Lt{"ps.Day": endDate.Format("2006-01-02")})
		}
		sql, args, err := joinSql.ToSql()
		if err != nil {
			return nil, err
		}
		query = query.LeftJoin("PostStats ps ON ps.UserId = u.Id AND "+sql, args...)
	}

	query = applyUserReportFilter(query, filter, isPostgres)

	parentQuery := query
	// If we're going a page back...
	//
	// The way pagination works, we get the previous page's rows
	// in reverse order. So, we use parent query on it to
	// reverse the order in database itself.
	if filter.Direction == "prev" {
		reverseSortDirection := "ASC"
		if sortDirection == "ASC" {
			reverseSortDirection = "DESC"
		}

		parentQuery = us.getQueryBuilder().
			Select("*").
			FromSelect(query, "data").
			OrderBy(filter.SortColumn+" "+reverseSortDirection, "Id")
	}

	userResults := []*model.UserReportQuery{}
	err := us.GetReplicaX().SelectBuilder(&userResults, parentQuery)
	if err != nil {
		return nil, errors.Wrap(err, "failed to get users for reporting")
	}

	return userResults, nil
}<|MERGE_RESOLUTION|>--- conflicted
+++ resolved
@@ -436,28 +436,6 @@
 func (us SqlUserStore) GetMfaUsedTimestamps(userId string) ([]int, error) {
 	tsStrArray := model.StringArray{}
 	err := us.GetReplicaX().Get(&tsStrArray, "SELECT MfaUsedTimestamps FROM Users WHERE Id = ?", userId)
-<<<<<<< HEAD
-	if err != nil {
-		return nil, errors.Wrapf(err, "failed to get MFA used timestamps for user with ID %s", userId)
-	}
-
-	ts := make([]int, len(tsStrArray))
-	for i, t := range tsStrArray {
-		ts[i], err = strconv.Atoi(t)
-		if err != nil {
-			return nil, errors.Wrapf(err, "failed to parse MFA used timestamp %s for user with ID %s", t, userId)
-		}
-	}
-
-	return ts, nil
-}
-
-// GetMany returns a list of users for the provided list of ids
-func (us SqlUserStore) GetMany(ctx context.Context, ids []string) ([]*model.User, error) {
-	query := us.usersQuery.Where(sq.Eq{"Id": ids})
-	queryString, args, err := query.ToSql()
-=======
->>>>>>> e55b018d
 	if err != nil {
 		return nil, errors.Wrapf(err, "failed to get MFA used timestamps for user with ID %s", userId)
 	}

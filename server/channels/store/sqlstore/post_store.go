--- conflicted
+++ resolved
@@ -1057,19 +1057,11 @@
 		return err
 	}
 
-<<<<<<< HEAD
-	if err = s.permanentTemporaryPosts(transaction, postIds); err != nil {
-		return err
-	}
-
-	if err = s.permanentReadReceipts(transaction, postIds); err != nil {
-=======
 	if err = s.permanentDeleteTemporaryPosts(transaction, postIds); err != nil {
 		return err
 	}
 
 	if err = s.permanentDeleteReadReceipts(transaction, postIds); err != nil {
->>>>>>> 66c90e7f
 		return err
 	}
 
@@ -1129,19 +1121,11 @@
 		return err
 	}
 
-<<<<<<< HEAD
-	if err = s.permanentTemporaryPosts(transaction, postIds); err != nil {
-		return err
-	}
-
-	if err = s.permanentReadReceipts(transaction, postIds); err != nil {
-=======
 	if err = s.permanentDeleteTemporaryPosts(transaction, postIds); err != nil {
 		return err
 	}
 
 	if err = s.permanentDeleteReadReceipts(transaction, postIds); err != nil {
->>>>>>> 66c90e7f
 		return err
 	}
 
@@ -1226,19 +1210,11 @@
 		}
 		time.Sleep(10 * time.Millisecond)
 
-<<<<<<< HEAD
-		if err = s.permanentTemporaryPosts(transaction, ids); err != nil {
-			return err
-		}
-
-		if err = s.permanentReadReceipts(transaction, ids); err != nil {
-=======
 		if err = s.permanentDeleteTemporaryPosts(transaction, ids); err != nil {
 			return err
 		}
 
 		if err = s.permanentDeleteReadReceipts(transaction, ids); err != nil {
->>>>>>> 66c90e7f
 			return err
 		}
 
@@ -3093,11 +3069,7 @@
 	return nil
 }
 
-<<<<<<< HEAD
-func (s *SqlPostStore) permanentReadReceipts(transaction *sqlxTxWrapper, postIds []string) error {
-=======
 func (s *SqlPostStore) permanentDeleteReadReceipts(transaction *sqlxTxWrapper, postIds []string) error {
->>>>>>> 66c90e7f
 	query := s.getQueryBuilder().
 		Delete("ReadReceipts").
 		Where(
@@ -3109,11 +3081,7 @@
 	return nil
 }
 
-<<<<<<< HEAD
-func (s *SqlPostStore) permanentTemporaryPosts(transaction *sqlxTxWrapper, postIds []string) error {
-=======
 func (s *SqlPostStore) permanentDeleteTemporaryPosts(transaction *sqlxTxWrapper, postIds []string) error {
->>>>>>> 66c90e7f
 	query := s.getQueryBuilder().
 		Delete("TemporaryPosts").
 		Where(

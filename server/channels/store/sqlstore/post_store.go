--- conflicted
+++ resolved
@@ -2121,44 +2121,6 @@
 
 		searchClause := fmt.Sprintf("to_tsvector('%[1]s', %[2]s) @@  to_tsquery('%[1]s', ?)", textSearchCfg, searchType)
 		baseQuery = baseQuery.Where(searchClause, tsQueryClause)
-<<<<<<< HEAD
-=======
-	} else if s.DriverName() == model.DatabaseDriverMysql {
-		if searchType == "Message" {
-			terms, err = removeMysqlStopWordsFromTerms(terms)
-			if err != nil {
-				return nil, errors.Wrap(err, "failed to remove Mysql stop-words from terms")
-			}
-
-			if terms == "" {
-				return list, nil
-			}
-		}
-
-		excludeClause := ""
-		if excludedTerms != "" {
-			excludeClause = " -(" + excludedTerms + ")"
-		}
-
-		var termsClause string
-		if params.OrTerms {
-			termsClause = terms + excludeClause
-		} else {
-			splitTerms := []string{}
-			for t := range strings.FieldsSeq(terms) {
-				splitTerms = append(splitTerms, "+"+t)
-			}
-			termsClause = strings.Join(splitTerms, " ") + excludeClause
-		}
-
-		searchClause := fmt.Sprintf("MATCH (%s) AGAINST (? IN BOOLEAN MODE)", searchType)
-
-		if params.IsHashtag {
-			termsClause = "\"" + termsClause + "\""
-		}
-
-		baseQuery = baseQuery.Where(searchClause, termsClause)
->>>>>>> 5829dfe5
 	}
 
 	inQuery := s.getSubQueryBuilder().Select("Id").
@@ -2216,28 +2178,6 @@
 	return list, nil
 }
 
-<<<<<<< HEAD
-=======
-func removeMysqlStopWordsFromTerms(terms string) (string, error) {
-	stopWords := make([]string, len(searchlayer.MySQLStopWords))
-	copy(stopWords, searchlayer.MySQLStopWords)
-	re, err := regexp.Compile(fmt.Sprintf(`^(%s)$`, strings.Join(stopWords, "|")))
-	if err != nil {
-		return "", err
-	}
-
-	newTerms := make([]string, 0)
-	separatedTerms := strings.FieldsSeq(terms)
-	for term := range separatedTerms {
-		term = strings.TrimSpace(term)
-		if term = re.ReplaceAllString(term, ""); term != "" {
-			newTerms = append(newTerms, term)
-		}
-	}
-	return strings.Join(newTerms, " "), nil
-}
-
->>>>>>> 5829dfe5
 // TODO: convert to squirrel HW
 func (s *SqlPostStore) AnalyticsUserCountsWithPostsByDay(teamId string) (model.AnalyticsRows, error) {
 	var args []any

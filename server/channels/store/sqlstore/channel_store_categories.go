--- conflicted
+++ resolved
@@ -414,10 +414,9 @@
 	return result, nil
 }
 
-<<<<<<< HEAD
 // completePopulatingCategoryT ensures that any orphaned channels are always included in a sidebar category by adding
 // orphaned channels to either the Channels category or DMs category. It has no effect on other types of categories.
-func (s SqlChannelStore) completePopulatingCategoryT(db dbSelecter, category *model.SidebarCategoryWithChannels) (*model.SidebarCategoryWithChannels, error) {
+func (s SqlChannelStore) completePopulatingCategoryT(db sqlxExecutor, category *model.SidebarCategoryWithChannels) (*model.SidebarCategoryWithChannels, error) {
 	populatedChannels, err := s.getOrphanedSidebarChannels(
 		db,
 		category.UserId,
@@ -438,7 +437,7 @@
 
 // completePopulatingCategoriesT ensures that any orphaned channels are always included in a sidebar category by adding
 // orphaned channels to either the Channels category or DMs category. It has no effect on other types of categories.
-func (s SqlChannelStore) completePopulatingCategoriesT(db dbSelecter, userId string, teamId string, categories []*model.SidebarCategoryWithChannels) ([]*model.SidebarCategoryWithChannels, error) {
+func (s SqlChannelStore) completePopulatingCategoriesT(db sqlxExecutor, userId string, teamId string, categories []*model.SidebarCategoryWithChannels) ([]*model.SidebarCategoryWithChannels, error) {
 	// Find the channels and DMs categories to know what to get from the database
 	channelsIndex := -1
 	dmsIndex := -1
@@ -479,14 +478,9 @@
 }
 
 // getOrphanedSidebarChannels returns all of the user's channels on a given team that aren't explicitly in any category.
-func (s SqlChannelStore) getOrphanedSidebarChannels(db dbSelecter, userId string, teamId string, selectChannels bool, selectDMs bool) ([]*OrphanedSidebarChannel, error) {
+func (s SqlChannelStore) getOrphanedSidebarChannels(db sqlxExecutor, userId string, teamId string, selectChannels bool, selectDMs bool) ([]*OrphanedSidebarChannel, error) {
 	if !selectChannels && !selectDMs {
 		return nil, nil
-=======
-func (s SqlChannelStore) completePopulatingCategoryChannelsT(db sqlxExecutor, category *model.SidebarCategoryWithChannels) (*model.SidebarCategoryWithChannels, error) {
-	if category.Type == model.SidebarCategoryCustom || category.Type == model.SidebarCategoryFavorites {
-		return category, nil
->>>>>>> 6484ae25
 	}
 
 	isMySQL := s.DriverName() == model.DatabaseDriverMysql

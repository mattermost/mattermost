// Copyright (c) 2015-present Mattermost, Inc. All Rights Reserved.
// See LICENSE.txt for license information.

package sqlstore

import (
	"database/sql"
	"encoding/json"

	sq "github.com/mattermost/squirrel"
	"github.com/pkg/errors"

	"github.com/mattermost/mattermost/server/public/model"
	"github.com/mattermost/mattermost/server/v8/channels/store"
	"github.com/mattermost/mattermost/server/v8/einterfaces"
)

type SqlWebhookStore struct {
	*SqlStore
	metrics einterfaces.MetricsInterface

	incomingWebhookSelectQuery sq.SelectBuilder
	outgoingWebhookSelectQuery sq.SelectBuilder
}

func (s SqlWebhookStore) ClearCaches() {
}

func newSqlWebhookStore(sqlStore *SqlStore, metrics einterfaces.MetricsInterface) store.WebhookStore {
	s := &SqlWebhookStore{
		SqlStore: sqlStore,
		metrics:  metrics,
	}

	// Initialize query builders for incoming webhooks
	s.incomingWebhookSelectQuery = s.getQueryBuilder().
		Select(
			"Id",
			"CreateAt",
			"UpdateAt",
			"DeleteAt",
			"UserId",
			"ChannelId",
			"TeamId",
			"DisplayName",
			"Description",
			"Username",
			"IconURL",
			"ChannelLocked",
		).
		From("IncomingWebhooks")

	// Initialize query builders for outgoing webhooks
	s.outgoingWebhookSelectQuery = s.getQueryBuilder().
		Select(
			"Id",
			"Token",
			"CreateAt",
			"UpdateAt",
			"DeleteAt",
			"CreatorId",
			"ChannelId",
			"TeamId",
			"TriggerWords",
			"TriggerWhen",
			"CallbackURLs",
			"DisplayName",
			"Description",
			"ContentType",
			"Username",
			"IconURL",
		).
		From("OutgoingWebhooks")

	return s
}

func (s SqlWebhookStore) InvalidateWebhookCache(webhookId string) {
}

func (s SqlWebhookStore) SaveIncoming(webhook *model.IncomingWebhook) (*model.IncomingWebhook, error) {
	if webhook.Id != "" {
		return nil, store.NewErrInvalidInput("IncomingWebhook", "id", webhook.Id)
	}

	webhook.PreSave()
	if err := webhook.IsValid(); err != nil {
		return nil, err
	}

	if _, err := s.GetMaster().NamedExec(`INSERT INTO IncomingWebhooks
		(Id, CreateAt, UpdateAt, DeleteAt, UserId, ChannelId, TeamId, DisplayName, Description, Username, IconURL, ChannelLocked)
		VALUES
		(:Id, :CreateAt, :UpdateAt, :DeleteAt, :UserId, :ChannelId, :TeamId, :DisplayName, :Description, :Username, :IconURL, :ChannelLocked)`, webhook); err != nil {
		return nil, errors.Wrapf(err, "failed to save IncomingWebhook with id=%s", webhook.Id)
	}

	return webhook, nil
}

func (s SqlWebhookStore) UpdateIncoming(hook *model.IncomingWebhook) (*model.IncomingWebhook, error) {
	hook.UpdateAt = model.GetMillis()

<<<<<<< HEAD
	webhookSchemaTranslationJSON, err := json.Marshal(hook.WebhookSchemaTranslation)
	if err != nil {
		return nil, errors.Wrap(err, "failed to marshal WebhookSchemaTranslation")
	}

	_, err = s.GetMasterX().NamedExec(`UPDATE IncomingWebhooks SET
=======
	_, err := s.GetMaster().NamedExec(`UPDATE IncomingWebhooks SET
>>>>>>> 0c38d893
			CreateAt=:CreateAt, UpdateAt=:UpdateAt, DeleteAt=:DeleteAt, ChannelId=:ChannelId, TeamId=:TeamId, DisplayName=:DisplayName,
			Description=:Description, Username=:Username, IconURL=:IconURL, ChannelLocked=:ChannelLocked
			WHERE Id=:Id`, hook)
	if err != nil {
		return nil, errors.Wrapf(err, "failed to update IncomingWebhook with id=%s", hook.Id)
	}

	if s.IsBinaryParamEnabled() {
		webhookSchemaTranslationJSON = AppendBinaryFlag(webhookSchemaTranslationJSON)
	}

	query, ergs, err := s.getQueryBuilder().
		Update("IncomingWebhooks").
		Set("WebhookSchemaTranslation", webhookSchemaTranslationJSON).
		Where(sq.Eq{"Id": hook.Id}).
		ToSql()

	if err != nil {
		return nil, errors.Wrap(err, "incoming_webhook_tosql")
	}

	_, err = s.GetMasterX().Exec(query, ergs...)
	if err != nil {
		return nil, errors.Wrapf(err, "failed to update IncomingWebhook with id=%s", hook.Id)
	}

	return hook, nil
}

func (s SqlWebhookStore) GetIncoming(id string, allowFromCache bool) (*model.IncomingWebhook, error) {
	var webhook model.IncomingWebhook

	query := s.incomingWebhookSelectQuery.
		Where(sq.And{
			sq.Eq{"Id": id},
			sq.Eq{"DeleteAt": 0},
		})

	if err := s.GetReplica().GetBuilder(&webhook, query); err != nil {
		if err == sql.ErrNoRows {
			return nil, store.NewErrNotFound("IncomingWebhook", id)
		}
		return nil, errors.Wrapf(err, "failed to get IncomingWebhook with id=%s", id)
	}

	return &webhook, nil
}

func (s SqlWebhookStore) DeleteIncoming(webhookId string, time int64) error {
	_, err := s.GetMaster().Exec("UPDATE IncomingWebhooks SET DeleteAt = ?, UpdateAt = ? WHERE Id = ?", time, time, webhookId)
	if err != nil {
		return errors.Wrapf(err, "failed to update IncomingWebhook with id=%s", webhookId)
	}

	return nil
}

func (s SqlWebhookStore) PermanentDeleteIncomingByUser(userId string) error {
	_, err := s.GetMaster().Exec("DELETE FROM IncomingWebhooks WHERE UserId = ?", userId)
	if err != nil {
		return errors.Wrapf(err, "failed to delete IncomingWebhook with userId=%s", userId)
	}

	return nil
}

func (s SqlWebhookStore) PermanentDeleteIncomingByChannel(channelId string) error {
	_, err := s.GetMaster().Exec("DELETE FROM IncomingWebhooks WHERE ChannelId = ?", channelId)
	if err != nil {
		return errors.Wrapf(err, "failed to delete IncomingWebhook with channelId=%s", channelId)
	}

	return nil
}

func (s SqlWebhookStore) GetIncomingList(offset, limit int) ([]*model.IncomingWebhook, error) {
	return s.GetIncomingListByUser("", offset, limit)
}

func (s SqlWebhookStore) GetIncomingListByUser(userId string, offset, limit int) ([]*model.IncomingWebhook, error) {
	webhooks := []*model.IncomingWebhook{}

	query := s.incomingWebhookSelectQuery.
		Where(sq.Eq{"DeleteAt": 0}).
		Limit(uint64(limit)).
		Offset(uint64(offset))

	if userId != "" {
		query = query.Where(sq.Eq{"UserId": userId})
	}

	if err := s.GetReplica().SelectBuilder(&webhooks, query); err != nil {
		return nil, errors.Wrap(err, "failed to find IncomingWebhooks")
	}

	return webhooks, nil
}

func (s SqlWebhookStore) GetIncomingByTeamByUser(teamId string, userId string, offset, limit int) ([]*model.IncomingWebhook, error) {
	webhooks := []*model.IncomingWebhook{}

	query := s.incomingWebhookSelectQuery.
		Where(sq.And{
			sq.Eq{"TeamId": teamId},
			sq.Eq{"DeleteAt": 0},
		}).
		Limit(uint64(limit)).
		Offset(uint64(offset))

	if userId != "" {
		query = query.Where(sq.Eq{"UserId": userId})
	}

	if err := s.GetReplica().SelectBuilder(&webhooks, query); err != nil {
		return nil, errors.Wrapf(err, "failed to find IncomingWebhook with teamId=%s", teamId)
	}

	return webhooks, nil
}

func (s SqlWebhookStore) GetIncomingByTeam(teamId string, offset, limit int) ([]*model.IncomingWebhook, error) {
	return s.GetIncomingByTeamByUser(teamId, "", offset, limit)
}

func (s SqlWebhookStore) GetIncomingByChannel(channelId string) ([]*model.IncomingWebhook, error) {
	webhooks := []*model.IncomingWebhook{}

	query := s.incomingWebhookSelectQuery.
		Where(sq.And{
			sq.Eq{"ChannelId": channelId},
			sq.Eq{"DeleteAt": 0},
		})

	if err := s.GetReplica().SelectBuilder(&webhooks, query); err != nil {
		return nil, errors.Wrapf(err, "failed to find IncomingWebhooks with channelId=%s", channelId)
	}

	return webhooks, nil
}

func (s SqlWebhookStore) SaveOutgoing(webhook *model.OutgoingWebhook) (*model.OutgoingWebhook, error) {
	if webhook.Id != "" {
		return nil, store.NewErrInvalidInput("OutgoingWebhook", "id", webhook.Id)
	}

	webhook.PreSave()
	if err := webhook.IsValid(); err != nil {
		return nil, err
	}

	if _, err := s.GetMaster().NamedExec(`INSERT INTO OutgoingWebhooks
			(Id, Token, CreateAt, UpdateAt, DeleteAt, CreatorId, ChannelId, TeamId, TriggerWords, TriggerWhen,
			CallbackURLs, DisplayName, Description, ContentType, Username, IconURL)
			VALUES
			(:Id, :Token, :CreateAt, :UpdateAt, :DeleteAt, :CreatorId, :ChannelId, :TeamId, :TriggerWords, :TriggerWhen,
			:CallbackURLs, :DisplayName, :Description, :ContentType, :Username, :IconURL)`, webhook); err != nil {
		return nil, errors.Wrapf(err, "failed to save OutgoingWebhook with id=%s", webhook.Id)
	}

	return webhook, nil
}

func (s SqlWebhookStore) GetOutgoing(id string) (*model.OutgoingWebhook, error) {
	var webhook model.OutgoingWebhook

	query := s.outgoingWebhookSelectQuery.
		Where(sq.And{
			sq.Eq{"Id": id},
			sq.Eq{"DeleteAt": 0},
		})

	if err := s.GetReplica().GetBuilder(&webhook, query); err != nil {
		if err == sql.ErrNoRows {
			return nil, store.NewErrNotFound("OutgoingWebhook", id)
		}

		return nil, errors.Wrapf(err, "failed to get OutgoingWebhook with id=%s", id)
	}

	return &webhook, nil
}

func (s SqlWebhookStore) GetOutgoingListByUser(userId string, offset, limit int) ([]*model.OutgoingWebhook, error) {
	webhooks := []*model.OutgoingWebhook{}

	query := s.outgoingWebhookSelectQuery.
		Where(sq.And{
			sq.Eq{"DeleteAt": 0},
		}).
		Limit(uint64(limit)).
		Offset(uint64(offset))

	if userId != "" {
		query = query.Where(sq.Eq{"CreatorId": userId})
	}

	if err := s.GetReplica().SelectBuilder(&webhooks, query); err != nil {
		return nil, errors.Wrap(err, "failed to find OutgoingWebhooks")
	}

	return webhooks, nil
}

func (s SqlWebhookStore) GetOutgoingList(offset, limit int) ([]*model.OutgoingWebhook, error) {
	return s.GetOutgoingListByUser("", offset, limit)
}

func (s SqlWebhookStore) GetOutgoingByChannelByUser(channelId string, userId string, offset, limit int) ([]*model.OutgoingWebhook, error) {
	webhooks := []*model.OutgoingWebhook{}

	query := s.outgoingWebhookSelectQuery.
		Where(sq.And{
			sq.Eq{"ChannelId": channelId},
			sq.Eq{"DeleteAt": 0},
		})

	if userId != "" {
		query = query.Where(sq.Eq{"CreatorId": userId})
	}
	if limit >= 0 && offset >= 0 {
		query = query.Limit(uint64(limit)).Offset(uint64(offset))
	}

	if err := s.GetReplica().SelectBuilder(&webhooks, query); err != nil {
		return nil, errors.Wrap(err, "failed to find OutgoingWebhooks")
	}

	return webhooks, nil
}

func (s SqlWebhookStore) GetOutgoingByChannel(channelId string, offset, limit int) ([]*model.OutgoingWebhook, error) {
	return s.GetOutgoingByChannelByUser(channelId, "", offset, limit)
}

func (s SqlWebhookStore) GetOutgoingByTeamByUser(teamId string, userId string, offset, limit int) ([]*model.OutgoingWebhook, error) {
	webhooks := []*model.OutgoingWebhook{}

	query := s.outgoingWebhookSelectQuery.
		Where(sq.And{
			sq.Eq{"TeamId": teamId},
			sq.Eq{"DeleteAt": 0},
		})

	if userId != "" {
		query = query.Where(sq.Eq{"CreatorId": userId})
	}
	if limit >= 0 && offset >= 0 {
		query = query.Limit(uint64(limit)).Offset(uint64(offset))
	}

	if err := s.GetReplica().SelectBuilder(&webhooks, query); err != nil {
		return nil, errors.Wrap(err, "failed to find OutgoingWebhooks")
	}

	return webhooks, nil
}

func (s SqlWebhookStore) GetOutgoingByTeam(teamId string, offset, limit int) ([]*model.OutgoingWebhook, error) {
	return s.GetOutgoingByTeamByUser(teamId, "", offset, limit)
}

func (s SqlWebhookStore) DeleteOutgoing(webhookId string, time int64) error {
	_, err := s.GetMaster().Exec("Update OutgoingWebhooks SET DeleteAt = ?, UpdateAt = ? WHERE Id = ?", time, time, webhookId)
	if err != nil {
		return errors.Wrapf(err, "failed to update OutgoingWebhook with id=%s", webhookId)
	}

	return nil
}

func (s SqlWebhookStore) PermanentDeleteOutgoingByUser(userId string) error {
	_, err := s.GetMaster().Exec("DELETE FROM OutgoingWebhooks WHERE CreatorId = ?", userId)
	if err != nil {
		return errors.Wrapf(err, "failed to delete OutgoingWebhook with creatorId=%s", userId)
	}

	return nil
}

func (s SqlWebhookStore) PermanentDeleteOutgoingByChannel(channelId string) error {
	_, err := s.GetMaster().Exec("DELETE FROM OutgoingWebhooks WHERE ChannelId = ?", channelId)
	if err != nil {
		return errors.Wrapf(err, "failed to delete OutgoingWebhook with channelId=%s", channelId)
	}

	s.ClearCaches()

	return nil
}

func (s SqlWebhookStore) UpdateOutgoing(hook *model.OutgoingWebhook) (*model.OutgoingWebhook, error) {
	hook.UpdateAt = model.GetMillis()

	_, err := s.GetMaster().NamedExec(`UPDATE OutgoingWebhooks SET
			CreateAt = :CreateAt, UpdateAt = :UpdateAt, DeleteAt = :DeleteAt, Token = :Token, CreatorId = :CreatorId,
			ChannelId = :ChannelId, TeamId = :TeamId, TriggerWords = :TriggerWords, TriggerWhen = :TriggerWhen,
			CallbackURLs = :CallbackURLs, DisplayName = :DisplayName, Description = :Description,
			ContentType = :ContentType, Username = :Username, IconURL = :IconURL WHERE Id = :Id`, hook)
	if err != nil {
		return nil, errors.Wrapf(err, "failed to update OutgoingWebhook with id=%s", hook.Id)
	}

	return hook, nil
}

func (s SqlWebhookStore) AnalyticsIncomingCount(teamID string, userID string) (int64, error) {
	queryBuilder :=
		s.getQueryBuilder().
			Select("COUNT(*)").
			From("IncomingWebhooks").
			Where("DeleteAt = 0")

	if teamID != "" {
		queryBuilder = queryBuilder.Where(sq.Eq{"TeamId": teamID})
	}

	if userID != "" {
		queryBuilder = queryBuilder.Where(sq.Eq{"UserId": userID})
	}

	var count int64
	if err := s.GetReplica().GetBuilder(&count, queryBuilder); err != nil {
		return 0, errors.Wrap(err, "failed to count IncomingWebhooks")
	}
	return count, nil
}

func (s SqlWebhookStore) AnalyticsOutgoingCount(teamId string) (int64, error) {
	queryBuilder :=
		s.getQueryBuilder().
			Select("COUNT(*)").
			From("OutgoingWebhooks").
			Where("DeleteAt = 0")

	if teamId != "" {
		queryBuilder = queryBuilder.Where("TeamId", teamId)
	}

	var count int64
	if err := s.GetReplica().GetBuilder(&count, queryBuilder); err != nil {
		return 0, errors.Wrap(err, "failed to count OutgoingWebhooks")
	}
	return count, nil
}<|MERGE_RESOLUTION|>--- conflicted
+++ resolved
@@ -101,16 +101,12 @@
 func (s SqlWebhookStore) UpdateIncoming(hook *model.IncomingWebhook) (*model.IncomingWebhook, error) {
 	hook.UpdateAt = model.GetMillis()
 
-<<<<<<< HEAD
 	webhookSchemaTranslationJSON, err := json.Marshal(hook.WebhookSchemaTranslation)
 	if err != nil {
 		return nil, errors.Wrap(err, "failed to marshal WebhookSchemaTranslation")
 	}
 
-	_, err = s.GetMasterX().NamedExec(`UPDATE IncomingWebhooks SET
-=======
-	_, err := s.GetMaster().NamedExec(`UPDATE IncomingWebhooks SET
->>>>>>> 0c38d893
+	_, err = s.GetMaster().NamedExec(`UPDATE IncomingWebhooks SET
 			CreateAt=:CreateAt, UpdateAt=:UpdateAt, DeleteAt=:DeleteAt, ChannelId=:ChannelId, TeamId=:TeamId, DisplayName=:DisplayName,
 			Description=:Description, Username=:Username, IconURL=:IconURL, ChannelLocked=:ChannelLocked
 			WHERE Id=:Id`, hook)
@@ -132,7 +128,7 @@
 		return nil, errors.Wrap(err, "incoming_webhook_tosql")
 	}
 
-	_, err = s.GetMasterX().Exec(query, ergs...)
+	_, err = s.GetMaster().Exec(query, ergs...)
 	if err != nil {
 		return nil, errors.Wrapf(err, "failed to update IncomingWebhook with id=%s", hook.Id)
 	}

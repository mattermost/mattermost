// Copyright (c) 2015-present Mattermost, Inc. All Rights Reserved.
// See LICENSE.txt for license information.

package localcachelayer

import (
	"bytes"
	"strings"

	"github.com/mattermost/mattermost/server/public/model"
	"github.com/mattermost/mattermost/server/public/shared/mlog"
	"github.com/mattermost/mattermost/server/public/shared/request"
	"github.com/mattermost/mattermost/server/v8/channels/store"
	"github.com/mattermost/mattermost/server/v8/platform/services/cache"
)

type LocalCacheChannelStore struct {
	store.ChannelStore
	rootStore *LocalCacheStore
}

func (s *LocalCacheChannelStore) handleClusterInvalidateChannelMemberCounts(msg *model.ClusterMessage) {
	if bytes.Equal(msg.Data, clearCacheMessageData) {
		s.rootStore.channelMemberCountsCache.Purge()
	} else {
		s.rootStore.channelMemberCountsCache.Remove(string(msg.Data))
	}
}

func (s *LocalCacheChannelStore) handleClusterInvalidateChannelPinnedPostCount(msg *model.ClusterMessage) {
	if bytes.Equal(msg.Data, clearCacheMessageData) {
		s.rootStore.channelPinnedPostCountsCache.Purge()
	} else {
		s.rootStore.channelPinnedPostCountsCache.Remove(string(msg.Data))
	}
}

func (s *LocalCacheChannelStore) handleClusterInvalidateChannelGuestCounts(msg *model.ClusterMessage) {
	if bytes.Equal(msg.Data, clearCacheMessageData) {
		s.rootStore.channelGuestCountCache.Purge()
	} else {
		s.rootStore.channelGuestCountCache.Remove(string(msg.Data))
	}
}

func (s *LocalCacheChannelStore) handleClusterInvalidateChannelById(msg *model.ClusterMessage) {
	if bytes.Equal(msg.Data, clearCacheMessageData) {
		s.rootStore.channelByIdCache.Purge()
	} else {
		s.rootStore.channelByIdCache.Remove(string(msg.Data))
	}
}

func (s *LocalCacheChannelStore) handleClusterInvalidateChannelForUser(msg *model.ClusterMessage) {
	if bytes.Equal(msg.Data, clearCacheMessageData) {
		s.rootStore.channelMembersForUserCache.Purge()
	} else {
		s.rootStore.channelMembersForUserCache.Remove(string(msg.Data))
	}
}

func (s *LocalCacheChannelStore) handleClusterInvalidateChannelMembersNotifyProps(msg *model.ClusterMessage) {
	if bytes.Equal(msg.Data, clearCacheMessageData) {
		s.rootStore.channelMembersNotifyPropsCache.Purge()
	} else {
		s.rootStore.channelMembersNotifyPropsCache.Remove(string(msg.Data))
	}
}

func (s *LocalCacheChannelStore) handleClusterInvalidateChannelByName(msg *model.ClusterMessage) {
	if bytes.Equal(msg.Data, clearCacheMessageData) {
		s.rootStore.channelByNameCache.Purge()
	} else {
		s.rootStore.channelByNameCache.Remove(string(msg.Data))
	}
}

func (s LocalCacheChannelStore) ClearMembersForUserCache() {
	s.rootStore.doClearCacheCluster(s.rootStore.channelMembersForUserCache)
}

func (s LocalCacheChannelStore) ClearCaches() {
	s.rootStore.doClearCacheCluster(s.rootStore.channelMemberCountsCache)
	s.rootStore.doClearCacheCluster(s.rootStore.channelPinnedPostCountsCache)
	s.rootStore.doClearCacheCluster(s.rootStore.channelGuestCountCache)
	s.rootStore.doClearCacheCluster(s.rootStore.channelByIdCache)
	s.rootStore.doClearCacheCluster(s.rootStore.channelMembersForUserCache)
	s.rootStore.doClearCacheCluster(s.rootStore.channelMembersNotifyPropsCache)
	s.rootStore.doClearCacheCluster(s.rootStore.channelByNameCache)
	if s.rootStore.metrics != nil {
		s.rootStore.metrics.IncrementMemCacheInvalidationCounter(s.rootStore.channelMemberCountsCache.Name())
		s.rootStore.metrics.IncrementMemCacheInvalidationCounter(s.rootStore.channelPinnedPostCountsCache.Name())
		s.rootStore.metrics.IncrementMemCacheInvalidationCounter(s.rootStore.channelGuestCountCache.Name())
		s.rootStore.metrics.IncrementMemCacheInvalidationCounter(s.rootStore.channelByIdCache.Name())
		s.rootStore.metrics.IncrementMemCacheInvalidationCounter(s.rootStore.channelMembersForUserCache.Name())
		s.rootStore.metrics.IncrementMemCacheInvalidationCounter(s.rootStore.channelMembersNotifyPropsCache.Name())
		s.rootStore.metrics.IncrementMemCacheInvalidationCounter(s.rootStore.channelByNameCache.Name())
	}
}

func (s LocalCacheChannelStore) InvalidatePinnedPostCount(channelId string) {
	s.rootStore.doInvalidateCacheCluster(s.rootStore.channelPinnedPostCountsCache, channelId, nil)
	if s.rootStore.metrics != nil {
		s.rootStore.metrics.IncrementMemCacheInvalidationCounter(s.rootStore.channelPinnedPostCountsCache.Name())
	}
}

func (s LocalCacheChannelStore) InvalidateMemberCount(channelId string) {
	s.rootStore.doInvalidateCacheCluster(s.rootStore.channelMemberCountsCache, channelId, nil)
	if s.rootStore.metrics != nil {
		s.rootStore.metrics.IncrementMemCacheInvalidationCounter(s.rootStore.channelMemberCountsCache.Name())
	}
}

func (s LocalCacheChannelStore) InvalidateGuestCount(channelId string) {
	s.rootStore.doInvalidateCacheCluster(s.rootStore.channelGuestCountCache, channelId, nil)
	if s.rootStore.metrics != nil {
		s.rootStore.metrics.IncrementMemCacheInvalidationCounter(s.rootStore.channelGuestCountCache.Name())
	}
}

func (s LocalCacheChannelStore) InvalidateChannel(channelId string) {
	s.rootStore.doInvalidateCacheCluster(s.rootStore.channelByIdCache, channelId, nil)
	if s.rootStore.metrics != nil {
		s.rootStore.metrics.IncrementMemCacheInvalidationCounter(s.rootStore.channelByIdCache.Name())
	}
}

func (s LocalCacheChannelStore) InvalidateAllChannelMembersForUser(userId string) {
	s.rootStore.doInvalidateCacheCluster(s.rootStore.channelMembersForUserCache, userId, nil)
	s.rootStore.doInvalidateCacheCluster(s.rootStore.channelMembersForUserCache, userId+"_deleted", nil)
	if s.rootStore.metrics != nil {
		s.rootStore.metrics.IncrementMemCacheInvalidationCounter(s.rootStore.channelMembersForUserCache.Name())
	}
}

func (s LocalCacheChannelStore) InvalidateCacheForChannelMembersNotifyProps(channelId string) {
	s.rootStore.doInvalidateCacheCluster(s.rootStore.channelMembersNotifyPropsCache, channelId, nil)
	if s.rootStore.metrics != nil {
		s.rootStore.metrics.IncrementMemCacheInvalidationCounter(s.rootStore.channelMembersNotifyPropsCache.Name())
	}
}

func (s LocalCacheChannelStore) InvalidateChannelByName(teamId, name string) {
	props := make(map[string]string)
	props["name"] = name
	if teamId == "" {
		props["id"] = "dm"
	} else {
		props["id"] = teamId
	}

	s.rootStore.doInvalidateCacheCluster(s.rootStore.channelByNameCache, teamId+name, props)
	if s.rootStore.metrics != nil {
		s.rootStore.metrics.IncrementMemCacheInvalidationCounter(s.rootStore.channelByNameCache.Name())
	}
}

func (s LocalCacheChannelStore) GetMemberCount(channelId string, allowFromCache bool) (int64, error) {
	if allowFromCache {
		var count int64
		if err := s.rootStore.doStandardReadCache(s.rootStore.channelMemberCountsCache, channelId, &count); err == nil {
			return count, nil
		}
	}
	count, err := s.ChannelStore.GetMemberCount(channelId, allowFromCache)

	if allowFromCache && err == nil {
		s.rootStore.doStandardAddToCache(s.rootStore.channelMemberCountsCache, channelId, count)
	}

	return count, err
}

func (s LocalCacheChannelStore) GetGuestCount(channelId string, allowFromCache bool) (int64, error) {
	if allowFromCache {
		var count int64
		if err := s.rootStore.doStandardReadCache(s.rootStore.channelGuestCountCache, channelId, &count); err == nil {
			return count, nil
		}
	}
	count, err := s.ChannelStore.GetGuestCount(channelId, allowFromCache)

	if allowFromCache && err == nil {
		s.rootStore.doStandardAddToCache(s.rootStore.channelGuestCountCache, channelId, count)
	}

	return count, err
}

func (s LocalCacheChannelStore) GetMemberCountFromCache(channelId string) int64 {
	var count int64
	if err := s.rootStore.doStandardReadCache(s.rootStore.channelMemberCountsCache, channelId, &count); err == nil {
		return count
	}

	count, err := s.GetMemberCount(channelId, true)
	if err != nil {
		return 0
	}

	return count
}

func (s LocalCacheChannelStore) GetPinnedPostCount(channelId string, allowFromCache bool) (int64, error) {
	if allowFromCache {
		var count int64
		if err := s.rootStore.doStandardReadCache(s.rootStore.channelPinnedPostCountsCache, channelId, &count); err == nil {
			return count, nil
		}
	}

	count, err := s.ChannelStore.GetPinnedPostCount(channelId, allowFromCache)
	if err != nil {
		return 0, err
	}

	if allowFromCache {
		s.rootStore.doStandardAddToCache(s.rootStore.channelPinnedPostCountsCache, channelId, count)
	}

	return count, nil
}

func (s LocalCacheChannelStore) Get(id string, allowFromCache bool) (*model.Channel, error) {
	if allowFromCache {
		var cacheItem *model.Channel
		if err := s.rootStore.doStandardReadCache(s.rootStore.channelByIdCache, id, &cacheItem); err == nil {
			return cacheItem, nil
		}
	}

	ch, err := s.ChannelStore.Get(id, allowFromCache)

	if allowFromCache && err == nil {
		s.rootStore.doStandardAddToCache(s.rootStore.channelByIdCache, id, ch)
	}

	return ch, err
}

func (s LocalCacheChannelStore) GetMany(ids []string, allowFromCache bool) (model.ChannelList, error) {
	var foundChannels []*model.Channel
	var channelsToQuery []string

<<<<<<< HEAD
	if !allowFromCache {
		return s.ChannelStore.GetMany(ids, allowFromCache)
	}

	var toPass []any
	for i := 0; i < len(ids); i++ {
		var channel *model.Channel
		toPass = append(toPass, &channel)
	}

	errs := s.rootStore.doMultiReadCache(s.rootStore.roleCache, ids, toPass)
	for i, err := range errs {
		if err != nil {
			if err != cache.ErrKeyNotFound {
				s.rootStore.logger.Warn("Error in Channelstore.GetMany: ", mlog.Err(err))
			}
			channelsToQuery = append(channelsToQuery, ids[i])
		} else {
			gotChannel := *(toPass[i].(**model.Channel))
			if gotChannel != nil {
				foundChannels = append(foundChannels, gotChannel)
=======
	if allowFromCache {
		toPass := allocateCacheTargets[*model.Channel](len(ids))
		errs := s.rootStore.doMultiReadCache(s.rootStore.roleCache, ids, toPass)
		for i, err := range errs {
			if err != nil {
				if err != cache.ErrKeyNotFound {
					s.rootStore.logger.Warn("Error in Channelstore.GetMany: ", mlog.Err(err))
				}
				channelsToQuery = append(channelsToQuery, ids[i])
>>>>>>> 9447cb90
			} else {
				s.rootStore.logger.Warn("Found nil channel in GetMany. This is not expected")
			}
		}
	}

	if len(channelsToQuery) == 0 {
		return foundChannels, nil
	}

	channels, err := s.ChannelStore.GetMany(channelsToQuery, allowFromCache)
	if err != nil {
		return nil, err
	}

	for _, ch := range channels {
		s.rootStore.doStandardAddToCache(s.rootStore.channelByIdCache, ch.Id, ch)
	}

	return append(foundChannels, channels...), nil
}

func (s LocalCacheChannelStore) GetAllChannelMembersForUser(ctx request.CTX, userId string, allowFromCache bool, includeDeleted bool) (map[string]string, error) {
	cache_key := userId
	if includeDeleted {
		cache_key += "_deleted"
	}
	if allowFromCache {
		var ids model.StringMap
		if err := s.rootStore.doStandardReadCache(s.rootStore.channelMembersForUserCache, cache_key, &ids); err == nil {
			return ids, nil
		}
	}

	ids, err := s.ChannelStore.GetAllChannelMembersForUser(ctx, userId, allowFromCache, includeDeleted)
	if err != nil {
		return nil, err
	}

	if allowFromCache {
		s.rootStore.doStandardAddToCache(s.rootStore.channelMembersForUserCache, cache_key, ids)
	}

	return ids, nil
}

func (s LocalCacheChannelStore) GetAllChannelMembersNotifyPropsForChannel(channelId string, allowFromCache bool) (map[string]model.StringMap, error) {
	if allowFromCache {
		var cacheItem map[string]model.StringMap
		if err := s.rootStore.doStandardReadCache(s.rootStore.channelMembersNotifyPropsCache, channelId, &cacheItem); err == nil {
			return cacheItem, nil
		}
	}

	props, err := s.ChannelStore.GetAllChannelMembersNotifyPropsForChannel(channelId, allowFromCache)
	if err != nil {
		return nil, err
	}

	if allowFromCache {
		s.rootStore.doStandardAddToCache(s.rootStore.channelMembersNotifyPropsCache, channelId, props)
	}

	return props, nil
}

func (s LocalCacheChannelStore) GetByNamesIncludeDeleted(teamId string, names []string, allowFromCache bool) ([]*model.Channel, error) {
	return s.getByNames(teamId, names, allowFromCache, true)
}

func (s LocalCacheChannelStore) GetByNames(teamId string, names []string, allowFromCache bool) ([]*model.Channel, error) {
	return s.getByNames(teamId, names, allowFromCache, false)
}

func (s LocalCacheChannelStore) getByNames(teamId string, names []string, allowFromCache, includeArchivedChannels bool) ([]*model.Channel, error) {
	var channels []*model.Channel

	if allowFromCache {
		var misses []string
		visited := make(map[string]struct{})
		var newKeys []string
		for _, name := range names {
			if _, ok := visited[name]; ok {
				continue
			}
			visited[name] = struct{}{}
			newKeys = append(newKeys, teamId+name)
		}

		toPass := allocateCacheTargets[*model.Channel](len(newKeys))
		errs := s.rootStore.doMultiReadCache(s.rootStore.roleCache, newKeys, toPass)
		for i, err := range errs {
			if err != nil {
				if err != cache.ErrKeyNotFound {
					s.rootStore.logger.Warn("Error in Channelstore.GetByNames: ", mlog.Err(err))
				}
				misses = append(misses, strings.TrimPrefix(newKeys[i], teamId))
			} else {
				gotChannel := *(toPass[i].(**model.Channel))
				if (gotChannel != nil) && (includeArchivedChannels || gotChannel.DeleteAt == 0) {
					channels = append(channels, gotChannel)
				} else if gotChannel == nil {
					s.rootStore.logger.Warn("Found nil channel in getByNames. This is not expected")
				}
			}
		}
		names = misses
	}

	if len(names) > 0 {
		var dbChannels []*model.Channel
		var err error
		if includeArchivedChannels {
			dbChannels, err = s.ChannelStore.GetByNamesIncludeDeleted(teamId, names, allowFromCache)
		} else {
			dbChannels, err = s.ChannelStore.GetByNames(teamId, names, allowFromCache)
		}
		if err != nil {
			return nil, err
		}

		for _, channel := range dbChannels {
			if allowFromCache {
				s.rootStore.doStandardAddToCache(s.rootStore.channelByNameCache, teamId+channel.Name, channel)
			}
			channels = append(channels, channel)
		}
	}

	return channels, nil
}

func (s LocalCacheChannelStore) GetByNameIncludeDeleted(teamId string, name string, allowFromCache bool) (*model.Channel, error) {
	return s.getByName(teamId, name, allowFromCache, true)
}

func (s LocalCacheChannelStore) GetByName(teamId string, name string, allowFromCache bool) (*model.Channel, error) {
	return s.getByName(teamId, name, allowFromCache, false)
}

func (s LocalCacheChannelStore) getByName(teamId string, name string, allowFromCache, includeArchivedChannels bool) (*model.Channel, error) {
	var channel *model.Channel

	if allowFromCache {
		if err := s.rootStore.doStandardReadCache(s.rootStore.channelByNameCache, teamId+name, &channel); err == nil {
			if includeArchivedChannels || channel.DeleteAt == 0 {
				return channel, nil
			}
		}
	}

	var err error
	if includeArchivedChannels {
		channel, err = s.ChannelStore.GetByNameIncludeDeleted(teamId, name, allowFromCache)
	} else {
		channel, err = s.ChannelStore.GetByName(teamId, name, allowFromCache)
	}
	if err != nil {
		return nil, err
	}

	if allowFromCache {
		s.rootStore.doStandardAddToCache(s.rootStore.channelByNameCache, teamId+name, channel)
	}

	return channel, nil
}

func (s LocalCacheChannelStore) SaveMember(rctx request.CTX, member *model.ChannelMember) (*model.ChannelMember, error) {
	member, err := s.ChannelStore.SaveMember(rctx, member)
	if err != nil {
		return nil, err
	}

	// For redis, directly increment member count.
	if externalCache, ok := s.rootStore.channelMemberCountsCache.(cache.ExternalCache); ok {
		s.rootStore.doIncrementCache(externalCache, member.ChannelId, 1)
	} else {
		s.InvalidateMemberCount(member.ChannelId)
	}
	return member, nil
}

func (s LocalCacheChannelStore) SaveMultipleMembers(members []*model.ChannelMember) ([]*model.ChannelMember, error) {
	members, err := s.ChannelStore.SaveMultipleMembers(members)
	if err != nil {
		return nil, err
	}
	for _, member := range members {
		// For redis, directly increment member count.
		// It should be possible to group the members from the slice
		// by channelID and increment it once per channel. But it depends
		// on whether all members are part of the same channel or not.
		if externalCache, ok := s.rootStore.channelMemberCountsCache.(cache.ExternalCache); ok {
			s.rootStore.doIncrementCache(externalCache, member.ChannelId, 1)
		} else {
			s.InvalidateMemberCount(member.ChannelId)
		}
	}
	return members, nil
}

func (s LocalCacheChannelStore) GetChannelsMemberCount(channelIDs []string) (_ map[string]int64, err error) {
	counts := make(map[string]int64)
	remainingChannels := make([]string, 0)

	toPass := allocateCacheTargets[int64](len(channelIDs))
	errs := s.rootStore.doMultiReadCache(s.rootStore.reaction.rootStore.channelMemberCountsCache, channelIDs, toPass)
	for i, err := range errs {
		if err != nil {
			if err != cache.ErrKeyNotFound {
				s.rootStore.logger.Warn("Error in Channelstore.GetChannelsMemberCount: ", mlog.Err(err))
			}
			remainingChannels = append(remainingChannels, channelIDs[i])
		} else {
			gotCount := *(toPass[i].(*int64))
			if gotCount != 0 {
				counts[channelIDs[i]] = gotCount
			}
		}
	}

	if len(remainingChannels) > 0 {
		remainingChannels, err := s.ChannelStore.GetChannelsMemberCount(remainingChannels)
		if err != nil {
			return nil, err
		}

		for id, count := range remainingChannels {
			s.rootStore.doStandardAddToCache(s.rootStore.channelMemberCountsCache, id, count)
			counts[id] = count
		}
	}

	return counts, nil
}

func (s LocalCacheChannelStore) UpdateMember(rctx request.CTX, member *model.ChannelMember) (*model.ChannelMember, error) {
	member, err := s.ChannelStore.UpdateMember(rctx, member)
	if err != nil {
		return nil, err
	}
	s.InvalidateMemberCount(member.ChannelId)
	return member, nil
}

func (s LocalCacheChannelStore) UpdateMultipleMembers(members []*model.ChannelMember) ([]*model.ChannelMember, error) {
	members, err := s.ChannelStore.UpdateMultipleMembers(members)
	if err != nil {
		return nil, err
	}
	for _, member := range members {
		s.InvalidateMemberCount(member.ChannelId)
	}
	return members, nil
}

func (s LocalCacheChannelStore) RemoveMember(rctx request.CTX, channelId, userId string) error {
	err := s.ChannelStore.RemoveMember(rctx, channelId, userId)
	if err != nil {
		return err
	}

	// For redis, directly decrement member count.
	if externalCache, ok := s.rootStore.channelMemberCountsCache.(cache.ExternalCache); ok {
		s.rootStore.doDecrementCache(externalCache, channelId, 1)
	} else {
		s.InvalidateMemberCount(channelId)
	}
	return nil
}

func (s LocalCacheChannelStore) RemoveMembers(rctx request.CTX, channelId string, userIds []string) error {
	err := s.ChannelStore.RemoveMembers(rctx, channelId, userIds)
	if err != nil {
		return err
	}
	// For redis, directly decrement member count.
	if externalCache, ok := s.rootStore.channelMemberCountsCache.(cache.ExternalCache); ok {
		s.rootStore.doDecrementCache(externalCache, channelId, len(userIds))
	} else {
		s.InvalidateMemberCount(channelId)
	}
	return nil
}<|MERGE_RESOLUTION|>--- conflicted
+++ resolved
@@ -243,17 +243,11 @@
 	var foundChannels []*model.Channel
 	var channelsToQuery []string
 
-<<<<<<< HEAD
 	if !allowFromCache {
 		return s.ChannelStore.GetMany(ids, allowFromCache)
 	}
 
-	var toPass []any
-	for i := 0; i < len(ids); i++ {
-		var channel *model.Channel
-		toPass = append(toPass, &channel)
-	}
-
+	toPass := allocateCacheTargets[*model.Channel](len(ids))
 	errs := s.rootStore.doMultiReadCache(s.rootStore.roleCache, ids, toPass)
 	for i, err := range errs {
 		if err != nil {
@@ -265,17 +259,6 @@
 			gotChannel := *(toPass[i].(**model.Channel))
 			if gotChannel != nil {
 				foundChannels = append(foundChannels, gotChannel)
-=======
-	if allowFromCache {
-		toPass := allocateCacheTargets[*model.Channel](len(ids))
-		errs := s.rootStore.doMultiReadCache(s.rootStore.roleCache, ids, toPass)
-		for i, err := range errs {
-			if err != nil {
-				if err != cache.ErrKeyNotFound {
-					s.rootStore.logger.Warn("Error in Channelstore.GetMany: ", mlog.Err(err))
-				}
-				channelsToQuery = append(channelsToQuery, ids[i])
->>>>>>> 9447cb90
 			} else {
 				s.rootStore.logger.Warn("Found nil channel in GetMany. This is not expected")
 			}

--- conflicted
+++ resolved
@@ -70,7 +70,6 @@
 
 	ChannelCacheSec = 15 * 60 // 15 mins
 
-<<<<<<< HEAD
 	// Auto-translation caches
 	ChannelAutoTranslationCacheSize = 20000
 	ChannelAutoTranslationCacheSec  = 30 * 60
@@ -80,9 +79,7 @@
 
 	ActiveDestinationLanguagesCacheSize = 10000
 	ActiveDestinationLanguagesCacheSec  = 5 * 60 // Shorter TTL - changes with user activity
-=======
-	ContentFlaggingCacheSize = 100
->>>>>>> acda1fb5
+	ContentFlaggingCacheSize            = 100
 )
 
 var clearCacheMessageData = []byte("")
@@ -139,15 +136,12 @@
 	termsOfService      LocalCacheTermsOfServiceStore
 	termsOfServiceCache cache.Cache
 
-<<<<<<< HEAD
 	autotranslation                 LocalCacheAutoTranslationStore
 	channelAutoTranslationCache     cache.Cache
 	userAutoTranslationCache        cache.Cache
 	activeDestinationLanguagesCache cache.Cache
-=======
-	contentFlagging      LocalCacheContentFlaggingStore
-	contentFlaggingCache cache.Cache
->>>>>>> acda1fb5
+	contentFlagging                 LocalCacheContentFlaggingStore
+	contentFlaggingCache            cache.Cache
 }
 
 func NewLocalCacheLayer(baseStore store.Store, metrics einterfaces.MetricsInterface, cluster einterfaces.ClusterInterface, cacheProvider cache.Provider, logger mlog.LoggerIFace) (localCacheStore LocalCacheStore, err error) {
@@ -390,7 +384,6 @@
 	}
 	localCacheStore.team = LocalCacheTeamStore{TeamStore: baseStore.Team(), rootStore: &localCacheStore}
 
-<<<<<<< HEAD
 	// Auto-translation
 	if localCacheStore.channelAutoTranslationCache, err = cacheProvider.NewCache(&cache.CacheOptions{
 		Size:                   ChannelAutoTranslationCacheSize,
@@ -417,7 +410,6 @@
 		return
 	}
 	localCacheStore.autotranslation = LocalCacheAutoTranslationStore{AutoTranslationStore: baseStore.AutoTranslation(), rootStore: &localCacheStore}
-=======
 	if localCacheStore.contentFlaggingCache, err = cacheProvider.NewCache(&cache.CacheOptions{
 		Size:                   ContentFlaggingCacheSize,
 		Name:                   "ContentFlagging",
@@ -426,7 +418,6 @@
 		return
 	}
 	localCacheStore.contentFlagging = LocalCacheContentFlaggingStore{ContentFlaggingStore: baseStore.ContentFlagging(), rootStore: &localCacheStore}
->>>>>>> acda1fb5
 
 	if cluster != nil {
 		cluster.RegisterClusterMessageHandler(model.ClusterEventInvalidateCacheForReactions, localCacheStore.reaction.handleClusterInvalidateReaction)
@@ -452,13 +443,10 @@
 		cluster.RegisterClusterMessageHandler(model.ClusterEventInvalidateCacheForProfileInChannel, localCacheStore.user.handleClusterInvalidateProfilesInChannel)
 		cluster.RegisterClusterMessageHandler(model.ClusterEventInvalidateCacheForAllProfiles, localCacheStore.user.handleClusterInvalidateAllProfiles)
 		cluster.RegisterClusterMessageHandler(model.ClusterEventInvalidateCacheForTeams, localCacheStore.team.handleClusterInvalidateTeam)
-<<<<<<< HEAD
 		cluster.RegisterClusterMessageHandler(model.ClusterEventInvalidateCacheForChannelAutoTranslation, localCacheStore.autotranslation.handleClusterInvalidateChannelAutoTranslation)
 		cluster.RegisterClusterMessageHandler(model.ClusterEventInvalidateCacheForUserAutoTranslation, localCacheStore.autotranslation.handleClusterInvalidateUserAutoTranslation)
 		cluster.RegisterClusterMessageHandler(model.ClusterEventInvalidateCacheForActiveDestLangs, localCacheStore.autotranslation.handleClusterInvalidateActiveDestLangs)
-=======
 		cluster.RegisterClusterMessageHandler(model.ClusterEventInvalidateCacheForContentFlagging, localCacheStore.contentFlagging.handleClusterInvalidateContentFlagging)
->>>>>>> acda1fb5
 	}
 	return
 }
@@ -507,13 +495,12 @@
 	return s.team
 }
 
-<<<<<<< HEAD
 func (s LocalCacheStore) AutoTranslation() store.AutoTranslationStore {
 	return s.autotranslation
-=======
+}
+
 func (s LocalCacheStore) ContentFlagging() store.ContentFlaggingStore {
 	return s.contentFlagging
->>>>>>> acda1fb5
 }
 
 func (s LocalCacheStore) DropAllTables() {

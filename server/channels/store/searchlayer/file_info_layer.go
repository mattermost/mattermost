// Copyright (c) 2015-present Mattermost, Inc. All Rights Reserved.
// See LICENSE.txt for license information.

package searchlayer

import (
	"github.com/mattermost/mattermost/server/public/model"
	"github.com/mattermost/mattermost/server/public/shared/mlog"
	"github.com/mattermost/mattermost/server/public/shared/request"
	"github.com/mattermost/mattermost/server/v8/channels/store"
	"github.com/mattermost/mattermost/server/v8/platform/services/searchengine"
)

type SearchFileInfoStore struct {
	store.FileInfoStore
	rootStore *SearchStore
}

func (s SearchFileInfoStore) indexFile(rctx request.CTX, file *model.FileInfo) {
	for _, engine := range s.rootStore.searchEngine.GetActiveEngines() {
		if engine.IsIndexingEnabled() {
			runIndexFn(rctx, engine, func(engineCopy searchengine.SearchEngineInterface) {
				if file.PostId == "" {
					return
				}
				post, postErr := s.rootStore.Post().GetSingle(file.PostId, false)
				if postErr != nil {
					rctx.Logger().Error("Couldn't get post for file for SearchEngine indexing.", mlog.String("post_id", file.PostId), mlog.String("search_engine", engineCopy.GetName()), mlog.String("file_info_id", file.Id), mlog.Err(postErr))
					return
				}

				if err := engineCopy.IndexFile(file, post.ChannelId); err != nil {
					rctx.Logger().Error("Encountered error indexing file", mlog.String("file_info_id", file.Id), mlog.String("search_engine", engineCopy.GetName()), mlog.Err(err))
					return
				}
			})
		}
	}
}

func (s SearchFileInfoStore) deleteFileIndex(rctx request.CTX, fileID string) {
	for _, engine := range s.rootStore.searchEngine.GetActiveEngines() {
		if engine.IsIndexingEnabled() {
			runIndexFn(rctx, engine, func(engineCopy searchengine.SearchEngineInterface) {
				if err := engineCopy.DeleteFile(fileID); err != nil {
					rctx.Logger().Error("Encountered error deleting file", mlog.String("file_info_id", fileID), mlog.String("search_engine", engineCopy.GetName()), mlog.Err(err))
					return
				}
			})
		}
	}
}

func (s SearchFileInfoStore) deleteFileIndexForUser(rctx request.CTX, userID string) {
	for _, engine := range s.rootStore.searchEngine.GetActiveEngines() {
		if engine.IsIndexingEnabled() {
			runIndexFn(rctx, engine, func(engineCopy searchengine.SearchEngineInterface) {
				if err := engineCopy.DeleteUserFiles(rctx, userID); err != nil {
					rctx.Logger().Error("Encountered error deleting files for user", mlog.String("user_id", userID), mlog.String("search_engine", engineCopy.GetName()), mlog.Err(err))
					return
				}
				rctx.Logger().Debug("Removed user's files from the index in search engine", mlog.String("search_engine", engineCopy.GetName()), mlog.String("user_id", userID))
			})
		}
	}
}

func (s SearchFileInfoStore) deleteFileIndexForPost(rctx request.CTX, postID string) {
	for _, engine := range s.rootStore.searchEngine.GetActiveEngines() {
		if engine.IsIndexingEnabled() {
			runIndexFn(rctx, engine, func(engineCopy searchengine.SearchEngineInterface) {
				if err := engineCopy.DeletePostFiles(rctx, postID); err != nil {
					rctx.Logger().Error("Encountered error deleting files for post", mlog.String("post_id", postID), mlog.String("search_engine", engineCopy.GetName()), mlog.Err(err))
					return
				}
				rctx.Logger().Debug("Removed post's files from the index in search engine", mlog.String("search_engine", engineCopy.GetName()), mlog.String("post_id", postID))
			})
		}
	}
}

func (s SearchFileInfoStore) deleteFileIndexBatch(rctx request.CTX, endTime, limit int64) {
	for _, engine := range s.rootStore.searchEngine.GetActiveEngines() {
		if engine.IsIndexingEnabled() {
<<<<<<< HEAD
			runIndexFn(rctx, engine, func(engineCopy searchengine.SearchEngineInterface) {
				if err := engineCopy.DeleteFilesBatch(rctx, endTime, limit); err != nil {
					rctx.Logger().Error("Encountered error deleting a batch of files", mlog.Int64("limit", limit), mlog.Int64("end_time", endTime), mlog.String("search_engine", engineCopy.GetName()), mlog.Err(err))
					return
				}
				rctx.Logger().Debug("Removed batch of files from the index in search engine", mlog.String("search_engine", engineCopy.GetName()), mlog.Int64("end_time", endTime), mlog.Int64("limit", limit))
=======
			runIndexFn(engine, func(engineCopy searchengine.SearchEngineInterface) {
				if err := engineCopy.DeleteFilesBatch(endTime, limit); err != nil {
					mlog.Error("Encountered error deleting a batch of files", mlog.Int("limit", limit), mlog.Int("end_time", endTime), mlog.String("search_engine", engineCopy.GetName()), mlog.Err(err))
					return
				}
				mlog.Debug("Removed batch of files from the index in search engine", mlog.String("search_engine", engineCopy.GetName()), mlog.Int("end_time", endTime), mlog.Int("limit", limit))
>>>>>>> e99ded16
			})
		}
	}
}

func (s SearchFileInfoStore) Save(rctx request.CTX, info *model.FileInfo) (*model.FileInfo, error) {
	nfile, err := s.FileInfoStore.Save(rctx, info)
	if err == nil {
		s.indexFile(rctx, nfile)
	}
	return nfile, err
}

func (s SearchFileInfoStore) SetContent(rctx request.CTX, fileID, content string) error {
	err := s.FileInfoStore.SetContent(rctx, fileID, content)
	if err == nil {
		nfile, err2 := s.FileInfoStore.GetFromMaster(fileID)
		if err2 == nil {
			nfile.Content = content
			s.indexFile(rctx, nfile)
		}
	}
	return err
}

func (s SearchFileInfoStore) AttachToPost(rctx request.CTX, fileId, postId, channelId, creatorId string) error {
	err := s.FileInfoStore.AttachToPost(rctx, fileId, postId, channelId, creatorId)
	if err == nil {
		nFileInfo, err2 := s.FileInfoStore.GetFromMaster(fileId)
		if err2 == nil {
			s.indexFile(rctx, nFileInfo)
		}
	}
	return err
}

func (s SearchFileInfoStore) DeleteForPost(rctx request.CTX, postId string) (string, error) {
	result, err := s.FileInfoStore.DeleteForPost(rctx, postId)
	if err == nil {
		s.deleteFileIndexForPost(rctx, postId)
	}
	return result, err
}

func (s SearchFileInfoStore) PermanentDelete(rctx request.CTX, fileId string) error {
	err := s.FileInfoStore.PermanentDelete(rctx, fileId)
	if err == nil {
		s.deleteFileIndex(rctx, fileId)
	}
	return err
}

func (s SearchFileInfoStore) PermanentDeleteBatch(rctx request.CTX, endTime int64, limit int64) (int64, error) {
	result, err := s.FileInfoStore.PermanentDeleteBatch(rctx, endTime, limit)
	if err == nil {
		s.deleteFileIndexBatch(rctx, endTime, limit)
	}
	return result, err
}

func (s SearchFileInfoStore) PermanentDeleteByUser(rctx request.CTX, userId string) (int64, error) {
	result, err := s.FileInfoStore.PermanentDeleteByUser(rctx, userId)
	if err == nil {
		s.deleteFileIndexForUser(rctx, userId)
	}
	return result, err
}

func (s SearchFileInfoStore) Search(rctx request.CTX, paramsList []*model.SearchParams, userId, teamId string, page, perPage int) (*model.FileInfoList, error) {
	for _, engine := range s.rootStore.searchEngine.GetActiveEngines() {
		if engine.IsSearchEnabled() {
			userChannels, nErr := s.rootStore.Channel().GetChannels(teamId, userId, &model.ChannelSearchOpts{
				IncludeDeleted: paramsList[0].IncludeDeletedChannels,
				LastDeleteAt:   0,
			})
			if nErr != nil {
				return nil, nErr
			}
			fileIds, appErr := engine.SearchFiles(userChannels, paramsList, page, perPage)
			if appErr != nil {
				rctx.Logger().Error("Encountered error on Search.", mlog.String("search_engine", engine.GetName()), mlog.Err(appErr))
				continue
			}

			// Get the files
			filesList := model.NewFileInfoList()
			if len(fileIds) > 0 {
				files, nErr := s.FileInfoStore.GetByIds(fileIds)
				if nErr != nil {
					return nil, nErr
				}
				for _, f := range files {
					filesList.AddFileInfo(f)
					filesList.AddOrder(f.Id)
				}
			}
			return filesList, nil
		}
	}

	if *s.rootStore.getConfig().SqlSettings.DisableDatabaseSearch {
		return model.NewFileInfoList(), nil
	}

	return s.FileInfoStore.Search(rctx, paramsList, userId, teamId, page, perPage)
}<|MERGE_RESOLUTION|>--- conflicted
+++ resolved
@@ -82,21 +82,12 @@
 func (s SearchFileInfoStore) deleteFileIndexBatch(rctx request.CTX, endTime, limit int64) {
 	for _, engine := range s.rootStore.searchEngine.GetActiveEngines() {
 		if engine.IsIndexingEnabled() {
-<<<<<<< HEAD
 			runIndexFn(rctx, engine, func(engineCopy searchengine.SearchEngineInterface) {
 				if err := engineCopy.DeleteFilesBatch(rctx, endTime, limit); err != nil {
-					rctx.Logger().Error("Encountered error deleting a batch of files", mlog.Int64("limit", limit), mlog.Int64("end_time", endTime), mlog.String("search_engine", engineCopy.GetName()), mlog.Err(err))
+					rctx.Logger().Error("Encountered error deleting a batch of files", mlog.Int("limit", limit), mlog.Int("end_time", endTime), mlog.String("search_engine", engineCopy.GetName()), mlog.Err(err))
 					return
 				}
-				rctx.Logger().Debug("Removed batch of files from the index in search engine", mlog.String("search_engine", engineCopy.GetName()), mlog.Int64("end_time", endTime), mlog.Int64("limit", limit))
-=======
-			runIndexFn(engine, func(engineCopy searchengine.SearchEngineInterface) {
-				if err := engineCopy.DeleteFilesBatch(endTime, limit); err != nil {
-					mlog.Error("Encountered error deleting a batch of files", mlog.Int("limit", limit), mlog.Int("end_time", endTime), mlog.String("search_engine", engineCopy.GetName()), mlog.Err(err))
-					return
-				}
-				mlog.Debug("Removed batch of files from the index in search engine", mlog.String("search_engine", engineCopy.GetName()), mlog.Int("end_time", endTime), mlog.Int("limit", limit))
->>>>>>> e99ded16
+				rctx.Logger().Debug("Removed batch of files from the index in search engine", mlog.String("search_engine", engineCopy.GetName()), mlog.Int("end_time", endTime), mlog.Int("limit", limit))
 			})
 		}
 	}

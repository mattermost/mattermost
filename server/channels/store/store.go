--- conflicted
+++ resolved
@@ -721,11 +721,7 @@
 	InvalidateFileInfosForPostCache(postID string, deleted bool)
 	AttachToPost(c request.CTX, fileID string, postID string, channelID, creatorID string) error
 	DeleteForPost(c request.CTX, postID string) (string, error)
-<<<<<<< HEAD
-	PermanentDeleteForPost(c request.CTX, postID string) error
-=======
 	PermanentDeleteForPost(rctx request.CTX, postID string) error
->>>>>>> 8b6b8e8f
 	PermanentDelete(c request.CTX, fileID string) error
 	PermanentDeleteBatch(ctx request.CTX, endTime int64, limit int64) (int64, error)
 	PermanentDeleteByUser(ctx request.CTX, userID string) (int64, error)

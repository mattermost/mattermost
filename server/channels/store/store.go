--- conflicted
+++ resolved
@@ -1159,20 +1159,12 @@
 	SetUserEnabled(userID, channelID string, enabled bool) *model.AppError
 	GetUserLanguage(userID, channelID string) (string, *model.AppError)
 	// GetActiveDestinationLanguages returns distinct locales of users who have auto-translation enabled.
-<<<<<<< HEAD
 	GetActiveDestinationLanguages(channelID, excludeUserID string, filterUserIDs []string) ([]string, *model.AppError)
 	Get(objectID, dstLang string) (*model.Translation, *model.AppError)
 	GetBatch(objectIDs []string, dstLang string) (map[string]*model.Translation, *model.AppError)
 	GetAllForObject(objectID string) ([]*model.Translation, *model.AppError)
 	Save(translation *model.Translation) *model.AppError
 	GetAllByStatePage(state model.TranslationState, offset, limit int) ([]*model.Translation, *model.AppError)
-=======
-	// Optional filterUserIDs parameter restricts results to specific user IDs (typically those with active WebSocket connections).
-	// Pass nil for filterUserIDs to include all users, or a pointer to a slice to filter to specific users.
-	GetActiveDestinationLanguages(channelID, excludeUserID string, filterUserIDs []string) ([]string, *model.AppError)
-	Get(objectID, dstLang string) (*model.Translation, *model.AppError)
-	Save(translation *model.Translation) *model.AppError
->>>>>>> 1b064a79
 
 	ClearCaches()
 	// InvalidateUserAutoTranslation invalidates all auto-translation caches for a user in a channel.

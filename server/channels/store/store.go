//go:generate go run layer_generators/main.go

// Copyright (c) 2015-present Mattermost, Inc. All Rights Reserved.
// See LICENSE.txt for license information.

package store

import (
	"context"
	"database/sql"
	"time"

	"github.com/mattermost/mattermost/server/public/model"
	"github.com/mattermost/mattermost/server/public/shared/mlog"
	"github.com/mattermost/mattermost/server/public/shared/request"
)

type StoreResult[T any] struct {
	Data T

	// NErr a temporary field used by the new code for the AppError migration. This will later become Err when the entire store is migrated.
	NErr error
}

type Store interface {
	Team() TeamStore
	Channel() ChannelStore
	Post() PostStore
	RetentionPolicy() RetentionPolicyStore
	Thread() ThreadStore
	User() UserStore
	Bot() BotStore
	Audit() AuditStore
	ClusterDiscovery() ClusterDiscoveryStore
	RemoteCluster() RemoteClusterStore
	Compliance() ComplianceStore
	Session() SessionStore
	OAuth() OAuthStore
	OutgoingOAuthConnection() OutgoingOAuthConnectionStore
	System() SystemStore
	Webhook() WebhookStore
	Command() CommandStore
	CommandWebhook() CommandWebhookStore
	Preference() PreferenceStore
	License() LicenseStore
	Token() TokenStore
	Emoji() EmojiStore
	Status() StatusStore
	FileInfo() FileInfoStore
	UploadSession() UploadSessionStore
	Reaction() ReactionStore
	Role() RoleStore
	Scheme() SchemeStore
	Job() JobStore
	UserAccessToken() UserAccessTokenStore
	ChannelMemberHistory() ChannelMemberHistoryStore
	Plugin() PluginStore
	TermsOfService() TermsOfServiceStore
	ProductNotices() ProductNoticesStore
	Group() GroupStore
	UserTermsOfService() UserTermsOfServiceStore
	LinkMetadata() LinkMetadataStore
	SharedChannel() SharedChannelStore
	Draft() DraftStore
	MarkSystemRanUnitTests()
	Close()
	LockToMaster()
	UnlockFromMaster()
	DropAllTables()
	RecycleDBConnections(d time.Duration)
	GetDBSchemaVersion() (int, error)
	GetLocalSchemaVersion() (int, error)
	GetAppliedMigrations() ([]model.AppliedMigration, error)
	GetDbVersion(numerical bool) (string, error)
	// GetInternalMasterDB allows access to the raw master DB
	// handle for plugins.
	GetInternalMasterDB() *sql.DB
	GetInternalReplicaDB() *sql.DB
	TotalMasterDbConnections() int
	TotalReadDbConnections() int
	TotalSearchDbConnections() int
	ReplicaLagTime() error
	ReplicaLagAbs() error
	CheckIntegrity() <-chan model.IntegrityCheckResult
	Logger() mlog.LoggerIFace
	NotifyAdmin() NotifyAdminStore
	PostPriority() PostPriorityStore
	PostAcknowledgement() PostAcknowledgementStore
	PostPersistentNotification() PostPersistentNotificationStore
	DesktopTokens() DesktopTokensStore
	ChannelBookmark() ChannelBookmarkStore
	ScheduledPost() ScheduledPostStore
	PropertyGroup() PropertyGroupStore
	PropertyField() PropertyFieldStore
	PropertyValue() PropertyValueStore
	AccessControlPolicy() AccessControlPolicyStore
	Attributes() AttributesStore
	AutoTranslation() AutoTranslationStore
	GetSchemaDefinition() (*model.SupportPacketDatabaseSchema, error)
	ContentFlagging() ContentFlaggingStore
<<<<<<< HEAD
	Wiki() WikiStore
	Page() PageStore
=======
	ReadReceipt() ReadReceiptStore
	TemporaryPost() TemporaryPostStore
>>>>>>> 959022f9
}

type RetentionPolicyStore interface {
	Save(policy *model.RetentionPolicyWithTeamAndChannelIDs) (*model.RetentionPolicyWithTeamAndChannelCounts, error)
	Patch(patch *model.RetentionPolicyWithTeamAndChannelIDs) (*model.RetentionPolicyWithTeamAndChannelCounts, error)
	Get(id string) (*model.RetentionPolicyWithTeamAndChannelCounts, error)
	GetAll(offset, limit int) ([]*model.RetentionPolicyWithTeamAndChannelCounts, error)
	GetCount() (int64, error)
	Delete(id string) error
	GetChannels(policyID string, offset, limit int) (model.ChannelListWithTeamData, error)
	GetChannelsCount(policyID string) (int64, error)
	AddChannels(policyID string, channelIds []string) error
	RemoveChannels(policyID string, channelIds []string) error
	GetTeams(policyID string, offset, limit int) ([]*model.Team, error)
	GetTeamsCount(policyID string) (int64, error)
	AddTeams(policyID string, teamIds []string) error
	RemoveTeams(policyID string, teamIds []string) error
	DeleteOrphanedRows(limit int) (int64, error)
	GetTeamPoliciesForUser(userID string, offset, limit int) ([]*model.RetentionPolicyForTeam, error)
	GetTeamPoliciesCountForUser(userID string) (int64, error)
	GetChannelPoliciesForUser(userID string, offset, limit int) ([]*model.RetentionPolicyForChannel, error)
	GetChannelPoliciesCountForUser(userID string) (int64, error)
	GetIdsForDeletionByTableName(tableName string, limit int) ([]*model.RetentionIdsForDeletion, error)
}

type TeamStore interface {
	Save(team *model.Team) (*model.Team, error)
	Update(team *model.Team) (*model.Team, error)
	Get(id string) (*model.Team, error)
	GetMany(ids []string) ([]*model.Team, error)
	GetByName(name string) (*model.Team, error)
	GetByNames(name []string) ([]*model.Team, error)
	SearchAll(opts *model.TeamSearch) ([]*model.Team, error)
	SearchAllPaged(opts *model.TeamSearch) ([]*model.Team, int64, error)
	SearchOpen(opts *model.TeamSearch) ([]*model.Team, error)
	SearchPrivate(opts *model.TeamSearch) ([]*model.Team, error)
	GetAll() ([]*model.Team, error)
	GetAllPage(offset int, limit int, opts *model.TeamSearch) ([]*model.Team, error)
	GetAllPrivateTeamListing() ([]*model.Team, error)
	GetAllTeamListing() ([]*model.Team, error)
	GetTeamsByUserId(userID string) ([]*model.Team, error)
	GetByInviteId(inviteID string) (*model.Team, error)
	GetByEmptyInviteID() ([]*model.Team, error)
	PermanentDelete(teamID string) error
	AnalyticsTeamCount(opts *model.TeamSearch) (int64, error)
	SaveMultipleMembers(members []*model.TeamMember, maxUsersPerTeam int) ([]*model.TeamMember, error)
	SaveMember(rctx request.CTX, member *model.TeamMember, maxUsersPerTeam int) (*model.TeamMember, error)
	UpdateMember(rctx request.CTX, member *model.TeamMember) (*model.TeamMember, error)
	UpdateMultipleMembers(members []*model.TeamMember) ([]*model.TeamMember, error)
	GetMember(rctx request.CTX, teamID string, userID string) (*model.TeamMember, error)
	GetMembers(teamID string, offset int, limit int, teamMembersGetOptions *model.TeamMembersGetOptions) ([]*model.TeamMember, error)
	GetMembersByIds(teamID string, userIds []string, restrictions *model.ViewUsersRestrictions) ([]*model.TeamMember, error)
	GetTotalMemberCount(teamID string, restrictions *model.ViewUsersRestrictions) (int64, error)
	GetActiveMemberCount(teamID string, restrictions *model.ViewUsersRestrictions) (int64, error)
	GetTeamsForUser(rctx request.CTX, userID, excludeTeamID string, includeDeleted bool) ([]*model.TeamMember, error)
	GetTeamsForUserWithPagination(userID string, page, perPage int) ([]*model.TeamMember, error)
	GetChannelUnreadsForAllTeams(excludeTeamID, userID string) ([]*model.ChannelUnread, error)
	GetChannelUnreadsForTeam(teamID, userID string) ([]*model.ChannelUnread, error)
	RemoveMember(rctx request.CTX, teamID string, userID string) error
	RemoveMembers(rctx request.CTX, teamID string, userIds []string) error
	RemoveAllMembersByTeam(teamID string) error
	RemoveAllMembersByUser(rctx request.CTX, userID string) error
	UpdateLastTeamIconUpdate(teamID string, curTime int64) error
	GetTeamsByScheme(schemeID string, offset int, limit int) ([]*model.Team, error)
	MigrateTeamMembers(fromTeamID string, fromUserID string) (map[string]string, error)
	ResetAllTeamSchemes() error
	ClearAllCustomRoleAssignments() error
	AnalyticsGetTeamCountForScheme(schemeID string) (int64, error)
	GetAllForExportAfter(limit int, afterID string) ([]*model.TeamForExport, error)
	GetTeamMembersForExport(userID string) ([]*model.TeamMemberForExport, error)
	UserBelongsToTeams(userID string, teamIds []string) (bool, error)
	GetUserTeamIds(userID string, allowFromCache bool) ([]string, error)
	InvalidateAllTeamIdsForUser(userID string)
	ClearCaches()

	// UpdateMembersRole sets all of the given team members to admins and all of the other members of the team to
	// non-admin members.
	// It returns the list of userIDs whose roles got updated.
	UpdateMembersRole(teamID string, adminIDs []string) ([]*model.TeamMember, error)

	// GroupSyncedTeamCount returns the count of non-deleted group-constrained teams.
	GroupSyncedTeamCount() (int64, error)

	// GetCommonTeamIDsForTwoUsers returns the intersection of all the teams to which the specified
	// users belong.
	GetCommonTeamIDsForTwoUsers(userID, otherUserID string) ([]string, error)

	GetCommonTeamIDsForMultipleUsers(userIDs []string) ([]string, error)
}

type ChannelStore interface {
	Save(rctx request.CTX, channel *model.Channel, maxChannelsPerTeam int64, channelOptions ...model.ChannelOption) (*model.Channel, error)
	CreateDirectChannel(rctx request.CTX, userID *model.User, otherUserID *model.User, channelOptions ...model.ChannelOption) (*model.Channel, error)
	SaveDirectChannel(rctx request.CTX, channel *model.Channel, member1 *model.ChannelMember, member2 *model.ChannelMember) (*model.Channel, error)
	Update(rctx request.CTX, channel *model.Channel) (*model.Channel, error)
	UpdateSidebarChannelCategoryOnMove(channel *model.Channel, newTeamID string) error
	ClearSidebarOnTeamLeave(userID, teamID string) error
	Get(id string, allowFromCache bool) (*model.Channel, error)
	GetMany(ids []string, allowFromCache bool) (model.ChannelList, error)
	InvalidateChannel(id string)
	InvalidateChannelByName(teamID, name string)
	Delete(channelID string, timestamp int64) error
	Restore(channelID string, timestamp int64) error
	SetDeleteAt(channelID string, deleteAt int64, updateAt int64) error
	PermanentDelete(rctx request.CTX, channelID string) error
	PermanentDeleteByTeam(teamID string) error
	GetByName(teamID string, name string, allowFromCache bool) (*model.Channel, error)
	GetByNames(teamID string, names []string, allowFromCache bool) ([]*model.Channel, error)
	GetByNameIncludeDeleted(teamID string, name string, allowFromCache bool) (*model.Channel, error)
	GetByNamesIncludeDeleted(teamID string, names []string, allowFromCache bool) ([]*model.Channel, error)
	GetDeletedByName(teamID string, name string) (*model.Channel, error)
	GetDeleted(teamID string, offset int, limit int, userID string, skipTeamMembershipCheck bool) (model.ChannelList, error)
	GetChannels(teamID, userID string, opts *model.ChannelSearchOpts) (model.ChannelList, error)
	GetChannelsByUser(userID string, includeDeleted bool, lastDeleteAt, pageSize int, fromChannelID string) (model.ChannelList, error)
	GetAllChannelMemberIdsByChannelId(id string) ([]string, error)
	GetAllChannels(page, perPage int, opts ChannelSearchOpts) (model.ChannelListWithTeamData, error)
	GetAllChannelsCount(opts ChannelSearchOpts) (int64, error)
	GetMoreChannels(teamID string, userID string, offset int, limit int) (model.ChannelList, error)
	GetPrivateChannelsForTeam(teamID string, offset int, limit int) (model.ChannelList, error)
	GetPublicChannelsForTeam(teamID string, offset int, limit int) (model.ChannelList, error)
	GetPublicChannelsByIdsForTeam(teamID string, channelIds []string) (model.ChannelList, error)
	GetChannelCounts(teamID string, userID string) (*model.ChannelCounts, error)
	GetTeamChannels(teamID string) (model.ChannelList, error)
	GetAll(teamID string) ([]*model.Channel, error)
	GetChannelsByIds(channelIds []string, includeDeleted bool) ([]*model.Channel, error)
	GetChannelsWithTeamDataByIds(channelIds []string, includeDeleted bool) ([]*model.ChannelWithTeamData, error)
	GetForPost(postID string) (*model.Channel, error)
	SaveMultipleMembers(members []*model.ChannelMember) ([]*model.ChannelMember, error)
	SaveMember(rctx request.CTX, member *model.ChannelMember) (*model.ChannelMember, error)
	UpdateMember(rctx request.CTX, member *model.ChannelMember) (*model.ChannelMember, error)
	UpdateMultipleMembers(members []*model.ChannelMember) ([]*model.ChannelMember, error)
	// UpdateMemberNotifyProps patches the notifyProps field with the given props map.
	// It replaces existing fields and creates new ones which don't exist.
	UpdateMemberNotifyProps(channelID, userID string, props map[string]string) (*model.ChannelMember, error)
	PatchMultipleMembersNotifyProps(members []*model.ChannelMemberIdentifier, notifyProps map[string]string) ([]*model.ChannelMember, error)
	GetMembers(opts model.ChannelMembersGetOptions) (model.ChannelMembers, error)
	GetMember(rctx request.CTX, channelID string, userID string) (*model.ChannelMember, error)
	GetMemberLastViewedAt(rctx request.CTX, channelID string, userID string) (int64, error)
	GetChannelMembersTimezones(channelID string) ([]model.StringMap, error)
	GetAllChannelMembersForUser(rctx request.CTX, userID string, allowFromCache bool, includeDeleted bool) (map[string]string, error)
	GetChannelsMemberCount(channelIDs []string) (map[string]int64, error)
	InvalidateAllChannelMembersForUser(userID string)
	GetAllChannelMembersNotifyPropsForChannel(channelID string, allowFromCache bool) (map[string]model.StringMap, error)
	InvalidateCacheForChannelMembersNotifyProps(channelID string)
	GetMemberForPost(postID string, userID string) (*model.ChannelMember, error)
	InvalidateMemberCount(channelID string)
	GetMemberCountFromCache(channelID string) int64
	GetFileCount(channelID string) (int64, error)
	GetMemberCount(channelID string, allowFromCache bool) (int64, error)
	GetMemberCountsByGroup(rctx request.CTX, channelID string, includeTimezones bool) ([]*model.ChannelMemberCountByGroup, error)
	InvalidatePinnedPostCount(channelID string)
	GetPinnedPostCount(channelID string, allowFromCache bool) (int64, error)
	InvalidateGuestCount(channelID string)
	GetGuestCount(channelID string, allowFromCache bool) (int64, error)
	GetPinnedPosts(channelID string) (*model.PostList, error)
	RemoveMember(rctx request.CTX, channelID string, userID string) error
	RemoveMembers(rctx request.CTX, channelID string, userIds []string) error
	PermanentDeleteMembersByUser(rctx request.CTX, userID string) error
	PermanentDeleteMembersByChannel(rctx request.CTX, channelID string) error
	UpdateLastViewedAt(channelIds []string, userID string) (map[string]int64, error)
	UpdateLastViewedAtPost(unreadPost *model.Post, userID string, mentionCount, mentionCountRoot, urgentMentionCount int, setUnreadCountRoot bool) (*model.ChannelUnreadAt, error)
	CountPostsAfter(channelID string, timestamp int64, excludedUserID string) (int, int, error)
	CountUrgentPostsAfter(channelID string, timestamp int64, excludedUserID string) (int, error)
	IncrementMentionCount(channelID string, userIDs []string, isRoot, isUrgent bool) error
	AnalyticsTypeCount(teamID string, channelType model.ChannelType) (int64, error)
	AnalyticsDeletedTypeCount(teamID string, channelType model.ChannelType) (int64, error)
	AnalyticsCountAll(teamID string) (map[model.ChannelType]int64, error)
	GetMembersForUser(teamID string, userID string) (model.ChannelMembers, error)
	GetTeamMembersForChannel(rctx request.CTX, channelID string) ([]string, error)
	GetMembersForUserWithPagination(userID string, page, perPage int) (model.ChannelMembersWithTeamData, error)
	GetMembersForUserWithCursorPagination(userId string, perPage int, fromChanneID string) (model.ChannelMembersWithTeamData, error)
	Autocomplete(rctx request.CTX, userID, term string, includeDeleted, isGuest bool) (model.ChannelListWithTeamData, error)
	AutocompleteInTeam(rctx request.CTX, teamID, userID, term string, includeDeleted, isGuest bool) (model.ChannelList, error)
	AutocompleteInTeamForSearch(teamID string, userID string, term string, includeDeleted bool) (model.ChannelList, error)
	SearchAllChannels(term string, opts ChannelSearchOpts) (model.ChannelListWithTeamData, int64, error)
	SearchInTeam(teamID string, term string, includeDeleted bool) (model.ChannelList, error)
	SearchForUserInTeam(userID string, teamID string, term string, includeDeleted bool) (model.ChannelList, error)
	SearchMore(userID string, teamID string, term string) (model.ChannelList, error)
	SearchGroupChannels(userID, term string) (model.ChannelList, error)
	GetMembersByIds(channelID string, userIds []string) (model.ChannelMembers, error)
	GetMembersByChannelIds(channelIds []string, userID string) (model.ChannelMembers, error)
	GetMembersInfoByChannelIds(channelIDs []string) (map[string][]*model.User, error)
	GetChannelUnread(channelID, userID string) (*model.ChannelUnread, error)
	GetChannelsWithUnreadsAndWithMentions(rctx request.CTX, channelIDs []string, userID string, userNotifyProps model.StringMap) ([]string, []string, map[string]int64, error)
	ClearCaches()
	ClearMembersForUserCache()
	GetChannelsByScheme(schemeID string, offset int, limit int) (model.ChannelList, error)
	MigrateChannelMembers(fromChannelID string, fromUserID string) (map[string]string, error)
	ResetAllChannelSchemes() error
	ClearAllCustomRoleAssignments() error
	CreateInitialSidebarCategories(rctx request.CTX, userID string, teamID string) (*model.OrderedSidebarCategories, error)
	GetSidebarCategoriesForTeamForUser(userID, teamID string) (*model.OrderedSidebarCategories, error)
	GetSidebarCategories(userID string, teamID string) (*model.OrderedSidebarCategories, error)
	GetSidebarCategory(categoryID string) (*model.SidebarCategoryWithChannels, error)
	GetSidebarCategoryOrder(userID, teamID string) ([]string, error)
	CreateSidebarCategory(userID, teamID string, newCategory *model.SidebarCategoryWithChannels) (*model.SidebarCategoryWithChannels, error)
	UpdateSidebarCategoryOrder(userID, teamID string, categoryOrder []string) error
	UpdateSidebarCategories(userID, teamID string, categories []*model.SidebarCategoryWithChannels) ([]*model.SidebarCategoryWithChannels, []*model.SidebarCategoryWithChannels, error)
	UpdateSidebarChannelsByPreferences(preferences model.Preferences) error
	DeleteSidebarChannelsByPreferences(preferences model.Preferences) error
	DeleteSidebarCategory(categoryID string) error
	DeleteAllSidebarChannelForChannel(channelID string) error
	GetAllChannelsForExportAfter(limit int, afterID string) ([]*model.ChannelForExport, error)
	GetAllDirectChannelsForExportAfter(limit int, afterID string, includeArchivedChannels bool) ([]*model.DirectChannelForExport, error)
	GetChannelMembersForExport(userID string, teamID string, includeArchivedChannel bool) ([]*model.ChannelMemberForExport, error)
	RemoveAllDeactivatedMembers(rctx request.CTX, channelID string) error
	GetChannelsBatchForIndexing(startTime int64, startChannelID string, limit int) ([]*model.Channel, error)
	UserBelongsToChannels(userID string, channelIds []string) (bool, error)

	// UpdateMembersRole sets all of the given team members to admins and all of the other members of the team to
	// non-admin members.
	// It returns the list of userIDs whose roles got updated.
	UpdateMembersRole(channelID string, userIDs []string) ([]*model.ChannelMember, error)

	// GroupSyncedChannelCount returns the count of non-deleted group-constrained channels.
	GroupSyncedChannelCount() (int64, error)

	SetShared(channelID string, shared bool) error
	// GetTeamForChannel returns the team for a given channelID.
	GetTeamForChannel(channelID string) (*model.Team, error)
	IsReadOnlyChannel(channelID string) (bool, error)
	IsChannelReadOnlyScheme(schemeID string) (bool, error)
}

type ChannelMemberHistoryStore interface {
	LogJoinEvent(userID string, channelID string, joinTime int64) error
	LogLeaveEvent(userID string, channelID string, leaveTime int64) error
	GetUsersInChannelDuring(startTime int64, endTime int64, channelID []string) ([]*model.ChannelMemberHistoryResult, error)
	GetChannelsWithActivityDuring(startTime int64, endTime int64) ([]string, error)
	PermanentDeleteBatchForRetentionPolicies(retentionPolicyBatchConfigs model.RetentionPolicyBatchConfigs, cursor model.RetentionPolicyCursor) (int64, model.RetentionPolicyCursor, error)
	DeleteOrphanedRows(limit int) (deleted int64, err error)
	PermanentDeleteBatch(endTime int64, limit int64) (int64, error)
	GetChannelsLeftSince(userID string, since int64) ([]string, error)
}
type ThreadStore interface {
	GetThreadFollowers(threadID string, fetchOnlyActive bool) ([]string, error)
	GetThreadMembershipsForExport(postID string) ([]*model.ThreadMembershipForExport, error)

	Get(id string) (*model.Thread, error)
	GetTotalUnreadThreads(userID, teamID string, opts model.GetUserThreadsOpts) (int64, error)
	GetTotalThreads(userID, teamID string, opts model.GetUserThreadsOpts) (int64, error)
	GetTotalUnreadMentions(userID, teamID string, opts model.GetUserThreadsOpts) (int64, error)
	GetTotalUnreadUrgentMentions(userID, teamID string, opts model.GetUserThreadsOpts) (int64, error)
	GetThreadsForUser(rctx request.CTX, userID, teamID string, opts model.GetUserThreadsOpts) ([]*model.ThreadResponse, error)
	GetThreadForUser(rctx request.CTX, threadMembership *model.ThreadMembership, extended, postPriorityIsEnabled bool) (*model.ThreadResponse, error)
	GetTeamsUnreadForUser(userID string, teamIDs []string, includeUrgentMentionCount bool) (map[string]*model.TeamUnread, error)

	MarkAllAsRead(userID string, threadIds []string) error
	MarkAllAsReadByTeam(userID, teamID string) error
	MarkAllAsReadByChannels(userID string, channelIDs []string) error
	MarkAsRead(userID, threadID string, timestamp int64) error

	UpdateMembership(membership *model.ThreadMembership) (*model.ThreadMembership, error)
	GetMembershipsForUser(userID, teamID string) ([]*model.ThreadMembership, error)
	GetMembershipForUser(userID, postID string) (*model.ThreadMembership, error)
	DeleteMembershipForUser(userID, postID string) error
	MaintainMembership(userID, postID string, opts ThreadMembershipOpts) (*model.ThreadMembership, error)
	PermanentDeleteBatchForRetentionPolicies(retentionPolicyBatchConfigs model.RetentionPolicyBatchConfigs, cursor model.RetentionPolicyCursor) (int64, model.RetentionPolicyCursor, error)
	PermanentDeleteBatchThreadMembershipsForRetentionPolicies(retentionPolicyBatchConfigs model.RetentionPolicyBatchConfigs, cursor model.RetentionPolicyCursor) (int64, model.RetentionPolicyCursor, error)
	DeleteOrphanedRows(limit int) (deleted int64, err error)
	GetThreadUnreadReplyCount(threadMembership *model.ThreadMembership) (int64, error)
	DeleteMembershipsForChannel(userID, channelID string) error

	SaveMultipleMemberships(memberships []*model.ThreadMembership) ([]*model.ThreadMembership, error)
	MaintainMultipleFromImport(memberships []*model.ThreadMembership) ([]*model.ThreadMembership, error)
	UpdateTeamIdForChannelThreads(channelId, teamId string) error
	CreateThreadForPageComment(thread *model.Thread) error
}

type PostStore interface {
	SaveMultiple(rctx request.CTX, posts []*model.Post) ([]*model.Post, int, error)
	Save(rctx request.CTX, post *model.Post) (*model.Post, error)
	Update(rctx request.CTX, newPost *model.Post, oldPost *model.Post) (*model.Post, error)
	Get(rctx request.CTX, id string, opts model.GetPostsOptions, userID string, sanitizeOptions map[string]bool) (*model.PostList, error)
	GetSingle(rctx request.CTX, id string, inclDeleted bool) (*model.Post, error)
	Delete(rctx request.CTX, postID string, timestamp int64, deleteByID string) error
	PermanentDelete(rctx request.CTX, postID string) error
	PermanentDeleteByUser(rctx request.CTX, userID string) error
	PermanentDeleteByChannel(rctx request.CTX, channelID string) error
	GetPosts(rctx request.CTX, options model.GetPostsOptions, allowFromCache bool, sanitizeOptions map[string]bool) (*model.PostList, error)
	GetFlaggedPosts(userID string, offset int, limit int) (*model.PostList, error)
	GetFlaggedPostsForTeam(userID, teamID string, offset int, limit int) (*model.PostList, error)
	GetFlaggedPostsForChannel(userID, channelID string, offset int, limit int) (*model.PostList, error)
	GetPostsBefore(rctx request.CTX, options model.GetPostsOptions, sanitizeOptions map[string]bool) (*model.PostList, error)
	GetPostsAfter(rctx request.CTX, options model.GetPostsOptions, sanitizeOptions map[string]bool) (*model.PostList, error)
	GetPostsForReporting(rctx request.CTX, queryParams model.ReportPostQueryParams) (*model.ReportPostListResponse, error)
	GetPostsSince(rctx request.CTX, options model.GetPostsSinceOptions, allowFromCache bool, sanitizeOptions map[string]bool) (*model.PostList, error)
	GetPostsByThread(threadID string, since int64) ([]*model.Post, error)
	GetPostAfterTime(channelID string, timestamp int64, collapsedThreads bool) (*model.Post, error)
	GetPostIdAfterTime(channelID string, timestamp int64, collapsedThreads bool) (string, error)
	GetPostIdBeforeTime(channelID string, timestamp int64, collapsedThreads bool) (string, error)
	GetEtag(channelID string, allowFromCache bool, collapsedThreads bool) string
	Search(teamID string, userID string, params *model.SearchParams) (*model.PostList, error)
	AnalyticsUserCountsWithPostsByDay(teamID string) (model.AnalyticsRows, error)
	AnalyticsPostCountsByDay(options *model.AnalyticsPostCountsOptions) (model.AnalyticsRows, error)
	AnalyticsPostCount(options *model.PostCountOptions) (int64, error)
	AnalyticsPostCountByTeam(teamID string) (int64, error)
	ClearCaches()
	InvalidateLastPostTimeCache(channelID string)
	GetPostsCreatedAt(channelID string, timestamp int64) ([]*model.Post, error)
	Overwrite(rctx request.CTX, post *model.Post) (*model.Post, error)
	OverwriteMultiple(rctx request.CTX, posts []*model.Post) ([]*model.Post, int, error)
	GetPostsByIds(postIds []string) ([]*model.Post, error)
	GetEditHistoryForPost(postID string) ([]*model.Post, error)
	GetPostsBatchForIndexing(startTime int64, startPostID string, limit int) ([]*model.PostForIndexing, error)
	PermanentDeleteBatchForRetentionPolicies(retentionPolicyBatchConfigs model.RetentionPolicyBatchConfigs, cursor model.RetentionPolicyCursor) (int64, model.RetentionPolicyCursor, error)
	PermanentDeleteBatch(endTime int64, limit int64) (int64, error)
	GetOldest() (*model.Post, error)
	GetMaxPostSize() int
	GetParentsForExportAfter(limit int, afterID string, includeArchivedChannels bool) ([]*model.PostForExport, error)
	GetRepliesForExport(parentID string) ([]*model.ReplyForExport, error)
	GetDirectPostParentsForExportAfter(limit int, afterID string, includeArchivedChannels bool) ([]*model.DirectPostForExport, error)
	SearchPostsForUser(rctx request.CTX, paramsList []*model.SearchParams, userID, teamID string, page, perPage int) (*model.PostSearchResults, error)
	GetOldestEntityCreationTime() (int64, error)
	HasAutoResponsePostByUserSince(options model.GetPostsSinceOptions, userID string) (bool, error)
	GetPostsSinceForSync(options model.GetPostsSinceForSyncOptions, cursor model.GetPostsSinceForSyncCursor, limit int) ([]*model.Post, model.GetPostsSinceForSyncCursor, error)
	SetPostReminder(reminder *model.PostReminder) error
	GetPostReminders(now int64) ([]*model.PostReminder, error)
	DeleteAllPostRemindersForPost(postId string) error
	GetPostReminderMetadata(postID string) (*PostReminderMetadata, error)
	// GetNthRecentPostTime returns the CreateAt time of the nth most recent post.
	GetNthRecentPostTime(n int64) (int64, error)
	// RefreshPostStats refreshes the various materialized views for admin console post stats.
	RefreshPostStats() error
	RestoreContentFlaggedPost(post *model.Post, statusFieldId, contentFlaggingManagedFieldId string) error
}

type UserStore interface {
	Save(rctx request.CTX, user *model.User) (*model.User, error)
	Update(rctx request.CTX, user *model.User, allowRoleUpdate bool) (*model.UserUpdate, error)
	UpdateNotifyProps(userID string, props map[string]string) error
	UpdateLastPictureUpdate(userID string) error
	ResetLastPictureUpdate(userID string) error
	UpdatePassword(userID, newPassword string) error
	UpdateUpdateAt(userID string) (int64, error)
	UpdateAuthData(userID string, service string, authData *string, email string, resetMfa bool) (string, error)
	UpdateLastLogin(userID string, lastLogin int64) error
	ResetAuthDataToEmailForUsers(service string, userIDs []string, includeDeleted bool, dryRun bool) (int, error)
	UpdateMfaSecret(userID, secret string) error
	UpdateMfaActive(userID string, active bool) error
	StoreMfaUsedTimestamps(userID string, ts []int) error
	GetMfaUsedTimestamps(userID string) ([]int, error)
	Get(ctx context.Context, id string) (*model.User, error)
	GetMany(rctx request.CTX, ids []string) ([]*model.User, error)
	GetAll() ([]*model.User, error)
	ClearCaches()
	InvalidateProfilesInChannelCacheByUser(userID string)
	InvalidateProfilesInChannelCache(channelID string)
	GetProfilesInChannel(options *model.UserGetOptions) ([]*model.User, error)
	GetProfilesInChannelByStatus(options *model.UserGetOptions) ([]*model.User, error)
	GetProfilesInChannelByAdmin(options *model.UserGetOptions) ([]*model.User, error)
	GetAllProfilesInChannel(ctx context.Context, channelID string, allowFromCache bool) (map[string]*model.User, error)
	GetProfilesNotInChannel(teamID string, channelID string, groupConstrained bool, offset int, limit int, viewRestrictions *model.ViewUsersRestrictions) ([]*model.User, error)
	GetProfilesWithoutTeam(options *model.UserGetOptions) ([]*model.User, error)
	GetProfilesByUsernames(usernames []string, viewRestrictions *model.ViewUsersRestrictions) ([]*model.User, error)
	GetAllProfiles(options *model.UserGetOptions) ([]*model.User, error)
	GetProfiles(options *model.UserGetOptions) ([]*model.User, error)
	GetProfileByIds(rctx request.CTX, userIds []string, options *UserGetByIdsOpts, allowFromCache bool) ([]*model.User, error)
	GetProfileByGroupChannelIdsForUser(userID string, channelIds []string) (map[string][]*model.User, error)
	InvalidateProfileCacheForUser(userID string)
	GetByEmail(email string) (*model.User, error)
	GetByRemoteID(remoteID string) (*model.User, error)
	GetByAuth(authData *string, authService string) (*model.User, error)
	GetAllUsingAuthService(authService string) ([]*model.User, error)
	GetAllNotInAuthService(authServices []string) ([]*model.User, error)
	GetByUsername(username string) (*model.User, error)
	GetForLogin(loginID string, allowSignInWithUsername, allowSignInWithEmail bool) (*model.User, error)
	VerifyEmail(userID, email string) (string, error)
	GetEtagForAllProfiles() string
	GetEtagForProfiles(teamID string) string
	UpdateFailedPasswordAttempts(userID string, attempts int) error
	GetSystemAdminProfiles() (map[string]*model.User, error)
	PermanentDelete(rctx request.CTX, userID string) error
	AnalyticsActiveCount(timestamp int64, options model.UserCountOptions) (int64, error)
	AnalyticsActiveCountForPeriod(startTime int64, endTime int64, options model.UserCountOptions) (int32, error)
	GetUnreadCount(userID string, isCRTEnabled bool) (int64, error)
	GetUnreadCountForChannel(userID string, channelID string) (int64, error)
	GetAnyUnreadPostCountForChannel(userID string, channelID string) (int64, error)
	GetRecentlyActiveUsersForTeam(teamID string, offset, limit int, viewRestrictions *model.ViewUsersRestrictions) ([]*model.User, error)
	GetNewUsersForTeam(teamID string, offset, limit int, viewRestrictions *model.ViewUsersRestrictions) ([]*model.User, error)
	Search(rctx request.CTX, teamID string, term string, options *model.UserSearchOptions) ([]*model.User, error)
	SearchNotInTeam(notInTeamID string, term string, options *model.UserSearchOptions) ([]*model.User, error)
	SearchInChannel(channelID string, term string, options *model.UserSearchOptions) ([]*model.User, error)
	SearchNotInChannel(teamID string, channelID string, term string, options *model.UserSearchOptions) ([]*model.User, error)
	SearchWithoutTeam(term string, options *model.UserSearchOptions) ([]*model.User, error)
	SearchInGroup(groupID string, term string, options *model.UserSearchOptions) ([]*model.User, error)
	SearchNotInGroup(groupID string, term string, options *model.UserSearchOptions) ([]*model.User, error)
	AnalyticsGetInactiveUsersCount() (int64, error)
	AnalyticsGetExternalUsers(hostDomain string) (bool, error)
	AnalyticsGetSystemAdminCount() (int64, error)
	AnalyticsGetGuestCount() (int64, error)
	GetProfilesNotInTeam(teamID string, groupConstrained bool, offset int, limit int, viewRestrictions *model.ViewUsersRestrictions) ([]*model.User, error)
	GetEtagForProfilesNotInTeam(teamID string) string
	ClearAllCustomRoleAssignments() error
	InferSystemInstallDate() (int64, error)
	GetAllAfter(limit int, afterID string) ([]*model.User, error)
	GetUsersBatchForIndexing(startTime int64, startFileID string, limit int) ([]*model.UserForIndexing, error)
	Count(options model.UserCountOptions) (int64, error)
	GetTeamGroupUsers(teamID string) ([]*model.User, error)
	GetChannelGroupUsers(channelID string) ([]*model.User, error)
	PromoteGuestToUser(userID string) error
	DemoteUserToGuest(userID string) (*model.User, error)
	DeactivateGuests() ([]string, error)
	DeactivateMagicLinkGuests() ([]string, error)
	AutocompleteUsersInChannel(rctx request.CTX, teamID, channelID, term string, options *model.UserSearchOptions) (*model.UserAutocompleteInChannel, error)
	GetKnownUsers(userID string) ([]string, error)
	IsEmpty(excludeBots bool) (bool, error)
	GetUsersWithInvalidEmails(page int, perPage int, restrictedDomains string) ([]*model.User, error)
	InsertUsers(users []*model.User) error
	RefreshPostStatsForUsers() error
	GetUserReport(filter *model.UserReportOptions) ([]*model.UserReportQuery, error)
	GetUserCountForReport(filter *model.UserReportOptions) (int64, error)
	SearchCommonContentFlaggingReviewers(term string) ([]*model.User, error)
	SearchTeamContentFlaggingReviewers(teamId, term string) ([]*model.User, error)
}

type BotStore interface {
	Get(userID string, includeDeleted bool) (*model.Bot, error)
	GetByUsername(username string) (*model.Bot, error)
	GetAll(options *model.BotGetOptions) ([]*model.Bot, error)
	GetAllAfter(limit int, afterId string) ([]*model.Bot, error)
	Save(bot *model.Bot) (*model.Bot, error)
	Update(bot *model.Bot) (*model.Bot, error)
	PermanentDelete(userID string) error
}

type SessionStore interface {
	Get(rctx request.CTX, sessionIDOrToken string) (*model.Session, error)
	Save(rctx request.CTX, session *model.Session) (*model.Session, error)
	GetSessions(rctx request.CTX, userID string) ([]*model.Session, error)
	GetLRUSessions(rctx request.CTX, userID string, limit uint64, offset uint64) ([]*model.Session, error)
	GetMobileSessionMetadata() ([]*model.MobileSessionMetadata, error)
	GetSessionsWithActiveDeviceIds(userID string) ([]*model.Session, error)
	GetSessionsExpired(thresholdMillis int64, mobileOnly bool, unnotifiedOnly bool) ([]*model.Session, error)
	UpdateExpiredNotify(sessionid string, notified bool) error
	Remove(sessionIDOrToken string) error
	RemoveAllSessions() error
	PermanentDeleteSessionsByUser(teamID string) error
	UpdateExpiresAt(sessionID string, timestamp int64) error
	UpdateLastActivityAt(sessionID string, timestamp int64) error
	UpdateRoles(userID string, roles string) (string, error)
	UpdateDeviceId(id string, deviceID string, expiresAt int64) (string, error)
	UpdateProps(session *model.Session) error
	AnalyticsSessionCount() (int64, error)
	Cleanup(expiryTime int64, batchSize int64) error
}

type AuditStore interface {
	Save(audit *model.Audit) error
	Get(userID string, offset int, limit int) (model.Audits, error)
	PermanentDeleteByUser(userID string) error
}

type ClusterDiscoveryStore interface {
	Save(discovery *model.ClusterDiscovery) error
	Delete(discovery *model.ClusterDiscovery) (bool, error)
	Exists(discovery *model.ClusterDiscovery) (bool, error)
	GetAll(discoveryType, clusterName string) ([]*model.ClusterDiscovery, error)
	SetLastPingAt(discovery *model.ClusterDiscovery) error
	Cleanup() error
}

type RemoteClusterStore interface {
	Save(rc *model.RemoteCluster) (*model.RemoteCluster, error)
	Update(rc *model.RemoteCluster) (*model.RemoteCluster, error)
	Delete(remoteClusterID string) (bool, error)
	Get(remoteClusterID string, includeDeleted bool) (*model.RemoteCluster, error)
	GetByPluginID(pluginID string) (*model.RemoteCluster, error)
	GetAll(offset, limit int, filter model.RemoteClusterQueryFilter) ([]*model.RemoteCluster, error)
	UpdateTopics(remoteClusterID string, topics string) (*model.RemoteCluster, error)
	SetLastPingAt(remoteClusterID string) error
	UpdateLastGlobalUserSyncAt(remoteID string, syncAt int64) error
}

type ComplianceStore interface {
	Save(compliance *model.Compliance) (*model.Compliance, error)
	Update(compliance *model.Compliance) (*model.Compliance, error)
	Get(id string) (*model.Compliance, error)
	GetAll(offset, limit int) (model.Compliances, error)
	ComplianceExport(compliance *model.Compliance, cursor model.ComplianceExportCursor, limit int) ([]*model.CompliancePost, model.ComplianceExportCursor, error)
	MessageExport(rctx request.CTX, cursor model.MessageExportCursor, limit int) ([]*model.MessageExport, model.MessageExportCursor, error)
}

type OAuthStore interface {
	SaveApp(app *model.OAuthApp) (*model.OAuthApp, error)
	UpdateApp(app *model.OAuthApp) (*model.OAuthApp, error)
	GetApp(id string) (*model.OAuthApp, error)
	GetAppByUser(userID string, offset, limit int) ([]*model.OAuthApp, error)
	GetApps(offset, limit int) ([]*model.OAuthApp, error)
	GetAuthorizedApps(userID string, offset, limit int) ([]*model.OAuthApp, error)
	DeleteApp(id string) error
	SaveAuthData(authData *model.AuthData) (*model.AuthData, error)
	GetAuthData(code string) (*model.AuthData, error)
	RemoveAuthData(code string) error
	RemoveAuthDataByClientId(clientID string, userID string) error
	RemoveAuthDataByUserId(userID string) error
	PermanentDeleteAuthDataByUser(userID string) error
	SaveAccessData(accessData *model.AccessData) (*model.AccessData, error)
	UpdateAccessData(accessData *model.AccessData) (*model.AccessData, error)
	GetAccessData(token string) (*model.AccessData, error)
	GetAccessDataByUserForApp(userID, clientID string) ([]*model.AccessData, error)
	GetAccessDataByRefreshToken(token string) (*model.AccessData, error)
	GetPreviousAccessData(userID, clientID string) (*model.AccessData, error)
	RemoveAccessData(token string) error
	RemoveAllAccessData() error
}

type OutgoingOAuthConnectionStore interface {
	SaveConnection(rctx request.CTX, conn *model.OutgoingOAuthConnection) (*model.OutgoingOAuthConnection, error)
	UpdateConnection(rctx request.CTX, conn *model.OutgoingOAuthConnection) (*model.OutgoingOAuthConnection, error)
	GetConnection(rctx request.CTX, id string) (*model.OutgoingOAuthConnection, error)
	GetConnections(rctx request.CTX, filters model.OutgoingOAuthConnectionGetConnectionsFilter) ([]*model.OutgoingOAuthConnection, error)
	DeleteConnection(rctx request.CTX, id string) error
}

type SystemStore interface {
	Save(system *model.System) error
	SaveOrUpdate(system *model.System) error
	Update(system *model.System) error
	Get() (model.StringMap, error)
	GetByName(name string) (*model.System, error)
	PermanentDeleteByName(name string) (*model.System, error)
	InsertIfExists(system *model.System) (*model.System, error)
}

type WebhookStore interface {
	SaveIncoming(webhook *model.IncomingWebhook) (*model.IncomingWebhook, error)
	GetIncoming(id string, allowFromCache bool) (*model.IncomingWebhook, error)
	GetIncomingList(offset, limit int) ([]*model.IncomingWebhook, error)
	GetIncomingListByUser(userID string, offset, limit int) ([]*model.IncomingWebhook, error)
	GetIncomingByTeam(teamID string, offset, limit int) ([]*model.IncomingWebhook, error)
	GetIncomingByTeamByUser(teamID string, userID string, offset, limit int) ([]*model.IncomingWebhook, error)
	UpdateIncoming(webhook *model.IncomingWebhook) (*model.IncomingWebhook, error)
	GetIncomingByChannel(channelID string) ([]*model.IncomingWebhook, error)
	DeleteIncoming(webhookID string, timestamp int64) error
	PermanentDeleteIncomingByChannel(channelID string) error
	PermanentDeleteIncomingByUser(userID string) error

	SaveOutgoing(webhook *model.OutgoingWebhook) (*model.OutgoingWebhook, error)
	GetOutgoing(id string) (*model.OutgoingWebhook, error)
	GetOutgoingByChannel(channelID string, offset, limit int) ([]*model.OutgoingWebhook, error)
	GetOutgoingByChannelByUser(channelID string, userID string, offset, limit int) ([]*model.OutgoingWebhook, error)
	GetOutgoingList(offset, limit int) ([]*model.OutgoingWebhook, error)
	GetOutgoingListByUser(userID string, offset, limit int) ([]*model.OutgoingWebhook, error)
	GetOutgoingByTeam(teamID string, offset, limit int) ([]*model.OutgoingWebhook, error)
	GetOutgoingByTeamByUser(teamID string, userID string, offset, limit int) ([]*model.OutgoingWebhook, error)
	DeleteOutgoing(webhookID string, timestamp int64) error
	PermanentDeleteOutgoingByChannel(channelID string) error
	PermanentDeleteOutgoingByUser(userID string) error
	UpdateOutgoing(hook *model.OutgoingWebhook) (*model.OutgoingWebhook, error)

	AnalyticsIncomingCount(teamID string, userID string) (int64, error)
	AnalyticsOutgoingCount(teamID string) (int64, error)
	InvalidateWebhookCache(webhook string)
	ClearCaches()
}

type CommandStore interface {
	Save(webhook *model.Command) (*model.Command, error)
	GetByTrigger(teamID string, trigger string) (*model.Command, error)
	Get(id string) (*model.Command, error)
	GetByTeam(teamID string) ([]*model.Command, error)
	Delete(commandID string, timestamp int64) error
	PermanentDeleteByTeam(teamID string) error
	PermanentDeleteByUser(userID string) error
	Update(hook *model.Command) (*model.Command, error)
	AnalyticsCommandCount(teamID string) (int64, error)
}

type CommandWebhookStore interface {
	Save(webhook *model.CommandWebhook) (*model.CommandWebhook, error)
	Get(id string) (*model.CommandWebhook, error)
	TryUse(id string, limit int) error
	Cleanup()
}

type PreferenceStore interface {
	Save(preferences model.Preferences) error
	GetCategory(userID string, category string) (model.Preferences, error)
	GetCategoryAndName(category string, name string) (model.Preferences, error)
	Get(userID string, category string, name string) (*model.Preference, error)
	GetAll(userID string) (model.Preferences, error)
	Delete(userID, category, name string) error
	DeleteCategory(userID string, category string) error
	DeleteCategoryAndName(category string, name string) error
	PermanentDeleteByUser(userID string) error
	DeleteOrphanedRows(limit int) (deleted int64, err error)
	CleanupFlagsBatch(limit int64) (int64, error)
	DeleteInvalidVisibleDmsGms() (int64, error)
}

type LicenseStore interface {
	Save(license *model.LicenseRecord) error
	Get(rctx request.CTX, id string) (*model.LicenseRecord, error)
	GetAll() ([]*model.LicenseRecord, error)
}

type TokenStore interface {
	Save(recovery *model.Token) error
	Delete(token string) error
	GetByToken(token string) (*model.Token, error)
	ConsumeOnce(tokenType, tokenStr string) (*model.Token, error)
	Cleanup(expiryTime int64)
	GetAllTokensByType(tokenType string) ([]*model.Token, error)
	RemoveAllTokensByType(tokenType string) error
	GetTokenByTypeAndEmail(tokenType string, email string) (*model.Token, error)
}

type DesktopTokensStore interface {
	GetUserId(token string, minCreatedAt int64) (*string, error)
	Insert(token string, createAt int64, userID string) error
	Delete(token string) error
	DeleteByUserId(userID string) error
	DeleteOlderThan(minCreatedAt int64) error
}

type EmojiStore interface {
	Save(emoji *model.Emoji) (*model.Emoji, error)
	Get(rctx request.CTX, id string, allowFromCache bool) (*model.Emoji, error)
	GetByName(rctx request.CTX, name string, allowFromCache bool) (*model.Emoji, error)
	GetMultipleByName(rctx request.CTX, names []string) ([]*model.Emoji, error)
	GetList(offset, limit int, sort string) ([]*model.Emoji, error)
	Delete(emoji *model.Emoji, timestamp int64) error
	Search(name string, prefixOnly bool, limit int) ([]*model.Emoji, error)
}

type StatusStore interface {
	SaveOrUpdate(status *model.Status) error
	SaveOrUpdateMany(statuses map[string]*model.Status) error
	Get(userID string) (*model.Status, error)
	GetByIds(userIds []string) ([]*model.Status, error)
	ResetAll() error
	GetTotalActiveUsersCount() (int64, error)
	UpdateLastActivityAt(userID string, lastActivityAt int64) error
	UpdateExpiredDNDStatuses() ([]*model.Status, error)
}

type FileInfoStore interface {
	Save(rctx request.CTX, info *model.FileInfo) (*model.FileInfo, error)
	Upsert(rctx request.CTX, info *model.FileInfo) (*model.FileInfo, error)
	Get(id string) (*model.FileInfo, error)
	GetFromMaster(id string) (*model.FileInfo, error)
	GetByIds(ids []string, includeDeleted, allowFromCache bool) ([]*model.FileInfo, error)
	GetByPath(path string) (*model.FileInfo, error)
	GetForPost(postID string, readFromMaster, includeDeleted, allowFromCache bool) ([]*model.FileInfo, error)
	GetForUser(userID string) ([]*model.FileInfo, error)
	GetWithOptions(page, perPage int, opt *model.GetFileInfosOptions) ([]*model.FileInfo, error)
	InvalidateFileInfosForPostCache(postID string, deleted bool)
	AttachToPost(rctx request.CTX, fileID string, postID string, channelID, creatorID string) error
	DeleteForPost(rctx request.CTX, postID string) (string, error)
	DeleteForPostByIds(rctx request.CTX, postId string, fileIDs []string) error
	RestoreForPostByIds(rctx request.CTX, postId string, fileIDs []string) error
	PermanentDeleteForPost(rctx request.CTX, postID string) error
	PermanentDelete(rctx request.CTX, fileID string) error
	PermanentDeleteBatch(rctx request.CTX, endTime int64, limit int64) (int64, error)
	PermanentDeleteByUser(rctx request.CTX, userID string) (int64, error)
	SetContent(rctx request.CTX, fileID, content string) error
	Search(rctx request.CTX, paramsList []*model.SearchParams, userID, teamID string, page, perPage int) (*model.FileInfoList, error)
	CountAll() (int64, error)
	GetFilesBatchForIndexing(startTime int64, startFileID string, includeDeleted bool, limit int) ([]*model.FileForIndexing, error)
	ClearCaches()
	GetStorageUsage(allowFromCache, includeDeleted bool) (int64, error)
	// GetUptoNSizeFileTime returns the CreateAt time of the last accessible file with a running-total size upto n bytes.
	GetUptoNSizeFileTime(n int64) (int64, error)
	// RefreshFileStats recomputes the fileinfo materialized views.
	RefreshFileStats() error
}

type UploadSessionStore interface {
	Save(session *model.UploadSession) (*model.UploadSession, error)
	Update(session *model.UploadSession) error
	Get(rctx request.CTX, id string) (*model.UploadSession, error)
	GetForUser(userID string) ([]*model.UploadSession, error)
	Delete(id string) error
}

type ReactionStore interface {
	Save(reaction *model.Reaction) (*model.Reaction, error)
	Delete(reaction *model.Reaction) (*model.Reaction, error)
	GetForPost(postID string, allowFromCache bool) ([]*model.Reaction, error)
	GetForPostSince(postID string, since int64, excludeRemoteID string, inclDeleted bool) ([]*model.Reaction, error)
	GetUniqueCountForPost(postID string) (int, error)
	ExistsOnPost(postID string, emojiName string) (bool, error)
	DeleteAllWithEmojiName(emojiName string) error
	BulkGetForPosts(postIds []string) ([]*model.Reaction, error)
	GetSingle(userID, postID, remoteID, emojiName string) (*model.Reaction, error)
	DeleteOrphanedRowsByIds(r *model.RetentionIdsForDeletion) (int64, error)
	PermanentDeleteBatch(endTime int64, limit int64) (int64, error)
	PermanentDeleteByUser(userID string) error
}

type JobStore interface {
	Save(job *model.Job) (*model.Job, error)
	// SaveOnce will only insert the job with the same category once.
	// If this method is called concurrently with another job of the same type,
	// then nil, nil is returned.
	SaveOnce(job *model.Job) (*model.Job, error)
	UpdateOptimistically(job *model.Job, currentStatus string) (bool, error)
	UpdateStatus(id string, status string) (*model.Job, error)
	UpdateStatusOptimistically(id string, currentStatus string, newStatus string) (*model.Job, error)
	Get(rctx request.CTX, id string) (*model.Job, error)
	GetAllByType(rctx request.CTX, jobType string) ([]*model.Job, error)
	GetAllByTypeAndStatus(rctx request.CTX, jobType string, status string) ([]*model.Job, error)
	GetAllByTypePage(rctx request.CTX, jobType string, offset int, limit int) ([]*model.Job, error)
	GetAllByTypesPage(rctx request.CTX, jobTypes []string, offset int, limit int) ([]*model.Job, error)
	GetAllByStatus(rctx request.CTX, status string) ([]*model.Job, error)
	GetAllByTypesAndStatusesPage(rctx request.CTX, jobType []string, status []string, offset int, limit int) ([]*model.Job, error)
	GetNewestJobByStatusAndType(status string, jobType string) (*model.Job, error)
	GetNewestJobByStatusesAndType(statuses []string, jobType string) (*model.Job, error)
	GetCountByStatusAndType(status string, jobType string) (int64, error)
	GetByTypeAndData(rctx request.CTX, jobType string, data map[string]string, useMaster bool, statuses ...string) ([]*model.Job, error)
	Delete(id string) (string, error)
	Cleanup(expiryTime int64, batchSize int) error
}

type UserAccessTokenStore interface {
	Save(token *model.UserAccessToken) (*model.UserAccessToken, error)
	DeleteAllForUser(userID string) error
	Delete(tokenID string) error
	Get(tokenID string) (*model.UserAccessToken, error)
	GetAll(offset int, limit int) ([]*model.UserAccessToken, error)
	GetByToken(tokenString string) (*model.UserAccessToken, error)
	GetByUser(userID string, page, perPage int) ([]*model.UserAccessToken, error)
	Search(term string) ([]*model.UserAccessToken, error)
	UpdateTokenEnable(tokenID string) error
	UpdateTokenDisable(tokenID string) error
}

type PluginStore interface {
	SaveOrUpdate(keyVal *model.PluginKeyValue) (*model.PluginKeyValue, error)
	CompareAndSet(keyVal *model.PluginKeyValue, oldValue []byte) (bool, error)
	CompareAndDelete(keyVal *model.PluginKeyValue, oldValue []byte) (bool, error)
	SetWithOptions(pluginID string, key string, value []byte, options model.PluginKVSetOptions) (bool, error)
	Get(pluginID, key string) (*model.PluginKeyValue, error)
	Delete(pluginID, key string) error
	DeleteAllForPlugin(PluginID string) error
	DeleteAllExpired() error
	List(pluginID string, page, perPage int) ([]string, error)
}

type RoleStore interface {
	Save(role *model.Role) (*model.Role, error)
	Get(roleID string) (*model.Role, error)
	GetAll() ([]*model.Role, error)
	GetByName(ctx context.Context, name string) (*model.Role, error)
	GetByNames(names []string) ([]*model.Role, error)
	Delete(roleID string) (*model.Role, error)
	PermanentDeleteAll() error

	// HigherScopedPermissions retrieves the higher-scoped permissions of a list of role names. The higher-scope
	// (either team scheme or system scheme) is determined based on whether the team has a scheme or not.
	ChannelHigherScopedPermissions(roleNames []string) (map[string]*model.RolePermissions, error)

	// AllChannelSchemeRoles returns all of the roles associated to channel schemes.
	AllChannelSchemeRoles() ([]*model.Role, error)

	// ChannelRolesUnderTeamRole returns all of the non-deleted roles that are affected by updates to the
	// given role.
	ChannelRolesUnderTeamRole(roleName string) ([]*model.Role, error)
}

type SchemeStore interface {
	Save(scheme *model.Scheme) (*model.Scheme, error)
	Get(schemeID string) (*model.Scheme, error)
	GetByName(schemeName string) (*model.Scheme, error)
	GetAllPage(scope string, offset int, limit int) ([]*model.Scheme, error)
	Delete(schemeID string) (*model.Scheme, error)
	PermanentDeleteAll() error
	CountByScope(scope string) (int64, error)
	CountWithoutPermission(scope, permissionID string, roleScope model.RoleScope, roleType model.RoleType) (int64, error)
}

type TermsOfServiceStore interface {
	Save(termsOfService *model.TermsOfService) (*model.TermsOfService, error)
	GetLatest(allowFromCache bool) (*model.TermsOfService, error)
	Get(id string, allowFromCache bool) (*model.TermsOfService, error)
}

type ProductNoticesStore interface {
	View(userID string, notices []string) error
	Clear(notices []string) error
	ClearOldNotices(currentNotices model.ProductNotices) error
	GetViews(userID string) ([]model.ProductNoticeViewState, error)
}

type UserTermsOfServiceStore interface {
	GetByUser(userID string) (*model.UserTermsOfService, error)
	Save(userTermsOfService *model.UserTermsOfService) (*model.UserTermsOfService, error)
	Delete(userID, termsOfServiceID string) error
}

type GroupStore interface {
	Create(group *model.Group) (*model.Group, error)
	CreateWithUserIds(group *model.GroupWithUserIds) (*model.Group, error)
	Get(groupID string) (*model.Group, error)
	GetByName(name string, opts model.GroupSearchOpts) (*model.Group, error)
	GetByNames(names []string, viewRestrictions *model.ViewUsersRestrictions) ([]*model.Group, error)
	GetByIDs(groupIDs []string) ([]*model.Group, error)
	GetByRemoteID(remoteID string, groupSource model.GroupSource) (*model.Group, error)
	GetAllBySource(groupSource model.GroupSource) ([]*model.Group, error)
	GetByUser(userID string, opts model.GroupSearchOpts) ([]*model.Group, error)
	Update(group *model.Group) (*model.Group, error)
	Delete(groupID string) (*model.Group, error)
	Restore(groupID string) (*model.Group, error)

	GetMemberUsers(groupID string) ([]*model.User, error)
	GetMemberUsersPage(groupID string, page int, perPage int, viewRestrictions *model.ViewUsersRestrictions) ([]*model.User, error)
	GetMemberUsersSortedPage(groupID string, page int, perPage int, viewRestrictions *model.ViewUsersRestrictions, teammateNameDisplay string) ([]*model.User, error)
	GetMemberCountWithRestrictions(groupID string, viewRestrictions *model.ViewUsersRestrictions) (int64, error)
	GetMemberCount(groupID string) (int64, error)

	GetNonMemberUsersPage(groupID string, page int, perPage int, viewRestrictions *model.ViewUsersRestrictions) ([]*model.User, error)

	GetMemberUsersInTeam(groupID string, teamID string) ([]*model.User, error)
	GetMemberUsersNotInChannel(groupID string, channelID string) ([]*model.User, error)

	UpsertMember(groupID string, userID string) (*model.GroupMember, error)
	DeleteMember(groupID string, userID string) (*model.GroupMember, error)
	PermanentDeleteMembersByUser(userID string) error

	CreateGroupSyncable(groupSyncable *model.GroupSyncable) (*model.GroupSyncable, error)
	GetGroupSyncable(groupID string, syncableID string, syncableType model.GroupSyncableType) (*model.GroupSyncable, error)
	GetAllGroupSyncablesByGroupId(groupID string, syncableType model.GroupSyncableType) ([]*model.GroupSyncable, error)
	UpdateGroupSyncable(groupSyncable *model.GroupSyncable) (*model.GroupSyncable, error)
	DeleteGroupSyncable(groupID string, syncableID string, syncableType model.GroupSyncableType) (*model.GroupSyncable, error)

	// TeamMembersToAdd returns a slice of UserTeamIDPair that need newly created memberships
	// based on the groups configurations. The returned list can be optionally scoped to a single given team.
	//
	// Typically since will be the last successful group sync time.
	// If reAddRemovedMembers is true, then team members who left or were removed from the team will
	// be included; otherwise, they will be excluded.
	TeamMembersToAdd(since int64, teamID *string, reAddRemovedMembers bool) ([]*model.UserTeamIDPair, error)

	// ChannelMembersToAdd returns a slice of UserChannelIDPair that need newly created memberships
	// based on the groups configurations. The returned list can be optionally scoped to a single given channel.
	//
	// Typically since will be the last successful group sync time.
	// If reAddRemovedMembers is true, then channel members who left or were removed from the channel will
	// be included; otherwise, they will be excluded.
	ChannelMembersToAdd(since int64, channelID *string, reAddRemovedMembers bool) ([]*model.UserChannelIDPair, error)

	// TeamMembersToRemove returns all team members that should be removed based on group constraints.
	TeamMembersToRemove(teamID *string) ([]*model.TeamMember, error)

	// ChannelMembersToRemove returns all channel members that should be removed based on group constraints.
	ChannelMembersToRemove(channelID *string) ([]*model.ChannelMember, error)

	GetGroupsByChannel(channelID string, opts model.GroupSearchOpts) ([]*model.GroupWithSchemeAdmin, error)
	CountGroupsByChannel(channelID string, opts model.GroupSearchOpts) (int64, error)

	GetGroupsByTeam(teamID string, opts model.GroupSearchOpts) ([]*model.GroupWithSchemeAdmin, error)
	GetGroupsAssociatedToChannelsByTeam(teamID string, opts model.GroupSearchOpts) (map[string][]*model.GroupWithSchemeAdmin, error)
	CountGroupsByTeam(teamID string, opts model.GroupSearchOpts) (int64, error)

	GetGroups(page, perPage int, opts model.GroupSearchOpts, viewRestrictions *model.ViewUsersRestrictions) ([]*model.Group, error)

	TeamMembersMinusGroupMembers(teamID string, groupIDs []string, page, perPage int) ([]*model.UserWithGroups, error)
	CountTeamMembersMinusGroupMembers(teamID string, groupIDs []string) (int64, error)
	ChannelMembersMinusGroupMembers(channelID string, groupIDs []string, page, perPage int) ([]*model.UserWithGroups, error)
	CountChannelMembersMinusGroupMembers(channelID string, groupIDs []string) (int64, error)

	// AdminRoleGroupsForSyncableMember returns the IDs of all of the groups that the user is a member of that are
	// configured as SchemeAdmin: true for the given syncable.
	AdminRoleGroupsForSyncableMember(userID, syncableID string, syncableType model.GroupSyncableType) ([]string, error)

	// PermittedSyncableAdmins returns the IDs of all of the user who are permitted by the group syncable to have
	// the admin role for the given syncable.
	PermittedSyncableAdmins(syncableID string, syncableType model.GroupSyncableType) ([]string, error)

	// GroupCount returns the total count of records in the UserGroups table.
	GroupCount() (int64, error)

	GroupCountBySource(source model.GroupSource) (int64, error)

	// GroupTeamCount returns the total count of records in the GroupTeams table.
	GroupTeamCount() (int64, error)

	// GroupChannelCount returns the total count of records in the GroupChannels table.
	GroupChannelCount() (int64, error)

	// GroupMemberCount returns the total count of records in the GroupMembers table.
	GroupMemberCount() (int64, error)

	// DistinctGroupMemberCount returns the count of records in the GroupMembers table with distinct userID values.
	DistinctGroupMemberCount() (int64, error)

	DistinctGroupMemberCountForSource(source model.GroupSource) (int64, error)

	// GroupCountWithAllowReference returns the count of records in the Groups table with AllowReference set to true.
	GroupCountWithAllowReference() (int64, error)

	UpsertMembers(groupID string, userIDs []string) ([]*model.GroupMember, error)
	DeleteMembers(groupID string, userIDs []string) ([]*model.GroupMember, error)

	GetMember(groupID string, userID string) (*model.GroupMember, error)
}

type LinkMetadataStore interface {
	Save(linkMetadata *model.LinkMetadata) (*model.LinkMetadata, error)
	Get(url string, timestamp int64) (*model.LinkMetadata, error)
}

type NotifyAdminStore interface {
	Save(data *model.NotifyAdminData) (*model.NotifyAdminData, error)
	GetDataByUserIdAndFeature(userID string, feature model.MattermostFeature) ([]*model.NotifyAdminData, error)
	Get(trial bool) ([]*model.NotifyAdminData, error)
	DeleteBefore(trial bool, now int64) error
	Update(userID string, requiredPlan string, requiredFeature model.MattermostFeature, now int64) error
}

type SharedChannelStore interface {
	Save(sc *model.SharedChannel) (*model.SharedChannel, error)
	Get(channelID string) (*model.SharedChannel, error)
	HasChannel(channelID string) (bool, error)
	GetAll(offset, limit int, opts model.SharedChannelFilterOpts) ([]*model.SharedChannel, error)
	GetAllCount(opts model.SharedChannelFilterOpts) (int64, error)
	Update(sc *model.SharedChannel) (*model.SharedChannel, error)
	Delete(channelID string) (bool, error)

	SaveRemote(remote *model.SharedChannelRemote) (*model.SharedChannelRemote, error)
	UpdateRemote(remote *model.SharedChannelRemote) (*model.SharedChannelRemote, error)
	GetRemote(id string) (*model.SharedChannelRemote, error)
	HasRemote(channelID string, remoteID string) (bool, error)
	GetRemoteForUser(remoteID string, userID string) (*model.RemoteCluster, error)
	GetRemoteByIds(channelID string, remoteID string) (*model.SharedChannelRemote, error)
	GetRemotes(offset, limit int, opts model.SharedChannelRemoteFilterOpts) ([]*model.SharedChannelRemote, error)
	UpdateRemoteCursor(id string, cursor model.GetPostsSinceForSyncCursor) error
	UpdateRemoteMembershipCursor(id string, syncTime int64) error
	DeleteRemote(remoteID string) (bool, error)
	GetRemotesStatus(channelID string) ([]*model.SharedChannelRemoteStatus, error)

	SaveUser(remote *model.SharedChannelUser) (*model.SharedChannelUser, error)
	GetSingleUser(userID string, channelID string, remoteID string) (*model.SharedChannelUser, error)
	GetUsersForUser(userID string) ([]*model.SharedChannelUser, error)
	GetUsersForSync(filter model.GetUsersForSyncFilter) ([]*model.User, error)
	GetUserChanges(userID string, channelID string, afterTime int64) ([]*model.SharedChannelUser, error)
	UpdateUserLastSyncAt(userID string, channelID string, remoteID string) error
	UpdateUserLastMembershipSyncAt(userID string, channelID string, remoteID string, syncTime int64) error

	SaveAttachment(remote *model.SharedChannelAttachment) (*model.SharedChannelAttachment, error)
	UpsertAttachment(remote *model.SharedChannelAttachment) (string, error)
	GetAttachment(fileID string, remoteID string) (*model.SharedChannelAttachment, error)
	UpdateAttachmentLastSyncAt(id string, syncTime int64) error
}

type PostPriorityStore interface {
	GetForPost(postID string) (*model.PostPriority, error)
	GetForPosts(ids []string) ([]*model.PostPriority, error)
	Save(priority *model.PostPriority) (*model.PostPriority, error)
	Delete(postID string) error
}

type DraftStore interface {
	// Draft metadata methods (Drafts table)
	Upsert(d *model.Draft) (*model.Draft, error)
	UpsertPageDraft(d *model.Draft) (*model.Draft, error)
	Get(userID, channelID, rootID string, includeDeleted bool) (*model.Draft, error)
	GetManyByRootIds(userID, channelID string, rootIDs []string, includeDeleted bool) ([]*model.Draft, error)
	Delete(userID, channelID, rootID string) error
	DeleteDraftsAssociatedWithPost(channelID, rootID string) error
	GetDraftsForUser(userID, teamID string) ([]*model.Draft, error)
	GetLastCreateAtAndUserIdValuesForEmptyDraftsMigration(createAt int64, userID string) (int64, string, error)
	DeleteEmptyDraftsByCreateAtAndUserId(createAt int64, userID string) error
	DeleteOrphanDraftsByCreateAtAndUserId(createAt int64, userID string) error
	PermanentDeleteByUser(userId string) error
	UpdatePropsOnly(userId, wikiId, draftId string, props map[string]any, expectedUpdateAt int64) error

	// Page draft content methods (PageContents table with status='draft')
	// With unified page ID model, drafts are stored in PageContents table
	CreatePageDraft(content *model.PageContent) (*model.PageContent, error)
	UpsertPageDraftContent(pageId, userId, wikiId, content, title string, lastUpdateAt int64) (*model.PageContent, error)
	GetPageDraft(pageId, userId string) (*model.PageContent, error)
	DeletePageDraft(pageId, userId string) error
	GetPageDraftsForUser(userId, wikiId string) ([]*model.PageContent, error)
	GetActiveEditorsForPage(pageId string, minUpdateAt int64) ([]*model.PageContent, error)

	// Publish operations (atomic state transition)
	PublishPageDraft(pageId, userId string) (*model.PageContent, error)
	CreateDraftFromPublished(pageId, userId string) (*model.PageContent, error)

	// Cleanup operations
	PermanentDeletePageDraftsByUser(userId string) error
	PermanentDeletePageContentsByWiki(wikiId string) error
}

type PostAcknowledgementStore interface {
	Get(postID, userID string) (*model.PostAcknowledgement, error)
	GetForPost(postID string) ([]*model.PostAcknowledgement, error)
	GetForPosts(postIds []string) ([]*model.PostAcknowledgement, error)
	GetForPostSince(postID string, since int64, excludeRemoteID string, inclDeleted bool) ([]*model.PostAcknowledgement, error)
	GetSingle(userID, postID, remoteID string) (*model.PostAcknowledgement, error)
	SaveWithModel(acknowledgement *model.PostAcknowledgement) (*model.PostAcknowledgement, error)
	BatchSave(acknowledgements []*model.PostAcknowledgement) ([]*model.PostAcknowledgement, error)
	Delete(acknowledgement *model.PostAcknowledgement) error
	DeleteAllForPost(postID string) error
	BatchDelete(acknowledgements []*model.PostAcknowledgement) error
}

type PostPersistentNotificationStore interface {
	Get(params model.GetPersistentNotificationsPostsParams) ([]*model.PostPersistentNotifications, error)
	GetSingle(postID string) (*model.PostPersistentNotifications, error)
	UpdateLastActivity(postIds []string) error
	Delete(postIds []string) error
	DeleteExpired(maxSentCount int16) error
	DeleteByChannel(channelIds []string) error
	DeleteByTeam(teamIds []string) error
}
type ChannelBookmarkStore interface {
	ErrorIfBookmarkFileInfoAlreadyAttached(fileID string, channelID string) error
	Get(Id string, includeDeleted bool) (b *model.ChannelBookmarkWithFileInfo, err error)
	Save(bookmark *model.ChannelBookmark, increaseSortOrder bool) (b *model.ChannelBookmarkWithFileInfo, err error)
	Update(bookmark *model.ChannelBookmark) error
	UpdateSortOrder(bookmarkID, channelID string, newIndex int64) ([]*model.ChannelBookmarkWithFileInfo, error)
	Delete(bookmarkID string, deleteFile bool) error
	GetBookmarksForChannelSince(channelID string, since int64) ([]*model.ChannelBookmarkWithFileInfo, error)
}

type ScheduledPostStore interface {
	GetMaxMessageSize() int
	CreateScheduledPost(scheduledPost *model.ScheduledPost) (*model.ScheduledPost, error)
	GetScheduledPostsForUser(userId, teamId string) ([]*model.ScheduledPost, error)
	GetPendingScheduledPosts(beforeTime, afterTime int64, lastScheduledPostId string, perPage uint64) ([]*model.ScheduledPost, error)
	PermanentlyDeleteScheduledPosts(scheduledPostIDs []string) error
	UpdatedScheduledPost(scheduledPost *model.ScheduledPost) error
	Get(scheduledPostId string) (*model.ScheduledPost, error)
	UpdateOldScheduledPosts(beforeTime int64) error
	PermanentDeleteByUser(userId string) error
}

type PropertyGroupStore interface {
	Register(name string) (*model.PropertyGroup, error)
	Get(name string) (*model.PropertyGroup, error)
}

type PropertyFieldStore interface {
	Create(field *model.PropertyField) (*model.PropertyField, error)
	Get(groupID, id string) (*model.PropertyField, error)
	GetMany(groupID string, ids []string) ([]*model.PropertyField, error)
	GetFieldByName(groupID, targetID, name string) (*model.PropertyField, error)
	CountForGroup(groupID string, includeDeleted bool) (int64, error)
	CountForTarget(groupID, targetType, targetID string, includeDeleted bool) (int64, error)
	SearchPropertyFields(opts model.PropertyFieldSearchOpts) ([]*model.PropertyField, error)
	Update(groupID string, fields []*model.PropertyField) ([]*model.PropertyField, error)
	Delete(groupID string, id string) error
}

type PropertyValueStore interface {
	Create(value *model.PropertyValue) (*model.PropertyValue, error)
	CreateMany(values []*model.PropertyValue) ([]*model.PropertyValue, error)
	Get(groupID, id string) (*model.PropertyValue, error)
	GetMany(groupID string, ids []string) ([]*model.PropertyValue, error)
	SearchPropertyValues(opts model.PropertyValueSearchOpts) ([]*model.PropertyValue, error)
	Update(groupID string, values []*model.PropertyValue) ([]*model.PropertyValue, error)
	Upsert(values []*model.PropertyValue) ([]*model.PropertyValue, error)
	Delete(groupID string, id string) error
	DeleteForField(groupID, fieldID string) error
	DeleteForTarget(groupID string, targetType string, targetID string) error
}

type AccessControlPolicyStore interface {
	Save(rctx request.CTX, policy *model.AccessControlPolicy) (*model.AccessControlPolicy, error)
	Delete(rctx request.CTX, id string) error
	SetActiveStatus(rctx request.CTX, id string, active bool) (*model.AccessControlPolicy, error)
	SetActiveStatusMultiple(rctx request.CTX, list []model.AccessControlPolicyActiveUpdate) ([]*model.AccessControlPolicy, error)
	Get(rctx request.CTX, id string) (*model.AccessControlPolicy, error)
	SearchPolicies(rctx request.CTX, opts model.AccessControlPolicySearch) ([]*model.AccessControlPolicy, int64, error)
}

type AttributesStore interface {
	RefreshAttributes() error
	GetSubject(rctx request.CTX, ID, groupID string) (*model.Subject, error)
	SearchUsers(rctx request.CTX, opts model.SubjectSearchOptions) ([]*model.User, int64, error)
	GetChannelMembersToRemove(rctx request.CTX, channelID string, opts model.SubjectSearchOptions) ([]*model.ChannelMember, error)
}

type AutoTranslationStore interface {
	IsChannelEnabled(channelID string) (bool, *model.AppError)
	SetChannelEnabled(channelID string, enabled bool) *model.AppError
	IsUserEnabled(userID, channelID string) (bool, *model.AppError)
	SetUserEnabled(userID, channelID string, enabled bool) *model.AppError
	GetUserLanguage(userID, channelID string) (string, *model.AppError)
	// GetActiveDestinationLanguages returns distinct locales of users who have auto-translation enabled.
	// Optional filterUserIDs parameter restricts results to specific user IDs (typically those with active WebSocket connections).
	// Pass nil for filterUserIDs to include all users, or a pointer to a slice to filter to specific users.
	GetActiveDestinationLanguages(channelID, excludeUserID string, filterUserIDs []string) ([]string, *model.AppError)
	Get(objectID, dstLang string) (*model.Translation, *model.AppError)
	Save(translation *model.Translation) *model.AppError

	ClearCaches()
	// InvalidateUserAutoTranslation invalidates all auto-translation caches for a user in a channel.
	// This is called when a user is removed from a channel.
	InvalidateUserAutoTranslation(userID, channelID string)
	// InvalidateUserLocaleCache invalidates all language caches for a user across all channels.
	// This is called when a user changes their locale preference.
	InvalidateUserLocaleCache(userID string)
}

type ContentFlaggingStore interface {
	SaveReviewerSettings(reviewerSettings model.ReviewerIDsSettings) error
	GetReviewerSettings() (*model.ReviewerIDsSettings, error)
	ClearCaches()
}

<<<<<<< HEAD
type WikiStore interface {
	Save(wiki *model.Wiki) (*model.Wiki, error)
	CreateWikiWithDefaultPage(wiki *model.Wiki, userId string) (*model.Wiki, error)
	Get(id string) (*model.Wiki, error)
	GetForChannel(channelId string, includeDeleted bool) ([]*model.Wiki, error)
	Update(wiki *model.Wiki) (*model.Wiki, error)
	Delete(id string, hard bool) error
	GetPages(wikiId string, offset, limit int) ([]*model.Post, error)
	GetPageByTitleInWiki(wikiId, title string) (*model.Post, error)
	GetAbandonedPages(cutoffTime int64) ([]*model.Post, error)
	DeleteAllPagesForWiki(wikiId string) error
	MovePageToWiki(pageId, targetWikiId string, parentPageId *string) error
	MoveWikiToChannel(wikiId string, targetChannelId string, timestamp int64) (*model.Wiki, error)
	SetWikiIdInPostProps(pageId, wikiId string) error
}

// PageStore manages page hierarchy operations.
// Pages are stored as Posts with Type="page", but hierarchy-specific
// operations are isolated in this store for better separation of concerns.
type PageStore interface {
	// CreatePage creates a page and its content in a single transaction
	CreatePage(rctx request.CTX, post *model.Post, content, searchText string) (*model.Post, error)

	// GetPage fetches a page by ID
	GetPage(pageID string, includeDeleted bool) (*model.Post, error)

	// DeletePage soft-deletes a page and its content in a single transaction
	DeletePage(pageID string, deleteByID string) error

	// GetPageChildren fetches direct children of a page
	GetPageChildren(postID string, options model.GetPostsOptions) (*model.PostList, error)

	// GetPageDescendants fetches all descendants of a page (entire subtree)
	GetPageDescendants(postID string) (*model.PostList, error)

	// GetPageAncestors fetches all ancestors of a page up to the root
	GetPageAncestors(postID string) (*model.PostList, error)

	// GetChannelPages fetches all pages in a channel
	GetChannelPages(channelID string) (*model.PostList, error)

	// ChangePageParent updates the parent of a page
	ChangePageParent(postID string, newParentID string) error

	// UpdatePageWithContent updates a page's title and/or content and creates edit history
	UpdatePageWithContent(rctx request.CTX, pageID, title, content, searchText string) (*model.Post, error)

	// Update updates a page (following MM pattern - no business logic, just UPDATE)
	// Returns ErrNotFound if page doesn't exist or was deleted
	Update(page *model.Post) (*model.Post, error)

	// GetPageVersionHistory fetches the version history for a page (limited to PostEditHistoryLimit versions)
	GetPageVersionHistory(pageID string) ([]*model.Post, error)

	// GetCommentsForPage fetches all comments and replies for a page
	GetCommentsForPage(pageID string, includeDeleted bool) (*model.PostList, error)

	// PageContent operations (PageContents table)
	// PageStore owns both Posts (Type='page') and PageContents tables for transactional atomicity
	SavePageContent(pageContent *model.PageContent) (*model.PageContent, error)
	GetPageContent(pageID string) (*model.PageContent, error)
	GetManyPageContents(pageIDs []string) ([]*model.PageContent, error)
	GetPageContentWithDeleted(pageID string) (*model.PageContent, error)
	GetManyPageContentsWithDeleted(pageIDs []string) ([]*model.PageContent, error)
	UpdatePageContent(pageContent *model.PageContent) (*model.PageContent, error)
	DeletePageContent(pageID string) error
	PermanentDeletePageContent(pageID string) error
	RestorePageContent(pageID string) error
=======
type ReadReceiptStore interface {
	InvalidateReadReceiptForPostsCache(postID string)
	Save(rctx request.CTX, receipt *model.ReadReceipt) (*model.ReadReceipt, error)
	Update(rctx request.CTX, receipt *model.ReadReceipt) (*model.ReadReceipt, error)
	Delete(rctx request.CTX, postID, userID string) error
	DeleteByPost(rctx request.CTX, postID string) error
	Get(rctx request.CTX, postID, userID string) (*model.ReadReceipt, error)
	GetByPost(rctx request.CTX, postID string) ([]*model.ReadReceipt, error)
	GetReadCountForPost(rctx request.CTX, postID string) (int64, error)
	GetUnreadCountForPost(rctx request.CTX, post *model.Post) (int64, error)
}

type TemporaryPostStore interface {
	InvalidateTemporaryPost(id string)
	Save(rctx request.CTX, post *model.TemporaryPost) (*model.TemporaryPost, error)
	Get(rctx request.CTX, id string) (*model.TemporaryPost, error)
	Delete(rctx request.CTX, id string) error
	GetExpiredPosts(rctx request.CTX) ([]string, error)
>>>>>>> 959022f9
}

// ChannelSearchOpts contains options for searching channels.
//
// NotAssociatedToGroup will exclude channels that have associated, active GroupChannels records.
// IncludeDeleted will include channel records where DeleteAt != 0.
// ExcludeChannelNames will exclude channels from the results by name.
// IncludeSearchByID will include searching matches against channel IDs in the results
// Paginate whether to paginate the results.
// Page page requested, if results are paginated.
// PerPage number of results per page, if paginated.
type ChannelSearchOpts struct {
	Term                               string
	NotAssociatedToGroup               string
	IncludeDeleted                     bool
	Deleted                            bool
	ExcludeChannelNames                []string
	TeamIds                            []string
	GroupConstrained                   bool
	ExcludeGroupConstrained            bool
	PolicyID                           string
	ExcludePolicyConstrained           bool
	IncludePolicyID                    bool
	IncludeTeamInfo                    bool
	IncludeSearchByID                  bool
	ExcludeRemote                      bool
	CountOnly                          bool
	Public                             bool
	Private                            bool
	Page                               *int
	PerPage                            *int
	LastDeleteAt                       int
	LastUpdateAt                       int
	AccessControlPolicyEnforced        bool
	ExcludeAccessControlPolicyEnforced bool
	ParentAccessControlPolicyId        string
}

func (c *ChannelSearchOpts) IsPaginated() bool {
	return c.Page != nil && c.PerPage != nil
}

type UserGetByIdsOpts struct {
	// IsAdmin tracks whether or not the request is being made by an administrator. Does nothing when provided by a client.
	IsAdmin bool

	// Restrict to search in a list of teams and channels. Does nothing when provided by a client.
	ViewRestrictions *model.ViewUsersRestrictions

	// Since filters the users based on their UpdateAt timestamp.
	Since int64
}

// ThreadMembershipOpts defines some properties to be passed to
// ThreadStore.MaintainMembership()
type ThreadMembershipOpts struct {
	// Following indicates whether or not the user is following the thread.
	Following bool
	// IncrementMentions indicates whether or not the mentions count for
	// the thread should be incremented.
	IncrementMentions bool
	// UpdateFollowing indicates whether or not the following state should be changed.
	UpdateFollowing bool
	// UpdateViewedTimestamp indicates whether or not the LastViewed field of the
	// membership should be updated.
	UpdateViewedTimestamp bool
	// UpdateParticipants indicates whether or not the thread's participants list
	// should be updated.
	UpdateParticipants bool
	// ImportData contains the data only when the membership is imported.
	// and triggers a different workflow.
	ImportData *ThreadMembershipImportData
}

// PostReminderMetadata contains some info needed to send
// the reminder message to the user.
type PostReminderMetadata struct {
	ChannelID  string
	TeamName   string
	UserLocale string
	Username   string
}

type ThreadMembershipImportData struct {
	// LastViewed is the timestamp to set the LastViewed field to.
	LastViewed int64
	// UnreadMentions is the number of unread mentions to set the UnreadMentions field to.
	UnreadMentions int64
}<|MERGE_RESOLUTION|>--- conflicted
+++ resolved
@@ -98,13 +98,10 @@
 	AutoTranslation() AutoTranslationStore
 	GetSchemaDefinition() (*model.SupportPacketDatabaseSchema, error)
 	ContentFlagging() ContentFlaggingStore
-<<<<<<< HEAD
+	ReadReceipt() ReadReceiptStore
+	TemporaryPost() TemporaryPostStore
 	Wiki() WikiStore
 	Page() PageStore
-=======
-	ReadReceipt() ReadReceiptStore
-	TemporaryPost() TemporaryPostStore
->>>>>>> 959022f9
 }
 
 type RetentionPolicyStore interface {
@@ -1209,7 +1206,26 @@
 	ClearCaches()
 }
 
-<<<<<<< HEAD
+type ReadReceiptStore interface {
+	InvalidateReadReceiptForPostsCache(postID string)
+	Save(rctx request.CTX, receipt *model.ReadReceipt) (*model.ReadReceipt, error)
+	Update(rctx request.CTX, receipt *model.ReadReceipt) (*model.ReadReceipt, error)
+	Delete(rctx request.CTX, postID, userID string) error
+	DeleteByPost(rctx request.CTX, postID string) error
+	Get(rctx request.CTX, postID, userID string) (*model.ReadReceipt, error)
+	GetByPost(rctx request.CTX, postID string) ([]*model.ReadReceipt, error)
+	GetReadCountForPost(rctx request.CTX, postID string) (int64, error)
+	GetUnreadCountForPost(rctx request.CTX, post *model.Post) (int64, error)
+}
+
+type TemporaryPostStore interface {
+	InvalidateTemporaryPost(id string)
+	Save(rctx request.CTX, post *model.TemporaryPost) (*model.TemporaryPost, error)
+	Get(rctx request.CTX, id string) (*model.TemporaryPost, error)
+	Delete(rctx request.CTX, id string) error
+	GetExpiredPosts(rctx request.CTX) ([]string, error)
+}
+
 type WikiStore interface {
 	Save(wiki *model.Wiki) (*model.Wiki, error)
 	CreateWikiWithDefaultPage(wiki *model.Wiki, userId string) (*model.Wiki, error)
@@ -1278,26 +1294,6 @@
 	DeletePageContent(pageID string) error
 	PermanentDeletePageContent(pageID string) error
 	RestorePageContent(pageID string) error
-=======
-type ReadReceiptStore interface {
-	InvalidateReadReceiptForPostsCache(postID string)
-	Save(rctx request.CTX, receipt *model.ReadReceipt) (*model.ReadReceipt, error)
-	Update(rctx request.CTX, receipt *model.ReadReceipt) (*model.ReadReceipt, error)
-	Delete(rctx request.CTX, postID, userID string) error
-	DeleteByPost(rctx request.CTX, postID string) error
-	Get(rctx request.CTX, postID, userID string) (*model.ReadReceipt, error)
-	GetByPost(rctx request.CTX, postID string) ([]*model.ReadReceipt, error)
-	GetReadCountForPost(rctx request.CTX, postID string) (int64, error)
-	GetUnreadCountForPost(rctx request.CTX, post *model.Post) (int64, error)
-}
-
-type TemporaryPostStore interface {
-	InvalidateTemporaryPost(id string)
-	Save(rctx request.CTX, post *model.TemporaryPost) (*model.TemporaryPost, error)
-	Get(rctx request.CTX, id string) (*model.TemporaryPost, error)
-	Delete(rctx request.CTX, id string) error
-	GetExpiredPosts(rctx request.CTX) ([]string, error)
->>>>>>> 959022f9
 }
 
 // ChannelSearchOpts contains options for searching channels.

//go:generate go run layer_generators/main.go

// Copyright (c) 2015-present Mattermost, Inc. All Rights Reserved.
// See LICENSE.txt for license information.

package store

import (
	"context"
	"database/sql"
	"time"

	"github.com/mattermost/mattermost/server/public/model"
	"github.com/mattermost/mattermost/server/public/shared/request"
	"github.com/mattermost/mattermost/server/v8/channels/product"
)

// Deprecated: Use GenericStoreResult instead.
type StoreResult struct {
	Data any

	// NErr a temporary field used by the new code for the AppError migration. This will later become Err when the entire store is migrated.
	NErr error
}

// GenericStoreResult is a type safe version of StoreResult.
// Once all the code is migrated to use GenericStoreResult, it should be renamed to StoreResult.
type GenericStoreResult[T any] struct {
	Data T

	// NErr a temporary field used by the new code for the AppError migration. This will later become Err when the entire store is migrated.
	NErr error
}

type Store interface {
	Team() TeamStore
	Channel() ChannelStore
	Post() PostStore
	RetentionPolicy() RetentionPolicyStore
	Thread() ThreadStore
	User() UserStore
	Bot() BotStore
	Audit() AuditStore
	ClusterDiscovery() ClusterDiscoveryStore
	RemoteCluster() RemoteClusterStore
	Compliance() ComplianceStore
	Session() SessionStore
	OAuth() OAuthStore
	OutgoingOAuthConnection() OutgoingOAuthConnectionStore
	System() SystemStore
	Webhook() WebhookStore
	Command() CommandStore
	CommandWebhook() CommandWebhookStore
	Preference() PreferenceStore
	License() LicenseStore
	Token() TokenStore
	Emoji() EmojiStore
	Status() StatusStore
	FileInfo() FileInfoStore
	UploadSession() UploadSessionStore
	Reaction() ReactionStore
	Role() RoleStore
	Scheme() SchemeStore
	Job() JobStore
	UserAccessToken() UserAccessTokenStore
	ChannelMemberHistory() ChannelMemberHistoryStore
	Plugin() PluginStore
	TermsOfService() TermsOfServiceStore
	ProductNotices() ProductNoticesStore
	Group() GroupStore
	UserTermsOfService() UserTermsOfServiceStore
	LinkMetadata() LinkMetadataStore
	SharedChannel() SharedChannelStore
	Draft() DraftStore
	MarkSystemRanUnitTests()
	Close()
	LockToMaster()
	UnlockFromMaster()
	DropAllTables()
	RecycleDBConnections(d time.Duration)
	GetDBSchemaVersion() (int, error)
	GetLocalSchemaVersion() (int, error)
	GetAppliedMigrations() ([]model.AppliedMigration, error)
	GetDbVersion(numerical bool) (string, error)
	// GetInternalMasterDB allows access to the raw master DB
	// handle for the multi-product architecture.
	GetInternalMasterDB() *sql.DB
	GetInternalReplicaDB() *sql.DB
	TotalMasterDbConnections() int
	TotalReadDbConnections() int
	TotalSearchDbConnections() int
	ReplicaLagTime() error
	ReplicaLagAbs() error
	CheckIntegrity() <-chan model.IntegrityCheckResult
	SetContext(context context.Context)
	Context() context.Context
	NotifyAdmin() NotifyAdminStore
	PostPriority() PostPriorityStore
	PostAcknowledgement() PostAcknowledgementStore
	PostPersistentNotification() PostPersistentNotificationStore
	TrueUpReview() TrueUpReviewStore
	DesktopTokens() DesktopTokensStore
}

type RetentionPolicyStore interface {
	Save(policy *model.RetentionPolicyWithTeamAndChannelIDs) (*model.RetentionPolicyWithTeamAndChannelCounts, error)
	Patch(patch *model.RetentionPolicyWithTeamAndChannelIDs) (*model.RetentionPolicyWithTeamAndChannelCounts, error)
	Get(id string) (*model.RetentionPolicyWithTeamAndChannelCounts, error)
	GetAll(offset, limit int) ([]*model.RetentionPolicyWithTeamAndChannelCounts, error)
	GetCount() (int64, error)
	Delete(id string) error
	GetChannels(policyId string, offset, limit int) (model.ChannelListWithTeamData, error)
	GetChannelsCount(policyId string) (int64, error)
	AddChannels(policyId string, channelIds []string) error
	RemoveChannels(policyId string, channelIds []string) error
	GetTeams(policyId string, offset, limit int) ([]*model.Team, error)
	GetTeamsCount(policyId string) (int64, error)
	AddTeams(policyId string, teamIds []string) error
	RemoveTeams(policyId string, teamIds []string) error
	DeleteOrphanedRows(limit int) (int64, error)
	GetTeamPoliciesForUser(userID string, offset, limit int) ([]*model.RetentionPolicyForTeam, error)
	GetTeamPoliciesCountForUser(userID string) (int64, error)
	GetChannelPoliciesForUser(userID string, offset, limit int) ([]*model.RetentionPolicyForChannel, error)
	GetChannelPoliciesCountForUser(userID string) (int64, error)
	GetIdsForDeletionByTableName(tableName string, limit int) ([]*model.RetentionIdsForDeletion, error)
}

type TeamStore interface {
	Save(team *model.Team) (*model.Team, error)
	Update(team *model.Team) (*model.Team, error)
	Get(id string) (*model.Team, error)
	GetMany(ids []string) ([]*model.Team, error)
	GetByName(name string) (*model.Team, error)
	GetByNames(name []string) ([]*model.Team, error)
	SearchAll(opts *model.TeamSearch) ([]*model.Team, error)
	SearchAllPaged(opts *model.TeamSearch) ([]*model.Team, int64, error)
	SearchOpen(opts *model.TeamSearch) ([]*model.Team, error)
	SearchPrivate(opts *model.TeamSearch) ([]*model.Team, error)
	GetAll() ([]*model.Team, error)
	GetAllPage(offset int, limit int, opts *model.TeamSearch) ([]*model.Team, error)
	GetAllPrivateTeamListing() ([]*model.Team, error)
	GetAllTeamListing() ([]*model.Team, error)
	GetTeamsByUserId(userID string) ([]*model.Team, error)
	GetByInviteId(inviteID string) (*model.Team, error)
	GetByEmptyInviteID() ([]*model.Team, error)
	PermanentDelete(teamID string) error
	AnalyticsTeamCount(opts *model.TeamSearch) (int64, error)
	SaveMultipleMembers(members []*model.TeamMember, maxUsersPerTeam int) ([]*model.TeamMember, error)
	SaveMember(member *model.TeamMember, maxUsersPerTeam int) (*model.TeamMember, error)
	UpdateMember(member *model.TeamMember) (*model.TeamMember, error)
	UpdateMultipleMembers(members []*model.TeamMember) ([]*model.TeamMember, error)
	GetMember(c request.CTX, teamID string, userID string) (*model.TeamMember, error)
	GetMembers(teamID string, offset int, limit int, teamMembersGetOptions *model.TeamMembersGetOptions) ([]*model.TeamMember, error)
	GetMembersByIds(teamID string, userIds []string, restrictions *model.ViewUsersRestrictions) ([]*model.TeamMember, error)
	GetTotalMemberCount(teamID string, restrictions *model.ViewUsersRestrictions) (int64, error)
	GetActiveMemberCount(teamID string, restrictions *model.ViewUsersRestrictions) (int64, error)
	GetTeamsForUser(c request.CTX, userID, excludeTeamID string, includeDeleted bool) ([]*model.TeamMember, error)
	GetTeamsForUserWithPagination(userID string, page, perPage int) ([]*model.TeamMember, error)
	GetChannelUnreadsForAllTeams(excludeTeamID, userID string) ([]*model.ChannelUnread, error)
	GetChannelUnreadsForTeam(teamID, userID string) ([]*model.ChannelUnread, error)
	RemoveMember(teamID string, userID string) error
	RemoveMembers(teamID string, userIds []string) error
	RemoveAllMembersByTeam(teamID string) error
	RemoveAllMembersByUser(userID string) error
	UpdateLastTeamIconUpdate(teamID string, curTime int64) error
	GetTeamsByScheme(schemeID string, offset int, limit int) ([]*model.Team, error)
	MigrateTeamMembers(fromTeamID string, fromUserID string) (map[string]string, error)
	ResetAllTeamSchemes() error
	ClearAllCustomRoleAssignments() error
	AnalyticsGetTeamCountForScheme(schemeID string) (int64, error)
	GetAllForExportAfter(limit int, afterID string) ([]*model.TeamForExport, error)
	GetTeamMembersForExport(userID string) ([]*model.TeamMemberForExport, error)
	UserBelongsToTeams(userID string, teamIds []string) (bool, error)
	GetUserTeamIds(userID string, allowFromCache bool) ([]string, error)
	InvalidateAllTeamIdsForUser(userID string)
	ClearCaches()

	// UpdateMembersRole sets all of the given team members to admins and all of the other members of the team to
	// non-admin members.
	UpdateMembersRole(teamID string, userIDs []string) error

	// GroupSyncedTeamCount returns the count of non-deleted group-constrained teams.
	GroupSyncedTeamCount() (int64, error)

	// GetCommonTeamIDsForTwoUsers returns the intersection of all the teams to which the specified
	// users belong.
	GetCommonTeamIDsForTwoUsers(userID, otherUserID string) ([]string, error)

<<<<<<< HEAD
	IsUserAdminOfATeam(email string) (bool, error)
=======
	GetCommonTeamIDsForMultipleUsers(userIDs []string) ([]string, error)
>>>>>>> 7848ea8e
}

type ChannelStore interface {
	Save(channel *model.Channel, maxChannelsPerTeam int64) (*model.Channel, error)
	CreateDirectChannel(userID *model.User, otherUserID *model.User, channelOptions ...model.ChannelOption) (*model.Channel, error)
	SaveDirectChannel(channel *model.Channel, member1 *model.ChannelMember, member2 *model.ChannelMember) (*model.Channel, error)
	Update(channel *model.Channel) (*model.Channel, error)
	UpdateSidebarChannelCategoryOnMove(channel *model.Channel, newTeamID string) error
	ClearSidebarOnTeamLeave(userID, teamID string) error
	Get(id string, allowFromCache bool) (*model.Channel, error)
	GetMany(ids []string, allowFromCache bool) (model.ChannelList, error)
	InvalidateChannel(id string)
	InvalidateChannelByName(teamID, name string)
	Delete(channelID string, timestamp int64) error
	Restore(channelID string, timestamp int64) error
	SetDeleteAt(channelID string, deleteAt int64, updateAt int64) error
	PermanentDelete(channelID string) error
	PermanentDeleteByTeam(teamID string) error
	GetByName(team_id string, name string, allowFromCache bool) (*model.Channel, error)
	GetByNames(team_id string, names []string, allowFromCache bool) ([]*model.Channel, error)
	GetByNameIncludeDeleted(team_id string, name string, allowFromCache bool) (*model.Channel, error)
	GetByNamesIncludeDeleted(team_id string, names []string, allowFromCache bool) ([]*model.Channel, error)
	GetDeletedByName(team_id string, name string) (*model.Channel, error)
	GetDeleted(team_id string, offset int, limit int, userID string) (model.ChannelList, error)
	GetChannels(teamID, userID string, opts *model.ChannelSearchOpts) (model.ChannelList, error)
	GetChannelsByUser(userID string, includeDeleted bool, lastDeleteAt, pageSize int, fromChannelID string) (model.ChannelList, error)
	GetAllChannelMemberIdsByChannelId(id string) ([]string, error)
	GetAllChannels(page, perPage int, opts ChannelSearchOpts) (model.ChannelListWithTeamData, error)
	GetAllChannelsCount(opts ChannelSearchOpts) (int64, error)
	GetMoreChannels(teamID string, userID string, offset int, limit int) (model.ChannelList, error)
	GetPrivateChannelsForTeam(teamID string, offset int, limit int) (model.ChannelList, error)
	GetPublicChannelsForTeam(teamID string, offset int, limit int) (model.ChannelList, error)
	GetPublicChannelsByIdsForTeam(teamID string, channelIds []string) (model.ChannelList, error)
	GetChannelCounts(teamID string, userID string) (*model.ChannelCounts, error)
	GetTeamChannels(teamID string) (model.ChannelList, error)
	GetAll(teamID string) ([]*model.Channel, error)
	GetChannelsByIds(channelIds []string, includeDeleted bool) ([]*model.Channel, error)
	GetChannelsWithTeamDataByIds(channelIds []string, includeDeleted bool) ([]*model.ChannelWithTeamData, error)
	GetForPost(postID string) (*model.Channel, error)
	SaveMultipleMembers(members []*model.ChannelMember) ([]*model.ChannelMember, error)
	SaveMember(member *model.ChannelMember) (*model.ChannelMember, error)
	UpdateMember(member *model.ChannelMember) (*model.ChannelMember, error)
	UpdateMultipleMembers(members []*model.ChannelMember) ([]*model.ChannelMember, error)
	// UpdateMemberNotifyProps patches the notifyProps field with the given props map.
	// It replaces existing fields and creates new ones which don't exist.
	UpdateMemberNotifyProps(channelID, userID string, props map[string]string) (*model.ChannelMember, error)
	GetMembers(channelID string, offset, limit int) (model.ChannelMembers, error)
	GetMember(ctx context.Context, channelID string, userID string) (*model.ChannelMember, error)
	// GetMemberOnly is a lite version of GetMember where it does not join
	// with the different schemes tables.
	GetMemberOnly(ctx context.Context, channelID string, userID string) (*model.ChannelMember, error)
	GetChannelMembersTimezones(channelID string) ([]model.StringMap, error)
	GetAllChannelMembersForUser(userID string, allowFromCache bool, includeDeleted bool) (map[string]string, error)
	GetChannelsMemberCount(channelIDs []string) (map[string]int64, error)
	InvalidateAllChannelMembersForUser(userID string)
	IsUserInChannelUseCache(userID string, channelID string) bool
	GetAllChannelMembersNotifyPropsForChannel(channelID string, allowFromCache bool) (map[string]model.StringMap, error)
	InvalidateCacheForChannelMembersNotifyProps(channelID string)
	GetMemberForPost(postID string, userID string) (*model.ChannelMember, error)
	InvalidateMemberCount(channelID string)
	GetMemberCountFromCache(channelID string) int64
	GetFileCount(channelID string) (int64, error)
	GetMemberCount(channelID string, allowFromCache bool) (int64, error)
	GetMemberCountsByGroup(ctx context.Context, channelID string, includeTimezones bool) ([]*model.ChannelMemberCountByGroup, error)
	InvalidatePinnedPostCount(channelID string)
	GetPinnedPostCount(channelID string, allowFromCache bool) (int64, error)
	InvalidateGuestCount(channelID string)
	GetGuestCount(channelID string, allowFromCache bool) (int64, error)
	GetPinnedPosts(channelID string) (*model.PostList, error)
	RemoveMember(channelID string, userID string) error
	RemoveMembers(channelID string, userIds []string) error
	PermanentDeleteMembersByUser(userID string) error
	PermanentDeleteMembersByChannel(channelID string) error
	UpdateLastViewedAt(channelIds []string, userID string) (map[string]int64, error)
	UpdateLastViewedAtPost(unreadPost *model.Post, userID string, mentionCount, mentionCountRoot, urgentMentionCount int, setUnreadCountRoot bool) (*model.ChannelUnreadAt, error)
	CountPostsAfter(channelID string, timestamp int64, excludedUserID string) (int, int, error)
	CountUrgentPostsAfter(channelID string, timestamp int64, excludedUserID string) (int, error)
	IncrementMentionCount(channelID string, userIDs []string, isRoot, isUrgent bool) error
	AnalyticsTypeCount(teamID string, channelType model.ChannelType) (int64, error)
	GetMembersForUser(teamID string, userID string) (model.ChannelMembers, error)
	GetTeamMembersForChannel(channelID string) ([]string, error)
	GetMembersForUserWithPagination(userID string, page, perPage int) (model.ChannelMembersWithTeamData, error)
	Autocomplete(userID, term string, includeDeleted, isGuest bool) (model.ChannelListWithTeamData, error)
	AutocompleteInTeam(teamID, userID, term string, includeDeleted, isGuest bool) (model.ChannelList, error)
	AutocompleteInTeamForSearch(teamID string, userID string, term string, includeDeleted bool) (model.ChannelList, error)
	SearchAllChannels(term string, opts ChannelSearchOpts) (model.ChannelListWithTeamData, int64, error)
	SearchInTeam(teamID string, term string, includeDeleted bool) (model.ChannelList, error)
	SearchArchivedInTeam(teamID string, term string, userID string) (model.ChannelList, error)
	SearchForUserInTeam(userID string, teamID string, term string, includeDeleted bool) (model.ChannelList, error)
	SearchMore(userID string, teamID string, term string) (model.ChannelList, error)
	SearchGroupChannels(userID, term string) (model.ChannelList, error)
	GetMembersByIds(channelID string, userIds []string) (model.ChannelMembers, error)
	GetMembersByChannelIds(channelIds []string, userID string) (model.ChannelMembers, error)
	GetMembersInfoByChannelIds(channelIDs []string) (map[string][]*model.User, error)
	AnalyticsDeletedTypeCount(teamID string, channelType model.ChannelType) (int64, error)
	GetChannelUnread(channelID, userID string) (*model.ChannelUnread, error)
	GetChannelsWithUnreadsAndWithMentions(ctx context.Context, channelIDs []string, userID string, userNotifyProps model.StringMap) ([]string, []string, map[string]int64, error)
	ClearCaches()
	ClearMembersForUserCache()
	GetChannelsByScheme(schemeID string, offset int, limit int) (model.ChannelList, error)
	MigrateChannelMembers(fromChannelID string, fromUserID string) (map[string]string, error)
	ResetAllChannelSchemes() error
	ClearAllCustomRoleAssignments() error
	CreateInitialSidebarCategories(c request.CTX, userID string, opts *SidebarCategorySearchOpts) (*model.OrderedSidebarCategories, error)
	GetSidebarCategoriesForTeamForUser(userID, teamID string) (*model.OrderedSidebarCategories, error)
	GetSidebarCategories(userID string, opts *SidebarCategorySearchOpts) (*model.OrderedSidebarCategories, error)
	GetSidebarCategory(categoryID string) (*model.SidebarCategoryWithChannels, error)
	GetSidebarCategoryOrder(userID, teamID string) ([]string, error)
	CreateSidebarCategory(userID, teamID string, newCategory *model.SidebarCategoryWithChannels) (*model.SidebarCategoryWithChannels, error)
	UpdateSidebarCategoryOrder(userID, teamID string, categoryOrder []string) error
	UpdateSidebarCategories(userID, teamID string, categories []*model.SidebarCategoryWithChannels) ([]*model.SidebarCategoryWithChannels, []*model.SidebarCategoryWithChannels, error)
	UpdateSidebarChannelsByPreferences(preferences model.Preferences) error
	DeleteSidebarChannelsByPreferences(preferences model.Preferences) error
	DeleteSidebarCategory(categoryID string) error
	DeleteAllSidebarChannelForChannel(channelID string) error
	GetAllChannelsForExportAfter(limit int, afterID string) ([]*model.ChannelForExport, error)
	GetAllDirectChannelsForExportAfter(limit int, afterID string) ([]*model.DirectChannelForExport, error)
	GetChannelMembersForExport(userID string, teamID string, includeArchivedChannel bool) ([]*model.ChannelMemberForExport, error)
	RemoveAllDeactivatedMembers(channelID string) error
	GetChannelsBatchForIndexing(startTime int64, startChannelID string, limit int) ([]*model.Channel, error)
	UserBelongsToChannels(userID string, channelIds []string) (bool, error)

	// UpdateMembersRole sets all of the given team members to admins and all of the other members of the team to
	// non-admin members.
	UpdateMembersRole(channelID string, userIDs []string) error

	// GroupSyncedChannelCount returns the count of non-deleted group-constrained channels.
	GroupSyncedChannelCount() (int64, error)

	SetShared(channelId string, shared bool) error
	// GetTeamForChannel returns the team for a given channelID.
	GetTeamForChannel(channelID string) (*model.Team, error)
}

type ChannelMemberHistoryStore interface {
	LogJoinEvent(userID string, channelID string, joinTime int64) error
	LogLeaveEvent(userID string, channelID string, leaveTime int64) error
	GetUsersInChannelDuring(startTime int64, endTime int64, channelID string) ([]*model.ChannelMemberHistoryResult, error)
	PermanentDeleteBatchForRetentionPolicies(now, globalPolicyEndTime, limit int64, cursor model.RetentionPolicyCursor) (int64, model.RetentionPolicyCursor, error)
	DeleteOrphanedRows(limit int) (deleted int64, err error)
	PermanentDeleteBatch(endTime int64, limit int64) (int64, error)
	GetChannelsLeftSince(userID string, since int64) ([]string, error)
}
type ThreadStore interface {
	GetThreadFollowers(threadID string, fetchOnlyActive bool) ([]string, error)

	Get(id string) (*model.Thread, error)
	GetTotalUnreadThreads(userId, teamID string, opts model.GetUserThreadsOpts) (int64, error)
	GetTotalThreads(userId, teamID string, opts model.GetUserThreadsOpts) (int64, error)
	GetTotalUnreadMentions(userId, teamID string, opts model.GetUserThreadsOpts) (int64, error)
	GetTotalUnreadUrgentMentions(userId, teamID string, opts model.GetUserThreadsOpts) (int64, error)
	GetThreadsForUser(userId, teamID string, opts model.GetUserThreadsOpts) ([]*model.ThreadResponse, error)
	GetThreadForUser(threadMembership *model.ThreadMembership, extended, postPriorityIsEnabled bool) (*model.ThreadResponse, error)
	GetTeamsUnreadForUser(userID string, teamIDs []string, includeUrgentMentionCount bool) (map[string]*model.TeamUnread, error)

	MarkAllAsRead(userID string, threadIds []string) error
	MarkAllAsReadByTeam(userID, teamID string) error
	MarkAllAsReadByChannels(userID string, channelIDs []string) error
	MarkAsRead(userID, threadID string, timestamp int64) error

	UpdateMembership(membership *model.ThreadMembership) (*model.ThreadMembership, error)
	GetMembershipsForUser(userId, teamID string) ([]*model.ThreadMembership, error)
	GetMembershipForUser(userId, postID string) (*model.ThreadMembership, error)
	DeleteMembershipForUser(userId, postID string) error
	MaintainMembership(userID, postID string, opts ThreadMembershipOpts) (*model.ThreadMembership, error)
	PermanentDeleteBatchForRetentionPolicies(now, globalPolicyEndTime, limit int64, cursor model.RetentionPolicyCursor) (int64, model.RetentionPolicyCursor, error)
	PermanentDeleteBatchThreadMembershipsForRetentionPolicies(now, globalPolicyEndTime, limit int64, cursor model.RetentionPolicyCursor) (int64, model.RetentionPolicyCursor, error)
	DeleteOrphanedRows(limit int) (deleted int64, err error)
	GetThreadUnreadReplyCount(threadMembership *model.ThreadMembership) (int64, error)
	DeleteMembershipsForChannel(userID, channelID string) error
}

type PostStore interface {
	SaveMultiple(posts []*model.Post) ([]*model.Post, int, error)
	Save(post *model.Post) (*model.Post, error)
	Update(newPost *model.Post, oldPost *model.Post) (*model.Post, error)
	Get(ctx context.Context, id string, opts model.GetPostsOptions, userID string, sanitizeOptions map[string]bool) (*model.PostList, error)
	GetSingle(id string, inclDeleted bool) (*model.Post, error)
	Delete(postID string, timestamp int64, deleteByID string) error
	PermanentDeleteByUser(userID string) error
	PermanentDeleteByChannel(channelID string) error
	GetPosts(options model.GetPostsOptions, allowFromCache bool, sanitizeOptions map[string]bool) (*model.PostList, error)
	GetFlaggedPosts(userID string, offset int, limit int) (*model.PostList, error)
	// @openTracingParams userID, teamID, offset, limit
	GetFlaggedPostsForTeam(userID, teamID string, offset int, limit int) (*model.PostList, error)
	GetFlaggedPostsForChannel(userID, channelID string, offset int, limit int) (*model.PostList, error)
	GetPostsBefore(options model.GetPostsOptions, sanitizeOptions map[string]bool) (*model.PostList, error)
	GetPostsAfter(options model.GetPostsOptions, sanitizeOptions map[string]bool) (*model.PostList, error)
	GetPostsSince(options model.GetPostsSinceOptions, allowFromCache bool, sanitizeOptions map[string]bool) (*model.PostList, error)
	GetPostsByThread(threadID string, since int64) ([]*model.Post, error)
	GetPostAfterTime(channelID string, timestamp int64, collapsedThreads bool) (*model.Post, error)
	GetPostIdAfterTime(channelID string, timestamp int64, collapsedThreads bool) (string, error)
	GetPostIdBeforeTime(channelID string, timestamp int64, collapsedThreads bool) (string, error)
	GetEtag(channelID string, allowFromCache bool, collapsedThreads bool) string
	Search(teamID string, userID string, params *model.SearchParams) (*model.PostList, error)
	AnalyticsUserCountsWithPostsByDay(teamID string) (model.AnalyticsRows, error)
	AnalyticsPostCountsByDay(options *model.AnalyticsPostCountsOptions) (model.AnalyticsRows, error)
	AnalyticsPostCount(options *model.PostCountOptions) (int64, error)
	ClearCaches()
	InvalidateLastPostTimeCache(channelID string)
	GetPostsCreatedAt(channelID string, timestamp int64) ([]*model.Post, error)
	Overwrite(post *model.Post) (*model.Post, error)
	OverwriteMultiple(posts []*model.Post) ([]*model.Post, int, error)
	GetPostsByIds(postIds []string) ([]*model.Post, error)
	GetEditHistoryForPost(postId string) ([]*model.Post, error)
	GetPostsBatchForIndexing(startTime int64, startPostID string, limit int) ([]*model.PostForIndexing, error)
	PermanentDeleteBatchForRetentionPolicies(now, globalPolicyEndTime, limit int64, cursor model.RetentionPolicyCursor) (int64, model.RetentionPolicyCursor, error)
	PermanentDeleteBatch(endTime int64, limit int64) (int64, error)
	GetOldest() (*model.Post, error)
	GetMaxPostSize() int
	GetParentsForExportAfter(limit int, afterID string, includeArchivedChannels bool) ([]*model.PostForExport, error)
	GetRepliesForExport(parentID string) ([]*model.ReplyForExport, error)
	GetDirectPostParentsForExportAfter(limit int, afterID string) ([]*model.DirectPostForExport, error)
	SearchPostsForUser(paramsList []*model.SearchParams, userID, teamID string, page, perPage int) (*model.PostSearchResults, error)
	GetOldestEntityCreationTime() (int64, error)
	HasAutoResponsePostByUserSince(options model.GetPostsSinceOptions, userId string) (bool, error)
	GetPostsSinceForSync(options model.GetPostsSinceForSyncOptions, cursor model.GetPostsSinceForSyncCursor, limit int) ([]*model.Post, model.GetPostsSinceForSyncCursor, error)
	SetPostReminder(reminder *model.PostReminder) error
	GetPostReminders(now int64) ([]*model.PostReminder, error)
	GetPostReminderMetadata(postID string) (*PostReminderMetadata, error)
	// GetNthRecentPostTime returns the CreateAt time of the nth most recent post.
	GetNthRecentPostTime(n int64) (int64, error)
}

type UserStore interface {
	Save(user *model.User) (*model.User, error)
	Update(user *model.User, allowRoleUpdate bool) (*model.UserUpdate, error)
	UpdateNotifyProps(userID string, props map[string]string) error
	UpdateLastPictureUpdate(userID string) error
	ResetLastPictureUpdate(userID string) error
	UpdatePassword(userID, newPassword string) error
	UpdateUpdateAt(userID string) (int64, error)
	UpdateAuthData(userID string, service string, authData *string, email string, resetMfa bool) (string, error)
	UpdateLastLogin(userID string, lastLogin int64) error
	ResetAuthDataToEmailForUsers(service string, userIDs []string, includeDeleted bool, dryRun bool) (int, error)
	UpdateMfaSecret(userID, secret string) error
	UpdateMfaActive(userID string, active bool) error
	Get(ctx context.Context, id string) (*model.User, error)
	GetMany(ctx context.Context, ids []string) ([]*model.User, error)
	GetAll() ([]*model.User, error)
	ClearCaches()
	InvalidateProfilesInChannelCacheByUser(userID string)
	InvalidateProfilesInChannelCache(channelID string)
	GetProfilesInChannel(options *model.UserGetOptions) ([]*model.User, error)
	GetProfilesInChannelByStatus(options *model.UserGetOptions) ([]*model.User, error)
	GetProfilesInChannelByAdmin(options *model.UserGetOptions) ([]*model.User, error)
	GetAllProfilesInChannel(ctx context.Context, channelID string, allowFromCache bool) (map[string]*model.User, error)
	GetProfilesNotInChannel(teamID string, channelId string, groupConstrained bool, offset int, limit int, viewRestrictions *model.ViewUsersRestrictions) ([]*model.User, error)
	GetProfilesWithoutTeam(options *model.UserGetOptions) ([]*model.User, error)
	GetProfilesByUsernames(usernames []string, viewRestrictions *model.ViewUsersRestrictions) ([]*model.User, error)
	GetAllProfiles(options *model.UserGetOptions) ([]*model.User, error)
	GetProfiles(options *model.UserGetOptions) ([]*model.User, error)
	GetProfileByIds(ctx context.Context, userIds []string, options *UserGetByIdsOpts, allowFromCache bool) ([]*model.User, error)
	GetProfileByGroupChannelIdsForUser(userID string, channelIds []string) (map[string][]*model.User, error)
	InvalidateProfileCacheForUser(userID string)
	GetByEmail(email string) (*model.User, error)
	GetByRemoteID(remoteID string) (*model.User, error)
	GetByAuth(authData *string, authService string) (*model.User, error)
	GetAllUsingAuthService(authService string) ([]*model.User, error)
	GetAllNotInAuthService(authServices []string) ([]*model.User, error)
	GetByUsername(username string) (*model.User, error)
	GetForLogin(loginID string, allowSignInWithUsername, allowSignInWithEmail bool) (*model.User, error)
	VerifyEmail(userID, email string) (string, error)
	GetEtagForAllProfiles() string
	GetEtagForProfiles(teamID string) string
	UpdateFailedPasswordAttempts(userID string, attempts int) error
	GetSystemAdminProfiles() (map[string]*model.User, error)
	PermanentDelete(userID string) error
	AnalyticsActiveCount(timestamp int64, options model.UserCountOptions) (int64, error)
	AnalyticsActiveCountForPeriod(startTime int64, endTime int64, options model.UserCountOptions) (int64, error)
	GetUnreadCount(userID string, isCRTEnabled bool) (int64, error)
	GetUnreadCountForChannel(userID string, channelID string) (int64, error)
	GetAnyUnreadPostCountForChannel(userID string, channelID string) (int64, error)
	GetRecentlyActiveUsersForTeam(teamID string, offset, limit int, viewRestrictions *model.ViewUsersRestrictions) ([]*model.User, error)
	GetNewUsersForTeam(teamID string, offset, limit int, viewRestrictions *model.ViewUsersRestrictions) ([]*model.User, error)
	Search(teamID string, term string, options *model.UserSearchOptions) ([]*model.User, error)
	SearchNotInTeam(notInTeamID string, term string, options *model.UserSearchOptions) ([]*model.User, error)
	SearchInChannel(channelID string, term string, options *model.UserSearchOptions) ([]*model.User, error)
	SearchNotInChannel(teamID string, channelID string, term string, options *model.UserSearchOptions) ([]*model.User, error)
	SearchWithoutTeam(term string, options *model.UserSearchOptions) ([]*model.User, error)
	SearchInGroup(groupID string, term string, options *model.UserSearchOptions) ([]*model.User, error)
	SearchNotInGroup(groupID string, term string, options *model.UserSearchOptions) ([]*model.User, error)
	AnalyticsGetInactiveUsersCount() (int64, error)
	AnalyticsGetExternalUsers(hostDomain string) (bool, error)
	AnalyticsGetSystemAdminCount() (int64, error)
	AnalyticsGetGuestCount() (int64, error)
	GetProfilesNotInTeam(teamID string, groupConstrained bool, offset int, limit int, viewRestrictions *model.ViewUsersRestrictions) ([]*model.User, error)
	GetEtagForProfilesNotInTeam(teamID string) string
	ClearAllCustomRoleAssignments() error
	InferSystemInstallDate() (int64, error)
	GetAllAfter(limit int, afterID string) ([]*model.User, error)
	GetUsersBatchForIndexing(startTime int64, startFileID string, limit int) ([]*model.UserForIndexing, error)
	Count(options model.UserCountOptions) (int64, error)
	GetTeamGroupUsers(teamID string) ([]*model.User, error)
	GetChannelGroupUsers(channelID string) ([]*model.User, error)
	PromoteGuestToUser(userID string) error
	DemoteUserToGuest(userID string) (*model.User, error)
	DeactivateGuests() ([]string, error)
	AutocompleteUsersInChannel(teamID, channelID, term string, options *model.UserSearchOptions) (*model.UserAutocompleteInChannel, error)
	GetKnownUsers(userID string) ([]string, error)
	IsEmpty(excludeBots bool) (bool, error)
	GetUsersWithInvalidEmails(page int, perPage int, restrictedDomains string) ([]*model.User, error)
	InsertUsers(users []*model.User) error
	RefreshPostStatsForUsers() error
}

type BotStore interface {
	Get(userID string, includeDeleted bool) (*model.Bot, error)
	GetAll(options *model.BotGetOptions) ([]*model.Bot, error)
	Save(bot *model.Bot) (*model.Bot, error)
	Update(bot *model.Bot) (*model.Bot, error)
	PermanentDelete(userID string) error
}

type SessionStore interface {
	Get(c request.CTX, sessionIDOrToken string) (*model.Session, error)
	Save(c request.CTX, session *model.Session) (*model.Session, error)
	GetSessions(c request.CTX, userID string) ([]*model.Session, error)
	GetSessionsWithActiveDeviceIds(userID string) ([]*model.Session, error)
	GetSessionsExpired(thresholdMillis int64, mobileOnly bool, unnotifiedOnly bool) ([]*model.Session, error)
	UpdateExpiredNotify(sessionid string, notified bool) error
	Remove(sessionIDOrToken string) error
	RemoveAllSessions() error
	PermanentDeleteSessionsByUser(teamID string) error
	UpdateExpiresAt(sessionID string, timestamp int64) error
	UpdateLastActivityAt(sessionID string, timestamp int64) error
	UpdateRoles(userID string, roles string) (string, error)
	UpdateDeviceId(id string, deviceID string, expiresAt int64) (string, error)
	UpdateProps(session *model.Session) error
	AnalyticsSessionCount() (int64, error)
	Cleanup(expiryTime int64, batchSize int64) error
}

type AuditStore interface {
	Save(audit *model.Audit) error
	Get(user_id string, offset int, limit int) (model.Audits, error)
	PermanentDeleteByUser(userID string) error
}

type ClusterDiscoveryStore interface {
	Save(discovery *model.ClusterDiscovery) error
	Delete(discovery *model.ClusterDiscovery) (bool, error)
	Exists(discovery *model.ClusterDiscovery) (bool, error)
	GetAll(discoveryType, clusterName string) ([]*model.ClusterDiscovery, error)
	SetLastPingAt(discovery *model.ClusterDiscovery) error
	Cleanup() error
}

type RemoteClusterStore interface {
	Save(rc *model.RemoteCluster) (*model.RemoteCluster, error)
	Update(rc *model.RemoteCluster) (*model.RemoteCluster, error)
	Delete(remoteClusterId string) (bool, error)
	Get(remoteClusterId string) (*model.RemoteCluster, error)
	GetAll(filter model.RemoteClusterQueryFilter) ([]*model.RemoteCluster, error)
	UpdateTopics(remoteClusterId string, topics string) (*model.RemoteCluster, error)
	SetLastPingAt(remoteClusterId string) error
}

type ComplianceStore interface {
	Save(compliance *model.Compliance) (*model.Compliance, error)
	Update(compliance *model.Compliance) (*model.Compliance, error)
	Get(id string) (*model.Compliance, error)
	GetAll(offset, limit int) (model.Compliances, error)
	ComplianceExport(compliance *model.Compliance, cursor model.ComplianceExportCursor, limit int) ([]*model.CompliancePost, model.ComplianceExportCursor, error)
	MessageExport(c request.CTX, cursor model.MessageExportCursor, limit int) ([]*model.MessageExport, model.MessageExportCursor, error)
}

type OAuthStore interface {
	SaveApp(app *model.OAuthApp) (*model.OAuthApp, error)
	UpdateApp(app *model.OAuthApp) (*model.OAuthApp, error)
	GetApp(id string) (*model.OAuthApp, error)
	GetAppByUser(userID string, offset, limit int) ([]*model.OAuthApp, error)
	GetApps(offset, limit int) ([]*model.OAuthApp, error)
	GetAuthorizedApps(userID string, offset, limit int) ([]*model.OAuthApp, error)
	DeleteApp(id string) error
	SaveAuthData(authData *model.AuthData) (*model.AuthData, error)
	GetAuthData(code string) (*model.AuthData, error)
	RemoveAuthData(code string) error
	RemoveAuthDataByClientId(clientId string, userId string) error
	RemoveAuthDataByUserId(userId string) error
	PermanentDeleteAuthDataByUser(userID string) error
	SaveAccessData(accessData *model.AccessData) (*model.AccessData, error)
	UpdateAccessData(accessData *model.AccessData) (*model.AccessData, error)
	GetAccessData(token string) (*model.AccessData, error)
	GetAccessDataByUserForApp(userID, clientId string) ([]*model.AccessData, error)
	GetAccessDataByRefreshToken(token string) (*model.AccessData, error)
	GetPreviousAccessData(userID, clientId string) (*model.AccessData, error)
	RemoveAccessData(token string) error
	RemoveAllAccessData() error
}

type OutgoingOAuthConnectionStore interface {
	SaveConnection(c request.CTX, conn *model.OutgoingOAuthConnection) (*model.OutgoingOAuthConnection, error)
	UpdateConnection(c request.CTX, conn *model.OutgoingOAuthConnection) (*model.OutgoingOAuthConnection, error)
	GetConnection(c request.CTX, id string) (*model.OutgoingOAuthConnection, error)
	GetConnections(c request.CTX, filters model.OutgoingOAuthConnectionGetConnectionsFilter) ([]*model.OutgoingOAuthConnection, error)
	DeleteConnection(c request.CTX, id string) error
}

type SystemStore interface {
	Save(system *model.System) error
	SaveOrUpdate(system *model.System) error
	Update(system *model.System) error
	Get() (model.StringMap, error)
	GetByName(name string) (*model.System, error)
	PermanentDeleteByName(name string) (*model.System, error)
	InsertIfExists(system *model.System) (*model.System, error)
	SaveOrUpdateWithWarnMetricHandling(system *model.System) error
}

type WebhookStore interface {
	SaveIncoming(webhook *model.IncomingWebhook) (*model.IncomingWebhook, error)
	GetIncoming(id string, allowFromCache bool) (*model.IncomingWebhook, error)
	GetIncomingList(offset, limit int) ([]*model.IncomingWebhook, error)
	GetIncomingListByUser(userID string, offset, limit int) ([]*model.IncomingWebhook, error)
	GetIncomingByTeam(teamID string, offset, limit int) ([]*model.IncomingWebhook, error)
	GetIncomingByTeamByUser(teamID string, userID string, offset, limit int) ([]*model.IncomingWebhook, error)
	UpdateIncoming(webhook *model.IncomingWebhook) (*model.IncomingWebhook, error)
	GetIncomingByChannel(channelID string) ([]*model.IncomingWebhook, error)
	DeleteIncoming(webhookID string, timestamp int64) error
	PermanentDeleteIncomingByChannel(channelID string) error
	PermanentDeleteIncomingByUser(userID string) error

	SaveOutgoing(webhook *model.OutgoingWebhook) (*model.OutgoingWebhook, error)
	GetOutgoing(id string) (*model.OutgoingWebhook, error)
	GetOutgoingByChannel(channelID string, offset, limit int) ([]*model.OutgoingWebhook, error)
	GetOutgoingByChannelByUser(channelID string, userID string, offset, limit int) ([]*model.OutgoingWebhook, error)
	GetOutgoingList(offset, limit int) ([]*model.OutgoingWebhook, error)
	GetOutgoingListByUser(userID string, offset, limit int) ([]*model.OutgoingWebhook, error)
	GetOutgoingByTeam(teamID string, offset, limit int) ([]*model.OutgoingWebhook, error)
	GetOutgoingByTeamByUser(teamID string, userID string, offset, limit int) ([]*model.OutgoingWebhook, error)
	DeleteOutgoing(webhookID string, timestamp int64) error
	PermanentDeleteOutgoingByChannel(channelID string) error
	PermanentDeleteOutgoingByUser(userID string) error
	UpdateOutgoing(hook *model.OutgoingWebhook) (*model.OutgoingWebhook, error)

	AnalyticsIncomingCount(teamID string) (int64, error)
	AnalyticsOutgoingCount(teamID string) (int64, error)
	InvalidateWebhookCache(webhook string)
	ClearCaches()
}

type CommandStore interface {
	Save(webhook *model.Command) (*model.Command, error)
	GetByTrigger(teamID string, trigger string) (*model.Command, error)
	Get(id string) (*model.Command, error)
	GetByTeam(teamID string) ([]*model.Command, error)
	Delete(commandID string, timestamp int64) error
	PermanentDeleteByTeam(teamID string) error
	PermanentDeleteByUser(userID string) error
	Update(hook *model.Command) (*model.Command, error)
	AnalyticsCommandCount(teamID string) (int64, error)
}

type CommandWebhookStore interface {
	Save(webhook *model.CommandWebhook) (*model.CommandWebhook, error)
	Get(id string) (*model.CommandWebhook, error)
	TryUse(id string, limit int) error
	Cleanup()
}

type PreferenceStore interface {
	Save(preferences model.Preferences) error
	GetCategory(userID string, category string) (model.Preferences, error)
	GetCategoryAndName(category string, nane string) (model.Preferences, error)
	Get(userID string, category string, name string) (*model.Preference, error)
	GetAll(userID string) (model.Preferences, error)
	Delete(userID, category, name string) error
	DeleteCategory(userID string, category string) error
	DeleteCategoryAndName(category string, name string) error
	PermanentDeleteByUser(userID string) error
	DeleteOrphanedRows(limit int) (deleted int64, err error)
	CleanupFlagsBatch(limit int64) (int64, error)
}

type LicenseStore interface {
	Save(license *model.LicenseRecord) error
	Get(c request.CTX, id string) (*model.LicenseRecord, error)
	GetAll() ([]*model.LicenseRecord, error)
}

type TokenStore interface {
	Save(recovery *model.Token) error
	Delete(token string) error
	GetByToken(token string) (*model.Token, error)
	Cleanup(expiryTime int64)
	GetAllTokensByType(tokenType string) ([]*model.Token, error)
	RemoveAllTokensByType(tokenType string) error
}

type DesktopTokensStore interface {
	GetUserId(token string, minCreatedAt int64) (*string, error)
	Insert(token string, createAt int64, userId string) error
	Delete(token string) error
	DeleteByUserId(userId string) error
	DeleteOlderThan(minCreatedAt int64) error
}

type EmojiStore interface {
	Save(emoji *model.Emoji) (*model.Emoji, error)
	Get(c request.CTX, id string, allowFromCache bool) (*model.Emoji, error)
	GetByName(c request.CTX, name string, allowFromCache bool) (*model.Emoji, error)
	GetMultipleByName(c request.CTX, names []string) ([]*model.Emoji, error)
	GetList(offset, limit int, sort string) ([]*model.Emoji, error)
	Delete(emoji *model.Emoji, timestamp int64) error
	Search(name string, prefixOnly bool, limit int) ([]*model.Emoji, error)
}

type StatusStore interface {
	SaveOrUpdate(status *model.Status) error
	Get(userID string) (*model.Status, error)
	GetByIds(userIds []string) ([]*model.Status, error)
	ResetAll() error
	GetTotalActiveUsersCount() (int64, error)
	UpdateLastActivityAt(userID string, lastActivityAt int64) error
	UpdateExpiredDNDStatuses() ([]*model.Status, error)
}

type FileInfoStore interface {
	Save(info *model.FileInfo) (*model.FileInfo, error)
	Upsert(info *model.FileInfo) (*model.FileInfo, error)
	Get(id string) (*model.FileInfo, error)
	GetFromMaster(id string) (*model.FileInfo, error)
	GetByIds(ids []string) ([]*model.FileInfo, error)
	GetByPath(path string) (*model.FileInfo, error)
	GetForPost(postID string, readFromMaster, includeDeleted, allowFromCache bool) ([]*model.FileInfo, error)
	GetForUser(userID string) ([]*model.FileInfo, error)
	GetWithOptions(page, perPage int, opt *model.GetFileInfosOptions) ([]*model.FileInfo, error)
	InvalidateFileInfosForPostCache(postID string, deleted bool)
	AttachToPost(fileID string, postID string, channelID, creatorID string) error
	DeleteForPost(postID string) (string, error)
	PermanentDelete(fileID string) error
	PermanentDeleteBatch(endTime int64, limit int64) (int64, error)
	PermanentDeleteByUser(userID string) (int64, error)
	SetContent(fileID, content string) error
	Search(paramsList []*model.SearchParams, userID, teamID string, page, perPage int) (*model.FileInfoList, error)
	CountAll() (int64, error)
	GetFilesBatchForIndexing(startTime int64, startFileID string, includeDeleted bool, limit int) ([]*model.FileForIndexing, error)
	ClearCaches()
	GetStorageUsage(allowFromCache, includeDeleted bool) (int64, error)
	// GetUptoNSizeFileTime returns the CreateAt time of the last accessible file with a running-total size upto n bytes.
	GetUptoNSizeFileTime(n int64) (int64, error)
}

type UploadSessionStore interface {
	Save(session *model.UploadSession) (*model.UploadSession, error)
	Update(session *model.UploadSession) error
	Get(c request.CTX, id string) (*model.UploadSession, error)
	GetForUser(userID string) ([]*model.UploadSession, error)
	Delete(id string) error
}

type ReactionStore interface {
	Save(reaction *model.Reaction) (*model.Reaction, error)
	Delete(reaction *model.Reaction) (*model.Reaction, error)
	GetForPost(postID string, allowFromCache bool) ([]*model.Reaction, error)
	GetForPostSince(postId string, since int64, excludeRemoteId string, inclDeleted bool) ([]*model.Reaction, error)
	DeleteAllWithEmojiName(emojiName string) error
	BulkGetForPosts(postIds []string) ([]*model.Reaction, error)
	DeleteOrphanedRowsByIds(r *model.RetentionIdsForDeletion) error
	PermanentDeleteBatch(endTime int64, limit int64) (int64, error)
	PermanentDeleteByUser(userID string) error
}

type JobStore interface {
	Save(job *model.Job) (*model.Job, error)
	// SaveOnce will only insert the job with the same category once.
	// If this method is called concurrently with another job of the same type,
	// then nil, nil is returned.
	SaveOnce(job *model.Job) (*model.Job, error)
	UpdateOptimistically(job *model.Job, currentStatus string) (bool, error)
	UpdateStatus(id string, status string) (*model.Job, error)
	UpdateStatusOptimistically(id string, currentStatus string, newStatus string) (bool, error)
	Get(c request.CTX, id string) (*model.Job, error)
	GetAllByType(c request.CTX, jobType string) ([]*model.Job, error)
	GetAllByTypeAndStatus(c request.CTX, jobType string, status string) ([]*model.Job, error)
	GetAllByTypePage(c request.CTX, jobType string, offset int, limit int) ([]*model.Job, error)
	GetAllByTypesPage(c request.CTX, jobTypes []string, offset int, limit int) ([]*model.Job, error)
	GetAllByStatus(c request.CTX, status string) ([]*model.Job, error)
	GetNewestJobByStatusAndType(status string, jobType string) (*model.Job, error)
	GetNewestJobByStatusesAndType(statuses []string, jobType string) (*model.Job, error)
	GetCountByStatusAndType(status string, jobType string) (int64, error)
	Delete(id string) (string, error)
	Cleanup(expiryTime int64, batchSize int) error
}

type UserAccessTokenStore interface {
	Save(token *model.UserAccessToken) (*model.UserAccessToken, error)
	DeleteAllForUser(userID string) error
	Delete(tokenID string) error
	Get(tokenID string) (*model.UserAccessToken, error)
	GetAll(offset int, limit int) ([]*model.UserAccessToken, error)
	GetByToken(tokenString string) (*model.UserAccessToken, error)
	GetByUser(userID string, page, perPage int) ([]*model.UserAccessToken, error)
	Search(term string) ([]*model.UserAccessToken, error)
	UpdateTokenEnable(tokenID string) error
	UpdateTokenDisable(tokenID string) error
}

type PluginStore interface {
	SaveOrUpdate(keyVal *model.PluginKeyValue) (*model.PluginKeyValue, error)
	CompareAndSet(keyVal *model.PluginKeyValue, oldValue []byte) (bool, error)
	CompareAndDelete(keyVal *model.PluginKeyValue, oldValue []byte) (bool, error)
	SetWithOptions(pluginID string, key string, value []byte, options model.PluginKVSetOptions) (bool, error)
	Get(pluginID, key string) (*model.PluginKeyValue, error)
	Delete(pluginID, key string) error
	DeleteAllForPlugin(PluginID string) error
	DeleteAllExpired() error
	List(pluginID string, page, perPage int) ([]string, error)
}

type RoleStore interface {
	Save(role *model.Role) (*model.Role, error)
	Get(roleID string) (*model.Role, error)
	GetAll() ([]*model.Role, error)
	GetByName(ctx context.Context, name string) (*model.Role, error)
	GetByNames(names []string) ([]*model.Role, error)
	Delete(roleID string) (*model.Role, error)
	PermanentDeleteAll() error

	// HigherScopedPermissions retrieves the higher-scoped permissions of a list of role names. The higher-scope
	// (either team scheme or system scheme) is determined based on whether the team has a scheme or not.
	ChannelHigherScopedPermissions(roleNames []string) (map[string]*model.RolePermissions, error)

	// AllChannelSchemeRoles returns all of the roles associated to channel schemes.
	AllChannelSchemeRoles() ([]*model.Role, error)

	// ChannelRolesUnderTeamRole returns all of the non-deleted roles that are affected by updates to the
	// given role.
	ChannelRolesUnderTeamRole(roleName string) ([]*model.Role, error)
}

type SchemeStore interface {
	Save(scheme *model.Scheme) (*model.Scheme, error)
	Get(schemeID string) (*model.Scheme, error)
	GetByName(schemeName string) (*model.Scheme, error)
	GetAllPage(scope string, offset int, limit int) ([]*model.Scheme, error)
	Delete(schemeID string) (*model.Scheme, error)
	PermanentDeleteAll() error
	CountByScope(scope string) (int64, error)
	CountWithoutPermission(scope, permissionID string, roleScope model.RoleScope, roleType model.RoleType) (int64, error)
}

type TermsOfServiceStore interface {
	Save(termsOfService *model.TermsOfService) (*model.TermsOfService, error)
	GetLatest(allowFromCache bool) (*model.TermsOfService, error)
	Get(id string, allowFromCache bool) (*model.TermsOfService, error)
}

type ProductNoticesStore interface {
	View(userID string, notices []string) error
	Clear(notices []string) error
	ClearOldNotices(currentNotices model.ProductNotices) error
	GetViews(userID string) ([]model.ProductNoticeViewState, error)
}

type UserTermsOfServiceStore interface {
	GetByUser(userID string) (*model.UserTermsOfService, error)
	Save(userTermsOfService *model.UserTermsOfService) (*model.UserTermsOfService, error)
	Delete(userID, termsOfServiceId string) error
}

type GroupStore interface {
	Create(group *model.Group) (*model.Group, error)
	CreateWithUserIds(group *model.GroupWithUserIds) (*model.Group, error)
	Get(groupID string) (*model.Group, error)
	GetByName(name string, opts model.GroupSearchOpts) (*model.Group, error)
	GetByIDs(groupIDs []string) ([]*model.Group, error)
	GetByRemoteID(remoteID string, groupSource model.GroupSource) (*model.Group, error)
	GetAllBySource(groupSource model.GroupSource) ([]*model.Group, error)
	GetByUser(userID string) ([]*model.Group, error)
	Update(group *model.Group) (*model.Group, error)
	Delete(groupID string) (*model.Group, error)
	Restore(groupID string) (*model.Group, error)

	GetMemberUsers(groupID string) ([]*model.User, error)
	GetMemberUsersPage(groupID string, page int, perPage int, viewRestrictions *model.ViewUsersRestrictions) ([]*model.User, error)
	GetMemberUsersSortedPage(groupID string, page int, perPage int, viewRestrictions *model.ViewUsersRestrictions, teammateNameDisplay string) ([]*model.User, error)
	GetMemberCountWithRestrictions(groupID string, viewRestrictions *model.ViewUsersRestrictions) (int64, error)
	GetMemberCount(groupID string) (int64, error)

	GetNonMemberUsersPage(groupID string, page int, perPage int, viewRestrictions *model.ViewUsersRestrictions) ([]*model.User, error)

	GetMemberUsersInTeam(groupID string, teamID string) ([]*model.User, error)
	GetMemberUsersNotInChannel(groupID string, channelID string) ([]*model.User, error)

	UpsertMember(groupID string, userID string) (*model.GroupMember, error)
	DeleteMember(groupID string, userID string) (*model.GroupMember, error)
	PermanentDeleteMembersByUser(userID string) error

	CreateGroupSyncable(groupSyncable *model.GroupSyncable) (*model.GroupSyncable, error)
	GetGroupSyncable(groupID string, syncableID string, syncableType model.GroupSyncableType) (*model.GroupSyncable, error)
	GetAllGroupSyncablesByGroupId(groupID string, syncableType model.GroupSyncableType) ([]*model.GroupSyncable, error)
	UpdateGroupSyncable(groupSyncable *model.GroupSyncable) (*model.GroupSyncable, error)
	DeleteGroupSyncable(groupID string, syncableID string, syncableType model.GroupSyncableType) (*model.GroupSyncable, error)

	// TeamMembersToAdd returns a slice of UserTeamIDPair that need newly created memberships
	// based on the groups configurations. The returned list can be optionally scoped to a single given team.
	//
	// Typically since will be the last successful group sync time.
	// If includeRemovedMembers is true, then team members who left or were removed from the team will
	// be included; otherwise, they will be excluded.
	TeamMembersToAdd(since int64, teamID *string, includeRemovedMembers bool) ([]*model.UserTeamIDPair, error)

	// ChannelMembersToAdd returns a slice of UserChannelIDPair that need newly created memberships
	// based on the groups configurations. The returned list can be optionally scoped to a single given channel.
	//
	// Typically since will be the last successful group sync time.
	// If includeRemovedMembers is true, then channel members who left or were removed from the channel will
	// be included; otherwise, they will be excluded.
	ChannelMembersToAdd(since int64, channelID *string, includeRemovedMembers bool) ([]*model.UserChannelIDPair, error)

	// TeamMembersToRemove returns all team members that should be removed based on group constraints.
	TeamMembersToRemove(teamID *string) ([]*model.TeamMember, error)

	// ChannelMembersToRemove returns all channel members that should be removed based on group constraints.
	ChannelMembersToRemove(channelID *string) ([]*model.ChannelMember, error)

	GetGroupsByChannel(channelID string, opts model.GroupSearchOpts) ([]*model.GroupWithSchemeAdmin, error)
	CountGroupsByChannel(channelID string, opts model.GroupSearchOpts) (int64, error)

	GetGroupsByTeam(teamID string, opts model.GroupSearchOpts) ([]*model.GroupWithSchemeAdmin, error)
	GetGroupsAssociatedToChannelsByTeam(teamID string, opts model.GroupSearchOpts) (map[string][]*model.GroupWithSchemeAdmin, error)
	CountGroupsByTeam(teamID string, opts model.GroupSearchOpts) (int64, error)

	GetGroups(page, perPage int, opts model.GroupSearchOpts, viewRestrictions *model.ViewUsersRestrictions) ([]*model.Group, error)

	TeamMembersMinusGroupMembers(teamID string, groupIDs []string, page, perPage int) ([]*model.UserWithGroups, error)
	CountTeamMembersMinusGroupMembers(teamID string, groupIDs []string) (int64, error)
	ChannelMembersMinusGroupMembers(channelID string, groupIDs []string, page, perPage int) ([]*model.UserWithGroups, error)
	CountChannelMembersMinusGroupMembers(channelID string, groupIDs []string) (int64, error)

	// AdminRoleGroupsForSyncableMember returns the IDs of all of the groups that the user is a member of that are
	// configured as SchemeAdmin: true for the given syncable.
	AdminRoleGroupsForSyncableMember(userID, syncableID string, syncableType model.GroupSyncableType) ([]string, error)

	// PermittedSyncableAdmins returns the IDs of all of the user who are permitted by the group syncable to have
	// the admin role for the given syncable.
	PermittedSyncableAdmins(syncableID string, syncableType model.GroupSyncableType) ([]string, error)

	// GroupCount returns the total count of records in the UserGroups table.
	GroupCount() (int64, error)

	GroupCountBySource(source model.GroupSource) (int64, error)

	// GroupTeamCount returns the total count of records in the GroupTeams table.
	GroupTeamCount() (int64, error)

	// GroupChannelCount returns the total count of records in the GroupChannels table.
	GroupChannelCount() (int64, error)

	// GroupMemberCount returns the total count of records in the GroupMembers table.
	GroupMemberCount() (int64, error)

	// DistinctGroupMemberCount returns the count of records in the GroupMembers table with distinct userID values.
	DistinctGroupMemberCount() (int64, error)

	DistinctGroupMemberCountForSource(source model.GroupSource) (int64, error)

	// GroupCountWithAllowReference returns the count of records in the Groups table with AllowReference set to true.
	GroupCountWithAllowReference() (int64, error)

	UpsertMembers(groupID string, userIDs []string) ([]*model.GroupMember, error)
	DeleteMembers(groupID string, userIDs []string) ([]*model.GroupMember, error)

	GetMember(groupID string, userID string) (*model.GroupMember, error)
}

type LinkMetadataStore interface {
	Save(linkMetadata *model.LinkMetadata) (*model.LinkMetadata, error)
	Get(url string, timestamp int64) (*model.LinkMetadata, error)
}

type NotifyAdminStore interface {
	Save(data *model.NotifyAdminData) (*model.NotifyAdminData, error)
	GetDataByUserIdAndFeature(userId string, feature model.MattermostFeature) ([]*model.NotifyAdminData, error)
	Get(trial bool) ([]*model.NotifyAdminData, error)
	DeleteBefore(trial bool, now int64) error
	Update(userId string, requiredPlan string, requiredFeature model.MattermostFeature, now int64) error
}

type SharedChannelStore interface {
	Save(sc *model.SharedChannel) (*model.SharedChannel, error)
	Get(channelId string) (*model.SharedChannel, error)
	HasChannel(channelID string) (bool, error)
	GetAll(offset, limit int, opts model.SharedChannelFilterOpts) ([]*model.SharedChannel, error)
	GetAllCount(opts model.SharedChannelFilterOpts) (int64, error)
	Update(sc *model.SharedChannel) (*model.SharedChannel, error)
	Delete(channelId string) (bool, error)

	SaveRemote(remote *model.SharedChannelRemote) (*model.SharedChannelRemote, error)
	UpdateRemote(remote *model.SharedChannelRemote) (*model.SharedChannelRemote, error)
	GetRemote(id string) (*model.SharedChannelRemote, error)
	HasRemote(channelID string, remoteId string) (bool, error)
	GetRemoteForUser(remoteId string, userId string) (*model.RemoteCluster, error)
	GetRemoteByIds(channelId string, remoteId string) (*model.SharedChannelRemote, error)
	GetRemotes(opts model.SharedChannelRemoteFilterOpts) ([]*model.SharedChannelRemote, error)
	UpdateRemoteCursor(id string, cursor model.GetPostsSinceForSyncCursor) error
	DeleteRemote(remoteId string) (bool, error)
	GetRemotesStatus(channelId string) ([]*model.SharedChannelRemoteStatus, error)

	SaveUser(remote *model.SharedChannelUser) (*model.SharedChannelUser, error)
	GetSingleUser(userID string, channelID string, remoteID string) (*model.SharedChannelUser, error)
	GetUsersForUser(userID string) ([]*model.SharedChannelUser, error)
	GetUsersForSync(filter model.GetUsersForSyncFilter) ([]*model.User, error)
	UpdateUserLastSyncAt(userID string, channelID string, remoteID string) error

	SaveAttachment(remote *model.SharedChannelAttachment) (*model.SharedChannelAttachment, error)
	UpsertAttachment(remote *model.SharedChannelAttachment) (string, error)
	GetAttachment(fileId string, remoteId string) (*model.SharedChannelAttachment, error)
	UpdateAttachmentLastSyncAt(id string, syncTime int64) error
}

type PostPriorityStore interface {
	GetForPost(postId string) (*model.PostPriority, error)
	GetForPosts(ids []string) ([]*model.PostPriority, error)
}

type DraftStore interface {
	Upsert(d *model.Draft) (*model.Draft, error)
	Get(userID, channelID, rootID string, includeDeleted bool) (*model.Draft, error)
	Delete(userID, channelID, rootID string) error
	GetDraftsForUser(userID, teamID string) ([]*model.Draft, error)
	GetLastCreateAtAndUserIdValuesForEmptyDraftsMigration(createAt int64, userId string) (int64, string, error)
	DeleteEmptyDraftsByCreateAtAndUserId(createAt int64, userId string) error
}

type PostAcknowledgementStore interface {
	Get(postID, userID string) (*model.PostAcknowledgement, error)
	GetForPost(postID string) ([]*model.PostAcknowledgement, error)
	GetForPosts(postIds []string) ([]*model.PostAcknowledgement, error)
	Save(postID, userID string, acknowledgedAt int64) (*model.PostAcknowledgement, error)
	Delete(acknowledgement *model.PostAcknowledgement) error
}

type PostPersistentNotificationStore interface {
	Get(params model.GetPersistentNotificationsPostsParams) ([]*model.PostPersistentNotifications, error)
	GetSingle(postID string) (*model.PostPersistentNotifications, error)
	UpdateLastActivity(postIds []string) error
	Delete(postIds []string) error
	DeleteExpired(maxSentCount int16) error
	DeleteByChannel(channelIds []string) error
	DeleteByTeam(teamIds []string) error
}

type TrueUpReviewStore interface {
	GetTrueUpReviewStatus(dueDate int64) (*model.TrueUpReviewStatus, error)
	CreateTrueUpReviewStatusRecord(reviewStatus *model.TrueUpReviewStatus) (*model.TrueUpReviewStatus, error)
	Update(reviewStatus *model.TrueUpReviewStatus) (*model.TrueUpReviewStatus, error)
}

// ChannelSearchOpts contains options for searching channels.
//
// NotAssociatedToGroup will exclude channels that have associated, active GroupChannels records.
// IncludeDeleted will include channel records where DeleteAt != 0.
// ExcludeChannelNames will exclude channels from the results by name.
// IncludeSearchById will include searching matches against channel IDs in the results
// Paginate whether to paginate the results.
// Page page requested, if results are paginated.
// PerPage number of results per page, if paginated.
type ChannelSearchOpts struct {
	Term                     string
	NotAssociatedToGroup     string
	IncludeDeleted           bool
	Deleted                  bool
	ExcludeChannelNames      []string
	TeamIds                  []string
	GroupConstrained         bool
	ExcludeGroupConstrained  bool
	PolicyID                 string
	ExcludePolicyConstrained bool
	IncludePolicyID          bool
	IncludeTeamInfo          bool
	IncludeSearchById        bool
	CountOnly                bool
	Public                   bool
	Private                  bool
	Page                     *int
	PerPage                  *int
	LastDeleteAt             int
	LastUpdateAt             int
}

func (c *ChannelSearchOpts) IsPaginated() bool {
	return c.Page != nil && c.PerPage != nil
}

type UserGetByIdsOpts struct {
	// IsAdmin tracks whether or not the request is being made by an administrator. Does nothing when provided by a client.
	IsAdmin bool

	// Restrict to search in a list of teams and channels. Does nothing when provided by a client.
	ViewRestrictions *model.ViewUsersRestrictions

	// Since filters the users based on their UpdateAt timestamp.
	Since int64
}

// ThreadMembershipOpts defines some properties to be passed to
// ThreadStore.MaintainMembership()
type ThreadMembershipOpts struct {
	// Following indicates whether or not the user is following the thread.
	Following bool
	// IncrementMentions indicates whether or not the mentions count for
	// the thread should be incremented.
	IncrementMentions bool
	// UpdateFollowing indicates whether or not the following state should be changed.
	UpdateFollowing bool
	// UpdateViewedTimestamp indicates whether or not the LastViewed field of the
	// membership should be updated.
	UpdateViewedTimestamp bool
	// UpdateParticipants indicates whether or not the thread's participants list
	// should be updated.
	UpdateParticipants bool
}

// PostReminderMetadata contains some info needed to send
// the reminder message to the user.
type PostReminderMetadata struct {
	ChannelId  string
	TeamName   string
	UserLocale string
	Username   string
}

// SidebarCategorySearchOpts contains the options for a graphQL query
// to get the sidebar categories.
type SidebarCategorySearchOpts struct {
	TeamID      string
	ExcludeTeam bool
	Type        model.SidebarCategoryType
}

// Ensure store service adapter implements `product.StoreService`
var _ product.StoreService = (*StoreServiceAdapter)(nil)

// StoreServiceAdapter provides a simple Store wrapper for use with products.
type StoreServiceAdapter struct {
	store Store
}

func NewStoreServiceAdapter(store Store) *StoreServiceAdapter {
	return &StoreServiceAdapter{
		store: store,
	}
}

func (a *StoreServiceAdapter) GetMasterDB() *sql.DB {
	return a.store.GetInternalMasterDB()
}<|MERGE_RESOLUTION|>--- conflicted
+++ resolved
@@ -186,11 +186,9 @@
 	// users belong.
 	GetCommonTeamIDsForTwoUsers(userID, otherUserID string) ([]string, error)
 
-<<<<<<< HEAD
-	IsUserAdminOfATeam(email string) (bool, error)
-=======
+	
 	GetCommonTeamIDsForMultipleUsers(userIDs []string) ([]string, error)
->>>>>>> 7848ea8e
+  IsUserAdminOfATeam(email string) (bool, error)
 }
 
 type ChannelStore interface {

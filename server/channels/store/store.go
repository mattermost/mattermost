//go:generate go run layer_generators/main.go

// Copyright (c) 2015-present Mattermost, Inc. All Rights Reserved.
// See LICENSE.txt for license information.

package store

import (
	"context"
	"database/sql"
	"time"

	"github.com/mattermost/mattermost/server/public/model"
	"github.com/mattermost/mattermost/server/v8/channels/product"
)

type StoreResult struct {
	Data any

	// NErr a temporary field used by the new code for the AppError migration. This will later become Err when the entire store is migrated.
	NErr error
}

type Store interface {
	Team() TeamStore
	Channel() ChannelStore
	Post() PostStore
	RetentionPolicy() RetentionPolicyStore
	Thread() ThreadStore
	User() UserStore
	Bot() BotStore
	Audit() AuditStore
	ClusterDiscovery() ClusterDiscoveryStore
	RemoteCluster() RemoteClusterStore
	Compliance() ComplianceStore
	Session() SessionStore
	OAuth() OAuthStore
	System() SystemStore
	Webhook() WebhookStore
	Command() CommandStore
	CommandWebhook() CommandWebhookStore
	Preference() PreferenceStore
	License() LicenseStore
	Token() TokenStore
	Emoji() EmojiStore
	Status() StatusStore
	FileInfo() FileInfoStore
	UploadSession() UploadSessionStore
	Reaction() ReactionStore
	Role() RoleStore
	Scheme() SchemeStore
	Job() JobStore
	UserAccessToken() UserAccessTokenStore
	ChannelMemberHistory() ChannelMemberHistoryStore
	Plugin() PluginStore
	TermsOfService() TermsOfServiceStore
	ProductNotices() ProductNoticesStore
	Group() GroupStore
	UserTermsOfService() UserTermsOfServiceStore
	LinkMetadata() LinkMetadataStore
	SharedChannel() SharedChannelStore
	Draft() DraftStore
	MarkSystemRanUnitTests()
	Close()
	LockToMaster()
	UnlockFromMaster()
	DropAllTables()
	RecycleDBConnections(d time.Duration)
	GetDBSchemaVersion() (int, error)
	GetAppliedMigrations() ([]model.AppliedMigration, error)
	GetDbVersion(numerical bool) (string, error)
	// GetInternalMasterDB allows access to the raw master DB
	// handle for the multi-product architecture.
	GetInternalMasterDB() *sql.DB
	GetInternalReplicaDB() *sql.DB
	TotalMasterDbConnections() int
	TotalReadDbConnections() int
	TotalSearchDbConnections() int
	ReplicaLagTime() error
	ReplicaLagAbs() error
	CheckIntegrity() <-chan model.IntegrityCheckResult
	SetContext(context context.Context)
	Context() context.Context
	NotifyAdmin() NotifyAdminStore
	PostPriority() PostPriorityStore
	PostAcknowledgement() PostAcknowledgementStore
	PostPersistentNotification() PostPersistentNotificationStore
	TrueUpReview() TrueUpReviewStore
}

type RetentionPolicyStore interface {
	Save(policy *model.RetentionPolicyWithTeamAndChannelIDs) (*model.RetentionPolicyWithTeamAndChannelCounts, error)
	Patch(patch *model.RetentionPolicyWithTeamAndChannelIDs) (*model.RetentionPolicyWithTeamAndChannelCounts, error)
	Get(id string) (*model.RetentionPolicyWithTeamAndChannelCounts, error)
	GetAll(offset, limit int) ([]*model.RetentionPolicyWithTeamAndChannelCounts, error)
	GetCount() (int64, error)
	Delete(id string) error
	GetChannels(policyId string, offset, limit int) (model.ChannelListWithTeamData, error)
	GetChannelsCount(policyId string) (int64, error)
	AddChannels(policyId string, channelIds []string) error
	RemoveChannels(policyId string, channelIds []string) error
	GetTeams(policyId string, offset, limit int) ([]*model.Team, error)
	GetTeamsCount(policyId string) (int64, error)
	AddTeams(policyId string, teamIds []string) error
	RemoveTeams(policyId string, teamIds []string) error
	DeleteOrphanedRows(limit int) (int64, error)
	GetTeamPoliciesForUser(userID string, offset, limit int) ([]*model.RetentionPolicyForTeam, error)
	GetTeamPoliciesCountForUser(userID string) (int64, error)
	GetChannelPoliciesForUser(userID string, offset, limit int) ([]*model.RetentionPolicyForChannel, error)
	GetChannelPoliciesCountForUser(userID string) (int64, error)
}

type TeamStore interface {
	Save(team *model.Team) (*model.Team, error)
	Update(team *model.Team) (*model.Team, error)
	Get(id string) (*model.Team, error)
	GetMany(ids []string) ([]*model.Team, error)
	GetByName(name string) (*model.Team, error)
	GetByNames(name []string) ([]*model.Team, error)
	SearchAll(opts *model.TeamSearch) ([]*model.Team, error)
	SearchAllPaged(opts *model.TeamSearch) ([]*model.Team, int64, error)
	SearchOpen(opts *model.TeamSearch) ([]*model.Team, error)
	SearchPrivate(opts *model.TeamSearch) ([]*model.Team, error)
	GetAll() ([]*model.Team, error)
	GetAllPage(offset int, limit int, opts *model.TeamSearch) ([]*model.Team, error)
	GetAllPrivateTeamListing() ([]*model.Team, error)
	GetAllTeamListing() ([]*model.Team, error)
	GetTeamsByUserId(userID string) ([]*model.Team, error)
	GetByInviteId(inviteID string) (*model.Team, error)
	GetByEmptyInviteID() ([]*model.Team, error)
	PermanentDelete(teamID string) error
	AnalyticsTeamCount(opts *model.TeamSearch) (int64, error)
	SaveMultipleMembers(members []*model.TeamMember, maxUsersPerTeam int) ([]*model.TeamMember, error)
	SaveMember(member *model.TeamMember, maxUsersPerTeam int) (*model.TeamMember, error)
	UpdateMember(member *model.TeamMember) (*model.TeamMember, error)
	UpdateMultipleMembers(members []*model.TeamMember) ([]*model.TeamMember, error)
	GetMember(ctx context.Context, teamID string, userID string) (*model.TeamMember, error)
	GetMembers(teamID string, offset int, limit int, teamMembersGetOptions *model.TeamMembersGetOptions) ([]*model.TeamMember, error)
	GetMembersByIds(teamID string, userIds []string, restrictions *model.ViewUsersRestrictions) ([]*model.TeamMember, error)
	GetTotalMemberCount(teamID string, restrictions *model.ViewUsersRestrictions) (int64, error)
	GetActiveMemberCount(teamID string, restrictions *model.ViewUsersRestrictions) (int64, error)
	GetTeamsForUser(ctx context.Context, userID, excludeTeamID string, includeDeleted bool) ([]*model.TeamMember, error)
	GetTeamsForUserWithPagination(userID string, page, perPage int) ([]*model.TeamMember, error)
	GetChannelUnreadsForAllTeams(excludeTeamID, userID string) ([]*model.ChannelUnread, error)
	GetChannelUnreadsForTeam(teamID, userID string) ([]*model.ChannelUnread, error)
	RemoveMember(teamID string, userID string) error
	RemoveMembers(teamID string, userIds []string) error
	RemoveAllMembersByTeam(teamID string) error
	RemoveAllMembersByUser(userID string) error
	UpdateLastTeamIconUpdate(teamID string, curTime int64) error
	GetTeamsByScheme(schemeID string, offset int, limit int) ([]*model.Team, error)
	MigrateTeamMembers(fromTeamID string, fromUserID string) (map[string]string, error)
	ResetAllTeamSchemes() error
	ClearAllCustomRoleAssignments() error
	AnalyticsGetTeamCountForScheme(schemeID string) (int64, error)
	GetAllForExportAfter(limit int, afterID string) ([]*model.TeamForExport, error)
	GetTeamMembersForExport(userID string) ([]*model.TeamMemberForExport, error)
	UserBelongsToTeams(userID string, teamIds []string) (bool, error)
	GetUserTeamIds(userID string, allowFromCache bool) ([]string, error)
	InvalidateAllTeamIdsForUser(userID string)
	ClearCaches()

	// UpdateMembersRole sets all of the given team members to admins and all of the other members of the team to
	// non-admin members.
	UpdateMembersRole(teamID string, userIDs []string) error

	// GroupSyncedTeamCount returns the count of non-deleted group-constrained teams.
	GroupSyncedTeamCount() (int64, error)

	// GetCommonTeamIDsForTwoUsers returns the intersection of all the teams to which the specified
	// users belong.
	GetCommonTeamIDsForTwoUsers(userID, otherUserID string) ([]string, error)
<<<<<<< HEAD
=======

	GetNewTeamMembersSince(teamID string, since int64, offset int, limit int, showFullName bool) (*model.NewTeamMembersList, int64, error)
>>>>>>> 48038891
}

type ChannelStore interface {
	Save(channel *model.Channel, maxChannelsPerTeam int64) (*model.Channel, error)
	CreateDirectChannel(userID *model.User, otherUserID *model.User, channelOptions ...model.ChannelOption) (*model.Channel, error)
	SaveDirectChannel(channel *model.Channel, member1 *model.ChannelMember, member2 *model.ChannelMember) (*model.Channel, error)
	Update(channel *model.Channel) (*model.Channel, error)
	UpdateSidebarChannelCategoryOnMove(channel *model.Channel, newTeamID string) error
	ClearSidebarOnTeamLeave(userID, teamID string) error
	Get(id string, allowFromCache bool) (*model.Channel, error)
	GetMany(ids []string, allowFromCache bool) (model.ChannelList, error)
	InvalidateChannel(id string)
	InvalidateChannelByName(teamID, name string)
	Delete(channelID string, timestamp int64) error
	Restore(channelID string, timestamp int64) error
	SetDeleteAt(channelID string, deleteAt int64, updateAt int64) error
	PermanentDelete(channelID string) error
	PermanentDeleteByTeam(teamID string) error
	GetByName(team_id string, name string, allowFromCache bool) (*model.Channel, error)
	GetByNames(team_id string, names []string, allowFromCache bool) ([]*model.Channel, error)
	GetByNameIncludeDeleted(team_id string, name string, allowFromCache bool) (*model.Channel, error)
	GetDeletedByName(team_id string, name string) (*model.Channel, error)
	GetDeleted(team_id string, offset int, limit int, userID string) (model.ChannelList, error)
	GetChannels(teamID, userID string, opts *model.ChannelSearchOpts) (model.ChannelList, error)
	GetChannelsWithCursor(teamId string, userId string, opts *model.ChannelSearchOpts, afterChannelID string) (model.ChannelList, error)
	GetChannelsByUser(userID string, includeDeleted bool, lastDeleteAt, pageSize int, fromChannelID string) (model.ChannelList, error)
	GetAllChannelMembersById(id string) ([]string, error)
	GetAllChannels(page, perPage int, opts ChannelSearchOpts) (model.ChannelListWithTeamData, error)
	GetAllChannelsCount(opts ChannelSearchOpts) (int64, error)
	GetMoreChannels(teamID string, userID string, offset int, limit int) (model.ChannelList, error)
	GetPrivateChannelsForTeam(teamID string, offset int, limit int) (model.ChannelList, error)
	GetPublicChannelsForTeam(teamID string, offset int, limit int) (model.ChannelList, error)
	GetPublicChannelsByIdsForTeam(teamID string, channelIds []string) (model.ChannelList, error)
	GetChannelCounts(teamID string, userID string) (*model.ChannelCounts, error)
	GetTeamChannels(teamID string) (model.ChannelList, error)
	GetAll(teamID string) ([]*model.Channel, error)
	GetChannelsByIds(channelIds []string, includeDeleted bool) ([]*model.Channel, error)
	GetChannelsWithTeamDataByIds(channelIds []string, includeDeleted bool) ([]*model.ChannelWithTeamData, error)
	GetForPost(postID string) (*model.Channel, error)
	SaveMultipleMembers(members []*model.ChannelMember) ([]*model.ChannelMember, error)
	SaveMember(member *model.ChannelMember) (*model.ChannelMember, error)
	UpdateMember(member *model.ChannelMember) (*model.ChannelMember, error)
	UpdateMultipleMembers(members []*model.ChannelMember) ([]*model.ChannelMember, error)
	// UpdateMemberNotifyProps patches the notifyProps field with the given props map.
	// It replaces existing fields and creates new ones which don't exist.
	UpdateMemberNotifyProps(channelID, userID string, props map[string]string) (*model.ChannelMember, error)
	GetMembers(channelID string, offset, limit int) (model.ChannelMembers, error)
	GetMember(ctx context.Context, channelID string, userID string) (*model.ChannelMember, error)
	GetChannelMembersTimezones(channelID string) ([]model.StringMap, error)
	GetAllChannelMembersForUser(userID string, allowFromCache bool, includeDeleted bool) (map[string]string, error)
	InvalidateAllChannelMembersForUser(userID string)
	IsUserInChannelUseCache(userID string, channelID string) bool
	GetAllChannelMembersNotifyPropsForChannel(channelID string, allowFromCache bool) (map[string]model.StringMap, error)
	InvalidateCacheForChannelMembersNotifyProps(channelID string)
	GetMemberForPost(postID string, userID string) (*model.ChannelMember, error)
	InvalidateMemberCount(channelID string)
	GetMemberCountFromCache(channelID string) int64
	GetFileCount(channelID string) (int64, error)
	GetMemberCount(channelID string, allowFromCache bool) (int64, error)
	GetMemberCountsByGroup(ctx context.Context, channelID string, includeTimezones bool) ([]*model.ChannelMemberCountByGroup, error)
	InvalidatePinnedPostCount(channelID string)
	GetPinnedPostCount(channelID string, allowFromCache bool) (int64, error)
	InvalidateGuestCount(channelID string)
	GetGuestCount(channelID string, allowFromCache bool) (int64, error)
	GetPinnedPosts(channelID string) (*model.PostList, error)
	RemoveMember(channelID string, userID string) error
	RemoveMembers(channelID string, userIds []string) error
	PermanentDeleteMembersByUser(userID string) error
	PermanentDeleteMembersByChannel(channelID string) error
	UpdateLastViewedAt(channelIds []string, userID string) (map[string]int64, error)
	UpdateLastViewedAtPost(unreadPost *model.Post, userID string, mentionCount, mentionCountRoot, urgentMentionCount int, setUnreadCountRoot bool) (*model.ChannelUnreadAt, error)
	CountPostsAfter(channelID string, timestamp int64, userID string) (int, int, error)
	CountUrgentPostsAfter(channelID string, timestamp int64, userID string) (int, error)
	IncrementMentionCount(channelID string, userIDs []string, isRoot, isUrgent bool) error
	AnalyticsTypeCount(teamID string, channelType model.ChannelType) (int64, error)
	GetMembersForUser(teamID string, userID string) (model.ChannelMembers, error)
	GetTeamMembersForChannel(channelID string) ([]string, error)
	GetMembersForUserWithPagination(userID string, page, perPage int) (model.ChannelMembersWithTeamData, error)
	GetMembersForUserWithCursor(userID, teamID string, opts *ChannelMemberGraphQLSearchOpts) (model.ChannelMembers, error)
	Autocomplete(userID, term string, includeDeleted, isGuest bool) (model.ChannelListWithTeamData, error)
	AutocompleteInTeam(teamID, userID, term string, includeDeleted, isGuest bool) (model.ChannelList, error)
	AutocompleteInTeamForSearch(teamID string, userID string, term string, includeDeleted bool) (model.ChannelList, error)
	SearchAllChannels(term string, opts ChannelSearchOpts) (model.ChannelListWithTeamData, int64, error)
	SearchInTeam(teamID string, term string, includeDeleted bool) (model.ChannelList, error)
	SearchArchivedInTeam(teamID string, term string, userID string) (model.ChannelList, error)
	SearchForUserInTeam(userID string, teamID string, term string, includeDeleted bool) (model.ChannelList, error)
	SearchMore(userID string, teamID string, term string) (model.ChannelList, error)
	SearchGroupChannels(userID, term string) (model.ChannelList, error)
	GetMembersByIds(channelID string, userIds []string) (model.ChannelMembers, error)
	GetMembersByChannelIds(channelIds []string, userID string) (model.ChannelMembers, error)
	GetMembersInfoByChannelIds(channelIDs []string) (map[string][]*model.User, error)
	AnalyticsDeletedTypeCount(teamID string, channelType model.ChannelType) (int64, error)
	GetChannelUnread(channelID, userID string) (*model.ChannelUnread, error)
	ClearCaches()
	ClearMembersForUserCache()
	GetChannelsByScheme(schemeID string, offset int, limit int) (model.ChannelList, error)
	MigrateChannelMembers(fromChannelID string, fromUserID string) (map[string]string, error)
	ResetAllChannelSchemes() error
	ClearAllCustomRoleAssignments() error
	CreateInitialSidebarCategories(userID string, opts *SidebarCategorySearchOpts) (*model.OrderedSidebarCategories, error)
	GetSidebarCategoriesForTeamForUser(userID, teamID string) (*model.OrderedSidebarCategories, error)
	GetSidebarCategories(userID string, opts *SidebarCategorySearchOpts) (*model.OrderedSidebarCategories, error)
	GetSidebarCategory(categoryID string) (*model.SidebarCategoryWithChannels, error)
	GetSidebarCategoryOrder(userID, teamID string) ([]string, error)
	CreateSidebarCategory(userID, teamID string, newCategory *model.SidebarCategoryWithChannels) (*model.SidebarCategoryWithChannels, error)
	UpdateSidebarCategoryOrder(userID, teamID string, categoryOrder []string) error
	UpdateSidebarCategories(userID, teamID string, categories []*model.SidebarCategoryWithChannels) ([]*model.SidebarCategoryWithChannels, []*model.SidebarCategoryWithChannels, error)
	UpdateSidebarChannelsByPreferences(preferences model.Preferences) error
	DeleteSidebarChannelsByPreferences(preferences model.Preferences) error
	DeleteSidebarCategory(categoryID string) error
	GetAllChannelsForExportAfter(limit int, afterID string) ([]*model.ChannelForExport, error)
	GetAllDirectChannelsForExportAfter(limit int, afterID string) ([]*model.DirectChannelForExport, error)
	GetChannelMembersForExport(userID string, teamID string) ([]*model.ChannelMemberForExport, error)
	RemoveAllDeactivatedMembers(channelID string) error
	GetChannelsBatchForIndexing(startTime int64, startChannelID string, limit int) ([]*model.Channel, error)
	UserBelongsToChannels(userID string, channelIds []string) (bool, error)

	// UpdateMembersRole sets all of the given team members to admins and all of the other members of the team to
	// non-admin members.
	UpdateMembersRole(channelID string, userIDs []string) error

	// GroupSyncedChannelCount returns the count of non-deleted group-constrained channels.
	GroupSyncedChannelCount() (int64, error)

	SetShared(channelId string, shared bool) error
	// GetTeamForChannel returns the team for a given channelID.
	GetTeamForChannel(channelID string) (*model.Team, error)
}

type ChannelMemberHistoryStore interface {
	LogJoinEvent(userID string, channelID string, joinTime int64) error
	LogLeaveEvent(userID string, channelID string, leaveTime int64) error
	GetUsersInChannelDuring(startTime int64, endTime int64, channelID string) ([]*model.ChannelMemberHistoryResult, error)
	PermanentDeleteBatchForRetentionPolicies(now, globalPolicyEndTime, limit int64, cursor model.RetentionPolicyCursor) (int64, model.RetentionPolicyCursor, error)
	DeleteOrphanedRows(limit int) (deleted int64, err error)
	PermanentDeleteBatch(endTime int64, limit int64) (int64, error)
	GetChannelsLeftSince(userID string, since int64) ([]string, error)
}
type ThreadStore interface {
	GetThreadFollowers(threadID string, fetchOnlyActive bool) ([]string, error)

	Get(id string) (*model.Thread, error)
	GetTotalUnreadThreads(userId, teamID string, opts model.GetUserThreadsOpts) (int64, error)
	GetTotalThreads(userId, teamID string, opts model.GetUserThreadsOpts) (int64, error)
	GetTotalUnreadMentions(userId, teamID string, opts model.GetUserThreadsOpts) (int64, error)
	GetTotalUnreadUrgentMentions(userId, teamID string, opts model.GetUserThreadsOpts) (int64, error)
	GetThreadsForUser(userId, teamID string, opts model.GetUserThreadsOpts) ([]*model.ThreadResponse, error)
	GetThreadForUser(threadMembership *model.ThreadMembership, extended, postPriorityIsEnabled bool) (*model.ThreadResponse, error)
	GetTeamsUnreadForUser(userID string, teamIDs []string, includeUrgentMentionCount bool) (map[string]*model.TeamUnread, error)

	MarkAllAsRead(userID string, threadIds []string) error
	MarkAllAsReadByTeam(userID, teamID string) error
	MarkAllAsReadByChannels(userID string, channelIDs []string) error
	MarkAsRead(userID, threadID string, timestamp int64) error

	UpdateMembership(membership *model.ThreadMembership) (*model.ThreadMembership, error)
	GetMembershipsForUser(userId, teamID string) ([]*model.ThreadMembership, error)
	GetMembershipForUser(userId, postID string) (*model.ThreadMembership, error)
	DeleteMembershipForUser(userId, postID string) error
	MaintainMembership(userID, postID string, opts ThreadMembershipOpts) (*model.ThreadMembership, error)
	PermanentDeleteBatchForRetentionPolicies(now, globalPolicyEndTime, limit int64, cursor model.RetentionPolicyCursor) (int64, model.RetentionPolicyCursor, error)
	PermanentDeleteBatchThreadMembershipsForRetentionPolicies(now, globalPolicyEndTime, limit int64, cursor model.RetentionPolicyCursor) (int64, model.RetentionPolicyCursor, error)
	DeleteOrphanedRows(limit int) (deleted int64, err error)
	GetThreadUnreadReplyCount(threadMembership *model.ThreadMembership) (int64, error)
	DeleteMembershipsForChannel(userID, channelID string) error
}

type PostStore interface {
	SaveMultiple(posts []*model.Post) ([]*model.Post, int, error)
	Save(post *model.Post) (*model.Post, error)
	Update(newPost *model.Post, oldPost *model.Post) (*model.Post, error)
	Get(ctx context.Context, id string, opts model.GetPostsOptions, userID string, sanitizeOptions map[string]bool) (*model.PostList, error)
	GetSingle(id string, inclDeleted bool) (*model.Post, error)
	Delete(postID string, timestamp int64, deleteByID string) error
	PermanentDeleteByUser(userID string) error
	PermanentDeleteByChannel(channelID string) error
	GetPosts(options model.GetPostsOptions, allowFromCache bool, sanitizeOptions map[string]bool) (*model.PostList, error)
	GetFlaggedPosts(userID string, offset int, limit int) (*model.PostList, error)
	// @openTracingParams userID, teamID, offset, limit
	GetFlaggedPostsForTeam(userID, teamID string, offset int, limit int) (*model.PostList, error)
	GetFlaggedPostsForChannel(userID, channelID string, offset int, limit int) (*model.PostList, error)
	GetPostsBefore(options model.GetPostsOptions, sanitizeOptions map[string]bool) (*model.PostList, error)
	GetPostsAfter(options model.GetPostsOptions, sanitizeOptions map[string]bool) (*model.PostList, error)
	GetPostsSince(options model.GetPostsSinceOptions, allowFromCache bool, sanitizeOptions map[string]bool) (*model.PostList, error)
	GetPostsByThread(threadID string, since int64) ([]*model.Post, error)
	GetPostAfterTime(channelID string, timestamp int64, collapsedThreads bool) (*model.Post, error)
	GetPostIdAfterTime(channelID string, timestamp int64, collapsedThreads bool) (string, error)
	GetPostIdBeforeTime(channelID string, timestamp int64, collapsedThreads bool) (string, error)
	GetEtag(channelID string, allowFromCache bool, collapsedThreads bool) string
	Search(teamID string, userID string, params *model.SearchParams) (*model.PostList, error)
	AnalyticsUserCountsWithPostsByDay(teamID string) (model.AnalyticsRows, error)
	AnalyticsPostCountsByDay(options *model.AnalyticsPostCountsOptions) (model.AnalyticsRows, error)
	AnalyticsPostCount(options *model.PostCountOptions) (int64, error)
	ClearCaches()
	InvalidateLastPostTimeCache(channelID string)
	GetPostsCreatedAt(channelID string, timestamp int64) ([]*model.Post, error)
	Overwrite(post *model.Post) (*model.Post, error)
	OverwriteMultiple(posts []*model.Post) ([]*model.Post, int, error)
	GetPostsByIds(postIds []string) ([]*model.Post, error)
	GetEditHistoryForPost(postId string) ([]*model.Post, error)
	GetPostsBatchForIndexing(startTime int64, startPostID string, limit int) ([]*model.PostForIndexing, error)
	PermanentDeleteBatchForRetentionPolicies(now, globalPolicyEndTime, limit int64, cursor model.RetentionPolicyCursor) (int64, model.RetentionPolicyCursor, error)
	DeleteOrphanedRows(limit int) (deleted int64, err error)
	PermanentDeleteBatch(endTime int64, limit int64) (int64, error)
	GetOldest() (*model.Post, error)
	GetMaxPostSize() int
	GetParentsForExportAfter(limit int, afterID string) ([]*model.PostForExport, error)
	GetRepliesForExport(parentID string) ([]*model.ReplyForExport, error)
	GetDirectPostParentsForExportAfter(limit int, afterID string) ([]*model.DirectPostForExport, error)
	SearchPostsForUser(paramsList []*model.SearchParams, userID, teamID string, page, perPage int) (*model.PostSearchResults, error)
	GetRecentSearchesForUser(userID string) ([]*model.SearchParams, error)
	LogRecentSearch(userID string, searchQuery []byte, createAt int64) error
	GetOldestEntityCreationTime() (int64, error)
	HasAutoResponsePostByUserSince(options model.GetPostsSinceOptions, userId string) (bool, error)
	GetPostsSinceForSync(options model.GetPostsSinceForSyncOptions, cursor model.GetPostsSinceForSyncCursor, limit int) ([]*model.Post, model.GetPostsSinceForSyncCursor, error)
	SetPostReminder(reminder *model.PostReminder) error
	GetPostReminders(now int64) ([]*model.PostReminder, error)
	GetPostReminderMetadata(postID string) (*PostReminderMetadata, error)
	// GetNthRecentPostTime returns the CreateAt time of the nth most recent post.
	GetNthRecentPostTime(n int64) (int64, error)
}

type UserStore interface {
	Save(user *model.User) (*model.User, error)
	Update(user *model.User, allowRoleUpdate bool) (*model.UserUpdate, error)
	UpdateNotifyProps(userID string, props map[string]string) error
	UpdateLastPictureUpdate(userID string) error
	ResetLastPictureUpdate(userID string) error
	UpdatePassword(userID, newPassword string) error
	UpdateUpdateAt(userID string) (int64, error)
	UpdateAuthData(userID string, service string, authData *string, email string, resetMfa bool) (string, error)
	ResetAuthDataToEmailForUsers(service string, userIDs []string, includeDeleted bool, dryRun bool) (int, error)
	UpdateMfaSecret(userID, secret string) error
	UpdateMfaActive(userID string, active bool) error
	Get(ctx context.Context, id string) (*model.User, error)
	GetMany(ctx context.Context, ids []string) ([]*model.User, error)
	GetAll() ([]*model.User, error)
	ClearCaches()
	InvalidateProfilesInChannelCacheByUser(userID string)
	InvalidateProfilesInChannelCache(channelID string)
	GetProfilesInChannel(options *model.UserGetOptions) ([]*model.User, error)
	GetProfilesInChannelByStatus(options *model.UserGetOptions) ([]*model.User, error)
	GetProfilesInChannelByAdmin(options *model.UserGetOptions) ([]*model.User, error)
	GetAllProfilesInChannel(ctx context.Context, channelID string, allowFromCache bool) (map[string]*model.User, error)
	GetProfilesNotInChannel(teamID string, channelId string, groupConstrained bool, offset int, limit int, viewRestrictions *model.ViewUsersRestrictions) ([]*model.User, error)
	GetProfilesWithoutTeam(options *model.UserGetOptions) ([]*model.User, error)
	GetProfilesByUsernames(usernames []string, viewRestrictions *model.ViewUsersRestrictions) ([]*model.User, error)
	GetAllProfiles(options *model.UserGetOptions) ([]*model.User, error)
	GetProfiles(options *model.UserGetOptions) ([]*model.User, error)
	GetProfileByIds(ctx context.Context, userIds []string, options *UserGetByIdsOpts, allowFromCache bool) ([]*model.User, error)
	GetProfileByGroupChannelIdsForUser(userID string, channelIds []string) (map[string][]*model.User, error)
	InvalidateProfileCacheForUser(userID string)
	GetByEmail(email string) (*model.User, error)
	GetByAuth(authData *string, authService string) (*model.User, error)
	GetAllUsingAuthService(authService string) ([]*model.User, error)
	GetAllNotInAuthService(authServices []string) ([]*model.User, error)
	GetByUsername(username string) (*model.User, error)
	GetForLogin(loginID string, allowSignInWithUsername, allowSignInWithEmail bool) (*model.User, error)
	VerifyEmail(userID, email string) (string, error)
	GetEtagForAllProfiles() string
	GetEtagForProfiles(teamID string) string
	UpdateFailedPasswordAttempts(userID string, attempts int) error
	GetSystemAdminProfiles() (map[string]*model.User, error)
	PermanentDelete(userID string) error
	AnalyticsActiveCount(timestamp int64, options model.UserCountOptions) (int64, error)
	AnalyticsActiveCountForPeriod(startTime int64, endTime int64, options model.UserCountOptions) (int64, error)
	GetUnreadCount(userID string, isCRTEnabled bool) (int64, error)
	GetUnreadCountForChannel(userID string, channelID string) (int64, error)
	GetAnyUnreadPostCountForChannel(userID string, channelID string) (int64, error)
	GetRecentlyActiveUsersForTeam(teamID string, offset, limit int, viewRestrictions *model.ViewUsersRestrictions) ([]*model.User, error)
	GetNewUsersForTeam(teamID string, offset, limit int, viewRestrictions *model.ViewUsersRestrictions) ([]*model.User, error)
	Search(teamID string, term string, options *model.UserSearchOptions) ([]*model.User, error)
	SearchNotInTeam(notInTeamID string, term string, options *model.UserSearchOptions) ([]*model.User, error)
	SearchInChannel(channelID string, term string, options *model.UserSearchOptions) ([]*model.User, error)
	SearchNotInChannel(teamID string, channelID string, term string, options *model.UserSearchOptions) ([]*model.User, error)
	SearchWithoutTeam(term string, options *model.UserSearchOptions) ([]*model.User, error)
	SearchInGroup(groupID string, term string, options *model.UserSearchOptions) ([]*model.User, error)
	SearchNotInGroup(groupID string, term string, options *model.UserSearchOptions) ([]*model.User, error)
	AnalyticsGetInactiveUsersCount() (int64, error)
	AnalyticsGetExternalUsers(hostDomain string) (bool, error)
	AnalyticsGetSystemAdminCount() (int64, error)
	AnalyticsGetGuestCount() (int64, error)
	GetProfilesNotInTeam(teamID string, groupConstrained bool, offset int, limit int, viewRestrictions *model.ViewUsersRestrictions) ([]*model.User, error)
	GetEtagForProfilesNotInTeam(teamID string) string
	ClearAllCustomRoleAssignments() error
	InferSystemInstallDate() (int64, error)
	GetAllAfter(limit int, afterID string) ([]*model.User, error)
	GetUsersBatchForIndexing(startTime int64, startFileID string, limit int) ([]*model.UserForIndexing, error)
	Count(options model.UserCountOptions) (int64, error)
	GetTeamGroupUsers(teamID string) ([]*model.User, error)
	GetChannelGroupUsers(channelID string) ([]*model.User, error)
	PromoteGuestToUser(userID string) error
	DemoteUserToGuest(userID string) (*model.User, error)
	DeactivateGuests() ([]string, error)
	AutocompleteUsersInChannel(teamID, channelID, term string, options *model.UserSearchOptions) (*model.UserAutocompleteInChannel, error)
	GetKnownUsers(userID string) ([]string, error)
	IsEmpty(excludeBots bool) (bool, error)
	GetUsersWithInvalidEmails(page int, perPage int, restrictedDomains string) ([]*model.User, error)
	InsertUsers(users []*model.User) error
}

type BotStore interface {
	Get(userID string, includeDeleted bool) (*model.Bot, error)
	GetAll(options *model.BotGetOptions) ([]*model.Bot, error)
	Save(bot *model.Bot) (*model.Bot, error)
	Update(bot *model.Bot) (*model.Bot, error)
	PermanentDelete(userID string) error
}

type SessionStore interface {
	Get(ctx context.Context, sessionIDOrToken string) (*model.Session, error)
	Save(session *model.Session) (*model.Session, error)
	GetSessions(userID string) ([]*model.Session, error)
	GetSessionsWithActiveDeviceIds(userID string) ([]*model.Session, error)
	GetSessionsExpired(thresholdMillis int64, mobileOnly bool, unnotifiedOnly bool) ([]*model.Session, error)
	UpdateExpiredNotify(sessionid string, notified bool) error
	Remove(sessionIDOrToken string) error
	RemoveAllSessions() error
	PermanentDeleteSessionsByUser(teamID string) error
	UpdateExpiresAt(sessionID string, timestamp int64) error
	UpdateLastActivityAt(sessionID string, timestamp int64) error
	UpdateRoles(userID string, roles string) (string, error)
	UpdateDeviceId(id string, deviceID string, expiresAt int64) (string, error)
	UpdateProps(session *model.Session) error
	AnalyticsSessionCount() (int64, error)
	Cleanup(expiryTime int64, batchSize int64) error
}

type AuditStore interface {
	Save(audit *model.Audit) error
	Get(user_id string, offset int, limit int) (model.Audits, error)
	PermanentDeleteByUser(userID string) error
}

type ClusterDiscoveryStore interface {
	Save(discovery *model.ClusterDiscovery) error
	Delete(discovery *model.ClusterDiscovery) (bool, error)
	Exists(discovery *model.ClusterDiscovery) (bool, error)
	GetAll(discoveryType, clusterName string) ([]*model.ClusterDiscovery, error)
	SetLastPingAt(discovery *model.ClusterDiscovery) error
	Cleanup() error
}

type RemoteClusterStore interface {
	Save(rc *model.RemoteCluster) (*model.RemoteCluster, error)
	Update(rc *model.RemoteCluster) (*model.RemoteCluster, error)
	Delete(remoteClusterId string) (bool, error)
	Get(remoteClusterId string) (*model.RemoteCluster, error)
	GetAll(filter model.RemoteClusterQueryFilter) ([]*model.RemoteCluster, error)
	UpdateTopics(remoteClusterId string, topics string) (*model.RemoteCluster, error)
	SetLastPingAt(remoteClusterId string) error
}

type ComplianceStore interface {
	Save(compliance *model.Compliance) (*model.Compliance, error)
	Update(compliance *model.Compliance) (*model.Compliance, error)
	Get(id string) (*model.Compliance, error)
	GetAll(offset, limit int) (model.Compliances, error)
	ComplianceExport(compliance *model.Compliance, cursor model.ComplianceExportCursor, limit int) ([]*model.CompliancePost, model.ComplianceExportCursor, error)
	MessageExport(ctx context.Context, cursor model.MessageExportCursor, limit int) ([]*model.MessageExport, model.MessageExportCursor, error)
}

type OAuthStore interface {
	SaveApp(app *model.OAuthApp) (*model.OAuthApp, error)
	UpdateApp(app *model.OAuthApp) (*model.OAuthApp, error)
	GetApp(id string) (*model.OAuthApp, error)
	GetAppByUser(userID string, offset, limit int) ([]*model.OAuthApp, error)
	GetApps(offset, limit int) ([]*model.OAuthApp, error)
	GetAuthorizedApps(userID string, offset, limit int) ([]*model.OAuthApp, error)
	DeleteApp(id string) error
	SaveAuthData(authData *model.AuthData) (*model.AuthData, error)
	GetAuthData(code string) (*model.AuthData, error)
	RemoveAuthData(code string) error
	RemoveAuthDataByClientId(clientId string, userId string) error
	RemoveAuthDataByUserId(userId string) error
	PermanentDeleteAuthDataByUser(userID string) error
	SaveAccessData(accessData *model.AccessData) (*model.AccessData, error)
	UpdateAccessData(accessData *model.AccessData) (*model.AccessData, error)
	GetAccessData(token string) (*model.AccessData, error)
	GetAccessDataByUserForApp(userID, clientId string) ([]*model.AccessData, error)
	GetAccessDataByRefreshToken(token string) (*model.AccessData, error)
	GetPreviousAccessData(userID, clientId string) (*model.AccessData, error)
	RemoveAccessData(token string) error
	RemoveAllAccessData() error
}

type SystemStore interface {
	Save(system *model.System) error
	SaveOrUpdate(system *model.System) error
	Update(system *model.System) error
	Get() (model.StringMap, error)
	GetByName(name string) (*model.System, error)
	PermanentDeleteByName(name string) (*model.System, error)
	InsertIfExists(system *model.System) (*model.System, error)
	SaveOrUpdateWithWarnMetricHandling(system *model.System) error
}

type WebhookStore interface {
	SaveIncoming(webhook *model.IncomingWebhook) (*model.IncomingWebhook, error)
	GetIncoming(id string, allowFromCache bool) (*model.IncomingWebhook, error)
	GetIncomingList(offset, limit int) ([]*model.IncomingWebhook, error)
	GetIncomingListByUser(userID string, offset, limit int) ([]*model.IncomingWebhook, error)
	GetIncomingByTeam(teamID string, offset, limit int) ([]*model.IncomingWebhook, error)
	GetIncomingByTeamByUser(teamID string, userID string, offset, limit int) ([]*model.IncomingWebhook, error)
	UpdateIncoming(webhook *model.IncomingWebhook) (*model.IncomingWebhook, error)
	GetIncomingByChannel(channelID string) ([]*model.IncomingWebhook, error)
	DeleteIncoming(webhookID string, timestamp int64) error
	PermanentDeleteIncomingByChannel(channelID string) error
	PermanentDeleteIncomingByUser(userID string) error

	SaveOutgoing(webhook *model.OutgoingWebhook) (*model.OutgoingWebhook, error)
	GetOutgoing(id string) (*model.OutgoingWebhook, error)
	GetOutgoingByChannel(channelID string, offset, limit int) ([]*model.OutgoingWebhook, error)
	GetOutgoingByChannelByUser(channelID string, userID string, offset, limit int) ([]*model.OutgoingWebhook, error)
	GetOutgoingList(offset, limit int) ([]*model.OutgoingWebhook, error)
	GetOutgoingListByUser(userID string, offset, limit int) ([]*model.OutgoingWebhook, error)
	GetOutgoingByTeam(teamID string, offset, limit int) ([]*model.OutgoingWebhook, error)
	GetOutgoingByTeamByUser(teamID string, userID string, offset, limit int) ([]*model.OutgoingWebhook, error)
	DeleteOutgoing(webhookID string, timestamp int64) error
	PermanentDeleteOutgoingByChannel(channelID string) error
	PermanentDeleteOutgoingByUser(userID string) error
	UpdateOutgoing(hook *model.OutgoingWebhook) (*model.OutgoingWebhook, error)

	AnalyticsIncomingCount(teamID string) (int64, error)
	AnalyticsOutgoingCount(teamID string) (int64, error)
	InvalidateWebhookCache(webhook string)
	ClearCaches()
}

type CommandStore interface {
	Save(webhook *model.Command) (*model.Command, error)
	GetByTrigger(teamID string, trigger string) (*model.Command, error)
	Get(id string) (*model.Command, error)
	GetByTeam(teamID string) ([]*model.Command, error)
	Delete(commandID string, timestamp int64) error
	PermanentDeleteByTeam(teamID string) error
	PermanentDeleteByUser(userID string) error
	Update(hook *model.Command) (*model.Command, error)
	AnalyticsCommandCount(teamID string) (int64, error)
}

type CommandWebhookStore interface {
	Save(webhook *model.CommandWebhook) (*model.CommandWebhook, error)
	Get(id string) (*model.CommandWebhook, error)
	TryUse(id string, limit int) error
	Cleanup()
}

type PreferenceStore interface {
	Save(preferences model.Preferences) error
	GetCategory(userID string, category string) (model.Preferences, error)
	GetCategoryAndName(category string, nane string) (model.Preferences, error)
	Get(userID string, category string, name string) (*model.Preference, error)
	GetAll(userID string) (model.Preferences, error)
	Delete(userID, category, name string) error
	DeleteCategory(userID string, category string) error
	DeleteCategoryAndName(category string, name string) error
	PermanentDeleteByUser(userID string) error
	DeleteOrphanedRows(limit int) (deleted int64, err error)
	CleanupFlagsBatch(limit int64) (int64, error)
}

type LicenseStore interface {
	Save(license *model.LicenseRecord) (*model.LicenseRecord, error)
	Get(id string) (*model.LicenseRecord, error)
	GetAll() ([]*model.LicenseRecord, error)
}

type TokenStore interface {
	Save(recovery *model.Token) error
	Delete(token string) error
	GetByToken(token string) (*model.Token, error)
	Cleanup(expiryTime int64)
	GetAllTokensByType(tokenType string) ([]*model.Token, error)
	RemoveAllTokensByType(tokenType string) error
}

type EmojiStore interface {
	Save(emoji *model.Emoji) (*model.Emoji, error)
	Get(ctx context.Context, id string, allowFromCache bool) (*model.Emoji, error)
	GetByName(ctx context.Context, name string, allowFromCache bool) (*model.Emoji, error)
	GetMultipleByName(ctx context.Context, names []string) ([]*model.Emoji, error)
	GetList(offset, limit int, sort string) ([]*model.Emoji, error)
	Delete(emoji *model.Emoji, timestamp int64) error
	Search(name string, prefixOnly bool, limit int) ([]*model.Emoji, error)
}

type StatusStore interface {
	SaveOrUpdate(status *model.Status) error
	Get(userID string) (*model.Status, error)
	GetByIds(userIds []string) ([]*model.Status, error)
	ResetAll() error
	GetTotalActiveUsersCount() (int64, error)
	UpdateLastActivityAt(userID string, lastActivityAt int64) error
	UpdateExpiredDNDStatuses() ([]*model.Status, error)
}

type FileInfoStore interface {
	Save(info *model.FileInfo) (*model.FileInfo, error)
	Upsert(info *model.FileInfo) (*model.FileInfo, error)
	Get(id string) (*model.FileInfo, error)
	GetFromMaster(id string) (*model.FileInfo, error)
	GetByIds(ids []string) ([]*model.FileInfo, error)
	GetByPath(path string) (*model.FileInfo, error)
	GetForPost(postID string, readFromMaster, includeDeleted, allowFromCache bool) ([]*model.FileInfo, error)
	GetForUser(userID string) ([]*model.FileInfo, error)
	GetWithOptions(page, perPage int, opt *model.GetFileInfosOptions) ([]*model.FileInfo, error)
	InvalidateFileInfosForPostCache(postID string, deleted bool)
	AttachToPost(fileID string, postID string, channelID, creatorID string) error
	DeleteForPost(postID string) (string, error)
	PermanentDelete(fileID string) error
	PermanentDeleteBatch(endTime int64, limit int64) (int64, error)
	PermanentDeleteByUser(userID string) (int64, error)
	SetContent(fileID, content string) error
	Search(paramsList []*model.SearchParams, userID, teamID string, page, perPage int) (*model.FileInfoList, error)
	CountAll() (int64, error)
	GetFilesBatchForIndexing(startTime int64, startFileID string, limit int) ([]*model.FileForIndexing, error)
	ClearCaches()
	GetStorageUsage(allowFromCache, includeDeleted bool) (int64, error)
	// GetUptoNSizeFileTime returns the CreateAt time of the last accessible file with a running-total size upto n bytes.
	GetUptoNSizeFileTime(n int64) (int64, error)
}

type UploadSessionStore interface {
	Save(session *model.UploadSession) (*model.UploadSession, error)
	Update(session *model.UploadSession) error
	Get(ctx context.Context, id string) (*model.UploadSession, error)
	GetForUser(userID string) ([]*model.UploadSession, error)
	Delete(id string) error
}

type ReactionStore interface {
	Save(reaction *model.Reaction) (*model.Reaction, error)
	Delete(reaction *model.Reaction) (*model.Reaction, error)
	GetForPost(postID string, allowFromCache bool) ([]*model.Reaction, error)
	GetForPostSince(postId string, since int64, excludeRemoteId string, inclDeleted bool) ([]*model.Reaction, error)
	DeleteAllWithEmojiName(emojiName string) error
	BulkGetForPosts(postIds []string) ([]*model.Reaction, error)
	DeleteOrphanedRows(limit int) (int64, error)
	PermanentDeleteBatch(endTime int64, limit int64) (int64, error)
}

type JobStore interface {
	Save(job *model.Job) (*model.Job, error)
	UpdateOptimistically(job *model.Job, currentStatus string) (bool, error)
	UpdateStatus(id string, status string) (*model.Job, error)
	UpdateStatusOptimistically(id string, currentStatus string, newStatus string) (bool, error)
	Get(id string) (*model.Job, error)
	GetAllPage(offset int, limit int) ([]*model.Job, error)
	GetAllByType(jobType string) ([]*model.Job, error)
	GetAllByTypeAndStatus(jobType string, status string) ([]*model.Job, error)
	GetAllByTypePage(jobType string, offset int, limit int) ([]*model.Job, error)
	GetAllByTypesPage(jobTypes []string, offset int, limit int) ([]*model.Job, error)
	GetAllByStatus(status string) ([]*model.Job, error)
	GetNewestJobByStatusAndType(status string, jobType string) (*model.Job, error)
	GetNewestJobByStatusesAndType(statuses []string, jobType string) (*model.Job, error)
	GetCountByStatusAndType(status string, jobType string) (int64, error)
	Delete(id string) (string, error)
	Cleanup(expiryTime int64, batchSize int) error
}

type UserAccessTokenStore interface {
	Save(token *model.UserAccessToken) (*model.UserAccessToken, error)
	DeleteAllForUser(userID string) error
	Delete(tokenID string) error
	Get(tokenID string) (*model.UserAccessToken, error)
	GetAll(offset int, limit int) ([]*model.UserAccessToken, error)
	GetByToken(tokenString string) (*model.UserAccessToken, error)
	GetByUser(userID string, page, perPage int) ([]*model.UserAccessToken, error)
	Search(term string) ([]*model.UserAccessToken, error)
	UpdateTokenEnable(tokenID string) error
	UpdateTokenDisable(tokenID string) error
}

type PluginStore interface {
	SaveOrUpdate(keyVal *model.PluginKeyValue) (*model.PluginKeyValue, error)
	CompareAndSet(keyVal *model.PluginKeyValue, oldValue []byte) (bool, error)
	CompareAndDelete(keyVal *model.PluginKeyValue, oldValue []byte) (bool, error)
	SetWithOptions(pluginID string, key string, value []byte, options model.PluginKVSetOptions) (bool, error)
	Get(pluginID, key string) (*model.PluginKeyValue, error)
	Delete(pluginID, key string) error
	DeleteAllForPlugin(PluginID string) error
	DeleteAllExpired() error
	List(pluginID string, page, perPage int) ([]string, error)
}

type RoleStore interface {
	Save(role *model.Role) (*model.Role, error)
	Get(roleID string) (*model.Role, error)
	GetAll() ([]*model.Role, error)
	GetByName(ctx context.Context, name string) (*model.Role, error)
	GetByNames(names []string) ([]*model.Role, error)
	Delete(roleID string) (*model.Role, error)
	PermanentDeleteAll() error

	// HigherScopedPermissions retrieves the higher-scoped permissions of a list of role names. The higher-scope
	// (either team scheme or system scheme) is determined based on whether the team has a scheme or not.
	ChannelHigherScopedPermissions(roleNames []string) (map[string]*model.RolePermissions, error)

	// AllChannelSchemeRoles returns all of the roles associated to channel schemes.
	AllChannelSchemeRoles() ([]*model.Role, error)

	// ChannelRolesUnderTeamRole returns all of the non-deleted roles that are affected by updates to the
	// given role.
	ChannelRolesUnderTeamRole(roleName string) ([]*model.Role, error)
}

type SchemeStore interface {
	Save(scheme *model.Scheme) (*model.Scheme, error)
	Get(schemeID string) (*model.Scheme, error)
	GetByName(schemeName string) (*model.Scheme, error)
	GetAllPage(scope string, offset int, limit int) ([]*model.Scheme, error)
	Delete(schemeID string) (*model.Scheme, error)
	PermanentDeleteAll() error
	CountByScope(scope string) (int64, error)
	CountWithoutPermission(scope, permissionID string, roleScope model.RoleScope, roleType model.RoleType) (int64, error)
}

type TermsOfServiceStore interface {
	Save(termsOfService *model.TermsOfService) (*model.TermsOfService, error)
	GetLatest(allowFromCache bool) (*model.TermsOfService, error)
	Get(id string, allowFromCache bool) (*model.TermsOfService, error)
}

type ProductNoticesStore interface {
	View(userID string, notices []string) error
	Clear(notices []string) error
	ClearOldNotices(currentNotices model.ProductNotices) error
	GetViews(userID string) ([]model.ProductNoticeViewState, error)
}

type UserTermsOfServiceStore interface {
	GetByUser(userID string) (*model.UserTermsOfService, error)
	Save(userTermsOfService *model.UserTermsOfService) (*model.UserTermsOfService, error)
	Delete(userID, termsOfServiceId string) error
}

type GroupStore interface {
	Create(group *model.Group) (*model.Group, error)
	CreateWithUserIds(group *model.GroupWithUserIds) (*model.Group, error)
	Get(groupID string) (*model.Group, error)
	GetByName(name string, opts model.GroupSearchOpts) (*model.Group, error)
	GetByIDs(groupIDs []string) ([]*model.Group, error)
	GetByRemoteID(remoteID string, groupSource model.GroupSource) (*model.Group, error)
	GetAllBySource(groupSource model.GroupSource) ([]*model.Group, error)
	GetByUser(userID string) ([]*model.Group, error)
	Update(group *model.Group) (*model.Group, error)
	Delete(groupID string) (*model.Group, error)
	Restore(groupID string) (*model.Group, error)

	GetMemberUsers(groupID string) ([]*model.User, error)
	GetMemberUsersPage(groupID string, page int, perPage int, viewRestrictions *model.ViewUsersRestrictions) ([]*model.User, error)
	GetMemberUsersSortedPage(groupID string, page int, perPage int, viewRestrictions *model.ViewUsersRestrictions, teammateNameDisplay string) ([]*model.User, error)
	GetMemberCountWithRestrictions(groupID string, viewRestrictions *model.ViewUsersRestrictions) (int64, error)
	GetMemberCount(groupID string) (int64, error)

	GetNonMemberUsersPage(groupID string, page int, perPage int, viewRestrictions *model.ViewUsersRestrictions) ([]*model.User, error)

	GetMemberUsersInTeam(groupID string, teamID string) ([]*model.User, error)
	GetMemberUsersNotInChannel(groupID string, channelID string) ([]*model.User, error)

	UpsertMember(groupID string, userID string) (*model.GroupMember, error)
	DeleteMember(groupID string, userID string) (*model.GroupMember, error)
	PermanentDeleteMembersByUser(userID string) error

	CreateGroupSyncable(groupSyncable *model.GroupSyncable) (*model.GroupSyncable, error)
	GetGroupSyncable(groupID string, syncableID string, syncableType model.GroupSyncableType) (*model.GroupSyncable, error)
	GetAllGroupSyncablesByGroupId(groupID string, syncableType model.GroupSyncableType) ([]*model.GroupSyncable, error)
	UpdateGroupSyncable(groupSyncable *model.GroupSyncable) (*model.GroupSyncable, error)
	DeleteGroupSyncable(groupID string, syncableID string, syncableType model.GroupSyncableType) (*model.GroupSyncable, error)

	// TeamMembersToAdd returns a slice of UserTeamIDPair that need newly created memberships
	// based on the groups configurations. The returned list can be optionally scoped to a single given team.
	//
	// Typically since will be the last successful group sync time.
	// If includeRemovedMembers is true, then team members who left or were removed from the team will
	// be included; otherwise, they will be excluded.
	TeamMembersToAdd(since int64, teamID *string, includeRemovedMembers bool) ([]*model.UserTeamIDPair, error)

	// ChannelMembersToAdd returns a slice of UserChannelIDPair that need newly created memberships
	// based on the groups configurations. The returned list can be optionally scoped to a single given channel.
	//
	// Typically since will be the last successful group sync time.
	// If includeRemovedMembers is true, then channel members who left or were removed from the channel will
	// be included; otherwise, they will be excluded.
	ChannelMembersToAdd(since int64, channelID *string, includeRemovedMembers bool) ([]*model.UserChannelIDPair, error)

	// TeamMembersToRemove returns all team members that should be removed based on group constraints.
	TeamMembersToRemove(teamID *string) ([]*model.TeamMember, error)

	// ChannelMembersToRemove returns all channel members that should be removed based on group constraints.
	ChannelMembersToRemove(channelID *string) ([]*model.ChannelMember, error)

	GetGroupsByChannel(channelID string, opts model.GroupSearchOpts) ([]*model.GroupWithSchemeAdmin, error)
	CountGroupsByChannel(channelID string, opts model.GroupSearchOpts) (int64, error)

	GetGroupsByTeam(teamID string, opts model.GroupSearchOpts) ([]*model.GroupWithSchemeAdmin, error)
	GetGroupsAssociatedToChannelsByTeam(teamID string, opts model.GroupSearchOpts) (map[string][]*model.GroupWithSchemeAdmin, error)
	CountGroupsByTeam(teamID string, opts model.GroupSearchOpts) (int64, error)

	GetGroups(page, perPage int, opts model.GroupSearchOpts, viewRestrictions *model.ViewUsersRestrictions) ([]*model.Group, error)

	TeamMembersMinusGroupMembers(teamID string, groupIDs []string, page, perPage int) ([]*model.UserWithGroups, error)
	CountTeamMembersMinusGroupMembers(teamID string, groupIDs []string) (int64, error)
	ChannelMembersMinusGroupMembers(channelID string, groupIDs []string, page, perPage int) ([]*model.UserWithGroups, error)
	CountChannelMembersMinusGroupMembers(channelID string, groupIDs []string) (int64, error)

	// AdminRoleGroupsForSyncableMember returns the IDs of all of the groups that the user is a member of that are
	// configured as SchemeAdmin: true for the given syncable.
	AdminRoleGroupsForSyncableMember(userID, syncableID string, syncableType model.GroupSyncableType) ([]string, error)

	// PermittedSyncableAdmins returns the IDs of all of the user who are permitted by the group syncable to have
	// the admin role for the given syncable.
	PermittedSyncableAdmins(syncableID string, syncableType model.GroupSyncableType) ([]string, error)

	// GroupCount returns the total count of records in the UserGroups table.
	GroupCount() (int64, error)

	GroupCountBySource(source model.GroupSource) (int64, error)

	// GroupTeamCount returns the total count of records in the GroupTeams table.
	GroupTeamCount() (int64, error)

	// GroupChannelCount returns the total count of records in the GroupChannels table.
	GroupChannelCount() (int64, error)

	// GroupMemberCount returns the total count of records in the GroupMembers table.
	GroupMemberCount() (int64, error)

	// DistinctGroupMemberCount returns the count of records in the GroupMembers table with distinct userID values.
	DistinctGroupMemberCount() (int64, error)

	DistinctGroupMemberCountForSource(source model.GroupSource) (int64, error)

	// GroupCountWithAllowReference returns the count of records in the Groups table with AllowReference set to true.
	GroupCountWithAllowReference() (int64, error)

	UpsertMembers(groupID string, userIDs []string) ([]*model.GroupMember, error)
	DeleteMembers(groupID string, userIDs []string) ([]*model.GroupMember, error)

	GetMember(groupID string, userID string) (*model.GroupMember, error)
}

type LinkMetadataStore interface {
	Save(linkMetadata *model.LinkMetadata) (*model.LinkMetadata, error)
	Get(url string, timestamp int64) (*model.LinkMetadata, error)
}

type NotifyAdminStore interface {
	Save(data *model.NotifyAdminData) (*model.NotifyAdminData, error)
	GetDataByUserIdAndFeature(userId string, feature model.MattermostFeature) ([]*model.NotifyAdminData, error)
	Get(trial bool) ([]*model.NotifyAdminData, error)
	DeleteBefore(trial bool, now int64) error
	Update(userId string, requiredPlan string, requiredFeature model.MattermostFeature, now int64) error
}

type SharedChannelStore interface {
	Save(sc *model.SharedChannel) (*model.SharedChannel, error)
	Get(channelId string) (*model.SharedChannel, error)
	HasChannel(channelID string) (bool, error)
	GetAll(offset, limit int, opts model.SharedChannelFilterOpts) ([]*model.SharedChannel, error)
	GetAllCount(opts model.SharedChannelFilterOpts) (int64, error)
	Update(sc *model.SharedChannel) (*model.SharedChannel, error)
	Delete(channelId string) (bool, error)

	SaveRemote(remote *model.SharedChannelRemote) (*model.SharedChannelRemote, error)
	UpdateRemote(remote *model.SharedChannelRemote) (*model.SharedChannelRemote, error)
	GetRemote(id string) (*model.SharedChannelRemote, error)
	HasRemote(channelID string, remoteId string) (bool, error)
	GetRemoteForUser(remoteId string, userId string) (*model.RemoteCluster, error)
	GetRemoteByIds(channelId string, remoteId string) (*model.SharedChannelRemote, error)
	GetRemotes(opts model.SharedChannelRemoteFilterOpts) ([]*model.SharedChannelRemote, error)
	UpdateRemoteCursor(id string, cursor model.GetPostsSinceForSyncCursor) error
	DeleteRemote(remoteId string) (bool, error)
	GetRemotesStatus(channelId string) ([]*model.SharedChannelRemoteStatus, error)

	SaveUser(remote *model.SharedChannelUser) (*model.SharedChannelUser, error)
	GetSingleUser(userID string, channelID string, remoteID string) (*model.SharedChannelUser, error)
	GetUsersForUser(userID string) ([]*model.SharedChannelUser, error)
	GetUsersForSync(filter model.GetUsersForSyncFilter) ([]*model.User, error)
	UpdateUserLastSyncAt(userID string, channelID string, remoteID string) error

	SaveAttachment(remote *model.SharedChannelAttachment) (*model.SharedChannelAttachment, error)
	UpsertAttachment(remote *model.SharedChannelAttachment) (string, error)
	GetAttachment(fileId string, remoteId string) (*model.SharedChannelAttachment, error)
	UpdateAttachmentLastSyncAt(id string, syncTime int64) error
}

type PostPriorityStore interface {
	GetForPost(postId string) (*model.PostPriority, error)
	GetForPosts(ids []string) ([]*model.PostPriority, error)
}

type DraftStore interface {
	Upsert(d *model.Draft) (*model.Draft, error)
	Get(userID, channelID, rootID string, includeDeleted bool) (*model.Draft, error)
	Delete(userID, channelID, rootID string) error
	GetDraftsForUser(userID, teamID string) ([]*model.Draft, error)
}

type PostAcknowledgementStore interface {
	Get(postID, userID string) (*model.PostAcknowledgement, error)
	GetForPost(postID string) ([]*model.PostAcknowledgement, error)
	GetForPosts(postIds []string) ([]*model.PostAcknowledgement, error)
	Save(postID, userID string, acknowledgedAt int64) (*model.PostAcknowledgement, error)
	Delete(acknowledgement *model.PostAcknowledgement) error
}

type PostPersistentNotificationStore interface {
	Get(params model.GetPersistentNotificationsPostsParams) ([]*model.PostPersistentNotifications, error)
	GetSingle(postID string) (*model.PostPersistentNotifications, error)
	UpdateLastActivity(postIds []string) error
	Delete(postIds []string) error
	DeleteExpired(maxSentCount int16) error
	DeleteByChannel(channelIds []string) error
	DeleteByTeam(teamIds []string) error
}

type TrueUpReviewStore interface {
	GetTrueUpReviewStatus(dueDate int64) (*model.TrueUpReviewStatus, error)
	CreateTrueUpReviewStatusRecord(reviewStatus *model.TrueUpReviewStatus) (*model.TrueUpReviewStatus, error)
	Update(reviewStatus *model.TrueUpReviewStatus) (*model.TrueUpReviewStatus, error)
}

// ChannelSearchOpts contains options for searching channels.
//
// NotAssociatedToGroup will exclude channels that have associated, active GroupChannels records.
// IncludeDeleted will include channel records where DeleteAt != 0.
// ExcludeChannelNames will exclude channels from the results by name.
// IncludeSearchById will include searching matches against channel IDs in the results
// Paginate whether to paginate the results.
// Page page requested, if results are paginated.
// PerPage number of results per page, if paginated.
type ChannelSearchOpts struct {
	Term                     string
	NotAssociatedToGroup     string
	IncludeDeleted           bool
	Deleted                  bool
	ExcludeChannelNames      []string
	TeamIds                  []string
	GroupConstrained         bool
	ExcludeGroupConstrained  bool
	PolicyID                 string
	ExcludePolicyConstrained bool
	IncludePolicyID          bool
	IncludeTeamInfo          bool
	IncludeSearchById        bool
	CountOnly                bool
	Public                   bool
	Private                  bool
	Page                     *int
	PerPage                  *int
	LastDeleteAt             int
	LastUpdateAt             int
}

func (c *ChannelSearchOpts) IsPaginated() bool {
	return c.Page != nil && c.PerPage != nil
}

type UserGetByIdsOpts struct {
	// IsAdmin tracks whether or not the request is being made by an administrator. Does nothing when provided by a client.
	IsAdmin bool

	// Restrict to search in a list of teams and channels. Does nothing when provided by a client.
	ViewRestrictions *model.ViewUsersRestrictions

	// Since filters the users based on their UpdateAt timestamp.
	Since int64
}

// ThreadMembershipOpts defines some properties to be passed to
// ThreadStore.MaintainMembership()
type ThreadMembershipOpts struct {
	// Following indicates whether or not the user is following the thread.
	Following bool
	// IncrementMentions indicates whether or not the mentions count for
	// the thread should be incremented.
	IncrementMentions bool
	// UpdateFollowing indicates whether or not the following state should be changed.
	UpdateFollowing bool
	// UpdateViewedTimestamp indicates whether or not the LastViewed field of the
	// membership should be updated.
	UpdateViewedTimestamp bool
	// UpdateParticipants indicates whether or not the thread's participants list
	// should be updated.
	UpdateParticipants bool
}

// ChannelMemberGraphQLSearchOpts contains the options for a graphQL query
// to get the channel members.
type ChannelMemberGraphQLSearchOpts struct {
	AfterChannel string
	AfterUser    string
	Limit        int
	LastUpdateAt int
	ExcludeTeam  bool
}

// PostReminderMetadata contains some info needed to send
// the reminder message to the user.
type PostReminderMetadata struct {
	ChannelId  string
	TeamName   string
	UserLocale string
	Username   string
}

// SidebarCategorySearchOpts contains the options for a graphQL query
// to get the sidebar categories.
type SidebarCategorySearchOpts struct {
	TeamID      string
	ExcludeTeam bool
}

// Ensure store service adapter implements `product.StoreService`
var _ product.StoreService = (*StoreServiceAdapter)(nil)

// StoreServiceAdapter provides a simple Store wrapper for use with products.
type StoreServiceAdapter struct {
	store Store
}

func NewStoreServiceAdapter(store Store) *StoreServiceAdapter {
	return &StoreServiceAdapter{
		store: store,
	}
}

func (a *StoreServiceAdapter) GetMasterDB() *sql.DB {
	return a.store.GetInternalMasterDB()
}<|MERGE_RESOLUTION|>--- conflicted
+++ resolved
@@ -170,11 +170,6 @@
 	// GetCommonTeamIDsForTwoUsers returns the intersection of all the teams to which the specified
 	// users belong.
 	GetCommonTeamIDsForTwoUsers(userID, otherUserID string) ([]string, error)
-<<<<<<< HEAD
-=======
-
-	GetNewTeamMembersSince(teamID string, since int64, offset int, limit int, showFullName bool) (*model.NewTeamMembersList, int64, error)
->>>>>>> 48038891
 }
 
 type ChannelStore interface {

--- conflicted
+++ resolved
@@ -17,11 +17,7 @@
 	{
 		Name: "Should be able to autocomplete a channel by name",
 		Fn:   testAutocompleteChannelByName,
-<<<<<<< HEAD
-		Tags: []string{EngineMySQL, EngineElasticSearch},
-=======
-		Tags: []string{EngineElasticSearch, EngineBleve},
->>>>>>> 33aef898
+		Tags: []string{EngineElasticSearch},
 	},
 	{
 		Name: "Should be able to autocomplete a channel by name (Postgres)",
@@ -36,11 +32,7 @@
 	{
 		Name: "Should be able to autocomplete a channel by a part of its name when has parts splitted by - character",
 		Fn:   testAutocompleteChannelByNameSplittedWithDashChar,
-<<<<<<< HEAD
-		Tags: []string{EngineMySQL, EngineElasticSearch},
-=======
-		Tags: []string{EngineElasticSearch, EngineBleve},
->>>>>>> 33aef898
+		Tags: []string{EngineElasticSearch},
 	},
 	{
 		Name: "Should be able to autocomplete a channel by a part of its name when has parts splitted by - character (Postgres)",
@@ -50,20 +42,12 @@
 	{
 		Name: "Should be able to autocomplete a channel by a part of its name when has parts splitted by _ character",
 		Fn:   testAutocompleteChannelByNameSplittedWithUnderscoreChar,
-<<<<<<< HEAD
-		Tags: []string{EngineMySQL, EngineElasticSearch},
-=======
-		Tags: []string{EngineElasticSearch, EngineBleve},
->>>>>>> 33aef898
+		Tags: []string{EngineElasticSearch},
 	},
 	{
 		Name: "Should be able to autocomplete a channel by a part of its display name when has parts splitted by whitespace character",
 		Fn:   testAutocompleteChannelByDisplayNameSplittedByWhitespaces,
-<<<<<<< HEAD
-		Tags: []string{EngineMySQL, EngineElasticSearch},
-=======
-		Tags: []string{EngineElasticSearch, EngineBleve},
->>>>>>> 33aef898
+		Tags: []string{EngineElasticSearch},
 	},
 	{
 		Name: "Should be able to autocomplete retrieving all channels if the term is empty",
@@ -73,11 +57,7 @@
 	{
 		Name: "Should be able to autocomplete channels in a case insensitive manner",
 		Fn:   testSearchChannelsInCaseInsensitiveManner,
-<<<<<<< HEAD
-		Tags: []string{EngineMySQL, EngineElasticSearch},
-=======
-		Tags: []string{EngineElasticSearch, EngineBleve},
->>>>>>> 33aef898
+		Tags: []string{EngineElasticSearch},
 	},
 	{
 		Name: "Should be able to autocomplete channels in a case insensitive manner (Postgres)",

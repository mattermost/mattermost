// Copyright (c) 2015-present Mattermost, Inc. All Rights Reserved.
// See LICENSE.txt for license information.

package app

import (
	"bufio"
	"bytes"
	"fmt"
	"image"
	"io"
	"net/http"
	"net/url"
	"regexp"
	"strconv"
	"strings"
	"time"

	"github.com/dyatlov/go-opengraph/opengraph"
	"github.com/pkg/errors"
	"golang.org/x/net/idna"

	"github.com/mattermost/mattermost/server/public/model"
	"github.com/mattermost/mattermost/server/public/shared/markdown"
	"github.com/mattermost/mattermost/server/public/shared/mlog"
	"github.com/mattermost/mattermost/server/public/shared/request"
	"github.com/mattermost/mattermost/server/v8/channels/app/imaging"
	"github.com/mattermost/mattermost/server/v8/channels/app/oembed"
	"github.com/mattermost/mattermost/server/v8/channels/app/platform"
	"github.com/mattermost/mattermost/server/v8/channels/utils/imgutils"
)

type linkMetadataCache struct {
	OpenGraph *opengraph.OpenGraph
	PostImage *model.PostImage
	Permalink *model.Permalink
	URL       string
}

const MaxMetadataImageSize = MaxOpenGraphResponseSize

func (s *Server) initPostMetadata() {
	// Dump any cached links if the proxy settings have changed so image URLs can be updated
	s.platform.AddConfigListener(func(before, after *model.Config) {
		if (before.ImageProxySettings.Enable != after.ImageProxySettings.Enable) ||
			(before.ImageProxySettings.ImageProxyType != after.ImageProxySettings.ImageProxyType) ||
			(before.ImageProxySettings.RemoteImageProxyURL != after.ImageProxySettings.RemoteImageProxyURL) ||
			(before.ImageProxySettings.RemoteImageProxyOptions != after.ImageProxySettings.RemoteImageProxyOptions) {
			if err := platform.PurgeLinkCache(); err != nil {
				mlog.Warn("Failed to remove cached links when the proxy settings changed", mlog.Err(err))
			}
		}
	})
}

func (a *App) PreparePostListForClient(rctx request.CTX, originalList *model.PostList) *model.PostList {
	list := &model.PostList{
		Posts:                     make(map[string]*model.Post, len(originalList.Posts)),
		Order:                     originalList.Order,
		NextPostId:                originalList.NextPostId,
		PrevPostId:                originalList.PrevPostId,
		HasNext:                   originalList.HasNext,
		FirstInaccessiblePostTime: originalList.FirstInaccessiblePostTime,
	}

	for id, originalPost := range originalList.Posts {
		post := a.PreparePostForClientWithEmbedsAndImages(rctx, originalPost, &model.PreparePostForClientOpts{})

		list.Posts[id] = post
	}

	if a.IsPostPriorityEnabled() {
		priority, _ := a.GetPriorityForPostList(list)
		acknowledgements, _ := a.GetAcknowledgementsForPostList(list)

		for _, id := range list.Order {
			if _, ok := priority[id]; ok {
				list.Posts[id].Metadata.Priority = priority[id]
			}
			if _, ok := acknowledgements[id]; ok {
				list.Posts[id].Metadata.Acknowledgements = acknowledgements[id]
			}
		}
	}

	return list
}

// OverrideIconURLIfEmoji changes the post icon override URL prop, if it has an emoji icon,
// so that it points to the URL (relative) of the emoji - static if emoji is default, /api if custom.
func (a *App) OverrideIconURLIfEmoji(rctx request.CTX, post *model.Post) {
	prop, ok := post.GetProps()[model.PostPropsOverrideIconEmoji]
	if !ok || prop == nil {
		return
	}

	emojiName, ok := prop.(string)
	if !ok {
		return
	}

	if !*a.Config().ServiceSettings.EnablePostIconOverride || emojiName == "" {
		return
	}

	emojiName = strings.ReplaceAll(emojiName, ":", "")

	if emojiURL, err := a.GetEmojiStaticURL(rctx, emojiName); err == nil {
		post.AddProp(model.PostPropsOverrideIconURL, emojiURL)
	} else {
		rctx.Logger().Warn("Failed to retrieve URL for overridden profile icon (emoji)", mlog.String("emojiName", emojiName), mlog.Err(err))
	}
}

func (a *App) PreparePostForClient(rctx request.CTX, originalPost *model.Post, opts *model.PreparePostForClientOpts) *model.Post {
	post := originalPost.Clone()

	// Proxy image links before constructing metadata so that requests go through the proxy
	post = a.PostWithProxyAddedToImageURLs(post)

	a.OverrideIconURLIfEmoji(rctx, post)
	if post.Metadata == nil {
		post.Metadata = &model.PostMetadata{}
	}

	if post.DeleteAt > 0 && !opts.RetainContent {
		// For deleted posts we don't fill out metadata nor do we return the post content
		post.Message = ""
		post.Metadata = &model.PostMetadata{}
		return post
	}

	// Emojis and reaction counts
	if emojis, reactions, err := a.getEmojisAndReactionsForPost(rctx, post); err != nil {
		rctx.Logger().Warn("Failed to get emojis and reactions for a post", mlog.String("post_id", post.Id), mlog.Err(err))
	} else {
		post.Metadata.Emojis = emojis
		post.Metadata.Reactions = reactions
	}

	// Files
<<<<<<< HEAD
	if fileInfos, _, err := a.getFileMetadataForPost(c, post, opts.IsNewPost || opts.IsEditPost, opts.IncludeDeleted); err != nil {
		c.Logger().Warn("Failed to get files for a post", mlog.String("post_id", post.Id), mlog.Err(err))
=======
	if fileInfos, _, err := a.getFileMetadataForPost(rctx, post, opts.IsNewPost || opts.IsEditPost); err != nil {
		rctx.Logger().Warn("Failed to get files for a post", mlog.String("post_id", post.Id), mlog.Err(err))
>>>>>>> 8deb9caf
	} else {
		post.Metadata.Files = fileInfos
	}

	if opts.IncludePriority && a.IsPostPriorityEnabled() && post.RootId == "" {
		// Post's Priority if any
		if priority, err := a.GetPriorityForPost(post.Id); err != nil {
			rctx.Logger().Warn("Failed to get post priority for a post", mlog.String("post_id", post.Id), mlog.Err(err))
		} else {
			post.Metadata.Priority = priority
		}

		// Post's acknowledgements if any
		if acknowledgements, err := a.GetAcknowledgementsForPost(post.Id); err != nil {
			rctx.Logger().Warn("Failed to get post acknowledgements for a post", mlog.String("post_id", post.Id), mlog.Err(err))
		} else {
			post.Metadata.Acknowledgements = acknowledgements
		}
	}

	return post
}

func (a *App) PreparePostForClientWithEmbedsAndImages(rctx request.CTX, originalPost *model.Post, opts *model.PreparePostForClientOpts) *model.Post {
	post := a.PreparePostForClient(rctx, originalPost, opts)
	post = a.getEmbedsAndImages(rctx, post, opts.IsNewPost)
	return post
}

func (a *App) getEmbedsAndImages(rctx request.CTX, post *model.Post, isNewPost bool) *model.Post {
	if post.Metadata == nil {
		post.Metadata = &model.PostMetadata{}
	}

	if post.Metadata.Embeds == nil {
		post.Metadata.Embeds = []*model.PostEmbed{}
	}

	// Embeds and image dimensions
	firstLink, images := a.getFirstLinkAndImages(rctx, post.Message)

	if unsafeLinksProp := post.GetProp(model.PostPropsUnsafeLinks); unsafeLinksProp != nil {
		if prop, ok := unsafeLinksProp.(string); ok && prop == "true" {
			images = []string{}
			if !looksLikeAPermalink(firstLink, *a.Config().ServiceSettings.SiteURL) {
				return post
			}
		}
	}

	if embed, err := a.getEmbedForPost(rctx, post, firstLink, isNewPost); err != nil {
		appErr, ok := err.(*model.AppError)
		isNotFound := ok && appErr.StatusCode == http.StatusNotFound
		// Ignore NotFound errors.
		if !isNotFound {
			rctx.Logger().Debug("Failed to get embedded content for a post", mlog.String("post_id", post.Id), mlog.Err(err))
		}
	} else if embed != nil {
		post.Metadata.Embeds = append(post.Metadata.Embeds, embed)
	}
	post.Metadata.Images = a.getImagesForPost(rctx, post, images, isNewPost)
	return post
}

func removePermalinkMetadataFromPost(post *model.Post) {
	removeEmbeddedPostsFromMetadata(post)
	post.DelProp(model.PostPropsPreviewedPost)
}

func removeEmbeddedPostsFromMetadata(post *model.Post) {
	if post.Metadata == nil || len(post.Metadata.Embeds) == 0 {
		return
	}

	// Remove all permalink embeds and only keep non-permalink embeds.
	// We always have only one permalink embed even if the post
	// contains multiple permalinks.
	var newEmbeds []*model.PostEmbed
	for _, embed := range post.Metadata.Embeds {
		if embed.Type != model.PostEmbedPermalink {
			newEmbeds = append(newEmbeds, embed)
		}
	}

	post.Metadata.Embeds = newEmbeds
}

func (a *App) sanitizePostMetadataForUserAndChannel(rctx request.CTX, post *model.Post, previewedPost *model.PreviewPost, previewedChannel *model.Channel, userID string) *model.Post {
	if post.Metadata == nil || len(post.Metadata.Embeds) == 0 || previewedPost == nil {
		return post
	}

	if previewedChannel != nil && !a.HasPermissionToReadChannel(rctx, userID, previewedChannel) {
		removePermalinkMetadataFromPost(post)
	}

	return post
}

func (a *App) SanitizePostMetadataForUser(rctx request.CTX, post *model.Post, userID string) (*model.Post, *model.AppError) {
	if post.Metadata == nil || len(post.Metadata.Embeds) == 0 {
		return post, nil
	}

	previewPost := post.GetPreviewPost()
	if previewPost == nil {
		return post, nil
	}

	previewedChannel, err := a.GetChannel(rctx, previewPost.Post.ChannelId)
	if err != nil {
		return nil, err
	}

	if previewedChannel != nil && !a.HasPermissionToReadChannel(rctx, userID, previewedChannel) {
		removePermalinkMetadataFromPost(post)
	}

	return post, nil
}

func (a *App) SanitizePostListMetadataForUser(rctx request.CTX, postList *model.PostList, userID string) (*model.PostList, *model.AppError) {
	clonedPostList := postList.Clone()
	for postID, post := range clonedPostList.Posts {
		sanitizedPost, err := a.SanitizePostMetadataForUser(rctx, post, userID)
		if err != nil {
			return nil, err
		}
		clonedPostList.Posts[postID] = sanitizedPost
	}
	return clonedPostList, nil
}

func (a *App) getFileMetadataForPost(rctx request.CTX, post *model.Post, fromMaster, includeDeleted bool) ([]*model.FileInfo, int64, *model.AppError) {
	if len(post.FileIds) == 0 {
		return nil, 0, nil
	}

	return a.GetFileInfosForPost(rctx, post.Id, fromMaster, includeDeleted)
}

func (a *App) getEmojisAndReactionsForPost(rctx request.CTX, post *model.Post) ([]*model.Emoji, []*model.Reaction, *model.AppError) {
	var reactions []*model.Reaction
	if post.HasReactions {
		var err *model.AppError
		reactions, err = a.GetReactionsForPost(post.Id)
		if err != nil {
			return nil, nil, err
		}
	}

	emojis, err := a.getCustomEmojisForPost(rctx, post, reactions)
	if err != nil {
		return nil, nil, err
	}

	return emojis, reactions, nil
}

func (a *App) getEmbedForPost(rctx request.CTX, post *model.Post, firstLink string, isNewPost bool) (*model.PostEmbed, error) {
	if _, ok := post.GetProps()[model.PostPropsAttachments]; ok {
		return &model.PostEmbed{
			Type: model.PostEmbedMessageAttachment,
		}, nil
	}

	if _, ok := post.GetProps()["boards"]; ok {
		return &model.PostEmbed{
			Type: model.PostEmbedBoards,
			Data: post.GetProps()["boards"],
		}, nil
	}

	if firstLink == "" {
		return nil, nil
	}

	// Permalink previews are not toggled via the ServiceSettings.EnableLinkPreviews config setting.
	if !*a.Config().ServiceSettings.EnableLinkPreviews && !looksLikeAPermalink(firstLink, *a.Config().ServiceSettings.SiteURL) {
		return nil, nil
	}

	og, image, permalink, err := a.getLinkMetadata(rctx, firstLink, post.CreateAt, isNewPost, post.GetPreviewedPostProp())
	if err != nil {
		return nil, err
	}

	if !*a.Config().ServiceSettings.EnablePermalinkPreviews {
		permalink = nil
	}

	if og != nil {
		return &model.PostEmbed{
			Type: model.PostEmbedOpengraph,
			URL:  firstLink,
			Data: og,
		}, nil
	}

	if image != nil {
		// Note that we're not passing the image info here since it'll be part of the PostMetadata.Images field
		return &model.PostEmbed{
			Type: model.PostEmbedImage,
			URL:  firstLink,
		}, nil
	}

	if permalink != nil {
		return &model.PostEmbed{Type: model.PostEmbedPermalink, Data: permalink.PreviewPost}, nil
	}

	return &model.PostEmbed{
		Type: model.PostEmbedLink,
		URL:  firstLink,
	}, nil
}

func (a *App) getImagesForPost(rctx request.CTX, post *model.Post, imageURLs []string, isNewPost bool) map[string]*model.PostImage {
	images := map[string]*model.PostImage{}

	for _, embed := range post.Metadata.Embeds {
		switch embed.Type {
		case model.PostEmbedImage:
			// These dimensions will generally be cached by a previous call to getEmbedForPost
			imageURLs = append(imageURLs, embed.URL)

		case model.PostEmbedMessageAttachment:
			imageURLs = append(imageURLs, a.getImagesInMessageAttachments(rctx, post)...)

		case model.PostEmbedOpengraph:
			openGraph, ok := embed.Data.(*opengraph.OpenGraph)
			if !ok {
				rctx.Logger().Warn("Could not read the image data: the data could not be casted to OpenGraph",
					mlog.String("post_id", post.Id),
					mlog.String("data type", fmt.Sprintf("%t", embed.Data)),
				)
				continue
			}
			for _, image := range openGraph.Images {
				var imageURL string
				if image.SecureURL != "" {
					imageURL = image.SecureURL
				} else if image.URL != "" {
					imageURL = image.URL
				}

				if imageURL == "" {
					continue
				}

				imageURLs = append(imageURLs, imageURL)
			}
		}
	}

	// Removing duplicates isn't strictly since images is a map, but it feels safer to do it beforehand
	if len(imageURLs) > 1 {
		imageURLs = model.RemoveDuplicateStrings(imageURLs)
	}

	for _, imageURL := range imageURLs {
		// prevent infinite loop if a OG image URL is the same post's permalink
		resolvedURL := resolveMetadataURL(imageURL, a.GetSiteURL())
		if looksLikeAPermalink(resolvedURL, a.GetSiteURL()) {
			continue
		}

		if _, image, _, err := a.getLinkMetadata(rctx, imageURL, post.CreateAt, isNewPost, post.GetPreviewedPostProp()); err != nil {
			appErr, ok := err.(*model.AppError)
			isNotFound := ok && appErr.StatusCode == http.StatusNotFound
			// Ignore NotFound errors.
			if !isNotFound {
				rctx.Logger().Debug("Failed to get dimensions of an image in a post",
					mlog.String("post_id", post.Id),
					mlog.String("image_url", imageURL),
					mlog.Err(err),
				)
			}
		} else if image != nil {
			images[imageURL] = image
		}
	}

	return images
}

func getEmojiNamesForString(s string) []string {
	names := model.EmojiPattern.FindAllString(s, -1)

	for i, name := range names {
		names[i] = strings.Trim(name, ":")
	}

	return names
}

func getEmojiNamesForPost(post *model.Post, reactions []*model.Reaction) []string {
	// Post message
	names := getEmojiNamesForString(post.Message)

	// Reactions
	for _, reaction := range reactions {
		names = append(names, reaction.EmojiName)
	}

	// Post attachments
	for _, attachment := range post.Attachments() {
		if attachment.Title != "" {
			names = append(names, getEmojiNamesForString(attachment.Title)...)
		}

		if attachment.Text != "" {
			names = append(names, getEmojiNamesForString(attachment.Text)...)
		}

		if attachment.Pretext != "" {
			names = append(names, getEmojiNamesForString(attachment.Pretext)...)
		}

		for _, field := range attachment.Fields {
			if field == nil {
				continue
			}
			if value, ok := field.Value.(string); ok {
				names = append(names, getEmojiNamesForString(value)...)
			}
		}
	}

	// Remove duplicates
	names = model.RemoveDuplicateStrings(names)

	return names
}

func (a *App) getCustomEmojisForPost(rctx request.CTX, post *model.Post, reactions []*model.Reaction) ([]*model.Emoji, *model.AppError) {
	if !*a.Config().ServiceSettings.EnableCustomEmoji {
		// Only custom emoji are returned
		return []*model.Emoji{}, nil
	}

	names := getEmojiNamesForPost(post, reactions)
	if len(names) == 0 {
		return []*model.Emoji{}, nil
	}

	return a.GetMultipleEmojiByName(rctx, names)
}

func (a *App) isLinkAllowedForPreview(rctx request.CTX, link string) bool {
	domains := normalizeDomains(*a.Config().ServiceSettings.RestrictLinkPreviews)
	for _, d := range domains {
		parsed, err := url.Parse(link)
		if err != nil {
			rctx.Logger().Warn("Unable to parse the link", mlog.String("link", link), mlog.Err(err))
			// We disable link preview if link is badly formed
			// to remain on the safe side
			return false
		}
		// Conforming to IDNA2008 using the UTS-46 standard.
		cleaned, err := idna.Lookup.ToASCII(parsed.Hostname())
		if err != nil {
			rctx.Logger().Warn("Unable to lookup hostname to ASCII", mlog.String("hostname", parsed.Hostname()), mlog.Err(err))
			// Same applies if compatibility processing fails.
			return false
		}
		if strings.Contains(cleaned, d) {
			return false
		}
	}

	return true
}

func normalizeDomains(domains string) []string {
	// commas and @ signs are optional
	// can be in the form of "@corp.mattermost.com, mattermost.com mattermost.org" -> corp.mattermost.com mattermost.com mattermost.org
	return strings.Fields(
		strings.TrimSpace(
			strings.ToLower(
				strings.ReplaceAll(
					strings.ReplaceAll(domains, "@", " "),
					",", " "),
			),
		),
	)
}

// Given a string, returns the first autolinked URL in the string as well as an array of all Markdown
// images of the form ![alt text](image url). Note that this does not return Markdown links of the
// form [text](url).
func (a *App) getFirstLinkAndImages(rctx request.CTX, str string) (string, []string) {
	firstLink := ""
	images := []string{}

	markdown.Inspect(str, func(blockOrInline any) bool {
		switch v := blockOrInline.(type) {
		case *markdown.Autolink:
			if link := v.Destination(); firstLink == "" && a.isLinkAllowedForPreview(rctx, link) {
				firstLink = link
			}
		case *markdown.InlineImage:
			if link := v.Destination(); a.isLinkAllowedForPreview(rctx, link) {
				images = append(images, link)
			}
		case *markdown.ReferenceImage:
			if link := v.ReferenceDefinition.Destination(); a.isLinkAllowedForPreview(rctx, link) {
				images = append(images, link)
			}
		}

		return true
	})

	return firstLink, images
}

func (a *App) getImagesInMessageAttachments(rctx request.CTX, post *model.Post) []string {
	var images []string

	for _, attachment := range post.Attachments() {
		_, imagesInText := a.getFirstLinkAndImages(rctx, attachment.Text)
		images = append(images, imagesInText...)

		_, imagesInPretext := a.getFirstLinkAndImages(rctx, attachment.Pretext)
		images = append(images, imagesInPretext...)

		for _, field := range attachment.Fields {
			if field == nil {
				continue
			}
			if value, ok := field.Value.(string); ok {
				_, imagesInFieldValue := a.getFirstLinkAndImages(rctx, value)
				images = append(images, imagesInFieldValue...)
			}
		}

		if attachment.AuthorIcon != "" {
			images = append(images, attachment.AuthorIcon)
		}

		if attachment.ImageURL != "" {
			images = append(images, attachment.ImageURL)
		}

		if attachment.ThumbURL != "" {
			images = append(images, attachment.ThumbURL)
		}

		if attachment.FooterIcon != "" {
			images = append(images, attachment.FooterIcon)
		}
	}

	return images
}

func looksLikeAPermalink(url, siteURL string) bool {
	path, hasPrefix := strings.CutPrefix(strings.TrimSpace(url), siteURL)
	if !hasPrefix {
		return false
	}
	path = strings.TrimPrefix(path, "/")
	matched, err := regexp.MatchString(`^[0-9a-z_-]{1,64}/pl/[a-z0-9]{26}$`, path)
	if err != nil {
		mlog.Warn("error matching regex", mlog.Err(err))
	}
	return matched
}

func (a *App) containsPermalink(rctx request.CTX, post *model.Post) bool {
	link, _ := a.getFirstLinkAndImages(rctx, post.Message)
	if link == "" {
		return false
	}
	return looksLikeAPermalink(link, a.GetSiteURL())
}

func (a *App) getLinkMetadata(rctx request.CTX, requestURL string, timestamp int64, isNewPost bool, previewedPostPropVal string) (*opengraph.OpenGraph, *model.PostImage, *model.Permalink, error) {
	requestURL = resolveMetadataURL(requestURL, a.GetSiteURL())

	// If it's an embedded image, nothing to do.
	if strings.HasPrefix(strings.ToLower(requestURL), "data:image/") {
		return nil, nil, nil, nil
	}

	timestamp = model.FloorToNearestHour(timestamp)

	// Check cache
	og, image, permalink, ok := getLinkMetadataFromCache(requestURL, timestamp)
	if !*a.Config().ServiceSettings.EnablePermalinkPreviews {
		permalink = nil
	}

	if ok && previewedPostPropVal == "" {
		return og, image, permalink, nil
	}

	// Check the database if this isn't a new post. If it is a new post and the data is cached, it should be in memory.
	if !isNewPost {
		og, image, ok = a.getLinkMetadataFromDatabase(requestURL, timestamp)
		if ok && previewedPostPropVal == "" {
			cacheLinkMetadata(rctx, requestURL, timestamp, og, image, nil)
			return og, image, nil, nil
		}
	}

	var err error
	if looksLikeAPermalink(requestURL, a.GetSiteURL()) && *a.Config().ServiceSettings.EnablePermalinkPreviews {
		permalink, err = a.getLinkMetadataForPermalink(rctx, requestURL)
		if err != nil {
			return nil, nil, nil, err
		}
	} else if oEmbedProvider := oembed.FindEndpointForURL(requestURL); oEmbedProvider != nil {
		og, err = a.getLinkMetadataFromOEmbed(rctx, requestURL, oEmbedProvider)
	} else {
		og, image, err = a.getLinkMetadataForURL(rctx, requestURL)

		// We intentionally don't return early on an error because we want to save that there is no metadata for this link

		a.saveLinkMetadataToDatabase(requestURL, timestamp, og, image)
	}

	// Write back to cache and database, even if there was an error and the results are nil
	cacheLinkMetadata(rctx, requestURL, timestamp, og, image, permalink)

	return og, image, permalink, err
}

func (a *App) getLinkMetadataForPermalink(rctx request.CTX, requestURL string) (*model.Permalink, error) {
	referencedPostID := requestURL[len(requestURL)-26:]

	referencedPost, appErr := a.GetSinglePost(rctx, referencedPostID, false)
	// TODO: Look into saving a value in the LinkMetadata.Data field to prevent perpetually re-querying for the deleted post.
	if appErr != nil {
		return nil, appErr
	}

	referencedChannel, appErr := a.GetChannel(rctx, referencedPost.ChannelId)
	if appErr != nil {
		return nil, appErr
	}

	var referencedTeam *model.Team
	if referencedChannel.Type == model.ChannelTypeDirect || referencedChannel.Type == model.ChannelTypeGroup {
		referencedTeam = &model.Team{}
	} else {
		referencedTeam, appErr = a.GetTeam(referencedChannel.TeamId)
		if appErr != nil {
			return nil, appErr
		}
	}

	// Get metadata for embedded post
	var permalink *model.Permalink
	if a.containsPermalink(rctx, referencedPost) {
		// referencedPost contains a permalink: we don't get its metadata
		permalink = &model.Permalink{PreviewPost: model.NewPreviewPost(referencedPost, referencedTeam, referencedChannel)}
	} else {
		// referencedPost does not contain a permalink: we get its metadata
		referencedPostWithMetadata := a.PreparePostForClientWithEmbedsAndImages(rctx, referencedPost, &model.PreparePostForClientOpts{})
		permalink = &model.Permalink{PreviewPost: model.NewPreviewPost(referencedPostWithMetadata, referencedTeam, referencedChannel)}
	}

	return permalink, nil
}

func (a *App) getLinkMetadataFromOEmbed(rctx request.CTX, requestURL string, provider *oembed.ProviderEndpoint) (*opengraph.OpenGraph, error) {
	request, err := http.NewRequest("GET", provider.GetProviderURL(requestURL), nil)
	if err != nil {
		return nil, err
	}

	request.Header.Add("Accept", "application/json")
	request.Header.Add("Accept-Language", *a.Config().LocalizationSettings.DefaultServerLocale)

	client := a.HTTPService().MakeClient(false)
	client.Timeout = time.Duration(*a.Config().ExperimentalSettings.LinkMetadataTimeoutMilliseconds) * time.Millisecond

	res, err := client.Do(request)
	if err != nil {
		rctx.Logger().Warn("error fetching oEmbed data", mlog.Err(err))
		return nil, errors.Wrap(err, "getLinkMetadataFromOEmbed: Unable to get oEmbed data")
	}

	defer func() {
		if _, err = io.Copy(io.Discard, res.Body); err != nil {
			rctx.Logger().Warn("error discarding oEmbed response body", mlog.Err(err))
		}
		res.Body.Close()
	}()

	return a.parseOpenGraphFromOEmbed(requestURL, res.Body)
}

func (a *App) getLinkMetadataForURL(rctx request.CTX, requestURL string) (*opengraph.OpenGraph, *model.PostImage, error) {
	var request *http.Request
	// Make request for a web page or an image
	request, err := http.NewRequest("GET", requestURL, nil)
	if err != nil {
		return nil, nil, err
	}

	var body io.ReadCloser
	var contentType string

	if (request.URL.Scheme+"://"+request.URL.Host) == a.GetSiteURL() && request.URL.Path == "/api/v4/image" {
		// /api/v4/image requires authentication, so bypass the API by hitting the proxy directly
		body, contentType, err = a.ImageProxy().GetImageDirect(a.ImageProxy().GetUnproxiedImageURL(request.URL.String()))
	} else {
		request.Header.Add("Accept", "image/*")
		request.Header.Add("Accept", "text/html;q=0.8")
		request.Header.Add("Accept-Language", *a.Config().LocalizationSettings.DefaultServerLocale)

		client := a.HTTPService().MakeClient(false)
		client.Timeout = time.Duration(*a.Config().ExperimentalSettings.LinkMetadataTimeoutMilliseconds) * time.Millisecond

		var res *http.Response
		res, err = client.Do(request)
		if err != nil {
			rctx.Logger().Warn("error fetching OG image data", mlog.Err(err))
		}

		if res != nil {
			body = res.Body
			contentType = res.Header.Get("Content-Type")
		}
	}

	if body != nil {
		defer func() {
			if _, err = io.Copy(io.Discard, body); err != nil {
				rctx.Logger().Warn("error discarding OG image response body", mlog.Err(err))
			}
			body.Close()
		}()
	}

	var og *opengraph.OpenGraph
	var image *model.PostImage

	if err == nil {
		// Parse the data
		og, image, err = a.parseLinkMetadata(rctx, requestURL, body, contentType)
	}
	og = model.TruncateOpenGraph(og) // remove unwanted length of texts

	return og, image, err
}

// resolveMetadataURL resolves a given URL relative to the server's site URL.
func resolveMetadataURL(requestURL string, siteURL string) string {
	base, err := url.Parse(siteURL)
	if err != nil {
		return ""
	}

	resolved, err := base.Parse(requestURL)
	if err != nil {
		return ""
	}

	return resolved.String()
}

func getLinkMetadataFromCache(requestURL string, timestamp int64) (*opengraph.OpenGraph, *model.PostImage, *model.Permalink, bool) {
	var cached linkMetadataCache
	err := platform.LinkCache().Get(strconv.FormatInt(model.GenerateLinkMetadataHash(requestURL, timestamp), 16), &cached)
	if err != nil {
		return nil, nil, nil, false
	}

	// Verify that the cached entry matches the requested URL
	if cached.URL != requestURL {
		return nil, nil, nil, false
	}

	return cached.OpenGraph, cached.PostImage, cached.Permalink, true
}

func (a *App) getLinkMetadataFromDatabase(requestURL string, timestamp int64) (*opengraph.OpenGraph, *model.PostImage, bool) {
	linkMetadata, err := a.Srv().Store().LinkMetadata().Get(requestURL, timestamp)
	if err != nil {
		return nil, nil, false
	}

	data := linkMetadata.Data

	switch v := data.(type) {
	case *opengraph.OpenGraph:
		return v, nil, true
	case *model.PostImage:
		return nil, v, true
	default:
		return nil, nil, true
	}
}

func (a *App) saveLinkMetadataToDatabase(requestURL string, timestamp int64, og *opengraph.OpenGraph, image *model.PostImage) {
	metadata := &model.LinkMetadata{
		URL:       requestURL,
		Timestamp: timestamp,
	}

	if og != nil {
		metadata.Type = model.LinkMetadataTypeOpengraph
		metadata.Data = og
	} else if image != nil {
		metadata.Type = model.LinkMetadataTypeImage
		metadata.Data = image
	} else {
		metadata.Type = model.LinkMetadataTypeNone
	}

	_, err := a.Srv().Store().LinkMetadata().Save(metadata)
	if err != nil {
		mlog.Warn("Failed to write link metadata", mlog.String("request_url", requestURL), mlog.Err(err))
	}
}

func cacheLinkMetadata(rctx request.CTX, requestURL string, timestamp int64, og *opengraph.OpenGraph, image *model.PostImage, permalink *model.Permalink) {
	metadata := linkMetadataCache{
		OpenGraph: og,
		PostImage: image,
		Permalink: permalink,
		URL:       requestURL,
	}

	if err := platform.LinkCache().SetWithExpiry(strconv.FormatInt(model.GenerateLinkMetadataHash(requestURL, timestamp), 16), metadata, platform.LinkCacheDuration); err != nil {
		rctx.Logger().Warn("Failed to cache link metadata", mlog.String("request_url", requestURL), mlog.Err(err))
	}
}

// peekContentType peeks at the first 512 bytes of p, and attempts to detect
// the content type.  Returns empty string if error occurs.
func peekContentType(p *bufio.Reader) string {
	byt, err := p.Peek(512)
	if err != nil && err != bufio.ErrBufferFull && err != io.EOF {
		return ""
	}
	return http.DetectContentType(byt)
}

func (a *App) parseLinkMetadata(rctx request.CTX, requestURL string, body io.Reader, contentType string) (*opengraph.OpenGraph, *model.PostImage, error) {
	if contentType == "" {
		bufRd := bufio.NewReader(body)
		// If the content-type is missing we try to detect it from the actual data.
		contentType = peekContentType(bufRd)
		body = bufRd
	}

	if contentType == "image/svg+xml" {
		image := &model.PostImage{
			Format: "svg",
		}

		return nil, image, nil
	} else if strings.HasPrefix(contentType, "image") {
		image, err := parseImages(rctx, requestURL, io.LimitReader(body, MaxMetadataImageSize))
		return nil, image, err
	} else if strings.HasPrefix(contentType, "text/html") {
		og := a.parseOpenGraphMetadata(requestURL, body, contentType)

		// The OpenGraph library and Go HTML library don't error for malformed input, so check that at least
		// one of these required fields exists before returning the OpenGraph data
		if og.Title != "" || og.Type != "" || og.URL != "" {
			return og, nil, nil
		}
		return nil, nil, nil
	}
	// Not an image or web page with OpenGraph information
	return nil, nil, nil
}

func parseImages(rctx request.CTX, requestURL string, body io.Reader) (*model.PostImage, error) {
	// Store any data that is read for the config for any further processing
	buf := &bytes.Buffer{}
	t := io.TeeReader(body, buf)

	// Read the image config to get the format and dimensions
	config, format, err := image.DecodeConfig(t)
	if err != nil {
		return nil, err
	}

	image := &model.PostImage{
		Width:  config.Width,
		Height: config.Height,
		Format: format,
	}

	if format == "jpeg" {
		if imageOrientation, err := imaging.GetImageOrientation(io.MultiReader(buf, body), format); err == nil &&
			(imageOrientation == imaging.RotatedCWMirrored ||
				imageOrientation == imaging.RotatedCCW ||
				imageOrientation == imaging.RotatedCCWMirrored ||
				imageOrientation == imaging.RotatedCW) {
			image.Width, image.Height = image.Height, image.Width
		} else if err != nil {
			rctx.Logger().Warn("Failed to get image orientation", mlog.Err(err), mlog.String("request_url", requestURL))
		}
	}

	if format == "gif" {
		// Decoding the config may have read some of the image data, so re-read the data that has already been read first
		frameCount, err := imgutils.CountGIFFrames(io.MultiReader(buf, body))
		if err != nil {
			return nil, err
		}

		image.FrameCount = frameCount
	}

	// Make image information nil when the format is tiff
	if format == "tiff" {
		image = nil
	}

	return image, nil
}<|MERGE_RESOLUTION|>--- conflicted
+++ resolved
@@ -139,13 +139,8 @@
 	}
 
 	// Files
-<<<<<<< HEAD
-	if fileInfos, _, err := a.getFileMetadataForPost(c, post, opts.IsNewPost || opts.IsEditPost, opts.IncludeDeleted); err != nil {
-		c.Logger().Warn("Failed to get files for a post", mlog.String("post_id", post.Id), mlog.Err(err))
-=======
-	if fileInfos, _, err := a.getFileMetadataForPost(rctx, post, opts.IsNewPost || opts.IsEditPost); err != nil {
+	if fileInfos, _, err := a.getFileMetadataForPost(rctx, post, opts.IsNewPost || opts.IsEditPost, opts.IncludeDeleted); err != nil {
 		rctx.Logger().Warn("Failed to get files for a post", mlog.String("post_id", post.Id), mlog.Err(err))
->>>>>>> 8deb9caf
 	} else {
 		post.Metadata.Files = fileInfos
 	}

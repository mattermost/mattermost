--- conflicted
+++ resolved
@@ -41,15 +41,7 @@
 	"github.com/mattermost/mattermost/server/v8/channels/utils"
 )
 
-<<<<<<< HEAD
-func (a *App) DoPostActionWithCookie(c *request.Context, postID, actionId, userID, selectedOption string, cookie *model.PostActionCookie) (string, *model.AppError) {
-=======
-func (a *App) DoPostAction(c request.CTX, postID, actionId, userID, selectedOption string) (string, *model.AppError) {
-	return a.DoPostActionWithCookie(c, postID, actionId, userID, selectedOption, nil)
-}
-
 func (a *App) DoPostActionWithCookie(c request.CTX, postID, actionId, userID, selectedOption string, cookie *model.PostActionCookie) (string, *model.AppError) {
->>>>>>> b4c9eddc
 	// PostAction may result in the original post being updated. For the
 	// updated post, we need to unconditionally preserve the original
 	// IsPinned and HasReaction attributes, and preserve its entire

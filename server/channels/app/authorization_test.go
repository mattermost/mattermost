--- conflicted
+++ resolved
@@ -792,11 +792,7 @@
 
 			team := th.CreateTeam(t)
 			if tc.canReadPublicChannel {
-<<<<<<< HEAD
-				th.LinkUserToTeam(user, team)
-=======
 				th.LinkUserToTeam(t, th.BasicUser2, team)
->>>>>>> c5fa7a7e
 			}
 
 			var channel *model.Channel

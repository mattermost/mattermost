// Copyright (c) 2015-present Mattermost, Inc. All Rights Reserved.
// See LICENSE.txt for license information.

package app

import (
	"errors"
	"os"
	"testing"

	"github.com/stretchr/testify/assert"
	"github.com/stretchr/testify/require"
	"gopkg.in/yaml.v2"

	"github.com/mattermost/mattermost/server/public/model"
<<<<<<< HEAD
	"github.com/mattermost/mattermost/server/public/shared/request"
=======
	"github.com/mattermost/mattermost/server/v8/channels/app/platform"
	fmocks "github.com/mattermost/mattermost/server/v8/platform/shared/filestore/mocks"
>>>>>>> 791ee405
)

func TestCreatePluginsFile(t *testing.T) {
	th := Setup(t)
	defer th.TearDown()
	ctx := request.EmptyContext(th.TestLogger)

	// Happy path where we have a plugins file with no err
	fileData, err := th.App.createPluginsFile(ctx)
	require.NotNil(t, fileData)
	assert.Equal(t, "plugins.json", fileData.Filename)
	assert.Positive(t, len(fileData.Body))
	assert.NoError(t, err)

	// Turn off plugins so we can get an error
	th.App.UpdateConfig(func(cfg *model.Config) {
		*cfg.PluginSettings.Enable = false
	})

	// Plugins off in settings so no fileData and we get a warning instead
	fileData, err = th.App.createPluginsFile(ctx)
	assert.Nil(t, fileData)
	assert.ErrorContains(t, err, "failed to get plugin list for support package")
}

func TestGenerateSupportPacketYaml(t *testing.T) {
	th := Setup(t).InitBasic()
	defer th.TearDown()
	ctx := request.EmptyContext(th.TestLogger)

	licenseUsers := 100
	license := model.NewTestLicense()
	license.Features.Users = model.NewInt(licenseUsers)
	th.App.Srv().SetLicense(license)

<<<<<<< HEAD
	// Happy path where we have a support packet yaml file without any warnings
	fileData, err := th.App.generateSupportPacketYaml(ctx)
	require.NotNil(t, fileData)
	assert.Equal(t, "support_packet.yaml", fileData.Filename)
	assert.Positive(t, len(fileData.Body))
	assert.NoError(t, err)
	var packet model.SupportPacket
	require.NoError(t, yaml.Unmarshal(fileData.Body, &packet))
	assert.Equal(t, 3, packet.ActiveUsers) // from InitBasic.
	assert.Equal(t, licenseUsers, packet.LicenseSupportedUsers)
=======
	t.Run("Happy path", func(t *testing.T) {
		// Happy path where we have a support packet yaml file without any warnings

		fileData, err := th.App.generateSupportPacketYaml()
		require.NotNil(t, fileData)
		assert.Equal(t, "support_packet.yaml", fileData.Filename)
		assert.Positive(t, len(fileData.Body))
		assert.NoError(t, err)
		var packet model.SupportPacket
		require.NoError(t, yaml.Unmarshal(fileData.Body, &packet))

		assert.Equal(t, 3, packet.ActiveUsers) // from InitBasic.
		assert.Equal(t, licenseUsers, packet.LicenseSupportedUsers)
		assert.Empty(t, packet.ClusterID)
		assert.Equal(t, "local", packet.FileDriver)
		assert.Equal(t, "OK", packet.FileStatus)
	})

	t.Run("filestore fails", func(t *testing.T) {
		fb := &fmocks.FileBackend{}
		platform.SetFileStore(fb)(th.Server.Platform())
		fb.On("DriverName").Return("mock")
		fb.On("TestConnection").Return(errors.New("all broken"))

		fileData, err := th.App.generateSupportPacketYaml()
		require.NotNil(t, fileData)
		assert.Equal(t, "support_packet.yaml", fileData.Filename)
		assert.Positive(t, len(fileData.Body))
		assert.NoError(t, err)
		var packet model.SupportPacket
		require.NoError(t, yaml.Unmarshal(fileData.Body, &packet))

		assert.Equal(t, "mock", packet.FileDriver)
		assert.Equal(t, "FAIL: all broken", packet.FileStatus)
	})

>>>>>>> 791ee405
}

func TestGenerateSupportPacket(t *testing.T) {
	th := Setup(t)
	defer th.TearDown()
	ctx := request.EmptyContext(th.TestLogger)

	d1 := []byte("hello\ngo\n")
	err := os.WriteFile("mattermost.log", d1, 0777)
	require.NoError(t, err)
	err = os.WriteFile("notifications.log", d1, 0777)
	require.NoError(t, err)

	fileDatas := th.App.GenerateSupportPacket(ctx)
	var rFileNames []string
	testFiles := []string{"support_packet.yaml", "plugins.json", "sanitized_config.json", "mattermost.log", "notifications.log"}
	for _, fileData := range fileDatas {
		require.NotNil(t, fileData)
		assert.Positive(t, len(fileData.Body))

		rFileNames = append(rFileNames, fileData.Filename)
	}
	assert.ElementsMatch(t, testFiles, rFileNames)

	// Remove these two files and ensure that warning.txt file is generated
	err = os.Remove("notifications.log")
	require.NoError(t, err)
	err = os.Remove("mattermost.log")
	require.NoError(t, err)
	fileDatas = th.App.GenerateSupportPacket(ctx)
	testFiles = []string{"support_packet.yaml", "plugins.json", "sanitized_config.json", "warning.txt"}
	rFileNames = nil
	for _, fileData := range fileDatas {
		require.NotNil(t, fileData)
		assert.Positive(t, len(fileData.Body))

		rFileNames = append(rFileNames, fileData.Filename)
	}
	assert.ElementsMatch(t, testFiles, rFileNames)
}

func TestGetNotificationsLog(t *testing.T) {
	th := Setup(t)
	defer th.TearDown()
	ctx := request.EmptyContext(th.TestLogger)

	// Disable notifications file to get an error
	th.App.UpdateConfig(func(cfg *model.Config) {
		*cfg.NotificationLogSettings.EnableFile = false
	})

	fileData, err := th.App.getNotificationsLog(ctx)
	assert.Nil(t, fileData)
	assert.ErrorContains(t, err, "Unable to retrieve notifications.log because LogSettings: EnableFile is set to false")

	// Enable notifications file but delete any notifications file to get an error trying to read the file
	th.App.UpdateConfig(func(cfg *model.Config) {
		*cfg.NotificationLogSettings.EnableFile = true
	})

	// If any previous notifications.log file, lets delete it
	os.Remove("notifications.log")

	fileData, err = th.App.getNotificationsLog(ctx)
	assert.Nil(t, fileData)
	assert.ErrorContains(t, err, "failed read notifcation log file at path")

	// Happy path where we have file and no error
	d1 := []byte("hello\ngo\n")
	err = os.WriteFile("notifications.log", d1, 0777)
	defer os.Remove("notifications.log")
	require.NoError(t, err)

	fileData, err = th.App.getNotificationsLog(ctx)
	require.NotNil(t, fileData)
	assert.Equal(t, "notifications.log", fileData.Filename)
	assert.Positive(t, len(fileData.Body))
	assert.NoError(t, err)
}

func TestGetMattermostLog(t *testing.T) {
	th := Setup(t)
	defer th.TearDown()
	ctx := request.EmptyContext(th.TestLogger)

	// disable mattermost log file setting in config so we should get an warning
	th.App.UpdateConfig(func(cfg *model.Config) {
		*cfg.LogSettings.EnableFile = false
	})

	fileData, err := th.App.getMattermostLog(ctx)
	assert.Nil(t, fileData)
	assert.ErrorContains(t, err, "Unable to retrieve mattermost.log because LogSettings: EnableFile is set to false")

	// We enable the setting but delete any mattermost log file
	th.App.UpdateConfig(func(cfg *model.Config) {
		*cfg.LogSettings.EnableFile = true
	})

	// If any previous mattermost.log file, lets delete it
	os.Remove("mattermost.log")

	fileData, err = th.App.getMattermostLog(ctx)
	assert.Nil(t, fileData)
	assert.ErrorContains(t, err, "failed read mattermost log file at path mattermost.log")

	// Happy path where we get a log file and no warning
	d1 := []byte("hello\ngo\n")
	err = os.WriteFile("mattermost.log", d1, 0777)
	defer os.Remove("mattermost.log")
	require.NoError(t, err)

	fileData, err = th.App.getMattermostLog(ctx)
	require.NotNil(t, fileData)
	assert.Equal(t, "mattermost.log", fileData.Filename)
	assert.Positive(t, len(fileData.Body))
	assert.NoError(t, err)
}

func TestCreateSanitizedConfigFile(t *testing.T) {
	th := Setup(t)
	defer th.TearDown()
	ctx := request.EmptyContext(th.TestLogger)

	// Happy path where we have a sanitized config file with no err
	fileData, err := th.App.createSanitizedConfigFile(ctx)
	require.NotNil(t, fileData)
	assert.Equal(t, "sanitized_config.json", fileData.Filename)
	assert.Positive(t, len(fileData.Body))
	assert.NoError(t, err)
}<|MERGE_RESOLUTION|>--- conflicted
+++ resolved
@@ -13,12 +13,9 @@
 	"gopkg.in/yaml.v2"
 
 	"github.com/mattermost/mattermost/server/public/model"
-<<<<<<< HEAD
 	"github.com/mattermost/mattermost/server/public/shared/request"
-=======
 	"github.com/mattermost/mattermost/server/v8/channels/app/platform"
 	fmocks "github.com/mattermost/mattermost/server/v8/platform/shared/filestore/mocks"
->>>>>>> 791ee405
 )
 
 func TestCreatePluginsFile(t *testing.T) {
@@ -54,22 +51,10 @@
 	license.Features.Users = model.NewInt(licenseUsers)
 	th.App.Srv().SetLicense(license)
 
-<<<<<<< HEAD
-	// Happy path where we have a support packet yaml file without any warnings
-	fileData, err := th.App.generateSupportPacketYaml(ctx)
-	require.NotNil(t, fileData)
-	assert.Equal(t, "support_packet.yaml", fileData.Filename)
-	assert.Positive(t, len(fileData.Body))
-	assert.NoError(t, err)
-	var packet model.SupportPacket
-	require.NoError(t, yaml.Unmarshal(fileData.Body, &packet))
-	assert.Equal(t, 3, packet.ActiveUsers) // from InitBasic.
-	assert.Equal(t, licenseUsers, packet.LicenseSupportedUsers)
-=======
 	t.Run("Happy path", func(t *testing.T) {
 		// Happy path where we have a support packet yaml file without any warnings
 
-		fileData, err := th.App.generateSupportPacketYaml()
+		fileData, err := th.App.generateSupportPacketYaml(ctx)
 		require.NotNil(t, fileData)
 		assert.Equal(t, "support_packet.yaml", fileData.Filename)
 		assert.Positive(t, len(fileData.Body))
@@ -90,7 +75,7 @@
 		fb.On("DriverName").Return("mock")
 		fb.On("TestConnection").Return(errors.New("all broken"))
 
-		fileData, err := th.App.generateSupportPacketYaml()
+		fileData, err := th.App.generateSupportPacketYaml(ctx)
 		require.NotNil(t, fileData)
 		assert.Equal(t, "support_packet.yaml", fileData.Filename)
 		assert.Positive(t, len(fileData.Body))
@@ -102,7 +87,6 @@
 		assert.Equal(t, "FAIL: all broken", packet.FileStatus)
 	})
 
->>>>>>> 791ee405
 }
 
 func TestGenerateSupportPacket(t *testing.T) {

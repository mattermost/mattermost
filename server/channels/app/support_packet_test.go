// Copyright (c) 2015-present Mattermost, Inc. All Rights Reserved.
// See LICENSE.txt for license information.

package app

import (
	"errors"
	"os"
	"testing"

	"github.com/stretchr/testify/assert"
	"github.com/stretchr/testify/require"
	"gopkg.in/yaml.v2"

	"github.com/mattermost/mattermost/server/public/model"
	"github.com/mattermost/mattermost/server/public/shared/request"
	"github.com/mattermost/mattermost/server/v8/channels/app/platform"
	fmocks "github.com/mattermost/mattermost/server/v8/platform/shared/filestore/mocks"
)

func TestCreatePluginsFile(t *testing.T) {
	th := Setup(t)
	defer th.TearDown()
	ctx := request.EmptyContext(th.TestLogger)

	// Happy path where we have a plugins file with no err
	fileData, err := th.App.createPluginsFile(ctx)
	require.NotNil(t, fileData)
	assert.Equal(t, "plugins.json", fileData.Filename)
	assert.Positive(t, len(fileData.Body))
	assert.NoError(t, err)

	// Turn off plugins so we can get an error
	th.App.UpdateConfig(func(cfg *model.Config) {
		*cfg.PluginSettings.Enable = false
	})

	// Plugins off in settings so no fileData and we get a warning instead
	fileData, err = th.App.createPluginsFile(ctx)
	assert.Nil(t, fileData)
	assert.ErrorContains(t, err, "failed to get plugin list for support package")
}

func TestGenerateSupportPacketYaml(t *testing.T) {
	th := Setup(t).InitBasic()
	defer th.TearDown()
	ctx := request.EmptyContext(th.TestLogger)

	licenseUsers := 100
	license := model.NewTestLicense()
	license.Features.Users = model.NewInt(licenseUsers)
	th.App.Srv().SetLicense(license)

	t.Run("Happy path", func(t *testing.T) {
		// Happy path where we have a support packet yaml file without any warnings

		fileData, err := th.App.generateSupportPacketYaml(ctx)
		require.NotNil(t, fileData)
		assert.Equal(t, "support_packet.yaml", fileData.Filename)
		assert.Positive(t, len(fileData.Body))
		assert.NoError(t, err)
		var packet model.SupportPacket
		require.NoError(t, yaml.Unmarshal(fileData.Body, &packet))

		assert.Equal(t, 3, packet.ActiveUsers) // from InitBasic.
		assert.Equal(t, licenseUsers, packet.LicenseSupportedUsers)
		assert.Empty(t, packet.ClusterID)
		assert.Equal(t, "local", packet.FileDriver)
		assert.Equal(t, "OK", packet.FileStatus)
	})

	t.Run("filestore fails", func(t *testing.T) {
		fb := &fmocks.FileBackend{}
		platform.SetFileStore(fb)(th.Server.Platform())
		fb.On("DriverName").Return("mock")
		fb.On("TestConnection").Return(errors.New("all broken"))

		fileData, err := th.App.generateSupportPacketYaml(ctx)
		require.NotNil(t, fileData)
		assert.Equal(t, "support_packet.yaml", fileData.Filename)
		assert.Positive(t, len(fileData.Body))
		assert.NoError(t, err)
		var packet model.SupportPacket
		require.NoError(t, yaml.Unmarshal(fileData.Body, &packet))

		assert.Equal(t, "mock", packet.FileDriver)
		assert.Equal(t, "FAIL: all broken", packet.FileStatus)
	})

}

func TestGenerateSupportPacket(t *testing.T) {
	th := Setup(t)
	defer th.TearDown()
	ctx := request.EmptyContext(th.TestLogger)

	d1 := []byte("hello\ngo\n")
	err := os.WriteFile("mattermost.log", d1, 0777)
	require.NoError(t, err)
	err = os.WriteFile("notifications.log", d1, 0777)
	require.NoError(t, err)

	fileDatas := th.App.GenerateSupportPacket(ctx)
	var rFileNames []string
<<<<<<< HEAD
	testFiles := []string{"support_packet.yaml", "plugins.json", "sanitized_config.json", "mattermost.log", "notifications.log", "cpu.prof"}
=======
	testFiles := []string{"support_packet.yaml", "plugins.json", "sanitized_config.json", "mattermost.log", "notifications.log", "heap.prof"}
>>>>>>> 153ebc31
	for _, fileData := range fileDatas {
		require.NotNil(t, fileData)
		assert.Positive(t, len(fileData.Body))

		rFileNames = append(rFileNames, fileData.Filename)
	}
	assert.ElementsMatch(t, testFiles, rFileNames)

	// Remove these two files and ensure that warning.txt file is generated
	err = os.Remove("notifications.log")
	require.NoError(t, err)
	err = os.Remove("mattermost.log")
	require.NoError(t, err)
	fileDatas = th.App.GenerateSupportPacket(ctx)
<<<<<<< HEAD
	testFiles = []string{"support_packet.yaml", "plugins.json", "sanitized_config.json", "warning.txt", "cpu.prof"}
=======
	testFiles = []string{"support_packet.yaml", "plugins.json", "sanitized_config.json", "heap.prof", "warning.txt"}
>>>>>>> 153ebc31
	rFileNames = nil
	for _, fileData := range fileDatas {
		require.NotNil(t, fileData)
		assert.Positive(t, len(fileData.Body))

		rFileNames = append(rFileNames, fileData.Filename)
	}
	assert.ElementsMatch(t, testFiles, rFileNames)
}

func TestGetNotificationsLog(t *testing.T) {
	th := Setup(t)
	defer th.TearDown()
	ctx := request.EmptyContext(th.TestLogger)

	// Disable notifications file to get an error
	th.App.UpdateConfig(func(cfg *model.Config) {
		*cfg.NotificationLogSettings.EnableFile = false
	})

	fileData, err := th.App.getNotificationsLog(ctx)
	assert.Nil(t, fileData)
	assert.ErrorContains(t, err, "Unable to retrieve notifications.log because LogSettings: EnableFile is set to false")

	// Enable notifications file but delete any notifications file to get an error trying to read the file
	th.App.UpdateConfig(func(cfg *model.Config) {
		*cfg.NotificationLogSettings.EnableFile = true
	})

	// If any previous notifications.log file, lets delete it
	os.Remove("notifications.log")

	fileData, err = th.App.getNotificationsLog(ctx)
	assert.Nil(t, fileData)
	assert.ErrorContains(t, err, "failed read notifcation log file at path")

	// Happy path where we have file and no error
	d1 := []byte("hello\ngo\n")
	err = os.WriteFile("notifications.log", d1, 0777)
	defer os.Remove("notifications.log")
	require.NoError(t, err)

	fileData, err = th.App.getNotificationsLog(ctx)
	require.NotNil(t, fileData)
	assert.Equal(t, "notifications.log", fileData.Filename)
	assert.Positive(t, len(fileData.Body))
	assert.NoError(t, err)
}

func TestGetMattermostLog(t *testing.T) {
	th := Setup(t)
	defer th.TearDown()
	ctx := request.EmptyContext(th.TestLogger)

	// disable mattermost log file setting in config so we should get an warning
	th.App.UpdateConfig(func(cfg *model.Config) {
		*cfg.LogSettings.EnableFile = false
	})

	fileData, err := th.App.getMattermostLog(ctx)
	assert.Nil(t, fileData)
	assert.ErrorContains(t, err, "Unable to retrieve mattermost.log because LogSettings: EnableFile is set to false")

	// We enable the setting but delete any mattermost log file
	th.App.UpdateConfig(func(cfg *model.Config) {
		*cfg.LogSettings.EnableFile = true
	})

	// If any previous mattermost.log file, lets delete it
	os.Remove("mattermost.log")

	fileData, err = th.App.getMattermostLog(ctx)
	assert.Nil(t, fileData)
	assert.ErrorContains(t, err, "failed read mattermost log file at path mattermost.log")

	// Happy path where we get a log file and no warning
	d1 := []byte("hello\ngo\n")
	err = os.WriteFile("mattermost.log", d1, 0777)
	defer os.Remove("mattermost.log")
	require.NoError(t, err)

	fileData, err = th.App.getMattermostLog(ctx)
	require.NotNil(t, fileData)
	assert.Equal(t, "mattermost.log", fileData.Filename)
	assert.Positive(t, len(fileData.Body))
	assert.NoError(t, err)
}

func TestCreateSanitizedConfigFile(t *testing.T) {
	th := Setup(t)
	defer th.TearDown()
	ctx := request.EmptyContext(th.TestLogger)

	// Happy path where we have a sanitized config file with no err
	fileData, err := th.App.createSanitizedConfigFile(ctx)
	require.NotNil(t, fileData)
	assert.Equal(t, "sanitized_config.json", fileData.Filename)
	assert.Positive(t, len(fileData.Body))
	assert.NoError(t, err)
}<|MERGE_RESOLUTION|>--- conflicted
+++ resolved
@@ -102,11 +102,15 @@
 
 	fileDatas := th.App.GenerateSupportPacket(ctx)
 	var rFileNames []string
-<<<<<<< HEAD
-	testFiles := []string{"support_packet.yaml", "plugins.json", "sanitized_config.json", "mattermost.log", "notifications.log", "cpu.prof"}
-=======
-	testFiles := []string{"support_packet.yaml", "plugins.json", "sanitized_config.json", "mattermost.log", "notifications.log", "heap.prof"}
->>>>>>> 153ebc31
+	testFiles := []string{
+		"support_packet.yaml",
+		"plugins.json",
+		"sanitized_config.json",
+		"mattermost.log",
+		"notifications.log",
+		"cpu.prof",
+		"heap.prof",
+	}
 	for _, fileData := range fileDatas {
 		require.NotNil(t, fileData)
 		assert.Positive(t, len(fileData.Body))
@@ -121,11 +125,14 @@
 	err = os.Remove("mattermost.log")
 	require.NoError(t, err)
 	fileDatas = th.App.GenerateSupportPacket(ctx)
-<<<<<<< HEAD
-	testFiles = []string{"support_packet.yaml", "plugins.json", "sanitized_config.json", "warning.txt", "cpu.prof"}
-=======
-	testFiles = []string{"support_packet.yaml", "plugins.json", "sanitized_config.json", "heap.prof", "warning.txt"}
->>>>>>> 153ebc31
+	testFiles = []string{
+		"support_packet.yaml",
+		"plugins.json",
+		"sanitized_config.json",
+		"cpu.prof",
+		"heap.prof",
+		"warning.txt",
+	}
 	rFileNames = nil
 	for _, fileData := range fileDatas {
 		require.NotNil(t, fileData)

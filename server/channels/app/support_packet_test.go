// Copyright (c) 2015-present Mattermost, Inc. All Rights Reserved.
// See LICENSE.txt for license information.

package app

import (
	"errors"
	"os"
	"testing"

	"github.com/stretchr/testify/assert"
	"github.com/stretchr/testify/require"
	"gopkg.in/yaml.v2"

	"github.com/mattermost/mattermost/server/public/model"
	"github.com/mattermost/mattermost/server/public/shared/request"
	"github.com/mattermost/mattermost/server/v8/channels/app/platform"
	fmocks "github.com/mattermost/mattermost/server/v8/platform/shared/filestore/mocks"
)

func TestCreatePluginsFile(t *testing.T) {
	th := Setup(t)
	defer th.TearDown()
	ctx := request.EmptyContext(th.TestLogger)

	// Happy path where we have a plugins file with no err
	fileData, err := th.App.createPluginsFile(ctx)
	require.NotNil(t, fileData)
	assert.Equal(t, "plugins.json", fileData.Filename)
	assert.Positive(t, len(fileData.Body))
	assert.NoError(t, err)

	// Turn off plugins so we can get an error
	th.App.UpdateConfig(func(cfg *model.Config) {
		*cfg.PluginSettings.Enable = false
	})

	// Plugins off in settings so no fileData and we get a warning instead
	fileData, err = th.App.createPluginsFile(ctx)
	assert.Nil(t, fileData)
	assert.ErrorContains(t, err, "failed to get plugin list for support package")
}

func TestGenerateSupportPacketYaml(t *testing.T) {
	th := Setup(t).InitBasic()
	defer th.TearDown()
	ctx := request.EmptyContext(th.TestLogger)

	licenseUsers := 100
	license := model.NewTestLicense()
	license.Features.Users = model.NewInt(licenseUsers)
	th.App.Srv().SetLicense(license)

	t.Run("Happy path", func(t *testing.T) {
		// Happy path where we have a support packet yaml file without any warnings

		fileData, err := th.App.generateSupportPacketYaml(ctx)
		require.NotNil(t, fileData)
		assert.Equal(t, "support_packet.yaml", fileData.Filename)
		assert.Positive(t, len(fileData.Body))
		assert.NoError(t, err)
		var packet model.SupportPacket
		require.NoError(t, yaml.Unmarshal(fileData.Body, &packet))

		assert.Equal(t, 3, packet.ActiveUsers) // from InitBasic.
		assert.Equal(t, licenseUsers, packet.LicenseSupportedUsers)
		assert.Empty(t, packet.ClusterID)
		assert.Equal(t, "local", packet.FileDriver)
		assert.Equal(t, "OK", packet.FileStatus)
	})

	t.Run("filestore fails", func(t *testing.T) {
		fb := &fmocks.FileBackend{}
		platform.SetFileStore(fb)(th.Server.Platform())
		fb.On("DriverName").Return("mock")
		fb.On("TestConnection").Return(errors.New("all broken"))

		fileData, err := th.App.generateSupportPacketYaml(ctx)
		require.NotNil(t, fileData)
		assert.Equal(t, "support_packet.yaml", fileData.Filename)
		assert.Positive(t, len(fileData.Body))
		assert.NoError(t, err)
		var packet model.SupportPacket
		require.NoError(t, yaml.Unmarshal(fileData.Body, &packet))

		assert.Equal(t, "mock", packet.FileDriver)
		assert.Equal(t, "FAIL: all broken", packet.FileStatus)
	})

}

func TestGenerateSupportPacket(t *testing.T) {
	th := Setup(t)
	defer th.TearDown()
	ctx := request.EmptyContext(th.TestLogger)

	d1 := []byte("hello\ngo\n")
	err := os.WriteFile("mattermost.log", d1, 0777)
	require.NoError(t, err)
	err = os.WriteFile("notifications.log", d1, 0777)
	require.NoError(t, err)

	fileDatas := th.App.GenerateSupportPacket(ctx)
	var rFileNames []string
	testFiles := []string{"support_packet.yaml", "plugins.json", "sanitized_config.json", "mattermost.log", "notifications.log", "cpu.prof"}
	for _, fileData := range fileDatas {
		require.NotNil(t, fileData)
		assert.Positive(t, len(fileData.Body))

		rFileNames = append(rFileNames, fileData.Filename)
	}
	assert.ElementsMatch(t, testFiles, rFileNames)

	// Remove these two files and ensure that warning.txt file is generated
	err = os.Remove("notifications.log")
	require.NoError(t, err)
	err = os.Remove("mattermost.log")
	require.NoError(t, err)
<<<<<<< HEAD
	fileDatas = th.App.GenerateSupportPacket()
	testFiles = []string{"support_packet.yaml", "plugins.json", "sanitized_config.json", "warning.txt", "cpu.prof"}
=======
	fileDatas = th.App.GenerateSupportPacket(ctx)
	testFiles = []string{"support_packet.yaml", "plugins.json", "sanitized_config.json", "warning.txt"}
>>>>>>> 30b12f19
	rFileNames = nil
	for _, fileData := range fileDatas {
		require.NotNil(t, fileData)
		assert.Positive(t, len(fileData.Body))

		rFileNames = append(rFileNames, fileData.Filename)
	}
	assert.ElementsMatch(t, testFiles, rFileNames)
}

func TestGetNotificationsLog(t *testing.T) {
	th := Setup(t)
	defer th.TearDown()
	ctx := request.EmptyContext(th.TestLogger)

	// Disable notifications file to get an error
	th.App.UpdateConfig(func(cfg *model.Config) {
		*cfg.NotificationLogSettings.EnableFile = false
	})

	fileData, err := th.App.getNotificationsLog(ctx)
	assert.Nil(t, fileData)
	assert.ErrorContains(t, err, "Unable to retrieve notifications.log because LogSettings: EnableFile is set to false")

	// Enable notifications file but delete any notifications file to get an error trying to read the file
	th.App.UpdateConfig(func(cfg *model.Config) {
		*cfg.NotificationLogSettings.EnableFile = true
	})

	// If any previous notifications.log file, lets delete it
	os.Remove("notifications.log")

	fileData, err = th.App.getNotificationsLog(ctx)
	assert.Nil(t, fileData)
	assert.ErrorContains(t, err, "failed read notifcation log file at path")

	// Happy path where we have file and no error
	d1 := []byte("hello\ngo\n")
	err = os.WriteFile("notifications.log", d1, 0777)
	defer os.Remove("notifications.log")
	require.NoError(t, err)

	fileData, err = th.App.getNotificationsLog(ctx)
	require.NotNil(t, fileData)
	assert.Equal(t, "notifications.log", fileData.Filename)
	assert.Positive(t, len(fileData.Body))
	assert.NoError(t, err)
}

func TestGetMattermostLog(t *testing.T) {
	th := Setup(t)
	defer th.TearDown()
	ctx := request.EmptyContext(th.TestLogger)

	// disable mattermost log file setting in config so we should get an warning
	th.App.UpdateConfig(func(cfg *model.Config) {
		*cfg.LogSettings.EnableFile = false
	})

	fileData, err := th.App.getMattermostLog(ctx)
	assert.Nil(t, fileData)
	assert.ErrorContains(t, err, "Unable to retrieve mattermost.log because LogSettings: EnableFile is set to false")

	// We enable the setting but delete any mattermost log file
	th.App.UpdateConfig(func(cfg *model.Config) {
		*cfg.LogSettings.EnableFile = true
	})

	// If any previous mattermost.log file, lets delete it
	os.Remove("mattermost.log")

	fileData, err = th.App.getMattermostLog(ctx)
	assert.Nil(t, fileData)
	assert.ErrorContains(t, err, "failed read mattermost log file at path mattermost.log")

	// Happy path where we get a log file and no warning
	d1 := []byte("hello\ngo\n")
	err = os.WriteFile("mattermost.log", d1, 0777)
	defer os.Remove("mattermost.log")
	require.NoError(t, err)

	fileData, err = th.App.getMattermostLog(ctx)
	require.NotNil(t, fileData)
	assert.Equal(t, "mattermost.log", fileData.Filename)
	assert.Positive(t, len(fileData.Body))
	assert.NoError(t, err)
}

func TestCreateSanitizedConfigFile(t *testing.T) {
	th := Setup(t)
	defer th.TearDown()
	ctx := request.EmptyContext(th.TestLogger)

	// Happy path where we have a sanitized config file with no err
	fileData, err := th.App.createSanitizedConfigFile(ctx)
	require.NotNil(t, fileData)
	assert.Equal(t, "sanitized_config.json", fileData.Filename)
	assert.Positive(t, len(fileData.Body))
	assert.NoError(t, err)
}<|MERGE_RESOLUTION|>--- conflicted
+++ resolved
@@ -116,13 +116,8 @@
 	require.NoError(t, err)
 	err = os.Remove("mattermost.log")
 	require.NoError(t, err)
-<<<<<<< HEAD
-	fileDatas = th.App.GenerateSupportPacket()
+	fileDatas = th.App.GenerateSupportPacket(ctx)
 	testFiles = []string{"support_packet.yaml", "plugins.json", "sanitized_config.json", "warning.txt", "cpu.prof"}
-=======
-	fileDatas = th.App.GenerateSupportPacket(ctx)
-	testFiles = []string{"support_packet.yaml", "plugins.json", "sanitized_config.json", "warning.txt"}
->>>>>>> 30b12f19
 	rFileNames = nil
 	for _, fileData := range fileDatas {
 		require.NotNil(t, fileData)

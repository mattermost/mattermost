--- conflicted
+++ resolved
@@ -154,14 +154,6 @@
 	th := Setup(t)
 	defer th.TearDown()
 
-<<<<<<< HEAD
-	genMockLogFiles := func() {
-		d1 := []byte("hello\ngo\n")
-		err := os.WriteFile("mattermost.log", d1, 0777)
-		require.NoError(t, err)
-		err = os.WriteFile("notifications.log", d1, 0777)
-		require.NoError(t, err)
-=======
 	dir, err := os.MkdirTemp("", "")
 	require.NoError(t, err)
 	t.Cleanup(func() {
@@ -176,30 +168,12 @@
 	logLocation := config.GetLogFileLocation(dir)
 	notificationsLogLocation := config.GetNotificationsLogFileLocation(dir)
 
-	d1 := []byte("hello\ngo\n")
-	err = os.WriteFile(logLocation, d1, 0777)
-	require.NoError(t, err)
-	err = os.WriteFile(notificationsLogLocation, d1, 0777)
-	require.NoError(t, err)
-
-	fileDatas := th.App.GenerateSupportPacket(th.Context)
-	var rFileNames []string
-	testFiles := []string{
-		"support_packet.yaml",
-		"plugins.json",
-		"sanitized_config.json",
-		"mattermost.log",
-		"notifications.log",
-		"cpu.prof",
-		"heap.prof",
-		"goroutines",
-	}
-	for _, fileData := range fileDatas {
-		require.NotNil(t, fileData)
-		assert.Positive(t, len(fileData.Body))
-
-		rFileNames = append(rFileNames, fileData.Filename)
->>>>>>> 733fe8b9
+	genMockLogFiles := func() {
+		d1 := []byte("hello\ngo\n")
+		genErr := os.WriteFile(logLocation, d1, 0777)
+		require.NoError(t, genErr)
+		genErr = os.WriteFile(notificationsLogLocation, d1, 0777)
+		require.NoError(t, genErr)
 	}
 	genMockLogFiles()
 
@@ -227,12 +201,11 @@
 		assert.ElementsMatch(t, testFiles, rFileNames)
 	})
 
-<<<<<<< HEAD
 	t.Run("generate support packet without logs", func(t *testing.T) {
 		fileDatas := th.App.GenerateSupportPacket(th.Context, &model.SupportPacketOptions{
 			IncludeLogs: false,
 		})
-		var rFileNames []string
+
 		testFiles := []string{
 			"support_packet.yaml",
 			"plugins.json",
@@ -241,6 +214,7 @@
 			"heap.prof",
 			"goroutines",
 		}
+		var rFileNames []string
 		for _, fileData := range fileDatas {
 			require.NotNil(t, fileData)
 			assert.Positive(t, len(fileData.Body))
@@ -251,9 +225,10 @@
 	})
 
 	t.Run("remove the log files and ensure that warning.txt file is generated", func(t *testing.T) {
-		err := os.Remove("notifications.log")
+		// Remove these two files and ensure that warning.txt file is generated
+		err = os.Remove(logLocation)
 		require.NoError(t, err)
-		err = os.Remove("mattermost.log")
+		err = os.Remove(notificationsLogLocation)
 		require.NoError(t, err)
 		defer genMockLogFiles()
 
@@ -269,30 +244,15 @@
 			"warning.txt",
 			"goroutines",
 		}
-=======
-	// Remove these two files and ensure that warning.txt file is generated
-	err = os.Remove(logLocation)
-	require.NoError(t, err)
-	err = os.Remove(notificationsLogLocation)
-	require.NoError(t, err)
-	fileDatas = th.App.GenerateSupportPacket(th.Context)
-	testFiles = []string{
-		"support_packet.yaml",
-		"plugins.json",
-		"sanitized_config.json",
-		"cpu.prof",
-		"heap.prof",
-		"warning.txt",
-		"goroutines",
-	}
-	rFileNames = nil
-	for _, fileData := range fileDatas {
-		require.NotNil(t, fileData)
-		assert.Positive(t, len(fileData.Body))
-
-		rFileNames = append(rFileNames, fileData.Filename)
-	}
-	assert.ElementsMatch(t, testFiles, rFileNames)
+		var rFileNames []string
+		for _, fileData := range fileDatas {
+			require.NotNil(t, fileData)
+			assert.Positive(t, len(fileData.Body))
+
+			rFileNames = append(rFileNames, fileData.Filename)
+		}
+		assert.ElementsMatch(t, testFiles, rFileNames)
+	})
 
 	t.Run("steps that generated an error should still return file data", func(t *testing.T) {
 		mockStore := smocks.Store{}
@@ -317,9 +277,10 @@
 		mockStore.On("GetDbVersion", false).Return("1.0.0", nil)
 		th.App.Srv().SetStore(&mockStore)
 
-		fileDatas := th.App.GenerateSupportPacket(th.Context)
-
->>>>>>> 733fe8b9
+		fileDatas := th.App.GenerateSupportPacket(th.Context, &model.SupportPacketOptions{
+			IncludeLogs: false,
+		})
+
 		var rFileNames []string
 		for _, fileData := range fileDatas {
 			require.NotNil(t, fileData)
@@ -327,12 +288,8 @@
 
 			rFileNames = append(rFileNames, fileData.Filename)
 		}
-<<<<<<< HEAD
-		assert.ElementsMatch(t, testFiles, rFileNames)
-=======
 		assert.Contains(t, rFileNames, "warning.txt")
 		assert.Contains(t, rFileNames, "support_packet.yaml")
->>>>>>> 733fe8b9
 	})
 }
 

--- conflicted
+++ resolved
@@ -1307,101 +1307,4 @@
 			require.False(t, value)
 		})
 	})
-<<<<<<< HEAD
-}
-
-func TestPluginBridge(t *testing.T) {
-	// FEATURE_FLAG_REMOVAL: EnableAIPluginBridge - Remove this entire test case
-	t.Run("CallPlugin returns error when feature flag disabled", func(t *testing.T) {
-		th := SetupConfig(t, func(cfg *model.Config) {
-			cfg.FeatureFlags.EnableAIPluginBridge = false
-		})
-		defer th.TearDown()
-
-		request := []byte(`{"test": "data"}`)
-		schema := []byte(`{"type": "object"}`)
-		_, err := th.App.CallPlugin(th.Context, "source-plugin", "target-plugin", "/api/v1/test", request, schema)
-		require.Error(t, err)
-		require.Contains(t, err.Error(), "plugin bridge is not enabled")
-	})
-
-	t.Run("CallPlugin returns error when plugins not initialized", func(t *testing.T) {
-		// FEATURE_FLAG_REMOVAL: EnableAIPluginBridge - Remove this feature flag configuration from test
-		th := SetupConfig(t, func(cfg *model.Config) {
-			cfg.FeatureFlags.EnableAIPluginBridge = true
-		})
-		defer th.TearDown()
-
-		// Ensure plugins are not initialized
-		th.App.ch.SetPluginsEnvironment(nil)
-
-		request := []byte(`{"test": "data"}`)
-		schema := []byte(`{"type": "object"}`)
-		_, err := th.App.CallPlugin(th.Context, "source-plugin", "target-plugin", "/api/v1/test", request, schema)
-		require.Error(t, err)
-		require.Contains(t, err.Error(), "plugins are not initialized")
-	})
-
-	t.Run("CallPlugin returns error when target plugin not active", func(t *testing.T) {
-		// FEATURE_FLAG_REMOVAL: EnableAIPluginBridge - Remove this feature flag configuration from test
-		th := SetupConfig(t, func(cfg *model.Config) {
-			*cfg.PluginSettings.Enable = true
-			cfg.FeatureFlags.EnableAIPluginBridge = true
-		})
-		defer th.TearDown()
-
-		th.App.InitPlugins(th.Context, *th.App.Config().PluginSettings.Directory, *th.App.Config().PluginSettings.ClientDirectory)
-		defer th.App.ch.ShutDownPlugins()
-
-		request := []byte(`{"test": "data"}`)
-		schema := []byte(`{"type": "object", "properties": {"result": {"type": "string"}}}`)
-		_, err := th.App.CallPlugin(th.Context, "source-plugin", "nonexistent-plugin", "/api/v1/test", request, schema)
-		require.Error(t, err)
-		require.Contains(t, err.Error(), "not active")
-	})
-
-	t.Run("CallPluginFromCore passes com.mattermost.server as source plugin ID", func(t *testing.T) {
-		// This test verifies that CallPluginFromCore correctly passes "com.mattermost.server" as the source
-		// We can't test the full flow without a real plugin, but we can verify the parameters
-		// FEATURE_FLAG_REMOVAL: EnableAIPluginBridge - Remove this feature flag configuration from test
-		th := SetupConfig(t, func(cfg *model.Config) {
-			*cfg.PluginSettings.Enable = true
-			cfg.FeatureFlags.EnableAIPluginBridge = true
-		})
-		defer th.TearDown()
-
-		th.App.InitPlugins(th.Context, *th.App.Config().PluginSettings.Directory, *th.App.Config().PluginSettings.ClientDirectory)
-		defer th.App.ch.ShutDownPlugins()
-
-		request := []byte(`{"test": "data"}`)
-		schema := []byte(`{"summary": "string", "confidence": "number"}`)
-		_, err := th.App.CallPluginFromCore(th.Context, "nonexistent-plugin", "/api/v1/test", request, schema)
-		require.Error(t, err)
-		// Should fail because plugin doesn't exist, but this verifies the method signature
-		require.Contains(t, err.Error(), "not active")
-	})
-
-	t.Run("CallPlugin with nil response schema works", func(t *testing.T) {
-		// FEATURE_FLAG_REMOVAL: EnableAIPluginBridge - Remove this feature flag configuration from test
-		th := SetupConfig(t, func(cfg *model.Config) {
-			*cfg.PluginSettings.Enable = true
-			cfg.FeatureFlags.EnableAIPluginBridge = true
-		})
-		defer th.TearDown()
-
-		th.App.InitPlugins(th.Context, *th.App.Config().PluginSettings.Directory, *th.App.Config().PluginSettings.ClientDirectory)
-		defer th.App.ch.ShutDownPlugins()
-
-		request := []byte(`{"test": "data"}`)
-		_, err := th.App.CallPlugin(th.Context, "source-plugin", "nonexistent-plugin", "/api/v1/test", request, nil)
-		require.Error(t, err)
-		// Should fail because plugin doesn't exist, but verifies nil schema is accepted
-		require.Contains(t, err.Error(), "not active")
-	})
-}
-
-// TestPluginBridgeContext is no longer needed since we're using HTTP headers
-// for source tracking instead of RPC Context fields
-=======
-}
->>>>>>> c0e1806d
+}
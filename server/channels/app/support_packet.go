// Copyright (c) 2015-present Mattermost, Inc. All Rights Reserved.
// See LICENSE.txt for license information.

package app

import (
	"bytes"
	"encoding/json"
	"os"
	"runtime"
	"runtime/pprof"
	"strings"
	"time"

	"github.com/hashicorp/go-multierror"
	"github.com/pkg/errors"
	"gopkg.in/yaml.v2"

	"github.com/mattermost/mattermost/server/public/model"
	"github.com/mattermost/mattermost/server/public/shared/mlog"
	"github.com/mattermost/mattermost/server/public/shared/request"
	"github.com/mattermost/mattermost/server/v8/config"
)

<<<<<<< HEAD
const (
	cpuProfileDuration = 5 * time.Second
)

func (a *App) GenerateSupportPacket() []model.FileData {
=======
func (a *App) GenerateSupportPacket(c *request.Context) []model.FileData {
>>>>>>> 30b12f19
	// If any errors we come across within this function, we will log it in a warning.txt file so that we know why certain files did not get produced if any
	var warnings []string

	// Creating an array of files that we are going to be adding to our zip file
	fileDatas := []model.FileData{}

	// A array of the functions that we can iterate through since they all have the same return value
	functions := map[string]func(c *request.Context) (*model.FileData, error){
		"support package":  a.generateSupportPacketYaml,
		"plugins":          a.createPluginsFile,
		"config":           a.createSanitizedConfigFile,
		"mattermost log":   a.getMattermostLog,
		"notification log": a.getNotificationsLog,
		"cpu profile":      a.createCPUProfile,
	}

	for name, fn := range functions {
		fileData, err := fn(c)
		if err != nil {
			mlog.Error("Failed to generate file for support package", mlog.Err(err), mlog.String("file", name))
			warnings = append(warnings, err.Error())
		} else if fileData != nil {
			fileDatas = append(fileDatas, *fileData)
		}
	}

	// Adding a warning.txt file to the fileDatas if any warning
	if len(warnings) > 0 {
		finalWarning := strings.Join(warnings, "\n")
		fileDatas = append(fileDatas, model.FileData{
			Filename: "warning.txt",
			Body:     []byte(finalWarning),
		})
	}

	return fileDatas
}

func (a *App) generateSupportPacketYaml(c *request.Context) (*model.FileData, error) {
	var rErr error

	/* DB */

	databaseType, databaseSchemaVersion := a.Srv().DatabaseTypeAndSchemaVersion()
	databaseVersion, _ := a.Srv().Store().GetDbVersion(false)

	/* Cluster */

	var clusterID string
	if a.Cluster() != nil {
		clusterID = a.Cluster().GetClusterId()
	}

	/* File store */

	fileDriver := a.Srv().Platform().FileBackend().DriverName()
	fileStatus := model.StatusOk
	err := a.Srv().Platform().FileBackend().TestConnection()
	if err != nil {
		fileStatus = model.StatusFail + ": " + err.Error()
	}

	/* LDAP */

	var vendorName, vendorVersion string
	if ldapInterface := a.ch.Ldap; a.ch.Ldap != nil {
		vendorName, vendorVersion = ldapInterface.GetVendorNameAndVendorVersion()
	}

	/* Elastic Search */

	var elasticServerVersion string
	var elasticServerPlugins []string
	if a.Srv().Platform().SearchEngine.ElasticsearchEngine != nil {
		elasticServerVersion = a.Srv().Platform().SearchEngine.ElasticsearchEngine.GetFullVersion()
		elasticServerPlugins = a.Srv().Platform().SearchEngine.ElasticsearchEngine.GetPlugins()
	}

	/* License */

	licenseTo := ""
	supportedUsers := 0
	if license := a.Srv().License(); license != nil {
		supportedUsers = *license.Features.Users
		licenseTo = license.Customer.Company
	}

	/* Jobs  */

	uniqueUserCount, err := a.Srv().Store().User().Count(model.UserCountOptions{})
	if err != nil {
		rErr = multierror.Append(errors.Wrap(err, "error while getting user count"))
	}

	dataRetentionJobs, err := a.Srv().Store().Job().GetAllByTypePage(c, model.JobTypeDataRetention, 0, 2)
	if err != nil {
		rErr = multierror.Append(errors.Wrap(err, "error while getting data retention jobs"))
	}
	messageExportJobs, err := a.Srv().Store().Job().GetAllByTypePage(c, model.JobTypeMessageExport, 0, 2)
	if err != nil {
		rErr = multierror.Append(errors.Wrap(err, "error while getting message export jobs"))
	}
	elasticPostIndexingJobs, err := a.Srv().Store().Job().GetAllByTypePage(c, model.JobTypeElasticsearchPostIndexing, 0, 2)
	if err != nil {
		rErr = multierror.Append(errors.Wrap(err, "error while getting ES post indexing jobs"))
	}
	elasticPostAggregationJobs, _ := a.Srv().Store().Job().GetAllByTypePage(c, model.JobTypeElasticsearchPostAggregation, 0, 2)
	if err != nil {
		rErr = multierror.Append(errors.Wrap(err, "error while getting ES post aggregation jobs"))
	}
	blevePostIndexingJobs, _ := a.Srv().Store().Job().GetAllByTypePage(c, model.JobTypeBlevePostIndexing, 0, 2)
	if err != nil {
		rErr = multierror.Append(errors.Wrap(err, "error while getting bleve post indexing jobs"))
	}
	ldapSyncJobs, err := a.Srv().Store().Job().GetAllByTypePage(c, model.JobTypeLdapSync, 0, 2)
	if err != nil {
		rErr = multierror.Append(errors.Wrap(err, "error while getting LDAP sync jobs"))
	}
	migrationJobs, err := a.Srv().Store().Job().GetAllByTypePage(c, model.JobTypeMigrations, 0, 2)
	if err != nil {
		rErr = multierror.Append(errors.Wrap(err, "error while getting migration jobs"))
	}

	// Creating the struct for support packet yaml file
	supportPacket := model.SupportPacket{
		/* Build information */
		ServerOS:           runtime.GOOS,
		ServerArchitecture: runtime.GOARCH,
		ServerVersion:      model.CurrentVersion,
		BuildHash:          model.BuildHash,

		/* DB */
		DatabaseType:          databaseType,
		DatabaseVersion:       databaseVersion,
		DatabaseSchemaVersion: databaseSchemaVersion,

		/* Cluster */
		ClusterID: clusterID,

		/* File store */
		FileDriver: fileDriver,
		FileStatus: fileStatus,

		/* LDAP */
		LdapVendorName:    vendorName,
		LdapVendorVersion: vendorVersion,

		/* Elastic Search */
		ElasticServerVersion: elasticServerVersion,
		ElasticServerPlugins: elasticServerPlugins,

		/* License */
		LicenseTo:             licenseTo,
		LicenseSupportedUsers: supportedUsers,

		/* Server stats */
		ActiveUsers: int(uniqueUserCount),

		/* Jobs */
		DataRetentionJobs:          dataRetentionJobs,
		MessageExportJobs:          messageExportJobs,
		ElasticPostIndexingJobs:    elasticPostIndexingJobs,
		ElasticPostAggregationJobs: elasticPostAggregationJobs,
		BlevePostIndexingJobs:      blevePostIndexingJobs,
		LdapSyncJobs:               ldapSyncJobs,
		MigrationJobs:              migrationJobs,
	}

	/* Server stats */

	analytics, appErr := a.GetAnalytics("standard", "")
	if appErr != nil {
		rErr = multierror.Append(errors.Wrap(appErr, "error while getting analytics"))
	}
	if len(analytics) < 11 {
		rErr = multierror.Append(errors.New("not enought analytics information found"))
	} else {
		supportPacket.TotalChannels = int(analytics[0].Value) + int(analytics[1].Value)
		supportPacket.TotalPosts = int(analytics[2].Value)
		supportPacket.TotalTeams = int(analytics[4].Value)
		supportPacket.WebsocketConnections = int(analytics[5].Value)
		supportPacket.MasterDbConnections = int(analytics[6].Value)
		supportPacket.ReplicaDbConnections = int(analytics[7].Value)
		supportPacket.DailyActiveUsers = int(analytics[8].Value)
		supportPacket.MonthlyActiveUsers = int(analytics[9].Value)
		supportPacket.InactiveUserCount = int(analytics[10].Value)
	}

	// Marshal to a Yaml File
	supportPacketYaml, err := yaml.Marshal(&supportPacket)
	if err != nil {
		rErr = multierror.Append(errors.Wrap(err, "failed to marshal support package into yaml"))
	}

	fileData := &model.FileData{
		Filename: "support_packet.yaml",
		Body:     supportPacketYaml,
	}
	return fileData, rErr
}

func (a *App) createPluginsFile(_ *request.Context) (*model.FileData, error) {

	// Getting the plugins installed on the server, prettify it, and then add them to the file data array
	pluginsResponse, appErr := a.GetPlugins()
	if appErr != nil {
		return nil, errors.Wrap(appErr, "failed to get plugin list for support package")
	}

	pluginsPrettyJSON, err := json.MarshalIndent(pluginsResponse, "", "    ")
	if err != nil {
		return nil, errors.Wrap(err, "failed to marshal plugin list into json")
	}

	fileData := &model.FileData{
		Filename: "plugins.json",
		Body:     pluginsPrettyJSON,
	}
	return fileData, nil

}

func (a *App) getNotificationsLog(_ *request.Context) (*model.FileData, error) {
	if !*a.Config().NotificationLogSettings.EnableFile {
		return nil, errors.New("Unable to retrieve notifications.log because LogSettings: EnableFile is set to false")
	}

	notificationsLog := config.GetNotificationsLogFileLocation(*a.Config().LogSettings.FileLocation)
	notificationsLogFileData, err := os.ReadFile(notificationsLog)
	if err != nil {
		return nil, errors.Wrapf(err, "failed read notifcation log file at path %s", notificationsLog)
	}

	fileData := &model.FileData{
		Filename: "notifications.log",
		Body:     notificationsLogFileData,
	}
	return fileData, nil
}

func (a *App) getMattermostLog(_ *request.Context) (*model.FileData, error) {
	if !*a.Config().LogSettings.EnableFile {
		return nil, errors.New("Unable to retrieve mattermost.log because LogSettings: EnableFile is set to false")
	}

	mattermostLog := config.GetLogFileLocation(*a.Config().LogSettings.FileLocation)
	mattermostLogFileData, err := os.ReadFile(mattermostLog)
	if err != nil {
		return nil, errors.Wrapf(err, "failed read mattermost log file at path %s", mattermostLog)
	}

	fileData := &model.FileData{
		Filename: "mattermost.log",
		Body:     mattermostLogFileData,
	}
	return fileData, nil
}

func (a *App) createSanitizedConfigFile(_ *request.Context) (*model.FileData, error) {
	// Getting sanitized config, prettifying it, and then adding it to our file data array
	sanitizedConfigPrettyJSON, err := json.MarshalIndent(a.GetSanitizedConfig(), "", "    ")
	if err != nil {
		return nil, errors.Wrap(err, "failed to sanitized config into json")
	}

	fileData := &model.FileData{
		Filename: "sanitized_config.json",
		Body:     sanitizedConfigPrettyJSON,
	}
	return fileData, nil
}

func (a *App) createCPUProfile() (*model.FileData, error) {
	var b bytes.Buffer

	err := pprof.StartCPUProfile(&b)
	if err != nil {
		return nil, errors.Wrap(err, "failed to start CPU profile")
	}

	time.Sleep(cpuProfileDuration)

	pprof.StopCPUProfile()

	fileData := &model.FileData{
		Filename: "cpu.prof",
		Body:     b.Bytes(),
	}
	return fileData, nil
}<|MERGE_RESOLUTION|>--- conflicted
+++ resolved
@@ -22,15 +22,11 @@
 	"github.com/mattermost/mattermost/server/v8/config"
 )
 
-<<<<<<< HEAD
 const (
 	cpuProfileDuration = 5 * time.Second
 )
 
-func (a *App) GenerateSupportPacket() []model.FileData {
-=======
 func (a *App) GenerateSupportPacket(c *request.Context) []model.FileData {
->>>>>>> 30b12f19
 	// If any errors we come across within this function, we will log it in a warning.txt file so that we know why certain files did not get produced if any
 	var warnings []string
 
@@ -303,7 +299,7 @@
 	return fileData, nil
 }
 
-func (a *App) createCPUProfile() (*model.FileData, error) {
+func (a *App) createCPUProfile(_ *request.Context) (*model.FileData, error) {
 	var b bytes.Buffer
 
 	err := pprof.StartCPUProfile(&b)

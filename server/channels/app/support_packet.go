// Copyright (c) 2015-present Mattermost, Inc. All Rights Reserved.
// See LICENSE.txt for license information.

package app

import (
	"bytes"
	"encoding/json"
	"os"
	"runtime"
	"runtime/pprof"
	"strconv"
	"strings"
	"time"

	"github.com/hashicorp/go-multierror"
	"github.com/pkg/errors"
	"gopkg.in/yaml.v2"

	"github.com/mattermost/mattermost/server/public/model"
	"github.com/mattermost/mattermost/server/public/shared/mlog"
	"github.com/mattermost/mattermost/server/public/shared/request"
	"github.com/mattermost/mattermost/server/v8/config"
)

const (
	cpuProfileDuration = 5 * time.Second
)

func (a *App) GenerateSupportPacket(c request.CTX) []model.FileData {
	// If any errors we come across within this function, we will log it in a warning.txt file so that we know why certain files did not get produced if any
	var warnings []string

	// Creating an array of files that we are going to be adding to our zip file
	fileDatas := []model.FileData{}

	// A array of the functions that we can iterate through since they all have the same return value
	functions := map[string]func(c request.CTX) (*model.FileData, error){
		"support package":  a.generateSupportPacketYaml,
		"plugins":          a.createPluginsFile,
		"config":           a.createSanitizedConfigFile,
		"mattermost log":   a.getMattermostLog,
		"notification log": a.getNotificationsLog,
		"cpu profile":      a.createCPUProfile,
		"heap profile":     a.createHeapProfile,
		"goroutines":       a.createGoroutineProfile,
	}

	for name, fn := range functions {
		fileData, err := fn(c)
		if err != nil {
			c.Logger().Error("Failed to generate file for support package", mlog.Err(err), mlog.String("file", name))
			warnings = append(warnings, err.Error())
		} else if fileData != nil {
			fileDatas = append(fileDatas, *fileData)
		}
	}

	// Adding a warning.txt file to the fileDatas if any warning
	if len(warnings) > 0 {
		finalWarning := strings.Join(warnings, "\n")
		fileDatas = append(fileDatas, model.FileData{
			Filename: "warning.txt",
			Body:     []byte(finalWarning),
		})
	}

	return fileDatas
}

func (a *App) generateSupportPacketYaml(c request.CTX) (*model.FileData, error) {
	var rErr error

	/* DB */

	databaseType, databaseSchemaVersion := a.Srv().DatabaseTypeAndSchemaVersion()
	databaseVersion, _ := a.Srv().Store().GetDbVersion(false)

	/* Cluster */

	var clusterID string
	if a.Cluster() != nil {
		clusterID = a.Cluster().GetClusterId()
	}

	/* File store */

	fileDriver := a.Srv().Platform().FileBackend().DriverName()
	fileStatus := model.StatusOk
	err := a.Srv().Platform().FileBackend().TestConnection()
	if err != nil {
		fileStatus = model.StatusFail + ": " + err.Error()
	}

	/* LDAP */

	var vendorName, vendorVersion string
<<<<<<< HEAD
	if ldapInterface := a.Ldap(); ldapInterface != nil {
		vendorName, vendorVersion = ldapInterface.GetVendorNameAndVendorVersion()
=======
	if ldapInterface := a.ch.Ldap; a.ch.Ldap != nil {
		vendorName, vendorVersion = ldapInterface.GetVendorNameAndVendorVersion(c)
>>>>>>> e8569c91
	}

	/* Elastic Search */

	var elasticServerVersion string
	var elasticServerPlugins []string
	if a.Srv().Platform().SearchEngine.ElasticsearchEngine != nil {
		elasticServerVersion = a.Srv().Platform().SearchEngine.ElasticsearchEngine.GetFullVersion()
		elasticServerPlugins = a.Srv().Platform().SearchEngine.ElasticsearchEngine.GetPlugins()
	}

	/* License */

	licenseTo := ""
	supportedUsers := 0
	var isTrial bool
	if license := a.Srv().License(); license != nil {
		supportedUsers = *license.Features.Users
		licenseTo = license.Customer.Company
		isTrial = license.IsTrial
	}

	/* Jobs  */

	uniqueUserCount, err := a.Srv().Store().User().Count(model.UserCountOptions{})
	if err != nil {
		rErr = multierror.Append(errors.Wrap(err, "error while getting user count"))
	}

	dataRetentionJobs, err := a.Srv().Store().Job().GetAllByTypePage(c, model.JobTypeDataRetention, 0, 2)
	if err != nil {
		rErr = multierror.Append(errors.Wrap(err, "error while getting data retention jobs"))
	}
	messageExportJobs, err := a.Srv().Store().Job().GetAllByTypePage(c, model.JobTypeMessageExport, 0, 2)
	if err != nil {
		rErr = multierror.Append(errors.Wrap(err, "error while getting message export jobs"))
	}
	elasticPostIndexingJobs, err := a.Srv().Store().Job().GetAllByTypePage(c, model.JobTypeElasticsearchPostIndexing, 0, 2)
	if err != nil {
		rErr = multierror.Append(errors.Wrap(err, "error while getting ES post indexing jobs"))
	}
	elasticPostAggregationJobs, _ := a.Srv().Store().Job().GetAllByTypePage(c, model.JobTypeElasticsearchPostAggregation, 0, 2)
	if err != nil {
		rErr = multierror.Append(errors.Wrap(err, "error while getting ES post aggregation jobs"))
	}
	blevePostIndexingJobs, _ := a.Srv().Store().Job().GetAllByTypePage(c, model.JobTypeBlevePostIndexing, 0, 2)
	if err != nil {
		rErr = multierror.Append(errors.Wrap(err, "error while getting bleve post indexing jobs"))
	}
	ldapSyncJobs, err := a.Srv().Store().Job().GetAllByTypePage(c, model.JobTypeLdapSync, 0, 2)
	if err != nil {
		rErr = multierror.Append(errors.Wrap(err, "error while getting LDAP sync jobs"))
	}
	migrationJobs, err := a.Srv().Store().Job().GetAllByTypePage(c, model.JobTypeMigrations, 0, 2)
	if err != nil {
		rErr = multierror.Append(errors.Wrap(err, "error while getting migration jobs"))
	}

	// Creating the struct for support packet yaml file
	supportPacket := model.SupportPacket{
		/* Build information */
		ServerOS:           runtime.GOOS,
		ServerArchitecture: runtime.GOARCH,
		ServerVersion:      model.CurrentVersion,
		BuildHash:          model.BuildHash,

		/* DB */
		DatabaseType:          databaseType,
		DatabaseVersion:       databaseVersion,
		DatabaseSchemaVersion: databaseSchemaVersion,

		/* Cluster */
		ClusterID: clusterID,

		/* File store */
		FileDriver: fileDriver,
		FileStatus: fileStatus,

		/* LDAP */
		LdapVendorName:    vendorName,
		LdapVendorVersion: vendorVersion,

		/* Elastic Search */
		ElasticServerVersion: elasticServerVersion,
		ElasticServerPlugins: elasticServerPlugins,

		/* License */
		LicenseTo:             licenseTo,
		LicenseSupportedUsers: supportedUsers,
		LicenseIsTrial:        strconv.FormatBool(isTrial),

		/* Server stats */
		ActiveUsers: int(uniqueUserCount),

		/* Jobs */
		DataRetentionJobs:          dataRetentionJobs,
		MessageExportJobs:          messageExportJobs,
		ElasticPostIndexingJobs:    elasticPostIndexingJobs,
		ElasticPostAggregationJobs: elasticPostAggregationJobs,
		BlevePostIndexingJobs:      blevePostIndexingJobs,
		LdapSyncJobs:               ldapSyncJobs,
		MigrationJobs:              migrationJobs,
	}

	/* Server stats */

	analytics, appErr := a.GetAnalytics("standard", "")
	if appErr != nil {
		rErr = multierror.Append(errors.Wrap(appErr, "error while getting analytics"))
	}
	if len(analytics) < 11 {
		rErr = multierror.Append(errors.New("not enought analytics information found"))
	} else {
		supportPacket.TotalChannels = int(analytics[0].Value) + int(analytics[1].Value)
		supportPacket.TotalPosts = int(analytics[2].Value)
		supportPacket.TotalTeams = int(analytics[4].Value)
		supportPacket.WebsocketConnections = int(analytics[5].Value)
		supportPacket.MasterDbConnections = int(analytics[6].Value)
		supportPacket.ReplicaDbConnections = int(analytics[7].Value)
		supportPacket.DailyActiveUsers = int(analytics[8].Value)
		supportPacket.MonthlyActiveUsers = int(analytics[9].Value)
		supportPacket.InactiveUserCount = int(analytics[10].Value)
	}

	// Marshal to a Yaml File
	supportPacketYaml, err := yaml.Marshal(&supportPacket)
	if err != nil {
		rErr = multierror.Append(errors.Wrap(err, "failed to marshal support package into yaml"))
	}

	fileData := &model.FileData{
		Filename: "support_packet.yaml",
		Body:     supportPacketYaml,
	}
	return fileData, rErr
}

func (a *App) createPluginsFile(_ request.CTX) (*model.FileData, error) {
	// Getting the plugins installed on the server, prettify it, and then add them to the file data array
	pluginsResponse, appErr := a.GetPlugins()
	if appErr != nil {
		return nil, errors.Wrap(appErr, "failed to get plugin list for support package")
	}

	pluginsPrettyJSON, err := json.MarshalIndent(pluginsResponse, "", "    ")
	if err != nil {
		return nil, errors.Wrap(err, "failed to marshal plugin list into json")
	}

	fileData := &model.FileData{
		Filename: "plugins.json",
		Body:     pluginsPrettyJSON,
	}
	return fileData, nil
}

func (a *App) getNotificationsLog(_ request.CTX) (*model.FileData, error) {
	if !*a.Config().NotificationLogSettings.EnableFile {
		return nil, errors.New("Unable to retrieve notifications.log because LogSettings: EnableFile is set to false")
	}

	notificationsLog := config.GetNotificationsLogFileLocation(*a.Config().LogSettings.FileLocation)
	notificationsLogFileData, err := os.ReadFile(notificationsLog)
	if err != nil {
		return nil, errors.Wrapf(err, "failed read notifcation log file at path %s", notificationsLog)
	}

	fileData := &model.FileData{
		Filename: "notifications.log",
		Body:     notificationsLogFileData,
	}
	return fileData, nil
}

func (a *App) getMattermostLog(_ request.CTX) (*model.FileData, error) {
	if !*a.Config().LogSettings.EnableFile {
		return nil, errors.New("Unable to retrieve mattermost.log because LogSettings: EnableFile is set to false")
	}

	mattermostLog := config.GetLogFileLocation(*a.Config().LogSettings.FileLocation)
	mattermostLogFileData, err := os.ReadFile(mattermostLog)
	if err != nil {
		return nil, errors.Wrapf(err, "failed read mattermost log file at path %s", mattermostLog)
	}

	fileData := &model.FileData{
		Filename: "mattermost.log",
		Body:     mattermostLogFileData,
	}
	return fileData, nil
}

func (a *App) createSanitizedConfigFile(_ request.CTX) (*model.FileData, error) {
	// Getting sanitized config, prettifying it, and then adding it to our file data array
	sanitizedConfigPrettyJSON, err := json.MarshalIndent(a.GetSanitizedConfig(), "", "    ")
	if err != nil {
		return nil, errors.Wrap(err, "failed to sanitized config into json")
	}

	fileData := &model.FileData{
		Filename: "sanitized_config.json",
		Body:     sanitizedConfigPrettyJSON,
	}
	return fileData, nil
}

func (a *App) createCPUProfile(_ request.CTX) (*model.FileData, error) {
	var b bytes.Buffer

	err := pprof.StartCPUProfile(&b)
	if err != nil {
		return nil, errors.Wrap(err, "failed to start CPU profile")
	}

	time.Sleep(cpuProfileDuration)

	pprof.StopCPUProfile()

	fileData := &model.FileData{
		Filename: "cpu.prof",
		Body:     b.Bytes(),
	}
	return fileData, nil
}

func (a *App) createHeapProfile(request.CTX) (*model.FileData, error) {
	var b bytes.Buffer

	err := pprof.Lookup("heap").WriteTo(&b, 0)
	if err != nil {
		return nil, errors.Wrap(err, "failed to lookup heap profile")
	}

	fileData := &model.FileData{
		Filename: "heap.prof",
		Body:     b.Bytes(),
	}
	return fileData, nil
}

func (a *App) createGoroutineProfile(_ request.CTX) (*model.FileData, error) {
	var b bytes.Buffer

	err := pprof.Lookup("goroutine").WriteTo(&b, 2)
	if err != nil {
		return nil, errors.Wrap(err, "failed to lookup goroutine profile")
	}

	fileData := &model.FileData{
		Filename: "goroutines",
		Body:     b.Bytes(),
	}
	return fileData, nil
}<|MERGE_RESOLUTION|>--- conflicted
+++ resolved
@@ -95,13 +95,8 @@
 	/* LDAP */
 
 	var vendorName, vendorVersion string
-<<<<<<< HEAD
 	if ldapInterface := a.Ldap(); ldapInterface != nil {
-		vendorName, vendorVersion = ldapInterface.GetVendorNameAndVendorVersion()
-=======
-	if ldapInterface := a.ch.Ldap; a.ch.Ldap != nil {
 		vendorName, vendorVersion = ldapInterface.GetVendorNameAndVendorVersion(c)
->>>>>>> e8569c91
 	}
 
 	/* Elastic Search */

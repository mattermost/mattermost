// Copyright (c) 2015-present Mattermost, Inc. All Rights Reserved.
// See LICENSE.txt for license information.

package app

import (
	"bytes"
	"encoding/json"
	"os"
	"runtime"
<<<<<<< HEAD
	"strconv"
=======
	"runtime/pprof"
>>>>>>> 756765b9
	"strings"
	"time"

	"github.com/hashicorp/go-multierror"
	"github.com/pkg/errors"
	"gopkg.in/yaml.v2"

	"github.com/mattermost/mattermost/server/public/model"
	"github.com/mattermost/mattermost/server/public/shared/mlog"
	"github.com/mattermost/mattermost/server/public/shared/request"
	"github.com/mattermost/mattermost/server/v8/config"
)

const (
	cpuProfileDuration = 5 * time.Second
)

func (a *App) GenerateSupportPacket(c *request.Context) []model.FileData {
	// If any errors we come across within this function, we will log it in a warning.txt file so that we know why certain files did not get produced if any
	var warnings []string

	// Creating an array of files that we are going to be adding to our zip file
	fileDatas := []model.FileData{}

	// A array of the functions that we can iterate through since they all have the same return value
	functions := map[string]func(c *request.Context) (*model.FileData, error){
		"support package":  a.generateSupportPacketYaml,
		"plugins":          a.createPluginsFile,
		"config":           a.createSanitizedConfigFile,
		"mattermost log":   a.getMattermostLog,
		"notification log": a.getNotificationsLog,
		"cpu profile":      a.createCPUProfile,
		"heap profile":     a.createHeapProfile,
		"goroutines":       a.createGoroutineProfile,
	}

	for name, fn := range functions {
		fileData, err := fn(c)
		if err != nil {
			c.Logger().Error("Failed to generate file for support package", mlog.Err(err), mlog.String("file", name))
			warnings = append(warnings, err.Error())
		} else if fileData != nil {
			fileDatas = append(fileDatas, *fileData)
		}
	}

	// Adding a warning.txt file to the fileDatas if any warning
	if len(warnings) > 0 {
		finalWarning := strings.Join(warnings, "\n")
		fileDatas = append(fileDatas, model.FileData{
			Filename: "warning.txt",
			Body:     []byte(finalWarning),
		})
	}

	return fileDatas
}

func (a *App) generateSupportPacketYaml(c *request.Context) (*model.FileData, error) {
	var rErr error

	/* DB */

	databaseType, databaseSchemaVersion := a.Srv().DatabaseTypeAndSchemaVersion()
	databaseVersion, _ := a.Srv().Store().GetDbVersion(false)

	/* Cluster */

	var clusterID string
	if a.Cluster() != nil {
		clusterID = a.Cluster().GetClusterId()
	}

	/* File store */

	fileDriver := a.Srv().Platform().FileBackend().DriverName()
	fileStatus := model.StatusOk
	err := a.Srv().Platform().FileBackend().TestConnection()
	if err != nil {
		fileStatus = model.StatusFail + ": " + err.Error()
	}

	/* LDAP */

	var vendorName, vendorVersion string
	if ldapInterface := a.ch.Ldap; a.ch.Ldap != nil {
		vendorName, vendorVersion = ldapInterface.GetVendorNameAndVendorVersion()
	}

	/* Elastic Search */

	var elasticServerVersion string
	var elasticServerPlugins []string
	if a.Srv().Platform().SearchEngine.ElasticsearchEngine != nil {
		elasticServerVersion = a.Srv().Platform().SearchEngine.ElasticsearchEngine.GetFullVersion()
		elasticServerPlugins = a.Srv().Platform().SearchEngine.ElasticsearchEngine.GetPlugins()
	}

	/* License */

	licenseTo := ""
	supportedUsers := 0
	var isTrial bool
	if license := a.Srv().License(); license != nil {
		supportedUsers = *license.Features.Users
		licenseTo = license.Customer.Company
		isTrial = license.IsTrial
	}

	/* Jobs  */

	uniqueUserCount, err := a.Srv().Store().User().Count(model.UserCountOptions{})
	if err != nil {
		rErr = multierror.Append(errors.Wrap(err, "error while getting user count"))
	}

	dataRetentionJobs, err := a.Srv().Store().Job().GetAllByTypePage(c, model.JobTypeDataRetention, 0, 2)
	if err != nil {
		rErr = multierror.Append(errors.Wrap(err, "error while getting data retention jobs"))
	}
	messageExportJobs, err := a.Srv().Store().Job().GetAllByTypePage(c, model.JobTypeMessageExport, 0, 2)
	if err != nil {
		rErr = multierror.Append(errors.Wrap(err, "error while getting message export jobs"))
	}
	elasticPostIndexingJobs, err := a.Srv().Store().Job().GetAllByTypePage(c, model.JobTypeElasticsearchPostIndexing, 0, 2)
	if err != nil {
		rErr = multierror.Append(errors.Wrap(err, "error while getting ES post indexing jobs"))
	}
	elasticPostAggregationJobs, _ := a.Srv().Store().Job().GetAllByTypePage(c, model.JobTypeElasticsearchPostAggregation, 0, 2)
	if err != nil {
		rErr = multierror.Append(errors.Wrap(err, "error while getting ES post aggregation jobs"))
	}
	blevePostIndexingJobs, _ := a.Srv().Store().Job().GetAllByTypePage(c, model.JobTypeBlevePostIndexing, 0, 2)
	if err != nil {
		rErr = multierror.Append(errors.Wrap(err, "error while getting bleve post indexing jobs"))
	}
	ldapSyncJobs, err := a.Srv().Store().Job().GetAllByTypePage(c, model.JobTypeLdapSync, 0, 2)
	if err != nil {
		rErr = multierror.Append(errors.Wrap(err, "error while getting LDAP sync jobs"))
	}
	migrationJobs, err := a.Srv().Store().Job().GetAllByTypePage(c, model.JobTypeMigrations, 0, 2)
	if err != nil {
		rErr = multierror.Append(errors.Wrap(err, "error while getting migration jobs"))
	}

	// Creating the struct for support packet yaml file
	supportPacket := model.SupportPacket{
		/* Build information */
		ServerOS:           runtime.GOOS,
		ServerArchitecture: runtime.GOARCH,
		ServerVersion:      model.CurrentVersion,
		BuildHash:          model.BuildHash,

		/* DB */
		DatabaseType:          databaseType,
		DatabaseVersion:       databaseVersion,
		DatabaseSchemaVersion: databaseSchemaVersion,

		/* Cluster */
		ClusterID: clusterID,

		/* File store */
		FileDriver: fileDriver,
		FileStatus: fileStatus,

		/* LDAP */
		LdapVendorName:    vendorName,
		LdapVendorVersion: vendorVersion,

		/* Elastic Search */
		ElasticServerVersion: elasticServerVersion,
		ElasticServerPlugins: elasticServerPlugins,

		/* License */
		LicenseTo:             licenseTo,
		LicenseSupportedUsers: supportedUsers,
		LicenseIsTrial:        strconv.FormatBool(isTrial),

		/* Server stats */
		ActiveUsers: int(uniqueUserCount),

		/* Jobs */
		DataRetentionJobs:          dataRetentionJobs,
		MessageExportJobs:          messageExportJobs,
		ElasticPostIndexingJobs:    elasticPostIndexingJobs,
		ElasticPostAggregationJobs: elasticPostAggregationJobs,
		BlevePostIndexingJobs:      blevePostIndexingJobs,
		LdapSyncJobs:               ldapSyncJobs,
		MigrationJobs:              migrationJobs,
	}

	/* Server stats */

	analytics, appErr := a.GetAnalytics("standard", "")
	if appErr != nil {
		rErr = multierror.Append(errors.Wrap(appErr, "error while getting analytics"))
	}
	if len(analytics) < 11 {
		rErr = multierror.Append(errors.New("not enought analytics information found"))
	} else {
		supportPacket.TotalChannels = int(analytics[0].Value) + int(analytics[1].Value)
		supportPacket.TotalPosts = int(analytics[2].Value)
		supportPacket.TotalTeams = int(analytics[4].Value)
		supportPacket.WebsocketConnections = int(analytics[5].Value)
		supportPacket.MasterDbConnections = int(analytics[6].Value)
		supportPacket.ReplicaDbConnections = int(analytics[7].Value)
		supportPacket.DailyActiveUsers = int(analytics[8].Value)
		supportPacket.MonthlyActiveUsers = int(analytics[9].Value)
		supportPacket.InactiveUserCount = int(analytics[10].Value)
	}

	// Marshal to a Yaml File
	supportPacketYaml, err := yaml.Marshal(&supportPacket)
	if err != nil {
		rErr = multierror.Append(errors.Wrap(err, "failed to marshal support package into yaml"))
	}

	fileData := &model.FileData{
		Filename: "support_packet.yaml",
		Body:     supportPacketYaml,
	}
	return fileData, rErr
}

func (a *App) createPluginsFile(_ *request.Context) (*model.FileData, error) {
	// Getting the plugins installed on the server, prettify it, and then add them to the file data array
	pluginsResponse, appErr := a.GetPlugins()
	if appErr != nil {
		return nil, errors.Wrap(appErr, "failed to get plugin list for support package")
	}

	pluginsPrettyJSON, err := json.MarshalIndent(pluginsResponse, "", "    ")
	if err != nil {
		return nil, errors.Wrap(err, "failed to marshal plugin list into json")
	}

	fileData := &model.FileData{
		Filename: "plugins.json",
		Body:     pluginsPrettyJSON,
	}
	return fileData, nil
}

func (a *App) getNotificationsLog(_ *request.Context) (*model.FileData, error) {
	if !*a.Config().NotificationLogSettings.EnableFile {
		return nil, errors.New("Unable to retrieve notifications.log because LogSettings: EnableFile is set to false")
	}

	notificationsLog := config.GetNotificationsLogFileLocation(*a.Config().LogSettings.FileLocation)
	notificationsLogFileData, err := os.ReadFile(notificationsLog)
	if err != nil {
		return nil, errors.Wrapf(err, "failed read notifcation log file at path %s", notificationsLog)
	}

	fileData := &model.FileData{
		Filename: "notifications.log",
		Body:     notificationsLogFileData,
	}
	return fileData, nil
}

func (a *App) getMattermostLog(_ *request.Context) (*model.FileData, error) {
	if !*a.Config().LogSettings.EnableFile {
		return nil, errors.New("Unable to retrieve mattermost.log because LogSettings: EnableFile is set to false")
	}

	mattermostLog := config.GetLogFileLocation(*a.Config().LogSettings.FileLocation)
	mattermostLogFileData, err := os.ReadFile(mattermostLog)
	if err != nil {
		return nil, errors.Wrapf(err, "failed read mattermost log file at path %s", mattermostLog)
	}

	fileData := &model.FileData{
		Filename: "mattermost.log",
		Body:     mattermostLogFileData,
	}
	return fileData, nil
}

func (a *App) createSanitizedConfigFile(_ *request.Context) (*model.FileData, error) {
	// Getting sanitized config, prettifying it, and then adding it to our file data array
	sanitizedConfigPrettyJSON, err := json.MarshalIndent(a.GetSanitizedConfig(), "", "    ")
	if err != nil {
		return nil, errors.Wrap(err, "failed to sanitized config into json")
	}

	fileData := &model.FileData{
		Filename: "sanitized_config.json",
		Body:     sanitizedConfigPrettyJSON,
	}
	return fileData, nil
}

func (a *App) createCPUProfile(_ *request.Context) (*model.FileData, error) {
	var b bytes.Buffer

	err := pprof.StartCPUProfile(&b)
	if err != nil {
		return nil, errors.Wrap(err, "failed to start CPU profile")
	}

	time.Sleep(cpuProfileDuration)

	pprof.StopCPUProfile()

	fileData := &model.FileData{
		Filename: "cpu.prof",
		Body:     b.Bytes(),
	}
	return fileData, nil
}

func (a *App) createHeapProfile(*request.Context) (*model.FileData, error) {
	var b bytes.Buffer

	err := pprof.Lookup("heap").WriteTo(&b, 0)
	if err != nil {
		return nil, errors.Wrap(err, "failed to lookup heap profile")
	}

	fileData := &model.FileData{
		Filename: "heap.prof",
		Body:     b.Bytes(),
	}
	return fileData, nil
}

func (a *App) createGoroutineProfile(_ *request.Context) (*model.FileData, error) {
	var b bytes.Buffer

	err := pprof.Lookup("goroutine").WriteTo(&b, 2)
	if err != nil {
		return nil, errors.Wrap(err, "failed to lookup goroutine profile")
	}

	fileData := &model.FileData{
		Filename: "goroutines",
		Body:     b.Bytes(),
	}
	return fileData, nil
}<|MERGE_RESOLUTION|>--- conflicted
+++ resolved
@@ -8,11 +8,8 @@
 	"encoding/json"
 	"os"
 	"runtime"
-<<<<<<< HEAD
+	"runtime/pprof"
 	"strconv"
-=======
-	"runtime/pprof"
->>>>>>> 756765b9
 	"strings"
 	"time"
 

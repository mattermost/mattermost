// Copyright (c) 2015-present Mattermost, Inc. All Rights Reserved.
// See LICENSE.txt for license information.

package app

import (
	"bytes"
	"encoding/json"
	"os"
	"runtime"
	"runtime/pprof"
	"strings"
	"time"

	"github.com/hashicorp/go-multierror"
	"github.com/pkg/errors"
	"gopkg.in/yaml.v2"

	"github.com/mattermost/mattermost/server/public/model"
	"github.com/mattermost/mattermost/server/public/shared/mlog"
	"github.com/mattermost/mattermost/server/public/shared/request"
	"github.com/mattermost/mattermost/server/v8/config"
)

const (
	cpuProfileDuration = 5 * time.Second
)

func (a *App) GenerateSupportPacket(c *request.Context) []model.FileData {
	// If any errors we come across within this function, we will log it in a warning.txt file so that we know why certain files did not get produced if any
	var warnings []string

	// Creating an array of files that we are going to be adding to our zip file
	fileDatas := []model.FileData{}

	// A array of the functions that we can iterate through since they all have the same return value
	functions := map[string]func(c *request.Context) (*model.FileData, error){
		"support package":  a.generateSupportPacketYaml,
		"plugins":          a.createPluginsFile,
		"config":           a.createSanitizedConfigFile,
		"mattermost log":   a.getMattermostLog,
		"notification log": a.getNotificationsLog,
<<<<<<< HEAD
		"cpu profile":      a.createCPUProfile,
=======
		"heap profile":     a.createHeapProfile,
>>>>>>> 153ebc31
	}

	for name, fn := range functions {
		fileData, err := fn(c)
		if err != nil {
			mlog.Error("Failed to generate file for support package", mlog.Err(err), mlog.String("file", name))
			warnings = append(warnings, err.Error())
		} else if fileData != nil {
			fileDatas = append(fileDatas, *fileData)
		}
	}

	// Adding a warning.txt file to the fileDatas if any warning
	if len(warnings) > 0 {
		finalWarning := strings.Join(warnings, "\n")
		fileDatas = append(fileDatas, model.FileData{
			Filename: "warning.txt",
			Body:     []byte(finalWarning),
		})
	}

	return fileDatas
}

func (a *App) generateSupportPacketYaml(c *request.Context) (*model.FileData, error) {
	var rErr error

	/* DB */

	databaseType, databaseSchemaVersion := a.Srv().DatabaseTypeAndSchemaVersion()
	databaseVersion, _ := a.Srv().Store().GetDbVersion(false)

	/* Cluster */

	var clusterID string
	if a.Cluster() != nil {
		clusterID = a.Cluster().GetClusterId()
	}

	/* File store */

	fileDriver := a.Srv().Platform().FileBackend().DriverName()
	fileStatus := model.StatusOk
	err := a.Srv().Platform().FileBackend().TestConnection()
	if err != nil {
		fileStatus = model.StatusFail + ": " + err.Error()
	}

	/* LDAP */

	var vendorName, vendorVersion string
	if ldapInterface := a.ch.Ldap; a.ch.Ldap != nil {
		vendorName, vendorVersion = ldapInterface.GetVendorNameAndVendorVersion()
	}

	/* Elastic Search */

	var elasticServerVersion string
	var elasticServerPlugins []string
	if a.Srv().Platform().SearchEngine.ElasticsearchEngine != nil {
		elasticServerVersion = a.Srv().Platform().SearchEngine.ElasticsearchEngine.GetFullVersion()
		elasticServerPlugins = a.Srv().Platform().SearchEngine.ElasticsearchEngine.GetPlugins()
	}

	/* License */

	licenseTo := ""
	supportedUsers := 0
	if license := a.Srv().License(); license != nil {
		supportedUsers = *license.Features.Users
		licenseTo = license.Customer.Company
	}

	/* Jobs  */

	uniqueUserCount, err := a.Srv().Store().User().Count(model.UserCountOptions{})
	if err != nil {
		rErr = multierror.Append(errors.Wrap(err, "error while getting user count"))
	}

	dataRetentionJobs, err := a.Srv().Store().Job().GetAllByTypePage(c, model.JobTypeDataRetention, 0, 2)
	if err != nil {
		rErr = multierror.Append(errors.Wrap(err, "error while getting data retention jobs"))
	}
	messageExportJobs, err := a.Srv().Store().Job().GetAllByTypePage(c, model.JobTypeMessageExport, 0, 2)
	if err != nil {
		rErr = multierror.Append(errors.Wrap(err, "error while getting message export jobs"))
	}
	elasticPostIndexingJobs, err := a.Srv().Store().Job().GetAllByTypePage(c, model.JobTypeElasticsearchPostIndexing, 0, 2)
	if err != nil {
		rErr = multierror.Append(errors.Wrap(err, "error while getting ES post indexing jobs"))
	}
	elasticPostAggregationJobs, _ := a.Srv().Store().Job().GetAllByTypePage(c, model.JobTypeElasticsearchPostAggregation, 0, 2)
	if err != nil {
		rErr = multierror.Append(errors.Wrap(err, "error while getting ES post aggregation jobs"))
	}
	blevePostIndexingJobs, _ := a.Srv().Store().Job().GetAllByTypePage(c, model.JobTypeBlevePostIndexing, 0, 2)
	if err != nil {
		rErr = multierror.Append(errors.Wrap(err, "error while getting bleve post indexing jobs"))
	}
	ldapSyncJobs, err := a.Srv().Store().Job().GetAllByTypePage(c, model.JobTypeLdapSync, 0, 2)
	if err != nil {
		rErr = multierror.Append(errors.Wrap(err, "error while getting LDAP sync jobs"))
	}
	migrationJobs, err := a.Srv().Store().Job().GetAllByTypePage(c, model.JobTypeMigrations, 0, 2)
	if err != nil {
		rErr = multierror.Append(errors.Wrap(err, "error while getting migration jobs"))
	}

	// Creating the struct for support packet yaml file
	supportPacket := model.SupportPacket{
		/* Build information */
		ServerOS:           runtime.GOOS,
		ServerArchitecture: runtime.GOARCH,
		ServerVersion:      model.CurrentVersion,
		BuildHash:          model.BuildHash,

		/* DB */
		DatabaseType:          databaseType,
		DatabaseVersion:       databaseVersion,
		DatabaseSchemaVersion: databaseSchemaVersion,

		/* Cluster */
		ClusterID: clusterID,

		/* File store */
		FileDriver: fileDriver,
		FileStatus: fileStatus,

		/* LDAP */
		LdapVendorName:    vendorName,
		LdapVendorVersion: vendorVersion,

		/* Elastic Search */
		ElasticServerVersion: elasticServerVersion,
		ElasticServerPlugins: elasticServerPlugins,

		/* License */
		LicenseTo:             licenseTo,
		LicenseSupportedUsers: supportedUsers,

		/* Server stats */
		ActiveUsers: int(uniqueUserCount),

		/* Jobs */
		DataRetentionJobs:          dataRetentionJobs,
		MessageExportJobs:          messageExportJobs,
		ElasticPostIndexingJobs:    elasticPostIndexingJobs,
		ElasticPostAggregationJobs: elasticPostAggregationJobs,
		BlevePostIndexingJobs:      blevePostIndexingJobs,
		LdapSyncJobs:               ldapSyncJobs,
		MigrationJobs:              migrationJobs,
	}

	/* Server stats */

	analytics, appErr := a.GetAnalytics("standard", "")
	if appErr != nil {
		rErr = multierror.Append(errors.Wrap(appErr, "error while getting analytics"))
	}
	if len(analytics) < 11 {
		rErr = multierror.Append(errors.New("not enought analytics information found"))
	} else {
		supportPacket.TotalChannels = int(analytics[0].Value) + int(analytics[1].Value)
		supportPacket.TotalPosts = int(analytics[2].Value)
		supportPacket.TotalTeams = int(analytics[4].Value)
		supportPacket.WebsocketConnections = int(analytics[5].Value)
		supportPacket.MasterDbConnections = int(analytics[6].Value)
		supportPacket.ReplicaDbConnections = int(analytics[7].Value)
		supportPacket.DailyActiveUsers = int(analytics[8].Value)
		supportPacket.MonthlyActiveUsers = int(analytics[9].Value)
		supportPacket.InactiveUserCount = int(analytics[10].Value)
	}

	// Marshal to a Yaml File
	supportPacketYaml, err := yaml.Marshal(&supportPacket)
	if err != nil {
		rErr = multierror.Append(errors.Wrap(err, "failed to marshal support package into yaml"))
	}

	fileData := &model.FileData{
		Filename: "support_packet.yaml",
		Body:     supportPacketYaml,
	}
	return fileData, rErr
}

func (a *App) createPluginsFile(_ *request.Context) (*model.FileData, error) {

	// Getting the plugins installed on the server, prettify it, and then add them to the file data array
	pluginsResponse, appErr := a.GetPlugins()
	if appErr != nil {
		return nil, errors.Wrap(appErr, "failed to get plugin list for support package")
	}

	pluginsPrettyJSON, err := json.MarshalIndent(pluginsResponse, "", "    ")
	if err != nil {
		return nil, errors.Wrap(err, "failed to marshal plugin list into json")
	}

	fileData := &model.FileData{
		Filename: "plugins.json",
		Body:     pluginsPrettyJSON,
	}
	return fileData, nil

}

func (a *App) getNotificationsLog(_ *request.Context) (*model.FileData, error) {
	if !*a.Config().NotificationLogSettings.EnableFile {
		return nil, errors.New("Unable to retrieve notifications.log because LogSettings: EnableFile is set to false")
	}

	notificationsLog := config.GetNotificationsLogFileLocation(*a.Config().LogSettings.FileLocation)
	notificationsLogFileData, err := os.ReadFile(notificationsLog)
	if err != nil {
		return nil, errors.Wrapf(err, "failed read notifcation log file at path %s", notificationsLog)
	}

	fileData := &model.FileData{
		Filename: "notifications.log",
		Body:     notificationsLogFileData,
	}
	return fileData, nil
}

func (a *App) getMattermostLog(_ *request.Context) (*model.FileData, error) {
	if !*a.Config().LogSettings.EnableFile {
		return nil, errors.New("Unable to retrieve mattermost.log because LogSettings: EnableFile is set to false")
	}

	mattermostLog := config.GetLogFileLocation(*a.Config().LogSettings.FileLocation)
	mattermostLogFileData, err := os.ReadFile(mattermostLog)
	if err != nil {
		return nil, errors.Wrapf(err, "failed read mattermost log file at path %s", mattermostLog)
	}

	fileData := &model.FileData{
		Filename: "mattermost.log",
		Body:     mattermostLogFileData,
	}
	return fileData, nil
}

func (a *App) createSanitizedConfigFile(_ *request.Context) (*model.FileData, error) {
	// Getting sanitized config, prettifying it, and then adding it to our file data array
	sanitizedConfigPrettyJSON, err := json.MarshalIndent(a.GetSanitizedConfig(), "", "    ")
	if err != nil {
		return nil, errors.Wrap(err, "failed to sanitized config into json")
	}

	fileData := &model.FileData{
		Filename: "sanitized_config.json",
		Body:     sanitizedConfigPrettyJSON,
	}
	return fileData, nil
}

<<<<<<< HEAD
func (a *App) createCPUProfile(_ *request.Context) (*model.FileData, error) {
	var b bytes.Buffer

	err := pprof.StartCPUProfile(&b)
	if err != nil {
		return nil, errors.Wrap(err, "failed to start CPU profile")
	}

	time.Sleep(cpuProfileDuration)

	pprof.StopCPUProfile()

	fileData := &model.FileData{
		Filename: "cpu.prof",
=======
func (a *App) createHeapProfile(*request.Context) (*model.FileData, error) {
	var b bytes.Buffer

	err := pprof.Lookup("heap").WriteTo(&b, 0)
	if err != nil {
		return nil, errors.Wrap(err, "failed to lookup heap profile")
	}

	fileData := &model.FileData{
		Filename: "heap.prof",
>>>>>>> 153ebc31
		Body:     b.Bytes(),
	}
	return fileData, nil
}<|MERGE_RESOLUTION|>--- conflicted
+++ resolved
@@ -40,11 +40,8 @@
 		"config":           a.createSanitizedConfigFile,
 		"mattermost log":   a.getMattermostLog,
 		"notification log": a.getNotificationsLog,
-<<<<<<< HEAD
 		"cpu profile":      a.createCPUProfile,
-=======
 		"heap profile":     a.createHeapProfile,
->>>>>>> 153ebc31
 	}
 
 	for name, fn := range functions {
@@ -303,7 +300,6 @@
 	return fileData, nil
 }
 
-<<<<<<< HEAD
 func (a *App) createCPUProfile(_ *request.Context) (*model.FileData, error) {
 	var b bytes.Buffer
 
@@ -318,7 +314,11 @@
 
 	fileData := &model.FileData{
 		Filename: "cpu.prof",
-=======
+		Body:     b.Bytes(),
+	}
+	return fileData, nil
+}
+
 func (a *App) createHeapProfile(*request.Context) (*model.FileData, error) {
 	var b bytes.Buffer
 
@@ -329,7 +329,6 @@
 
 	fileData := &model.FileData{
 		Filename: "heap.prof",
->>>>>>> 153ebc31
 		Body:     b.Bytes(),
 	}
 	return fileData, nil

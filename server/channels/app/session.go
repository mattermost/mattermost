--- conflicted
+++ resolved
@@ -212,12 +212,8 @@
 	if err != nil {
 		return model.NewAppError("RevokeSessionById", "app.session.get.app_error", nil, "", http.StatusBadRequest).Wrap(err)
 	}
-<<<<<<< HEAD
+
 	return a.RevokeSession(c, session)
-
-=======
-	return a.RevokeSession(session)
->>>>>>> 0d5a8b88
 }
 
 func (a *App) RevokeSession(c *request.Context, session *model.Session) *model.AppError {

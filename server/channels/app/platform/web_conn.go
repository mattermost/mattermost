--- conflicted
+++ resolved
@@ -724,13 +724,8 @@
 		switch msg.EventType() {
 		case model.WebsocketEventTyping,
 			model.WebsocketEventStatusChange,
-<<<<<<< HEAD
-			model.WebsocketEventChannelViewed:
+			model.WebsocketEventMultipleChannelsViewed:
 			if wc.active.Load() && time.Since(wc.lastLogTimeSlow) > websocketSuppressWarnThreshold {
-=======
-			model.WebsocketEventMultipleChannelsViewed:
-			if time.Since(wc.lastLogTimeSlow) > websocketSuppressWarnThreshold {
->>>>>>> 2ed0c649
 				mlog.Warn(
 					"websocket.slow: dropping message",
 					mlog.String("user_id", wc.UserId),

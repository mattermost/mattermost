--- conflicted
+++ resolved
@@ -615,11 +615,7 @@
 						// Only set to offline if there are no
 						// active connections in other nodes as well.
 						if clusterCnt == 0 {
-<<<<<<< HEAD
 							h.platform.QueueSetStatusOffline(userID, false)
-=======
-							h.platform.SetStatusOffline(userID, false, false)
->>>>>>> 85391de2
 						}
 					})
 					continue

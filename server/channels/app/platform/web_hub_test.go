// Copyright (c) 2015-present Mattermost, Inc. All Rights Reserved.
// See LICENSE.txt for license information.

package platform

import (
	"bytes"
	"encoding/json"
	"fmt"
	"net"
	"net/http"
	"net/http/httptest"
	"runtime"
	"testing"
	"time"

	"github.com/gorilla/websocket"
	"github.com/stretchr/testify/assert"
	"github.com/stretchr/testify/require"

	"github.com/mattermost/mattermost/server/public/model"
	"github.com/mattermost/mattermost/server/public/shared/i18n"
	platform_mocks "github.com/mattermost/mattermost/server/v8/channels/app/platform/mocks"
	"github.com/mattermost/mattermost/server/v8/channels/testlib"
)

func dummyWebsocketHandler(t *testing.T) http.HandlerFunc {
	return func(w http.ResponseWriter, req *http.Request) {
		upgrader := &websocket.Upgrader{
			ReadBufferSize:  1024,
			WriteBufferSize: 1024,
		}
		conn, err := upgrader.Upgrade(w, req, nil)
		for err == nil {
			_, _, err = conn.ReadMessage()
		}
		if _, ok := err.(*websocket.CloseError); !ok {
			require.NoError(t, err)
		}
	}
}

func registerDummyWebConn(t *testing.T, th *TestHelper, addr net.Addr, session *model.Session) *WebConn {
	d := websocket.Dialer{}
	c, _, err := d.Dial("ws://"+addr.String()+"/ws", nil)
	require.NoError(t, err)

	cfg := &WebConnConfig{
		WebSocket: c,
		Session:   *session,
		TFunc:     i18n.IdentityTfunc(),
		Locale:    "en",
	}
	wc := th.Service.NewWebConn(cfg, th.Suite, &hookRunner{})
	require.NoError(t, th.Service.HubRegister(wc))
	go wc.Pump()
	return wc
}

func TestHubStopWithMultipleConnections(t *testing.T) {
	th := Setup(t).InitBasic()
	defer th.TearDown()

	s := httptest.NewServer(dummyWebsocketHandler(t))
	defer s.Close()

	session, err := th.Service.CreateSession(th.Context, &model.Session{
		UserId: th.BasicUser.Id,
	})
	require.NoError(t, err)

	err = th.Service.Start(nil)
	require.NoError(t, err)
	wc1 := registerDummyWebConn(t, th, s.Listener.Addr(), session)
	wc2 := registerDummyWebConn(t, th, s.Listener.Addr(), session)
	wc3 := registerDummyWebConn(t, th, s.Listener.Addr(), session)
	defer wc1.Close()
	defer wc2.Close()
	defer wc3.Close()
}

// TestHubStopRaceCondition verifies that attempts to use the hub after it has shutdown does not
// block the caller indefinitely.
func TestHubStopRaceCondition(t *testing.T) {
	th := Setup(t).InitBasic()
	defer th.Service.Store.Close()
	// We do not call TearDown because th.TearDown shuts down the hub again. And hub close is not idempotent.
	// Making it idempotent is not really important to the server because close only happens once.
	// So we just use this quick hack for the test.
	s := httptest.NewServer(dummyWebsocketHandler(t))

	session, err := th.Service.CreateSession(th.Context, &model.Session{
		UserId: th.BasicUser.Id,
	})
	require.NoError(t, err)

	err = th.Service.Start(nil)
	require.NoError(t, err)
	wc1 := registerDummyWebConn(t, th, s.Listener.Addr(), session)
	defer wc1.Close()

	hub := th.Service.hubs[0]
	th.Service.HubStop()

	done := make(chan bool)
	go func() {
		wc4 := registerDummyWebConn(t, th, s.Listener.Addr(), session)
		wc5 := registerDummyWebConn(t, th, s.Listener.Addr(), session)
		require.NoError(t, hub.Register(wc4))
		require.NoError(t, hub.Register(wc5))

		hub.UpdateActivity("userId", "sessionToken", 0)

		for i := 0; i <= broadcastQueueSize; i++ {
			hub.Broadcast(model.NewWebSocketEvent("", "", "", "", nil, ""))
		}

		hub.InvalidateUser("userId")
		hub.Unregister(wc4)
		hub.Unregister(wc5)
		close(done)
	}()

	select {
	case <-done:
	case <-time.After(15 * time.Second):
		require.FailNow(t, "hub call did not return within 15 seconds after stop")
	}
}

func TestHubSessionRevokeRace(t *testing.T) {
	th := Setup(t)
	defer th.TearDown()

	// This needs to be false for the condition to trigger
	th.Service.UpdateConfig(func(cfg *model.Config) {
		*cfg.ServiceSettings.ExtendSessionLengthWithActivity = false
	})

	s := httptest.NewServer(dummyWebsocketHandler(t))
	defer s.Close()

	session, err := th.Service.CreateSession(th.Context, &model.Session{
		UserId: model.NewId(),
	})
	require.NoError(t, err)

	wc1 := registerDummyWebConn(t, th, s.Listener.Addr(), session)
	hub := th.Service.GetHubForUserId(wc1.UserId)

	done := make(chan bool)

	time.Sleep(2 * time.Second)
	// We override the LastActivityAt which happens in NewWebConn.
	// This is needed to call RevokeSessionById which triggers the race.
<<<<<<< HEAD
	require.NoError(t, th.Service.AddSessionToCache(session))
=======
	err = th.Service.AddSessionToCache(session)
	require.NoError(t, err)
>>>>>>> f234b09c

	go func() {
		for i := 0; i <= broadcastQueueSize; i++ {
			hub.Broadcast(model.NewWebSocketEvent("", "teamID", "", "", nil, ""))
		}
		close(done)
	}()

	// This call should happen _after_ !wc.IsAuthenticated() and _before_wc.isMemberOfTeam().
	// There's no guarantee this will happen. But that's our best bet to trigger this race.
	wc1.InvalidateCache()

	for i := 0; i < 10; i++ {
		// If broadcast buffer has not emptied,
		// we sleep for a second and check again
		if len(hub.broadcast) > 0 {
			time.Sleep(time.Second)
			continue
		}
	}
	if len(hub.broadcast) > 0 {
		require.Fail(t, "hub is deadlocked")
	}
}

func TestHubConnIndex(t *testing.T) {
	th := Setup(t).InitBasic()
	defer th.TearDown()

	_, err := th.Service.Store.Channel().SaveMember(th.Context, &model.ChannelMember{
		ChannelId:   th.BasicChannel.Id,
		UserId:      th.BasicUser.Id,
		NotifyProps: model.GetDefaultChannelNotifyProps(),
		SchemeGuest: th.BasicUser.IsGuest(),
		SchemeUser:  !th.BasicUser.IsGuest(),
	})
	require.NoError(t, err)
	_, err = th.Service.Store.Channel().SaveMember(th.Context, &model.ChannelMember{
		ChannelId:   th.BasicChannel.Id,
		UserId:      th.BasicUser2.Id,
		NotifyProps: model.GetDefaultChannelNotifyProps(),
		SchemeGuest: th.BasicUser2.IsGuest(),
		SchemeUser:  !th.BasicUser2.IsGuest(),
	})
	require.NoError(t, err)

	for _, fastIterate := range []bool{true, false} {
		t.Run(fmt.Sprintf("fastIterate=%t", fastIterate), func(t *testing.T) {
			t.Run("Basic", func(t *testing.T) {
				connIndex := newHubConnectionIndex(1*time.Second, th.Service.Store, th.Service.logger, fastIterate)

				// User1
				wc1 := &WebConn{
					Platform: th.Service,
					Suite:    th.Suite,
					UserId:   model.NewId(),
				}
				wc1.SetConnectionID(model.NewId())
				wc1.SetSession(&model.Session{})

				// User2
				wc2 := &WebConn{
					Platform: th.Service,
					Suite:    th.Suite,
					UserId:   model.NewId(),
				}
				wc2.SetConnectionID(model.NewId())
				wc2.SetSession(&model.Session{})

				wc3 := &WebConn{
					Platform: th.Service,
					Suite:    th.Suite,
					UserId:   wc2.UserId,
				}
				wc3.SetConnectionID(model.NewId())
				wc3.SetSession(&model.Session{})

				wc4 := &WebConn{
					Platform: th.Service,
					Suite:    th.Suite,
					UserId:   wc2.UserId,
				}
				wc4.SetConnectionID(model.NewId())
				wc4.SetSession(&model.Session{})

				errAdd := connIndex.Add(wc1)
				require.NoError(t, errAdd)
				err = connIndex.Add(wc2)
				require.NoError(t, err)
				err = connIndex.Add(wc3)
				require.NoError(t, err)
				err = connIndex.Add(wc4)
				require.NoError(t, err)

				t.Run("Basic", func(t *testing.T) {
					assert.True(t, connIndex.Has(wc1))
					assert.True(t, connIndex.Has(wc2))

					assert.ElementsMatch(t, connIndex.ForUser(wc2.UserId), []*WebConn{wc2, wc3, wc4})
					assert.ElementsMatch(t, connIndex.ForUser(wc1.UserId), []*WebConn{wc1})
					assert.True(t, connIndex.Has(wc2))
					assert.True(t, connIndex.Has(wc1))
					assert.Len(t, connIndex.All(), 4)
				})

				t.Run("RemoveMiddleUser2", func(t *testing.T) {
					connIndex.Remove(wc3) // Remove from middle from user2

					assert.ElementsMatch(t, connIndex.ForUser(wc2.UserId), []*WebConn{wc2, wc4})
					assert.ElementsMatch(t, connIndex.ForUser(wc1.UserId), []*WebConn{wc1})
					assert.True(t, connIndex.Has(wc2))
					assert.False(t, connIndex.Has(wc3))
					assert.True(t, connIndex.Has(wc4))
					assert.Len(t, connIndex.All(), 3)
				})

				t.Run("RemoveUser1", func(t *testing.T) {
					connIndex.Remove(wc1) // Remove sole connection from user1

					assert.ElementsMatch(t, connIndex.ForUser(wc2.UserId), []*WebConn{wc2, wc4})
					assert.ElementsMatch(t, connIndex.ForUser(wc1.UserId), []*WebConn{})
					assert.Len(t, connIndex.ForUser(wc1.UserId), 0)
					assert.Len(t, connIndex.All(), 2)
					assert.False(t, connIndex.Has(wc1))
					assert.True(t, connIndex.Has(wc2))
				})

				t.Run("RemoveEndUser2", func(t *testing.T) {
					connIndex.Remove(wc4) // Remove from end from user2

					assert.ElementsMatch(t, connIndex.ForUser(wc2.UserId), []*WebConn{wc2})
					assert.ElementsMatch(t, connIndex.ForUser(wc1.UserId), []*WebConn{})
					assert.True(t, connIndex.Has(wc2))
					assert.False(t, connIndex.Has(wc3))
					assert.False(t, connIndex.Has(wc4))
					assert.Len(t, connIndex.All(), 1)
				})
			})

			t.Run("ByConnectionId", func(t *testing.T) {
				connIndex := newHubConnectionIndex(1*time.Second, th.Service.Store, th.Service.logger, fastIterate)

				// User1
				wc1ID := model.NewId()
				wc1 := &WebConn{
					Platform: th.Service,
					Suite:    th.Suite,
					UserId:   th.BasicUser.Id,
				}
				wc1.SetConnectionID(wc1ID)
				wc1.SetSession(&model.Session{})

				// User2
				wc2ID := model.NewId()
				wc2 := &WebConn{
					Platform: th.Service,
					Suite:    th.Suite,
					UserId:   th.BasicUser2.Id,
				}
				wc2.SetConnectionID(wc2ID)
				wc2.SetSession(&model.Session{})

				wc3ID := model.NewId()
				wc3 := &WebConn{
					Platform: th.Service,
					Suite:    th.Suite,
					UserId:   wc2.UserId,
				}
				wc3.SetConnectionID(wc3ID)
				wc3.SetSession(&model.Session{})

				t.Run("no connections", func(t *testing.T) {
					assert.False(t, connIndex.Has(wc1))
					assert.False(t, connIndex.Has(wc2))
					assert.False(t, connIndex.Has(wc3))
					assert.Empty(t, connIndex.byConnectionId)
				})

				t.Run("adding", func(t *testing.T) {
					err = connIndex.Add(wc1)
					require.NoError(t, err)
					err = connIndex.Add(wc3)
					require.NoError(t, err)

					assert.Len(t, connIndex.byConnectionId, 2)
					assert.Equal(t, wc1, connIndex.ForConnection(wc1ID))
					assert.Equal(t, wc3, connIndex.ForConnection(wc3ID))
					assert.Equal(t, (*WebConn)(nil), connIndex.ForConnection(wc2ID))
				})

				t.Run("removing", func(t *testing.T) {
					connIndex.Remove(wc3)

					assert.Len(t, connIndex.byConnectionId, 1)
					assert.Equal(t, wc1, connIndex.ForConnection(wc1ID))
					assert.Equal(t, (*WebConn)(nil), connIndex.ForConnection(wc3ID))
					assert.Equal(t, (*WebConn)(nil), connIndex.ForConnection(wc2ID))
				})
			})
		})
	}

	t.Run("ByChannelId", func(t *testing.T) {
		connIndex := newHubConnectionIndex(1*time.Second, th.Service.Store, th.Service.logger, true)

		// User1
		wc1ID := model.NewId()
		wc1 := &WebConn{
			Platform: th.Service,
			Suite:    th.Suite,
			UserId:   th.BasicUser.Id,
		}
		wc1.SetConnectionID(wc1ID)
		wc1.SetSession(&model.Session{})

		// User2
		wc2ID := model.NewId()
		wc2 := &WebConn{
			Platform: th.Service,
			Suite:    th.Suite,
			UserId:   th.BasicUser2.Id,
		}
		wc2.SetConnectionID(wc2ID)
		wc2.SetSession(&model.Session{})

		wc3ID := model.NewId()
		wc3 := &WebConn{
			Platform: th.Service,
			Suite:    th.Suite,
			UserId:   wc2.UserId,
		}
		wc3.SetConnectionID(wc3ID)
		wc3.SetSession(&model.Session{})

		err = connIndex.Add(wc1)
		require.NoError(t, err)
		err = connIndex.Add(wc2)
		require.NoError(t, err)
		err = connIndex.Add(wc3)
		require.NoError(t, err)

		t.Run("ForChannel", func(t *testing.T) {
			require.Len(t, connIndex.byChannelID, 1)
			ids := make([]string, 0)
			for _, c := range connIndex.ForChannel(th.BasicChannel.Id) {
				ids = append(ids, c.GetConnectionID())
			}
			require.ElementsMatch(t, []string{wc1ID, wc2ID, wc3ID}, ids)
			require.Len(t, connIndex.ForChannel("notexist"), 0)
		})

		ch := th.CreateChannel(th.BasicTeam)
		_, err = th.Service.Store.Channel().SaveMember(th.Context, &model.ChannelMember{
			ChannelId:   ch.Id,
			UserId:      th.BasicUser2.Id,
			NotifyProps: model.GetDefaultChannelNotifyProps(),
			SchemeGuest: th.BasicUser2.IsGuest(),
			SchemeUser:  !th.BasicUser2.IsGuest(),
		})
		require.NoError(t, err)

		t.Run("InvalidateCMCacheForUser", func(t *testing.T) {
			require.NoError(t, connIndex.InvalidateCMCacheForUser(th.BasicUser2.Id))
			require.Len(t, connIndex.byChannelID, 2)
			require.Len(t, connIndex.ForChannel(th.BasicChannel.Id), 3)
			require.Len(t, connIndex.ForChannel(ch.Id), 2)
		})

		t.Run("Remove", func(t *testing.T) {
			connIndex.Remove(wc3)
			require.Len(t, connIndex.byChannelID, 2)
			require.Len(t, connIndex.ForChannel(th.BasicChannel.Id), 2)
		})
	})
}

func TestHubConnIndexIncorrectRemoval(t *testing.T) {
	th := Setup(t)
	defer th.TearDown()

	connIndex := newHubConnectionIndex(1*time.Second, th.Service.Store, th.Service.logger, false)

	// User2
	wc2 := &WebConn{
		Platform: th.Service,
		Suite:    th.Suite,
		UserId:   model.NewId(),
	}
	wc2.SetConnectionID("first")
	wc2.SetSession(&model.Session{})

	wc3 := &WebConn{
		Platform: th.Service,
		Suite:    th.Suite,
		UserId:   wc2.UserId,
	}
	wc3.SetConnectionID("myID")
	wc3.SetSession(&model.Session{})

	wc4 := &WebConn{
		Platform: th.Service,
		Suite:    th.Suite,
		UserId:   wc2.UserId,
	}
	wc4.SetConnectionID("last")
	wc4.SetSession(&model.Session{})

	err := connIndex.Add(wc2)
	require.NoError(t, err)
	err = connIndex.Add(wc3)
	require.NoError(t, err)
	err = connIndex.Add(wc4)
	require.NoError(t, err)

	for _, wc := range connIndex.ForUser(wc2.UserId) {
		if !connIndex.Has(wc) {
			require.Failf(t, "Failed to find connection", "connection: %v", wc)
			continue
		}

		if connIndex.ForConnection("myID") != nil {
			connIndex.Remove(wc)
		}
	}
}

func TestHubConnIndexInactive(t *testing.T) {
	th := Setup(t)
	defer th.TearDown()

	connIndex := newHubConnectionIndex(2*time.Second, th.Service.Store, th.Service.logger, false)

	// User1
	wc1 := &WebConn{
		Platform: th.Service,
		UserId:   model.NewId(),
	}
	wc1.Active.Store(true)
	wc1.SetConnectionID("conn1")
	wc1.SetSession(&model.Session{})

	// User2
	wc2 := &WebConn{
		Platform: th.Service,
		UserId:   model.NewId(),
	}
	wc2.Active.Store(true)
	wc2.SetConnectionID("conn2")
	wc2.SetSession(&model.Session{})

	wc3 := &WebConn{
		Platform: th.Service,
		UserId:   wc2.UserId,
	}
	wc3.Active.Store(false)
	wc3.SetConnectionID("conn3")
	wc3.SetSession(&model.Session{})

	err := connIndex.Add(wc1)
	require.NoError(t, err)
	err = connIndex.Add(wc2)
	require.NoError(t, err)
	err = connIndex.Add(wc3)
	require.NoError(t, err)

	assert.Nil(t, connIndex.RemoveInactiveByConnectionID(wc2.UserId, "conn2"))
	assert.Equal(t, connIndex.ForUserActiveCount(wc2.UserId), 1)
	assert.NotNil(t, connIndex.RemoveInactiveByConnectionID(wc2.UserId, "conn3"))
	assert.Equal(t, connIndex.ForUserActiveCount(wc2.UserId), 1)
	assert.Nil(t, connIndex.RemoveInactiveByConnectionID(wc1.UserId, "conn3"))
	assert.False(t, connIndex.Has(wc3))
	assert.Len(t, connIndex.ForUser(wc2.UserId), 1)

	wc3.lastUserActivityAt = model.GetMillis()
	err = connIndex.Add(wc3)
	require.NoError(t, err)
	connIndex.RemoveInactiveConnections()
	assert.True(t, connIndex.Has(wc3))
	assert.Len(t, connIndex.ForUser(wc2.UserId), 2)
	assert.Equal(t, connIndex.ForUserActiveCount(wc2.UserId), 1)
	assert.Len(t, connIndex.All(), 3)

	wc3.lastUserActivityAt = model.GetMillis() - (time.Minute).Milliseconds()
	connIndex.RemoveInactiveConnections()
	assert.False(t, connIndex.Has(wc3))
	assert.Len(t, connIndex.ForUser(wc2.UserId), 1)
	assert.Equal(t, connIndex.ForUserActiveCount(wc2.UserId), 1)
	assert.Len(t, connIndex.All(), 2)
}

func TestReliableWebSocketSend(t *testing.T) {
	testCluster := &testlib.FakeClusterInterface{}

	th := SetupWithCluster(t, testCluster)
	defer th.TearDown()

	ev := model.NewWebSocketEvent("test_unreliable_event", "", "", "", nil, "")
	ev = ev.SetBroadcast(&model.WebsocketBroadcast{})
	th.Service.Publish(ev)
	ev2 := model.NewWebSocketEvent("test_reliable_event", "", "", "", nil, "")

	ev2 = ev2.SetBroadcast(&model.WebsocketBroadcast{
		ReliableClusterSend: true,
	})
	th.Service.Publish(ev2)

	messages := testCluster.GetMessages()

	evJSON, err := ev.ToJSON()
	require.NoError(t, err)
	ev2JSON, err := ev2.ToJSON()
	require.NoError(t, err)

	require.Contains(t, messages, &model.ClusterMessage{
		Event:    model.ClusterEventPublish,
		Data:     evJSON,
		SendType: model.ClusterSendBestEffort,
	})
	require.Contains(t, messages, &model.ClusterMessage{
		Event:    model.ClusterEventPublish,
		Data:     ev2JSON,
		SendType: model.ClusterSendReliable,
	})
}

func TestHubIsRegistered(t *testing.T) {
	th := Setup(t).InitBasic()
	defer th.TearDown()

	session, err := th.Service.CreateSession(th.Context, &model.Session{
		UserId: th.BasicUser.Id,
	})
	require.NoError(t, err)

	mockSuite := &platform_mocks.SuiteIFace{}
	mockSuite.On("GetSession", session.Token).Return(session, nil)
	th.Suite = mockSuite

	s := httptest.NewServer(dummyWebsocketHandler(t))
	defer s.Close()

	err = th.Service.Start(nil)
	require.NoError(t, err)
	wc1 := registerDummyWebConn(t, th, s.Listener.Addr(), session)
	wc2 := registerDummyWebConn(t, th, s.Listener.Addr(), session)
	wc3 := registerDummyWebConn(t, th, s.Listener.Addr(), session)
	defer wc1.Close()
	defer wc2.Close()
	defer wc3.Close()

	assert.True(t, th.Service.SessionIsRegistered(*wc1.session.Load()))
	assert.True(t, th.Service.SessionIsRegistered(*wc2.session.Load()))
	assert.True(t, th.Service.SessionIsRegistered(*wc3.session.Load()))

	session4, err := th.Service.CreateSession(th.Context, &model.Session{
		UserId: th.BasicUser2.Id,
	})
	require.NoError(t, err)
	assert.False(t, th.Service.SessionIsRegistered(*session4))
}

func TestHubWebConnCount(t *testing.T) {
	th := Setup(t).InitBasic()
	defer th.TearDown()

	session, err := th.Service.CreateSession(th.Context, &model.Session{
		UserId: th.BasicUser.Id,
	})
	require.NoError(t, err)

	mockSuite := &platform_mocks.SuiteIFace{}
	mockSuite.On("GetSession", session.Token).Return(session, nil)
	th.Suite = mockSuite

	s := httptest.NewServer(dummyWebsocketHandler(t))
	defer s.Close()

	err = th.Service.Start(nil)
	require.NoError(t, err)
	wc1 := registerDummyWebConn(t, th, s.Listener.Addr(), session)
	wc2 := registerDummyWebConn(t, th, s.Listener.Addr(), session)
	defer wc1.Close()

	assert.Equal(t, 2, th.Service.WebConnCountForUser(th.BasicUser.Id))

	wc2.Close()

	assert.Equal(t, 1, th.Service.WebConnCountForUser(th.BasicUser.Id))
	assert.Equal(t, 0, th.Service.WebConnCountForUser("none"))
}

// Always run this with -benchtime=0.1s
// See: https://github.com/golang/go/issues/27217.
func BenchmarkHubConnIndex(b *testing.B) {
	th := Setup(b).InitBasic()
	defer th.TearDown()
	connIndex := newHubConnectionIndex(1*time.Second, th.Service.Store, th.Service.logger, false)

	// User1
	wc1 := &WebConn{
		Platform: th.Service,
		Suite:    th.Suite,
		UserId:   model.NewId(),
	}

	// User2
	wc2 := &WebConn{
		Platform: th.Service,
		Suite:    th.Suite,
		UserId:   model.NewId(),
	}
	b.ResetTimer()
	b.Run("Add", func(b *testing.B) {
		for i := 0; i < b.N; i++ {
			err := connIndex.Add(wc1)
			require.NoError(b, err)
			err = connIndex.Add(wc2)
			require.NoError(b, err)

			b.StopTimer()
			connIndex.Remove(wc1)
			connIndex.Remove(wc2)
			b.StartTimer()
		}
	})

	b.Run("Remove", func(b *testing.B) {
		for i := 0; i < b.N; i++ {
			b.StopTimer()
			err := connIndex.Add(wc1)
			require.NoError(b, err)
			err = connIndex.Add(wc2)
			require.NoError(b, err)
			b.Error(err)
			b.StartTimer()

			connIndex.Remove(wc1)
			connIndex.Remove(wc2)
		}
	})
}

func TestHubConnIndexRemoveMemLeak(t *testing.T) {
	th := Setup(t)
	defer th.TearDown()

	connIndex := newHubConnectionIndex(1*time.Second, th.Service.Store, th.Service.logger, false)

	wc := &WebConn{
		Platform: th.Service,
		Suite:    th.Suite,
	}
	wc.SetConnectionID(model.NewId())
	wc.SetSession(&model.Session{})

	ch := make(chan struct{})

	runtime.SetFinalizer(wc, func(*WebConn) {
		close(ch)
	})

	err := connIndex.Add(wc)
	require.NoError(t, err)
	connIndex.Remove(wc)

	runtime.GC()

	timer := time.NewTimer(3 * time.Second)
	defer timer.Stop()

	select {
	case <-ch:
	case <-timer.C:
		require.Fail(t, "timeout waiting for collection of wc")
	}

	assert.Len(t, connIndex.byConnection, 0)
}

var hubSink *Hub

func BenchmarkGetHubForUserId(b *testing.B) {
	th := Setup(b).InitBasic()
	defer th.TearDown()

	err := th.Service.Start(nil)
	require.NoError(b, err)

	b.ResetTimer()
	for i := 0; i < b.N; i++ {
		hubSink = th.Service.GetHubForUserId(th.BasicUser.Id)
	}
}

func TestClusterBroadcast(t *testing.T) {
	testCluster := &testlib.FakeClusterInterface{}

	th := SetupWithCluster(t, testCluster)
	defer th.TearDown()

	ev := model.NewWebSocketEvent("test_event", "", "", "", nil, "")
	broadcast := &model.WebsocketBroadcast{
		ContainsSanitizedData: true,
		ContainsSensitiveData: true,
	}
	ev = ev.SetBroadcast(broadcast)
	th.Service.Publish(ev)

	messages := testCluster.GetMessages()

	var clusterEvent struct {
		Event     string                    `json:"event"`
		Data      map[string]any            `json:"data"`
		Broadcast *model.WebsocketBroadcast `json:"broadcast"`
		Sequence  int64                     `json:"seq"`
	}

	err := json.Unmarshal(messages[0].Data, &clusterEvent)
	require.NoError(t, err)
	require.Equal(t, clusterEvent.Broadcast, broadcast)
}

func TestClusterBroadcastHooks(t *testing.T) {
	t.Run("should send broadcast hook information across cluster", func(t *testing.T) {
		testCluster := &testlib.FakeClusterInterface{}

		th := SetupWithCluster(t, testCluster)
		defer th.TearDown()

		hookID := broadcastTest
		hookArgs := map[string]any{
			"makes_changes": true,
		}

		event := model.NewWebSocketEvent(model.WebsocketEventPosted, "", "", "", nil, "")
		event.GetBroadcast().AddHook(hookID, hookArgs)

		th.Service.Publish(event)

		received, err := model.WebSocketEventFromJSON(bytes.NewReader(testCluster.GetMessages()[0].Data))

		require.NoError(t, err)
		assert.Equal(t, []string{hookID}, received.GetBroadcast().BroadcastHooks)
		assert.Equal(t, []map[string]any{hookArgs}, received.GetBroadcast().BroadcastHookArgs)
	})

	t.Run("should not preserve type information for args", func(t *testing.T) {
		// This behaviour isn't ideal, but this test confirms that it hasn't changed
		testCluster := &testlib.FakeClusterInterface{}

		th := SetupWithCluster(t, testCluster)
		defer th.TearDown()

		hookID := "test_broadcast_hook_with_args"
		hookArgs := map[string]any{
			"user":  &model.User{Id: "user1"},
			"array": []string{"a", "b", "c"},
		}

		event := model.NewWebSocketEvent(model.WebsocketEventPosted, "", "", "", nil, "")
		event.GetBroadcast().AddHook(hookID, hookArgs)

		th.Service.Publish(event)

		received, err := model.WebSocketEventFromJSON(bytes.NewReader(testCluster.GetMessages()[0].Data))

		require.NoError(t, err)
		assert.Equal(t, []string{hookID}, received.GetBroadcast().BroadcastHooks)
		assert.IsType(t, map[string]any{}, received.GetBroadcast().BroadcastHookArgs[0]["user"])
		assert.IsType(t, []any{}, received.GetBroadcast().BroadcastHookArgs[0]["array"])
	})
}<|MERGE_RESOLUTION|>--- conflicted
+++ resolved
@@ -153,12 +153,9 @@
 	time.Sleep(2 * time.Second)
 	// We override the LastActivityAt which happens in NewWebConn.
 	// This is needed to call RevokeSessionById which triggers the race.
-<<<<<<< HEAD
-	require.NoError(t, th.Service.AddSessionToCache(session))
-=======
+
 	err = th.Service.AddSessionToCache(session)
 	require.NoError(t, err)
->>>>>>> f234b09c
 
 	go func() {
 		for i := 0; i <= broadcastQueueSize; i++ {

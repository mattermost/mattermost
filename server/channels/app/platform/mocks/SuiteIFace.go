// Code generated by mockery v2.53.4. DO NOT EDIT.

// Regenerate this file using `make platform-mocks`.

package mocks

import (
	model "github.com/mattermost/mattermost/server/public/model"
	mock "github.com/stretchr/testify/mock"

	request "github.com/mattermost/mattermost/server/public/shared/request"
)

// SuiteIFace is an autogenerated mock type for the SuiteIFace type
type SuiteIFace struct {
	mock.Mock
}

// GetSession provides a mock function with given fields: token
func (_m *SuiteIFace) GetSession(token string) (*model.Session, *model.AppError) {
	ret := _m.Called(token)

	if len(ret) == 0 {
		panic("no return value specified for GetSession")
	}

	var r0 *model.Session
	var r1 *model.AppError
	if rf, ok := ret.Get(0).(func(string) (*model.Session, *model.AppError)); ok {
		return rf(token)
	}
	if rf, ok := ret.Get(0).(func(string) *model.Session); ok {
		r0 = rf(token)
	} else {
		if ret.Get(0) != nil {
			r0 = ret.Get(0).(*model.Session)
		}
	}

	if rf, ok := ret.Get(1).(func(string) *model.AppError); ok {
		r1 = rf(token)
	} else {
		if ret.Get(1) != nil {
			r1 = ret.Get(1).(*model.AppError)
		}
	}

	return r0, r1
}

<<<<<<< HEAD
// HasPermissionToReadChannel provides a mock function with given fields: c, userID, channel
func (_m *SuiteIFace) HasPermissionToReadChannel(c request.CTX, userID string, channel *model.Channel) (bool, bool) {
	ret := _m.Called(c, userID, channel)
=======
// HasPermissionToReadChannel provides a mock function with given fields: rctx, userID, channel
func (_m *SuiteIFace) HasPermissionToReadChannel(rctx request.CTX, userID string, channel *model.Channel) bool {
	ret := _m.Called(rctx, userID, channel)
>>>>>>> d3ed703d

	if len(ret) == 0 {
		panic("no return value specified for HasPermissionToReadChannel")
	}

	var r0 bool
	var r1 bool
	if rf, ok := ret.Get(0).(func(request.CTX, string, *model.Channel) (bool, bool)); ok {
		return rf(c, userID, channel)
	}
	if rf, ok := ret.Get(0).(func(request.CTX, string, *model.Channel) bool); ok {
		r0 = rf(rctx, userID, channel)
	} else {
		r0 = ret.Get(0).(bool)
	}

	if rf, ok := ret.Get(1).(func(request.CTX, string, *model.Channel) bool); ok {
		r1 = rf(c, userID, channel)
	} else {
		r1 = ret.Get(1).(bool)
	}

	return r0, r1
}

// MFARequired provides a mock function with given fields: rctx
func (_m *SuiteIFace) MFARequired(rctx request.CTX) *model.AppError {
	ret := _m.Called(rctx)

	if len(ret) == 0 {
		panic("no return value specified for MFARequired")
	}

	var r0 *model.AppError
	if rf, ok := ret.Get(0).(func(request.CTX) *model.AppError); ok {
		r0 = rf(rctx)
	} else {
		if ret.Get(0) != nil {
			r0 = ret.Get(0).(*model.AppError)
		}
	}

	return r0
}

// RolesGrantPermission provides a mock function with given fields: roleNames, permissionId
func (_m *SuiteIFace) RolesGrantPermission(roleNames []string, permissionId string) bool {
	ret := _m.Called(roleNames, permissionId)

	if len(ret) == 0 {
		panic("no return value specified for RolesGrantPermission")
	}

	var r0 bool
	if rf, ok := ret.Get(0).(func([]string, string) bool); ok {
		r0 = rf(roleNames, permissionId)
	} else {
		r0 = ret.Get(0).(bool)
	}

	return r0
}

// UserCanSeeOtherUser provides a mock function with given fields: rctx, userID, otherUserId
func (_m *SuiteIFace) UserCanSeeOtherUser(rctx request.CTX, userID string, otherUserId string) (bool, *model.AppError) {
	ret := _m.Called(rctx, userID, otherUserId)

	if len(ret) == 0 {
		panic("no return value specified for UserCanSeeOtherUser")
	}

	var r0 bool
	var r1 *model.AppError
	if rf, ok := ret.Get(0).(func(request.CTX, string, string) (bool, *model.AppError)); ok {
		return rf(rctx, userID, otherUserId)
	}
	if rf, ok := ret.Get(0).(func(request.CTX, string, string) bool); ok {
		r0 = rf(rctx, userID, otherUserId)
	} else {
		r0 = ret.Get(0).(bool)
	}

	if rf, ok := ret.Get(1).(func(request.CTX, string, string) *model.AppError); ok {
		r1 = rf(rctx, userID, otherUserId)
	} else {
		if ret.Get(1) != nil {
			r1 = ret.Get(1).(*model.AppError)
		}
	}

	return r0, r1
}

// NewSuiteIFace creates a new instance of SuiteIFace. It also registers a testing interface on the mock and a cleanup function to assert the mocks expectations.
// The first argument is typically a *testing.T value.
func NewSuiteIFace(t interface {
	mock.TestingT
	Cleanup(func())
}) *SuiteIFace {
	mock := &SuiteIFace{}
	mock.Mock.Test(t)

	t.Cleanup(func() { mock.AssertExpectations(t) })

	return mock
}<|MERGE_RESOLUTION|>--- conflicted
+++ resolved
@@ -48,15 +48,9 @@
 	return r0, r1
 }
 
-<<<<<<< HEAD
 // HasPermissionToReadChannel provides a mock function with given fields: c, userID, channel
-func (_m *SuiteIFace) HasPermissionToReadChannel(c request.CTX, userID string, channel *model.Channel) (bool, bool) {
-	ret := _m.Called(c, userID, channel)
-=======
-// HasPermissionToReadChannel provides a mock function with given fields: rctx, userID, channel
-func (_m *SuiteIFace) HasPermissionToReadChannel(rctx request.CTX, userID string, channel *model.Channel) bool {
+func (_m *SuiteIFace) HasPermissionToReadChannel(rctx request.CTX, userID string, channel *model.Channel) (bool, bool) {
 	ret := _m.Called(rctx, userID, channel)
->>>>>>> d3ed703d
 
 	if len(ret) == 0 {
 		panic("no return value specified for HasPermissionToReadChannel")
@@ -65,7 +59,7 @@
 	var r0 bool
 	var r1 bool
 	if rf, ok := ret.Get(0).(func(request.CTX, string, *model.Channel) (bool, bool)); ok {
-		return rf(c, userID, channel)
+		return rf(rctx, userID, channel)
 	}
 	if rf, ok := ret.Get(0).(func(request.CTX, string, *model.Channel) bool); ok {
 		r0 = rf(rctx, userID, channel)
@@ -74,7 +68,7 @@
 	}
 
 	if rf, ok := ret.Get(1).(func(request.CTX, string, *model.Channel) bool); ok {
-		r1 = rf(c, userID, channel)
+		r1 = rf(rctx, userID, channel)
 	} else {
 		r1 = ret.Get(1).(bool)
 	}

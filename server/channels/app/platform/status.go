// Copyright (c) 2015-present Mattermost, Inc. All Rights Reserved.
// See LICENSE.txt for license information.

package platform

import (
	"encoding/json"
	"errors"
	"net/http"
	"time"

	"github.com/mattermost/mattermost/server/public/model"
	"github.com/mattermost/mattermost/server/public/shared/mlog"
	"github.com/mattermost/mattermost/server/v8/channels/store"
	"github.com/mattermost/mattermost/server/v8/platform/services/cache"
)

func (ps *PlatformService) AddStatusCacheSkipClusterSend(status *model.Status) {
	if err := ps.statusCache.SetWithDefaultExpiry(status.UserId, status); err != nil {
		ps.logger.Warn("Failed to set cache entry for status", mlog.String("user_id", status.UserId), mlog.Err(err))
	}
}

func (ps *PlatformService) AddStatusCache(status *model.Status) {
	ps.AddStatusCacheSkipClusterSend(status)

	if ps.Cluster() != nil {
		statusJSON, err := json.Marshal(status)
		if err != nil {
			ps.logger.Warn("Failed to encode status to JSON", mlog.Err(err))
		}
		msg := &model.ClusterMessage{
			Event:    model.ClusterEventUpdateStatus,
			SendType: model.ClusterSendBestEffort,
			Data:     statusJSON,
		}
		ps.Cluster().SendClusterMessage(msg)
	}
}

func (ps *PlatformService) GetAllStatuses() map[string]*model.Status {
	if !*ps.Config().ServiceSettings.EnableUserStatuses {
		return map[string]*model.Status{}
	}

	statusMap := map[string]*model.Status{}
	err := ps.statusCache.Scan(func(keys []string) error {
		if len(keys) == 0 {
			return nil
		}

		toPass := allocateCacheTargets[*model.Status](len(keys))
		errs := ps.statusCache.GetMulti(keys, toPass)
		for i, err := range errs {
			if err != nil {
				if err != cache.ErrKeyNotFound {
					return err
				}
				continue
			}
			gotStatus := *(toPass[i].(**model.Status))
			if gotStatus != nil {
				statusMap[keys[i]] = gotStatus
				continue
			}
			ps.logger.Warn("Found nil status in GetAllStatuses. This is not expected")
		}
		return nil
	})
	if err != nil {
		ps.logger.Warn("Error while getting all status in GetAllStatuses", mlog.Err(err))
		return nil
	}
	return statusMap
}

func (ps *PlatformService) GetStatusesByIds(userIDs []string) (map[string]any, *model.AppError) {
	if !*ps.Config().ServiceSettings.EnableUserStatuses {
		return map[string]any{}, nil
	}

	statusMap := map[string]any{}
	metrics := ps.Metrics()
	missingUserIds := []string{}

	toPass := allocateCacheTargets[*model.Status](len(userIDs))
	// First, we do a GetMulti to get all the status objects.
	errs := ps.statusCache.GetMulti(userIDs, toPass)
	for i, err := range errs {
		if err != nil {
			if err != cache.ErrKeyNotFound {
				ps.logger.Warn("Error in GetStatusesByIds: ", mlog.Err(err))
			}
			missingUserIds = append(missingUserIds, userIDs[i])
			if metrics != nil {
				metrics.IncrementMemCacheMissCounter(ps.statusCache.Name())
			}
		} else {
			// If we get a hit, we need to cast it back to the right type.
			gotStatus := *(toPass[i].(**model.Status))
			if gotStatus == nil {
				ps.logger.Warn("Found nil in GetStatusesByIds. This is not expected")
				continue
			}
			statusMap[userIDs[i]] = gotStatus.Status
			if metrics != nil {
				metrics.IncrementMemCacheHitCounter(ps.statusCache.Name())
			}
		}
	}

	if len(missingUserIds) > 0 {
		// For cache misses, we fill them back from the DB.
		statuses, err := ps.Store.Status().GetByIds(missingUserIds)
		if err != nil {
			return nil, model.NewAppError("GetStatusesByIds", "app.status.get.app_error", nil, "", http.StatusInternalServerError).Wrap(err)
		}

		for _, s := range statuses {
			ps.AddStatusCacheSkipClusterSend(s)
			statusMap[s.UserId] = s.Status
		}
	}

	// For the case where the user does not have a row in the Status table and cache
	for _, userID := range missingUserIds {
		if _, ok := statusMap[userID]; !ok {
			statusMap[userID] = model.StatusOffline
		}
	}

	return statusMap, nil
}

// GetUserStatusesByIds used by apiV4
func (ps *PlatformService) GetUserStatusesByIds(userIDs []string) ([]*model.Status, *model.AppError) {
	if !*ps.Config().ServiceSettings.EnableUserStatuses {
		return []*model.Status{}, nil
	}

	var statusMap []*model.Status
	metrics := ps.Metrics()

	missingUserIds := []string{}
	toPass := allocateCacheTargets[*model.Status](len(userIDs))
	// First, we do a GetMulti to get all the status objects.
	errs := ps.statusCache.GetMulti(userIDs, toPass)
	for i, err := range errs {
		if err != nil {
			if err != cache.ErrKeyNotFound {
				ps.logger.Warn("Error in GetUserStatusesByIds: ", mlog.Err(err))
			}
			missingUserIds = append(missingUserIds, userIDs[i])
			if metrics != nil {
				metrics.IncrementMemCacheMissCounter(ps.statusCache.Name())
			}
		} else {
			// If we get a hit, we need to cast it back to the right type.
			gotStatus := *(toPass[i].(**model.Status))
			if gotStatus == nil {
				ps.logger.Warn("Found nil in GetUserStatusesByIds. This is not expected")
				continue
			}
			statusMap = append(statusMap, gotStatus)
			if metrics != nil {
				metrics.IncrementMemCacheHitCounter(ps.statusCache.Name())
			}
		}
	}

	if len(missingUserIds) > 0 {
		// For cache misses, we fill them back from the DB.
		statuses, err := ps.Store.Status().GetByIds(missingUserIds)
		if err != nil {
			return nil, model.NewAppError("GetUserStatusesByIds", "app.status.get.app_error", nil, "", http.StatusInternalServerError).Wrap(err)
		}

		for _, s := range statuses {
			ps.AddStatusCacheSkipClusterSend(s)
		}

		statusMap = append(statusMap, statuses...)
	}

	// For the case where the user does not have a row in the Status table and cache
	// remove the existing ids from missingUserIds and then create a offline state for the missing ones
	// This also return the status offline for the non-existing Ids in the system
	for i := 0; i < len(missingUserIds); i++ {
		missingUserId := missingUserIds[i]
		for _, userMap := range statusMap {
			if missingUserId == userMap.UserId {
				missingUserIds = append(missingUserIds[:i], missingUserIds[i+1:]...)
				i--
				break
			}
		}
	}
	for _, userID := range missingUserIds {
		statusMap = append(statusMap, &model.Status{UserId: userID, Status: "offline"})
	}

	return statusMap, nil
}

func (ps *PlatformService) BroadcastStatus(status *model.Status) {
	if ps.Busy.IsBusy() {
		// this is considered a non-critical service and will be disabled when server busy.
		return
	}
	event := model.NewWebSocketEvent(model.WebsocketEventStatusChange, "", "", status.UserId, nil, "")
	event.Add("status", status.Status)
	event.Add("user_id", status.UserId)
	ps.Publish(event)
}

func (ps *PlatformService) SaveAndBroadcastStatus(status *model.Status) {
	ps.AddStatusCache(status)

	if err := ps.Store.Status().SaveOrUpdate(status); err != nil {
		ps.Log().Warn("Failed to save status", mlog.String("user_id", status.UserId), mlog.Err(err))
	}

	ps.BroadcastStatus(status)
}

func (ps *PlatformService) GetStatusFromCache(userID string) *model.Status {
	var status *model.Status
	if err := ps.statusCache.Get(userID, &status); err == nil {
		return status
	}

	return nil
}

func (ps *PlatformService) GetStatus(userID string) (*model.Status, *model.AppError) {
	if !*ps.Config().ServiceSettings.EnableUserStatuses {
		return &model.Status{}, nil
	}

	status := ps.GetStatusFromCache(userID)
	if status != nil {
		return status, nil
	}

	status, err := ps.Store.Status().Get(userID)
	if err != nil {
		var nfErr *store.ErrNotFound
		switch {
		case errors.As(err, &nfErr):
			return nil, model.NewAppError("GetStatus", "app.status.get.missing.app_error", nil, "", http.StatusNotFound).Wrap(err)
		default:
			return nil, model.NewAppError("GetStatus", "app.status.get.app_error", nil, "", http.StatusInternalServerError).Wrap(err)
		}
	}

	return status, nil
}

// SetStatusLastActivityAt sets the last activity at for a user on the local app server and updates
// status to away if needed. Used by the WS to set status to away if an 'online' device disconnects
// while an 'away' device is still connected
func (ps *PlatformService) SetStatusLastActivityAt(userID string, activityAt int64) {
	var status *model.Status
	var err *model.AppError
	if status, err = ps.GetStatus(userID); err != nil {
		return
	}

	status.LastActivityAt = activityAt

	ps.AddStatusCacheSkipClusterSend(status)
	ps.SetStatusAwayIfNeeded(userID, false)
	if ps.sharedChannelService != nil {
		ps.sharedChannelService.NotifyUserStatusChanged(status)
	}
}

func (ps *PlatformService) UpdateLastActivityAtIfNeeded(session model.Session) {
	now := model.GetMillis()

	ps.UpdateWebConnUserActivity(session, now)

	if now-session.LastActivityAt < model.SessionActivityTimeout {
		return
	}

	if err := ps.Store.Session().UpdateLastActivityAt(session.Id, now); err != nil {
		ps.Log().Warn("Failed to update LastActivityAt", mlog.String("user_id", session.UserId), mlog.String("session_id", session.Id), mlog.Err(err))
	}

	session.LastActivityAt = now
	if err := ps.AddSessionToCache(&session); err != nil {
		ps.Log().Warn("Failed to add session to cache", mlog.String("user_id", session.UserId), mlog.String("session_id", session.Id), mlog.Err(err))
	}
}

func (ps *PlatformService) SetStatusOnline(userID string, manual bool) {
	if !*ps.Config().ServiceSettings.EnableUserStatuses {
		return
	}

	broadcast := false

	var oldStatus string = model.StatusOffline
	var oldTime int64
	var oldManual bool
	var status *model.Status
	var err *model.AppError

	if status, err = ps.GetStatus(userID); err != nil {
		status = &model.Status{UserId: userID, Status: model.StatusOnline, Manual: false, LastActivityAt: model.GetMillis(), ActiveChannel: ""}
		broadcast = true
	} else {
		if status.Manual && !manual {
			return // manually set status always overrides non-manual one
		}

		if status.Status != model.StatusOnline {
			broadcast = true
		}

		oldStatus = status.Status
		oldTime = status.LastActivityAt
		oldManual = status.Manual

		status.Status = model.StatusOnline
		status.Manual = false // for "online" there's no manual setting
		status.LastActivityAt = model.GetMillis()
	}

	ps.AddStatusCache(status)

	// Only update the database if the status has changed, the status has been manually set,
	// or enough time has passed since the previous action
	if status.Status != oldStatus || status.Manual != oldManual || status.LastActivityAt-oldTime > model.StatusMinUpdateTime {
		if broadcast {
			if err := ps.Store.Status().SaveOrUpdate(status); err != nil {
				mlog.Warn("Failed to save status", mlog.String("user_id", userID), mlog.Err(err), mlog.String("user_id", userID))
			}
		} else {
			if err := ps.Store.Status().UpdateLastActivityAt(status.UserId, status.LastActivityAt); err != nil {
				mlog.Error("Failed to save status", mlog.String("user_id", userID), mlog.Err(err), mlog.String("user_id", userID))
			}
		}
		if ps.sharedChannelService != nil {
			ps.sharedChannelService.NotifyUserStatusChanged(status)
		}
	}

	if broadcast {
		ps.BroadcastStatus(status)
	}
}

func (ps *PlatformService) SetStatusOffline(userID string, manual bool, force bool) {
	if !*ps.Config().ServiceSettings.EnableUserStatuses {
		return
	}

	status, err := ps.GetStatus(userID)
<<<<<<< HEAD
	if err != nil {
		ps.Log().Warn("Error getting status. Setting it to offline forcefully.", mlog.String("user_id", userID), mlog.Err(err))
	} else if status.Manual && !manual {
=======
	if !force && err == nil && status.Manual && !manual {
>>>>>>> 85391de2
		return // manually set status always overrides non-manual one
	}
	ps._setStatusOfflineAndNotify(userID, manual)
}

func (ps *PlatformService) _setStatusOfflineAndNotify(userID string, manual bool) {
	status := &model.Status{UserId: userID, Status: model.StatusOffline, Manual: manual, LastActivityAt: model.GetMillis(), ActiveChannel: ""}
	ps.SaveAndBroadcastStatus(status)
	if ps.sharedChannelService != nil {
		ps.sharedChannelService.NotifyUserStatusChanged(status)
	}
}

// QueueSetStatusOffline queues a status update to set a user offline
// instead of directly updating it for better performance during high load
func (ps *PlatformService) QueueSetStatusOffline(userID string, manual bool) {
	if !*ps.Config().ServiceSettings.EnableUserStatuses {
		return
	}

	status, err := ps.GetStatus(userID)
	if err != nil {
		ps.Log().Warn("Error getting status. Setting it to offline forcefully.", mlog.String("user_id", userID), mlog.Err(err))
	} else if status.Manual && !manual {
		return // manually set status always overrides non-manual one
	}

	status = &model.Status{
		UserId:         userID,
		Status:         model.StatusOffline,
		Manual:         manual,
		LastActivityAt: model.GetMillis(),
		ActiveChannel:  "",
	}

	select {
	case ps.statusUpdateChan <- status:
		// Successfully queued
	default:
		// Channel is full, fall back to direct update
		ps.Log().Warn("Status update channel is full. Falling back to direct update")
		ps._setStatusOfflineAndNotify(userID, manual)
	}
}

const (
	statusUpdateBufferSize     = sendQueueSize // We use the webConn sendQueue size as a reference point for the buffer size.
	statusUpdateFlushThreshold = statusUpdateBufferSize / 8
	statusUpdateBatchInterval  = 500 * time.Millisecond // Max time to wait before processing
)

// processStatusUpdates processes status updates in batches for better performance
// This runs as a goroutine and continuously monitors the statusUpdateChan
func (ps *PlatformService) processStatusUpdates() {
	defer close(ps.statusUpdateDoneSignal)

	statusBatch := make(map[string]*model.Status)
	ticker := time.NewTicker(statusUpdateBatchInterval)
	defer ticker.Stop()

	flush := func(broadcast bool) {
		if len(statusBatch) == 0 {
			return
		}

		// Add each status to cache.
		for _, status := range statusBatch {
			ps.AddStatusCache(status)
		}

		// Process statuses in batch
		if err := ps.Store.Status().SaveOrUpdateMany(statusBatch); err != nil {
			ps.logger.Warn("Failed to save multiple statuses", mlog.Err(err))
		}

		// Broadcast each status only if hub is still running
		if broadcast {
			for _, status := range statusBatch {
				ps.BroadcastStatus(status)
				if ps.sharedChannelService != nil {
					ps.sharedChannelService.NotifyUserStatusChanged(status)
				}
			}
		}

		clear(statusBatch)
	}

	for {
		select {
		case status := <-ps.statusUpdateChan:
			// In case of duplicates, we override the last entry
			statusBatch[status.UserId] = status

			if len(statusBatch) >= statusUpdateFlushThreshold {
				ps.logger.Debug("Flushing statuses because the current buffer exceeded the flush threshold.", mlog.Int("current_buffer", len(statusBatch)), mlog.Int("flush_threshold", statusUpdateFlushThreshold))
				flush(true)
			}
		case <-ticker.C:
			flush(true)
		case <-ps.statusUpdateExitSignal:
			// Process any remaining statuses before shutting down
			// Skip broadcast since hub is already stopped
			ps.logger.Debug("Exit signal received. Flushing any remaining statuses.")
			flush(false)
			return
		}
	}
}

func (ps *PlatformService) SetStatusAwayIfNeeded(userID string, manual bool) {
	if !*ps.Config().ServiceSettings.EnableUserStatuses {
		return
	}

	status, err := ps.GetStatus(userID)

	if err != nil {
		status = &model.Status{UserId: userID, Status: model.StatusOffline, Manual: manual, LastActivityAt: 0, ActiveChannel: ""}
	}

	if !manual && status.Manual {
		return // manually set status always overrides non-manual one
	}

	if !manual {
		if status.Status == model.StatusAway {
			return
		}

		if !ps.isUserAway(status.LastActivityAt) {
			return
		}
	}

	status.Status = model.StatusAway
	status.Manual = manual
	status.ActiveChannel = ""

	ps.SaveAndBroadcastStatus(status)
	if ps.sharedChannelService != nil {
		ps.sharedChannelService.NotifyUserStatusChanged(status)
	}
}

// SetStatusDoNotDisturbTimed takes endtime in unix epoch format in UTC
// and sets status of given userId to dnd which will be restored back after endtime
func (ps *PlatformService) SetStatusDoNotDisturbTimed(userID string, endtime int64) {
	if !*ps.Config().ServiceSettings.EnableUserStatuses {
		return
	}

	status, err := ps.GetStatus(userID)

	if err != nil {
		status = &model.Status{UserId: userID, Status: model.StatusOffline, Manual: false, LastActivityAt: 0, ActiveChannel: ""}
	}

	status.PrevStatus = status.Status
	status.Status = model.StatusDnd
	status.Manual = true

	status.DNDEndTime = truncateDNDEndTime(endtime)

	ps.SaveAndBroadcastStatus(status)
	if ps.sharedChannelService != nil {
		ps.sharedChannelService.NotifyUserStatusChanged(status)
	}
}

// truncateDNDEndTime takes a user-provided timestamp (in seconds) for when their DND expiry should end and truncates
// it to line up with the DND expiry job so that the user's DND time doesn't expire late by an interval. The job to
// expire statuses runs every minute currently, so this trims the seconds and milliseconds off the given timestamp.
//
// This will result in statuses expiring slightly earlier than specified in the UI, but the status will expire at
// the correct time on the wall clock. For example, if the time is currently 13:04:29 and the user sets the expiry to
// 5 minutes, truncating will make the status will expire at 13:09:00 instead of at 13:10:00.
//
// Note that the timestamps used by this are in seconds, not milliseconds. This matches UserStatus.DNDEndTime.
func truncateDNDEndTime(endtime int64) int64 {
	return time.Unix(endtime, 0).Truncate(model.DNDExpiryInterval).Unix()
}

func (ps *PlatformService) SetStatusDoNotDisturb(userID string) {
	if !*ps.Config().ServiceSettings.EnableUserStatuses {
		return
	}

	status, err := ps.GetStatus(userID)

	if err != nil {
		status = &model.Status{UserId: userID, Status: model.StatusOffline, Manual: false, LastActivityAt: 0, ActiveChannel: ""}
	}

	status.Status = model.StatusDnd
	status.Manual = true

	ps.SaveAndBroadcastStatus(status)
	if ps.sharedChannelService != nil {
		ps.sharedChannelService.NotifyUserStatusChanged(status)
	}
}

func (ps *PlatformService) SetStatusOutOfOffice(userID string) {
	if !*ps.Config().ServiceSettings.EnableUserStatuses {
		return
	}

	status, err := ps.GetStatus(userID)

	if err != nil {
		status = &model.Status{UserId: userID, Status: model.StatusOutOfOffice, Manual: false, LastActivityAt: 0, ActiveChannel: ""}
	}

	status.Status = model.StatusOutOfOffice
	status.Manual = true

	ps.SaveAndBroadcastStatus(status)
	if ps.sharedChannelService != nil {
		ps.sharedChannelService.NotifyUserStatusChanged(status)
	}
}

func (ps *PlatformService) isUserAway(lastActivityAt int64) bool {
	return model.GetMillis()-lastActivityAt >= *ps.Config().TeamSettings.UserStatusAwayTimeout*1000
}<|MERGE_RESOLUTION|>--- conflicted
+++ resolved
@@ -358,13 +358,9 @@
 	}
 
 	status, err := ps.GetStatus(userID)
-<<<<<<< HEAD
 	if err != nil {
 		ps.Log().Warn("Error getting status. Setting it to offline forcefully.", mlog.String("user_id", userID), mlog.Err(err))
-	} else if status.Manual && !manual {
-=======
-	if !force && err == nil && status.Manual && !manual {
->>>>>>> 85391de2
+	} else if !force && status.Manual && !manual {
 		return // manually set status always overrides non-manual one
 	}
 	ps._setStatusOfflineAndNotify(userID, manual)
@@ -389,6 +385,7 @@
 	if err != nil {
 		ps.Log().Warn("Error getting status. Setting it to offline forcefully.", mlog.String("user_id", userID), mlog.Err(err))
 	} else if status.Manual && !manual {
+		// Force will be false here, so no need to add another variable.
 		return // manually set status always overrides non-manual one
 	}
 

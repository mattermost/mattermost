// Copyright (c) 2015-present Mattermost, Inc. All Rights Reserved.
// See LICENSE.txt for license information.

package platform

import (
	"os"
	"path/filepath"
	"sync"
	"testing"

	"github.com/stretchr/testify/mock"
	"github.com/stretchr/testify/require"

	"github.com/mattermost/mattermost/server/public/model"
	"github.com/mattermost/mattermost/server/public/shared/request"
	"github.com/mattermost/mattermost/server/v8/channels/store"
	"github.com/mattermost/mattermost/server/v8/channels/store/storetest/mocks"
	"github.com/mattermost/mattermost/server/v8/channels/testlib"
	"github.com/mattermost/mattermost/server/v8/config"
	"github.com/mattermost/mattermost/server/v8/einterfaces"
)

type TestHelper struct {
	Context request.CTX
	Service *PlatformService
	Suite   SuiteIFace
	Store   store.Store

	BasicTeam    *model.Team
	BasicUser    *model.User
	BasicUser2   *model.User
	BasicChannel *model.Channel
	// BasicPost    *model.Post

	SystemAdminUser *model.User
}

var (
	initBasicOnce sync.Once
	userCache     struct {
		SystemAdminUser *model.User
		BasicUser       *model.User
		BasicUser2      *model.User
	}
)

type mockSuite struct{}

func (ms *mockSuite) SetStatusLastActivityAt(userID string, activityAt int64) {}
func (ms *mockSuite) SetStatusOffline(userID string, manual bool, force bool) {}
func (ms *mockSuite) IsUserAway(lastActivityAt int64) bool                    { return false }
func (ms *mockSuite) SetStatusOnline(userID string, manual bool)              {}
func (ms *mockSuite) UpdateLastActivityAtIfNeeded(session model.Session)      {}
func (ms *mockSuite) SetStatusAwayIfNeeded(userID string, manual bool)        {}
func (ms *mockSuite) GetSession(token string) (*model.Session, *model.AppError) {
	return &model.Session{}, nil
}
func (ms *mockSuite) RolesGrantPermission(roleNames []string, permissionId string) bool { return true }
func (ms *mockSuite) UserCanSeeOtherUser(rctx request.CTX, userID string, otherUserId string) (bool, *model.AppError) {
	return true, nil
}

<<<<<<< HEAD
func (ms *mockSuite) HasPermissionToReadChannel(c request.CTX, userID string, channel *model.Channel) (bool, bool) {
	return true, true
=======
func (ms *mockSuite) HasPermissionToReadChannel(rctx request.CTX, userID string, channel *model.Channel) bool {
	return true
>>>>>>> d3ed703d
}

func (ms *mockSuite) MFARequired(rctx request.CTX) *model.AppError {
	return nil
}

func setupDBStore(tb testing.TB) (store.Store, *model.SqlSettings) {
	var dbStore store.Store
	var dbSettings *model.SqlSettings
	if mainHelper.Options.RunParallel {
		dbStore, _, dbSettings, _ = mainHelper.GetNewStores(tb)
		tb.Cleanup(func() {
			dbStore.Close()
		})
	} else {
		dbStore = mainHelper.GetStore()
		dbStore.DropAllTables()
		dbStore.MarkSystemRanUnitTests()
		dbSettings = mainHelper.Settings
		mainHelper.PreloadMigrations()
	}

	return dbStore, dbSettings
}

func Setup(tb testing.TB, options ...Option) *TestHelper {
	if testing.Short() {
		tb.SkipNow()
	}

	dbStore, dbSettings := setupDBStore(tb)

	return setupTestHelper(dbStore, dbSettings, false, true, tb, options...)
}

func (th *TestHelper) InitBasic() *TestHelper {
	// create users once and cache them because password hashing is slow
	initBasicOnce.Do(func() {
		th.SystemAdminUser = th.CreateAdmin()
		userCache.SystemAdminUser = th.SystemAdminUser.DeepCopy()

		th.BasicUser = th.CreateUserOrGuest(false)
		userCache.BasicUser = th.BasicUser.DeepCopy()

		th.BasicUser2 = th.CreateUserOrGuest(false)
		userCache.BasicUser2 = th.BasicUser2.DeepCopy()
	})
	// restore cached users
	th.SystemAdminUser = userCache.SystemAdminUser.DeepCopy()
	th.BasicUser = userCache.BasicUser.DeepCopy()
	th.BasicUser2 = userCache.BasicUser2.DeepCopy()

	users := []*model.User{th.SystemAdminUser, th.BasicUser, th.BasicUser2}
	th.Store.User().InsertUsers(users)

	th.BasicTeam = th.CreateTeam()

	// th.LinkUserToTeam(th.BasicUser, th.BasicTeam)
	// th.LinkUserToTeam(th.BasicUser2, th.BasicTeam)
	th.BasicChannel = th.CreateChannel(th.BasicTeam)
	// th.BasicPost = th.CreatePost(th.BasicChannel)
	return th
}

func SetupWithStoreMock(tb testing.TB, options ...Option) *TestHelper {
	mockStore := testlib.GetMockStoreForSetupFunctions()
	options = append(options, StoreOverride(mockStore))
	th := setupTestHelper(mockStore, &model.SqlSettings{}, false, false, tb, options...)
	return th
}

func SetupWithCluster(tb testing.TB, cluster einterfaces.ClusterInterface) *TestHelper {
	if testing.Short() {
		tb.SkipNow()
	}

	dbStore, dbSettings := setupDBStore(tb)

	th := setupTestHelper(dbStore, dbSettings, true, true, tb)
	th.Service.clusterIFace = cluster

	return th
}

func setupTestHelper(dbStore store.Store, dbSettings *model.SqlSettings, enterprise bool, includeCacheLayer bool, tb testing.TB, options ...Option) *TestHelper {
	tempWorkspace, err := os.MkdirTemp("", "apptest")
	if err != nil {
		panic(err)
	}

	configStore := config.NewTestMemoryStore()

	memoryConfig := configStore.Get()
	memoryConfig.SqlSettings = *dbSettings
	*memoryConfig.PluginSettings.Directory = filepath.Join(tempWorkspace, "plugins")
	*memoryConfig.PluginSettings.ClientDirectory = filepath.Join(tempWorkspace, "webapp")
	*memoryConfig.PluginSettings.AutomaticPrepackagedPlugins = false
	*memoryConfig.LogSettings.EnableSentry = false // disable error reporting during tests
	*memoryConfig.AnnouncementSettings.AdminNoticesEnabled = false
	*memoryConfig.AnnouncementSettings.UserNoticesEnabled = false
	*memoryConfig.MetricsSettings.Enable = true
	*memoryConfig.ServiceSettings.ListenAddress = "localhost:0"
	*memoryConfig.MetricsSettings.ListenAddress = "localhost:0"
	_, _, err = configStore.Set(memoryConfig)
	require.NoError(tb, err)

	options = append(options, ConfigStore(configStore))

	ps, err := New(
		ServiceConfig{
			Store: dbStore,
		}, options...)
	if err != nil {
		require.NoError(tb, err)
	}

	th := &TestHelper{
		Context: request.TestContext(tb),
		Service: ps,
		Suite:   &mockSuite{},
		Store:   dbStore,
	}

	if _, ok := dbStore.(*mocks.Store); ok {
		statusMock := mocks.StatusStore{}
		statusMock.On("UpdateExpiredDNDStatuses").Return([]*model.Status{}, nil)
		statusMock.On("Get", "user1").Return(&model.Status{UserId: "user1", Status: model.StatusOnline}, nil)
		statusMock.On("UpdateLastActivityAt", "user1", mock.Anything).Return(nil)
		statusMock.On("SaveOrUpdate", mock.AnythingOfType("*model.Status")).Return(nil)
		emptyMockStore := mocks.Store{}
		emptyMockStore.On("Close").Return(nil)
		emptyMockStore.On("Status").Return(&statusMock)
		th.Service.Store = &emptyMockStore
	}

	// Share same configuration with app.TestHelper
	th.Service.UpdateConfig(func(cfg *model.Config) {
		*cfg.TeamSettings.MaxUsersPerTeam = 50
		*cfg.RateLimitSettings.Enable = false
		*cfg.TeamSettings.EnableOpenServer = true
	})

	// Disable strict password requirements for test
	th.Service.UpdateConfig(func(cfg *model.Config) {
		*cfg.PasswordSettings.MinimumLength = 5
		*cfg.PasswordSettings.Lowercase = false
		*cfg.PasswordSettings.Uppercase = false
		*cfg.PasswordSettings.Symbol = false
		*cfg.PasswordSettings.Number = false
	})

	if enterprise {
		th.Service.SetLicense(model.NewTestLicense())
	} else {
		th.Service.SetLicense(nil)
	}

	err = th.Service.Start(nil)
	if err != nil {
		panic(err)
	}

	return th
}

func (th *TestHelper) TearDown() {
	th.Service.ShutdownMetrics()
	th.Service.Shutdown()
	th.Service.ShutdownConfig()
}

func (th *TestHelper) CreateTeam() *model.Team {
	id := model.NewId()

	team := &model.Team{
		DisplayName: "dn_" + id,
		Name:        "name" + id,
		Email:       "success+" + id + "@simulator.amazonses.com",
		Type:        model.TeamOpen,
	}

	var err error
	if team, err = th.Service.Store.Team().Save(team); err != nil {
		panic(err)
	}
	return team
}

func (th *TestHelper) CreateUserOrGuest(guest bool) *model.User {
	id := model.NewId()

	user := &model.User{
		Email:         "success+" + id + "@simulator.amazonses.com",
		Username:      "un_" + id,
		Nickname:      "nn_" + id,
		Password:      "Password1",
		EmailVerified: true,
		Roles:         model.SystemUserRoleId,
	}

	var err error
	user, err = th.Service.Store.User().Save(th.Context, user)
	if err != nil {
		panic(err)
	}

	return user
}

func (th *TestHelper) CreateAdmin() *model.User {
	id := model.NewId()

	user := &model.User{
		Email:         "success+" + id + "@simulator.amazonses.com",
		Username:      "un_" + id,
		Nickname:      "nn_" + id,
		Password:      "Password1",
		EmailVerified: true,
		Roles:         model.SystemAdminRoleId + " " + model.SystemUserRoleId,
	}

	var err error
	user, err = th.Service.Store.User().Save(th.Context, user)
	if err != nil {
		panic(err)
	}

	return user
}

type ChannelOption func(*model.Channel)

func WithShared(v bool) ChannelOption {
	return func(channel *model.Channel) {
		channel.Shared = model.NewPointer(v)
	}
}

func (th *TestHelper) CreateChannel(team *model.Team, options ...ChannelOption) *model.Channel {
	id := model.NewId()

	channel := &model.Channel{
		TeamId:      team.Id,
		DisplayName: "dn_" + id,
		Name:        "name" + id,
		Type:        model.ChannelTypeOpen,
	}

	for _, option := range options {
		option(channel)
	}

	var err error
	channel, err = th.Service.Store.Channel().Save(th.Context, channel, 999)
	if err != nil {
		panic(err)
	}

	return channel
}<|MERGE_RESOLUTION|>--- conflicted
+++ resolved
@@ -61,13 +61,8 @@
 	return true, nil
 }
 
-<<<<<<< HEAD
-func (ms *mockSuite) HasPermissionToReadChannel(c request.CTX, userID string, channel *model.Channel) (bool, bool) {
+func (ms *mockSuite) HasPermissionToReadChannel(rctx request.CTX, userID string, channel *model.Channel) (bool, bool) {
 	return true, true
-=======
-func (ms *mockSuite) HasPermissionToReadChannel(rctx request.CTX, userID string, channel *model.Channel) bool {
-	return true
->>>>>>> d3ed703d
 }
 
 func (ms *mockSuite) MFARequired(rctx request.CTX) *model.AppError {

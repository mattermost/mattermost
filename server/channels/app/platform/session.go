// Copyright (c) 2015-present Mattermost, Inc. All Rights Reserved.
// See LICENSE.txt for license information.

package platform

import (
	"fmt"
	"time"

	"github.com/mattermost/mattermost/server/public/model"
	"github.com/mattermost/mattermost/server/public/shared/mlog"
	"github.com/mattermost/mattermost/server/public/shared/request"
)

func (ps *PlatformService) ReturnSessionToPool(session *model.Session) {
	if session != nil {
		session.Id = ""
		ps.sessionPool.Put(session)
	}
}

func (ps *PlatformService) CreateSession(c request.CTX, session *model.Session) (*model.Session, error) {
	session.Token = ""

	session, err := ps.Store.Session().Save(c, session)
	if err != nil {
		return nil, err
	}

	ps.AddSessionToCache(session)

	return session, nil
}

func (ps *PlatformService) GetSessionContext(c request.CTX, token string) (*model.Session, error) {
	return ps.Store.Session().Get(c, token)
}

func (ps *PlatformService) GetSessions(c request.CTX, userID string) ([]*model.Session, error) {
	return ps.Store.Session().GetSessions(c, userID)
}

func (ps *PlatformService) AddSessionToCache(session *model.Session) {
	ps.sessionCache.SetWithExpiry(session.Token, session, time.Duration(int64(*ps.Config().ServiceSettings.SessionCacheInMinutes))*time.Minute)
}

func (ps *PlatformService) SessionCacheLength() int {
	if l, err := ps.sessionCache.Len(); err == nil {
		return l
	}
	return 0
}

func (ps *PlatformService) ClearUserSessionCacheLocal(userID string) {
	if keys, err := ps.sessionCache.Keys(); err == nil {
		var session *model.Session
		for _, key := range keys {
			if err := ps.sessionCache.Get(key, &session); err == nil {
				if session.UserId == userID {
					ps.sessionCache.Remove(key)
					if m := ps.metricsIFace; m != nil {
						m.IncrementMemCacheInvalidationCounterSession()
					}
				}
			}
		}
	}
}

func (ps *PlatformService) ClearAllUsersSessionCacheLocal() {
	ps.sessionCache.Purge()
}

func (ps *PlatformService) ClearUserSessionCache(userID string) {
	ps.ClearUserSessionCacheLocal(userID)

	if ps.clusterIFace != nil {
		msg := &model.ClusterMessage{
			Event:    model.ClusterEventClearSessionCacheForUser,
			SendType: model.ClusterSendReliable,
			Data:     []byte(userID),
		}
		ps.clusterIFace.SendClusterMessage(msg)
	}
}

func (ps *PlatformService) ClearAllUsersSessionCache() {
	ps.ClearAllUsersSessionCacheLocal()

	if ps.clusterIFace != nil {
		msg := &model.ClusterMessage{
			Event:    model.ClusterEventClearSessionCacheForAllUsers,
			SendType: model.ClusterSendReliable,
		}
		ps.clusterIFace.SendClusterMessage(msg)
	}
}

func (ps *PlatformService) GetSession(c request.CTX, token string) (*model.Session, error) {
	var session = ps.sessionPool.Get().(*model.Session)
	if err := ps.sessionCache.Get(token, session); err == nil {
		if m := ps.metricsIFace; m != nil {
			m.IncrementMemCacheHitCounterSession()
		}
	} else {
		if m := ps.metricsIFace; m != nil {
			m.IncrementMemCacheMissCounterSession()
		}
	}

	if session.Id != "" {
		return session, nil
	}

	return ps.GetSessionContext(c, token)
}

func (ps *PlatformService) GetSessionByID(c request.CTX, sessionID string) (*model.Session, error) {
	return ps.Store.Session().Get(c, sessionID)
}

func (ps *PlatformService) RevokeSessionsFromAllUsers() error {
	// revoke tokens before sessions so they can't be used to relogin
	nErr := ps.Store.OAuth().RemoveAllAccessData()
	if nErr != nil {
		return fmt.Errorf("%s: %w", nErr.Error(), DeleteAllAccessDataError)
	}
	err := ps.Store.Session().RemoveAllSessions()
	if err != nil {
		return err
	}

	ps.ClearAllUsersSessionCache()
	return nil
}

func (ps *PlatformService) RevokeSessionsForDeviceId(c request.CTX, userID string, deviceID string, currentSessionId string) error {
	sessions, err := ps.Store.Session().GetSessions(c, userID)
	if err != nil {
		return err
	}
	for _, session := range sessions {
		if session.DeviceId == deviceID && session.Id != currentSessionId {
			c.Logger().Debug("Revoking sessionId for userId. Re-login with the same device Id", mlog.String("session_id", session.Id), mlog.String("user_id", userID))
			if err := ps.RevokeSession(c, session); err != nil {
				c.Logger().Warn("Could not revoke session for device", mlog.String("device_id", deviceID), mlog.Err(err))
			}
		}
	}

	return nil
}

func (ps *PlatformService) RevokeSession(c request.CTX, session *model.Session) error {
	if session.IsOAuth {
		if err := ps.RevokeAccessToken(c, session.Token); err != nil {
			return err
		}
	} else {
		if err := ps.Store.Session().Remove(session.Id); err != nil {
			return fmt.Errorf("%s: %w", err.Error(), DeleteSessionError)
		}
	}

	ps.ClearUserSessionCache(session.UserId)

	return nil
}

func (ps *PlatformService) RevokeAccessToken(c request.CTX, token string) error {
	session, _ := ps.GetSession(c, token)

	defer ps.ReturnSessionToPool(session)

	schan := make(chan error, 1)
	go func() {
		schan <- ps.Store.Session().Remove(token)
		close(schan)
	}()

	if _, err := ps.Store.OAuth().GetAccessData(token); err != nil {
		return fmt.Errorf("%s: %w", err.Error(), GetTokenError)
	}

	if err := ps.Store.OAuth().RemoveAccessData(token); err != nil {
		return fmt.Errorf("%s: %w", err.Error(), DeleteTokenError)
	}

	if err := <-schan; err != nil {
		return fmt.Errorf("%s: %w", err.Error(), DeleteSessionError)
	}

	if session != nil {
		ps.ClearUserSessionCache(session.UserId)
	}

	return nil
}

// SetSessionExpireInHours sets the session's expiry the specified number of hours
// relative to either the session creation date or the current time, depending
// on the `ExtendSessionOnActivity` config setting.
func (ps *PlatformService) SetSessionExpireInHours(session *model.Session, hours int) {
	if session.CreateAt == 0 || *ps.Config().ServiceSettings.ExtendSessionLengthWithActivity {
		session.ExpiresAt = model.GetMillis() + (1000 * 60 * 60 * int64(hours))
	} else {
		session.ExpiresAt = session.CreateAt + (1000 * 60 * 60 * int64(hours))
	}
}

func (ps *PlatformService) ExtendSessionExpiry(session *model.Session, newExpiry int64) error {
	if err := ps.Store.Session().UpdateExpiresAt(session.Id, newExpiry); err != nil {
		return err
	}

	// Update local cache. No need to invalidate cache for cluster as the session cache timeout
	// ensures each node will get an extended expiry within the next 10 minutes.
	// Worst case is another node may generate a redundant expiry update.
	session.ExpiresAt = newExpiry
	ps.AddSessionToCache(session)

	return nil
}

<<<<<<< HEAD
func (ps *PlatformService) UpdateSessionsIsGuest(c *request.Context, user *model.User, isGuest bool) error {
	sessions, err := ps.GetSessions(c, user.Id)
	if err != nil {
		return err
	}

	_, err = ps.Store.Session().UpdateRoles(user.Id, user.GetRawRoles())
=======
func (ps *PlatformService) UpdateSessionsIsGuest(c request.CTX, userID string, isGuest bool) error {
	sessions, err := ps.GetSessions(c, userID)
>>>>>>> af8c9ae0
	if err != nil {
		return err
	}

	for _, session := range sessions {
		session.AddProp(model.SessionPropIsGuest, fmt.Sprintf("%t", isGuest))
		err := ps.Store.Session().UpdateProps(session)
		if err != nil {
			mlog.Warn("Unable to update isGuest session", mlog.Err(err))
			continue
		}
		ps.AddSessionToCache(session)
	}
	return nil
}

func (ps *PlatformService) RevokeAllSessions(c request.CTX, userID string) error {
	sessions, err := ps.Store.Session().GetSessions(c, userID)
	if err != nil {
		return fmt.Errorf("%s: %w", err.Error(), GetSessionError)
	}
	for _, session := range sessions {
		if session.IsOAuth {
			ps.RevokeAccessToken(c, session.Token)
		} else {
			if err := ps.Store.Session().Remove(session.Id); err != nil {
				return fmt.Errorf("%s: %w", err.Error(), DeleteSessionError)
			}
		}
	}

	ps.ClearUserSessionCache(userID)

	return nil
}<|MERGE_RESOLUTION|>--- conflicted
+++ resolved
@@ -222,18 +222,13 @@
 	return nil
 }
 
-<<<<<<< HEAD
-func (ps *PlatformService) UpdateSessionsIsGuest(c *request.Context, user *model.User, isGuest bool) error {
+func (ps *PlatformService) UpdateSessionsIsGuest(c request.Context, user *model.User, isGuest bool) error {
 	sessions, err := ps.GetSessions(c, user.Id)
 	if err != nil {
 		return err
 	}
 
 	_, err = ps.Store.Session().UpdateRoles(user.Id, user.GetRawRoles())
-=======
-func (ps *PlatformService) UpdateSessionsIsGuest(c request.CTX, userID string, isGuest bool) error {
-	sessions, err := ps.GetSessions(c, userID)
->>>>>>> af8c9ae0
 	if err != nil {
 		return err
 	}

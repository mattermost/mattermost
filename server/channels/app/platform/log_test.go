--- conflicted
+++ resolved
@@ -19,14 +19,10 @@
 )
 
 func TestGetMattermostLog(t *testing.T) {
-<<<<<<< HEAD
 	if mainHelper.Options.RunParallel {
 		t.Parallel()
 	}
-	t.Skip("MM-62438")
-
-=======
->>>>>>> 1dbd1fa4
+
 	th := Setup(t)
 	defer th.TearDown()
 
@@ -83,6 +79,7 @@
 	if mainHelper.Options.RunParallel {
 		t.Parallel()
 	}
+
 	th := Setup(t)
 	defer th.TearDown()
 
@@ -131,6 +128,7 @@
 	if mainHelper.Options.RunParallel {
 		t.Parallel()
 	}
+
 	th := Setup(t)
 	defer th.TearDown()
 
@@ -223,19 +221,8 @@
 		// Get and verify logs
 		fileDatas, err := th.Service.GetAdvancedLogs(th.Context)
 		require.NoError(t, err)
-<<<<<<< HEAD
-		require.Len(t, fileDatas, 2)
-
-		// Check the order of the log files
-		ldapIndex := 0
-		stdIndex := 1
-		if fileDatas[1].Filename == "ldap.log" {
-			ldapIndex = 1
-			stdIndex = 0
-=======
 		for _, fd := range fileDatas {
 			t.Log(fd.Filename)
->>>>>>> 1dbd1fa4
 		}
 		require.Len(t, fileDatas, 3)
 

// Copyright (c) 2015-present Mattermost, Inc. All Rights Reserved.
// See LICENSE.txt for license information.

package platform

import (
	"crypto/ecdsa"
	"fmt"
	"hash/maphash"
	"net/http"
	"runtime"
	"sync"
	"sync/atomic"

	"github.com/mattermost/mattermost-server/server/public/model"
	"github.com/mattermost/mattermost-server/server/public/plugin"
	"github.com/mattermost/mattermost-server/server/public/shared/mlog"
	"github.com/mattermost/mattermost-server/server/v8/channels/app/featureflag"
	"github.com/mattermost/mattermost-server/server/v8/channels/jobs"
	"github.com/mattermost/mattermost-server/server/v8/channels/store"
	"github.com/mattermost/mattermost-server/server/v8/channels/store/localcachelayer"
	"github.com/mattermost/mattermost-server/server/v8/channels/store/retrylayer"
	"github.com/mattermost/mattermost-server/server/v8/channels/store/searchlayer"
	"github.com/mattermost/mattermost-server/server/v8/channels/store/sqlstore"
	"github.com/mattermost/mattermost-server/server/v8/channels/store/timerlayer"
	"github.com/mattermost/mattermost-server/server/v8/config"
	"github.com/mattermost/mattermost-server/server/v8/einterfaces"
	"github.com/mattermost/mattermost-server/server/v8/platform/services/cache"
	"github.com/mattermost/mattermost-server/server/v8/platform/services/searchengine"
	"github.com/mattermost/mattermost-server/server/v8/platform/services/searchengine/bleveengine"
	"github.com/mattermost/mattermost-server/server/v8/platform/shared/filestore"
)

// PlatformService is the service for the platform related tasks. It is
// responsible for non-entity related functionalities that are required
// by a product such as database access, configuration access, licensing etc.
type PlatformService struct {
	sqlStore *sqlstore.SqlStore
	Store    store.Store
	newStore func() (store.Store, error)

	WebSocketRouter *WebSocketRouter

	configStore *config.Store

	filestore filestore.FileBackend

	cacheProvider cache.Provider
	statusCache   cache.Cache
	sessionCache  cache.Cache
	sessionPool   sync.Pool

<<<<<<< HEAD
	asymmetricSigningKey atomic.Value
	clientConfig         atomic.Value
	clientConfigHash     atomic.Value
	limitedClientConfig  atomic.Value

	isFirstUserAccountLock sync.Mutex
	isFirstUserAccount     atomic.Bool
=======
	asymmetricSigningKey                   atomic.Pointer[ecdsa.PrivateKey]
	clientConfig                           atomic.Value
	clientConfigHash                       atomic.Value
	limitedClientConfig                    atomic.Value
	fetchUserCountForFirstUserAccountCheck atomic.Bool
>>>>>>> 5d54f599

	logger              *mlog.Logger
	notificationsLogger *mlog.Logger

	startMetrics bool
	metrics      *platformMetrics
	metricsIFace einterfaces.MetricsInterface

	featureFlagSynchronizerMutex sync.Mutex
	featureFlagSynchronizer      *featureflag.Synchronizer
	featureFlagStop              chan struct{}
	featureFlagStopped           chan struct{}

	licenseValue       atomic.Pointer[model.License]
	clientLicenseValue atomic.Value
	licenseListeners   map[string]func(*model.License, *model.License)
	licenseManager     einterfaces.LicenseInterface

	telemetryId       string
	configListenerId  string
	licenseListenerId string

	clusterLeaderListeners sync.Map
	clusterIFace           einterfaces.ClusterInterface
	Busy                   *Busy

	SearchEngine            *searchengine.Broker
	searchConfigListenerId  string
	searchLicenseListenerId string

	Jobs *jobs.JobServer

	hubs     []*Hub
	hashSeed maphash.Seed

	goroutineCount      int32
	goroutineExitSignal chan struct{}
	goroutineBuffered   chan struct{}

	additionalClusterHandlers map[model.ClusterEvent]einterfaces.ClusterMessageHandler
	sharedChannelService      SharedChannelServiceIFace

	pluginEnv HookRunner
}

type HookRunner interface {
	RunMultiHook(hookRunnerFunc func(hooks plugin.Hooks) bool, hookId int)
	GetPluginsEnvironment() *plugin.Environment
}

// New creates a new PlatformService.
func New(sc ServiceConfig, options ...Option) (*PlatformService, error) {
	// Step 0: Create the PlatformService.
	// ConfigStore is and should be handled on a upper level.
	ps := &PlatformService{
		Store:               sc.Store,
		configStore:         sc.ConfigStore,
		clusterIFace:        sc.Cluster,
		hashSeed:            maphash.MakeSeed(),
		goroutineExitSignal: make(chan struct{}, 1),
		goroutineBuffered:   make(chan struct{}, runtime.NumCPU()),
		WebSocketRouter: &WebSocketRouter{
			handlers: make(map[string]webSocketHandler),
		},
		sessionPool: sync.Pool{
			New: func() any {
				return &model.Session{}
			},
		},
		licenseListeners:          map[string]func(*model.License, *model.License){},
		additionalClusterHandlers: map[model.ClusterEvent]einterfaces.ClusterMessageHandler{},
	}

	// Assume the first user account has not been created yet. A call to the DB will later check if this is really the case.
	ps.isFirstUserAccount.Store(true)

	// Step 1: Cache provider.
	// At the moment we only have this implementation
	// in the future the cache provider will be built based on the loaded config
	ps.cacheProvider = cache.NewProvider()
	if err2 := ps.cacheProvider.Connect(); err2 != nil {
		return nil, fmt.Errorf("unable to connect to cache provider: %w", err2)
	}

	// Apply options, some of the options overrides the default config actually.
	for _, option := range options {
		if err := option(ps); err != nil {
			return nil, fmt.Errorf("failed to apply option: %w", err)
		}
	}

	// the config store is not set, we need to create a new one
	if ps.configStore == nil {
		innerStore, err := config.NewFileStore("config.json", true)
		if err != nil {
			return nil, fmt.Errorf("failed to load config from file: %w", err)
		}

		configStore, err := config.NewStoreFromBacking(innerStore, nil, false)
		if err != nil {
			return nil, fmt.Errorf("failed to load config from file: %w", err)
		}

		ps.configStore = configStore
	}

	// Step 2: Start logging.
	if err := ps.initLogging(); err != nil {
		return nil, fmt.Errorf("failed to initialize logging: %w", err)
	}

	// This is called after initLogging() to avoid a race condition.
	mlog.Info("Server is initializing...", mlog.String("go_version", runtime.Version()))

	// Step 3: Search Engine
	searchEngine := searchengine.NewBroker(ps.Config())
	bleveEngine := bleveengine.NewBleveEngine(ps.Config())
	if err := bleveEngine.Start(); err != nil {
		return nil, err
	}
	searchEngine.RegisterBleveEngine(bleveEngine)
	ps.SearchEngine = searchEngine

	// Step 4: Init Enterprise
	// Depends on step 3 (s.SearchEngine must be non-nil)
	ps.initEnterprise()

	// Step 5: Init Metrics
	if metricsInterfaceFn != nil && ps.metricsIFace == nil { // if the metrics interface is set by options, do not override it
		ps.metricsIFace = metricsInterfaceFn(ps, *ps.configStore.Get().SqlSettings.DriverName, *ps.configStore.Get().SqlSettings.DataSource)
	}

	// Step 6: Store.
	// Depends on Step 0 (config), 1 (cacheProvider), 3 (search engine), 5 (metrics) and cluster.
	if ps.newStore == nil {
		ps.newStore = func() (store.Store, error) {
			ps.sqlStore = sqlstore.New(ps.Config().SqlSettings, ps.metricsIFace)

			lcl, err2 := localcachelayer.NewLocalCacheLayer(
				retrylayer.New(ps.sqlStore),
				ps.metricsIFace,
				ps.clusterIFace,
				ps.cacheProvider,
			)
			if err2 != nil {
				return nil, fmt.Errorf("cannot create local cache layer: %w", err2)
			}

			searchStore := searchlayer.NewSearchLayer(
				lcl,
				ps.SearchEngine,
				ps.Config(),
			)

			ps.AddConfigListener(func(prevCfg, cfg *model.Config) {
				searchStore.UpdateConfig(cfg)
			})

			license := ps.License()
			ps.sqlStore.UpdateLicense(license)
			ps.AddLicenseListener(func(oldLicense, newLicense *model.License) {
				ps.sqlStore.UpdateLicense(newLicense)
			})

			return timerlayer.New(
				searchStore,
				ps.metricsIFace,
			), nil
		}
	}

	license := ps.License()
	// Step 3: Initialize filestore
	if ps.filestore == nil {
		insecure := ps.Config().ServiceSettings.EnableInsecureOutgoingConnections
		backend, err2 := filestore.NewFileBackend(filestore.NewFileBackendSettingsFromConfig(&ps.Config().FileSettings, license != nil && *license.Features.Compliance, insecure != nil && *insecure))
		if err2 != nil {
			return nil, fmt.Errorf("failed to initialize filebackend: %w", err2)
		}

		ps.filestore = backend
	}

	var err error
	ps.Store, err = ps.newStore()
	if err != nil {
		return nil, fmt.Errorf("cannot create store: %w", err)
	}

	// Needed before loading license
	ps.statusCache, err = ps.cacheProvider.NewCache(&cache.CacheOptions{
		Size:           model.StatusCacheSize,
		Striped:        true,
		StripedBuckets: maxInt(runtime.NumCPU()-1, 1),
	})
	if err != nil {
		return nil, fmt.Errorf("unable to create status cache: %w", err)
	}

	ps.sessionCache, err = ps.cacheProvider.NewCache(&cache.CacheOptions{
		Size:           model.SessionCacheSize,
		Striped:        true,
		StripedBuckets: maxInt(runtime.NumCPU()-1, 1),
	})
	if err != nil {
		return nil, fmt.Errorf("could not create session cache: %w", err)
	}

	// Step 7: Init License
	if model.BuildEnterpriseReady == "true" {
		ps.LoadLicense()
	}

	// Step 8: Init Metrics Server depends on step 6 (store) and 7 (license)
	if ps.startMetrics {
		if mErr := ps.resetMetrics(); mErr != nil {
			return nil, mErr
		}

		ps.configStore.AddListener(func(oldCfg, newCfg *model.Config) {
			if *oldCfg.MetricsSettings.Enable != *newCfg.MetricsSettings.Enable || *oldCfg.MetricsSettings.ListenAddress != *newCfg.MetricsSettings.ListenAddress {
				if mErr := ps.resetMetrics(); mErr != nil {
					mlog.Warn("Failed to reset metrics", mlog.Err(mErr))
				}
			}
		})
	}

	// Step 9: Init AsymmetricSigningKey depends on step 6 (store)
	if err = ps.EnsureAsymmetricSigningKey(); err != nil {
		return nil, fmt.Errorf("unable to ensure asymmetric signing key: %w", err)
	}

	ps.Busy = NewBusy(ps.clusterIFace)

	// Enable developer settings if this is a "dev" build
	if model.BuildNumber == "dev" {
		ps.UpdateConfig(func(cfg *model.Config) { *cfg.ServiceSettings.EnableDeveloper = true })
	}

	ps.AddLicenseListener(func(oldLicense, newLicense *model.License) {
		if (oldLicense == nil && newLicense == nil) || !ps.startMetrics {
			return
		}

		if oldLicense != nil && newLicense != nil && *oldLicense.Features.Metrics == *newLicense.Features.Metrics {
			return
		}

		if err := ps.RestartMetrics(); err != nil {
			ps.logger.Error("Failed to reset metrics server", mlog.Err(err))
		}
	})

	ps.SearchEngine.UpdateConfig(ps.Config())
	searchConfigListenerId, searchLicenseListenerId := ps.StartSearchEngine()
	ps.searchConfigListenerId = searchConfigListenerId
	ps.searchLicenseListenerId = searchLicenseListenerId

	return ps, nil
}

func (ps *PlatformService) Start() error {
	ps.hubStart()

	ps.configListenerId = ps.AddConfigListener(func(_, _ *model.Config) {
		ps.regenerateClientConfig()

		message := model.NewWebSocketEvent(model.WebsocketEventConfigChanged, "", "", "", nil, "")

		message.Add("config", ps.ClientConfigWithComputed())
		ps.Go(func() {
			ps.Publish(message)
		})

		if err := ps.ReconfigureLogger(); err != nil {
			mlog.Error("Error re-configuring logging after config change", mlog.Err(err))
			return
		}
	})

	ps.licenseListenerId = ps.AddLicenseListener(func(oldLicense, newLicense *model.License) {
		ps.regenerateClientConfig()

		message := model.NewWebSocketEvent(model.WebsocketEventLicenseChanged, "", "", "", nil, "")
		message.Add("license", ps.GetSanitizedClientLicense())
		ps.Go(func() {
			ps.Publish(message)
		})

	})
	return nil
}

func (ps *PlatformService) ShutdownMetrics() error {
	if ps.metrics != nil {
		return ps.metrics.stopMetricsServer()
	}

	return nil
}

func (ps *PlatformService) ShutdownConfig() error {
	ps.RemoveConfigListener(ps.configListenerId)

	if ps.configStore != nil {
		err := ps.configStore.Close()
		if err != nil {
			return fmt.Errorf("failed to close config store: %w", err)
		}
	}

	return nil
}

func (ps *PlatformService) SetTelemetryId(id string) {
	ps.telemetryId = id
}

func (ps *PlatformService) SetLogger(logger *mlog.Logger) {
	ps.logger = logger
}

func (ps *PlatformService) initEnterprise() {
	if clusterInterface != nil && ps.clusterIFace == nil {
		ps.clusterIFace = clusterInterface(ps)
	}

	if elasticsearchInterface != nil {
		ps.SearchEngine.RegisterElasticsearchEngine(elasticsearchInterface(ps))
	}

	if licenseInterface != nil {
		ps.licenseManager = licenseInterface(ps)
	}
}

func (ps *PlatformService) TotalWebsocketConnections() int {
	// This method is only called after the hub is initialized.
	// Therefore, no mutex is needed to protect s.hubs.
	count := int64(0)
	for _, hub := range ps.hubs {
		count = count + atomic.LoadInt64(&hub.connectionCount)
	}

	return int(count)
}

func (ps *PlatformService) Shutdown() error {
	ps.HubStop()

	ps.RemoveLicenseListener(ps.licenseListenerId)

	// we need to wait the goroutines to finish before closing the store
	// and this needs to be called after hub stop because hub generates goroutines
	// when it is active. If we wait first we have no mechanism to prevent adding
	// more go routines hence they still going to be invoked.
	ps.waitForGoroutines()

	if ps.Store != nil {
		ps.Store.Close()
	}

	if ps.cacheProvider != nil {
		if err := ps.cacheProvider.Close(); err != nil {
			return fmt.Errorf("unable to cleanly shutdown cache: %w", err)
		}
	}

	return nil
}

func (ps *PlatformService) CacheProvider() cache.Provider {
	return ps.cacheProvider
}

func (ps *PlatformService) StatusCache() cache.Cache {
	return ps.statusCache
}

// SetSqlStore is used for plugin testing
func (ps *PlatformService) SetSqlStore(s *sqlstore.SqlStore) {
	ps.sqlStore = s
}

func (ps *PlatformService) SetSharedChannelService(s SharedChannelServiceIFace) {
	ps.sharedChannelService = s
}

func (ps *PlatformService) SetPluginsEnvironment(runner HookRunner) {
	ps.pluginEnv = runner
}

// GetPluginStatuses meant to be used by cluster implementation
func (ps *PlatformService) GetPluginStatuses() (model.PluginStatuses, *model.AppError) {
	if ps.pluginEnv == nil || ps.pluginEnv.GetPluginsEnvironment() == nil {
		return nil, model.NewAppError("GetPluginStatuses", "app.plugin.disabled.app_error", nil, "", http.StatusNotImplemented)
	}

	pluginStatuses, err := ps.pluginEnv.GetPluginsEnvironment().Statuses()
	if err != nil {
		return nil, model.NewAppError("GetPluginStatuses", "app.plugin.get_statuses.app_error", nil, "", http.StatusInternalServerError).Wrap(err)
	}

	// Add our cluster ID
	for _, status := range pluginStatuses {
		if ps.Cluster() != nil {
			status.ClusterId = ps.Cluster().GetClusterId()
		} else {
			status.ClusterId = ""
		}
	}

	return pluginStatuses, nil
}

func (ps *PlatformService) FileBackend() filestore.FileBackend {
	return ps.filestore
}<|MERGE_RESOLUTION|>--- conflicted
+++ resolved
@@ -50,21 +50,13 @@
 	sessionCache  cache.Cache
 	sessionPool   sync.Pool
 
-<<<<<<< HEAD
-	asymmetricSigningKey atomic.Value
+	asymmetricSigningKey atomic.Pointer[ecdsa.PrivateKey]
 	clientConfig         atomic.Value
 	clientConfigHash     atomic.Value
 	limitedClientConfig  atomic.Value
 
 	isFirstUserAccountLock sync.Mutex
 	isFirstUserAccount     atomic.Bool
-=======
-	asymmetricSigningKey                   atomic.Pointer[ecdsa.PrivateKey]
-	clientConfig                           atomic.Value
-	clientConfigHash                       atomic.Value
-	limitedClientConfig                    atomic.Value
-	fetchUserCountForFirstUserAccountCheck atomic.Bool
->>>>>>> 5d54f599
 
 	logger              *mlog.Logger
 	notificationsLogger *mlog.Logger

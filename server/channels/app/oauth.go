// Copyright (c) 2015-present Mattermost, Inc. All Rights Reserved.
// See LICENSE.txt for license information.

package app

import (
	"bytes"
	"context"
	b64 "encoding/base64"
	"encoding/json"
	"fmt"
	"io"
	"net/http"
	"net/url"
	"strconv"
	"strings"
	"time"

	"github.com/pkg/errors"

	"github.com/mattermost/mattermost/server/public/model"
	"github.com/mattermost/mattermost/server/public/shared/i18n"
	"github.com/mattermost/mattermost/server/public/shared/mlog"
	"github.com/mattermost/mattermost/server/public/shared/request"
	"github.com/mattermost/mattermost/server/v8/channels/app/platform"
	"github.com/mattermost/mattermost/server/v8/channels/store"
	"github.com/mattermost/mattermost/server/v8/channels/utils"
	"github.com/mattermost/mattermost/server/v8/einterfaces"
)

const (
	OAuthCookieMaxAgeSeconds = 30 * 60 // 30 minutes
	CookieOAuth              = "MMOAUTH"
	OpenIDScope              = "openid"
)

func (a *App) CreateOAuthApp(app *model.OAuthApp) (*model.OAuthApp, *model.AppError) {
	// Public method for plugin API - always generates secrets for backward compatibility
	return a.CreateOAuthAppInternal(app, true)
}

// CreateOAuthAppInternal creates an OAuth app with optional secret generation.
// If generateSecret is true and ClientSecret is empty, a secret will be auto-generated.
// If generateSecret is false, the ClientSecret is left as-is (empty for public clients).
func (a *App) CreateOAuthAppInternal(app *model.OAuthApp, generateSecret bool) (*model.OAuthApp, *model.AppError) {
	if !*a.Config().ServiceSettings.EnableOAuthServiceProvider {
		return nil, model.NewAppError("CreateOAuthApp", "api.oauth.register_oauth_app.turn_off.app_error", nil, "", http.StatusNotImplemented)
	}

<<<<<<< HEAD
	// Generate a client secret if requested and not already set
	if generateSecret {
		app.ClientSecret = model.NewId()
	}
=======
	app.ClientSecret = model.NewId()
>>>>>>> 3839b5a1

	oauthApp, err := a.Srv().Store().OAuth().SaveApp(app)
	if err != nil {
		var appErr *model.AppError
		var invErr *store.ErrInvalidInput

		a.Log().Error("Error saving OAuth app", mlog.Err(err), mlog.String("name", app.Name))

		switch {
		case errors.As(err, &appErr):
			return nil, appErr
		case errors.As(err, &invErr):
			return nil, model.NewAppError("CreateOAuthApp", "app.oauth.save_app.existing.app_error", nil, "", http.StatusBadRequest).Wrap(err)
		default:
			return nil, model.NewAppError("CreateOAuthApp", "app.oauth.save_app.save.app_error", nil, "", http.StatusInternalServerError).Wrap(err)
		}
	}

	return oauthApp, nil
}

func (a *App) GetOAuthApp(appID string) (*model.OAuthApp, *model.AppError) {
	if !*a.Config().ServiceSettings.EnableOAuthServiceProvider {
		return nil, model.NewAppError("GetOAuthApp", "api.oauth.allow_oauth.turn_off.app_error", nil, "", http.StatusNotImplemented)
	}

	oauthApp, err := a.Srv().Store().OAuth().GetApp(appID)
	if err != nil {
		var nfErr *store.ErrNotFound
		switch {
		case errors.As(err, &nfErr):
			return nil, model.NewAppError("GetOAuthApp", "app.oauth.get_app.find.app_error", nil, "", http.StatusNotFound).Wrap(err)
		default:
			return nil, model.NewAppError("GetOAuthApp", "app.oauth.get_app.finding.app_error", nil, "", http.StatusInternalServerError).Wrap(err)
		}
	}

	return oauthApp, nil
}

func (a *App) UpdateOAuthApp(oldApp, updatedApp *model.OAuthApp) (*model.OAuthApp, *model.AppError) {
	if !*a.Config().ServiceSettings.EnableOAuthServiceProvider {
		return nil, model.NewAppError("UpdateOAuthApp", "api.oauth.allow_oauth.turn_off.app_error", nil, "", http.StatusNotImplemented)
	}

	updatedApp.Id = oldApp.Id
	updatedApp.CreatorId = oldApp.CreatorId
	updatedApp.CreateAt = oldApp.CreateAt
	updatedApp.ClientSecret = oldApp.ClientSecret
	updatedApp.IsDynamicallyRegistered = oldApp.IsDynamicallyRegistered

	oauthApp, err := a.Srv().Store().OAuth().UpdateApp(updatedApp)
	if err != nil {
		var appErr *model.AppError
		var invErr *store.ErrInvalidInput
		switch {
		case errors.As(err, &appErr):
			return nil, appErr
		case errors.As(err, &invErr):
			return nil, model.NewAppError("UpdateOAuthApp", "app.oauth.update_app.find.app_error", nil, "", http.StatusBadRequest).Wrap(err)
		default:
			return nil, model.NewAppError("UpdateOAuthApp", "app.oauth.update_app.updating.app_error", nil, "", http.StatusInternalServerError).Wrap(err)
		}
	}

	return oauthApp, nil
}

func (a *App) DeleteOAuthApp(rctx request.CTX, appID string) *model.AppError {
	if !*a.Config().ServiceSettings.EnableOAuthServiceProvider {
		return model.NewAppError("DeleteOAuthApp", "api.oauth.allow_oauth.turn_off.app_error", nil, "", http.StatusNotImplemented)
	}

	if err := a.Srv().Store().OAuth().DeleteApp(appID); err != nil {
		return model.NewAppError("DeleteOAuthApp", "app.oauth.delete_app.app_error", nil, "", http.StatusInternalServerError).Wrap(err)
	}

	if err := a.Srv().InvalidateAllCaches(); err != nil {
		rctx.Logger().Warn("error in invalidating cache", mlog.Err(err))
	}

	return nil
}

func (a *App) GetOAuthApps(page, perPage int) ([]*model.OAuthApp, *model.AppError) {
	if !*a.Config().ServiceSettings.EnableOAuthServiceProvider {
		return nil, model.NewAppError("GetOAuthApps", "api.oauth.allow_oauth.turn_off.app_error", nil, "", http.StatusNotImplemented)
	}

	oauthApps, err := a.Srv().Store().OAuth().GetApps(page*perPage, perPage)
	if err != nil {
		return nil, model.NewAppError("GetOAuthApps", "app.oauth.get_apps.find.app_error", nil, "", http.StatusInternalServerError).Wrap(err)
	}

	return oauthApps, nil
}

func (a *App) GetOAuthAppsByCreator(userID string, page, perPage int) ([]*model.OAuthApp, *model.AppError) {
	if !*a.Config().ServiceSettings.EnableOAuthServiceProvider {
		return nil, model.NewAppError("GetOAuthAppsByUser", "api.oauth.allow_oauth.turn_off.app_error", nil, "", http.StatusNotImplemented)
	}

	oauthApps, err := a.Srv().Store().OAuth().GetAppByUser(userID, page*perPage, perPage)
	if err != nil {
		return nil, model.NewAppError("GetOAuthAppsByCreator", "app.oauth.get_app_by_user.find.app_error", nil, "", http.StatusInternalServerError).Wrap(err)
	}

	return oauthApps, nil
}

func (a *App) GetOAuthImplicitRedirect(rctx request.CTX, userID string, authRequest *model.AuthorizeRequest) (string, *model.AppError) {
	session, err := a.GetOAuthAccessTokenForImplicitFlow(rctx, userID, authRequest)
	if err != nil {
		return "", err
	}

	values := &url.Values{}
	values.Add("access_token", session.Token)
	values.Add("token_type", "bearer")
	values.Add("expires_in", strconv.FormatInt((session.ExpiresAt-model.GetMillis())/1000, 10))
	values.Add("scope", authRequest.Scope)
	values.Add("state", authRequest.State)

	return fmt.Sprintf("%s#%s", authRequest.RedirectURI, values.Encode()), nil
}

func (a *App) GetOAuthCodeRedirect(userID string, authRequest *model.AuthorizeRequest) (string, *model.AppError) {
	authData := &model.AuthData{
		UserId:              userID,
		ClientId:            authRequest.ClientId,
		CreateAt:            model.GetMillis(),
		RedirectUri:         authRequest.RedirectURI,
		State:               authRequest.State,
		Scope:               authRequest.Scope,
		CodeChallenge:       authRequest.CodeChallenge,
		CodeChallengeMethod: authRequest.CodeChallengeMethod,
		Resource:            authRequest.Resource,
	}
	authData.Code = model.NewId() + model.NewId()

	// parse authRequest.RedirectURI to handle query parameters see: https://mattermost.atlassian.net/browse/MM-46216
	uri, err := url.Parse(authRequest.RedirectURI)
	if err != nil {
		return authRequest.RedirectURI + "?error=redirect_uri_parse_error&state=" + authRequest.State, nil
	}
	queryParams := uri.Query()
	if _, err := a.Srv().Store().OAuth().SaveAuthData(authData); err != nil {
		queryParams.Set("error", "server_error")
		queryParams.Set("state", authRequest.State)
		uri.RawQuery = queryParams.Encode()
		return uri.String(), nil
	}
	queryParams.Set("code", authData.Code)
	queryParams.Set("state", authData.State)
	uri.RawQuery = queryParams.Encode()
	return uri.String(), nil
}

func (a *App) AllowOAuthAppAccessToUser(rctx request.CTX, userID string, authRequest *model.AuthorizeRequest) (string, *model.AppError) {
	if !*a.Config().ServiceSettings.EnableOAuthServiceProvider {
		return "", model.NewAppError("AllowOAuthAppAccessToUser", "api.oauth.allow_oauth.turn_off.app_error", nil, "", http.StatusNotImplemented)
	}

	if authRequest.Scope == "" {
		authRequest.Scope = model.DefaultScope
	}

	oauthApp, nErr := a.Srv().Store().OAuth().GetApp(authRequest.ClientId)
	if nErr != nil {
		var nfErr *store.ErrNotFound
		switch {
		case errors.As(nErr, &nfErr):
			return "", model.NewAppError("AllowOAuthAppAccessToUser", "app.oauth.get_app.find.app_error", nil, "", http.StatusNotFound).Wrap(nErr)
		default:
			return "", model.NewAppError("AllowOAuthAppAccessToUser", "app.oauth.get_app.finding.app_error", nil, "", http.StatusInternalServerError).Wrap(nErr)
		}
	}

	if !oauthApp.IsValidRedirectURL(authRequest.RedirectURI) {
		return "", model.NewAppError("AllowOAuthAppAccessToUser", "api.oauth.allow_oauth.redirect_callback.app_error", nil, "", http.StatusBadRequest)
	}

	// Validate PKCE requirements for public clients
	if oauthApp.IsPublicClient() && authRequest.ResponseType == model.AuthCodeResponseType && authRequest.CodeChallenge == "" {
		return "", model.NewAppError("AllowOAuthAppAccessToUser", "api.oauth.allow_oauth.pkce_required_public.app_error", nil, "", http.StatusBadRequest)
	}

	var redirectURI string
	var err *model.AppError
	switch authRequest.ResponseType {
	case model.AuthCodeResponseType:
		redirectURI, err = a.GetOAuthCodeRedirect(userID, authRequest)
	case model.ImplicitResponseType:
		redirectURI, err = a.GetOAuthImplicitRedirect(rctx, userID, authRequest)
	default:
		return authRequest.RedirectURI + "?error=unsupported_response_type&state=" + authRequest.State, nil
	}

	if err != nil {
		rctx.Logger().Warn("error getting oauth redirect uri", mlog.Err(err))
		return authRequest.RedirectURI + "?error=server_error&state=" + authRequest.State, nil
	}

	// This saves the OAuth2 app as authorized
	authorizedApp := model.Preference{
		UserId:   userID,
		Category: model.PreferenceCategoryAuthorizedOAuthApp,
		Name:     authRequest.ClientId,
		Value:    authRequest.Scope,
	}

	if nErr := a.Srv().Store().Preference().Save(model.Preferences{authorizedApp}); nErr != nil {
		rctx.Logger().Warn("error saving store preference", mlog.Err(nErr))
		return authRequest.RedirectURI + "?error=server_error&state=" + authRequest.State, nil
	}

	return redirectURI, nil
}

func (a *App) GetOAuthAccessTokenForImplicitFlow(rctx request.CTX, userID string, authRequest *model.AuthorizeRequest) (*model.Session, *model.AppError) {
	if !*a.Config().ServiceSettings.EnableOAuthServiceProvider {
		return nil, model.NewAppError("GetOAuthAccessToken", "api.oauth.get_access_token.disabled.app_error", nil, "", http.StatusNotImplemented)
	}

	oauthApp, err := a.GetOAuthApp(authRequest.ClientId)
	if err != nil {
		return nil, model.NewAppError("GetOAuthAccessToken", "api.oauth.get_access_token.credentials.app_error", nil, "", http.StatusNotFound).Wrap(err)
	}

	user, err := a.GetUser(userID)
	if err != nil {
		return nil, err
	}

	session, err := a.newSession(rctx, oauthApp, user)
	if err != nil {
		return nil, err
	}

	accessData := &model.AccessData{ClientId: authRequest.ClientId, UserId: user.Id, Token: session.Token, RefreshToken: "", RedirectUri: authRequest.RedirectURI, ExpiresAt: session.ExpiresAt, Scope: authRequest.Scope}

	if _, err := a.Srv().Store().OAuth().SaveAccessData(accessData); err != nil {
		return nil, model.NewAppError("GetOAuthAccessToken", "api.oauth.get_access_token.internal_saving.app_error", nil, "", http.StatusInternalServerError).Wrap(err)
	}

	return session, nil
}

func (a *App) GetOAuthAccessTokenForCodeFlow(rctx request.CTX, clientId, grantType, redirectURI, code, secret, refreshToken, codeVerifier, resource string) (*model.AccessResponse, *model.AppError) {
	if !*a.Config().ServiceSettings.EnableOAuthServiceProvider {
		return nil, model.NewAppError("GetOAuthAccessToken", "api.oauth.get_access_token.disabled.app_error", nil, "", http.StatusNotImplemented)
	}

	oauthApp, nErr := a.Srv().Store().OAuth().GetApp(clientId)
	if nErr != nil {
		return nil, model.NewAppError("GetOAuthAccessToken", "api.oauth.get_access_token.credentials.app_error", nil, "", http.StatusNotFound).Wrap(nErr)
	}

	if err := a.validateOAuthClient(oauthApp, grantType, secret, codeVerifier); err != nil {
		return nil, err
	}

	if grantType == model.AccessTokenGrantType {
		return a.handleAuthorizationCodeGrant(rctx, oauthApp, redirectURI, code, codeVerifier, clientId, resource)
	}

	return a.handleRefreshTokenGrant(rctx, oauthApp, refreshToken, resource)
}

func (a *App) validateOAuthClient(oauthApp *model.OAuthApp, grantType, secret, codeVerifier string) *model.AppError {
	return oauthApp.ValidateForGrantType(grantType, secret, codeVerifier)
}

func (a *App) validatePKCE(oauthApp *model.OAuthApp, authData *model.AuthData, codeVerifier string) *model.AppError {
	return authData.ValidatePKCEForClientType(oauthApp.IsPublicClient(), codeVerifier)
}

func (a *App) handleAuthorizationCodeGrant(rctx request.CTX, oauthApp *model.OAuthApp, redirectURI, code, codeVerifier, clientId, resource string) (*model.AccessResponse, *model.AppError) {
	authData, nErr := a.Srv().Store().OAuth().GetAuthData(code)
	if nErr != nil {
		return nil, model.NewAppError("GetOAuthAccessToken", "api.oauth.get_access_token.expired_code.app_error", nil, "", http.StatusBadRequest).Wrap(nErr)
	}

	if authData.IsExpired() {
		if nErr = a.Srv().Store().OAuth().RemoveAuthData(authData.Code); nErr != nil {
			rctx.Logger().Warn("unable to remove auth data", mlog.Err(nErr))
		}
		return nil, model.NewAppError("GetOAuthAccessToken", "api.oauth.get_access_token.expired_code.app_error", nil, "", http.StatusForbidden)
	}

	if authData.RedirectUri != redirectURI {
		return nil, model.NewAppError("GetOAuthAccessToken", "api.oauth.get_access_token.redirect_uri.app_error", nil, "", http.StatusBadRequest)
	}

	if err := a.validatePKCE(oauthApp, authData, codeVerifier); err != nil {
		return nil, err
	}

	user, nErr := a.Srv().Store().User().Get(context.Background(), authData.UserId)
	if nErr != nil {
		return nil, model.NewAppError("GetOAuthAccessToken", "api.oauth.get_access_token.internal_user.app_error", nil, "", http.StatusNotFound).Wrap(nErr)
	}

	if user.DeleteAt != 0 {
		return nil, model.NewAppError("GetOAuthAccessToken", "api.oauth.get_access_token.expired_code.app_error", nil, "", http.StatusForbidden)
	}

	defer func() {
		if nErr = a.Srv().Store().OAuth().RemoveAuthData(authData.Code); nErr != nil {
			rctx.Logger().Warn("unable to remove auth data", mlog.Err(nErr))
		}
	}()

	var audience string
	if resource != "" {
		// Validate the resource parameter per RFC 8707
		if err := model.ValidateResourceParameter(resource, clientId, "handleAuthorizationCodeGrant"); err != nil {
			return nil, err
		}

		// Validate resource parameter consistency between authorization and token requests
		if authData.Resource != "" && resource != authData.Resource {
			return nil, model.NewAppError("handleAuthorizationCodeGrant", "api.oauth.get_access_token.resource_mismatch.app_error", nil, "client_id="+clientId, http.StatusBadRequest)
		}

		audience = resource
	} else if authData.Resource != "" {
		audience = authData.Resource // Use resource from authorization request
	}

	return a.generateAccessTokenResponse(rctx, oauthApp, user, clientId, redirectURI, authData.Scope, audience)
}

func (a *App) handleRefreshTokenGrant(rctx request.CTX, oauthApp *model.OAuthApp, refreshToken, resource string) (*model.AccessResponse, *model.AppError) {
	// Validate that this client can use refresh token grant type
	if err := oauthApp.ValidateForGrantType(model.RefreshTokenGrantType, oauthApp.ClientSecret, ""); err != nil {
		return nil, err
	}

	accessData, nErr := a.Srv().Store().OAuth().GetAccessDataByRefreshToken(refreshToken)
	if nErr != nil {
		return nil, model.NewAppError("GetOAuthAccessToken", "api.oauth.get_access_token.refresh_token.app_error", nil, "", http.StatusNotFound).Wrap(nErr)
	}

	user, nErr := a.Srv().Store().User().Get(context.Background(), accessData.UserId)
	if nErr != nil {
		return nil, model.NewAppError("GetOAuthAccessToken", "api.oauth.get_access_token.internal_user.app_error", nil, "", http.StatusNotFound).Wrap(nErr)
	}

	audience := accessData.Audience // Default to existing audience
	if resource != "" {
		// Validate the resource parameter per RFC 8707
		if err := model.ValidateResourceParameter(resource, oauthApp.Id, "handleRefreshTokenGrant"); err != nil {
			return nil, err
		}

		// For refresh tokens, resource parameter must match the original audience
		if accessData.Audience != "" && resource != accessData.Audience {
			return nil, model.NewAppError("handleRefreshTokenGrant", "api.oauth.get_access_token.resource_mismatch.app_error", nil, "client_id="+oauthApp.Id, http.StatusBadRequest)
		}

		audience = resource
	}

	return a.newSessionUpdateToken(rctx, oauthApp, accessData, user, audience)
}

func (a *App) generateAccessTokenResponse(rctx request.CTX, oauthApp *model.OAuthApp, user *model.User, clientId, redirectURI, scope, audience string) (*model.AccessResponse, *model.AppError) {
	accessData, nErr := a.Srv().Store().OAuth().GetPreviousAccessData(user.Id, clientId)
	if nErr != nil {
		return nil, model.NewAppError("GetOAuthAccessToken", "api.oauth.get_access_token.internal.app_error", nil, "", http.StatusBadRequest).Wrap(nErr)
	}

	if accessData != nil {
		return a.handleExistingAccessData(rctx, oauthApp, accessData, user, audience)
	}

	return a.createNewAccessData(rctx, oauthApp, user, clientId, redirectURI, scope, audience)
}

func (a *App) handleExistingAccessData(rctx request.CTX, oauthApp *model.OAuthApp, accessData *model.AccessData, user *model.User, audience string) (*model.AccessResponse, *model.AppError) {
	if accessData.IsExpired() {
		return a.newSessionUpdateToken(rctx, oauthApp, accessData, user, audience)
	}

	refreshToken := accessData.RefreshToken
	if oauthApp.IsPublicClient() {
		refreshToken = ""
	}

	audienceStr := accessData.Audience

	return &model.AccessResponse{
		AccessToken:      accessData.Token,
		TokenType:        model.AccessTokenType,
		RefreshToken:     refreshToken,
		ExpiresInSeconds: int32((accessData.ExpiresAt - model.GetMillis()) / 1000),
		Audience:         audienceStr,
	}, nil
}

func (a *App) createNewAccessData(rctx request.CTX, oauthApp *model.OAuthApp, user *model.User, clientId, redirectURI, scope string, audience string) (*model.AccessResponse, *model.AppError) {
	session, err := a.newSession(rctx, oauthApp, user)
	if err != nil {
		return nil, err
	}

	refreshToken := ""
	if !oauthApp.IsPublicClient() {
		refreshToken = model.NewId()
	}

	accessData := &model.AccessData{
		ClientId:     clientId,
		UserId:       user.Id,
		Token:        session.Token,
		RefreshToken: refreshToken,
		RedirectUri:  redirectURI,
		ExpiresAt:    session.ExpiresAt,
		Scope:        scope,
		Audience:     audience,
	}

	if _, nErr := a.Srv().Store().OAuth().SaveAccessData(accessData); nErr != nil {
		return nil, model.NewAppError("GetOAuthAccessToken", "api.oauth.get_access_token.internal_saving.app_error", nil, "", http.StatusInternalServerError).Wrap(nErr)
	}

	refreshTokenResponse := accessData.RefreshToken
	if oauthApp.IsPublicClient() {
		refreshTokenResponse = ""
	}

	audienceStr := audience

	return &model.AccessResponse{
		AccessToken:      session.Token,
		TokenType:        model.AccessTokenType,
		RefreshToken:     refreshTokenResponse,
		ExpiresInSeconds: int32(*a.Config().ServiceSettings.SessionLengthSSOInHours * 60 * 60),
		Audience:         audienceStr,
	}, nil
}

func (a *App) newSession(rctx request.CTX, app *model.OAuthApp, user *model.User) (*model.Session, *model.AppError) {
	if err := a.limitNumberOfSessions(rctx, user.Id); err != nil {
		return nil, model.NewAppError("newSession", "api.oauth.get_access_token.internal_session.app_error", nil,
			"", http.StatusInternalServerError).Wrap(err)
	}

	// Set new token an session
	session := &model.Session{UserId: user.Id, Roles: user.Roles, IsOAuth: true}
	session.GenerateCSRF()
	a.ch.srv.platform.SetSessionExpireInHours(session, *a.Config().ServiceSettings.SessionLengthSSOInHours)
	session.AddProp(model.SessionPropPlatform, app.Name)
	session.AddProp(model.SessionPropOAuthAppID, app.Id)
	session.AddProp(model.SessionPropMattermostAppID, app.MattermostAppID)
	session.AddProp(model.SessionPropOs, "OAuth2")
	session.AddProp(model.SessionPropBrowser, "OAuth2")

	session, err := a.Srv().Store().Session().Save(rctx, session)
	if err != nil {
		return nil, model.NewAppError("newSession", "api.oauth.get_access_token.internal_session.app_error", nil, "", http.StatusInternalServerError).Wrap(err)
	}

	if err := a.ch.srv.platform.AddSessionToCache(session); err != nil {
		rctx.Logger().Warn("Failed to add session to cache", mlog.Err(err))
	}

	return session, nil
}

func (a *App) newSessionUpdateToken(rctx request.CTX, app *model.OAuthApp, accessData *model.AccessData, user *model.User, audience string) (*model.AccessResponse, *model.AppError) {
	// Remove the previous session
	if err := a.Srv().Store().Session().Remove(accessData.Token); err != nil {
		rctx.Logger().Warn("error removing access data token from session", mlog.Err(err))
	}

	session, err := a.newSession(rctx, app, user)
	if err != nil {
		return nil, err
	}

	accessData.Token = session.Token
	// Generate refresh token only for confidential clients
	if !app.IsPublicClient() {
		accessData.RefreshToken = model.NewId()
	} else {
		accessData.RefreshToken = ""
	}
	accessData.ExpiresAt = session.ExpiresAt
	// Update audience if provided (for refresh token with resource parameter)
	if audience != "" {
		accessData.Audience = audience
	}

	if _, err := a.Srv().Store().OAuth().UpdateAccessData(accessData); err != nil {
		return nil, model.NewAppError("newSessionUpdateToken", "web.get_access_token.internal_saving.app_error", nil, "", http.StatusInternalServerError).Wrap(err)
	}
	audienceStr := accessData.Audience

	accessRsp := &model.AccessResponse{
		AccessToken:      session.Token,
		RefreshToken:     accessData.RefreshToken,
		TokenType:        model.AccessTokenType,
		ExpiresInSeconds: int32(*a.Config().ServiceSettings.SessionLengthSSOInHours * 60 * 60),
		Audience:         audienceStr,
	}

	return accessRsp, nil
}

func (a *App) GetOAuthLoginEndpoint(rctx request.CTX, w http.ResponseWriter, r *http.Request, service, action, redirectTo, loginHint string, isMobile bool, desktopToken string, inviteToken string, inviteId string) (string, *model.AppError) {
	stateProps := map[string]string{}
	stateProps["action"] = action

	if inviteToken != "" {
		stateProps["invite_token"] = inviteToken
	} else if inviteId != "" {
		stateProps["invite_id"] = inviteId
	}

	if redirectTo != "" {
		stateProps["redirect_to"] = redirectTo
	}

	if desktopToken != "" {
		stateProps["desktop_token"] = desktopToken
	}

	stateProps[model.UserAuthServiceIsMobile] = strconv.FormatBool(isMobile)

	authURL, err := a.GetAuthorizationCode(rctx, w, r, service, stateProps, loginHint)
	if err != nil {
		return "", err
	}

	return authURL, nil
}

func (a *App) GetOAuthSignupEndpoint(rctx request.CTX, w http.ResponseWriter, r *http.Request, service, desktopToken string, inviteToken string, inviteId string) (string, *model.AppError) {
	stateProps := map[string]string{}
	stateProps["action"] = model.OAuthActionSignup

	if inviteToken != "" {
		stateProps["invite_token"] = inviteToken
	} else if inviteId != "" {
		stateProps["invite_id"] = inviteId
	}

	if desktopToken != "" {
		stateProps["desktop_token"] = desktopToken
	}

	authURL, err := a.GetAuthorizationCode(rctx, w, r, service, stateProps, "")
	if err != nil {
		return "", err
	}

	return authURL, nil
}

func (a *App) GetAuthorizedAppsForUser(userID string, page, perPage int) ([]*model.OAuthApp, *model.AppError) {
	if !*a.Config().ServiceSettings.EnableOAuthServiceProvider {
		return nil, model.NewAppError("GetAuthorizedAppsForUser", "api.oauth.allow_oauth.turn_off.app_error", nil, "", http.StatusNotImplemented)
	}

	apps, err := a.Srv().Store().OAuth().GetAuthorizedApps(userID, page*perPage, perPage)
	if err != nil {
		return nil, model.NewAppError("GetAuthorizedAppsForUser", "app.oauth.get_apps.find.app_error", nil, "", http.StatusInternalServerError).Wrap(err)
	}

	for k, a := range apps {
		a.Sanitize()
		apps[k] = a
	}

	return apps, nil
}

func (a *App) DeauthorizeOAuthAppForUser(rctx request.CTX, userID, appID string) *model.AppError {
	if !*a.Config().ServiceSettings.EnableOAuthServiceProvider {
		return model.NewAppError("DeauthorizeOAuthAppForUser", "api.oauth.allow_oauth.turn_off.app_error", nil, "", http.StatusNotImplemented)
	}

	// Revoke app sessions
	accessData, err := a.Srv().Store().OAuth().GetAccessDataByUserForApp(userID, appID)
	if err != nil {
		return model.NewAppError("DeauthorizeOAuthAppForUser", "app.oauth.get_access_data_by_user_for_app.app_error", nil, "", http.StatusInternalServerError).Wrap(err)
	}

	for _, ad := range accessData {
		if err := a.RevokeAccessToken(rctx, ad.Token); err != nil {
			return err
		}

		if err := a.Srv().Store().OAuth().RemoveAccessData(ad.Token); err != nil {
			return model.NewAppError("DeauthorizeOAuthAppForUser", "app.oauth.remove_access_data.app_error", nil, "", http.StatusInternalServerError).Wrap(err)
		}
	}

	if err := a.Srv().Store().OAuth().RemoveAuthDataByClientId(appID, userID); err != nil {
		return model.NewAppError("DeauthorizeOAuthAppForUser", "app.oauth.remove_auth_data_by_client_id.app_error", nil, "", http.StatusInternalServerError).Wrap(err)
	}

	// Deauthorize the app
	if err := a.Srv().Store().Preference().Delete(userID, model.PreferenceCategoryAuthorizedOAuthApp, appID); err != nil {
		return model.NewAppError("DeauthorizeOAuthAppForUser", "app.preference.delete.app_error", nil, "", http.StatusInternalServerError).Wrap(err)
	}

	return nil
}

func (a *App) RegenerateOAuthAppSecret(app *model.OAuthApp) (*model.OAuthApp, *model.AppError) {
	if !*a.Config().ServiceSettings.EnableOAuthServiceProvider {
		return nil, model.NewAppError("RegenerateOAuthAppSecret", "api.oauth.allow_oauth.turn_off.app_error", nil, "", http.StatusNotImplemented)
	}

	app.ClientSecret = model.NewId()
	if _, err := a.Srv().Store().OAuth().UpdateApp(app); err != nil {
		var appErr *model.AppError
		var invErr *store.ErrInvalidInput
		switch {
		case errors.As(err, &appErr):
			return nil, appErr
		case errors.As(err, &invErr):
			return nil, model.NewAppError("RegenerateOAuthAppSecret", "app.oauth.update_app.find.app_error", nil, "", http.StatusBadRequest).Wrap(err)
		default:
			return nil, model.NewAppError("RegenerateOAuthAppSecret", "app.oauth.update_app.updating.app_error", nil, "", http.StatusInternalServerError).Wrap(err)
		}
	}

	return app, nil
}

func (a *App) RevokeAccessToken(rctx request.CTX, token string) *model.AppError {
	if err := a.ch.srv.platform.RevokeAccessToken(rctx, token); err != nil {
		switch {
		case errors.Is(err, platform.GetTokenError):
			return model.NewAppError("RevokeAccessToken", "api.oauth.revoke_access_token.get.app_error", nil, "", http.StatusBadRequest).Wrap(err)
		case errors.Is(err, platform.DeleteTokenError):
			return model.NewAppError("RevokeAccessToken", "api.oauth.revoke_access_token.del_token.app_error", nil, "", http.StatusInternalServerError).Wrap(err)
		case errors.Is(err, platform.DeleteSessionError):
			return model.NewAppError("RevokeAccessToken", "api.oauth.revoke_access_token.del_session.app_error", nil, "", http.StatusInternalServerError).Wrap(err)
		}
	}

	return nil
}

func (a *App) CompleteOAuth(rctx request.CTX, service string, body io.ReadCloser, props map[string]string, tokenUser *model.User) (*model.User, *model.AppError) {
	defer body.Close()

	action := props["action"]

	// Extract invite token or ID from props so we can add the user to the team if needed
	inviteToken := props["invite_token"]
	inviteId := props["invite_id"]

	switch action {
	case model.OAuthActionSignup:
		return a.CreateOAuthUser(rctx, service, body, inviteToken, inviteId, tokenUser)
	case model.OAuthActionLogin:
		return a.LoginByOAuth(rctx, service, body, inviteToken, inviteId, tokenUser)
	case model.OAuthActionEmailToSSO:
		return a.CompleteSwitchWithOAuth(rctx, service, body, props["email"], tokenUser)
	case model.OAuthActionSSOToEmail:
		return a.LoginByOAuth(rctx, service, body, inviteToken, inviteId, tokenUser)
	default:
		return a.LoginByOAuth(rctx, service, body, inviteToken, inviteId, tokenUser)
	}
}

func (a *App) getSSOProvider(service string) (einterfaces.OAuthProvider, *model.AppError) {
	sso := a.Config().GetSSOService(service)
	if sso == nil || !*sso.Enable {
		return nil, model.NewAppError("getSSOProvider", "api.user.authorize_oauth_user.unsupported.app_error", nil, "service="+service, http.StatusNotImplemented)
	}
	providerType := service
	if strings.Contains(*sso.Scope, OpenIDScope) {
		providerType = model.ServiceOpenid
	}
	provider := einterfaces.GetOAuthProvider(providerType)
	if provider == nil {
		return nil, model.NewAppError("getSSOProvider", "api.user.login_by_oauth.not_available.app_error",
			map[string]any{"Service": strings.Title(service)}, "", http.StatusNotImplemented)
	}
	return provider, nil
}

func (a *App) LoginByOAuth(rctx request.CTX, service string, userData io.Reader, inviteToken string, inviteId string, tokenUser *model.User) (*model.User, *model.AppError) {
	provider, e := a.getSSOProvider(service)
	if e != nil {
		return nil, e
	}

	buf := bytes.Buffer{}
	if _, err := buf.ReadFrom(userData); err != nil {
		return nil, model.NewAppError("LoginByOAuth2", "api.user.login_by_oauth.parse.app_error",
			map[string]any{"Service": service}, "", http.StatusBadRequest)
	}

	authUser, err1 := provider.GetUserFromJSON(rctx, bytes.NewReader(buf.Bytes()), tokenUser)
	if err1 != nil {
		return nil, model.NewAppError("LoginByOAuth", "api.user.login_by_oauth.parse.app_error",
			map[string]any{"Service": service}, "", http.StatusBadRequest).Wrap(err1)
	}

	if *authUser.AuthData == "" {
		return nil, model.NewAppError("LoginByOAuth3", "api.user.login_by_oauth.parse.app_error",
			map[string]any{"Service": service}, "", http.StatusBadRequest)
	}

	user, err := a.GetUserByAuth(model.NewPointer(*authUser.AuthData), service)
	if err != nil {
		if err.Id == MissingAuthAccountError {
			user, err = a.CreateOAuthUser(rctx, service, bytes.NewReader(buf.Bytes()), inviteToken, inviteId, tokenUser)
		} else {
			return nil, err
		}
	} else {
		// OAuth doesn't run through CheckUserPreflightAuthenticationCriteria, so prevent bot login
		// here manually. Technically, the auth data above will fail to match a bot in the first
		// place, but explicit is always better.
		if user.IsBot {
			return nil, model.NewAppError("loginByOAuth", "api.user.login_by_oauth.bot_login_forbidden.app_error", nil, "", http.StatusForbidden)
		}

		if err = a.UpdateOAuthUserAttrs(rctx, bytes.NewReader(buf.Bytes()), user, provider, service, tokenUser); err != nil {
			return nil, err
		}

		if err = a.AddUserToTeamByInviteIfNeeded(rctx, user, inviteToken, inviteId); err != nil {
			rctx.Logger().Warn("Failed to add user to team", mlog.Err(err))
		}
	}

	if err != nil {
		return nil, err
	}

	return user, nil
}

func (a *App) CompleteSwitchWithOAuth(rctx request.CTX, service string, userData io.Reader, email string, tokenUser *model.User) (*model.User, *model.AppError) {
	provider, e := a.getSSOProvider(service)
	if e != nil {
		return nil, e
	}

	if email == "" {
		return nil, model.NewAppError("CompleteSwitchWithOAuth", "api.user.complete_switch_with_oauth.blank_email.app_error", nil, "", http.StatusBadRequest)
	}

	ssoUser, err1 := provider.GetUserFromJSON(rctx, userData, tokenUser)
	if err1 != nil {
		return nil, model.NewAppError("CompleteSwitchWithOAuth", "api.user.complete_switch_with_oauth.parse.app_error",
			map[string]any{"Service": service}, "", http.StatusBadRequest).Wrap(err1)
	}

	if *ssoUser.AuthData == "" {
		return nil, model.NewAppError("CompleteSwitchWithOAuth", "api.user.complete_switch_with_oauth.parse.app_error",
			map[string]any{"Service": service}, "", http.StatusBadRequest)
	}

	user, nErr := a.Srv().Store().User().GetByEmail(email)
	if nErr != nil {
		return nil, model.NewAppError("CompleteSwitchWithOAuth", MissingAccountError, nil, "", http.StatusInternalServerError).Wrap(nErr)
	}

	if err := a.RevokeAllSessions(rctx, user.Id); err != nil {
		return nil, err
	}

	if _, nErr := a.Srv().Store().User().UpdateAuthData(user.Id, service, ssoUser.AuthData, ssoUser.Email, true); nErr != nil {
		var invErr *store.ErrInvalidInput
		switch {
		case errors.As(nErr, &invErr):
			return nil, model.NewAppError("importUser", "app.user.update_auth_data.email_exists.app_error", nil, "", http.StatusBadRequest).Wrap(nErr)
		default:
			return nil, model.NewAppError("importUser", "app.user.update_auth_data.app_error", nil, "", http.StatusInternalServerError).Wrap(nErr)
		}
	}

	a.Srv().Go(func() {
		if err := a.Srv().EmailService.SendSignInChangeEmail(user.Email, strings.Title(service)+" SSO", user.Locale, a.GetSiteURL()); err != nil {
			rctx.Logger().Error("error sending signin change email", mlog.Err(err))
		}
	})

	return user, nil
}

func (a *App) CreateOAuthStateToken(extra string) (*model.Token, *model.AppError) {
	token := model.NewToken(model.TokenTypeOAuth, extra)

	if err := a.Srv().Store().Token().Save(token); err != nil {
		var appErr *model.AppError
		switch {
		case errors.As(err, &appErr):
			return nil, appErr
		default:
			return nil, model.NewAppError("CreateOAuthStateToken", "app.recover.save.app_error", nil, "", http.StatusInternalServerError).Wrap(err)
		}
	}

	return token, nil
}

func (a *App) GetOAuthStateToken(token string) (*model.Token, *model.AppError) {
	mToken, err := a.Srv().Store().Token().GetByToken(token)
	if err != nil {
		return nil, model.NewAppError("GetOAuthStateToken", "api.oauth.invalid_state_token.app_error", nil, "", http.StatusBadRequest).Wrap(err)
	}

	if mToken.Type != model.TokenTypeOAuth {
		return nil, model.NewAppError("GetOAuthStateToken", "api.oauth.invalid_state_token.app_error", nil, "", http.StatusBadRequest)
	}

	return mToken, nil
}

func (a *App) GetAuthorizationCode(rctx request.CTX, w http.ResponseWriter, r *http.Request, service string, props map[string]string, loginHint string) (string, *model.AppError) {
	provider, e := a.getSSOProvider(service)
	if e != nil {
		return "", e
	}

	sso, e2 := provider.GetSSOSettings(rctx, a.Config(), service)
	if e2 != nil {
		return "", model.NewAppError("GetAuthorizationCode.GetSSOSettings", "api.user.get_authorization_code.endpoint.app_error", nil, "", http.StatusNotImplemented).Wrap(e2)
	}

	secure := false
	if GetProtocol(r) == "https" {
		secure = true
	}

	cookieValue := model.NewId()
	subpath, _ := utils.GetSubpathFromConfig(a.Config())

	expiresAt := time.Unix(model.GetMillis()/1000+int64(OAuthCookieMaxAgeSeconds), 0)
	oauthCookie := &http.Cookie{
		Name:     CookieOAuth,
		Value:    cookieValue,
		Path:     subpath,
		MaxAge:   OAuthCookieMaxAgeSeconds,
		Expires:  expiresAt,
		HttpOnly: true,
		Secure:   secure,
	}

	http.SetCookie(w, oauthCookie)

	clientId := *sso.Id
	endpoint := *sso.AuthEndpoint
	scope := *sso.Scope

	tokenExtra := generateOAuthStateTokenExtra(props["email"], props["action"], cookieValue)
	stateToken, err := a.CreateOAuthStateToken(tokenExtra)
	if err != nil {
		return "", err
	}

	props["token"] = stateToken.Token
	state := b64.StdEncoding.EncodeToString([]byte(model.MapToJSON(props)))

	siteURL := a.GetSiteURL()
	if strings.TrimSpace(siteURL) == "" {
		siteURL = GetProtocol(r) + "://" + r.Host
	}

	redirectURI := siteURL + "/signup/" + service + "/complete"

	authURL := endpoint + "?response_type=code&client_id=" + clientId + "&redirect_uri=" + url.QueryEscape(redirectURI) + "&state=" + url.QueryEscape(state)

	if scope != "" {
		authURL += "&scope=" + utils.URLEncode(scope)
	}

	if loginHint != "" {
		authURL += "&login_hint=" + utils.URLEncode(loginHint)
	}

	return authURL, nil
}

func (a *App) AuthorizeOAuthUser(rctx request.CTX, w http.ResponseWriter, r *http.Request, service, code, state, redirectURI string) (io.ReadCloser, map[string]string, *model.User, *model.AppError) {
	provider, e := a.getSSOProvider(service)
	if e != nil {
		return nil, nil, nil, e
	}

	sso, e2 := provider.GetSSOSettings(rctx, a.Config(), service)
	if e2 != nil {
		return nil, nil, nil, model.NewAppError("AuthorizeOAuthUser.GetSSOSettings", "api.user.get_authorization_code.endpoint.app_error", nil, "", http.StatusNotImplemented).Wrap(e2)
	}

	b, strErr := b64.StdEncoding.DecodeString(state)
	if strErr != nil {
		return nil, nil, nil, model.NewAppError("AuthorizeOAuthUser", "api.user.authorize_oauth_user.invalid_state.app_error", nil, "", http.StatusBadRequest).Wrap(strErr)
	}

	stateStr := string(b)
	stateProps := model.MapFromJSON(strings.NewReader(stateStr))

	expectedToken, appErr := a.GetOAuthStateToken(stateProps["token"])
	if appErr != nil {
		return nil, stateProps, nil, appErr
	}

	stateEmail := stateProps["email"]
	stateAction := stateProps["action"]
	if stateAction == model.OAuthActionEmailToSSO && stateEmail == "" {
		err := errors.New("No email provided in state when trying to switch from email to SSO")
		return nil, stateProps, nil, model.NewAppError("AuthorizeOAuthUser", "api.user.authorize_oauth_user.invalid_state.app_error", nil, "", http.StatusBadRequest).Wrap(err)
	}

	cookie, cookieErr := r.Cookie(CookieOAuth)
	if cookieErr != nil {
		return nil, stateProps, nil, model.NewAppError("AuthorizeOAuthUser", "api.user.authorize_oauth_user.invalid_state.app_error", nil, "", http.StatusBadRequest).Wrap(cookieErr)
	}

	tokenEmail, tokenAction, tokenCookie, parseErr := parseOAuthStateTokenExtra(expectedToken.Extra)
	if parseErr != nil {
		return nil, stateProps, nil, model.NewAppError("AuthorizeOAuthUser", "api.user.authorize_oauth_user.invalid_state.app_error", nil, "", http.StatusBadRequest).Wrap(parseErr)
	}

	if tokenEmail != stateEmail || tokenAction != stateAction || tokenCookie != cookie.Value {
		return nil, stateProps, nil, model.NewAppError("AuthorizeOAuthUser", "api.user.authorize_oauth_user.invalid_state.app_error", nil, "", http.StatusBadRequest).Wrap(errors.New("invalid state token"))
	}

	appErr = a.DeleteToken(expectedToken)
	if appErr != nil {
		rctx.Logger().Warn("error deleting token", mlog.Err(appErr))
	}

	subpath, _ := utils.GetSubpathFromConfig(a.Config())

	httpCookie := &http.Cookie{
		Name:     CookieOAuth,
		Value:    "",
		Path:     subpath,
		MaxAge:   -1,
		HttpOnly: true,
	}

	http.SetCookie(w, httpCookie)

	p := url.Values{}
	p.Set("client_id", *sso.Id)
	p.Set("client_secret", *sso.Secret)
	p.Set("code", code)
	p.Set("grant_type", model.AccessTokenGrantType)
	p.Set("redirect_uri", redirectURI)

	req, requestErr := http.NewRequest("POST", *sso.TokenEndpoint, strings.NewReader(p.Encode()))
	if requestErr != nil {
		return nil, stateProps, nil, model.NewAppError("AuthorizeOAuthUser", "api.user.authorize_oauth_user.token_failed.app_error", nil, "", http.StatusInternalServerError).Wrap(requestErr)
	}

	req.Header.Set("Content-Type", "application/x-www-form-urlencoded")
	req.Header.Set("Accept", "application/json")

	resp, err := a.HTTPService().MakeClient(true).Do(req)
	if err != nil {
		return nil, stateProps, nil, model.NewAppError("AuthorizeOAuthUser", "api.user.authorize_oauth_user.token_failed.app_error", nil, "", http.StatusInternalServerError).Wrap(err)
	}
	defer resp.Body.Close()

	var buf bytes.Buffer
	tee := io.TeeReader(resp.Body, &buf)
	var ar *model.AccessResponse
	err = json.NewDecoder(tee).Decode(&ar)
	if err != nil || resp.StatusCode != http.StatusOK {
		return nil, stateProps, nil, model.NewAppError("AuthorizeOAuthUser", "api.user.authorize_oauth_user.bad_response.app_error", nil, fmt.Sprintf("response_body=%s, status_code=%d, error=%v", buf.String(), resp.StatusCode, err), http.StatusInternalServerError).Wrap(err)
	}

	if strings.ToLower(ar.TokenType) != model.AccessTokenType {
		return nil, stateProps, nil, model.NewAppError("AuthorizeOAuthUser", "api.user.authorize_oauth_user.bad_token.app_error", nil, "token_type="+ar.TokenType+", response_body="+buf.String(), http.StatusInternalServerError)
	}

	if ar.AccessToken == "" {
		return nil, stateProps, nil, model.NewAppError("AuthorizeOAuthUser", "api.user.authorize_oauth_user.missing.app_error", nil, "response_body="+buf.String(), http.StatusInternalServerError)
	}

	p = url.Values{}
	p.Set("access_token", ar.AccessToken)

	var userFromToken *model.User
	if ar.IdToken != "" {
		userFromToken, err = provider.GetUserFromIdToken(rctx, ar.IdToken)
		if err != nil {
			return nil, stateProps, nil, model.NewAppError("AuthorizeOAuthUser", "api.user.authorize_oauth_user.token_failed.app_error", nil, "", http.StatusInternalServerError).Wrap(err)
		}
	}

	req, requestErr = http.NewRequest("GET", *sso.UserAPIEndpoint, strings.NewReader(""))
	if requestErr != nil {
		return nil, stateProps, nil, model.NewAppError("AuthorizeOAuthUser", "api.user.authorize_oauth_user.service.app_error", map[string]any{"Service": service}, "", http.StatusInternalServerError).Wrap(requestErr)
	}

	req.Header.Set("Content-Type", "application/x-www-form-urlencoded")
	req.Header.Set("Accept", "application/json")
	req.Header.Set("Authorization", "Bearer "+ar.AccessToken)

	resp, err = a.HTTPService().MakeClient(true).Do(req)
	if err != nil {
		return nil, stateProps, nil, model.NewAppError("AuthorizeOAuthUser", "api.user.authorize_oauth_user.service.app_error", map[string]any{"Service": service}, "", http.StatusInternalServerError).Wrap(err)
	} else if resp.StatusCode != http.StatusOK {
		defer resp.Body.Close()

		// Ignore the error below because the resulting string will just be the empty string if bodyBytes is nil
		bodyBytes, _ := io.ReadAll(resp.Body)
		bodyString := string(bodyBytes)

		rctx.Logger().Error("Error getting OAuth user", mlog.Int("response", resp.StatusCode), mlog.String("body_string", bodyString))

		if service == model.ServiceGitlab && resp.StatusCode == http.StatusForbidden && strings.Contains(bodyString, "Terms of Service") {
			url, err := url.Parse(*sso.UserAPIEndpoint)
			if err != nil {
				return nil, stateProps, nil, model.NewAppError("AuthorizeOAuthUser", model.NoTranslation, nil, "", http.StatusInternalServerError).Wrap(errors.Wrapf(err, "error parsing %s", *sso.UserAPIEndpoint))
			}
			// Return a nicer error when the user hasn't accepted GitLab's terms of service
			return nil, stateProps, nil, model.NewAppError("AuthorizeOAuthUser", "oauth.gitlab.tos.error", map[string]any{"URL": url.Hostname()}, "", http.StatusBadRequest)
		}

		return nil, stateProps, nil, model.NewAppError("AuthorizeOAuthUser", "api.user.authorize_oauth_user.response.app_error", nil, "response_body="+bodyString, http.StatusInternalServerError)
	}

	// Note that resp.Body is not closed here, so it must be closed by the caller
	return resp.Body, stateProps, userFromToken, nil
}

func (a *App) SwitchEmailToOAuth(rctx request.CTX, w http.ResponseWriter, r *http.Request, email, password, code, service string) (string, *model.AppError) {
	if a.Srv().License() != nil && !*a.Config().ServiceSettings.ExperimentalEnableAuthenticationTransfer {
		return "", model.NewAppError("emailToOAuth", "api.user.email_to_oauth.not_available.app_error", nil, "", http.StatusForbidden)
	}

	user, err := a.GetUserByEmail(email)
	if err != nil {
		return "", err
	}

	if err = a.CheckPasswordAndAllCriteria(rctx, user.Id, password, code); err != nil {
		return "", err
	}

	stateProps := map[string]string{}
	stateProps["action"] = model.OAuthActionEmailToSSO
	stateProps["email"] = email

	if service == model.UserAuthServiceSaml {
		samlToken, samlErr := a.CreateSamlRelayToken(model.TokenTypeSaml, email)
		if samlErr != nil {
			return "", samlErr
		}

		return a.GetSiteURL() + "/login/sso/saml?action=" + model.OAuthActionEmailToSSO + "&email_token=" + utils.URLEncode(samlToken.Token), nil
	}

	authURL, err := a.GetAuthorizationCode(rctx, w, r, service, stateProps, "")
	if err != nil {
		return "", err
	}

	return authURL, nil
}

func (a *App) SwitchOAuthToEmail(rctx request.CTX, email, password, requesterId string) (string, *model.AppError) {
	if a.Srv().License() != nil && !*a.Config().ServiceSettings.ExperimentalEnableAuthenticationTransfer {
		return "", model.NewAppError("oauthToEmail", "api.user.oauth_to_email.not_available.app_error", nil, "", http.StatusForbidden)
	}

	if !*a.Config().EmailSettings.EnableSignUpWithEmail {
		return "", model.NewAppError("SwitchOAuthToEmail", "api.user.auth_switch.not_available.email_signup_disabled.app_error", nil, "", http.StatusForbidden)
	}

	if !*a.Config().EmailSettings.EnableSignInWithEmail && !*a.Config().EmailSettings.EnableSignInWithUsername {
		return "", model.NewAppError("SwitchOAuthToEmail", "api.user.auth_switch.not_available.login_disabled.app_error", nil, "", http.StatusForbidden)
	}

	user, err := a.GetUserByEmail(email)
	if err != nil {
		return "", err
	}

	if user.Id != requesterId {
		return "", model.NewAppError("SwitchOAuthToEmail", "api.user.oauth_to_email.context.app_error", nil, "", http.StatusForbidden)
	}

	if err := a.UpdatePassword(rctx, user, password); err != nil {
		return "", err
	}

	T := i18n.GetUserTranslations(user.Locale)

	a.Srv().Go(func() {
		if err := a.Srv().EmailService.SendSignInChangeEmail(user.Email, T("api.templates.signin_change_email.body.method_email"), user.Locale, a.GetSiteURL()); err != nil {
			rctx.Logger().Error("error sending signin change email", mlog.Err(err))
		}
	})

	if err := a.RevokeAllSessions(rctx, requesterId); err != nil {
		return "", err
	}

	return "/login?extra=signin_change", nil
}

func generateOAuthStateTokenExtra(email, action, cookie string) string {
	return email + ":" + action + ":" + cookie
}

func (a *App) GetAuthorizationServerMetadata(rctx request.CTX) (*model.AuthorizationServerMetadata, *model.AppError) {
	if !*a.Config().ServiceSettings.EnableOAuthServiceProvider {
		return nil, model.NewAppError("GetAuthorizationServerMetadata", "api.oauth.authorization_server_metadata.disabled.app_error", nil, "", http.StatusNotImplemented)
	}

	siteURL := *a.Config().ServiceSettings.SiteURL
	if siteURL == "" {
		return nil, model.NewAppError("GetAuthorizationServerMetadata", "api.oauth.authorization_server_metadata.site_url_required.app_error", nil, "", http.StatusInternalServerError)
	}

	metadata, err := model.GetDefaultMetadata(siteURL)
	if err != nil {
		return nil, model.NewAppError("GetAuthorizationServerMetadata", "api.oauth.authorization_server_metadata.invalid_url.app_error", nil, "", http.StatusInternalServerError).Wrap(err)
	}

	if a.Config().ServiceSettings.EnableDynamicClientRegistration != nil && *a.Config().ServiceSettings.EnableDynamicClientRegistration {
		metadata.RegistrationEndpoint, err = url.JoinPath(siteURL, model.OAuthAppsRegisterEndpoint)
		if err != nil {
			return nil, model.NewAppError("GetAuthorizationServerMetadata", "api.oauth.authorization_server_metadata.invalid_url.app_error", nil, "", http.StatusInternalServerError).Wrap(err)
		}
	}

	return metadata, nil
}

func (a *App) RegisterOAuthClient(rctx request.CTX, req *model.ClientRegistrationRequest, userID string) (*model.OAuthApp, *model.AppError) {
	if !*a.Config().ServiceSettings.EnableOAuthServiceProvider {
		return nil, model.NewAppError("RegisterOAuthClient", "api.oauth.register_oauth_app.turn_off.app_error", nil, "", http.StatusNotImplemented)
	}

	app := model.NewOAuthAppFromClientRegistration(req, userID)

	oauthApp, err := a.Srv().Store().OAuth().SaveApp(app)
	if err != nil {
		var appErr *model.AppError
		var invErr *store.ErrInvalidInput

		a.Log().Error("Error saving OAuth app via DCR", mlog.Err(err), mlog.String("name", app.Name))

		switch {
		case errors.As(err, &appErr):
			return nil, appErr
		case errors.As(err, &invErr):
			return nil, model.NewAppError("RegisterOAuthClient", "app.oauth.save_app.existing.app_error", nil, "", http.StatusBadRequest).Wrap(err)
		default:
			return nil, model.NewAppError("RegisterOAuthClient", "app.oauth.save_app.save.app_error", nil, "", http.StatusInternalServerError).Wrap(err)
		}
	}

	return oauthApp, nil
}

// parseOAuthStateTokenExtra parses a token extra string in the format "email:action:cookie".
// Returns an error if the token does not contain exactly 3 colon-separated parts.
func parseOAuthStateTokenExtra(tokenExtra string) (email, action, cookie string, err error) {
	parts := strings.Split(tokenExtra, ":")
	if len(parts) != 3 {
		return "", "", "", fmt.Errorf("invalid token format: expected exactly 3 parts separated by ':', got %d", len(parts))
	}

	email = parts[0]
	action = parts[1]
	cookie = parts[2]

	return email, action, cookie, nil
}<|MERGE_RESOLUTION|>--- conflicted
+++ resolved
@@ -47,14 +47,10 @@
 		return nil, model.NewAppError("CreateOAuthApp", "api.oauth.register_oauth_app.turn_off.app_error", nil, "", http.StatusNotImplemented)
 	}
 
-<<<<<<< HEAD
 	// Generate a client secret if requested and not already set
 	if generateSecret {
 		app.ClientSecret = model.NewId()
 	}
-=======
-	app.ClientSecret = model.NewId()
->>>>>>> 3839b5a1
 
 	oauthApp, err := a.Srv().Store().OAuth().SaveApp(app)
 	if err != nil {

// Copyright (c) 2015-present Mattermost, Inc. All Rights Reserved.
// See LICENSE.txt for license information.

package app

import (
	"bytes"
	"context"
	"crypto/subtle"
	b64 "encoding/base64"
	"encoding/json"
	"fmt"
	"io"
	"net/http"
	"net/url"
	"strconv"
	"strings"
	"time"

	"github.com/pkg/errors"

	"github.com/mattermost/mattermost/server/public/model"
	"github.com/mattermost/mattermost/server/public/shared/i18n"
	"github.com/mattermost/mattermost/server/public/shared/mlog"
	"github.com/mattermost/mattermost/server/public/shared/request"
	"github.com/mattermost/mattermost/server/v8/channels/app/platform"
	"github.com/mattermost/mattermost/server/v8/channels/store"
	"github.com/mattermost/mattermost/server/v8/channels/utils"
	"github.com/mattermost/mattermost/server/v8/einterfaces"
)

const (
	OAuthCookieMaxAgeSeconds = 30 * 60 // 30 minutes
	CookieOAuth              = "MMOAUTH"
	OpenIDScope              = "openid"
)

func (a *App) CreateOAuthApp(app *model.OAuthApp) (*model.OAuthApp, *model.AppError) {
	if !*a.Config().ServiceSettings.EnableOAuthServiceProvider {
		return nil, model.NewAppError("CreateOAuthApp", "api.oauth.register_oauth_app.turn_off.app_error", nil, "", http.StatusNotImplemented)
	}

	if app.ClientSecret == "" {
		app.ClientSecret = model.NewId()
	}

	oauthApp, err := a.Srv().Store().OAuth().SaveApp(app)
	if err != nil {
		var appErr *model.AppError
		var invErr *store.ErrInvalidInput

		a.Log().Error("Error saving OAuth app", mlog.Err(err), mlog.String("name", app.Name))

		switch {
		case errors.As(err, &appErr):
			return nil, appErr
		case errors.As(err, &invErr):
			return nil, model.NewAppError("CreateOAuthApp", "app.oauth.save_app.existing.app_error", nil, "", http.StatusBadRequest).Wrap(err)
		default:
			return nil, model.NewAppError("CreateOAuthApp", "app.oauth.save_app.save.app_error", nil, "", http.StatusInternalServerError).Wrap(err)
		}
	}

	return oauthApp, nil
}

func (a *App) GetOAuthApp(appID string) (*model.OAuthApp, *model.AppError) {
	if !*a.Config().ServiceSettings.EnableOAuthServiceProvider {
		return nil, model.NewAppError("GetOAuthApp", "api.oauth.allow_oauth.turn_off.app_error", nil, "", http.StatusNotImplemented)
	}

	oauthApp, err := a.Srv().Store().OAuth().GetApp(appID)
	if err != nil {
		var nfErr *store.ErrNotFound
		switch {
		case errors.As(err, &nfErr):
			return nil, model.NewAppError("GetOAuthApp", "app.oauth.get_app.find.app_error", nil, "", http.StatusNotFound).Wrap(err)
		default:
			return nil, model.NewAppError("GetOAuthApp", "app.oauth.get_app.finding.app_error", nil, "", http.StatusInternalServerError).Wrap(err)
		}
	}

	return oauthApp, nil
}

func (a *App) UpdateOAuthApp(oldApp, updatedApp *model.OAuthApp) (*model.OAuthApp, *model.AppError) {
	if !*a.Config().ServiceSettings.EnableOAuthServiceProvider {
		return nil, model.NewAppError("UpdateOAuthApp", "api.oauth.allow_oauth.turn_off.app_error", nil, "", http.StatusNotImplemented)
	}

	updatedApp.Id = oldApp.Id
	updatedApp.CreatorId = oldApp.CreatorId
	updatedApp.CreateAt = oldApp.CreateAt
	updatedApp.ClientSecret = oldApp.ClientSecret
	updatedApp.IsDynamicallyRegistered = oldApp.IsDynamicallyRegistered

	oauthApp, err := a.Srv().Store().OAuth().UpdateApp(updatedApp)
	if err != nil {
		var appErr *model.AppError
		var invErr *store.ErrInvalidInput
		switch {
		case errors.As(err, &appErr):
			return nil, appErr
		case errors.As(err, &invErr):
			return nil, model.NewAppError("UpdateOAuthApp", "app.oauth.update_app.find.app_error", nil, "", http.StatusBadRequest).Wrap(err)
		default:
			return nil, model.NewAppError("UpdateOAuthApp", "app.oauth.update_app.updating.app_error", nil, "", http.StatusInternalServerError).Wrap(err)
		}
	}

	return oauthApp, nil
}

func (a *App) DeleteOAuthApp(rctx request.CTX, appID string) *model.AppError {
	if !*a.Config().ServiceSettings.EnableOAuthServiceProvider {
		return model.NewAppError("DeleteOAuthApp", "api.oauth.allow_oauth.turn_off.app_error", nil, "", http.StatusNotImplemented)
	}

	if err := a.Srv().Store().OAuth().DeleteApp(appID); err != nil {
		return model.NewAppError("DeleteOAuthApp", "app.oauth.delete_app.app_error", nil, "", http.StatusInternalServerError).Wrap(err)
	}

	if err := a.Srv().InvalidateAllCaches(); err != nil {
		rctx.Logger().Warn("error in invalidating cache", mlog.Err(err))
	}

	return nil
}

func (a *App) GetOAuthApps(page, perPage int) ([]*model.OAuthApp, *model.AppError) {
	if !*a.Config().ServiceSettings.EnableOAuthServiceProvider {
		return nil, model.NewAppError("GetOAuthApps", "api.oauth.allow_oauth.turn_off.app_error", nil, "", http.StatusNotImplemented)
	}

	oauthApps, err := a.Srv().Store().OAuth().GetApps(page*perPage, perPage)
	if err != nil {
		return nil, model.NewAppError("GetOAuthApps", "app.oauth.get_apps.find.app_error", nil, "", http.StatusInternalServerError).Wrap(err)
	}

	return oauthApps, nil
}

func (a *App) GetOAuthAppsByCreator(userID string, page, perPage int) ([]*model.OAuthApp, *model.AppError) {
	if !*a.Config().ServiceSettings.EnableOAuthServiceProvider {
		return nil, model.NewAppError("GetOAuthAppsByUser", "api.oauth.allow_oauth.turn_off.app_error", nil, "", http.StatusNotImplemented)
	}

	oauthApps, err := a.Srv().Store().OAuth().GetAppByUser(userID, page*perPage, perPage)
	if err != nil {
		return nil, model.NewAppError("GetOAuthAppsByCreator", "app.oauth.get_app_by_user.find.app_error", nil, "", http.StatusInternalServerError).Wrap(err)
	}

	return oauthApps, nil
}

func (a *App) GetOAuthImplicitRedirect(rctx request.CTX, userID string, authRequest *model.AuthorizeRequest) (string, *model.AppError) {
	session, err := a.GetOAuthAccessTokenForImplicitFlow(rctx, userID, authRequest)
	if err != nil {
		return "", err
	}

	values := &url.Values{}
	values.Add("access_token", session.Token)
	values.Add("token_type", "bearer")
	values.Add("expires_in", strconv.FormatInt((session.ExpiresAt-model.GetMillis())/1000, 10))
	values.Add("scope", authRequest.Scope)
	values.Add("state", authRequest.State)

	return fmt.Sprintf("%s#%s", authRequest.RedirectURI, values.Encode()), nil
}

func (a *App) GetOAuthCodeRedirect(userID string, authRequest *model.AuthorizeRequest) (string, *model.AppError) {
	authData := &model.AuthData{
		UserId:              userID,
		ClientId:            authRequest.ClientId,
		CreateAt:            model.GetMillis(),
		RedirectUri:         authRequest.RedirectURI,
		State:               authRequest.State,
		Scope:               authRequest.Scope,
		CodeChallenge:       authRequest.CodeChallenge,
		CodeChallengeMethod: authRequest.CodeChallengeMethod,
	}
	authData.Code = model.NewId() + model.NewId()

	// parse authRequest.RedirectURI to handle query parameters see: https://mattermost.atlassian.net/browse/MM-46216
	uri, err := url.Parse(authRequest.RedirectURI)
	if err != nil {
		return authRequest.RedirectURI + "?error=redirect_uri_parse_error&state=" + authRequest.State, nil
	}
	queryParams := uri.Query()
	if _, err := a.Srv().Store().OAuth().SaveAuthData(authData); err != nil {
		queryParams.Set("error", "server_error")
		queryParams.Set("state", authRequest.State)
		uri.RawQuery = queryParams.Encode()
		return uri.String(), nil
	}
	queryParams.Set("code", authData.Code)
	queryParams.Set("state", authData.State)
	uri.RawQuery = queryParams.Encode()
	return uri.String(), nil
}

func (a *App) AllowOAuthAppAccessToUser(rctx request.CTX, userID string, authRequest *model.AuthorizeRequest) (string, *model.AppError) {
	if !*a.Config().ServiceSettings.EnableOAuthServiceProvider {
		return "", model.NewAppError("AllowOAuthAppAccessToUser", "api.oauth.allow_oauth.turn_off.app_error", nil, "", http.StatusNotImplemented)
	}

	if authRequest.Scope == "" {
		authRequest.Scope = model.DefaultScope
	}

	oauthApp, nErr := a.Srv().Store().OAuth().GetApp(authRequest.ClientId)
	if nErr != nil {
		var nfErr *store.ErrNotFound
		switch {
		case errors.As(nErr, &nfErr):
			return "", model.NewAppError("AllowOAuthAppAccessToUser", "app.oauth.get_app.find.app_error", nil, "", http.StatusNotFound).Wrap(nErr)
		default:
			return "", model.NewAppError("AllowOAuthAppAccessToUser", "app.oauth.get_app.finding.app_error", nil, "", http.StatusInternalServerError).Wrap(nErr)
		}
	}

	if !oauthApp.IsValidRedirectURL(authRequest.RedirectURI) {
		return "", model.NewAppError("AllowOAuthAppAccessToUser", "api.oauth.allow_oauth.redirect_callback.app_error", nil, "", http.StatusBadRequest)
	}

	// Validate PKCE requirements for public clients
	if oauthApp.IsPublicClient() && authRequest.CodeChallenge == "" {
		return "", model.NewAppError("AllowOAuthAppAccessToUser", "api.oauth.allow_oauth.pkce_required_public.app_error", nil, "", http.StatusBadRequest)
	}

	var redirectURI string
	var err *model.AppError
	switch authRequest.ResponseType {
	case model.AuthCodeResponseType:
		redirectURI, err = a.GetOAuthCodeRedirect(userID, authRequest)
	case model.ImplicitResponseType:
		redirectURI, err = a.GetOAuthImplicitRedirect(rctx, userID, authRequest)
	default:
		return authRequest.RedirectURI + "?error=unsupported_response_type&state=" + authRequest.State, nil
	}

	if err != nil {
		rctx.Logger().Warn("error getting oauth redirect uri", mlog.Err(err))
		return authRequest.RedirectURI + "?error=server_error&state=" + authRequest.State, nil
	}

	// This saves the OAuth2 app as authorized
	authorizedApp := model.Preference{
		UserId:   userID,
		Category: model.PreferenceCategoryAuthorizedOAuthApp,
		Name:     authRequest.ClientId,
		Value:    authRequest.Scope,
	}

	if nErr := a.Srv().Store().Preference().Save(model.Preferences{authorizedApp}); nErr != nil {
		rctx.Logger().Warn("error saving store preference", mlog.Err(nErr))
		return authRequest.RedirectURI + "?error=server_error&state=" + authRequest.State, nil
	}

	return redirectURI, nil
}

func (a *App) GetOAuthAccessTokenForImplicitFlow(rctx request.CTX, userID string, authRequest *model.AuthorizeRequest) (*model.Session, *model.AppError) {
	if !*a.Config().ServiceSettings.EnableOAuthServiceProvider {
		return nil, model.NewAppError("GetOAuthAccessToken", "api.oauth.get_access_token.disabled.app_error", nil, "", http.StatusNotImplemented)
	}

	oauthApp, err := a.GetOAuthApp(authRequest.ClientId)
	if err != nil {
		return nil, model.NewAppError("GetOAuthAccessToken", "api.oauth.get_access_token.credentials.app_error", nil, "", http.StatusNotFound).Wrap(err)
	}

	user, err := a.GetUser(userID)
	if err != nil {
		return nil, err
	}

	session, err := a.newSession(rctx, oauthApp, user)
	if err != nil {
		return nil, err
	}

	accessData := &model.AccessData{ClientId: authRequest.ClientId, UserId: user.Id, Token: session.Token, RefreshToken: "", RedirectUri: authRequest.RedirectURI, ExpiresAt: session.ExpiresAt, Scope: authRequest.Scope}

	// For implicit flow, we only save access data for confidential clients
	// Public clients receive the token directly in the redirect URL fragment
	if !oauthApp.IsPublicClient() {
		if _, err := a.Srv().Store().OAuth().SaveAccessData(accessData); err != nil {
			return nil, model.NewAppError("GetOAuthAccessToken", "api.oauth.get_access_token.internal_saving.app_error", nil, "", http.StatusInternalServerError).Wrap(err)
		}
	}

	return session, nil
}

<<<<<<< HEAD
func (a *App) GetOAuthAccessTokenForCodeFlow(c request.CTX, clientId, grantType, redirectURI, code, secret, refreshToken, codeVerifier string) (*model.AccessResponse, *model.AppError) {
=======
func (a *App) GetOAuthAccessTokenForCodeFlow(rctx request.CTX, clientId, grantType, redirectURI, code, secret, refreshToken string) (*model.AccessResponse, *model.AppError) {
>>>>>>> 822df29c
	if !*a.Config().ServiceSettings.EnableOAuthServiceProvider {
		return nil, model.NewAppError("GetOAuthAccessToken", "api.oauth.get_access_token.disabled.app_error", nil, "", http.StatusNotImplemented)
	}

	oauthApp, nErr := a.Srv().Store().OAuth().GetApp(clientId)
	if nErr != nil {
		return nil, model.NewAppError("GetOAuthAccessToken", "api.oauth.get_access_token.credentials.app_error", nil, "", http.StatusNotFound).Wrap(nErr)
	}

<<<<<<< HEAD
	if err := a.validateOAuthClient(oauthApp, grantType, secret, codeVerifier); err != nil {
		return nil, err
=======
	if subtle.ConstantTimeCompare([]byte(oauthApp.ClientSecret), []byte(secret)) == 0 {
		return nil, model.NewAppError("GetOAuthAccessToken", "api.oauth.get_access_token.credentials.app_error", nil, "", http.StatusForbidden)
>>>>>>> 822df29c
	}

	if grantType == model.AccessTokenGrantType {
		return a.handleAuthorizationCodeGrant(c, oauthApp, redirectURI, code, codeVerifier, clientId)
	}

<<<<<<< HEAD
	return a.handleRefreshTokenGrant(c, oauthApp, refreshToken)
}
=======
		if authData.IsExpired() {
			if nErr = a.Srv().Store().OAuth().RemoveAuthData(authData.Code); nErr != nil {
				rctx.Logger().Warn("unable to remove auth data", mlog.Err(nErr))
			}
			return nil, model.NewAppError("GetOAuthAccessToken", "api.oauth.get_access_token.expired_code.app_error", nil, "", http.StatusForbidden)
		}
>>>>>>> 822df29c

func (a *App) validateOAuthClient(oauthApp *model.OAuthApp, grantType, secret, codeVerifier string) *model.AppError {
	return oauthApp.ValidateForGrantType(grantType, secret, codeVerifier)
}

func (a *App) validatePKCE(oauthApp *model.OAuthApp, authData *model.AuthData, codeVerifier string) *model.AppError {
	return authData.ValidatePKCEForClientType(oauthApp.IsPublicClient(), codeVerifier)
}

func (a *App) handleAuthorizationCodeGrant(c request.CTX, oauthApp *model.OAuthApp, redirectURI, code, codeVerifier, clientId string) (*model.AccessResponse, *model.AppError) {
	authData, nErr := a.Srv().Store().OAuth().GetAuthData(code)
	if nErr != nil {
		return nil, model.NewAppError("GetOAuthAccessToken", "api.oauth.get_access_token.expired_code.app_error", nil, "", http.StatusBadRequest).Wrap(nErr)
	}

	if authData.IsExpired() {
		if nErr = a.Srv().Store().OAuth().RemoveAuthData(authData.Code); nErr != nil {
			c.Logger().Warn("unable to remove auth data", mlog.Err(nErr))
		}
		return nil, model.NewAppError("GetOAuthAccessToken", "api.oauth.get_access_token.expired_code.app_error", nil, "", http.StatusForbidden)
	}

<<<<<<< HEAD
	if authData.RedirectUri != redirectURI {
		return nil, model.NewAppError("GetOAuthAccessToken", "api.oauth.get_access_token.redirect_uri.app_error", nil, "", http.StatusBadRequest)
	}
=======
		if accessData != nil {
			if accessData.IsExpired() {
				var access *model.AccessResponse
				access, err := a.newSessionUpdateToken(rctx, oauthApp, accessData, user)
				if err != nil {
					return nil, err
				}
				accessRsp = access
			} else {
				// Return the same token and no need to create a new session
				accessRsp = &model.AccessResponse{
					AccessToken:      accessData.Token,
					TokenType:        model.AccessTokenType,
					RefreshToken:     accessData.RefreshToken,
					ExpiresInSeconds: int32((accessData.ExpiresAt - model.GetMillis()) / 1000),
				}
			}
		} else {
			var session *model.Session
			// Create a new session and return new access token
			session, err := a.newSession(rctx, oauthApp, user)
			if err != nil {
				return nil, err
			}
>>>>>>> 822df29c

	if err := a.validatePKCE(oauthApp, authData, codeVerifier); err != nil {
		return nil, err
	}

	user, nErr := a.Srv().Store().User().Get(context.Background(), authData.UserId)
	if nErr != nil {
		return nil, model.NewAppError("GetOAuthAccessToken", "api.oauth.get_access_token.internal_user.app_error", nil, "", http.StatusNotFound).Wrap(nErr)
	}

	if user.DeleteAt != 0 {
		return nil, model.NewAppError("GetOAuthAccessToken", "api.oauth.get_access_token.expired_code.app_error", nil, "", http.StatusForbidden)
	}

	defer func() {
		if nErr = a.Srv().Store().OAuth().RemoveAuthData(authData.Code); nErr != nil {
			rctx.Logger().Warn("unable to remove auth data", mlog.Err(nErr))
		}
	}()

	return a.generateAccessTokenResponse(c, oauthApp, user, clientId, redirectURI, authData.Scope)
}

<<<<<<< HEAD
func (a *App) handleRefreshTokenGrant(c request.CTX, oauthApp *model.OAuthApp, refreshToken string) (*model.AccessResponse, *model.AppError) {
	// Validate that this client can use refresh token grant type
	if err := oauthApp.ValidateForGrantType(model.RefreshTokenGrantType, oauthApp.ClientSecret, ""); err != nil {
		return nil, err
=======
		access, err := a.newSessionUpdateToken(rctx, oauthApp, accessData, user)
		if err != nil {
			return nil, err
		}
		accessRsp = access
>>>>>>> 822df29c
	}

	accessData, nErr := a.Srv().Store().OAuth().GetAccessDataByRefreshToken(refreshToken)
	if nErr != nil {
		return nil, model.NewAppError("GetOAuthAccessToken", "api.oauth.get_access_token.refresh_token.app_error", nil, "", http.StatusNotFound).Wrap(nErr)
	}

	user, nErr := a.Srv().Store().User().Get(context.Background(), accessData.UserId)
	if nErr != nil {
		return nil, model.NewAppError("GetOAuthAccessToken", "api.oauth.get_access_token.internal_user.app_error", nil, "", http.StatusNotFound).Wrap(nErr)
	}

	return a.newSessionUpdateToken(c, oauthApp, accessData, user)
}

func (a *App) generateAccessTokenResponse(c request.CTX, oauthApp *model.OAuthApp, user *model.User, clientId, redirectURI, scope string) (*model.AccessResponse, *model.AppError) {
	accessData, nErr := a.Srv().Store().OAuth().GetPreviousAccessData(user.Id, clientId)
	if nErr != nil {
		return nil, model.NewAppError("GetOAuthAccessToken", "api.oauth.get_access_token.internal.app_error", nil, "", http.StatusBadRequest).Wrap(nErr)
	}

	if accessData != nil {
		return a.handleExistingAccessData(c, oauthApp, accessData, user)
	}

	return a.createNewAccessData(c, oauthApp, user, clientId, redirectURI, scope)
}

func (a *App) handleExistingAccessData(c request.CTX, oauthApp *model.OAuthApp, accessData *model.AccessData, user *model.User) (*model.AccessResponse, *model.AppError) {
	if accessData.IsExpired() {
		return a.newSessionUpdateToken(c, oauthApp, accessData, user)
	}

	refreshToken := accessData.RefreshToken
	if oauthApp.IsPublicClient() {
		refreshToken = ""
	}

	return &model.AccessResponse{
		AccessToken:      accessData.Token,
		TokenType:        model.AccessTokenType,
		RefreshToken:     refreshToken,
		ExpiresInSeconds: int32((accessData.ExpiresAt - model.GetMillis()) / 1000),
	}, nil
}

func (a *App) createNewAccessData(c request.CTX, oauthApp *model.OAuthApp, user *model.User, clientId, redirectURI, scope string) (*model.AccessResponse, *model.AppError) {
	session, err := a.newSession(c, oauthApp, user)
	if err != nil {
		return nil, err
	}

	refreshToken := ""
	if !oauthApp.IsPublicClient() {
		refreshToken = model.NewId()
	}

	accessData := &model.AccessData{
		ClientId:     clientId,
		UserId:       user.Id,
		Token:        session.Token,
		RefreshToken: refreshToken,
		RedirectUri:  redirectURI,
		ExpiresAt:    session.ExpiresAt,
		Scope:        scope,
	}

	if _, nErr := a.Srv().Store().OAuth().SaveAccessData(accessData); nErr != nil {
		return nil, model.NewAppError("GetOAuthAccessToken", "api.oauth.get_access_token.internal_saving.app_error", nil, "", http.StatusInternalServerError).Wrap(nErr)
	}

	refreshTokenResponse := accessData.RefreshToken
	if oauthApp.IsPublicClient() {
		refreshTokenResponse = ""
	}

	return &model.AccessResponse{
		AccessToken:      session.Token,
		TokenType:        model.AccessTokenType,
		RefreshToken:     refreshTokenResponse,
		ExpiresInSeconds: int32(*a.Config().ServiceSettings.SessionLengthSSOInHours * 60 * 60),
	}, nil
}

func (a *App) newSession(rctx request.CTX, app *model.OAuthApp, user *model.User) (*model.Session, *model.AppError) {
	if err := a.limitNumberOfSessions(rctx, user.Id); err != nil {
		return nil, model.NewAppError("newSession", "api.oauth.get_access_token.internal_session.app_error", nil,
			"", http.StatusInternalServerError).Wrap(err)
	}

	// Set new token an session
	session := &model.Session{UserId: user.Id, Roles: user.Roles, IsOAuth: true}
	session.GenerateCSRF()
	a.ch.srv.platform.SetSessionExpireInHours(session, *a.Config().ServiceSettings.SessionLengthSSOInHours)
	session.AddProp(model.SessionPropPlatform, app.Name)
	session.AddProp(model.SessionPropOAuthAppID, app.Id)
	session.AddProp(model.SessionPropMattermostAppID, app.MattermostAppID)
	session.AddProp(model.SessionPropOs, "OAuth2")
	session.AddProp(model.SessionPropBrowser, "OAuth2")

	session, err := a.Srv().Store().Session().Save(rctx, session)
	if err != nil {
		return nil, model.NewAppError("newSession", "api.oauth.get_access_token.internal_session.app_error", nil, "", http.StatusInternalServerError).Wrap(err)
	}

	if err := a.ch.srv.platform.AddSessionToCache(session); err != nil {
		rctx.Logger().Warn("Failed to add session to cache", mlog.Err(err))
	}

	return session, nil
}

func (a *App) newSessionUpdateToken(rctx request.CTX, app *model.OAuthApp, accessData *model.AccessData, user *model.User) (*model.AccessResponse, *model.AppError) {
	// Remove the previous session
	if err := a.Srv().Store().Session().Remove(accessData.Token); err != nil {
		rctx.Logger().Warn("error removing access data token from session", mlog.Err(err))
	}

	session, err := a.newSession(rctx, app, user)
	if err != nil {
		return nil, err
	}

	accessData.Token = session.Token
	// Generate refresh token only for confidential clients
	if !app.IsPublicClient() {
		accessData.RefreshToken = model.NewId()
	} else {
		accessData.RefreshToken = ""
	}
	accessData.ExpiresAt = session.ExpiresAt

	if _, err := a.Srv().Store().OAuth().UpdateAccessData(accessData); err != nil {
		return nil, model.NewAppError("newSessionUpdateToken", "web.get_access_token.internal_saving.app_error", nil, "", http.StatusInternalServerError).Wrap(err)
	}
	accessRsp := &model.AccessResponse{
		AccessToken:      session.Token,
		RefreshToken:     accessData.RefreshToken,
		TokenType:        model.AccessTokenType,
		ExpiresInSeconds: int32(*a.Config().ServiceSettings.SessionLengthSSOInHours * 60 * 60),
	}

	return accessRsp, nil
}

func (a *App) GetOAuthLoginEndpoint(rctx request.CTX, w http.ResponseWriter, r *http.Request, service, action, redirectTo, loginHint string, isMobile bool, desktopToken string, inviteToken string, inviteId string) (string, *model.AppError) {
	stateProps := map[string]string{}
	stateProps["action"] = action

	if inviteToken != "" {
		stateProps["invite_token"] = inviteToken
	} else if inviteId != "" {
		stateProps["invite_id"] = inviteId
	}

	if redirectTo != "" {
		stateProps["redirect_to"] = redirectTo
	}

	if desktopToken != "" {
		stateProps["desktop_token"] = desktopToken
	}

	stateProps[model.UserAuthServiceIsMobile] = strconv.FormatBool(isMobile)

	authURL, err := a.GetAuthorizationCode(rctx, w, r, service, stateProps, loginHint)
	if err != nil {
		return "", err
	}

	return authURL, nil
}

func (a *App) GetOAuthSignupEndpoint(rctx request.CTX, w http.ResponseWriter, r *http.Request, service, desktopToken string, inviteToken string, inviteId string) (string, *model.AppError) {
	stateProps := map[string]string{}
	stateProps["action"] = model.OAuthActionSignup

	if inviteToken != "" {
		stateProps["invite_token"] = inviteToken
	} else if inviteId != "" {
		stateProps["invite_id"] = inviteId
	}

	if desktopToken != "" {
		stateProps["desktop_token"] = desktopToken
	}

	authURL, err := a.GetAuthorizationCode(rctx, w, r, service, stateProps, "")
	if err != nil {
		return "", err
	}

	return authURL, nil
}

func (a *App) GetAuthorizedAppsForUser(userID string, page, perPage int) ([]*model.OAuthApp, *model.AppError) {
	if !*a.Config().ServiceSettings.EnableOAuthServiceProvider {
		return nil, model.NewAppError("GetAuthorizedAppsForUser", "api.oauth.allow_oauth.turn_off.app_error", nil, "", http.StatusNotImplemented)
	}

	apps, err := a.Srv().Store().OAuth().GetAuthorizedApps(userID, page*perPage, perPage)
	if err != nil {
		return nil, model.NewAppError("GetAuthorizedAppsForUser", "app.oauth.get_apps.find.app_error", nil, "", http.StatusInternalServerError).Wrap(err)
	}

	for k, a := range apps {
		a.Sanitize()
		apps[k] = a
	}

	return apps, nil
}

func (a *App) DeauthorizeOAuthAppForUser(rctx request.CTX, userID, appID string) *model.AppError {
	if !*a.Config().ServiceSettings.EnableOAuthServiceProvider {
		return model.NewAppError("DeauthorizeOAuthAppForUser", "api.oauth.allow_oauth.turn_off.app_error", nil, "", http.StatusNotImplemented)
	}

	// Revoke app sessions
	accessData, err := a.Srv().Store().OAuth().GetAccessDataByUserForApp(userID, appID)
	if err != nil {
		return model.NewAppError("DeauthorizeOAuthAppForUser", "app.oauth.get_access_data_by_user_for_app.app_error", nil, "", http.StatusInternalServerError).Wrap(err)
	}

	for _, ad := range accessData {
		if err := a.RevokeAccessToken(rctx, ad.Token); err != nil {
			return err
		}

		if err := a.Srv().Store().OAuth().RemoveAccessData(ad.Token); err != nil {
			return model.NewAppError("DeauthorizeOAuthAppForUser", "app.oauth.remove_access_data.app_error", nil, "", http.StatusInternalServerError).Wrap(err)
		}
	}

	if err := a.Srv().Store().OAuth().RemoveAuthDataByClientId(appID, userID); err != nil {
		return model.NewAppError("DeauthorizeOAuthAppForUser", "app.oauth.remove_auth_data_by_client_id.app_error", nil, "", http.StatusInternalServerError).Wrap(err)
	}

	// Deauthorize the app
	if err := a.Srv().Store().Preference().Delete(userID, model.PreferenceCategoryAuthorizedOAuthApp, appID); err != nil {
		return model.NewAppError("DeauthorizeOAuthAppForUser", "app.preference.delete.app_error", nil, "", http.StatusInternalServerError).Wrap(err)
	}

	return nil
}

func (a *App) RegenerateOAuthAppSecret(app *model.OAuthApp) (*model.OAuthApp, *model.AppError) {
	if !*a.Config().ServiceSettings.EnableOAuthServiceProvider {
		return nil, model.NewAppError("RegenerateOAuthAppSecret", "api.oauth.allow_oauth.turn_off.app_error", nil, "", http.StatusNotImplemented)
	}

	app.ClientSecret = model.NewId()
	if _, err := a.Srv().Store().OAuth().UpdateApp(app); err != nil {
		var appErr *model.AppError
		var invErr *store.ErrInvalidInput
		switch {
		case errors.As(err, &appErr):
			return nil, appErr
		case errors.As(err, &invErr):
			return nil, model.NewAppError("RegenerateOAuthAppSecret", "app.oauth.update_app.find.app_error", nil, "", http.StatusBadRequest).Wrap(err)
		default:
			return nil, model.NewAppError("RegenerateOAuthAppSecret", "app.oauth.update_app.updating.app_error", nil, "", http.StatusInternalServerError).Wrap(err)
		}
	}

	return app, nil
}

func (a *App) RevokeAccessToken(rctx request.CTX, token string) *model.AppError {
	if err := a.ch.srv.platform.RevokeAccessToken(rctx, token); err != nil {
		switch {
		case errors.Is(err, platform.GetTokenError):
			return model.NewAppError("RevokeAccessToken", "api.oauth.revoke_access_token.get.app_error", nil, "", http.StatusBadRequest).Wrap(err)
		case errors.Is(err, platform.DeleteTokenError):
			return model.NewAppError("RevokeAccessToken", "api.oauth.revoke_access_token.del_token.app_error", nil, "", http.StatusInternalServerError).Wrap(err)
		case errors.Is(err, platform.DeleteSessionError):
			return model.NewAppError("RevokeAccessToken", "api.oauth.revoke_access_token.del_session.app_error", nil, "", http.StatusInternalServerError).Wrap(err)
		}
	}

	return nil
}

func (a *App) CompleteOAuth(rctx request.CTX, service string, body io.ReadCloser, props map[string]string, tokenUser *model.User) (*model.User, *model.AppError) {
	defer body.Close()

	action := props["action"]

	// Extract invite token or ID from props so we can add the user to the team if needed
	inviteToken := props["invite_token"]
	inviteId := props["invite_id"]

	switch action {
	case model.OAuthActionSignup:
		return a.CreateOAuthUser(rctx, service, body, inviteToken, inviteId, tokenUser)
	case model.OAuthActionLogin:
		return a.LoginByOAuth(rctx, service, body, inviteToken, inviteId, tokenUser)
	case model.OAuthActionEmailToSSO:
		return a.CompleteSwitchWithOAuth(rctx, service, body, props["email"], tokenUser)
	case model.OAuthActionSSOToEmail:
		return a.LoginByOAuth(rctx, service, body, inviteToken, inviteId, tokenUser)
	default:
		return a.LoginByOAuth(rctx, service, body, inviteToken, inviteId, tokenUser)
	}
}

func (a *App) getSSOProvider(service string) (einterfaces.OAuthProvider, *model.AppError) {
	sso := a.Config().GetSSOService(service)
	if sso == nil || !*sso.Enable {
		return nil, model.NewAppError("getSSOProvider", "api.user.authorize_oauth_user.unsupported.app_error", nil, "service="+service, http.StatusNotImplemented)
	}
	providerType := service
	if strings.Contains(*sso.Scope, OpenIDScope) {
		providerType = model.ServiceOpenid
	}
	provider := einterfaces.GetOAuthProvider(providerType)
	if provider == nil {
		return nil, model.NewAppError("getSSOProvider", "api.user.login_by_oauth.not_available.app_error",
			map[string]any{"Service": strings.Title(service)}, "", http.StatusNotImplemented)
	}
	return provider, nil
}

func (a *App) LoginByOAuth(rctx request.CTX, service string, userData io.Reader, inviteToken string, inviteId string, tokenUser *model.User) (*model.User, *model.AppError) {
	provider, e := a.getSSOProvider(service)
	if e != nil {
		return nil, e
	}

	buf := bytes.Buffer{}
	if _, err := buf.ReadFrom(userData); err != nil {
		return nil, model.NewAppError("LoginByOAuth2", "api.user.login_by_oauth.parse.app_error",
			map[string]any{"Service": service}, "", http.StatusBadRequest)
	}

	authUser, err1 := provider.GetUserFromJSON(rctx, bytes.NewReader(buf.Bytes()), tokenUser)
	if err1 != nil {
		return nil, model.NewAppError("LoginByOAuth", "api.user.login_by_oauth.parse.app_error",
			map[string]any{"Service": service}, "", http.StatusBadRequest).Wrap(err1)
	}

	if *authUser.AuthData == "" {
		return nil, model.NewAppError("LoginByOAuth3", "api.user.login_by_oauth.parse.app_error",
			map[string]any{"Service": service}, "", http.StatusBadRequest)
	}

	user, err := a.GetUserByAuth(model.NewPointer(*authUser.AuthData), service)
	if err != nil {
		if err.Id == MissingAuthAccountError {
			user, err = a.CreateOAuthUser(rctx, service, bytes.NewReader(buf.Bytes()), inviteToken, inviteId, tokenUser)
		} else {
			return nil, err
		}
	} else {
		// OAuth doesn't run through CheckUserPreflightAuthenticationCriteria, so prevent bot login
		// here manually. Technically, the auth data above will fail to match a bot in the first
		// place, but explicit is always better.
		if user.IsBot {
			return nil, model.NewAppError("loginByOAuth", "api.user.login_by_oauth.bot_login_forbidden.app_error", nil, "", http.StatusForbidden)
		}

		if err = a.UpdateOAuthUserAttrs(rctx, bytes.NewReader(buf.Bytes()), user, provider, service, tokenUser); err != nil {
			return nil, err
		}

		if err = a.AddUserToTeamByInviteIfNeeded(rctx, user, inviteToken, inviteId); err != nil {
			rctx.Logger().Warn("Failed to add user to team", mlog.Err(err))
		}
	}

	if err != nil {
		return nil, err
	}

	return user, nil
}

func (a *App) CompleteSwitchWithOAuth(rctx request.CTX, service string, userData io.Reader, email string, tokenUser *model.User) (*model.User, *model.AppError) {
	provider, e := a.getSSOProvider(service)
	if e != nil {
		return nil, e
	}

	if email == "" {
		return nil, model.NewAppError("CompleteSwitchWithOAuth", "api.user.complete_switch_with_oauth.blank_email.app_error", nil, "", http.StatusBadRequest)
	}

	ssoUser, err1 := provider.GetUserFromJSON(rctx, userData, tokenUser)
	if err1 != nil {
		return nil, model.NewAppError("CompleteSwitchWithOAuth", "api.user.complete_switch_with_oauth.parse.app_error",
			map[string]any{"Service": service}, "", http.StatusBadRequest).Wrap(err1)
	}

	if *ssoUser.AuthData == "" {
		return nil, model.NewAppError("CompleteSwitchWithOAuth", "api.user.complete_switch_with_oauth.parse.app_error",
			map[string]any{"Service": service}, "", http.StatusBadRequest)
	}

	user, nErr := a.Srv().Store().User().GetByEmail(email)
	if nErr != nil {
		return nil, model.NewAppError("CompleteSwitchWithOAuth", MissingAccountError, nil, "", http.StatusInternalServerError).Wrap(nErr)
	}

	if err := a.RevokeAllSessions(rctx, user.Id); err != nil {
		return nil, err
	}

	if _, nErr := a.Srv().Store().User().UpdateAuthData(user.Id, service, ssoUser.AuthData, ssoUser.Email, true); nErr != nil {
		var invErr *store.ErrInvalidInput
		switch {
		case errors.As(nErr, &invErr):
			return nil, model.NewAppError("importUser", "app.user.update_auth_data.email_exists.app_error", nil, "", http.StatusBadRequest).Wrap(nErr)
		default:
			return nil, model.NewAppError("importUser", "app.user.update_auth_data.app_error", nil, "", http.StatusInternalServerError).Wrap(nErr)
		}
	}

	a.Srv().Go(func() {
		if err := a.Srv().EmailService.SendSignInChangeEmail(user.Email, strings.Title(service)+" SSO", user.Locale, a.GetSiteURL()); err != nil {
			rctx.Logger().Error("error sending signin change email", mlog.Err(err))
		}
	})

	return user, nil
}

func (a *App) CreateOAuthStateToken(extra string) (*model.Token, *model.AppError) {
	token := model.NewToken(model.TokenTypeOAuth, extra)

	if err := a.Srv().Store().Token().Save(token); err != nil {
		var appErr *model.AppError
		switch {
		case errors.As(err, &appErr):
			return nil, appErr
		default:
			return nil, model.NewAppError("CreateOAuthStateToken", "app.recover.save.app_error", nil, "", http.StatusInternalServerError).Wrap(err)
		}
	}

	return token, nil
}

func (a *App) GetOAuthStateToken(token string) (*model.Token, *model.AppError) {
	mToken, err := a.Srv().Store().Token().GetByToken(token)
	if err != nil {
		return nil, model.NewAppError("GetOAuthStateToken", "api.oauth.invalid_state_token.app_error", nil, "", http.StatusBadRequest).Wrap(err)
	}

	if mToken.Type != model.TokenTypeOAuth {
		return nil, model.NewAppError("GetOAuthStateToken", "api.oauth.invalid_state_token.app_error", nil, "", http.StatusBadRequest)
	}

	return mToken, nil
}

func (a *App) GetAuthorizationCode(rctx request.CTX, w http.ResponseWriter, r *http.Request, service string, props map[string]string, loginHint string) (string, *model.AppError) {
	provider, e := a.getSSOProvider(service)
	if e != nil {
		return "", e
	}

	sso, e2 := provider.GetSSOSettings(rctx, a.Config(), service)
	if e2 != nil {
		return "", model.NewAppError("GetAuthorizationCode.GetSSOSettings", "api.user.get_authorization_code.endpoint.app_error", nil, "", http.StatusNotImplemented).Wrap(e2)
	}

	secure := false
	if GetProtocol(r) == "https" {
		secure = true
	}

	cookieValue := model.NewId()
	subpath, _ := utils.GetSubpathFromConfig(a.Config())

	expiresAt := time.Unix(model.GetMillis()/1000+int64(OAuthCookieMaxAgeSeconds), 0)
	oauthCookie := &http.Cookie{
		Name:     CookieOAuth,
		Value:    cookieValue,
		Path:     subpath,
		MaxAge:   OAuthCookieMaxAgeSeconds,
		Expires:  expiresAt,
		HttpOnly: true,
		Secure:   secure,
	}

	http.SetCookie(w, oauthCookie)

	clientId := *sso.Id
	endpoint := *sso.AuthEndpoint
	scope := *sso.Scope

	tokenExtra := generateOAuthStateTokenExtra(props["email"], props["action"], cookieValue)
	stateToken, err := a.CreateOAuthStateToken(tokenExtra)
	if err != nil {
		return "", err
	}

	props["token"] = stateToken.Token
	state := b64.StdEncoding.EncodeToString([]byte(model.MapToJSON(props)))

	siteURL := a.GetSiteURL()
	if strings.TrimSpace(siteURL) == "" {
		siteURL = GetProtocol(r) + "://" + r.Host
	}

	redirectURI := siteURL + "/signup/" + service + "/complete"

	authURL := endpoint + "?response_type=code&client_id=" + clientId + "&redirect_uri=" + url.QueryEscape(redirectURI) + "&state=" + url.QueryEscape(state)

	if scope != "" {
		authURL += "&scope=" + utils.URLEncode(scope)
	}

	if loginHint != "" {
		authURL += "&login_hint=" + utils.URLEncode(loginHint)
	}

	return authURL, nil
}

func (a *App) AuthorizeOAuthUser(rctx request.CTX, w http.ResponseWriter, r *http.Request, service, code, state, redirectURI string) (io.ReadCloser, map[string]string, *model.User, *model.AppError) {
	provider, e := a.getSSOProvider(service)
	if e != nil {
		return nil, nil, nil, e
	}

	sso, e2 := provider.GetSSOSettings(rctx, a.Config(), service)
	if e2 != nil {
		return nil, nil, nil, model.NewAppError("AuthorizeOAuthUser.GetSSOSettings", "api.user.get_authorization_code.endpoint.app_error", nil, "", http.StatusNotImplemented).Wrap(e2)
	}

	b, strErr := b64.StdEncoding.DecodeString(state)
	if strErr != nil {
		return nil, nil, nil, model.NewAppError("AuthorizeOAuthUser", "api.user.authorize_oauth_user.invalid_state.app_error", nil, "", http.StatusBadRequest).Wrap(strErr)
	}

	stateStr := string(b)
	stateProps := model.MapFromJSON(strings.NewReader(stateStr))

	expectedToken, appErr := a.GetOAuthStateToken(stateProps["token"])
	if appErr != nil {
		return nil, stateProps, nil, appErr
	}

	stateEmail := stateProps["email"]
	stateAction := stateProps["action"]
	if stateAction == model.OAuthActionEmailToSSO && stateEmail == "" {
		err := errors.New("No email provided in state when trying to switch from email to SSO")
		return nil, stateProps, nil, model.NewAppError("AuthorizeOAuthUser", "api.user.authorize_oauth_user.invalid_state.app_error", nil, "", http.StatusBadRequest).Wrap(err)
	}

	cookie, cookieErr := r.Cookie(CookieOAuth)
	if cookieErr != nil {
		return nil, stateProps, nil, model.NewAppError("AuthorizeOAuthUser", "api.user.authorize_oauth_user.invalid_state.app_error", nil, "", http.StatusBadRequest).Wrap(cookieErr)
	}

	expectedTokenExtra := generateOAuthStateTokenExtra(stateEmail, stateAction, cookie.Value)
	if expectedTokenExtra != expectedToken.Extra {
		err := errors.New("Extra token value does not match token generated from state")
		return nil, stateProps, nil, model.NewAppError("AuthorizeOAuthUser", "api.user.authorize_oauth_user.invalid_state.app_error", nil, "", http.StatusBadRequest).Wrap(err)
	}

	appErr = a.DeleteToken(expectedToken)
	if appErr != nil {
		rctx.Logger().Warn("error deleting token", mlog.Err(appErr))
	}

	subpath, _ := utils.GetSubpathFromConfig(a.Config())

	httpCookie := &http.Cookie{
		Name:     CookieOAuth,
		Value:    "",
		Path:     subpath,
		MaxAge:   -1,
		HttpOnly: true,
	}

	http.SetCookie(w, httpCookie)

	p := url.Values{}
	p.Set("client_id", *sso.Id)
	p.Set("client_secret", *sso.Secret)
	p.Set("code", code)
	p.Set("grant_type", model.AccessTokenGrantType)
	p.Set("redirect_uri", redirectURI)

	req, requestErr := http.NewRequest("POST", *sso.TokenEndpoint, strings.NewReader(p.Encode()))
	if requestErr != nil {
		return nil, stateProps, nil, model.NewAppError("AuthorizeOAuthUser", "api.user.authorize_oauth_user.token_failed.app_error", nil, "", http.StatusInternalServerError).Wrap(requestErr)
	}

	req.Header.Set("Content-Type", "application/x-www-form-urlencoded")
	req.Header.Set("Accept", "application/json")

	resp, err := a.HTTPService().MakeClient(true).Do(req)
	if err != nil {
		return nil, stateProps, nil, model.NewAppError("AuthorizeOAuthUser", "api.user.authorize_oauth_user.token_failed.app_error", nil, "", http.StatusInternalServerError).Wrap(err)
	}
	defer resp.Body.Close()

	var buf bytes.Buffer
	tee := io.TeeReader(resp.Body, &buf)
	var ar *model.AccessResponse
	err = json.NewDecoder(tee).Decode(&ar)
	if err != nil || resp.StatusCode != http.StatusOK {
		return nil, stateProps, nil, model.NewAppError("AuthorizeOAuthUser", "api.user.authorize_oauth_user.bad_response.app_error", nil, fmt.Sprintf("response_body=%s, status_code=%d, error=%v", buf.String(), resp.StatusCode, err), http.StatusInternalServerError).Wrap(err)
	}

	if strings.ToLower(ar.TokenType) != model.AccessTokenType {
		return nil, stateProps, nil, model.NewAppError("AuthorizeOAuthUser", "api.user.authorize_oauth_user.bad_token.app_error", nil, "token_type="+ar.TokenType+", response_body="+buf.String(), http.StatusInternalServerError)
	}

	if ar.AccessToken == "" {
		return nil, stateProps, nil, model.NewAppError("AuthorizeOAuthUser", "api.user.authorize_oauth_user.missing.app_error", nil, "response_body="+buf.String(), http.StatusInternalServerError)
	}

	p = url.Values{}
	p.Set("access_token", ar.AccessToken)

	var userFromToken *model.User
	if ar.IdToken != "" {
		userFromToken, err = provider.GetUserFromIdToken(rctx, ar.IdToken)
		if err != nil {
			return nil, stateProps, nil, model.NewAppError("AuthorizeOAuthUser", "api.user.authorize_oauth_user.token_failed.app_error", nil, "", http.StatusInternalServerError).Wrap(err)
		}
	}

	req, requestErr = http.NewRequest("GET", *sso.UserAPIEndpoint, strings.NewReader(""))
	if requestErr != nil {
		return nil, stateProps, nil, model.NewAppError("AuthorizeOAuthUser", "api.user.authorize_oauth_user.service.app_error", map[string]any{"Service": service}, "", http.StatusInternalServerError).Wrap(requestErr)
	}

	req.Header.Set("Content-Type", "application/x-www-form-urlencoded")
	req.Header.Set("Accept", "application/json")
	req.Header.Set("Authorization", "Bearer "+ar.AccessToken)

	resp, err = a.HTTPService().MakeClient(true).Do(req)
	if err != nil {
		return nil, stateProps, nil, model.NewAppError("AuthorizeOAuthUser", "api.user.authorize_oauth_user.service.app_error", map[string]any{"Service": service}, "", http.StatusInternalServerError).Wrap(err)
	} else if resp.StatusCode != http.StatusOK {
		defer resp.Body.Close()

		// Ignore the error below because the resulting string will just be the empty string if bodyBytes is nil
		bodyBytes, _ := io.ReadAll(resp.Body)
		bodyString := string(bodyBytes)

		rctx.Logger().Error("Error getting OAuth user", mlog.Int("response", resp.StatusCode), mlog.String("body_string", bodyString))

		if service == model.ServiceGitlab && resp.StatusCode == http.StatusForbidden && strings.Contains(bodyString, "Terms of Service") {
			url, err := url.Parse(*sso.UserAPIEndpoint)
			if err != nil {
				return nil, stateProps, nil, model.NewAppError("AuthorizeOAuthUser", model.NoTranslation, nil, "", http.StatusInternalServerError).Wrap(errors.Wrapf(err, "error parsing %s", *sso.UserAPIEndpoint))
			}
			// Return a nicer error when the user hasn't accepted GitLab's terms of service
			return nil, stateProps, nil, model.NewAppError("AuthorizeOAuthUser", "oauth.gitlab.tos.error", map[string]any{"URL": url.Hostname()}, "", http.StatusBadRequest)
		}

		return nil, stateProps, nil, model.NewAppError("AuthorizeOAuthUser", "api.user.authorize_oauth_user.response.app_error", nil, "response_body="+bodyString, http.StatusInternalServerError)
	}

	// Note that resp.Body is not closed here, so it must be closed by the caller
	return resp.Body, stateProps, userFromToken, nil
}

func (a *App) SwitchEmailToOAuth(rctx request.CTX, w http.ResponseWriter, r *http.Request, email, password, code, service string) (string, *model.AppError) {
	if a.Srv().License() != nil && !*a.Config().ServiceSettings.ExperimentalEnableAuthenticationTransfer {
		return "", model.NewAppError("emailToOAuth", "api.user.email_to_oauth.not_available.app_error", nil, "", http.StatusForbidden)
	}

	user, err := a.GetUserByEmail(email)
	if err != nil {
		return "", err
	}

	if err = a.CheckPasswordAndAllCriteria(rctx, user.Id, password, code); err != nil {
		return "", err
	}

	stateProps := map[string]string{}
	stateProps["action"] = model.OAuthActionEmailToSSO
	stateProps["email"] = email

	if service == model.UserAuthServiceSaml {
		samlToken, samlErr := a.CreateSamlRelayToken(email)
		if samlErr != nil {
			return "", samlErr
		}

		return a.GetSiteURL() + "/login/sso/saml?action=" + model.OAuthActionEmailToSSO + "&email_token=" + utils.URLEncode(samlToken.Token), nil
	}

	authURL, err := a.GetAuthorizationCode(rctx, w, r, service, stateProps, "")
	if err != nil {
		return "", err
	}

	return authURL, nil
}

func (a *App) SwitchOAuthToEmail(rctx request.CTX, email, password, requesterId string) (string, *model.AppError) {
	if a.Srv().License() != nil && !*a.Config().ServiceSettings.ExperimentalEnableAuthenticationTransfer {
		return "", model.NewAppError("oauthToEmail", "api.user.oauth_to_email.not_available.app_error", nil, "", http.StatusForbidden)
	}

	if !*a.Config().EmailSettings.EnableSignUpWithEmail {
		return "", model.NewAppError("SwitchOAuthToEmail", "api.user.auth_switch.not_available.email_signup_disabled.app_error", nil, "", http.StatusForbidden)
	}

	if !*a.Config().EmailSettings.EnableSignInWithEmail && !*a.Config().EmailSettings.EnableSignInWithUsername {
		return "", model.NewAppError("SwitchOAuthToEmail", "api.user.auth_switch.not_available.login_disabled.app_error", nil, "", http.StatusForbidden)
	}

	user, err := a.GetUserByEmail(email)
	if err != nil {
		return "", err
	}

	if user.Id != requesterId {
		return "", model.NewAppError("SwitchOAuthToEmail", "api.user.oauth_to_email.context.app_error", nil, "", http.StatusForbidden)
	}

	if err := a.UpdatePassword(rctx, user, password); err != nil {
		return "", err
	}

	T := i18n.GetUserTranslations(user.Locale)

	a.Srv().Go(func() {
		if err := a.Srv().EmailService.SendSignInChangeEmail(user.Email, T("api.templates.signin_change_email.body.method_email"), user.Locale, a.GetSiteURL()); err != nil {
			rctx.Logger().Error("error sending signin change email", mlog.Err(err))
		}
	})

	if err := a.RevokeAllSessions(rctx, requesterId); err != nil {
		return "", err
	}

	return "/login?extra=signin_change", nil
}

func generateOAuthStateTokenExtra(email, action, cookie string) string {
	return email + ":" + action + ":" + cookie
}

func (a *App) GetAuthorizationServerMetadata(c request.CTX) (*model.AuthorizationServerMetadata, *model.AppError) {
	if !*a.Config().ServiceSettings.EnableOAuthServiceProvider {
		return nil, model.NewAppError("GetAuthorizationServerMetadata", "api.oauth.authorization_server_metadata.disabled.app_error", nil, "", http.StatusNotImplemented)
	}

	siteURL := *a.Config().ServiceSettings.SiteURL
	if siteURL == "" {
		return nil, model.NewAppError("GetAuthorizationServerMetadata", "api.oauth.authorization_server_metadata.site_url_required.app_error", nil, "", http.StatusInternalServerError)
	}

	metadata, err := model.GetDefaultMetadata(siteURL)
	if err != nil {
		return nil, model.NewAppError("GetAuthorizationServerMetadata", "api.oauth.authorization_server_metadata.invalid_url.app_error", nil, "", http.StatusInternalServerError).Wrap(err)
	}

	if a.Config().ServiceSettings.EnableDynamicClientRegistration != nil && *a.Config().ServiceSettings.EnableDynamicClientRegistration {
		metadata.RegistrationEndpoint, err = url.JoinPath(siteURL, model.OAuthAppsRegisterEndpoint)
		if err != nil {
			return nil, model.NewAppError("GetAuthorizationServerMetadata", "api.oauth.authorization_server_metadata.invalid_url.app_error", nil, "", http.StatusInternalServerError).Wrap(err)
		}
	}

	return metadata, nil
}

func (a *App) RegisterOAuthClient(c request.CTX, req *model.ClientRegistrationRequest, userID string) (*model.OAuthApp, *model.AppError) {
	if !*a.Config().ServiceSettings.EnableOAuthServiceProvider {
		return nil, model.NewAppError("RegisterOAuthClient", "api.oauth.register_oauth_app.turn_off.app_error", nil, "", http.StatusNotImplemented)
	}

	app := model.NewOAuthAppFromClientRegistration(req, userID)

<<<<<<< HEAD
	oauthApp, err := a.Srv().Store().OAuth().SaveApp(app)
	if err != nil {
		var appErr *model.AppError
		var invErr *store.ErrInvalidInput

		a.Log().Error("Error saving OAuth app via DCR", mlog.Err(err), mlog.String("name", app.Name))

		switch {
		case errors.As(err, &appErr):
			return nil, appErr
		case errors.As(err, &invErr):
			return nil, model.NewAppError("RegisterOAuthClient", "app.oauth.save_app.existing.app_error", nil, "", http.StatusBadRequest).Wrap(err)
		default:
			return nil, model.NewAppError("RegisterOAuthClient", "app.oauth.save_app.save.app_error", nil, "", http.StatusInternalServerError).Wrap(err)
		}
	}

	return oauthApp, nil
=======
	return a.CreateOAuthApp(app)
>>>>>>> 822df29c
}<|MERGE_RESOLUTION|>--- conflicted
+++ resolved
@@ -6,7 +6,6 @@
 import (
 	"bytes"
 	"context"
-	"crypto/subtle"
 	b64 "encoding/base64"
 	"encoding/json"
 	"fmt"
@@ -294,11 +293,7 @@
 	return session, nil
 }
 
-<<<<<<< HEAD
-func (a *App) GetOAuthAccessTokenForCodeFlow(c request.CTX, clientId, grantType, redirectURI, code, secret, refreshToken, codeVerifier string) (*model.AccessResponse, *model.AppError) {
-=======
-func (a *App) GetOAuthAccessTokenForCodeFlow(rctx request.CTX, clientId, grantType, redirectURI, code, secret, refreshToken string) (*model.AccessResponse, *model.AppError) {
->>>>>>> 822df29c
+func (a *App) GetOAuthAccessTokenForCodeFlow(rctx request.CTX, clientId, grantType, redirectURI, code, secret, refreshToken, codeVerifier string) (*model.AccessResponse, *model.AppError) {
 	if !*a.Config().ServiceSettings.EnableOAuthServiceProvider {
 		return nil, model.NewAppError("GetOAuthAccessToken", "api.oauth.get_access_token.disabled.app_error", nil, "", http.StatusNotImplemented)
 	}
@@ -308,30 +303,16 @@
 		return nil, model.NewAppError("GetOAuthAccessToken", "api.oauth.get_access_token.credentials.app_error", nil, "", http.StatusNotFound).Wrap(nErr)
 	}
 
-<<<<<<< HEAD
 	if err := a.validateOAuthClient(oauthApp, grantType, secret, codeVerifier); err != nil {
 		return nil, err
-=======
-	if subtle.ConstantTimeCompare([]byte(oauthApp.ClientSecret), []byte(secret)) == 0 {
-		return nil, model.NewAppError("GetOAuthAccessToken", "api.oauth.get_access_token.credentials.app_error", nil, "", http.StatusForbidden)
->>>>>>> 822df29c
 	}
 
 	if grantType == model.AccessTokenGrantType {
-		return a.handleAuthorizationCodeGrant(c, oauthApp, redirectURI, code, codeVerifier, clientId)
-	}
-
-<<<<<<< HEAD
-	return a.handleRefreshTokenGrant(c, oauthApp, refreshToken)
-}
-=======
-		if authData.IsExpired() {
-			if nErr = a.Srv().Store().OAuth().RemoveAuthData(authData.Code); nErr != nil {
-				rctx.Logger().Warn("unable to remove auth data", mlog.Err(nErr))
-			}
-			return nil, model.NewAppError("GetOAuthAccessToken", "api.oauth.get_access_token.expired_code.app_error", nil, "", http.StatusForbidden)
-		}
->>>>>>> 822df29c
+		return a.handleAuthorizationCodeGrant(rctx, oauthApp, redirectURI, code, codeVerifier, clientId)
+	}
+
+	return a.handleRefreshTokenGrant(rctx, oauthApp, refreshToken)
+}
 
 func (a *App) validateOAuthClient(oauthApp *model.OAuthApp, grantType, secret, codeVerifier string) *model.AppError {
 	return oauthApp.ValidateForGrantType(grantType, secret, codeVerifier)
@@ -341,7 +322,7 @@
 	return authData.ValidatePKCEForClientType(oauthApp.IsPublicClient(), codeVerifier)
 }
 
-func (a *App) handleAuthorizationCodeGrant(c request.CTX, oauthApp *model.OAuthApp, redirectURI, code, codeVerifier, clientId string) (*model.AccessResponse, *model.AppError) {
+func (a *App) handleAuthorizationCodeGrant(rctx request.CTX, oauthApp *model.OAuthApp, redirectURI, code, codeVerifier, clientId string) (*model.AccessResponse, *model.AppError) {
 	authData, nErr := a.Srv().Store().OAuth().GetAuthData(code)
 	if nErr != nil {
 		return nil, model.NewAppError("GetOAuthAccessToken", "api.oauth.get_access_token.expired_code.app_error", nil, "", http.StatusBadRequest).Wrap(nErr)
@@ -349,41 +330,14 @@
 
 	if authData.IsExpired() {
 		if nErr = a.Srv().Store().OAuth().RemoveAuthData(authData.Code); nErr != nil {
-			c.Logger().Warn("unable to remove auth data", mlog.Err(nErr))
+			rctx.Logger().Warn("unable to remove auth data", mlog.Err(nErr))
 		}
 		return nil, model.NewAppError("GetOAuthAccessToken", "api.oauth.get_access_token.expired_code.app_error", nil, "", http.StatusForbidden)
 	}
 
-<<<<<<< HEAD
 	if authData.RedirectUri != redirectURI {
 		return nil, model.NewAppError("GetOAuthAccessToken", "api.oauth.get_access_token.redirect_uri.app_error", nil, "", http.StatusBadRequest)
 	}
-=======
-		if accessData != nil {
-			if accessData.IsExpired() {
-				var access *model.AccessResponse
-				access, err := a.newSessionUpdateToken(rctx, oauthApp, accessData, user)
-				if err != nil {
-					return nil, err
-				}
-				accessRsp = access
-			} else {
-				// Return the same token and no need to create a new session
-				accessRsp = &model.AccessResponse{
-					AccessToken:      accessData.Token,
-					TokenType:        model.AccessTokenType,
-					RefreshToken:     accessData.RefreshToken,
-					ExpiresInSeconds: int32((accessData.ExpiresAt - model.GetMillis()) / 1000),
-				}
-			}
-		} else {
-			var session *model.Session
-			// Create a new session and return new access token
-			session, err := a.newSession(rctx, oauthApp, user)
-			if err != nil {
-				return nil, err
-			}
->>>>>>> 822df29c
 
 	if err := a.validatePKCE(oauthApp, authData, codeVerifier); err != nil {
 		return nil, err
@@ -404,21 +358,13 @@
 		}
 	}()
 
-	return a.generateAccessTokenResponse(c, oauthApp, user, clientId, redirectURI, authData.Scope)
-}
-
-<<<<<<< HEAD
-func (a *App) handleRefreshTokenGrant(c request.CTX, oauthApp *model.OAuthApp, refreshToken string) (*model.AccessResponse, *model.AppError) {
+	return a.generateAccessTokenResponse(rctx, oauthApp, user, clientId, redirectURI, authData.Scope)
+}
+
+func (a *App) handleRefreshTokenGrant(rctx request.CTX, oauthApp *model.OAuthApp, refreshToken string) (*model.AccessResponse, *model.AppError) {
 	// Validate that this client can use refresh token grant type
 	if err := oauthApp.ValidateForGrantType(model.RefreshTokenGrantType, oauthApp.ClientSecret, ""); err != nil {
 		return nil, err
-=======
-		access, err := a.newSessionUpdateToken(rctx, oauthApp, accessData, user)
-		if err != nil {
-			return nil, err
-		}
-		accessRsp = access
->>>>>>> 822df29c
 	}
 
 	accessData, nErr := a.Srv().Store().OAuth().GetAccessDataByRefreshToken(refreshToken)
@@ -431,25 +377,25 @@
 		return nil, model.NewAppError("GetOAuthAccessToken", "api.oauth.get_access_token.internal_user.app_error", nil, "", http.StatusNotFound).Wrap(nErr)
 	}
 
-	return a.newSessionUpdateToken(c, oauthApp, accessData, user)
-}
-
-func (a *App) generateAccessTokenResponse(c request.CTX, oauthApp *model.OAuthApp, user *model.User, clientId, redirectURI, scope string) (*model.AccessResponse, *model.AppError) {
+	return a.newSessionUpdateToken(rctx, oauthApp, accessData, user)
+}
+
+func (a *App) generateAccessTokenResponse(rctx request.CTX, oauthApp *model.OAuthApp, user *model.User, clientId, redirectURI, scope string) (*model.AccessResponse, *model.AppError) {
 	accessData, nErr := a.Srv().Store().OAuth().GetPreviousAccessData(user.Id, clientId)
 	if nErr != nil {
 		return nil, model.NewAppError("GetOAuthAccessToken", "api.oauth.get_access_token.internal.app_error", nil, "", http.StatusBadRequest).Wrap(nErr)
 	}
 
 	if accessData != nil {
-		return a.handleExistingAccessData(c, oauthApp, accessData, user)
-	}
-
-	return a.createNewAccessData(c, oauthApp, user, clientId, redirectURI, scope)
-}
-
-func (a *App) handleExistingAccessData(c request.CTX, oauthApp *model.OAuthApp, accessData *model.AccessData, user *model.User) (*model.AccessResponse, *model.AppError) {
+		return a.handleExistingAccessData(rctx, oauthApp, accessData, user)
+	}
+
+	return a.createNewAccessData(rctx, oauthApp, user, clientId, redirectURI, scope)
+}
+
+func (a *App) handleExistingAccessData(rctx request.CTX, oauthApp *model.OAuthApp, accessData *model.AccessData, user *model.User) (*model.AccessResponse, *model.AppError) {
 	if accessData.IsExpired() {
-		return a.newSessionUpdateToken(c, oauthApp, accessData, user)
+		return a.newSessionUpdateToken(rctx, oauthApp, accessData, user)
 	}
 
 	refreshToken := accessData.RefreshToken
@@ -465,8 +411,8 @@
 	}, nil
 }
 
-func (a *App) createNewAccessData(c request.CTX, oauthApp *model.OAuthApp, user *model.User, clientId, redirectURI, scope string) (*model.AccessResponse, *model.AppError) {
-	session, err := a.newSession(c, oauthApp, user)
+func (a *App) createNewAccessData(rctx request.CTX, oauthApp *model.OAuthApp, user *model.User, clientId, redirectURI, scope string) (*model.AccessResponse, *model.AppError) {
+	session, err := a.newSession(rctx, oauthApp, user)
 	if err != nil {
 		return nil, err
 	}
@@ -1163,7 +1109,7 @@
 	return email + ":" + action + ":" + cookie
 }
 
-func (a *App) GetAuthorizationServerMetadata(c request.CTX) (*model.AuthorizationServerMetadata, *model.AppError) {
+func (a *App) GetAuthorizationServerMetadata(rctx request.CTX) (*model.AuthorizationServerMetadata, *model.AppError) {
 	if !*a.Config().ServiceSettings.EnableOAuthServiceProvider {
 		return nil, model.NewAppError("GetAuthorizationServerMetadata", "api.oauth.authorization_server_metadata.disabled.app_error", nil, "", http.StatusNotImplemented)
 	}
@@ -1188,14 +1134,13 @@
 	return metadata, nil
 }
 
-func (a *App) RegisterOAuthClient(c request.CTX, req *model.ClientRegistrationRequest, userID string) (*model.OAuthApp, *model.AppError) {
+func (a *App) RegisterOAuthClient(rctx request.CTX, req *model.ClientRegistrationRequest, userID string) (*model.OAuthApp, *model.AppError) {
 	if !*a.Config().ServiceSettings.EnableOAuthServiceProvider {
 		return nil, model.NewAppError("RegisterOAuthClient", "api.oauth.register_oauth_app.turn_off.app_error", nil, "", http.StatusNotImplemented)
 	}
 
 	app := model.NewOAuthAppFromClientRegistration(req, userID)
 
-<<<<<<< HEAD
 	oauthApp, err := a.Srv().Store().OAuth().SaveApp(app)
 	if err != nil {
 		var appErr *model.AppError
@@ -1214,7 +1159,4 @@
 	}
 
 	return oauthApp, nil
-=======
-	return a.CreateOAuthApp(app)
->>>>>>> 822df29c
 }
// Copyright (c) 2015-present Mattermost, Inc. All Rights Reserved.
// See LICENSE.txt for license information.

package app

import (
	"fmt"
	"net/http"

	"github.com/mattermost/mattermost/server/public/model"
	"github.com/mattermost/mattermost/server/public/shared/request"
)

func PostPriorityCheckWithApp(where string, a *App, userId string, priority *model.PostPriority, rootId string) *model.AppError {
	user, appErr := a.GetUser(userId)
	if appErr != nil {
		return appErr
	}

	isPostPriorityEnabled := a.IsPostPriorityEnabled()
	IsPersistentNotificationsEnabled := a.IsPersistentNotificationsEnabled()
	allowPersistentNotificationsForGuests := *a.Config().ServiceSettings.AllowPersistentNotificationsForGuests
	license := a.License()

	appErr = postPriorityCheck(user, priority, rootId, isPostPriorityEnabled, IsPersistentNotificationsEnabled, allowPersistentNotificationsForGuests, license)
	if appErr != nil {
		appErr.Where = where
		return appErr
	}

	return nil
}

func postPriorityCheck(
	user *model.User,
	priority *model.PostPriority,
	rootId string,
	isPostPriorityEnabled,
	isPersistentNotificationsEnabled,
	allowPersistentNotificationsForGuests bool,
	license *model.License,
) *model.AppError {
	if priority == nil {
		return nil
	}

	priorityForbiddenErr := model.NewAppError("", "api.post.post_priority.priority_post_not_allowed_for_user.request_error", nil, "userId="+user.Id, http.StatusForbidden)

	if !isPostPriorityEnabled {
		return priorityForbiddenErr
	}

	if rootId != "" {
		return model.NewAppError("", "api.post.post_priority.priority_post_only_allowed_for_root_post.request_error", nil, "", http.StatusBadRequest)
	}

	if ack := priority.RequestedAck; ack != nil && *ack {
		if !model.MinimumProfessionalLicense(license) {
			return model.NewAppError("", "license_error.feature_unavailable", nil, "feature is not available for the current license", http.StatusNotImplemented)
		}
	}

	if notification := priority.PersistentNotifications; notification != nil && *notification {
		if !model.MinimumProfessionalLicense(license) {
			return model.NewAppError("", "license_error.feature_unavailable", nil, "feature is not available for the current license", http.StatusNotImplemented)
		}
		if !isPersistentNotificationsEnabled {
			return priorityForbiddenErr
		}

		if *priority.Priority != model.PostPriorityUrgent {
			return model.NewAppError("", "api.post.post_priority.urgent_persistent_notification_post.request_error", nil, "", http.StatusBadRequest)
		}

		if !allowPersistentNotificationsForGuests {
			if user.IsGuest() {
				return priorityForbiddenErr
			}
		}
	}

	return nil
}

func PostHardenedModeCheckWithApp(a *App, isIntegration bool, props model.StringInterface) *model.AppError {
	hardenedModeEnabled := *a.Config().ServiceSettings.ExperimentalEnableHardenedMode
	return postHardenedModeCheck(hardenedModeEnabled, isIntegration, props)
}

func postHardenedModeCheck(hardenedModeEnabled, isIntegration bool, props model.StringInterface) *model.AppError {
	if hardenedModeEnabled {
		if reservedProps := model.ContainsIntegrationsReservedProps(props); len(reservedProps) > 0 && !isIntegration {
			return model.NewAppError("", "api.context.invalid_body_param.app_error", map[string]any{"Name": "props"}, fmt.Sprintf("Cannot use props reserved for integrations. props: %v", reservedProps), http.StatusBadRequest)
		}
	}

	return nil
}

func userCreatePostPermissionCheckWithApp(rctx request.CTX, a *App, userId, channelId string) *model.AppError {
	hasPermission := false
<<<<<<< HEAD
	if ok, _ := a.HasPermissionToChannel(c, userId, channelId, model.PermissionCreatePost); ok {
=======
	if a.HasPermissionToChannel(rctx, userId, channelId, model.PermissionCreatePost) {
>>>>>>> d3ed703d
		hasPermission = true
	} else if channel, err := a.GetChannel(rctx, channelId); err == nil {
		// Temporary permission check method until advanced permissions, please do not copy
		if channel.Type == model.ChannelTypeOpen && a.HasPermissionToTeam(rctx, userId, channel.TeamId, model.PermissionCreatePostPublic) {
			hasPermission = true
		}
	}

	if !hasPermission {
		return model.MakePermissionErrorForUser(userId, []*model.Permission{model.PermissionCreatePost})
	}

	return nil
}<|MERGE_RESOLUTION|>--- conflicted
+++ resolved
@@ -99,11 +99,7 @@
 
 func userCreatePostPermissionCheckWithApp(rctx request.CTX, a *App, userId, channelId string) *model.AppError {
 	hasPermission := false
-<<<<<<< HEAD
-	if ok, _ := a.HasPermissionToChannel(c, userId, channelId, model.PermissionCreatePost); ok {
-=======
-	if a.HasPermissionToChannel(rctx, userId, channelId, model.PermissionCreatePost) {
->>>>>>> d3ed703d
+	if ok, _ := a.HasPermissionToChannel(rctx, userId, channelId, model.PermissionCreatePost); ok {
 		hasPermission = true
 	} else if channel, err := a.GetChannel(rctx, channelId); err == nil {
 		// Temporary permission check method until advanced permissions, please do not copy

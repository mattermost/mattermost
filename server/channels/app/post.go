--- conflicted
+++ resolved
@@ -545,18 +545,12 @@
 		if !model.MinimumEnterpriseAdvancedLicense(a.Srv().License()) {
 			return model.NewAppError("FillInPostProps", "api.post.fill_in_post_props.burn_on_read.app_error", nil, "", http.StatusNotImplemented)
 		}
-<<<<<<< HEAD
 		// Use configured burn-on-read settings (defaults: 7 days max TTL, 10 minutes read duration)
 		maxTTLSeconds := int64(model.SafeDereference(a.Config().ServiceSettings.BurnOnReadMaximumTimeToLiveSeconds))
 		readDurationSeconds := int64(model.SafeDereference(a.Config().ServiceSettings.BurnOnReadDurationSeconds))
 
 		post.AddProp(model.PostPropsExpireAt, model.GetMillis()+(maxTTLSeconds*1000))
 		post.AddProp(model.PostPropsReadDurationSeconds, readDurationSeconds*1000)
-=======
-		// TODO: replace with configuration values
-		post.AddProp(model.PostPropsExpireAt, model.GetMillis()+int64(model.DefaultExpirySeconds*1000))
-		post.AddProp(model.PostPropsReadDurationSeconds, int64(model.DefaultReadDurationSeconds*1000))
->>>>>>> 6099950c
 	}
 
 	return nil
@@ -1041,11 +1035,8 @@
 
 	// only allow to update the pinned status of burn-on-read posts if the status is different
 	if post.Type == model.PostTypeBurnOnRead && model.SafeDereference(patch.IsPinned) == post.IsPinned {
-<<<<<<< HEAD
-=======
 		post.Message = ""
 		post.Metadata = &model.PostMetadata{}
->>>>>>> 6099950c
 		return nil, model.NewAppError("PatchPost", "api.post.patch_post.can_not_update_burn_on_read_post.error", nil, "", http.StatusBadRequest)
 	}
 
@@ -3054,11 +3045,7 @@
 // RevealPost reveals a burn-on-read post for a specific user, creating a read receipt
 // if this is the first time the user is revealing it. Returns the revealed post content
 // with expiration metadata.
-<<<<<<< HEAD
-func (a *App) RevealPost(rctx request.CTX, post *model.Post, userID string) (*model.Post, *model.AppError) {
-=======
 func (a *App) RevealPost(rctx request.CTX, post *model.Post, userID string, connectionID string) (*model.Post, *model.AppError) {
->>>>>>> 6099950c
 	// Validate that this is a burn-on-read post
 	if err := a.validateBurnOnReadPost(rctx, post); err != nil {
 		return nil, err
@@ -3097,13 +3084,6 @@
 	a.enrichPostWithExpirationMetadata(revealedPost, receipt.ExpireAt)
 
 	// Add all metadata (reactions, emojis, files, embeds, images, priority, etc.)
-<<<<<<< HEAD
-	revealedPost = a.PreparePostForClientWithEmbedsAndImages(rctx, revealedPost, &model.PreparePostForClientOpts{IncludePriority: true})
-
-	// Publish websocket event if this is the first time revealing
-	if isFirstReveal {
-		if err := a.publishPostRevealedEvent(revealedPost, userID); err != nil {
-=======
 	revealedPost = a.PreparePostForClientWithEmbedsAndImages(rctx, revealedPost, &model.PreparePostForClientOpts{
 		IncludePriority: true,
 		RetainContent:   true,
@@ -3112,7 +3092,6 @@
 	// Publish websocket event if this is the first time revealing
 	if isFirstReveal {
 		if err := a.publishPostRevealedEvent(revealedPost, userID, connectionID); err != nil {
->>>>>>> 6099950c
 			return nil, err
 		}
 	}
@@ -3180,14 +3159,9 @@
 	}
 
 	// Create new read receipt for first-time reveal
-<<<<<<< HEAD
 	// Use configured burn-on-read duration (defaults to 10 minutes)
 	burnOnReadDurationSeconds := int64(model.SafeDereference(a.Config().ServiceSettings.BurnOnReadDurationSeconds))
 	readDurationMillis := burnOnReadDurationSeconds * 1000
-=======
-	// TODO: replace with configuration values
-	readDurationMillis := int64(model.DefaultReadDurationSeconds * 1000)
->>>>>>> 6099950c
 	userExpireAt := min(postExpireAt, currentTime+readDurationMillis)
 
 	receipt = &model.ReadReceipt{
@@ -3246,42 +3220,13 @@
 }
 
 // publishPostRevealedEvent publishes a websocket event when a post is first revealed.
-<<<<<<< HEAD
-func (a *App) publishPostRevealedEvent(post *model.Post, userID string) *model.AppError {
-=======
 func (a *App) publishPostRevealedEvent(post *model.Post, userID string, connectionID string) *model.AppError {
->>>>>>> 6099950c
 	event := model.NewWebSocketEvent(
 		model.WebsocketEventPostRevealed,
 		"",
 		post.ChannelId,
 		userID,
 		nil,
-<<<<<<< HEAD
-		"",
-	)
-
-	// Get read receipt counts for the post
-	revealedCount, err := a.Srv().Store().ReadReceipt().GetReadCountForPost(request.EmptyContext(a.Log()), post.Id)
-	if err != nil {
-		return model.NewAppError("publishPostRevealedEvent", "app.post.get_read_count.app_error", nil, "", http.StatusInternalServerError).Wrap(err)
-	}
-
-	unreadCount, err := a.Srv().Store().ReadReceipt().GetUnreadCountForPost(request.EmptyContext(a.Log()), post)
-	if err != nil {
-		return model.NewAppError("publishPostRevealedEvent", "app.post.get_unread_count.app_error", nil, "", http.StatusInternalServerError).Wrap(err)
-	}
-
-	totalRecipients := revealedCount + unreadCount
-
-	// Add read receipt data to event
-	event.Add("post_id", post.Id)
-	event.Add("user_id", userID)
-	event.Add("channel_id", post.ChannelId)
-	event.Add("total_recipients", totalRecipients)
-	event.Add("revealed_count", revealedCount)
-
-=======
 		connectionID,
 	)
 
@@ -3308,7 +3253,6 @@
 	)
 
 	event.Add("post_id", postID)
->>>>>>> 6099950c
 	a.Publish(event)
 
 	return nil
@@ -3410,14 +3354,10 @@
 	a.ensurePostMetadata(unrevealedPost)
 	unrevealedPost.Metadata.Emojis = []*model.Emoji{}
 	unrevealedPost.Metadata.Reactions = []*model.Reaction{}
-<<<<<<< HEAD
-	unrevealedPost.Message = "This message has to be revealed"
-=======
 	unrevealedPost.Metadata.Files = []*model.FileInfo{}
 	unrevealedPost.Metadata.Images = map[string]*model.PostImage{}
 	unrevealedPost.Metadata.Acknowledgements = []*model.PostAcknowledgement{}
 	unrevealedPost.Message = ""
->>>>>>> 6099950c
 	postList.Posts[postID] = unrevealedPost
 }
 
@@ -3456,8 +3396,6 @@
 	if post.Metadata == nil {
 		post.Metadata = &model.PostMetadata{}
 	}
-<<<<<<< HEAD
-=======
 }
 
 func (a *App) BurnPost(rctx request.CTX, post *model.Post, userID string, connectionID string) *model.AppError {
@@ -3500,5 +3438,4 @@
 	}
 
 	return nil
->>>>>>> 6099950c
 }
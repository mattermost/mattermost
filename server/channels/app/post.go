// Copyright (c) 2015-present Mattermost, Inc. All Rights Reserved.
// See LICENSE.txt for license information.

package app

import (
	"context"
	"encoding/json"
	"errors"
	"fmt"
	"net/http"
	"regexp"
	"strconv"
	"strings"
	"sync"
	"time"

	"maps"
	"slices"

	agentclient "github.com/mattermost/mattermost-plugin-ai/public/bridgeclient"
	"github.com/mattermost/mattermost/server/public/model"
	"github.com/mattermost/mattermost/server/public/plugin"
	"github.com/mattermost/mattermost/server/public/shared/i18n"
	"github.com/mattermost/mattermost/server/public/shared/mlog"
	"github.com/mattermost/mattermost/server/public/shared/request"
	"github.com/mattermost/mattermost/server/v8/channels/store"
	"github.com/mattermost/mattermost/server/v8/channels/store/sqlstore"
	"github.com/mattermost/mattermost/server/v8/platform/services/cache"
)

var pendingPostIDsCacheTTL = 30 * time.Second

const (
	PendingPostIDsCacheSize = 25000
	PageDefault             = 0
)

var atMentionPattern = regexp.MustCompile(`\B@`)

func (a *App) CreatePostAsUser(rctx request.CTX, post *model.Post, currentSessionId string, setOnline bool) (*model.Post, *model.AppError) {
	// Check that channel has not been deleted
	channel, errCh := a.Srv().Store().Channel().Get(post.ChannelId, true)
	if errCh != nil {
		err := model.NewAppError("CreatePostAsUser", "api.context.invalid_param.app_error", map[string]any{"Name": "post.channel_id"}, "", http.StatusBadRequest).Wrap(errCh)
		return nil, err
	}

	if strings.HasPrefix(post.Type, model.PostSystemMessagePrefix) {
		err := model.NewAppError("CreatePostAsUser", "api.context.invalid_param.app_error", map[string]any{"Name": "post.type"}, "", http.StatusBadRequest)
		return nil, err
	}

	if channel.DeleteAt != 0 {
		err := model.NewAppError("createPost", "api.post.create_post.can_not_post_to_deleted.error", nil, "", http.StatusBadRequest)
		return nil, err
	}

	restrictDM, err := a.CheckIfChannelIsRestrictedDM(rctx, channel)
	if err != nil {
		return nil, err
	}

	if restrictDM {
		return nil, model.NewAppError("createPost", "api.post.create_post.can_not_post_in_restricted_dm.error", nil, "", http.StatusBadRequest)
	}

	rp, err := a.CreatePost(rctx, post, channel, model.CreatePostFlags{TriggerWebhooks: true, SetOnline: setOnline})
	if err != nil {
		if err.Id == "api.post.create_post.root_id.app_error" ||
			err.Id == "api.post.create_post.channel_root_id.app_error" {
			err.StatusCode = http.StatusBadRequest
		}

		return nil, err
	}

	// Update the Channel LastViewAt only if:
	// the post does NOT have from_webhook prop set (e.g. Zapier app), and
	// the post does NOT have from_bot set (e.g. from discovering the user is a bot within CreatePost), and
	// the post is NOT a reply post with CRT enabled
	_, fromWebhook := post.GetProps()[model.PostPropsFromWebhook]
	_, fromBot := post.GetProps()[model.PostPropsFromBot]
	isCRTEnabled := a.IsCRTEnabledForUser(rctx, post.UserId)
	isCRTReply := post.RootId != "" && isCRTEnabled
	if !fromWebhook && !fromBot && !isCRTReply {
		if _, err := a.MarkChannelsAsViewed(rctx, []string{post.ChannelId}, post.UserId, currentSessionId, true, isCRTEnabled); err != nil {
			rctx.Logger().Warn(
				"Encountered error updating last viewed",
				mlog.String("channel_id", post.ChannelId),
				mlog.String("user_id", post.UserId),
				mlog.Err(err),
			)
		}
	}

	return rp, nil
}

func (a *App) CreatePostMissingChannel(rctx request.CTX, post *model.Post, triggerWebhooks bool, setOnline bool) (*model.Post, *model.AppError) {
	channel, err := a.Srv().Store().Channel().Get(post.ChannelId, true)
	if err != nil {
		errCtx := map[string]any{"channel_id": post.ChannelId}
		var nfErr *store.ErrNotFound
		switch {
		case errors.As(err, &nfErr):
			return nil, model.NewAppError("CreatePostMissingChannel", "app.channel.get.existing.app_error", errCtx, "", http.StatusNotFound).Wrap(err)
		default:
			return nil, model.NewAppError("CreatePostMissingChannel", "app.channel.get.find.app_error", errCtx, "", http.StatusInternalServerError).Wrap(err)
		}
	}

	return a.CreatePost(rctx, post, channel, model.CreatePostFlags{TriggerWebhooks: triggerWebhooks, SetOnline: setOnline})
}

// deduplicateCreatePost attempts to make posting idempotent within a caching window.
func (a *App) deduplicateCreatePost(rctx request.CTX, post *model.Post) (foundPost *model.Post, err *model.AppError) {
	// We rely on the client sending the pending post id across "duplicate" requests. If there
	// isn't one, we can't deduplicate, so allow creation normally.
	if post.PendingPostId == "" {
		return nil, nil
	}

	const unknownPostId = ""

	// Query the cache atomically for the given pending post id, saving a record if
	// it hasn't previously been seen.
	var postID string
	nErr := a.Srv().seenPendingPostIdsCache.Get(post.PendingPostId, &postID)
	if nErr == cache.ErrKeyNotFound {
		if appErr := a.Srv().seenPendingPostIdsCache.SetWithExpiry(post.PendingPostId, unknownPostId, pendingPostIDsCacheTTL); appErr != nil {
			return nil, model.NewAppError("deduplicateCreatePost", "api.post.deduplicate_create_post.cache_error", nil, "", http.StatusInternalServerError).Wrap(appErr)
		}
		return nil, nil
	}

	if nErr != nil {
		return nil, model.NewAppError("deduplicateCreatePost", "api.post.error_get_post_id.pending", nil, "", http.StatusInternalServerError).Wrap(nErr)
	}

	// If another thread saved the cache record, but hasn't yet updated it with the actual post
	// id (because it's still saving), notify the client with an error. Ideally, we'd wait
	// for the other thread, but coordinating that adds complexity to the happy path.
	if postID == unknownPostId {
		return nil, model.NewAppError("deduplicateCreatePost", "api.post.deduplicate_create_post.pending", nil, "", http.StatusInternalServerError)
	}

	// If the other thread finished creating the post, return the created post back to the
	// client, making the API call feel idempotent.
	actualPost, err := a.GetPostIfAuthorized(rctx, postID, rctx.Session(), false)
	if err != nil && err.StatusCode == http.StatusForbidden {
		rctx.Logger().Warn("Ignoring pending_post_id for which the user is unauthorized", mlog.String("pending_post_id", post.PendingPostId), mlog.String("post_id", postID), mlog.Err(err))
		return nil, nil
	} else if err != nil {
		return nil, model.NewAppError("deduplicateCreatePost", "api.post.deduplicate_create_post.failed_to_get", nil, "", http.StatusInternalServerError).Wrap(err)
	}

	rctx.Logger().Debug("Deduplicated create post", mlog.String("post_id", actualPost.Id), mlog.String("pending_post_id", post.PendingPostId))

	return actualPost, nil
}

func (a *App) CreatePost(rctx request.CTX, post *model.Post, channel *model.Channel, flags model.CreatePostFlags) (savedPost *model.Post, err *model.AppError) {
	if !a.Config().FeatureFlags.EnableSharedChannelsDMs && channel.IsShared() && (channel.Type == model.ChannelTypeDirect || channel.Type == model.ChannelTypeGroup) {
		return nil, model.NewAppError("CreatePost", "app.post.create_post.shared_dm_or_gm.app_error", nil, "", http.StatusBadRequest)
	}

	foundPost, err := a.deduplicateCreatePost(rctx, post)
	if err != nil {
		return nil, err
	}
	if foundPost != nil {
		return foundPost, nil
	}

	// If we get this far, we've recorded the client-provided pending post id to the cache.
	// Remove it if we fail below, allowing a proper retry by the client.
	defer func() {
		if post.PendingPostId == "" {
			return
		}

		if err != nil {
			if appErr := a.Srv().seenPendingPostIdsCache.Remove(post.PendingPostId); appErr != nil {
				err = model.NewAppError("CreatePost", "api.post.deduplicate_create_post.cache_error", nil, "", http.StatusInternalServerError).Wrap(appErr)
			}
			return
		}

		if appErr := a.Srv().seenPendingPostIdsCache.SetWithExpiry(post.PendingPostId, savedPost.Id, pendingPostIDsCacheTTL); appErr != nil {
			err = model.NewAppError("CreatePost", "api.post.deduplicate_create_post.cache_error", nil, "", http.StatusInternalServerError).Wrap(appErr)
		}
	}()

	// Validate recipients counts in case it's not DM
	if persistentNotification := post.GetPersistentNotification(); persistentNotification != nil && *persistentNotification && channel.Type != model.ChannelTypeDirect {
		err := a.forEachPersistentNotificationPost([]*model.Post{post}, func(_ *model.Post, _ *model.Channel, _ *model.Team, mentions *MentionResults, _ model.UserMap, _ map[string]map[string]model.StringMap) error {
			if maxRecipients := *a.Config().ServiceSettings.PersistentNotificationMaxRecipients; len(mentions.Mentions) > maxRecipients {
				return model.NewAppError("CreatePost", "api.post.post_priority.max_recipients_persistent_notification_post.request_error", map[string]any{"MaxRecipients": maxRecipients}, "", http.StatusBadRequest)
			} else if len(mentions.Mentions) == 0 {
				return model.NewAppError("CreatePost", "api.post.post_priority.min_recipients_persistent_notification_post.request_error", nil, "", http.StatusBadRequest)
			}
			return nil
		})
		if err != nil {
			return nil, model.NewAppError("CreatePost", "api.post.post_priority.persistent_notification_validation_error.request_error", nil, "", http.StatusInternalServerError).Wrap(err)
		}
	}

	post.SanitizeProps()

	var pchan chan store.StoreResult[*model.PostList]
	if post.RootId != "" {
		pchan = make(chan store.StoreResult[*model.PostList], 1)
		go func() {
			r, pErr := a.Srv().Store().Post().Get(RequestContextWithMaster(rctx), post.RootId, model.GetPostsOptions{}, "", a.Config().GetSanitizeOptions())
			pchan <- store.StoreResult[*model.PostList]{Data: r, NErr: pErr}
			close(pchan)
		}()
	}

	user, nErr := a.Srv().Store().User().Get(context.Background(), post.UserId)
	if nErr != nil {
		var nfErr *store.ErrNotFound
		switch {
		case errors.As(nErr, &nfErr):
			return nil, model.NewAppError("CreatePost", MissingAccountError, nil, "", http.StatusNotFound).Wrap(nErr)
		default:
			return nil, model.NewAppError("CreatePost", "app.user.get.app_error", nil, "", http.StatusInternalServerError).Wrap(nErr)
		}
	}

	if user.IsBot {
		post.AddProp(model.PostPropsFromBot, "true")
	}

	if flags.ForceNotification {
		post.AddProp(model.PostPropsForceNotification, model.NewId())
	}

	if rctx.Session().IsOAuth {
		post.AddProp(model.PostPropsFromOAuthApp, "true")
	}

	var ephemeralPost *model.Post
	if post.Type == "" && !a.HasPermissionToChannel(rctx, user.Id, channel.Id, model.PermissionUseChannelMentions) {
		mention := post.DisableMentionHighlights()
		if mention != "" {
			T := i18n.GetUserTranslations(user.Locale)
			ephemeralPost = &model.Post{
				UserId:    user.Id,
				RootId:    post.RootId,
				ChannelId: channel.Id,
				Message:   T("model.post.channel_notifications_disabled_in_channel.message", model.StringInterface{"ChannelName": channel.Name, "Mention": mention}),
				Props:     model.StringInterface{model.PostPropsMentionHighlightDisabled: true},
			}
		}
	}

	// Verify the parent/child relationships are correct
	var parentPostList *model.PostList
	if pchan != nil {
		result := <-pchan
		if result.NErr != nil {
			return nil, model.NewAppError("createPost", "api.post.create_post.root_id.app_error", nil, "", http.StatusBadRequest).Wrap(result.NErr)
		}
		parentPostList = result.Data
		if len(parentPostList.Posts) == 0 || !parentPostList.IsChannelId(post.ChannelId) {
			return nil, model.NewAppError("createPost", "api.post.create_post.channel_root_id.app_error", nil, "", http.StatusInternalServerError)
		}

		rootPost := parentPostList.Posts[post.RootId]
		if rootPost.RootId != "" {
			return nil, model.NewAppError("createPost", "api.post.create_post.root_id.app_error", nil, "", http.StatusBadRequest)
		}

		if rootPost.Type == model.PostTypeBurnOnRead {
			return nil, model.NewAppError("createPost", "api.post.create_post.burn_on_read.app_error", nil, "", http.StatusBadRequest)
		}
	}

	post.Hashtags, _ = model.ParseHashtags(post.Message)

	if err = a.FillInPostProps(rctx, post, channel); err != nil {
		return nil, err
	}

	// Temporary fix so old plugins don't clobber new fields in SlackAttachment struct, see MM-13088
	if attachments, ok := post.GetProp(model.PostPropsAttachments).([]*model.SlackAttachment); ok {
		jsonAttachments, err := json.Marshal(attachments)
		if err == nil {
			attachmentsInterface := []any{}
			err = json.Unmarshal(jsonAttachments, &attachmentsInterface)
			post.AddProp(model.PostPropsAttachments, attachmentsInterface)
		}
		if err != nil {
			rctx.Logger().Warn("Could not convert post attachments to map interface.", mlog.Err(err))
		}
	}

	var metadata *model.PostMetadata
	if post.Metadata != nil {
		metadata = post.Metadata.Copy()
	}
	var rejectionError *model.AppError
	pluginContext := pluginContext(rctx)

	if post.Type != model.PostTypeBurnOnRead {
		a.ch.RunMultiHook(func(hooks plugin.Hooks, _ *model.Manifest) bool {
			replacementPost, rejectionReason := hooks.MessageWillBePosted(pluginContext, post.ForPlugin())
			if rejectionReason != "" {
				id := "Post rejected by plugin. " + rejectionReason
				if rejectionReason == plugin.DismissPostError {
					id = plugin.DismissPostError
				}
				rejectionError = model.NewAppError("createPost", id, nil, "", http.StatusBadRequest)
				return false
			}
			if replacementPost != nil {
				post = replacementPost
				if post.Metadata != nil && metadata != nil {
					post.Metadata.Priority = metadata.Priority
				} else {
					post.Metadata = metadata
				}
			}

			return true
		}, plugin.MessageWillBePostedID)

		if rejectionError != nil {
			return nil, rejectionError
		}
	}

	// Pre-fill the CreateAt field for link previews to get the correct timestamp.
	if post.CreateAt == 0 {
		post.CreateAt = model.GetMillis()
	}

	post = a.getEmbedsAndImages(rctx, post, true)
	previewPost := post.GetPreviewPost()
	if previewPost != nil {
		post.AddProp(model.PostPropsPreviewedPost, previewPost.PostID)
	}

	// saving file IDs here to later attach them to post.
	// For BoR posts, store layer removes file IDs so we need to retain them here.
	fileIDs := post.FileIds
	rpost, nErr := a.Srv().Store().Post().Save(rctx, post)
	if nErr != nil {
		var appErr *model.AppError
		var invErr *store.ErrInvalidInput
		switch {
		case errors.As(nErr, &appErr):
			return nil, appErr
		case errors.As(nErr, &invErr):
			return nil, model.NewAppError("CreatePost", "app.post.save.existing.app_error", nil, "", http.StatusBadRequest).Wrap(nErr)
		default:
			return nil, model.NewAppError("CreatePost", "app.post.save.app_error", nil, "", http.StatusInternalServerError).Wrap(nErr)
		}
	}

	// Update the mapping from pending post id to the actual post id, for any clients that
	// might be duplicating requests.
	if appErr := a.Srv().seenPendingPostIdsCache.SetWithExpiry(post.PendingPostId, rpost.Id, pendingPostIDsCacheTTL); appErr != nil {
		return nil, model.NewAppError("CreatePost", "api.post.deduplicate_create_post.cache_error", nil, "", http.StatusInternalServerError).Wrap(appErr)
	}

	if a.Metrics() != nil {
		a.Metrics().IncrementPostCreate()
	}

	if len(fileIDs) > 0 {
		var attachedFileIds model.StringArray
		attachedFileIds, err = a.attachFilesToPost(rctx, post, fileIDs)
		if err != nil {
			rctx.Logger().Warn("Encountered error attaching files to post", mlog.String("post_id", post.Id), mlog.Array("file_ids", fileIDs), mlog.Err(err))
		} else if post.Type != model.PostTypeBurnOnRead {
			post.FileIds = attachedFileIds
		}

		if a.Metrics() != nil {
			a.Metrics().IncrementPostFileAttachment(len(post.FileIds))
		}
	}

	// We make a copy of the post for the plugin hook to avoid a race condition,
	// and to remove the non-GOB-encodable Metadata from it.
	// Skip plugin hooks for burn-on-read posts
	if rpost.Type != model.PostTypeBurnOnRead {
		pluginPost := rpost.ForPlugin()
		a.Srv().Go(func() {
			a.ch.RunMultiHook(func(hooks plugin.Hooks, _ *model.Manifest) bool {
				hooks.MessageHasBeenPosted(pluginContext, pluginPost)
				return true
			}, plugin.MessageHasBeenPostedID)
		})
	}

	// Normally, we would let the API layer call PreparePostForClient, but we do it here since it also needs
	// to be done when we send the post over the websocket in handlePostEvents
	// PS: we don't want to include PostPriority from the db to avoid the replica lag,
	// so we just return the one that was passed with post
	rpost = a.PreparePostForClient(rctx, rpost, &model.PreparePostForClientOpts{IsEditPost: true})

	a.applyPostWillBeConsumedHook(&rpost)

	if rpost.RootId != "" {
		if appErr := a.ResolvePersistentNotification(rctx, parentPostList.Posts[post.RootId], rpost.UserId); appErr != nil {
			a.CountNotificationReason(model.NotificationStatusError, model.NotificationTypeWebsocket, model.NotificationReasonResolvePersistentNotificationError, model.NotificationNoPlatform)
			a.Log().LogM(mlog.MlvlNotificationError, "Error resolving persistent notification",
				mlog.String("sender_id", rpost.UserId),
				mlog.String("post_id", post.RootId),
				mlog.String("status", model.NotificationStatusError),
				mlog.String("reason", model.NotificationReasonResolvePersistentNotificationError),
				mlog.Err(appErr),
			)
			return nil, appErr
		}
	}

	// Make sure poster is following the thread
	if *a.Config().ServiceSettings.ThreadAutoFollow && rpost.RootId != "" {
		_, err := a.Srv().Store().Thread().MaintainMembership(user.Id, rpost.RootId, store.ThreadMembershipOpts{
			Following:       true,
			UpdateFollowing: true,
		})
		if err != nil {
			rctx.Logger().Warn("Failed to update thread membership", mlog.Err(err))
		}
	}

	if err := a.handlePostEvents(rctx, rpost, user, channel, flags.TriggerWebhooks, parentPostList, flags.SetOnline); err != nil {
		rctx.Logger().Warn("Failed to handle post events", mlog.Err(err))
	}

	// Send any ephemeral posts after the post is created to ensure it shows up after the latest post created
	if ephemeralPost != nil {
		a.SendEphemeralPost(rctx, post.UserId, ephemeralPost)
	}

	rpost, err = a.SanitizePostMetadataForUser(rctx, rpost, rctx.Session().UserId)
	if err != nil {
		return nil, err
	}

	return rpost, nil
}

func (a *App) addPostPreviewProp(rctx request.CTX, post *model.Post) (*model.Post, error) {
	previewPost := post.GetPreviewPost()
	if previewPost != nil {
		updatedPost := post.Clone()
		updatedPost.AddProp(model.PostPropsPreviewedPost, previewPost.PostID)
		updatedPost, err := a.Srv().Store().Post().Update(rctx, updatedPost, post)
		return updatedPost, err
	}
	return post, nil
}

func (a *App) attachFilesToPost(rctx request.CTX, post *model.Post, fileIDs model.StringArray) (model.StringArray, *model.AppError) {
	attachedIds := a.attachFileIDsToPost(rctx, post.Id, post.ChannelId, post.UserId, fileIDs)

	if len(fileIDs) != len(attachedIds) {
		post.FileIds = attachedIds
		if _, err := a.Srv().Store().Post().Overwrite(rctx, post); err != nil {
			return nil, model.NewAppError("attachFilesToPost", "app.post.overwrite.app_error", nil, "", http.StatusInternalServerError).Wrap(err)
		}
	}

	return attachedIds, nil
}

func (a *App) attachFileIDsToPost(rctx request.CTX, postID, channelID, userID string, fileIDs []string) []string {
	var attachedIds []string
	for _, fileID := range fileIDs {
		err := a.Srv().Store().FileInfo().AttachToPost(rctx, fileID, postID, channelID, userID)
		if err != nil {
			rctx.Logger().Warn("Failed to attach file to post", mlog.String("file_id", fileID), mlog.String("post_id", postID), mlog.Err(err))
			continue
		}

		attachedIds = append(attachedIds, fileID)
	}
	return attachedIds
}

// FillInPostProps should be invoked before saving posts to fill in properties such as
// channel_mentions.
//
// If channel is nil, FillInPostProps will look up the channel corresponding to the post.
func (a *App) FillInPostProps(rctx request.CTX, post *model.Post, channel *model.Channel) *model.AppError {
	channelMentions := post.ChannelMentions()
	channelMentionsProp := make(map[string]any)

	if len(channelMentions) > 0 {
		if channel == nil {
			postChannel, err := a.Srv().Store().Channel().GetForPost(post.Id)
			if err != nil {
				return model.NewAppError("FillInPostProps", "api.context.invalid_param.app_error", map[string]any{"Name": "post.channel_id"}, "", http.StatusBadRequest).Wrap(err)
			}
			channel = postChannel
		}

		mentionedChannels, err := a.GetChannelsByNames(rctx, channelMentions, channel.TeamId)
		if err != nil {
			return err
		}

		for _, mentioned := range mentionedChannels {
			if mentioned.Type == model.ChannelTypeOpen && a.HasPermissionToReadChannel(rctx, post.UserId, mentioned) {
				team, err := a.Srv().Store().Team().Get(mentioned.TeamId)
				if err != nil {
					rctx.Logger().Warn("Failed to get team of the channel mention", mlog.String("team_id", channel.TeamId), mlog.String("channel_id", channel.Id), mlog.Err(err))
					continue
				}
				channelMentionsProp[mentioned.Name] = map[string]any{
					"display_name": mentioned.DisplayName,
					"team_name":    team.Name,
				}
			}
		}
	}

	if len(channelMentionsProp) > 0 {
		post.AddProp(model.PostPropsChannelMentions, channelMentionsProp)
	} else if post.GetProps() != nil {
		post.DelProp(model.PostPropsChannelMentions)
	}

	matched := atMentionPattern.MatchString(post.Message)
	if a.Srv().License() != nil && *a.Srv().License().Features.LDAPGroups && matched && !a.HasPermissionToChannel(rctx, post.UserId, post.ChannelId, model.PermissionUseGroupMentions) {
		post.AddProp(model.PostPropsGroupHighlightDisabled, true)
	}

	// Populate AI-generated username from provided user ID
	if aiGenUserID, ok := post.GetProp(model.PostPropsAIGeneratedByUserID).(string); ok && aiGenUserID != "" {
		user, err := a.GetUser(aiGenUserID)
		if err != nil {
			// If user doesn't exist, remove the ai_generated_by prop to avoid storing invalid data
			rctx.Logger().Warn("Failed to get user for AI-generated post, removing ai_generated_by prop", mlog.String("user_id", aiGenUserID), mlog.Err(err))
			post.DelProp(model.PostPropsAIGeneratedByUserID)
		} else {
			// Only allow AI-generated username if the user is the post creator or a bot
			if user.Id == post.UserId || user.IsBot {
				post.AddProp(model.PostPropsAIGeneratedByUsername, user.Username)
			} else {
				// User ID cannot be a different non-bot user - return error
				return model.NewAppError("FillInPostProps", "api.post.fill_in_post_props.invalid_ai_generated_user.app_error", nil, "", http.StatusBadRequest)
			}
		}
	}

	if post.Type == model.PostTypeBurnOnRead {
		if !model.MinimumEnterpriseAdvancedLicense(a.Srv().License()) {
			return model.NewAppError("FillInPostProps", "api.post.fill_in_post_props.burn_on_read.license.app_error", nil, "", http.StatusNotImplemented)
		}

		if !a.Config().FeatureFlags.BurnOnRead || !model.SafeDereference(a.Config().ServiceSettings.EnableBurnOnRead) {
			return model.NewAppError("FillInPostProps", "api.post.fill_in_post_props.burn_on_read.config.app_error", nil, "", http.StatusNotImplemented)
		}

		// Apply burn-on-read expiration settings from configuration
		maxTTLSeconds := int64(model.SafeDereference(a.Config().ServiceSettings.BurnOnReadMaximumTimeToLiveSeconds))
		readDurationSeconds := int64(model.SafeDereference(a.Config().ServiceSettings.BurnOnReadDurationSeconds))

		post.AddProp(model.PostPropsExpireAt, model.GetMillis()+(maxTTLSeconds*1000))
		post.AddProp(model.PostPropsReadDurationSeconds, readDurationSeconds*1000)
	}

	return nil
}

func (a *App) handlePostEvents(rctx request.CTX, post *model.Post, user *model.User, channel *model.Channel, triggerWebhooks bool, parentPostList *model.PostList, setOnline bool) error {
	var team *model.Team
	if channel.TeamId != "" {
		t, err := a.Srv().Store().Team().Get(channel.TeamId)
		if err != nil {
			a.CountNotificationReason(model.NotificationStatusError, model.NotificationTypeAll, model.NotificationReasonFetchError, model.NotificationNoPlatform)
			a.Log().LogM(mlog.MlvlNotificationError, "Missing team",
				mlog.String("post_id", post.Id),
				mlog.String("status", model.NotificationStatusError),
				mlog.String("reason", model.NotificationReasonFetchError),
				mlog.Err(err),
			)
			return err
		}
		team = t
	} else {
		// Blank team for DMs
		team = &model.Team{}
	}

	a.Srv().Platform().InvalidateCacheForChannel(channel)
	if post.IsPinned {
		a.Srv().Store().Channel().InvalidatePinnedPostCount(channel.Id)
	}
	a.Srv().Store().Post().InvalidateLastPostTimeCache(channel.Id)

	if _, err := a.SendNotifications(rctx, post, team, channel, user, parentPostList, setOnline); err != nil {
		return err
	}

	// Send initial read receipt counts for burn-on-read posts
	if post.Type == model.PostTypeBurnOnRead {
		// No revealing user yet (post just created), send empty string
		if err := a.publishPostRevealedEventToAuthor(rctx, post, "", ""); err != nil {
			rctx.Logger().Error("Failed to publish initial burn-on-read read receipt event", mlog.String("post_id", post.Id), mlog.Err(err))
		}
	}

	if post.Type != model.PostTypeAutoResponder { // don't respond to an auto-responder
		a.Srv().Go(func() {
			_, err := a.SendAutoResponseIfNecessary(rctx, channel, user, post)
			if err != nil {
				rctx.Logger().Error("Failed to send auto response", mlog.String("user_id", user.Id), mlog.String("post_id", post.Id), mlog.Err(err))
			}
		})
	}

	if triggerWebhooks && post.Type != model.PostTypeBurnOnRead {
		a.Srv().Go(func() {
			if err := a.handleWebhookEvents(rctx, post, team, channel, user); err != nil {
				rctx.Logger().Error("Failed to handle webhook event", mlog.String("user_id", user.Id), mlog.String("post_id", post.Id), mlog.Err(err))
			}
		})
	}

	return nil
}

func (a *App) SendEphemeralPost(rctx request.CTX, userID string, post *model.Post) *model.Post {
	post.Type = model.PostTypeEphemeral

	// fill in fields which haven't been specified which have sensible defaults
	if post.Id == "" {
		post.Id = model.NewId()
	}
	if post.CreateAt == 0 {
		post.CreateAt = model.GetMillis()
	}
	if post.GetProps() == nil {
		post.SetProps(make(model.StringInterface))
	}

	post.GenerateActionIds()
	message := model.NewWebSocketEvent(model.WebsocketEventEphemeralMessage, "", post.ChannelId, userID, nil, "")
	post = a.PreparePostForClientWithEmbedsAndImages(rctx, post, &model.PreparePostForClientOpts{IsNewPost: true, IncludePriority: true})
	post = model.AddPostActionCookies(post, a.PostActionCookieSecret())

	sanitizedPost, appErr := a.SanitizePostMetadataForUser(rctx, post, userID)
	if appErr != nil {
		rctx.Logger().Error("Failed to sanitize post metadata for user", mlog.String("user_id", userID), mlog.Err(appErr))

		// If we failed to sanitize the post, we still want to remove the metadata.
		sanitizedPost = post.Clone()
		sanitizedPost.Metadata = nil
		sanitizedPost.DelProp(model.PostPropsPreviewedPost)
	}
	post = sanitizedPost

	postJSON, jsonErr := post.ToJSON()
	if jsonErr != nil {
		rctx.Logger().Warn("Failed to encode post to JSON", mlog.Err(jsonErr))
	}
	message.Add("post", postJSON)
	a.Publish(message)

	return post
}

func (a *App) UpdateEphemeralPost(rctx request.CTX, userID string, post *model.Post) *model.Post {
	post.Type = model.PostTypeEphemeral

	post.UpdateAt = model.GetMillis()
	if post.GetProps() == nil {
		post.SetProps(make(model.StringInterface))
	}

	post.GenerateActionIds()
	message := model.NewWebSocketEvent(model.WebsocketEventPostEdited, "", post.ChannelId, userID, nil, "")
	post = a.PreparePostForClientWithEmbedsAndImages(rctx, post, &model.PreparePostForClientOpts{IsNewPost: true, IncludePriority: true})
	post = model.AddPostActionCookies(post, a.PostActionCookieSecret())

	sanitizedPost, appErr := a.SanitizePostMetadataForUser(rctx, post, userID)
	if appErr != nil {
		rctx.Logger().Error("Failed to sanitize post metadata for user", mlog.String("user_id", userID), mlog.Err(appErr))

		// If we failed to sanitize the post, we still want to remove the metadata.
		sanitizedPost = post.Clone()
		sanitizedPost.Metadata = nil
		sanitizedPost.DelProp(model.PostPropsPreviewedPost)
	}
	post = sanitizedPost

	postJSON, jsonErr := post.ToJSON()
	if jsonErr != nil {
		rctx.Logger().Warn("Failed to encode post to JSON", mlog.Err(jsonErr))
	}
	message.Add("post", postJSON)
	a.Publish(message)

	return post
}

func (a *App) DeleteEphemeralPost(rctx request.CTX, userID, postID string) {
	post := &model.Post{
		Id:       postID,
		UserId:   userID,
		Type:     model.PostTypeEphemeral,
		DeleteAt: model.GetMillis(),
		UpdateAt: model.GetMillis(),
	}

	message := model.NewWebSocketEvent(model.WebsocketEventPostDeleted, "", "", userID, nil, "")
	postJSON, jsonErr := post.ToJSON()
	if jsonErr != nil {
		rctx.Logger().Warn("Failed to encode post to JSON", mlog.Err(jsonErr))
	}
	message.Add("post", postJSON)
	a.Publish(message)
}

func (a *App) UpdatePost(rctx request.CTX, receivedUpdatedPost *model.Post, updatePostOptions *model.UpdatePostOptions) (*model.Post, *model.AppError) {
	if updatePostOptions == nil {
		updatePostOptions = model.DefaultUpdatePostOptions()
	}

	receivedUpdatedPost.SanitizeProps()

	postLists, nErr := a.Srv().Store().Post().Get(rctx, receivedUpdatedPost.Id, model.GetPostsOptions{}, "", a.Config().GetSanitizeOptions())
	if nErr != nil {
		var nfErr *store.ErrNotFound
		var invErr *store.ErrInvalidInput
		switch {
		case errors.As(nErr, &invErr):
			return nil, model.NewAppError("UpdatePost", "app.post.get.app_error", nil, "", http.StatusBadRequest).Wrap(nErr)
		case errors.As(nErr, &nfErr):
			return nil, model.NewAppError("UpdatePost", "app.post.get.app_error", nil, "", http.StatusNotFound).Wrap(nErr)
		default:
			return nil, model.NewAppError("UpdatePost", "app.post.get.app_error", nil, "", http.StatusInternalServerError).Wrap(nErr)
		}
	}
	oldPost := postLists.Posts[receivedUpdatedPost.Id]

	var appErr *model.AppError
	if oldPost == nil {
		appErr = model.NewAppError("UpdatePost", "api.post.update_post.find.app_error", nil, "id="+receivedUpdatedPost.Id, http.StatusBadRequest)
		return nil, appErr
	}

	if oldPost.DeleteAt != 0 {
		appErr = model.NewAppError("UpdatePost", "api.post.update_post.permissions_details.app_error", map[string]any{"PostId": receivedUpdatedPost.Id}, "", http.StatusBadRequest)
		return nil, appErr
	}

	if oldPost.Type == model.PostTypeBurnOnRead {
		return nil, model.NewAppError("UpdatePost", "api.post.update_post.burn_on_read.app_error", nil, "", http.StatusBadRequest)
	}

	if oldPost.IsSystemMessage() {
		appErr = model.NewAppError("UpdatePost", "api.post.update_post.system_message.app_error", nil, "id="+receivedUpdatedPost.Id, http.StatusBadRequest)
		return nil, appErr
	}

	channel, appErr := a.GetChannel(rctx, oldPost.ChannelId)
	if appErr != nil {
		return nil, appErr
	}

	if channel.DeleteAt != 0 {
		return nil, model.NewAppError("UpdatePost", "api.post.update_post.can_not_update_post_in_deleted.error", nil, "", http.StatusBadRequest)
	}

	restrictDM, err := a.CheckIfChannelIsRestrictedDM(rctx, channel)
	if err != nil {
		return nil, err
	}

	if restrictDM {
		err := model.NewAppError("UpdatePost", "api.post.update_post.can_not_update_post_in_restricted_dm.error", nil, "", http.StatusBadRequest)
		return nil, err
	}

	newPost := oldPost.Clone()

	if newPost.Message != receivedUpdatedPost.Message {
		newPost.Message = receivedUpdatedPost.Message
		newPost.EditAt = model.GetMillis()
		newPost.Hashtags, _ = model.ParseHashtags(receivedUpdatedPost.Message)
	}

	if !updatePostOptions.SafeUpdate {
		newPost.IsPinned = receivedUpdatedPost.IsPinned
		newPost.HasReactions = receivedUpdatedPost.HasReactions
		newPost.SetProps(receivedUpdatedPost.GetProps())

		var fileIds []string
		fileIds, appErr = a.processPostFileChanges(rctx, receivedUpdatedPost, oldPost, updatePostOptions)
		if appErr != nil {
			return nil, appErr
		}
		newPost.FileIds = fileIds
	}

	// Avoid deep-equal checks if EditAt was already modified through message change
	if newPost.EditAt == oldPost.EditAt && (!oldPost.FileIds.Equals(newPost.FileIds) || !oldPost.AttachmentsEqual(newPost)) {
		newPost.EditAt = model.GetMillis()
	}

	if appErr = a.FillInPostProps(rctx, newPost, nil); appErr != nil {
		return nil, appErr
	}

	if receivedUpdatedPost.IsRemote() {
		oldPost.RemoteId = model.NewPointer(*receivedUpdatedPost.RemoteId)
	}

	var rejectionReason string
	pluginContext := pluginContext(rctx)
	if newPost.Type != model.PostTypeBurnOnRead {
		a.ch.RunMultiHook(func(hooks plugin.Hooks, _ *model.Manifest) bool {
			newPost, rejectionReason = hooks.MessageWillBeUpdated(pluginContext, newPost.ForPlugin(), oldPost.ForPlugin())
			return newPost != nil
		}, plugin.MessageWillBeUpdatedID)
		if newPost == nil {
			return nil, model.NewAppError("UpdatePost", "Post rejected by plugin. "+rejectionReason, nil, "", http.StatusBadRequest)
		}
	}

	// Always use incoming metadata when provided, otherwise retain existing
	if receivedUpdatedPost.Metadata != nil {
		newPost.Metadata = receivedUpdatedPost.Metadata.Copy()
	} else {
		// Restore the post metadata that was stripped by the plugin. Set it to
		// the last known good.
		newPost.Metadata = oldPost.Metadata
	}

	rpost, nErr := a.Srv().Store().Post().Update(rctx, newPost, oldPost)
	if nErr != nil {
		switch {
		case errors.As(nErr, &appErr):
			return nil, appErr
		default:
			return nil, model.NewAppError("UpdatePost", "app.post.update.app_error", nil, "", http.StatusInternalServerError).Wrap(nErr)
		}
	}

	pluginOldPost := oldPost.ForPlugin()
	pluginNewPost := newPost.ForPlugin()
	if newPost.Type != model.PostTypeBurnOnRead {
		a.Srv().Go(func() {
			a.ch.RunMultiHook(func(hooks plugin.Hooks, _ *model.Manifest) bool {
				hooks.MessageHasBeenUpdated(pluginContext, pluginNewPost, pluginOldPost)
				return true
			}, plugin.MessageHasBeenUpdatedID)
		})
	}

	rpost = a.PreparePostForClientWithEmbedsAndImages(rctx, rpost, &model.PreparePostForClientOpts{IsEditPost: true, IncludePriority: true})

	// Ensure IsFollowing is nil since this updated post will be broadcast to all users
	// and we don't want to have to populate it for every single user and broadcast to each
	// individually.
	rpost.IsFollowing = nil

	rpost, nErr = a.addPostPreviewProp(rctx, rpost)
	if nErr != nil {
		return nil, model.NewAppError("UpdatePost", "app.post.update.app_error", nil, "", http.StatusInternalServerError).Wrap(nErr)
	}

	message := model.NewWebSocketEvent(model.WebsocketEventPostEdited, "", rpost.ChannelId, "", nil, "")

	appErr = a.publishWebsocketEventForPost(rctx, rpost, message)
	if appErr != nil {
		return nil, appErr
	}

	a.invalidateCacheForChannelPosts(rpost.ChannelId)

	userID := rctx.Session().UserId
	sanitizedPost, appErr := a.SanitizePostMetadataForUser(rctx, rpost, userID)
	if appErr != nil {
		mlog.Error("Failed to sanitize post metadata for user", mlog.String("user_id", userID), mlog.Err(appErr))

		// If we failed to sanitize the post, we still want to remove the metadata.
		sanitizedPost = rpost.Clone()
		sanitizedPost.Metadata = nil
		sanitizedPost.DelProp(model.PostPropsPreviewedPost)
	}
	rpost = sanitizedPost

	return rpost, nil
}

func (a *App) publishWebsocketEventForPost(rctx request.CTX, post *model.Post, message *model.WebSocketEvent) *model.AppError {
	var postJSON string
	var jsonErr error
	if post.Type == model.PostTypeBurnOnRead {
		post.Message = ""
		post.FileIds = []string{}
	}
	postJSON, jsonErr = post.ToJSON()

	if jsonErr != nil {
		a.CountNotificationReason(model.NotificationStatusError, model.NotificationTypeAll, model.NotificationReasonMarshalError, model.NotificationNoPlatform)
		a.Log().LogM(mlog.MlvlNotificationError, "Error in marshalling post to JSON",
			mlog.String("type", model.NotificationTypeWebsocket),
			mlog.String("post_id", post.Id),
			mlog.String("status", model.NotificationStatusError),
			mlog.String("reason", model.NotificationReasonMarshalError),
		)
		return model.NewAppError("publishWebsocketEventForPost", "app.post.marshal.app_error", nil, "", http.StatusInternalServerError).Wrap(jsonErr)
	}

	message.Add("post", postJSON)

	appErr := a.setupBroadcastHookForPermalink(rctx, post, message, postJSON)
	if appErr != nil {
		return appErr
	}

	if post.Type == model.PostTypeBurnOnRead {
		appErr = a.processBroadcastHookForBurnOnRead(rctx, postJSON, post, message)
		if appErr != nil {
			return appErr
		}
	}

	a.Publish(message)
	return nil
}

func (a *App) setupBroadcastHookForPermalink(rctx request.CTX, post *model.Post, message *model.WebSocketEvent, postJSON string) *model.AppError {
	// We check for the post first, and then the prop to prevent
	// any embedded data to remain in case a post does not contain the prop
	// but contains the embedded data.
	permalinkPreviewedPost := post.GetPreviewPost()
	if permalinkPreviewedPost == nil {
		return nil
	}

	previewProp := post.GetPreviewedPostProp()
	if previewProp == "" {
		return nil
	}

	// To remain secure by default, we wipe out the metadata unconditionally.
	removePermalinkMetadataFromPost(post)
	postWithoutPermalinkPreviewJSON, err := post.ToJSON()
	if err != nil {
		a.CountNotificationReason(model.NotificationStatusError, model.NotificationTypeAll, model.NotificationReasonMarshalError, model.NotificationNoPlatform)
		a.Log().LogM(mlog.MlvlNotificationError, "Error in marshalling post to JSON",
			mlog.String("type", model.NotificationTypeWebsocket),
			mlog.String("post_id", post.Id),
			mlog.String("status", model.NotificationStatusError),
			mlog.String("reason", model.NotificationReasonMarshalError),
		)
		return model.NewAppError("publishWebsocketEventForPost", "app.post.marshal.app_error", nil, "", http.StatusInternalServerError).Wrap(err)
	}
	message.Add("post", postWithoutPermalinkPreviewJSON)

	if !model.IsValidId(previewProp) {
		a.CountNotificationReason(model.NotificationStatusError, model.NotificationTypeAll, model.NotificationReasonParseError, model.NotificationNoPlatform)
		a.Log().LogM(mlog.MlvlNotificationError, "Invalid post prop id for permalink post",
			mlog.String("type", model.NotificationTypeWebsocket),
			mlog.String("post_id", post.Id),
			mlog.String("status", model.NotificationStatusError),
			mlog.String("reason", model.NotificationReasonParseError),
			mlog.String("prop_value", previewProp),
		)
		rctx.Logger().Warn("invalid post prop value", mlog.String("prop_key", model.PostPropsPreviewedPost), mlog.String("prop_value", previewProp))
		// In this case, it will broadcast the message with metadata wiped out
		return nil
	}

	previewedPost, appErr := a.GetSinglePost(rctx, previewProp, false)
	if appErr != nil {
		if appErr.StatusCode == http.StatusNotFound {
			a.CountNotificationReason(model.NotificationStatusError, model.NotificationTypeAll, model.NotificationReasonFetchError, model.NotificationNoPlatform)
			a.Log().LogM(mlog.MlvlNotificationError, "permalink post not found",
				mlog.String("type", model.NotificationTypeWebsocket),
				mlog.String("post_id", post.Id),
				mlog.String("status", model.NotificationStatusError),
				mlog.String("reason", model.NotificationReasonFetchError),
				mlog.String("referenced_post_id", previewProp),
				mlog.Err(appErr),
			)
			rctx.Logger().Warn("permalinked post not found", mlog.String("referenced_post_id", previewProp))
			// In this case, it will broadcast the message with metadata wiped out
			return nil
		}
		return appErr
	}

	permalinkPreviewedChannel, appErr := a.GetChannel(rctx, previewedPost.ChannelId)
	if appErr != nil {
		if appErr.StatusCode == http.StatusNotFound {
			a.CountNotificationReason(model.NotificationStatusError, model.NotificationTypeAll, model.NotificationReasonFetchError, model.NotificationNoPlatform)
			a.Log().LogM(mlog.MlvlNotificationError, "Cannot get channel",
				mlog.String("type", model.NotificationTypeWebsocket),
				mlog.String("post_id", post.Id),
				mlog.String("status", model.NotificationStatusError),
				mlog.String("reason", model.NotificationReasonFetchError),
				mlog.String("referenced_post_id", previewedPost.Id),
			)
			rctx.Logger().Warn("channel containing permalinked post not found", mlog.String("referenced_channel_id", previewedPost.ChannelId))
			// In this case, it will broadcast the message with metadata wiped out
			return nil
		}
		return appErr
	}

	// In case the user does have permission to read, we set the metadata back.
	// Note that this is the return value to the post creator, and has nothing to do
	// with the content of the websocket broadcast to that user or any other.
	if a.HasPermissionToReadChannel(rctx, post.UserId, permalinkPreviewedChannel) {
		post.AddProp(model.PostPropsPreviewedPost, previewProp)
		post.Metadata.Embeds = append(post.Metadata.Embeds, &model.PostEmbed{Type: model.PostEmbedPermalink, Data: permalinkPreviewedPost})
	}

	usePermalinkHook(message, post.UserId, permalinkPreviewedChannel, postJSON)
	return nil
}

func (a *App) processBroadcastHookForBurnOnRead(rctx request.CTX, postJSON string, post *model.Post, message *model.WebSocketEvent) *model.AppError {
	tmpPost, appErr := a.getBurnOnReadPost(rctx, post)
	if appErr != nil {
		return appErr
	}

	tmpPost = a.PreparePostForClient(rctx, tmpPost, &model.PreparePostForClientOpts{IncludePriority: true, RetainContent: true})

	revealedPostJSON, err := tmpPost.ToJSON()
	if err != nil {
		return model.NewAppError("processBroadcastHookForBurnOnRead", "app.post.marshal.app_error", nil, "", http.StatusInternalServerError).Wrap(err)
	}
	useBurnOnReadHook(message, post.UserId, revealedPostJSON, postJSON)
	return nil
}

func (a *App) PatchPost(rctx request.CTX, postID string, patch *model.PostPatch, patchPostOptions *model.UpdatePostOptions) (*model.Post, *model.AppError) {
	if patchPostOptions == nil {
		patchPostOptions = model.DefaultUpdatePostOptions()
	}

	post, err := a.GetSinglePost(rctx, postID, false)
	if err != nil {
		return nil, err
	}

	// only allow to update the pinned status of burn-on-read posts if the status is different
	if post.Type == model.PostTypeBurnOnRead {
		return nil, model.NewAppError("PatchPost", "api.post.patch_post.can_not_update_burn_on_read_post.error", nil, "", http.StatusBadRequest)
	}

	channel, err := a.GetChannel(rctx, post.ChannelId)
	if err != nil {
		return nil, err
	}

	if channel.DeleteAt != 0 {
		err = model.NewAppError("PatchPost", "api.post.patch_post.can_not_update_post_in_deleted.error", nil, "", http.StatusBadRequest)
		return nil, err
	}

	restrictDM, err := a.CheckIfChannelIsRestrictedDM(rctx, channel)
	if err != nil {
		return nil, err
	}

	if restrictDM {
		return nil, model.NewAppError("PatchPost", "api.post.patch_post.can_not_update_post_in_restricted_dm.error", nil, "", http.StatusBadRequest)
	}

	if !a.HasPermissionToChannel(rctx, post.UserId, post.ChannelId, model.PermissionUseChannelMentions) {
		patch.DisableMentionHighlights()
	}

	post.Patch(patch)

	patchPostOptions.SafeUpdate = false
	updatedPost, err := a.UpdatePost(rctx, post, patchPostOptions)
	if err != nil {
		return nil, err
	}

	return updatedPost, nil
}

func (a *App) GetPostsPage(rctx request.CTX, options model.GetPostsOptions) (*model.PostList, *model.AppError) {
	postList, err := a.Srv().Store().Post().GetPosts(rctx, options, false, a.Config().GetSanitizeOptions())
	if err != nil {
		var invErr *store.ErrInvalidInput
		switch {
		case errors.As(err, &invErr):
			return nil, model.NewAppError("GetPostsPage", "app.post.get_posts.app_error", nil, "", http.StatusBadRequest).Wrap(err)
		default:
			return nil, model.NewAppError("GetPostsPage", "app.post.get_root_posts.app_error", nil, "", http.StatusInternalServerError).Wrap(err)
		}
	}

	var appErr *model.AppError
	postList, appErr = a.revealBurnOnReadPostsForUser(rctx, postList, options.UserId)
	if appErr != nil {
		return nil, appErr
	}

	// The postList is sorted as only rootPosts Order is included
	if appErr = a.filterInaccessiblePosts(postList, filterPostOptions{assumeSortedCreatedAt: true}); appErr != nil {
		return nil, appErr
	}

	a.applyPostsWillBeConsumedHook(postList.Posts)

	return postList, nil
}

func (a *App) GetPosts(rctx request.CTX, channelID string, offset int, limit int) (*model.PostList, *model.AppError) {
	postList, err := a.Srv().Store().Post().GetPosts(rctx, model.GetPostsOptions{ChannelId: channelID, Page: offset, PerPage: limit}, true, a.Config().GetSanitizeOptions())
	if err != nil {
		var invErr *store.ErrInvalidInput
		switch {
		case errors.As(err, &invErr):
			return nil, model.NewAppError("GetPosts", "app.post.get_posts.app_error", nil, "", http.StatusBadRequest).Wrap(err)
		default:
			return nil, model.NewAppError("GetPosts", "app.post.get_root_posts.app_error", nil, "", http.StatusInternalServerError).Wrap(err)
		}
	}

	var appErr *model.AppError
	postList, appErr = a.revealBurnOnReadPostsForUser(rctx, postList, rctx.Session().UserId)
	if appErr != nil {
		return nil, appErr
	}

	if appErr = a.filterInaccessiblePosts(postList, filterPostOptions{}); appErr != nil {
		return nil, appErr
	}

	a.applyPostsWillBeConsumedHook(postList.Posts)

	return postList, nil
}

func (a *App) GetPostsEtag(channelID string, collapsedThreads bool) string {
	return a.Srv().Store().Post().GetEtag(channelID, true, collapsedThreads)
}

func (a *App) GetPostsSince(rctx request.CTX, options model.GetPostsSinceOptions) (*model.PostList, *model.AppError) {
	postList, err := a.Srv().Store().Post().GetPostsSince(rctx, options, true, a.Config().GetSanitizeOptions())
	if err != nil {
		return nil, model.NewAppError("GetPostsSince", "app.post.get_posts_since.app_error", nil, "", http.StatusInternalServerError).Wrap(err)
	}

	if appErr := a.filterInaccessiblePosts(postList, filterPostOptions{assumeSortedCreatedAt: true}); appErr != nil {
		return nil, appErr
	}

	var appErr *model.AppError
	postList, appErr = a.revealBurnOnReadPostsForUser(rctx, postList, options.UserId)
	if appErr != nil {
		return nil, appErr
	}

	a.applyPostsWillBeConsumedHook(postList.Posts)

	return postList, nil
}

func (a *App) GetSinglePost(rctx request.CTX, postID string, includeDeleted bool) (*model.Post, *model.AppError) {
	post, err := a.Srv().Store().Post().GetSingle(rctx, postID, includeDeleted)
	if err != nil {
		var nfErr *store.ErrNotFound
		switch {
		case errors.As(err, &nfErr):
			return nil, model.NewAppError("GetSinglePost", "app.post.get.app_error", nil, "", http.StatusNotFound).Wrap(err)
		default:
			return nil, model.NewAppError("GetSinglePost", "app.post.get.app_error", nil, "", http.StatusInternalServerError).Wrap(err)
		}
	}

	post, appErr := a.revealSingleBurnOnReadPost(rctx, post, rctx.Session().UserId)
	if appErr != nil {
		return nil, appErr
	}

	firstInaccessiblePostTime, appErr := a.isInaccessiblePost(post)
	if appErr != nil {
		return nil, appErr
	}
	if firstInaccessiblePostTime != 0 {
		return nil, model.NewAppError("GetSinglePost", "app.post.cloud.get.app_error", nil, "", http.StatusForbidden)
	}

	a.applyPostWillBeConsumedHook(&post)

	return post, nil
}

func (a *App) GetPostThread(rctx request.CTX, postID string, opts model.GetPostsOptions, userID string) (*model.PostList, *model.AppError) {
	posts, err := a.Srv().Store().Post().Get(rctx, postID, opts, userID, a.Config().GetSanitizeOptions())
	if err != nil {
		var nfErr *store.ErrNotFound
		var invErr *store.ErrInvalidInput
		switch {
		case errors.As(err, &invErr):
			return nil, model.NewAppError("GetPostThread", "app.post.get.app_error", nil, "", http.StatusBadRequest).Wrap(err)
		case errors.As(err, &nfErr):
			return nil, model.NewAppError("GetPostThread", "app.post.get.app_error", nil, "", http.StatusNotFound).Wrap(err)
		default:
			return nil, model.NewAppError("GetPostThread", "app.post.get.app_error", nil, "", http.StatusInternalServerError).Wrap(err)
		}
	}

	var appErr *model.AppError
	posts, appErr = a.revealBurnOnReadPostsForUser(rctx, posts, userID)
	if appErr != nil {
		return nil, appErr
	}

	// Get inserts the requested post first in the list, then adds the sorted threadPosts.
	// So, the whole postList.Order is not sorted.
	// The fully sorted list comes only when the CollapsedThreads is true and the Directions is not empty.
	filterOptions := filterPostOptions{}
	if opts.CollapsedThreads && opts.Direction != "" {
		filterOptions.assumeSortedCreatedAt = true
	}

	if appErr = a.filterInaccessiblePosts(posts, filterOptions); appErr != nil {
		return nil, appErr
	}

	a.applyPostsWillBeConsumedHook(posts.Posts)

	return posts, nil
}

func (a *App) GetFlaggedPosts(rctx request.CTX, userID string, offset int, limit int) (*model.PostList, *model.AppError) {
	postList, err := a.Srv().Store().Post().GetFlaggedPosts(userID, offset, limit)
	if err != nil {
		return nil, model.NewAppError("GetFlaggedPosts", "app.post.get_flagged_posts.app_error", nil, "", http.StatusInternalServerError).Wrap(err)
	}

	// Process burn-on-read posts for the requesting user
	var appErr *model.AppError
	postList, appErr = a.revealBurnOnReadPostsForUser(rctx, postList, userID)
	if appErr != nil {
		return nil, appErr
	}

	if appErr = a.filterInaccessiblePosts(postList, filterPostOptions{assumeSortedCreatedAt: true}); appErr != nil {
		return nil, appErr
	}

	a.applyPostsWillBeConsumedHook(postList.Posts)

	return postList, nil
}

func (a *App) GetFlaggedPostsForTeam(rctx request.CTX, userID, teamID string, offset int, limit int) (*model.PostList, *model.AppError) {
	postList, err := a.Srv().Store().Post().GetFlaggedPostsForTeam(userID, teamID, offset, limit)
	if err != nil {
		return nil, model.NewAppError("GetFlaggedPostsForTeam", "app.post.get_flagged_posts.app_error", nil, "", http.StatusInternalServerError).Wrap(err)
	}

	// Process burn-on-read posts for the requesting user
	var appErr *model.AppError
	postList, appErr = a.revealBurnOnReadPostsForUser(rctx, postList, userID)
	if appErr != nil {
		return nil, appErr
	}

	if appErr = a.filterInaccessiblePosts(postList, filterPostOptions{assumeSortedCreatedAt: true}); appErr != nil {
		return nil, appErr
	}

	a.applyPostsWillBeConsumedHook(postList.Posts)

	return postList, nil
}

func (a *App) GetFlaggedPostsForChannel(rctx request.CTX, userID, channelID string, offset int, limit int) (*model.PostList, *model.AppError) {
	postList, err := a.Srv().Store().Post().GetFlaggedPostsForChannel(userID, channelID, offset, limit)
	if err != nil {
		return nil, model.NewAppError("GetFlaggedPostsForChannel", "app.post.get_flagged_posts.app_error", nil, "", http.StatusInternalServerError).Wrap(err)
	}

	// Process burn-on-read posts for the requesting user
	var appErr *model.AppError
	postList, appErr = a.revealBurnOnReadPostsForUser(rctx, postList, userID)
	if appErr != nil {
		return nil, appErr
	}

	if appErr = a.filterInaccessiblePosts(postList, filterPostOptions{assumeSortedCreatedAt: true}); appErr != nil {
		return nil, appErr
	}

	a.applyPostsWillBeConsumedHook(postList.Posts)

	return postList, nil
}

func (a *App) GetPermalinkPost(rctx request.CTX, postID string, userID string) (*model.PostList, *model.AppError) {
	list, nErr := a.Srv().Store().Post().Get(rctx, postID, model.GetPostsOptions{}, userID, a.Config().GetSanitizeOptions())
	if nErr != nil {
		var nfErr *store.ErrNotFound
		var invErr *store.ErrInvalidInput
		switch {
		case errors.As(nErr, &invErr):
			return nil, model.NewAppError("GetPermalinkPost", "app.post.get.app_error", nil, "", http.StatusBadRequest).Wrap(nErr)
		case errors.As(nErr, &nfErr):
			return nil, model.NewAppError("GetPermalinkPost", "app.post.get.app_error", nil, "", http.StatusNotFound).Wrap(nErr)
		default:
			return nil, model.NewAppError("GetPermalinkPost", "app.post.get.app_error", nil, "", http.StatusInternalServerError).Wrap(nErr)
		}
	}

	var appErr *model.AppError
	list, appErr = a.revealBurnOnReadPostsForUser(rctx, list, userID)
	if appErr != nil {
		return nil, appErr
	}

	if len(list.Order) != 1 {
		return nil, model.NewAppError("getPermalinkTmp", "api.post_get_post_by_id.get.app_error", nil, "", http.StatusNotFound)
	}
	post := list.Posts[list.Order[0]]

	channel, err := a.GetChannel(rctx, post.ChannelId)
	if err != nil {
		return nil, err
	}

	if err = a.JoinChannel(rctx, channel, userID); err != nil {
		return nil, err
	}

	if appErr := a.filterInaccessiblePosts(list, filterPostOptions{assumeSortedCreatedAt: true}); appErr != nil {
		return nil, appErr
	}

	a.applyPostsWillBeConsumedHook(list.Posts)

	return list, nil
}

func (a *App) GetPostsBeforePost(rctx request.CTX, options model.GetPostsOptions) (*model.PostList, *model.AppError) {
	postList, err := a.Srv().Store().Post().GetPostsBefore(rctx, options, a.Config().GetSanitizeOptions())
	if err != nil {
		var invErr *store.ErrInvalidInput
		switch {
		case errors.As(err, &invErr):
			return nil, model.NewAppError("GetPostsBeforePost", "app.post.get_posts_around.get.app_error", nil, "", http.StatusBadRequest).Wrap(err)
		default:
			return nil, model.NewAppError("GetPostsBeforePost", "app.post.get_posts_around.get.app_error", nil, "", http.StatusInternalServerError).Wrap(err)
		}
	}

	var appErr *model.AppError
	postList, appErr = a.revealBurnOnReadPostsForUser(rctx, postList, options.UserId)
	if appErr != nil {
		return nil, appErr
	}

	// GetPostsBefore orders by channel id and deleted at,
	// before sorting based on created at.
	// but the deleted at is only ever where deleted at = 0,
	// and channel id may or may not be empty (all channels) or defined (single channel),
	// so we can still optimize if the search is for a single channel
	filterOptions := filterPostOptions{}
	if options.ChannelId != "" {
		filterOptions.assumeSortedCreatedAt = true
	}
	if appErr := a.filterInaccessiblePosts(postList, filterOptions); appErr != nil {
		return nil, appErr
	}

	a.applyPostsWillBeConsumedHook(postList.Posts)

	return postList, nil
}

func (a *App) GetPostsAfterPost(rctx request.CTX, options model.GetPostsOptions) (*model.PostList, *model.AppError) {
	postList, err := a.Srv().Store().Post().GetPostsAfter(rctx, options, a.Config().GetSanitizeOptions())
	if err != nil {
		var invErr *store.ErrInvalidInput
		switch {
		case errors.As(err, &invErr):
			return nil, model.NewAppError("GetPostsAfterPost", "app.post.get_posts_around.get.app_error", nil, "", http.StatusBadRequest).Wrap(err)
		default:
			return nil, model.NewAppError("GetPostsAfterPost", "app.post.get_posts_around.get.app_error", nil, "", http.StatusInternalServerError).Wrap(err)
		}
	}

	var appErr *model.AppError
	postList, appErr = a.revealBurnOnReadPostsForUser(rctx, postList, options.UserId)
	if appErr != nil {
		return nil, appErr
	}

	// GetPostsAfter orders by channel id and deleted at,
	// before sorting based on created at.
	// but the deleted at is only ever where deleted at = 0,
	// and channel id may or may not be empty (all channels) or defined (single channel),
	// so we can still optimize if the search is for a single channel
	filterOptions := filterPostOptions{}
	if options.ChannelId != "" {
		filterOptions.assumeSortedCreatedAt = true
	}
	if appErr := a.filterInaccessiblePosts(postList, filterOptions); appErr != nil {
		return nil, appErr
	}

	a.applyPostsWillBeConsumedHook(postList.Posts)

	return postList, nil
}

func (a *App) GetPostsAroundPost(rctx request.CTX, before bool, options model.GetPostsOptions) (*model.PostList, *model.AppError) {
	var postList *model.PostList
	var err error
	sanitize := a.Config().GetSanitizeOptions()
	if before {
		postList, err = a.Srv().Store().Post().GetPostsBefore(rctx, options, sanitize)
	} else {
		postList, err = a.Srv().Store().Post().GetPostsAfter(rctx, options, sanitize)
	}

	if err != nil {
		var invErr *store.ErrInvalidInput
		switch {
		case errors.As(err, &invErr):
			return nil, model.NewAppError("GetPostsAroundPost", "app.post.get_posts_around.get.app_error", nil, "", http.StatusBadRequest).Wrap(err)
		default:
			return nil, model.NewAppError("GetPostsAroundPost", "app.post.get_posts_around.get.app_error", nil, "", http.StatusInternalServerError).Wrap(err)
		}
	}

	var appErr *model.AppError
	postList, appErr = a.revealBurnOnReadPostsForUser(rctx, postList, options.UserId)
	if appErr != nil {
		return nil, appErr
	}

	// GetPostsBefore and GetPostsAfter order by channel id and deleted at,
	// before sorting based on created at.
	// but the deleted at is only ever where deleted at = 0,
	// and channel id may or may not be empty (all channels) or defined (single channel),
	// so we can still optimize if the search is for a single channel
	filterOptions := filterPostOptions{}
	if options.ChannelId != "" {
		filterOptions.assumeSortedCreatedAt = true
	}
	if appErr := a.filterInaccessiblePosts(postList, filterOptions); appErr != nil {
		return nil, appErr
	}

	a.applyPostsWillBeConsumedHook(postList.Posts)

	return postList, nil
}

func (a *App) GetPostAfterTime(channelID string, time int64, collapsedThreads bool) (*model.Post, *model.AppError) {
	post, err := a.Srv().Store().Post().GetPostAfterTime(channelID, time, collapsedThreads)
	if err != nil {
		return nil, model.NewAppError("GetPostAfterTime", "app.post.get_post_after_time.app_error", nil, "", http.StatusInternalServerError).Wrap(err)
	}

	a.applyPostWillBeConsumedHook(&post)

	return post, nil
}

func (a *App) GetPostIdAfterTime(channelID string, time int64, collapsedThreads bool) (string, *model.AppError) {
	postID, err := a.Srv().Store().Post().GetPostIdAfterTime(channelID, time, collapsedThreads)
	if err != nil {
		return "", model.NewAppError("GetPostIdAfterTime", "app.post.get_post_id_around.app_error", nil, "", http.StatusInternalServerError).Wrap(err)
	}

	return postID, nil
}

func (a *App) GetPostIdBeforeTime(channelID string, time int64, collapsedThreads bool) (string, *model.AppError) {
	postID, err := a.Srv().Store().Post().GetPostIdBeforeTime(channelID, time, collapsedThreads)
	if err != nil {
		return "", model.NewAppError("GetPostIdBeforeTime", "app.post.get_post_id_around.app_error", nil, "", http.StatusInternalServerError).Wrap(err)
	}

	return postID, nil
}

func (a *App) GetNextPostIdFromPostList(postList *model.PostList, collapsedThreads bool) string {
	if len(postList.Order) > 0 {
		firstPostId := postList.Order[0]
		firstPost := postList.Posts[firstPostId]
		nextPostId, err := a.GetPostIdAfterTime(firstPost.ChannelId, firstPost.CreateAt, collapsedThreads)
		if err != nil {
			mlog.Warn("GetNextPostIdFromPostList: failed in getting next post", mlog.Err(err))
		}

		return nextPostId
	}

	return ""
}

func (a *App) GetPrevPostIdFromPostList(postList *model.PostList, collapsedThreads bool) string {
	if len(postList.Order) > 0 {
		lastPostId := postList.Order[len(postList.Order)-1]
		lastPost := postList.Posts[lastPostId]
		previousPostId, err := a.GetPostIdBeforeTime(lastPost.ChannelId, lastPost.CreateAt, collapsedThreads)
		if err != nil {
			mlog.Warn("GetPrevPostIdFromPostList: failed in getting previous post", mlog.Err(err))
		}

		return previousPostId
	}

	return ""
}

// AddCursorIdsForPostList adds NextPostId and PrevPostId as cursor to the PostList.
// The conditional blocks ensure that it sets those cursor IDs immediately as afterPost, beforePost or empty,
// and only query to database whenever necessary.
func (a *App) AddCursorIdsForPostList(originalList *model.PostList, afterPost, beforePost string, since int64, page, perPage int, collapsedThreads bool) {
	prevPostIdSet := false
	prevPostId := ""
	nextPostIdSet := false
	nextPostId := ""

	if since > 0 { // "since" query to return empty NextPostId and PrevPostId
		nextPostIdSet = true
		prevPostIdSet = true
	} else if afterPost != "" {
		if page == 0 {
			prevPostId = afterPost
			prevPostIdSet = true
		}

		if len(originalList.Order) < perPage {
			nextPostIdSet = true
		}
	} else if beforePost != "" {
		if page == 0 {
			nextPostId = beforePost
			nextPostIdSet = true
		}

		if len(originalList.Order) < perPage {
			prevPostIdSet = true
		}
	}

	if !nextPostIdSet {
		nextPostId = a.GetNextPostIdFromPostList(originalList, collapsedThreads)
	}

	if !prevPostIdSet {
		prevPostId = a.GetPrevPostIdFromPostList(originalList, collapsedThreads)
	}

	originalList.NextPostId = nextPostId
	originalList.PrevPostId = prevPostId
}

func (a *App) GetPostsForChannelAroundLastUnread(rctx request.CTX, channelID, userID string, limitBefore, limitAfter int, skipFetchThreads bool, collapsedThreads, collapsedThreadsExtended bool) (*model.PostList, *model.AppError) {
	var lastViewedAt int64
	var err *model.AppError
	if lastViewedAt, err = a.Srv().getChannelMemberLastViewedAt(rctx, channelID, userID); err != nil {
		return nil, err
	} else if lastViewedAt == 0 {
		return model.NewPostList(), nil
	}

	lastUnreadPostId, err := a.GetPostIdAfterTime(channelID, lastViewedAt, collapsedThreads)
	if err != nil {
		return nil, err
	} else if lastUnreadPostId == "" {
		return model.NewPostList(), nil
	}

	opts := model.GetPostsOptions{
		SkipFetchThreads:         skipFetchThreads,
		CollapsedThreads:         collapsedThreads,
		CollapsedThreadsExtended: collapsedThreadsExtended,
	}
	postList, err := a.GetPostThread(rctx, lastUnreadPostId, opts, userID)
	if err != nil {
		return nil, err
	}
	// Reset order to only include the last unread post: if the thread appears in the centre
	// channel organically, those replies will be added below.
	postList.Order = []string{}
	// Add lastUnreadPostId in order, only if it hasn't been filtered as per the cloud plan's limit
	if _, ok := postList.Posts[lastUnreadPostId]; ok {
		postList.Order = []string{lastUnreadPostId}

		// BeforePosts will only be accessible if the lastUnreadPostId is itself accessible
		if postListBefore, err := a.GetPostsBeforePost(rctx, model.GetPostsOptions{ChannelId: channelID, PostId: lastUnreadPostId, Page: PageDefault, PerPage: limitBefore, SkipFetchThreads: skipFetchThreads, CollapsedThreads: collapsedThreads, CollapsedThreadsExtended: collapsedThreadsExtended, UserId: userID}); err != nil {
			return nil, err
		} else if postListBefore != nil {
			postList.Extend(postListBefore)
		}
	}

	if postListAfter, err := a.GetPostsAfterPost(rctx, model.GetPostsOptions{ChannelId: channelID, PostId: lastUnreadPostId, Page: PageDefault, PerPage: limitAfter - 1, SkipFetchThreads: skipFetchThreads, CollapsedThreads: collapsedThreads, CollapsedThreadsExtended: collapsedThreadsExtended, UserId: userID}); err != nil {
		return nil, err
	} else if postListAfter != nil {
		postList.Extend(postListAfter)
	}

	postList.SortByCreateAt()
	return postList, nil
}

func (a *App) DeletePost(rctx request.CTX, postID, deleteByID string) (*model.Post, *model.AppError) {
	post, err := a.Srv().Store().Post().GetSingle(sqlstore.RequestContextWithMaster(rctx), postID, false)
	if err != nil {
		return nil, model.NewAppError("DeletePost", "app.post.get.app_error", nil, "", http.StatusBadRequest).Wrap(err)
	}

	if post.Type == model.PostTypeBurnOnRead {
		return nil, a.PermanentDeletePost(rctx, postID, deleteByID)
	}

	channel, appErr := a.GetChannel(rctx, post.ChannelId)
	if appErr != nil {
		return nil, appErr
	}

	if channel.DeleteAt != 0 {
		return nil, model.NewAppError("DeletePost", "api.post.delete_post.can_not_delete_post_in_deleted.error", nil, "", http.StatusBadRequest)
	}

	restrictDM, appErr := a.CheckIfChannelIsRestrictedDM(rctx, channel)
	if appErr != nil {
		return nil, appErr
	}

	if restrictDM {
		err := model.NewAppError("DeletePost", "api.post.delete_post.can_not_delete_from_restricted_dm.error", nil, "", http.StatusBadRequest)
		return nil, err
	}

	err = a.Srv().Store().Post().Delete(rctx, postID, model.GetMillis(), deleteByID)
	if err != nil {
		var nfErr *store.ErrNotFound
		switch {
		case errors.As(err, &nfErr):
			return nil, model.NewAppError("DeletePost", "app.post.delete.app_error", nil, "", http.StatusNotFound).Wrap(err)
		default:
			return nil, model.NewAppError("DeletePost", "app.post.delete.app_error", nil, "", http.StatusInternalServerError).Wrap(err)
		}
	}

	if len(post.FileIds) > 0 {
		a.Srv().Go(func() {
			a.deletePostFiles(rctx, post.Id)
		})
		a.Srv().Store().FileInfo().InvalidateFileInfosForPostCache(postID, true)
		a.Srv().Store().FileInfo().InvalidateFileInfosForPostCache(postID, false)
	}

	appErr = a.CleanUpAfterPostDeletion(rctx, post, deleteByID)
	if appErr != nil {
		return nil, appErr
	}

	return post, nil
}

func (a *App) deleteDraftsAssociatedWithPost(rctx request.CTX, channel *model.Channel, post *model.Post) {
	if err := a.Srv().Store().Draft().DeleteDraftsAssociatedWithPost(channel.Id, post.Id); err != nil {
		rctx.Logger().Error("Failed to delete drafts associated with post when deleting post", mlog.Err(err))
		return
	}
}

func (a *App) deleteFlaggedPosts(rctx request.CTX, postID string) {
	if err := a.Srv().Store().Preference().DeleteCategoryAndName(model.PreferenceCategoryFlaggedPost, postID); err != nil {
		rctx.Logger().Warn("Unable to delete flagged post preference when deleting post.", mlog.Err(err))
		return
	}
}

func (a *App) deletePostFiles(rctx request.CTX, postID string) {
	if _, err := a.Srv().Store().FileInfo().DeleteForPost(rctx, postID); err != nil {
		rctx.Logger().Warn("Encountered error when deleting files for post", mlog.String("post_id", postID), mlog.Err(err))
	}
}

func (a *App) parseAndFetchChannelIdByNameFromInFilter(rctx request.CTX, channelName, userID, teamID string, includeDeleted bool) (*model.Channel, error) {
	cleanChannelName := strings.TrimLeft(channelName, "~")

	if strings.HasPrefix(cleanChannelName, "@") && strings.Contains(cleanChannelName, ",") {
		var userIDs []string
		users, err := a.GetUsersByUsernames(strings.Split(cleanChannelName[1:], ","), false, nil)
		if err != nil {
			return nil, err
		}
		for _, user := range users {
			userIDs = append(userIDs, user.Id)
		}

		channel, err := a.GetGroupChannel(rctx, userIDs)
		if err != nil {
			return nil, err
		}
		return channel, nil
	}

	if strings.HasPrefix(cleanChannelName, "@") && !strings.Contains(cleanChannelName, ",") {
		user, err := a.GetUserByUsername(cleanChannelName[1:])
		if err != nil {
			return nil, err
		}
		channel, err := a.GetOrCreateDirectChannel(rctx, userID, user.Id)
		if err != nil {
			return nil, err
		}
		return channel, nil
	}

	channel, err := a.GetChannelByName(rctx, cleanChannelName, teamID, includeDeleted)
	if err != nil {
		return nil, err
	}
	return channel, nil
}

func (a *App) searchPostsInTeam(teamID string, userID string, paramsList []*model.SearchParams, modifierFun func(*model.SearchParams)) (*model.PostList, *model.AppError) {
	var wg sync.WaitGroup

	pchan := make(chan store.StoreResult[*model.PostList], len(paramsList))

	for _, params := range paramsList {
		// Don't allow users to search for everything.
		if params.Terms == "*" {
			continue
		}
		modifierFun(params)
		wg.Add(1)

		go func(params *model.SearchParams) {
			defer wg.Done()
			postList, err := a.Srv().Store().Post().Search(teamID, userID, params)
			pchan <- store.StoreResult[*model.PostList]{Data: postList, NErr: err}
		}(params)
	}

	wg.Wait()
	close(pchan)

	posts := model.NewPostList()

	for result := range pchan {
		if result.NErr != nil {
			return nil, model.NewAppError("searchPostsInTeam", "app.post.search.app_error", nil, "", http.StatusInternalServerError).Wrap(result.NErr)
		}
		posts.Extend(result.Data)
	}

	posts.SortByCreateAt()

	if appErr := a.filterInaccessiblePosts(posts, filterPostOptions{assumeSortedCreatedAt: true}); appErr != nil {
		return nil, appErr
	}

	if appErr := a.filterBurnOnReadPosts(posts); appErr != nil {
		return nil, appErr
	}

	return posts, nil
}

func (a *App) convertChannelNamesToChannelIds(rctx request.CTX, channels []string, userID string, teamID string, includeDeletedChannels bool) []string {
	for idx, channelName := range channels {
		channel, err := a.parseAndFetchChannelIdByNameFromInFilter(rctx, channelName, userID, teamID, includeDeletedChannels)
		if err != nil {
			rctx.Logger().Warn("error getting channel id by name from in filter", mlog.Err(err))
			continue
		}
		channels[idx] = channel.Id
	}
	return channels
}

func (a *App) convertUserNameToUserIds(rctx request.CTX, usernames []string) []string {
	for idx, username := range usernames {
		user, err := a.GetUserByUsername(strings.TrimLeft(username, "@"))
		if err != nil {
			rctx.Logger().Warn("error getting user by username", mlog.String("user_name", username), mlog.Err(err))
			continue
		}
		usernames[idx] = user.Id
	}
	return usernames
}

// GetLastAccessiblePostTime returns CreateAt time(from cache) of the last accessible post as per the license limit
func (a *App) GetLastAccessiblePostTime() (int64, *model.AppError) {
	// Only calculate the last accessible post time when there are actual post history limits
	license := a.Srv().License()

	if license == nil || license.Limits == nil || license.Limits.PostHistory == 0 {
		return 0, nil
	}

	system, err := a.Srv().Store().System().GetByName(model.SystemLastAccessiblePostTime)
	if err != nil {
		var nfErr *store.ErrNotFound
		switch {
		case errors.As(err, &nfErr):
			// All posts are accessible
			return 0, nil
		default:
			return 0, model.NewAppError("GetLastAccessiblePostTime", "app.system.get_by_name.app_error", nil, "", http.StatusInternalServerError).Wrap(err)
		}
	}

	lastAccessiblePostTime, err := strconv.ParseInt(system.Value, 10, 64)
	if err != nil {
		return 0, model.NewAppError("GetLastAccessiblePostTime", "common.parse_error_int64", map[string]any{"Value": system.Value}, "", http.StatusInternalServerError).Wrap(err)
	}

	return lastAccessiblePostTime, nil
}

// ComputeLastAccessiblePostTime updates cache with CreateAt time of the last accessible post as per the license limit.
// Use GetLastAccessiblePostTime() to access the result.
func (a *App) ComputeLastAccessiblePostTime() error {
	limit := a.GetPostHistoryLimit()

	if limit == 0 {
		// All posts are accessible - we must check if a previous value was set so we can clear it
		systemValue, err := a.Srv().Store().System().GetByName(model.SystemLastAccessiblePostTime)
		if err != nil {
			var nfErr *store.ErrNotFound
			switch {
			case errors.As(err, &nfErr):
				// There was no previous value, nothing to do
				return nil
			default:
				return model.NewAppError("ComputeLastAccessiblePostTime", "app.system.get_by_name.app_error", nil, "", http.StatusInternalServerError).Wrap(err)
			}
		}
		if systemValue != nil {
			// Previous value was set, so we must clear it
			if _, err = a.Srv().Store().System().PermanentDeleteByName(model.SystemLastAccessiblePostTime); err != nil {
				return model.NewAppError("ComputeLastAccessiblePostTime", "app.system.permanent_delete_by_name.app_error", nil, "", http.StatusInternalServerError).Wrap(err)
			}
		}
		// Message history limit is not applicable
		return nil
	}

	createdAt, err := a.Srv().GetStore().Post().GetNthRecentPostTime(limit)
	if err != nil {
		var nfErr *store.ErrNotFound
		if !errors.As(err, &nfErr) {
			return model.NewAppError("ComputeLastAccessiblePostTime", "app.last_accessible_post.app_error", nil, "", http.StatusInternalServerError).Wrap(err)
		}
	}

	// Update Cache
	err = a.Srv().Store().System().SaveOrUpdate(&model.System{
		Name:  model.SystemLastAccessiblePostTime,
		Value: strconv.FormatInt(createdAt, 10),
	})
	if err != nil {
		return model.NewAppError("ComputeLastAccessiblePostTime", "app.system.save.app_error", nil, "", http.StatusInternalServerError).Wrap(err)
	}

	return nil
}

func (a *App) SearchPostsInTeam(teamID string, paramsList []*model.SearchParams) (*model.PostList, *model.AppError) {
	if !*a.Config().ServiceSettings.EnablePostSearch {
		return nil, model.NewAppError("SearchPostsInTeam", "store.sql_post.search.disabled", nil, fmt.Sprintf("teamId=%v", teamID), http.StatusNotImplemented)
	}

	return a.searchPostsInTeam(teamID, "", paramsList, func(params *model.SearchParams) {
		params.SearchWithoutUserId = true
	})
}

func (a *App) SearchPostsForUser(rctx request.CTX, terms string, userID string, teamID string, isOrSearch bool, includeDeletedChannels bool, timeZoneOffset int, page, perPage int) (*model.PostSearchResults, *model.AppError) {
	var postSearchResults *model.PostSearchResults
	paramsList := model.ParseSearchParams(strings.TrimSpace(terms), timeZoneOffset)

	if !*a.Config().ServiceSettings.EnablePostSearch {
		return nil, model.NewAppError("SearchPostsForUser", "store.sql_post.search.disabled", nil, fmt.Sprintf("teamId=%v userId=%v", teamID, userID), http.StatusNotImplemented)
	}

	finalParamsList := []*model.SearchParams{}

	for _, params := range paramsList {
		params.OrTerms = isOrSearch
		params.IncludeDeletedChannels = includeDeletedChannels
		// Don't allow users to search for "*"
		if params.Terms != "*" {
			// TODO: we have to send channel ids
			// from the front-end. Otherwise it's not possible to distinguish
			// from just the channel name at a cross-team level.
			// Convert channel names to channel IDs
			params.InChannels = a.convertChannelNamesToChannelIds(rctx, params.InChannels, userID, teamID, includeDeletedChannels)
			params.ExcludedChannels = a.convertChannelNamesToChannelIds(rctx, params.ExcludedChannels, userID, teamID, includeDeletedChannels)

			// Convert usernames to user IDs
			params.FromUsers = a.convertUserNameToUserIds(rctx, params.FromUsers)
			params.ExcludedUsers = a.convertUserNameToUserIds(rctx, params.ExcludedUsers)

			finalParamsList = append(finalParamsList, params)
		}
	}

	// If the processed search params are empty, return empty search results.
	if len(finalParamsList) == 0 {
		return model.MakePostSearchResults(model.NewPostList(), nil), nil
	}

	postSearchResults, err := a.Srv().Store().Post().SearchPostsForUser(rctx, finalParamsList, userID, teamID, page, perPage)
	if err != nil {
		var appErr *model.AppError
		switch {
		case errors.As(err, &appErr):
			return nil, appErr
		default:
			return nil, model.NewAppError("SearchPostsForUser", "app.post.search.app_error", nil, "", http.StatusInternalServerError).Wrap(err)
		}
	}

	if appErr := a.filterInaccessiblePosts(postSearchResults.PostList, filterPostOptions{assumeSortedCreatedAt: true}); appErr != nil {
		return nil, appErr
	}

<<<<<<< HEAD
	if appErr := a.FilterPostsByChannelPermissions(rctx, postSearchResults.PostList, userID); appErr != nil {
=======
	if appErr := a.filterBurnOnReadPosts(postSearchResults.PostList); appErr != nil {
>>>>>>> 4a47f974
		return nil, appErr
	}

	return postSearchResults, nil
}

func (a *App) FilterPostsByChannelPermissions(rctx request.CTX, postList *model.PostList, userID string) *model.AppError {
	if postList == nil || postList.Posts == nil || len(postList.Posts) == 0 {
		return nil
	}

	channels := make(map[string]*model.Channel)
	for _, post := range postList.Posts {
		if post.ChannelId != "" {
			channels[post.ChannelId] = nil
		}
	}

	if len(channels) > 0 {
		channelIDs := slices.Collect(maps.Keys(channels))
		channelList, err := a.GetChannels(rctx, channelIDs)
		if err != nil {
			return err
		}
		for _, channel := range channelList {
			channels[channel.Id] = channel
		}
	}

	channelReadPermission := make(map[string]bool)
	filteredPosts := make(map[string]*model.Post)
	filteredOrder := []string{}

	for _, postID := range postList.Order {
		post, ok := postList.Posts[postID]
		if !ok {
			continue
		}

		if _, ok := channelReadPermission[post.ChannelId]; !ok {
			channel := channels[post.ChannelId]
			allowed := false
			if channel != nil {
				allowed = a.HasPermissionToReadChannel(rctx, userID, channel)
			}
			channelReadPermission[post.ChannelId] = allowed
		}

		if channelReadPermission[post.ChannelId] {
			filteredPosts[postID] = post
			filteredOrder = append(filteredOrder, postID)
		}
	}

	postList.Posts = filteredPosts
	postList.Order = filteredOrder

	return nil
}

func (a *App) GetFileInfosForPostWithMigration(rctx request.CTX, postID string, includeDeleted bool) ([]*model.FileInfo, *model.AppError) {
	pchan := make(chan store.StoreResult[*model.Post], 1)
	go func() {
		post, err := a.Srv().Store().Post().GetSingle(rctx, postID, includeDeleted)
		pchan <- store.StoreResult[*model.Post]{Data: post, NErr: err}
		close(pchan)
	}()

	infos, firstInaccessibleFileTime, err := a.GetFileInfosForPost(rctx, postID, false, includeDeleted)
	if err != nil {
		return nil, err
	}

	if len(infos) == 0 && firstInaccessibleFileTime == 0 {
		// No FileInfos were returned so check if they need to be created for this post
		result := <-pchan
		if result.NErr != nil {
			var nfErr *store.ErrNotFound
			switch {
			case errors.As(result.NErr, &nfErr):
				return nil, model.NewAppError("GetFileInfosForPostWithMigration", "app.post.get.app_error", nil, "", http.StatusNotFound).Wrap(result.NErr)
			default:
				return nil, model.NewAppError("GetFileInfosForPostWithMigration", "app.post.get.app_error", nil, "", http.StatusInternalServerError).Wrap(result.NErr)
			}
		}
		post := result.Data

		if len(post.Filenames) > 0 {
			a.Srv().Store().FileInfo().InvalidateFileInfosForPostCache(postID, false)
			a.Srv().Store().FileInfo().InvalidateFileInfosForPostCache(postID, true)
			// The post has Filenames that need to be replaced with FileInfos
			infos = a.MigrateFilenamesToFileInfos(rctx, post)
		}
	}

	return infos, nil
}

// GetFileInfosForPost also returns firstInaccessibleFileTime based on cloud plan's limit.
func (a *App) GetFileInfosForPost(rctx request.CTX, postID string, fromMaster bool, includeDeleted bool) ([]*model.FileInfo, int64, *model.AppError) {
	fileInfos, err := a.Srv().Store().FileInfo().GetForPost(postID, fromMaster, includeDeleted, true)
	if err != nil {
		return nil, 0, model.NewAppError("GetFileInfosForPost", "app.file_info.get_for_post.app_error", nil, "", http.StatusInternalServerError).Wrap(err)
	}

	firstInaccessibleFileTime, appErr := a.removeInaccessibleContentFromFilesSlice(fileInfos)
	if appErr != nil {
		return nil, 0, appErr
	}

	a.generateMiniPreviewForInfos(rctx, fileInfos)

	return fileInfos, firstInaccessibleFileTime, nil
}

func (a *App) PostWithProxyAddedToImageURLs(post *model.Post) *model.Post {
	if f := a.ImageProxyAdder(); f != nil {
		return post.WithRewrittenImageURLs(f)
	}
	return post
}

func (a *App) PostWithProxyRemovedFromImageURLs(post *model.Post) *model.Post {
	if f := a.ImageProxyRemover(); f != nil {
		return post.WithRewrittenImageURLs(f)
	}
	return post
}

func (a *App) PostPatchWithProxyRemovedFromImageURLs(patch *model.PostPatch) *model.PostPatch {
	if f := a.ImageProxyRemover(); f != nil {
		return patch.WithRewrittenImageURLs(f)
	}
	return patch
}

func (a *App) ImageProxyAdder() func(string) string {
	if !*a.Config().ImageProxySettings.Enable {
		return nil
	}

	return func(url string) string {
		return a.ImageProxy().GetProxiedImageURL(url)
	}
}

func (a *App) ImageProxyRemover() (f func(string) string) {
	if !*a.Config().ImageProxySettings.Enable {
		return nil
	}

	return func(url string) string {
		return a.ImageProxy().GetUnproxiedImageURL(url)
	}
}

func (a *App) MaxPostSize() int {
	return a.Srv().Platform().MaxPostSize()
}

// countThreadMentions returns the number of times the user is mentioned in a specified thread after the timestamp.
func (a *App) countThreadMentions(rctx request.CTX, user *model.User, post *model.Post, teamID string, timestamp int64) (int64, *model.AppError) {
	channel, err := a.GetChannel(rctx, post.ChannelId)
	if err != nil {
		return 0, err
	}

	keywords := MentionKeywords{}
	keywords.AddUser(
		user,
		map[string]string{},
		&model.Status{Status: model.StatusOnline}, // Assume the user is online since they would've triggered this
		true, // Assume channel mentions are always allowed for simplicity
	)

	posts, nErr := a.Srv().Store().Post().GetPostsByThread(post.Id, timestamp)
	if nErr != nil {
		return 0, model.NewAppError("countThreadMentions", "app.channel.count_posts_since.app_error", nil, "", http.StatusInternalServerError).Wrap(nErr)
	}

	count := 0

	if channel.Type == model.ChannelTypeDirect || channel.Type == model.ChannelTypeGroup {
		// In a DM channel, every post made by the other user is a mention
		otherId := channel.GetOtherUserIdForDM(user.Id)
		for _, p := range posts {
			if p.UserId == otherId {
				count++
			}
		}

		return int64(count), nil
	}

	var team *model.Team
	if teamID != "" {
		team, err = a.GetTeam(teamID)
		if err != nil {
			return 0, err
		}
	}

	groups, nErr := a.getGroupsAllowedForReferenceInChannel(channel, team)
	if nErr != nil {
		return 0, model.NewAppError("countThreadMentions", "app.channel.count_posts_since.app_error", nil, "", http.StatusInternalServerError).Wrap(nErr)
	}

	keywords.AddGroupsMap(groups)

	for _, p := range posts {
		if p.CreateAt >= timestamp {
			mentions := getExplicitMentions(p, keywords)
			if _, ok := mentions.Mentions[user.Id]; ok {
				count += 1
			}
		}
	}

	return int64(count), nil
}

// countMentionsFromPost returns the number of posts in the post's channel that mention the user after and including the
// given post.
func (a *App) countMentionsFromPost(rctx request.CTX, user *model.User, post *model.Post) (int, int, int, *model.AppError) {
	channel, appErr := a.GetChannel(rctx, post.ChannelId)
	if appErr != nil {
		return 0, 0, 0, appErr
	}

	if channel.Type == model.ChannelTypeDirect || channel.Type == model.ChannelTypeGroup {
		// In a DM channel, every post made by the other user is a mention
		count, countRoot, nErr := a.Srv().Store().Channel().CountPostsAfter(post.ChannelId, post.CreateAt-1, user.Id)
		if nErr != nil {
			return 0, 0, 0, model.NewAppError("countMentionsFromPost", "app.channel.count_posts_since.app_error", nil, "", http.StatusInternalServerError).Wrap(nErr)
		}

		var urgentCount int
		if a.IsPostPriorityEnabled() {
			urgentCount, nErr = a.Srv().Store().Channel().CountUrgentPostsAfter(post.ChannelId, post.CreateAt-1, user.Id)
			if nErr != nil {
				return 0, 0, 0, model.NewAppError("countMentionsFromPost", "app.channel.count_urgent_posts_since.app_error", nil, "", http.StatusInternalServerError).Wrap(nErr)
			}
		}

		return count, countRoot, urgentCount, nil
	}

	members, err := a.Srv().Store().Channel().GetAllChannelMembersNotifyPropsForChannel(channel.Id, true)
	if err != nil {
		return 0, 0, 0, model.NewAppError("countMentionsFromPost", "app.channel.count_posts_since.app_error", nil, "", http.StatusInternalServerError).Wrap(err)
	}

	keywords := MentionKeywords{}
	keywords.AddUser(
		user,
		members[user.Id],
		&model.Status{Status: model.StatusOnline}, // Assume the user is online since they would've triggered this
		true, // Assume channel mentions are always allowed for simplicity
	)
	commentMentions := user.NotifyProps[model.CommentsNotifyProp]
	checkForCommentMentions := commentMentions == model.CommentsNotifyRoot || commentMentions == model.CommentsNotifyAny

	// A mapping of thread root IDs to whether or not a post in that thread mentions the user
	mentionedByThread := make(map[string]bool)

	thread, appErr := a.GetPostThread(rctx, post.Id, model.GetPostsOptions{}, user.Id)
	if appErr != nil {
		return 0, 0, 0, appErr
	}

	count := 0
	countRoot := 0
	urgentCount := 0
	if isPostMention(user, post, keywords, thread.Posts, mentionedByThread, checkForCommentMentions) {
		count += 1
		if post.RootId == "" {
			countRoot += 1
			if a.IsPostPriorityEnabled() {
				priority, err := a.GetPriorityForPost(post.Id)
				if err != nil {
					return 0, 0, 0, err
				}
				if priority != nil && *priority.Priority == model.PostPriorityUrgent {
					urgentCount += 1
				}
			}
		}
	}

	page := 0
	perPage := 200
	for {
		postList, err := a.GetPostsAfterPost(rctx, model.GetPostsOptions{
			ChannelId: post.ChannelId,
			PostId:    post.Id,
			Page:      page,
			PerPage:   perPage,
			UserId:    rctx.Session().UserId,
		})
		if err != nil {
			return 0, 0, 0, err
		}

		mentionPostIds := make([]string, 0)
		for _, postID := range postList.Order {
			if isPostMention(user, postList.Posts[postID], keywords, postList.Posts, mentionedByThread, checkForCommentMentions) {
				count += 1
				if postList.Posts[postID].RootId == "" {
					mentionPostIds = append(mentionPostIds, postID)
					countRoot += 1
				}
			}
		}

		if a.IsPostPriorityEnabled() {
			priorityList, nErr := a.Srv().Store().PostPriority().GetForPosts(mentionPostIds)
			if nErr != nil {
				return 0, 0, 0, model.NewAppError("countMentionsFromPost", "app.channel.get_priority_for_posts.app_error", nil, "", http.StatusInternalServerError).Wrap(nErr)
			}
			for _, priority := range priorityList {
				if *priority.Priority == model.PostPriorityUrgent {
					urgentCount += 1
				}
			}
		}

		if len(postList.Order) < perPage {
			break
		}

		page += 1
	}

	return count, countRoot, urgentCount, nil
}

func isCommentMention(user *model.User, post *model.Post, otherPosts map[string]*model.Post, mentionedByThread map[string]bool) bool {
	if post.RootId == "" {
		// Not a comment
		return false
	}

	if mentioned, ok := mentionedByThread[post.RootId]; ok {
		// We've already figured out if the user was mentioned by this thread
		return mentioned
	}

	if _, ok := otherPosts[post.RootId]; !ok {
		mlog.Warn("Can't determine the comment mentions as the rootPost is past the cloud plan's limit", mlog.String("rootPostID", post.RootId), mlog.String("commentID", post.Id))

		return false
	}

	// Whether or not the user was mentioned because they started the thread
	mentioned := otherPosts[post.RootId].UserId == user.Id

	// Or because they commented on it before this post
	if !mentioned && user.NotifyProps[model.CommentsNotifyProp] == model.CommentsNotifyAny {
		for _, otherPost := range otherPosts {
			if otherPost.Id == post.Id {
				continue
			}

			if otherPost.RootId != post.RootId {
				continue
			}

			if otherPost.UserId == user.Id && otherPost.CreateAt < post.CreateAt {
				// Found a comment made by the user from before this post
				mentioned = true
				break
			}
		}
	}

	mentionedByThread[post.RootId] = mentioned
	return mentioned
}

func isPostMention(user *model.User, post *model.Post, keywords MentionKeywords, otherPosts map[string]*model.Post, mentionedByThread map[string]bool, checkForCommentMentions bool) bool {
	// Prevent the user from mentioning themselves
	if post.UserId == user.Id && post.GetProp(model.PostPropsFromWebhook) != "true" {
		return false
	}

	// Check for keyword mentions
	mentions := getExplicitMentions(post, keywords)
	if _, ok := mentions.Mentions[user.Id]; ok {
		return true
	}

	// Check for mentions caused by being added to the channel
	if post.Type == model.PostTypeAddToChannel {
		if addedUserId, ok := post.GetProp(model.PostPropsAddedUserId).(string); ok && addedUserId == user.Id {
			return true
		}
	}

	// Check for comment mentions
	if checkForCommentMentions && isCommentMention(user, post, otherPosts, mentionedByThread) {
		return true
	}

	return false
}

func (a *App) GetThreadMembershipsForUser(userID, teamID string) ([]*model.ThreadMembership, error) {
	return a.Srv().Store().Thread().GetMembershipsForUser(userID, teamID)
}

func (a *App) GetPostIfAuthorized(rctx request.CTX, postID string, session *model.Session, includeDeleted bool) (*model.Post, *model.AppError) {
	post, err := a.GetSinglePost(rctx, postID, includeDeleted)
	if err != nil {
		return nil, err
	}

	channel, err := a.GetChannel(rctx, post.ChannelId)
	if err != nil {
		return nil, err
	}

	if !a.SessionHasPermissionToReadChannel(rctx, *session, channel) {
		if channel.Type == model.ChannelTypeOpen && !*a.Config().ComplianceSettings.Enable {
			if !a.SessionHasPermissionToTeam(*session, channel.TeamId, model.PermissionReadPublicChannel) {
				return nil, model.MakePermissionError(session, []*model.Permission{model.PermissionReadPublicChannel})
			}
		} else {
			return nil, model.MakePermissionError(session, []*model.Permission{model.PermissionReadChannelContent})
		}
	}

	return post, nil
}

// GetPostsByIds response bool value indicates, if the post is inaccessible due to cloud plan's limit.
func (a *App) GetPostsByIds(postIDs []string) ([]*model.Post, int64, *model.AppError) {
	posts, err := a.Srv().Store().Post().GetPostsByIds(postIDs)
	if err != nil {
		var nfErr *store.ErrNotFound
		switch {
		case errors.As(err, &nfErr):
			return nil, 0, model.NewAppError("GetPostsByIds", "app.post.get.app_error", nil, "", http.StatusNotFound).Wrap(err)
		default:
			return nil, 0, model.NewAppError("GetPostsByIds", "app.post.get.app_error", nil, "", http.StatusInternalServerError).Wrap(err)
		}
	}

	posts, firstInaccessiblePostTime, appErr := a.getFilteredAccessiblePosts(posts, filterPostOptions{assumeSortedCreatedAt: true})
	if appErr != nil {
		return nil, 0, appErr
	}

	return posts, firstInaccessiblePostTime, nil
}

func (a *App) GetEditHistoryForPost(postID string) ([]*model.Post, *model.AppError) {
	posts, err := a.Srv().Store().Post().GetEditHistoryForPost(postID)
	if err != nil {
		var nfErr *store.ErrNotFound
		switch {
		case errors.As(err, &nfErr):
			return nil, model.NewAppError("GetEditHistoryForPost", "app.post.get.app_error", nil, "", http.StatusNotFound).Wrap(err)
		default:
			return nil, model.NewAppError("GetEditHistoryForPost", "app.post.get.app_error", nil, "", http.StatusInternalServerError).Wrap(err)
		}
	}

	if appErr := a.populateEditHistoryFileMetadata(posts); appErr != nil {
		return nil, appErr
	}

	return posts, nil
}

func (a *App) populateEditHistoryFileMetadata(editHistoryPosts []*model.Post) *model.AppError {
	for _, post := range editHistoryPosts {
		fileInfos, err := a.Srv().Store().FileInfo().GetByIds(post.FileIds, true, true)
		if err != nil {
			return model.NewAppError("app.populateEditHistoryFileMetadata", "app.file_info.get_by_ids.app_error", map[string]any{"post_id": post.Id}, "", http.StatusInternalServerError).Wrap(err)
		}

		if post.Metadata == nil {
			post.Metadata = &model.PostMetadata{}
		}

		post.Metadata.Files = fileInfos
	}

	return nil
}

func (a *App) SetPostReminder(rctx request.CTX, postID, userID string, targetTime int64) *model.AppError {
	// Store the reminder in the DB
	reminder := &model.PostReminder{
		PostId:     postID,
		UserId:     userID,
		TargetTime: targetTime,
	}
	err := a.Srv().Store().Post().SetPostReminder(reminder)
	if err != nil {
		return model.NewAppError("SetPostReminder", model.NoTranslation, nil, "", http.StatusInternalServerError).Wrap(err)
	}

	metadata, err := a.Srv().Store().Post().GetPostReminderMetadata(postID)
	if err != nil {
		return model.NewAppError("SetPostReminder", model.NoTranslation, nil, "", http.StatusInternalServerError).Wrap(err)
	}

	parsedTime := time.Unix(targetTime, 0).UTC().Format(time.RFC822)
	siteURL := *a.Config().ServiceSettings.SiteURL

	var permalink string
	if metadata.TeamName == "" {
		permalink = fmt.Sprintf("%s/pl/%s", siteURL, postID)
	} else {
		permalink = fmt.Sprintf("%s/%s/pl/%s", siteURL, metadata.TeamName, postID)
	}

	// Send an ack message.
	ephemeralPost := &model.Post{
		Type:      model.PostTypeEphemeral,
		Id:        model.NewId(),
		CreateAt:  model.GetMillis(),
		UserId:    userID,
		RootId:    postID,
		ChannelId: metadata.ChannelID,
		// It's okay to keep this non-translated. This is just a fallback.
		// The webapp will parse the timestamp and show that in user's local timezone.
		Message: fmt.Sprintf("You will be reminded about %s by @%s at %s", permalink, metadata.Username, parsedTime),
		Props: model.StringInterface{
			"target_time": targetTime,
			"team_name":   metadata.TeamName,
			"post_id":     postID,
			"username":    metadata.Username,
			"type":        model.PostTypeReminder,
		},
	}

	message := model.NewWebSocketEvent(model.WebsocketEventEphemeralMessage, "", ephemeralPost.ChannelId, userID, nil, "")
	ephemeralPost = a.PreparePostForClientWithEmbedsAndImages(rctx, ephemeralPost, &model.PreparePostForClientOpts{IsNewPost: true, IncludePriority: true})
	ephemeralPost = model.AddPostActionCookies(ephemeralPost, a.PostActionCookieSecret())

	postJSON, jsonErr := ephemeralPost.ToJSON()
	if jsonErr != nil {
		rctx.Logger().Warn("Failed to encode post to JSON", mlog.Err(jsonErr))
	}
	message.Add("post", postJSON)
	a.Publish(message)

	return nil
}

func (a *App) CheckPostReminders(rctx request.CTX) {
	rctx = rctx.WithLogger(rctx.Logger().With(mlog.String("component", "post_reminders")))
	systemBot, appErr := a.GetSystemBot(rctx)
	if appErr != nil {
		rctx.Logger().Error("Failed to get system bot", mlog.Err(appErr))
		return
	}

	// This will return the reminders and also delete them from the DB.
	// In case, any of the next steps fail, those reminders would be lost.
	// Alternatively, if we delete those reminders _after_ it has been sent,
	// then in case of any temporary failure, they would get sent in the next batch.
	// MM-45595.
	reminders, err := a.Srv().Store().Post().GetPostReminders(time.Now().UTC().Unix())
	if err != nil {
		rctx.Logger().Error("Failed to get post reminders", mlog.Err(err))
		return
	}

	// We group multiple reminders for a single user.
	groupedReminders := make(map[string][]string)
	for _, r := range reminders {
		if groupedReminders[r.UserId] == nil {
			groupedReminders[r.UserId] = []string{r.PostId}
		} else {
			groupedReminders[r.UserId] = append(groupedReminders[r.UserId], r.PostId)
		}
	}

	siteURL := *a.Config().ServiceSettings.SiteURL
	for userID, postIDs := range groupedReminders {
		ch, appErr := a.GetOrCreateDirectChannel(request.EmptyContext(a.Log()), userID, systemBot.UserId)
		if appErr != nil {
			rctx.Logger().Error("Failed to get direct channel", mlog.Err(appErr))
			return
		}

		for _, postID := range postIDs {
			metadata, err := a.Srv().Store().Post().GetPostReminderMetadata(postID)
			if err != nil {
				rctx.Logger().Error("Failed to get post reminder metadata", mlog.Err(err), mlog.String("post_id", postID))
				continue
			}

			T := i18n.GetUserTranslations(metadata.UserLocale)
			dm := &model.Post{
				ChannelId: ch.Id,
				Message: T("app.post_reminder_dm", model.StringInterface{
					"SiteURL":  siteURL,
					"TeamName": metadata.TeamName,
					"PostId":   postID,
					"Username": metadata.Username,
				}),
				Type:   model.PostTypeReminder,
				UserId: systemBot.UserId,
				Props: model.StringInterface{
					"team_name": metadata.TeamName,
					"post_id":   postID,
					"username":  metadata.Username,
				},
			}

			if _, err := a.CreatePost(request.EmptyContext(a.Log()), dm, ch, model.CreatePostFlags{SetOnline: true}); err != nil {
				rctx.Logger().Error("Failed to post reminder message", mlog.Err(err))
			}
		}
	}
}

func (a *App) GetPostInfo(rctx request.CTX, postID string) (*model.PostInfo, *model.AppError) {
	userID := rctx.Session().UserId
	post, appErr := a.GetSinglePost(rctx, postID, false)
	if appErr != nil {
		return nil, appErr
	}

	channel, appErr := a.GetChannel(rctx, post.ChannelId)
	if appErr != nil {
		return nil, appErr
	}

	notFoundError := model.NewAppError("GetPostInfo", "app.post.get.app_error", nil, "", http.StatusNotFound)

	var team *model.Team
	hasPermissionToAccessTeam := false
	if channel.TeamId != "" {
		team, appErr = a.GetTeam(channel.TeamId)
		if appErr != nil {
			return nil, appErr
		}

		teamMember, appErr := a.GetTeamMember(rctx, channel.TeamId, userID)
		if appErr != nil && appErr.StatusCode != http.StatusNotFound {
			return nil, appErr
		}

		if appErr == nil {
			if teamMember.DeleteAt == 0 {
				hasPermissionToAccessTeam = true
			}
		}

		if !hasPermissionToAccessTeam {
			if team.AllowOpenInvite {
				hasPermissionToAccessTeam = a.HasPermissionToTeam(rctx, userID, team.Id, model.PermissionJoinPublicTeams)
			} else {
				hasPermissionToAccessTeam = a.HasPermissionToTeam(rctx, userID, team.Id, model.PermissionJoinPrivateTeams)
			}
		}
	} else {
		// This happens in case of DMs and GMs.
		hasPermissionToAccessTeam = true
	}

	if !hasPermissionToAccessTeam {
		return nil, notFoundError
	}

	hasPermissionToAccessChannel := false

	_, channelMemberErr := a.GetChannelMember(rctx, channel.Id, userID)

	if channelMemberErr == nil {
		hasPermissionToAccessChannel = true
	}

	if !hasPermissionToAccessChannel {
		if channel.Type == model.ChannelTypeOpen {
			hasPermissionToAccessChannel = true
		} else if channel.Type == model.ChannelTypePrivate {
			hasPermissionToAccessChannel = a.HasPermissionToChannel(rctx, userID, channel.Id, model.PermissionManagePrivateChannelMembers)
		} else if channel.Type == model.ChannelTypeDirect || channel.Type == model.ChannelTypeGroup {
			hasPermissionToAccessChannel = a.HasPermissionToChannel(rctx, userID, channel.Id, model.PermissionReadChannelContent)
		}
	}

	if !hasPermissionToAccessChannel {
		return nil, notFoundError
	}

	info := model.PostInfo{
		ChannelId:          channel.Id,
		ChannelType:        channel.Type,
		ChannelDisplayName: channel.DisplayName,
		HasJoinedChannel:   channelMemberErr == nil,
	}
	if team != nil {
		teamMember, teamMemberErr := a.GetTeamMember(rctx, team.Id, userID)

		teamType := model.TeamInvite
		if team.AllowOpenInvite {
			teamType = model.TeamOpen
		}
		info.TeamId = team.Id
		info.TeamType = teamType
		info.TeamDisplayName = team.DisplayName
		info.HasJoinedTeam = teamMemberErr == nil && teamMember.DeleteAt == 0
	}
	return &info, nil
}

func (a *App) applyPostsWillBeConsumedHook(posts map[string]*model.Post) {
	if !a.Config().FeatureFlags.ConsumePostHook {
		return
	}

	postsSlice := make([]*model.Post, 0, len(posts))

	for _, post := range posts {
		postsSlice = append(postsSlice, post.ForPlugin())
	}
	a.ch.RunMultiHook(func(hooks plugin.Hooks, _ *model.Manifest) bool {
		postReplacements := hooks.MessagesWillBeConsumed(postsSlice)
		for _, postReplacement := range postReplacements {
			posts[postReplacement.Id] = postReplacement
		}
		return true
	}, plugin.MessagesWillBeConsumedID)
}

func (a *App) applyPostWillBeConsumedHook(post **model.Post) {
	if !a.Config().FeatureFlags.ConsumePostHook || (*post).Type == model.PostTypeBurnOnRead {
		return
	}

	ps := []*model.Post{*post}
	a.ch.RunMultiHook(func(hooks plugin.Hooks, _ *model.Manifest) bool {
		rp := hooks.MessagesWillBeConsumed(ps)
		if len(rp) > 0 {
			(*post) = rp[0]
		}
		return true
	}, plugin.MessagesWillBeConsumedID)
}

func makePostLink(siteURL, teamName, postID string) string {
	return fmt.Sprintf("%s/%s/pl/%s", siteURL, teamName, postID)
}

// validateMoveOrCopy performs validation on a provided post list to determine
// if all permissions are in place to allow the for the posts to be moved or
// copied.
func (a *App) ValidateMoveOrCopy(rctx request.CTX, wpl *model.WranglerPostList, originalChannel *model.Channel, targetChannel *model.Channel, user *model.User) error {
	if wpl.NumPosts() == 0 {
		return errors.New("The wrangler post list contains no posts")
	}

	config := a.Config().WranglerSettings

	switch originalChannel.Type {
	case model.ChannelTypePrivate:
		if !*config.MoveThreadFromPrivateChannelEnable {
			return errors.New("Wrangler is currently configured to not allow moving posts from private channels")
		}
	case model.ChannelTypeDirect:
		if !*config.MoveThreadFromDirectMessageChannelEnable {
			return errors.New("Wrangler is currently configured to not allow moving posts from direct message channels")
		}
	case model.ChannelTypeGroup:
		if !*config.MoveThreadFromGroupMessageChannelEnable {
			return errors.New("Wrangler is currently configured to not allow moving posts from group message channels")
		}
	}

	if !originalChannel.IsGroupOrDirect() && !targetChannel.IsGroupOrDirect() {
		// DM and GM channels are "teamless" so it doesn't make sense to check
		// the MoveThreadToAnotherTeamEnable config when dealing with those.
		if !*config.MoveThreadToAnotherTeamEnable && targetChannel.TeamId != originalChannel.TeamId {
			return errors.New("Wrangler is currently configured to not allow moving messages to different teams")
		}
	}

	if *config.MoveThreadMaxCount != int64(0) && *config.MoveThreadMaxCount < int64(wpl.NumPosts()) {
		return fmt.Errorf("the thread is %d posts long, but this command is configured to only move threads of up to %d posts", wpl.NumPosts(), *config.MoveThreadMaxCount)
	}

	_, appErr := a.GetChannelMember(rctx, targetChannel.Id, user.Id)
	if appErr != nil {
		return fmt.Errorf("channel with ID %s doesn't exist or you are not a member", targetChannel.Id)
	}

	_, appErr = a.GetChannelMember(rctx, originalChannel.Id, user.Id)
	if appErr != nil {
		return fmt.Errorf("channel with ID %s doesn't exist or you are not a member", originalChannel.Id)
	}

	return nil
}

func (a *App) CopyWranglerPostlist(rctx request.CTX, wpl *model.WranglerPostList, targetChannel *model.Channel) (*model.Post, *model.AppError) {
	var appErr *model.AppError
	var newRootPost *model.Post

	if wpl.ContainsFileAttachments() {
		// The thread contains at least one attachment. To properly move the
		// thread, the files will have to be re-uploaded. This is completed
		// before any messages are moved.
		// TODO: check number of files that need to be re-uploaded or file size?
		rctx.Logger().Info("Wrangler is re-uploading file attachments",
			mlog.String("file_count", fmt.Sprintf("%d", wpl.FileAttachmentCount)),
		)

		for _, post := range wpl.Posts {
			var newFileIDs []string
			var fileBytes []byte
			var oldFileInfo, newFileInfo *model.FileInfo
			for _, fileID := range post.FileIds {
				oldFileInfo, appErr = a.GetFileInfo(rctx, fileID)
				if appErr != nil {
					return nil, appErr
				}
				fileBytes, appErr = a.GetFile(rctx, fileID)
				if appErr != nil {
					return nil, appErr
				}
				newFileInfo, appErr = a.UploadFile(rctx, fileBytes, targetChannel.Id, oldFileInfo.Name)
				if appErr != nil {
					return nil, appErr
				}

				newFileIDs = append(newFileIDs, newFileInfo.Id)
			}

			post.FileIds = newFileIDs
		}
	}

	for i, post := range wpl.Posts {
		var reactions []*model.Reaction

		// Store reactions to be reapplied later.
		reactions, appErr = a.GetReactionsForPost(post.Id)
		if appErr != nil {
			// Reaction-based errors are logged, but do not abort
			rctx.Logger().Error("Failed to get reactions on original post")
		}

		newPost := post.Clone()
		newPost = newPost.CleanPost()
		newPost.ChannelId = targetChannel.Id

		if i == 0 {
			newPost, appErr = a.CreatePost(rctx, newPost, targetChannel, model.CreatePostFlags{})
			if appErr != nil {
				return nil, appErr
			}
			newRootPost = newPost.Clone()
		} else {
			newPost.RootId = newRootPost.Id
			newPost, appErr = a.CreatePost(rctx, newPost, targetChannel, model.CreatePostFlags{})
			if appErr != nil {
				return nil, appErr
			}
		}

		for _, reaction := range reactions {
			reaction.PostId = newPost.Id
			_, appErr = a.SaveReactionForPost(rctx, reaction)
			if appErr != nil {
				// Reaction-based errors are logged, but do not abort
				rctx.Logger().Error("Failed to reapply reactions to post")
			}
		}
	}

	return newRootPost, nil
}

func (a *App) MoveThread(rctx request.CTX, postID string, sourceChannelID, channelID string, user *model.User) *model.AppError {
	postListResponse, appErr := a.GetPostThread(rctx, postID, model.GetPostsOptions{}, user.Id)
	if appErr != nil {
		return model.NewAppError("getPostThread", "app.post.move_thread_command.error", nil, "postID="+postID+", "+"UserId="+user.Id+"", http.StatusBadRequest).Wrap(appErr)
	}
	wpl := postListResponse.BuildWranglerPostList()

	originalChannel, appErr := a.GetChannel(rctx, sourceChannelID)
	if appErr != nil {
		return appErr
	}
	targetChannel, appErr := a.GetChannel(rctx, channelID)
	if appErr != nil {
		return appErr
	}

	err := a.ValidateMoveOrCopy(rctx, wpl, originalChannel, targetChannel, user)
	if err != nil {
		return model.NewAppError("validateMoveOrCopy", "app.post.move_thread_command.error", nil, "", http.StatusBadRequest).Wrap(err)
	}

	var targetTeam *model.Team
	if targetChannel.IsGroupOrDirect() {
		if !originalChannel.IsGroupOrDirect() {
			targetTeam, appErr = a.GetTeam(originalChannel.TeamId)
		}
	} else {
		targetTeam, appErr = a.GetTeam(targetChannel.TeamId)
	}

	if appErr != nil {
		return appErr
	}

	if targetTeam == nil {
		return model.NewAppError("validateMoveOrCopy", "app.post.move_thread_command.error", nil, "target team is nil", http.StatusBadRequest)
	}

	// Begin creating the new thread.
	rctx.Logger().Info("Wrangler is moving a thread", mlog.String("user_id", user.Id), mlog.String("original_post_id", wpl.RootPost().Id), mlog.String("original_channel_id", originalChannel.Id))

	// To simulate the move, we first copy the original messages(s) to the
	// new channel and later delete the original messages(s).
	newRootPost, appErr := a.CopyWranglerPostlist(rctx, wpl, targetChannel)
	if appErr != nil {
		return appErr
	}

	T, err := i18n.GetTranslationsBySystemLocale()
	if err != nil {
		return model.NewAppError("MoveThread", "app.post.move_thread_command.error", nil, "", http.StatusInternalServerError).Wrap(err)
	}

	ephemeralPostProps := model.StringInterface{
		"TranslationID": "app.post.move_thread.from_another_channel",
	}
	_, appErr = a.CreatePost(rctx, &model.Post{
		UserId:    user.Id,
		Type:      model.PostTypeWrangler,
		RootId:    newRootPost.Id,
		ChannelId: channelID,
		Message:   T("app.post.move_thread.from_another_channel"),
		Props:     ephemeralPostProps,
	}, targetChannel, model.CreatePostFlags{})
	if appErr != nil {
		return appErr
	}
	// Cleanup is handled by simply deleting the root post. Any comments/replies
	// are automatically marked as deleted for us.
	_, appErr = a.DeletePost(rctx, wpl.RootPost().Id, user.Id)
	if appErr != nil {
		return appErr
	}

	rctx.Logger().Info("Wrangler thread move complete", mlog.String("user_id", user.Id), mlog.String("new_post_id", newRootPost.Id), mlog.String("channel_id", channelID))

	// Translate to the system locale, webapp will attempt to render in each user's specific locale (based on the TranslationID prop) before falling back on the initiating user's locale
	ephemeralPostProps = model.StringInterface{}

	msg := T("app.post.move_thread_command.direct_or_group.multiple_messages", model.StringInterface{"NumMessages": wpl.NumPosts()})
	ephemeralPostProps["TranslationID"] = "app.post.move_thread_command.direct_or_group.multiple_messages"
	if wpl.NumPosts() == 1 {
		msg = T("app.post.move_thread_command.direct_or_group.one_message")
		ephemeralPostProps["TranslationID"] = "app.post.move_thread_command.direct_or_group.one_message"
	}

	if targetChannel.TeamId != "" {
		targetTeam, teamErr := a.GetTeam(targetChannel.TeamId)
		if teamErr != nil {
			return teamErr
		}
		targetName := targetTeam.Name
		newPostLink := makePostLink(*a.Config().ServiceSettings.SiteURL, targetName, newRootPost.Id)
		msg = T("app.post.move_thread_command.channel.multiple_messages", model.StringInterface{"NumMessages": wpl.NumPosts(), "Link": newPostLink})
		ephemeralPostProps["TranslationID"] = "app.post.move_thread_command.channel.multiple_messages"
		if wpl.NumPosts() == 1 {
			msg = T("app.post.move_thread_command.channel.one_message", model.StringInterface{"Link": newPostLink})
			ephemeralPostProps["TranslationID"] = "app.post.move_thread_command.channel.one_message"
		}
		ephemeralPostProps["MovedThreadPermalink"] = newPostLink
	}

	ephemeralPostProps["NumMessages"] = wpl.NumPosts()

	_, appErr = a.CreatePost(rctx, &model.Post{
		UserId:    user.Id,
		Type:      model.PostTypeWrangler,
		ChannelId: originalChannel.Id,
		Message:   msg,
		Props:     ephemeralPostProps,
	}, originalChannel, model.CreatePostFlags{})
	if appErr != nil {
		return appErr
	}

	rctx.Logger().Info(msg)
	return nil
}

func (a *App) PermanentDeletePost(rctx request.CTX, postID, deleteByID string) *model.AppError {
	post, err := a.Srv().Store().Post().GetSingle(sqlstore.RequestContextWithMaster(rctx), postID, true)
	if err != nil {
		return model.NewAppError("DeletePost", "app.post.get.app_error", nil, "", http.StatusBadRequest).Wrap(err)
	}

	// If the post is a burn-on-read post, we should get the original post contents
	if post.Type == model.PostTypeBurnOnRead {
		tmpPost, appErr := a.getBurnOnReadPost(rctx, post)
		if appErr != nil {
			rctx.Logger().Warn("Failed to get burn-on-read post", mlog.Err(appErr))
		}
		if tmpPost != nil {
			post = tmpPost
		}
	}

	if len(post.FileIds) > 0 {
		appErr := a.PermanentDeleteFilesByPost(rctx, post.Id)
		if appErr != nil {
			return appErr
		}
	}

	err = a.Srv().Store().Post().PermanentDelete(rctx, post.Id)
	if err != nil {
		return model.NewAppError("PermanentDeletePost", "app.post.permanent_delete_post.error", nil, "", http.StatusInternalServerError).Wrap(err)
	}

	appErr := a.CleanUpAfterPostDeletion(rctx, post, deleteByID)
	if appErr != nil {
		return appErr
	}

	return nil
}

func (a *App) CleanUpAfterPostDeletion(rctx request.CTX, post *model.Post, deleteByID string) *model.AppError {
	channel, appErr := a.GetChannel(rctx, post.ChannelId)
	if appErr != nil {
		return appErr
	}

	if post.RootId == "" {
		if appErr := a.DeletePersistentNotification(rctx, post); appErr != nil {
			return appErr
		}
	}

	postJSON, err := json.Marshal(post)
	if err != nil {
		return model.NewAppError("DeletePost", "api.marshal_error", nil, "", http.StatusInternalServerError).Wrap(err)
	}

	userMessage := model.NewWebSocketEvent(model.WebsocketEventPostDeleted, "", post.ChannelId, "", nil, "")
	userMessage.Add("post", string(postJSON))
	userMessage.GetBroadcast().ContainsSanitizedData = true
	a.Publish(userMessage)

	adminMessage := model.NewWebSocketEvent(model.WebsocketEventPostDeleted, "", post.ChannelId, "", nil, "")
	adminMessage.Add("post", string(postJSON))
	adminMessage.Add("delete_by", deleteByID)
	adminMessage.GetBroadcast().ContainsSensitiveData = true
	a.Publish(adminMessage)

	a.Srv().Go(func() {
		a.deleteFlaggedPosts(rctx, post.Id)
	})

	pluginPost := post.ForPlugin()
	pluginContext := pluginContext(rctx)
	a.Srv().Go(func() {
		a.ch.RunMultiHook(func(hooks plugin.Hooks, _ *model.Manifest) bool {
			hooks.MessageHasBeenDeleted(pluginContext, pluginPost)
			return true
		}, plugin.MessageHasBeenDeletedID)
	})

	a.Srv().Go(func() {
		if err = a.RemoveNotifications(rctx, post, channel); err != nil {
			rctx.Logger().Error("DeletePost failed to delete notification", mlog.Err(err))
		}
	})

	// delete drafts associated with the post when deleting the post
	a.Srv().Go(func() {
		a.deleteDraftsAssociatedWithPost(rctx, channel, post)
	})

	a.invalidateCacheForChannelPosts(post.ChannelId)
	if post.Type == model.PostTypeBurnOnRead {
		a.invalidateCacheForReadReceipts(post.Id)
		a.invalidateCacheForTemporaryPost(post.Id)
	}

	return nil
}

func (a *App) SendTestMessage(rctx request.CTX, userID string) (*model.Post, *model.AppError) {
	bot, err := a.GetSystemBot(rctx)
	if err != nil {
		return nil, model.NewAppError("SendTestMessage", "app.notifications.send_test_message.errors.no_bot", nil, "", http.StatusInternalServerError).Wrap(err)
	}

	channel, err := a.GetOrCreateDirectChannel(rctx, userID, bot.UserId)
	if err != nil {
		return nil, model.NewAppError("SendTestMessage", "app.notifications.send_test_message.errors.no_channel", nil, "", http.StatusInternalServerError).Wrap(err)
	}

	user, err := a.GetUser(userID)
	if err != nil {
		return nil, model.NewAppError("SendTestMessage", "app.notifications.send_test_message.errors.no_user", nil, "", http.StatusInternalServerError).Wrap(err)
	}
	T := i18n.GetUserTranslations(user.Locale)
	post := &model.Post{
		ChannelId: channel.Id,
		Message:   T("app.notifications.send_test_message.message_body"),
		Type:      model.PostTypeDefault,
		UserId:    bot.UserId,
	}

	post, err = a.CreatePost(rctx, post, channel, model.CreatePostFlags{ForceNotification: true})
	if err != nil {
		return nil, model.NewAppError("SendTestMessage", "app.notifications.send_test_message.errors.create_post", nil, "", http.StatusInternalServerError).Wrap(err)
	}

	return post, nil
}

// RewriteMessage rewrites a message using AI based on the specified action
func (a *App) RewriteMessage(
	rctx request.CTX,
	agentID string,
	message string,
	action model.RewriteAction,
	customPrompt string,
) (*model.RewriteResponse, *model.AppError) {
	userPrompt := getRewritePromptForAction(action, message, customPrompt)
	if userPrompt == "" {
		return nil, model.NewAppError("RewriteMessage", "app.post.rewrite.invalid_action", nil, fmt.Sprintf("invalid action: %s", action), 400)
	}

	// Prepare completion request in the format expected by the client
	client := a.getBridgeClient(rctx.Session().UserId)
	completionRequest := agentclient.CompletionRequest{
		Posts: []agentclient.Post{
			{Role: "system", Message: model.RewriteSystemPrompt},
			{Role: "user", Message: userPrompt},
		},
	}

	completion, err := client.AgentCompletion(agentID, completionRequest)
	if err != nil {
		return nil, model.NewAppError("RewriteMessage", "app.post.rewrite.agent_call_failed", nil, err.Error(), 500)
	}

	var response model.RewriteResponse
	if err := json.Unmarshal([]byte(completion), &response); err != nil {
		return nil, model.NewAppError("RewriteMessage", "app.post.rewrite.parse_response_failed", nil, err.Error(), 500)
	}

	if response.RewrittenText == "" {
		return nil, model.NewAppError("RewriteMessage", "app.post.rewrite.empty_response", nil, "", 500)
	}

	return &response, nil
}

// getRewritePromptForAction returns the appropriate prompt and system prompt for the given rewrite action
func getRewritePromptForAction(action model.RewriteAction, message string, customPrompt string) string {
	if message == "" {
		return fmt.Sprintf(`Write according to these instructions: %s`, customPrompt)
	}

	switch action {
	case model.RewriteActionCustom:
		return fmt.Sprintf(`%s

%s`, customPrompt, message)

	case model.RewriteActionShorten:
		return fmt.Sprintf(`Make this up to 2 to 3 times shorter: %s`, message)

	case model.RewriteActionElaborate:
		return fmt.Sprintf(`Make this up to 2 to 3 times longer, using Markdown if necessary: %s`, message)

	case model.RewriteActionImproveWriting:
		return fmt.Sprintf(`Improve this writing, using Markdown if necessary: %s`, message)

	case model.RewriteActionFixSpelling:
		return fmt.Sprintf(`Fix spelling and grammar: %s`, message)

	case model.RewriteActionSimplify:
		return fmt.Sprintf(`Simplify this: %s`, message)

	case model.RewriteActionSummarize:
		return fmt.Sprintf(`Summarize this, using Markdown if necessary: %s`, message)
	}

	return ""
}

// RevealPost reveals a burn-on-read post for a specific user, creating a read receipt
// if this is the first time the user is revealing it. Returns the revealed post content
// with expiration metadata.
func (a *App) RevealPost(rctx request.CTX, post *model.Post, userID string, connectionID string) (*model.Post, *model.AppError) {
	// Validate that this is a burn-on-read post
	if err := a.validateBurnOnReadPost(rctx, post); err != nil {
		return nil, err
	}

	// Extract and validate post expiration time
	postExpireAt, err := a.extractPostExpiration(post)
	if err != nil {
		return nil, err
	}

	// Ensure post hasn't expired yet
	currentTime := model.GetMillis()
	if err = a.validatePostNotExpired(post.Id, postExpireAt, currentTime); err != nil {
		return nil, err
	}

	// Get or create read receipt for this user
	receipt, isFirstReveal, err := a.getOrCreateReadReceipt(rctx, post, userID, postExpireAt, currentTime)
	if err != nil {
		return nil, err
	}

	// Ensure user's read receipt hasn't expired
	if err = a.validateReadReceiptNotExpired(receipt, currentTime); err != nil {
		return nil, err
	}

	// Retrieve the actual post content from temporary storage
	revealedPost, err := a.getBurnOnReadPost(rctx, post)
	if err != nil {
		return nil, err
	}

	// Attach expiration metadata to the revealed post
	a.enrichPostWithExpirationMetadata(revealedPost, receipt.ExpireAt)

	// Add all metadata (reactions, emojis, files, embeds, images, priority, etc.)
	revealedPost = a.PreparePostForClientWithEmbedsAndImages(rctx, revealedPost, &model.PreparePostForClientOpts{
		IncludePriority: true,
		RetainContent:   true,
	})

	// Publish websocket event if this is the first time revealing
	if isFirstReveal {
		// Send to post author for recipient count updates
		if err := a.publishPostRevealedEventToAuthor(rctx, revealedPost, userID, connectionID); err != nil {
			return nil, err
		}

		// Send to revealing user for multi-device sync
		// Note: API layer already ensures userID != post.UserId (api4/post.go:1483-1486)
		if err := a.publishPostRevealedEventToUser(rctx, revealedPost, userID, connectionID); err != nil {
			return nil, err
		}
	}

	return revealedPost, nil
}

// validateBurnOnReadPost ensures the post is of type burn-on-read.
func (a *App) validateBurnOnReadPost(rctx request.CTX, post *model.Post) *model.AppError {
	if post.Type != model.PostTypeBurnOnRead {
		return model.NewAppError("RevealPost", "app.reveal_post.not_burn_on_read.app_error", nil, fmt.Sprintf("postId=%s", post.Id), http.StatusBadRequest)
	}

	if post.UserId == rctx.Session().UserId {
		return model.NewAppError("RevealPost", "app.reveal_post.cannot_reveal_own_post.app_error", nil, fmt.Sprintf("postId=%s", post.Id), http.StatusBadRequest)
	}

	return nil
}

// extractPostExpiration extracts the expiration timestamp from post properties.
func (a *App) extractPostExpiration(post *model.Post) (int64, *model.AppError) {
	expirationProp := post.GetProp(model.PostPropsExpireAt)
	if expirationProp == nil {
		return 0, model.NewAppError("RevealPost", "app.reveal_post.missing_expire_at.app_error", nil, fmt.Sprintf("postId=%s", post.Id), http.StatusBadRequest)
	}

	var expireAt int64
	switch v := expirationProp.(type) {
	case int64:
		expireAt = v
	case float64:
		expireAt = int64(v)
	default:
		return 0, model.NewAppError("RevealPost", "app.reveal_post.missing_expire_at.app_error", nil, fmt.Sprintf("postId=%s", post.Id), http.StatusBadRequest)
	}

	if expireAt == 0 {
		return 0, model.NewAppError("RevealPost", "app.reveal_post.missing_expire_at.app_error", nil, fmt.Sprintf("postId=%s", post.Id), http.StatusBadRequest)
	}

	return expireAt, nil
}

// validatePostNotExpired ensures the post hasn't expired yet.
func (a *App) validatePostNotExpired(postID string, expireAt, currentTime int64) *model.AppError {
	if currentTime >= expireAt {
		return model.NewAppError("RevealPost", "app.reveal_post.post_expired.app_error", nil, fmt.Sprintf("postId=%s", postID), http.StatusBadRequest)
	}
	return nil
}

// getOrCreateReadReceipt retrieves an existing read receipt or creates a new one
// for the user. Returns the receipt, whether this is the first reveal, and any error.
func (a *App) getOrCreateReadReceipt(rctx request.CTX, post *model.Post, userID string, postExpireAt int64, currentTime int64) (*model.ReadReceipt, bool, *model.AppError) {
	// Try to get existing read receipt
	receipt, err := a.Srv().Store().ReadReceipt().Get(rctx, post.Id, userID)
	if err != nil && !store.IsErrNotFound(err) {
		return nil, false, model.NewAppError("RevealPost", "app.reveal_post.read_receipt.get.error", nil, "", http.StatusInternalServerError).Wrap(err)
	}

	// If receipt exists, this is not the first reveal
	if receipt != nil {
		return receipt, false, nil
	}

	// Create new read receipt for first-time reveal
	// Use configured burn-on-read duration (defaults to 10 minutes)
	burnOnReadDurationSeconds := int64(model.SafeDereference(a.Config().ServiceSettings.BurnOnReadDurationSeconds))
	readDurationMillis := burnOnReadDurationSeconds * 1000
	userExpireAt := min(postExpireAt, currentTime+readDurationMillis)

	receipt = &model.ReadReceipt{
		UserID:   userID,
		PostID:   post.Id,
		ExpireAt: userExpireAt,
	}

	if _, err := a.Srv().Store().ReadReceipt().Save(rctx, receipt); err != nil {
		return nil, false, model.NewAppError("RevealPost", "app.reveal_post.read_receipt.save.error", nil, "", http.StatusInternalServerError).Wrap(err)
	}

	// If all recipients have read the post, update temporary post expiration
	if err := a.updateTemporaryPostIfAllRead(rctx, post, receipt); err != nil {
		// Log warning but don't fail the operation
		rctx.Logger().Warn("Failed to update temporary post expiration after all recipients read", mlog.String("post_id", post.Id), mlog.Err(err))
	}

	return receipt, true, nil
}

// updateTemporaryPostIfAllRead updates the temporary post expiration if all recipients
// have read the post. This ensures the post expires when the last reader's receipt expires.
func (a *App) updateTemporaryPostIfAllRead(rctx request.CTX, post *model.Post, receipt *model.ReadReceipt) *model.AppError {
	unreadCount, err := a.Srv().Store().ReadReceipt().GetUnreadCountForPost(rctx, post)
	if err != nil {
		return model.NewAppError("RevealPost", "app.reveal_post.read_receipt.get_unread_count.error", nil, "", http.StatusInternalServerError).Wrap(err)
	}

	// If there are still unread recipients, no update needed
	if unreadCount > 0 {
		return nil
	}

	// All recipients have read - update temporary post expiration to match receipt
	tmpPost, err := a.Srv().Store().TemporaryPost().Get(rctx, post.Id)
	if err != nil {
		return model.NewAppError("RevealPost", "app.post.get_post.app_error", nil, "", http.StatusInternalServerError).Wrap(err)
	}

	tmpPost.ExpireAt = receipt.ExpireAt

	if _, err := a.Srv().Store().TemporaryPost().Save(rctx, tmpPost); err != nil {
		return model.NewAppError("RevealPost", "app.post.get_post.app_error", nil, "", http.StatusInternalServerError).Wrap(err)
	}

	// Send WebSocket event to author that all recipients have revealed
	if err := a.publishAllRecipientsRevealedEvent(rctx, post, receipt.ExpireAt); err != nil {
		// Log warning but don't fail the operation
		rctx.Logger().Warn("Failed to publish all recipients revealed event", mlog.String("post_id", post.Id), mlog.Err(err))
	}

	return nil
}

// validateReadReceiptNotExpired ensures the user's read receipt hasn't expired.
func (a *App) validateReadReceiptNotExpired(receipt *model.ReadReceipt, currentTime int64) *model.AppError {
	if receipt.ExpireAt < currentTime {
		return model.NewAppError("RevealPost", "app.reveal_post.read_receipt_expired.error", nil, "", http.StatusForbidden)
	}
	return nil
}

// publishPostRevealedEventToAuthor publishes a websocket event to the post author
// with updated recipients list for real-time recipient count tracking.
func (a *App) publishPostRevealedEventToAuthor(rctx request.CTX, post *model.Post, revealingUserID string, connectionID string) *model.AppError {
	event := model.NewWebSocketEvent(
		model.WebsocketEventPostRevealed,
		"",
		"",
		post.UserId, // Send to post author only
		nil,
		connectionID,
	)

	postJSON, err := post.ToJSON()
	if err != nil {
		return model.NewAppError("RevealPost", "app.post.marshal.app_error", nil, "", http.StatusInternalServerError).Wrap(err)
	}

	event.Add("post", postJSON)

	// Only include the revealing user ID (not all recipients) for better performance
	// Frontend will add this user to its existing recipient list
	// If revealingUserID is empty (e.g., initial post creation), send empty array
	if revealingUserID != "" {
		event.Add("recipients", []string{revealingUserID})
	} else {
		event.Add("recipients", []string{})
	}

	a.Publish(event)

	return nil
}

// publishPostRevealedEventToUser publishes a websocket event to the revealing user
// for multi-device synchronization of revealed post content.
func (a *App) publishPostRevealedEventToUser(rctx request.CTX, post *model.Post, userID string, connectionID string) *model.AppError {
	event := model.NewWebSocketEvent(
		model.WebsocketEventPostRevealed,
		"",
		"",
		userID, // Send to revealing user
		nil,
		connectionID,
	)

	postJSON, err := post.ToJSON()
	if err != nil {
		return model.NewAppError("RevealPost", "app.post.marshal.app_error", nil, "", http.StatusInternalServerError).Wrap(err)
	}

	event.Add("post", postJSON)

	a.Publish(event)

	return nil
}

// publishPostBurnedEvent publishes a websocket event when a post is burned for a user.
func (a *App) publishPostBurnedEvent(postID string, channelID string, userID string, connectionID string) *model.AppError {
	event := model.NewWebSocketEvent(
		model.WebsocketEventPostBurned,
		"",
		channelID,
		userID,
		nil,
		connectionID,
	)

	event.Add("post_id", postID)
	a.Publish(event)

	return nil
}

// publishAllRecipientsRevealedEvent notifies the post author when all recipients have revealed the message.
func (a *App) publishAllRecipientsRevealedEvent(rctx request.CTX, post *model.Post, senderExpireAt int64) *model.AppError {
	event := model.NewWebSocketEvent(
		model.WebsocketEventBurnOnReadAllRevealed,
		"",
		post.ChannelId,
		post.UserId, // Send to post author only
		nil,
		"",
	)

	event.Add("post_id", post.Id)
	event.Add("sender_expire_at", senderExpireAt)

	a.Publish(event)

	return nil
}

// enrichPostWithExpirationMetadata attaches expiration metadata to the post.
func (a *App) enrichPostWithExpirationMetadata(post *model.Post, expireAt int64) {
	if post.Metadata == nil {
		post.Metadata = &model.PostMetadata{}
	}
	post.Metadata.ExpireAt = expireAt
}

func (a *App) getBurnOnReadPost(rctx request.CTX, post *model.Post) (*model.Post, *model.AppError) {
	tmpPost, err := a.Srv().Store().TemporaryPost().Get(rctx, post.Id)
	if err != nil {
		return nil, model.NewAppError("getBurnOnReadPost", "app.post.get_post.app_error", nil, "", http.StatusInternalServerError).Wrap(err)
	}
	clone := post.Clone()

	clone.Message = tmpPost.Message
	clone.FileIds = tmpPost.FileIDs
	return clone, nil
}

// revealPostForAuthor reveals a burn-on-read post for its author, including recipient list.
func (a *App) revealPostForAuthor(rctx request.CTX, postList *model.PostList, post *model.Post) *model.AppError {
	revealedPost, appErr := a.getBurnOnReadPost(rctx, post)
	if appErr != nil {
		return appErr
	}

	a.ensurePostMetadata(revealedPost)

	recipients, err := a.Srv().Store().ReadReceipt().GetByPost(rctx, post.Id)
	if err != nil {
		return model.NewAppError("RevealBurnOnReadPostsForUser", "app.post.get_posts.app_error", nil, "", http.StatusInternalServerError).Wrap(err)
	}

	for _, recipient := range recipients {
		revealedPost.Metadata.Recipients = append(revealedPost.Metadata.Recipients, recipient.UserID)
	}

	postList.Posts[post.Id] = revealedPost
	return nil
}

// getUserReadReceipt retrieves a user's read receipt for a post, returning nil if not found.
func (a *App) getUserReadReceipt(rctx request.CTX, postID, userID string) (*model.ReadReceipt, *model.AppError) {
	receipt, err := a.Srv().Store().ReadReceipt().Get(rctx, postID, userID)
	if err != nil && !store.IsErrNotFound(err) {
		return nil, model.NewAppError("RevealBurnOnReadPostsForUser", "app.post.get_posts.app_error", nil, "", http.StatusInternalServerError).Wrap(err)
	}
	return receipt, nil
}

// setUnrevealedPost sets an unrevealed post message in the post list.
func (a *App) setUnrevealedPost(postList *model.PostList, postID string) {
	unrevealedPost := postList.Posts[postID].Clone()
	a.ensurePostMetadata(unrevealedPost)
	unrevealedPost.Metadata.Emojis = []*model.Emoji{}
	unrevealedPost.Metadata.Reactions = []*model.Reaction{}
	unrevealedPost.Metadata.Files = []*model.FileInfo{}
	unrevealedPost.Metadata.Images = map[string]*model.PostImage{}
	unrevealedPost.Metadata.Acknowledgements = []*model.PostAcknowledgement{}
	unrevealedPost.Message = ""
	postList.Posts[postID] = unrevealedPost
}

// isReceiptExpired checks if a read receipt has expired.
func (a *App) isReceiptExpired(receipt *model.ReadReceipt) bool {
	return receipt.ExpireAt < model.GetMillis()
}

// removePostFromList removes a post from both the posts map and order slice.
func (a *App) removePostFromList(postList *model.PostList, postID string) {
	for i, orderPostID := range postList.Order {
		if orderPostID == postID {
			postList.Order = append(postList.Order[:i], postList.Order[i+1:]...)
			break
		}
	}
	delete(postList.Posts, postID)
}

// revealPostForUser reveals a burn-on-read post for a user with expiration metadata.
func (a *App) revealPostForUser(rctx request.CTX, postList *model.PostList, post *model.Post, receipt *model.ReadReceipt) *model.AppError {
	revealedPost, err := a.getBurnOnReadPost(rctx, post)
	if err != nil {
		return err
	}

	a.ensurePostMetadata(revealedPost)
	revealedPost.Metadata.ExpireAt = receipt.ExpireAt
	postList.Posts[post.Id] = revealedPost

	return nil
}

// ensurePostMetadata initializes post metadata if it doesn't exist.
func (a *App) ensurePostMetadata(post *model.Post) {
	if post.Metadata == nil {
		post.Metadata = &model.PostMetadata{}
	}
}

func (a *App) BurnPost(rctx request.CTX, post *model.Post, userID string, connectionID string) *model.AppError {
	if post.Type != model.PostTypeBurnOnRead {
		return model.NewAppError("BurnPost", "app.burn_post.not_burn_on_read.app_error", nil, fmt.Sprintf("postId=%s", post.Id), http.StatusBadRequest)
	}

	// If user is the author, permanently delete the post
	if post.UserId == userID {
		return a.PermanentDeletePost(rctx, post.Id, userID)
	}

	// If not the author, check read receipt
	receipt, err := a.Srv().Store().ReadReceipt().Get(rctx, post.Id, userID)
	if err != nil {
		if store.IsErrNotFound(err) {
			return model.NewAppError("BurnPost", "app.burn_post.not_revealed.app_error", nil, fmt.Sprintf("postId=%s", post.Id), http.StatusBadRequest)
		}
		return model.NewAppError("BurnPost", "app.burn_post.read_receipt.get.error", nil, "", http.StatusInternalServerError).Wrap(err)
	}

	// Check if receipt is already expired
	currentTime := model.GetMillis()
	if receipt.ExpireAt < currentTime {
		// Already expired, no-op
		return nil
	}

	// Update ExpireAt to current time to explicitly expire the post
	receipt.ExpireAt = currentTime
	_, err = a.Srv().Store().ReadReceipt().Update(rctx, receipt)
	if err != nil {
		return model.NewAppError("BurnPost", "app.burn_post.read_receipt.update.error", nil, "", http.StatusInternalServerError).Wrap(err)
	}

	// Publish websocket event to user's other clients
	if err := a.publishPostBurnedEvent(post.Id, post.ChannelId, userID, connectionID); err != nil {
		// Log warning but don't fail the operation
		rctx.Logger().Warn("Failed to publish post burned websocket event", mlog.String("post_id", post.Id), mlog.String("user_id", userID), mlog.Err(err))
	}

	return nil
}<|MERGE_RESOLUTION|>--- conflicted
+++ resolved
@@ -1938,11 +1938,11 @@
 		return nil, appErr
 	}
 
-<<<<<<< HEAD
 	if appErr := a.FilterPostsByChannelPermissions(rctx, postSearchResults.PostList, userID); appErr != nil {
-=======
+    return nil, appErr
+	}
+
 	if appErr := a.filterBurnOnReadPosts(postSearchResults.PostList); appErr != nil {
->>>>>>> 4a47f974
 		return nil, appErr
 	}
 
